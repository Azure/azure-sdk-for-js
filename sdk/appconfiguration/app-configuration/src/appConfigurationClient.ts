// Copyright (c) Microsoft Corporation.
// Licensed under the MIT license.

// https://azure.github.io/azure-sdk/typescript_design.html#ts-config-lib
/// <reference lib="esnext.asynciterable" />

import { AppConfigCredential } from "./appConfigCredential";
import { AppConfiguration } from "./generated/src/appConfiguration";
import { PageSettings, PagedAsyncIterableIterator } from "@azure/core-paging";
import { operationOptionsToRequestOptionsBase } from "@azure/core-http";

import "@azure/core-asynciterator-polyfill";

import {
  AddConfigurationSettingOptions,
  AddConfigurationSettingParam,
  AddConfigurationSettingResponse,
  ClearReadOnlyOptions,
  ClearReadOnlyResponse,
  ConfigurationSetting,
  ConfigurationSettingId,
  DeleteConfigurationSettingOptions,
  DeleteConfigurationSettingResponse,
  GetConfigurationSettingOptions,
  GetConfigurationSettingResponse,
  ListConfigurationSettingPage,
  ListConfigurationSettingsOptions,
  ListRevisionsOptions,
  ListRevisionsPage,
  SetConfigurationSettingOptions,
  SetConfigurationSettingParam,
  SetConfigurationSettingResponse,
  SetReadOnlyOptions,
  SetReadOnlyResponse
} from "./models";
import {
  checkAndFormatIfAndIfNoneMatch,
  extractAfterTokenFromNextLink,
  formatWildcards,
  makeConfigurationSettingEmpty,
  transformKeyValueResponse,
  transformKeyValueResponseWithStatusCode,
  transformKeyValue
} from "./internal/helpers";
import { tracingPolicy } from "@azure/core-http";
import { Spanner } from "./internal/tracingHelpers";
<<<<<<< HEAD
import {
  GetKeyValuesResponse
} from "./generated/src/models";
=======
import { GetKeyValuesResponse } from "./generated/src/models";
>>>>>>> b98c983e

const apiVersion = "1.0";
const ConnectionStringRegex = /Endpoint=(.*);Id=(.*);Secret=(.*)/;
const deserializationContentTypes = {
  json: [
    "application/vnd.microsoft.appconfig.kvset+json",
    "application/vnd.microsoft.appconfig.kv+json",
    "application/vnd.microsoft.appconfig.kvs+json",
    "application/vnd.microsoft.appconfig.keyset+json",
    "application/vnd.microsoft.appconfig.revs+json"
  ]
};

/**
 * Client for the Azure App Configuration service.
 */
export class AppConfigurationClient {
  private client: AppConfiguration;
  private spanner: Spanner<AppConfigurationClient>;

  /**
   * Initializes a new instance of the AppConfigurationClient class.
   * @param connectionString Connection string needed for a client to connect to Azure.
   */
  constructor(connectionString: string) {
    const regexMatch = connectionString.match(ConnectionStringRegex);
    if (regexMatch) {
      const appConfigCredential = new AppConfigCredential(regexMatch[2], regexMatch[3]);
      this.client = new AppConfiguration(appConfigCredential, apiVersion, {
        baseUri: regexMatch[1],
        deserializationContentTypes,
        requestPolicyFactories: (defaults) => [tracingPolicy(), ...defaults]
      });
    } else {
      throw new Error("You must provide a connection string.");
    }

    this.spanner = new Spanner<AppConfigurationClient>("Azure.Data.AppConfiguration", "appconfig");
  }

  /**
   * Add a setting into the Azure App Configuration service, failing if it
   * already exists.
   *
   * Example usage:
   * ```ts
   * const result = await client.addConfigurationSetting({ key: "MyKey", label: "MyLabel", value: "MyValue" });
   * ```
   * @param configurationSetting A configuration setting.
   * @param options Optional parameters for the request.
   */
  addConfigurationSetting(
    configurationSetting: AddConfigurationSettingParam,
    options: AddConfigurationSettingOptions = {}
  ): Promise<AddConfigurationSettingResponse> {
    const opts = operationOptionsToRequestOptionsBase(options);
    return this.spanner.trace("addConfigurationSetting", opts, async (newOptions) => {
      const originalResponse = await this.client.putKeyValue(configurationSetting.key, {
        ifNoneMatch: "*",
        label: configurationSetting.label,
        entity: configurationSetting,
        ...newOptions
      });

      return transformKeyValueResponse(originalResponse);
    });
  }

  /**
   * Delete a setting from the Azure App Configuration service
   *
   * Example usage:
   * ```ts
   * const deletedSetting = await client.deleteConfigurationSetting({ key: "MyKey", label: "MyLabel" });
   * ```
   * @param id The id of the configuration setting to delete.
   * @param options Optional parameters for the request (ex: etag, label)
   */
  deleteConfigurationSetting(
    id: ConfigurationSettingId,
    options: DeleteConfigurationSettingOptions = {}
  ): Promise<DeleteConfigurationSettingResponse> {
    const opts = operationOptionsToRequestOptionsBase(options);
    return this.spanner.trace("deleteConfigurationSetting", opts, async (newOptions) => {
      const originalResponse = await this.client.deleteKeyValue(id.key, {
        label: id.label,
        ...newOptions,
        ...checkAndFormatIfAndIfNoneMatch(id, options)
      });

      return transformKeyValueResponseWithStatusCode(originalResponse);
    });
  }

  /**
   * Gets a setting from the Azure App Configuration service.
   *
   * Example code:
   * ```ts
   * const setting = await client.getConfigurationSetting({ key: "MyKey", label: "MyLabel" });
   * ```
   * @param id The id of the configuration setting to get.
   * @param options Optional parameters for the request.
   */
  async getConfigurationSetting(
    id: ConfigurationSettingId,
    options: GetConfigurationSettingOptions = {}
  ): Promise<GetConfigurationSettingResponse> {
    const opts = operationOptionsToRequestOptionsBase(options);
    return await this.spanner.trace("getConfigurationSetting", opts, async (newOptions) => {
      const originalResponse = await this.client.getKeyValue(id.key, {
        label: id.label,
        select: newOptions.fields,
        ...newOptions,
        ...checkAndFormatIfAndIfNoneMatch(id, options)
      });

      const response: GetConfigurationSettingResponse = transformKeyValueResponseWithStatusCode(
        originalResponse
      );

      // 304 only comes back if the user has passed a conditional option in their
      // request _and_ the remote object has the same etag as what the user passed.
      if (response.statusCode === 304) {
        // this is one of our few 'required' fields so we'll make sure it does get initialized
        // with a value
        response.key = id.key;

        // and now we'll undefine all the other properties that are not HTTP related
        makeConfigurationSettingEmpty(response);
      }

      return response;
    });
  }

  /**
   * Lists settings from the Azure App Configuration service, optionally
   * filtered by key names, labels and accept datetime.
   *
   * Example code:
   * ```ts
   * const allSettingsWithLabel = await client.listConfigurationSettings({ labels: [ "MyLabel" ] });
   * ```
   * @param options Optional parameters for the request.
   */
  listConfigurationSettings(
    options: ListConfigurationSettingsOptions = {}
  ): PagedAsyncIterableIterator<ConfigurationSetting, ListConfigurationSettingPage> {
    const iter = this.getListConfigurationSettingsIterator(options);

    return {
      next() {
        return iter.next();
      },
      [Symbol.asyncIterator]() {
        return this;
      },
      byPage: (_: PageSettings = {}) => {
        // The appconfig service doesn't currently support letting you select a page size
        // so we're ignoring their setting for now.
        return this.listConfigurationSettingsByPage(options);
      }
    };
  }

  private async *getListConfigurationSettingsIterator(
    options: ListConfigurationSettingsOptions
  ): AsyncIterableIterator<ConfigurationSetting> {
    for await (const page of this.listConfigurationSettingsByPage(options)) {
      for (const configurationSetting of page.items) {
        yield configurationSetting;
      }
    }
  }

  private async *listConfigurationSettingsByPage(
    options: ListConfigurationSettingsOptions = {}
  ): AsyncIterableIterator<ListConfigurationSettingPage> {
    const opts = operationOptionsToRequestOptionsBase(options);
    let currentResponse = await this.spanner.trace(
      "listConfigurationSettings",
      opts,
      (newOptions) => {
        return this.client.getKeyValues({
          ...newOptions,
          ...formatWildcards(newOptions)
        });
      }
    );

    yield* this.createListConfigurationPageFromResponse(currentResponse);

    while (currentResponse.nextLink) {
      currentResponse = await this.spanner.trace(
        "listConfigurationSettings",
        opts,
        (newOptions) => {
          return this.client.getKeyValues({
            ...newOptions,
            ...formatWildcards(newOptions),
            after: extractAfterTokenFromNextLink(currentResponse.nextLink!)
          });
        }
      );

      if (!currentResponse.items) {
        break;
      }

      yield* this.createListConfigurationPageFromResponse(currentResponse);
    }
  }

  private *createListConfigurationPageFromResponse(currentResponse: GetKeyValuesResponse) {
    yield {
      ...currentResponse,
      items: currentResponse.items != null ? currentResponse.items.map(transformKeyValue) : []
    };
  }

  /**
   * Lists revisions of a set of keys, optionally filtered by key names,
   * labels and accept datetime.
   *
   * Example code:
   * ```ts
   * const revisionsIterator = await client.listRevisions({ keys: ["MyKey"] });
   * ```
   * @param options Optional parameters for the request.
   */
  listRevisions(
    options?: ListRevisionsOptions
  ): PagedAsyncIterableIterator<ConfigurationSetting, ListRevisionsPage> {
    const iter = this.getListRevisionsIterator(options);

    return {
      next() {
        return iter.next();
      },
      [Symbol.asyncIterator]() {
        return this;
      },
      byPage: (_: PageSettings = {}) => {
        // The appconfig service doesn't currently support letting you select a page size
        // so we're ignoring their setting for now.
        return this.listRevisionsByPage(options);
      }
    };
  }

  private async *getListRevisionsIterator(
    options?: ListRevisionsOptions
  ): AsyncIterableIterator<ConfigurationSetting> {
    for await (const page of this.listRevisionsByPage(options)) {
      for (const item of page.items) {
        yield item;
      }
    }
  }

  private async *listRevisionsByPage(
    options: ListRevisionsOptions = {}
  ): AsyncIterableIterator<ListRevisionsPage> {
    const opts = operationOptionsToRequestOptionsBase(options);
    let currentResponse = await this.spanner.trace("listRevisions", opts, (newOptions) => {
      return this.client.getRevisions({
        ...newOptions,
        ...formatWildcards(newOptions)
      });
    });

    yield {
      ...currentResponse,
      items: currentResponse.items != null ? currentResponse.items.map(transformKeyValue) : []
    };

    while (currentResponse.nextLink) {
      currentResponse = await this.spanner.trace("listRevisions", opts, (newOptions) => {
        return this.client.getRevisions({
          ...newOptions,
          ...formatWildcards(newOptions),
          select: newOptions.fields,
          after: extractAfterTokenFromNextLink(currentResponse.nextLink!)
        });
      });

      if (!currentResponse.items) {
        break;
      }

      yield {
        ...currentResponse,
        items: currentResponse.items != null ? currentResponse.items.map(transformKeyValue) : []
      };
    }
  }

  /**
   * Sets the value of a key in the Azure App Configuration service, allowing for an optional etag.
   * @param key The name of the key.
   * @param configurationSetting A configuration value.
   * @param options Optional parameters for the request.
   *
   * Example code:
   * ```ts
   * await client.setConfigurationSetting({ key: "MyKey", value: "MyValue" });
   * ```
   */
  async setConfigurationSetting(
    configurationSetting: SetConfigurationSettingParam,
    options: SetConfigurationSettingOptions = {}
  ): Promise<SetConfigurationSettingResponse> {
    const opts = operationOptionsToRequestOptionsBase(options);

    return await this.spanner.trace("setConfigurationSetting", opts, async (newOptions) => {
      const response = await this.client.putKeyValue(configurationSetting.key, {
        ...newOptions,
        label: configurationSetting.label,
        entity: configurationSetting,
        ...checkAndFormatIfAndIfNoneMatch(configurationSetting, options)
      });

      return transformKeyValueResponse(response);
    });
  }

  /**
   * Sets a key's value to read only
   * @param id The id of the configuration setting to set to read-only.
   */
  async setReadOnly(
    id: ConfigurationSettingId,
    options: SetReadOnlyOptions = {}
  ): Promise<SetReadOnlyResponse> {
    const opts = operationOptionsToRequestOptionsBase(options);

    return this.spanner.trace("setReadOnly", opts, async (newOptions) => {
      const response = await this.client.putLock(id.key, {
        ...newOptions,
        label: id.label,
        ...checkAndFormatIfAndIfNoneMatch(id, options)
      });

      return transformKeyValueResponse(response);
    });
  }

  /**
   * Makes the key's value writable again
   * @param id The id of the configuration setting to make writable.
   */
  async clearReadOnly(
    id: ConfigurationSettingId,
    options: ClearReadOnlyOptions = {}
  ): Promise<ClearReadOnlyResponse> {
    const opts = operationOptionsToRequestOptionsBase(options);

    return await this.spanner.trace("clearReadOnly", opts, async (newOptions) => {
      const response = await this.client.deleteLock(id.key, {
        ...newOptions,
        label: id.label,
        ...checkAndFormatIfAndIfNoneMatch(id, options)
      });

      return transformKeyValueResponse(response);
    });
  }
}<|MERGE_RESOLUTION|>--- conflicted
+++ resolved
@@ -44,13 +44,7 @@
 } from "./internal/helpers";
 import { tracingPolicy } from "@azure/core-http";
 import { Spanner } from "./internal/tracingHelpers";
-<<<<<<< HEAD
-import {
-  GetKeyValuesResponse
-} from "./generated/src/models";
-=======
 import { GetKeyValuesResponse } from "./generated/src/models";
->>>>>>> b98c983e
 
 const apiVersion = "1.0";
 const ConnectionStringRegex = /Endpoint=(.*);Id=(.*);Secret=(.*)/;
