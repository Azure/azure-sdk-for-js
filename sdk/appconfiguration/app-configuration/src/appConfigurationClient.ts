--- conflicted
+++ resolved
@@ -37,14 +37,7 @@
   deserializationPolicy,
   deserializationPolicyName,
 } from "@azure/core-client";
-<<<<<<< HEAD
-<<<<<<< HEAD
 import { PagedAsyncIterableIterator, PagedResult, getPagedAsyncIterator } from "@azure/core-paging";
-=======
->>>>>>> 4dabab3cf1 (Fix eslint warnings)
-=======
-import { PagedAsyncIterableIterator, PagedResult, getPagedAsyncIterator } from "@azure/core-paging";
->>>>>>> 5700e98a
 import { PipelinePolicy, bearerTokenAuthenticationPolicy } from "@azure/core-rest-pipeline";
 import { SyncTokens, syncTokenPolicy } from "./internal/synctokenpolicy";
 import { TokenCredential, isTokenCredential } from "@azure/core-auth";
@@ -63,19 +56,7 @@
 } from "./internal/helpers";
 import { AppConfiguration } from "./generated/src/appConfiguration";
 import { FeatureFlagValue } from "./featureFlag";
-<<<<<<< HEAD
-<<<<<<< HEAD
-<<<<<<< HEAD
 import { PagedAsyncIterableIterator, getPagedAsyncIterator, PagedResult} from "@azure/core-paging";
-=======
-import { PagedAsyncIterableIterator } from "@azure/core-paging";
->>>>>>> 4dabab3cf1 (Fix eslint warnings)
-=======
-import { PagedAsyncIterableIterator, getPagedAsyncIterator, PagedResult} from "@azure/core-paging";
->>>>>>> 1dcb64a6df (use core-paging getPagedAsyncIterator method)
-=======
-import { PagedAsyncIterableIterator, getPagedAsyncIterator, PagedResult} from "@azure/core-paging";
->>>>>>> 5700e98a
 import { SecretReferenceValue } from "./secretReference";
 import { appConfigKeyCredentialPolicy } from "./appConfigCredential";
 import { tracingClient } from "./internal/tracing";
@@ -330,66 +311,9 @@
         toElements: (page) => page.items,
       };
     return getPagedAsyncIterator(pagedResult);
-<<<<<<< HEAD
   }
 
   private async sendConfigurationSettingsRequest(
-    options: ListConfigurationSettingsOptions & PageSettings = {},
-    pageLink: string | undefined
-  ): Promise<GetKeyValuesResponse & HttpResponseField<AppConfigurationGetKeyValuesHeaders>> {
-    return tracingClient.withSpan(
-      "AppConfigurationClient.listConfigurationSettings",
-      options,
-      async (updatedOptions) => {
-        const response = await this.client.getKeyValues({
-          ...updatedOptions,
-          ...formatAcceptDateTime(options),
-          ...formatFiltersAndSelect(options),
-          after: pageLink,
-        });
-
-        return response as GetKeyValuesResponse &
-          HttpResponseField<AppConfigurationGetKeyValuesHeaders>;
-      }
-    );
-  }
-
-  /**
-   * Lists settings using the core paging method for the iterator
-   * @param options - Optional parameters for the request.
-   */
-  listConfigurationSettingsWithCorePaging(
-    options: ListConfigurationSettingsOptions = {}
-  ): PagedAsyncIterableIterator<ConfigurationSetting, ListConfigurationSettingPage, PageSettings> {
-
-    const pagedResult: PagedResult<ListConfigurationSettingPage, PageSettings, string | undefined> = {
-      firstPageLink: undefined,
-      getPage: async (pageLink: string | undefined) => {
-        const response = await (this.sendRequest(options, pageLink));
-        let currentResponse = {
-          ... response,
-          items: response.items != null ? response.items?.map(transformKeyValue): [],
-          continuationToken: response.nextLink
-            ? extractAfterTokenFromNextLink(response.nextLink)
-            : undefined,
-        }
-        
-        return {
-          page: currentResponse,
-          nextPageLink: currentResponse.nextLink,
-        };
-      }
-      
-    }
-    return getPagedAsyncIterator(pagedResult);
-  }
-
-  private async sendRequest(
-=======
-  }
-
-  private async sendConfigurationSettingsRequest(
->>>>>>> 5700e98a
     options: ListConfigurationSettingsOptions & PageSettings = {},
     pageLink: string | undefined
   ): Promise<GetKeyValuesResponse & HttpResponseField<AppConfigurationGetKeyValuesHeaders>> {
@@ -515,47 +439,6 @@
           HttpResponseField<AppConfigurationGetRevisionsHeaders>;
       }
     );
-<<<<<<< HEAD
-<<<<<<< HEAD
-=======
-
-    yield* this.createListRevisionsPageFromResponse(currentResponse);
-
-    while (currentResponse.nextLink) {
-      currentResponse = (await tracingClient.withSpan(
-        "AppConfigurationClient.listRevisions",
-        options,
-        (updatedOptions) => {
-          return this.client.getRevisions({
-            ...updatedOptions,
-            ...formatAcceptDateTime(options),
-            ...formatFiltersAndSelect(options),
-            after: extractAfterTokenFromNextLink(currentResponse.nextLink!),
-          });
-        }
-      )) as GetRevisionsResponse & HttpResponseField<AppConfigurationGetRevisionsHeaders>;
-
-      if (!currentResponse.items) {
-        break;
-      }
-
-      yield* this.createListRevisionsPageFromResponse(currentResponse);
-    }
-  }
-
-  private *createListRevisionsPageFromResponse(
-    currentResponse: GetKeyValuesResponse & HttpResponseField<AppConfigurationGetKeyValuesHeaders>
-  ): Generator<ListRevisionsPage> {
-    yield {
-      ...currentResponse,
-      items: currentResponse.items != null ? currentResponse.items.map(transformKeyValue) : [],
-      continuationToken: currentResponse.nextLink
-        ? extractAfterTokenFromNextLink(currentResponse.nextLink)
-        : undefined,
-    };
->>>>>>> 4dabab3cf1 (Fix eslint warnings)
-=======
->>>>>>> 5700e98a
   }
 
   /**
