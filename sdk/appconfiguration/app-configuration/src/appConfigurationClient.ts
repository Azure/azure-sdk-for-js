// Copyright (c) Microsoft Corporation.
// Licensed under the MIT license.

// https://azure.github.io/azure-sdk/typescript_design.html#ts-config-lib
/// <reference lib="esnext.asynciterable" />

import { AppConfigCredential } from "./appConfigCredential";
import { AppConfiguration } from "./generated/src/appConfiguration";
import { PageSettings, PagedAsyncIterableIterator } from "@azure/core-paging";
import {
  isTokenCredential,
  exponentialRetryPolicy,
  systemErrorRetryPolicy,
  ServiceClientCredentials,
  UserAgentOptions,
  getDefaultUserAgentValue as getCoreHttpDefaultUserAgentValue,
  userAgentPolicy
} from "@azure/core-http";
import { throttlingRetryPolicy } from "./policies/throttlingRetryPolicy";
import { TokenCredential } from "@azure/identity";

import "@azure/core-asynciterator-polyfill";

import {
  AddConfigurationSettingOptions,
  AddConfigurationSettingParam,
  AddConfigurationSettingResponse,
  ConfigurationSetting,
  ConfigurationSettingId,
  DeleteConfigurationSettingOptions,
  DeleteConfigurationSettingResponse,
  GetConfigurationSettingOptions,
  GetConfigurationSettingResponse,
  ListConfigurationSettingPage,
  ListConfigurationSettingsOptions,
  ListRevisionsOptions,
  ListRevisionsPage,
  SetConfigurationSettingOptions,
  SetConfigurationSettingParam,
  SetConfigurationSettingResponse,
  SetReadOnlyOptions,
  SetReadOnlyResponse
} from "./models";
import {
  checkAndFormatIfAndIfNoneMatch,
  extractAfterTokenFromNextLink,
  formatFiltersAndSelect,
  makeConfigurationSettingEmpty,
  transformKeyValueResponse,
  transformKeyValueResponseWithStatusCode,
  transformKeyValue,
  formatAcceptDateTime,
  formatFieldsForSelect
} from "./internal/helpers";
import { tracingPolicy } from "@azure/core-http";
import { trace as traceFromTracingHelpers } from "./internal/tracingHelpers";
import {
  AppConfigurationGetKeyValuesResponse,
  AppConfigurationOptionalParams as GeneratedAppConfigurationClientOptions
} from "./generated/src/models";
import { syncTokenPolicy, SyncTokens } from "./internal/synctokenpolicy";

const packageName = "azsdk-js-app-configuration";

/**
 * This constant should always be the same as the package.json's version - we use it when forming the
 * User - Agent header. There's a unit test that makes sure it always stays in sync.
 * @internal
 */
export const packageVersion = "1.1.1";
const apiVersion = "1.0";
const ConnectionStringRegex = /Endpoint=(.*);Id=(.*);Secret=(.*)/;
const deserializationContentTypes = {
  json: [
    "application/vnd.microsoft.appconfig.kvset+json",
    "application/vnd.microsoft.appconfig.kv+json",
    "application/vnd.microsoft.appconfig.kvs+json",
    "application/vnd.microsoft.appconfig.keyset+json",
    "application/vnd.microsoft.appconfig.revs+json"
  ]
};

/**
 * Provides configuration options for AppConfigurationClient.
 */
export interface AppConfigurationClientOptions {
  // NOTE: AppConfigurationClient is currently using it's own version of the ThrottlingRetryPolicy
  // which we are going to unify with core-http. When we do that we can have this options
  // interface extend PipelineOptions, and also switch over to using`createPipelineFromOptions`
  // which will auto-create all of these policies and remove a lot of code.
  //
  // In the meantime we'll just deal with having our own interface that's compatible with PipelineOptions
  // for the small subset we absolutely need to support.

  /**
   * Options for adding user agent details to outgoing requests.
   */
  userAgentOptions?: UserAgentOptions;
}

/**
 * Provides internal configuration options for AppConfigurationClient.
 * @internal
 */
export interface InternalAppConfigurationClientOptions extends AppConfigurationClientOptions {
  /**
   * The sync token cache to use for this client.
   * NOTE: this is an internal option, not for general client usage.
   */
  syncTokens?: SyncTokens;
}

/**
 * Client for the Azure App Configuration service.
 */
export class AppConfigurationClient {
  private client: AppConfiguration;
  private _syncTokens: SyncTokens;
  // (for tests)
  private _trace = traceFromTracingHelpers;

  /**
   * Initializes a new instance of the AppConfigurationClient class.
   * @param connectionString - Connection string needed for a client to connect to Azure.
   * @param options - Options for the AppConfigurationClient.
   */
  constructor(connectionString: string, options?: AppConfigurationClientOptions);
  /**
   * Initializes a new instance of the AppConfigurationClient class using
   * a TokenCredential.
   * @param endpoint - The endpoint of the App Configuration service (ex: https://sample.azconfig.io).
   * @param tokenCredential - An object that implements the `TokenCredential` interface used to authenticate requests to the service. Use the \@azure/identity package to create a credential that suits your needs.
   * @param options - Options for the AppConfigurationClient.
   */
  constructor(
    endpoint: string,
    tokenCredential: TokenCredential,
    options?: AppConfigurationClientOptions
  );
  constructor(
    connectionStringOrEndpoint: string,
    tokenCredentialOrOptions?: TokenCredential | AppConfigurationClientOptions,
    options?: AppConfigurationClientOptions
  ) {
    let appConfigOptions: InternalAppConfigurationClientOptions = {};
    let appConfigCredential: ServiceClientCredentials | TokenCredential;
    let appConfigEndpoint: string;

    if (isTokenCredential(tokenCredentialOrOptions)) {
      appConfigOptions = (options as InternalAppConfigurationClientOptions) || {};
      appConfigCredential = tokenCredentialOrOptions;
      appConfigEndpoint = connectionStringOrEndpoint;
    } else {
      appConfigOptions = (tokenCredentialOrOptions as InternalAppConfigurationClientOptions) || {};

      const regexMatch = connectionStringOrEndpoint.match(ConnectionStringRegex);

      if (regexMatch) {
        appConfigCredential = new AppConfigCredential(regexMatch[2], regexMatch[3]);
        appConfigEndpoint = regexMatch[1];
      } else {
        throw new Error(
          `Invalid connection string. Valid connection strings should match the regex '${ConnectionStringRegex.source}'.`
        );
      }
    }

    this._syncTokens = appConfigOptions.syncTokens || new SyncTokens();

    this.client = new AppConfiguration(
      appConfigCredential,
      appConfigEndpoint,
      apiVersion,
      getGeneratedClientOptions(appConfigEndpoint, this._syncTokens, appConfigOptions)
    );
  }

  /**
   * Add a setting into the Azure App Configuration service, failing if it
   * already exists.
   *
   * Example usage:
   * ```ts
   * const result = await client.addConfigurationSetting({ key: "MyKey", label: "MyLabel", value: "MyValue" });
   * ```
   * @param configurationSetting - A configuration setting.
   * @param options - Optional parameters for the request.
   */
  addConfigurationSetting(
    configurationSetting: AddConfigurationSettingParam,
    options: AddConfigurationSettingOptions = {}
  ): Promise<AddConfigurationSettingResponse> {
    return this._trace("addConfigurationSetting", options, async (newOptions) => {
      const originalResponse = await this.client.putKeyValue(configurationSetting.key, {
        ifNoneMatch: "*",
        label: configurationSetting.label,
        entity: configurationSetting,
        ...newOptions
      });

      return transformKeyValueResponse(originalResponse);
    });
  }

  /**
   * Delete a setting from the Azure App Configuration service
   *
   * Example usage:
   * ```ts
   * const deletedSetting = await client.deleteConfigurationSetting({ key: "MyKey", label: "MyLabel" });
   * ```
   * @param id - The id of the configuration setting to delete.
   * @param options - Optional parameters for the request (ex: etag, label)
   */
  deleteConfigurationSetting(
    id: ConfigurationSettingId,
    options: DeleteConfigurationSettingOptions = {}
  ): Promise<DeleteConfigurationSettingResponse> {
    return this._trace("deleteConfigurationSetting", options, async (newOptions) => {
      const originalResponse = await this.client.deleteKeyValue(id.key, {
        label: id.label,
        ...newOptions,
        ...checkAndFormatIfAndIfNoneMatch(id, options)
      });

      return transformKeyValueResponseWithStatusCode(originalResponse);
    });
  }

  /**
   * Gets a setting from the Azure App Configuration service.
   *
   * Example code:
   * ```ts
   * const setting = await client.getConfigurationSetting({ key: "MyKey", label: "MyLabel" });
   * ```
   * @param id - The id of the configuration setting to get.
   * @param options - Optional parameters for the request.
   */
  async getConfigurationSetting(
    id: ConfigurationSettingId,
    options: GetConfigurationSettingOptions = {}
  ): Promise<GetConfigurationSettingResponse> {
    return this._trace("getConfigurationSetting", options, async (newOptions) => {
      const originalResponse = await this.client.getKeyValue(id.key, {
        ...newOptions,
        label: id.label,
        select: formatFieldsForSelect(options.fields),
        ...formatAcceptDateTime(options),
        ...checkAndFormatIfAndIfNoneMatch(id, options)
      });

      const response: GetConfigurationSettingResponse = transformKeyValueResponseWithStatusCode(
        originalResponse
      );

      // 304 only comes back if the user has passed a conditional option in their
      // request _and_ the remote object has the same etag as what the user passed.
      if (response.statusCode === 304) {
        // this is one of our few 'required' fields so we'll make sure it does get initialized
        // with a value
        response.key = id.key;

        // and now we'll undefine all the other properties that are not HTTP related
        makeConfigurationSettingEmpty(response);
      }

      return response;
    });
  }

  /**
   * Lists settings from the Azure App Configuration service, optionally
   * filtered by key names, labels and accept datetime.
   *
   * Example code:
   * ```ts
   * const allSettingsWithLabel = client.listConfigurationSettings({ labelFilter: "MyLabel" });
   * ```
   * @param options - Optional parameters for the request.
   */
  listConfigurationSettings(
    options: ListConfigurationSettingsOptions = {}
  ): PagedAsyncIterableIterator<ConfigurationSetting, ListConfigurationSettingPage> {
    const iter = this.getListConfigurationSettingsIterator(options);

    return {
      next() {
        return iter.next();
      },
      [Symbol.asyncIterator]() {
        return this;
      },
      byPage: (_: PageSettings = {}) => {
        // The appconfig service doesn't currently support letting you select a page size
        // so we're ignoring their setting for now.
        return this.listConfigurationSettingsByPage(options);
      }
    };
  }

  private async *getListConfigurationSettingsIterator(
    options: ListConfigurationSettingsOptions
  ): AsyncIterableIterator<ConfigurationSetting> {
    for await (const page of this.listConfigurationSettingsByPage(options)) {
      for (const configurationSetting of page.items) {
        yield configurationSetting;
      }
    }
  }

  private async *listConfigurationSettingsByPage(
    options: ListConfigurationSettingsOptions = {}
  ): AsyncIterableIterator<ListConfigurationSettingPage> {
    let currentResponse = await this._trace(
      "listConfigurationSettings",
      options,
      async (newOptions) => {
        const response = await this.client.getKeyValues({
          ...newOptions,
          ...formatAcceptDateTime(options),
          ...formatFiltersAndSelect(options)
        });

        return response;
      }
    );

    yield* this.createListConfigurationPageFromResponse(currentResponse);

    while (currentResponse.nextLink) {
      currentResponse = await this._trace(
        "listConfigurationSettings",
        options,
        // TODO: same code up above. Unify.
        async (newOptions) => {
          const response = await this.client.getKeyValues({
            ...newOptions,
            ...formatAcceptDateTime(options),
            ...formatFiltersAndSelect(options),
            after: extractAfterTokenFromNextLink(currentResponse.nextLink!)
          });

          return response;
        }
      );

      if (!currentResponse.items) {
        break;
      }

      yield* this.createListConfigurationPageFromResponse(currentResponse);
    }
  }

  private *createListConfigurationPageFromResponse(
    currentResponse: AppConfigurationGetKeyValuesResponse
  ) {
    yield {
      ...currentResponse,
      items: currentResponse.items != null ? currentResponse.items.map(transformKeyValue) : []
    };
  }

  /**
   * Lists revisions of a set of keys, optionally filtered by key names,
   * labels and accept datetime.
   *
   * Example code:
   * ```ts
   * const revisionsIterator = client.listRevisions({ keys: ["MyKey"] });
   * ```
   * @param options - Optional parameters for the request.
   */
  listRevisions(
    options?: ListRevisionsOptions
  ): PagedAsyncIterableIterator<ConfigurationSetting, ListRevisionsPage> {
    const iter = this.getListRevisionsIterator(options);

    return {
      next() {
        return iter.next();
      },
      [Symbol.asyncIterator]() {
        return this;
      },
      byPage: (_: PageSettings = {}) => {
        // The appconfig service doesn't currently support letting you select a page size
        // so we're ignoring their setting for now.
        return this.listRevisionsByPage(options);
      }
    };
  }

  private async *getListRevisionsIterator(
    options?: ListRevisionsOptions
  ): AsyncIterableIterator<ConfigurationSetting> {
    for await (const page of this.listRevisionsByPage(options)) {
      for (const item of page.items) {
        yield item;
      }
    }
  }

  private async *listRevisionsByPage(
    options: ListRevisionsOptions = {}
  ): AsyncIterableIterator<ListRevisionsPage> {
    let currentResponse = await this._trace("listRevisions", options, async (newOptions) => {
      const response = await this.client.getRevisions({
        ...newOptions,
        ...formatAcceptDateTime(options),
        ...formatFiltersAndSelect(newOptions)
      });

      return response;
    });

    yield {
      ...currentResponse,
      items: currentResponse.items != null ? currentResponse.items.map(transformKeyValue) : []
    };

    while (currentResponse.nextLink) {
      currentResponse = await this._trace("listRevisions", options, (newOptions) => {
        return this.client.getRevisions({
          ...newOptions,
          ...formatAcceptDateTime(options),
          ...formatFiltersAndSelect(options),
          after: extractAfterTokenFromNextLink(currentResponse.nextLink!)
        });
      });

      if (!currentResponse.items) {
        break;
      }

      yield {
        ...currentResponse,
        items: currentResponse.items != null ? currentResponse.items.map(transformKeyValue) : []
      };
    }
  }

  /**
   * Sets the value of a key in the Azure App Configuration service, allowing for an optional etag.
   * @param key - The name of the key.
   * @param configurationSetting - A configuration value.
   * @param options - Optional parameters for the request.
   *
   * Example code:
   * ```ts
   * await client.setConfigurationSetting({ key: "MyKey", value: "MyValue" });
   * ```
   */
  async setConfigurationSetting(
    configurationSetting: SetConfigurationSettingParam,
    options: SetConfigurationSettingOptions = {}
  ): Promise<SetConfigurationSettingResponse> {
    return this._trace("setConfigurationSetting", options, async (newOptions) => {
      const response = await this.client.putKeyValue(configurationSetting.key, {
        ...newOptions,
        label: configurationSetting.label,
        entity: configurationSetting,
        ...checkAndFormatIfAndIfNoneMatch(configurationSetting, options)
      });

      return transformKeyValueResponse(response);
    });
  }

  /**
   * Sets or clears a key's read-only status.
   * @param id - The id of the configuration setting to modify.
   */
  async setReadOnly(
    id: ConfigurationSettingId,
    readOnly: boolean,
    options: SetReadOnlyOptions = {}
  ): Promise<SetReadOnlyResponse> {
    return this._trace("setReadOnly", options, async (newOptions) => {
      if (readOnly) {
        const response = await this.client.putLock(id.key, {
          ...newOptions,
          label: id.label,
          ...checkAndFormatIfAndIfNoneMatch(id, options)
        });

        return transformKeyValueResponse(response);
      } else {
        const response = await this.client.deleteLock(id.key, {
          ...newOptions,
          label: id.label,
          ...checkAndFormatIfAndIfNoneMatch(id, options)
        });

        return transformKeyValueResponse(response);
      }
    });
  }
<<<<<<< HEAD

  updateSyncToken(syncToken: string): void {
    this._syncTokens.addSyncTokenFromHeaderValue(syncToken);
  }
}
=======
>>>>>>> 3013ce0a

  /**
   * Adds an external synchronization token to ensure service requests receive up-to-date values.
   *
   * @param syncToken The synchronization token value.
   */
  updateSyncToken(syncToken: string): void {
    this._syncTokens.addSyncTokenFromHeaderValue(syncToken);
  }
}
/**
 * Gets the options for the generated AppConfigurationClient
 * @internal
 */
export function getGeneratedClientOptions(
  endpoint: string,
  syncTokens: SyncTokens,
  internalAppConfigOptions: InternalAppConfigurationClientOptions
): GeneratedAppConfigurationClientOptions {
  const retryPolicies = [
    exponentialRetryPolicy(),
    systemErrorRetryPolicy(),
    throttlingRetryPolicy()
  ];

  const userAgent = getUserAgentPrefix(
    internalAppConfigOptions.userAgentOptions &&
      internalAppConfigOptions.userAgentOptions.userAgentPrefix
  );

  return {
    endpoint,
    deserializationContentTypes,
    // we'll add in our own custom retry policies
    noRetryPolicy: true,
    requestPolicyFactories: (defaults) => [
      tracingPolicy({ userAgent }),
      syncTokenPolicy(syncTokens),
      userAgentPolicy({ value: userAgent }),
      ...retryPolicies,
      ...defaults
    ],
    generateClientRequestIdHeader: true
  };
}

/**
 * @internal
 */
export function getUserAgentPrefix(userSuppliedUserAgent: string | undefined): string {
  const appConfigDefaultUserAgent = `${packageName}/${packageVersion} ${getCoreHttpDefaultUserAgentValue()}`;

  if (!userSuppliedUserAgent) {
    return appConfigDefaultUserAgent;
  }

  return `${userSuppliedUserAgent} ${appConfigDefaultUserAgent}`;
}<|MERGE_RESOLUTION|>--- conflicted
+++ resolved
@@ -497,14 +497,6 @@
       }
     });
   }
-<<<<<<< HEAD
-
-  updateSyncToken(syncToken: string): void {
-    this._syncTokens.addSyncTokenFromHeaderValue(syncToken);
-  }
-}
-=======
->>>>>>> 3013ce0a
 
   /**
    * Adds an external synchronization token to ensure service requests receive up-to-date values.
