--- conflicted
+++ resolved
@@ -115,13 +115,9 @@
  */
 export class AppConfigurationClient {
   private client: AppConfiguration;
-<<<<<<< HEAD
-  private spanner: Spanner<AppConfigurationClient>;
   private _syncTokens: SyncTokens;
-=======
   // (for tests)
   private _trace = traceFromTracingHelpers;
->>>>>>> fc534153
 
   /**
    * Initializes a new instance of the AppConfigurationClient class.
