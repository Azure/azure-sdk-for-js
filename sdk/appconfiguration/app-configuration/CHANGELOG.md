--- conflicted
+++ resolved
@@ -1,21 +1,16 @@
 # Release History
 
-<<<<<<< HEAD
 ## 1.5.0 (2023-11-07)
-=======
-## 1.5.0-beta.3 (Unreleased)
->>>>>>> 1eef2c95
-
-### Features Added
-
-- With the new API version `2023-10-01`, the configuration snapshot feature is generally available.
-
-<<<<<<< HEAD
-=======
+
+### Features Added
+
+- With the new API version `2023-10-01`, the configuration snapshot feature is generally available. Snapshots can be created with filters that determine which key-value pairs are contained within the snapshot, creating an immutable, composed view of the configuration store. The [`AppConfigurationClient`](https://docs.microsoft.com/javascript/api/@azure/app-configuration/appconfigurationclient) has some terminology changes from App Configuration in the portal. Snapshots are represented as `ConfigurationSnapshot` objects. See [`snapshot.ts`](https://github.com/Azure/azure-sdk-for-js/tree/main/sdk/appconfiguration/app-configuration/samples/v1/typescript/src/snapshot.ts) for more information now how to use snapshots.
+
+### Breaking Changes
+
+### Bugs Fixed
+
 - To match the input type, change the output representation of `label` and `contentType` from `null` to `undefined` when these properties are empty or not defined in the configuration setting object. [#27622](https://github.com/Azure/azure-sdk-for-js/pull/27622)
-
-### Other Changes
->>>>>>> 1eef2c95
 
 ## 1.5.0-beta.2 (2023-10-10)
 
