# Release History

<<<<<<< HEAD
## 1.2.0-beta.1 (Unreleased)

- Added `updateSyncToken` method to `AppConfigurationClient` to be able to provide external synchronization tokens.
  [PR #14507](https://github.com/Azure/azure-sdk-for-js/pull/14507)

## 1.1.1 (Unreleased)
=======
## 1.1.1 (2021-03-25)
>>>>>>> ea53674c

- Fix issues with `select`ing fields to be returned from `listConfigurationSettings`, `listConfigurationRevisions`
  and `getConfigurationSetting` where `last_modified` and `content_type` could not properly be passed in.
  [PR #13258](https://github.com/Azure/azure-sdk-for-js/pull/13258)

## 1.1.0 (2020-07-07)

- Adding browser support for the latest versions of Chrome, Edge and Firefox.

## 1.0.1 (2020-02-19)

- The underlying filter behavior has changed for `listConfigurationSettings` and `listRevisions`.
  Inline documentation has been revised to accommodate it.

## 1.0.0 (2020-01-06)

This release marks the general availability of the `@azure/app-configuration` package.

- Fixed issue [#6528](https://github.com/Azure/azure-sdk-for-js/pull/6528) where
  the proper user agent header (`x-ms-useragent`) wasn't being sent when we were
  running in a browser.
- Allow developers to prepend additional information to the user agent header.

  Example:

  ```typescript
  new AppConfigurationClient(connectionString, {
    userAgentOptions: {
      userAgentPrefix: "MyUserAgent"
    }
  });
  ```

## 1.0.0-preview.10 (2019-12-10)

- Specifying filters for listConfigurationSettings() or listRevisions() is
  now done with the `keyFilter` or `labelFilter` strings rather than `keys`
  and `labels` as they were previously.
- Fixed issue [#6408](https://github.com/Azure/azure-sdk-for-js/issues/6408) where
  throttling wasn't properly implemented, causing failures when sending many
  concurrent requests.

## 1.0.0-preview.9 (2019-12-03)

- Updated to use OpenTelemetry 0.2 via `@azure/core-tracing`.
- Added support for TokenCredential in `AppConfigurationClient`, allowing
  credentials from the `@azure/identity` package for authentication.
- Added support for sync-tokens, providing a consistent view of your App
  Configuration service even when doing rapid sets/updates and reads.

## 1.0.0-preview.7 (2019-11-01)

- Updated to use the latest versions of the `@azure/core-*` packages
- Added a listRevisions.ts sample to show how the listRevisions() API works

## 1.0.0-preview.6 (2019-10-22)

Breaking changes from 1.0.0-preview.5:

- The `ConfigurationSetting`'s `locked` property has been renamed to `readOnly` to match the nomenclature used throughout
  the SDK.
- `listConfigurationSettings` and `listRevisions` now take `readOnly` as a value in `fields`, rather than `locked`.

## 1.0.0-preview.5 (2019-10-09)

- Updated to use the latest version of `@azure/core-tracing`, `@azure/core-http` and `@azure/core-arm` packages

## 1.0.0-preview.4 (2019-10-08)

### Breaking changes from 1.0.0-preview.3:

This release brings our interface a bit closer to what is offered in the
Azure SDKs for C# and Java for AppConfig.

This affects the `getConfigurationSetting`, `addConfigurationSetting`,
`setConfigurationSetting` and `deleteConfigurationSetting` methods which
no longer take a `key` parameter and instead take an object.

In previous previews:

```typescript
// 1.0.0-preview.3 and below
await client.getConfigurationSetting("MyKey", { label: "MyLabel" });
await client.addConfigurationSetting("MyKey", { label: "MyLabel", value: "MyValue" });
await client.setConfigurationSetting("MyKey", { label: "MyLabel", value: "MyValue" });
await client.deleteConfigurationSetting("MyKey", { label: "MyLabel" });
```

Now in preview.4:

```typescript
// 1.0.0-preview.4
await client.getConfigurationSetting({ key: "MyKey", label: "MyLabel" });
await client.addConfigurationSetting({ key: "MyKey", label: "MyLabel", value: "MyValue" });
await client.setConfigurationSetting({ key: "MyKey", label: "MyLabel", value: "MyValue" });
await client.deleteConfigurationSetting({ key: "MyKey", label: "MyLabel" });
```

### Enhancements

- `listConfigurationSettings` and `listRevisions` have been changed to return `PagedAsyncIterableIterator`'s,
  allowing their results to be iterated by page (also returning HTTP response information) or as an
  iterator of ConfigurationSetting.
- `setReadOnly` and `clearReadOnly` let you mark a setting as read-only (or make it writeable) again,
  protecting against accidental changes.

## 1.0.0-preview.3 (2019-09-23)

- Typings file was incorrectly packaged (#5217)

## 1.0.0-preview.2 (2019-09-13)

Republishing as the readme is not properly showing up on npmjs. No other changes.

## 1.0.0-preview.1 (2019-09-12)

This is the first release of the @azure/app-configuration package.

This package contains the `AppConfigurationClient` to talk to the Azure
App Configuration managed service, with initial support for create, read,
update, delete and search operations with configuration settings.<|MERGE_RESOLUTION|>--- conflicted
+++ resolved
@@ -1,15 +1,11 @@
 # Release History
 
-<<<<<<< HEAD
 ## 1.2.0-beta.1 (Unreleased)
 
 - Added `updateSyncToken` method to `AppConfigurationClient` to be able to provide external synchronization tokens.
   [PR #14507](https://github.com/Azure/azure-sdk-for-js/pull/14507)
 
-## 1.1.1 (Unreleased)
-=======
 ## 1.1.1 (2021-03-25)
->>>>>>> ea53674c
 
 - Fix issues with `select`ing fields to be returned from `listConfigurationSettings`, `listConfigurationRevisions`
   and `getConfigurationSetting` where `last_modified` and `content_type` could not properly be passed in.
