# Release History

## 1.9.2 (Unreleased)

### Features Added

<<<<<<< HEAD
- Added internal pipeline policy to normalize (case-insensitive alphabetical) ordering of query parameters for deterministic request URLs.
=======
- Support snapshot reference.
  - New type for SnapshotReference - `ConfigurationSetting<SnapshotReferenceValue>`
  - Upon using `getConfigurationSetting`(or add/update), use `parseSnapshotReference` methods to access the properties (to translate `ConfigurationSetting` into the type above).
  - Helper method `isSnapshotReference` checks the contentType and return boolean values.
>>>>>>> a66c9508

### Breaking Changes

### Bugs Fixed

### Other Changes

## 1.9.0 (2025-04-08)

### Features Added

- Include all the changes from 1.9.0-beta.1 version

### Other Changes

- Update README with a link to [_`@azure/app-configuration-provider`_](https://www.npmjs.com/package/@azure/app-configuration-provider). [#33152](https://github.com/Azure/azure-sdk-for-js/pull/33152)

## 1.9.0-beta.1 (2025-03-11)

### Features Added

- Add the `audience` param to `AppConfigurationClientOptions` and `KnownAppConfigurationAudience` to allow specifying the Microsoft Entra audience for the token credential when creating a client. If not specified, the SDK will default to Azure Public Cloud.

## 1.8.0 (2024-11-05)

### Features Added

- Add `apiVersion` in `AppConfigurationClientOptions` so that customers can specify the API version instead of using the default.

## 1.7.0 (2024-08-06)

### Features Added

- Support `listLabels` method to list all the labels in the configuration setting store.

Example:

```typescript
const allLabels = client.listLabels();
```

See [`listLabels.ts`](https://github.com/Azure/azure-sdk-for-js/tree/main/sdk/appconfiguration/app-configuration/samples/v1/typescript/src/listLabels.ts) for more information now how to use this feature

- Add `tagsFilter` in the option bag for `listConfigurationSettings` method. This feature allows you to filter configuration settings by specifying tags.

Example:

```typescript
const allProdTags = client.listConfigurationSettings({
  tagsFilter: ["production=prod*"],
});
```

See [`listConfigurationSettings.ts`](https://github.com/Azure/azure-sdk-for-js/tree/main/sdk/appconfiguration/app-configuration/samples/v1/typescript/src/listConfigurationSettings.ts) for more information now how to use this feature.

- Add `tagsFilter` in `ConfigurationSettingsFilter` so that you can create snapshot by filtering configuration settings tags.

## 1.6.1 (2024-07-11)

### Bugs Fixed

- Parse the correct `etag` for the corresponding page in the `listConfigurationSettings` method.

## 1.6.0 (2024-04-09)

### Features Added

- The `etag` for each page of configuration settings feature is generally available

## 1.6.0-beta.1 (2024-03-05)

### Features Added

- Support `etag` property for each page of configuration settings. You can give a list of etags through the `etagList` property in the options bag for the `listConfigurationSettings` method to see if the page has been changed. This enables more efficient caching and avoid mid-air collision.

## 1.5.0 (2023-11-07)

### Features Added

- With the new API version `2023-10-01`, the configuration snapshot feature is generally available.
  This feature allows you to create snapshots by specifying key and label filters. These filters help capture the necessary configuration settings from your App Configuration instance, creating an immutable, composed view of the configuration store.
  The filtered configuration settings are stored as a snapshot with the name provided during its creation.
  `AppConfigurationClient` is enhanced to support new operations such as create, list archive, and recover operations with snapshots.
  See [`snapshot.ts`](https://github.com/Azure/azure-sdk-for-js/tree/main/sdk/appconfiguration/app-configuration/samples/v1/typescript/src/snapshot.ts) for more information now how to use snapshots.

### Bugs Fixed

- To match the input type, change the output representation of `label` and `contentType` from `null` to `undefined` when these properties are empty or not defined in the configuration setting object. [#27622](https://github.com/Azure/azure-sdk-for-js/pull/27622)

## 1.5.0-beta.2 (2023-10-10)

### Features Added

- Allow setting `updateIntervalInMs` in `CreateSnapshotOptions`

### Other Changes

- Rename `Snapshot` -> `ConfigurationSnapshot`
- Rename the properties `retentionPeriod` -> `retentionPeriodInSeconds`, `size` -> `sizeInBytes` for `ConfigurationSnapshot`
- Rename the type `CompositionType` -> `SnapshotComposition`, `SnapshotStatus` -> `ConfigurationSnapshotStatus`
- Update the method signature for `archiveSnapshot` and `updateSnapshot` to take in a snapshot name as a parameter

## 1.5.0-beta.1 (2023-07-14)

### Features Added

- With the new preview API version `2022-11-01-preview`, added configuration settings snapshot feature that allows users to create a point-in-time snapshot of their configuration store.
  [#24535](https://github.com/Azure/azure-sdk-for-js/pull/24535)

## 1.4.1 (2023-04-24)

### Features Added

- Added dependency on `@azure/logger` to help with debugging. [#23860](https://github.com/Azure/azure-sdk-for-js/pull/23860)

### Bugs Fixed

- "\0" as the `labelFilter` in the listing methods `AppConfgurationClient#listConfigurationSettings` would return the settings without any labels. Docs were updated to reflect that.
  [#21309](https://github.com/Azure/azure-sdk-for-js/pull/21039)
- [#25463](https://github.com/Azure/azure-sdk-for-js/pull/25463) If the app configuration endpoint ends withs a slash(`/`), the requests made using the `AppConfigurationClient` hit 401 error owing to `Bearer error="invalid_token", error_description="Authorization token failed validation"`. The issue is fixed as part of [#20766](https://github.com/Azure/azure-sdk-for-js/pull/20766).

### Other Changes

- Update `@azure/core-paging` dependency to the latest version (1.4.0). Notable changes include using the `getPagedAsyncIterator` method. [#23479](https://github.com/Azure/azure-sdk-for-js/pull/23479)

- Provide helpful debugging error message for `412` status code with `Setting was already present`. [#24207](https://github.com/Azure/azure-sdk-for-js/pull/24207)

## 1.4.0-beta.1 (2022-05-10)

### Features Added

- Migrated from using `@azure/core-http` to depend on newer version of Core libraries `@azure/core-client` and `@azure/core-rest-pipeline` which bring better maintainability and performance. [#20766](https://github.com/Azure/azure-sdk-for-js/pull/20766). See [Azure Core v1 vs v2](https://github.com/Azure/azure-sdk-for-js/blob/main/sdk/core/core-rest-pipeline/documentation/core2.md) for more on the difference and benefits of the move.
  - As part of the migration to `@azure/core-client` and `@azure/core-rest-pipeline`,
    through the operation options, the methods such as `AppConfgurationClient#addConfigurationSetting` can take a callback (`onResponse`) to access the HTTP response. See [Change to the \_response property](https://github.com/Azure/autorest.typescript/wiki/%60core-http%60-dependency-migration-to-%60core-client%60-%60core-rest-pipeline%60#change-to-the-_response-property).

### Bugs Fixed

- Fix an issue where React-Native is loading the wrong file. Adding a `react-native` mapping to point to the ESM entrypoint file. [PR #21119](https://github.com/Azure/azure-sdk-for-js/pull/21119)

### Other Changes

- Updated our `@azure/core-tracing` dependency to the latest version (1.0.0).
  - Notable changes include Removal of `@opentelemetry/api` as a transitive dependency and ensuring that the active context is properly propagated.
  - Customers who would like to continue using OpenTelemetry driven tracing should visit our [OpenTelemetry Instrumentation](https://www.npmjs.com/package/@azure/opentelemetry-instrumentation-azure-sdk) package for instructions.

- Move to depend on `@azure/core-util` for SHA256 Digest and HMAC computing.

## 1.3.1 (2021-12-14)

### Bugs Fixed

- Using this SDK with the resources from Sovereign clouds (AzureUSGovernment/AzureChinaCloud) would have failed with an authorization error.
  Has been fixed in [#17583](https://github.com/Azure/azure-sdk-for-js/pull/17583)

### Other Changes

- Throws a better error message if provided invalid connection strings such as `undefined` to the `AppConfigurationClient` constructor. [#18356](https://github.com/Azure/azure-sdk-for-js/pull/18356)

## 1.3.0 (2021-07-26)

### Features Added

- Added "continuationToken" option for the `byPage` APIs of the listing methods (`listConfigurationSettings` and the `listRevisions`), this lets you keep track of where to continue the iterator from.
  [#16472](https://github.com/Azure/azure-sdk-for-js/pull/16472)
- Changed TS compilation target to ES2017 in order to produce smaller bundles and use more native platform features
- Updated our internal core package dependencies to their latest versions in order to add support for Opentelemetry 1.0.0 which is compatible with the latest versions of our other client libraries.

### Bugs Fixed

- Throttling may have resulted in retrying the request indefinitely if the service responded with `retry-after-ms` header in the error for each retried request. The behaviour has been changed to retry for a maximum of 3 times by default from [#16376](https://github.com/Azure/azure-sdk-for-js/pull/16376).
  - Additionally, [#16376](https://github.com/Azure/azure-sdk-for-js/pull/16376) also exposes retryOptions on the `AppConfigurationClient`'s client options, which lets you configure the `maxRetries` and the `maxRetryDelayInMs`.
  - More resources - [App Configuration | Throttling](https://learn.microsoft.com/azure/azure-app-configuration/rest-api-throttling) and [App Configuration | Requests Quota](https://learn.microsoft.com/azure/azure-app-configuration/faq#which-app-configuration-tier-should-i-use)

## 1.2.0 (2021-07-07)

### Features Added

- Special configuration settings - feature flag and secret reference are now supported. 🎉
  - For types, use `ConfigurationSetting<FeatureFlagValue>` and `ConfigurationSetting<SecretReferenceValue>`.
  - Use `parseFeatureFlag` and `parseSecretReference` methods to parse the configuration settings into feature flag and secret reference respectively.

- With the dropping of support for Node.js versions that are no longer in LTS, the dependency on `@types/node` has been updated to version 12. Read our [support policy](https://github.com/Azure/azure-sdk-for-js/blob/main/SUPPORT.md) for more details.

### Fixed

- High request rate would result in throttling. SDK would retry on the failed requests based on the service suggested time from the `retry-after-ms` header in the error response. If there are too many parallel requests, retries for all of them may also result in a high request rate entering into a state which might seem like the application is perpetually not responding.
  - [#15721](https://github.com/Azure/azure-sdk-for-js/pull/15721) allows the user-provided abortSignal to be taken into account to abort the requests sooner.
  - More resources - [App Configuration | Throttling](https://learn.microsoft.com/azure/azure-app-configuration/rest-api-throttling) and [App Configuration | Requests Quota](https://learn.microsoft.com/azure/azure-app-configuration/faq#which-app-configuration-tier-should-i-use)

## 1.2.0-beta.2 (2021-06-08)

- With [#15136](https://github.com/Azure/azure-sdk-for-js/pull/15136), if the key of a feature flag(setting with `contentType="application/vnd.microsoft.appconfig.ff+json;charset=utf-8"`) doesn't start with `".appconfig.featureflag/"` (featureFlagPrefix), SDK adds the prefix before sending the request.
- New design for feature flags and secret references,
  - New types for FeatureFlag and SecretReference - `ConfigurationSetting<FeatureFlagValue>` and `ConfigurationSetting<SecretReferenceValue>`
  - Upon using `getConfigurationSetting`(or add/update), use `parseFeatureFlag` and `parseSecretReference` methods to access the properties(to translate `ConfigurationSetting` into the types above).
  - Helper method `isFeatureFlag` (and `isSecretReference`) checks the contentType and return boolean values.

## 1.2.0-beta.1 (2021-04-06)

### New Features

- New `SecretReferenceConfigurationSetting` and `FeatureFlagConfigurationSetting`types to represent configuration settings that references KeyVault Secret reference and feature flag respectively.
  [#14342](https://github.com/Azure/azure-sdk-for-js/pull/14342)
- Added `updateSyncToken` method to `AppConfigurationClient` to be able to provide external synchronization tokens.
  [#14507](https://github.com/Azure/azure-sdk-for-js/pull/14507)

## 1.1.1 (2021-03-25)

- Fix issues with `select`ing fields to be returned from `listConfigurationSettings`, `listConfigurationRevisions`
  and `getConfigurationSetting` where `last_modified` and `content_type` could not properly be passed in.
  [PR #13258](https://github.com/Azure/azure-sdk-for-js/pull/13258)

## 1.1.0 (2020-07-07)

- Adding browser support for the latest versions of Chrome, Edge and Firefox.

## 1.0.1 (2020-02-19)

- The underlying filter behavior has changed for `listConfigurationSettings` and `listRevisions`.
  Inline documentation has been revised to accommodate it.

## 1.0.0 (2020-01-06)

This release marks the general availability of the `@azure/app-configuration` package.

- Fixed issue [#6528](https://github.com/Azure/azure-sdk-for-js/pull/6528) where
  the proper user agent header (`x-ms-useragent`) wasn't being sent when we were
  running in a browser.
- Allow developers to prepend additional information to the user agent header.

  Example:

  ```typescript
  new AppConfigurationClient(connectionString, {
    userAgentOptions: {
      userAgentPrefix: "MyUserAgent",
    },
  });
  ```

## 1.0.0-preview.10 (2019-12-10)

- Specifying filters for listConfigurationSettings() or listRevisions() is
  now done with the `keyFilter` or `labelFilter` strings rather than `keys`
  and `labels` as they were previously.
- Fixed issue [#6408](https://github.com/Azure/azure-sdk-for-js/issues/6408) where
  throttling wasn't properly implemented, causing failures when sending many
  concurrent requests.

## 1.0.0-preview.9 (2019-12-03)

- Updated to use OpenTelemetry 0.2 via `@azure/core-tracing`.
- Added support for TokenCredential in `AppConfigurationClient`, allowing
  credentials from the `@azure/identity` package for authentication.
- Added support for sync-tokens, providing a consistent view of your App
  Configuration service even when doing rapid sets/updates and reads.

## 1.0.0-preview.7 (2019-11-01)

- Updated to use the latest versions of the `@azure/core-*` packages
- Added a listRevisions.ts sample to show how the listRevisions() API works

## 1.0.0-preview.6 (2019-10-22)

Breaking changes from 1.0.0-preview.5:

- The `ConfigurationSetting`'s `locked` property has been renamed to `readOnly` to match the nomenclature used throughout
  the SDK.
- `listConfigurationSettings` and `listRevisions` now take `readOnly` as a value in `fields`, rather than `locked`.

## 1.0.0-preview.5 (2019-10-09)

- Updated to use the latest version of `@azure/core-tracing`, `@azure/core-http` and `@azure/core-arm` packages

## 1.0.0-preview.4 (2019-10-08)

### Breaking changes from 1.0.0-preview.3:

This release brings our interface a bit closer to what is offered in the
Azure SDKs for C# and Java for AppConfig.

This affects the `getConfigurationSetting`, `addConfigurationSetting`,
`setConfigurationSetting` and `deleteConfigurationSetting` methods which
no longer take a `key` parameter and instead take an object.

In previous previews:

```typescript
// 1.0.0-preview.3 and below
await client.getConfigurationSetting("MyKey", { label: "MyLabel" });
await client.addConfigurationSetting("MyKey", {
  label: "MyLabel",
  value: "MyValue",
});
await client.setConfigurationSetting("MyKey", {
  label: "MyLabel",
  value: "MyValue",
});
await client.deleteConfigurationSetting("MyKey", { label: "MyLabel" });
```

Now in preview.4:

```typescript
// 1.0.0-preview.4
await client.getConfigurationSetting({ key: "MyKey", label: "MyLabel" });
await client.addConfigurationSetting({
  key: "MyKey",
  label: "MyLabel",
  value: "MyValue",
});
await client.setConfigurationSetting({
  key: "MyKey",
  label: "MyLabel",
  value: "MyValue",
});
await client.deleteConfigurationSetting({ key: "MyKey", label: "MyLabel" });
```

### Enhancements

- `listConfigurationSettings` and `listRevisions` have been changed to return `PagedAsyncIterableIterator`'s,
  allowing their results to be iterated by page (also returning HTTP response information) or as an
  iterator of ConfigurationSetting.
- `setReadOnly` and `clearReadOnly` let you mark a setting as read-only (or make it writeable) again,
  protecting against accidental changes.

## 1.0.0-preview.3 (2019-09-23)

- Typings file was incorrectly packaged (#5217)

## 1.0.0-preview.2 (2019-09-13)

Republishing as the readme is not properly showing up on npmjs. No other changes.

## 1.0.0-preview.1 (2019-09-12)

This is the first release of the @azure/app-configuration package.

This package contains the `AppConfigurationClient` to talk to the Azure
App Configuration managed service, with initial support for create, read,
update, delete and search operations with configuration settings.<|MERGE_RESOLUTION|>--- conflicted
+++ resolved
@@ -4,14 +4,12 @@
 
 ### Features Added
 
-<<<<<<< HEAD
 - Added internal pipeline policy to normalize (case-insensitive alphabetical) ordering of query parameters for deterministic request URLs.
-=======
+
 - Support snapshot reference.
   - New type for SnapshotReference - `ConfigurationSetting<SnapshotReferenceValue>`
   - Upon using `getConfigurationSetting`(or add/update), use `parseSnapshotReference` methods to access the properties (to translate `ConfigurationSetting` into the type above).
   - Helper method `isSnapshotReference` checks the contentType and return boolean values.
->>>>>>> a66c9508
 
 ### Breaking Changes
 
