--- conflicted
+++ resolved
@@ -3,12 +3,8 @@
 process.env.CHROME_BIN = require("puppeteer").executablePath();
 require("dotenv").config();
 
-<<<<<<< HEAD
 process.env.RECORDINGS_RELATIVE_PATH = relativeRecordingsPath();
 module.exports = function(config) {
-=======
-module.exports = function (config) {
->>>>>>> 61528a2a
   config.set({
     // base path that will be used to resolve all patterns (eg. files, exclude)
     basePath: "./",
@@ -58,10 +54,7 @@
       "AZURE_CLIENT_SECRET",
       "AZURE_TENANT_ID",
       "TEST_MODE",
-<<<<<<< HEAD
       "RECORDINGS_RELATIVE_PATH"
-=======
->>>>>>> 61528a2a
     ],
 
     // test results reporter to use
@@ -110,13 +103,8 @@
     customLaunchers: {
       ChromeHeadlessNoSandbox: {
         base: "ChromeHeadless",
-<<<<<<< HEAD
         flags: ["--no-sandbox", "--disable-web-security"]
       }
-=======
-        flags: ["--no-sandbox"],
-      },
->>>>>>> 61528a2a
     },
 
     // Continuous Integration mode
