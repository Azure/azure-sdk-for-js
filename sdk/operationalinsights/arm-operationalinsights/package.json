--- conflicted
+++ resolved
@@ -28,13 +28,8 @@
   "module": "./dist-esm/src/index.js",
   "types": "./types/arm-operationalinsights.d.ts",
   "devDependencies": {
-<<<<<<< HEAD
-    "@microsoft/api-extractor": "7.7.11",
+    "@microsoft/api-extractor": "^7.18.11",
     "@rollup/plugin-commonjs": "^21.0.1",
-=======
-    "@microsoft/api-extractor": "^7.18.11",
-    "@rollup/plugin-commonjs": "11.0.2",
->>>>>>> 12b19410
     "@rollup/plugin-json": "^4.0.0",
     "@rollup/plugin-multi-entry": "^3.0.0",
     "@rollup/plugin-node-resolve": "^8.0.0",
