--- conflicted
+++ resolved
@@ -2,9 +2,5 @@
   "AssetsRepo": "Azure/azure-sdk-assets",
   "AssetsRepoPrefixPath": "js",
   "TagPrefix": "js/ai/ai-agents",
-<<<<<<< HEAD
-  "Tag": "js/ai/ai-agents_0a52ff9fb5"
-=======
   "Tag": "js/ai/ai-agents_31e4f99fcb"
->>>>>>> ceafd096
 }