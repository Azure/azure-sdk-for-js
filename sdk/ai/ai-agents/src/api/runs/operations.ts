// Copyright (c) Microsoft Corporation.
// Licensed under the MIT License.

import type { AgentsContext as Client } from "../index.js";
import type { ThreadRun, _AgentsPagedResultThreadRun, ToolOutput } from "../../models/models.js";
import {
  toolDefinitionUnionArraySerializer,
  agentsResponseFormatOptionSerializer,
  agentV1ErrorDeserializer,
  threadMessageOptionsArraySerializer,
  truncationObjectSerializer,
  agentsToolChoiceOptionSerializer,
  threadRunDeserializer,
  _agentsPagedResultThreadRunDeserializer,
  toolOutputArraySerializer,
} from "../../models/models.js";
import type {
  RunsCancelRunOptionalParams,
  RunsSubmitToolOutputsToRunOptionalParams,
  RunsUpdateRunOptionalParams,
  RunsGetRunOptionalParams,
  RunsListRunsOptionalParams,
  RunsCreateRunOptionalParams,
} from "./options.js";
import type { PagedAsyncIterableIterator } from "../../static-helpers/pagingHelpers.js";
import { buildPagedAsyncIterator } from "../../static-helpers/pagingHelpers.js";
import { expandUrlTemplate } from "../../static-helpers/urlTemplate.js";
import type { StreamableMethod, PathUncheckedResponse } from "@azure-rest/core-client";
import { createRestError, operationOptionsToRequestParameters } from "@azure-rest/core-client";
import type { AgentRunResponse, AgentEventMessageStream } from "../../models/streamingModels.js";
import { createRunStreaming, submitToolOutputsToRunStreaming } from "../operations.js";
import type { OperationState, OperationStatus, PollerLike } from "@azure/core-lro";
import { createPoller } from "../poller.js";

export function _cancelRunSend(
  context: Client,
  threadId: string,
  runId: string,
  options: RunsCancelRunOptionalParams = { requestOptions: {} },
): StreamableMethod {
  const path = expandUrlTemplate(
    "/threads/{threadId}/runs/{runId}/cancel{?api%2Dversion}",
    {
      threadId: threadId,
      runId: runId,
      "api%2Dversion": context.apiVersion,
    },
    {
      allowReserved: options?.requestOptions?.skipUrlEncoding,
    },
  );
  return context.path(path).post({
    ...operationOptionsToRequestParameters(options),
    headers: {
      accept: "application/json",
      ...options.requestOptions?.headers,
    },
  });
}

export async function _cancelRunDeserialize(result: PathUncheckedResponse): Promise<ThreadRun> {
  const expectedStatuses = ["200"];
  if (!expectedStatuses.includes(result.status)) {
    const error = createRestError(result);
    error.details = agentV1ErrorDeserializer(result.body);
    throw error;
  }

  return threadRunDeserializer(result.body);
}

/** Cancels a run of an in‐progress thread. */
export async function cancelRun(
  context: Client,
  threadId: string,
  runId: string,
  options: RunsCancelRunOptionalParams = { requestOptions: {} },
): Promise<ThreadRun> {
  const result = await _cancelRunSend(context, threadId, runId, options);
  return _cancelRunDeserialize(result);
}

export function _submitToolOutputsToRunSend(
  context: Client,
  threadId: string,
  runId: string,
  toolOutputs: ToolOutput[],
  options: RunsSubmitToolOutputsToRunOptionalParams = { requestOptions: {} },
): StreamableMethod {
  const path = expandUrlTemplate(
    "/threads/{threadId}/runs/{runId}/submit_tool_outputs{?api%2Dversion}",
    {
      threadId: threadId,
      runId: runId,
      "api%2Dversion": context.apiVersion,
    },
    {
      allowReserved: options?.requestOptions?.skipUrlEncoding,
    },
  );
  return context.path(path).post({
    ...operationOptionsToRequestParameters(options),
    contentType: "application/json",
    headers: {
      accept: "application/json",
      ...options.requestOptions?.headers,
    },
    body: {
      tool_outputs: toolOutputArraySerializer(toolOutputs),
<<<<<<< HEAD
      stream: options?.stream,
=======
      stream: options?.stream ?? false,
>>>>>>> 010a873a
    },
  });
}

export async function _submitToolOutputsToRunDeserialize(
  result: PathUncheckedResponse,
): Promise<ThreadRun> {
  const expectedStatuses = ["200"];
  if (!expectedStatuses.includes(result.status)) {
    const error = createRestError(result);
    error.details = agentV1ErrorDeserializer(result.body);
    throw error;
  }

  return threadRunDeserializer(result.body);
}

/** Submits outputs from tools as requested by tool calls in a run. */
export function submitToolOutputsToRun(
  context: Client,
  threadId: string,
  runId: string,
  toolOutputs: ToolOutput[],
  options: RunsSubmitToolOutputsToRunOptionalParams = { requestOptions: {} },
): AgentRunResponse {
  async function executeSubmitToolOutputsToRun(): Promise<ThreadRun> {
    const result = await _submitToolOutputsToRunSend(
      context,
      threadId,
      runId,
      toolOutputs,
      options,
    );
    return _submitToolOutputsToRunDeserialize(result);
  }

  return {
    then: function (onFulfilled, onRejected) {
      return executeSubmitToolOutputsToRun().then(onFulfilled, onRejected).catch(onRejected);
    },
    async stream(): Promise<AgentEventMessageStream> {
      return submitToolOutputsToRunStreaming(context, threadId, runId, toolOutputs, options);
    },
  };
}

export function _updateRunSend(
  context: Client,
  threadId: string,
  runId: string,
  options: RunsUpdateRunOptionalParams = { requestOptions: {} },
): StreamableMethod {
  const path = expandUrlTemplate(
    "/threads/{threadId}/runs/{runId}{?api%2Dversion}",
    {
      threadId: threadId,
      runId: runId,
      "api%2Dversion": context.apiVersion,
    },
    {
      allowReserved: options?.requestOptions?.skipUrlEncoding,
    },
  );
  return context.path(path).post({
    ...operationOptionsToRequestParameters(options),
    contentType: "application/json",
    headers: {
      accept: "application/json",
      ...options.requestOptions?.headers,
    },
    body: { metadata: options?.metadata },
  });
}

export async function _updateRunDeserialize(result: PathUncheckedResponse): Promise<ThreadRun> {
  const expectedStatuses = ["200"];
  if (!expectedStatuses.includes(result.status)) {
    const error = createRestError(result);
    error.details = agentV1ErrorDeserializer(result.body);
    throw error;
  }

  return threadRunDeserializer(result.body);
}

/** Modifies an existing thread run. */
export async function updateRun(
  context: Client,
  threadId: string,
  runId: string,
  options: RunsUpdateRunOptionalParams = { requestOptions: {} },
): Promise<ThreadRun> {
  const result = await _updateRunSend(context, threadId, runId, options);
  return _updateRunDeserialize(result);
}

export function _getRunSend(
  context: Client,
  threadId: string,
  runId: string,
  options: RunsGetRunOptionalParams = { requestOptions: {} },
): StreamableMethod {
  const path = expandUrlTemplate(
    "/threads/{threadId}/runs/{runId}{?api%2Dversion}",
    {
      threadId: threadId,
      runId: runId,
      "api%2Dversion": context.apiVersion,
    },
    {
      allowReserved: options?.requestOptions?.skipUrlEncoding,
    },
  );
  return context.path(path).get({
    ...operationOptionsToRequestParameters(options),
    headers: {
      accept: "application/json",
      ...options.requestOptions?.headers,
    },
  });
}

export async function _getRunDeserialize(result: PathUncheckedResponse): Promise<ThreadRun> {
  const expectedStatuses = ["200"];
  if (!expectedStatuses.includes(result.status)) {
    const error = createRestError(result);
    error.details = agentV1ErrorDeserializer(result.body);
    throw error;
  }

  return threadRunDeserializer(result.body);
}

/** Gets an existing run from an existing thread. */
export async function getRun(
  context: Client,
  threadId: string,
  runId: string,
  options: RunsGetRunOptionalParams = { requestOptions: {} },
): Promise<ThreadRun> {
  const result = await _getRunSend(context, threadId, runId, options);
  return _getRunDeserialize(result);
}

export function _listRunsSend(
  context: Client,
  threadId: string,
  options: RunsListRunsOptionalParams = { requestOptions: {} },
): StreamableMethod {
  const path = expandUrlTemplate(
    "/threads/{threadId}/runs{?api%2Dversion,limit,order,after,before}",
    {
      threadId: threadId,
      "api%2Dversion": context.apiVersion,
      limit: options?.limit,
      order: options?.order,
      after: options?.after,
      before: options?.before,
    },
    {
      allowReserved: options?.requestOptions?.skipUrlEncoding,
    },
  );
  return context.path(path).get({
    ...operationOptionsToRequestParameters(options),
    headers: {
      accept: "application/json",
      ...options.requestOptions?.headers,
    },
  });
}

export async function _listRunsDeserialize(
  result: PathUncheckedResponse,
): Promise<_AgentsPagedResultThreadRun> {
  const expectedStatuses = ["200"];
  if (!expectedStatuses.includes(result.status)) {
    const error = createRestError(result);
    error.details = agentV1ErrorDeserializer(result.body);
    throw error;
  }

  return _agentsPagedResultThreadRunDeserializer(result.body);
}

/** Gets a list of runs for a specified thread. */
export function listRuns(
  context: Client,
  threadId: string,
  options: RunsListRunsOptionalParams = { requestOptions: {} },
): PagedAsyncIterableIterator<ThreadRun> {
  return buildPagedAsyncIterator(
    context,
    () => _listRunsSend(context, threadId, options),
    _listRunsDeserialize,
    ["200"],
    { itemName: "data" },
  );
}

export function _createRunSend(
  context: Client,
  threadId: string,
  assistantId: string,
  options: RunsCreateRunOptionalParams = { requestOptions: {} },
): StreamableMethod {
  const path = expandUrlTemplate(
    "/threads/{threadId}/runs{?api%2Dversion,include%5B%5D}",
    {
      threadId: threadId,
      "api%2Dversion": context.apiVersion,
      "include%5B%5D": !options?.include
        ? options?.include
        : options?.include.map((p: any) => {
            return p;
          }),
    },
    {
      allowReserved: options?.requestOptions?.skipUrlEncoding,
    },
  );
  return context.path(path).post({
    ...operationOptionsToRequestParameters(options),
    contentType: "application/json",
    headers: {
      accept: "application/json",
      ...options.requestOptions?.headers,
    },
    body: {
      assistant_id: assistantId,
      model: options?.model,
      instructions: options?.instructions,
      additional_instructions: options?.additionalInstructions,
      additional_messages: !options?.additionalMessages
        ? options?.additionalMessages
        : threadMessageOptionsArraySerializer(options?.additionalMessages),
      tools: !options?.tools ? options?.tools : toolDefinitionUnionArraySerializer(options?.tools),
      stream: options?.stream,
      temperature: options?.temperature,
      top_p: options?.topP,
      max_prompt_tokens: options?.maxPromptTokens,
      max_completion_tokens: options?.maxCompletionTokens,
      truncation_strategy: !options?.truncationStrategy
        ? options?.truncationStrategy
        : truncationObjectSerializer(options?.truncationStrategy),
      tool_choice: !options?.toolChoice
        ? options?.toolChoice
        : agentsToolChoiceOptionSerializer(options?.toolChoice),
      response_format: !options?.responseFormat
        ? options?.responseFormat
        : agentsResponseFormatOptionSerializer(options?.responseFormat),
      parallel_tool_calls: options?.parallelToolCalls,
      metadata: options?.metadata,
    },
  });
}

export async function _createRunDeserialize(result: PathUncheckedResponse): Promise<ThreadRun> {
  const expectedStatuses = ["200"];
  if (!expectedStatuses.includes(result.status)) {
    const error = createRestError(result);
    error.details = agentV1ErrorDeserializer(result.body);
    throw error;
  }

  return threadRunDeserializer(result.body);
}

/** Creates a new run for an agent thread (internal implementation). */
export async function createRunInternal(
  context: Client,
  threadId: string,
  assistantId: string,
  options: RunsCreateRunOptionalParams = { requestOptions: {} },
): Promise<ThreadRun> {
  const result = await _createRunSend(context, threadId, assistantId, options);
  return _createRunDeserialize(result);
}

/** Creates a new run for an agent thread. */
export function createRun(
  context: Client,
  threadId: string,
  assistantId: string,
  options: RunsCreateRunOptionalParams = { requestOptions: {} },
): AgentRunResponse {
  async function executeCreateRun(): Promise<ThreadRun> {
    return createRunInternal(context, threadId, assistantId, options);
  }

  return {
    then: function (onFulfilled, onRejected) {
      return executeCreateRun().then(onFulfilled, onRejected).catch(onRejected);
    },
    async stream(): Promise<AgentEventMessageStream> {
      return createRunStreaming(context, assistantId, threadId, options);
    },
  };
}

/** Creates a new run for an agent thread with polling */
export function createRunAndPoll(
  context: Client,
  threadId: string,
  assistantId: string,
  options: RunsCreateRunOptionalParams = { requestOptions: {} },
): PollerLike<OperationState<ThreadRun>, ThreadRun> {
  return createPoller<ThreadRun>({
    initOperation: async () => {
      return createRunInternal(context, threadId, assistantId, options);
    },
    pollOperation: async (currentRun: ThreadRun) => {
      return getRun(context, threadId, currentRun.id, options);
    },
    getOperationStatus: getLroOperationStatus,
    getOperationError: (result: ThreadRun) => {
      return getLroOperationStatus(result) === "failed" && result.lastError
        ? new Error(`Operation failed: ${result.lastError.message}`)
        : undefined;
    },
    intervalInMs: options.pollingOptions?.intervalInMs,
  });
}

function getLroOperationStatus(result: ThreadRun): OperationStatus {
  switch (result.status) {
    case "queued":
      return "notStarted";
    case "in_progress":
      return "running";
    case "requires_action":
      return "running";
    case "completed":
      return "succeeded";
    case "cancelled":
    case "expired":
    default:
      return "failed";
  }
}<|MERGE_RESOLUTION|>--- conflicted
+++ resolved
@@ -107,11 +107,7 @@
     },
     body: {
       tool_outputs: toolOutputArraySerializer(toolOutputs),
-<<<<<<< HEAD
-      stream: options?.stream,
-=======
       stream: options?.stream ?? false,
->>>>>>> 010a873a
     },
   });
 }
