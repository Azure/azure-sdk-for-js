--- conflicted
+++ resolved
@@ -1,16 +1,14 @@
 # Release History
 
-<<<<<<< HEAD
 ## 1.0.0 (2025-06-26)
 
 - First stable release of Azure AI Agents client library
-=======
+
 ## 1.0.0-beta.5 (2025-06-25)
 
 ### Bugs Fixed
 
 - Fixed an issue with event data parsing
->>>>>>> 967305dd
 
 ## 1.0.0-beta.4 (2025-06-10)
 
