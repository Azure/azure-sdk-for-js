--- conflicted
+++ resolved
@@ -1,14 +1,6 @@
 # Release History
 
-<<<<<<< HEAD
-## 1.0.0-beta.4 (2025-06-09)
-
-### Breaking Changes
-
-- API version is changed to v1, removing preview features. To use preview features, please use previous beta version.
-=======
 ## 1.0.0-beta.4 (2025-06-10)
->>>>>>> 8db0b42c
 
 ### Features Added
 
@@ -17,10 +9,7 @@
 ### Bugs Fixed
 
 - Fixed an issue with streaming serialization
-<<<<<<< HEAD
-=======
 - Fixed an issue with streaming using the `.submitToolOutputs` method.
->>>>>>> 8db0b42c
 - Fixed an issue with codeInterpreterWithStreaming sample inconsistently writing file to disk
 
 ## 1.0.0-beta.3 (2025-05-20)
