--- conflicted
+++ resolved
@@ -1,6 +1,5 @@
 # Release History
 
-<<<<<<< HEAD
 ## 1.0.0 (2025-06-26)
 
 - First stable release of Azure AI Agents client library
@@ -8,13 +7,12 @@
 ### Breaking changes
 
 - `AgentsClient` constructor parameter `credential` type  `KeyCredential | TokenCredential` is update to `TokenCredential`
-=======
+
 ## 1.0.0-beta.6 (2025-06-27)
 
 ### Bugs Fixed
 
 - Fixed an issue with event data of `submitToolOutputs` stream mode
->>>>>>> 010a873a
 
 ## 1.0.0-beta.5 (2025-06-25)
 
