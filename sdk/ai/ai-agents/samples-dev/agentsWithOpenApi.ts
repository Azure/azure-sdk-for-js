// Copyright (c) Microsoft Corporation.
// Licensed under the MIT License.

/**
 * This sample demonstrates how to use agent operations with an OpenApi tool.
 *
 * @summary demonstrates how to use agent operations with an OpenApi tool.
 *
 */

<<<<<<< HEAD
import type { MessageTextContent, RunStepToolCallDetails, RunStepFunctionToolCall } from "@azure/ai-agents";
import { AgentsClient, isOutputOfType, OpenApiTool } from "@azure/ai-agents";
=======
import type { MessageTextContent, OpenApiFunctionDefinition } from "@azure/ai-agents";
import { AgentsClient, isOutputOfType, ToolUtility } from "@azure/ai-agents";
>>>>>>> a1c81a4e
import { DefaultAzureCredential } from "@azure/identity";
import * as fs from "fs";
import "dotenv/config";

const projectEndpoint = process.env["PROJECT_ENDPOINT"] || "<project endpoint>";
const modelDeploymentName = process.env["MODEL_DEPLOYMENT_NAME"] || "gpt-4o";

export async function main(): Promise<void> {
  // Create an Azure AI Client
  const client = new AgentsClient(projectEndpoint, new DefaultAzureCredential());

  // Read in OpenApi spec
  const filePath = "./data/weatherOpenApi.json";
  const openApiSpec = JSON.parse(fs.readFileSync(filePath, "utf-8"));
  const countriesApiSpec = JSON.parse(fs.readFileSync("./data/countriesApi.json", "utf-8"));

<<<<<<< HEAD
  // Create OpenApi tool
  const openApiTool = new OpenApiTool({
=======
  // Define OpenApi function
  const openApiFunction: OpenApiFunctionDefinition = {
>>>>>>> a1c81a4e
    name: "getWeather",
    spec: openApiSpec,
    description: "Retrieve weather information for a location",
    auth: {
      type: "anonymous",
    },
    defaultParams: ["format"], // optional
<<<<<<< HEAD
  });
=======
  };
>>>>>>> a1c81a4e

  openApiTool.addDefinition({
    name: "getCountries",
    description: "Get country information",
    spec: countriesApiSpec,
    auth: {
      type: "anonymous",
    },
  });

  // Create agent with OpenApi tool
  const agent = await client.createAgent(modelDeploymentName, {
    name: "myAgent",
    instructions: "You are a helpful agent",
    tools: openApiTool.definitions,
  });
  console.log(`Created agent, agent ID: ${agent.id}`);

  // Create a thread
  const thread = await client.threads.create();
  console.log(`Created thread, thread ID: ${thread.id}`);

  // Create a message
  const message = await client.messages.create(thread.id, "user", "What's the weather in Seattle and What is the name and population of the country that uses currency with abbreviation THB?");
  console.log(`Created message, message ID: ${message.id}`);

  // Create and poll a run
  console.log("Creating run...");
  const run = await client.runs.createAndPoll(thread.id, agent.id, {
    pollingOptions: {
      intervalInMs: 2000,
    },
  });
  console.log(`Run finished with status: ${run.status}`);

  const runSteps = client.runSteps.list(thread.id, run.id);
  for await (const step of runSteps) {
    console.log(`Step ${step.id} status: ${step.status}`);
    if (isOutputOfType<RunStepToolCallDetails>(step.stepDetails, "tool_calls")) {
      const toolCalls = step.stepDetails.toolCalls;
      for (const toolCall of toolCalls) {
        console.log(`Tool call: ${toolCall.id}, tool type: ${toolCall.type}`);
        if (isOutputOfType<RunStepFunctionToolCall>(toolCall, "function")) {
          console.log(`Function tool call name: ${toolCall.function.name}`);
        }
      }
    }
  }
  // Get most recent message from the assistant
  const messagesIterator = client.messages.list(thread.id);
  for await (const m of messagesIterator) {
    if (m.role === "assistant") {
      const textContent = m.content?.find((content) =>
        isOutputOfType<MessageTextContent>(content, "text"),
      );
      if (textContent) {
        console.log(`Last message: ${textContent.text.value}`);
      }
      break;
    }
  }
  // Delete the agent once done
  await client.deleteAgent(agent.id);
  console.log(`Deleted agent, agent ID: ${agent.id}`);
}

main().catch((err) => {
  console.error("The sample encountered an error:", err);
});<|MERGE_RESOLUTION|>--- conflicted
+++ resolved
@@ -8,13 +8,8 @@
  *
  */
 
-<<<<<<< HEAD
 import type { MessageTextContent, RunStepToolCallDetails, RunStepFunctionToolCall } from "@azure/ai-agents";
 import { AgentsClient, isOutputOfType, OpenApiTool } from "@azure/ai-agents";
-=======
-import type { MessageTextContent, OpenApiFunctionDefinition } from "@azure/ai-agents";
-import { AgentsClient, isOutputOfType, ToolUtility } from "@azure/ai-agents";
->>>>>>> a1c81a4e
 import { DefaultAzureCredential } from "@azure/identity";
 import * as fs from "fs";
 import "dotenv/config";
@@ -31,13 +26,8 @@
   const openApiSpec = JSON.parse(fs.readFileSync(filePath, "utf-8"));
   const countriesApiSpec = JSON.parse(fs.readFileSync("./data/countriesApi.json", "utf-8"));
 
-<<<<<<< HEAD
   // Create OpenApi tool
   const openApiTool = new OpenApiTool({
-=======
-  // Define OpenApi function
-  const openApiFunction: OpenApiFunctionDefinition = {
->>>>>>> a1c81a4e
     name: "getWeather",
     spec: openApiSpec,
     description: "Retrieve weather information for a location",
@@ -45,11 +35,7 @@
       type: "anonymous",
     },
     defaultParams: ["format"], // optional
-<<<<<<< HEAD
   });
-=======
-  };
->>>>>>> a1c81a4e
 
   openApiTool.addDefinition({
     name: "getCountries",
