--- conflicted
+++ resolved
@@ -1,10 +1,6 @@
 {
   "name": "@azure/ai-agents",
-<<<<<<< HEAD
   "version": "1.0.0",
-=======
-  "version": "1.0.0-beta.5",
->>>>>>> 967305dd
   "description": "Azure AI Agents client library.",
   "engines": {
     "node": ">=20.0.0"
