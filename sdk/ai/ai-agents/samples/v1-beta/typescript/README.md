---
page_type: sample
languages:
  - typescript
products:
  - azure
urlFragment: ai-agents-typescript-beta
---

# Azure AI Agents client library samples for TypeScript (Beta)

These sample programs show how to use the TypeScript client libraries for Azure AI Agents in some common scenarios.

| **File Name**                                                                 | **Description**                                                                                                            |
| ----------------------------------------------------------------------------- | -------------------------------------------------------------------------------------------------------------------------- |
| [codeInterpreterWithStreaming.ts][codeinterpreterwithstreaming]               | demonstrates how to use agent operations with code interpreter.                                                            |
| [agentTokenUsage.ts][agenttokenusage]                                         | demonstrates how to track the token usage of an Agent.                                                                     |
| [agentsAzureAiSearch.ts][agentsazureaisearch]                                 | demonstrates how to use agent operations with the Azure AI Search tool.                                                    |
| [agentsBasics.ts][agentsbasics]                                               | demonstrates how to use basic agent operations.                                                                            |
| [agentsBingGrounding.ts][agentsbinggrounding]                                 | demonstrates how to use agent operations with the Grounding with Bing Search tool.                                         |
| [agentsBingGroundingWithStreaming.ts][agentsbinggroundingwithstreaming]       | demonstrates how to use agent operations with the Grounding with Bing Search tool using streaming.                         |
| [agentsConnectedAgents.ts][agentsconnectedagents]                             | This sample demonstrates how to use Agent operations with the Connected Agent tool from the Azure Agents service.          |
| [agentsImageInputWithBase64.ts][agentsimageinputwithbase64]                   | This sample demonstrates how to use basic agent operations with image input (base64 encoded) for the Azure Agents service. |
| [agentsImageInputWithFile.ts][agentsimageinputwithfile]                       | This sample demonstrates how to use basic agent operations using image file input for the Azure Agents service.            |
| [agentsImageInputWithUrl.ts][agentsimageinputwithurl]                         | This sample demonstrates how to use basic agent operations using image url input for the Azure Agents service.             |
| [agentsLocalTelemetry.ts][agentslocaltelemetry]                               | This sample demonstrates how to enable telemetry for AIAgentClient at local development.                                   |
<<<<<<< HEAD
| [agentsMCPs.ts][agentsmcps]                                                   | demonstrates how to use agent operations with the MCP tool.                                                                |
| [agentsMultiMCPs.ts][agentsmultimcps]                                         | demonstrates how to use agent operations with multiple MCP servers.                                                        |
=======
>>>>>>> a1c81a4e
| [agentsRemoteTelemetry.ts][agentsremotetelemetry]                             | This sample demonstrates how to enable remote telemetry for AIAgentClient at production.                                   |
| [agentsWithFunctionTool.ts][agentswithfunctiontool]                           | demonstrates how to use basic agent operations using function tool.                                                        |
| [agentsWithOpenApi.ts][agentswithopenapi]                                     | demonstrates how to use agent operations with an OpenApi tool.                                                             |
| [agentsWithToolset.ts][agentswithtoolset]                                     | demonstrates how to use agent operations with toolset.                                                                     |
| [batchVectorStoreWithFiles.ts][batchvectorstorewithfiles]                     | demonstrates how to create the batch vector store with the list of files.                                                  |
| [batchVectorStoreWithFilesAndPolling.ts][batchvectorstorewithfilesandpolling] | demonstrates how to create the batch vector store with the list of files using polling operation.                          |
| [codeInterpreter.ts][codeinterpreter]                                         | demonstrates how to use agent operations with code interpreter.                                                            |
| [fileSearch.ts][filesearch]                                                   | This sample demonstrates how to use agent operations with file searching.                                                  |
| [files.ts][files]                                                             | demonstrates how to use basic files agent operations.                                                                      |
| [filesWithLocalUpload.ts][fileswithlocalupload]                               | demonstrates how to use basic files agent operations with local file upload.                                               |
| [filesWithPolling.ts][fileswithpolling]                                       | demonstrates how to upload a file and poll for its status.                                                                 |
| [messages.ts][messages]                                                       | demonstrates how to use basic message agent operations.                                                                    |
| [runSteps.ts][runsteps]                                                       | demonstrates how to use basic run agent operations.                                                                        |
| [streaming.ts][streaming]                                                     | demonstrates how to use agent operations in streaming.                                                                     |
| [threads.ts][threads]                                                         | demonstrates how to use basic thread agent operations.                                                                     |
| [vectorStoreWithFiles.ts][vectorstorewithfiles]                               | demonstrates how to create the vector store with the list of files.                                                        |
| [vectorStoreWithFilesAndPolling.ts][vectorstorewithfilesandpolling]           | demonstrates how to create the vector store with the list of files using polling operation.                                |
| [vectorStores.ts][vectorstores]                                               | demonstrates how to create the vector store.                                                                               |
| [vectorStoresWithPolling.ts][vectorstoreswithpolling]                         | demonstrates how to create the vector store using polling operation.                                                       |

## Prerequisites

The sample programs are compatible with [LTS versions of Node.js](https://github.com/nodejs/release#release-schedule).

Before running the samples in Node, they must be compiled to JavaScript using the TypeScript compiler. For more information on TypeScript, see the [TypeScript documentation][typescript]. Install the TypeScript compiler using:

```bash
npm install -g typescript
```

You need [an Azure subscription][freesub] to run these sample programs.

Samples retrieve credentials to access the service endpoint from environment variables. Alternatively, edit the source code to include the appropriate credentials. See each individual sample for details on which environment variables/credentials it requires to function.

Adapting the samples to run in the browser may require some additional consideration. For details, please see the [package README][package].

## Setup

To run the samples using the published version of the package:

1. Install the dependencies using `npm`:

```bash
npm install
```

2. Compile the samples:

```bash
npm run build
```

3. Edit the file `sample.env`, adding the correct credentials to access the Azure service and run the samples. Then rename the file from `sample.env` to just `.env`. The sample programs will read this file automatically.

4. Run whichever samples you like (note that some samples may require additional setup, see the table above):

```bash
node dist/codeInterpreterWithStreaming.js
```

Alternatively, run a single sample with the correct environment variables set (setting up the `.env` file is not required if you do this), for example (cross-platform):

```bash
npx dev-tool run vendored cross-env PROJECT_ENDPOINT="<project endpoint>" MODEL_DEPLOYMENT_NAME="<model deployment name>" node dist/codeInterpreterWithStreaming.js
```

## Next Steps

Take a look at our [API Documentation][apiref] for more information about the APIs that are available in the clients.

[codeinterpreterwithstreaming]: https://github.com/Azure/azure-sdk-for-js/blob/main/sdk/ai/ai-agents/samples/v1-beta/typescript/src/codeInterpreterWithStreaming.ts
[agenttokenusage]: https://github.com/Azure/azure-sdk-for-js/blob/main/sdk/ai/ai-agents/samples/v1-beta/typescript/src/agentTokenUsage.ts
[agentsazureaisearch]: https://github.com/Azure/azure-sdk-for-js/blob/main/sdk/ai/ai-agents/samples/v1-beta/typescript/src/agentsAzureAiSearch.ts
[agentsbasics]: https://github.com/Azure/azure-sdk-for-js/blob/main/sdk/ai/ai-agents/samples/v1-beta/typescript/src/agentsBasics.ts
[agentsbinggrounding]: https://github.com/Azure/azure-sdk-for-js/blob/main/sdk/ai/ai-agents/samples/v1-beta/typescript/src/agentsBingGrounding.ts
[agentsbinggroundingwithstreaming]: https://github.com/Azure/azure-sdk-for-js/blob/main/sdk/ai/ai-agents/samples/v1-beta/typescript/src/agentsBingGroundingWithStreaming.ts
[agentsconnectedagents]: https://github.com/Azure/azure-sdk-for-js/blob/main/sdk/ai/ai-agents/samples/v1-beta/typescript/src/agentsConnectedAgents.ts
[agentsimageinputwithbase64]: https://github.com/Azure/azure-sdk-for-js/blob/main/sdk/ai/ai-agents/samples/v1-beta/typescript/src/agentsImageInputWithBase64.ts
[agentsimageinputwithfile]: https://github.com/Azure/azure-sdk-for-js/blob/main/sdk/ai/ai-agents/samples/v1-beta/typescript/src/agentsImageInputWithFile.ts
[agentsimageinputwithurl]: https://github.com/Azure/azure-sdk-for-js/blob/main/sdk/ai/ai-agents/samples/v1-beta/typescript/src/agentsImageInputWithUrl.ts
[agentslocaltelemetry]: https://github.com/Azure/azure-sdk-for-js/blob/main/sdk/ai/ai-agents/samples/v1-beta/typescript/src/agentsLocalTelemetry.ts
<<<<<<< HEAD
[agentsmcps]: https://github.com/Azure/azure-sdk-for-js/blob/main/sdk/ai/ai-agents/samples/v1-beta/typescript/src/agentsMCPs.ts
[agentsmultimcps]: https://github.com/Azure/azure-sdk-for-js/blob/main/sdk/ai/ai-agents/samples/v1-beta/typescript/src/agentsMultiMCPs.ts
=======
>>>>>>> a1c81a4e
[agentsremotetelemetry]: https://github.com/Azure/azure-sdk-for-js/blob/main/sdk/ai/ai-agents/samples/v1-beta/typescript/src/agentsRemoteTelemetry.ts
[agentswithfunctiontool]: https://github.com/Azure/azure-sdk-for-js/blob/main/sdk/ai/ai-agents/samples/v1-beta/typescript/src/agentsWithFunctionTool.ts
[agentswithopenapi]: https://github.com/Azure/azure-sdk-for-js/blob/main/sdk/ai/ai-agents/samples/v1-beta/typescript/src/agentsWithOpenApi.ts
[agentswithtoolset]: https://github.com/Azure/azure-sdk-for-js/blob/main/sdk/ai/ai-agents/samples/v1-beta/typescript/src/agentsWithToolset.ts
[batchvectorstorewithfiles]: https://github.com/Azure/azure-sdk-for-js/blob/main/sdk/ai/ai-agents/samples/v1-beta/typescript/src/batchVectorStoreWithFiles.ts
[batchvectorstorewithfilesandpolling]: https://github.com/Azure/azure-sdk-for-js/blob/main/sdk/ai/ai-agents/samples/v1-beta/typescript/src/batchVectorStoreWithFilesAndPolling.ts
[codeinterpreter]: https://github.com/Azure/azure-sdk-for-js/blob/main/sdk/ai/ai-agents/samples/v1-beta/typescript/src/codeInterpreter.ts
[filesearch]: https://github.com/Azure/azure-sdk-for-js/blob/main/sdk/ai/ai-agents/samples/v1-beta/typescript/src/fileSearch.ts
[files]: https://github.com/Azure/azure-sdk-for-js/blob/main/sdk/ai/ai-agents/samples/v1-beta/typescript/src/files.ts
[fileswithlocalupload]: https://github.com/Azure/azure-sdk-for-js/blob/main/sdk/ai/ai-agents/samples/v1-beta/typescript/src/filesWithLocalUpload.ts
[fileswithpolling]: https://github.com/Azure/azure-sdk-for-js/blob/main/sdk/ai/ai-agents/samples/v1-beta/typescript/src/filesWithPolling.ts
[messages]: https://github.com/Azure/azure-sdk-for-js/blob/main/sdk/ai/ai-agents/samples/v1-beta/typescript/src/messages.ts
[runsteps]: https://github.com/Azure/azure-sdk-for-js/blob/main/sdk/ai/ai-agents/samples/v1-beta/typescript/src/runSteps.ts
[streaming]: https://github.com/Azure/azure-sdk-for-js/blob/main/sdk/ai/ai-agents/samples/v1-beta/typescript/src/streaming.ts
[threads]: https://github.com/Azure/azure-sdk-for-js/blob/main/sdk/ai/ai-agents/samples/v1-beta/typescript/src/threads.ts
[vectorstorewithfiles]: https://github.com/Azure/azure-sdk-for-js/blob/main/sdk/ai/ai-agents/samples/v1-beta/typescript/src/vectorStoreWithFiles.ts
[vectorstorewithfilesandpolling]: https://github.com/Azure/azure-sdk-for-js/blob/main/sdk/ai/ai-agents/samples/v1-beta/typescript/src/vectorStoreWithFilesAndPolling.ts
[vectorstores]: https://github.com/Azure/azure-sdk-for-js/blob/main/sdk/ai/ai-agents/samples/v1-beta/typescript/src/vectorStores.ts
[vectorstoreswithpolling]: https://github.com/Azure/azure-sdk-for-js/blob/main/sdk/ai/ai-agents/samples/v1-beta/typescript/src/vectorStoresWithPolling.ts
[apiref]: https://learn.microsoft.com/javascript/api/@azure/ai-projects
[freesub]: https://azure.microsoft.com/free/
[package]: https://github.com/Azure/azure-sdk-for-js/tree/main/sdk/ai/ai-agents/README.md
[typescript]: https://www.typescriptlang.org/docs/home.html<|MERGE_RESOLUTION|>--- conflicted
+++ resolved
@@ -24,11 +24,8 @@
 | [agentsImageInputWithFile.ts][agentsimageinputwithfile]                       | This sample demonstrates how to use basic agent operations using image file input for the Azure Agents service.            |
 | [agentsImageInputWithUrl.ts][agentsimageinputwithurl]                         | This sample demonstrates how to use basic agent operations using image url input for the Azure Agents service.             |
 | [agentsLocalTelemetry.ts][agentslocaltelemetry]                               | This sample demonstrates how to enable telemetry for AIAgentClient at local development.                                   |
-<<<<<<< HEAD
 | [agentsMCPs.ts][agentsmcps]                                                   | demonstrates how to use agent operations with the MCP tool.                                                                |
 | [agentsMultiMCPs.ts][agentsmultimcps]                                         | demonstrates how to use agent operations with multiple MCP servers.                                                        |
-=======
->>>>>>> a1c81a4e
 | [agentsRemoteTelemetry.ts][agentsremotetelemetry]                             | This sample demonstrates how to enable remote telemetry for AIAgentClient at production.                                   |
 | [agentsWithFunctionTool.ts][agentswithfunctiontool]                           | demonstrates how to use basic agent operations using function tool.                                                        |
 | [agentsWithOpenApi.ts][agentswithopenapi]                                     | demonstrates how to use agent operations with an OpenApi tool.                                                             |
@@ -110,11 +107,8 @@
 [agentsimageinputwithfile]: https://github.com/Azure/azure-sdk-for-js/blob/main/sdk/ai/ai-agents/samples/v1-beta/typescript/src/agentsImageInputWithFile.ts
 [agentsimageinputwithurl]: https://github.com/Azure/azure-sdk-for-js/blob/main/sdk/ai/ai-agents/samples/v1-beta/typescript/src/agentsImageInputWithUrl.ts
 [agentslocaltelemetry]: https://github.com/Azure/azure-sdk-for-js/blob/main/sdk/ai/ai-agents/samples/v1-beta/typescript/src/agentsLocalTelemetry.ts
-<<<<<<< HEAD
 [agentsmcps]: https://github.com/Azure/azure-sdk-for-js/blob/main/sdk/ai/ai-agents/samples/v1-beta/typescript/src/agentsMCPs.ts
 [agentsmultimcps]: https://github.com/Azure/azure-sdk-for-js/blob/main/sdk/ai/ai-agents/samples/v1-beta/typescript/src/agentsMultiMCPs.ts
-=======
->>>>>>> a1c81a4e
 [agentsremotetelemetry]: https://github.com/Azure/azure-sdk-for-js/blob/main/sdk/ai/ai-agents/samples/v1-beta/typescript/src/agentsRemoteTelemetry.ts
 [agentswithfunctiontool]: https://github.com/Azure/azure-sdk-for-js/blob/main/sdk/ai/ai-agents/samples/v1-beta/typescript/src/agentsWithFunctionTool.ts
 [agentswithopenapi]: https://github.com/Azure/azure-sdk-for-js/blob/main/sdk/ai/ai-agents/samples/v1-beta/typescript/src/agentsWithOpenApi.ts
