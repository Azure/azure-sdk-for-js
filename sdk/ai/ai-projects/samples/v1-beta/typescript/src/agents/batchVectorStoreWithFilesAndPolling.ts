--- conflicted
+++ resolved
@@ -51,23 +51,9 @@
   const abortController = new AbortController();
 
   // Create vector store file batch
-<<<<<<< HEAD
   const vectorStoreFileBatchOptions = { fileIds: [file1.id, file2.id], pollingOptions: {abortSignal: abortController.signal} };
   const vectorStoreFileBatch = await client.agents.createVectorStoreFileBatchAndPoll(vectorStore.id, vectorStoreFileBatchOptions);
   console.log(`Created vector store file batch with status ${vectorStoreFileBatch.status}, vector store file batch ID: ${vectorStoreFileBatch.id}`);
-=======
-  const vectorStoreFileBatchOptions = {
-    fileIds: [file1.id, file2.id],
-    abortSignal: abortController.signal,
-  };
-  const vectorStoreFileBatch = await client.agents.createVectorStoreFileBatchAndPoll(
-    vectorStore.id,
-    vectorStoreFileBatchOptions,
-  );
-  console.log(
-    `Created vector store file batch with status ${vectorStoreFileBatch.status}, vector store file batch ID: ${vectorStoreFileBatch.id}`,
-  );
->>>>>>> aff3f5a3
 
   // Retrieve vector store file batch
   const _vectorStoreFileBatch = await client.agents.getVectorStoreFileBatch(
