--- conflicted
+++ resolved
@@ -27,15 +27,7 @@
   const abortController = new AbortController();
 
   // Create a vector store
-<<<<<<< HEAD
   const vectorStoreOptions = { name: "myVectorStore", pollingOptions: {sleepIntervalInMs: 2000, abortSignal: abortController.signal} };
-=======
-  const vectorStoreOptions = {
-    name: "myVectorStore",
-    sleepIntervalInMs: 2000,
-    abortSignal: abortController.signal,
-  };
->>>>>>> aff3f5a3
   const vectorStore = await client.agents.createVectorStoreAndPoll(vectorStoreOptions);
   console.log(
     `Created vector store with status ${vectorStore.status}, vector store ID: ${vectorStore.id}`,
