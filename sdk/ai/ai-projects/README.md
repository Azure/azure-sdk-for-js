--- conflicted
+++ resolved
@@ -10,14 +10,9 @@
 - **Upload documents and create Datasets** to reference them using the `.datasets` operations.
 - **Upload, retrieve, list, and delete files** using the OpenAI client obtained from `.getOpenAIClient()`. upload files to be used for fine-tuning and other AI model operations.
 - **Create and enumerate Search Indexes** using the `.indexes` operations.
-<<<<<<< HEAD
-- **Enable OpenTelemetry tracing** using the `enable_telemetry` function.
-* **Upload and list files** using methods the `.files` operations.
 * **Run Fine tuning jobs** using methods the `.fineTuning.jobs` operations.
-=======
 
 The client library uses version `2025-11-15-preview` of the AI Foundry [data plane REST APIs](https://aka.ms/azsdk/azure-ai-projects/rest-api-reference).
->>>>>>> e65d7c43
 
 [Product documentation](https://aka.ms/azsdk/azure-ai-projects/product-doc)
 | [Samples](https://github.com/Azure/azure-sdk-for-js/tree/main/sdk/ai/ai-projects/samples)
