--- conflicted
+++ resolved
@@ -462,12 +462,8 @@
   tools: [codeInterpreterTool.definition],
 });
 console.log(`Created agent, agent ID: ${agent.id}`);
-<<<<<<< HEAD
-const thread = client.agents.createThread();
-=======
 
 const thread = await client.agents.createThread();
->>>>>>> 2388847c
 console.log(`Created thread, thread ID: ${thread.id}`);
 const message = await client.agents.createMessage(thread.id, {
   role: "user",
@@ -503,22 +499,17 @@
 
 Here is an example:
 
-<<<<<<< HEAD
-```ts snippet:createThreadAndRun
-const run = await client.agents.createThreadAndRun(thread.id, agent.id);
-=======
 ```javascript
 const run = await client.agents.createThreadAndRun(agent.id, {
   thread: {
     messages: [
       {
         role: "user",
-        content: "hello, world!"
-      }
-    ]
-  }
-});
->>>>>>> 2388847c
+        content: "hello, world!",
+      },
+    ],
+  },
+});
 ```
 
 With streaming, polling also need not be considered.
@@ -576,21 +567,19 @@
 
 To retrieve messages from agents, use the following example:
 
-<<<<<<< HEAD
 ```ts snippet:listMessages
 import { MessageContentOutput, isOutputOfType, MessageTextContentOutput } from "../src/index.js";
-=======
-```javascript
+
 const messages = await client.agents.listMessages(thread.id);
 while (messages.hasMore) {
-  const nextMessages = await client.agents.listMessages(currentRun.threadId, { after: messages.lastId });
+  const nextMessages = await client.agents.listMessages(currentRun.threadId, {
+    after: messages.lastId,
+  });
   messages.data = messages.data.concat(nextMessages.data);
   messages.hasMore = nextMessages.hasMore;
   messages.lastId = nextMessages.lastId;
 }
->>>>>>> 2388847c
-
-const messages = await client.agents.listMessages(thread.id);
+
 // The messages are following in the reverse order,
 // we will iterate them and output only text contents.
 for (const dataPoint of messages.data.reverse()) {
