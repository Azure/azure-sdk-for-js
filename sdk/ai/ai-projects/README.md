# Azure AI Projects client library for JavaScript

Use the AI Projects client library (in preview) to:

- **Enumerate connections** in your Azure AI Foundry project and get connection properties.
  For example, get the inference endpoint URL and credentials associated with your Azure OpenAI connection.
- **Develop Agents using the Azure AI Agent Service**, leveraging an extensive ecosystem of models, tools, and capabilities from OpenAI, Microsoft, and other LLM providers. The Azure AI Agent Service enables the building of Agents for a wide range of generative AI use cases. The package is currently in private preview.
- **Enable OpenTelemetry tracing**.

[Product documentation](https://aka.ms/azsdk/azure-ai-projects/product-doc)

| [Samples](https://github.com/Azure/azure-sdk-for-js/tree/main/sdk/ai/ai-projects/samples)
| [Package (npm)](https://www.npmjs.com/package/@azure/ai-projects)
| [API reference documentation](https://learn.microsoft.com/javascript/api/overview/azure/ai-projects-readme?view=azure-node-preview)

## Table of contents

- [Getting started](#getting-started)
  - [Prerequisite](#prerequisite)
  - [Install the package](#install-the-package)
- [Key concepts](#key-concepts)
  - [Create and authenticate the client](#create-and-authenticate-the-client)
- [Examples](#examples)
  - [Enumerate connections](#enumerate-connections)
    - [Get properties of all connections](#get-properties-of-all-connections)
    - [Get properties of all connections of a particular type](#get-properties-of-all-connections-of-a-particular-type)
    - [Get properties of a default connection](#get-properties-of-a-default-connection)
    - [Get properties of a connection by its connection name](#get-properties-of-a-connection-by-its-connection-name)
  - [Agents (Preview)](#agents-private-preview)
    - [Create an Agent](#create-agent) with:
      - [File Search](#create-agent-with-file-search)
      - [Code interpreter](#create-agent-with-code-interpreter)
      - [Bing grounding](#create-agent-with-bing-grounding)
      - [Azure AI Search](#create-agent-with-azure-ai-search)
      - [Function call](#create-agent-with-function-call)
    - [Create thread](#create-thread) with
      - [Tool resource](#create-thread-with-tool-resource)
    - [Create message](#create-message) with:
      - [File search attachment](#create-message-with-file-search-attachment)
      - [Code interpreter attachment](#create-message-with-code-interpreter-attachment)
    - [Execute Run, Create Thread and Run, or Stream](#create-run-run_and_process-or-stream)
    - [Retrieve message](#retrieve-message)
    - [Retrieve file](#retrieve-file)
    - [Tear down by deleting resource](#teardown)
    - [Tracing](#tracing)
  - [Tracing](#tracing)
    - [Installation](#installation)
    - [Tracing example](#tracing-example)
- [Troubleshooting](#troubleshooting)
  - [Exceptions](#exceptions)
  - [Reporting issues](#reporting-issues)
  - [Next steps](#next-steps)
- [Contributing](#contributing)

## Getting started

### Prerequisite

- [LTS versions of Node.js](https://github.com/nodejs/release#release-schedule)
- An [Azure subscription][azure_sub].
- A [project in Azure AI Foundry](https://learn.microsoft.com/azure/ai-studio/how-to/create-projects?tabs=ai-studio).
- The project connection string. It can be found in your Azure AI Foundry project overview page, under "Project details". Below we will assume the environment variable `AZURE_AI_PROJECTS_CONNECTION_STRING` was defined to hold this value.
- Entra ID is needed to authenticate the client. Your application needs an object that implements the [TokenCredential](https://learn.microsoft.com/javascript/api/@azure/core-auth/tokencredential) interface. Code samples here use [DefaultAzureCredential](https://learn.microsoft.com/javascript/api/@azure/identity/defaultazurecredential?view=azure-node-latest). To get that working, you will need:
  - The `Contributor` role. Role assigned can be done via the "Access Control (IAM)" tab of your Azure AI Project resource in the Azure portal.
  - [Azure CLI](https://learn.microsoft.com/cli/azure/install-azure-cli) installed.
  - You are logged into your Azure account by running `az login`.
  - Note that if you have multiple Azure subscriptions, the subscription that contains your Azure AI Project resource must be your default subscription. Run `az account list --output table` to list all your subscription and see which one is the default. Run `az account set --subscription "Your Subscription ID or Name"` to change your default subscription.

### Install the package

```bash
npm install @azure/ai-projects @azure/identity
```

## Key concepts

### Create and authenticate the client

The class factory method `fromConnectionString` is used to construct the client. To construct a client:

```ts snippet:setup
import { AIProjectsClient } from "@azure/ai-projects";
import { DefaultAzureCredential } from "@azure/identity";

const connectionString = process.env.AZURE_AI_PROJECTS_CONNECTION_STRING ?? "<connectionString>";
const client = AIProjectsClient.fromConnectionString(
  connectionString,
  new DefaultAzureCredential(),
);
```

## Examples

### Enumerate connections

Your Azure AI Foundry project has a "Management center". When you enter it, you will see a tab named "Connected resources" under your project. The `.connections` operations on the client allow you to enumerate the connections and get connection properties. Connection properties include the resource URL and authentication credentials, among other things.

Below are code examples of the connection operations. Full samples can be found under the "connections" folder in the [package samples](https://github.com/Azure/azure-sdk-for-js/tree/main/sdk/ai/ai-projects/samples).

#### Get properties of all connections

To list the properties of all the connections in the Azure AI Foundry project:

```ts snippet:listConnections
const connections = await client.connections.listConnections();
for (const connection of connections) {
  console.log(connection);
}
```

#### Get properties of all connections of a particular type

To list the properties of connections of a certain type (here Azure OpenAI):

```ts snippet:filterConnections
const connections = await client.connections.listConnections({ category: "AzureOpenAI" });
for (const connection of connections) {
  console.log(connection);
}
```

#### Get properties of a connection by its connection name

To get the connection properties of a connection named `connectionName`:

```ts snippet:getConnection
const connection = await client.connections.getConnection("connectionName");
console.log(connection);
```

To get the connection properties with its authentication credentials:

```ts snippet:getConnectionWithSecrets
const connection = await client.connections.getConnectionWithSecrets("connectionName");
console.log(connection);
```

### Agents (Preview)

Agents in the Azure AI Projects client library are designed to facilitate various interactions and operations within your AI projects. They serve as the core components that manage and execute tasks, leveraging different tools and resources to achieve specific goals. The following steps outline the typical sequence for interacting with Agents. See the "agents" folder in the [package samples](https://github.com/Azure/azure-sdk-for-js/tree/main/sdk/ai/ai-projects/samples) for additional Agent samples.

Agents are actively being developed. A sign-up form for private preview is coming soon.

#### Create Agent

Here is an example of how to create an Agent:

```ts snippet:createAgent
const agent = await client.agents.createAgent("gpt-4o", {
  name: "my-agent",
  instructions: "You are a helpful assistant",
});
```

To allow Agents to access your resources or custom functions, you need tools. You can pass tools to `createAgent` through the `tools` and `toolResources` arguments.

You can use `ToolSet` to do this:

```ts snippet:toolSet
import { ToolSet } from "@azure/ai-projects";

const toolSet = new ToolSet();
toolSet.addFileSearchTool([vectorStore.id]);
toolSet.addCodeInterpreterTool([codeInterpreterFile.id]);
const agent = await client.agents.createAgent("gpt-4o", {
  name: "my-agent",
  instructions: "You are a helpful agent",
  tools: toolSet.toolDefinitions,
  toolResources: toolSet.toolResources,
});
console.log(`Created agent, agent ID: ${agent.id}`);
```

#### Create Agent with File Search

To perform file search by an Agent, we first need to upload a file, create a vector store, and associate the file to the vector store. Here is an example:

```ts snippet:fileSearch
import { ToolUtility } from "@azure/ai-projects";

const localFileStream = fs.createReadStream(filePath);
const file = await client.agents.uploadFile(localFileStream, "assistants", {
  fileName: "sample_file_for_upload.txt",
});
console.log(`Uploaded file, ID: ${file.id}`);
const vectorStore = await client.agents.createVectorStore({
  fileIds: [file.id],
  name: "my_vector_store",
});
console.log(`Created vector store, ID: ${vectorStore.id}`);
const fileSearchTool = ToolUtility.createFileSearchTool([vectorStore.id]);
const agent = await client.agents.createAgent("gpt-4o", {
  name: "SDK Test Agent - Retrieval",
  instructions: "You are helpful agent that can help fetch data from files you know about.",
  tools: [fileSearchTool.definition],
  toolResources: fileSearchTool.resources,
});
console.log(`Created agent, agent ID : ${agent.id}`);
```

#### Create Agent with Code Interpreter

Here is an example to upload a file and use it for code interpreter by an Agent:

```ts snippet:codeInterpreter
import { ToolUtility } from "@azure/ai-projects";

const localFileStream = fs.createReadStream(filePath);
const localFile = await client.agents.uploadFile(localFileStream, "assistants", {
  fileName: "localFile",
});
console.log(`Uploaded local file, file ID : ${localFile.id}`);
const codeInterpreterTool = ToolUtility.createCodeInterpreterTool([localFile.id]);
// Notice that CodeInterpreter must be enabled in the agent creation, otherwise the agent will not be able to see the file attachment
const agent = await client.agents.createAgent("gpt-4o-mini", {
  name: "my-agent",
  instructions: "You are a helpful agent",
  tools: [codeInterpreterTool.definition],
  toolResources: codeInterpreterTool.resources,
});
console.log(`Created agent, agent ID: ${agent.id}`);
```

#### Create Agent with Bing Grounding

To enable your Agent to perform search through Bing search API, you use `ToolUtility.createConnectionTool()` along with a connection.

Here is an example:

```ts snippet:bingGrounding
import { ToolUtility, connectionToolType } from "@azure/ai-projects";

const bingConnection = await client.connections.getConnection(
  process.env.BING_CONNECTION_NAME ?? "<connection-name>",
);
const connectionId = bingConnection.id;
const bingTool = ToolUtility.createConnectionTool(connectionToolType.BingGrounding, [connectionId]);
const agent = await client.agents.createAgent("gpt-4o", {
  name: "my-agent",
  instructions: "You are a helpful agent",
  tools: [bingTool.definition],
});
console.log(`Created agent, agent ID : ${agent.id}`);
```

#### Create Agent with Azure AI Search

Azure AI Search is an enterprise search system for high-performance applications. It integrates with Azure OpenAI Service and Azure Machine Learning, offering advanced search technologies like vector search and full-text search. Ideal for knowledge base insights, information discovery, and automation

Here is an example to integrate Azure AI Search:

```ts snippet:AISearch
import { ToolUtility } from "@azure/ai-projects";

const connectionName =
  process.env.AZURE_AI_SEARCH_CONNECTION_NAME ?? "<AzureAISearchConnectionName>";
const connection = await client.connections.getConnection(connectionName);
const azureAISearchTool = ToolUtility.createAzureAISearchTool(connection.id, connection.name);
const agent = await client.agents.createAgent("gpt-4-0125-preview", {
  name: "my-agent",
  instructions: "You are a helpful agent",
  tools: [azureAISearchTool.definition],
  toolResources: azureAISearchTool.resources,
});
console.log(`Created agent, agent ID : ${agent.id}`);
```

#### Create Agent with Function Call

You can enhance your Agents by defining callback functions as function tools. These can be provided to `createAgent` via the combination of `tools` and `toolResources`. Only the function definitions and descriptions are provided to `createAgent`, without the implementations. The `Run` or `event handler of stream` will raise a `requires_action` status based on the function definitions. Your code must handle this status and call the appropriate functions.

Here is an example:

```ts snippet:functionTools
import {
  FunctionToolDefinition,
  ToolUtility,
  RequiredToolCallOutput,
  FunctionToolDefinitionOutput,
  ToolOutput,
} from "@azure/ai-projects";

class FunctionToolExecutor {
  private functionTools: {
    func: Function;
    definition: FunctionToolDefinition;
  }[];
  constructor() {
    this.functionTools = [
      {
        func: this.getUserFavoriteCity,
        ...ToolUtility.createFunctionTool({
          name: "getUserFavoriteCity",
          description: "Gets the user's favorite city.",
          parameters: {},
        }),
      },
      {
        func: this.getCityNickname,
        ...ToolUtility.createFunctionTool({
          name: "getCityNickname",
          description: "Gets the nickname of a city, e.g. 'LA' for 'Los Angeles, CA'.",
          parameters: {
            type: "object",
            properties: {
              location: { type: "string", description: "The city and state, e.g. Seattle, Wa" },
            },
          },
        }),
      },
      {
        func: this.getWeather,
        ...ToolUtility.createFunctionTool({
          name: "getWeather",
          description: "Gets the weather for a location.",
          parameters: {
            type: "object",
            properties: {
              location: { type: "string", description: "The city and state, e.g. Seattle, Wa" },
              unit: { type: "string", enum: ["c", "f"] },
            },
          },
        }),
      },
    ];
  }
  private getUserFavoriteCity(): {} {
    return { location: "Seattle, WA" };
  }
  private getCityNickname(location: string): {} {
    return { nickname: "The Emerald City" };
  }
  private getWeather(location: string, unit: string): {} {
    return { weather: unit === "f" ? "72f" : "22c" };
  }
  public invokeTool(
    toolCall: RequiredToolCallOutput & FunctionToolDefinitionOutput,
  ): ToolOutput | undefined {
    console.log(`Function tool call - ${toolCall.function.name}`);
    const args = [];
    if (toolCall.function.parameters) {
      try {
        const params = JSON.parse(toolCall.function.parameters);
        for (const key in params) {
          if (Object.prototype.hasOwnProperty.call(params, key)) {
            args.push(params[key]);
          }
        }
      } catch (error) {
        console.error(`Failed to parse parameters: ${toolCall.function.parameters}`, error);
        return undefined;
      }
    }
    const result = this.functionTools
      .find((tool) => tool.definition.function.name === toolCall.function.name)
      ?.func(...args);
    return result
      ? {
          toolCallId: toolCall.id,
          output: JSON.stringify(result),
        }
      : undefined;
  }
  public getFunctionDefinitions(): FunctionToolDefinition[] {
    return this.functionTools.map((tool) => {
      return tool.definition;
    });
  }
}
const functionToolExecutor = new FunctionToolExecutor();
const functionTools = functionToolExecutor.getFunctionDefinitions();
const agent = await client.agents.createAgent("gpt-4o", {
  name: "my-agent",
  instructions:
    "You are a weather bot. Use the provided functions to help answer questions. Customize your responses to the user's preferences as much as possible and use friendly nicknames for cities whenever possible.",
  tools: functionTools,
});
console.log(`Created agent, agent ID: ${agent.id}`);
```

#### Create Thread

For each session or conversation, a thread is required. Here is an example:

```ts snippet:createThread
const thread = await client.agents.createThread();
```

#### Create Thread with Tool Resource

In some scenarios, you might need to assign specific resources to individual threads. To achieve this, you provide the `toolResources` argument to `createThread`. In the following example, you create a vector store and upload a file, enable an Agent for file search using the `tools` argument, and then associate the file with the thread using the `toolResources` argument.

```ts snippet:threadWithTool
import { ToolUtility } from "@azure/ai-projects";

const localFileStream = fs.createReadStream(filePath);
const file = await client.agents.uploadFile(localFileStream, "assistants", {
  fileName: "sample_file_for_upload.csv",
});
console.log(`Uploaded file, ID: ${file.id}`);
const vectorStore = await client.agents.createVectorStore({
  fileIds: [file.id],
});
console.log(`Created vector store, ID: ${vectorStore.id}`);
const fileSearchTool = ToolUtility.createFileSearchTool([vectorStore.id]);
const agent = await client.agents.createAgent("gpt-4o", {
  name: "myAgent",
  instructions: "You are helpful agent that can help fetch data from files you know about.",
  tools: [fileSearchTool.definition],
});
console.log(`Created agent, agent ID : ${agent.id}`);
// Create thread with file resources.
// If the agent has multiple threads, only this thread can search this file.
const thread = await client.agents.createThread({ toolResources: fileSearchTool.resources });
```

#### Create Message

To create a message for assistant to process, you pass `user` as `role` and a question as `content`:

```ts snippet:createMessage
const message = await client.agents.createMessage(thread.id, {
  role: "user",
  content: "hello, world!",
});
console.log(`Created message, message ID: ${message.id}`);
```

#### Create Message with File Search Attachment

To attach a file to a message for content searching, you use `ToolUtility.createFileSearchTool()` and the `attachments` argument:

```ts snippet:messageWithFileSearch
import { ToolUtility } from "@azure/ai-projects";

const fileSearchTool = ToolUtility.createFileSearchTool();
const message = await client.agents.createMessage(thread.id, {
  role: "user",
  content: "What feature does Smart Eyewear offer?",
  attachments: {
    fileId: file.id,
    tools: [fileSearchTool.definition],
  },
});
```

#### Create Message with Code Interpreter Attachment

To attach a file to a message for data analysis, you use `ToolUtility.createCodeInterpreterTool()` and the `attachment` argument.

Here is an example:

```ts snippet:messageWithCodeInterpreter
import { ToolUtility } from "@azure/ai-projects";

// notice that CodeInterpreter must be enabled in the agent creation,
// otherwise the agent will not be able to see the file attachment for code interpretation
const codeInterpreterTool = ToolUtility.createCodeInterpreterTool();
const agent = await client.agents.createAgent("gpt-4-1106-preview", {
  name: "my-assistant",
  instructions: "You are helpful assistant",
  tools: [codeInterpreterTool.definition],
});
console.log(`Created agent, agent ID: ${agent.id}`);
<<<<<<< HEAD
const thread = client.agents.createThread();
=======

const thread = await client.agents.createThread();
>>>>>>> 9f406326
console.log(`Created thread, thread ID: ${thread.id}`);
const message = await client.agents.createMessage(thread.id, {
  role: "user",
  content:
    "Could you please create bar chart in TRANSPORTATION sector for the operating profit from the uploaded csv file and provide file to me?",
  attachments: {
    fileId: file.id,
    tools: [codeInterpreterTool.definition],
  },
});
console.log(`Created message, message ID: ${message.id}`);
```

#### Create Run, Run_and_Process, or Stream

Here is an example of `createRun` and poll until the run is completed:

```ts snippet:createRun
let run = await client.agents.createRun(thread.id, agent.id);
// Poll the run as long as run status is queued or in progress
while (
  run.status === "queued" ||
  run.status === "in_progress" ||
  run.status === "requires_action"
) {
  // Wait for a second
  await new Promise((resolve) => setTimeout(resolve, 1000));
  run = await client.agents.getRun(thread.id, run.id);
}
```

To have the SDK poll on your behalf, use the `createThreadAndRun` method.

Here is an example:

<<<<<<< HEAD
```ts snippet:createThreadAndRun
const run = await client.agents.createThreadAndRun(thread.id, agent.id);
=======
```javascript
const run = await client.agents.createThreadAndRun(agent.id, {
  thread: {
    messages: [
      {
        role: "user",
        content: "hello, world!",
      },
    ],
  },
});
>>>>>>> 9f406326
```

With streaming, polling also need not be considered.

Here is an example:

```ts snippet:createRunStream
const streamEventMessages = await client.agents.createRun(thread.id, agent.id).stream();
```

Event handling can be done as follows:

```ts snippet:eventHandling
import {
  RunStreamEvent,
  ThreadRunOutput,
  MessageStreamEvent,
  MessageDeltaChunk,
  MessageDeltaTextContent,
  DoneEvent,
} from "@azure/ai-projects";

const streamEventMessages = await client.agents.createRun(thread.id, agent.id).stream();
for await (const eventMessage of streamEventMessages) {
  switch (eventMessage.event) {
    case RunStreamEvent.ThreadRunCreated:
      console.log(`ThreadRun status: ${(eventMessage.data as ThreadRunOutput).status}`);
      break;
    case MessageStreamEvent.ThreadMessageDelta:
      {
        const messageDelta = eventMessage.data as MessageDeltaChunk;
        messageDelta.delta.content.forEach((contentPart) => {
          if (contentPart.type === "text") {
            const textContent = contentPart as MessageDeltaTextContent;
            const textValue = textContent.text?.value || "No text";
            console.log(`Text delta received:: ${textValue}`);
          }
        });
      }
      break;
    case RunStreamEvent.ThreadRunCompleted:
      console.log("Thread Run Completed");
      break;
    case ErrorEvent.Error:
      console.log(`An error occurred. Data ${eventMessage.data}`);
      break;
    case DoneEvent.Done:
      console.log("Stream completed.");
      break;
  }
}
```

#### Retrieve Message

To retrieve messages from agents, use the following example:

```ts snippet:listMessages
import { MessageContentOutput, isOutputOfType, MessageTextContentOutput } from "../src/index.js";
<<<<<<< HEAD
=======

const messages = await client.agents.listMessages(thread.id);
while (messages.hasMore) {
  const nextMessages = await client.agents.listMessages(currentRun.threadId, {
    after: messages.lastId,
  });
  messages.data = messages.data.concat(nextMessages.data);
  messages.hasMore = nextMessages.hasMore;
  messages.lastId = nextMessages.lastId;
}
>>>>>>> 9f406326

const messages = await client.agents.listMessages(thread.id);
// The messages are following in the reverse order,
// we will iterate them and output only text contents.
for (const dataPoint of messages.data.reverse()) {
  const lastMessageContent: MessageContentOutput = dataPoint.content[dataPoint.content.length - 1];
  console.log(lastMessageContent);
  if (isOutputOfType<MessageTextContentOutput>(lastMessageContent, "text")) {
    console.log(
      `${dataPoint.role}: ${(lastMessageContent as MessageTextContentOutput).text.value}`,
    );
  }
}
```

### Retrieve File

Files uploaded by Agents cannot be retrieved back. If your use case needs to access the file content uploaded by the Agents, you are advised to keep an additional copy accessible by your application. However, files generated by Agents are retrievable by `getFileContent`.

Here is an example retrieving file ids from messages:

```ts snippet:retrieveFile
import {
  isOutputOfType,
  MessageTextContentOutput,
  MessageImageFileContentOutput,
} from "../src/index.js";

const messages = await client.agents.listMessages(thread.id);
// Get most recent message from the assistant
const assistantMessage = messages.data.find((msg) => msg.role === "assistant");
if (assistantMessage) {
  const textContent = assistantMessage.content.find((content) =>
    isOutputOfType<MessageTextContentOutput>(content, "text"),
  ) as MessageTextContentOutput;
  if (textContent) {
    console.log(`Last message: ${textContent.text.value}`);
  }
}
const imageFile = (messages.data[0].content[0] as MessageImageFileContentOutput).imageFile;
const imageFileName = (await client.agents.getFile(imageFile.fileId)).filename;
const fileContent = await (
  await client.agents.getFileContent(imageFile.fileId).asNodeStream()
).body;
if (fileContent) {
  const chunks: Buffer[] = [];
  for await (const chunk of fileContent) {
    chunks.push(Buffer.from(chunk));
  }
  const buffer = Buffer.concat(chunks);
  fs.writeFileSync(imageFileName, buffer);
} else {
  console.error("Failed to retrieve file content: fileContent is undefined");
}
console.log(`Saved image file to: ${imageFileName}`);
```

#### Teardown

To remove resources after completing tasks, use the following functions:

```ts snippet:teardown
await client.agents.deleteVectorStore(vectorStore.id);
console.log(`Deleted vector store, vector store ID: ${vectorStore.id}`);
await client.agents.deleteFile(file.id);
console.log(`Deleted file, file ID: ${file.id}`);
client.agents.deleteAgent(agent.id);
console.log(`Deleted agent, agent ID: ${agent.id}`);
```

### Tracing

You can add an Application Insights Azure resource to your Azure AI Foundry project. See the Tracing tab in your studio. If one was enabled, you can get the Application Insights connection string, configure your Agents, and observe the full execution path through Azure Monitor. Typically, you might want to start tracing before you create an Agent.

#### Installation

Make sure to install OpenTelemetry and the Azure SDK tracing plugin via

```bash
npm install @opentelemetry/api \
  @opentelemetry/instrumentation \
  @opentelemetry/sdk-trace-node \
  @azure/opentelemetry-instrumentation-azure-sdk \
  @azure/monitor-opentelemetry-exporter
```

You will also need an exporter to send telemetry to your observability backend. You can print traces to the console or use a local viewer such as [Aspire Dashboard](https://learn.microsoft.com/dotnet/aspire/fundamentals/dashboard/standalone?tabs=bash).

To connect to Aspire Dashboard or another OpenTelemetry compatible backend, install OTLP exporter:

```bash
npm install @opentelemetry/exporter-trace-otlp-proto \
  @opentelemetry/exporter-metrics-otlp-proto
```

#### Tracing example

Here is a code sample to be included above `createAgent`:

```ts snippet:tracing
import {
  NodeTracerProvider,
  SimpleSpanProcessor,
  ConsoleSpanExporter,
} from "@opentelemetry/sdk-trace-node";
import { trace } from "@opentelemetry/api";
import { AzureMonitorTraceExporter } from "@azure/monitor-opentelemetry-exporter";

const provider = new NodeTracerProvider();
provider.addSpanProcessor(new SimpleSpanProcessor(new ConsoleSpanExporter()));
provider.register();
const tracer = trace.getTracer("Agents Sample", "1.0.0");
let appInsightsConnectionString =
  process.env.APP_INSIGHTS_CONNECTION_STRING ?? "<appInsightsConnectionString>";
if (appInsightsConnectionString == "<appInsightsConnectionString>") {
  appInsightsConnectionString = await client.telemetry.getConnectionString();
}
if (appInsightsConnectionString) {
  const exporter = new AzureMonitorTraceExporter({
    connectionString: appInsightsConnectionString,
  });
  provider.addSpanProcessor(new SimpleSpanProcessor(exporter));
}
await tracer.startActiveSpan("main", async (span) => {
  client.telemetry.updateSettings({ enableContentRecording: true });
  // ...
});
```

## Troubleshooting

### Exceptions

Client methods that make service calls raise an [RestError](https://learn.microsoft.com/javascript/api/%40azure/core-rest-pipeline/resterror) for a non-success HTTP status code response from the service. The exception's `code` will hold the HTTP response status code. The exception's `error.message` contains a detailed message that may be helpful in diagnosing the issue:

```ts snippet:exceptions
import { RestError } from "@azure/core-rest-pipeline";

try {
  const result = await client.connections.listConnections();
} catch (e) {
  if (e instanceof RestError) {
    console.log(`Status code: ${e.code}`);
    console.log(e.message);
  } else {
    console.error(e);
  }
}
```

For example, when you provide wrong credentials:

```text
Status code: 401 (Unauthorized)
Operation returned an invalid status 'Unauthorized'
```

### Reporting issues

To report issues with the client library, or request additional features, please open a GitHub issue [here](https://github.com/Azure/azure-sdk-for-js/issues)

## Next steps

Have a look at the [package samples](https://github.com/Azure/azure-sdk-for-js/tree/main/sdk/ai/ai-projects/samples) folder, containing fully runnable code.

## Contributing

This project welcomes contributions and suggestions. Most contributions require
you to agree to a Contributor License Agreement (CLA) declaring that you have
the right to, and actually do, grant us the rights to use your contribution.
For details, visit https://cla.microsoft.com.

When you submit a pull request, a CLA-bot will automatically determine whether
you need to provide a CLA and decorate the PR appropriately (e.g., label,
comment). Simply follow the instructions provided by the bot. You will only
need to do this once across all repos using our CLA.

This project has adopted the
[Microsoft Open Source Code of Conduct][code_of_conduct]. For more information,
see the Code of Conduct FAQ or contact opencode@microsoft.com with any
additional questions or comments.

<!-- LINKS -->

[code_of_conduct]: https://opensource.microsoft.com/codeofconduct/
[entra_id]: https://learn.microsoft.com/azure/ai-services/authentication?tabs=powershell#authenticate-with-microsoft-entra-id
[azure_identity_npm]: https://www.npmjs.com/package/@azure/identity
[default_azure_credential]: https://github.com/Azure/azure-sdk-for-js/tree/main/sdk/identity/identity#defaultazurecredential
[azure_sub]: https://azure.microsoft.com/free/
[evaluators]: https://learn.microsoft.com/azure/ai-studio/how-to/develop/evaluate-sdk
[evaluator_library]: https://learn.microsoft.com/azure/ai-studio/how-to/evaluate-generative-ai-app#view-and-manage-the-evaluators-in-the-evaluator-library<|MERGE_RESOLUTION|>--- conflicted
+++ resolved
@@ -462,12 +462,8 @@
   tools: [codeInterpreterTool.definition],
 });
 console.log(`Created agent, agent ID: ${agent.id}`);
-<<<<<<< HEAD
-const thread = client.agents.createThread();
-=======
 
 const thread = await client.agents.createThread();
->>>>>>> 9f406326
 console.log(`Created thread, thread ID: ${thread.id}`);
 const message = await client.agents.createMessage(thread.id, {
   role: "user",
@@ -503,10 +499,6 @@
 
 Here is an example:
 
-<<<<<<< HEAD
-```ts snippet:createThreadAndRun
-const run = await client.agents.createThreadAndRun(thread.id, agent.id);
-=======
 ```javascript
 const run = await client.agents.createThreadAndRun(agent.id, {
   thread: {
@@ -518,7 +510,6 @@
     ],
   },
 });
->>>>>>> 9f406326
 ```
 
 With streaming, polling also need not be considered.
@@ -578,8 +569,6 @@
 
 ```ts snippet:listMessages
 import { MessageContentOutput, isOutputOfType, MessageTextContentOutput } from "../src/index.js";
-<<<<<<< HEAD
-=======
 
 const messages = await client.agents.listMessages(thread.id);
 while (messages.hasMore) {
@@ -590,9 +579,7 @@
   messages.hasMore = nextMessages.hasMore;
   messages.lastId = nextMessages.lastId;
 }
->>>>>>> 9f406326
-
-const messages = await client.agents.listMessages(thread.id);
+
 // The messages are following in the reverse order,
 // we will iterate them and output only text contents.
 for (const dataPoint of messages.data.reverse()) {
