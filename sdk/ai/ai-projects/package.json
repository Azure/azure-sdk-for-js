--- conflicted
+++ resolved
@@ -59,11 +59,7 @@
     ]
   },
   "dependencies": {
-<<<<<<< HEAD
     "@azure/ai-agents": "1.0.0",
-=======
-    "@azure/ai-agents": "1.0.0-beta.5",
->>>>>>> 967305dd
     "@azure/abort-controller": "^2.1.2",
     "@azure/core-auth": "^1.6.0",
     "@azure/core-lro": "^3.0.0",
