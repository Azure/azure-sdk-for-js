{
  "name": "@azure/ai-projects",
  "version": "1.0.0-beta.5",
  "description": "A generated SDK for ProjectsClient.",
  "engines": {
    "node": ">=18.0.0"
  },
  "sideEffects": false,
  "autoPublish": false,
  "tshy": {
    "exports": {
      "./package.json": "./package.json",
      ".": "./src/index.ts"
    },
    "dialects": [
      "esm",
      "commonjs"
    ],
    "esmDialects": [
      "browser",
      "react-native"
    ],
    "selfLink": false,
    "project": "./tsconfig.src.json"
  },
  "type": "module",
  "keywords": [
    "node",
    "azure",
    "cloud",
    "typescript",
    "browser",
    "isomorphic"
  ],
  "author": "Microsoft Corporation",
  "license": "MIT",
  "files": [
    "dist",
    "README.md",
    "LICENSE"
  ],
  "sdk-type": "client",
  "repository": "github:Azure/azure-sdk-for-js",
  "bugs": {
    "url": "https://github.com/Azure/azure-sdk-for-js/issues"
  },
  "prettier": "@azure/eslint-plugin-azure-sdk/prettier.json",
  "//metadata": {
    "constantPaths": [
      {
        "path": "src/generated/src/projectsClient.ts",
        "prefix": "userAgentInfo"
      },
      {
        "path": "src/constants.ts",
        "prefix": "SDK_VERSION"
      }
    ]
  },
  "dependencies": {
    "@azure-rest/core-client": "^2.1.0",
    "@azure/abort-controller": "^2.1.2",
    "@azure/core-auth": "^1.6.0",
    "@azure/core-lro": "^3.0.0",
    "@azure/core-paging": "^1.5.0",
    "@azure/core-rest-pipeline": "^1.5.0",
    "@azure/core-sse": "^2.1.3",
    "@azure/core-tracing": "^1.2.0",
    "@azure/core-util": "^1.9.0",
    "@azure/logger": "^1.1.4",
    "tslib": "^2.6.2"
  },
  "devDependencies": {
    "@azure-tools/test-credential": "^2.0.0",
    "@azure-tools/test-recorder": "^4.1.0",
    "@azure-tools/test-utils-vitest": "^1.0.0",
    "@azure/dev-tool": "^1.0.0",
    "@azure/eslint-plugin-azure-sdk": "^3.0.0",
    "@azure/identity": "^4.3.0",
    "@azure/monitor-opentelemetry-exporter": "^1.0.0-beta.31",
    "@azure/opentelemetry-instrumentation-azure-sdk": "^1.0.0-beta.7",
    "@opentelemetry/api": "^1.9.0",
<<<<<<< HEAD
    "@opentelemetry/instrumentation": "0.200.0",
    "@opentelemetry/sdk-trace-node": "^2.0.0",
=======
    "@opentelemetry/instrumentation": "0.57.0",
    "@opentelemetry/sdk-trace-node": "^1.30.0",
    "@types/node": "^18.0.0",
>>>>>>> 87d1d758
    "@vitest/browser": "^3.0.9",
    "@vitest/coverage-istanbul": "^3.0.9",
    "dotenv": "^16.0.0",
    "eslint": "^9.9.0",
    "playwright": "^1.41.2",
    "typescript": "~5.8.2",
    "vitest": "^3.0.9"
  },
  "scripts": {
    "build": "npm run clean && dev-tool run build-package && dev-tool run vendored mkdirp ./review && dev-tool run extract-api",
    "build:samples": "echo skipped",
    "check-format": "dev-tool run vendored prettier --list-different --config ../../../.prettierrc.json --ignore-path ../../../.prettierignore \"src/**/*.{ts,cts,mts}\" \"test/**/*.{ts,cts,mts}\" \"samples-dev/**/*.{ts,cts,mts}\" \"*.{js,cjs,mjs,json}\" ",
    "clean": "dev-tool run vendored rimraf --glob dist dist-* test-dist temp types *.tgz *.log",
    "copy:yaml": "copy tsp-location.yaml .\\src\\generated\\tsp-location.yaml",
    "execute:samples": "dev-tool samples run samples-dev",
    "extract-api": "dev-tool run vendored rimraf review && dev-tool run vendored mkdirp ./review && dev-tool run extract-api",
    "format": "dev-tool run vendored prettier --write --config ../../../.prettierrc.json --ignore-path ../../../.prettierignore \"src/**/*.{ts,cts,mts}\" \"test/**/*.{ts,cts,mts}\" \"samples-dev/**/*.{ts,cts,mts}\" \"*.{js,cjs,mjs,json}\" ",
    "generate": "dev-tool run vendored rimraf ./src/generated && dev-tool run vendored mkdirp ./src/generated && npm run copy:yaml && npm run tsp:update && dev-tool run vendored rimraf ./src/generated/test && dev-tool run vendored rimraf ./src/generated/tsp-location.yaml",
    "generate-samples": "dev-tool samples publish -f",
    "lint": "eslint package.json api-extractor.json src test",
    "lint:fix": "eslint package.json api-extractor.json src test --fix --fix-type [problem,suggestion]",
    "pack": "npm pack 2>&1",
    "test": "npm run test:node && npm run test:browser",
    "test:browser": "dev-tool run build-test && dev-tool run test:vitest --browser",
    "test:node": "dev-tool run test:vitest",
    "test:node:esm": "dev-tool run test:vitest --esm --no-test-proxy",
    "tsp:update": "tsp-client update -o ./src/generated",
    "update-snippets": "dev-tool run update-snippets"
  },
  "exports": {
    "./package.json": "./package.json",
    ".": {
      "browser": {
        "types": "./dist/browser/index.d.ts",
        "default": "./dist/browser/index.js"
      },
      "react-native": {
        "types": "./dist/react-native/index.d.ts",
        "default": "./dist/react-native/index.js"
      },
      "import": {
        "types": "./dist/esm/index.d.ts",
        "default": "./dist/esm/index.js"
      },
      "require": {
        "types": "./dist/commonjs/index.d.ts",
        "default": "./dist/commonjs/index.js"
      }
    }
  },
  "//sampleConfiguration": {
    "productName": "Azure AI Projects",
    "productSlugs": [
      "azure"
    ],
    "extraFiles": {
      "./data": [
        "javascript/data",
        "typescript/data"
      ]
    },
    "apiRefLink": "https://learn.microsoft.com/javascript/api/@azure/ai-projects"
  },
  "main": "./dist/commonjs/index.js",
  "types": "./dist/commonjs/index.d.ts",
  "module": "./dist/esm/index.js"
}<|MERGE_RESOLUTION|>--- conflicted
+++ resolved
@@ -80,14 +80,9 @@
     "@azure/monitor-opentelemetry-exporter": "^1.0.0-beta.31",
     "@azure/opentelemetry-instrumentation-azure-sdk": "^1.0.0-beta.7",
     "@opentelemetry/api": "^1.9.0",
-<<<<<<< HEAD
     "@opentelemetry/instrumentation": "0.200.0",
     "@opentelemetry/sdk-trace-node": "^2.0.0",
-=======
-    "@opentelemetry/instrumentation": "0.57.0",
-    "@opentelemetry/sdk-trace-node": "^1.30.0",
     "@types/node": "^18.0.0",
->>>>>>> 87d1d758
     "@vitest/browser": "^3.0.9",
     "@vitest/coverage-istanbul": "^3.0.9",
     "dotenv": "^16.0.0",
