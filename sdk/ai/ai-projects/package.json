{
  "name": "@azure/ai-projects",
  "version": "1.0.0-beta.6",
  "description": "Azure AI Projects client library.",
  "engines": {
    "node": ">=18.0.0"
  },
  "sideEffects": false,
  "autoPublish": false,
  "tshy": {
    "exports": {
      "./package.json": "./package.json",
      ".": "./src/index.ts"
    },
    "dialects": [
      "esm",
      "commonjs"
    ],
    "esmDialects": [
      "browser",
      "react-native"
    ],
    "selfLink": false,
    "project": "./tsconfig.src.json"
  },
  "type": "module",
  "keywords": [
    "node",
    "azure",
    "cloud",
    "typescript",
    "browser",
    "isomorphic"
  ],
  "author": "Microsoft Corporation",
  "license": "MIT",
  "files": [
    "dist",
    "README.md",
    "LICENSE"
  ],
  "sdk-type": "client",
  "repository": "github:Azure/azure-sdk-for-js",
  "bugs": {
    "url": "https://github.com/Azure/azure-sdk-for-js/issues"
  },
  "prettier": "@azure/eslint-plugin-azure-sdk/prettier.json",
  "//metadata": {
    "constantPaths": [
      {
        "path": "src/generated/src/projectsClient.ts",
        "prefix": "userAgentInfo"
      },
      {
        "path": "src/constants.ts",
        "prefix": "SDK_VERSION"
      }
    ]
  },
  "dependencies": {
    "@azure/ai-agents": "1.0.0-beta.1",
    "@azure/abort-controller": "^2.1.2",
    "@azure/core-auth": "^1.6.0",
    "@azure/core-lro": "^3.0.0",
    "@azure/core-paging": "^1.5.0",
    "@azure/core-rest-pipeline": "^1.5.0",
    "@azure/core-sse": "^2.1.3",
    "@azure/core-tracing": "^1.2.0",
    "@azure/core-util": "^1.9.0",
    "@azure/logger": "^1.1.4",
    "@azure/opentelemetry-instrumentation-azure-sdk": "^1.0.0-beta.7",
    "@azure/storage-blob": "^12.26.0",
    "@azure-rest/ai-inference": "^1.0.0-beta.6",
    "@azure-rest/core-client": "^2.1.0",
    "@opentelemetry/api": "^1.9.0",
    "@opentelemetry/api-logs": "^0.200.0",
    "@opentelemetry/exporter-logs-otlp-grpc": "^0.200.0",
    "@opentelemetry/exporter-trace-otlp-grpc": "^0.200.0",
    "@opentelemetry/instrumentation": "^0.57.0",
    "@opentelemetry/sdk-logs": "^0.200.0",
    "@opentelemetry/sdk-trace-node": "^1.30.0",
    "@traceloop/instrumentation-langchain": "^0.13.0",
    "@traceloop/instrumentation-openai": "^0.13.0",
    "openai": "^4.84.1",
    "tslib": "^2.6.2"
  },
  "devDependencies": {
    "@azure/dev-tool": "^1.0.0",
    "@azure/eslint-plugin-azure-sdk": "^3.0.0",
    "@azure/identity": "^4.3.0",
    "@azure/monitor-opentelemetry-exporter": "^1.0.0-beta.31",
<<<<<<< HEAD
    "@azure/opentelemetry-instrumentation-azure-sdk": "^1.0.0-beta.7",
    "@opentelemetry/api": "^1.9.0",
    "@opentelemetry/instrumentation": "0.200.0",
    "@opentelemetry/sdk-trace-node": "^2.0.0",
=======
    "@azure-tools/test-credential": "^2.0.0",
    "@azure-tools/test-recorder": "^4.1.0",
    "@azure-tools/test-utils-vitest": "^1.0.0",
>>>>>>> a0968e1f
    "@types/node": "^18.0.0",
    "@vitest/browser": "^3.0.9",
    "@vitest/coverage-istanbul": "^3.0.9",
    "dotenv": "^16.0.0",
    "eslint": "^9.9.0",
    "playwright": "^1.41.2",
    "typescript": "~5.8.2",
    "vitest": "^3.0.9"
  },
  "scripts": {
    "build": "npm run clean && dev-tool run build-package && dev-tool run vendored mkdirp ./review && dev-tool run extract-api",
    "build:samples": "echo skipped",
    "check-format": "dev-tool run vendored prettier --list-different --config ../../../.prettierrc.json --ignore-path ../../../.prettierignore \"src/**/*.{ts,cts,mts}\" \"test/**/*.{ts,cts,mts}\" \"samples-dev/**/*.{ts,cts,mts}\" \"*.{js,cjs,mjs,json}\" ",
    "clean": "dev-tool run vendored rimraf --glob dist dist-* test-dist temp types *.tgz *.log",
    "copy:yaml": "copy tsp-location.yaml .\\src\\generated\\tsp-location.yaml",
    "execute:samples": "dev-tool samples run samples-dev",
    "extract-api": "dev-tool run vendored rimraf review && dev-tool run vendored mkdirp ./review && dev-tool run extract-api",
    "format": "dev-tool run vendored prettier --write --config ../../../.prettierrc.json --ignore-path ../../../.prettierignore \"src/**/*.{ts,cts,mts}\" \"test/**/*.{ts,cts,mts}\" \"samples-dev/**/*.{ts,cts,mts}\" \"*.{js,cjs,mjs,json}\" ",
    "generate": "dev-tool run vendored rimraf ./src/generated && dev-tool run vendored mkdirp ./src/generated && npm run copy:yaml && npm run tsp:update && dev-tool run vendored rimraf ./src/generated/test && dev-tool run vendored rimraf ./src/generated/tsp-location.yaml",
    "generate-samples": "dev-tool samples publish -f",
    "lint": "eslint package.json api-extractor.json src test",
    "lint:fix": "eslint package.json api-extractor.json src test --fix --fix-type [problem,suggestion]",
    "pack": "npm pack 2>&1",
    "test": "npm run test:node && npm run test:browser",
    "test:browser": "dev-tool run build-test && dev-tool run test:vitest --browser",
    "test:node": "dev-tool run test:vitest",
    "test:node:esm": "dev-tool run test:vitest --esm --no-test-proxy",
    "tsp:update": "tsp-client update -o ./src/generated",
    "update-snippets": "dev-tool run update-snippets"
  },
  "exports": {
    "./package.json": "./package.json",
    ".": {
      "browser": {
        "types": "./dist/browser/index.d.ts",
        "default": "./dist/browser/index.js"
      },
      "react-native": {
        "types": "./dist/react-native/index.d.ts",
        "default": "./dist/react-native/index.js"
      },
      "import": {
        "types": "./dist/esm/index.d.ts",
        "default": "./dist/esm/index.js"
      },
      "require": {
        "types": "./dist/commonjs/index.d.ts",
        "default": "./dist/commonjs/index.js"
      }
    }
  },
  "//sampleConfiguration": {
    "productName": "Azure AI Projects",
    "productSlugs": [
      "azure"
    ],
    "extraFiles": {
      "./data": [
        "javascript/data",
        "typescript/data"
      ]
    },
    "apiRefLink": "https://learn.microsoft.com/javascript/api/@azure/ai-projects"
  },
  "main": "./dist/commonjs/index.js",
  "types": "./dist/commonjs/index.d.ts",
  "module": "./dist/esm/index.js"
}<|MERGE_RESOLUTION|>--- conflicted
+++ resolved
@@ -89,16 +89,13 @@
     "@azure/eslint-plugin-azure-sdk": "^3.0.0",
     "@azure/identity": "^4.3.0",
     "@azure/monitor-opentelemetry-exporter": "^1.0.0-beta.31",
-<<<<<<< HEAD
     "@azure/opentelemetry-instrumentation-azure-sdk": "^1.0.0-beta.7",
     "@opentelemetry/api": "^1.9.0",
     "@opentelemetry/instrumentation": "0.200.0",
     "@opentelemetry/sdk-trace-node": "^2.0.0",
-=======
     "@azure-tools/test-credential": "^2.0.0",
     "@azure-tools/test-recorder": "^4.1.0",
     "@azure-tools/test-utils-vitest": "^1.0.0",
->>>>>>> a0968e1f
     "@types/node": "^18.0.0",
     "@vitest/browser": "^3.0.9",
     "@vitest/coverage-istanbul": "^3.0.9",
