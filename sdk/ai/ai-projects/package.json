--- conflicted
+++ resolved
@@ -63,20 +63,14 @@
     "@azure-rest/ai-inference": "^1.0.0-beta.6",
     "@azure/abort-controller": "^2.1.2",
     "@azure/core-auth": "^1.6.0",
+    "@azure/core-lro": "^3.0.0",
+    "@azure/core-paging": "^1.5.0",
     "@azure/core-rest-pipeline": "^1.5.0",
-    "@azure/core-util": "^1.9.0",
-    "@azure/logger": "^1.1.4",
-    "@azure/core-lro": "^3.0.0",
-    "tslib": "^2.6.2",
-    "@azure/core-paging": "^1.5.0",
     "@azure/core-sse": "^2.1.3",
     "@azure/core-tracing": "^1.2.0",
-<<<<<<< HEAD
     "@azure/core-util": "^1.9.0",
     "@azure/logger": "^1.1.4",
     "tslib": "^2.6.2",
-=======
->>>>>>> 416f5b32
     "@azure/storage-blob": "^12.26.0",
     "openai": "^4.84.1",
     "@traceloop/instrumentation-openai": "0.13.0",
@@ -109,11 +103,8 @@
     "@opentelemetry/api-logs": "^0.200.0",
     "@opentelemetry/sdk-logs": "^0.200.0",
     "@opentelemetry/exporter-logs-otlp-grpc": "^0.200.0",
-<<<<<<< HEAD
     "tslib": "^2.6.2",
     "@types/node": "^18.0.0",
-=======
->>>>>>> 416f5b32
     "@vitest/browser": "^3.0.9",
     "@vitest/coverage-istanbul": "^3.0.9",
     "dotenv": "^16.0.0",
