{
  "name": "@azure/ai-projects",
  "version": "1.0.0-beta.1",
  "description": "A generated SDK for ProjectsClient.",
  "engines": {
    "node": ">=18.0.0"
  },
  "sideEffects": false,
  "autoPublish": false,
  "tshy": {
    "exports": {
      "./package.json": "./package.json",
      ".": "./src/index.ts"
    },
    "dialects": [
      "esm",
      "commonjs"
    ],
    "esmDialects": [
      "browser",
      "react-native"
    ],
    "selfLink": false
  },
  "type": "module",
  "keywords": [
    "node",
    "azure",
    "cloud",
    "typescript",
    "browser",
    "isomorphic"
  ],
  "author": "Microsoft Corporation",
  "license": "MIT",
  "files": [
    "dist",
    "README.md",
    "LICENSE",
    "review/*",
    "CHANGELOG.md"
  ],
  "sdk-type": "client",
  "repository": "github:Azure/azure-sdk-for-js",
  "bugs": {
    "url": "https://github.com/Azure/azure-sdk-for-js/issues"
  },
  "prettier": "@azure/eslint-plugin-azure-sdk/prettier.json",
  "//metadata": {
    "constantPaths": [
      {
        "path": "src/projectsClient.ts",
        "prefix": "userAgentInfo"
      }
    ]
  },
  "dependencies": {
    "@azure-rest/core-client": "^2.1.0",
    "@azure/abort-controller": "^2.1.2",
    "@azure/core-auth": "^1.6.0",
    "@azure/core-rest-pipeline": "^1.5.0",
<<<<<<< HEAD
=======
    "@azure/core-util": "^1.9.0",
    "@azure/logger": "^1.1.4",
    "@azure/core-lro": "^2.0.0",
    "tslib": "^2.6.2",
>>>>>>> 419844f4
    "@azure/core-paging": "^1.5.0",
    "@azure/logger": "^1.1.4",
    "@azure/core-sse": "^2.1.3",
    "@azure/core-tracing": "^1.2.0",
    "@azure/core-util": "^1.9.0",
    "tslib": "^2.6.2"
  },
  "devDependencies": {
    "@azure/dev-tool": "^1.0.0",
    "@azure/eslint-plugin-azure-sdk": "^3.0.0",
    "@azure/identity": "^4.3.0",
    "@azure/opentelemetry-instrumentation-azure-sdk": "^1.0.0-beta.7",
    "@azure/monitor-opentelemetry-exporter": "^1.0.0-beta.27",
    "@azure-tools/test-credential": "^2.0.0",
    "@azure-tools/test-recorder": "^4.1.0",
    "@azure-tools/test-utils-vitest": "^1.0.0",
    "@microsoft/api-extractor": "^7.40.3",
    "@opentelemetry/api": "^1.9.0",
    "@opentelemetry/instrumentation": "0.53.0",
    "@opentelemetry/sdk-trace-node": "^1.9.0",
    "@vitest/browser": "^2.0.5",
    "@vitest/coverage-istanbul": "^2.0.5",
    "@types/node": "^18.0.0",
    "dotenv": "^16.0.0",
    "eslint": "^8.55.0",
    "prettier": "^3.2.5",
    "rimraf": "^5.0.5",
    "mkdirp": "^3.0.1",
    "playwright": "^1.41.2",
    "typescript": "~5.5.3",
    "tshy": "^1.11.1",
    "vitest": "^2.0.5"
  },
  "scripts": {
    "clean": "rimraf --glob dist dist-browser dist-esm test-dist temp types *.tgz *.log",
    "extract-api": "rimraf review && mkdirp ./review && dev-tool run extract-api",
    "pack": "npm pack 2>&1",
    "lint": "eslint package.json api-extractor.json src test",
    "lint:fix": "eslint package.json api-extractor.json src test --fix --fix-type [problem,suggestion]",
    "audit": "node ../../../common/scripts/rush-audit.js && rimraf node_modules package-lock.json && npm i --package-lock-only 2>&1 && npm audit",
    "build:samples": "echo skipped",
    "check-format": "dev-tool run vendored prettier --list-different --config ../../../.prettierrc.json --ignore-path ../../../.prettierignore \"src/**/*.{ts,cts,mts}\" \"test/**/*.{ts,cts,mts}\" \"*.{js,cjs,mjs,json}\" ",
    "execute:samples": "dev-tool samples run samples-dev",
    "format": "dev-tool run vendored prettier --write --config ../../../.prettierrc.json --ignore-path ../../../.prettierignore \"src/**/*.{ts,cts,mts}\" \"test/**/*.{ts,cts,mts}\" \"*.{js,cjs,mjs,json}\" ",
    "integration-test": "npm run integration-test:node && npm run integration-test:browser",
    "integration-test:browser": "dev-tool run build-package && dev-tool run build-test && dev-tool run test:vitest --no-test-proxy --browser",
    "integration-test:node": "dev-tool run test:vitest --no-test-proxy",
    "generate:client": "echo skipped",
    "test:browser": "npm run clean && npm run build:test && npm run unit-test:browser && npm run integration-test:browser",
    "minify": "uglifyjs -c -m --comments --source-map \"content='./dist/index.js.map'\" -o ./dist/index.min.js ./dist/index.js",
    "build:test": "npm run clean && tshy && dev-tool run build-test",
    "build": "npm run clean && tshy && mkdirp ./review && dev-tool run extract-api",
    "test:node": "npm run clean && tshy && npm run unit-test:node && npm run integration-test:node",
    "test": "npm run clean && tshy && npm run unit-test:node && dev-tool run bundle && npm run unit-test:browser && npm run integration-test",
    "unit-test:browser": "npm run build:test && dev-tool run test:vitest --browser",
    "unit-test:node": "dev-tool run test:vitest"
  },
  "exports": {
    "./package.json": "./package.json",
    ".": {
      "browser": {
        "source": "./src/index.ts",
        "types": "./dist/browser/index.d.ts",
        "default": "./dist/browser/index.js"
      },
      "react-native": {
        "source": "./src/index.ts",
        "types": "./dist/react-native/index.d.ts",
        "default": "./dist/react-native/index.js"
      },
      "import": {
        "source": "./src/index.ts",
        "types": "./dist/esm/index.d.ts",
        "default": "./dist/esm/index.js"
      },
      "require": {
        "source": "./src/index.ts",
        "types": "./dist/commonjs/index.d.ts",
        "default": "./dist/commonjs/index.js"
      }
    }
  },
  "main": "./dist/commonjs/index.js",
  "types": "./dist/commonjs/index.d.ts",
  "module": "./dist/esm/index.js"
}<|MERGE_RESOLUTION|>--- conflicted
+++ resolved
@@ -59,19 +59,13 @@
     "@azure/abort-controller": "^2.1.2",
     "@azure/core-auth": "^1.6.0",
     "@azure/core-rest-pipeline": "^1.5.0",
-<<<<<<< HEAD
-=======
     "@azure/core-util": "^1.9.0",
     "@azure/logger": "^1.1.4",
     "@azure/core-lro": "^2.0.0",
     "tslib": "^2.6.2",
->>>>>>> 419844f4
     "@azure/core-paging": "^1.5.0",
-    "@azure/logger": "^1.1.4",
     "@azure/core-sse": "^2.1.3",
-    "@azure/core-tracing": "^1.2.0",
-    "@azure/core-util": "^1.9.0",
-    "tslib": "^2.6.2"
+    "@azure/core-tracing": "^1.2.0"
   },
   "devDependencies": {
     "@azure/dev-tool": "^1.0.0",
