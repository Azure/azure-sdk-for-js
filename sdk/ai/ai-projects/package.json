--- conflicted
+++ resolved
@@ -71,25 +71,17 @@
     "tslib": "^2.8.1"
   },
   "devDependencies": {
-<<<<<<< HEAD
-=======
-    "@azure/dev-tool": "^1.0.0",
-    "@azure/eslint-plugin-azure-sdk": "^3.0.0",
-    "@azure/identity": "^4.3.0",
-    "@azure/opentelemetry-instrumentation-azure-sdk": "^1.0.0-beta.7",
-    "@azure/monitor-opentelemetry-exporter": "^1.0.0-beta.29",
->>>>>>> 51a54204
     "@azure-tools/test-credential": "^2.0.0",
     "@azure-tools/test-recorder": "^4.1.0",
     "@azure-tools/test-utils-vitest": "^1.0.0",
     "@azure/dev-tool": "^1.0.0",
     "@azure/eslint-plugin-azure-sdk": "^3.0.0",
     "@azure/identity": "^4.7.0",
-    "@azure/monitor-opentelemetry-exporter": "^1.0.0-beta.28",
-    "@azure/opentelemetry-instrumentation-azure-sdk": "^1.0.0-beta.7",
+    "@azure/monitor-opentelemetry-exporter": "^1.0.0-beta.29",
+    "@azure/opentelemetry-instrumentation-azure-sdk": "^1.0.0-beta.8",
     "@opentelemetry/api": "^1.9.0",
-    "@opentelemetry/instrumentation": "0.57.0",
-    "@opentelemetry/sdk-trace-node": "^1.30.0",
+    "@opentelemetry/instrumentation": "0.57.2",
+    "@opentelemetry/sdk-trace-node": "^1.30.1",
     "@types/node": "^18.0.0",
     "@vitest/browser": "^3.0.6",
     "@vitest/coverage-istanbul": "^3.0.6",
