--- conflicted
+++ resolved
@@ -59,9 +59,6 @@
     ]
   },
   "dependencies": {
-<<<<<<< HEAD
-    "@azure-rest/ai-inference": "^1.0.0-beta.6",
-    "@azure-rest/core-client": "workspace:^",
     "@azure/ai-agents": "workspace:^",
     "@azure/abort-controller": "workspace:^",
     "@azure/core-auth": "workspace:^",
@@ -72,18 +69,6 @@
     "@azure/core-tracing": "workspace:^",
     "@azure/core-util": "workspace:^",
     "@azure/logger": "workspace:^",
-=======
-    "@azure/ai-agents": "1.0.0-beta.4",
-    "@azure/abort-controller": "^2.1.2",
-    "@azure/core-auth": "^1.6.0",
-    "@azure/core-lro": "^3.0.0",
-    "@azure/core-paging": "^1.5.0",
-    "@azure/core-rest-pipeline": "^1.5.0",
-    "@azure/core-sse": "^2.1.3",
-    "@azure/core-tracing": "^1.2.0",
-    "@azure/core-util": "^1.9.0",
-    "@azure/logger": "^1.1.4",
->>>>>>> 6a92a77a
     "@azure/opentelemetry-instrumentation-azure-sdk": "^1.0.0-beta.7",
     "@azure/storage-blob": "^12.26.0",
     "@opentelemetry/api": "catalog:otel",
