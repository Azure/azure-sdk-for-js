// Copyright (c) Microsoft Corporation.
// Licensed under the MIT License.

import { Client, createRestError } from "@azure-rest/core-client";
import { AgentDeletionStatusOutput, AgentOutput, OpenAIPageableListOfAgentOutput } from "../generated/src/outputModels.js";
import { CreateAgentParameters, DeleteAgentParameters, GetAgentParameters, ListAgentsParameters, UpdateAgentParameters } from "../generated/src/parameters.js";
<<<<<<< HEAD
import { TracingUtility} from "../tracing.js";
import { traceEndCreateAgent, traceStartCreateAgent } from "./assistantsTrace.js";
=======

>>>>>>> 31697084

const expectedStatuses = ["200"];

enum Tools {
  CodeInterpreter = "code_interpreter",
  FileSearch = "file_search",
  Function = "function",
  BingGrounding = "bing_grounding",
  MicrosoftFabric = "microsoft_fabric",
  SharepointGrounding = "sharepoint_grounding",
  AzureAISearch = "azure_ai_search",
}

/** Creates a new agent. */
export async function createAgent(
<<<<<<< HEAD
  context: Client,
  options: CreateAgentParameters
): Promise<AgentOutput> {
  return TracingUtility.withSpan("CreateAgent", options,
    async (updatedOptions) => {
      const result = await context.path("/assistants").post(updatedOptions);
      if (!expectedStatuses.includes(result.status)) {
=======
    context: Client,
    options: CreateAgentParameters,
  ): Promise<AgentOutput> {
    validateCreateAgentParameters(options);
    const result = await  context.path("/assistants").post(options);
    if (!expectedStatuses.includes(result.status)) {
>>>>>>> 31697084
        throw createRestError(result);
      }
      return result.body as AgentOutput;
    },
    traceStartCreateAgent, traceEndCreateAgent,
  );
}

<<<<<<< HEAD
/** Gets a list of agents that were previously created. */
export async function listAgents(
  context: Client,
  options?: ListAgentsParameters
): Promise<OpenAIPageableListOfAgentOutput> {
  const result = await context
=======
  /** Gets a list of agents that were previously created. */
  export async function listAgents(
    context: Client,
    options?: ListAgentsParameters,
  ): Promise<OpenAIPageableListOfAgentOutput> {
    validateListAgentsParameters(options);
    const result = await  context
>>>>>>> 31697084
    .path("/assistants")
    .get(options);
  if (!expectedStatuses.includes(result.status)) {
    throw createRestError(result);
  }
  return result.body;
}

/** Retrieves an existing agent. */
export async function getAgent(
<<<<<<< HEAD
  context: Client,
  assistantId: string,
  options?: GetAgentParameters,
): Promise<AgentOutput> {
  const result = await context
=======
    context: Client,
    assistantId: string,
    options?: GetAgentParameters,
  ): Promise<AgentOutput> {
    validateAssistantId(assistantId);
    const result = await context
>>>>>>> 31697084
    .path("/assistants/{assistantId}", assistantId)
    .get(options);
  if (!expectedStatuses.includes(result.status)) {
    throw createRestError(result);
  }
  return result.body;
}

/** Modifies an existing agent. */
export async function updateAgent(
<<<<<<< HEAD
  context: Client,
  assistantId: string,
  options?: UpdateAgentParameters,
): Promise<AgentOutput> {
  const result = await context
=======
    context: Client,
    assistantId: string,
    options?: UpdateAgentParameters,
  ): Promise<AgentOutput> {
    validateUpdateAgentParameters(assistantId, options);
    const result = await context
>>>>>>> 31697084
    .path("/assistants/{assistantId}", assistantId)
    .post(options);
  if (!expectedStatuses.includes(result.status)) {
    throw createRestError(result);
  }
  return result.body;
}


/** Deletes an agent. */
export async function deleteAgent(
<<<<<<< HEAD
  context: Client,
  assistantId: string,
  options?: DeleteAgentParameters,
): Promise<AgentDeletionStatusOutput> {
  const result = await context
    .path("/assistants/{assistantId}", assistantId)
    .delete(options);
  if (!expectedStatuses.includes(result.status)) {
    throw createRestError(result);
  }
  return result.body;
=======
    context: Client,
    assistantId: string,
    options?: DeleteAgentParameters,
  ): Promise<AgentDeletionStatusOutput> {
    validateAssistantId(assistantId);
    const result = await context
    .path("/assistants/{assistantId}", assistantId)
    .delete(options);
    if (!expectedStatuses.includes(result.status)) {
        throw createRestError(result);
    }
    return result.body;
  }

function validateCreateAgentParameters(options: CreateAgentParameters | UpdateAgentParameters): void {
  if (options.body.tools) {
    if (options.body.tools.some(value => !Object.values(Tools).includes(value.type as Tools))) {
      throw new Error("Tool type must be one of 'code_interpreter', 'file_search', 'function', 'bing_grounding', 'microsoft_fabric', 'sharepoint_grounding', 'azure_ai_search'");
    }
  }
  if (options.body.tool_resources) {
    if (options.body.tool_resources.code_interpreter) {
      if (options.body.tool_resources.code_interpreter.file_ids && options.body.tool_resources.code_interpreter.data_sources) {
        throw new Error("Only file_ids or data_sources can be provided, not both");
      }
      if (options.body.tool_resources.code_interpreter.file_ids && options.body.tool_resources.code_interpreter.file_ids.length > 20) {
        throw new Error("A maximum of 20 file IDs are allowed");
      }
      if (options.body.tool_resources.code_interpreter.data_sources && options.body.tool_resources.code_interpreter.data_sources.some(value => !["uri_asset", "id_asset"].includes(value.type))) {
        throw new Error("Vector store data type must be one of 'uri_asset', 'id_asset'");
      }
    }
    if (options.body.tool_resources.file_search) {
      if (options.body.tool_resources.file_search.vector_store_ids && options.body.tool_resources.file_search.vector_store_ids.length > 1) {
        throw new Error("Only one vector store ID is allowed");
      }
      if (options.body.tool_resources.file_search.vector_stores) {
         if (options.body.tool_resources.file_search.vector_stores.length > 1) {
            throw new Error("Only one vector store is allowed");
         }
         if (options.body.tool_resources.file_search.vector_stores[0]?.configuration.data_sources.some(value => !["uri_asset", "id_asset"].includes(value.type))) {
            throw new Error("Vector store data type must be one of 'uri_asset', 'id_asset'");
         }
      }
    }
    if (options.body.tool_resources.azure_ai_search) {
      if (options.body.tool_resources.azure_ai_search.indexes && options.body.tool_resources.azure_ai_search.indexes.length > 1) {
        throw new Error("Only one index is allowed");
      }
    }
  }
  if (options.body.temperature && (options.body.temperature < 0 || options.body.temperature > 2)) {
      throw new Error("Temperature must be between 0 and 2");
  }
  if (options.body.metadata) {
    if (Object.keys(options.body.metadata).length > 16) {
      throw new Error("Only 16 key/value pairs are allowed");
    }
    if (Object.keys(options.body.metadata).some(value => value.length > 64)) {
      throw new Error("Keys must be less than 64 characters");
    }
    if (Object.values(options.body.metadata).some(value => value.length > 512)) {
      throw new Error("Values must be less than 512 characters");
    }
  }
}

function validateListAgentsParameters(options?: ListAgentsParameters): void {
  if (options?.queryParameters?.limit && (options.queryParameters.limit < 1 || options.queryParameters.limit > 100)) {
      throw new Error("Limit must be between 1 and 100");
  }
  if (options?.queryParameters?.order && !["asc", "desc"].includes(options.queryParameters.order)) {
      throw new Error("Order must be 'asc' or 'desc'");
  }
}

function validateAssistantId(assistantId: string): void {
  if (!assistantId) {
      throw new Error("Assistant ID is required");
  }
}

function validateUpdateAgentParameters(assistantId: string, options?: UpdateAgentParameters): void {
  validateAssistantId(assistantId);
  if (options) {
    validateCreateAgentParameters(options);
  }
>>>>>>> 31697084
}<|MERGE_RESOLUTION|>--- conflicted
+++ resolved
@@ -4,12 +4,8 @@
 import { Client, createRestError } from "@azure-rest/core-client";
 import { AgentDeletionStatusOutput, AgentOutput, OpenAIPageableListOfAgentOutput } from "../generated/src/outputModels.js";
 import { CreateAgentParameters, DeleteAgentParameters, GetAgentParameters, ListAgentsParameters, UpdateAgentParameters } from "../generated/src/parameters.js";
-<<<<<<< HEAD
-import { TracingUtility} from "../tracing.js";
+import { TracingUtility } from "../tracing.js";
 import { traceEndCreateAgent, traceStartCreateAgent } from "./assistantsTrace.js";
-=======
-
->>>>>>> 31697084
 
 const expectedStatuses = ["200"];
 
@@ -25,22 +21,14 @@
 
 /** Creates a new agent. */
 export async function createAgent(
-<<<<<<< HEAD
   context: Client,
-  options: CreateAgentParameters
+  options: CreateAgentParameters,
 ): Promise<AgentOutput> {
+  validateCreateAgentParameters(options);
   return TracingUtility.withSpan("CreateAgent", options,
     async (updatedOptions) => {
       const result = await context.path("/assistants").post(updatedOptions);
       if (!expectedStatuses.includes(result.status)) {
-=======
-    context: Client,
-    options: CreateAgentParameters,
-  ): Promise<AgentOutput> {
-    validateCreateAgentParameters(options);
-    const result = await  context.path("/assistants").post(options);
-    if (!expectedStatuses.includes(result.status)) {
->>>>>>> 31697084
         throw createRestError(result);
       }
       return result.body as AgentOutput;
@@ -49,22 +37,13 @@
   );
 }
 
-<<<<<<< HEAD
 /** Gets a list of agents that were previously created. */
 export async function listAgents(
   context: Client,
-  options?: ListAgentsParameters
+  options?: ListAgentsParameters,
 ): Promise<OpenAIPageableListOfAgentOutput> {
+  validateListAgentsParameters(options);
   const result = await context
-=======
-  /** Gets a list of agents that were previously created. */
-  export async function listAgents(
-    context: Client,
-    options?: ListAgentsParameters,
-  ): Promise<OpenAIPageableListOfAgentOutput> {
-    validateListAgentsParameters(options);
-    const result = await  context
->>>>>>> 31697084
     .path("/assistants")
     .get(options);
   if (!expectedStatuses.includes(result.status)) {
@@ -75,20 +54,12 @@
 
 /** Retrieves an existing agent. */
 export async function getAgent(
-<<<<<<< HEAD
   context: Client,
   assistantId: string,
   options?: GetAgentParameters,
 ): Promise<AgentOutput> {
+  validateAssistantId(assistantId);
   const result = await context
-=======
-    context: Client,
-    assistantId: string,
-    options?: GetAgentParameters,
-  ): Promise<AgentOutput> {
-    validateAssistantId(assistantId);
-    const result = await context
->>>>>>> 31697084
     .path("/assistants/{assistantId}", assistantId)
     .get(options);
   if (!expectedStatuses.includes(result.status)) {
@@ -99,20 +70,12 @@
 
 /** Modifies an existing agent. */
 export async function updateAgent(
-<<<<<<< HEAD
   context: Client,
   assistantId: string,
   options?: UpdateAgentParameters,
 ): Promise<AgentOutput> {
+  validateUpdateAgentParameters(assistantId, options);
   const result = await context
-=======
-    context: Client,
-    assistantId: string,
-    options?: UpdateAgentParameters,
-  ): Promise<AgentOutput> {
-    validateUpdateAgentParameters(assistantId, options);
-    const result = await context
->>>>>>> 31697084
     .path("/assistants/{assistantId}", assistantId)
     .post(options);
   if (!expectedStatuses.includes(result.status)) {
@@ -124,11 +87,11 @@
 
 /** Deletes an agent. */
 export async function deleteAgent(
-<<<<<<< HEAD
   context: Client,
   assistantId: string,
   options?: DeleteAgentParameters,
 ): Promise<AgentDeletionStatusOutput> {
+  validateAssistantId(assistantId);
   const result = await context
     .path("/assistants/{assistantId}", assistantId)
     .delete(options);
@@ -136,20 +99,7 @@
     throw createRestError(result);
   }
   return result.body;
-=======
-    context: Client,
-    assistantId: string,
-    options?: DeleteAgentParameters,
-  ): Promise<AgentDeletionStatusOutput> {
-    validateAssistantId(assistantId);
-    const result = await context
-    .path("/assistants/{assistantId}", assistantId)
-    .delete(options);
-    if (!expectedStatuses.includes(result.status)) {
-        throw createRestError(result);
-    }
-    return result.body;
-  }
+}
 
 function validateCreateAgentParameters(options: CreateAgentParameters | UpdateAgentParameters): void {
   if (options.body.tools) {
@@ -174,12 +124,12 @@
         throw new Error("Only one vector store ID is allowed");
       }
       if (options.body.tool_resources.file_search.vector_stores) {
-         if (options.body.tool_resources.file_search.vector_stores.length > 1) {
-            throw new Error("Only one vector store is allowed");
-         }
-         if (options.body.tool_resources.file_search.vector_stores[0]?.configuration.data_sources.some(value => !["uri_asset", "id_asset"].includes(value.type))) {
-            throw new Error("Vector store data type must be one of 'uri_asset', 'id_asset'");
-         }
+        if (options.body.tool_resources.file_search.vector_stores.length > 1) {
+          throw new Error("Only one vector store is allowed");
+        }
+        if (options.body.tool_resources.file_search.vector_stores[0]?.configuration.data_sources.some(value => !["uri_asset", "id_asset"].includes(value.type))) {
+          throw new Error("Vector store data type must be one of 'uri_asset', 'id_asset'");
+        }
       }
     }
     if (options.body.tool_resources.azure_ai_search) {
@@ -189,7 +139,7 @@
     }
   }
   if (options.body.temperature && (options.body.temperature < 0 || options.body.temperature > 2)) {
-      throw new Error("Temperature must be between 0 and 2");
+    throw new Error("Temperature must be between 0 and 2");
   }
   if (options.body.metadata) {
     if (Object.keys(options.body.metadata).length > 16) {
@@ -206,16 +156,16 @@
 
 function validateListAgentsParameters(options?: ListAgentsParameters): void {
   if (options?.queryParameters?.limit && (options.queryParameters.limit < 1 || options.queryParameters.limit > 100)) {
-      throw new Error("Limit must be between 1 and 100");
+    throw new Error("Limit must be between 1 and 100");
   }
   if (options?.queryParameters?.order && !["asc", "desc"].includes(options.queryParameters.order)) {
-      throw new Error("Order must be 'asc' or 'desc'");
+    throw new Error("Order must be 'asc' or 'desc'");
   }
 }
 
 function validateAssistantId(assistantId: string): void {
   if (!assistantId) {
-      throw new Error("Assistant ID is required");
+    throw new Error("Assistant ID is required");
   }
 }
 
@@ -224,5 +174,4 @@
   if (options) {
     validateCreateAgentParameters(options);
   }
->>>>>>> 31697084
 }