--- conflicted
+++ resolved
@@ -4,13 +4,9 @@
 import { Client, createRestError } from "@azure-rest/core-client";
 import { AgentDeletionStatusOutput, AgentOutput, OpenAIPageableListOfAgentOutput } from "../generated/src/outputModels.js";
 import { CreateAgentParameters, DeleteAgentParameters, GetAgentParameters, ListAgentsParameters, UpdateAgentParameters } from "../generated/src/parameters.js";
-<<<<<<< HEAD
+import { validateLimit, validateMetadata, validateOrder, validateVectorStoreDataType } from "./inputValidations.js";
 import { TracingUtility } from "../tracing.js";
 import { traceEndCreateAgent, traceStartCreateAgent } from "./assistantsTrace.js";
-=======
-import { validateLimit, validateMetadata, validateOrder, validateVectorStoreDataType } from "./inputValidations.js";
-
->>>>>>> 419844f4
 
 const expectedStatuses = ["200"];
 
@@ -129,19 +125,10 @@
         throw new Error("Only one vector store ID is allowed");
       }
       if (options.body.tool_resources.file_search.vector_stores) {
-<<<<<<< HEAD
-        if (options.body.tool_resources.file_search.vector_stores.length > 1) {
-          throw new Error("Only one vector store is allowed");
-        }
-        if (options.body.tool_resources.file_search.vector_stores[0]?.configuration.data_sources.some(value => !["uri_asset", "id_asset"].includes(value.type))) {
-          throw new Error("Vector store data type must be one of 'uri_asset', 'id_asset'");
-        }
-=======
          if (options.body.tool_resources.file_search.vector_stores.length > 1) {
             throw new Error("Only one vector store is allowed");
          }
          validateVectorStoreDataType(options.body.tool_resources.file_search.vector_stores[0]?.configuration.data_sources);
->>>>>>> 419844f4
       }
     }
     if (options.body.tool_resources.azure_ai_search) {
@@ -159,19 +146,11 @@
 }
 
 function validateListAgentsParameters(options?: ListAgentsParameters): void {
-<<<<<<< HEAD
-  if (options?.queryParameters?.limit && (options.queryParameters.limit < 1 || options.queryParameters.limit > 100)) {
-    throw new Error("Limit must be between 1 and 100");
-  }
-  if (options?.queryParameters?.order && !["asc", "desc"].includes(options.queryParameters.order)) {
-    throw new Error("Order must be 'asc' or 'desc'");
-=======
   if (options?.queryParameters?.limit) {
     validateLimit(options.queryParameters.limit);
   }
   if (options?.queryParameters?.order) {
     validateOrder(options.queryParameters.order);
->>>>>>> 419844f4
   }
 }
 
