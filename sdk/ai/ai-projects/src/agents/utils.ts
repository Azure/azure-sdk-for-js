--- conflicted
+++ resolved
@@ -296,7 +296,21 @@
   }
 
   /**
-<<<<<<< HEAD
+   * Adds an OpenApi tool to the tool set.
+   *
+   * @param openApiFunctionDefinition - The OpenApi function definition to use.
+   *
+   * @returns An object containing the definition for the OpenApi tool
+   */
+  addOpenApiTool(openApiFunctionDefinition: OpenApiFunctionDefinition): {
+    definition: OpenApiToolDefinition;
+  } {
+    const tool = ToolUtility.createOpenApiTool(openApiFunctionDefinition);
+    this.toolDefinitions.push(tool.definition);
+    return tool;
+  }
+
+  /**
    * Adds an Azure Function tool to the tool set.
    *
    * @param name - The name of the Azure Function.
@@ -325,19 +339,6 @@
     );
     this.toolDefinitions.push(tool.definition);
     this.toolResources = { ...this.toolResources, ...tool.resources };
-=======
-   * Adds an OpenApi tool to the tool set.
-   *
-   * @param openApiFunctionDefinition - The OpenApi function definition to use.
-   *
-   * @returns An object containing the definition for the OpenApi tool
-   */
-  addOpenApiTool(openApiFunctionDefinition: OpenApiFunctionDefinition): {
-    definition: OpenApiToolDefinition;
-  } {
-    const tool = ToolUtility.createOpenApiTool(openApiFunctionDefinition);
-    this.toolDefinitions.push(tool.definition);
->>>>>>> 76c14443
     return tool;
   }
 }