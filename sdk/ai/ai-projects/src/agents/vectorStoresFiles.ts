--- conflicted
+++ resolved
@@ -15,11 +15,6 @@
 import { AgentsPoller } from "./poller.js";
 import type {
   CreateVectorStoreFileOptionalParams,
-<<<<<<< HEAD
-  CreateVectorStoreFileResponse,
-=======
-  CreateVectorStoreFileWithPollingOptionalParams,
->>>>>>> b5f13751
   DeleteVectorStoreFileOptionalParams,
   GetVectorStoreFileOptionalParams,
   ListVectorStoreFilesOptionalParams,
@@ -31,11 +26,7 @@
   validateOrder,
   validateVectorStoreId,
 } from "./inputValidations.js";
-<<<<<<< HEAD
 import { convertToListQueryParameters, convertPollingOptions } from "../customization/convertParametersToWire.js";
-=======
-import { convertToListQueryParameters } from "../customization/convertParametersToWire.js";
->>>>>>> b5f13751
 import type * as GeneratedParameters from "../generated/src/parameters.js";
 import * as ConvertFromWire from "../customization/convertOutputModelsFromWire.js";
 import * as ConvertParamsToWire from "../customization/convertParametersToWire.js";
@@ -70,16 +61,11 @@
   context: Client,
   vectorStoreId: string,
   options: CreateVectorStoreFileOptionalParams = {},
-<<<<<<< HEAD
 ): CreateVectorStoreFileResponse {
-=======
-): Promise<VectorStoreFileOutput> {
->>>>>>> b5f13751
   const createOptions: CreateVectorStoreFileParameters = {
     ...operationOptionsToRequestParameters(options),
     ...ConvertParamsToWire.convertCreateVectorStoreFileParam({ body: options }),
   };
-<<<<<<< HEAD
   const pollingOptions = convertPollingOptions(options);
   validateVectorStoreId(vectorStoreId);
   validateCreateVectorStoreFileParameters(createOptions);
@@ -118,18 +104,6 @@
       pollingOptions: pollingOptions,
     }),
   }
-=======
-
-  validateVectorStoreId(vectorStoreId);
-  validateCreateVectorStoreFileParameters(createOptions);
-  const result = await context
-    .path("/vector_stores/{vectorStoreId}/files", vectorStoreId)
-    .post(createOptions);
-  if (!expectedStatuses.includes(result.status)) {
-    throw createRestError(result);
-  }
-  return ConvertFromWire.convertVectorStoreFileOutput(result.body);
->>>>>>> b5f13751
 }
 
 /** Retrieves a vector store file. */
@@ -176,37 +150,6 @@
     throw createRestError(result);
   }
   return ConvertFromWire.convertVectorStoreFileDeletionStatusOutput(result.body);
-<<<<<<< HEAD
-=======
-}
-
-/** Create a vector store file by attaching a file to a vector store and poll. */
-export function createVectorStoreFileAndPoll(
-  context: Client,
-  vectorStoreId: string,
-  options: CreateVectorStoreFileWithPollingOptionalParams = {},
-): Promise<VectorStoreFileOutput> {
-  async function updateCreateVectorStoreFilePoll(
-    currentResult?: VectorStoreFileOutput,
-  ): Promise<{ result: VectorStoreFileOutput; completed: boolean }> {
-    let vectorStoreFile: VectorStoreFileOutput;
-    if (!currentResult) {
-      vectorStoreFile = await createVectorStoreFile(context, vectorStoreId, options);
-    } else {
-      vectorStoreFile = await getVectorStoreFile(context, vectorStoreId, currentResult.id, options);
-    }
-    return {
-      result: vectorStoreFile,
-      completed: vectorStoreFile.status !== "in_progress",
-    };
-  }
-
-  const poller = new AgentsPoller<VectorStoreFileOutput>({
-    update: updateCreateVectorStoreFilePoll,
-    pollingOptions: options.pollingOptions,
-  });
-  return poller.pollUntilDone();
->>>>>>> b5f13751
 }
 
 function validateListVectorStoreFilesParameters(options?: ListVectorStoreFilesParameters): void {
