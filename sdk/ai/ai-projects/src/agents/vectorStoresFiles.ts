// Copyright (c) Microsoft Corporation.
// Licensed under the MIT License.

import { Client, createRestError } from "@azure-rest/core-client";
import { ListVectorStoreFilesParameters, CreateVectorStoreFileParameters, GetVectorStoreFileParameters, DeleteVectorStoreFileParameters } from "../generated/src/parameters.js";
import { OpenAIPageableListOfVectorStoreFileOutput, VectorStoreFileDeletionStatusOutput, VectorStoreFileOutput } from "../generated/src/outputModels.js";
<<<<<<< HEAD
import { AgentsPoller } from "./poller.js";
import { OptionalRequestParameters, PollingOptions } from "./customModels.js";
import { CreateVectorStoreFileOptions } from "./vectorStoresModels.js";
=======
import { validateFileId, validateFileStatusFilter, validateLimit, validateOrder, validateVectorStoreId } from "./inputValidations.js";
>>>>>>> c27be0a7

const expectedStatuses = ["200"];

/** Returns a list of vector store files. */
export async function listVectorStoreFiles(
  context: Client,
  vectorStoreId: string,
  options?: ListVectorStoreFilesParameters,
): Promise<OpenAIPageableListOfVectorStoreFileOutput> {
  validateVectorStoreId(vectorStoreId);
  validateListVectorStoreFilesParameters(options);
  const result = await context.path("/vector_stores/{vectorStoreId}/files", vectorStoreId).get(options);
  if (!expectedStatuses.includes(result.status)) {
      throw createRestError(result);
  }
  return result.body; 
}

/** Create a vector store file by attaching a file to a vector store. */
export async function createVectorStoreFile(
  context: Client,
  vectorStoreId: string,
  options?: CreateVectorStoreFileParameters,
): Promise<VectorStoreFileOutput> {
  validateVectorStoreId(vectorStoreId);
  validateCreateVectorStoreFileParameters(options);
  const result = await context.path("/vector_stores/{vectorStoreId}/files", vectorStoreId).post(options);
  if (!expectedStatuses.includes(result.status)) {
      throw createRestError(result);
  }
  return result.body; 
}

/** Retrieves a vector store file. */
export async function getVectorStoreFile(
  context: Client,
  vectorStoreId: string,
  fileId: string,
  options?: GetVectorStoreFileParameters,
): Promise<VectorStoreFileOutput> {
  validateVectorStoreId(vectorStoreId);
  validateFileId(fileId);
  const result = await context
    .path("/vector_stores/{vectorStoreId}/files/{fileId}", vectorStoreId, fileId)
    .get(options);
  if (!expectedStatuses.includes(result.status)) {
      throw createRestError(result);
  }
  return result.body; 
}

/**
 * Delete a vector store file. This will remove the file from the vector store but the file itself will not be deleted.
 * To delete the file, use the delete file endpoint.
 */
export async function deleteVectorStoreFile(
  context: Client,
  vectorStoreId: string,
  fileId: string,
  options?: DeleteVectorStoreFileParameters,
): Promise<VectorStoreFileDeletionStatusOutput> {
  validateVectorStoreId(vectorStoreId);
  validateFileId(fileId);
  const result = await context
    .path("/vector_stores/{vectorStoreId}/files/{fileId}", vectorStoreId, fileId)
    .delete(options);
  if (!expectedStatuses.includes(result.status)) {
      throw createRestError(result);
  }
  return result.body;
}

<<<<<<< HEAD
/** Create a vector store file by attaching a file to a vector store and poll. */
export function createVectorStoreFileAndPoll(
  context: Client,
  vectorStoreId: string,
  createVectorStoreFileOptions?: CreateVectorStoreFileOptions,
  pollingOptions?: PollingOptions,
  requestParams?: OptionalRequestParameters
): Promise<VectorStoreFileOutput> {
  async function updateCreateVectorStoreFilePoll(
    currentResult?: VectorStoreFileOutput
  ): Promise<{ result: VectorStoreFileOutput; completed: boolean }> {
    let vectorStoreFile: VectorStoreFileOutput;
    if (!currentResult) {
      vectorStoreFile = await createVectorStoreFile(context, vectorStoreId, { body: {
        file_id: createVectorStoreFileOptions?.fileId,
        data_sources: createVectorStoreFileOptions?.dataSources,
        chunking_strategy: createVectorStoreFileOptions?.chunkingStrategy,
       }, ...requestParams });
    } else {
      vectorStoreFile = await getVectorStoreFile(context, vectorStoreId, currentResult.id, requestParams);
    }
    return {
      result: vectorStoreFile,
      completed: vectorStoreFile.status !== "in_progress",
    };
  }

  const poller = new AgentsPoller<VectorStoreFileOutput>({
    update: updateCreateVectorStoreFilePoll,
    pollingOptions: pollingOptions
  });
  return poller.pollUntilDone();
=======
function validateListVectorStoreFilesParameters(options?: ListVectorStoreFilesParameters): void {
  if (options?.queryParameters?.filter) {
    validateFileStatusFilter(options.queryParameters.filter);
  }
  if (options?.queryParameters?.limit) {
    validateLimit(options.queryParameters.limit);
  }
  if (options?.queryParameters?.order) {
    validateOrder(options.queryParameters.order);
  }
}

function validateCreateVectorStoreFileParameters(options?: CreateVectorStoreFileParameters): void {
  if (options?.body?.chunking_strategy && !options.body.file_id) {
    throw new Error("Chunking strategy is only applicable if fileId is included");
  }
>>>>>>> c27be0a7
}<|MERGE_RESOLUTION|>--- conflicted
+++ resolved
@@ -4,13 +4,10 @@
 import { Client, createRestError } from "@azure-rest/core-client";
 import { ListVectorStoreFilesParameters, CreateVectorStoreFileParameters, GetVectorStoreFileParameters, DeleteVectorStoreFileParameters } from "../generated/src/parameters.js";
 import { OpenAIPageableListOfVectorStoreFileOutput, VectorStoreFileDeletionStatusOutput, VectorStoreFileOutput } from "../generated/src/outputModels.js";
-<<<<<<< HEAD
 import { AgentsPoller } from "./poller.js";
 import { OptionalRequestParameters, PollingOptions } from "./customModels.js";
 import { CreateVectorStoreFileOptions } from "./vectorStoresModels.js";
-=======
 import { validateFileId, validateFileStatusFilter, validateLimit, validateOrder, validateVectorStoreId } from "./inputValidations.js";
->>>>>>> c27be0a7
 
 const expectedStatuses = ["200"];
 
@@ -83,7 +80,6 @@
   return result.body;
 }
 
-<<<<<<< HEAD
 /** Create a vector store file by attaching a file to a vector store and poll. */
 export function createVectorStoreFileAndPoll(
   context: Client,
@@ -116,7 +112,8 @@
     pollingOptions: pollingOptions
   });
   return poller.pollUntilDone();
-=======
+}
+
 function validateListVectorStoreFilesParameters(options?: ListVectorStoreFilesParameters): void {
   if (options?.queryParameters?.filter) {
     validateFileStatusFilter(options.queryParameters.filter);
@@ -133,5 +130,4 @@
   if (options?.body?.chunking_strategy && !options.body.file_id) {
     throw new Error("Chunking strategy is only applicable if fileId is included");
   }
->>>>>>> c27be0a7
 }