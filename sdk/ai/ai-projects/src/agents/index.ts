--- conflicted
+++ resolved
@@ -2,27 +2,17 @@
 // Copyright (c) Microsoft Corporation.
 // Licensed under the MIT License.
 
-<<<<<<< HEAD
-import { Client } from "@azure-rest/core-client";
-import { AgentDeletionStatusOutput, AgentOutput,  AgentThreadOutput, FileDeletionStatusOutput, FileListResponseOutput, OpenAIFileOutput, OpenAIPageableListOfAgentOutput, OpenAIPageableListOfThreadRunOutput, ThreadDeletionStatusOutput, ThreadMessageOutput, ThreadRunOutput } from "../generated/src/outputModels.js";
-import { CancelRunParameters, CreateMessageParameters, CreateRunParameters, CreateThreadAndRunParameters, DeleteFileParameters, DeleteThreadParameters, GetFileContentParameters, GetFileParameters, GetRunParameters, GetThreadParameters, ListAgentsQueryParamProperties, ListFilesParameters, ListMessagesParameters, ListRunsParameters, SubmitToolOutputsToRunParameters, UpdateMessageParameters, UpdateRunParameters, UploadFileParameters } from "../generated/src/parameters.js";
-=======
 import { Client, RequestParameters } from "@azure-rest/core-client";
 import { AgentDeletionStatusOutput, AgentOutput, AgentThreadOutput, FileDeletionStatusOutput, FileListResponseOutput, OpenAIFileOutput, OpenAIPageableListOfAgentOutput, OpenAIPageableListOfThreadRunOutput, ThreadDeletionStatusOutput, ThreadMessageOutput, ThreadRunOutput } from "../generated/src/outputModels.js";
-import { CancelRunParameters, CreateRunParameters, CreateThreadAndRunParameters, DeleteFileParameters, DeleteThreadParameters, GetFileContentParameters, GetFileParameters, GetRunParameters, GetThreadParameters, ListAgentsQueryParamProperties, ListFilesParameters, ListMessagesParameters, ListRunsParameters, SubmitToolOutputsToRunParameters, UpdateMessageParameters, UpdateRunParameters, UpdateThreadParameters, UploadFileParameters } from "../generated/src/parameters.js";
->>>>>>> 8aeb4755
+import { CancelRunParameters, CreateRunParameters, CreateThreadAndRunParameters, DeleteFileParameters, DeleteThreadParameters, GetFileContentParameters, GetFileParameters, GetRunParameters, GetThreadParameters, ListAgentsQueryParamProperties, ListFilesParameters, ListMessagesParameters, ListRunsParameters, SubmitToolOutputsToRunParameters, UpdateMessageParameters, UpdateRunParameters, UploadFileParameters } from "../generated/src/parameters.js";
 import { createAgent, deleteAgent, getAgent, listAgents, updateAgent } from "./assistants.js";
 import { deleteFile, getFile, getFileContent, listFiles, uploadFile } from "./files.js";
 import { createThread, deleteThread, getThread, updateThread } from "./threads.js";
 import { cancelRun, createRun, createThreadAndRun, getRun, listRuns, submitToolOutputsToRun, updateRun } from "./runs.js";
 import { createMessage, listMessages, updateMessage } from "./messages.js";
-<<<<<<< HEAD
-import { AgentThreadCreationOptions, CreateAgentOptions, UpdateAgentOptions, UpdateAgentThreadOptions } from "../generated/src/models.js";
-=======
-import { AgentThreadCreationOptions, CreateAgentOptions, CreateAndRunThreadOptions, CreateRunOptions, ThreadMessageOptions, UpdateAgentOptions } from "../generated/src/models.js";
+import { AgentThreadCreationOptions, CreateAgentOptions, CreateAndRunThreadOptions, CreateRunOptions, ThreadMessageOptions, UpdateAgentOptions, UpdateAgentThreadOptions } from "../generated/src/models.js";
 import { createRunStreaming, createThreadAndRunStreaming } from "./streaming.js";
 import { AgentStreamEventMessage } from "./streamingModels.js";
->>>>>>> 8aeb4755
 
 export interface AgentsOperations {
   /** Creates a new agent. */
@@ -66,7 +56,7 @@
   /** Modifies an existing thread. */
   updateThread: (
     threadId: string,
-    options: UpdateThreadParameters,
+    options?: UpdateAgentThreadOptions,
   ) => Promise<AgentThreadOutput>;
   /** Deletes an existing thread. */
   deleteThread: (
@@ -177,179 +167,16 @@
     ) => updateAgent(context, assistantId, { body: options }),
     deleteAgent: (
       assistantId: string
-<<<<<<< HEAD
-    ) => Promise<AgentDeletionStatusOutput>;
-
-    /** Creates a new thread. Threads contain messages and can be run by agents. */
-    createThread: (
-      options?: AgentThreadCreationOptions,
-    ) => Promise<AgentThreadOutput>;
-    /** Gets information about an existing thread. */
-    getThread: (
-      threadId: string,
-      options?: GetThreadParameters,
-    ) => Promise<AgentThreadOutput>;
-    /** Modifies an existing thread. */
-    updateThread: (
-      threadId: string,
-      options?: UpdateAgentThreadOptions,
-    ) => Promise<AgentThreadOutput>;
-    /** Deletes an existing thread. */
-    deleteThread: (
-      threadId: string,
-      options?: DeleteThreadParameters,
-    ) => Promise<ThreadDeletionStatusOutput>;
-
-    /** Creates and starts a new run of the specified thread using the specified agent. */
-    createRun: (
-      threadId: string,
-      options: CreateRunParameters,
-    ) => Promise<ThreadRunOutput>;
-    /** Gets a list of runs for a specified thread. */
-    listRuns: (
-      threadId: string,
-      options?: ListRunsParameters,
-    ) => Promise<OpenAIPageableListOfThreadRunOutput>;
-    /** Gets an existing run from an existing thread. */
-    getRun: (
-      threadId: string,
-      runId: string,
-      options?: GetRunParameters,
-    ) => Promise<ThreadRunOutput>;
-    /** Modifies an existing thread run. */
-    updateRun: (
-      threadId: string,
-      runId: string,
-      options: UpdateRunParameters,
-    ) => Promise<ThreadRunOutput>;
-    /** Submits outputs from tools as requested by tool calls in a run. Runs that need submitted tool outputs will have a status of 'requires_action' with a required_action.type of 'submit_tool_outputs'. */
-    submitToolOutputsToRun: (
-      threadId: string,
-      runId: string,
-      options: SubmitToolOutputsToRunParameters,
-    ) => Promise<ThreadRunOutput>;
-    /** Cancels a run of an in progress thread. */
-    cancelRun: (
-      threadId: string,
-      runId: string,
-      options?: CancelRunParameters,
-    ) => Promise<ThreadRunOutput>;
-    /** Creates a new thread and immediately starts a run of that thread. */
-    createThreadAndRun: (
-      options: CreateThreadAndRunParameters,
-    ) => Promise<ThreadRunOutput>;
-
-    /** Creates a new message on a specified thread. */
-    createMessage: (
-      threadId: string,
-      options: CreateMessageParameters,
-    ) => Promise<ThreadMessageOutput>;
-    /** Gets a list of messages that exist on a thread. */
-    listMessages: (
-      threadId: string,
-      options?: ListMessagesParameters,
-    ) => Promise<ThreadMessageOutput>;
-    /** Modifies an existing message on an existing thread. */
-    updateMessage: (
-      threadId: string,
-      messageId: string,
-      options: UpdateMessageParameters,
-    ) => Promise<ThreadMessageOutput>;
-
-    /** Gets a list of previously uploaded files. */
-    listFiles: (
-      options?: ListFilesParameters,
-    ) => Promise<FileListResponseOutput>;
-    /** Uploads a file for use by other operations. */
-    uploadFile: (
-      options: UploadFileParameters,
-    ) => Promise<OpenAIFileOutput>;
-    /** Delete a previously uploaded file. */
-    deleteFile: (
-      fileId: string,
-      options?: DeleteFileParameters,
-    ) => Promise<FileDeletionStatusOutput>;
-    /** Returns information about a specific file. Does not retrieve file content. */
-    getFile: (
-      fileId: string,
-      options?: GetFileParameters,
-    ) => Promise<OpenAIFileOutput>;
-    /** Returns the content of a specific file. */
-    getFileContent: (
-      fileId: string,
-      options?: GetFileContentParameters,
-    ) => Promise<string>;
-}
-
-function getAgents(context: Client) : AgentsOperations {
-    return {
-      createAgent: (options: CreateAgentOptions) =>
-        createAgent(context, { body:options }),
-      listAgents: (options?: ListAgentsQueryParamProperties) =>
-        listAgents(context, { queryParameters : options as Record<string, unknown> }),
-      getAgent: (assistantId: string) =>
-        getAgent(context, assistantId),
-      updateAgent: (
-        assistantId: string,
-        options: UpdateAgentOptions,
-      ) => updateAgent(context, assistantId, { body: options }),
-      deleteAgent: (
-        assistantId: string
-      ) => deleteAgent(context, assistantId),
-
-      createThread: (options?: AgentThreadCreationOptions) =>
-        createThread(context, {body: options as Record<string, unknown>}),
-      getThread: (threadId: string) =>
-        getThread(context, threadId),
-      updateThread: (threadId: string, options?: UpdateAgentThreadOptions) =>
-        updateThread(context, threadId, {body: options as Record<string, unknown>}),
-      deleteThread: (threadId: string) =>
-        deleteThread(context, threadId),
-
-      createRun: (threadId: string, options: CreateRunParameters) =>
-        createRun(context, threadId, options),
-      listRuns: (threadId: string, options?: ListRunsParameters) =>
-        listRuns(context, threadId, options),
-      getRun: (threadId: string, runId: string, options?: GetRunParameters) =>
-        getRun(context, threadId, runId, options),
-      updateRun: (threadId: string, runId: string, options: UpdateRunParameters) =>
-        updateRun(context, threadId, runId, options),
-      submitToolOutputsToRun: (threadId: string, runId: string, options: SubmitToolOutputsToRunParameters) =>
-        submitToolOutputsToRun(context, threadId, runId, options),
-      cancelRun: (threadId: string, runId: string, options?: CancelRunParameters) =>
-        cancelRun(context, threadId, runId, options),
-      createThreadAndRun: (options: CreateThreadAndRunParameters) =>
-        createThreadAndRun(context, options),
-
-      createMessage: (threadId: string, options: CreateMessageParameters) =>
-        createMessage(context, threadId, options),
-      listMessages: (threadId: string, options?: ListMessagesParameters) =>
-        listMessages(context, threadId, options),
-      updateMessage: (threadId: string, messageId: string, options: UpdateMessageParameters) =>
-        updateMessage(context, threadId, messageId, options),
-
-      listFiles: (options?: ListFilesParameters) =>
-        listFiles(context, options),
-      uploadFile: (options: UploadFileParameters) =>
-        uploadFile(context, options),
-      deleteFile: (fileId: string, options?: DeleteFileParameters) =>
-        deleteFile(context, fileId, options),
-      getFile: (fileId: string, options?: GetFileParameters) =>
-        getFile(context, fileId, options),
-      getFileContent: (fileId: string, options?: GetFileContentParameters) =>
-        getFileContent(context, fileId, options),
-    };
-=======
     ) => deleteAgent(context, assistantId),
 
     createThread: (options?: AgentThreadCreationOptions) =>
-      createThread(context, { body: options || {} }),
-    getThread: (threadId: string, options?: GetThreadParameters) =>
-      getThread(context, threadId, options),
-    updateThread: (threadId: string, options: UpdateThreadParameters) =>
-      updateThread(context, threadId, options),
-    deleteThread: (threadId: string, options?: DeleteThreadParameters) =>
-      deleteThread(context, threadId, options),
+      createThread(context, {body: options as Record<string, unknown>}),
+    getThread: (threadId: string) =>
+      getThread(context, threadId),
+    updateThread: (threadId: string, options?: UpdateAgentThreadOptions) =>
+      updateThread(context, threadId, {body: options as Record<string, unknown>}),
+    deleteThread: (threadId: string) =>
+      deleteThread(context, threadId),
 
     createRun: (threadId: string, options: CreateRunParameters) =>
       createRun(context, threadId, options),
@@ -387,7 +214,6 @@
     getFileContent: (fileId: string, options?: GetFileContentParameters) =>
       getFileContent(context, fileId, options),
   };
->>>>>>> 8aeb4755
 }
 
 export function getAgentsOperations(context: Client): AgentsOperations {
