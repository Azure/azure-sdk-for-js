// Copyright (c) Microsoft Corporation.
// Licensed under the MIT License.

import { Client, createRestError } from "@azure-rest/core-client";
import { CreateVectorStoreFileBatchParameters, CancelVectorStoreFileBatchParameters, GetVectorStoreFileBatchParameters, ListVectorStoreFileBatchFilesParameters } from "../generated/src/parameters.js";
import { OpenAIPageableListOfVectorStoreFileOutput, VectorStoreFileBatchOutput } from "../generated/src/outputModels.js";
<<<<<<< HEAD
import { AgentsPoller } from "./poller.js";
import { CreateVectorStoreFileBatchOptions } from "./vectorStoresModels.js";
import { OptionalRequestParameters, PollingOptions } from "./customModels.js";
=======
import { validateFileStatusFilter, validateLimit, validateOrder, validateVectorStoreId } from "./inputValidations.js";
>>>>>>> c27be0a7

const expectedStatuses = ["200"];

/** Create a vector store file batch. */
export async function createVectorStoreFileBatch(
  context: Client,
  vectorStoreId: string,
  options?: CreateVectorStoreFileBatchParameters,
): Promise<VectorStoreFileBatchOutput> {
  validateVectorStoreId(vectorStoreId);
  validateCreateVectorStoreFileBatchParameters(options);
  const result = await context.path("/vector_stores/{vectorStoreId}/file_batches", vectorStoreId).post(options);
  if (!expectedStatuses.includes(result.status)) {
      throw createRestError(result);
  }
  return result.body; 
}

/** Retrieve a vector store file batch. */
export async function getVectorStoreFileBatch(
  context: Client,
  vectorStoreId: string,
  batchId: string,
  options?: GetVectorStoreFileBatchParameters,
): Promise<VectorStoreFileBatchOutput> {
  validateVectorStoreId(vectorStoreId);
  const result = await context
    .path("/vector_stores/{vectorStoreId}/file_batches/{batchId}", vectorStoreId, batchId)
    .get(options);
  if (!expectedStatuses.includes(result.status)) {
      throw createRestError(result);
  }
  return result.body; 
}

/** Cancel a vector store file batch. This attempts to cancel the processing of files in this batch as soon as possible. */
export async function cancelVectorStoreFileBatch(
  context: Client,
  vectorStoreId: string,
  batchId: string,
  options?: CancelVectorStoreFileBatchParameters,
): Promise<VectorStoreFileBatchOutput> {
  validateVectorStoreId(vectorStoreId);
  const result = await context
    .path("/vector_stores/{vectorStoreId}/file_batches/{batchId}/cancel", vectorStoreId, batchId)
    .post(options);
  if (!expectedStatuses.includes(result.status)) {
      throw createRestError(result);
  }
  return result.body;
}

/** Returns a list of vector store files in a batch. */
export async function listVectorStoreFileBatchFiles(
  context: Client,
  vectorStoreId: string,
  batchId: string,
  options?: ListVectorStoreFileBatchFilesParameters,
): Promise<OpenAIPageableListOfVectorStoreFileOutput> {
  validateVectorStoreId(vectorStoreId);
  validateBatchId(batchId);
  validateListVectorStoreFileBatchFilesParameters(options);
  const result = await context.path("/vector_stores/{vectorStoreId}/file_batches/{batchId}/files", vectorStoreId, batchId).get(options);
  if (!expectedStatuses.includes(result.status)) {
      throw createRestError(result);
  }
  return result.body;
}

<<<<<<< HEAD
/** Create a vector store file batch and poll. */
export function createVectorStoreFileBatchAndPoll(
  context: Client,
  vectorStoreId: string,
  createVectorStoreFileBatchOptions?: CreateVectorStoreFileBatchOptions,
  pollingOptions?: PollingOptions,
  requestParams?: OptionalRequestParameters,
): Promise<VectorStoreFileBatchOutput> {
  async function updateCreateVectorStoreFileBatchPoll(
    currentResult?: VectorStoreFileBatchOutput
  ): Promise<{ result: VectorStoreFileBatchOutput; completed: boolean }> {
    let vectorStore: VectorStoreFileBatchOutput;
    if (!currentResult) {
      vectorStore = await createVectorStoreFileBatch(context, vectorStoreId, { body: {
        file_ids: createVectorStoreFileBatchOptions?.fileIds,
        data_sources: createVectorStoreFileBatchOptions?.dataSources,
        chunking_strategy: createVectorStoreFileBatchOptions?.chunkingStrategy,
      }, ...requestParams });
    } else {
      vectorStore = await getVectorStoreFileBatch(context, vectorStoreId, currentResult.id, requestParams);
    }
    return {
      result: vectorStore,
      completed: vectorStore.status !== "in_progress",
    };
  }

  async function cancelCreateVectorStoreFileBatchPoll(
    currentResult: VectorStoreFileBatchOutput
  ): Promise<boolean> {
    const result = await cancelVectorStoreFileBatch(context, vectorStoreId, currentResult.id);
    return result.status === "cancelled";
  }

  const poller = new AgentsPoller<VectorStoreFileBatchOutput>({
    update: updateCreateVectorStoreFileBatchPoll, 
    cancel: cancelCreateVectorStoreFileBatchPoll,
    pollingOptions: pollingOptions
  });
  return poller.pollUntilDone();
=======
function validateBatchId(batchId: string): void {
  if (!batchId) {
    throw new Error("Batch ID is required");
  }
}

function validateCreateVectorStoreFileBatchParameters(options?: CreateVectorStoreFileBatchParameters): void {
  if (options?.body?.chunking_strategy && (!options.body.file_ids || options.body.file_ids.length === 0)) {
    throw new Error("Chunking strategy is only applicable if fileIds are included");
  }
}

function validateListVectorStoreFileBatchFilesParameters(options?: ListVectorStoreFileBatchFilesParameters): void {
  if (options?.queryParameters?.filter) {
    validateFileStatusFilter(options.queryParameters.filter);
  }
  if (options?.queryParameters?.limit) {
    validateLimit(options.queryParameters.limit);
  }
  if (options?.queryParameters?.order) {
    validateOrder(options.queryParameters.order);
  }
>>>>>>> c27be0a7
}<|MERGE_RESOLUTION|>--- conflicted
+++ resolved
@@ -4,13 +4,10 @@
 import { Client, createRestError } from "@azure-rest/core-client";
 import { CreateVectorStoreFileBatchParameters, CancelVectorStoreFileBatchParameters, GetVectorStoreFileBatchParameters, ListVectorStoreFileBatchFilesParameters } from "../generated/src/parameters.js";
 import { OpenAIPageableListOfVectorStoreFileOutput, VectorStoreFileBatchOutput } from "../generated/src/outputModels.js";
-<<<<<<< HEAD
 import { AgentsPoller } from "./poller.js";
 import { CreateVectorStoreFileBatchOptions } from "./vectorStoresModels.js";
 import { OptionalRequestParameters, PollingOptions } from "./customModels.js";
-=======
 import { validateFileStatusFilter, validateLimit, validateOrder, validateVectorStoreId } from "./inputValidations.js";
->>>>>>> c27be0a7
 
 const expectedStatuses = ["200"];
 
@@ -80,7 +77,6 @@
   return result.body;
 }
 
-<<<<<<< HEAD
 /** Create a vector store file batch and poll. */
 export function createVectorStoreFileBatchAndPoll(
   context: Client,
@@ -121,7 +117,8 @@
     pollingOptions: pollingOptions
   });
   return poller.pollUntilDone();
-=======
+}
+
 function validateBatchId(batchId: string): void {
   if (!batchId) {
     throw new Error("Batch ID is required");
@@ -144,5 +141,4 @@
   if (options?.queryParameters?.order) {
     validateOrder(options.queryParameters.order);
   }
->>>>>>> c27be0a7
 }