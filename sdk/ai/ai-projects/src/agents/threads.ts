// Copyright (c) Microsoft Corporation.
// Licensed under the MIT License.

import { Client, createRestError } from "@azure-rest/core-client";
import { CreateThreadParameters, DeleteThreadParameters, GetThreadParameters, UpdateThreadParameters } from "../generated/src/parameters.js";
import { AgentThreadOutput, ThreadDeletionStatusOutput } from "../generated/src/outputModels.js";
<<<<<<< HEAD
import { TracingUtility } from "../tracing.js";
import { traceEndCreateThread, traceStartCreateThread } from "./threadsTrace.js";
=======
import { validateMessages, validateMetadata, validateThreadId, validateToolResources } from "./inputValidations.js";
>>>>>>> ba342613

const expectedStatuses = ["200"];

/** Creates a new thread. Threads contain messages and can be run by agents. */
export async function createThread(
  context: Client,
  options?: CreateThreadParameters,
): Promise<AgentThreadOutput> {
<<<<<<< HEAD
  return TracingUtility.withSpan("CreateThread", options || {body: {}}, async (updatedOptions) => {
  const result = await context.path("/threads").post(updatedOptions);
=======
  validateCreateThreadParameters(options);
  const result = await context.path("/threads").post(options);
>>>>>>> ba342613
  if (!expectedStatuses.includes(result.status)) {
      throw createRestError(result);
  }
  return result.body;
}, traceStartCreateThread, traceEndCreateThread);
}

/** Gets information about an existing thread. */
export async function getThread(
  context: Client,
  threadId: string,
  options?: GetThreadParameters,
): Promise<AgentThreadOutput> {
  validateThreadId(threadId);
  const result = await context
    .path("/threads/{threadId}", threadId)
    .get(options);
  if (!expectedStatuses.includes(result.status)) {
      throw createRestError(result);
  }
  return result.body;
}

/** Modifies an existing thread. */
export async function updateThread(
  context: Client,
  threadId: string,
  options?: UpdateThreadParameters,
): Promise<AgentThreadOutput> {
  validateUpdateThreadParameters(threadId, options);
  const result = await context
    .path("/threads/{threadId}", threadId)
    .post(options);
  if (!expectedStatuses.includes(result.status)) {
      throw createRestError(result);
  }
  return result.body;
}

/** Deletes an existing thread. */
export async function deleteThread(
  context: Client,
  threadId: string,
  options?: DeleteThreadParameters,
): Promise<ThreadDeletionStatusOutput> {
  validateThreadId(threadId);
  const result = await context
    .path("/threads/{threadId}", threadId)
    .delete(options);
  if (!expectedStatuses.includes(result.status)) {
      throw createRestError(result);
  }
  return result.body;
}


function validateCreateThreadParameters(options?: CreateThreadParameters): void {
  if (options?.body.messages) {
    options.body.messages.forEach(message => validateMessages(message.role));
  }
  if (options?.body.tool_resources) {
    validateToolResources(options.body.tool_resources);  
  }
  if (options?.body.metadata){
    validateMetadata(options.body.metadata);
  }
}

function validateUpdateThreadParameters(threadId: string, options?: UpdateThreadParameters): void {
  validateThreadId(threadId);
  if (options?.body.tool_resources) {
    validateToolResources(options.body.tool_resources);  
  }
  if (options?.body.metadata){
    validateMetadata(options.body.metadata);
  }
}<|MERGE_RESOLUTION|>--- conflicted
+++ resolved
@@ -4,12 +4,9 @@
 import { Client, createRestError } from "@azure-rest/core-client";
 import { CreateThreadParameters, DeleteThreadParameters, GetThreadParameters, UpdateThreadParameters } from "../generated/src/parameters.js";
 import { AgentThreadOutput, ThreadDeletionStatusOutput } from "../generated/src/outputModels.js";
-<<<<<<< HEAD
 import { TracingUtility } from "../tracing.js";
 import { traceEndCreateThread, traceStartCreateThread } from "./threadsTrace.js";
-=======
 import { validateMessages, validateMetadata, validateThreadId, validateToolResources } from "./inputValidations.js";
->>>>>>> ba342613
 
 const expectedStatuses = ["200"];
 
@@ -18,18 +15,14 @@
   context: Client,
   options?: CreateThreadParameters,
 ): Promise<AgentThreadOutput> {
-<<<<<<< HEAD
-  return TracingUtility.withSpan("CreateThread", options || {body: {}}, async (updatedOptions) => {
-  const result = await context.path("/threads").post(updatedOptions);
-=======
   validateCreateThreadParameters(options);
-  const result = await context.path("/threads").post(options);
->>>>>>> ba342613
-  if (!expectedStatuses.includes(result.status)) {
+  return TracingUtility.withSpan("CreateThread", options || { body: {} }, async (updatedOptions) => {
+    const result = await context.path("/threads").post(updatedOptions);
+    if (!expectedStatuses.includes(result.status)) {
       throw createRestError(result);
-  }
-  return result.body;
-}, traceStartCreateThread, traceEndCreateThread);
+    }
+    return result.body;
+  }, traceStartCreateThread, traceEndCreateThread);
 }
 
 /** Gets information about an existing thread. */
@@ -43,7 +36,7 @@
     .path("/threads/{threadId}", threadId)
     .get(options);
   if (!expectedStatuses.includes(result.status)) {
-      throw createRestError(result);
+    throw createRestError(result);
   }
   return result.body;
 }
@@ -59,7 +52,7 @@
     .path("/threads/{threadId}", threadId)
     .post(options);
   if (!expectedStatuses.includes(result.status)) {
-      throw createRestError(result);
+    throw createRestError(result);
   }
   return result.body;
 }
@@ -75,7 +68,7 @@
     .path("/threads/{threadId}", threadId)
     .delete(options);
   if (!expectedStatuses.includes(result.status)) {
-      throw createRestError(result);
+    throw createRestError(result);
   }
   return result.body;
 }
@@ -86,9 +79,9 @@
     options.body.messages.forEach(message => validateMessages(message.role));
   }
   if (options?.body.tool_resources) {
-    validateToolResources(options.body.tool_resources);  
+    validateToolResources(options.body.tool_resources);
   }
-  if (options?.body.metadata){
+  if (options?.body.metadata) {
     validateMetadata(options.body.metadata);
   }
 }
@@ -96,9 +89,9 @@
 function validateUpdateThreadParameters(threadId: string, options?: UpdateThreadParameters): void {
   validateThreadId(threadId);
   if (options?.body.tool_resources) {
-    validateToolResources(options.body.tool_resources);  
+    validateToolResources(options.body.tool_resources);
   }
-  if (options?.body.metadata){
+  if (options?.body.metadata) {
     validateMetadata(options.body.metadata);
   }
 }