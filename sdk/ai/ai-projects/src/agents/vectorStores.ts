--- conflicted
+++ resolved
@@ -4,13 +4,10 @@
 import { Client, createRestError } from "@azure-rest/core-client";
 import { ListVectorStoresParameters, CreateVectorStoreParameters, ModifyVectorStoreParameters, GetVectorStoreParameters, DeleteVectorStoreParameters } from "../generated/src/parameters.js";
 import { OpenAIPageableListOfVectorStoreOutput, VectorStoreDeletionStatusOutput, VectorStoreOutput } from "../generated/src/outputModels.js";
-<<<<<<< HEAD
 import { AgentsPoller } from "./poller.js";
 import { OptionalRequestParameters, PollingOptions } from "./customModels.js";
 import { VectorStoreOptions } from "../generated/src/models.js";
-=======
 import { validateLimit, validateMetadata, validateOrder, validateVectorStoreId } from "./inputValidations.js";
->>>>>>> c27be0a7
 
 const expectedStatuses = ["200"];
 
@@ -94,8 +91,6 @@
   return result.body; 
 }
 
-<<<<<<< HEAD
-
 /**
  * Creates a vector store and poll.
  */
@@ -125,7 +120,8 @@
     pollingOptions: pollingOptions
   });
   return poller.pollUntilDone();
-=======
+}
+
 function validateListVectorStoresParameters(options?: ListVectorStoresParameters): void {
   if (options?.queryParameters?.limit) {
     validateLimit(options.queryParameters.limit);
@@ -148,5 +144,4 @@
   if (options?.body?.metadata) {
     validateMetadata(options.body.metadata);
   }
->>>>>>> c27be0a7
 }