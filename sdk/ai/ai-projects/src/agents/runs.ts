--- conflicted
+++ resolved
@@ -4,12 +4,9 @@
 import { Client, createRestError } from "@azure-rest/core-client";
 import { CancelRunParameters, CreateRunParameters, CreateThreadAndRunParameters, GetRunParameters, ListRunsParameters, SubmitToolOutputsToRunParameters, UpdateRunParameters } from "../generated/src/parameters.js";
 import { OpenAIPageableListOfThreadRunOutput, ThreadRunOutput } from "../generated/src/outputModels.js";
-<<<<<<< HEAD
+import { validateLimit, validateMetadata, validateOrder, validateRunId, validateThreadId, validateTools } from "./inputValidations.js";
 import { TracingUtility } from "../tracing.js";
 import { traceEndCreateRun, traceEndSubmitToolOutputsToRun, traceStartCreateRun, traceStartCreateThreadAndRun, traceStartSubmitToolOutputsToRun } from "./runTrace.js";
-=======
-import { validateLimit, validateMetadata, validateOrder, validateRunId, validateThreadId, validateTools } from "./inputValidations.js";
->>>>>>> 419844f4
 
 const expectedStatuses = ["200"];
 
@@ -130,7 +127,6 @@
 ): Promise<ThreadRunOutput> {
   validateCreateThreadAndRunParameters(options);
   options.body.stream = false;
-<<<<<<< HEAD
   return TracingUtility.withSpan("CreateThreadAndRun", options, async (updateOptions) => {
     const result = await context.path("/threads/runs").post(updateOptions);
     if (!expectedStatuses.includes(result.status)) {
@@ -138,12 +134,6 @@
     }
     return result.body;
   }, traceStartCreateThreadAndRun, traceEndCreateRun);
-=======
-  const result = await context.path("/threads/runs").post(options);
-  if (!expectedStatuses.includes(result.status)) {
-    throw createRestError(result);
-  }
-  return result.body;
 }
 
 function validateListRunsParameters(thread_id: string, options?: ListRunsParameters): void {
@@ -213,5 +203,4 @@
       }
     }
   }
->>>>>>> 419844f4
 }