// Copyright (c) Microsoft Corporation.
// Licensed under the MIT License.

import type { OperationOptions, RequestParameters } from "@azure-rest/core-client";
import type { AbortSignalLike } from "@azure/abort-controller";
import type { OpenAIFileOutput, ThreadRunOutput, VectorStoreFileBatchOutput, VectorStoreFileOutput, VectorStoreOutput } from "../customization/outputModels.js";
import type { AgentEventMessageStream } from "./streamingModels.js";
import type {
  AgentThreadCreationOptions,
  CreateAgentOptions,
  CreateAndRunThreadOptions,
  CreateRunOptions,
  UpdateAgentOptions,
  UpdateAgentThreadOptions,
  VectorStoreFileStatusFilter,
  VectorStoreOptions,
  VectorStoreUpdateOptions,
} from "../customization/models.js";
import type {
  ListMessagesQueryParamProperties,
  ListFilesQueryParamProperties,
} from "../customization/parameters.js";
import type {
  CreateVectorStoreFileBatchOptions,
  CreateVectorStoreFileOptions,
} from "./vectorStoresModels.js";
<<<<<<< HEAD
import type { PollerLike, PollOperationState } from "@azure/core-lro";
=======
>>>>>>> b5f13751

/**
 * Optional request parameters support passing headers, abort signal, etc.
 */
export type OptionalRequestParameters = Pick<
  RequestParameters,
  "headers" | "timeout" | "abortSignal" | "tracingOptions"
>;

/**
 * Request options for list requests.
 */
export interface ListQueryParameters {
  /**
   * A limit on the number of objects to be returned. Limit can range between 1 and 100, and the default is 20.
   */
  limit?: number;

  /**
   * Sort order by the created_at timestamp of the objects. asc for ascending order and desc for descending order.
   */
  order?: "asc" | "desc";

  /**
   * A cursor for use in pagination. after is an object ID that defines your place in the list. For instance, if you make a list request and receive 100 objects, ending with obj_foo, your subsequent call can include after=obj_foo in order to fetch the next page of the list.
   */
  after?: string;

  /**
   * A cursor for use in pagination. before is an object ID that defines your place in the list. For instance, if you make a list request and receive 100 objects, ending with obj_foo, your subsequent call can include before=obj_foo in order to fetch the previous page of the list.
   */
  before?: string;
}

/**
 * Options for configuring polling behavior.
 */
export interface PollingOptions {
  /**
   * The interval, in milliseconds, to wait between polling attempts. If not specified, a default interval of 1000ms will be used.
   */
  sleepIntervalInMs?: number;

  /**
   * An AbortSignalLike object (as defined by @azure/abort-controller) that can be used to cancel the polling operation.
   */
  abortSignal?: AbortSignalLike;
}

/**
 * Optional parameters configuring polling behavior.
 */
export interface PollingOptionsParams {
  /** Options for configuring polling behavior. */
  pollingOptions?: PollingOptions;
}

/**
 * Agent run response with support to stream.
 */
export type AgentRunResponse = PromiseLike<ThreadRunOutput> & {
  /**
   * Function to start streaming the agent event messages.
   * @returns A promise that resolves to an AgentEventMessageStream.
   */
  stream: () => Promise<AgentEventMessageStream>;
};

/**
 * Optional parameters for creating and running a thread, excluding the assistantId.
 */
export type CreateRunOptionalParams = Omit<CreateRunOptions & OperationOptions, "assistantId"> &
  OperationOptions;

/**
 * Optional parameters for creating and running a thread, excluding the assistantId.
 */
export type CreateAndRunThreadOptionalParams = Omit<CreateAndRunThreadOptions, "assistantId"> &
  OperationOptions;

/**
 * Optional parameters for listing run queries.
 */
export interface ListRunQueryOptionalParams extends ListQueryParameters, OperationOptions {}

/**
 * Optional parameters for getting a run.
 */
export interface GetRunOptionalParams extends OperationOptions {}

/**
 * Optional parameters for canceling a run.
 */
export interface CancelRunOptionalParams extends OperationOptions {}

/**
 * Optional parameters for submitting tool outputs to a run.
 */
export interface SubmitToolOutputsToRunOptionalParams extends OperationOptions {
  /**
   * Whether to stream the tool outputs.
   */
  stream?: boolean;
}

/**
 * Optional parameters for updating a run.
 */
export interface UpdateRunOptionalParams extends OperationOptions {
  /**  Metadata to update in the run.  */
  metadata?: Record<string, string> | null;
}

/**
 * Optional parameters for creating an agent thread.
 */
export interface CreateAgentThreadOptionalParams
  extends AgentThreadCreationOptions,
    OperationOptions {}

/**
 * Optional parameters for getting an agent thread.
 */
export interface GetAgentThreadOptionalParams extends OperationOptions {}

/**
 * Optional parameters for updating an agent thread.
 */
export interface UpdateAgentThreadOptionalParams
  extends UpdateAgentThreadOptions,
    OperationOptions {}

/**
 * Optional parameters for deleting an agent thread.
 */
export interface DeleteAgentThreadOptionalParams extends OperationOptions {}

/**
 * Optional parameters for getting an run step.
 */
export interface GetRunStepOptionalParams extends OperationOptions {}

/**
 * Optional parameters for listing run steps.
 */
export interface ListRunStepsOptionalParams extends ListQueryParameters, OperationOptions {}

/**
 * Optional parameters for creating a message.
 */
export interface CreateMessageOptionalParams extends OperationOptions {}

/**
 * Optional parameters for updating a message.
 */
export interface UpdateMessageOptionalParams extends OperationOptions {
  /** Metadata to update in the message. */
  metadata?: Record<string, string> | null;
<<<<<<< HEAD
}

/**
 * Optional parameters for listing messages.
 */
export interface ListMessagesOptionalParams
  extends ListMessagesQueryParamProperties,
    OperationOptions {}

/**
 * Optional parameters creating vector store.
 */
export interface CreateVectorStoreOptionalParams extends VectorStoreOptions, PollingOptions, OperationOptions {}

/**
 * Response for creating vector store.
 */
export type CreateVectorStoreResponse = PromiseLike<VectorStoreOutput> & {
  /**
   * Poller to poll the vector store creation operation.
   */
  poller: PollerLike<PollOperationState<VectorStoreOutput>, VectorStoreOutput>;
};

/**
 * Optional parameters for listing vector stores.
 */
export interface ListVectorStoresOptionalParams extends ListQueryParameters, OperationOptions {}

/**
 * Optional parameters for updating a vector store.
 */
export interface UpdateVectorStoreOptionalParams
  extends VectorStoreUpdateOptions,
    OperationOptions {}

/**
 * Optional parameters for deleting a vector store.
 */
export interface DeleteVectorStoreOptionalParams extends OperationOptions {}

/**
 * Optional parameters for getting a vector store.
 */
export interface GetVectorStoreOptionalParams extends OperationOptions {}

/**
 * Optional parameters for listing vector store files.
 */
export interface ListVectorStoreFilesOptionalParams extends ListQueryParameters, OperationOptions {}

/**
 * Optional parameters for creating a vector store file.
 */
export interface CreateVectorStoreFileOptionalParams
  extends CreateVectorStoreFileOptions,
    PollingOptions,
    OperationOptions {}

/**
 * Response for creating a vector store file.
 */
export type CreateVectorStoreFileResponse = PromiseLike<VectorStoreFileOutput> & {
  /**
   * Poller to poll the vector store file creation operation.
   */
  poller: PollerLike<PollOperationState<VectorStoreFileOutput>, VectorStoreFileOutput>;
};

/**
 * Optional parameters for getting a vector store file.
 */
export interface GetVectorStoreFileOptionalParams extends OperationOptions {}

/**
 * Optional parameters for deleting a vector store file.
 */
export interface DeleteVectorStoreFileOptionalParams extends OperationOptions {}

/**
 * Optional parameters for listing vector store file batches.
 */
export interface ListVectorStoreFileBatchFilesOptionalParams
  extends ListQueryParameters,
    OperationOptions {
  /** Filter by file status. */
  filter?: VectorStoreFileStatusFilter;
}

/**
 * Optional parameters for getting a vector store file batch.
 */
export interface GetVectorStoreFileBatchOptionalParams extends OperationOptions {}

/**
 * Optional parameters for canceling a vector store file batch.
 */
export interface CancelVectorStoreFileBatchOptionalParams extends OperationOptions {}

/**
 * Optional parameters for creating a vector store file batch.
 */
export interface CreateVectorStoreFileBatchOptionalParams
  extends CreateVectorStoreFileBatchOptions,
    PollingOptions,
    OperationOptions {}

/**
 * Response for creating a vector store file batch.
 */
export type CreateVectorStoreFileBatchResponse = PromiseLike<VectorStoreFileBatchOutput> & {
  /**
   * Poller to poll the vector store file batch creation operation.
   */
  poller: PollerLike<PollOperationState<VectorStoreFileBatchOutput>, VectorStoreFileBatchOutput>;
};

/**
 * Optional parameters for creating agent.
 */
export interface CreateAgentOptionalParams
  extends Omit<CreateAgentOptions, "model">,
    OperationOptions {}

/**
 * Optional parameters for updating agent.
 */
export interface UpdateAgentOptionalParams extends UpdateAgentOptions, OperationOptions {}

/**
 * Optional parameters for deleting agent.
 */
export interface DeleteAgentOptionalParams extends OperationOptions {}

/**
 * Optional parameters for getting agent.
 */
export interface GetAgentOptionalParams extends OperationOptions {}

/**
 * Optional parameters for listing agents.
 */
export interface ListAgentsOptionalParams extends ListQueryParameters, OperationOptions {}

/**
 * Optional parameters for listing files.
 */
export interface ListFilesOptionalParams extends ListFilesQueryParamProperties, OperationOptions {}

/**
 * Optional parameters for deleting a file.
 */
export interface DeleteFileOptionalParams extends OperationOptions {}

/**
 * Optional parameters for getting a file.
 */
export interface GetFileOptionalParams extends OperationOptions {}

/**
 * Optional parameters for getting file content.
 */
export interface GetFileContentOptionalParams extends OperationOptions {}

/**
 * Optional parameters for uploading a file.
 */
export interface UploadFileOptionalParams extends PollingOptions, OperationOptions {
  /** The name of the file. */
  fileName?: string;
}

/**
 * Response for uploading a file.
 */
export type UploadFileResponse = PromiseLike<OpenAIFileOutput> & {
  /**
   * Poller to poll the file upload operation.
   */
  poller: PollerLike<PollOperationState<OpenAIFileOutput>, OpenAIFileOutput>;
}
=======
}

/**
 * Optional parameters for listing messages.
 */
export interface ListMessagesOptionalParams
  extends ListMessagesQueryParamProperties,
    OperationOptions {}

/**
 * Optional parameters creating vector store.
 */
export interface CreateVectorStoreOptionalParams extends VectorStoreOptions, OperationOptions {}

/**
 * Optional parameters for creating vector store with polling.
 */
export interface CreateVectorStoreWithPollingOptionalParams
  extends CreateVectorStoreOptionalParams,
    PollingOptionsParams {}

/**
 * Optional parameters for listing vector stores.
 */
export interface ListVectorStoresOptionalParams extends ListQueryParameters, OperationOptions {}

/**
 * Optional parameters for updating a vector store.
 */
export interface UpdateVectorStoreOptionalParams
  extends VectorStoreUpdateOptions,
    OperationOptions {}

/**
 * Optional parameters for deleting a vector store.
 */
export interface DeleteVectorStoreOptionalParams extends OperationOptions {}

/**
 * Optional parameters for getting a vector store.
 */
export interface GetVectorStoreOptionalParams extends OperationOptions {}

/**
 * Optional parameters for listing vector store files.
 */
export interface ListVectorStoreFilesOptionalParams extends ListQueryParameters, OperationOptions {}

/**
 * Optional parameters for creating a vector store file.
 */
export interface CreateVectorStoreFileOptionalParams
  extends CreateVectorStoreFileOptions,
    OperationOptions {}

/**
 * Optional parameters for getting a vector store file.
 */
export interface GetVectorStoreFileOptionalParams extends OperationOptions {}

/**
 * Optional parameters for deleting a vector store file.
 */
export interface DeleteVectorStoreFileOptionalParams extends OperationOptions {}

/**
 * Optional parameters for creating a vector store file with polling.
 */
export interface CreateVectorStoreFileWithPollingOptionalParams
  extends CreateVectorStoreFileOptions,
    PollingOptionsParams,
    OperationOptions {}

/**
 * Optional parameters for listing vector store file batches.
 */
export interface ListVectorStoreFileBatchFilesOptionalParams
  extends ListQueryParameters,
    OperationOptions {
  /** Filter by file status. */
  filter?: VectorStoreFileStatusFilter;
}

/**
 * Optional parameters for getting a vector store file batch.
 */
export interface GetVectorStoreFileBatchOptionalParams extends OperationOptions {}

/**
 * Optional parameters for canceling a vector store file batch.
 */
export interface CancelVectorStoreFileBatchOptionalParams extends OperationOptions {}

/**
 * Optional parameters for creating a vector store file batch.
 */
export interface CreateVectorStoreFileBatchOptionalParams
  extends CreateVectorStoreFileBatchOptions,
    OperationOptions {}

/**
 * Optional parameters for creating a vector store file batch with polling.
 */
export interface CreateVectorStoreFileBatchWithPollingOptionalParams
  extends CreateVectorStoreFileBatchOptionalParams,
    PollingOptionsParams {}

/**
 * Optional parameters for creating agent.
 */
export interface CreateAgentOptionalParams
  extends Omit<CreateAgentOptions, "model">,
    OperationOptions {}

/**
 * Optional parameters for updating agent.
 */
export interface UpdateAgentOptionalParams extends UpdateAgentOptions, OperationOptions {}

/**
 * Optional parameters for deleting agent.
 */
export interface DeleteAgentOptionalParams extends OperationOptions {}

/**
 * Optional parameters for getting agent.
 */
export interface GetAgentOptionalParams extends OperationOptions {}

/**
 * Optional parameters for listing agents.
 */
export interface ListAgentsOptionalParams extends ListQueryParameters, OperationOptions {}

/**
 * Optional parameters for listing files.
 */
export interface ListFilesOptionalParams extends ListFilesQueryParamProperties, OperationOptions {}

/**
 * Optional parameters for deleting a file.
 */
export interface DeleteFileOptionalParams extends OperationOptions {}

/**
 * Optional parameters for getting a file.
 */
export interface GetFileOptionalParams extends OperationOptions {}

/**
 * Optional parameters for getting file content.
 */
export interface GetFileContentOptionalParams extends OperationOptions {}

/**
 * Optional parameters for uploading a file.
 */
export interface UploadFileOptionalParams extends OperationOptions {
  /** The name of the file. */
  fileName?: string;
}

/**
 * Optional parameters for uploading a file with polling.
 */
export interface UploadFileWithPollingOptionalParams
  extends UploadFileOptionalParams,
    PollingOptionsParams {}
>>>>>>> b5f13751
<|MERGE_RESOLUTION|>--- conflicted
+++ resolved
@@ -24,10 +24,7 @@
   CreateVectorStoreFileBatchOptions,
   CreateVectorStoreFileOptions,
 } from "./vectorStoresModels.js";
-<<<<<<< HEAD
 import type { PollerLike, PollOperationState } from "@azure/core-lro";
-=======
->>>>>>> b5f13751
 
 /**
  * Optional request parameters support passing headers, abort signal, etc.
@@ -186,7 +183,6 @@
 export interface UpdateMessageOptionalParams extends OperationOptions {
   /** Metadata to update in the message. */
   metadata?: Record<string, string> | null;
-<<<<<<< HEAD
 }
 
 /**
@@ -199,7 +195,7 @@
 /**
  * Optional parameters creating vector store.
  */
-export interface CreateVectorStoreOptionalParams extends VectorStoreOptions, PollingOptions, OperationOptions {}
+export interface CreateVectorStoreOptionalParams extends VectorStoreOptions, OperationOptions {}
 
 /**
  * Response for creating vector store.
@@ -237,6 +233,23 @@
  * Optional parameters for listing vector store files.
  */
 export interface ListVectorStoreFilesOptionalParams extends ListQueryParameters, OperationOptions {}
+
+/**
+ * Optional parameters for creating a vector store file.
+ */
+export interface CreateVectorStoreFileOptionalParams
+  extends CreateVectorStoreFileOptions,
+    OperationOptions {}
+
+/**
+ * Optional parameters for getting a vector store file.
+ */
+export interface GetVectorStoreFileOptionalParams extends OperationOptions {}
+
+/**
+ * Optional parameters for deleting a vector store file.
+ */
+export interface DeleteVectorStoreFileOptionalParams extends OperationOptions {}
 
 /**
  * Optional parameters for creating a vector store file.
@@ -255,16 +268,6 @@
    */
   poller: PollerLike<PollOperationState<VectorStoreFileOutput>, VectorStoreFileOutput>;
 };
-
-/**
- * Optional parameters for getting a vector store file.
- */
-export interface GetVectorStoreFileOptionalParams extends OperationOptions {}
-
-/**
- * Optional parameters for deleting a vector store file.
- */
-export interface DeleteVectorStoreFileOptionalParams extends OperationOptions {}
 
 /**
  * Optional parameters for listing vector store file batches.
@@ -286,9 +289,6 @@
  */
 export interface CancelVectorStoreFileBatchOptionalParams extends OperationOptions {}
 
-/**
- * Optional parameters for creating a vector store file batch.
- */
 export interface CreateVectorStoreFileBatchOptionalParams
   extends CreateVectorStoreFileBatchOptions,
     PollingOptions,
@@ -367,174 +367,4 @@
    * Poller to poll the file upload operation.
    */
   poller: PollerLike<PollOperationState<OpenAIFileOutput>, OpenAIFileOutput>;
-}
-=======
-}
-
-/**
- * Optional parameters for listing messages.
- */
-export interface ListMessagesOptionalParams
-  extends ListMessagesQueryParamProperties,
-    OperationOptions {}
-
-/**
- * Optional parameters creating vector store.
- */
-export interface CreateVectorStoreOptionalParams extends VectorStoreOptions, OperationOptions {}
-
-/**
- * Optional parameters for creating vector store with polling.
- */
-export interface CreateVectorStoreWithPollingOptionalParams
-  extends CreateVectorStoreOptionalParams,
-    PollingOptionsParams {}
-
-/**
- * Optional parameters for listing vector stores.
- */
-export interface ListVectorStoresOptionalParams extends ListQueryParameters, OperationOptions {}
-
-/**
- * Optional parameters for updating a vector store.
- */
-export interface UpdateVectorStoreOptionalParams
-  extends VectorStoreUpdateOptions,
-    OperationOptions {}
-
-/**
- * Optional parameters for deleting a vector store.
- */
-export interface DeleteVectorStoreOptionalParams extends OperationOptions {}
-
-/**
- * Optional parameters for getting a vector store.
- */
-export interface GetVectorStoreOptionalParams extends OperationOptions {}
-
-/**
- * Optional parameters for listing vector store files.
- */
-export interface ListVectorStoreFilesOptionalParams extends ListQueryParameters, OperationOptions {}
-
-/**
- * Optional parameters for creating a vector store file.
- */
-export interface CreateVectorStoreFileOptionalParams
-  extends CreateVectorStoreFileOptions,
-    OperationOptions {}
-
-/**
- * Optional parameters for getting a vector store file.
- */
-export interface GetVectorStoreFileOptionalParams extends OperationOptions {}
-
-/**
- * Optional parameters for deleting a vector store file.
- */
-export interface DeleteVectorStoreFileOptionalParams extends OperationOptions {}
-
-/**
- * Optional parameters for creating a vector store file with polling.
- */
-export interface CreateVectorStoreFileWithPollingOptionalParams
-  extends CreateVectorStoreFileOptions,
-    PollingOptionsParams,
-    OperationOptions {}
-
-/**
- * Optional parameters for listing vector store file batches.
- */
-export interface ListVectorStoreFileBatchFilesOptionalParams
-  extends ListQueryParameters,
-    OperationOptions {
-  /** Filter by file status. */
-  filter?: VectorStoreFileStatusFilter;
-}
-
-/**
- * Optional parameters for getting a vector store file batch.
- */
-export interface GetVectorStoreFileBatchOptionalParams extends OperationOptions {}
-
-/**
- * Optional parameters for canceling a vector store file batch.
- */
-export interface CancelVectorStoreFileBatchOptionalParams extends OperationOptions {}
-
-/**
- * Optional parameters for creating a vector store file batch.
- */
-export interface CreateVectorStoreFileBatchOptionalParams
-  extends CreateVectorStoreFileBatchOptions,
-    OperationOptions {}
-
-/**
- * Optional parameters for creating a vector store file batch with polling.
- */
-export interface CreateVectorStoreFileBatchWithPollingOptionalParams
-  extends CreateVectorStoreFileBatchOptionalParams,
-    PollingOptionsParams {}
-
-/**
- * Optional parameters for creating agent.
- */
-export interface CreateAgentOptionalParams
-  extends Omit<CreateAgentOptions, "model">,
-    OperationOptions {}
-
-/**
- * Optional parameters for updating agent.
- */
-export interface UpdateAgentOptionalParams extends UpdateAgentOptions, OperationOptions {}
-
-/**
- * Optional parameters for deleting agent.
- */
-export interface DeleteAgentOptionalParams extends OperationOptions {}
-
-/**
- * Optional parameters for getting agent.
- */
-export interface GetAgentOptionalParams extends OperationOptions {}
-
-/**
- * Optional parameters for listing agents.
- */
-export interface ListAgentsOptionalParams extends ListQueryParameters, OperationOptions {}
-
-/**
- * Optional parameters for listing files.
- */
-export interface ListFilesOptionalParams extends ListFilesQueryParamProperties, OperationOptions {}
-
-/**
- * Optional parameters for deleting a file.
- */
-export interface DeleteFileOptionalParams extends OperationOptions {}
-
-/**
- * Optional parameters for getting a file.
- */
-export interface GetFileOptionalParams extends OperationOptions {}
-
-/**
- * Optional parameters for getting file content.
- */
-export interface GetFileContentOptionalParams extends OperationOptions {}
-
-/**
- * Optional parameters for uploading a file.
- */
-export interface UploadFileOptionalParams extends OperationOptions {
-  /** The name of the file. */
-  fileName?: string;
-}
-
-/**
- * Optional parameters for uploading a file with polling.
- */
-export interface UploadFileWithPollingOptionalParams
-  extends UploadFileOptionalParams,
-    PollingOptionsParams {}
->>>>>>> b5f13751
+}