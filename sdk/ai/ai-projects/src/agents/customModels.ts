--- conflicted
+++ resolved
@@ -1,19 +1,11 @@
 // Copyright (c) Microsoft Corporation.
 // Licensed under the MIT License.
 
-<<<<<<< HEAD
-import type { OperationOptions, RequestParameters} from "@azure-rest/core-client";
-import type { AbortSignalLike } from "@azure/abort-controller";
-import { ThreadRunOutput } from "../generated/src/outputModels.js";
-import { AgentEventMessageStream } from "./streamingModels.js";
-import { UploadFileMediaTypesParam, UploadFileBodyParam } from "../customization/parameters.js";
-=======
 import type { OperationOptions, RequestParameters } from "@azure-rest/core-client";
 import type { AbortSignalLike } from "@azure/abort-controller";
 import type { ThreadRunOutput } from "../customization/outputModels.js";
 import type { AgentEventMessageStream } from "./streamingModels.js";
 import type { CreateAndRunThreadOptions, CreateRunOptions } from "../customization/models.js";
->>>>>>> 66686d3f
 
 /**
  * Optional request parameters support passing headers, abort signal, etc.
@@ -71,9 +63,6 @@
   stream: () => Promise<AgentEventMessageStream>;
 };
 
-<<<<<<< HEAD
-export type UploadFileOptionalParams = UploadFileMediaTypesParam & UploadFileBodyParam  & PollingOptions & OperationOptions;
-=======
 /**
  * Optional parameters for creating and running a thread, excluding the assistantId.
  */
@@ -139,5 +128,4 @@
     queryParameters.before = options.before;
   }
   return queryParameters;
-}
->>>>>>> 66686d3f
+}