--- conflicted
+++ resolved
@@ -39,74 +39,8 @@
 
 /** Interface representing a Agents operations. */
 export interface AgentsOperations {
-<<<<<<< HEAD
-  /** List container operations for a specific version of an agent. */
-  listAgentVersionContainerOperations: (
-    agentName: string,
-    agentVersion: string,
-    options?: AgentsListAgentVersionContainerOperationsOptionalParams,
-  ) => PagedAsyncIterableIterator<AgentContainerOperationObject>;
-  /** List container operations for an agent. */
-  listAgentContainerOperations: (
-    agentName: string,
-    options?: AgentsListAgentContainerOperationsOptionalParams,
-  ) => PagedAsyncIterableIterator<AgentContainerOperationObject>;
-  /** Get the status of a container operation for an agent. */
-  getAgentContainerOperation: (
-    agentName: string,
-    operationId: string,
-    options?: AgentsGetAgentContainerOperationOptionalParams,
-  ) => Promise<AgentContainerOperationObject>;
-  /** Get a container for a specific version of an agent. */
-  getAgentContainer: (
-    agentName: string,
-    agentVersion: string,
-    options?: AgentsGetAgentContainerOptionalParams,
-  ) => Promise<AgentContainerObject>;
-  /**
-   * Delete a container for a specific version of an agent. If the container doesn't exist, the operation will be no-op.
-   * The operation is a long-running operation. Following the design guidelines for long-running operations in Azure REST APIs.
-   * https://github.com/microsoft/api-guidelines/blob/vNext/azure/ConsiderationsForServiceDesign.md#action-operations
-   */
-  deleteAgentContainer: (
-    agentName: string,
-    agentVersion: string,
-    options?: AgentsDeleteAgentContainerOptionalParams,
-  ) => Promise<AgentContainerOperationObject>;
-  /**
-   * Stop a container for a specific version of an agent. If the container is not running, or already stopped, the operation will be no-op.
-   * The operation is a long-running operation. Following the design guidelines for long-running operations in Azure REST APIs.
-   * https://github.com/microsoft/api-guidelines/blob/vNext/azure/ConsiderationsForServiceDesign.md#action-operations
-   */
-  stopAgentContainer: (
-    agentName: string,
-    agentVersion: string,
-    options?: AgentsStopAgentContainerOptionalParams,
-  ) => Promise<AgentContainerOperationObject>;
-  /**
-   * Update a container for a specific version of an agent. If the container is not running, the operation will be no-op.
-   * The operation is a long-running operation. Following the design guidelines for long-running operations in Azure REST APIs.
-   * https://github.com/microsoft/api-guidelines/blob/vNext/azure/ConsiderationsForServiceDesign.md#action-operations
-   */
-  updateAgentContainer: (
-    agentName: string,
-    agentVersion: string,
-    options?: AgentsUpdateAgentContainerOptionalParams,
-  ) => Promise<AgentContainerOperationObject>;
-  /**
-   * Start a container for a specific version of an agent. If the container is already running, the operation will be no-op.
-   * The operation is a long-running operation. Following the design guidelines for long-running operations in Azure REST APIs.
-   * https://github.com/microsoft/api-guidelines/blob/vNext/azure/ConsiderationsForServiceDesign.md#action-operations
-   */
-  startAgentContainer: (
-    agentName: string,
-    agentVersion: string,
-    options?: AgentsStartAgentContainerOptionalParams,
-  ) => Promise<AgentContainerOperationObject>;
-=======
->>>>>>> cad4dde4
   /** Returns the list of versions of an agent. */
-  listAgentVersions: (
+  listVersions: (
     agentName: string,
     options?: AgentsListAgentVersionsOptionalParams,
   ) => PagedAsyncIterableIterator<AgentVersionObject>;
@@ -143,96 +77,19 @@
     options?: AgentsDeleteAgentOptionalParams,
   ) => Promise<DeleteAgentResponse>;
   /**
-<<<<<<< HEAD
-   * Updates the agent from a manifest by adding a new version if there are any changes to the agent definition.
-   * If no changes, returns the existing agent version.
-   */
-  updateAgentFromManifest: (
-    agentName: string,
-    manifestId: string,
-    parameterValues: Record<string, any>,
-    options?: AgentsUpdateAgentFromManifestOptionalParams,
-  ) => Promise<AgentObject>;
-  /** Creates an agent from a manifest. */
-  createAgentFromManifest: (
-    name: string,
-    manifestId: string,
-    parameterValues: Record<string, any>,
-    options?: AgentsCreateAgentFromManifestOptionalParams,
-  ) => Promise<AgentObject>;
-  /**
-   * Updates the agent by adding a new version if there are any changes to the agent definition.
-   * If no changes, returns the existing agent version.
-   */
-  updateAgent: (
-    agentName: string,
-    definition: AgentDefinitionUnion,
-    options?: AgentsUpdateAgentOptionalParams,
-  ) => Promise<AgentObject>;
-  /** Creates the agent. */
-  createAgent: (
-    name: string,
-    definition: AgentDefinitionUnion,
-    options?: AgentsCreateAgentOptionalParams,
-  ) => Promise<AgentObject>;
-=======
    * Updates the agent by adding a new version if there are any changes to the agent definition.
    * If no changes, returns the existing agent version.
    */
   update: (agentName: string, config: UpdateAgentConfig) => Promise<AgentObject>;
   /** Creates an agent. */
   create: (name: string, config: CreateAgentConfig) => Promise<AgentObject>;
->>>>>>> cad4dde4
   /** Retrieves the agent. */
-  getAgent: (agentName: string, options?: AgentsGetAgentOptionalParams) => Promise<AgentObject>;
+  get: (agentName: string, options?: AgentsGetAgentOptionalParams) => Promise<AgentObject>;
 }
 
 function _getAgents(context: AIProjectContext) {
   return {
-<<<<<<< HEAD
-    listAgentVersionContainerOperations: (
-      agentName: string,
-      agentVersion: string,
-      options?: AgentsListAgentVersionContainerOperationsOptionalParams,
-    ) => listAgentVersionContainerOperations(context, agentName, agentVersion, options),
-    listAgentContainerOperations: (
-      agentName: string,
-      options?: AgentsListAgentContainerOperationsOptionalParams,
-    ) => listAgentContainerOperations(context, agentName, options),
-    getAgentContainerOperation: (
-      agentName: string,
-      operationId: string,
-      options?: AgentsGetAgentContainerOperationOptionalParams,
-    ) => getAgentContainerOperation(context, agentName, operationId, options),
-    getAgentContainer: (
-      agentName: string,
-      agentVersion: string,
-      options?: AgentsGetAgentContainerOptionalParams,
-    ) => getAgentContainer(context, agentName, agentVersion, options),
-    deleteAgentContainer: (
-      agentName: string,
-      agentVersion: string,
-      options?: AgentsDeleteAgentContainerOptionalParams,
-    ) => deleteAgentContainer(context, agentName, agentVersion, options),
-    stopAgentContainer: (
-      agentName: string,
-      agentVersion: string,
-      options?: AgentsStopAgentContainerOptionalParams,
-    ) => stopAgentContainer(context, agentName, agentVersion, options),
-    updateAgentContainer: (
-      agentName: string,
-      agentVersion: string,
-      options?: AgentsUpdateAgentContainerOptionalParams,
-    ) => updateAgentContainer(context, agentName, agentVersion, options),
-    startAgentContainer: (
-      agentName: string,
-      agentVersion: string,
-      options?: AgentsStartAgentContainerOptionalParams,
-    ) => startAgentContainer(context, agentName, agentVersion, options),
-    listAgentVersions: (agentName: string, options?: AgentsListAgentVersionsOptionalParams) =>
-=======
     listVersions: (agentName: string, options?: AgentsListAgentVersionsOptionalParams) =>
->>>>>>> cad4dde4
       listAgentVersions(context, agentName, options),
     deleteAgentVersion: (
       agentName: string,
@@ -258,31 +115,6 @@
     listAgents: (options?: AgentsListAgentsOptionalParams) => listAgents(context, options),
     deleteAgent: (agentName: string, options?: AgentsDeleteAgentOptionalParams) =>
       deleteAgent(context, agentName, options),
-<<<<<<< HEAD
-    updateAgentFromManifest: (
-      agentName: string,
-      manifestId: string,
-      parameterValues: Record<string, any>,
-      options?: AgentsUpdateAgentFromManifestOptionalParams,
-    ) => updateAgentFromManifest(context, agentName, manifestId, parameterValues, options),
-    createAgentFromManifest: (
-      name: string,
-      manifestId: string,
-      parameterValues: Record<string, any>,
-      options?: AgentsCreateAgentFromManifestOptionalParams,
-    ) => createAgentFromManifest(context, name, manifestId, parameterValues, options),
-    updateAgent: (
-      agentName: string,
-      definition: AgentDefinitionUnion,
-      options?: AgentsUpdateAgentOptionalParams,
-    ) => updateAgent(context, agentName, definition, options),
-    createAgent: (
-      name: string,
-      definition: AgentDefinitionUnion,
-      options?: AgentsCreateAgentOptionalParams,
-    ) => createAgent(context, name, definition, options),
-    getAgent: (agentName: string, options?: AgentsGetAgentOptionalParams) =>
-=======
     update: (agentName: string, config: UpdateAgentConfig): Promise<AgentObject> => {
       if (config.type === "definition") {
         return updateAgent(context, agentName, config.definition, config.options);
@@ -310,7 +142,6 @@
       }
     },
     get: (agentName: string, options?: AgentsGetAgentOptionalParams) =>
->>>>>>> cad4dde4
       getAgent(context, agentName, options),
   };
 }
