// Copyright (c) Microsoft Corporation.
// Licensed under the MIT License.

import { AIProjectContext as Client } from "../index.js";
import {
  MemoryStoreUpdateResult,
  MemoryStoreUpdateStatus,
  MemoryStoreUpdateResponse,
  memoryStoreUpdateResponseDeserializer,
  MemoryStoreOperationUsage,
} from "../../models/models.js";
import {
  PollerLike,
  OperationState,
  createHttpPoller,
  RunningOperation,
  OperationResponse,
} from "@azure/core-lro";
import { AbortSignalLike } from "@azure/abort-controller";
import { PathUncheckedResponse, createRestError } from "@azure-rest/core-client";

export type MemoryStoreUpdateOperationState = OperationState<MemoryStoreUpdateResult> & {
  updateId?: string;
  updateStatus?: MemoryStoreUpdateStatus;
  supersededBy?: string;
};

export type MemoryStoreUpdatePoller = PollerLike<
  MemoryStoreUpdateOperationState,
  MemoryStoreUpdateResult
> & {
  readonly updateId?: string;
  readonly updateStatus?: MemoryStoreUpdateStatus;
  readonly supersededBy?: string;
};

export interface CreateMemoryStoreUpdatePollerOptions {
  updateIntervalInMs?: number;
  abortSignal?: AbortSignalLike;
  restoreFrom?: string;
}

const terminalUpdateStatuses: MemoryStoreUpdateStatus[] = ["completed", "superseded"];

function createDefaultUsage(): MemoryStoreOperationUsage {
  return {
    embedding_tokens: 0,
    input_tokens: 0,
    input_tokens_details: { cached_tokens: 0 },
    output_tokens: 0,
    output_tokens_details: { reasoning_tokens: 0 },
    total_tokens: 0,
  };
}

function toOperationResponse(
  response: PathUncheckedResponse,
  expectedStatuses: string[],
): OperationResponse<PathUncheckedResponse> {
  if (!expectedStatuses.includes(response.status)) {
    throw createRestError(response);
  }

  return {
    flatResponse: response,
    rawResponse: {
      ...response,
      statusCode: Number.parseInt(response.status),
      body: response.body,
    },
  };
}

function extractUpdateIdFromResponse(
  response: Pick<PathUncheckedResponse, "headers">,
): string | undefined {
  const operationLocation =
    response.headers?.["operation-location"] ??
    response.headers?.["Operation-Location"] ??
    response.headers?.operationLocation;
  if (!operationLocation) {
    return undefined;
  }
  const match = /\/updates\/([^/?]+)/i.exec(operationLocation);
  return match?.[1];
}

function deserializeUpdateResponse(
  response: PathUncheckedResponse,
): MemoryStoreUpdateResponse | undefined {
  try {
    return memoryStoreUpdateResponseDeserializer(response.body);
  } catch {
    return undefined;
  }
}

function applyUpdateState(
  state: MemoryStoreUpdateOperationState,
  response: PathUncheckedResponse,
): void {
  const parsed = deserializeUpdateResponse(response);
  state.updateId ??= parsed?.update_id ?? extractUpdateIdFromResponse(response);
  state.updateStatus = parsed?.status ?? state.updateStatus;
  state.supersededBy = parsed?.superseded_by;

  if (!parsed) {
    return;
  }

  if (parsed.status === "failed") {
    state.status = "failed";
    if (!state.error) {
      state.error = parsed.error
        ? new Error(parsed.error.message ?? "Memory update failed")
        : new Error("Memory update failed");
    }
    return;
  }

  if (terminalUpdateStatuses.includes(parsed.status)) {
    state.status = "succeeded";
    state.result = parsed.result ??
      state.result ?? {
        memory_operations: [],
        usage: createDefaultUsage(),
      };
    return;
  }

  state.status = "running";
}

function buildRunningOperation(
  client: Client,
  expectedStatuses: string[],
  options: CreateMemoryStoreUpdatePollerOptions,
  getInitialResponse?: () => PromiseLike<PathUncheckedResponse>,
  options?: CreateMemoryStoreUpdatePollerOptions,
): RunningOperation<PathUncheckedResponse> {
  const pollAbortController = new AbortController();
  return {
    sendInitialRequest: async () => {
      if (!getInitialResponse) {
        throw new Error("getInitialResponse is required when starting a new poller");
      }
      const initialResponse = await getInitialResponse();
      return toOperationResponse(initialResponse, expectedStatuses);
    },
    sendPollRequest: async (path: string, pollOptions?: { abortSignal?: AbortSignalLike }) => {
      // The poll request will both listen to the user provided abort signal and the poller's own abort signal
      function abortListener(): void {
        pollAbortController.abort();
      }
      const abortSignal = pollAbortController.signal;
<<<<<<< HEAD
      if (options.abortSignal?.aborted) {
=======
      if (options?.abortSignal?.aborted) {
>>>>>>> 53e4c06a
        pollAbortController.abort();
      } else if (pollOptions?.abortSignal?.aborted) {
        pollAbortController.abort();
      } else if (!abortSignal.aborted) {
<<<<<<< HEAD
        options.abortSignal?.addEventListener("abort", abortListener, {
=======
        options?.abortSignal?.addEventListener("abort", abortListener, {
>>>>>>> 53e4c06a
          once: true,
        });
        pollOptions?.abortSignal?.addEventListener("abort", abortListener, {
          once: true,
        });
      }

      let response: PathUncheckedResponse;
      try {
        response = (await client.pathUnchecked(path).get({ abortSignal })) as PathUncheckedResponse;
      } finally {
<<<<<<< HEAD
        options.abortSignal?.removeEventListener("abort", abortListener);
=======
        options?.abortSignal?.removeEventListener("abort", abortListener);
>>>>>>> 53e4c06a
        pollOptions?.abortSignal?.removeEventListener("abort", abortListener);
      }

      return toOperationResponse(response, expectedStatuses);
    },
  };
}

export function createMemoryStoreUpdatePoller(
  client: Client,
  expectedStatuses: string[],
  getInitialResponse?: () => PromiseLike<PathUncheckedResponse>,
  options: CreateMemoryStoreUpdatePollerOptions = {},
): MemoryStoreUpdatePoller {
  if (!getInitialResponse && !options?.restoreFrom) {
    throw new Error("getInitialResponse is required when starting a new poller");
  }
  let initialResponse: PathUncheckedResponse | undefined;

  const poller = createHttpPoller<MemoryStoreUpdateResult, MemoryStoreUpdateOperationState>(
    buildRunningOperation(
      client,
      expectedStatuses,
      options,
      getInitialResponse
        ? async () => {
            initialResponse = await getInitialResponse();
            return initialResponse;
          }
        : undefined,
      options,
    ),
    {
      intervalInMs: options?.updateIntervalInMs,
      restoreFrom: options?.restoreFrom,
      updateState: (state, lastResponse) => {
        const flatResponse = lastResponse.flatResponse as PathUncheckedResponse;
        applyUpdateState(state, flatResponse);
      },
      processResult: async (operationResponse, state) => {
        applyUpdateState(state, operationResponse as PathUncheckedResponse);
        return state.result as MemoryStoreUpdateResult;
      },
      withOperationLocation: (operationLocation) => {
        const updateId =
          operationLocation && !initialResponse
            ? extractUpdateIdFromResponse({
                headers: { "operation-location": operationLocation },
              })
            : undefined;
        if (updateId && poller.operationState) {
          poller.operationState.updateId ??= updateId;
        }
      },
    },
  ) as MemoryStoreUpdatePoller;

  if (initialResponse && poller.operationState) {
    applyUpdateState(poller.operationState, initialResponse);
  }

  Object.defineProperties(poller, {
    updateId: {
      enumerable: true,
      get: () => poller.operationState?.updateId,
    },
    updateStatus: {
      enumerable: true,
      get: () => poller.operationState?.updateStatus,
    },
    supersededBy: {
      enumerable: true,
      get: () => poller.operationState?.supersededBy,
    },
  });

  return poller;
}<|MERGE_RESOLUTION|>--- conflicted
+++ resolved
@@ -153,20 +153,12 @@
         pollAbortController.abort();
       }
       const abortSignal = pollAbortController.signal;
-<<<<<<< HEAD
       if (options.abortSignal?.aborted) {
-=======
-      if (options?.abortSignal?.aborted) {
->>>>>>> 53e4c06a
         pollAbortController.abort();
       } else if (pollOptions?.abortSignal?.aborted) {
         pollAbortController.abort();
       } else if (!abortSignal.aborted) {
-<<<<<<< HEAD
         options.abortSignal?.addEventListener("abort", abortListener, {
-=======
-        options?.abortSignal?.addEventListener("abort", abortListener, {
->>>>>>> 53e4c06a
           once: true,
         });
         pollOptions?.abortSignal?.addEventListener("abort", abortListener, {
@@ -178,11 +170,7 @@
       try {
         response = (await client.pathUnchecked(path).get({ abortSignal })) as PathUncheckedResponse;
       } finally {
-<<<<<<< HEAD
         options.abortSignal?.removeEventListener("abort", abortListener);
-=======
-        options?.abortSignal?.removeEventListener("abort", abortListener);
->>>>>>> 53e4c06a
         pollOptions?.abortSignal?.removeEventListener("abort", abortListener);
       }
 
