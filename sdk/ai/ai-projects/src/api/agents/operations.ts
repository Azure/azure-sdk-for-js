--- conflicted
+++ resolved
@@ -45,462 +45,6 @@
   operationOptionsToRequestParameters,
 } from "@azure-rest/core-client";
 
-<<<<<<< HEAD
-export function _listAgentVersionContainerOperationsSend(
-  context: Client,
-  agentName: string,
-  agentVersion: string,
-  options: AgentsListAgentVersionContainerOperationsOptionalParams = {
-    requestOptions: {},
-  },
-): StreamableMethod {
-  const path = expandUrlTemplate(
-    "/agents/{agent_name}/versions/{agent_version}/containers/default/operations{?api-version,limit,order,after,before}",
-    {
-      agent_name: agentName,
-      agent_version: agentVersion,
-      "api-version": context.apiVersion,
-      limit: options?.limit,
-      order: options?.order,
-      after: options?.after,
-      before: options?.before,
-    },
-    {
-      allowReserved: options?.requestOptions?.skipUrlEncoding,
-    },
-  );
-  return context.path(path).get({
-    ...operationOptionsToRequestParameters(options),
-    headers: {
-      accept: "application/json",
-      ...options.requestOptions?.headers,
-    },
-  });
-}
-
-export async function _listAgentVersionContainerOperationsDeserialize(
-  result: PathUncheckedResponse,
-): Promise<_AgentsPagedResultAgentContainerOperationObject> {
-  const expectedStatuses = ["200"];
-  if (!expectedStatuses.includes(result.status)) {
-    const error = createRestError(result);
-    error.details = apiErrorResponseDeserializer(result.body);
-    throw error;
-  }
-
-  return _agentsPagedResultAgentContainerOperationObjectDeserializer(result.body);
-}
-
-/** List container operations for a specific version of an agent. */
-export function listAgentVersionContainerOperations(
-  context: Client,
-  agentName: string,
-  agentVersion: string,
-  options: AgentsListAgentVersionContainerOperationsOptionalParams = {
-    requestOptions: {},
-  },
-): PagedAsyncIterableIterator<AgentContainerOperationObject> {
-  return buildPagedAsyncIterator(
-    context,
-    () => _listAgentVersionContainerOperationsSend(context, agentName, agentVersion, options),
-    _listAgentVersionContainerOperationsDeserialize,
-    ["200"],
-    { itemName: "data" },
-  );
-}
-
-export function _listAgentContainerOperationsSend(
-  context: Client,
-  agentName: string,
-  options: AgentsListAgentContainerOperationsOptionalParams = {
-    requestOptions: {},
-  },
-): StreamableMethod {
-  const path = expandUrlTemplate(
-    "/agents/{agent_name}/operations{?api-version,limit,order,after,before}",
-    {
-      agent_name: agentName,
-      "api-version": context.apiVersion,
-      limit: options?.limit,
-      order: options?.order,
-      after: options?.after,
-      before: options?.before,
-    },
-    {
-      allowReserved: options?.requestOptions?.skipUrlEncoding,
-    },
-  );
-  return context.path(path).get({
-    ...operationOptionsToRequestParameters(options),
-    headers: {
-      accept: "application/json",
-      ...options.requestOptions?.headers,
-    },
-  });
-}
-
-export async function _listAgentContainerOperationsDeserialize(
-  result: PathUncheckedResponse,
-): Promise<_AgentsPagedResultAgentContainerOperationObject> {
-  const expectedStatuses = ["200"];
-  if (!expectedStatuses.includes(result.status)) {
-    const error = createRestError(result);
-    error.details = apiErrorResponseDeserializer(result.body);
-    throw error;
-  }
-
-  return _agentsPagedResultAgentContainerOperationObjectDeserializer(result.body);
-}
-
-/** List container operations for an agent. */
-export function listAgentContainerOperations(
-  context: Client,
-  agentName: string,
-  options: AgentsListAgentContainerOperationsOptionalParams = {
-    requestOptions: {},
-  },
-): PagedAsyncIterableIterator<AgentContainerOperationObject> {
-  return buildPagedAsyncIterator(
-    context,
-    () => _listAgentContainerOperationsSend(context, agentName, options),
-    _listAgentContainerOperationsDeserialize,
-    ["200"],
-    { itemName: "data" },
-  );
-}
-
-export function _getAgentContainerOperationSend(
-  context: Client,
-  agentName: string,
-  operationId: string,
-  options: AgentsGetAgentContainerOperationOptionalParams = {
-    requestOptions: {},
-  },
-): StreamableMethod {
-  const path = expandUrlTemplate(
-    "/agents/{agent_name}/operations/{operation_id}{?api-version}",
-    {
-      agent_name: agentName,
-      operation_id: operationId,
-      "api-version": context.apiVersion,
-    },
-    {
-      allowReserved: options?.requestOptions?.skipUrlEncoding,
-    },
-  );
-  return context.path(path).get({
-    ...operationOptionsToRequestParameters(options),
-    headers: {
-      accept: "application/json",
-      ...options.requestOptions?.headers,
-    },
-  });
-}
-
-export async function _getAgentContainerOperationDeserialize(
-  result: PathUncheckedResponse,
-): Promise<AgentContainerOperationObject> {
-  const expectedStatuses = ["200"];
-  if (!expectedStatuses.includes(result.status)) {
-    const error = createRestError(result);
-    error.details = apiErrorResponseDeserializer(result.body);
-    throw error;
-  }
-
-  return agentContainerOperationObjectDeserializer(result.body);
-}
-
-/** Get the status of a container operation for an agent. */
-export async function getAgentContainerOperation(
-  context: Client,
-  agentName: string,
-  operationId: string,
-  options: AgentsGetAgentContainerOperationOptionalParams = {
-    requestOptions: {},
-  },
-): Promise<AgentContainerOperationObject> {
-  const result = await _getAgentContainerOperationSend(context, agentName, operationId, options);
-  return _getAgentContainerOperationDeserialize(result);
-}
-
-export function _getAgentContainerSend(
-  context: Client,
-  agentName: string,
-  agentVersion: string,
-  options: AgentsGetAgentContainerOptionalParams = { requestOptions: {} },
-): StreamableMethod {
-  const path = expandUrlTemplate(
-    "/agents/{agent_name}/versions/{agent_version}/containers/default{?api-version}",
-    {
-      agent_name: agentName,
-      agent_version: agentVersion,
-      "api-version": context.apiVersion,
-    },
-    {
-      allowReserved: options?.requestOptions?.skipUrlEncoding,
-    },
-  );
-  return context.path(path).get({
-    ...operationOptionsToRequestParameters(options),
-    headers: {
-      accept: "application/json",
-      ...options.requestOptions?.headers,
-    },
-  });
-}
-
-export async function _getAgentContainerDeserialize(
-  result: PathUncheckedResponse,
-): Promise<AgentContainerObject> {
-  const expectedStatuses = ["200"];
-  if (!expectedStatuses.includes(result.status)) {
-    const error = createRestError(result);
-    error.details = apiErrorResponseDeserializer(result.body);
-    throw error;
-  }
-
-  return agentContainerObjectDeserializer(result.body);
-}
-
-/** Get a container for a specific version of an agent. */
-export async function getAgentContainer(
-  context: Client,
-  agentName: string,
-  agentVersion: string,
-  options: AgentsGetAgentContainerOptionalParams = { requestOptions: {} },
-): Promise<AgentContainerObject> {
-  const result = await _getAgentContainerSend(context, agentName, agentVersion, options);
-  return _getAgentContainerDeserialize(result);
-}
-
-export function _deleteAgentContainerSend(
-  context: Client,
-  agentName: string,
-  agentVersion: string,
-  options: AgentsDeleteAgentContainerOptionalParams = { requestOptions: {} },
-): StreamableMethod {
-  const path = expandUrlTemplate(
-    "/agents/{agent_name}/versions/{agent_version}/containers/default:delete{?api-version}",
-    {
-      agent_name: agentName,
-      agent_version: agentVersion,
-      "api-version": context.apiVersion,
-    },
-    {
-      allowReserved: options?.requestOptions?.skipUrlEncoding,
-    },
-  );
-  return context.path(path).post({
-    ...operationOptionsToRequestParameters(options),
-    headers: {
-      accept: "application/json",
-      ...options.requestOptions?.headers,
-    },
-  });
-}
-
-export async function _deleteAgentContainerDeserialize(
-  result: PathUncheckedResponse,
-): Promise<AgentContainerOperationObject> {
-  const expectedStatuses = ["202"];
-  if (!expectedStatuses.includes(result.status)) {
-    const error = createRestError(result);
-    error.details = apiErrorResponseDeserializer(result.body);
-    throw error;
-  }
-
-  return agentContainerOperationObjectDeserializer(result.body);
-}
-
-/**
- * Delete a container for a specific version of an agent. If the container doesn't exist, the operation will be no-op.
- * The operation is a long-running operation. Following the design guidelines for long-running operations in Azure REST APIs.
- * https://github.com/microsoft/api-guidelines/blob/vNext/azure/ConsiderationsForServiceDesign.md#action-operations
- */
-export async function deleteAgentContainer(
-  context: Client,
-  agentName: string,
-  agentVersion: string,
-  options: AgentsDeleteAgentContainerOptionalParams = { requestOptions: {} },
-): Promise<AgentContainerOperationObject> {
-  const result = await _deleteAgentContainerSend(context, agentName, agentVersion, options);
-  return _deleteAgentContainerDeserialize(result);
-}
-
-export function _stopAgentContainerSend(
-  context: Client,
-  agentName: string,
-  agentVersion: string,
-  options: AgentsStopAgentContainerOptionalParams = { requestOptions: {} },
-): StreamableMethod {
-  const path = expandUrlTemplate(
-    "/agents/{agent_name}/versions/{agent_version}/containers/default:stop{?api-version}",
-    {
-      agent_name: agentName,
-      agent_version: agentVersion,
-      "api-version": context.apiVersion,
-    },
-    {
-      allowReserved: options?.requestOptions?.skipUrlEncoding,
-    },
-  );
-  return context.path(path).post({
-    ...operationOptionsToRequestParameters(options),
-    headers: {
-      accept: "application/json",
-      ...options.requestOptions?.headers,
-    },
-  });
-}
-
-export async function _stopAgentContainerDeserialize(
-  result: PathUncheckedResponse,
-): Promise<AgentContainerOperationObject> {
-  const expectedStatuses = ["202"];
-  if (!expectedStatuses.includes(result.status)) {
-    const error = createRestError(result);
-    error.details = apiErrorResponseDeserializer(result.body);
-    throw error;
-  }
-
-  return agentContainerOperationObjectDeserializer(result.body);
-}
-
-/**
- * Stop a container for a specific version of an agent. If the container is not running, or already stopped, the operation will be no-op.
- * The operation is a long-running operation. Following the design guidelines for long-running operations in Azure REST APIs.
- * https://github.com/microsoft/api-guidelines/blob/vNext/azure/ConsiderationsForServiceDesign.md#action-operations
- */
-export async function stopAgentContainer(
-  context: Client,
-  agentName: string,
-  agentVersion: string,
-  options: AgentsStopAgentContainerOptionalParams = { requestOptions: {} },
-): Promise<AgentContainerOperationObject> {
-  const result = await _stopAgentContainerSend(context, agentName, agentVersion, options);
-  return _stopAgentContainerDeserialize(result);
-}
-
-export function _updateAgentContainerSend(
-  context: Client,
-  agentName: string,
-  agentVersion: string,
-  options: AgentsUpdateAgentContainerOptionalParams = { requestOptions: {} },
-): StreamableMethod {
-  const path = expandUrlTemplate(
-    "/agents/{agent_name}/versions/{agent_version}/containers/default:update{?api-version}",
-    {
-      agent_name: agentName,
-      agent_version: agentVersion,
-      "api-version": context.apiVersion,
-    },
-    {
-      allowReserved: options?.requestOptions?.skipUrlEncoding,
-    },
-  );
-  return context.path(path).post({
-    ...operationOptionsToRequestParameters(options),
-    contentType: "application/json",
-    headers: {
-      accept: "application/json",
-      ...options.requestOptions?.headers,
-    },
-    body: {
-      min_replicas: options?.min_replicas,
-      max_replicas: options?.max_replicas,
-    },
-  });
-}
-
-export async function _updateAgentContainerDeserialize(
-  result: PathUncheckedResponse,
-): Promise<AgentContainerOperationObject> {
-  const expectedStatuses = ["202"];
-  if (!expectedStatuses.includes(result.status)) {
-    const error = createRestError(result);
-    error.details = apiErrorResponseDeserializer(result.body);
-    throw error;
-  }
-
-  return agentContainerOperationObjectDeserializer(result.body);
-}
-
-/**
- * Update a container for a specific version of an agent. If the container is not running, the operation will be no-op.
- * The operation is a long-running operation. Following the design guidelines for long-running operations in Azure REST APIs.
- * https://github.com/microsoft/api-guidelines/blob/vNext/azure/ConsiderationsForServiceDesign.md#action-operations
- */
-export async function updateAgentContainer(
-  context: Client,
-  agentName: string,
-  agentVersion: string,
-  options: AgentsUpdateAgentContainerOptionalParams = { requestOptions: {} },
-): Promise<AgentContainerOperationObject> {
-  const result = await _updateAgentContainerSend(context, agentName, agentVersion, options);
-  return _updateAgentContainerDeserialize(result);
-}
-
-export function _startAgentContainerSend(
-  context: Client,
-  agentName: string,
-  agentVersion: string,
-  options: AgentsStartAgentContainerOptionalParams = { requestOptions: {} },
-): StreamableMethod {
-  const path = expandUrlTemplate(
-    "/agents/{agent_name}/versions/{agent_version}/containers/default:start{?api-version}",
-    {
-      agent_name: agentName,
-      agent_version: agentVersion,
-      "api-version": context.apiVersion,
-    },
-    {
-      allowReserved: options?.requestOptions?.skipUrlEncoding,
-    },
-  );
-  return context.path(path).post({
-    ...operationOptionsToRequestParameters(options),
-    contentType: "application/json",
-    headers: {
-      accept: "application/json",
-      ...options.requestOptions?.headers,
-    },
-    body: {
-      min_replicas: options?.min_replicas,
-      max_replicas: options?.max_replicas,
-    },
-  });
-}
-
-export async function _startAgentContainerDeserialize(
-  result: PathUncheckedResponse,
-): Promise<AgentContainerOperationObject> {
-  const expectedStatuses = ["202"];
-  if (!expectedStatuses.includes(result.status)) {
-    const error = createRestError(result);
-    error.details = apiErrorResponseDeserializer(result.body);
-    throw error;
-  }
-
-  return agentContainerOperationObjectDeserializer(result.body);
-}
-
-/**
- * Start a container for a specific version of an agent. If the container is already running, the operation will be no-op.
- * The operation is a long-running operation. Following the design guidelines for long-running operations in Azure REST APIs.
- * https://github.com/microsoft/api-guidelines/blob/vNext/azure/ConsiderationsForServiceDesign.md#action-operations
- */
-export async function startAgentContainer(
-  context: Client,
-  agentName: string,
-  agentVersion: string,
-  options: AgentsStartAgentContainerOptionalParams = { requestOptions: {} },
-): Promise<AgentContainerOperationObject> {
-  const result = await _startAgentContainerSend(context, agentName, agentVersion, options);
-  return _startAgentContainerDeserialize(result);
-}
-
-=======
->>>>>>> cad4dde4
 export function _listAgentVersionsSend(
   context: Client,
   agentName: string,
@@ -1164,75 +708,4 @@
 ): Promise<AgentObject> {
   const result = await _getAgentSend(context, agentName, options);
   return _getAgentDeserialize(result);
-<<<<<<< HEAD
-=======
-}
-
-export function _createAgentVersionFromManifestSend(
-  context: Client,
-  agentName: string,
-  manifestId: string,
-  parameterValues: Record<string, any>,
-  options: AgentsCreateAgentVersionFromManifestOptionalParams = {
-    requestOptions: {},
-  },
-): StreamableMethod {
-  const path = expandUrlTemplate(
-    "/agents/{agent_name}/versions:import{?api-version}",
-    {
-      agent_name: agentName,
-      "api-version": context.apiVersion,
-    },
-    {
-      allowReserved: options?.requestOptions?.skipUrlEncoding,
-    },
-  );
-  return context.path(path).post({
-    ...operationOptionsToRequestParameters(options),
-    contentType: "application/json",
-    headers: {
-      accept: "application/json",
-      ...options.requestOptions?.headers,
-    },
-    body: {
-      description: options?.description,
-      metadata: options?.metadata,
-      manifest_id: manifestId,
-      parameter_values: parameterValues,
-    },
-  });
-}
-
-export async function _createAgentVersionFromManifestDeserialize(
-  result: PathUncheckedResponse,
-): Promise<AgentVersionObject> {
-  const expectedStatuses = ["200"];
-  if (!expectedStatuses.includes(result.status)) {
-    const error = createRestError(result);
-    error.details = apiErrorResponseDeserializer(result.body);
-    throw error;
-  }
-
-  return agentVersionObjectDeserializer(result.body);
-}
-
-/** Create a new agent version from a manifest. */
-export async function createAgentVersionFromManifest(
-  context: Client,
-  agentName: string,
-  manifestId: string,
-  parameterValues: Record<string, any>,
-  options: AgentsCreateAgentVersionFromManifestOptionalParams = {
-    requestOptions: {},
-  },
-): Promise<AgentVersionObject> {
-  const result = await _createAgentVersionFromManifestSend(
-    context,
-    agentName,
-    manifestId,
-    parameterValues,
-    options,
-  );
-  return _createAgentVersionFromManifestDeserialize(result);
->>>>>>> cad4dde4
 }