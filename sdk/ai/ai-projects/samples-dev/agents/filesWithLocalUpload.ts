--- conflicted
+++ resolved
@@ -12,11 +12,7 @@
 import { DefaultAzureCredential } from "@azure/identity";
 
 import * as fs from "fs";
-<<<<<<< HEAD
-dotenv.config();
-=======
 import "dotenv/config";
->>>>>>> 9f406326
 
 const connectionString =
   process.env["AZURE_AI_PROJECTS_CONNECTION_STRING"] || "<project connection string>";
