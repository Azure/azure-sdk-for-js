// Copyright (c) Microsoft Corporation.
// Licensed under the MIT License.

/**
 * This sample demonstrates how to create the batch vector store with the list of files using polling operation.
 * 
 * @summary demonstrates how to create the batch vector store with the list of files using polling operation.
 * 
 */

import { AIProjectsClient } from "@azure/ai-projects";
import { DefaultAzureCredential } from "@azure/identity";
import * as dotenv from "dotenv";
import { Readable } from "stream";
dotenv.config();

const connectionString = process.env["AZURE_AI_PROJECTS_CONNECTION_STRING"] || "<endpoint>>;<subscription>;<resource group>;<project>";

export async function main(): Promise<void> {
  const client = AIProjectsClient.fromConnectionString(connectionString || "", new DefaultAzureCredential());

  // Create vector store
  const vectorStore = await client.agents.createVectorStore();
  console.log(`Created vector store, vector store ID: ${vectorStore.id}`);

  // Create and upload first file
  const file1Content = "Hello, Vector Store!";
  const readable1 = new Readable();
  readable1.push(file1Content);
  readable1.push(null); // end the stream
  const file1 = await client.agents.uploadFile(readable1, "assistants", {fileName: "vectorFile1.txt"});
  console.log(`Uploaded file1, file ID: ${file1.id}`);

  // Create and upload second file
  const file2Content = "This is another file for the Vector Store!";
  const readable2 = new Readable();
  readable2.push(file2Content);
  readable2.push(null); // end the stream
  const file2 = await client.agents.uploadFile(readable2, "assistants", {fileName: "vectorFile2.txt"});
  console.log(`Uploaded file2, file ID: ${file2.id}`);

  // Set up abort controller (optional)
  // Polling can then be stopped using abortController.abort()
  const abortController = new AbortController();

  // Create vector store file batch
<<<<<<< HEAD
  const vectorStoreFileBatchOptions = { fileIds: [file1.id, file2.id], sleepIntervalInMs: 2000, abortSignal: abortController.signal };
  const vectorStoreFileBatchPoller = client.agents.createVectorStoreFileBatch(vectorStore.id, vectorStoreFileBatchOptions).poller;
  const vectorStoreFileBatch = await vectorStoreFileBatchPoller.pollUntilDone();
=======
  const vectorStoreFileBatchOptions = { fileIds: [file1.id, file2.id], abortSignal: abortController.signal };
  const vectorStoreFileBatch = await client.agents.createVectorStoreFileBatchAndPoll(vectorStore.id, vectorStoreFileBatchOptions);
>>>>>>> b5f13751
  console.log(`Created vector store file batch with status ${vectorStoreFileBatch.status}, vector store file batch ID: ${vectorStoreFileBatch.id}`);

  // Retrieve vector store file batch
  const _vectorStoreFileBatch = await client.agents.getVectorStoreFileBatch(vectorStore.id, vectorStoreFileBatch.id);
  console.log(`Retrieved vector store file batch, vector store file batch ID: ${_vectorStoreFileBatch.id}`);

  // Delete files
  await client.agents.deleteFile(file1.id);
  console.log(`Deleted file1, file ID: ${file1.id}`);
  await client.agents.deleteFile(file2.id);
  console.log(`Deleted file2, file ID: ${file2.id}`);

  // Delete vector store
  await client.agents.deleteVectorStore(vectorStore.id);
  console.log(`Deleted vector store, vector store ID: ${vectorStore.id}`);
}

main().catch((err) => {
  console.error("The sample encountered an error:", err);
});<|MERGE_RESOLUTION|>--- conflicted
+++ resolved
@@ -44,14 +44,9 @@
   const abortController = new AbortController();
 
   // Create vector store file batch
-<<<<<<< HEAD
   const vectorStoreFileBatchOptions = { fileIds: [file1.id, file2.id], sleepIntervalInMs: 2000, abortSignal: abortController.signal };
   const vectorStoreFileBatchPoller = client.agents.createVectorStoreFileBatch(vectorStore.id, vectorStoreFileBatchOptions).poller;
   const vectorStoreFileBatch = await vectorStoreFileBatchPoller.pollUntilDone();
-=======
-  const vectorStoreFileBatchOptions = { fileIds: [file1.id, file2.id], abortSignal: abortController.signal };
-  const vectorStoreFileBatch = await client.agents.createVectorStoreFileBatchAndPoll(vectorStore.id, vectorStoreFileBatchOptions);
->>>>>>> b5f13751
   console.log(`Created vector store file batch with status ${vectorStoreFileBatch.status}, vector store file batch ID: ${vectorStoreFileBatch.id}`);
 
   // Retrieve vector store file batch
