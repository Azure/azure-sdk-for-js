// Copyright (c) Microsoft Corporation.
// Licensed under the MIT License.

/**
 * This sample demonstrates how to upload a file and poll for its status.
 *
 * @summary demonstrates how to upload a file and poll for its status.
 *
 */

import {AIProjectsClient} from "@azure/ai-projects"
import { DefaultAzureCredential } from "@azure/identity";
import * as dotenv from "dotenv";
import { Readable } from "stream";
dotenv.config();

const connectionString = process.env["AZURE_AI_PROJECTS_CONNECTION_STRING"] || "<endpoint>>;<subscription>;<resource group>;<project>";

export async function main(): Promise<void> {
  const client = AIProjectsClient.fromConnectionString(connectionString || "", new DefaultAzureCredential());

  // Create file content
  const fileContent = "Hello, World!";
  const readable = new Readable();
  readable.push(fileContent);
  readable.push(null); // end the stream

  // Upload file and poll
<<<<<<< HEAD
  const file = await client.agents.uploadFile(readable, "assistants", {fileName: "myPollingFile", abortSignal: abortController.signal});
=======
  const file = await client.agents.uploadFileAndPoll(readable, "assistants", {fileName: "myPollingFile"});
>>>>>>> b5f13751
  console.log(`Uploaded file with status ${file.status}, file ID : ${file.id}`);

  // Delete file
  await client.agents.deleteFile(file.id);
  console.log(`Deleted file, file ID ${file.id}`);
}

main().catch((err) => {
  console.error("The sample encountered an error:", err);
});<|MERGE_RESOLUTION|>--- conflicted
+++ resolved
@@ -26,11 +26,7 @@
   readable.push(null); // end the stream
 
   // Upload file and poll
-<<<<<<< HEAD
-  const file = await client.agents.uploadFile(readable, "assistants", {fileName: "myPollingFile", abortSignal: abortController.signal});
-=======
-  const file = await client.agents.uploadFileAndPoll(readable, "assistants", {fileName: "myPollingFile"});
->>>>>>> b5f13751
+  const file = await client.agents.uploadFile(readable, "assistants", {fileName: "myPollingFile"});
   console.log(`Uploaded file with status ${file.status}, file ID : ${file.id}`);
 
   // Delete file
