// Copyright (c) Microsoft Corporation.
// Licensed under the MIT License.

/**
 * This sample demonstrates how to use agent operations in streaming from the Azure Agents service.
 *
 * @summary demonstrates how to use agent operations in streaming.
 *
 */

import { AIProjectsClient, DoneEvent, ErrorEvent, MessageDeltaChunk, MessageDeltaTextContent, MessageStreamEvent, RunStreamEvent, ThreadRunOutput } from "@azure/ai-projects"
import { DefaultAzureCredential } from "@azure/identity";

import * as dotenv from "dotenv";
dotenv.config();

const connectionString = process.env["AZURE_AI_PROJECTS_CONNECTION_STRING"] || "<endpoint>>;<subscription>;<resource group>;<project>";

export async function main(): Promise<void> {
<<<<<<< HEAD
  const client = AIProjectsClient.fromConnectionString(connectionString || "", new DefaultAzureCredential());

  const agent = await client.agents.createAgent("gpt-4-1106-preview", { name: "my-assistant", instructions: "You are helpful agent" });

  console.log(`Created agent, agent ID : ${agent.id}`);

  const thread = await client.agents.createThread();

  console.log(`Created thread, thread ID : ${agent.id}`);

  await client.agents.createMessage(thread.id, { role: "user", content: "Hello, tell me a joke" });

  console.log(`Created message, thread ID : ${agent.id}`);

  const streamEventMessages = await client.agents.createRunStreaming(thread.id, agent.id);

  for await (const eventMessage of streamEventMessages) {
    switch (eventMessage.event) {
      case RunStreamEvent.ThreadRunCreated:
        console.log(`ThreadRun status: ${(eventMessage.data as ThreadRunOutput).status}`)
        break;
      case MessageStreamEvent.ThreadMessageDelta:
        {
          const messageDelta = eventMessage.data as MessageDeltaChunk;
          messageDelta.delta.content.forEach((contentPart) => {
            if (contentPart.type === "text") {
              const textContent = contentPart as MessageDeltaTextContent
              const textValue = textContent.text?.value || "No text"
              console.log(`Text delta received:: ${textValue}`)
            }
          });
=======
    const client = AIProjectsClient.fromConnectionString(connectionString || "", new DefaultAzureCredential());

    const agent = await client.agents.createAgent("gpt-4-1106-preview", { name: "my-assistant", instructions: "You are helpful agent" });

    console.log(`Created agent, agent ID : ${agent.id}`);

    const thread = await client.agents.createThread();

    console.log(`Created thread, thread ID : ${agent.id}`);

    await client.agents.createMessage(thread.id, { role: "user", content: "Hello, tell me a joke" });

    console.log(`Created message, thread ID : ${agent.id}`);

    const streamEventMessages = await client.agents.createRun(thread.id, agent.id).stream();

    for await (const eventMessage of streamEventMessages) {
        switch (eventMessage.event) {
            case RunStreamEvent.ThreadRunCreated:
                console.log(`ThreadRun status: ${(eventMessage.data as ThreadRunOutput).status}`)
                break;
            case MessageStreamEvent.ThreadMessageDelta:
                {
                    const messageDelta = eventMessage.data as MessageDeltaChunk;
                    messageDelta.delta.content.forEach((contentPart) => {
                        if (contentPart.type === "text") {
                            const textContent = contentPart as MessageDeltaTextContent
                            const textValue = textContent.text?.value || "No text"
                            console.log(`Text delta received:: ${textValue}`)
                        }
                    });
                }
                break;

            case RunStreamEvent.ThreadRunCompleted:
                console.log("Thread Run Completed");
                break;
            case ErrorEvent.Error:
                console.log(`An error occurred. Data ${eventMessage.data}`);
                break;
            case DoneEvent.Done:
                console.log("Stream completed.");
                break;
>>>>>>> 1fa56b6f
        }
        break;

      case RunStreamEvent.ThreadRunCompleted:
        console.log("Thread Run Completed");
        break;
      case ErrorEvent.Error:
        console.log(`An error occurred. Data ${eventMessage.data}`);
        break;
      case DoneEvent.Done:
        console.log("Stream completed.");
        break;
    }
  }

  await client.agents.deleteAgent(agent.id)
  console.log(`Delete agent, agent ID : ${agent.id}`);
}

main().catch((err) => {
    console.error("The sample encountered an error:", err);
});<|MERGE_RESOLUTION|>--- conflicted
+++ resolved
@@ -17,7 +17,6 @@
 const connectionString = process.env["AZURE_AI_PROJECTS_CONNECTION_STRING"] || "<endpoint>>;<subscription>;<resource group>;<project>";
 
 export async function main(): Promise<void> {
-<<<<<<< HEAD
   const client = AIProjectsClient.fromConnectionString(connectionString || "", new DefaultAzureCredential());
 
   const agent = await client.agents.createAgent("gpt-4-1106-preview", { name: "my-assistant", instructions: "You are helpful agent" });
@@ -32,7 +31,7 @@
 
   console.log(`Created message, thread ID : ${agent.id}`);
 
-  const streamEventMessages = await client.agents.createRunStreaming(thread.id, agent.id);
+    const streamEventMessages = await client.agents.createRun(thread.id, agent.id).stream();
 
   for await (const eventMessage of streamEventMessages) {
     switch (eventMessage.event) {
@@ -49,51 +48,6 @@
               console.log(`Text delta received:: ${textValue}`)
             }
           });
-=======
-    const client = AIProjectsClient.fromConnectionString(connectionString || "", new DefaultAzureCredential());
-
-    const agent = await client.agents.createAgent("gpt-4-1106-preview", { name: "my-assistant", instructions: "You are helpful agent" });
-
-    console.log(`Created agent, agent ID : ${agent.id}`);
-
-    const thread = await client.agents.createThread();
-
-    console.log(`Created thread, thread ID : ${agent.id}`);
-
-    await client.agents.createMessage(thread.id, { role: "user", content: "Hello, tell me a joke" });
-
-    console.log(`Created message, thread ID : ${agent.id}`);
-
-    const streamEventMessages = await client.agents.createRun(thread.id, agent.id).stream();
-
-    for await (const eventMessage of streamEventMessages) {
-        switch (eventMessage.event) {
-            case RunStreamEvent.ThreadRunCreated:
-                console.log(`ThreadRun status: ${(eventMessage.data as ThreadRunOutput).status}`)
-                break;
-            case MessageStreamEvent.ThreadMessageDelta:
-                {
-                    const messageDelta = eventMessage.data as MessageDeltaChunk;
-                    messageDelta.delta.content.forEach((contentPart) => {
-                        if (contentPart.type === "text") {
-                            const textContent = contentPart as MessageDeltaTextContent
-                            const textValue = textContent.text?.value || "No text"
-                            console.log(`Text delta received:: ${textValue}`)
-                        }
-                    });
-                }
-                break;
-
-            case RunStreamEvent.ThreadRunCompleted:
-                console.log("Thread Run Completed");
-                break;
-            case ErrorEvent.Error:
-                console.log(`An error occurred. Data ${eventMessage.data}`);
-                break;
-            case DoneEvent.Done:
-                console.log("Stream completed.");
-                break;
->>>>>>> 1fa56b6f
         }
         break;
 
