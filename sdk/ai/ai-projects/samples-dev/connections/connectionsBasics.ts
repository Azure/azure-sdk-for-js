--- conflicted
+++ resolved
@@ -14,12 +14,7 @@
 import { DefaultAzureCredential } from "@azure/identity";
 import "dotenv/config";
 
-<<<<<<< HEAD
-const endpoint =
-  process.env["AZURE_AI_AZURE_AI_PROJECT_ENDPOINT_STRING"] || "<project endpoint string>";
-=======
 const projectEndpoint = process.env["AZURE_AI_PROJECT_ENDPOINT"] || "<project endpoint string>";
->>>>>>> 397731dc
 
 export async function main(): Promise<void> {
   const project = new AIProjectClient(projectEndpoint, new DefaultAzureCredential());
