// Copyright (c) Microsoft Corporation.
// Licensed under the MIT License.

import { AIProjectsClient } from "@azure/ai-projects";
import { DefaultAzureCredential } from "@azure/identity";

import * as dotenv from "dotenv";
dotenv.config();

const connectionString = process.env["AZURE_AI_PROJECTS_CONNECTION_STRING"] || "<endpoint>;<subscription>;<resource group>;<project>";

export async function main(): Promise<void> {
    const client = AIProjectsClient.fromConnectionString(connectionString || "", new DefaultAzureCredential());

    // Get the properties of the specified machine learning workspace
    const workspace = await client.connections.getWorkspace();
    console.log(`Retrieved workspace, workspace name: ${workspace.name}`);

    // List the details of all the connections
<<<<<<< HEAD
    const connections = await client.connections.listConnections({category: "AzureOpenAI"});
    console.log(`Retrieved ${connections.value.length} connections`);
    for (const connection of connections.value) {
      console.log(connection);
    }
=======
    const connections = await client.connections.listConnections();
    console.log(`Retrieved ${connections.length} connections`);
>>>>>>> 114fa7ef

    // Get the details of a connection, without credentials
    const connectionName = connections[0].name;
    const connection = await client.connections.getConnection(connectionName);
    console.log(`Retrieved connection, connection name: ${connection.name}`);

    // Get the details of a connection, including credentials (if available)
    const connectionWithSecrets = await client.connections.getConnectionWithSecrets(connectionName);
    console.log(`Retrieved connection with secrets, connection name: ${connectionWithSecrets.name}`);
}

main().catch((err) => {
    console.error("The sample encountered an error:", err);
});<|MERGE_RESOLUTION|>--- conflicted
+++ resolved
@@ -17,16 +17,8 @@
     console.log(`Retrieved workspace, workspace name: ${workspace.name}`);
 
     // List the details of all the connections
-<<<<<<< HEAD
-    const connections = await client.connections.listConnections({category: "AzureOpenAI"});
-    console.log(`Retrieved ${connections.value.length} connections`);
-    for (const connection of connections.value) {
-      console.log(connection);
-    }
-=======
     const connections = await client.connections.listConnections();
     console.log(`Retrieved ${connections.length} connections`);
->>>>>>> 114fa7ef
 
     // Get the details of a connection, without credentials
     const connectionName = connections[0].name;
