# Release History

<<<<<<< HEAD
## 1.0.0-beta.7 ()

### Other Changes

- Updated to OpenTelemetry v2 packages.
=======
## 1.0.0-beta.7 (2025-05-16)

### Breaking changes

- Function `project.evaluations.createRun` is renamed to `project.evaluations.create`
- Function `project.redTeams.createRun` is renamed to `project.redTeams.createRun`
- The `targetConfig` of `RedTeam` is renamed to `target`
- Removes the optional parameters `top`, `skip`, and `maxpagesize` in `project.connections.list`.
- Removes the optional parameters `top`, `skip`, and `maxpagesize` in `project.deployments.list`.
- Removes the body parameter in `project.datasets.getCredentials`.

### Features Added

- Adds an optional `connectionName` field in `project.datasets.uploadFile` and `project.datasets.uploadFolder`.
- Adds a `fieldMapping` field in `AzureAISearchIndex` and `CosmosDBIndex`.
>>>>>>> ceafd096

## 1.0.0-beta.6 (2025-05-15)

Major changes happened in this version as the client library switched to using the new AI Foundry data-plane REST APIs.
Please see updated samples.

### Breaking changes

- Endpoint URL is now needed to construct the `AIProjectClient`, instead of using the method
  `.fromConnectionString`. Find this endpoint URL in your AI Foundry project page.
- Agent operations that were previously part of the `azure.ai.projects` package have moved out to a separate new package
  `@azure/ai-agents` with a client named `AgentsClient`. See [here](https://www.npmjs.com/package/@azure/ai-agents) for more information. You can get the `AgentsClient` by calling `.agents` method on your `AIProjectClient`.
- Several changes to `.connections` operations. Please see new connection samples.

### Features added

- `.deployment` methods to enumerate the deployed AI models in your AI Foundry project.
- `.datasets` methods to upload documents and reference them. These documents will be used to augment the capability
  of your selected LLM (RAG pattern).
- `.indexes` methods to handle your AI search indexes and search queries, as part of RAG pattern.
- `.evaluations` methods to assess the performance of generative AI applications in the cloud.
- `.inference` methods to get an Azure AI Inference client for chat completions, text or image embeddings.
- `.telemetry` methods to enable OpenTelemetry tracing using the `enableTelemetry` function.

## 1.0.0-beta.5 (2025-04-18)

### Features Added

- Adding image input support with samples
- Adding list threads support and sample
- Adding sharepoint sample

### Bugs Fixed

- fixed an issue with tool_calls naming in convertOutputModelsFromWire

### Other Changes

- OpenAPI schema updates
- Using MODEL_DEPLOYMENT_NAME environment variable in samples

## 1.0.0-beta.4 (2025-03-31)

### Features Added

- Adding Fabric support and sample.
- Adding token usage sample

## 1.0.0-beta.3 (2025-03-21)

### Features Added

- Adding Azure Functions and OpenAPI tool support
- Upgrading core-lro package
- Adding Fabric support and sample.

### Bugs Fixed

- Addresses issue in search tool deserialization step during streaming.
- Addresses issue running samples

## 1.0.0-beta.2 (2024-12-19)

### Bugs Fixed

- Address issue creating tool definition from connection.
- Improve Error handling api call failure.

## 1.0.0-beta.1 (2024-12-19)

### Features Added

- This is the initial beta release for the Azure AI Projects SDK<|MERGE_RESOLUTION|>--- conflicted
+++ resolved
@@ -1,12 +1,11 @@
 # Release History
 
-<<<<<<< HEAD
-## 1.0.0-beta.7 ()
+## 1.0.0-beta.8 ()
 
 ### Other Changes
 
 - Updated to OpenTelemetry v2 packages.
-=======
+
 ## 1.0.0-beta.7 (2025-05-16)
 
 ### Breaking changes
@@ -22,7 +21,6 @@
 
 - Adds an optional `connectionName` field in `project.datasets.uploadFile` and `project.datasets.uploadFolder`.
 - Adds a `fieldMapping` field in `AzureAISearchIndex` and `CosmosDBIndex`.
->>>>>>> ceafd096
 
 ## 1.0.0-beta.6 (2025-05-15)
 
