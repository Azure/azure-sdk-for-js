# Release History

<<<<<<< HEAD
## 1.0.0-beta.6 ()

### Other Changes

- Updated to OpenTelemetry v2 packages.
=======
## 1.0.0-beta.6 (2025-05-15)

Major changes happened in this version as the client library switched to using the new AI Foundry data-plane REST APIs.
Please see updated samples.

### Breaking changes

- Endpoint URL is now needed to construct the `AIProjectClient`, instead of using the method
  `.fromConnectionString`. Find this endpoint URL in your AI Foundry project page.
- Agent operations that were previously part of the `azure.ai.projects` package have moved out to a separate new package
  `@azure/ai-agents` with a client named `AgentsClient`. See [here](https://www.npmjs.com/package/@azure/ai-agents) for more information. You can get the `AgentsClient` by calling `.agents` method on your `AIProjectClient`.
- Several changes to `.connections` operations. Please see new connection samples.

### Features added

- `.deployment` methods to enumerate the deployed AI models in your AI Foundry project.
- `.datasets` methods to upload documents and reference them. These documents will be used to augment the capability
  of your selected LLM (RAG pattern).
- `.indexes` methods to handle your AI search indexes and search queries, as part of RAG pattern.
- `.evaluations` methods to assess the performance of generative AI applications in the cloud.
- `.inference` methods to get an Azure AI Inference client for chat completions, text or image embeddings.
- `.telemetry` methods to enable OpenTelemetry tracing using the `enableTelemetry` function.
>>>>>>> a0968e1f

## 1.0.0-beta.5 (2025-04-18)

### Features Added

- Adding image input support with samples
- Adding list threads support and sample
- Adding sharepoint sample

### Bugs Fixed

- fixed an issue with tool_calls naming in convertOutputModelsFromWire

### Other Changes

- OpenAPI schema updates
- Using MODEL_DEPLOYMENT_NAME environment variable in samples

## 1.0.0-beta.4 (2025-03-31)

### Features Added

- Adding Fabric support and sample.
- Adding token usage sample

## 1.0.0-beta.3 (2025-03-21)

### Features Added

- Adding Azure Functions and OpenAPI tool support
- Upgrading core-lro package
- Adding Fabric support and sample.

### Bugs Fixed

- Addresses issue in search tool deserialization step during streaming.
- Addresses issue running samples

## 1.0.0-beta.2 (2024-12-19)

### Bugs Fixed

- Address issue creating tool definition from connection.
- Improve Error handling api call failure.

## 1.0.0-beta.1 (2024-12-19)

### Features Added

- This is the initial beta release for the Azure AI Projects SDK<|MERGE_RESOLUTION|>--- conflicted
+++ resolved
@@ -1,12 +1,11 @@
 # Release History
 
-<<<<<<< HEAD
-## 1.0.0-beta.6 ()
+## 1.0.0-beta.7 ()
 
 ### Other Changes
 
 - Updated to OpenTelemetry v2 packages.
-=======
+
 ## 1.0.0-beta.6 (2025-05-15)
 
 Major changes happened in this version as the client library switched to using the new AI Foundry data-plane REST APIs.
@@ -29,7 +28,6 @@
 - `.evaluations` methods to assess the performance of generative AI applications in the cloud.
 - `.inference` methods to get an Azure AI Inference client for chat completions, text or image embeddings.
 - `.telemetry` methods to enable OpenTelemetry tracing using the `enableTelemetry` function.
->>>>>>> a0968e1f
 
 ## 1.0.0-beta.5 (2025-04-18)
 
