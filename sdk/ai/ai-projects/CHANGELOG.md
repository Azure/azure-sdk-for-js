# Release History

## 1.0.0-beta.8 (Unreleased)

<<<<<<< HEAD
### Other Changes

- Updated to OpenTelemetry v2 packages.
=======
### Features Added

### Breaking Changes

### Bugs Fixed

### Other Changes
>>>>>>> 9279ef94

## 1.0.0-beta.7 (2025-05-16)

### Breaking changes

- Function `project.evaluations.createRun` is renamed to `project.evaluations.create`
- Function `project.redTeams.createRun` is renamed to `project.redTeams.createRun`
- The `targetConfig` of `RedTeam` is renamed to `target`
- Removes the optional parameters `top`, `skip`, and `maxpagesize` in `project.connections.list`.
- Removes the optional parameters `top`, `skip`, and `maxpagesize` in `project.deployments.list`.
- Removes the body parameter in `project.datasets.getCredentials`.

### Features Added

- Adds an optional `connectionName` field in `project.datasets.uploadFile` and `project.datasets.uploadFolder`.
- Adds a `fieldMapping` field in `AzureAISearchIndex` and `CosmosDBIndex`.

## 1.0.0-beta.6 (2025-05-15)

Major changes happened in this version as the client library switched to using the new AI Foundry data-plane REST APIs.
Please see updated samples.

### Breaking changes

- Endpoint URL is now needed to construct the `AIProjectClient`, instead of using the method
  `.fromConnectionString`. Find this endpoint URL in your AI Foundry project page.
- Agent operations that were previously part of the `azure.ai.projects` package have moved out to a separate new package
  `@azure/ai-agents` with a client named `AgentsClient`. See [here](https://www.npmjs.com/package/@azure/ai-agents) for more information. You can get the `AgentsClient` by calling `.agents` method on your `AIProjectClient`.
- Several changes to `.connections` operations. Please see new connection samples.

### Features added

- `.deployment` methods to enumerate the deployed AI models in your AI Foundry project.
- `.datasets` methods to upload documents and reference them. These documents will be used to augment the capability
  of your selected LLM (RAG pattern).
- `.indexes` methods to handle your AI search indexes and search queries, as part of RAG pattern.
- `.evaluations` methods to assess the performance of generative AI applications in the cloud.
- `.inference` methods to get an Azure AI Inference client for chat completions, text or image embeddings.
- `.telemetry` methods to enable OpenTelemetry tracing using the `enableTelemetry` function.

## 1.0.0-beta.5 (2025-04-18)

### Features Added

- Adding image input support with samples
- Adding list threads support and sample
- Adding sharepoint sample

### Bugs Fixed

- fixed an issue with tool_calls naming in convertOutputModelsFromWire

### Other Changes

- OpenAPI schema updates
- Using MODEL_DEPLOYMENT_NAME environment variable in samples

## 1.0.0-beta.4 (2025-03-31)

### Features Added

- Adding Fabric support and sample.
- Adding token usage sample

## 1.0.0-beta.3 (2025-03-21)

### Features Added

- Adding Azure Functions and OpenAPI tool support
- Upgrading core-lro package
- Adding Fabric support and sample.

### Bugs Fixed

- Addresses issue in search tool deserialization step during streaming.
- Addresses issue running samples

## 1.0.0-beta.2 (2024-12-19)

### Bugs Fixed

- Address issue creating tool definition from connection.
- Improve Error handling api call failure.

## 1.0.0-beta.1 (2024-12-19)

### Features Added

- This is the initial beta release for the Azure AI Projects SDK<|MERGE_RESOLUTION|>--- conflicted
+++ resolved
@@ -2,11 +2,6 @@
 
 ## 1.0.0-beta.8 (Unreleased)
 
-<<<<<<< HEAD
-### Other Changes
-
-- Updated to OpenTelemetry v2 packages.
-=======
 ### Features Added
 
 ### Breaking Changes
@@ -14,7 +9,8 @@
 ### Bugs Fixed
 
 ### Other Changes
->>>>>>> 9279ef94
+
+- Updated to OpenTelemetry v2 packages.
 
 ## 1.0.0-beta.7 (2025-05-16)
 
