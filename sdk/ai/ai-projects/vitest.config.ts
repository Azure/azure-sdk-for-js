--- conflicted
+++ resolved
@@ -8,12 +8,8 @@
   viteConfig,
   defineConfig({
     test: {
-<<<<<<< HEAD
-      testTimeout: 100000,
-=======
       testTimeout: 1200000,
       hookTimeout: 1200000,
->>>>>>> 9f406326
     },
   })
 );