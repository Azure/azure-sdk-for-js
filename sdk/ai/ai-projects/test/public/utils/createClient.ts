--- conflicted
+++ resolved
@@ -124,33 +124,15 @@
     case "fabric":
       return assertEnvironmentVariable("FABRIC_PROJECT_CONNECTION_ID");
     case "a2a":
-<<<<<<< HEAD
       return assertEnvironmentVariable("A2A_PROJECT_CONNECTION_ID");
-=======
-      return (
-        process.env["A2A_PROJECT_CONNECTION_ID"] || replaceableVariables.A2A_PROJECT_CONNECTION_ID
-      );
     case "bing-custom-search":
-      return (
-        process.env["BING_CUSTOM_SEARCH_PROJECT_CONNECTION_ID"] ||
-        replaceableVariables.BING_CUSTOM_SEARCH_PROJECT_CONNECTION_ID
-      );
+      return assertEnvironmentVariable("BING_CUSTOM_SEARCH_PROJECT_CONNECTION_ID");
     case "bing-grounding":
-      return (
-        process.env["BING_GROUNDING_CONNECTION_ID"] ||
-        replaceableVariables.BING_GROUNDING_CONNECTION_ID
-      );
+      return assertEnvironmentVariable("BING_GROUNDING_CONNECTION_ID");
     case "azure-ai-search":
-      return (
-        process.env["AZURE_AI_SEARCH_CONNECTION_ID"] ||
-        replaceableVariables.AZURE_AI_SEARCH_CONNECTION_ID
-      );
+      return assertEnvironmentVariable("AZURE_AI_SEARCH_CONNECTION_ID");
     case "browser-automation":
-      return (
-        process.env["BROWSER_AUTOMATION_PROJECT_CONNECTION_ID"] ||
-        replaceableVariables.BROWSER_AUTOMATION_PROJECT_CONNECTION_ID
-      );
->>>>>>> 43e5ad6c
+      return assertEnvironmentVariable("BROWSER_AUTOMATION_PROJECT_CONNECTION_ID");
     default:
       throw new Error(`Unsupported tool type: ${toolType}`);
   }
