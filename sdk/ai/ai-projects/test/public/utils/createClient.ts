// Copyright (c) Microsoft Corporation.
// Licensed under the MIT License.

import type { RecorderStartOptions, VitestTestContext } from "@azure-tools/test-recorder";
import { Recorder, assertEnvironmentVariable } from "@azure-tools/test-recorder";
import { createTestCredential } from "@azure-tools/test-credential";
import type { AIProjectClientOptionalParams } from "../../../src/index.js";
import { AIProjectClient } from "../../../src/index.js";
import type { PipelineRequest, PipelineResponse } from "@azure/core-rest-pipeline";
import { createHttpHeaders } from "@azure/core-rest-pipeline";

const GenericSanitizedValue = "Sanitized";

const replaceableVariables = {
  AZURE_AI_PROJECT_ENDPOINT: "https://Sanitized.azure.com/api/projects/test-project",
  DEPLOYMENT_NAME: "DeepSeek-V3",
  AZURE_STORAGE_CONNECTION_NAME: "00000",
  DEPLOYMENT_GPT_MODEL: "gpt-4o",
  EMBEDDING_DEPLOYMENT_NAME: "text-embedding-3-large",
  IMAGE_EMBEDDING_DEPLOYMENT_NAME: "Cohere-embed-v3-english",
  EVALUATION_DEPLOYMENT_NAME: "gpt-4o-mini",
  SUBSCRIPTION_ID: "00000000-0000-0000-0000-000000000000",
  SHAREPOINT_PROJECT_CONNECTION_ID: "00000000-0000-0000-0000-000000000000",
  FABRIC_PROJECT_CONNECTION_ID: "00000000-0000-0000-0000-000000000000",
  A2A_PROJECT_CONNECTION_ID: "00000000-0000-0000-0000-000000000000",
  BING_CUSTOM_SEARCH_PROJECT_CONNECTION_ID: "00000000-0000-0000-0000-000000000000",
  BING_CUSTOM_SEARCH_INSTANCE_NAME: "test-instance",
  BING_GROUNDING_CONNECTION_ID: "00000000-0000-0000-0000-000000000000",
  AZURE_AI_SEARCH_CONNECTION_ID: "00000000-0000-0000-0000-000000000000",
  AI_SEARCH_INDEX_NAME: "test-index",
  BROWSER_AUTOMATION_PROJECT_CONNECTION_ID: "00000000-0000-0000-0000-000000000000",
  AZURE_AI_CHAT_MODEL_DEPLOYMENT_NAME: "gpt-4o-mini",
  AZURE_AI_EMBEDDING_MODEL_DEPLOYMENT_NAME: "text-embedding-3-large",
  COMPUTER_USE_MODEL_DEPLOYMENT_NAME: "computer-use-preview",
  MCP_PROJECT_CONNECTION_ID: "00000000-0000-0000-0000-000000000000",
  OPENAPI_PROJECT_CONNECTION_ID: "00000000-0000-0000-0000-000000000000",
  RESOURCE_GROUP_NAME: "00000",
  WORKSPACE_NAME: "00000",
  DATASET_NAME: "00000",
  TENANT_ID: "00000000-0000-0000-0000-000000000000",
  USER_OBJECT_ID: "00000000-0000-0000-0000-000000000000",
  API_KEY: "00000000000000000000000000000000000000000000000000000000000000000000",
  AZURE_AI_PROJECTS_CONNECTION_STRING: `Sanitized.azure.com;00000000-0000-0000-0000-000000000000;00000;00000`,
} as const;

const recorderEnvSetup: RecorderStartOptions = {
  envSetupForPlayback: replaceableVariables,
  sanitizerOptions: {
    generalSanitizers: [
      {
        regex: true,
        target: "(%2F|/)?subscriptions(%2F|/)([-\\w\\._\\(\\)]+)",
        value: replaceableVariables.SUBSCRIPTION_ID,
        groupForReplace: "3",
      },
      {
        regex: true,
        target: "(%2F|/)?resource[gG]roups(%2F|/)([-\\w\\._\\(\\)]+)",
        value: replaceableVariables.RESOURCE_GROUP_NAME,
        groupForReplace: "3",
      },
      {
        regex: true,
        target: "/workspaces/([-\\w\\._\\(\\)]+)",
        value: replaceableVariables.WORKSPACE_NAME,
        groupForReplace: "1",
      },
      {
        regex: true,
        target: "/userAssignedIdentities/([-\\w\\._\\(\\)]+)",
        value: GenericSanitizedValue,
        groupForReplace: "1",
      },
      {
        regex: true,
        target: "/components/([-\\w\\._\\(\\)]+)",
        value: GenericSanitizedValue,
        groupForReplace: "1",
      },
      {
        regex: true,
        target: "/vaults/([-\\w\\._\\(\\)]+)",
        value: GenericSanitizedValue,
        groupForReplace: "1",
      },
    ],
    bodyKeySanitizers: [
      {
        jsonPath: "properties.ConnectionString",
        value:
          "InstrumentationKey=00000000-0000-0000-0000-000000000000;IngestionEndpoint=https://region.applicationinsights.azure.com/;LiveEndpoint=https://region.livediagnostics.monitor.azure.com/;ApplicationId=00000000-0000-0000-0000-000000000000",
      },
      { jsonPath: "properties.credentials.key", value: replaceableVariables.API_KEY },
    ],
  },
  removeCentralSanitizers: ["AZSDK3430", "AZSDK3493", "AZSDK4001"],
};

/**
 * creates the recorder and reads the environment variables from the `.env` file.
 * Should be called first in the test suite to make sure environment variables are
 * read before they are being used.
 */
export async function createRecorder(context: VitestTestContext): Promise<Recorder> {
  const recorder = new Recorder(context);
  await recorder.start(recorderEnvSetup);
  await recorder.addSanitizers(
    {
      uriSanitizers: [
        {
          regex: true,
          target: "(.*)&blockid=(?<block_id_value>.*)",
          groupForReplace: "block_id_value",
          value: "sanitized_blockid",
        },
      ],
      removeHeaderSanitizer: {
        headersForRemoval: [
          "x-stainless-os",
          "x-stainless-retry-count",
          "x-stainless-runtime-version",
        ],
      },
    },
    ["record", "playback"],
  );
  return recorder;
}

export function getToolConnectionId(toolType: string): string {
  switch (toolType.toLowerCase()) {
    case "sharepoint":
      return assertEnvironmentVariable("SHAREPOINT_PROJECT_CONNECTION_ID");
    case "fabric":
      return assertEnvironmentVariable("FABRIC_PROJECT_CONNECTION_ID");
    case "a2a":
      return assertEnvironmentVariable("A2A_PROJECT_CONNECTION_ID");
    case "bing-custom-search":
      return assertEnvironmentVariable("BING_CUSTOM_SEARCH_PROJECT_CONNECTION_ID");
    case "bing-grounding":
      return assertEnvironmentVariable("BING_GROUNDING_CONNECTION_ID");
    case "azure-ai-search":
      return assertEnvironmentVariable("AZURE_AI_SEARCH_CONNECTION_ID");
    case "browser-automation":
<<<<<<< HEAD
      return assertEnvironmentVariable("BROWSER_AUTOMATION_PROJECT_CONNECTION_ID");
=======
      return (
        process.env["BROWSER_AUTOMATION_PROJECT_CONNECTION_ID"] ||
        replaceableVariables.BROWSER_AUTOMATION_PROJECT_CONNECTION_ID
      );
    case "mcp-connection":
      return (
        process.env["MCP_PROJECT_CONNECTION_ID"] || replaceableVariables.MCP_PROJECT_CONNECTION_ID
      );
    case "openapi":
      return (
        process.env["OPENAPI_PROJECT_CONNECTION_ID"] ||
        replaceableVariables.OPENAPI_PROJECT_CONNECTION_ID
      );
>>>>>>> 89322433
    default:
      throw new Error(`Unsupported tool type: ${toolType}`);
  }
}

export function createProjectsClient(
  recorder?: Recorder,
  options?: AIProjectClientOptionalParams,
): AIProjectClient {
  const credential = createTestCredential();
  const endpoint = assertEnvironmentVariable("AZURE_AI_PROJECT_ENDPOINT");
  return new AIProjectClient(
    endpoint,
    credential,
    recorder ? recorder.configureClientOptions(options ?? {}) : options,
  );
}

export function createMockProjectsClient(
  responseFn: (request: PipelineRequest) => Partial<PipelineResponse>,
): AIProjectClient {
  const options: AIProjectClientOptionalParams = { additionalPolicies: [] };
  options.additionalPolicies?.push({
    policy: {
      name: "RequestMockPolicy",
      sendRequest: async (req: PipelineRequest) => {
        const response = responseFn(req);
        return {
          headers: createHttpHeaders(),
          status: 200,
          request: req,
          ...response,
        } as PipelineResponse;
      },
    },
    position: "perCall",
  });
  const credential = createTestCredential();
  const endpoint = assertEnvironmentVariable("AZURE_AI_PROJECT_ENDPOINT");
  return new AIProjectClient(endpoint, credential, options);
}<|MERGE_RESOLUTION|>--- conflicted
+++ resolved
@@ -142,9 +142,6 @@
     case "azure-ai-search":
       return assertEnvironmentVariable("AZURE_AI_SEARCH_CONNECTION_ID");
     case "browser-automation":
-<<<<<<< HEAD
-      return assertEnvironmentVariable("BROWSER_AUTOMATION_PROJECT_CONNECTION_ID");
-=======
       return (
         process.env["BROWSER_AUTOMATION_PROJECT_CONNECTION_ID"] ||
         replaceableVariables.BROWSER_AUTOMATION_PROJECT_CONNECTION_ID
@@ -158,7 +155,6 @@
         process.env["OPENAPI_PROJECT_CONNECTION_ID"] ||
         replaceableVariables.OPENAPI_PROJECT_CONNECTION_ID
       );
->>>>>>> 89322433
     default:
       throw new Error(`Unsupported tool type: ${toolType}`);
   }
