--- conflicted
+++ resolved
@@ -163,16 +163,11 @@
     console.log(`Uploaded file, file ID: ${file.id}`);
 
     // Create vector store file and poll
-<<<<<<< HEAD
     const vectorStoreFilePoller = agents.createVectorStoreFile(vectorStore.id, {
       fileId: file.id,
     }).poller;
+    assert.isNotNull(vectorStoreFilePoller);
     const vectorStoreFile = await vectorStoreFilePoller.pollUntilDone();
-=======
-    const vectorStoreFile = await agents.createVectorStoreFileAndPoll(vectorStore.id, {
-      fileId: file.id,
-    });
->>>>>>> b5f13751
     assert.isNotNull(vectorStoreFile);
     assert.isNotEmpty(vectorStoreFile.id);
     assert.notEqual(vectorStoreFile.status, "in_progress");
