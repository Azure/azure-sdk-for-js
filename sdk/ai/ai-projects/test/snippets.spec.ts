// Copyright (c) Microsoft Corporation.
// Licensed under the MIT License.

import type { VitestTestContext } from "@azure-tools/test-recorder";
import { AIProjectClient, DatasetVersion, EvaluatorIds } from "@azure/ai-projects";
import type {
  AzureAISearchIndex,
  Connection,
  DatasetVersionUnion,
  Evaluation,
  EvaluationWithOptionalName,
  ModelDeployment,
} from "@azure/ai-projects";
import { createProjectsClient } from "./public/utils/createClient.js";
import { DefaultAzureCredential } from "@azure/identity";
import { beforeEach, it, describe } from "vitest";
import { RestError } from "@azure/core-rest-pipeline";
import * as path from "path";

describe("snippets", function () {
  let project: AIProjectClient;

  beforeEach(async function (context: VitestTestContext) {
    project = createProjectsClient();
  });

  it("setup", async function () {
    const endpoint = process.env["AZURE_AI_PROJECT_ENDPOINT_STRING"] || "<project endpoint string>";
    const client = new AIProjectClient(endpoint, new DefaultAzureCredential());
  });

  it("agentsSample", async function () {
    const agent = await project.agents.createAgent("gpt-4o", {
      name: "my-agent",
      instructions: "You are a helpful agent",
    });
    console.log(`Created agent, agent ID : ${agent.id}`);
<<<<<<< HEAD

=======
    // @ts-preserve-whitespace
>>>>>>> 04a5621a
    // Do something with your Agent!
    // See samples here https://github.com/Azure/azure-sdk-for-js/tree/main/sdk/ai/ai-agents/samples

    await project.agents.deleteAgent(agent.id);
    console.log(`Deleted agent, agent ID: ${agent.id}`);
  });

  it("openAI", async function () {
    const client = await project.inference.azureOpenAI({
      // The API version should match the version of the Azure OpenAI resource.
      apiVersion: "2024-10-21",
    });
    const response = await client.chat.completions.create({
      model: deploymentName,
      messages: [{ role: "user", content: "How many feet are in a mile?" }],
    });
    console.log("response = ", JSON.stringify(response, null, 2));
  });

  it("chatCompletions", async function () {
    const client = project.inference.chatCompletions();
    const response = await client.post({
      body: {
        model: deploymentName,
        messages: [{ role: "user", content: "How many feet are in a mile?" }],
      },
    });
    console.log(response.body.choices[0].message.content);
  });

  it("deployments", async function () {
    const modelPublisher = process.env["MODEL_PUBLISHER"] || "<model publisher>";
    console.log("List all deployments:");
    const deployments: ModelDeployment[] = [];
    const properties: Array<Record<string, string>> = [];
<<<<<<< HEAD

    for await (const deployment of project.deployments.list() as AsyncIterable<ModelDeployment>) {
      deployments.push(deployment);
      properties.push({
        name: deployment.name,
        modelPublisher: deployment.modelPublisher,
        modelName: deployment.modelName,
      });
    }
    console.log(`Retrieved deployments: ${JSON.stringify(properties, null, 2)}`);

=======
    // @ts-preserve-whitespace
    for await (const deployment of project.deployments.list()) {
      // Check if this is a ModelDeployment (has the required properties)
      if (
        deployment.type === "ModelDeployment" &&
        "modelName" in deployment &&
        "modelPublisher" in deployment &&
        "modelVersion" in deployment
      ) {
        deployments.push(deployment);
        properties.push({
          name: deployment.name,
          modelPublisher: deployment.modelPublisher,
          modelName: deployment.modelName,
        });
      }
    }
    console.log(`Retrieved deployments: ${JSON.stringify(properties, null, 2)}`);
    // @ts-preserve-whitespace
>>>>>>> 04a5621a
    // List all deployments by a specific model publisher (assuming we have one from the list)
    console.log(`List all deployments by the model publisher '${modelPublisher}':`);
    const filteredDeployments: ModelDeployment[] = [];
    for await (const deployment of project.deployments.list({
      modelPublisher,
    })) {
      // Check if this is a ModelDeployment
      if (
        deployment.type === "ModelDeployment" &&
        "modelName" in deployment &&
        "modelPublisher" in deployment &&
        "modelVersion" in deployment
      ) {
        filteredDeployments.push(deployment);
      }
    }
    console.log(
      `Retrieved ${filteredDeployments.length} deployments from model publisher '${modelPublisher}'`,
    );
<<<<<<< HEAD

=======
    // @ts-preserve-whitespace
>>>>>>> 04a5621a
    // Get a single deployment by name
    if (deployments.length > 0) {
      const deploymentName = deployments[0].name;
      console.log(`Get a single deployment named '${deploymentName}':`);
      const singleDeployment = await project.deployments.get(deploymentName);
      console.log(`Retrieved deployment: ${JSON.stringify(singleDeployment, null, 2)}`);
    }
  });

  it("connections", async function () {
    // List the details of all the connections
    const connections: Connection[] = [];
    const connectionNames: string[] = [];
    for await (const connection of project.connections.list()) {
      connections.push(connection);
      connectionNames.push(connection.name);
    }
    console.log(`Retrieved connections: ${connectionNames}`);
<<<<<<< HEAD

=======
    // @ts-preserve-whitespace
>>>>>>> 04a5621a
    // Get the details of a connection, without credentials
    const connectionName = connections[0].name;
    const connection = await project.connections.get(connectionName);
    console.log(`Retrieved connection ${JSON.stringify(connection, null, 2)}`);
<<<<<<< HEAD

=======
    // @ts-preserve-whitespace
>>>>>>> 04a5621a
    const connectionWithCredentials = await project.connections.getWithCredentials(connectionName);
    console.log(
      `Retrieved connection with credentials ${JSON.stringify(connectionWithCredentials, null, 2)}`,
    );
<<<<<<< HEAD

=======
    // @ts-preserve-whitespace
>>>>>>> 04a5621a
    // List all connections of a specific type
    const azureAIConnections: Connection[] = [];
    for await (const azureOpenAIConnection of project.connections.list({
      connectionType: "AzureOpenAI",
      defaultConnection: true,
    })) {
      azureAIConnections.push(azureOpenAIConnection);
    }
    console.log(`Retrieved ${azureAIConnections.length} Azure OpenAI connections`);
<<<<<<< HEAD

=======
    // @ts-preserve-whitespace
>>>>>>> 04a5621a
    // Get the details of a default connection
    const defaultConnection = await project.connections.getDefault("AzureOpenAI", true);
    console.log(`Retrieved default connection ${JSON.stringify(defaultConnection, null, 2)}`);
  });

  it("datasets", async function () {
    const VERSION1 = "1.0";
    const VERSION2 = "2.0";
    const VERSION3 = "3.0";
<<<<<<< HEAD

=======
    // @ts-preserve-whitespace
>>>>>>> 04a5621a
    // sample files to use in the demonstration
    const sampleFolder = "sample_folder";

    // Create a unique dataset name for this sample run
    const datasetName = `sample-dataset-basic`;

    console.log("Upload a single file and create a new Dataset to reference the file.");
    console.log("Here we explicitly specify the dataset version.");
<<<<<<< HEAD
=======
    // @ts-preserve-whitespace
>>>>>>> 04a5621a
    const dataset1 = await project.datasets.uploadFile(
      datasetName,
      VERSION1,
      path.join(__dirname, sampleFolder, "sample_file1.txt"),
    );
    console.log("Dataset1 created:", JSON.stringify(dataset1, null, 2));
<<<<<<< HEAD

=======
    // @ts-preserve-whitespace
>>>>>>> 04a5621a
    const credential = project.datasets.getCredentials(dataset1.name, dataset1.version, {});
    console.log("Credential for the dataset:", credential);

    console.log(
      "Upload all files in a folder (including subfolders) to the existing Dataset to reference the folder.",
    );
    console.log("Here again we explicitly specify a new dataset version");
<<<<<<< HEAD
=======

>>>>>>> 04a5621a
    const dataset2 = await project.datasets.uploadFolder(
      datasetName,
      VERSION2,
      path.join(__dirname, sampleFolder),
    );
    console.log("Dataset2 created:", JSON.stringify(dataset2, null, 2));

    console.log(
      "Upload a single file to the existing dataset, while letting the service increment the version",
    );
    const dataset3 = await project.datasets.uploadFile(
      datasetName,
      VERSION3,
      path.join(__dirname, sampleFolder, "sample_file2.txt"),
    );
    console.log("Dataset3 created:", JSON.stringify(dataset3, null, 2));

<<<<<<< HEAD
=======
    // @ts-preserve-whitespace
>>>>>>> 04a5621a
    console.log("Get an existing Dataset version `1`:");
    const datasetVersion1 = await project.datasets.get(datasetName, VERSION1);
    console.log("Dataset version 1:", JSON.stringify(datasetVersion1, null, 2));

    console.log(`Listing all versions of the Dataset named '${datasetName}':`);
    const datasetVersions = await project.datasets.listVersions(datasetName);
    for await (const version of datasetVersions) {
      console.log("List versions:", version);
    }

    console.log("List latest versions of all Datasets:");
    const latestDatasets = project.datasets.list();
    for await (const dataset of latestDatasets) {
      console.log("List datasets:", dataset);
    }

    // List the details of all the datasets
    const datasets = project.datasets.listVersions(datasetName);
    const allDatasets: DatasetVersionUnion[] = [];
    for await (const dataset of datasets) {
      allDatasets.push(dataset);
    }
    console.log(`Retrieved ${allDatasets.length} datasets`);

    console.log("Delete all Datasets created above:");
    await project.datasets.delete(datasetName, VERSION1);
    await project.datasets.delete(datasetName, VERSION2);
    await project.datasets.delete(datasetName, dataset3.version);
    console.log("All specified Datasets have been deleted.");
  });

  it("indexes", async function () {
    const indexName = "sample-index";
    const version = "1";
    const azureAIConnectionConfig: AzureAISearchIndex = {
      name: indexName,
      type: "AzureSearch",
      version,
      indexName,
      connectionName: "sample-connection",
    };
<<<<<<< HEAD

    // Create a new Index
    const newIndex = await project.indexes.createOrUpdate(
      indexName,
      version,
      azureAIConnectionConfig,
    );
    console.log("Created a new Index:", newIndex);
    console.log(`Get an existing Index version '${version}':`);
    const index = await project.indexes.get(indexName, version);
    console.log(index);

    console.log(`Listing all versions of the Index named '${indexName}':`);
    const indexVersions = project.indexes.listVersions(indexName);
    for await (const indexVersion of indexVersions) {
      console.log(indexVersion);
    }

=======
    // @ts-preserve-whitespace
    // Create a new Index
    const newIndex = await project.indexes.createOrUpdate(
      indexName,
      version,
      azureAIConnectionConfig,
    );
    console.log("Created a new Index:", newIndex);
    console.log(`Get an existing Index version '${version}':`);
    const index = await project.indexes.get(indexName, version);
    console.log(index);

    console.log(`Listing all versions of the Index named '${indexName}':`);
    const indexVersions = project.indexes.listVersions(indexName);
    for await (const indexVersion of indexVersions) {
      console.log(indexVersion);
    }

>>>>>>> 04a5621a
    console.log("List all Indexes:");
    const allIndexes = project.indexes.list();
    for await (const i of allIndexes) {
      console.log("Index:", i);
    }

    console.log("Delete the Index versions created above:");
    await project.indexes.delete(indexName, version);
  });

  it("evaluationId", async function () {
    const evaluationId = EvaluatorIds.RELEVANCE;
  });

  it("datasetUpload", async function () {
    const dataset: DatasetVersion = await project.datasets.uploadFile(
      "jss-eval-sample-dataset",
      "1",
      "./samples_folder/sample_data_evaluation.jsonl",
    );
  });

  it("getDefault", async function () {
    const defaultConnection = await project.connections.getDefault("AzureOpenAI");
  });

  it("evaluations", async function () {
    const newEvaluation: EvaluationWithOptionalName = {
      displayName: "Evaluation 1",
      description: "This is a test evaluation",
      data: {
        type: "dataset",
        id: "data-id", // dataset.name
      },
      evaluators: {
        relevance: {
          id: EvaluatorIds.RELEVANCE,
          initParams: {
            deploymentName: "gpt-4o-mini",
          },
          dataMapping: {
            query: "${data.query}",
            response: "${data.response}",
          },
        },
      },
    };

    const evalResp = await project.evaluations.createRun(newEvaluation);
    console.log("Create a new evaluation:", JSON.stringify(evalResp, null, 2));
    // get the evaluation by ID
    const eval2 = await project.evaluations.get(evalResp.name);
    console.log("Get the evaluation by ID:", eval2);
<<<<<<< HEAD

=======
    // @ts-preserve-whitespace
>>>>>>> 04a5621a
    const evaluations: Evaluation[] = [];
    const evaluationNames: string[] = [];
    for await (const evaluation of project.evaluations.list()) {
      evaluations.push(evaluation);
      evaluationNames.push(evaluation.displayName ?? "");
    }
    console.log("List of evaluation display names:", evaluationNames);
<<<<<<< HEAD

=======
    // @ts-preserve-whitespace
>>>>>>> 04a5621a
    // This is temporary, as interface recommend the name of the evaluation
    const name = evaluations[0].name;
    const evaluation = await project.evaluations.get(name);
    console.log("Get an evaluation by ID:", JSON.stringify(evaluation, null, 2));
  });

  it("exceptions", async function () {
    try {
      const result = await project.connections.list();
    } catch (e) {
      if (e instanceof RestError) {
        console.log(`Status code: ${e.code}`);
        console.log(e.message);
      } else {
        console.error(e);
      }
    }
  });
});<|MERGE_RESOLUTION|>--- conflicted
+++ resolved
@@ -35,11 +35,7 @@
       instructions: "You are a helpful agent",
     });
     console.log(`Created agent, agent ID : ${agent.id}`);
-<<<<<<< HEAD
-
-=======
-    // @ts-preserve-whitespace
->>>>>>> 04a5621a
+    // @ts-preserve-whitespace
     // Do something with your Agent!
     // See samples here https://github.com/Azure/azure-sdk-for-js/tree/main/sdk/ai/ai-agents/samples
 
@@ -75,19 +71,6 @@
     console.log("List all deployments:");
     const deployments: ModelDeployment[] = [];
     const properties: Array<Record<string, string>> = [];
-<<<<<<< HEAD
-
-    for await (const deployment of project.deployments.list() as AsyncIterable<ModelDeployment>) {
-      deployments.push(deployment);
-      properties.push({
-        name: deployment.name,
-        modelPublisher: deployment.modelPublisher,
-        modelName: deployment.modelName,
-      });
-    }
-    console.log(`Retrieved deployments: ${JSON.stringify(properties, null, 2)}`);
-
-=======
     // @ts-preserve-whitespace
     for await (const deployment of project.deployments.list()) {
       // Check if this is a ModelDeployment (has the required properties)
@@ -107,7 +90,6 @@
     }
     console.log(`Retrieved deployments: ${JSON.stringify(properties, null, 2)}`);
     // @ts-preserve-whitespace
->>>>>>> 04a5621a
     // List all deployments by a specific model publisher (assuming we have one from the list)
     console.log(`List all deployments by the model publisher '${modelPublisher}':`);
     const filteredDeployments: ModelDeployment[] = [];
@@ -127,11 +109,7 @@
     console.log(
       `Retrieved ${filteredDeployments.length} deployments from model publisher '${modelPublisher}'`,
     );
-<<<<<<< HEAD
-
-=======
-    // @ts-preserve-whitespace
->>>>>>> 04a5621a
+    // @ts-preserve-whitespace
     // Get a single deployment by name
     if (deployments.length > 0) {
       const deploymentName = deployments[0].name;
@@ -150,29 +128,17 @@
       connectionNames.push(connection.name);
     }
     console.log(`Retrieved connections: ${connectionNames}`);
-<<<<<<< HEAD
-
-=======
-    // @ts-preserve-whitespace
->>>>>>> 04a5621a
+    // @ts-preserve-whitespace
     // Get the details of a connection, without credentials
     const connectionName = connections[0].name;
     const connection = await project.connections.get(connectionName);
     console.log(`Retrieved connection ${JSON.stringify(connection, null, 2)}`);
-<<<<<<< HEAD
-
-=======
-    // @ts-preserve-whitespace
->>>>>>> 04a5621a
+    // @ts-preserve-whitespace
     const connectionWithCredentials = await project.connections.getWithCredentials(connectionName);
     console.log(
       `Retrieved connection with credentials ${JSON.stringify(connectionWithCredentials, null, 2)}`,
     );
-<<<<<<< HEAD
-
-=======
-    // @ts-preserve-whitespace
->>>>>>> 04a5621a
+    // @ts-preserve-whitespace
     // List all connections of a specific type
     const azureAIConnections: Connection[] = [];
     for await (const azureOpenAIConnection of project.connections.list({
@@ -182,11 +148,7 @@
       azureAIConnections.push(azureOpenAIConnection);
     }
     console.log(`Retrieved ${azureAIConnections.length} Azure OpenAI connections`);
-<<<<<<< HEAD
-
-=======
-    // @ts-preserve-whitespace
->>>>>>> 04a5621a
+    // @ts-preserve-whitespace
     // Get the details of a default connection
     const defaultConnection = await project.connections.getDefault("AzureOpenAI", true);
     console.log(`Retrieved default connection ${JSON.stringify(defaultConnection, null, 2)}`);
@@ -196,11 +158,7 @@
     const VERSION1 = "1.0";
     const VERSION2 = "2.0";
     const VERSION3 = "3.0";
-<<<<<<< HEAD
-
-=======
-    // @ts-preserve-whitespace
->>>>>>> 04a5621a
+    // @ts-preserve-whitespace
     // sample files to use in the demonstration
     const sampleFolder = "sample_folder";
 
@@ -209,21 +167,14 @@
 
     console.log("Upload a single file and create a new Dataset to reference the file.");
     console.log("Here we explicitly specify the dataset version.");
-<<<<<<< HEAD
-=======
-    // @ts-preserve-whitespace
->>>>>>> 04a5621a
+    // @ts-preserve-whitespace
     const dataset1 = await project.datasets.uploadFile(
       datasetName,
       VERSION1,
       path.join(__dirname, sampleFolder, "sample_file1.txt"),
     );
     console.log("Dataset1 created:", JSON.stringify(dataset1, null, 2));
-<<<<<<< HEAD
-
-=======
-    // @ts-preserve-whitespace
->>>>>>> 04a5621a
+    // @ts-preserve-whitespace
     const credential = project.datasets.getCredentials(dataset1.name, dataset1.version, {});
     console.log("Credential for the dataset:", credential);
 
@@ -231,10 +182,7 @@
       "Upload all files in a folder (including subfolders) to the existing Dataset to reference the folder.",
     );
     console.log("Here again we explicitly specify a new dataset version");
-<<<<<<< HEAD
-=======
-
->>>>>>> 04a5621a
+
     const dataset2 = await project.datasets.uploadFolder(
       datasetName,
       VERSION2,
@@ -252,10 +200,7 @@
     );
     console.log("Dataset3 created:", JSON.stringify(dataset3, null, 2));
 
-<<<<<<< HEAD
-=======
-    // @ts-preserve-whitespace
->>>>>>> 04a5621a
+    // @ts-preserve-whitespace
     console.log("Get an existing Dataset version `1`:");
     const datasetVersion1 = await project.datasets.get(datasetName, VERSION1);
     console.log("Dataset version 1:", JSON.stringify(datasetVersion1, null, 2));
@@ -297,8 +242,7 @@
       indexName,
       connectionName: "sample-connection",
     };
-<<<<<<< HEAD
-
+    // @ts-preserve-whitespace
     // Create a new Index
     const newIndex = await project.indexes.createOrUpdate(
       indexName,
@@ -316,26 +260,6 @@
       console.log(indexVersion);
     }
 
-=======
-    // @ts-preserve-whitespace
-    // Create a new Index
-    const newIndex = await project.indexes.createOrUpdate(
-      indexName,
-      version,
-      azureAIConnectionConfig,
-    );
-    console.log("Created a new Index:", newIndex);
-    console.log(`Get an existing Index version '${version}':`);
-    const index = await project.indexes.get(indexName, version);
-    console.log(index);
-
-    console.log(`Listing all versions of the Index named '${indexName}':`);
-    const indexVersions = project.indexes.listVersions(indexName);
-    for await (const indexVersion of indexVersions) {
-      console.log(indexVersion);
-    }
-
->>>>>>> 04a5621a
     console.log("List all Indexes:");
     const allIndexes = project.indexes.list();
     for await (const i of allIndexes) {
@@ -389,11 +313,7 @@
     // get the evaluation by ID
     const eval2 = await project.evaluations.get(evalResp.name);
     console.log("Get the evaluation by ID:", eval2);
-<<<<<<< HEAD
-
-=======
-    // @ts-preserve-whitespace
->>>>>>> 04a5621a
+    // @ts-preserve-whitespace
     const evaluations: Evaluation[] = [];
     const evaluationNames: string[] = [];
     for await (const evaluation of project.evaluations.list()) {
@@ -401,11 +321,7 @@
       evaluationNames.push(evaluation.displayName ?? "");
     }
     console.log("List of evaluation display names:", evaluationNames);
-<<<<<<< HEAD
-
-=======
-    // @ts-preserve-whitespace
->>>>>>> 04a5621a
+    // @ts-preserve-whitespace
     // This is temporary, as interface recommend the name of the evaluation
     const name = evaluations[0].name;
     const evaluation = await project.evaluations.get(name);
