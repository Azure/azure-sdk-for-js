--- conflicted
+++ resolved
@@ -31,20 +31,6 @@
     const client = new AIProjectClient(endpoint, new DefaultAzureCredential());
   });
 
-<<<<<<< HEAD
-  it("agentsSample", async function () {
-    const agent = await project.agents.createAgentVersionAgent("gpt-4o", {
-      name: "my-agent",
-      instructions: "You are a helpful agent",
-    });
-    console.log(`Created agent, agent ID : ${agent.id}`);
-    // @ts-preserve-whitespace
-    // Do something with your Agent!
-    // See samples here https://github.com/Azure/azure-sdk-for-js/tree/main/sdk/ai/ai-agents/samples
-
-    await project.agents.deleteAgentVersionAgent(agent.id);
-    console.log(`Deleted agent, agent ID: ${agent.id}`);
-=======
   it("openAI", async function () {
     const openAIClient = await project.getOpenAIClient();
     const response = await openAIClient.responses.create({
@@ -52,7 +38,6 @@
       input: "What is the size of France in square miles?",
     });
     console.log("response = ", JSON.stringify(response, null, 2));
->>>>>>> a5b36773
   });
 
   it("agents", async function () {
