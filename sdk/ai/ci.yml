# NOTE: Please refer to https://aka.ms/azsdk/engsys/ci-yaml before editing this file.
                
trigger:
  branches:
    include:
      - main
      - release/*
      - hotfix/*
  paths:
    include:
      - sdk/ai/
pr:
  branches:
    include:
      - main
      - feature/*
      - release/*
      - hotfix/*
  paths:
    include:
      - sdk/ai/
extends:
  template: ../../eng/pipelines/templates/stages/archetype-sdk-client.yml
  parameters:
    ServiceDirectory: ai
    # TODO: put artifacts for inference and agents back when ready for release
    Artifacts:
<<<<<<< HEAD
=======
      # TODO: put artifacts for inference and agents back when ready for release
>>>>>>> b31928a1
      - name: azure-ai-projects
        safeName: azureaaiprojects

    <|MERGE_RESOLUTION|>--- conflicted
+++ resolved
@@ -23,12 +23,8 @@
   template: ../../eng/pipelines/templates/stages/archetype-sdk-client.yml
   parameters:
     ServiceDirectory: ai
-    # TODO: put artifacts for inference and agents back when ready for release
     Artifacts:
-<<<<<<< HEAD
-=======
       # TODO: put artifacts for inference and agents back when ready for release
->>>>>>> b31928a1
       - name: azure-ai-projects
         safeName: azureaaiprojects
 
