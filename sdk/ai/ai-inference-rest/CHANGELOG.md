--- conflicted
+++ resolved
@@ -1,12 +1,5 @@
 # Release History
 
-<<<<<<< HEAD
-## 1.0.0-beta.7 ()
-
-### Other Changes
-
-- Updated to OpenTelemetry v2 packages.
-=======
 ## 1.0.0-beta.7 (Unreleased)
 
 ### Features Added
@@ -16,7 +9,8 @@
 ### Bugs Fixed
 
 ### Other Changes
->>>>>>> 9279ef94
+
+- Updated to OpenTelemetry v2 packages.
 
 ## 1.0.0-beta.6 (2025-03-18)
 
