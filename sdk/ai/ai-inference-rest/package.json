--- conflicted
+++ resolved
@@ -90,7 +90,6 @@
     "tslib": "catalog:"
   },
   "devDependencies": {
-<<<<<<< HEAD
     "@azure-tools/test-credential": "workspace:*",
     "@azure-tools/test-recorder": "workspace:*",
     "@azure-tools/test-utils-vitest": "workspace:*",
@@ -113,30 +112,6 @@
     "playwright": "catalog:testing",
     "typescript": "catalog:",
     "vitest": "catalog:testing"
-=======
-    "@azure-tools/test-credential": "^2.0.0",
-    "@azure-tools/test-recorder": "^4.1.0",
-    "@azure-tools/test-utils-vitest": "^1.0.0",
-    "@azure/core-sse": "^2.1.3",
-    "@azure/core-util": "^1.11.0",
-    "@azure/dev-tool": "^1.0.0",
-    "@azure/eslint-plugin-azure-sdk": "^3.0.0",
-    "@azure/identity": "^4.6.0",
-    "@azure/monitor-opentelemetry-exporter": "1.0.0-beta.31",
-    "@azure/opentelemetry-instrumentation-azure-sdk": "1.0.0-beta.7",
-    "@opentelemetry/api": "^1.9.0",
-    "@opentelemetry/instrumentation": "^0.200.0",
-    "@opentelemetry/sdk-trace-node": "^2.0.0",
-    "@types/node": "^18.0.0",
-    "@vitest/browser": "^3.0.9",
-    "@vitest/coverage-istanbul": "^3.0.9",
-    "autorest": "latest",
-    "dotenv": "^16.4.5",
-    "eslint": "^9.9.0",
-    "playwright": "^1.50.1",
-    "typescript": "~5.8.2",
-    "vitest": "^3.0.9"
->>>>>>> 342a5a5e
   },
   "scripts": {
     "build": "npm run clean && dev-tool run build-package && dev-tool run extract-api",
