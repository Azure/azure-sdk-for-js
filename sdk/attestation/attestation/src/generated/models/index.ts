--- conflicted
+++ resolved
@@ -10,15 +10,8 @@
 
 /** The response to an attestation policy operation */
 export interface PolicyResponse {
-<<<<<<< HEAD
   /** An RFC7519 JSON Web Token structure whose body is an PolicyResult object. */
-  token?: string;
-=======
-  /**
-   * An RFC7519 JSON Web Token structure whose body is an PolicyResult object.
-   */
   token: string;
->>>>>>> 38dd3171
 }
 
 /** An error response from Attestation. */
@@ -77,15 +70,8 @@
 
 /** The result of an attestation operation */
 export interface AttestationResponse {
-<<<<<<< HEAD
   /** An RFC 7519 JSON Web Token, the body of which is an AttestationResult object. */
-  token?: string;
-=======
-  /**
-   * An RFC 7519 JSON Web Token, the body of which is an AttestationResult object.
-   */
   token: string;
->>>>>>> 38dd3171
 }
 
 /** Attestation request for Intel SGX enclaves */
@@ -386,8 +372,7 @@
 export type PolicyGetResponse = PolicyResponse;
 
 /** Optional parameters. */
-export interface PolicySetModelOptionalParams
-  extends coreClient.OperationOptions {}
+export interface PolicySetModelOptionalParams extends coreClient.OperationOptions {}
 
 /** Contains response data for the set operation. */
 export type PolicySetModelResponse = PolicyResponse;
