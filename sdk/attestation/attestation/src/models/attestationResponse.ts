// Copyright (c) Microsoft Corporation.
// Licensed under the MIT license.

/*
 * Copyright (c) Microsoft Corporation.
 * Licensed under the MIT License.
 *
 */
<<<<<<< HEAD

import { Mapper, Serializer } from "@azure/core-client";
import { AttestationToken } from "./attestationToken";

=======
import { AttestationToken } from "./attestationToken";
>>>>>>> 38dd3171
/**
 * An AttestationResponse represents the response from the Microsoft Azure
 * Attestation service. It has two properties:
 * 
 * @typeparam token - The attestation token returned from the attestation service.
 * @typeparam value - The body of the token returned by the attestation service.
 * 
 * 
 */
 export class AttestationResponse<T>
 {
<<<<<<< HEAD
     constructor(token: AttestationToken, serializer: Serializer, bodyMapper: Mapper, bodyTypeName: string) {
        this.token = token;
        this.value = serializer.deserialize(
            bodyMapper,
            token.get_body(),
            bodyTypeName
          );
=======
     constructor(token: AttestationToken, value: T) {
        this.token = token;
        this.value = value;
>>>>>>> 38dd3171
     }
 
     /**
      * The Attestation Token returned from the attestation service.
      */
     token: AttestationToken;
 
     /**
      * The value of the response from the attestation service.
      */
 
     value: T;
 };
 <|MERGE_RESOLUTION|>--- conflicted
+++ resolved
@@ -1,19 +1,8 @@
 // Copyright (c) Microsoft Corporation.
 // Licensed under the MIT license.
 
-/*
- * Copyright (c) Microsoft Corporation.
- * Licensed under the MIT License.
- *
- */
-<<<<<<< HEAD
-
-import { Mapper, Serializer } from "@azure/core-client";
 import { AttestationToken } from "./attestationToken";
 
-=======
-import { AttestationToken } from "./attestationToken";
->>>>>>> 38dd3171
 /**
  * An AttestationResponse represents the response from the Microsoft Azure
  * Attestation service. It has two properties:
@@ -25,19 +14,9 @@
  */
  export class AttestationResponse<T>
  {
-<<<<<<< HEAD
-     constructor(token: AttestationToken, serializer: Serializer, bodyMapper: Mapper, bodyTypeName: string) {
-        this.token = token;
-        this.value = serializer.deserialize(
-            bodyMapper,
-            token.get_body(),
-            bodyTypeName
-          );
-=======
      constructor(token: AttestationToken, value: T) {
         this.token = token;
         this.value = value;
->>>>>>> 38dd3171
      }
  
      /**
