--- conflicted
+++ resolved
@@ -461,39 +461,7 @@
 /**
  * Contains response data for the get operation.
  */
-<<<<<<< HEAD
-export type PolicyGetResponse = PolicyResponse
-/**
- * Contains response data for the set operation.
- */
-export type PolicySetModelResponse = PolicyResponse
-/**
- * Contains response data for the reset operation.
- */
-export type PolicyResetResponse = PolicyResponse
-
-/**
- * Contains response data for the get operation.
- */
-export type PolicyCertificatesGetResponse = PolicyCertificatesResponse
-=======
-export type PolicyCertificatesGetResponse = PolicyCertificatesResponse & {
-  /**
-   * The underlying HTTP response.
-   */
-  _response: coreHttp.HttpResponse & {
-    /**
-     * The response body as text (string format)
-     */
-    bodyAsText: string;
-
-    /**
-     * The response body as parsed JSON or XML
-     */
-    parsedBody: PolicyCertificatesResponse;
-  };
-};
->>>>>>> 38dd3171
+export type PolicyCertificatesGetResponse = PolicyCertificatesResponse;
 
 /**
  * Contains response data for the add operation.
