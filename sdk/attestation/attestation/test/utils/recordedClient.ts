--- conflicted
+++ resolved
@@ -5,26 +5,19 @@
 import * as dotenv from "dotenv";
 
 import { EnvironmentCredential } from "@azure/identity";
-
-<<<<<<< HEAD
-=======
-import { assert } from "chai";
-
->>>>>>> e92d01b9
 import { env, Recorder, record, RecorderEnvironmentSetup } from "@azure/test-utils-recorder";
 
 import { AttestationClient, AttestationClientOptionalParams } from "../../src/";
 
-import { decode, verify } from "jsonwebtoken";
 //import { Certificate } from '@fidm/x509';
 //import { ASN1 } from '@fidm/asn1';
 
-<<<<<<< HEAD
-=======
 dotenv.config();
 
->>>>>>> e92d01b9
 const replaceableVariables: { [k: string]: string } = {
+  AZURE_CLIENT_ID: "azure_client_id",
+  AZURE_CLIENT_SECRET: "azure_client_secret",
+  AZURE_TENANT_ID: "azure_tenant_id",
   ISOLATED_ATTESTATION_URL: "isolated_attestation_url",
   AAD_ATTESTATION_URL: "aad_attestation_url",
   policySigningCertificate0: "policy_signing_certificate0",
@@ -81,54 +74,4 @@
       throw new Error(`Unsupported endpoint type: ${endpointType}`);
     }
   }
-}
-
-export async function verifyAttestationToken(
-  attestationToken: string,
-  client: AttestationClient
-): Promise<any | undefined> {
-  var decoded = decode(attestationToken, { complete: true, json: true });
-
-  assert(decoded);
-  var keyId;
-  if (decoded?.header) {
-    assert(decoded.header.alg != "none");
-    assert(decoded.header.typ == "JWT");
-    assert(decoded.header.jku == client.instanceUrl + "/certs");
-    keyId = decoded.header.kid;
-  }
-
-  var signingCerts = await client.signingCertificates.get();
-  var signingCertx5C;
-  if (signingCerts?.keys) {
-    assert(signingCerts.keys?.length > 0);
-    for (var key of signingCerts.keys) {
-      if (key.kid == keyId) {
-        signingCertx5C = key.x5C;
-      }
-    }
-    if (signingCertx5C != null) {
-      //      var berCertificate = Buffer.from(signingCertx5C[0], "base64");
-      //      console.log(berCertificate);
-      //      let cert : Certificate;
-      //      var asn1 = ASN1.fromDER(berCertificate);
-      //      cert = new Certificate(asn1);
-      //      console.log(cert);
-
-      // Convert the inbound certificate to PEM format so the verify function is happy.dir dist
-      let pemCert: string;
-      pemCert = "-----BEGIN CERTIFICATE-----\r\n";
-      pemCert += signingCertx5C[0];
-      pemCert += "\r\n-----END CERTIFICATE-----\r\n";
-
-      return verify(attestationToken, pemCert, {
-        algorithms: ["RS256"],
-        ignoreExpiration: true,
-        clockTolerance: 10,
-        issuer: client.instanceUrl
-      });
-    }
-  }
-
-  return decoded?.payload;
 }