--- conflicted
+++ resolved
@@ -7,17 +7,12 @@
 
 import { Recorder } from "@azure/test-utils-recorder";
 
-<<<<<<< HEAD
-import { createRecordedClient, createRecorder } from "../utils/recordedClient";
-import { AttestationClient } from "../../src";
-=======
 import {
   createRecordedClient,
-  createRecorder,
-  verifyAttestationToken
+  createRecorder
 } from "../utils/recordedClient";
 import { AttestationClient, KnownAttestationType } from "../../src";
->>>>>>> e92d01b9
+import { verifyAttestationToken } from "../utils/helpers";
 
 describe("PolicyGetSetTests ", function() {
   let recorder: Recorder;
@@ -25,10 +20,6 @@
   beforeEach(function() {
     // eslint-disable-next-line no-invalid-this
     recorder = createRecorder(this);
-<<<<<<< HEAD
-    client = createRecordedClient("AAD");
-=======
->>>>>>> e92d01b9
   });
 
   afterEach(async function() {
@@ -36,9 +27,6 @@
   });
 
   it("#GetPolicyAad", async () => {
-<<<<<<< HEAD
-    const policyResult = await client.policy.get("SgxEnclave");
-=======
     let client: AttestationClient;
     client = createRecordedClient("AAD");
     const policyResult = await client.policy.get(KnownAttestationType.SgxEnclave);
@@ -64,7 +52,6 @@
     let client: AttestationClient;
     client = createRecordedClient("Shared");
     const policyResult = await client.policy.get(KnownAttestationType.SgxEnclave);
->>>>>>> e92d01b9
     const result = policyResult.token;
     assert(result);
     if (result) {
