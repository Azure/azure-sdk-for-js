--- conflicted
+++ resolved
@@ -6,13 +6,6 @@
 import chaiPromises from "chai-as-promised";
 chaiUse(chaiPromises);
 
-<<<<<<< HEAD
-import { createSerializer } from "@azure/core-client";
-import { AttestationResult as AttestationResultMapper } from "../../src/generated/models/mappers";
-import { AttestationResult as AttestationResultModel } from "../../src/generated/models";
-
-=======
->>>>>>> 38dd3171
 import { Recorder } from "@azure/test-utils-recorder";
 
 import { createRecorder } from "../utils/recordedClient";
@@ -117,16 +110,9 @@
 
     const token = AttestationToken.create({signer: new AttestationSigningKey(key, cert)});
 
-<<<<<<< HEAD
-  it("#should serialize", () => {
-    const attestationResult: AttestationResultModel = { version: "one" };
-    const serializer = createSerializer({ AttestationResultMapper });
-    const serialized = serializer.serialize(AttestationResultMapper, attestationResult);
-=======
     assert.notEqual("none", token.algorithm);
     assert.equal(1, token.certificateChain?.certificates.length);
     if (token.certificateChain) {
->>>>>>> 38dd3171
 
       let pemCert: string;
       pemCert = "-----BEGIN CERTIFICATE-----\r\n";
@@ -139,14 +125,8 @@
       const actualCert = new X509();
       actualCert.readCertPEM(pemCert);
 
-<<<<<<< HEAD
-  it("#should deserialize", () => {
-    const serialized = { "x-ms-ver": "one" };
-    const serializer = createSerializer({ AttestationResultMapper });
-=======
       assert.equal(expectedCert.hex, actualCert.hex);
     }
->>>>>>> 38dd3171
 
 
     // The token of course should validate.
