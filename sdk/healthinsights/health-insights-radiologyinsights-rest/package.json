--- conflicted
+++ resolved
@@ -51,7 +51,6 @@
   "sideEffects": false,
   "autoPublish": false,
   "dependencies": {
-<<<<<<< HEAD
     "@azure-rest/core-client": "workspace:^",
     "@azure/abort-controller": "workspace:^",
     "@azure/core-auth": "workspace:^",
@@ -76,32 +75,6 @@
     "playwright": "catalog:testing",
     "typescript": "catalog:",
     "vitest": "catalog:testing"
-=======
-    "@azure-rest/core-client": "^2.3.1",
-    "@azure/abort-controller": "^2.1.2",
-    "@azure/core-auth": "^1.9.0",
-    "@azure/core-lro": "^3.2.0",
-    "@azure/core-rest-pipeline": "^1.19.0",
-    "@azure/logger": "^1.1.4",
-    "tslib": "^2.8.1"
-  },
-  "devDependencies": {
-    "@azure-tools/test-credential": "^2.0.0",
-    "@azure-tools/test-recorder": "^4.1.0",
-    "@azure-tools/test-utils-vitest": "^1.0.0",
-    "@azure/dev-tool": "^1.0.0",
-    "@azure/eslint-plugin-azure-sdk": "^3.0.0",
-    "@azure/identity": "^4.7.0",
-    "@types/node": "^18.0.0",
-    "@vitest/browser": "^3.0.9",
-    "@vitest/coverage-istanbul": "^3.0.9",
-    "autorest": "latest",
-    "dotenv": "^16.4.7",
-    "eslint": "^9.9.0",
-    "playwright": "^1.50.1",
-    "typescript": "~5.8.2",
-    "vitest": "^3.0.9"
->>>>>>> d5bd72da
   },
   "homepage": "https://github.com/Azure/azure-sdk-for-js/tree/main/sdk/healthinsights/health-insights-radiologyinsights-rest/README.md",
   "//metadata": {
