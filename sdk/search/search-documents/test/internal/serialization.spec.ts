--- conflicted
+++ resolved
@@ -1,15 +1,9 @@
 // Copyright (c) Microsoft Corporation.
 // Licensed under the MIT License.
 
-<<<<<<< HEAD
+import { assert, describe, it } from "vitest";
 import GeographyPoint from "$internal/geographyPoint.js";
 import { deserialize, serialize } from "$internal/serialization.js";
-import { describe, it, assert } from "vitest";
-=======
-import { assert, describe, it } from "vitest";
-import GeographyPoint from "../../src/geographyPoint.js";
-import { deserialize, serialize } from "../../src/serialization.js";
->>>>>>> e59b5521
 
 describe("serialization.serialize", () => {
   it("nested", () => {
