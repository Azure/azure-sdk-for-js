--- conflicted
+++ resolved
@@ -1,12 +1,7 @@
 // Copyright (c) Microsoft Corporation.
 // Licensed under the MIT License.
-<<<<<<< HEAD
+import { assert, describe, it } from "vitest";
 import { decode, encode } from "$internal/base64.js";
-import { describe, it, assert } from "vitest";
-=======
-import { assert, describe, it } from "vitest";
-import { decode, encode } from "../../src/base64.js";
->>>>>>> e59b5521
 
 describe("base64", () => {
   it("strings can roundtrip", () => {
