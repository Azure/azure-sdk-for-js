// Copyright (c) Microsoft Corporation.
// Licensed under the MIT License.

import { createTestCredential } from "@azure-tools/test-credential";
import type { Recorder, RecorderStartOptions, SanitizerOptions } from "@azure-tools/test-recorder";
import { assertEnvironmentVariable, env } from "@azure-tools/test-recorder";
import { isDefined } from "@azure/core-util";
import { OpenAIClient } from "@azure/openai";
<<<<<<< HEAD
import { SearchClient, SearchIndexClient, SearchIndexerClient } from "@azure/search-documents";
=======
import type { AzureOpenAIParameters } from "../../../src/index.js";
import {
  KnowledgeRetrievalClient,
  SearchClient,
  SearchIndexClient,
  SearchIndexerClient,
} from "../../../src/index.js";
>>>>>>> e59b5521

export interface Clients<IndexModel extends object> {
  searchClient: SearchClient<IndexModel>;
  indexClient: SearchIndexClient;
  indexerClient: SearchIndexerClient;
  indexName: string;
  baseName: string;
  openAIClient: OpenAIClient;
  knowledgeRetrievalClient: KnowledgeRetrievalClient;
  embeddingAzureOpenAIParameters: AzureOpenAIParameters;
  chatAzureOpenAIParameters: AzureOpenAIParameters;
}

interface Env {
  ENDPOINT: string;
  AZURE_OPENAI_ENDPOINT: string;
}

// modifies URIs in the environment to end in a trailing slash
const uriEnvVars = ["ENDPOINT", "AZURE_OPENAI_ENDPOINT"] as const;

function appendTrailingSlashesToEnvironment(envSetupForPlayback: Env): void {
  for (const envBag of [env, envSetupForPlayback]) {
    for (const name of uriEnvVars) {
      const value = envBag[name];
      if (value) {
        envBag[name] = value.endsWith("/") ? value : `${value}/`;
      }
    }
  }
}

function createRecorderStartOptions(): RecorderStartOptions {
  const envSetupForPlayback = {
    ENDPOINT: "https://subdomain.search.windows.net/",
    AZURE_OPENAI_ENDPOINT: "https://subdomain.openai.azure.com/",
  };

  appendTrailingSlashesToEnvironment(envSetupForPlayback);
  const generalSanitizers = getSubdomainSanitizers();
  const bodyKeySanitizer = {
    jsonPath: "$..deploymentId",
    value: "deployment-name",
  };
  return {
    envSetupForPlayback,
    removeCentralSanitizers: ["AZSDK2021", "AZSDK3493"],
    sanitizerOptions: {
      generalSanitizers,
      bodyKeySanitizers: [bodyKeySanitizer],
    },
  };
}

function getSubdomainSanitizers(): SanitizerOptions["generalSanitizers"] {
  const uriDomainMap: Pick<Env, (typeof uriEnvVars)[number]> = {
    ENDPOINT: "search.windows.net",
    AZURE_OPENAI_ENDPOINT: "openai.azure.com",
  };

  const subdomains = Object.entries(uriDomainMap)
    .map(([name, domain]) => {
      const uri = env[name];
      const subdomain = uri?.match(String.raw`\/\/(.*?)\.` + domain)?.[1];

      return subdomain;
    })
    .filter(isDefined);

  const generalSanitizers = subdomains.map((target) => {
    return {
      target,
      value: "subdomain",
    };
  });

  return generalSanitizers;
}

export async function createClients<IndexModel extends object>(
  serviceVersion: string,
  recorder: Recorder,
  indexName: string,
  baseName: string,
): Promise<Clients<IndexModel>> {
  const recorderOptions = createRecorderStartOptions();
  await recorder.start(recorderOptions);

  indexName = recorder.variable("TEST_INDEX_NAME", indexName);
  baseName = recorder.variable("TEST_BASE_NAME", baseName);

  const credential = createTestCredential();

  const endPoint: string = assertEnvironmentVariable("ENDPOINT");
  const openAIEndpoint = assertEnvironmentVariable("AZURE_OPENAI_ENDPOINT");

  const embeddingAzureOpenAIParameters: AzureOpenAIParameters = {
    deploymentId: env.AZURE_OPENAI_EMBEDDING_DEPLOYMENT_NAME,
    resourceUrl: env.AZURE_OPENAI_ENDPOINT,
    modelName: "text-embedding-ada-002",
  };

  const chatAzureOpenAIParameters: AzureOpenAIParameters = {
    deploymentId: env.AZURE_OPENAI_CHAT_DEPLOYMENT_NAME,
    resourceUrl: env.AZURE_OPENAI_ENDPOINT,
    modelName: "gpt-4o",
  };

  const searchClient = new SearchClient<IndexModel>(
    endPoint,
    indexName,
    credential,
    recorder.configureClientOptions({
      serviceVersion,
    }),
  );
  const indexClient = new SearchIndexClient(
    endPoint,
    credential,
    recorder.configureClientOptions({
      serviceVersion,
    }),
  );
  const indexerClient = new SearchIndexerClient(
    endPoint,
    credential,
    recorder.configureClientOptions({
      serviceVersion,
    }),
  );
  const openAIClient = new OpenAIClient(
    openAIEndpoint,
    credential,
    recorder.configureClientOptions({}),
  );
  const knowledgeRetrievalClient = new KnowledgeRetrievalClient(
    endPoint,
    baseName,
    credential,
    recorder.configureClientOptions({}),
  );

  return {
    searchClient,
    indexClient,
    indexerClient,
    openAIClient,
    knowledgeRetrievalClient,
    indexName,
    baseName,
    embeddingAzureOpenAIParameters,
    chatAzureOpenAIParameters,
  };
}<|MERGE_RESOLUTION|>--- conflicted
+++ resolved
@@ -6,17 +6,13 @@
 import { assertEnvironmentVariable, env } from "@azure-tools/test-recorder";
 import { isDefined } from "@azure/core-util";
 import { OpenAIClient } from "@azure/openai";
-<<<<<<< HEAD
-import { SearchClient, SearchIndexClient, SearchIndexerClient } from "@azure/search-documents";
-=======
-import type { AzureOpenAIParameters } from "../../../src/index.js";
+import type { AzureOpenAIParameters } from "@azure/search-documents";
 import {
   KnowledgeRetrievalClient,
   SearchClient,
   SearchIndexClient,
   SearchIndexerClient,
-} from "../../../src/index.js";
->>>>>>> e59b5521
+} from "@azure/search-documents";
 
 export interface Clients<IndexModel extends object> {
   searchClient: SearchClient<IndexModel>;
