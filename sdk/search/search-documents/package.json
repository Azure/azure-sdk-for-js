{
  "name": "@azure/search-documents",
  "version": "1.0.0-preview.3",
  "description": "Azure client library to use Cognitive Search for node.js and browser.",
  "sdk-type": "client",
  "main": "dist/index.js",
  "module": "dist-esm/src/index.js",
  "types": "types/search-documents.d.ts",
  "scripts": {
    "audit": "node ../../../common/scripts/rush-audit.js && rimraf node_modules package-lock.json && npm i --package-lock-only 2>&1 && npm audit",
    "build:browser": "tsc -p . && cross-env ONLY_BROWSER=true rollup -c 2>&1",
    "build:node": "tsc -p . && cross-env ONLY_NODE=true rollup -c 2>&1",
    "build:samples": "node ../../../common/scripts/prep-samples.js && cd samples && tsc -p .",
    "build:test": "tsc -p . && rollup -c rollup.test.config.js 2>&1",
    "build": "tsc -p . && rollup -c 2>&1 && api-extractor run --local",
    "check-format": "prettier --list-different --config ../../.prettierrc.json \"src/**/*.ts\" \"test/**/*.ts\" \"*.{js,json}\"",
    "clean": "rimraf dist dist-esm test-dist temp types *.tgz *.log",
    "execute:js-samples": "node ../../../common/scripts/run-samples.js samples/javascript/",
    "execute:ts-samples": "node ../../../common/scripts/run-samples.js samples/typescript/dist/samples/typescript/src/",
    "execute:samples": "npm run build:samples && npm run execute:js-samples && npm run execute:ts-samples",
    "extract-api": "tsc -p . && api-extractor run --local",
    "format": "prettier --write --config ../../.prettierrc.json \"src/**/*.ts\" \"test/**/*.ts\" \"*.{js,json}\"",
    "integration-test:browser": "karma start --single-run",
    "integration-test:node": "nyc mocha -r esm --require source-map-support/register --reporter ../../../common/tools/mocha-multi-reporter.js --timeout 5000000 --full-trace dist-esm/test/**/*.spec.js",
    "integration-test": "npm run integration-test:node && npm run integration-test:browser",
    "lint:fix": "eslint package.json api-extractor.json src test --ext .ts --fix --fix-type [problem,suggestion]",
    "lint": "eslint package.json api-extractor.json src test --ext .ts -f html -o search-lintReport.html || exit 0",
    "pack": "npm pack 2>&1",
    "prebuild": "npm run clean",
    "test:browser": "npm run build:test && npm run unit-test:browser && npm run integration-test:browser",
    "test:node": "npm run build:test && npm run unit-test:node && npm run integration-test:node",
    "test": "npm run build:test && npm run unit-test",
    "unit-test:browser": "karma start --single-run",
    "unit-test:node": "mocha --reporter ../../../common/tools/mocha-multi-reporter.js dist-test/index.node.js",
    "unit-test": "npm run unit-test:node && npm run unit-test:browser"
  },
  "files": [
    "dist/",
    "dist-esm/src/",
    "types/search-documents.d.ts",
    "README.md",
    "LICENSE"
  ],
  "browser": {
    "./dist-esm/src/base64.js": "./dist-esm/src/base64.browser.js"
  },
  "//metadata": {
    "constantPaths": [
      {
        "path": "src/generated/data/searchIndexClientContext.ts",
        "prefix": "packageVersion"
      },
      {
        "path": "src/generated/service/searchServiceClientContext.ts",
        "prefix": "packageVersion"
      },
      {
        "path": "src/constants.ts",
        "prefix": "SDK_VERSION"
      }
    ]
  },
  "repository": "github:Azure/azure-sdk-for-js",
  "keywords": [
    "Azure",
    "cloud"
  ],
  "author": "Microsoft Corporation",
  "license": "MIT",
  "bugs": {
    "url": "https://github.com/Azure/azure-sdk-for-js/issues"
  },
  "engines": {
    "node": ">=8.0.0"
  },
  "homepage": "https://github.com/Azure/azure-sdk-for-js/tree/master/sdk/search/search-documents/",
  "sideEffects": false,
  "dependencies": {
<<<<<<< HEAD
    "@azure/core-auth": "^1.1.0",
    "@azure/core-http": "^1.1.1",
=======
    "@azure/core-auth": "^1.1.2",
    "@azure/core-http": "^1.0.0",
>>>>>>> 240c4e0c
    "@azure/core-paging": "^1.1.0",
    "@azure/core-tracing": "1.0.0-preview.8",
    "@azure/logger": "^1.0.0",
    "@opentelemetry/api": "^0.6.1",
    "tslib": "^1.10.0"
  },
  "devDependencies": {
    "@azure/eslint-plugin-azure-sdk": "^3.0.0",
    "@azure/test-utils-recorder": "^1.0.0",
    "@microsoft/api-extractor": "7.7.11",
    "@rollup/plugin-json": "^4.0.0",
    "@rollup/plugin-multi-entry": "^3.0.0",
    "@rollup/plugin-replace": "^2.2.0",
    "@types/chai": "^4.1.6",
    "@types/mocha": "^7.0.2",
    "@types/node": "^8.0.0",
    "@types/sinon": "^7.0.13",
    "@typescript-eslint/eslint-plugin": "^2.0.0",
    "@typescript-eslint/parser": "^2.0.0",
    "chai": "^4.2.0",
    "cross-env": "^6.0.3",
    "dotenv": "^8.2.0",
    "eslint": "^6.1.0",
    "eslint-config-prettier": "^6.0.0",
    "eslint-plugin-no-null": "^1.0.2",
    "eslint-plugin-no-only-tests": "^2.3.0",
    "eslint-plugin-promise": "^4.1.1",
    "inherits": "^2.0.3",
    "karma": "^4.0.1",
    "karma-chrome-launcher": "^3.0.0",
    "karma-coverage": "^2.0.0",
    "karma-edge-launcher": "^0.4.2",
    "karma-env-preprocessor": "^0.1.1",
    "karma-firefox-launcher": "^1.1.0",
    "karma-ie-launcher": "^1.0.0",
    "karma-json-preprocessor": "^0.3.3",
    "karma-json-to-file-reporter": "^1.0.1",
    "karma-junit-reporter": "^2.0.1",
    "karma-mocha": "^1.3.0",
    "karma-mocha-reporter": "^2.2.5",
    "karma-remap-istanbul": "^0.6.0",
    "mocha": "^7.1.1",
    "mocha-junit-reporter": "^1.18.0",
    "nyc": "^14.0.0",
    "prettier": "^1.16.4",
    "rimraf": "^3.0.0",
    "rollup": "^1.16.3",
    "@rollup/plugin-commonjs": "^11.0.1",
    "@rollup/plugin-node-resolve": "^7.0.0",
    "rollup-plugin-shim": "^1.0.0",
    "rollup-plugin-sourcemaps": "^0.4.2",
    "rollup-plugin-terser": "^5.1.1",
    "rollup-plugin-visualizer": "^3.1.1",
    "sinon": "^7.1.0",
    "ts-node": "^8.3.0",
    "typescript": "~3.7.5",
    "util": "^0.12.1"
  }
}<|MERGE_RESOLUTION|>--- conflicted
+++ resolved
@@ -76,13 +76,8 @@
   "homepage": "https://github.com/Azure/azure-sdk-for-js/tree/master/sdk/search/search-documents/",
   "sideEffects": false,
   "dependencies": {
-<<<<<<< HEAD
-    "@azure/core-auth": "^1.1.0",
+    "@azure/core-auth": "^1.1.2",
     "@azure/core-http": "^1.1.1",
-=======
-    "@azure/core-auth": "^1.1.2",
-    "@azure/core-http": "^1.0.0",
->>>>>>> 240c4e0c
     "@azure/core-paging": "^1.1.0",
     "@azure/core-tracing": "1.0.0-preview.8",
     "@azure/logger": "^1.0.0",
