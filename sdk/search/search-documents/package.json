{
  "name": "@azure/search-documents",
  "version": "12.1.0-beta.2",
  "description": "Azure client library to use Cognitive Search for node.js and browser.",
  "sdk-type": "client",
  "main": "dist/index.js",
  "module": "dist-esm/src/index.js",
  "types": "types/search-documents.d.ts",
  "scripts": {
    "audit": "node ../../../common/scripts/rush-audit.js && rimraf node_modules package-lock.json && npm i --package-lock-only 2>&1 && npm audit",
    "build": "npm run clean && tsc -p . && dev-tool run bundle && dev-tool run extract-api",
    "build:browser": "tsc -p . && dev-tool run bundle",
    "build:node": "tsc -p . && dev-tool run bundle",
    "build:samples": "echo Obsolete.",
    "build:test": "tsc -p . && dev-tool run bundle",
    "check-format": "dev-tool run vendored prettier --list-different --config ../../../.prettierrc.json --ignore-path ../../../.prettierignore \"src/**/*.ts\" \"test/**/*.ts\" \"samples-dev/**/*.ts\" \"*.{js,json}\"",
    "clean": "rimraf --glob dist dist-* temp types *.tgz *.log",
    "execute:samples": "dev-tool samples run samples-dev",
    "extract-api": "tsc -p . && dev-tool run extract-api",
    "format": "dev-tool run vendored prettier --write --config ../../../.prettierrc.json --ignore-path ../../../.prettierignore \"src/**/*.ts\" \"test/**/*.ts\" \"samples-dev/**/*.ts\" \"*.{js,json}\"",
    "generate:client": "autorest --typescript swagger/Service.md & autorest --typescript swagger/Data.md & wait",
    "generate:embeddings": "ts-node scripts/generateSampleEmbeddings.ts",
    "integration-test": "npm run integration-test:node && npm run integration-test:browser",
    "integration-test:browser": "dev-tool run test:browser",
    "integration-test:node": "dev-tool run test:node-js-input -- --timeout 5000000 'dist-esm/test/**/*.spec.js'",
    "lint": "eslint package.json api-extractor.json src test samples-dev --ext .ts",
    "lint:fix": "eslint package.json api-extractor.json src test samples-dev --ext .ts --fix --fix-type [problem,suggestion]",
    "pack": "npm pack 2>&1",
    "test": "npm run build:test && npm run unit-test",
    "test:browser": "npm run build:test && npm run unit-test:browser",
    "test:node": "npm run build:test && npm run unit-test:node",
    "unit-test": "npm run unit-test:node && npm run unit-test:browser",
    "unit-test:browser": "dev-tool run test:browser",
    "unit-test:node": "dev-tool run test:node-ts-input -- --timeout 1200000 \"test/**/*.spec.ts\" \"test/**/**/*.spec.ts\""
  },
  "files": [
    "LICENSE",
    "README.md",
    "dist-esm/src/",
    "dist/",
    "types/search-documents.d.ts"
  ],
  "browser": {
    "./dist-esm/src/base64.js": "./dist-esm/src/base64.browser.js",
    "./dist-esm/src/synonymMapHelper.js": "./dist-esm/src/synonymMapHelper.browser.js"
  },
  "//metadata": {
    "constantPaths": [
      {
        "path": "src/constants.ts",
        "prefix": "SDK_VERSION"
      },
      {
        "path": "src/generated/data/searchClient.ts",
        "prefix": "packageDetails"
      },
      {
        "path": "src/generated/service/searchServiceClient.ts",
        "prefix": "packageDetails"
      },
      {
        "path": "swagger/Data.md",
        "prefix": "package-version"
      },
      {
        "path": "swagger/Service.md",
        "prefix": "package-version"
      }
    ]
  },
  "repository": "github:Azure/azure-sdk-for-js",
  "keywords": [
    "azure",
    "cloud"
  ],
  "author": "Microsoft Corporation",
  "license": "MIT",
  "bugs": {
    "url": "https://github.com/Azure/azure-sdk-for-js/issues"
  },
  "engines": {
    "node": ">=18.0.0"
  },
  "homepage": "https://github.com/Azure/azure-sdk-for-js/tree/main/sdk/search/search-documents/",
  "sideEffects": false,
  "dependencies": {
    "@azure/core-auth": "^1.3.0",
    "@azure/core-client": "^1.3.0",
    "@azure/core-http-compat": "^2.0.1",
    "@azure/core-paging": "^1.1.1",
    "@azure/core-rest-pipeline": "^1.3.0",
    "@azure/core-tracing": "^1.0.0",
    "@azure/core-util": "^1.0.0",
    "@azure/logger": "^1.0.0",
    "events": "^3.0.0",
    "tslib": "^2.2.0"
  },
  "devDependencies": {
    "@azure-tools/test-credential": "^2.0.0",
    "@azure-tools/test-recorder": "^3.0.0",
    "@azure-tools/test-utils": "^1.0.1",
    "@azure/dev-tool": "^1.0.0",
    "@azure/eslint-plugin-azure-sdk": "^3.0.0",
<<<<<<< HEAD
    "@azure/openai": "1.0.0-beta.12",
    "@azure-tools/test-utils": "^1.0.1",
=======
    "@azure/identity": "^4.0.1",
    "@azure/openai": "1.0.0-beta.12",
>>>>>>> 1ed1e878
    "@microsoft/api-extractor": "^7.31.1",
    "@types/chai": "^4.1.6",
    "@types/mocha": "^10.0.0",
    "@types/node": "^18.0.0",
    "@types/sinon": "^17.0.0",
    "chai": "^4.2.0",
    "cross-env": "^7.0.2",
    "dotenv": "^16.0.0",
    "eslint": "^8.0.0",
    "inherits": "^2.0.3",
    "karma-chrome-launcher": "^3.0.0",
    "karma-coverage": "^2.0.0",
    "karma-env-preprocessor": "^0.1.1",
    "karma-firefox-launcher": "^1.1.0",
    "karma-json-preprocessor": "^0.3.3",
    "karma-json-to-file-reporter": "^1.0.1",
    "karma-junit-reporter": "^2.0.1",
    "karma-mocha-reporter": "^2.2.5",
    "karma-mocha": "^2.0.1",
    "karma-sourcemap-loader": "^0.3.8",
    "karma": "^6.2.0",
    "mocha": "^10.0.0",
    "nyc": "^15.1.0",
    "rimraf": "^5.0.5",
    "sinon": "^17.0.0",
    "ts-node": "^10.0.0",
    "typescript": "~5.3.3",
    "util": "^0.12.1"
  },
  "//sampleConfiguration": {
    "productName": "Azure Search Documents",
    "productSlugs": [
      "azure",
      "azure-cognitive-search",
      "azure-search"
    ],
    "requiredResources": {
      "Azure Search Documents instance": "https://docs.microsoft.com/azure/search/search-create-service-portal"
    }
  }
}<|MERGE_RESOLUTION|>--- conflicted
+++ resolved
@@ -101,13 +101,8 @@
     "@azure-tools/test-utils": "^1.0.1",
     "@azure/dev-tool": "^1.0.0",
     "@azure/eslint-plugin-azure-sdk": "^3.0.0",
-<<<<<<< HEAD
-    "@azure/openai": "1.0.0-beta.12",
-    "@azure-tools/test-utils": "^1.0.1",
-=======
     "@azure/identity": "^4.0.1",
     "@azure/openai": "1.0.0-beta.12",
->>>>>>> 1ed1e878
     "@microsoft/api-extractor": "^7.31.1",
     "@types/chai": "^4.1.6",
     "@types/mocha": "^10.0.0",
