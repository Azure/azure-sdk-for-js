{
  "name": "@azure/search-documents",
  "version": "11.1.1",
  "description": "Azure client library to use Cognitive Search for node.js and browser.",
  "sdk-type": "client",
  "main": "dist/index.js",
  "module": "dist-esm/src/index.js",
  "types": "types/search-documents.d.ts",
  "scripts": {
    "audit": "node ../../../common/scripts/rush-audit.js && rimraf node_modules package-lock.json && npm i --package-lock-only 2>&1 && npm audit",
    "build:browser": "tsc -p . && cross-env ONLY_BROWSER=true rollup -c 2>&1",
    "build:node": "tsc -p . && cross-env ONLY_NODE=true rollup -c 2>&1",
    "build:samples": "dev-tool samples prep && cd dist-samples && tsc -p .",
    "build:test": "tsc -p . && rollup -c rollup.test.config.js 2>&1",
    "build": "tsc -p . && rollup -c 2>&1 && api-extractor run --local",
    "check-format": "prettier --list-different --config ../../../.prettierrc.json --ignore-path ../../../.prettierignore \"src/**/*.ts\" \"test/**/*.ts\" \"*.{js,json}\"",
    "clean": "rimraf dist dist-esm test-dist temp types *.tgz *.log",
    "execute:samples": "npm run build:samples && dev-tool samples run dist-samples/javascript dist-samples/typescript/dist/dist-samples/typescript/src/",
    "extract-api": "tsc -p . && api-extractor run --local",
    "format": "prettier --write --config ../../../.prettierrc.json --ignore-path ../../../.prettierignore \"src/**/*.ts\" \"test/**/*.ts\" \"*.{js,json}\"",
    "integration-test:browser": "karma start --single-run",
    "integration-test:node": "nyc mocha -r esm --require source-map-support/register --reporter ../../../common/tools/mocha-multi-reporter.js --timeout 5000000 --full-trace dist-esm/**/*.spec.js --harmony",
    "integration-test": "npm run integration-test:node && npm run integration-test:browser",
    "lint:fix": "eslint package.json api-extractor.json src test --ext .ts --fix --fix-type [problem,suggestion]",
    "lint": "eslint package.json api-extractor.json src test --ext .ts",
    "pack": "npm pack 2>&1",
    "prebuild": "npm run clean",
    "test:browser": "npm run build:test && npm run unit-test:browser && npm run integration-test:browser",
    "test:node": "npm run build:test && npm run unit-test:node && npm run integration-test:node",
    "test": "npm run build:test && npm run unit-test",
    "unit-test:browser": "karma start --single-run",
    "unit-test:node": "mocha --reporter ../../../common/tools/mocha-multi-reporter.js dist-test/index.node.js --harmony",
    "unit-test": "npm run unit-test:node && npm run unit-test:browser",
    "docs": "typedoc --excludePrivate --excludeNotExported --excludeExternals --stripInternal --mode file --out ./dist/docs ./src"
  },
  "files": [
    "dist/",
    "dist-esm/src/",
    "types/search-documents.d.ts",
    "README.md",
    "LICENSE"
  ],
  "browser": {
    "./dist-esm/src/base64.js": "./dist-esm/src/base64.browser.js"
  },
  "//metadata": {
    "constantPaths": [
      {
        "path": "src/generated/data/searchClientContext.ts",
        "prefix": "packageVersion"
      },
      {
        "path": "src/generated/service/searchServiceClientContext.ts",
        "prefix": "packageVersion"
      },
      {
        "path": "src/constants.ts",
        "prefix": "SDK_VERSION"
      }
    ]
  },
  "repository": "github:Azure/azure-sdk-for-js",
  "keywords": [
    "azure",
    "cloud"
  ],
  "author": "Microsoft Corporation",
  "license": "MIT",
  "bugs": {
    "url": "https://github.com/Azure/azure-sdk-for-js/issues"
  },
  "engines": {
    "node": ">=8.0.0"
  },
  "homepage": "https://github.com/Azure/azure-sdk-for-js/tree/master/sdk/search/search-documents/",
  "sideEffects": false,
  "dependencies": {
    "@azure/core-auth": "^1.2.0",
    "@azure/core-http": "^1.2.0",
    "@azure/core-paging": "^1.1.1",
    "@azure/core-tracing": "1.0.0-preview.10",
    "@azure/logger": "^1.0.0",
    "@opentelemetry/api": "^0.10.2",
    "tslib": "^2.0.0",
    "events": "^3.0.0"
  },
  "devDependencies": {
    "@azure/dev-tool": "^1.0.0",
    "@azure/eslint-plugin-azure-sdk": "^3.0.0",
    "@azure/test-utils-recorder": "^1.0.0",
    "@microsoft/api-extractor": "7.7.11",
    "@rollup/plugin-json": "^4.0.0",
    "@rollup/plugin-multi-entry": "^3.0.0",
    "@rollup/plugin-replace": "^2.2.0",
    "@types/chai": "^4.1.6",
    "@types/mocha": "^7.0.2",
    "@types/node": "^8.0.0",
    "@types/sinon": "^9.0.4",
    "chai": "^4.2.0",
    "cross-env": "^7.0.2",
    "dotenv": "^8.2.0",
    "eslint": "^7.15.0",
    "inherits": "^2.0.3",
    "karma": "^6.2.0",
    "karma-chrome-launcher": "^3.0.0",
    "karma-coverage": "^2.0.0",
    "karma-edge-launcher": "^0.4.2",
    "karma-env-preprocessor": "^0.1.1",
    "karma-firefox-launcher": "^1.1.0",
    "karma-ie-launcher": "^1.0.0",
    "karma-json-preprocessor": "^0.3.3",
    "karma-json-to-file-reporter": "^1.0.1",
    "karma-junit-reporter": "^2.0.1",
    "karma-mocha": "^2.0.1",
    "karma-mocha-reporter": "^2.2.5",
    "karma-sourcemap-loader": "^0.3.8",
    "mocha": "^7.1.1",
    "mocha-junit-reporter": "^1.18.0",
    "nyc": "^14.0.0",
    "prettier": "^1.16.4",
    "rimraf": "^3.0.0",
    "rollup": "^1.16.3",
    "@rollup/plugin-commonjs": "11.0.2",
    "@rollup/plugin-node-resolve": "^8.0.0",
    "rollup-plugin-shim": "^1.0.0",
    "rollup-plugin-sourcemaps": "^0.4.2",
    "rollup-plugin-terser": "^5.1.1",
    "rollup-plugin-visualizer": "^4.0.4",
    "sinon": "^9.0.2",
<<<<<<< HEAD
    "ts-node": "^9.0.0",
    "typescript": "~4.1.2",
=======
    "ts-node": "^8.3.0",
    "typescript": "~4.2.0",
>>>>>>> 09ebdb66
    "util": "^0.12.1",
    "typedoc": "0.15.2"
  }
}<|MERGE_RESOLUTION|>--- conflicted
+++ resolved
@@ -127,13 +127,8 @@
     "rollup-plugin-terser": "^5.1.1",
     "rollup-plugin-visualizer": "^4.0.4",
     "sinon": "^9.0.2",
-<<<<<<< HEAD
     "ts-node": "^9.0.0",
-    "typescript": "~4.1.2",
-=======
-    "ts-node": "^8.3.0",
     "typescript": "~4.2.0",
->>>>>>> 09ebdb66
     "util": "^0.12.1",
     "typedoc": "0.15.2"
   }
