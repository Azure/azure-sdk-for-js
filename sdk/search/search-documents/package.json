{
  "name": "@azure/search-documents",
  "version": "12.2.0-beta.1",
  "description": "Azure client library to use Cognitive Search for node.js and browser.",
  "sdk-type": "client",
  "main": "dist/index.js",
  "module": "dist-esm/src/index.js",
  "types": "types/search-documents.d.ts",
  "scripts": {
    "audit": "node ../../../common/scripts/rush-audit.js && rimraf node_modules package-lock.json && npm i --package-lock-only 2>&1 && npm audit",
    "build": "npm run clean && tsc -p . && dev-tool run bundle && dev-tool run extract-api",
    "build:browser": "tsc -p . && dev-tool run bundle",
    "build:node": "tsc -p . && dev-tool run bundle",
    "build:samples": "echo Obsolete.",
    "build:test": "tsc -p . && dev-tool run bundle",
    "check-format": "dev-tool run vendored prettier --list-different --config ../../../.prettierrc.json --ignore-path ../../../.prettierignore \"src/**/*.ts\" \"test/**/*.ts\" \"samples-dev/**/*.ts\" \"*.{js,json}\"",
    "clean": "rimraf --glob dist dist-* temp types *.tgz *.log",
    "execute:samples": "dev-tool samples run samples-dev",
    "extract-api": "tsc -p . && dev-tool run extract-api",
    "format": "dev-tool run vendored prettier --write --config ../../../.prettierrc.json --ignore-path ../../../.prettierignore \"src/**/*.ts\" \"test/**/*.ts\" \"samples-dev/**/*.ts\" \"*.{js,json}\"",
    "generate:client": "autorest --typescript swagger/Service.md & autorest --typescript swagger/Data.md & wait",
    "generate:embeddings": "ts-node scripts/generateSampleEmbeddings.ts",
    "integration-test": "npm run integration-test:node && npm run integration-test:browser",
    "integration-test:browser": "dev-tool run test:browser",
    "integration-test:node": "dev-tool run test:node-js-input -- --timeout 5000000 'dist-esm/test/**/*.spec.js'",
    "lint": "eslint package.json api-extractor.json src test samples-dev",
    "lint:fix": "eslint package.json api-extractor.json src test samples-dev --fix --fix-type [problem,suggestion]",
    "pack": "npm pack 2>&1",
    "test": "npm run build:test && npm run unit-test",
    "test:browser": "npm run build:test && npm run unit-test:browser",
    "test:node": "npm run build:test && npm run unit-test:node",
    "unit-test": "npm run unit-test:node && npm run unit-test:browser",
    "unit-test:browser": "dev-tool run test:browser",
    "unit-test:node": "dev-tool run test:node-ts-input -- --timeout 1200000 \"test/**/*.spec.ts\" \"test/**/**/*.spec.ts\"",
    "update-snippets": "echo skipped"
  },
  "files": [
    "LICENSE",
    "README.md",
    "dist-esm/src/",
    "dist/",
    "types/search-documents.d.ts"
  ],
  "browser": {
    "./dist-esm/src/base64.js": "./dist-esm/src/base64.browser.js",
    "./dist-esm/src/synonymMapHelper.js": "./dist-esm/src/synonymMapHelper.browser.js"
  },
  "//metadata": {
    "constantPaths": [
      {
        "path": "src/constants.ts",
        "prefix": "SDK_VERSION"
      },
      {
        "path": "src/generated/data/searchClient.ts",
        "prefix": "packageDetails"
      },
      {
        "path": "src/generated/service/searchServiceClient.ts",
        "prefix": "packageDetails"
      },
      {
        "path": "swagger/Data.md",
        "prefix": "package-version"
      },
      {
        "path": "swagger/Service.md",
        "prefix": "package-version"
      }
    ]
  },
  "repository": "github:Azure/azure-sdk-for-js",
  "keywords": [
    "azure",
    "cloud"
  ],
  "author": "Microsoft Corporation",
  "license": "MIT",
  "bugs": {
    "url": "https://github.com/Azure/azure-sdk-for-js/issues"
  },
  "engines": {
    "node": ">=18.0.0"
  },
  "homepage": "https://github.com/Azure/azure-sdk-for-js/tree/main/sdk/search/search-documents",
  "sideEffects": false,
  "dependencies": {
    "@azure/core-auth": "workspace:~",
    "@azure/core-client": "workspace:~",
    "@azure/core-http-compat": "workspace:~",
    "@azure/core-paging": "workspace:~",
    "@azure/core-rest-pipeline": "workspace:~",
    "@azure/core-tracing": "workspace:~",
    "@azure/core-util": "workspace:~",
    "@azure/logger": "workspace:~",
    "events": "^3.0.0",
    "tslib": "catalog:"
  },
  "devDependencies": {
    "@azure-tools/test-credential": "workspace:~",
    "@azure-tools/test-recorder": "catalog:test-recorderV3",
    "@azure-tools/test-utils": "workspace:~",
    "@azure/dev-tool": "workspace:~",
    "@azure/eslint-plugin-azure-sdk": "workspace:~",
    "@azure/identity": "workspace:~",
    "@azure/openai": "1.0.0-beta.12",
    "@microsoft/api-extractor": "catalog:",
    "@types/chai": "^4.1.6",
    "@types/mocha": "^10.0.0",
    "@types/node": "catalog:",
    "@types/sinon": "^17.0.0",
    "chai": "^4.2.0",
    "cross-env": "^7.0.2",
<<<<<<< HEAD
    "dotenv": "catalog:",
    "eslint": "catalog:",
=======
    "dotenv": "^16.0.0",
    "eslint": "^9.9.0",
>>>>>>> e460e3b0
    "inherits": "^2.0.3",
    "karma": "^6.2.0",
    "karma-chrome-launcher": "^3.0.0",
    "karma-coverage": "^2.0.0",
    "karma-env-preprocessor": "^0.1.1",
    "karma-firefox-launcher": "^1.1.0",
    "karma-json-preprocessor": "^0.3.3",
    "karma-json-to-file-reporter": "^1.0.1",
    "karma-junit-reporter": "^2.0.1",
    "karma-mocha": "^2.0.1",
    "karma-mocha-reporter": "^2.2.5",
    "karma-sourcemap-loader": "^0.3.8",
    "mocha": "^10.0.0",
    "nyc": "^17.0.0",
    "rimraf": "catalog:",
    "sinon": "^17.0.0",
    "ts-node": "^10.0.0",
    "type-plus": "^7.6.2",
    "typescript": "~5.3.3",
    "util": "^0.12.1"
  },
  "//sampleConfiguration": {
    "productName": "Azure Search Documents",
    "productSlugs": [
      "azure",
      "azure-cognitive-search",
      "azure-search"
    ],
    "requiredResources": {
      "Azure Search Documents instance": "https://docs.microsoft.com/azure/search/search-create-service-portal"
    }
  }
}<|MERGE_RESOLUTION|>--- conflicted
+++ resolved
@@ -111,13 +111,8 @@
     "@types/sinon": "^17.0.0",
     "chai": "^4.2.0",
     "cross-env": "^7.0.2",
-<<<<<<< HEAD
     "dotenv": "catalog:",
     "eslint": "catalog:",
-=======
-    "dotenv": "^16.0.0",
-    "eslint": "^9.9.0",
->>>>>>> e460e3b0
     "inherits": "^2.0.3",
     "karma": "^6.2.0",
     "karma-chrome-launcher": "^3.0.0",
