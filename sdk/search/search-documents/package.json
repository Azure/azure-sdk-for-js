{
  "name": "@azure/search-documents",
  "version": "11.3.0-beta.9",
  "description": "Azure client library to use Cognitive Search for node.js and browser.",
  "sdk-type": "client",
  "main": "dist/index.js",
  "module": "dist-esm/src/index.js",
  "types": "types/search-documents.d.ts",
  "scripts": {
    "audit": "node ../../../common/scripts/rush-audit.js && rimraf node_modules package-lock.json && npm i --package-lock-only 2>&1 && npm audit",
    "build:browser": "tsc -p . && dev-tool run bundle",
    "build:node": "tsc -p . && dev-tool run bundle",
    "build:samples": "echo Obsolete.",
    "execute:samples": "dev-tool samples run samples-dev",
    "build:test": "tsc -p . && dev-tool run bundle",
    "build": "npm run clean && tsc -p . && dev-tool run bundle && api-extractor run --local",
    "check-format": "prettier --list-different --config ../../../.prettierrc.json --ignore-path ../../../.prettierignore \"src/**/*.ts\" \"test/**/*.ts\" \"samples-dev/**/*.ts\" \"*.{js,json}\"",
    "clean": "rimraf dist dist-* temp types *.tgz *.log",
    "extract-api": "tsc -p . && api-extractor run --local",
    "format": "prettier --write --config ../../../.prettierrc.json --ignore-path ../../../.prettierignore \"src/**/*.ts\" \"test/**/*.ts\" \"samples-dev/**/*.ts\" \"*.{js,json}\"",
    "integration-test:browser": "dev-tool run test:browser",
    "integration-test:node": "dev-tool run test:node-js-input -- --timeout 5000000 'dist-esm/test/**/*.spec.js'",
    "integration-test": "npm run integration-test:node && npm run integration-test:browser",
    "lint:fix": "eslint package.json api-extractor.json src test --ext .ts --fix --fix-type [problem,suggestion]",
    "lint": "eslint package.json api-extractor.json src test --ext .ts",
    "pack": "npm pack 2>&1",
    "test:browser": "npm run build:test && npm run unit-test:browser",
    "test:node": "npm run build:test && npm run unit-test:node",
    "test": "npm run build:test && npm run unit-test",
    "unit-test:browser": "dev-tool run test:browser",
    "unit-test:node": "dev-tool run test:node-ts-input -- --timeout 1200000 \"test/**/*.spec.ts\" \"test/**/**/*.spec.ts\"",
    "unit-test": "npm run unit-test:node && npm run unit-test:browser"
  },
  "files": [
    "dist/",
    "dist-esm/src/",
    "types/search-documents.d.ts",
    "README.md",
    "LICENSE"
  ],
  "browser": {
    "./dist-esm/src/base64.js": "./dist-esm/src/base64.browser.js",
    "./dist-esm/src/synonymMapHelper.js": "./dist-esm/src/synonymMapHelper.browser.js"
  },
  "//metadata": {
    "constantPaths": [
      {
        "path": "src/generated/data/searchClientContext.ts",
        "prefix": "packageVersion"
      },
      {
        "path": "src/generated/service/searchServiceClientContext.ts",
        "prefix": "packageVersion"
      },
      {
        "path": "src/constants.ts",
        "prefix": "SDK_VERSION"
      }
    ]
  },
  "repository": "github:Azure/azure-sdk-for-js",
  "keywords": [
    "azure",
    "cloud"
  ],
  "author": "Microsoft Corporation",
  "license": "MIT",
  "bugs": {
    "url": "https://github.com/Azure/azure-sdk-for-js/issues"
  },
  "engines": {
    "node": ">=14.0.0"
  },
  "homepage": "https://github.com/Azure/azure-sdk-for-js/tree/main/sdk/search/search-documents/",
  "sideEffects": false,
  "dependencies": {
    "@azure/core-client": "^1.3.0",
    "@azure/core-auth": "^1.3.0",
    "@azure/core-paging": "^1.1.1",
    "@azure/core-tracing": "^1.0.0",
    "@azure/core-rest-pipeline": "^1.3.0",
    "@azure/core-http-compat": "^1.2.0",
    "@azure/logger": "^1.0.0",
    "tslib": "^2.2.0",
    "events": "^3.0.0"
  },
  "devDependencies": {
    "@azure/test-utils": "^1.0.0",
    "@azure/dev-tool": "^1.0.0",
    "@azure/eslint-plugin-azure-sdk": "^3.0.0",
    "@azure-tools/test-recorder": "^2.0.0",
    "@microsoft/api-extractor": "^7.31.1",
    "@types/chai": "^4.1.6",
    "@types/mocha": "^7.0.2",
    "@types/node": "^14.0.0",
    "@types/sinon": "^9.0.4",
    "chai": "^4.2.0",
    "cross-env": "^7.0.2",
    "dotenv": "^8.2.0",
    "eslint": "^8.0.0",
    "inherits": "^2.0.3",
    "karma": "^6.2.0",
    "karma-chrome-launcher": "^3.0.0",
    "karma-coverage": "^2.0.0",
    "karma-edge-launcher": "^0.4.2",
    "karma-env-preprocessor": "^0.1.1",
    "karma-firefox-launcher": "^1.1.0",
    "karma-ie-launcher": "^1.0.0",
    "karma-json-preprocessor": "^0.3.3",
    "karma-json-to-file-reporter": "^1.0.1",
    "karma-junit-reporter": "^2.0.1",
    "karma-mocha": "^2.0.1",
    "karma-mocha-reporter": "^2.2.5",
    "karma-sourcemap-loader": "^0.3.8",
    "mocha": "^7.1.1",
    "mocha-junit-reporter": "^2.0.0",
    "nyc": "^15.0.0",
    "prettier": "^2.5.1",
    "rimraf": "^3.0.0",
    "sinon": "^9.0.2",
    "ts-node": "^10.0.0",
<<<<<<< HEAD
    "typescript": "~4.8.4",
=======
    "typescript": "~4.8.0",
>>>>>>> 5ac70ed7
    "util": "^0.12.1"
  },
  "//sampleConfiguration": {
    "productName": "Azure Search Documents",
    "productSlugs": [
      "azure",
      "azure-cognitive-search",
      "azure-search"
    ],
    "requiredResources": {
      "Azure Search Documents instance": "https://docs.microsoft.com/azure/search/search-create-service-portal"
    }
  }
}<|MERGE_RESOLUTION|>--- conflicted
+++ resolved
@@ -119,11 +119,7 @@
     "rimraf": "^3.0.0",
     "sinon": "^9.0.2",
     "ts-node": "^10.0.0",
-<<<<<<< HEAD
-    "typescript": "~4.8.4",
-=======
     "typescript": "~4.8.0",
->>>>>>> 5ac70ed7
     "util": "^0.12.1"
   },
   "//sampleConfiguration": {
