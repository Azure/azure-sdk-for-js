// Copyright (c) Microsoft Corporation.
// Licensed under the MIT license.

import { OperationOptions } from "@azure/core-client";
import {
  AnswerResult,
  AutocompleteMode,
  CaptionResult,
  Captions,
  FacetResult,
  IndexActionType,
  QueryAnswerType,
  QueryCaptionType,
  QueryLanguage,
  QueryResultDocumentRerankerInput,
  QuerySpellerType,
  QueryType,
  ScoringStatistics,
  SearchMode,
  Speller,
} from "./generated/data/models";
import { PagedAsyncIterableIterator } from "@azure/core-paging";
import GeographyPoint from "./geographyPoint";

/**
 * Options for performing the count operation on the index.
 */
export type CountDocumentsOptions = OperationOptions;

/**
 * Options for SearchIndexingBufferedSender.
 */
export interface SearchIndexingBufferedSenderOptions {
  /**
   * Indicates if autoFlush is enabled.
   */
  autoFlush?: boolean;
  /**
   * Initial Batch Action Count.
   *
   * A batch request will be sent once the documents
   * reach the initialBatchActionCount.
   */
  initialBatchActionCount?: number;
  /**
   * Flush Window.
   *
   * A batch request will be sent after flushWindowInMs is
   * reached.
   */
  flushWindowInMs?: number;
  /**
   * Maximum number of Retries
   */
  maxRetriesPerAction?: number;
  /**
   * Delay between retries
   */
  throttlingDelayInMs?: number;
  /**
   * Max Delay between retries
   */
  maxThrottlingDelayInMs?: number;
}

/**
 * Options for SearchIndexingBufferedSenderUploadDocuments.
 */
export type SearchIndexingBufferedSenderUploadDocumentsOptions = OperationOptions;
/**
 * Options for SearchIndexingBufferedSenderMergeDocuments.
 */
export type SearchIndexingBufferedSenderMergeDocumentsOptions = OperationOptions;
/**
 * Options for SearchIndexingBufferedSenderMergeOrUploadDocuments.
 */
export type SearchIndexingBufferedSenderMergeOrUploadDocumentsOptions = OperationOptions;
/**
 * Options for SearchIndexingBufferedSenderDeleteDocuments.
 */
export type SearchIndexingBufferedSenderDeleteDocumentsOptions = OperationOptions;
/**
 * Options for SearchIndexingBufferedSenderFlushDocuments.
 */
export type SearchIndexingBufferedSenderFlushDocumentsOptions = OperationOptions;

/**
 * Options for retrieving a single document.
 */
export interface GetDocumentOptions<
  TModel extends object,
  TFields extends SelectFields<TModel> = SelectFields<TModel>
> extends OperationOptions {
  /**
   * List of field names to retrieve for the document; Any field not retrieved will be missing from
   * the returned document.
   */
  selectedFields?: SelectArray<TFields>;
}

/**
 * Options for the modify index batch operation.
 */
export interface IndexDocumentsOptions extends OperationOptions {
  /**
   * If true, will cause this operation to throw if any document operation
   * in the batch did not succeed.
   */
  throwOnAnyFailure?: boolean;
}

/**
 * Options for the upload documents operation.
 */
export type UploadDocumentsOptions = IndexDocumentsOptions;

/**
 * Options for the merge documents operation.
 */
export type MergeDocumentsOptions = IndexDocumentsOptions;

/**
 * Options for the merge or upload documents operation.
 */
export type MergeOrUploadDocumentsOptions = IndexDocumentsOptions;

/**
 * Options for the delete documents operation.
 */
export type DeleteDocumentsOptions = IndexDocumentsOptions;

/**
 * Arguments for retrieving the next page of search results.
 */
export interface ListSearchResultsPageSettings {
  /**
   * A token used for retrieving the next page of results when the server
   * enforces pagination.
   */
  continuationToken?: string;
}

// BEGIN manually modified generated interfaces
//
// This section is for places where we have to manually fix issues
// with interfaces from the generated code.
// Mostly this is to allow modeling additionalProperties:true as generics.

/**
 * Options for retrieving completion text for a partial searchText.
 */
export type AutocompleteOptions<TModel extends object> = OperationOptions &
  AutocompleteRequest<TModel>;
/**
 * Options for committing a full search request.
 */
export type SearchOptions<
  TModel extends object,
  TFields extends SelectFields<TModel> = SelectFields<TModel>
> = OperationOptions & SearchRequestOptions<TModel, TFields>;
/**
 * Options for retrieving suggestions based on the searchText.
 */
export type SuggestOptions<
  TModel extends object,
  TFields extends SelectFields<TModel> = SelectFields<TModel>
> = OperationOptions & SuggestRequest<TModel, TFields>;

/**
 * An iterator for search results of a paticular query. Will make requests
 * as needed during iteration. Use .byPage() to make one request to the server
 * per iteration.
 */
export type SearchIterator<
  TModel extends object,
  TFields extends SelectFields<TModel> = SelectFields<TModel>
> = PagedAsyncIterableIterator<
  SearchResult<TModel, TFields>,
  SearchDocumentsPageResult<TModel, TFields>,
  ListSearchResultsPageSettings
>;

/** The query parameters for vector and hybrid search queries. */
export interface Vector<T extends object> {
  /** The vector representation of a search query. */
  value?: number[];
  /** Number of nearest neighbors to return as top hits. */
  kNearestNeighborsCount?: number;
  /** Vector Fields of type Collection(Edm.Single) to be included in the vector searched. */
  fields?: SearchFieldArray<T>;
}

/**
 * Parameters for filtering, sorting, faceting, paging, and other search query behaviors.
 */
export interface SearchRequest<TModel extends object = never> {
  /**
   * A value that specifies whether to fetch the total count of results. Default is false. Setting
   * this value to true may have a performance impact. Note that the count returned is an
   * approximation.
   */
  includeTotalCount?: boolean;
  /**
   * The list of facet expressions to apply to the search query. Each facet expression contains a
   * field name, optionally followed by a comma-separated list of name:value pairs.
   */
  facets?: string[];
  /**
   * The OData $filter expression to apply to the search query.
   */
  filter?: string;
  /**
   * The comma-separated list of field names to use for hit highlights. Only searchable fields can
   * be used for hit highlighting.
   */
  highlightFields?: string;
  /**
   * A string tag that is appended to hit highlights. Must be set with highlightPreTag. Default is
   * &lt;/em&gt;.
   */
  highlightPostTag?: string;
  /**
   * A string tag that is prepended to hit highlights. Must be set with highlightPostTag. Default
   * is &lt;em&gt;.
   */
  highlightPreTag?: string;
  /**
   * A number between 0 and 100 indicating the percentage of the index that must be covered by a
   * search query in order for the query to be reported as a success. This parameter can be useful
   * for ensuring search availability even for services with only one replica. The default is 100.
   */
  minimumCoverage?: number;
  /**
   * The comma-separated list of OData $orderby expressions by which to sort the results. Each
   * expression can be either a field name or a call to either the geo.distance() or the
   * search.score() functions. Each expression can be followed by asc to indicate ascending, or
   * desc to indicate descending. The default is ascending order. Ties will be broken by the match
   * scores of documents. If no $orderby is specified, the default sort order is descending by
   * document match score. There can be at most 32 $orderby clauses.
   */
  orderBy?: string;
  /**
   * A value that specifies the syntax of the search query. The default is 'simple'. Use 'full' if
   * your query uses the Lucene query syntax. Possible values include: 'Simple', 'Full'
   */
  queryType?: QueryType;
  /**
   * A value that specifies whether we want to calculate scoring statistics (such as document
   * frequency) globally for more consistent scoring, or locally, for lower latency. The default is
   * 'local'. Use 'global' to aggregate scoring statistics globally before scoring. Using global
   * scoring statistics can increase latency of search queries. Possible values include: 'Local',
   * 'Global'
   */
  scoringStatistics?: ScoringStatistics;
  /**
   * A value to be used to create a sticky session, which can help getting more consistent results.
   * As long as the same sessionId is used, a best-effort attempt will be made to target the same
   * replica set. Be wary that reusing the same sessionID values repeatedly can interfere with the
   * load balancing of the requests across replicas and adversely affect the performance of the
   * search service. The value used as sessionId cannot start with a '_' character.
   */
  sessionId?: string;
  /**
   * The list of parameter values to be used in scoring functions (for example,
   * referencePointParameter) using the format name-values. For example, if the scoring profile
   * defines a function with a parameter called 'mylocation' the parameter string would be
   * "mylocation--122.2,44.8" (without the quotes).
   */
  scoringParameters?: string[];
  /**
   * The name of a scoring profile to evaluate match scores for matching documents in order to sort
   * the results.
   */
  scoringProfile?: string;
  /**
   * The name of a semantic configuration that will be used when processing documents for queries of
   * type semantic.
   */
  semanticConfiguration?: string;
  /**
   * Allows the user to choose whether a semantic call should fail completely (default / current
   * behavior), or to return partial results.
   */
  semanticErrorHandlingMode?: SemanticErrorHandlingMode;
  /**
   * Allows the user to set an upper bound on the amount of time it takes for semantic enrichment
   * to finish processing before the request fails.
   */
  semanticMaxWaitInMilliseconds?: number;
  /**
   * Enables a debugging tool that can be used to further explore your Semantic search results.
   */
  debugMode?: QueryDebugMode;
  /**
   * A full-text search query expression; Use "*" or omit this parameter to match all documents.
   */
  searchText?: string;
  /**
   * The comma-separated list of field names to which to scope the full-text search. When using
   * fielded search (fieldName:searchExpression) in a full Lucene query, the field names of each
   * fielded search expression take precedence over any field names listed in this parameter.
   */
  searchFields?: string;
  /**
   * A value that specifies whether any or all of the search terms must be matched in order to
   * count the document as a match. Possible values include: 'Any', 'All'
   */
  searchMode?: SearchMode;
  /**
   * A value that specifies the language of the search query.
   */
  queryLanguage?: QueryLanguage;
  /**
   * A value that specified the type of the speller to use to spell-correct individual search
   * query terms.
   */
  speller?: QuerySpellerType;
  /**
   * A value that specifies whether answers should be returned as part of the search response.
   */
  answers?: QueryAnswerType;
  /**
   * The comma-separated list of fields to retrieve. If unspecified, all fields marked as
   * retrievable in the schema are included.
   */
  select?: string;
  /**
   * The number of search results to skip. This value cannot be greater than 100,000. If you need
   * to scan documents in sequence, but cannot use skip due to this limitation, consider using
   * orderby on a totally-ordered key and filter with a range query instead.
   */
  skip?: number;
  /**
   * The number of search results to retrieve. This can be used in conjunction with $skip to
   * implement client-side paging of search results. If results are truncated due to server-side
   * paging, the response will include a continuation token that can be used to issue another
   * Search request for the next page of results.
   */
  top?: number;
  /**
   * A value that specifies whether captions should be returned as part of the search response.
   */
  captions?: QueryCaptionType;
  /**
   * The comma-separated list of field names used for semantic search.
   */
  semanticFields?: string;
  /**
   * The query parameters for vector and hybrid search queries.
   */
  vector?: Vector<TModel>;
}

/**
 * Parameters for filtering, sorting, faceting, paging, and other search query behaviors.
 */
export interface SearchRequestOptions<
  TModel extends object,
  TFields extends SelectFields<TModel> = SelectFields<TModel>
> {
  /**
   * A value that specifies whether to fetch the total count of results. Default is false. Setting
   * this value to true may have a performance impact. Note that the count returned is an
   * approximation.
   */
  includeTotalCount?: boolean;
  /**
   * The list of facet expressions to apply to the search query. Each facet expression contains a
   * field name, optionally followed by a comma-separated list of name:value pairs.
   */
  facets?: string[];
  /**
   * The OData $filter expression to apply to the search query.
   */
  filter?: string;
  /**
   * The comma-separated list of field names to use for hit highlights. Only searchable fields can
   * be used for hit highlighting.
   */
  highlightFields?: string;
  /**
   * A string tag that is appended to hit highlights. Must be set with highlightPreTag. Default is
   * &lt;/em&gt;.
   */
  highlightPostTag?: string;
  /**
   * A string tag that is prepended to hit highlights. Must be set with highlightPostTag. Default
   * is &lt;em&gt;.
   */
  highlightPreTag?: string;
  /**
   * A number between 0 and 100 indicating the percentage of the index that must be covered by a
   * search query in order for the query to be reported as a success. This parameter can be useful
   * for ensuring search availability even for services with only one replica. The default is 100.
   */
  minimumCoverage?: number;
  /**
   * The list of OData $orderby expressions by which to sort the results. Each
   * expression can be either a field name or a call to either the geo.distance() or the
   * search.score() functions. Each expression can be followed by asc to indicate ascending, or
   * desc to indicate descending. The default is ascending order. Ties will be broken by the match
   * scores of documents. If no $orderby is specified, the default sort order is descending by
   * document match score. There can be at most 32 $orderby clauses.
   */
  orderBy?: string[];
  /**
   * A value that specifies the syntax of the search query. The default is 'simple'. Use 'full' if
   * your query uses the Lucene query syntax. Possible values include: 'simple', 'full', 'semantic'
   */
  queryType?: QueryType;
  /**
   * The list of parameter values to be used in scoring functions (for example,
   * referencePointParameter) using the format name-values. For example, if the scoring profile
   * defines a function with a parameter called 'mylocation' the parameter string would be
   * "mylocation--122.2,44.8" (without the quotes).
   */
  scoringParameters?: string[];
  /**
   * The name of a scoring profile to evaluate match scores for matching documents in order to sort
   * the results.
   */
  scoringProfile?: string;
  /**
   * The name of a semantic configuration that will be used when processing documents for queries of
   * type semantic.
   */
  semanticConfiguration?: string;
  /**
   *  Allows the user to choose whether a semantic call should fail completely, or to return partial results.
   */
  semanticErrorHandlingMode?: SemanticErrorHandlingMode;
  /**
   * Allows the user to set an upper bound on the amount of time it takes for semantic enrichment to finish
   * processing before the request fails.
   */
  semanticMaxWaitInMilliseconds?: number;
  /**
   * Enables a debugging tool that can be used to further explore your search results.
   */
  debugMode?: QueryDebugMode;
  /**
   * The comma-separated list of field names to which to scope the full-text search. When using
   * fielded search (fieldName:searchExpression) in a full Lucene query, the field names of each
   * fielded search expression take precedence over any field names listed in this parameter.
   */
  searchFields?: SearchFieldArray<TModel>;
  /**
   * The language of the query.
   */
  queryLanguage?: QueryLanguage;
  /**
   * Improve search recall by spell-correcting individual search query terms.
   */
  speller?: Speller;
  /**
   * This parameter is only valid if the query type is 'semantic'. If set, the query returns answers
   * extracted from key passages in the highest ranked documents.
   */
  answers?: Answers | AnswersOptions;
  /**
   * A value that specifies whether any or all of the search terms must be matched in order to
   * count the document as a match. Possible values include: 'any', 'all'
   */
  searchMode?: SearchMode;
  /**
   * A value that specifies whether we want to calculate scoring statistics (such as document
   * frequency) globally for more consistent scoring, or locally, for lower latency. Possible
   * values include: 'Local', 'Global'
   */
  scoringStatistics?: ScoringStatistics;
  /**
   * A value to be used to create a sticky session, which can help to get more consistent results.
   * As long as the same sessionId is used, a best-effort attempt will be made to target the same
   * replica set. Be wary that reusing the same sessionID values repeatedly can interfere with the
   * load balancing of the requests across replicas and adversely affect the performance of the
   * search service. The value used as sessionId cannot start with a '_' character.
   */
  sessionId?: string;
  /**
   * The list of fields to retrieve. If unspecified, all fields marked as
   * retrievable in the schema are included.
   */
  select?: SelectArray<TFields>;
  /**
   * The number of search results to skip. This value cannot be greater than 100,000. If you need
   * to scan documents in sequence, but cannot use skip due to this limitation, consider using
   * orderby on a totally-ordered key and filter with a range query instead.
   */
  skip?: number;
  /**
   * The number of search results to retrieve. This can be used in conjunction with $skip to
   * implement client-side paging of search results. If results are truncated due to server-side
   * paging, the response will include a continuation token that can be used to issue another
   * Search request for the next page of results.
   */
  top?: number;
  /**
   * This parameter is only valid if the query type is 'semantic'. If set, the query returns captions
   * extracted from key passages in the highest ranked documents. When Captions is set to 'extractive',
   * highlighting is enabled by default, and can be configured by appending the pipe character '|'
   * followed by the 'highlight-true'/'highlight-false' option, such as 'extractive|highlight-true'. Defaults to 'None'.
   */
  captions?: Captions;
  /**
   * The list of field names used for semantic search.
   */
  semanticFields?: string[];

  /**
   * The query parameters for vector and hybrid search queries.
   */
  vector?: Vector<Model>;
}

/**
 * Contains a document found by a search query, plus associated metadata.
 */
export type SearchResult<
  TModel extends object,
  TFields extends SelectFields<TModel> = SelectFields<TModel>
> = {
  /**
   * The relevance score of the document compared to other documents returned by the query.
   * **NOTE: This property will not be serialized. It can only be populated by the server.**
   */
  readonly score: number;
  /**
   * The relevance score computed by the semantic ranker for the top search results. Search results are sorted by the RerankerScore first and then by the Score. RerankerScore is only returned for queries of type 'semantic'.
   * NOTE: This property will not be serialized. It can only be populated by the server.
   */
  readonly rerankerScore?: number;
  /**
   * Text fragments from the document that indicate the matching search terms, organized by each
   * applicable field; null if hit highlighting was not enabled for the query.
   * **NOTE: This property will not be serialized. It can only be populated by the server.**
   */
  readonly highlights?: { [k in SelectFields<TModel>]?: string[] };
  /**
   * Captions are the most representative passages from the document relatively to the search query. They are often used as document summary. Captions are only returned for queries of type 'semantic'.
   * NOTE: This property will not be serialized. It can only be populated by the server.
   */
  readonly captions?: CaptionResult[];

<<<<<<< HEAD
  document: NarrowedModel<Model, Fields>;

  /**
   * Contains debugging information that can be used to further explore your search results.
   * NOTE: This property will not be serialized. It can only be populated by the server.
   */
  readonly documentDebugInfo?: DocumentDebugInfo[];
=======
  document: NarrowedModel<TModel, TFields>;
>>>>>>> 77e2bc83
};

/**
 * Response containing search results from an index.
 */
export interface SearchDocumentsResultBase {
  /**
   * The total count of results found by the search operation, or null if the count was not
   * requested. If present, the count may be greater than the number of results in this response.
   * This can happen if you use the $top or $skip parameters, or if Azure Cognitive Search can't
   * return all the requested documents in a single Search response.
   * **NOTE: This property will not be serialized. It can only be populated by the server.**
   */
  readonly count?: number;
  /**
   * A value indicating the percentage of the index that was included in the query, or null if
   * minimumCoverage was not specified in the request.
   * **NOTE: This property will not be serialized. It can only be populated by the server.**
   */
  readonly coverage?: number;
  /**
   * The facet query results for the search operation, organized as a collection of buckets for
   * each faceted field; null if the query did not include any facet expressions.
   * **NOTE: This property will not be serialized. It can only be populated by the server.**
   */
  readonly facets?: { [propertyName: string]: FacetResult[] };
  /**
   * The answers query results for the search operation; null if the answers query parameter was
   * not specified or set to 'none'.
   * NOTE: This property will not be serialized. It can only be populated by the server.
   */
  readonly answers?: AnswerResult[];
  /**
   * Reason that a partial response was returned for a semantic search request.
   * NOTE: This property will not be serialized. It can only be populated by the server.
   */
  readonly semanticPartialResponseReason?: SemanticPartialResponseReason;
  /**
   * Type of partial response that was returned for a semantic search request.
   * NOTE: This property will not be serialized. It can only be populated by the server.
   */
  readonly semanticPartialResponseType?: SemanticPartialResponseType;
}

/**
 * Response containing search results from an index.
 */
export interface SearchDocumentsResult<
  TModel extends object,
  TFields extends SelectFields<TModel> = SelectFields<TModel>
> extends SearchDocumentsResultBase {
  /**
   * The sequence of results returned by the query.
   * **NOTE: This property will not be serialized. It can only be populated by the server.**
   */
  readonly results: SearchIterator<TModel, TFields>;
}

/**
 * Response containing search page results from an index.
 */
export interface SearchDocumentsPageResult<
  TModel extends object,
  TFields extends SelectFields<TModel> = SelectFields<TModel>
> extends SearchDocumentsResultBase {
  /**
   * The sequence of results returned by the query.
   * **NOTE: This property will not be serialized. It can only be populated by the server.**
   */
  readonly results: SearchResult<TModel, TFields>[];
  /**
   * A token used for retrieving the next page of results when the server
   * enforces pagination.
   */
  continuationToken?: string;
}

/**
 * Parameters for filtering, sorting, fuzzy matching, and other suggestions query behaviors.
 */
export interface SuggestRequest<
  TModel extends object,
  TFields extends SelectFields<TModel> = SelectFields<TModel>
> {
  /**
   * An OData expression that filters the documents considered for suggestions.
   */
  filter?: string;
  /**
   * A value indicating whether to use fuzzy matching for the suggestion query. Default is false.
   * When set to true, the query will find suggestions even if there's a substituted or missing
   * character in the search text. While this provides a better experience in some scenarios, it
   * comes at a performance cost as fuzzy suggestion searches are slower and consume more
   * resources.
   */
  useFuzzyMatching?: boolean;
  /**
   * A string tag that is appended to hit highlights. Must be set with highlightPreTag. If omitted,
   * hit highlighting of suggestions is disabled.
   */
  highlightPostTag?: string;
  /**
   * A string tag that is prepended to hit highlights. Must be set with highlightPostTag. If
   * omitted, hit highlighting of suggestions is disabled.
   */
  highlightPreTag?: string;
  /**
   * A number between 0 and 100 indicating the percentage of the index that must be covered by a
   * suggestion query in order for the query to be reported as a success. This parameter can be
   * useful for ensuring search availability even for services with only one replica. The default
   * is 80.
   */
  minimumCoverage?: number;
  /**
   * The list of OData $orderby expressions by which to sort the results. Each
   * expression can be either a field name or a call to either the geo.distance() or the
   * search.score() functions. Each expression can be followed by asc to indicate ascending, or
   * desc to indicate descending. The default is ascending order. Ties will be broken by the match
   * scores of documents. If no $orderby is specified, the default sort order is descending by
   * document match score. There can be at most 32 $orderby clauses.
   */
  orderBy?: string[];
  /**
   * The comma-separated list of field names to search for the specified search text. Target fields
   * must be included in the specified suggester.
   */
  searchFields?: SearchFieldArray<TModel>;
  /**
   * The list of fields to retrieve. If unspecified, only the key field will be
   * included in the results.
   */
  select?: SelectArray<TFields>;
  /**
  /**
   * The number of suggestions to retrieve. This must be a value between 1 and 100. The default is
   * 5.
   */
  top?: number;
}

/**
 * A result containing a document found by a suggestion query, plus associated metadata.
 */
export type SuggestResult<
  TModel extends object,
  TFields extends SelectFields<TModel> = SelectFields<TModel>
> = {
  /**
   * The text of the suggestion result.
   * **NOTE: This property will not be serialized. It can only be populated by the server.**
   */
  readonly text: string;
  document: SuggestNarrowedModel<TModel, TFields>;
};

/**
 * Response containing suggestion query results from an index.
 */
export interface SuggestDocumentsResult<
  TModel extends object,
  TFields extends SelectFields<TModel> = SelectFields<TModel>
> {
  /**
   * The sequence of results returned by the query.
   * **NOTE: This property will not be serialized. It can only be populated by the server.**
   */
  readonly results: SuggestResult<TModel, TFields>[];
  /**
   * A value indicating the percentage of the index that was included in the query, or null if
   * minimumCoverage was not set in the request.
   * **NOTE: This property will not be serialized. It can only be populated by the server.**
   */
  readonly coverage?: number;
}

/**
 * Parameters for fuzzy matching, and other autocomplete query behaviors.
 */
export interface AutocompleteRequest<TModel extends object> {
  /**
   * Specifies the mode for Autocomplete. The default is 'oneTerm'. Use 'twoTerms' to get shingles
   * and 'oneTermWithContext' to use the current context while producing auto-completed terms.
   * Possible values include: 'oneTerm', 'twoTerms', 'oneTermWithContext'
   */
  autocompleteMode?: AutocompleteMode;
  /**
   * An OData expression that filters the documents used to produce completed terms for the
   * Autocomplete result.
   */
  filter?: string;
  /**
   * A value indicating whether to use fuzzy matching for the autocomplete query. Default is false.
   * When set to true, the query will autocomplete terms even if there's a substituted or missing
   * character in the search text. While this provides a better experience in some scenarios, it
   * comes at a performance cost as fuzzy autocomplete queries are slower and consume more
   * resources.
   */
  useFuzzyMatching?: boolean;
  /**
   * A string tag that is appended to hit highlights. Must be set with highlightPreTag. If omitted,
   * hit highlighting is disabled.
   */
  highlightPostTag?: string;
  /**
   * A string tag that is prepended to hit highlights. Must be set with highlightPostTag. If
   * omitted, hit highlighting is disabled.
   */
  highlightPreTag?: string;
  /**
   * A number between 0 and 100 indicating the percentage of the index that must be covered by an
   * autocomplete query in order for the query to be reported as a success. This parameter can be
   * useful for ensuring search availability even for services with only one replica. The default
   * is 80.
   */
  minimumCoverage?: number;
  /**
   * The comma-separated list of field names to consider when querying for auto-completed terms.
   * Target fields must be included in the specified suggester.
   */
  searchFields?: SearchFieldArray<TModel>;
  /**
   * The number of auto-completed terms to retrieve. This must be a value between 1 and 100. The
   * default is 5.
   */
  top?: number;
}

/**
 * Represents an index action that operates on a document.
 */
export type IndexDocumentsAction<T> = {
  /**
   * The operation to perform on a document in an indexing batch. Possible values include:
   * 'upload', 'merge', 'mergeOrUpload', 'delete'
   */
  __actionType: IndexActionType;
} & Partial<T>;

// END manually modified generated interfaces

// Utility types

/**
 * If `TFields` is never, an untyped string array
 * Otherwise, a narrowed `Fields[]` type to be used elsewhere in the consuming type.
 */
export type SelectArray<TFields = never> = [string] extends [TFields]
  ? readonly TFields[]
  : (<T>() => T extends TFields ? true : false) extends <T>() => T extends never ? true : false
  ? readonly string[]
  : readonly TFields[];

/**
 * If `TModel` is an untyped object, an untyped string array
 * Otherwise, the slash-delimited fields of `TModel`.
 */
export type SearchFieldArray<TModel extends object = object> = (<T>() => T extends TModel
  ? true
  : false) extends <T>() => T extends object ? true : false
  ? readonly string[]
  : readonly SelectFields<TModel>[];

export type UnionToIntersection<Union> =
  // Distribute members of U into parameter position of a union of functions
  (
    Union extends unknown ? (_: Union) => unknown : never
  ) extends // Infer the intersection of the members of U as a single intersected parameter type
  (_: infer I) => unknown
    ? I
    : never;

// Types that should not be included in SelectFields recursion
export type ExcludedODataTypes = Date | GeographyPoint;

/**
 * Produces a union of valid Cognitive Search OData $select paths for T
 * using a post-order traversal of the field tree rooted at T.
 */
export type SelectFields<TModel extends object> =
  // If T is never, any, or object, resolves to string
  (<T>() => T extends TModel ? true : false) extends <T>() => T extends never ? true : false
    ? string
    : (<T>() => T extends TModel ? true : false) extends <T>() => T extends any ? true : false
    ? string
    : (<T>() => T extends TModel ? true : false) extends <T>() => T extends object ? true : false
    ? string
    : // If T is an array, allow selecting from fields in the array's element type
    TModel extends Array<infer Elem>
    ? // Allow selecting fields only from elements which are objects
      Elem extends object
      ? SelectFields<Elem>
      : never
    : {
        // Only consider string keys
        [Key in keyof TModel]: Key extends string
          ? NonNullable<TModel[Key]> extends object
            ? NonNullable<TModel[Key]> extends ExcludedODataTypes
              ? // Excluded, so don't recur
                Key
              : // Extract subpaths from T[Key]
              SelectFields<NonNullable<TModel[Key]>> extends infer NextPaths
              ? // This check is required to avoid distributing `never` over the condition
                (<T>() => T extends NextPaths ? true : false) extends <T>() => T extends never
                  ? true
                  : false
                ? Key
                : NextPaths extends string
                ? Key | `${Key}/${NextPaths}`
                : Key
              : never
            : // Not an object, so can't recur
              Key
          : never;
      }[keyof TModel & string] &
        // Filter out undefined properties
        string;

/**
 * Deeply pick fields of T using valid Cognitive Search OData $select
 * paths.
 */
export type SearchPick<TModel extends object, TFields extends SelectFields<TModel>> = (<
  T
>() => T extends TModel ? true : false) extends <T>() => T extends object ? true : false
  ? // Picking from an untyped object should return `object`
    TModel
  : // If paths is any or never, yield the original type
  (<T>() => T extends TFields ? true : false) extends <T>() => T extends any ? true : false
  ? TModel
  : (<T>() => T extends TFields ? true : false) extends <T>() => T extends never ? true : false
  ? TModel
  : // We're going to get a union of individual interfaces for each field in T that's selected, so convert that to an intersection.
    UnionToIntersection<
      // Paths is a union or single string type, so if it's a union it will be _distributed_ over this conditional.
      // Fortunately, template literal types are not greedy, so we can infer the field name easily.
      TFields extends `${infer FieldName}/${infer RestPaths}`
        ? // Symbols and numbers are invalid types for field names
          FieldName extends keyof TModel & string
          ? NonNullable<TModel[FieldName]> extends Array<infer Elem>
            ? Elem extends object
              ? // Extends clause is necessary to refine the constraint of RestPaths
                RestPaths extends SelectFields<Elem>
                ? // Narrow the type of every element in the array
                  {
                    [Key in keyof TModel as Key & FieldName]: Array<SearchPick<Elem, RestPaths>>;
                  }
                : // Unreachable by construction
                  never
              : // Don't recur on arrays of non-object types
                never
            : NonNullable<TModel[FieldName]> extends object
            ? // Recur :)
              {
                [Key in keyof TModel as Key & FieldName]: RestPaths extends SelectFields<
                  TModel[Key] & {
                    // This empty intersection fixes `T[Key]` not being narrowed to an object type in older versions of TS
                  }
                >
                  ?
                      | SearchPick<
                          TModel[Key] & {
                            // Ditto
                          },
                          RestPaths
                        >
                      | Extract<TModel[Key], null>
                  : // Unreachable by construction
                    never;
              }
            : // Unreachable by construction
              never
          : // Ignore symbols and numbers
            never
        : // Otherwise, capture the paths that are simple keys of T itself
        TFields extends keyof TModel
        ? Pick<TModel, TFields> | Extract<TModel, null>
        : never
    > & {
      // This useless intersection actually prevents the TypeScript language server from
      // expanding the definition of SearchPick<TModel, Paths> in IntelliSense. Since we're
      // sure the type always yields an object, this intersection does not alter the type
      // at all, only the display string of the type.
    };

export type ExtractDocumentKey<TModel> = {
  [K in keyof TModel as TModel[K] extends string | undefined ? K : never]: TModel[K];
};

/**
 * Narrows the Model type to include only the selected Fields
 */
export type NarrowedModel<
  TModel extends object,
  TFields extends SelectFields<TModel> = SelectFields<TModel>
> =
  // If the model isn't specified, the type is the same as the input type
  (<T>() => T extends TModel ? true : false) extends <T>() => T extends never ? true : false
    ? TModel
    : (<T>() => T extends TModel ? true : false) extends <T>() => T extends object ? true : false
    ? TModel
    : (<T>() => T extends TModel ? true : false) extends <T>() => T extends any ? true : false
    ? TModel
    : (<T>() => T extends TModel ? true : false) extends <T>() => T extends unknown ? true : false
    ? TModel
    : (<T>() => T extends TFields ? true : false) extends <T>() => T extends never ? true : false
    ? // If fields aren't specified, this object can't exist
      never
    : (<T>() => T extends TFields ? true : false) extends <T>() => T extends SelectFields<TModel>
        ? true
        : false
    ? // Avoid calculating the narrowed type if every field is specified
      TModel
    : SearchPick<TModel, TFields>;

export type SuggestNarrowedModel<
  TModel extends object,
  TFields extends SelectFields<TModel> = SelectFields<TModel>
> = (<T>() => T extends TModel ? true : false) extends <T>() => T extends never ? true : false
  ? TModel
  : (<T>() => T extends TModel ? true : false) extends <T>() => T extends object ? true : false
  ? TModel
  : (<T>() => T extends TFields ? true : false) extends <T>() => T extends never ? true : false
  ? // Filter nullable (i.e. non-key) properties from the model, as they're not returned by the
    // service by default
    keyof ExtractDocumentKey<TModel> extends never
    ? // Return the original model if none of the properties are non-nullable
      TModel
    : ExtractDocumentKey<TModel>
  : // TFields isn't narrowed to exclude null by the first condition, so it needs to be narrowed
  // here
  TFields extends SelectFields<TModel>
  ? NarrowedModel<TModel, TFields>
  : // Unreachable by construction
    never;

/** Description of fields that were sent to the semantic enrichment process, as well as how they were used */
export interface QueryResultDocumentSemanticField {
  /**
   * The name of the field that was sent to the semantic enrichment process
   * NOTE: This property will not be serialized. It can only be populated by the server.
   */
  readonly name?: string;
  /**
   * The way the field was used for the semantic enrichment process (fully used, partially used, or unused)
   * NOTE: This property will not be serialized. It can only be populated by the server.
   */
  readonly state?: SemanticFieldState;
}

/** Contains debugging information that can be used to further explore your search results. */
export interface DocumentDebugInfo {
  /**
   * Contains debugging information specific to semantic search queries.
   * NOTE: This property will not be serialized. It can only be populated by the server.
   */
  readonly semantic?: SemanticDebugInfo;
}

/**
 * Debug options for semantic search queries.
 */
export interface SemanticDebugInfo {
  /**
   * The title field that was sent to the semantic enrichment process, as well as how it was used
   * NOTE: This property will not be serialized. It can only be populated by the server.
   */
  readonly titleField?: QueryResultDocumentSemanticField;
  /**
   * The content fields that were sent to the semantic enrichment process, as well as how they were used
   * NOTE: This property will not be serialized. It can only be populated by the server.
   */
  readonly contentFields?: QueryResultDocumentSemanticField[];
  /**
   * The keyword fields that were sent to the semantic enrichment process, as well as how they were used
   * NOTE: This property will not be serialized. It can only be populated by the server.
   */
  readonly keywordFields?: QueryResultDocumentSemanticField[];
  /**
   * The raw concatenated strings that were sent to the semantic enrichment process.
   * NOTE: This property will not be serialized. It can only be populated by the server.
   */
  readonly rerankerInput?: QueryResultDocumentRerankerInput;
}

/**
 * This parameter is only valid if the query type is 'semantic'. If set, the query returns answers
 * extracted from key passages in the highest ranked documents. The number of answers returned can
 * be configured by appending the pipe character '|' followed by the 'count-\<number of answers\>' option
 * after the answers parameter value, such as 'extractive|count-3'. Default count is 1. The
 * confidence threshold can be configured by appending the pipe character '|' followed by the
 * 'threshold-\<confidence threshold\>' option after the answers parameter value, such as
 * 'extractive|threshold-0.9'. Default threshold is 0.7.
 */
export type Answers = string;

/**
 * A value that specifies whether answers should be returned as part of the search response.
 * This parameter is only valid if the query type is 'semantic'. If set to `extractive`, the query
 * returns answers extracted from key passages in the highest ranked documents.
 */
export type AnswersOptions =
  | {
      /**
       * Extracts answer candidates from the contents of the documents returned in response to a
       * query expressed as a question in natural language.
       */
      answers: "extractive";
      /**
       * The number of answers returned. Default count is 1
       */
      count?: number;
      /**
       * The confidence threshold. Default threshold is 0.7
       */
      threshold?: number;
    }
  | {
      /**
       * Do not return answers for the query.
       */
      answers: "none";
    };

/**
 * maxWaitExceeded: If 'semanticMaxWaitInMilliseconds' was set and the semantic processing duration
 * exceeded that value. Only the base results were returned.
 *
 * capacityOverloaded: The request was throttled. Only the base results were returned.
 *
 * transient: At least one step of the semantic process failed.
 */
export type SemanticPartialResponseReason = "maxWaitExceeded" | "capacityOverloaded" | "transient";

/**
 * baseResults: Results without any semantic enrichment or reranking.
 *
 * rerankedResults: Results have been reranked with the reranker model and will include semantic
 * captions. They will not include any answers, answers highlights or caption highlights.
 */
export type SemanticPartialResponseType = "baseResults" | "rerankedResults";

/**
 * disabled: No query debugging information will be returned.
 *
 * semantic: Allows the user to further explore their Semantic search results.
 */
export type QueryDebugMode = "disabled" | "semantic";

/**
 * partial: If the semantic processing fails, partial results still return. The definition of
 * partial results depends on what semantic step failed and what was the reason for failure.
 *
 * fail: If there is an exception during the semantic processing step, the query will fail and
 * return the appropriate HTTP code depending on the error.
 */
export type SemanticErrorHandlingMode = "partial" | "fail";

/**
 * used: The field was fully used for semantic enrichment.
 *
 * unused: The field was not used for semantic enrichment.
 *
 * partial: The field was partially used for semantic enrichment.
 */
export type SemanticFieldState = "used" | "unused" | "partial";<|MERGE_RESOLUTION|>--- conflicted
+++ resolved
@@ -509,7 +509,7 @@
   /**
    * The query parameters for vector and hybrid search queries.
    */
-  vector?: Vector<Model>;
+  vector?: Vector<TModel>;
 }
 
 /**
@@ -541,17 +541,13 @@
    */
   readonly captions?: CaptionResult[];
 
-<<<<<<< HEAD
-  document: NarrowedModel<Model, Fields>;
+  document: NarrowedModel<TModel, TFields>;
 
   /**
    * Contains debugging information that can be used to further explore your search results.
    * NOTE: This property will not be serialized. It can only be populated by the server.
    */
   readonly documentDebugInfo?: DocumentDebugInfo[];
-=======
-  document: NarrowedModel<TModel, TFields>;
->>>>>>> 77e2bc83
 };
 
 /**
