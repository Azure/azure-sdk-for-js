// Copyright (c) Microsoft Corporation.
// Licensed under the MIT license.

/// <reference lib="esnext.asynciterable" />

import { InternalClientPipelineOptions } from "@azure/core-client";
import { bearerTokenAuthenticationPolicy } from "@azure/core-rest-pipeline";
import { SearchClient as GeneratedClient } from "./generated/data/searchClient";
import { KeyCredential, TokenCredential, isTokenCredential } from "@azure/core-auth";
import { createSearchApiKeyCredentialPolicy } from "./searchApiKeyCredentialPolicy";
import { logger } from "./logger";
import {
  AutocompleteRequest,
  AutocompleteResult,
  IndexDocumentsResult,
  KnownSemanticPartialResponseReason,
  KnownSemanticPartialResponseType,
  SuggestRequest,
  SearchRequest as GeneratedSearchRequest,
<<<<<<< HEAD
  Answers,
  QueryAnswerType,
  Vector as GeneratedVector,
=======
>>>>>>> 73b6799b
} from "./generated/data/models";
import { createSpan } from "./tracing";
import { deserialize, serialize } from "./serialization";
import {
  AutocompleteOptions,
  CountDocumentsOptions,
  DeleteDocumentsOptions,
  GetDocumentOptions,
  IndexDocumentsOptions,
  ListSearchResultsPageSettings,
  MergeDocumentsOptions,
  MergeOrUploadDocumentsOptions,
  SearchDocumentsPageResult,
  SearchDocumentsResult,
  SearchIterator,
  SearchOptions,
  SearchRequest,
  SelectFields,
  SearchResult,
  SuggestDocumentsResult,
  SuggestOptions,
  UploadDocumentsOptions,
  NarrowedModel,
  SelectArray,
  SearchFieldArray,
  AnswersOptions,
  Vector,
} from "./indexModels";
import { createOdataMetadataPolicy } from "./odataMetadataPolicy";
import { IndexDocumentsBatch } from "./indexDocumentsBatch";
import { decode, encode } from "./base64";
import * as utils from "./serviceUtils";
import { IndexDocumentsClient } from "./searchIndexingBufferedSender";
import { ExtendedCommonClientOptions } from "@azure/core-http-compat";
import { KnownSearchAudience } from "./searchAudience";

/**
 * Client options used to configure Cognitive Search API requests.
 */
export interface SearchClientOptions extends ExtendedCommonClientOptions {
  /**
   * The API version to use when communicating with the service.
   * @deprecated use {@link serviceVersion} instead
   */
  apiVersion?: string;

  /**
   * The service version to use when communicating with the service.
   */
  serviceVersion?: string;

  /**
   * The Audience to use for authentication with Azure Active Directory (AAD). The
   * audience is not considered when using a shared key.
   * {@link KnownSearchAudience} can be used interchangeably with audience
   */
  audience?: string;
}

/**
 * Class used to perform operations against a search index,
 * including querying documents in the index as well as
 * adding, updating, and removing them.
 */
export class SearchClient<TModel extends object> implements IndexDocumentsClient<TModel> {
  /// Maintenance note: when updating supported API versions,
  /// the ContinuationToken logic will need to be updated below.

  /**
   *  The service version to use when communicating with the service.
   */
  public readonly serviceVersion: string = utils.defaultServiceVersion;

  /**
   * The API version to use when communicating with the service.
   * @deprecated use {@Link serviceVersion} instead
   */
  public readonly apiVersion: string = utils.defaultServiceVersion;

  /**
   * The endpoint of the search service
   */
  public readonly endpoint: string;

  /**
   * The name of the index
   */
  public readonly indexName: string;

  /**
   * @internal
   * @hidden
   * A reference to the auto-generated SearchClient
   */
  private readonly client: GeneratedClient;

  /**
   * Creates an instance of SearchClient.
   *
   * Example usage:
   * ```ts
   * const { SearchClient, AzureKeyCredential } = require("@azure/search-documents");
   *
   * const client = new SearchClient(
   *   "<endpoint>",
   *   "<indexName>",
   *   new AzureKeyCredential("<Admin Key>")
   * );
   * ```
   *
   * Optionally, the type of the model can be used to enable strong typing and type hints:
   * ```ts
   * type TModel = {
   *   keyName: string;
   *   field1?: string | null;
   *   field2?: { anotherField?: string | null } | null;
   * };
   *
   * const client = new SearchClient<TModel>(
   *   ...
   * );
   * ```
   *
   * @param endpoint - The endpoint of the search service
   * @param indexName - The name of the index
   * @param credential - Used to authenticate requests to the service.
   * @param options - Used to configure the Search client.
   *
   * @typeParam TModel - An optional type that represents the documents stored in
   * the search index. For the best typing experience, all non-key fields should
   * be marked optional and nullable, and the key property should have the
   * non-nullable type `string`.
   */
  constructor(
    endpoint: string,
    indexName: string,
    credential: KeyCredential | TokenCredential,
    options: SearchClientOptions = {}
  ) {
    this.endpoint = endpoint;
    this.indexName = indexName;

    const internalClientPipelineOptions: InternalClientPipelineOptions = {
      ...options,
      ...{
        loggingOptions: {
          logger: logger.info,
          additionalAllowedHeaderNames: [
            "elapsed-time",
            "Location",
            "OData-MaxVersion",
            "OData-Version",
            "Prefer",
            "throttle-reason",
          ],
        },
      },
    };

    this.serviceVersion =
      options.serviceVersion ?? options.apiVersion ?? utils.defaultServiceVersion;
    this.apiVersion = this.serviceVersion;

    this.client = new GeneratedClient(
      this.endpoint,
      this.indexName,
      this.serviceVersion,
      internalClientPipelineOptions
    );

    if (isTokenCredential(credential)) {
      const scope: string = options.audience
        ? `${options.audience}/.default`
        : `${KnownSearchAudience.AzurePublicCloud}/.default`;

      this.client.pipeline.addPolicy(
        bearerTokenAuthenticationPolicy({ credential, scopes: scope })
      );
    } else {
      this.client.pipeline.addPolicy(createSearchApiKeyCredentialPolicy(credential));
    }

    this.client.pipeline.addPolicy(createOdataMetadataPolicy("none"));
  }

  /**
   * Retrieves the number of documents in the index.
   * @param options - Options to the count operation.
   */
  public async getDocumentsCount(options: CountDocumentsOptions = {}): Promise<number> {
    const { span, updatedOptions } = createSpan("SearchClient-getDocumentsCount", options);
    try {
      let documentsCount: number = 0;
      await this.client.documents.count({
        ...updatedOptions,
        onResponse: (rawResponse, flatResponse) => {
          documentsCount = Number(rawResponse.bodyAsText);
          if (updatedOptions.onResponse) {
            updatedOptions.onResponse(rawResponse, flatResponse);
          }
        },
      });

      return documentsCount;
    } catch (e: any) {
      span.setStatus({
        status: "error",
        error: e.message,
      });
      throw e;
    } finally {
      span.end();
    }
  }

  /**
   * Based on a partial searchText from the user, return a list
   * of potential completion strings based on a specified suggester.
   * @param searchText - The search text on which to base autocomplete results.
   * @param suggesterName - The name of the suggester as specified in the suggesters collection that's part of the index definition.
   * @param options - Options to the autocomplete operation.
   * @example
   * ```ts
   * import {
   *   AzureKeyCredential,
   *   SearchClient,
   *   SearchFieldArray,
   * } from "@azure/search-documents";
   *
   * type TModel = {
   *   key: string;
   *   azure?: { sdk: string | null } | null;
   * };
   *
   * const client = new SearchClient<TModel>(
   *   "endpoint.azure",
   *   "indexName",
   *   new AzureKeyCredential("key")
   * );
   *
   * const searchFields: SearchFieldArray<TModel> = ["azure/sdk"];
   *
   * const autocompleteResult = await client.autocomplete(
   *   "searchText",
   *   "suggesterName",
   *   { searchFields }
   * );
   * ```
   */
  public async autocomplete(
    searchText: string,
    suggesterName: string,
    options: AutocompleteOptions<TModel> = {}
  ): Promise<AutocompleteResult> {
    const { searchFields, ...nonFieldOptions } = options;
    const fullOptions: AutocompleteRequest = {
      searchText: searchText,
      suggesterName: suggesterName,
      searchFields: this.convertSearchFields(searchFields),
      ...nonFieldOptions,
    };

    if (!fullOptions.searchText) {
      throw new RangeError("searchText must be provided.");
    }

    if (!fullOptions.suggesterName) {
      throw new RangeError("suggesterName must be provided.");
    }

    const { span, updatedOptions } = createSpan("SearchClient-autocomplete", options);

    try {
      const result = await this.client.documents.autocompletePost(fullOptions, updatedOptions);
      return result;
    } catch (e: any) {
      span.setStatus({
        status: "error",
        error: e.message,
      });
      throw e;
    } finally {
      span.end();
    }
  }

  private async searchDocuments<Fields extends SelectFields<TModel>>(
    searchText?: string,
    options: SearchOptions<TModel, Fields> = {},
    nextPageParameters: SearchRequest<TModel> = {}
  ): Promise<SearchDocumentsPageResult<TModel, Fields>> {
<<<<<<< HEAD
    const {
      select,
      searchFields,
      orderBy,
      semanticFields,
      vector,
      includeTotalCount,
      answers,
      semanticErrorHandlingMode,
      debugMode,
      ...nonFieldOptions
    } = options;
    const fullOptions: GeneratedSearchRequest = {
      ...nonFieldOptions,
      ...nextPageParameters,
=======
    const { searchFields, semanticFields, select, orderBy, includeTotalCount, ...restOptions } =
      options;
    const fullOptions: GeneratedSearchRequest = {
>>>>>>> 73b6799b
      searchFields: this.convertSearchFields(searchFields),
      semanticFields: this.convertSemanticFields(semanticFields),
      select: this.convertSelect<Fields>(select) || "*",
      orderBy: this.convertOrderBy(orderBy),
      includeTotalResultCount: includeTotalCount,
<<<<<<< HEAD
      vector: this.convertVector(vector),
      answers: this.convertAnswers(answers),
      semanticErrorHandling: semanticErrorHandlingMode,
      debug: debugMode,
=======
      ...restOptions,
      ...nextPageParameters,
>>>>>>> 73b6799b
    };

    const { span, updatedOptions } = createSpan("SearchClient-searchDocuments", options);

    try {
      const result = await this.client.documents.searchPost(
        {
          ...fullOptions,
          searchText: searchText,
        },
        updatedOptions
      );

<<<<<<< HEAD
      const {
        results,
        count,
        coverage,
        facets,
        answers: answerResult,
        semanticPartialResponseReason,
        semanticPartialResponseType,
        nextLink,
      } = result;
=======
      const { results, nextLink, nextPageParameters, ...restResult } = result;
>>>>>>> 73b6799b

      const modifiedResults = utils.generatedSearchResultToPublicSearchResult<TModel, Fields>(
        results
      );

      const converted: SearchDocumentsPageResult<TModel, Fields> = {
        ...restResult,
        results: modifiedResults,
<<<<<<< HEAD
        count,
        coverage,
        facets,
        answers: answerResult,
        semanticPartialResponseReason:
          semanticPartialResponseReason as `${KnownSemanticPartialResponseReason}`,
        semanticPartialResponseType:
          semanticPartialResponseType as `${KnownSemanticPartialResponseType}`,
        continuationToken: this.encodeContinuationToken(
          nextLink,
          result.nextPageParameters
            ? utils.generatedSearchRequestToPublicSearchRequest(result.nextPageParameters)
            : result.nextPageParameters
        ),
=======
        continuationToken: this.encodeContinuationToken(nextLink, nextPageParameters),
>>>>>>> 73b6799b
      };

      return deserialize<SearchDocumentsPageResult<TModel, Fields>>(converted);
    } catch (e: any) {
      span.setStatus({
        status: "error",
        error: e.message,
      });
      throw e;
    } finally {
      span.end();
    }
  }

  private async *listSearchResultsPage<Fields extends SelectFields<TModel>>(
    searchText?: string,
    options: SearchOptions<TModel, Fields> = {},
    settings: ListSearchResultsPageSettings = {}
  ): AsyncIterableIterator<SearchDocumentsPageResult<TModel, Fields>> {
    let decodedContinuation = this.decodeContinuationToken(settings.continuationToken);
    let result = await this.searchDocuments(
      searchText,
      options,
      decodedContinuation?.nextPageParameters
    );

    yield result;

    // Technically, we should also leverage nextLink, but the generated code
    // doesn't support this yet.
    while (result.continuationToken) {
      decodedContinuation = this.decodeContinuationToken(result.continuationToken);
      result = await this.searchDocuments(
        searchText,
        options,
        decodedContinuation?.nextPageParameters
      );
      yield result;
    }
  }

  private async *listSearchResultsAll<Fields extends SelectFields<TModel>>(
    firstPage: SearchDocumentsPageResult<TModel, Fields>,
    searchText?: string,
    options: SearchOptions<TModel, Fields> = {}
  ): AsyncIterableIterator<SearchResult<TModel, Fields>> {
    yield* firstPage.results;
    if (firstPage.continuationToken) {
      for await (const page of this.listSearchResultsPage(searchText, options, {
        continuationToken: firstPage.continuationToken,
      })) {
        yield* page.results;
      }
    }
  }

  private listSearchResults<Fields extends SelectFields<TModel>>(
    firstPage: SearchDocumentsPageResult<TModel, Fields>,
    searchText?: string,
    options: SearchOptions<TModel, Fields> = {}
  ): SearchIterator<TModel, Fields> {
    const iter = this.listSearchResultsAll(firstPage, searchText, options);

    return {
      next() {
        return iter.next();
      },
      [Symbol.asyncIterator]() {
        return this;
      },
      byPage: (settings: ListSearchResultsPageSettings = {}) => {
        return this.listSearchResultsPage(searchText, options, settings);
      },
    };
  }

  /**
   * Performs a search on the current index given
   * the specified arguments.
   * @param searchText - Text to search
   * @param options - Options for the search operation.
   * @example
   * ```ts
   * import {
   *   AzureKeyCredential,
   *   SearchClient,
   *   SelectFields,
   * } from "@azure/search-documents";
   *
   * type TModel = {
   *   key: string;
   *   azure?: { sdk: string | null } | null;
   * };
   *
   * const client = new SearchClient<TModel>(
   *   "endpoint.azure",
   *   "indexName",
   *   new AzureKeyCredential("key")
   * );
   *
   * const select = ["azure/sdk"] as const;
   * const searchFields: SearchFieldArray<TModel> = ["azure/sdk"];
   *
   * const searchResult = await client.search("searchText", {
   *   select,
   *   searchFields,
   * });
   * ```
   */
  public async search<Fields extends SelectFields<TModel>>(
    searchText?: string,
    options?: SearchOptions<TModel, Fields>
  ): Promise<SearchDocumentsResult<TModel, Fields>> {
    const { span, updatedOptions } = createSpan("SearchClient-search", options);

    try {
      const pageResult = await this.searchDocuments(searchText, updatedOptions);

      return {
        ...pageResult,
        results: this.listSearchResults(pageResult, searchText, updatedOptions),
      };
    } catch (e: any) {
      span.setStatus({
        status: "error",
        error: e.message,
      });
      throw e;
    } finally {
      span.end();
    }
  }

  /**
   * Returns a short list of suggestions based on the searchText
   * and specified suggester.
   * @param searchText - The search text to use to suggest documents. Must be at least 1 character, and no more than 100 characters.
   * @param suggesterName - The name of the suggester as specified in the suggesters collection that's part of the index definition.
   * @param options - Options for the suggest operation
   * @example
   * ```ts
   * import {
   *   AzureKeyCredential,
   *   SearchClient,
   *   SelectFields,
   * } from "@azure/search-documents";
   *
   * type TModel = {
   *   key: string;
   *   azure?: { sdk: string | null } | null;
   * };
   *
   * const client = new SearchClient<TModel>(
   *   "endpoint.azure",
   *   "indexName",
   *   new AzureKeyCredential("key")
   * );
   *
   * const select = ["azure/sdk"] as const;
   * const searchFields: SearchFieldArray<TModel> = ["azure/sdk"];
   *
   * const suggestResult = await client.suggest("searchText", "suggesterName", {
   *   select,
   *   searchFields,
   * });
   * ```
   */
  public async suggest<Fields extends SelectFields<TModel> = never>(
    searchText: string,
    suggesterName: string,
    options: SuggestOptions<TModel, Fields> = {}
  ): Promise<SuggestDocumentsResult<TModel, Fields>> {
    const { select, searchFields, orderBy, ...nonFieldOptions } = options;
    const fullOptions: SuggestRequest = {
      searchText: searchText,
      suggesterName: suggesterName,
      searchFields: this.convertSearchFields(searchFields),
      select: this.convertSelect<Fields>(select),
      orderBy: this.convertOrderBy(orderBy),
      ...nonFieldOptions,
    };

    if (!fullOptions.searchText) {
      throw new RangeError("searchText must be provided.");
    }

    if (!fullOptions.suggesterName) {
      throw new RangeError("suggesterName must be provided.");
    }

    const { span, updatedOptions } = createSpan("SearchClient-suggest", options);

    try {
      const result = await this.client.documents.suggestPost(fullOptions, updatedOptions);

      const modifiedResult = utils.generatedSuggestDocumentsResultToPublicSuggestDocumentsResult<
        TModel,
        Fields
      >(result);

      return deserialize<SuggestDocumentsResult<TModel, Fields>>(modifiedResult);
    } catch (e: any) {
      span.setStatus({
        status: "error",
        error: e.message,
      });
      throw e;
    } finally {
      span.end();
    }
  }

  /**
   * Retrieve a particular document from the index by key.
   * @param key - The primary key value of the document
   * @param options - Additional options
   */
  public async getDocument<Fields extends SelectFields<TModel>>(
    key: string,
    options: GetDocumentOptions<TModel, Fields> = {}
  ): Promise<NarrowedModel<TModel, Fields>> {
    const { span, updatedOptions } = createSpan("SearchClient-getDocument", options);
    try {
      const result = await this.client.documents.get(key, {
        ...updatedOptions,
        selectedFields: updatedOptions.selectedFields as string[],
      });
      return deserialize<NarrowedModel<TModel, Fields>>(result);
    } catch (e: any) {
      span.setStatus({
        status: "error",
        error: e.message,
      });
      throw e;
    } finally {
      span.end();
    }
  }

  /**
   * Perform a set of index modifications (upload, merge, mergeOrUpload, delete)
   * for the given set of documents.
   * This operation may partially succeed and not all document operations will
   * be reflected in the index. If you would like to treat this as an exception,
   * set the `throwOnAnyFailure` option to true.
   * For more details about how merging works, see: https://docs.microsoft.com/en-us/rest/api/searchservice/AddUpdate-or-Delete-Documents
   * @param batch - An array of actions to perform on the index.
   * @param options - Additional options.
   */
  public async indexDocuments(
    // eslint-disable-next-line @azure/azure-sdk/ts-use-interface-parameters
    batch: IndexDocumentsBatch<TModel>,
    options: IndexDocumentsOptions = {}
  ): Promise<IndexDocumentsResult> {
    const { span, updatedOptions } = createSpan("SearchClient-indexDocuments", options);
    try {
      let status: number = 0;
      const result = await this.client.documents.index(
        { actions: serialize(batch.actions) },
        {
          ...updatedOptions,
          onResponse: (rawResponse, flatResponse) => {
            status = rawResponse.status;
            if (updatedOptions.onResponse) {
              updatedOptions.onResponse(rawResponse, flatResponse);
            }
          },
        }
      );
      if (options.throwOnAnyFailure && status === 207) {
        throw result;
      }
      return result;
    } catch (e: any) {
      span.setStatus({
        status: "error",
        error: e.message,
      });
      throw e;
    } finally {
      span.end();
    }
  }

  /**
   * Upload an array of documents to the index.
   * @param documents - The documents to upload.
   * @param options - Additional options.
   */
  public async uploadDocuments(
    documents: TModel[],
    options: UploadDocumentsOptions = {}
  ): Promise<IndexDocumentsResult> {
    const { span, updatedOptions } = createSpan("SearchClient-uploadDocuments", options);

    const batch = new IndexDocumentsBatch<TModel>();
    batch.upload(documents);

    try {
      return await this.indexDocuments(batch, updatedOptions);
    } catch (e: any) {
      span.setStatus({
        status: "error",
        error: e.message,
      });
      throw e;
    } finally {
      span.end();
    }
  }

  /**
   * Update a set of documents in the index.
   * For more details about how merging works, see https://docs.microsoft.com/en-us/rest/api/searchservice/AddUpdate-or-Delete-Documents
   * @param documents - The updated documents.
   * @param options - Additional options.
   */
  public async mergeDocuments(
    documents: TModel[],
    options: MergeDocumentsOptions = {}
  ): Promise<IndexDocumentsResult> {
    const { span, updatedOptions } = createSpan("SearchClient-mergeDocuments", options);

    const batch = new IndexDocumentsBatch<TModel>();
    batch.merge(documents);

    try {
      return await this.indexDocuments(batch, updatedOptions);
    } catch (e: any) {
      span.setStatus({
        status: "error",
        error: e.message,
      });
      throw e;
    } finally {
      span.end();
    }
  }

  /**
   * Update a set of documents in the index or upload them if they don't exist.
   * For more details about how merging works, see https://docs.microsoft.com/en-us/rest/api/searchservice/AddUpdate-or-Delete-Documents
   * @param documents - The updated documents.
   * @param options - Additional options.
   */
  public async mergeOrUploadDocuments(
    documents: TModel[],
    options: MergeOrUploadDocumentsOptions = {}
  ): Promise<IndexDocumentsResult> {
    const { span, updatedOptions } = createSpan("SearchClient-mergeDocuments", options);

    const batch = new IndexDocumentsBatch<TModel>();
    batch.mergeOrUpload(documents);

    try {
      return await this.indexDocuments(batch, updatedOptions);
    } catch (e: any) {
      span.setStatus({
        status: "error",
        error: e.message,
      });
      throw e;
    } finally {
      span.end();
    }
  }

  /**
   * Delete a set of documents.
   * @param documents - Documents to be deleted.
   * @param options - Additional options.
   */
  public async deleteDocuments(
    documents: TModel[],
    options?: DeleteDocumentsOptions
  ): Promise<IndexDocumentsResult>;

  /**
   * Delete a set of documents.
   * @param keyName - The name of their primary key in the index.
   * @param keyValues - The primary key values of documents to delete.
   * @param options - Additional options.
   */
  public async deleteDocuments(
    keyName: keyof TModel,
    keyValues: string[],
    options?: DeleteDocumentsOptions
  ): Promise<IndexDocumentsResult>;

  public async deleteDocuments(
    keyNameOrDocuments: keyof TModel | TModel[],
    keyValuesOrOptions?: string[] | DeleteDocumentsOptions,
    options: DeleteDocumentsOptions = {}
  ): Promise<IndexDocumentsResult> {
    const { span, updatedOptions } = createSpan("SearchClient-deleteDocuments", options);

    const batch = new IndexDocumentsBatch<TModel>();
    if (typeof keyNameOrDocuments === "string") {
      batch.delete(keyNameOrDocuments, keyValuesOrOptions as string[]);
    } else {
      batch.delete(keyNameOrDocuments as TModel[]);
    }

    try {
      return await this.indexDocuments(batch, updatedOptions);
    } catch (e: any) {
      span.setStatus({
        status: "error",
        error: e.message,
      });
      throw e;
    } finally {
      span.end();
    }
  }

  private encodeContinuationToken(
    nextLink: string | undefined,
    nextPageParameters: SearchRequest<TModel> | undefined
  ): string | undefined {
    if (!nextLink || !nextPageParameters) {
      return undefined;
    }
    const payload = JSON.stringify({
      apiVersion: this.apiVersion,
      nextLink,
      nextPageParameters,
    });
    return encode(payload);
  }

  private decodeContinuationToken(
    token?: string
  ): { nextPageParameters: SearchRequest<TModel>; nextLink: string } | undefined {
    if (!token) {
      return undefined;
    }

    const decodedToken = decode(token);

    try {
      const result: {
        apiVersion: string;
        nextLink: string;
        nextPageParameters: SearchRequest<TModel>;
      } = JSON.parse(decodedToken);

      if (result.apiVersion !== this.apiVersion) {
        throw new RangeError(`Continuation token uses unsupported apiVersion "${this.apiVersion}"`);
      }

      return {
        nextLink: result.nextLink,
        nextPageParameters: result.nextPageParameters,
      };
    } catch (e: any) {
      throw new Error(`Corrupted or invalid continuation token: ${decodedToken}`);
    }
  }

  private convertSelect<Fields extends SelectFields<TModel>>(
<<<<<<< HEAD
    select?: SelectArray<Fields>
=======
    select?: readonly Fields[]
>>>>>>> 73b6799b
  ): string | undefined {
    if (select) {
      return select.join(",");
    }
    return select;
  }

<<<<<<< HEAD
  private convertVectorFields(fields?: SearchFieldArray<TModel>): string | undefined {
    if (fields) {
      return fields.join(",");
    }
    return fields;
  }

  private convertSearchFields(searchFields?: SearchFieldArray<TModel>): string | undefined {
=======
  private convertSearchFields(searchFields?: readonly SelectFields<TModel>[]): string | undefined {
>>>>>>> 73b6799b
    if (searchFields) {
      return searchFields.join(",");
    }
    return searchFields;
  }

  private convertSemanticFields(semanticFields?: string[]): string | undefined {
    if (semanticFields) {
      return semanticFields.join(",");
    }
    return semanticFields;
  }

  private convertOrderBy(orderBy?: string[]): string | undefined {
    if (orderBy) {
      return orderBy.join(",");
    }
    return orderBy;
  }

  private convertAnswers(answers?: Answers | AnswersOptions): QueryAnswerType | undefined {
    if (!answers || typeof answers === "string") {
      return answers;
    }
    if (answers.answers === "none") {
      return answers.answers;
    }

    const config = [];
    const { answers: output, count, threshold } = answers;

    if (count) {
      config.push(`count-${count}`);
    }

    if (threshold) {
      config.push(`threshold-${threshold}`);
    }

    if (config.length) {
      return output + `|${config.join(",")}`;
    }

    return output;
  }

  private convertVector(vector?: Vector<TModel>): GeneratedVector | undefined {
    if (!vector) {
      return vector;
    }
    return { ...vector, fields: this.convertVectorFields(vector?.fields) };
  }
}<|MERGE_RESOLUTION|>--- conflicted
+++ resolved
@@ -17,12 +17,9 @@
   KnownSemanticPartialResponseType,
   SuggestRequest,
   SearchRequest as GeneratedSearchRequest,
-<<<<<<< HEAD
   Answers,
   QueryAnswerType,
   Vector as GeneratedVector,
-=======
->>>>>>> 73b6799b
 } from "./generated/data/models";
 import { createSpan } from "./tracing";
 import { deserialize, serialize } from "./serialization";
@@ -314,41 +311,30 @@
     options: SearchOptions<TModel, Fields> = {},
     nextPageParameters: SearchRequest<TModel> = {}
   ): Promise<SearchDocumentsPageResult<TModel, Fields>> {
-<<<<<<< HEAD
     const {
+      searchFields,
+      semanticFields,
       select,
-      searchFields,
       orderBy,
-      semanticFields,
+      includeTotalCount,
       vector,
-      includeTotalCount,
       answers,
       semanticErrorHandlingMode,
       debugMode,
-      ...nonFieldOptions
+      ...restOptions
     } = options;
     const fullOptions: GeneratedSearchRequest = {
-      ...nonFieldOptions,
+      ...restOptions,
       ...nextPageParameters,
-=======
-    const { searchFields, semanticFields, select, orderBy, includeTotalCount, ...restOptions } =
-      options;
-    const fullOptions: GeneratedSearchRequest = {
->>>>>>> 73b6799b
       searchFields: this.convertSearchFields(searchFields),
       semanticFields: this.convertSemanticFields(semanticFields),
       select: this.convertSelect<Fields>(select) || "*",
       orderBy: this.convertOrderBy(orderBy),
       includeTotalResultCount: includeTotalCount,
-<<<<<<< HEAD
       vector: this.convertVector(vector),
       answers: this.convertAnswers(answers),
       semanticErrorHandling: semanticErrorHandlingMode,
       debug: debugMode,
-=======
-      ...restOptions,
-      ...nextPageParameters,
->>>>>>> 73b6799b
     };
 
     const { span, updatedOptions } = createSpan("SearchClient-searchDocuments", options);
@@ -362,20 +348,14 @@
         updatedOptions
       );
 
-<<<<<<< HEAD
       const {
         results,
-        count,
-        coverage,
-        facets,
-        answers: answerResult,
+        nextLink,
+        nextPageParameters,
         semanticPartialResponseReason,
         semanticPartialResponseType,
-        nextLink,
+        ...restResult
       } = result;
-=======
-      const { results, nextLink, nextPageParameters, ...restResult } = result;
->>>>>>> 73b6799b
 
       const modifiedResults = utils.generatedSearchResultToPublicSearchResult<TModel, Fields>(
         results
@@ -384,24 +364,16 @@
       const converted: SearchDocumentsPageResult<TModel, Fields> = {
         ...restResult,
         results: modifiedResults,
-<<<<<<< HEAD
-        count,
-        coverage,
-        facets,
-        answers: answerResult,
         semanticPartialResponseReason:
           semanticPartialResponseReason as `${KnownSemanticPartialResponseReason}`,
         semanticPartialResponseType:
           semanticPartialResponseType as `${KnownSemanticPartialResponseType}`,
         continuationToken: this.encodeContinuationToken(
           nextLink,
-          result.nextPageParameters
-            ? utils.generatedSearchRequestToPublicSearchRequest(result.nextPageParameters)
-            : result.nextPageParameters
+          nextPageParameters
+            ? utils.generatedSearchRequestToPublicSearchRequest(nextPageParameters)
+            : nextPageParameters
         ),
-=======
-        continuationToken: this.encodeContinuationToken(nextLink, nextPageParameters),
->>>>>>> 73b6799b
       };
 
       return deserialize<SearchDocumentsPageResult<TModel, Fields>>(converted);
@@ -863,11 +835,7 @@
   }
 
   private convertSelect<Fields extends SelectFields<TModel>>(
-<<<<<<< HEAD
     select?: SelectArray<Fields>
-=======
-    select?: readonly Fields[]
->>>>>>> 73b6799b
   ): string | undefined {
     if (select) {
       return select.join(",");
@@ -875,7 +843,6 @@
     return select;
   }
 
-<<<<<<< HEAD
   private convertVectorFields(fields?: SearchFieldArray<TModel>): string | undefined {
     if (fields) {
       return fields.join(",");
@@ -884,9 +851,6 @@
   }
 
   private convertSearchFields(searchFields?: SearchFieldArray<TModel>): string | undefined {
-=======
-  private convertSearchFields(searchFields?: readonly SelectFields<TModel>[]): string | undefined {
->>>>>>> 73b6799b
     if (searchFields) {
       return searchFields.join(",");
     }
