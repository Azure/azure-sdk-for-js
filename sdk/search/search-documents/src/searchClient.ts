--- conflicted
+++ resolved
@@ -32,15 +32,12 @@
   SearchIterator,
   SearchOptions,
   SearchRequest,
-<<<<<<< HEAD
   SelectFields,
   SearchPick,
-=======
   SearchResult,
   SuggestDocumentsResult,
   SuggestOptions,
   UploadDocumentsOptions,
->>>>>>> c048a834
 } from "./indexModels";
 import { createOdataMetadataPolicy } from "./odataMetadataPolicy";
 import { IndexDocumentsBatch } from "./indexDocumentsBatch";
