// Copyright (c) Microsoft Corporation.
// Licensed under the MIT license.

/// <reference lib="esnext.asynciterable" />

import { InternalClientPipelineOptions } from "@azure/core-client";
import { bearerTokenAuthenticationPolicy } from "@azure/core-rest-pipeline";
import { SearchClient as GeneratedClient } from "./generated/data/searchClient";
import { KeyCredential, TokenCredential, isTokenCredential } from "@azure/core-auth";
import { createSearchApiKeyCredentialPolicy } from "./searchApiKeyCredentialPolicy";
import { logger } from "./logger";
import {
  AutocompleteRequest,
  AutocompleteResult,
  IndexDocumentsResult,
  SuggestRequest,
  SearchRequest as GeneratedSearchRequest,
} from "./generated/data/models";
import { createSpan } from "./tracing";
import { deserialize, serialize } from "./serialization";
import {
  AutocompleteOptions,
  CountDocumentsOptions,
  DeleteDocumentsOptions,
  GetDocumentOptions,
  IndexDocumentsOptions,
  ListSearchResultsPageSettings,
  MergeDocumentsOptions,
  MergeOrUploadDocumentsOptions,
  SearchDocumentsPageResult,
  SearchDocumentsResult,
  SearchIterator,
  SearchOptions,
  SearchRequest,
  SelectFields,
  SearchResult,
  SuggestDocumentsResult,
  SuggestOptions,
  UploadDocumentsOptions,
  NarrowedModel,
} from "./indexModels";
import { createOdataMetadataPolicy } from "./odataMetadataPolicy";
import { IndexDocumentsBatch } from "./indexDocumentsBatch";
import { decode, encode } from "./base64";
import * as utils from "./serviceUtils";
import { IndexDocumentsClient } from "./searchIndexingBufferedSender";
import { ExtendedCommonClientOptions } from "@azure/core-http-compat";
import { KnownSearchAudience } from "./searchAudience";

/**
 * Client options used to configure Cognitive Search API requests.
 */
export interface SearchClientOptions extends ExtendedCommonClientOptions {
  /**
   * The API version to use when communicating with the service.
   * @deprecated use {@link serviceVersion} instead
   */
  apiVersion?: string;

  /**
   * The service version to use when communicating with the service.
   */
  serviceVersion?: string;

  /**
   * The Audience to use for authentication with Azure Active Directory (AAD). The
   * audience is not considered when using a shared key.
   * {@link KnownSearchAudience} can be used interchangeably with audience
   */
  audience?: string;
}

/**
 * Class used to perform operations against a search index,
 * including querying documents in the index as well as
 * adding, updating, and removing them.
 */
export class SearchClient<TModel extends object> implements IndexDocumentsClient<TModel> {
  /// Maintenance note: when updating supported API versions,
  /// the ContinuationToken logic will need to be updated below.

  /**
   *  The service version to use when communicating with the service.
   */
  public readonly serviceVersion: string = utils.defaultServiceVersion;

  /**
   * The API version to use when communicating with the service.
   * @deprecated use {@Link serviceVersion} instead
   */
  public readonly apiVersion: string = utils.defaultServiceVersion;

  /**
   * The endpoint of the search service
   */
  public readonly endpoint: string;

  /**
   * The name of the index
   */
  public readonly indexName: string;

  /**
   * @internal
   * @hidden
   * A reference to the auto-generated SearchClient
   */
  private readonly client: GeneratedClient;

  /**
   * Creates an instance of SearchClient.
   *
   * Example usage:
   * ```ts
   * const { SearchClient, AzureKeyCredential } = require("@azure/search-documents");
   *
   * const client = new SearchClient(
   *   "<endpoint>",
   *   "<indexName>",
   *   new AzureKeyCredential("<Admin Key>")
   * );
   * ```
   *
   * Optionally, the type of the model can be used to enable strong typing and type hints:
   * ```ts
   * type TModel = {
   *   keyName: string;
   *   field1?: string | null;
   *   field2?: { anotherField?: string | null } | null;
   * };
   *
   * const client = new SearchClient<TModel>(
   *   ...
   * );
   * ```
   *
   * @param endpoint - The endpoint of the search service
   * @param indexName - The name of the index
   * @param credential - Used to authenticate requests to the service.
   * @param options - Used to configure the Search client.
   *
   * @typeParam TModel - An optional type that represents the documents stored in
   * the search index. For the best typing experience, all non-key fields should
   * be marked optional and nullable, and the key property should have the
   * non-nullable type `string`.
   */
  constructor(
    endpoint: string,
    indexName: string,
    credential: KeyCredential | TokenCredential,
    options: SearchClientOptions = {}
  ) {
    this.endpoint = endpoint;
    this.indexName = indexName;

    const internalClientPipelineOptions: InternalClientPipelineOptions = {
      ...options,
      ...{
        loggingOptions: {
          logger: logger.info,
          additionalAllowedHeaderNames: [
            "elapsed-time",
            "Location",
            "OData-MaxVersion",
            "OData-Version",
            "Prefer",
            "throttle-reason",
          ],
        },
      },
    };

    this.serviceVersion =
      options.serviceVersion ?? options.apiVersion ?? utils.defaultServiceVersion;
    this.apiVersion = this.serviceVersion;

    this.client = new GeneratedClient(
      this.endpoint,
      this.indexName,
      this.serviceVersion,
      internalClientPipelineOptions
    );

    if (isTokenCredential(credential)) {
      const scope: string = options.audience
        ? `${options.audience}/.default`
        : `${KnownSearchAudience.AzurePublicCloud}/.default`;

      this.client.pipeline.addPolicy(
        bearerTokenAuthenticationPolicy({ credential, scopes: scope })
      );
    } else {
      this.client.pipeline.addPolicy(createSearchApiKeyCredentialPolicy(credential));
    }

    this.client.pipeline.addPolicy(createOdataMetadataPolicy("none"));
  }

  /**
   * Retrieves the number of documents in the index.
   * @param options - Options to the count operation.
   */
  public async getDocumentsCount(options: CountDocumentsOptions = {}): Promise<number> {
    const { span, updatedOptions } = createSpan("SearchClient-getDocumentsCount", options);
    try {
      let documentsCount: number = 0;
      await this.client.documents.count({
        ...updatedOptions,
        onResponse: (rawResponse, flatResponse) => {
          documentsCount = Number(rawResponse.bodyAsText);
          if (updatedOptions.onResponse) {
            updatedOptions.onResponse(rawResponse, flatResponse);
          }
        },
      });

      return documentsCount;
    } catch (e: any) {
      span.setStatus({
        status: "error",
        error: e.message,
      });
      throw e;
    } finally {
      span.end();
    }
  }

  /**
   * Based on a partial searchText from the user, return a list
   * of potential completion strings based on a specified suggester.
   * @param searchText - The search text on which to base autocomplete results.
   * @param suggesterName - The name of the suggester as specified in the suggesters collection that's part of the index definition.
   * @param options - Options to the autocomplete operation.
   * @example
   * ```ts
   * import {
   *   AzureKeyCredential,
   *   SearchClient,
   *   SelectFields,
   * } from "@azure/search-documents";
   *
   * type TModel = {
   *   key: string;
   *   azure?: { sdk: string | null } | null;
   * };
   *
   * const client = new SearchClient<TModel>(
   *   "endpoint.azure",
   *   "indexName",
   *   new AzureKeyCredential("key")
   * );
   *
   * const searchFields: SelectFields<TModel>[] = ["azure/sdk"];
   *
   * const autocompleteResult = await client.autocomplete(
   *   "searchText",
   *   "suggesterName",
   *   { searchFields }
   * );
   * ```
   */
  public async autocomplete(
    searchText: string,
    suggesterName: string,
    options: AutocompleteOptions<TModel> = {}
  ): Promise<AutocompleteResult> {
    const { searchFields, ...nonFieldOptions } = options;
    const fullOptions: AutocompleteRequest = {
      searchText: searchText,
      suggesterName: suggesterName,
      searchFields: this.convertSearchFields(searchFields),
      ...nonFieldOptions,
    };

    if (!fullOptions.searchText) {
      throw new RangeError("searchText must be provided.");
    }

    if (!fullOptions.suggesterName) {
      throw new RangeError("suggesterName must be provided.");
    }

    const { span, updatedOptions } = createSpan("SearchClient-autocomplete", options);

    try {
      const result = await this.client.documents.autocompletePost(fullOptions, updatedOptions);
      return result;
    } catch (e: any) {
      span.setStatus({
        status: "error",
        error: e.message,
      });
      throw e;
    } finally {
      span.end();
    }
  }

  private async searchDocuments<TFields extends SelectFields<TModel>>(
    searchText?: string,
    options: SearchOptions<TModel, TFields> = {},
    nextPageParameters: SearchRequest = {}
<<<<<<< HEAD
  ): Promise<SearchDocumentsPageResult<TModel, TFields>> {
    const { operationOptions, restOptions } = this.extractOperationOptions({ ...options });
    const { select, searchFields, orderBy, semanticFields, ...nonFieldOptions } = restOptions;
    const fullOptions: SearchRequest = {
=======
  ): Promise<SearchDocumentsPageResult<TModel, Fields>> {
    const { searchFields, semanticFields, select, orderBy, includeTotalCount, ...restOptions } =
      options;
    const fullOptions: GeneratedSearchRequest = {
>>>>>>> d58f43c1
      searchFields: this.convertSearchFields(searchFields),
      semanticFields: this.convertSemanticFields(semanticFields),
      select: this.convertSelect<TFields>(select) || "*",
      orderBy: this.convertOrderBy(orderBy),
      includeTotalResultCount: includeTotalCount,
      ...restOptions,
      ...nextPageParameters,
    };

    const { span, updatedOptions } = createSpan("SearchClient-searchDocuments", options);

    try {
      const result = await this.client.documents.searchPost(
        {
          ...fullOptions,
          searchText: searchText,
        },
        updatedOptions
      );

      const {
        results,
        nextLink,
        nextPageParameters: resultNextPageParameters,
        ...restResult
      } = result;

      const modifiedResults = utils.generatedSearchResultToPublicSearchResult<TModel, TFields>(
        results
      );

<<<<<<< HEAD
      const converted: SearchDocumentsPageResult<TModel, TFields> = {
=======
      const converted: SearchDocumentsPageResult<TModel, Fields> = {
        ...restResult,
>>>>>>> d58f43c1
        results: modifiedResults,
        continuationToken: this.encodeContinuationToken(nextLink, resultNextPageParameters),
      };

      return deserialize<SearchDocumentsPageResult<TModel, TFields>>(converted);
    } catch (e: any) {
      span.setStatus({
        status: "error",
        error: e.message,
      });
      throw e;
    } finally {
      span.end();
    }
  }

  private async *listSearchResultsPage<TFields extends SelectFields<TModel>>(
    searchText?: string,
    options: SearchOptions<TModel, TFields> = {},
    settings: ListSearchResultsPageSettings = {}
  ): AsyncIterableIterator<SearchDocumentsPageResult<TModel, TFields>> {
    let decodedContinuation = this.decodeContinuationToken(settings.continuationToken);
    let result = await this.searchDocuments(
      searchText,
      options,
      decodedContinuation?.nextPageParameters
    );

    yield result;

    // Technically, we should also leverage nextLink, but the generated code
    // doesn't support this yet.
    while (result.continuationToken) {
      decodedContinuation = this.decodeContinuationToken(result.continuationToken);
      result = await this.searchDocuments(
        searchText,
        options,
        decodedContinuation?.nextPageParameters
      );
      yield result;
    }
  }

  private async *listSearchResultsAll<TFields extends SelectFields<TModel>>(
    firstPage: SearchDocumentsPageResult<TModel, TFields>,
    searchText?: string,
    options: SearchOptions<TModel, TFields> = {}
  ): AsyncIterableIterator<SearchResult<TModel, TFields>> {
    yield* firstPage.results;
    if (firstPage.continuationToken) {
      for await (const page of this.listSearchResultsPage(searchText, options, {
        continuationToken: firstPage.continuationToken,
      })) {
        yield* page.results;
      }
    }
  }

  private listSearchResults<TFields extends SelectFields<TModel>>(
    firstPage: SearchDocumentsPageResult<TModel, TFields>,
    searchText?: string,
    options: SearchOptions<TModel, TFields> = {}
  ): SearchIterator<TModel, TFields> {
    const iter = this.listSearchResultsAll(firstPage, searchText, options);

    return {
      next() {
        return iter.next();
      },
      [Symbol.asyncIterator]() {
        return this;
      },
      byPage: (settings: ListSearchResultsPageSettings = {}) => {
        return this.listSearchResultsPage(searchText, options, settings);
      },
    };
  }

  /**
   * Performs a search on the current index given
   * the specified arguments.
   * @param searchText - Text to search
   * @param options - Options for the search operation.
   * @example
   * ```ts
   * import {
   *   AzureKeyCredential,
   *   SearchClient,
   *   SelectFields,
   * } from "@azure/search-documents";
   *
   * type TModel = {
   *   key: string;
   *   azure?: { sdk: string | null } | null;
   * };
   *
   * const client = new SearchClient<TModel>(
   *   "endpoint.azure",
   *   "indexName",
   *   new AzureKeyCredential("key")
   * );
   *
   * const select = ["azure/sdk"] as const;
   * const searchFields: SelectFields<TModel>[] = ["azure/sdk"];
   *
   * const searchResult = await client.search("searchText", {
   *   select,
   *   searchFields,
   * });
   * ```
   */
  public async search<TFields extends SelectFields<TModel>>(
    searchText?: string,
    options?: SearchOptions<TModel, TFields>
  ): Promise<SearchDocumentsResult<TModel, TFields>> {
    const { span, updatedOptions } = createSpan("SearchClient-search", options);

    try {
      const pageResult = await this.searchDocuments(searchText, updatedOptions);

      const { count, coverage, facets, answers } = pageResult;

      return {
        count,
        coverage,
        facets,
        answers,
        results: this.listSearchResults(pageResult, searchText, updatedOptions),
      };
    } catch (e: any) {
      span.setStatus({
        status: "error",
        error: e.message,
      });
      throw e;
    } finally {
      span.end();
    }
  }

  /**
   * Returns a short list of suggestions based on the searchText
   * and specified suggester.
   * @param searchText - The search text to use to suggest documents. Must be at least 1 character, and no more than 100 characters.
   * @param suggesterName - The name of the suggester as specified in the suggesters collection that's part of the index definition.
   * @param options - Options for the suggest operation
   * @example
   * ```ts
   * import {
   *   AzureKeyCredential,
   *   SearchClient,
   *   SelectFields,
   * } from "@azure/search-documents";
   *
   * type TModel = {
   *   key: string;
   *   azure?: { sdk: string | null } | null;
   * };
   *
   * const client = new SearchClient<TModel>(
   *   "endpoint.azure",
   *   "indexName",
   *   new AzureKeyCredential("key")
   * );
   *
   * const select = ["azure/sdk"] as const;
   * const searchFields: SelectFields<TModel>[] = ["azure/sdk"];
   *
   * const suggestResult = await client.suggest("searchText", "suggesterName", {
   *   select,
   *   searchFields,
   * });
   * ```
   */
  public async suggest<TFields extends SelectFields<TModel> = never>(
    searchText: string,
    suggesterName: string,
<<<<<<< HEAD
    options: SuggestOptions<TModel, TFields> = {}
  ): Promise<SuggestDocumentsResult<TModel, TFields>> {
    const { operationOptions, restOptions } = this.extractOperationOptions({ ...options });
    const { select, searchFields, orderBy, ...nonFieldOptions } = restOptions;
=======
    options: SuggestOptions<TModel, Fields> = {}
  ): Promise<SuggestDocumentsResult<TModel, Fields>> {
    const { select, searchFields, orderBy, ...nonFieldOptions } = options;
>>>>>>> d58f43c1
    const fullOptions: SuggestRequest = {
      searchText: searchText,
      suggesterName: suggesterName,
      searchFields: this.convertSearchFields(searchFields),
      select: this.convertSelect<TFields>(select),
      orderBy: this.convertOrderBy(orderBy),
      ...nonFieldOptions,
    };

    if (!fullOptions.searchText) {
      throw new RangeError("searchText must be provided.");
    }

    if (!fullOptions.suggesterName) {
      throw new RangeError("suggesterName must be provided.");
    }

    const { span, updatedOptions } = createSpan("SearchClient-suggest", options);

    try {
      const result = await this.client.documents.suggestPost(fullOptions, updatedOptions);

      const modifiedResult = utils.generatedSuggestDocumentsResultToPublicSuggestDocumentsResult<
        TModel,
        TFields
      >(result);

      return deserialize<SuggestDocumentsResult<TModel, TFields>>(modifiedResult);
    } catch (e: any) {
      span.setStatus({
        status: "error",
        error: e.message,
      });
      throw e;
    } finally {
      span.end();
    }
  }

  /**
   * Retrieve a particular document from the index by key.
   * @param key - The primary key value of the document
   * @param options - Additional options
   */
  public async getDocument<TFields extends SelectFields<TModel>>(
    key: string,
    options: GetDocumentOptions<TModel, TFields> = {}
  ): Promise<NarrowedModel<TModel, TFields>> {
    const { span, updatedOptions } = createSpan("SearchClient-getDocument", options);
    try {
      const result = await this.client.documents.get(key, {
        ...updatedOptions,
        selectedFields: updatedOptions.selectedFields as string[],
      });
      return deserialize<NarrowedModel<TModel, TFields>>(result);
    } catch (e: any) {
      span.setStatus({
        status: "error",
        error: e.message,
      });
      throw e;
    } finally {
      span.end();
    }
  }

  /**
   * Perform a set of index modifications (upload, merge, mergeOrUpload, delete)
   * for the given set of documents.
   * This operation may partially succeed and not all document operations will
   * be reflected in the index. If you would like to treat this as an exception,
   * set the `throwOnAnyFailure` option to true.
   * For more details about how merging works, see: https://docs.microsoft.com/en-us/rest/api/searchservice/AddUpdate-or-Delete-Documents
   * @param batch - An array of actions to perform on the index.
   * @param options - Additional options.
   */
  public async indexDocuments(
    // eslint-disable-next-line @azure/azure-sdk/ts-use-interface-parameters
    batch: IndexDocumentsBatch<TModel>,
    options: IndexDocumentsOptions = {}
  ): Promise<IndexDocumentsResult> {
    const { span, updatedOptions } = createSpan("SearchClient-indexDocuments", options);
    try {
      let status: number = 0;
      const result = await this.client.documents.index(
        { actions: serialize(batch.actions) },
        {
          ...updatedOptions,
          onResponse: (rawResponse, flatResponse) => {
            status = rawResponse.status;
            if (updatedOptions.onResponse) {
              updatedOptions.onResponse(rawResponse, flatResponse);
            }
          },
        }
      );
      if (options.throwOnAnyFailure && status === 207) {
        throw result;
      }
      return result;
    } catch (e: any) {
      span.setStatus({
        status: "error",
        error: e.message,
      });
      throw e;
    } finally {
      span.end();
    }
  }

  /**
   * Upload an array of documents to the index.
   * @param documents - The documents to upload.
   * @param options - Additional options.
   */
  public async uploadDocuments(
    documents: TModel[],
    options: UploadDocumentsOptions = {}
  ): Promise<IndexDocumentsResult> {
    const { span, updatedOptions } = createSpan("SearchClient-uploadDocuments", options);

    const batch = new IndexDocumentsBatch<TModel>();
    batch.upload(documents);

    try {
      return await this.indexDocuments(batch, updatedOptions);
    } catch (e: any) {
      span.setStatus({
        status: "error",
        error: e.message,
      });
      throw e;
    } finally {
      span.end();
    }
  }

  /**
   * Update a set of documents in the index.
   * For more details about how merging works, see https://docs.microsoft.com/en-us/rest/api/searchservice/AddUpdate-or-Delete-Documents
   * @param documents - The updated documents.
   * @param options - Additional options.
   */
  public async mergeDocuments(
    documents: TModel[],
    options: MergeDocumentsOptions = {}
  ): Promise<IndexDocumentsResult> {
    const { span, updatedOptions } = createSpan("SearchClient-mergeDocuments", options);

    const batch = new IndexDocumentsBatch<TModel>();
    batch.merge(documents);

    try {
      return await this.indexDocuments(batch, updatedOptions);
    } catch (e: any) {
      span.setStatus({
        status: "error",
        error: e.message,
      });
      throw e;
    } finally {
      span.end();
    }
  }

  /**
   * Update a set of documents in the index or upload them if they don't exist.
   * For more details about how merging works, see https://docs.microsoft.com/en-us/rest/api/searchservice/AddUpdate-or-Delete-Documents
   * @param documents - The updated documents.
   * @param options - Additional options.
   */
  public async mergeOrUploadDocuments(
    documents: TModel[],
    options: MergeOrUploadDocumentsOptions = {}
  ): Promise<IndexDocumentsResult> {
    const { span, updatedOptions } = createSpan("SearchClient-mergeDocuments", options);

    const batch = new IndexDocumentsBatch<TModel>();
    batch.mergeOrUpload(documents);

    try {
      return await this.indexDocuments(batch, updatedOptions);
    } catch (e: any) {
      span.setStatus({
        status: "error",
        error: e.message,
      });
      throw e;
    } finally {
      span.end();
    }
  }

  /**
   * Delete a set of documents.
   * @param documents - Documents to be deleted.
   * @param options - Additional options.
   */
  public async deleteDocuments(
    documents: TModel[],
    options?: DeleteDocumentsOptions
  ): Promise<IndexDocumentsResult>;

  /**
   * Delete a set of documents.
   * @param keyName - The name of their primary key in the index.
   * @param keyValues - The primary key values of documents to delete.
   * @param options - Additional options.
   */
  public async deleteDocuments(
    keyName: keyof TModel,
    keyValues: string[],
    options?: DeleteDocumentsOptions
  ): Promise<IndexDocumentsResult>;

  public async deleteDocuments(
    keyNameOrDocuments: keyof TModel | TModel[],
    keyValuesOrOptions?: string[] | DeleteDocumentsOptions,
    options: DeleteDocumentsOptions = {}
  ): Promise<IndexDocumentsResult> {
    const { span, updatedOptions } = createSpan("SearchClient-deleteDocuments", options);

    const batch = new IndexDocumentsBatch<TModel>();
    if (typeof keyNameOrDocuments === "string") {
      batch.delete(keyNameOrDocuments, keyValuesOrOptions as string[]);
    } else {
      batch.delete(keyNameOrDocuments as TModel[]);
    }

    try {
      return await this.indexDocuments(batch, updatedOptions);
    } catch (e: any) {
      span.setStatus({
        status: "error",
        error: e.message,
      });
      throw e;
    } finally {
      span.end();
    }
  }

  private encodeContinuationToken(
    nextLink: string | undefined,
    nextPageParameters: SearchRequest | undefined
  ): string | undefined {
    if (!nextLink || !nextPageParameters) {
      return undefined;
    }
    const payload = JSON.stringify({
      apiVersion: this.apiVersion,
      nextLink,
      nextPageParameters,
    });
    return encode(payload);
  }

  private decodeContinuationToken(
    token?: string
  ): { nextPageParameters: SearchRequest; nextLink: string } | undefined {
    if (!token) {
      return undefined;
    }

    const decodedToken = decode(token);

    try {
      const result: {
        apiVersion: string;
        nextLink: string;
        nextPageParameters: SearchRequest;
      } = JSON.parse(decodedToken);

      if (result.apiVersion !== this.apiVersion) {
        throw new RangeError(`Continuation token uses unsupported apiVersion "${this.apiVersion}"`);
      }

      return {
        nextLink: result.nextLink,
        nextPageParameters: result.nextPageParameters,
      };
    } catch (e: any) {
      throw new Error(`Corrupted or invalid continuation token: ${decodedToken}`);
    }
  }

<<<<<<< HEAD
  // eslint-disable-next-line @typescript-eslint/no-shadow
  private extractOperationOptions<T extends OperationOptions>(
    obj: T
  ): {
    operationOptions: OperationOptions;
    restOptions: any;
  } {
    const { abortSignal, requestOptions, tracingOptions, ...restOptions } = obj;

    return {
      operationOptions: {
        abortSignal,
        requestOptions,
        tracingOptions,
      },
      restOptions,
    };
  }

  private convertSelect<TFields extends SelectFields<TModel>>(
    select?: TFields[]
=======
  private convertSelect<Fields extends SelectFields<TModel>>(
    select?: readonly Fields[]
>>>>>>> d58f43c1
  ): string | undefined {
    if (select) {
      return select.join(",");
    }
    return select;
  }

  private convertSearchFields(searchFields?: readonly SelectFields<TModel>[]): string | undefined {
    if (searchFields) {
      return searchFields.join(",");
    }
    return searchFields;
  }

  private convertSemanticFields(semanticFields?: string[]): string | undefined {
    if (semanticFields) {
      return semanticFields.join(",");
    }
    return semanticFields;
  }

  private convertOrderBy(orderBy?: string[]): string | undefined {
    if (orderBy) {
      return orderBy.join(",");
    }
    return orderBy;
  }
}<|MERGE_RESOLUTION|>--- conflicted
+++ resolved
@@ -301,17 +301,10 @@
     searchText?: string,
     options: SearchOptions<TModel, TFields> = {},
     nextPageParameters: SearchRequest = {}
-<<<<<<< HEAD
-  ): Promise<SearchDocumentsPageResult<TModel, TFields>> {
-    const { operationOptions, restOptions } = this.extractOperationOptions({ ...options });
-    const { select, searchFields, orderBy, semanticFields, ...nonFieldOptions } = restOptions;
-    const fullOptions: SearchRequest = {
-=======
   ): Promise<SearchDocumentsPageResult<TModel, Fields>> {
     const { searchFields, semanticFields, select, orderBy, includeTotalCount, ...restOptions } =
       options;
     const fullOptions: GeneratedSearchRequest = {
->>>>>>> d58f43c1
       searchFields: this.convertSearchFields(searchFields),
       semanticFields: this.convertSemanticFields(semanticFields),
       select: this.convertSelect<TFields>(select) || "*",
@@ -343,12 +336,8 @@
         results
       );
 
-<<<<<<< HEAD
-      const converted: SearchDocumentsPageResult<TModel, TFields> = {
-=======
       const converted: SearchDocumentsPageResult<TModel, Fields> = {
         ...restResult,
->>>>>>> d58f43c1
         results: modifiedResults,
         continuationToken: this.encodeContinuationToken(nextLink, resultNextPageParameters),
       };
@@ -526,16 +515,9 @@
   public async suggest<TFields extends SelectFields<TModel> = never>(
     searchText: string,
     suggesterName: string,
-<<<<<<< HEAD
-    options: SuggestOptions<TModel, TFields> = {}
-  ): Promise<SuggestDocumentsResult<TModel, TFields>> {
-    const { operationOptions, restOptions } = this.extractOperationOptions({ ...options });
-    const { select, searchFields, orderBy, ...nonFieldOptions } = restOptions;
-=======
     options: SuggestOptions<TModel, Fields> = {}
   ): Promise<SuggestDocumentsResult<TModel, Fields>> {
     const { select, searchFields, orderBy, ...nonFieldOptions } = options;
->>>>>>> d58f43c1
     const fullOptions: SuggestRequest = {
       searchText: searchText,
       suggesterName: suggesterName,
@@ -823,32 +805,8 @@
     }
   }
 
-<<<<<<< HEAD
-  // eslint-disable-next-line @typescript-eslint/no-shadow
-  private extractOperationOptions<T extends OperationOptions>(
-    obj: T
-  ): {
-    operationOptions: OperationOptions;
-    restOptions: any;
-  } {
-    const { abortSignal, requestOptions, tracingOptions, ...restOptions } = obj;
-
-    return {
-      operationOptions: {
-        abortSignal,
-        requestOptions,
-        tracingOptions,
-      },
-      restOptions,
-    };
-  }
-
-  private convertSelect<TFields extends SelectFields<TModel>>(
-    select?: TFields[]
-=======
   private convertSelect<Fields extends SelectFields<TModel>>(
     select?: readonly Fields[]
->>>>>>> d58f43c1
   ): string | undefined {
     if (select) {
       return select.join(",");
