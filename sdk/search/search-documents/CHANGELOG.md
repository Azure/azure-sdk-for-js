# Release History

## 12.0.0-beta.2 (Unreleased)

### Features Added

### Breaking Changes

### Bugs Fixed

<<<<<<< HEAD
- Fix compiler errors when using `SearchClient` without defined model. [#25999](https://github.com/Azure/azure-sdk-for-js/pull/25999)
=======
- Fix all clients adding one or more duplicate user agents. [#26298](https://github.com/Azure/azure-sdk-for-js/pull/26298)
- Fix serializerOptions and onResponse options for SearchClient methods. [#26327](https://github.com/Azure/azure-sdk-for-js/pull/26327)
>>>>>>> 4f867ea4

### Other Changes

## 12.0.0-beta.1 (2023-05-09)

### Features Added

- Enable `OcrSkill` and `ImageAnalysisSkill`. [#23495](https://github.com/Azure/azure-sdk-for-js/pull/23495)

### Breaking Changes

- Update `SearchIndexerDataNoneIdentity.odatatype`. [#23495](https://github.com/Azure/azure-sdk-for-js/pull/23495)
- Fix `SearchClient.getDocument` returning documents that contain fields which were not selected [#23627](https://github.com/Azure/azure-sdk-for-js/pull/23627)
- Add type narrowing to returned documents [#23627](https://github.com/Azure/azure-sdk-for-js/pull/23627)
  - Add breaking type parameters to these types:
    - `AutocompleteOptions`
    - `AutocompleteRequest`
    - `GetDocumentOptions`
    - `SearchIterator`
    - `SearchOptions`
    - `SearchRequestOptions`
    - `SuggestOptions`
    - `SuggestRequest`

### Bugs Fixed

- Allow nested field names to be specified in `select` and `searchFields` options [#23627](https://github.com/Azure/azure-sdk-for-js/pull/23627)
  - Affects these types:
    - `AutocompleteRequest`
    - `SearchRequestOptions`
    - `SuggestRequest`
- Fix discarded user-defined `onResponse` callback [#24479](https://github.com/Azure/azure-sdk-for-js/pull/24479)
- Fix ISO8601 deserialization [#25801](https://github.com/Azure/azure-sdk-for-js/pull/25801)

### Other Changes

- Add `object` type constraint to `IndexDocumentsClient` and its dependencies [#23627](https://github.com/Azure/azure-sdk-for-js/pull/23627)

  - Affects these types:
    - `IndexDocumentsClient`
    - `SearchClient`
    - `SearchDocumentsPageResult`
    - `SearchDocumentsResult`
    - `SearchIndexClient.getSearchClient`
    - `SearchIndexingBufferedSender`
    - `SearchResult`
    - `SuggestDocumentsResult`
    - `SuggestResult`

- Add deprecation warning to `EntityRecognitionSkill` and `SentimentSkill` [#25686](https://github.com/Azure/azure-sdk-for-js/pull/25686)

## 11.3.0-beta.8 (2022-09-06)

- Added `core-http-compat` dependency
- Enabled national cloud support for Azure Search SDK. Please refer [#22887](https://github.com/Azure/azure-sdk-for-js/pull/22887) for further details.

## 11.3.0-beta.7 (2022-03-08)

### Features Added

- Added new APIs `createAlias`, `createOrUpdateAlias`, `deleteAlias`, `getAlias` & `listAliases` operations to the `SearchIndexClient`.

## 11.3.0-beta.6 (2022-02-08)

### Features Added

- Added new type of SearchIndexer skill - `AzureMachineLearningSkill`. Please refer [#20183](https://github.com/Azure/azure-sdk-for-js/pull/20183) for further details.

### Other Changes

- Deprecated `SearchClientOptions.apiVersion` in favor of `SearchClientOptions.serviceVersion`.
  - `apiVersion` will continue to be supported in version 11.x; however, customers are encouraged to migrate to `serviceVersion` instead which is more consistent with the rest of our client libraries.

## 11.3.0-beta.5 (2021-11-09)

### Features Added

- Added `semanticConfiguration` property to `SearchRequest` object.
- Several new languages are added to the `KnownQueryLanguage` object.
- Added `semanticSettings` property to `SearchIndex` object.

### Breaking Changes

- Renamed `IndexerCurrentState` property to `IndexerState` property.
- Renamed `AllDocsInitialChangeTrackingState` property to `AllDocumentsInitialChangeTrackingState` property.
- Renamed `AllDocsFinalChangeTrackingState` property to `AllDocumentsFinalChangeTrackingState` property.
- Renamed `ResetDocsInitialChangeTrackingState` property to `ResetDocumentsInitialChangeTrackingState` property.
- Renamed `ResetDocsFinalChangeTrackingState` property to `ResetDocumentsFinalChangeTrackingState` property.
- Renamed `SkillNames` property to `ResetSkillsOptions` (with a `SkillNames` property)
- Renamed `ResetDocs` method to `ResetDocuments` in the SDK client.

### Bugs Fixed

- Fixed the issue with the presence of recursive structure while uploading documents. Please refer [#15656](https://github.com/Azure/azure-sdk-for-js/issues/15656) for further details.

## 11.3.0-beta.4 (2021-10-05)

### Features Added

- Added properties `currentState` & `statusDetail` to the `IndexerExecutionResult` object.
- Added operations `resetDocs` & `resetSkills` to the `SearchIndexerClient` class.

### Breaking Changes

- Changed property `ignoreResetRequirements` to `skipIndexerResetRequirementForCache` in `CreateorUpdateDataSourceConnectionOptions`, `CreateorUpdateIndexerOptions` & `CreateOrUpdateSkillsetOptions` objects.
- Changed the type of `answers` property from `Answers` to `QueryAnswerType`, in the `SearchRequest` object.
- Changed the type of `captions` property from `Captions` to `QueryCaptionType`, in the `SearchRequest` object.
- Changed the type of `speller` property from `Speller` to `QuerySpellerType`, in the `SearchRequest` object.
- Changed the underlying dependency of the SDK from `core-http` to `core-rest-pipeline` package.

## 11.3.0-beta.3 (2021-09-07)

### Features Added

- Added a new property `normalizerName` to the `AnalyzeRequest` object.
- Added 2 new properties `captions` & `semanticFields` to the `SearchRequestOptions` object.

## 11.3.0-beta.2 (2021-08-10)

### Features Added

- Added a new parameter `ignoreResetRequirements` for the `createOrUpdate` operation of Data Sources.
- Added new parameters `ignoreResetRequirements` & `disableCacheReprocessingChangeDetection` for the `createOrUpdate` operation of Indexers and Skillsets.

### Bugs Fixed

- Converted the complex fields correctly within the Search Fields. Please refer [#16489](https://github.com/Azure/azure-sdk-for-js/issues/16489) for more details.
- Fixed the typos `anayzerName` to `analyzerName` and `normalizerNames` to `normalizerName` in `convertFieldsToPublic` method of `serviceUtils.ts`.

### Other Changes

- Removed the `| null` from the definitions of the optional values. Please refer [#16694](https://github.com/Azure/azure-sdk-for-js/pull/16694) for more details.

## 11.3.0-beta.1 (2021-07-07)

- With the dropping of support for Node.js versions that are no longer in LTS, the dependency on `@types/node` has been updated to version 12. Read our [support policy](https://github.com/Azure/azure-sdk-for-js/blob/main/SUPPORT.md) for more details.
- Updated our internal core package dependencies to their latest versions in order to add support for Opentelemetry 1.0.0 which is compatible with the latest versions of our other client libraries.
- Changed TS compilation target to ES2017 in order to produce smaller bundles and use more native platform features
- Regenerated the search SDK with the latest swaggers that includes the following changes:

  - Support for `TokenCredential` has been added. With this addition, the Search SDK supports authentication via AAD.
  - Identity types - `SearchIndexerDataNoneIdentity` & `SearchIndexerDataUserAssignedIdentity` have been added.
  - The following new skills have been added:
    - SentimentSkill(V3)
    - EntityLinkingSkill(V3)
    - EntityRecognitionSkill(V3)
    - PIIDetectionSkill
  - A new property `lineEnding` has been added to the skill `OcrSkill`.

## 11.2.0 (2021-06-08)

The list of changes in 11.2.0 since 11.1.0 & 11.2.0-beta.2 are provided below:

**Changes since 11.1.0**

- Added support for Knowledge Store feature through the new `SearchIndexerKnowledgeStore` in the `SearchIndexerSkillset` object.
- The `skillsetCounter` property in `ServiceCounters` object has been made optional.
- Added Support for new datasource `adlsgen2`. Please refer [#14620](https://github.com/Azure/azure-sdk-for-js/pull/14620) for further details.
- Added Support for new skills such as `CustomEntityLookupSkill`, `DocumentExtractionSkill`, etc. Please refer [#14620](https://github.com/Azure/azure-sdk-for-js/pull/14620) for further details.

**Changes since 11.2.0-beta.2**

- Removed Support for Semantic Search and introduced new properties in `SearchOptions`, `SearchRequest`, `SearchResult` and `SearchDocumentsResult` objects.
- Removed Support for normalizers `LexicalNormalizer` & `CustomNormalizer`. Please refer [#14620](https://github.com/Azure/azure-sdk-for-js/pull/14620) for further details.

## 11.2.0-beta.2 (2021-05-11)

- Added Support for Semantic Search and introduced new properties in `SearchOptions`, `SearchRequest`, `SearchResult` and `SearchDocumentsResult` objects.
- Added support for Knowledge Store feature through the new `SearchIndexerKnowledgeStore` in the `SearchIndexerSkillset` object.
- The `skillsetCounter` property in `ServiceCounters` object has been made optional.

## 11.2.0-beta.1 (2021-04-06)

- Added Support for new skills such as `CustomEntityLookupSkill`, `DocumentExtractionSkill`, etc. Please refer [#14620](https://github.com/Azure/azure-sdk-for-js/pull/14620) for further details.
- Added Support for new datasource `adlsgen2`. Please refer [#14620](https://github.com/Azure/azure-sdk-for-js/pull/14620) for further details.
- Added Support for normalizers `LexicalNormalizer` & `CustomNormalizer`. Please refer [#14620](https://github.com/Azure/azure-sdk-for-js/pull/14620) for further details.

## 11.1.0 (2021-02-11)

- The list of changes in 11.1.0 since 11.0.3 & 11.1.0-beta.2 are provided below:

**Changes since 11.0.3**

- Added Batching ability to the search SDK. The `SearchIndexingBufferedSender` class enables the user to perform indexing documents in batch mode. There are several user configurable properties such as `autoFlush`, `flushWindowInMs`, `throttlingDelayInMs`, etc.
- The types `BlobIndexerDataToExtract`, `BlobIndexerImageAction`, `BlobIndexerParsingMode`, `BlobIndexerPDFTextRotationAlgorithm` have changed from union of string literals to string. This is to support the service definition for these types to be extensible enums. The documentation on methods that use these have been updated with known values that can be used for these types.

**Changes since 11.1.0-beta.2**

- [Breaking] Hidden the constructor of `SearchIndexingBufferedSender` and made it to an interface. Please refer [#11785](https://github.com/Azure/azure-sdk-for-js/pull/11785) for further details.
- Added `encryptionKey` property to `SearchIndexerDataSource`, `SearchIndexer` and `SearchIndexerSkillSet` objects. Please refer [#12275](https://github.com/Azure/azure-sdk-for-js/pull/12275) for further details.
- Added user configurable properties such as `flushWindowInMs`, `initialBatchActionCount`, `maxRetries`, etc to the `SearchIndexingBufferedSenderOptions` object. Please refer [#12297](https://github.com/Azure/azure-sdk-for-js/pull/12297) for further details.

## 11.1.0-beta.1 (2020-10-05)

- Added Batching ability to the search SDK. Please refer [#11544](https://github.com/Azure/azure-sdk-for-js/pull/11544) for further details.
- Regenerated the search SDK using the latest swaggers. Please refer [#11533](https://github.com/Azure/azure-sdk-for-js/pull/11533) for further details.
- Fixed the testcases to ensure success in CI. Please refer [#11518](https://github.com/Azure/azure-sdk-for-js/pull/11518) for further details.
- Added more test cases for odata scenario. Please refer [#11321](https://github.com/Azure/azure-sdk-for-js/pull/11321) for further details.

## 11.0.3 (2020-08-04)

- Fixed the parented tracing span in the searchClient.search API. Please refer [#10442](https://github.com/Azure/azure-sdk-for-js/issues/10442) for further details.

## 11.0.2 (2020-07-31)

- Fixed the samples in the Readme File. Please refer [#10383](https://github.com/Azure/azure-sdk-for-js/pull/10383) for further details.

## 11.0.1 (2020-07-20)

- [BugFix] Set the correct continuation token in the search documrnts API. Please refer [#10146](https://github.com/Azure/azure-sdk-for-js/pull/10146) for further details.

## 11.0.0 (2020-07-06)

- Set `ConnectionString` value to `<unchanged>` in `SearchIndexerDataSourceConnection`, if the value is not set by the user.
- [Breaking] In Suggest API & Search API return values, a new property called `document` is introduced. All user-defined fields are moved inside this `document` property.
- [Breaking] In `analyzeText` API, the `text` parameter is moved from method level to inside `options` bag.
- [Breaking] In `search` API, `includeTotalResultCount` property is renamed to `includeTotalCount`.
- [Breaking] In `ServiceCounters`, the `skillsetCounter` property has been removed.
- [Breaking] Modified the names of several properties. Please refer [#9321](https://github.com/Azure/azure-sdk-for-js/issues/9321) for a detailed list of renames.

## 1.0.0-preview.4 (2020-06-08)

- [Breaking] Changed `ListIndexes` operation to a pageable operation.
- [Breaking] Added `onlyIfUnchanged` parameter for CreateOrUpdate and Delete operations.
- [Breaking] Removed `$select` property for the List operations.
- [Breaking] Refactored `SearchServiceClient` and split it to `SearchIndexClient` and `SearchIndexerClient` and changed `SearchIndexClient` class to `SearchClient` class.
- [Breaking] Moved non-optional parameters from options bag.
- [Breaking] Renamed `countDocuments` method to `getDocumentsCount` method.
- [Breaking] In `search` method, moved the `searchText` parameter from the options bag to method parameter.
- [Breaking] In `indexDocuments` method, the options parameter is renamed to `IndexDocumentsOptions`.
- [Breaking] Modified `deleteDocuments` method to get documents as a parameter.
- [Breaking] In `getIndexStatistics` method, renamed the return type from `GetIndexStatisticsResult` to `SearchIndexStatistics`.
- [Breaking] In `getServiceStatistics` method, renamed the return type from `ServiceStatistics` to `SearchServiceStatistics`.
- [Breaking] Modified `DataSource` model name to `DataSourceConnection`. Changed all references in the method names, parameters, etc.
- [Breaking] Renamed `SimpleDataType` model to `SearchFieldDataType` model.
- [Breaking] Modified the names of several models & parameters. Please refer [#8984](https://github.com/Azure/azure-sdk-for-js/issues/8984), [#9037](https://github.com/Azure/azure-sdk-for-js/issues/9037) and [#8383](https://github.com/Azure/azure-sdk-for-js/issues/8383) for a detailed list of renames.
- Added separate methods for getting just names such as `listIndexesNames`, `listSynonymMapsNames`, etc.
- Added `getSearchClient` method to the `SearchIndexClient` class.

## 1.0.0-preview.3 (2020-05-05)

- Added support for Indexers API (Create, Get, List, etc.)
- Added support for Datasources API.(Create, Get, List, etc.)
- Fixed a bug where GeographyPoints were serialized incorrectly causing latitude and longitude to be flipped.

## 1.0.0-preview.2 (2020-04-06)

- [Breaking] Package renamed to `@azure/search-documents` and version number reset to `1.0.0-preview.2`.
- Support for index management operations using the `SearchServiceClient`.
- [Breaking] `indexDocuments` on `SearchIndexClient` now takes an `IndexDocumentsBatch` object instead of a raw action array. This new type helps compose an array of actions to be performed on the index.
- [Breaking] In `SearchIndexClient`, removed options `mergeIfExists` and `uploadIfNotExists` on `uploadDocuments` and `mergeDocuments` and replaced them with new helper `mergeOrUploadDocuments`.
- The type `IndexAction` was renamed to `IndexDocumentsAction`.
- [Breaking] Removed `SearchApiKeyCredential` and replaced with `AzureKeyCredential`.
- [Breaking] Search results accessed `byPage` now have an opaque `continuationToken` in place of `nextLink` and `nextPageParameters`.

## 11.0.0-preview.1 (2020-03-09)

- Initial implementation of the data-plane Cognitive Search Client. The version number starts at 11 to align with client libraries in other languages.
- This first preview has support for document operations on an index, such as querying and document management.<|MERGE_RESOLUTION|>--- conflicted
+++ resolved
@@ -8,12 +8,9 @@
 
 ### Bugs Fixed
 
-<<<<<<< HEAD
 - Fix compiler errors when using `SearchClient` without defined model. [#25999](https://github.com/Azure/azure-sdk-for-js/pull/25999)
-=======
 - Fix all clients adding one or more duplicate user agents. [#26298](https://github.com/Azure/azure-sdk-for-js/pull/26298)
 - Fix serializerOptions and onResponse options for SearchClient methods. [#26327](https://github.com/Azure/azure-sdk-for-js/pull/26327)
->>>>>>> 4f867ea4
 
 ### Other Changes
 
