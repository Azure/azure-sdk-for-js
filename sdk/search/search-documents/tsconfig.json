{
  "extends": "../../../tsconfig.package",
  "compilerOptions": {
    "declarationDir": "./types",
    "outDir": "./dist-esm",
    "paths": {
      "@azure/search-documents": ["./src/index"],
    },
  },
<<<<<<< HEAD
  "include": ["src/**/*.ts", "test/**/*.ts", "samples-dev/**/*.ts"],
=======
  "include": ["samples-dev/**/*.ts", "src/**/*.ts", "test/**/*.ts"]
>>>>>>> dd670f67
}<|MERGE_RESOLUTION|>--- conflicted
+++ resolved
@@ -4,12 +4,8 @@
     "declarationDir": "./types",
     "outDir": "./dist-esm",
     "paths": {
-      "@azure/search-documents": ["./src/index"],
-    },
+      "@azure/search-documents": ["./src/index"]
+    }
   },
-<<<<<<< HEAD
-  "include": ["src/**/*.ts", "test/**/*.ts", "samples-dev/**/*.ts"],
-=======
   "include": ["samples-dev/**/*.ts", "src/**/*.ts", "test/**/*.ts"]
->>>>>>> dd670f67
 }