{
  "name": "@azure/arm-search",
  "sdk-type": "mgmt",
  "author": "Microsoft Corporation",
  "description": "A generated SDK for SearchManagementClient.",
  "version": "3.3.0",
  "engines": {
    "node": ">=20.0.0"
  },
  "dependencies": {
    "@azure/core-lro": "^2.5.4",
    "@azure/abort-controller": "^2.1.2",
    "@azure/core-paging": "^1.6.2",
    "@azure/core-client": "^1.9.2",
    "@azure/core-auth": "^1.9.0",
    "@azure/core-rest-pipeline": "^1.19.0",
    "tslib": "^2.8.1"
  },
  "keywords": [
    "node",
    "azure",
    "typescript",
    "browser",
    "isomorphic",
    "cloud"
  ],
  "license": "MIT",
  "main": "./dist/commonjs/index.js",
  "module": "./dist/esm/index.js",
  "types": "./dist/commonjs/index.d.ts",
  "type": "module",
  "devDependencies": {
    "typescript": "~5.8.2",
    "dotenv": "^16.0.0",
    "@azure/dev-tool": "^1.0.0",
    "@azure/identity": "^4.6.0",
    "@azure/logger": "^1.1.4",
    "@azure-tools/test-recorder": "^4.1.0",
    "@azure-tools/test-credential": "^2.0.0",
    "@azure-tools/test-utils-vitest": "^1.0.0",
    "@types/node": "^20.0.0",
    "@vitest/browser": "^3.0.9",
    "@vitest/coverage-istanbul": "^3.0.9",
    "playwright": "^1.50.1",
<<<<<<< HEAD
    "typescript": "~5.9.2",
=======
>>>>>>> e30cc173
    "vitest": "^3.0.9"
  },
  "repository": "github:Azure/azure-sdk-for-js",
  "bugs": {
    "url": "https://github.com/Azure/azure-sdk-for-js/issues"
  },
  "files": [
    "dist/",
    "README.md",
    "LICENSE",
    "review/*",
    "CHANGELOG.md"
  ],
  "scripts": {
    "build": "npm run clean && dev-tool run build-package && dev-tool run extract-api",
    "build:samples": "echo skipped.",
    "check-format": "dev-tool run vendored prettier --list-different --config ../../../.prettierrc.json --ignore-path ../../../.prettierignore \"src/**/*.{ts,cts,mts}\" \"test/**/*.{ts,cts,mts}\" \"*.{js,cjs,mjs,json}\" ",
    "clean": "dev-tool run vendored rimraf --glob dist dist-browser dist-esm test-dist temp types *.tgz *.log",
    "execute:samples": "echo skipped",
    "extract-api": "dev-tool run extract-api",
    "format": "dev-tool run vendored prettier --write --config ../../../.prettierrc.json --ignore-path ../../../.prettierignore \"src/**/*.{ts,cts,mts}\" \"test/**/*.{ts,cts,mts}\" \"*.{js,cjs,mjs,json}\" ",
    "lint": "echo skipped",
    "pack": "npm pack 2>&1",
    "prepack": "npm run build",
    "test": "npm run test:node && npm run test:browser",
    "test:browser": "echo skipped",
    "test:node": "dev-tool run test:vitest",
    "test:node:esm": "dev-tool run test:vitest --esm",
    "update-snippets": "dev-tool run update-snippets"
  },
  "sideEffects": false,
  "//metadata": {
    "constantPaths": [
      {
        "path": "src/searchManagementClient.ts",
        "prefix": "packageDetails"
      }
    ]
  },
  "autoPublish": true,
  "browser": "./dist/browser/index.js",
  "react-native": "./dist/react-native/index.js",
  "homepage": "https://github.com/Azure/azure-sdk-for-js/tree/main/sdk/search/arm-search",
  "tshy": {
    "project": "../../../tsconfig.src.build.json",
    "exports": {
      "./package.json": "./package.json",
      ".": "./src/index.ts"
    },
    "dialects": [
      "esm",
      "commonjs"
    ],
    "esmDialects": [
      "browser",
      "react-native"
    ],
    "selfLink": false
  },
  "//sampleConfiguration": {
    "productName": "",
    "productSlugs": [
      "azure"
    ],
    "disableDocsMs": true,
    "apiRefLink": "https://learn.microsoft.com/javascript/api/@azure/arm-search?view=azure-node-preview"
  },
  "exports": {
    "./package.json": "./package.json",
    ".": {
      "browser": {
        "types": "./dist/browser/index.d.ts",
        "default": "./dist/browser/index.js"
      },
      "react-native": {
        "types": "./dist/react-native/index.d.ts",
        "default": "./dist/react-native/index.js"
      },
      "import": {
        "types": "./dist/esm/index.d.ts",
        "default": "./dist/esm/index.js"
      },
      "require": {
        "types": "./dist/commonjs/index.d.ts",
        "default": "./dist/commonjs/index.js"
      }
    }
  }
}<|MERGE_RESOLUTION|>--- conflicted
+++ resolved
@@ -30,7 +30,7 @@
   "types": "./dist/commonjs/index.d.ts",
   "type": "module",
   "devDependencies": {
-    "typescript": "~5.8.2",
+    "typescript": "~5.9.2",
     "dotenv": "^16.0.0",
     "@azure/dev-tool": "^1.0.0",
     "@azure/identity": "^4.6.0",
@@ -42,10 +42,6 @@
     "@vitest/browser": "^3.0.9",
     "@vitest/coverage-istanbul": "^3.0.9",
     "playwright": "^1.50.1",
-<<<<<<< HEAD
-    "typescript": "~5.9.2",
-=======
->>>>>>> e30cc173
     "vitest": "^3.0.9"
   },
   "repository": "github:Azure/azure-sdk-for-js",
