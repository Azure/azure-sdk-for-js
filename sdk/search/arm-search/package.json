--- conflicted
+++ resolved
@@ -34,21 +34,12 @@
     "@azure/dev-tool": "^1.0.0",
     "@azure/identity": "^4.7.0",
     "@types/node": "^18.0.0",
-<<<<<<< HEAD
-    "@vitest/browser": "^3.0.6",
-    "@vitest/coverage-istanbul": "^3.0.6",
-    "dotenv": "^16.0.0",
-    "playwright": "^1.50.1",
-    "typescript": "~5.6.2",
-    "vitest": "^3.0.6"
-=======
     "@vitest/browser": "^3.0.9",
     "@vitest/coverage-istanbul": "^3.0.9",
     "dotenv": "^16.0.0",
     "playwright": "^1.50.1",
     "typescript": "~5.8.2",
     "vitest": "^3.0.9"
->>>>>>> 561d7c80
   },
   "repository": {
     "type": "git",
