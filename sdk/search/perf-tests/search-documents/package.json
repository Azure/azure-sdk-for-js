{
  "name": "@azure-tests/perf-search-documents",
  "version": "1.0.0",
  "description": "",
  "main": "",
  "keywords": [],
  "author": "",
  "license": "ISC",
  "dependencies": {
<<<<<<< HEAD
    "@azure/search-documents": "11.2.0-beta.3",
    "@azure/identity": "2.0.0-beta.3",
=======
    "@azure/search-documents": "11.3.0-beta.1",
    "@azure/identity": "^1.1.0",
>>>>>>> a61c8035
    "@azure/test-utils-perfstress": "^1.0.0",
    "dotenv": "^8.2.0"
  },
  "devDependencies": {
    "@types/node": "^8.0.0",
    "eslint": "^7.15.0",
    "prettier": "^1.16.4",
    "rimraf": "^3.0.0",
    "tslib": "^2.0.0",
    "ts-node": "^9.0.0",
    "typescript": "~4.2.0"
  },
  "private": true,
  "scripts": {
    "perf-test:node": "ts-node test/index.spec.ts",
    "audit": "node ../../../common/scripts/rush-audit.js && rimraf node_modules package-lock.json && npm i --package-lock-only 2>&1 && npm audit",
    "build": "tsc -p .",
    "build:samples": "echo skipped",
    "build:test": "echo skipped",
    "check-format": "prettier --list-different --config ../../../../.prettierrc.json --ignore-path ../../../../.prettierignore \"src/**/*.ts\" \"test/**/*.ts\" \"*.{js,json}\"",
    "clean": "rimraf dist dist-* typings *.tgz *.log",
    "format": "prettier --write --config ../../../../.prettierrc.json --ignore-path ../../../../.prettierignore \"src/**/*.ts\" \"test/**/*.ts\" \"*.{js,json}\"",
    "integration-test:browser": "echo skipped",
    "integration-test:node": "echo skipped",
    "integration-test": "echo skipped",
    "lint:fix": "eslint --no-eslintrc -c ../../../.eslintrc.internal.json package.json test --ext .ts --fix --fix-type [problem,suggestion]",
    "lint": "eslint --no-eslintrc -c ../../../.eslintrc.internal.json package.json test --ext .ts",
    "pack": "npm pack 2>&1",
    "prebuild": "npm run clean",
    "unit-test:browser": "echo skipped",
    "unit-test:node": "echo skipped",
    "unit-test": "echo skipped",
    "test:browser": "echo skipped",
    "test:node": "echo skipped",
    "test": "echo skipped"
  }
}<|MERGE_RESOLUTION|>--- conflicted
+++ resolved
@@ -7,13 +7,8 @@
   "author": "",
   "license": "ISC",
   "dependencies": {
-<<<<<<< HEAD
-    "@azure/search-documents": "11.2.0-beta.3",
     "@azure/identity": "2.0.0-beta.3",
-=======
     "@azure/search-documents": "11.3.0-beta.1",
-    "@azure/identity": "^1.1.0",
->>>>>>> a61c8035
     "@azure/test-utils-perfstress": "^1.0.0",
     "dotenv": "^8.2.0"
   },
