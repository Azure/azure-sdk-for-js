--- conflicted
+++ resolved
@@ -45,12 +45,7 @@
     "chai": "^4.2.0",
     "cross-env": "^7.0.2",
     "@types/node": "^18.0.0",
-<<<<<<< HEAD
-    "@azure/dev-tool": "^1.0.0",
     "@azure/arm-cosmosdb": "16.0.0-beta.6",
-=======
-    "@azure/arm-cosmosdb": "16.0.0-beta.7",
->>>>>>> fe0db9fc
     "ts-node": "^10.0.0"
   },
   "repository": {
