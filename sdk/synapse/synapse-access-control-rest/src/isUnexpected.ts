--- conflicted
+++ resolved
@@ -18,13 +18,8 @@
   RoleDefinitionsGetRoleDefinitionById200Response,
   RoleDefinitionsGetRoleDefinitionByIdDefaultResponse,
   RoleDefinitionsListScopes200Response,
-<<<<<<< HEAD
   RoleDefinitionsListScopesDefaultResponse,
-} from "./responses";
-=======
-  RoleDefinitionsListScopesdefaultResponse,
 } from "./responses.js";
->>>>>>> a2ca1203
 
 const responseMap: Record<string, string[]> = {
   "POST /checkAccessSynapseRbac": ["200"],
@@ -40,7 +35,6 @@
 export function isUnexpected(
   response:
     | RoleAssignmentsCheckPrincipalAccess200Response
-<<<<<<< HEAD
     | RoleAssignmentsCheckPrincipalAccessDefaultResponse,
 ): response is RoleAssignmentsCheckPrincipalAccessDefaultResponse;
 export function isUnexpected(
@@ -58,30 +52,10 @@
     | RoleAssignmentsGetRoleAssignmentById200Response
     | RoleAssignmentsGetRoleAssignmentByIdDefaultResponse,
 ): response is RoleAssignmentsGetRoleAssignmentByIdDefaultResponse;
-=======
-    | RoleAssignmentsCheckPrincipalAccessdefaultResponse,
-): response is RoleAssignmentsCheckPrincipalAccessdefaultResponse;
-export function isUnexpected(
-  response:
-    | RoleAssignmentsListRoleAssignments200Response
-    | RoleAssignmentsListRoleAssignmentsdefaultResponse,
-): response is RoleAssignmentsListRoleAssignmentsdefaultResponse;
-export function isUnexpected(
-  response:
-    | RoleAssignmentsCreateRoleAssignment200Response
-    | RoleAssignmentsCreateRoleAssignmentdefaultResponse,
-): response is RoleAssignmentsCreateRoleAssignmentdefaultResponse;
-export function isUnexpected(
-  response:
-    | RoleAssignmentsGetRoleAssignmentById200Response
-    | RoleAssignmentsGetRoleAssignmentByIddefaultResponse,
-): response is RoleAssignmentsGetRoleAssignmentByIddefaultResponse;
->>>>>>> a2ca1203
 export function isUnexpected(
   response:
     | RoleAssignmentsDeleteRoleAssignmentById200Response
     | RoleAssignmentsDeleteRoleAssignmentById204Response
-<<<<<<< HEAD
     | RoleAssignmentsDeleteRoleAssignmentByIdDefaultResponse,
 ): response is RoleAssignmentsDeleteRoleAssignmentByIdDefaultResponse;
 export function isUnexpected(
@@ -95,27 +69,8 @@
     | RoleDefinitionsGetRoleDefinitionByIdDefaultResponse,
 ): response is RoleDefinitionsGetRoleDefinitionByIdDefaultResponse;
 export function isUnexpected(
-  response:
-    | RoleDefinitionsListScopes200Response
-    | RoleDefinitionsListScopesDefaultResponse,
+  response: RoleDefinitionsListScopes200Response | RoleDefinitionsListScopesDefaultResponse,
 ): response is RoleDefinitionsListScopesDefaultResponse;
-=======
-    | RoleAssignmentsDeleteRoleAssignmentByIddefaultResponse,
-): response is RoleAssignmentsDeleteRoleAssignmentByIddefaultResponse;
-export function isUnexpected(
-  response:
-    | RoleDefinitionsListRoleDefinitions200Response
-    | RoleDefinitionsListRoleDefinitionsdefaultResponse,
-): response is RoleDefinitionsListRoleDefinitionsdefaultResponse;
-export function isUnexpected(
-  response:
-    | RoleDefinitionsGetRoleDefinitionById200Response
-    | RoleDefinitionsGetRoleDefinitionByIddefaultResponse,
-): response is RoleDefinitionsGetRoleDefinitionByIddefaultResponse;
-export function isUnexpected(
-  response: RoleDefinitionsListScopes200Response | RoleDefinitionsListScopesdefaultResponse,
-): response is RoleDefinitionsListScopesdefaultResponse;
->>>>>>> a2ca1203
 export function isUnexpected(
   response:
     | RoleAssignmentsCheckPrincipalAccess200Response
@@ -134,11 +89,7 @@
     | RoleDefinitionsGetRoleDefinitionById200Response
     | RoleDefinitionsGetRoleDefinitionByIdDefaultResponse
     | RoleDefinitionsListScopes200Response
-<<<<<<< HEAD
     | RoleDefinitionsListScopesDefaultResponse,
-=======
-    | RoleDefinitionsListScopesdefaultResponse,
->>>>>>> a2ca1203
 ): response is
   | RoleAssignmentsCheckPrincipalAccessDefaultResponse
   | RoleAssignmentsListRoleAssignmentsDefaultResponse
@@ -178,41 +129,19 @@
     // Get each part of the url path
     const candidateParts = candidatePath.split("/");
 
-<<<<<<< HEAD
     // track if we have found a match to return the values found.
     let found = true;
-    for (
-      let i = candidateParts.length - 1, j = pathParts.length - 1;
-      i >= 1 && j >= 1;
-      i--, j--
-    ) {
-      if (
-        candidateParts[i]?.startsWith("{") &&
-        candidateParts[i]?.indexOf("}") !== -1
-      ) {
+    for (let i = candidateParts.length - 1, j = pathParts.length - 1; i >= 1 && j >= 1; i--, j--) {
+      if (candidateParts[i]?.startsWith("{") && candidateParts[i]?.indexOf("}") !== -1) {
         const start = candidateParts[i]!.indexOf("}") + 1,
           end = candidateParts[i]?.length;
         // If the current part of the candidate is a "template" part
         // Try to use the suffix of pattern to match the path
         // {guid} ==> $
         // {guid}:export ==> :export$
-        const isMatched = new RegExp(
-          `${candidateParts[i]?.slice(start, end)}`,
-        ).test(pathParts[j] || "");
-=======
-    // If the candidate and actual paths don't match in size
-    // we move on to the next candidate path
-    if (candidateParts.length === pathParts.length && hasParametrizedPath(key)) {
-      // track if we have found a match to return the values found.
-      let found = true;
-      for (let i = 0; i < candidateParts.length; i++) {
-        if (candidateParts[i].startsWith("{") && candidateParts[i].endsWith("}")) {
-          // If the current part of the candidate is a "template" part
-          // it is a match with the actual path part on hand
-          // skip as the parameterized part can match anything
-          continue;
-        }
->>>>>>> a2ca1203
+        const isMatched = new RegExp(`${candidateParts[i]?.slice(start, end)}`).test(
+          pathParts[j] || "",
+        );
 
         if (!isMatched) {
           found = false;
