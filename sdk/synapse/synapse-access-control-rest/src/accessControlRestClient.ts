// Copyright (c) Microsoft Corporation.
// Licensed under the MIT License.

<<<<<<< HEAD
import { getClient, ClientOptions } from "@azure-rest/core-client";
import { logger } from "./logger";
import { TokenCredential } from "@azure/core-auth";
import { AccessControlRestClient } from "./clientDefinitions";
=======
import type { ClientOptions } from "@azure-rest/core-client";
import { getClient } from "@azure-rest/core-client";
import type { TokenCredential } from "@azure/core-auth";
import type { AccessControlRestClient } from "./clientDefinitions.js";
>>>>>>> a2ca1203

/** The optional parameters for the client */
export interface AccessControlRestClientOptions extends ClientOptions {
  /** The api version option of the client */
  apiVersion?: string;
}

/**
 * Initialize a new instance of `AccessControlRestClient`
 * @param endpoint - The workspace development endpoint, for example `https://myworkspace.dev.azuresynapse.net`.
 * @param credentials - uniquely identify client credential
 * @param options - the parameter for all optional parameters
 */
export default function createClient(
  endpoint: string,
  credentials: TokenCredential,
<<<<<<< HEAD
  {
    apiVersion = "2020-12-01",
    ...options
  }: AccessControlRestClientOptions = {},
): AccessControlRestClient {
  const endpointUrl = options.endpoint ?? options.baseUrl ?? `${endpoint}`;
=======
  options: ClientOptions = {},
): AccessControlRestClient {
  const baseUrl = options.baseUrl ?? `${endpoint}`;
  options.apiVersion = options.apiVersion ?? "2020-12-01";
  options = {
    ...options,
    credentials: {
      scopes: ["https://dev.azuresynapse.net/.default"],
    },
  };

>>>>>>> a2ca1203
  const userAgentInfo = `azsdk-js-synapse-access-control-rest/1.0.0-beta.1`;
  const userAgentPrefix =
    options.userAgentOptions && options.userAgentOptions.userAgentPrefix
      ? `${options.userAgentOptions.userAgentPrefix} ${userAgentInfo}`
      : `${userAgentInfo}`;
  options = {
    ...options,
    userAgentOptions: {
      userAgentPrefix,
    },
<<<<<<< HEAD
    loggingOptions: {
      logger: options.loggingOptions?.logger ?? logger.info,
    },
    credentials: {
      scopes: options.credentials?.scopes ?? [
        "https://dev.azuresynapse.net/.default",
      ],
    },
  };
  const client = getClient(
    endpointUrl,
    credentials,
    options,
  ) as AccessControlRestClient;
=======
  };

  const client = getClient(baseUrl, credentials, options) as AccessControlRestClient;
>>>>>>> a2ca1203

  client.pipeline.removePolicy({ name: "ApiVersionPolicy" });
  client.pipeline.addPolicy({
    name: "ClientApiVersionPolicy",
    sendRequest: (req, next) => {
      // Use the apiVersion defined in request url directly
      // Append one if there is no apiVersion and we have one at client options
      const url = new URL(req.url);
      if (!url.searchParams.get("api-version") && apiVersion) {
        req.url = `${req.url}${
          Array.from(url.searchParams.keys()).length > 0 ? "&" : "?"
        }api-version=${apiVersion}`;
      }

      return next(req);
    },
  });

  return client;
}<|MERGE_RESOLUTION|>--- conflicted
+++ resolved
@@ -1,17 +1,11 @@
 // Copyright (c) Microsoft Corporation.
 // Licensed under the MIT License.
 
-<<<<<<< HEAD
-import { getClient, ClientOptions } from "@azure-rest/core-client";
-import { logger } from "./logger";
-import { TokenCredential } from "@azure/core-auth";
-import { AccessControlRestClient } from "./clientDefinitions";
-=======
 import type { ClientOptions } from "@azure-rest/core-client";
 import { getClient } from "@azure-rest/core-client";
+import { logger } from "./logger.js";
 import type { TokenCredential } from "@azure/core-auth";
 import type { AccessControlRestClient } from "./clientDefinitions.js";
->>>>>>> a2ca1203
 
 /** The optional parameters for the client */
 export interface AccessControlRestClientOptions extends ClientOptions {
@@ -28,26 +22,9 @@
 export default function createClient(
   endpoint: string,
   credentials: TokenCredential,
-<<<<<<< HEAD
-  {
-    apiVersion = "2020-12-01",
-    ...options
-  }: AccessControlRestClientOptions = {},
+  { apiVersion = "2020-12-01", ...options }: AccessControlRestClientOptions = {},
 ): AccessControlRestClient {
   const endpointUrl = options.endpoint ?? options.baseUrl ?? `${endpoint}`;
-=======
-  options: ClientOptions = {},
-): AccessControlRestClient {
-  const baseUrl = options.baseUrl ?? `${endpoint}`;
-  options.apiVersion = options.apiVersion ?? "2020-12-01";
-  options = {
-    ...options,
-    credentials: {
-      scopes: ["https://dev.azuresynapse.net/.default"],
-    },
-  };
-
->>>>>>> a2ca1203
   const userAgentInfo = `azsdk-js-synapse-access-control-rest/1.0.0-beta.1`;
   const userAgentPrefix =
     options.userAgentOptions && options.userAgentOptions.userAgentPrefix
@@ -58,26 +35,14 @@
     userAgentOptions: {
       userAgentPrefix,
     },
-<<<<<<< HEAD
     loggingOptions: {
       logger: options.loggingOptions?.logger ?? logger.info,
     },
     credentials: {
-      scopes: options.credentials?.scopes ?? [
-        "https://dev.azuresynapse.net/.default",
-      ],
+      scopes: options.credentials?.scopes ?? ["https://dev.azuresynapse.net/.default"],
     },
   };
-  const client = getClient(
-    endpointUrl,
-    credentials,
-    options,
-  ) as AccessControlRestClient;
-=======
-  };
-
-  const client = getClient(baseUrl, credentials, options) as AccessControlRestClient;
->>>>>>> a2ca1203
+  const client = getClient(endpointUrl, credentials, options) as AccessControlRestClient;
 
   client.pipeline.removePolicy({ name: "ApiVersionPolicy" });
   client.pipeline.addPolicy({
