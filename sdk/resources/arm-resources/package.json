{
  "name": "@azure/arm-resources",
  "sdk-type": "mgmt",
  "author": "Microsoft Corporation",
  "description": "A generated SDK for ResourceManagementClient.",
  "version": "7.0.0",
  "engines": {
    "node": ">=20.0.0"
  },
  "dependencies": {
    "@azure/core-lro": "^2.5.4",
    "@azure/abort-controller": "^2.1.2",
    "@azure/core-paging": "^1.6.2",
    "@azure/core-client": "^1.9.2",
    "@azure/core-auth": "^1.9.0",
    "@azure/core-rest-pipeline": "^1.19.0",
    "tslib": "^2.8.1"
  },
  "keywords": [
    "node",
    "azure",
    "typescript",
    "browser",
    "isomorphic",
    "cloud"
  ],
  "license": "MIT",
  "main": "./dist/commonjs/index.js",
  "module": "./dist/esm/index.js",
  "types": "./dist/commonjs/index.d.ts",
  "type": "module",
  "devDependencies": {
    "typescript": "~5.8.2",
    "dotenv": "^16.0.0",
    "@azure/dev-tool": "^1.0.0",
    "@azure/identity": "^4.6.0",
    "@azure/logger": "^1.1.4",
    "@azure-tools/test-recorder": "^4.1.0",
    "@azure-tools/test-credential": "^2.0.0",
    "@azure-tools/test-utils-vitest": "^1.0.0",
    "@types/node": "^20.0.0",
    "@vitest/browser": "^3.0.9",
    "@vitest/coverage-istanbul": "^3.0.9",
    "playwright": "^1.50.1",
    "vitest": "^3.0.9"
  },
  "repository": "github:Azure/azure-sdk-for-js",
  "bugs": {
    "url": "https://github.com/Azure/azure-sdk-for-js/issues"
  },
  "files": [
    "dist/",
    "README.md",
    "LICENSE",
    "review/*",
    "CHANGELOG.md"
  ],
  "scripts": {
    "build": "npm run clean && dev-tool run build-package && dev-tool run extract-api",
    "build:samples": "echo skipped.",
    "check-format": "echo skipped",
    "clean": "dev-tool run vendored rimraf --glob dist dist-browser dist-esm test-dist temp types *.tgz *.log",
    "execute:samples": "echo skipped",
    "extract-api": "dev-tool run extract-api",
    "format": "echo skipped",
    "lint": "echo skipped",
    "pack": "npm pack 2>&1",
    "prepack": "npm run build",
    "test": "npm run test:node && npm run test:browser",
    "test:browser": "echo skipped",
    "test:node": "dev-tool run test:vitest",
    "test:node:esm": "dev-tool run test:vitest --esm",
    "update-snippets": "dev-tool run update-snippets"
  },
  "sideEffects": false,
  "//metadata": {
    "constantPaths": [
      {
        "path": "src/resourceManagementClient.ts",
        "prefix": "packageDetails"
      }
    ]
  },
  "autoPublish": true,
  "browser": "./dist/browser/index.js",
  "react-native": "./dist/react-native/index.js",
  "tshy": {
    "project": "./tsconfig.src.json",
    "exports": {
      "./package.json": "./package.json",
      ".": "./src/index.ts"
    },
    "dialects": [
      "esm",
      "commonjs"
    ],
    "esmDialects": [
      "browser",
      "react-native"
    ],
<<<<<<< HEAD
    "selfLink": false
=======
    "selfLink": false,
    "project": "../../../tsconfig.src.build.json"
>>>>>>> 547c933a
  },
  "homepage": "https://github.com/Azure/azure-sdk-for-js/tree/main/sdk/resources/arm-resources",
  "//sampleConfiguration": {
    "productName": "",
    "productSlugs": [
      "azure"
    ],
    "disableDocsMs": true,
    "apiRefLink": "https://learn.microsoft.com/javascript/api/@azure/arm-resources?view=azure-node-preview"
  },
  "exports": {
    "./package.json": "./package.json",
    ".": {
      "browser": {
        "types": "./dist/browser/index.d.ts",
        "default": "./dist/browser/index.js"
      },
      "react-native": {
        "types": "./dist/react-native/index.d.ts",
        "default": "./dist/react-native/index.js"
      },
      "import": {
        "types": "./dist/esm/index.d.ts",
        "default": "./dist/esm/index.js"
      },
      "require": {
        "types": "./dist/commonjs/index.d.ts",
        "default": "./dist/commonjs/index.js"
      }
    }
  }
}<|MERGE_RESOLUTION|>--- conflicted
+++ resolved
@@ -85,7 +85,6 @@
   "browser": "./dist/browser/index.js",
   "react-native": "./dist/react-native/index.js",
   "tshy": {
-    "project": "./tsconfig.src.json",
     "exports": {
       "./package.json": "./package.json",
       ".": "./src/index.ts"
@@ -98,12 +97,8 @@
       "browser",
       "react-native"
     ],
-<<<<<<< HEAD
-    "selfLink": false
-=======
     "selfLink": false,
     "project": "../../../tsconfig.src.build.json"
->>>>>>> 547c933a
   },
   "homepage": "https://github.com/Azure/azure-sdk-for-js/tree/main/sdk/resources/arm-resources",
   "//sampleConfiguration": {
