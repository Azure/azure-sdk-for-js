--- conflicted
+++ resolved
@@ -10,13 +10,8 @@
         "Content-Length": "175",
         "Content-Type": "application/json",
         "Ocp-Apim-Subscription-Key": "api_key",
-<<<<<<< HEAD
-        "User-Agent": "azsdk-js-ai-language-text/1.1.0-beta.1 core-rest-pipeline/1.9.3 Node/v18.6.0 OS/(x64-Linux-5.15.68.1-microsoft-standard-WSL2)",
-        "x-ms-client-request-id": "e3e0f80e-dbc8-43b6-a17b-24fd7996386f"
-=======
-        "User-Agent": "azsdk-js-ai-language-text/1.0.1 core-rest-pipeline/1.10.0 Node/v18.6.0 OS/(x64-Linux-5.15.68.1-microsoft-standard-WSL2)",
-        "x-ms-client-request-id": "9fd443b8-cd7e-456f-be06-5757955ca480"
->>>>>>> d933aa95
+        "User-Agent": "azsdk-js-ai-language-text/1.1.0-beta.1 core-rest-pipeline/1.10.0 Node/v18.6.0 OS/(x64-Linux-5.15.68.1-microsoft-standard-WSL2)",
+        "x-ms-client-request-id": "ec1aa639-278a-48d9-8932-8371b6e40384"
       },
       "RequestBody": {
         "kind": "PiiEntityRecognition",
@@ -35,28 +30,18 @@
       },
       "StatusCode": 200,
       "ResponseHeaders": {
-<<<<<<< HEAD
-        "apim-request-id": "2dcfd17c-269a-4711-9ed6-bab6b8eb901f",
+        "apim-request-id": "6ddb8d3b-f7dd-4b5a-949e-ec9b9c30fc9a",
         "Content-Length": "288",
         "Content-Type": "application/json; charset=utf-8",
         "csp-billing-usage": "CognitiveServices.TextAnalytics.BatchScoring=1,CognitiveServices.TextAnalytics.TextRecords=1",
-        "Date": "Fri, 14 Oct 2022 02:24:16 GMT",
-        "Set-Cookie": ".AspNetCore.Mvc.CookieTempDataProvider=; expires=Thu, 01 Jan 1970 00:00:00 GMT; path=/; samesite=lax; httponly",
-        "Strict-Transport-Security": "max-age=31536000; includeSubDomains; preload",
-        "X-Content-Type-Options": "nosniff",
-        "x-envoy-upstream-service-time": "24"
-=======
-        "apim-request-id": "6602caa4-d710-4bc7-a4c4-bd9178be434d",
-        "Content-Length": "288",
-        "Content-Type": "application/json; charset=utf-8",
-        "csp-billing-usage": "CognitiveServices.TextAnalytics.BatchScoring=1,CognitiveServices.TextAnalytics.TextRecords=1",
-        "Date": "Mon, 24 Oct 2022 05:11:46 GMT",
+        "Date": "Tue, 25 Oct 2022 21:27:20 GMT",
+        "Server": "istio-envoy",
         "Set-Cookie": ".AspNetCore.Mvc.CookieTempDataProvider=; expires=Thu, 01 Jan 1970 00:00:00 GMT; path=/; samesite=lax; httponly",
         "Strict-Transport-Security": "max-age=31536000; includeSubDomains; preload",
         "X-Content-Type-Options": "nosniff",
         "x-envoy-upstream-service-time": "26",
-        "x-ms-region": "West US 2"
->>>>>>> d933aa95
+        "x-http2-stream-id": "17",
+        "x-ms-region": "East US"
       },
       "ResponseBody": {
         "kind": "PiiEntityRecognitionResults",
