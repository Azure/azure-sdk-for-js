--- conflicted
+++ resolved
@@ -10,13 +10,8 @@
         "Content-Length": "194",
         "Content-Type": "application/json",
         "Ocp-Apim-Subscription-Key": "api_key",
-<<<<<<< HEAD
-        "User-Agent": "azsdk-js-ai-language-text/1.1.0-beta.1 core-rest-pipeline/1.9.3 Node/v18.6.0 OS/(x64-Linux-5.15.68.1-microsoft-standard-WSL2)",
-        "x-ms-client-request-id": "b512df8d-3792-4d6e-950e-59d4be68a03c"
-=======
-        "User-Agent": "azsdk-js-ai-language-text/1.0.1 core-rest-pipeline/1.10.0 Node/v18.6.0 OS/(x64-Linux-5.15.68.1-microsoft-standard-WSL2)",
-        "x-ms-client-request-id": "2f83fc76-8001-4bd7-97a1-552f75ea9dec"
->>>>>>> d933aa95
+        "User-Agent": "azsdk-js-ai-language-text/1.1.0-beta.1 core-rest-pipeline/1.10.0 Node/v18.6.0 OS/(x64-Linux-5.15.68.1-microsoft-standard-WSL2)",
+        "x-ms-client-request-id": "580be27d-e536-4a15-b5dd-ed54f09e3bf4"
       },
       "RequestBody": {
         "kind": "PiiEntityRecognition",
@@ -35,28 +30,18 @@
       },
       "StatusCode": 200,
       "ResponseHeaders": {
-<<<<<<< HEAD
-        "apim-request-id": "e5602e3e-491d-43e1-9e14-ba3b78e69ec2",
+        "apim-request-id": "2e12216b-3379-4069-8bbf-9ea8c4f9f8ce",
         "Content-Length": "308",
         "Content-Type": "application/json; charset=utf-8",
         "csp-billing-usage": "CognitiveServices.TextAnalytics.BatchScoring=1,CognitiveServices.TextAnalytics.TextRecords=1",
-        "Date": "Fri, 14 Oct 2022 02:24:14 GMT",
+        "Date": "Tue, 25 Oct 2022 21:27:19 GMT",
+        "Server": "istio-envoy",
         "Set-Cookie": ".AspNetCore.Mvc.CookieTempDataProvider=; expires=Thu, 01 Jan 1970 00:00:00 GMT; path=/; samesite=lax; httponly",
         "Strict-Transport-Security": "max-age=31536000; includeSubDomains; preload",
         "X-Content-Type-Options": "nosniff",
-        "x-envoy-upstream-service-time": "36"
-=======
-        "apim-request-id": "f113945a-da90-41fd-97f2-aa7446286ca3",
-        "Content-Length": "308",
-        "Content-Type": "application/json; charset=utf-8",
-        "csp-billing-usage": "CognitiveServices.TextAnalytics.BatchScoring=1,CognitiveServices.TextAnalytics.TextRecords=1",
-        "Date": "Mon, 24 Oct 2022 05:11:45 GMT",
-        "Set-Cookie": ".AspNetCore.Mvc.CookieTempDataProvider=; expires=Thu, 01 Jan 1970 00:00:00 GMT; path=/; samesite=lax; httponly",
-        "Strict-Transport-Security": "max-age=31536000; includeSubDomains; preload",
-        "X-Content-Type-Options": "nosniff",
-        "x-envoy-upstream-service-time": "24",
-        "x-ms-region": "West US 2"
->>>>>>> d933aa95
+        "x-envoy-upstream-service-time": "30",
+        "x-http2-stream-id": "11",
+        "x-ms-region": "East US"
       },
       "ResponseBody": {
         "kind": "PiiEntityRecognitionResults",
