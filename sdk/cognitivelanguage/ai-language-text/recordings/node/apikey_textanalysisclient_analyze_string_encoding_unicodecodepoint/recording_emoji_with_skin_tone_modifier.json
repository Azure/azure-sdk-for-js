{
  "Entries": [
    {
      "RequestUri": "https://endpoint/language/:analyze-text?api-version=2022-10-01-preview",
      "RequestMethod": "POST",
      "RequestHeaders": {
        "Accept": "application/json",
        "Accept-Encoding": "gzip,deflate",
        "Connection": "keep-alive",
        "Content-Length": "177",
        "Content-Type": "application/json",
        "Ocp-Apim-Subscription-Key": "api_key",
<<<<<<< HEAD
        "User-Agent": "azsdk-js-ai-language-text/1.1.0-beta.1 core-rest-pipeline/1.9.3 Node/v18.6.0 OS/(x64-Linux-5.15.68.1-microsoft-standard-WSL2)",
        "x-ms-client-request-id": "6529ee10-63aa-44ce-8c9f-376b93a5cab6"
=======
        "User-Agent": "azsdk-js-ai-language-text/1.0.1 core-rest-pipeline/1.10.0 Node/v18.6.0 OS/(x64-Linux-5.15.68.1-microsoft-standard-WSL2)",
        "x-ms-client-request-id": "79b686a8-283c-4f6a-90df-db868b2f2414"
>>>>>>> d933aa95
      },
      "RequestBody": {
        "kind": "PiiEntityRecognition",
        "analysisInput": {
          "documents": [
            {
              "id": "0",
              "text": "\uD83D\uDC69\uD83C\uDFFB SSN: 859-98-0987",
              "language": "en"
            }
          ]
        },
        "parameters": {
          "stringIndexType": "UnicodeCodePoint"
        }
      },
      "StatusCode": 200,
      "ResponseHeaders": {
<<<<<<< HEAD
        "apim-request-id": "8c269bf4-0a8a-42f1-aa57-78a9ffa964cb",
        "Content-Length": "290",
        "Content-Type": "application/json; charset=utf-8",
        "csp-billing-usage": "CognitiveServices.TextAnalytics.BatchScoring=1,CognitiveServices.TextAnalytics.TextRecords=1",
        "Date": "Fri, 14 Oct 2022 02:24:13 GMT",
        "Set-Cookie": ".AspNetCore.Mvc.CookieTempDataProvider=; expires=Thu, 01 Jan 1970 00:00:00 GMT; path=/; samesite=lax; httponly",
        "Strict-Transport-Security": "max-age=31536000; includeSubDomains; preload",
        "X-Content-Type-Options": "nosniff",
        "x-envoy-upstream-service-time": "27"
=======
        "apim-request-id": "722266f4-9c3d-4d99-8d63-3c3abf9d25b5",
        "Content-Length": "290",
        "Content-Type": "application/json; charset=utf-8",
        "csp-billing-usage": "CognitiveServices.TextAnalytics.BatchScoring=1,CognitiveServices.TextAnalytics.TextRecords=1",
        "Date": "Mon, 24 Oct 2022 05:11:45 GMT",
        "Set-Cookie": ".AspNetCore.Mvc.CookieTempDataProvider=; expires=Thu, 01 Jan 1970 00:00:00 GMT; path=/; samesite=lax; httponly",
        "Strict-Transport-Security": "max-age=31536000; includeSubDomains; preload",
        "X-Content-Type-Options": "nosniff",
        "x-envoy-upstream-service-time": "28",
        "x-ms-region": "West US 2"
>>>>>>> d933aa95
      },
      "ResponseBody": {
        "kind": "PiiEntityRecognitionResults",
        "results": {
          "documents": [
            {
              "redactedText": "\uD83D\uDC69\uD83C\uDFFB SSN: ***********",
              "id": "0",
              "entities": [
                {
                  "text": "859-98-0987",
                  "category": "USSocialSecurityNumber",
                  "offset": 8,
                  "length": 11,
                  "confidenceScore": 0.65
                }
              ],
              "warnings": []
            }
          ],
          "errors": [],
          "modelVersion": "2021-01-15"
        }
      }
    }
  ],
  "Variables": {}
}<|MERGE_RESOLUTION|>--- conflicted
+++ resolved
@@ -10,13 +10,8 @@
         "Content-Length": "177",
         "Content-Type": "application/json",
         "Ocp-Apim-Subscription-Key": "api_key",
-<<<<<<< HEAD
-        "User-Agent": "azsdk-js-ai-language-text/1.1.0-beta.1 core-rest-pipeline/1.9.3 Node/v18.6.0 OS/(x64-Linux-5.15.68.1-microsoft-standard-WSL2)",
-        "x-ms-client-request-id": "6529ee10-63aa-44ce-8c9f-376b93a5cab6"
-=======
-        "User-Agent": "azsdk-js-ai-language-text/1.0.1 core-rest-pipeline/1.10.0 Node/v18.6.0 OS/(x64-Linux-5.15.68.1-microsoft-standard-WSL2)",
-        "x-ms-client-request-id": "79b686a8-283c-4f6a-90df-db868b2f2414"
->>>>>>> d933aa95
+        "User-Agent": "azsdk-js-ai-language-text/1.1.0-beta.1 core-rest-pipeline/1.10.0 Node/v18.6.0 OS/(x64-Linux-5.15.68.1-microsoft-standard-WSL2)",
+        "x-ms-client-request-id": "818c82f1-0ac6-441d-a0d4-2e709ebc1c51"
       },
       "RequestBody": {
         "kind": "PiiEntityRecognition",
@@ -35,28 +30,18 @@
       },
       "StatusCode": 200,
       "ResponseHeaders": {
-<<<<<<< HEAD
-        "apim-request-id": "8c269bf4-0a8a-42f1-aa57-78a9ffa964cb",
+        "apim-request-id": "e3e906b2-9145-415c-bd6c-2642f4fd99e1",
         "Content-Length": "290",
         "Content-Type": "application/json; charset=utf-8",
         "csp-billing-usage": "CognitiveServices.TextAnalytics.BatchScoring=1,CognitiveServices.TextAnalytics.TextRecords=1",
-        "Date": "Fri, 14 Oct 2022 02:24:13 GMT",
+        "Date": "Tue, 25 Oct 2022 21:27:19 GMT",
+        "Server": "istio-envoy",
         "Set-Cookie": ".AspNetCore.Mvc.CookieTempDataProvider=; expires=Thu, 01 Jan 1970 00:00:00 GMT; path=/; samesite=lax; httponly",
         "Strict-Transport-Security": "max-age=31536000; includeSubDomains; preload",
         "X-Content-Type-Options": "nosniff",
-        "x-envoy-upstream-service-time": "27"
-=======
-        "apim-request-id": "722266f4-9c3d-4d99-8d63-3c3abf9d25b5",
-        "Content-Length": "290",
-        "Content-Type": "application/json; charset=utf-8",
-        "csp-billing-usage": "CognitiveServices.TextAnalytics.BatchScoring=1,CognitiveServices.TextAnalytics.TextRecords=1",
-        "Date": "Mon, 24 Oct 2022 05:11:45 GMT",
-        "Set-Cookie": ".AspNetCore.Mvc.CookieTempDataProvider=; expires=Thu, 01 Jan 1970 00:00:00 GMT; path=/; samesite=lax; httponly",
-        "Strict-Transport-Security": "max-age=31536000; includeSubDomains; preload",
-        "X-Content-Type-Options": "nosniff",
-        "x-envoy-upstream-service-time": "28",
-        "x-ms-region": "West US 2"
->>>>>>> d933aa95
+        "x-envoy-upstream-service-time": "24",
+        "x-http2-stream-id": "9",
+        "x-ms-region": "East US"
       },
       "ResponseBody": {
         "kind": "PiiEntityRecognitionResults",
