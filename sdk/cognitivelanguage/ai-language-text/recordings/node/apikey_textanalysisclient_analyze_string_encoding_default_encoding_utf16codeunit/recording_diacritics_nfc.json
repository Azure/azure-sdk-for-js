--- conflicted
+++ resolved
@@ -10,13 +10,8 @@
         "Content-Length": "170",
         "Content-Type": "application/json",
         "Ocp-Apim-Subscription-Key": "api_key",
-<<<<<<< HEAD
-        "User-Agent": "azsdk-js-ai-language-text/1.1.0-beta.1 core-rest-pipeline/1.9.3 Node/v18.6.0 OS/(x64-Linux-5.15.68.1-microsoft-standard-WSL2)",
-        "x-ms-client-request-id": "e3382ae2-6eb4-4e79-a3ba-b2ecbaa36cc4"
-=======
-        "User-Agent": "azsdk-js-ai-language-text/1.0.1 core-rest-pipeline/1.10.0 Node/v18.6.0 OS/(x64-Linux-5.15.68.1-microsoft-standard-WSL2)",
-        "x-ms-client-request-id": "07efdfb3-a0d0-417a-b974-b607049fc538"
->>>>>>> d933aa95
+        "User-Agent": "azsdk-js-ai-language-text/1.1.0-beta.1 core-rest-pipeline/1.10.0 Node/v18.6.0 OS/(x64-Linux-5.15.68.1-microsoft-standard-WSL2)",
+        "x-ms-client-request-id": "a7378a2d-9be3-44c8-ba03-113059e52e8c"
       },
       "RequestBody": {
         "kind": "PiiEntityRecognition",
@@ -35,28 +30,18 @@
       },
       "StatusCode": 200,
       "ResponseHeaders": {
-<<<<<<< HEAD
-        "apim-request-id": "5bd98387-f29f-463c-ae30-824d938faac7",
+        "apim-request-id": "84f770d1-b5c2-4e03-a766-8047bd645fa4",
         "Content-Length": "286",
         "Content-Type": "application/json; charset=utf-8",
         "csp-billing-usage": "CognitiveServices.TextAnalytics.BatchScoring=1,CognitiveServices.TextAnalytics.TextRecords=1",
-        "Date": "Fri, 14 Oct 2022 02:24:12 GMT",
+        "Date": "Tue, 25 Oct 2022 21:27:18 GMT",
+        "Server": "istio-envoy",
         "Set-Cookie": ".AspNetCore.Mvc.CookieTempDataProvider=; expires=Thu, 01 Jan 1970 00:00:00 GMT; path=/; samesite=lax; httponly",
         "Strict-Transport-Security": "max-age=31536000; includeSubDomains; preload",
         "X-Content-Type-Options": "nosniff",
-        "x-envoy-upstream-service-time": "23"
-=======
-        "apim-request-id": "5bfe54c3-43a1-4e8c-b7da-867d834986f8",
-        "Content-Length": "286",
-        "Content-Type": "application/json; charset=utf-8",
-        "csp-billing-usage": "CognitiveServices.TextAnalytics.BatchScoring=1,CognitiveServices.TextAnalytics.TextRecords=1",
-        "Date": "Mon, 24 Oct 2022 05:11:45 GMT",
-        "Set-Cookie": ".AspNetCore.Mvc.CookieTempDataProvider=; expires=Thu, 01 Jan 1970 00:00:00 GMT; path=/; samesite=lax; httponly",
-        "Strict-Transport-Security": "max-age=31536000; includeSubDomains; preload",
-        "X-Content-Type-Options": "nosniff",
-        "x-envoy-upstream-service-time": "23",
-        "x-ms-region": "West US 2"
->>>>>>> d933aa95
+        "x-envoy-upstream-service-time": "29",
+        "x-http2-stream-id": "11",
+        "x-ms-region": "East US"
       },
       "ResponseBody": {
         "kind": "PiiEntityRecognitionResults",
