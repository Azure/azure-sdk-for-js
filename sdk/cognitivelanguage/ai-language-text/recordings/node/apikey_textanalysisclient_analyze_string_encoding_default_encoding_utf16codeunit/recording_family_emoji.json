{
  "Entries": [
    {
      "RequestUri": "https://endpoint/language/:analyze-text?api-version=2022-10-01-preview",
      "RequestMethod": "POST",
      "RequestHeaders": {
        "Accept": "application/json",
        "Accept-Encoding": "gzip,deflate",
        "Connection": "keep-alive",
        "Content-Length": "191",
        "Content-Type": "application/json",
        "Ocp-Apim-Subscription-Key": "api_key",
<<<<<<< HEAD
        "User-Agent": "azsdk-js-ai-language-text/1.1.0-beta.1 core-rest-pipeline/1.9.3 Node/v18.6.0 OS/(x64-Linux-5.15.68.1-microsoft-standard-WSL2)",
        "x-ms-client-request-id": "ca6a1952-a3d6-4bed-a1cf-061e775f1e88"
=======
        "User-Agent": "azsdk-js-ai-language-text/1.0.1 core-rest-pipeline/1.10.0 Node/v18.6.0 OS/(x64-Linux-5.15.68.1-microsoft-standard-WSL2)",
        "x-ms-client-request-id": "797cd225-7817-4499-8136-7c55d6ad9031"
>>>>>>> d933aa95
      },
      "RequestBody": {
        "kind": "PiiEntityRecognition",
        "analysisInput": {
          "documents": [
            {
              "id": "0",
              "text": "\uD83D\uDC69\u200D\uD83D\uDC69\u200D\uD83D\uDC67\u200D\uD83D\uDC67 SSN: 859-98-0987",
              "language": "en"
            }
          ]
        },
        "parameters": {
          "stringIndexType": "Utf16CodeUnit"
        }
      },
      "StatusCode": 200,
      "ResponseHeaders": {
<<<<<<< HEAD
        "apim-request-id": "7c74785f-1797-446d-a297-bf9d619cf389",
        "Content-Length": "308",
        "Content-Type": "application/json; charset=utf-8",
        "csp-billing-usage": "CognitiveServices.TextAnalytics.BatchScoring=1,CognitiveServices.TextAnalytics.TextRecords=1",
        "Date": "Fri, 14 Oct 2022 02:24:11 GMT",
        "Set-Cookie": ".AspNetCore.Mvc.CookieTempDataProvider=; expires=Thu, 01 Jan 1970 00:00:00 GMT; path=/; samesite=lax; httponly",
        "Strict-Transport-Security": "max-age=31536000; includeSubDomains; preload",
        "X-Content-Type-Options": "nosniff",
        "x-envoy-upstream-service-time": "34"
=======
        "apim-request-id": "307bf07f-0995-45d3-94e4-90430d2d6de9",
        "Content-Length": "308",
        "Content-Type": "application/json; charset=utf-8",
        "csp-billing-usage": "CognitiveServices.TextAnalytics.BatchScoring=1,CognitiveServices.TextAnalytics.TextRecords=1",
        "Date": "Mon, 24 Oct 2022 05:11:43 GMT",
        "Set-Cookie": ".AspNetCore.Mvc.CookieTempDataProvider=; expires=Thu, 01 Jan 1970 00:00:00 GMT; path=/; samesite=lax; httponly",
        "Strict-Transport-Security": "max-age=31536000; includeSubDomains; preload",
        "X-Content-Type-Options": "nosniff",
        "x-envoy-upstream-service-time": "24",
        "x-ms-region": "West US 2"
>>>>>>> d933aa95
      },
      "ResponseBody": {
        "kind": "PiiEntityRecognitionResults",
        "results": {
          "documents": [
            {
              "redactedText": "\uD83D\uDC69\u200D\uD83D\uDC69\u200D\uD83D\uDC67\u200D\uD83D\uDC67 SSN: ***********",
              "id": "0",
              "entities": [
                {
                  "text": "859-98-0987",
                  "category": "USSocialSecurityNumber",
                  "offset": 17,
                  "length": 11,
                  "confidenceScore": 0.65
                }
              ],
              "warnings": []
            }
          ],
          "errors": [],
          "modelVersion": "2021-01-15"
        }
      }
    }
  ],
  "Variables": {}
}<|MERGE_RESOLUTION|>--- conflicted
+++ resolved
@@ -10,13 +10,8 @@
         "Content-Length": "191",
         "Content-Type": "application/json",
         "Ocp-Apim-Subscription-Key": "api_key",
-<<<<<<< HEAD
-        "User-Agent": "azsdk-js-ai-language-text/1.1.0-beta.1 core-rest-pipeline/1.9.3 Node/v18.6.0 OS/(x64-Linux-5.15.68.1-microsoft-standard-WSL2)",
-        "x-ms-client-request-id": "ca6a1952-a3d6-4bed-a1cf-061e775f1e88"
-=======
-        "User-Agent": "azsdk-js-ai-language-text/1.0.1 core-rest-pipeline/1.10.0 Node/v18.6.0 OS/(x64-Linux-5.15.68.1-microsoft-standard-WSL2)",
-        "x-ms-client-request-id": "797cd225-7817-4499-8136-7c55d6ad9031"
->>>>>>> d933aa95
+        "User-Agent": "azsdk-js-ai-language-text/1.1.0-beta.1 core-rest-pipeline/1.10.0 Node/v18.6.0 OS/(x64-Linux-5.15.68.1-microsoft-standard-WSL2)",
+        "x-ms-client-request-id": "491f9c73-7d9a-46c4-852d-1a86e56c5bc5"
       },
       "RequestBody": {
         "kind": "PiiEntityRecognition",
@@ -35,28 +30,18 @@
       },
       "StatusCode": 200,
       "ResponseHeaders": {
-<<<<<<< HEAD
-        "apim-request-id": "7c74785f-1797-446d-a297-bf9d619cf389",
+        "apim-request-id": "197eff86-e9df-4b69-9b7a-c3874472159c",
         "Content-Length": "308",
         "Content-Type": "application/json; charset=utf-8",
         "csp-billing-usage": "CognitiveServices.TextAnalytics.BatchScoring=1,CognitiveServices.TextAnalytics.TextRecords=1",
-        "Date": "Fri, 14 Oct 2022 02:24:11 GMT",
+        "Date": "Tue, 25 Oct 2022 21:27:18 GMT",
+        "Server": "istio-envoy",
         "Set-Cookie": ".AspNetCore.Mvc.CookieTempDataProvider=; expires=Thu, 01 Jan 1970 00:00:00 GMT; path=/; samesite=lax; httponly",
         "Strict-Transport-Security": "max-age=31536000; includeSubDomains; preload",
         "X-Content-Type-Options": "nosniff",
-        "x-envoy-upstream-service-time": "34"
-=======
-        "apim-request-id": "307bf07f-0995-45d3-94e4-90430d2d6de9",
-        "Content-Length": "308",
-        "Content-Type": "application/json; charset=utf-8",
-        "csp-billing-usage": "CognitiveServices.TextAnalytics.BatchScoring=1,CognitiveServices.TextAnalytics.TextRecords=1",
-        "Date": "Mon, 24 Oct 2022 05:11:43 GMT",
-        "Set-Cookie": ".AspNetCore.Mvc.CookieTempDataProvider=; expires=Thu, 01 Jan 1970 00:00:00 GMT; path=/; samesite=lax; httponly",
-        "Strict-Transport-Security": "max-age=31536000; includeSubDomains; preload",
-        "X-Content-Type-Options": "nosniff",
-        "x-envoy-upstream-service-time": "24",
-        "x-ms-region": "West US 2"
->>>>>>> d933aa95
+        "x-envoy-upstream-service-time": "37",
+        "x-http2-stream-id": "7",
+        "x-ms-region": "East US"
       },
       "ResponseBody": {
         "kind": "PiiEntityRecognitionResults",
