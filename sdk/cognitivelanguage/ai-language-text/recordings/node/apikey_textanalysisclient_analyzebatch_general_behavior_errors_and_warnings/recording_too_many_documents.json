{
  "Entries": [
    {
      "RequestUri": "https://endpoint/language/analyze-text/jobs?api-version=2022-10-01-preview",
      "RequestMethod": "POST",
      "RequestHeaders": {
        "Accept": "application/json",
        "Accept-Encoding": "gzip,deflate",
        "Connection": "keep-alive",
        "Content-Length": "1345",
        "Content-Type": "application/json",
        "Ocp-Apim-Subscription-Key": "api_key",
<<<<<<< HEAD
        "User-Agent": "azsdk-js-ai-language-text/1.1.0-beta.1 core-rest-pipeline/1.9.3 Node/v18.6.0 OS/(x64-Linux-5.15.68.1-microsoft-standard-WSL2)",
        "x-ms-client-request-id": "ebed7955-7755-4548-97e0-3cfaa631473c"
=======
        "User-Agent": "azsdk-js-ai-language-text/1.0.1 core-rest-pipeline/1.10.0 Node/v18.6.0 OS/(x64-Linux-5.15.68.1-microsoft-standard-WSL2)",
        "x-ms-client-request-id": "38f68814-3786-48a9-9736-69a379325495"
>>>>>>> d933aa95
      },
      "RequestBody": {
        "analysisInput": {
          "documents": [
            {
              "id": "0",
              "text": "random text",
              "language": "en"
            },
            {
              "id": "1",
              "text": "random text",
              "language": "en"
            },
            {
              "id": "2",
              "text": "random text",
              "language": "en"
            },
            {
              "id": "3",
              "text": "random text",
              "language": "en"
            },
            {
              "id": "4",
              "text": "random text",
              "language": "en"
            },
            {
              "id": "5",
              "text": "random text",
              "language": "en"
            },
            {
              "id": "6",
              "text": "random text",
              "language": "en"
            },
            {
              "id": "7",
              "text": "random text",
              "language": "en"
            },
            {
              "id": "8",
              "text": "random text",
              "language": "en"
            },
            {
              "id": "9",
              "text": "random text",
              "language": "en"
            },
            {
              "id": "10",
              "text": "random text",
              "language": "en"
            },
            {
              "id": "11",
              "text": "random text",
              "language": "en"
            },
            {
              "id": "12",
              "text": "random text",
              "language": "en"
            },
            {
              "id": "13",
              "text": "random text",
              "language": "en"
            },
            {
              "id": "14",
              "text": "random text",
              "language": "en"
            },
            {
              "id": "15",
              "text": "random text",
              "language": "en"
            },
            {
              "id": "16",
              "text": "random text",
              "language": "en"
            },
            {
              "id": "17",
              "text": "random text",
              "language": "en"
            },
            {
              "id": "18",
              "text": "random text",
              "language": "en"
            },
            {
              "id": "19",
              "text": "random text",
              "language": "en"
            },
            {
              "id": "20",
              "text": "random text",
              "language": "en"
            },
            {
              "id": "21",
              "text": "random text",
              "language": "en"
            },
            {
              "id": "22",
              "text": "random text",
              "language": "en"
            },
            {
              "id": "23",
              "text": "random text",
              "language": "en"
            },
            {
              "id": "24",
              "text": "random text",
              "language": "en"
            },
            {
              "id": "25",
              "text": "random text",
              "language": "en"
            }
          ]
        },
        "tasks": [
          {
            "kind": "Healthcare",
            "parameters": {}
          }
        ]
      },
      "StatusCode": 400,
      "ResponseHeaders": {
<<<<<<< HEAD
        "apim-request-id": "d992e18d-dcb5-4e7f-9992-49b5cde09844",
        "Content-Type": "application/json; charset=utf-8",
        "Date": "Fri, 14 Oct 2022 02:29:35 GMT",
        "Strict-Transport-Security": "max-age=31536000; includeSubDomains; preload",
        "Transfer-Encoding": "chunked",
        "X-Content-Type-Options": "nosniff",
        "x-envoy-upstream-service-time": "7"
=======
        "apim-request-id": "d6090bb0-c3b8-433e-9d98-0c6908c9bafe",
        "Content-Type": "application/json; charset=utf-8",
        "Date": "Mon, 24 Oct 2022 05:13:55 GMT",
        "Strict-Transport-Security": "max-age=31536000; includeSubDomains; preload",
        "Transfer-Encoding": "chunked",
        "X-Content-Type-Options": "nosniff",
        "x-envoy-upstream-service-time": "5",
        "x-ms-region": "West US 2"
>>>>>>> d933aa95
      },
      "ResponseBody": {
        "error": {
          "code": "InvalidRequest",
          "message": "Invalid Document in request.",
          "innererror": {
            "code": "InvalidDocumentBatch",
            "message": "Batch request contains too many records. Max 25 records are permitted."
          }
        }
      }
    }
  ],
  "Variables": {}
}<|MERGE_RESOLUTION|>--- conflicted
+++ resolved
@@ -10,13 +10,8 @@
         "Content-Length": "1345",
         "Content-Type": "application/json",
         "Ocp-Apim-Subscription-Key": "api_key",
-<<<<<<< HEAD
-        "User-Agent": "azsdk-js-ai-language-text/1.1.0-beta.1 core-rest-pipeline/1.9.3 Node/v18.6.0 OS/(x64-Linux-5.15.68.1-microsoft-standard-WSL2)",
-        "x-ms-client-request-id": "ebed7955-7755-4548-97e0-3cfaa631473c"
-=======
-        "User-Agent": "azsdk-js-ai-language-text/1.0.1 core-rest-pipeline/1.10.0 Node/v18.6.0 OS/(x64-Linux-5.15.68.1-microsoft-standard-WSL2)",
-        "x-ms-client-request-id": "38f68814-3786-48a9-9736-69a379325495"
->>>>>>> d933aa95
+        "User-Agent": "azsdk-js-ai-language-text/1.1.0-beta.1 core-rest-pipeline/1.10.0 Node/v18.6.0 OS/(x64-Linux-5.15.68.1-microsoft-standard-WSL2)",
+        "x-ms-client-request-id": "d6c1b80b-f494-40aa-93ee-516af9f4edf4"
       },
       "RequestBody": {
         "analysisInput": {
@@ -162,24 +157,16 @@
       },
       "StatusCode": 400,
       "ResponseHeaders": {
-<<<<<<< HEAD
-        "apim-request-id": "d992e18d-dcb5-4e7f-9992-49b5cde09844",
+        "apim-request-id": "ff7830e8-8255-424b-9981-62c70c3b8db9",
         "Content-Type": "application/json; charset=utf-8",
-        "Date": "Fri, 14 Oct 2022 02:29:35 GMT",
+        "Date": "Tue, 25 Oct 2022 21:30:03 GMT",
+        "Server": "istio-envoy",
         "Strict-Transport-Security": "max-age=31536000; includeSubDomains; preload",
         "Transfer-Encoding": "chunked",
         "X-Content-Type-Options": "nosniff",
-        "x-envoy-upstream-service-time": "7"
-=======
-        "apim-request-id": "d6090bb0-c3b8-433e-9d98-0c6908c9bafe",
-        "Content-Type": "application/json; charset=utf-8",
-        "Date": "Mon, 24 Oct 2022 05:13:55 GMT",
-        "Strict-Transport-Security": "max-age=31536000; includeSubDomains; preload",
-        "Transfer-Encoding": "chunked",
-        "X-Content-Type-Options": "nosniff",
-        "x-envoy-upstream-service-time": "5",
-        "x-ms-region": "West US 2"
->>>>>>> d933aa95
+        "x-envoy-upstream-service-time": "6",
+        "x-http2-stream-id": "29",
+        "x-ms-region": "East US"
       },
       "ResponseBody": {
         "error": {
