{
  "Entries": [
    {
      "RequestUri": "https://endpoint/language/analyze-text/jobs?api-version=2022-10-01-preview",
      "RequestMethod": "POST",
      "RequestHeaders": {
        "Accept": "application/json",
        "Accept-Encoding": "gzip,deflate",
        "Connection": "keep-alive",
        "Content-Length": "170",
        "Content-Type": "application/json",
        "Ocp-Apim-Subscription-Key": "api_key",
<<<<<<< HEAD
        "User-Agent": "azsdk-js-ai-language-text/1.1.0-beta.1 core-rest-pipeline/1.9.3 Node/v18.6.0 OS/(x64-Linux-5.15.68.1-microsoft-standard-WSL2)",
        "x-ms-client-request-id": "1e33960e-ff68-40ae-9008-55bff32f0818"
=======
        "User-Agent": "azsdk-js-ai-language-text/1.0.1 core-rest-pipeline/1.10.0 Node/v18.6.0 OS/(x64-Linux-5.15.68.1-microsoft-standard-WSL2)",
        "x-ms-client-request-id": "2473a09a-911a-4416-aee6-2b8060e122ea"
>>>>>>> d933aa95
      },
      "RequestBody": {
        "analysisInput": {
          "documents": [
            {
              "id": "0",
              "text": "I will go to the park.",
              "language": "en"
            }
          ]
        },
        "tasks": [
          {
            "kind": "PiiEntityRecognition",
            "parameters": {
              "modelVersion": "bad"
            }
          }
        ]
      },
      "StatusCode": 400,
      "ResponseHeaders": {
<<<<<<< HEAD
        "apim-request-id": "5bb45c8a-75da-4986-bd1d-f05f342e7ed8",
        "Content-Type": "application/json; charset=utf-8",
        "Date": "Fri, 14 Oct 2022 02:29:35 GMT",
        "Strict-Transport-Security": "max-age=31536000; includeSubDomains; preload",
        "Transfer-Encoding": "chunked",
        "X-Content-Type-Options": "nosniff",
        "x-envoy-upstream-service-time": "11"
=======
        "apim-request-id": "fab87748-66f3-459d-b131-58f2c646e95e",
        "Content-Type": "application/json; charset=utf-8",
        "Date": "Mon, 24 Oct 2022 05:13:55 GMT",
        "Strict-Transport-Security": "max-age=31536000; includeSubDomains; preload",
        "Transfer-Encoding": "chunked",
        "X-Content-Type-Options": "nosniff",
        "x-envoy-upstream-service-time": "7",
        "x-ms-region": "West US 2"
>>>>>>> d933aa95
      },
      "ResponseBody": {
        "error": {
          "code": "InvalidRequest",
          "details": [
            {
              "code": "InvalidRequest",
<<<<<<< HEAD
              "message": "Job task: \u0027PersonallyIdentifiableInformation\u0027 failed with validation error: Job task parameter value \u0027bad\u0027 is not supported for model-version parameter for job task type PersonallyIdentifiableInformation. Supported values latest, 2020-07-01, 2021-01-15."
=======
              "message": "Invalid Request.",
              "innererror": {
                "code": "InvalidParameterValue",
                "message": "Job task parameter value \u0027bad\u0027 is not supported for model-version parameter for job task type PersonallyIdentifiableInformation. Supported values latest, 2020-07-01, 2021-01-15."
              }
>>>>>>> d933aa95
            }
          ],
          "message": "Invalid Request.",
          "innererror": {
            "code": "InvalidParameterValue",
            "message": "Job task: \u0027PersonallyIdentifiableInformation\u0027 failed with validation errors: [\u0027Invalid parameter in request\u0027]"
          }
        }
      }
    }
  ],
  "Variables": {}
}<|MERGE_RESOLUTION|>--- conflicted
+++ resolved
@@ -10,13 +10,8 @@
         "Content-Length": "170",
         "Content-Type": "application/json",
         "Ocp-Apim-Subscription-Key": "api_key",
-<<<<<<< HEAD
-        "User-Agent": "azsdk-js-ai-language-text/1.1.0-beta.1 core-rest-pipeline/1.9.3 Node/v18.6.0 OS/(x64-Linux-5.15.68.1-microsoft-standard-WSL2)",
-        "x-ms-client-request-id": "1e33960e-ff68-40ae-9008-55bff32f0818"
-=======
-        "User-Agent": "azsdk-js-ai-language-text/1.0.1 core-rest-pipeline/1.10.0 Node/v18.6.0 OS/(x64-Linux-5.15.68.1-microsoft-standard-WSL2)",
-        "x-ms-client-request-id": "2473a09a-911a-4416-aee6-2b8060e122ea"
->>>>>>> d933aa95
+        "User-Agent": "azsdk-js-ai-language-text/1.1.0-beta.1 core-rest-pipeline/1.10.0 Node/v18.6.0 OS/(x64-Linux-5.15.68.1-microsoft-standard-WSL2)",
+        "x-ms-client-request-id": "b1a75864-4189-47a4-b7e5-8282a04c5e7b"
       },
       "RequestBody": {
         "analysisInput": {
@@ -39,24 +34,16 @@
       },
       "StatusCode": 400,
       "ResponseHeaders": {
-<<<<<<< HEAD
-        "apim-request-id": "5bb45c8a-75da-4986-bd1d-f05f342e7ed8",
+        "apim-request-id": "a2cb8f3d-c0d5-4ecb-9bc3-c5a7f1184409",
         "Content-Type": "application/json; charset=utf-8",
-        "Date": "Fri, 14 Oct 2022 02:29:35 GMT",
+        "Date": "Tue, 25 Oct 2022 21:30:03 GMT",
+        "Server": "istio-envoy",
         "Strict-Transport-Security": "max-age=31536000; includeSubDomains; preload",
         "Transfer-Encoding": "chunked",
         "X-Content-Type-Options": "nosniff",
-        "x-envoy-upstream-service-time": "11"
-=======
-        "apim-request-id": "fab87748-66f3-459d-b131-58f2c646e95e",
-        "Content-Type": "application/json; charset=utf-8",
-        "Date": "Mon, 24 Oct 2022 05:13:55 GMT",
-        "Strict-Transport-Security": "max-age=31536000; includeSubDomains; preload",
-        "Transfer-Encoding": "chunked",
-        "X-Content-Type-Options": "nosniff",
-        "x-envoy-upstream-service-time": "7",
-        "x-ms-region": "West US 2"
->>>>>>> d933aa95
+        "x-envoy-upstream-service-time": "10",
+        "x-http2-stream-id": "33",
+        "x-ms-region": "East US"
       },
       "ResponseBody": {
         "error": {
@@ -64,15 +51,7 @@
           "details": [
             {
               "code": "InvalidRequest",
-<<<<<<< HEAD
               "message": "Job task: \u0027PersonallyIdentifiableInformation\u0027 failed with validation error: Job task parameter value \u0027bad\u0027 is not supported for model-version parameter for job task type PersonallyIdentifiableInformation. Supported values latest, 2020-07-01, 2021-01-15."
-=======
-              "message": "Invalid Request.",
-              "innererror": {
-                "code": "InvalidParameterValue",
-                "message": "Job task parameter value \u0027bad\u0027 is not supported for model-version parameter for job task type PersonallyIdentifiableInformation. Supported values latest, 2020-07-01, 2021-01-15."
-              }
->>>>>>> d933aa95
             }
           ],
           "message": "Invalid Request.",
