{
  "Entries": [
    {
      "RequestUri": "https://endpoint/language/:analyze-text?api-version=2022-10-01-preview",
      "RequestMethod": "POST",
      "RequestHeaders": {
        "Accept": "application/json",
        "Accept-Encoding": "gzip,deflate",
        "Connection": "keep-alive",
        "Content-Length": "691",
        "Content-Type": "application/json",
        "Ocp-Apim-Subscription-Key": "api_key",
<<<<<<< HEAD
        "User-Agent": "azsdk-js-ai-language-text/1.1.0-beta.1 core-rest-pipeline/1.9.3 Node/v18.6.0 OS/(x64-Linux-5.15.68.1-microsoft-standard-WSL2)",
        "x-ms-client-request-id": "19741b26-0ce4-4ee1-8b29-585df2567869"
=======
        "User-Agent": "azsdk-js-ai-language-text/1.0.1 core-rest-pipeline/1.10.0 Node/v18.6.0 OS/(x64-Linux-5.15.68.1-microsoft-standard-WSL2)",
        "x-ms-client-request-id": "01eb2593-2c47-48d3-8928-a2f26f07f989"
>>>>>>> d933aa95
      },
      "RequestBody": {
        "kind": "EntityRecognition",
        "analysisInput": {
          "documents": [
            {
              "id": "1",
              "text": "I had a wonderful trip to Seattle last week and even visited the Space Needle 2 times!",
              "language": "en"
            },
            {
              "id": "2",
              "text": "Unfortunately, it rained during my entire trip to Seattle. I didn\u0027t even get to visit the Space Needle",
              "language": "en"
            },
            {
              "id": "3",
              "text": "I went to see a movie on Saturday and it was perfectly average, nothing more or less than I expected.",
              "language": "en"
            },
            {
              "id": "4",
              "text": "Los caminos que llevan hasta Monte Rainier son espectaculares y hermosos.",
              "language": "es"
            },
            {
              "id": "5",
              "text": "La carretera estaba atascada. Hab\u00EDa mucho tr\u00E1fico el d\u00EDa de ayer.",
              "language": "es"
            }
          ]
        },
        "parameters": {}
      },
      "StatusCode": 200,
      "ResponseHeaders": {
<<<<<<< HEAD
        "apim-request-id": "9de9755e-38d9-427e-b976-2212f227f110",
        "Content-Length": "1462",
        "Content-Type": "application/json; charset=utf-8",
        "csp-billing-usage": "CognitiveServices.TextAnalytics.BatchScoring=5,CognitiveServices.TextAnalytics.TextRecords=5",
        "Date": "Fri, 14 Oct 2022 02:24:04 GMT",
        "Set-Cookie": ".AspNetCore.Mvc.CookieTempDataProvider=; expires=Thu, 01 Jan 1970 00:00:00 GMT; path=/; samesite=lax; httponly",
        "Strict-Transport-Security": "max-age=31536000; includeSubDomains; preload",
        "X-Content-Type-Options": "nosniff",
        "x-envoy-upstream-service-time": "53"
=======
        "apim-request-id": "ea047a04-ba10-4907-8886-f447d68653cc",
        "Content-Length": "1462",
        "Content-Type": "application/json; charset=utf-8",
        "csp-billing-usage": "CognitiveServices.TextAnalytics.BatchScoring=5,CognitiveServices.TextAnalytics.TextRecords=5",
        "Date": "Mon, 24 Oct 2022 05:11:41 GMT",
        "Set-Cookie": ".AspNetCore.Mvc.CookieTempDataProvider=; expires=Thu, 01 Jan 1970 00:00:00 GMT; path=/; samesite=lax; httponly",
        "Strict-Transport-Security": "max-age=31536000; includeSubDomains; preload",
        "X-Content-Type-Options": "nosniff",
        "x-envoy-upstream-service-time": "46",
        "x-ms-region": "West US 2"
>>>>>>> d933aa95
      },
      "ResponseBody": {
        "kind": "EntityRecognitionResults",
        "results": {
          "documents": [
            {
              "id": "1",
              "entities": [
                {
                  "text": "trip",
                  "category": "Event",
                  "offset": 18,
                  "length": 4,
                  "confidenceScore": 0.61
                },
                {
                  "text": "Seattle",
                  "category": "Location",
                  "subcategory": "GPE",
                  "offset": 26,
                  "length": 7,
                  "confidenceScore": 1.0
                },
                {
                  "text": "last week",
                  "category": "DateTime",
                  "subcategory": "DateRange",
                  "offset": 34,
                  "length": 9,
                  "confidenceScore": 0.8
                },
                {
                  "text": "Space Needle",
                  "category": "Location",
                  "offset": 65,
                  "length": 12,
                  "confidenceScore": 0.96
                },
                {
                  "text": "2",
                  "category": "Quantity",
                  "subcategory": "Number",
                  "offset": 78,
                  "length": 1,
                  "confidenceScore": 0.8
                }
              ],
              "warnings": []
            },
            {
              "id": "2",
              "entities": [
                {
                  "text": "trip",
                  "category": "Event",
                  "offset": 42,
                  "length": 4,
                  "confidenceScore": 0.82
                },
                {
                  "text": "Seattle",
                  "category": "Location",
                  "subcategory": "GPE",
                  "offset": 50,
                  "length": 7,
                  "confidenceScore": 1.0
                },
                {
                  "text": "Space Needle",
                  "category": "Location",
                  "offset": 90,
                  "length": 12,
                  "confidenceScore": 0.92
                }
              ],
              "warnings": []
            },
            {
              "id": "3",
              "entities": [
                {
                  "text": "Saturday",
                  "category": "DateTime",
                  "subcategory": "Date",
                  "offset": 25,
                  "length": 8,
                  "confidenceScore": 0.8
                }
              ],
              "warnings": []
            },
            {
              "id": "4",
              "entities": [
                {
                  "text": "Monte Rainier",
                  "category": "Location",
                  "offset": 29,
                  "length": 13,
                  "confidenceScore": 0.85
                }
              ],
              "warnings": []
            },
            {
              "id": "5",
              "entities": [
                {
                  "text": "carretera",
                  "category": "Location",
                  "offset": 3,
                  "length": 9,
                  "confidenceScore": 0.81
                },
                {
                  "text": "ayer",
                  "category": "DateTime",
                  "subcategory": "Date",
                  "offset": 60,
                  "length": 4,
                  "confidenceScore": 0.8
                }
              ],
              "warnings": []
            }
          ],
          "errors": [],
          "modelVersion": "2021-06-01"
        }
      }
    }
  ],
  "Variables": {}
}<|MERGE_RESOLUTION|>--- conflicted
+++ resolved
@@ -10,13 +10,8 @@
         "Content-Length": "691",
         "Content-Type": "application/json",
         "Ocp-Apim-Subscription-Key": "api_key",
-<<<<<<< HEAD
-        "User-Agent": "azsdk-js-ai-language-text/1.1.0-beta.1 core-rest-pipeline/1.9.3 Node/v18.6.0 OS/(x64-Linux-5.15.68.1-microsoft-standard-WSL2)",
-        "x-ms-client-request-id": "19741b26-0ce4-4ee1-8b29-585df2567869"
-=======
-        "User-Agent": "azsdk-js-ai-language-text/1.0.1 core-rest-pipeline/1.10.0 Node/v18.6.0 OS/(x64-Linux-5.15.68.1-microsoft-standard-WSL2)",
-        "x-ms-client-request-id": "01eb2593-2c47-48d3-8928-a2f26f07f989"
->>>>>>> d933aa95
+        "User-Agent": "azsdk-js-ai-language-text/1.1.0-beta.1 core-rest-pipeline/1.10.0 Node/v18.6.0 OS/(x64-Linux-5.15.68.1-microsoft-standard-WSL2)",
+        "x-ms-client-request-id": "531cfc0e-4db0-4ed6-a8a1-cae1a0ed6c90"
       },
       "RequestBody": {
         "kind": "EntityRecognition",
@@ -53,28 +48,18 @@
       },
       "StatusCode": 200,
       "ResponseHeaders": {
-<<<<<<< HEAD
-        "apim-request-id": "9de9755e-38d9-427e-b976-2212f227f110",
+        "apim-request-id": "63e24df7-9a3a-4be6-a2e1-4eea303c60fd",
         "Content-Length": "1462",
         "Content-Type": "application/json; charset=utf-8",
         "csp-billing-usage": "CognitiveServices.TextAnalytics.BatchScoring=5,CognitiveServices.TextAnalytics.TextRecords=5",
-        "Date": "Fri, 14 Oct 2022 02:24:04 GMT",
+        "Date": "Tue, 25 Oct 2022 21:27:08 GMT",
+        "Server": "istio-envoy",
         "Set-Cookie": ".AspNetCore.Mvc.CookieTempDataProvider=; expires=Thu, 01 Jan 1970 00:00:00 GMT; path=/; samesite=lax; httponly",
         "Strict-Transport-Security": "max-age=31536000; includeSubDomains; preload",
         "X-Content-Type-Options": "nosniff",
-        "x-envoy-upstream-service-time": "53"
-=======
-        "apim-request-id": "ea047a04-ba10-4907-8886-f447d68653cc",
-        "Content-Length": "1462",
-        "Content-Type": "application/json; charset=utf-8",
-        "csp-billing-usage": "CognitiveServices.TextAnalytics.BatchScoring=5,CognitiveServices.TextAnalytics.TextRecords=5",
-        "Date": "Mon, 24 Oct 2022 05:11:41 GMT",
-        "Set-Cookie": ".AspNetCore.Mvc.CookieTempDataProvider=; expires=Thu, 01 Jan 1970 00:00:00 GMT; path=/; samesite=lax; httponly",
-        "Strict-Transport-Security": "max-age=31536000; includeSubDomains; preload",
-        "X-Content-Type-Options": "nosniff",
-        "x-envoy-upstream-service-time": "46",
-        "x-ms-region": "West US 2"
->>>>>>> d933aa95
+        "x-envoy-upstream-service-time": "73",
+        "x-http2-stream-id": "7",
+        "x-ms-region": "East US"
       },
       "ResponseBody": {
         "kind": "EntityRecognitionResults",
