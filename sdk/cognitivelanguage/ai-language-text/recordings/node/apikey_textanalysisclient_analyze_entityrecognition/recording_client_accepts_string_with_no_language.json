{
  "Entries": [
    {
      "RequestUri": "https://endpoint/language/:analyze-text?api-version=2022-10-01-preview",
      "RequestMethod": "POST",
      "RequestHeaders": {
        "Accept": "application/json",
        "Accept-Encoding": "gzip,deflate",
        "Connection": "keep-alive",
        "Content-Length": "555",
        "Content-Type": "application/json",
        "Ocp-Apim-Subscription-Key": "api_key",
<<<<<<< HEAD
        "User-Agent": "azsdk-js-ai-language-text/1.1.0-beta.1 core-rest-pipeline/1.9.3 Node/v18.6.0 OS/(x64-Linux-5.15.68.1-microsoft-standard-WSL2)",
        "x-ms-client-request-id": "e47d001b-78d8-4a81-90ac-3d2241ed0a6d"
=======
        "User-Agent": "azsdk-js-ai-language-text/1.0.1 core-rest-pipeline/1.10.0 Node/v18.6.0 OS/(x64-Linux-5.15.68.1-microsoft-standard-WSL2)",
        "x-ms-client-request-id": "d02d3cda-9679-4ff3-8e7c-3d9fe802c549"
>>>>>>> d933aa95
      },
      "RequestBody": {
        "kind": "EntityRecognition",
        "analysisInput": {
          "documents": [
            {
              "id": "0",
              "text": "I had a wonderful trip to Seattle last week and even visited the Space Needle 2 times!",
              "language": "en"
            },
            {
              "id": "1",
              "text": "Unfortunately, it rained during my entire trip to Seattle. I didn\u0027t even get to visit the Space Needle",
              "language": "en"
            },
            {
              "id": "2",
              "text": "I went to see a movie on Saturday and it was perfectly average, nothing more or less than I expected.",
              "language": "en"
            },
            {
              "id": "3",
              "text": "I didn\u0027t like the last book I read at all.",
              "language": "en"
            }
          ]
        },
        "parameters": {}
      },
      "StatusCode": 200,
      "ResponseHeaders": {
<<<<<<< HEAD
        "apim-request-id": "c6aa2e33-1ddf-47bc-b069-785d246ad2b1",
        "Content-Length": "1221",
        "Content-Type": "application/json; charset=utf-8",
        "csp-billing-usage": "CognitiveServices.TextAnalytics.BatchScoring=4,CognitiveServices.TextAnalytics.TextRecords=4",
        "Date": "Fri, 14 Oct 2022 02:24:02 GMT",
        "Set-Cookie": ".AspNetCore.Mvc.CookieTempDataProvider=; expires=Thu, 01 Jan 1970 00:00:00 GMT; path=/; samesite=lax; httponly",
        "Strict-Transport-Security": "max-age=31536000; includeSubDomains; preload",
        "X-Content-Type-Options": "nosniff",
        "x-envoy-upstream-service-time": "238"
=======
        "apim-request-id": "713d571e-6b73-4dca-8c3e-7d7b8e06af23",
        "Content-Length": "1221",
        "Content-Type": "application/json; charset=utf-8",
        "csp-billing-usage": "CognitiveServices.TextAnalytics.BatchScoring=4,CognitiveServices.TextAnalytics.TextRecords=4",
        "Date": "Mon, 24 Oct 2022 05:11:41 GMT",
        "Set-Cookie": ".AspNetCore.Mvc.CookieTempDataProvider=; expires=Thu, 01 Jan 1970 00:00:00 GMT; path=/; samesite=lax; httponly",
        "Strict-Transport-Security": "max-age=31536000; includeSubDomains; preload",
        "X-Content-Type-Options": "nosniff",
        "x-envoy-upstream-service-time": "40",
        "x-ms-region": "West US 2"
>>>>>>> d933aa95
      },
      "ResponseBody": {
        "kind": "EntityRecognitionResults",
        "results": {
          "documents": [
            {
              "id": "0",
              "entities": [
                {
                  "text": "trip",
                  "category": "Event",
                  "offset": 18,
                  "length": 4,
                  "confidenceScore": 0.61
                },
                {
                  "text": "Seattle",
                  "category": "Location",
                  "subcategory": "GPE",
                  "offset": 26,
                  "length": 7,
                  "confidenceScore": 1.0
                },
                {
                  "text": "last week",
                  "category": "DateTime",
                  "subcategory": "DateRange",
                  "offset": 34,
                  "length": 9,
                  "confidenceScore": 0.8
                },
                {
                  "text": "Space Needle",
                  "category": "Location",
                  "offset": 65,
                  "length": 12,
                  "confidenceScore": 0.96
                },
                {
                  "text": "2",
                  "category": "Quantity",
                  "subcategory": "Number",
                  "offset": 78,
                  "length": 1,
                  "confidenceScore": 0.8
                }
              ],
              "warnings": []
            },
            {
              "id": "1",
              "entities": [
                {
                  "text": "trip",
                  "category": "Event",
                  "offset": 42,
                  "length": 4,
                  "confidenceScore": 0.82
                },
                {
                  "text": "Seattle",
                  "category": "Location",
                  "subcategory": "GPE",
                  "offset": 50,
                  "length": 7,
                  "confidenceScore": 1.0
                },
                {
                  "text": "Space Needle",
                  "category": "Location",
                  "offset": 90,
                  "length": 12,
                  "confidenceScore": 0.92
                }
              ],
              "warnings": []
            },
            {
              "id": "2",
              "entities": [
                {
                  "text": "Saturday",
                  "category": "DateTime",
                  "subcategory": "Date",
                  "offset": 25,
                  "length": 8,
                  "confidenceScore": 0.8
                }
              ],
              "warnings": []
            },
            {
              "id": "3",
              "entities": [
                {
                  "text": "book",
                  "category": "Product",
                  "offset": 23,
                  "length": 4,
                  "confidenceScore": 0.92
                }
              ],
              "warnings": []
            }
          ],
          "errors": [],
          "modelVersion": "2021-06-01"
        }
      }
    }
  ],
  "Variables": {}
}<|MERGE_RESOLUTION|>--- conflicted
+++ resolved
@@ -10,13 +10,8 @@
         "Content-Length": "555",
         "Content-Type": "application/json",
         "Ocp-Apim-Subscription-Key": "api_key",
-<<<<<<< HEAD
-        "User-Agent": "azsdk-js-ai-language-text/1.1.0-beta.1 core-rest-pipeline/1.9.3 Node/v18.6.0 OS/(x64-Linux-5.15.68.1-microsoft-standard-WSL2)",
-        "x-ms-client-request-id": "e47d001b-78d8-4a81-90ac-3d2241ed0a6d"
-=======
-        "User-Agent": "azsdk-js-ai-language-text/1.0.1 core-rest-pipeline/1.10.0 Node/v18.6.0 OS/(x64-Linux-5.15.68.1-microsoft-standard-WSL2)",
-        "x-ms-client-request-id": "d02d3cda-9679-4ff3-8e7c-3d9fe802c549"
->>>>>>> d933aa95
+        "User-Agent": "azsdk-js-ai-language-text/1.1.0-beta.1 core-rest-pipeline/1.10.0 Node/v18.6.0 OS/(x64-Linux-5.15.68.1-microsoft-standard-WSL2)",
+        "x-ms-client-request-id": "ac04c00e-f923-484b-b92f-75dd5e9d8484"
       },
       "RequestBody": {
         "kind": "EntityRecognition",
@@ -48,28 +43,18 @@
       },
       "StatusCode": 200,
       "ResponseHeaders": {
-<<<<<<< HEAD
-        "apim-request-id": "c6aa2e33-1ddf-47bc-b069-785d246ad2b1",
+        "apim-request-id": "ef65dc2c-09cb-4667-acaa-26d654c84440",
         "Content-Length": "1221",
         "Content-Type": "application/json; charset=utf-8",
         "csp-billing-usage": "CognitiveServices.TextAnalytics.BatchScoring=4,CognitiveServices.TextAnalytics.TextRecords=4",
-        "Date": "Fri, 14 Oct 2022 02:24:02 GMT",
+        "Date": "Tue, 25 Oct 2022 21:27:08 GMT",
+        "Server": "istio-envoy",
         "Set-Cookie": ".AspNetCore.Mvc.CookieTempDataProvider=; expires=Thu, 01 Jan 1970 00:00:00 GMT; path=/; samesite=lax; httponly",
         "Strict-Transport-Security": "max-age=31536000; includeSubDomains; preload",
         "X-Content-Type-Options": "nosniff",
-        "x-envoy-upstream-service-time": "238"
-=======
-        "apim-request-id": "713d571e-6b73-4dca-8c3e-7d7b8e06af23",
-        "Content-Length": "1221",
-        "Content-Type": "application/json; charset=utf-8",
-        "csp-billing-usage": "CognitiveServices.TextAnalytics.BatchScoring=4,CognitiveServices.TextAnalytics.TextRecords=4",
-        "Date": "Mon, 24 Oct 2022 05:11:41 GMT",
-        "Set-Cookie": ".AspNetCore.Mvc.CookieTempDataProvider=; expires=Thu, 01 Jan 1970 00:00:00 GMT; path=/; samesite=lax; httponly",
-        "Strict-Transport-Security": "max-age=31536000; includeSubDomains; preload",
-        "X-Content-Type-Options": "nosniff",
-        "x-envoy-upstream-service-time": "40",
-        "x-ms-region": "West US 2"
->>>>>>> d933aa95
+        "x-envoy-upstream-service-time": "56",
+        "x-http2-stream-id": "3",
+        "x-ms-region": "East US"
       },
       "ResponseBody": {
         "kind": "EntityRecognitionResults",
