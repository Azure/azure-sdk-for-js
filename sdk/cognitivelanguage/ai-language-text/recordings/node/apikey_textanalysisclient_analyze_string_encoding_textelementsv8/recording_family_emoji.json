--- conflicted
+++ resolved
@@ -10,13 +10,8 @@
         "Content-Length": "193",
         "Content-Type": "application/json",
         "Ocp-Apim-Subscription-Key": "api_key",
-<<<<<<< HEAD
-        "User-Agent": "azsdk-js-ai-language-text/1.1.0-beta.1 core-rest-pipeline/1.9.3 Node/v18.6.0 OS/(x64-Linux-5.15.68.1-microsoft-standard-WSL2)",
-        "x-ms-client-request-id": "61a7ec14-0060-4e93-8401-811c9f6aa39c"
-=======
-        "User-Agent": "azsdk-js-ai-language-text/1.0.1 core-rest-pipeline/1.10.0 Node/v18.6.0 OS/(x64-Linux-5.15.68.1-microsoft-standard-WSL2)",
-        "x-ms-client-request-id": "80385878-a6ab-47ae-b282-0ed75361dcfa"
->>>>>>> d933aa95
+        "User-Agent": "azsdk-js-ai-language-text/1.1.0-beta.1 core-rest-pipeline/1.10.0 Node/v18.6.0 OS/(x64-Linux-5.15.68.1-microsoft-standard-WSL2)",
+        "x-ms-client-request-id": "7d56cde0-c308-44e0-a236-c4c951d98495"
       },
       "RequestBody": {
         "kind": "PiiEntityRecognition",
@@ -35,28 +30,18 @@
       },
       "StatusCode": 200,
       "ResponseHeaders": {
-<<<<<<< HEAD
-        "apim-request-id": "b8ef6fb7-8961-4c33-9f88-0bb711f0b5f7",
+        "apim-request-id": "8ab9a517-20d6-4aa1-84b1-95ca0b91a61c",
         "Content-Length": "308",
         "Content-Type": "application/json; charset=utf-8",
         "csp-billing-usage": "CognitiveServices.TextAnalytics.BatchScoring=1,CognitiveServices.TextAnalytics.TextRecords=1",
-        "Date": "Fri, 14 Oct 2022 02:24:17 GMT",
+        "Date": "Tue, 25 Oct 2022 21:27:21 GMT",
+        "Server": "istio-envoy",
         "Set-Cookie": ".AspNetCore.Mvc.CookieTempDataProvider=; expires=Thu, 01 Jan 1970 00:00:00 GMT; path=/; samesite=lax; httponly",
         "Strict-Transport-Security": "max-age=31536000; includeSubDomains; preload",
         "X-Content-Type-Options": "nosniff",
-        "x-envoy-upstream-service-time": "26"
-=======
-        "apim-request-id": "91bd13a2-1f0f-494e-b214-3203fa1beace",
-        "Content-Length": "308",
-        "Content-Type": "application/json; charset=utf-8",
-        "csp-billing-usage": "CognitiveServices.TextAnalytics.BatchScoring=1,CognitiveServices.TextAnalytics.TextRecords=1",
-        "Date": "Mon, 24 Oct 2022 05:11:46 GMT",
-        "Set-Cookie": ".AspNetCore.Mvc.CookieTempDataProvider=; expires=Thu, 01 Jan 1970 00:00:00 GMT; path=/; samesite=lax; httponly",
-        "Strict-Transport-Security": "max-age=31536000; includeSubDomains; preload",
-        "X-Content-Type-Options": "nosniff",
-        "x-envoy-upstream-service-time": "22",
-        "x-ms-region": "West US 2"
->>>>>>> d933aa95
+        "x-envoy-upstream-service-time": "30",
+        "x-http2-stream-id": "13",
+        "x-ms-region": "East US"
       },
       "ResponseBody": {
         "kind": "PiiEntityRecognitionResults",
