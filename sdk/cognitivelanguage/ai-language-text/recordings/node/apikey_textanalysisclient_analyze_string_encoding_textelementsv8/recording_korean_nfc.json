--- conflicted
+++ resolved
@@ -10,13 +10,8 @@
         "Content-Length": "174",
         "Content-Type": "application/json",
         "Ocp-Apim-Subscription-Key": "api_key",
-<<<<<<< HEAD
-        "User-Agent": "azsdk-js-ai-language-text/1.1.0-beta.1 core-rest-pipeline/1.9.3 Node/v18.6.0 OS/(x64-Linux-5.15.68.1-microsoft-standard-WSL2)",
-        "x-ms-client-request-id": "33f491b8-8a12-4946-a638-e1e2d770ea91"
-=======
-        "User-Agent": "azsdk-js-ai-language-text/1.0.1 core-rest-pipeline/1.10.0 Node/v18.6.0 OS/(x64-Linux-5.15.68.1-microsoft-standard-WSL2)",
-        "x-ms-client-request-id": "90e93687-ba47-46b7-ac07-d1093425ed1b"
->>>>>>> d933aa95
+        "User-Agent": "azsdk-js-ai-language-text/1.1.0-beta.1 core-rest-pipeline/1.10.0 Node/v18.6.0 OS/(x64-Linux-5.15.68.1-microsoft-standard-WSL2)",
+        "x-ms-client-request-id": "ab392e8d-e4ab-4c69-8a1a-4aa7768bd367"
       },
       "RequestBody": {
         "kind": "PiiEntityRecognition",
@@ -35,28 +30,18 @@
       },
       "StatusCode": 200,
       "ResponseHeaders": {
-<<<<<<< HEAD
-        "apim-request-id": "fcfa4683-7b8f-476d-ad68-e55c79615e84",
+        "apim-request-id": "200776f5-22e1-45bb-ace8-63046ce56a81",
         "Content-Length": "288",
         "Content-Type": "application/json; charset=utf-8",
         "csp-billing-usage": "CognitiveServices.TextAnalytics.BatchScoring=1,CognitiveServices.TextAnalytics.TextRecords=1",
-        "Date": "Fri, 14 Oct 2022 02:24:17 GMT",
+        "Date": "Tue, 25 Oct 2022 21:27:22 GMT",
+        "Server": "istio-envoy",
         "Set-Cookie": ".AspNetCore.Mvc.CookieTempDataProvider=; expires=Thu, 01 Jan 1970 00:00:00 GMT; path=/; samesite=lax; httponly",
         "Strict-Transport-Security": "max-age=31536000; includeSubDomains; preload",
         "X-Content-Type-Options": "nosniff",
-        "x-envoy-upstream-service-time": "24"
-=======
-        "apim-request-id": "2c438d3a-3b36-4697-b8d4-2eed73134cf8",
-        "Content-Length": "288",
-        "Content-Type": "application/json; charset=utf-8",
-        "csp-billing-usage": "CognitiveServices.TextAnalytics.BatchScoring=1,CognitiveServices.TextAnalytics.TextRecords=1",
-        "Date": "Mon, 24 Oct 2022 05:11:46 GMT",
-        "Set-Cookie": ".AspNetCore.Mvc.CookieTempDataProvider=; expires=Thu, 01 Jan 1970 00:00:00 GMT; path=/; samesite=lax; httponly",
-        "Strict-Transport-Security": "max-age=31536000; includeSubDomains; preload",
-        "X-Content-Type-Options": "nosniff",
-        "x-envoy-upstream-service-time": "24",
-        "x-ms-region": "West US 2"
->>>>>>> d933aa95
+        "x-envoy-upstream-service-time": "26",
+        "x-http2-stream-id": "19",
+        "x-ms-region": "East US"
       },
       "ResponseBody": {
         "kind": "PiiEntityRecognitionResults",
