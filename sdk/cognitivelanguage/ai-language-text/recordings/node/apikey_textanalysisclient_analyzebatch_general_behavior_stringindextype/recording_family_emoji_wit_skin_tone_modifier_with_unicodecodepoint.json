--- conflicted
+++ resolved
@@ -10,13 +10,8 @@
         "Content-Length": "205",
         "Content-Type": "application/json",
         "Ocp-Apim-Subscription-Key": "api_key",
-<<<<<<< HEAD
-        "User-Agent": "azsdk-js-ai-language-text/1.1.0-beta.1 core-rest-pipeline/1.9.3 Node/v18.6.0 OS/(x64-Linux-5.15.68.1-microsoft-standard-WSL2)",
-        "x-ms-client-request-id": "84a862a4-4d47-4cdf-b79f-ee9e56e25704"
-=======
-        "User-Agent": "azsdk-js-ai-language-text/1.0.1 core-rest-pipeline/1.10.0 Node/v18.6.0 OS/(x64-Linux-5.15.68.1-microsoft-standard-WSL2)",
-        "x-ms-client-request-id": "49b7b708-618e-410e-9622-42c6c058b680"
->>>>>>> d933aa95
+        "User-Agent": "azsdk-js-ai-language-text/1.1.0-beta.1 core-rest-pipeline/1.10.0 Node/v18.6.0 OS/(x64-Linux-5.15.68.1-microsoft-standard-WSL2)",
+        "x-ms-client-request-id": "64c8b677-2615-4e1b-8a75-933bc0d7d6ef"
       },
       "RequestBody": {
         "analysisInput": {
@@ -39,145 +34,49 @@
       },
       "StatusCode": 202,
       "ResponseHeaders": {
-<<<<<<< HEAD
-        "apim-request-id": "480fc057-a360-43cf-b4e7-84fc3c46e978",
+        "apim-request-id": "cc229cb5-c6f8-4b1c-bb51-488beaee76e3",
         "Content-Length": "0",
-        "Date": "Fri, 14 Oct 2022 02:29:54 GMT",
-        "operation-location": "https://endpoint/language/analyze-text/jobs/cf865aea-399f-4fe2-9fb2-212056c3318d?api-version=2022-10-01-preview",
+        "Date": "Tue, 25 Oct 2022 21:30:24 GMT",
+        "operation-location": "https://endpoint/language/analyze-text/jobs/73f90627-6d6b-44d5-82aa-d801a6c56837?api-version=2022-10-01-preview",
+        "Server": "istio-envoy",
         "Strict-Transport-Security": "max-age=31536000; includeSubDomains; preload",
         "X-Content-Type-Options": "nosniff",
-        "x-envoy-upstream-service-time": "170"
-=======
-        "apim-request-id": "6465a741-87ea-488b-803c-da6b93ec5792",
-        "Content-Length": "0",
-        "Date": "Mon, 24 Oct 2022 05:14:10 GMT",
-        "operation-location": "https://endpoint/language/analyze-text/jobs/8616cf41-63d1-40fe-bc59-b1fa4e323d80?api-version=2022-05-01",
-        "Strict-Transport-Security": "max-age=31536000; includeSubDomains; preload",
-        "X-Content-Type-Options": "nosniff",
-        "x-envoy-upstream-service-time": "176",
-        "x-ms-region": "West US 2"
->>>>>>> d933aa95
+        "x-envoy-upstream-service-time": "124",
+        "x-http2-stream-id": "41",
+        "x-ms-region": "East US"
       },
       "ResponseBody": null
     },
     {
-<<<<<<< HEAD
-      "RequestUri": "https://endpoint/language/analyze-text/jobs/cf865aea-399f-4fe2-9fb2-212056c3318d?api-version=2022-10-01-preview",
-=======
-      "RequestUri": "https://endpoint/language/analyze-text/jobs/8616cf41-63d1-40fe-bc59-b1fa4e323d80?api-version=2022-05-01",
->>>>>>> d933aa95
+      "RequestUri": "https://endpoint/language/analyze-text/jobs/73f90627-6d6b-44d5-82aa-d801a6c56837?api-version=2022-10-01-preview",
       "RequestMethod": "GET",
       "RequestHeaders": {
         "Accept": "application/json",
         "Accept-Encoding": "gzip,deflate",
         "Connection": "keep-alive",
         "Ocp-Apim-Subscription-Key": "api_key",
-<<<<<<< HEAD
-        "User-Agent": "azsdk-js-ai-language-text/1.1.0-beta.1 core-rest-pipeline/1.9.3 Node/v18.6.0 OS/(x64-Linux-5.15.68.1-microsoft-standard-WSL2)",
-        "x-ms-client-request-id": "12e69a56-bdf4-44ac-bcb5-b2ca6a99f2d7"
-=======
-        "User-Agent": "azsdk-js-ai-language-text/1.0.1 core-rest-pipeline/1.10.0 Node/v18.6.0 OS/(x64-Linux-5.15.68.1-microsoft-standard-WSL2)",
-        "x-ms-client-request-id": "7e21f5c2-66e6-4b71-94a0-507a822723cf"
->>>>>>> d933aa95
+        "User-Agent": "azsdk-js-ai-language-text/1.1.0-beta.1 core-rest-pipeline/1.10.0 Node/v18.6.0 OS/(x64-Linux-5.15.68.1-microsoft-standard-WSL2)",
+        "x-ms-client-request-id": "851f10d7-f612-4d3e-95ca-0fc3a6b056c9"
       },
       "RequestBody": null,
       "StatusCode": 200,
       "ResponseHeaders": {
-<<<<<<< HEAD
-        "apim-request-id": "a011e9e2-d632-45ff-9697-7eb96c345aff",
-        "Content-Length": "282",
+        "apim-request-id": "d37cda5c-eda5-409e-af51-32c4c669f028",
+        "Content-Length": "280",
         "Content-Type": "application/json; charset=utf-8",
-        "Date": "Fri, 14 Oct 2022 02:29:54 GMT",
+        "Date": "Tue, 25 Oct 2022 21:30:25 GMT",
+        "Server": "istio-envoy",
         "Strict-Transport-Security": "max-age=31536000; includeSubDomains; preload",
         "X-Content-Type-Options": "nosniff",
-        "x-envoy-upstream-service-time": "9"
+        "x-envoy-upstream-service-time": "8",
+        "x-http2-stream-id": "37",
+        "x-ms-region": "East US"
       },
       "ResponseBody": {
-        "jobId": "cf865aea-399f-4fe2-9fb2-212056c3318d",
-        "lastUpdateDateTime": "2022-10-14T02:29:54Z",
-        "createdDateTime": "2022-10-14T02:29:54Z",
-        "expirationDateTime": "2022-10-15T02:29:54Z",
-        "status": "notStarted",
-=======
-        "apim-request-id": "43fe151d-9851-4009-8aa3-69e7b862b6fe",
-        "Content-Length": "280",
-        "Content-Type": "application/json; charset=utf-8",
-        "Date": "Mon, 24 Oct 2022 05:14:10 GMT",
-        "Strict-Transport-Security": "max-age=31536000; includeSubDomains; preload",
-        "X-Content-Type-Options": "nosniff",
-        "x-envoy-upstream-service-time": "7",
-        "x-ms-region": "West US 2"
-      },
-      "ResponseBody": {
-        "jobId": "8616cf41-63d1-40fe-bc59-b1fa4e323d80",
-        "lastUpdatedDateTime": "2022-10-24T05:14:10Z",
-        "createdDateTime": "2022-10-24T05:14:10Z",
-        "expirationDateTime": "2022-10-25T05:14:10Z",
-        "status": "running",
->>>>>>> d933aa95
-        "errors": [],
-        "tasks": {
-          "completed": 0,
-          "failed": 0,
-          "inProgress": 1,
-          "total": 1,
-          "items": []
-        }
-      }
-    },
-    {
-<<<<<<< HEAD
-      "RequestUri": "https://endpoint/language/analyze-text/jobs/cf865aea-399f-4fe2-9fb2-212056c3318d?api-version=2022-10-01-preview",
-=======
-      "RequestUri": "https://endpoint/language/analyze-text/jobs/8616cf41-63d1-40fe-bc59-b1fa4e323d80?api-version=2022-05-01",
->>>>>>> d933aa95
-      "RequestMethod": "GET",
-      "RequestHeaders": {
-        "Accept": "application/json",
-        "Accept-Encoding": "gzip,deflate",
-        "Connection": "keep-alive",
-        "Ocp-Apim-Subscription-Key": "api_key",
-<<<<<<< HEAD
-        "User-Agent": "azsdk-js-ai-language-text/1.1.0-beta.1 core-rest-pipeline/1.9.3 Node/v18.6.0 OS/(x64-Linux-5.15.68.1-microsoft-standard-WSL2)",
-        "x-ms-client-request-id": "20a7284a-30c7-4613-a19d-0f5c3e831195"
-=======
-        "User-Agent": "azsdk-js-ai-language-text/1.0.1 core-rest-pipeline/1.10.0 Node/v18.6.0 OS/(x64-Linux-5.15.68.1-microsoft-standard-WSL2)",
-        "x-ms-client-request-id": "b76ed13f-522c-41e7-b824-1a968e7a4118"
->>>>>>> d933aa95
-      },
-      "RequestBody": null,
-      "StatusCode": 200,
-      "ResponseHeaders": {
-<<<<<<< HEAD
-        "apim-request-id": "3021f6a7-f7bf-453f-85c1-ae4b3ebf3b1d",
-        "Content-Length": "279",
-        "Content-Type": "application/json; charset=utf-8",
-        "Date": "Fri, 14 Oct 2022 02:29:54 GMT",
-        "Strict-Transport-Security": "max-age=31536000; includeSubDomains; preload",
-        "X-Content-Type-Options": "nosniff",
-        "x-envoy-upstream-service-time": "8"
-      },
-      "ResponseBody": {
-        "jobId": "cf865aea-399f-4fe2-9fb2-212056c3318d",
-        "lastUpdateDateTime": "2022-10-14T02:29:54Z",
-        "createdDateTime": "2022-10-14T02:29:54Z",
-        "expirationDateTime": "2022-10-15T02:29:54Z",
-=======
-        "apim-request-id": "e711f3b3-d4c7-4e2b-a29e-de624bb04856",
-        "Content-Length": "280",
-        "Content-Type": "application/json; charset=utf-8",
-        "Date": "Mon, 24 Oct 2022 05:14:10 GMT",
-        "Strict-Transport-Security": "max-age=31536000; includeSubDomains; preload",
-        "X-Content-Type-Options": "nosniff",
-        "x-envoy-upstream-service-time": "6",
-        "x-ms-region": "West US 2"
-      },
-      "ResponseBody": {
-        "jobId": "8616cf41-63d1-40fe-bc59-b1fa4e323d80",
-        "lastUpdatedDateTime": "2022-10-24T05:14:10Z",
-        "createdDateTime": "2022-10-24T05:14:10Z",
-        "expirationDateTime": "2022-10-25T05:14:10Z",
->>>>>>> d933aa95
+        "jobId": "73f90627-6d6b-44d5-82aa-d801a6c56837",
+        "lastUpdatedDateTime": "2022-10-25T21:30:25Z",
+        "createdDateTime": "2022-10-25T21:30:25Z",
+        "expirationDateTime": "2022-10-26T21:30:25Z",
         "status": "running",
         "errors": [],
         "tasks": {
@@ -190,58 +89,76 @@
       }
     },
     {
-<<<<<<< HEAD
-      "RequestUri": "https://endpoint/language/analyze-text/jobs/cf865aea-399f-4fe2-9fb2-212056c3318d?api-version=2022-10-01-preview",
-=======
-      "RequestUri": "https://endpoint/language/analyze-text/jobs/8616cf41-63d1-40fe-bc59-b1fa4e323d80?api-version=2022-05-01",
->>>>>>> d933aa95
+      "RequestUri": "https://endpoint/language/analyze-text/jobs/73f90627-6d6b-44d5-82aa-d801a6c56837?api-version=2022-10-01-preview",
       "RequestMethod": "GET",
       "RequestHeaders": {
         "Accept": "application/json",
         "Accept-Encoding": "gzip,deflate",
         "Connection": "keep-alive",
         "Ocp-Apim-Subscription-Key": "api_key",
-<<<<<<< HEAD
-        "User-Agent": "azsdk-js-ai-language-text/1.1.0-beta.1 core-rest-pipeline/1.9.3 Node/v18.6.0 OS/(x64-Linux-5.15.68.1-microsoft-standard-WSL2)",
-        "x-ms-client-request-id": "09844a91-ac58-451c-85bf-fa16ec634111"
-=======
-        "User-Agent": "azsdk-js-ai-language-text/1.0.1 core-rest-pipeline/1.10.0 Node/v18.6.0 OS/(x64-Linux-5.15.68.1-microsoft-standard-WSL2)",
-        "x-ms-client-request-id": "b7b8496c-2c8c-42db-ab09-34f99dd6ea08"
->>>>>>> d933aa95
+        "User-Agent": "azsdk-js-ai-language-text/1.1.0-beta.1 core-rest-pipeline/1.10.0 Node/v18.6.0 OS/(x64-Linux-5.15.68.1-microsoft-standard-WSL2)",
+        "x-ms-client-request-id": "c2b407e1-cb8c-49a7-b2da-4ac0f70491f1"
       },
       "RequestBody": null,
       "StatusCode": 200,
       "ResponseHeaders": {
-<<<<<<< HEAD
-        "apim-request-id": "e3fceed2-9f48-4a1f-8ac6-e88b90ab82ce",
-        "Content-Length": "1787",
+        "apim-request-id": "941d2fcf-7973-4ac2-a1b8-182f910f77d7",
+        "Content-Length": "280",
         "Content-Type": "application/json; charset=utf-8",
-        "Date": "Fri, 14 Oct 2022 02:29:56 GMT",
+        "Date": "Tue, 25 Oct 2022 21:30:25 GMT",
+        "Server": "istio-envoy",
         "Strict-Transport-Security": "max-age=31536000; includeSubDomains; preload",
         "X-Content-Type-Options": "nosniff",
-        "x-envoy-upstream-service-time": "41"
+        "x-envoy-upstream-service-time": "9",
+        "x-http2-stream-id": "39",
+        "x-ms-region": "East US"
       },
       "ResponseBody": {
-        "jobId": "cf865aea-399f-4fe2-9fb2-212056c3318d",
-        "lastUpdateDateTime": "2022-10-14T02:29:55Z",
-        "createdDateTime": "2022-10-14T02:29:54Z",
-        "expirationDateTime": "2022-10-15T02:29:54Z",
-=======
-        "apim-request-id": "7cea5a0c-5b65-4d98-a139-6c0c8df3b085",
+        "jobId": "73f90627-6d6b-44d5-82aa-d801a6c56837",
+        "lastUpdatedDateTime": "2022-10-25T21:30:25Z",
+        "createdDateTime": "2022-10-25T21:30:25Z",
+        "expirationDateTime": "2022-10-26T21:30:25Z",
+        "status": "running",
+        "errors": [],
+        "tasks": {
+          "completed": 0,
+          "failed": 0,
+          "inProgress": 1,
+          "total": 1,
+          "items": []
+        }
+      }
+    },
+    {
+      "RequestUri": "https://endpoint/language/analyze-text/jobs/73f90627-6d6b-44d5-82aa-d801a6c56837?api-version=2022-10-01-preview",
+      "RequestMethod": "GET",
+      "RequestHeaders": {
+        "Accept": "application/json",
+        "Accept-Encoding": "gzip,deflate",
+        "Connection": "keep-alive",
+        "Ocp-Apim-Subscription-Key": "api_key",
+        "User-Agent": "azsdk-js-ai-language-text/1.1.0-beta.1 core-rest-pipeline/1.10.0 Node/v18.6.0 OS/(x64-Linux-5.15.68.1-microsoft-standard-WSL2)",
+        "x-ms-client-request-id": "5a2a8b66-8e06-4c8b-b842-3829f06bf053"
+      },
+      "RequestBody": null,
+      "StatusCode": 200,
+      "ResponseHeaders": {
+        "apim-request-id": "ee76903e-0bb1-458c-8aea-2edd7a36be42",
         "Content-Length": "1788",
         "Content-Type": "application/json; charset=utf-8",
-        "Date": "Mon, 24 Oct 2022 05:14:12 GMT",
+        "Date": "Tue, 25 Oct 2022 21:30:27 GMT",
+        "Server": "istio-envoy",
         "Strict-Transport-Security": "max-age=31536000; includeSubDomains; preload",
         "X-Content-Type-Options": "nosniff",
-        "x-envoy-upstream-service-time": "32",
-        "x-ms-region": "West US 2"
+        "x-envoy-upstream-service-time": "39",
+        "x-http2-stream-id": "29",
+        "x-ms-region": "East US"
       },
       "ResponseBody": {
-        "jobId": "8616cf41-63d1-40fe-bc59-b1fa4e323d80",
-        "lastUpdatedDateTime": "2022-10-24T05:14:11Z",
-        "createdDateTime": "2022-10-24T05:14:10Z",
-        "expirationDateTime": "2022-10-25T05:14:10Z",
->>>>>>> d933aa95
+        "jobId": "73f90627-6d6b-44d5-82aa-d801a6c56837",
+        "lastUpdatedDateTime": "2022-10-25T21:30:27Z",
+        "createdDateTime": "2022-10-25T21:30:25Z",
+        "expirationDateTime": "2022-10-26T21:30:25Z",
         "status": "succeeded",
         "errors": [],
         "tasks": {
@@ -252,11 +169,7 @@
           "items": [
             {
               "kind": "HealthcareLROResults",
-<<<<<<< HEAD
-              "lastUpdateDateTime": "2022-10-14T02:29:55.7264658Z",
-=======
-              "lastUpdateDateTime": "2022-10-24T05:14:11.9746054Z",
->>>>>>> d933aa95
+              "lastUpdateDateTime": "2022-10-25T21:30:27.4824136Z",
               "status": "succeeded",
               "results": {
                 "documents": [
@@ -407,58 +320,35 @@
       }
     },
     {
-<<<<<<< HEAD
-      "RequestUri": "https://endpoint/language/analyze-text/jobs/cf865aea-399f-4fe2-9fb2-212056c3318d?api-version=2022-10-01-preview",
-=======
-      "RequestUri": "https://endpoint/language/analyze-text/jobs/8616cf41-63d1-40fe-bc59-b1fa4e323d80?api-version=2022-05-01",
->>>>>>> d933aa95
+      "RequestUri": "https://endpoint/language/analyze-text/jobs/73f90627-6d6b-44d5-82aa-d801a6c56837?api-version=2022-10-01-preview",
       "RequestMethod": "GET",
       "RequestHeaders": {
         "Accept": "application/json",
         "Accept-Encoding": "gzip,deflate",
         "Connection": "keep-alive",
         "Ocp-Apim-Subscription-Key": "api_key",
-<<<<<<< HEAD
-        "User-Agent": "azsdk-js-ai-language-text/1.1.0-beta.1 core-rest-pipeline/1.9.3 Node/v18.6.0 OS/(x64-Linux-5.15.68.1-microsoft-standard-WSL2)",
-        "x-ms-client-request-id": "4ab30339-01e6-4830-b77f-c547ab414059"
-=======
-        "User-Agent": "azsdk-js-ai-language-text/1.0.1 core-rest-pipeline/1.10.0 Node/v18.6.0 OS/(x64-Linux-5.15.68.1-microsoft-standard-WSL2)",
-        "x-ms-client-request-id": "2be6a7e1-21dd-4a54-9f87-43dc9eb695f4"
->>>>>>> d933aa95
+        "User-Agent": "azsdk-js-ai-language-text/1.1.0-beta.1 core-rest-pipeline/1.10.0 Node/v18.6.0 OS/(x64-Linux-5.15.68.1-microsoft-standard-WSL2)",
+        "x-ms-client-request-id": "7420a47c-da7d-46e7-9c62-36b215758038"
       },
       "RequestBody": null,
       "StatusCode": 200,
       "ResponseHeaders": {
-<<<<<<< HEAD
-        "apim-request-id": "bdfd30aa-57b7-450a-8bfe-1469965f6e38",
-        "Content-Length": "1787",
+        "apim-request-id": "a0774382-43ae-4bbd-9acf-10352a627c22",
+        "Content-Length": "1788",
         "Content-Type": "application/json; charset=utf-8",
-        "Date": "Fri, 14 Oct 2022 02:29:56 GMT",
+        "Date": "Tue, 25 Oct 2022 21:30:27 GMT",
+        "Server": "istio-envoy",
         "Strict-Transport-Security": "max-age=31536000; includeSubDomains; preload",
         "X-Content-Type-Options": "nosniff",
-        "x-envoy-upstream-service-time": "33"
+        "x-envoy-upstream-service-time": "42",
+        "x-http2-stream-id": "31",
+        "x-ms-region": "East US"
       },
       "ResponseBody": {
-        "jobId": "cf865aea-399f-4fe2-9fb2-212056c3318d",
-        "lastUpdateDateTime": "2022-10-14T02:29:55Z",
-        "createdDateTime": "2022-10-14T02:29:54Z",
-        "expirationDateTime": "2022-10-15T02:29:54Z",
-=======
-        "apim-request-id": "647e1f51-bd36-4b2d-ae6a-357dd93324b1",
-        "Content-Length": "1788",
-        "Content-Type": "application/json; charset=utf-8",
-        "Date": "Mon, 24 Oct 2022 05:14:12 GMT",
-        "Strict-Transport-Security": "max-age=31536000; includeSubDomains; preload",
-        "X-Content-Type-Options": "nosniff",
-        "x-envoy-upstream-service-time": "28",
-        "x-ms-region": "West US 2"
-      },
-      "ResponseBody": {
-        "jobId": "8616cf41-63d1-40fe-bc59-b1fa4e323d80",
-        "lastUpdatedDateTime": "2022-10-24T05:14:11Z",
-        "createdDateTime": "2022-10-24T05:14:10Z",
-        "expirationDateTime": "2022-10-25T05:14:10Z",
->>>>>>> d933aa95
+        "jobId": "73f90627-6d6b-44d5-82aa-d801a6c56837",
+        "lastUpdatedDateTime": "2022-10-25T21:30:27Z",
+        "createdDateTime": "2022-10-25T21:30:25Z",
+        "expirationDateTime": "2022-10-26T21:30:25Z",
         "status": "succeeded",
         "errors": [],
         "tasks": {
@@ -469,11 +359,7 @@
           "items": [
             {
               "kind": "HealthcareLROResults",
-<<<<<<< HEAD
-              "lastUpdateDateTime": "2022-10-14T02:29:55.7264658Z",
-=======
-              "lastUpdateDateTime": "2022-10-24T05:14:11.9746054Z",
->>>>>>> d933aa95
+              "lastUpdateDateTime": "2022-10-25T21:30:27.4824136Z",
               "status": "succeeded",
               "results": {
                 "documents": [
