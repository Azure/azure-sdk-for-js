--- conflicted
+++ resolved
@@ -10,13 +10,8 @@
         "Content-Length": "202",
         "Content-Type": "application/json",
         "Ocp-Apim-Subscription-Key": "api_key",
-<<<<<<< HEAD
-        "User-Agent": "azsdk-js-ai-language-text/1.1.0-beta.1 core-rest-pipeline/1.9.3 Node/v18.6.0 OS/(x64-Linux-5.15.68.1-microsoft-standard-WSL2)",
-        "x-ms-client-request-id": "2df42e13-ec24-4a78-9abb-818ae368e200"
-=======
-        "User-Agent": "azsdk-js-ai-language-text/1.0.1 core-rest-pipeline/1.10.0 Node/v18.6.0 OS/(x64-Linux-5.15.68.1-microsoft-standard-WSL2)",
-        "x-ms-client-request-id": "1f726050-73c9-438f-80bd-e3343967f1da"
->>>>>>> d933aa95
+        "User-Agent": "azsdk-js-ai-language-text/1.1.0-beta.1 core-rest-pipeline/1.10.0 Node/v18.6.0 OS/(x64-Linux-5.15.68.1-microsoft-standard-WSL2)",
+        "x-ms-client-request-id": "ddb20fa1-44d2-4611-a993-a8444eef1991"
       },
       "RequestBody": {
         "analysisInput": {
@@ -39,80 +34,90 @@
       },
       "StatusCode": 202,
       "ResponseHeaders": {
-<<<<<<< HEAD
-        "apim-request-id": "603bd2b5-6136-4ddc-810d-2f97bac90793",
+        "apim-request-id": "70e17f9d-98d7-4794-92b6-91849e8151d1",
         "Content-Length": "0",
-        "Date": "Fri, 14 Oct 2022 02:29:50 GMT",
-        "operation-location": "https://endpoint/language/analyze-text/jobs/fe9cbcae-a7b7-4d0b-9784-64ca57d6c7cc?api-version=2022-10-01-preview",
+        "Date": "Tue, 25 Oct 2022 21:30:22 GMT",
+        "operation-location": "https://endpoint/language/analyze-text/jobs/a689caa9-d856-4f0e-934e-1f3ebcac8d43?api-version=2022-10-01-preview",
+        "Server": "istio-envoy",
         "Strict-Transport-Security": "max-age=31536000; includeSubDomains; preload",
         "X-Content-Type-Options": "nosniff",
-        "x-envoy-upstream-service-time": "130"
-=======
-        "apim-request-id": "4262e971-b716-4fd7-83d1-c5b7f47f80eb",
-        "Content-Length": "0",
-        "Date": "Mon, 24 Oct 2022 05:14:07 GMT",
-        "operation-location": "https://endpoint/language/analyze-text/jobs/027e0f35-af61-4e07-b163-bf7406688370?api-version=2022-05-01",
-        "Strict-Transport-Security": "max-age=31536000; includeSubDomains; preload",
-        "X-Content-Type-Options": "nosniff",
-        "x-envoy-upstream-service-time": "147",
-        "x-ms-region": "West US 2"
->>>>>>> d933aa95
+        "x-envoy-upstream-service-time": "105",
+        "x-http2-stream-id": "31",
+        "x-ms-region": "East US"
       },
       "ResponseBody": null
     },
     {
-<<<<<<< HEAD
-      "RequestUri": "https://endpoint/language/analyze-text/jobs/fe9cbcae-a7b7-4d0b-9784-64ca57d6c7cc?api-version=2022-10-01-preview",
-=======
-      "RequestUri": "https://endpoint/language/analyze-text/jobs/027e0f35-af61-4e07-b163-bf7406688370?api-version=2022-05-01",
->>>>>>> d933aa95
+      "RequestUri": "https://endpoint/language/analyze-text/jobs/a689caa9-d856-4f0e-934e-1f3ebcac8d43?api-version=2022-10-01-preview",
       "RequestMethod": "GET",
       "RequestHeaders": {
         "Accept": "application/json",
         "Accept-Encoding": "gzip,deflate",
         "Connection": "keep-alive",
         "Ocp-Apim-Subscription-Key": "api_key",
-<<<<<<< HEAD
-        "User-Agent": "azsdk-js-ai-language-text/1.1.0-beta.1 core-rest-pipeline/1.9.3 Node/v18.6.0 OS/(x64-Linux-5.15.68.1-microsoft-standard-WSL2)",
-        "x-ms-client-request-id": "ffa05973-5b40-40c9-8926-551916e9ecec"
-=======
-        "User-Agent": "azsdk-js-ai-language-text/1.0.1 core-rest-pipeline/1.10.0 Node/v18.6.0 OS/(x64-Linux-5.15.68.1-microsoft-standard-WSL2)",
-        "x-ms-client-request-id": "d998fad8-8d71-432e-a80c-6dd06fea14ca"
->>>>>>> d933aa95
+        "User-Agent": "azsdk-js-ai-language-text/1.1.0-beta.1 core-rest-pipeline/1.10.0 Node/v18.6.0 OS/(x64-Linux-5.15.68.1-microsoft-standard-WSL2)",
+        "x-ms-client-request-id": "3ac74d1e-dca2-4a76-84e2-2c4b8997c74e"
       },
       "RequestBody": null,
       "StatusCode": 200,
       "ResponseHeaders": {
-<<<<<<< HEAD
-        "apim-request-id": "4bf5df7d-ad8a-4305-adbb-569ddc108907",
-        "Content-Length": "279",
+        "apim-request-id": "7f7ee4c6-6db8-4df3-abe3-a4e62949b35e",
+        "Content-Length": "283",
         "Content-Type": "application/json; charset=utf-8",
-        "Date": "Fri, 14 Oct 2022 02:29:50 GMT",
+        "Date": "Tue, 25 Oct 2022 21:30:22 GMT",
+        "Server": "istio-envoy",
         "Strict-Transport-Security": "max-age=31536000; includeSubDomains; preload",
         "X-Content-Type-Options": "nosniff",
-        "x-envoy-upstream-service-time": "7"
+        "x-envoy-upstream-service-time": "8",
+        "x-http2-stream-id": "27",
+        "x-ms-region": "East US"
       },
       "ResponseBody": {
-        "jobId": "fe9cbcae-a7b7-4d0b-9784-64ca57d6c7cc",
-        "lastUpdateDateTime": "2022-10-14T02:29:51Z",
-        "createdDateTime": "2022-10-14T02:29:50Z",
-        "expirationDateTime": "2022-10-15T02:29:50Z",
-=======
-        "apim-request-id": "04cb44f8-b439-447e-9573-a13d75d98ded",
+        "jobId": "a689caa9-d856-4f0e-934e-1f3ebcac8d43",
+        "lastUpdatedDateTime": "2022-10-25T21:30:23Z",
+        "createdDateTime": "2022-10-25T21:30:23Z",
+        "expirationDateTime": "2022-10-26T21:30:23Z",
+        "status": "notStarted",
+        "errors": [],
+        "tasks": {
+          "completed": 0,
+          "failed": 0,
+          "inProgress": 1,
+          "total": 1,
+          "items": []
+        }
+      }
+    },
+    {
+      "RequestUri": "https://endpoint/language/analyze-text/jobs/a689caa9-d856-4f0e-934e-1f3ebcac8d43?api-version=2022-10-01-preview",
+      "RequestMethod": "GET",
+      "RequestHeaders": {
+        "Accept": "application/json",
+        "Accept-Encoding": "gzip,deflate",
+        "Connection": "keep-alive",
+        "Ocp-Apim-Subscription-Key": "api_key",
+        "User-Agent": "azsdk-js-ai-language-text/1.1.0-beta.1 core-rest-pipeline/1.10.0 Node/v18.6.0 OS/(x64-Linux-5.15.68.1-microsoft-standard-WSL2)",
+        "x-ms-client-request-id": "db7a1b8c-6ec8-446e-95ab-e4a38c808ce7"
+      },
+      "RequestBody": null,
+      "StatusCode": 200,
+      "ResponseHeaders": {
+        "apim-request-id": "b50078e3-eba1-49b3-9dc7-5b5157ec2718",
         "Content-Length": "280",
         "Content-Type": "application/json; charset=utf-8",
-        "Date": "Mon, 24 Oct 2022 05:14:07 GMT",
+        "Date": "Tue, 25 Oct 2022 21:30:22 GMT",
+        "Server": "istio-envoy",
         "Strict-Transport-Security": "max-age=31536000; includeSubDomains; preload",
         "X-Content-Type-Options": "nosniff",
-        "x-envoy-upstream-service-time": "30",
-        "x-ms-region": "West US 2"
+        "x-envoy-upstream-service-time": "8",
+        "x-http2-stream-id": "39",
+        "x-ms-region": "East US"
       },
       "ResponseBody": {
-        "jobId": "027e0f35-af61-4e07-b163-bf7406688370",
-        "lastUpdatedDateTime": "2022-10-24T05:14:08Z",
-        "createdDateTime": "2022-10-24T05:14:07Z",
-        "expirationDateTime": "2022-10-25T05:14:07Z",
->>>>>>> d933aa95
+        "jobId": "a689caa9-d856-4f0e-934e-1f3ebcac8d43",
+        "lastUpdatedDateTime": "2022-10-25T21:30:23Z",
+        "createdDateTime": "2022-10-25T21:30:23Z",
+        "expirationDateTime": "2022-10-26T21:30:23Z",
         "status": "running",
         "errors": [],
         "tasks": {
@@ -125,122 +130,35 @@
       }
     },
     {
-<<<<<<< HEAD
-      "RequestUri": "https://endpoint/language/analyze-text/jobs/fe9cbcae-a7b7-4d0b-9784-64ca57d6c7cc?api-version=2022-10-01-preview",
-=======
-      "RequestUri": "https://endpoint/language/analyze-text/jobs/027e0f35-af61-4e07-b163-bf7406688370?api-version=2022-05-01",
->>>>>>> d933aa95
+      "RequestUri": "https://endpoint/language/analyze-text/jobs/a689caa9-d856-4f0e-934e-1f3ebcac8d43?api-version=2022-10-01-preview",
       "RequestMethod": "GET",
       "RequestHeaders": {
         "Accept": "application/json",
         "Accept-Encoding": "gzip,deflate",
         "Connection": "keep-alive",
         "Ocp-Apim-Subscription-Key": "api_key",
-<<<<<<< HEAD
-        "User-Agent": "azsdk-js-ai-language-text/1.1.0-beta.1 core-rest-pipeline/1.9.3 Node/v18.6.0 OS/(x64-Linux-5.15.68.1-microsoft-standard-WSL2)",
-        "x-ms-client-request-id": "e1e806b5-c8b4-45e7-8c10-81545557237f"
-=======
-        "User-Agent": "azsdk-js-ai-language-text/1.0.1 core-rest-pipeline/1.10.0 Node/v18.6.0 OS/(x64-Linux-5.15.68.1-microsoft-standard-WSL2)",
-        "x-ms-client-request-id": "d8c68bc8-d70e-415c-b965-b592820c0d62"
->>>>>>> d933aa95
+        "User-Agent": "azsdk-js-ai-language-text/1.1.0-beta.1 core-rest-pipeline/1.10.0 Node/v18.6.0 OS/(x64-Linux-5.15.68.1-microsoft-standard-WSL2)",
+        "x-ms-client-request-id": "19169386-314a-4ed3-8719-31959e794d18"
       },
       "RequestBody": null,
       "StatusCode": 200,
       "ResponseHeaders": {
-<<<<<<< HEAD
-        "apim-request-id": "3130aad3-c7dd-49dd-9577-1d00f8996884",
-        "Content-Length": "279",
+        "apim-request-id": "08e1175d-a10f-4535-b799-5494730bbc8b",
+        "Content-Length": "1788",
         "Content-Type": "application/json; charset=utf-8",
-        "Date": "Fri, 14 Oct 2022 02:29:50 GMT",
+        "Date": "Tue, 25 Oct 2022 21:30:24 GMT",
+        "Server": "istio-envoy",
         "Strict-Transport-Security": "max-age=31536000; includeSubDomains; preload",
         "X-Content-Type-Options": "nosniff",
-        "x-envoy-upstream-service-time": "9"
+        "x-envoy-upstream-service-time": "44",
+        "x-http2-stream-id": "41",
+        "x-ms-region": "East US"
       },
       "ResponseBody": {
-        "jobId": "fe9cbcae-a7b7-4d0b-9784-64ca57d6c7cc",
-        "lastUpdateDateTime": "2022-10-14T02:29:51Z",
-        "createdDateTime": "2022-10-14T02:29:50Z",
-        "expirationDateTime": "2022-10-15T02:29:50Z",
-=======
-        "apim-request-id": "b0ead659-5beb-4799-85bd-828302ca8dd2",
-        "Content-Length": "280",
-        "Content-Type": "application/json; charset=utf-8",
-        "Date": "Mon, 24 Oct 2022 05:14:07 GMT",
-        "Strict-Transport-Security": "max-age=31536000; includeSubDomains; preload",
-        "X-Content-Type-Options": "nosniff",
-        "x-envoy-upstream-service-time": "7",
-        "x-ms-region": "West US 2"
-      },
-      "ResponseBody": {
-        "jobId": "027e0f35-af61-4e07-b163-bf7406688370",
-        "lastUpdatedDateTime": "2022-10-24T05:14:08Z",
-        "createdDateTime": "2022-10-24T05:14:07Z",
-        "expirationDateTime": "2022-10-25T05:14:07Z",
->>>>>>> d933aa95
-        "status": "running",
-        "errors": [],
-        "tasks": {
-          "completed": 0,
-          "failed": 0,
-          "inProgress": 1,
-          "total": 1,
-          "items": []
-        }
-      }
-    },
-    {
-<<<<<<< HEAD
-      "RequestUri": "https://endpoint/language/analyze-text/jobs/fe9cbcae-a7b7-4d0b-9784-64ca57d6c7cc?api-version=2022-10-01-preview",
-=======
-      "RequestUri": "https://endpoint/language/analyze-text/jobs/027e0f35-af61-4e07-b163-bf7406688370?api-version=2022-05-01",
->>>>>>> d933aa95
-      "RequestMethod": "GET",
-      "RequestHeaders": {
-        "Accept": "application/json",
-        "Accept-Encoding": "gzip,deflate",
-        "Connection": "keep-alive",
-        "Ocp-Apim-Subscription-Key": "api_key",
-<<<<<<< HEAD
-        "User-Agent": "azsdk-js-ai-language-text/1.1.0-beta.1 core-rest-pipeline/1.9.3 Node/v18.6.0 OS/(x64-Linux-5.15.68.1-microsoft-standard-WSL2)",
-        "x-ms-client-request-id": "371fa596-a5ec-45b9-b248-199fb5325880"
-=======
-        "User-Agent": "azsdk-js-ai-language-text/1.0.1 core-rest-pipeline/1.10.0 Node/v18.6.0 OS/(x64-Linux-5.15.68.1-microsoft-standard-WSL2)",
-        "x-ms-client-request-id": "29dc8301-ac66-4323-835d-cdf13f7be4eb"
->>>>>>> d933aa95
-      },
-      "RequestBody": null,
-      "StatusCode": 200,
-      "ResponseHeaders": {
-<<<<<<< HEAD
-        "apim-request-id": "2fcb527c-7aea-475b-b2d8-67c344c0ef71",
-        "Content-Length": "1787",
-        "Content-Type": "application/json; charset=utf-8",
-        "Date": "Fri, 14 Oct 2022 02:29:53 GMT",
-        "Strict-Transport-Security": "max-age=31536000; includeSubDomains; preload",
-        "X-Content-Type-Options": "nosniff",
-        "x-envoy-upstream-service-time": "31"
-      },
-      "ResponseBody": {
-        "jobId": "fe9cbcae-a7b7-4d0b-9784-64ca57d6c7cc",
-        "lastUpdateDateTime": "2022-10-14T02:29:52Z",
-        "createdDateTime": "2022-10-14T02:29:50Z",
-        "expirationDateTime": "2022-10-15T02:29:50Z",
-=======
-        "apim-request-id": "a5be2eb9-8ef5-490e-a714-cf9e531a9b23",
-        "Content-Length": "1788",
-        "Content-Type": "application/json; charset=utf-8",
-        "Date": "Mon, 24 Oct 2022 05:14:10 GMT",
-        "Strict-Transport-Security": "max-age=31536000; includeSubDomains; preload",
-        "X-Content-Type-Options": "nosniff",
-        "x-envoy-upstream-service-time": "23",
-        "x-ms-region": "West US 2"
-      },
-      "ResponseBody": {
-        "jobId": "027e0f35-af61-4e07-b163-bf7406688370",
-        "lastUpdatedDateTime": "2022-10-24T05:14:09Z",
-        "createdDateTime": "2022-10-24T05:14:07Z",
-        "expirationDateTime": "2022-10-25T05:14:07Z",
->>>>>>> d933aa95
+        "jobId": "a689caa9-d856-4f0e-934e-1f3ebcac8d43",
+        "lastUpdatedDateTime": "2022-10-25T21:30:24Z",
+        "createdDateTime": "2022-10-25T21:30:23Z",
+        "expirationDateTime": "2022-10-26T21:30:23Z",
         "status": "succeeded",
         "errors": [],
         "tasks": {
@@ -251,11 +169,7 @@
           "items": [
             {
               "kind": "HealthcareLROResults",
-<<<<<<< HEAD
-              "lastUpdateDateTime": "2022-10-14T02:29:52.6003916Z",
-=======
-              "lastUpdateDateTime": "2022-10-24T05:14:09.6197315Z",
->>>>>>> d933aa95
+              "lastUpdateDateTime": "2022-10-25T21:30:24.9783067Z",
               "status": "succeeded",
               "results": {
                 "documents": [
@@ -406,58 +320,35 @@
       }
     },
     {
-<<<<<<< HEAD
-      "RequestUri": "https://endpoint/language/analyze-text/jobs/fe9cbcae-a7b7-4d0b-9784-64ca57d6c7cc?api-version=2022-10-01-preview",
-=======
-      "RequestUri": "https://endpoint/language/analyze-text/jobs/027e0f35-af61-4e07-b163-bf7406688370?api-version=2022-05-01",
->>>>>>> d933aa95
+      "RequestUri": "https://endpoint/language/analyze-text/jobs/a689caa9-d856-4f0e-934e-1f3ebcac8d43?api-version=2022-10-01-preview",
       "RequestMethod": "GET",
       "RequestHeaders": {
         "Accept": "application/json",
         "Accept-Encoding": "gzip,deflate",
         "Connection": "keep-alive",
         "Ocp-Apim-Subscription-Key": "api_key",
-<<<<<<< HEAD
-        "User-Agent": "azsdk-js-ai-language-text/1.1.0-beta.1 core-rest-pipeline/1.9.3 Node/v18.6.0 OS/(x64-Linux-5.15.68.1-microsoft-standard-WSL2)",
-        "x-ms-client-request-id": "750e10ea-1d0c-42c7-ba9a-5e1119b9c039"
-=======
-        "User-Agent": "azsdk-js-ai-language-text/1.0.1 core-rest-pipeline/1.10.0 Node/v18.6.0 OS/(x64-Linux-5.15.68.1-microsoft-standard-WSL2)",
-        "x-ms-client-request-id": "a85ed888-f2bb-4e2b-94a4-649497a78902"
->>>>>>> d933aa95
+        "User-Agent": "azsdk-js-ai-language-text/1.1.0-beta.1 core-rest-pipeline/1.10.0 Node/v18.6.0 OS/(x64-Linux-5.15.68.1-microsoft-standard-WSL2)",
+        "x-ms-client-request-id": "000cea98-e30c-46e0-804a-28ff84b1f6c7"
       },
       "RequestBody": null,
       "StatusCode": 200,
       "ResponseHeaders": {
-<<<<<<< HEAD
-        "apim-request-id": "a49c44fc-bc6f-4036-9da5-6b8fbc762d0d",
-        "Content-Length": "1787",
+        "apim-request-id": "b633ee53-3c5d-4280-b658-d033caf752aa",
+        "Content-Length": "1788",
         "Content-Type": "application/json; charset=utf-8",
-        "Date": "Fri, 14 Oct 2022 02:29:53 GMT",
+        "Date": "Tue, 25 Oct 2022 21:30:24 GMT",
+        "Server": "istio-envoy",
         "Strict-Transport-Security": "max-age=31536000; includeSubDomains; preload",
         "X-Content-Type-Options": "nosniff",
-        "x-envoy-upstream-service-time": "43"
+        "x-envoy-upstream-service-time": "44",
+        "x-http2-stream-id": "35",
+        "x-ms-region": "East US"
       },
       "ResponseBody": {
-        "jobId": "fe9cbcae-a7b7-4d0b-9784-64ca57d6c7cc",
-        "lastUpdateDateTime": "2022-10-14T02:29:52Z",
-        "createdDateTime": "2022-10-14T02:29:50Z",
-        "expirationDateTime": "2022-10-15T02:29:50Z",
-=======
-        "apim-request-id": "ddbc54cf-8f1c-4b8f-97dd-886e9768e845",
-        "Content-Length": "1788",
-        "Content-Type": "application/json; charset=utf-8",
-        "Date": "Mon, 24 Oct 2022 05:14:10 GMT",
-        "Strict-Transport-Security": "max-age=31536000; includeSubDomains; preload",
-        "X-Content-Type-Options": "nosniff",
-        "x-envoy-upstream-service-time": "31",
-        "x-ms-region": "West US 2"
-      },
-      "ResponseBody": {
-        "jobId": "027e0f35-af61-4e07-b163-bf7406688370",
-        "lastUpdatedDateTime": "2022-10-24T05:14:09Z",
-        "createdDateTime": "2022-10-24T05:14:07Z",
-        "expirationDateTime": "2022-10-25T05:14:07Z",
->>>>>>> d933aa95
+        "jobId": "a689caa9-d856-4f0e-934e-1f3ebcac8d43",
+        "lastUpdatedDateTime": "2022-10-25T21:30:24Z",
+        "createdDateTime": "2022-10-25T21:30:23Z",
+        "expirationDateTime": "2022-10-26T21:30:23Z",
         "status": "succeeded",
         "errors": [],
         "tasks": {
@@ -468,11 +359,7 @@
           "items": [
             {
               "kind": "HealthcareLROResults",
-<<<<<<< HEAD
-              "lastUpdateDateTime": "2022-10-14T02:29:52.6003916Z",
-=======
-              "lastUpdateDateTime": "2022-10-24T05:14:09.6197315Z",
->>>>>>> d933aa95
+              "lastUpdateDateTime": "2022-10-25T21:30:24.9783067Z",
               "status": "succeeded",
               "results": {
                 "documents": [
