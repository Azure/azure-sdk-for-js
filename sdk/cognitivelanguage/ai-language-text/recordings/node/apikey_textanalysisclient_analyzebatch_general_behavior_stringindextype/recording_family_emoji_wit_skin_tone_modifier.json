{
  "Entries": [
    {
      "RequestUri": "https://endpoint/language/analyze-text/jobs?api-version=2022-10-01-preview",
      "RequestMethod": "POST",
      "RequestHeaders": {
        "Accept": "application/json",
        "Accept-Encoding": "gzip,deflate",
        "Connection": "keep-alive",
        "Content-Length": "222",
        "Content-Type": "application/json",
        "Ocp-Apim-Subscription-Key": "api_key",
<<<<<<< HEAD
        "User-Agent": "azsdk-js-ai-language-text/1.1.0-beta.1 core-rest-pipeline/1.9.3 Node/v18.6.0 OS/(x64-Linux-5.15.68.1-microsoft-standard-WSL2)",
        "x-ms-client-request-id": "2c5d1c74-8442-4f15-8d74-ef580383b406"
=======
        "User-Agent": "azsdk-js-ai-language-text/1.0.1 core-rest-pipeline/1.10.0 Node/v18.6.0 OS/(x64-Linux-5.15.68.1-microsoft-standard-WSL2)",
        "x-ms-client-request-id": "0b8abfc3-b8b9-4ca8-807e-44b993a564e3"
>>>>>>> d933aa95
      },
      "RequestBody": {
        "analysisInput": {
          "documents": [
            {
              "id": "0",
              "text": "\uD83D\uDC69\uD83C\uDFFB\u200D\uD83D\uDC69\uD83C\uDFFD\u200D\uD83D\uDC67\uD83C\uDFFE\u200D\uD83D\uDC66\uD83C\uDFFF SSN: 859-98-0987",
              "language": "en"
            }
          ]
        },
        "tasks": [
          {
            "kind": "PiiEntityRecognition",
            "parameters": {
              "stringIndexType": "UnicodeCodePoint"
            }
          }
        ]
      },
      "StatusCode": 202,
      "ResponseHeaders": {
<<<<<<< HEAD
        "apim-request-id": "b5e73201-632f-4d51-92bc-61ae04f6ac3f",
        "Content-Length": "0",
        "Date": "Fri, 14 Oct 2022 02:29:47 GMT",
        "operation-location": "https://endpoint/language/analyze-text/jobs/c2d28796-8471-43b6-9d17-d218dff5e9b0?api-version=2022-10-01-preview",
        "Strict-Transport-Security": "max-age=31536000; includeSubDomains; preload",
        "X-Content-Type-Options": "nosniff",
        "x-envoy-upstream-service-time": "111"
=======
        "apim-request-id": "88b47c9b-9181-4920-9b0d-c98815d6b9fe",
        "Content-Length": "0",
        "Date": "Mon, 24 Oct 2022 05:14:05 GMT",
        "operation-location": "https://endpoint/language/analyze-text/jobs/95943764-9a44-4fab-9cbc-4d2312e0e0fa?api-version=2022-05-01",
        "Strict-Transport-Security": "max-age=31536000; includeSubDomains; preload",
        "X-Content-Type-Options": "nosniff",
        "x-envoy-upstream-service-time": "135",
        "x-ms-region": "West US 2"
>>>>>>> d933aa95
      },
      "ResponseBody": null
    },
    {
<<<<<<< HEAD
      "RequestUri": "https://endpoint/language/analyze-text/jobs/c2d28796-8471-43b6-9d17-d218dff5e9b0?api-version=2022-10-01-preview",
=======
      "RequestUri": "https://endpoint/language/analyze-text/jobs/95943764-9a44-4fab-9cbc-4d2312e0e0fa?api-version=2022-05-01",
>>>>>>> d933aa95
      "RequestMethod": "GET",
      "RequestHeaders": {
        "Accept": "application/json",
        "Accept-Encoding": "gzip,deflate",
        "Connection": "keep-alive",
        "Ocp-Apim-Subscription-Key": "api_key",
<<<<<<< HEAD
        "User-Agent": "azsdk-js-ai-language-text/1.1.0-beta.1 core-rest-pipeline/1.9.3 Node/v18.6.0 OS/(x64-Linux-5.15.68.1-microsoft-standard-WSL2)",
        "x-ms-client-request-id": "e8ff3502-102d-4bdd-991a-95ad1c3e0b37"
=======
        "User-Agent": "azsdk-js-ai-language-text/1.0.1 core-rest-pipeline/1.10.0 Node/v18.6.0 OS/(x64-Linux-5.15.68.1-microsoft-standard-WSL2)",
        "x-ms-client-request-id": "60124e4e-2613-49f4-be54-6df6863bdf0a"
>>>>>>> d933aa95
      },
      "RequestBody": null,
      "StatusCode": 200,
      "ResponseHeaders": {
<<<<<<< HEAD
        "apim-request-id": "f6a8e323-da19-4af6-b65f-1f028e5d3fb7",
        "Content-Length": "282",
        "Content-Type": "application/json; charset=utf-8",
        "Date": "Fri, 14 Oct 2022 02:29:47 GMT",
        "Strict-Transport-Security": "max-age=31536000; includeSubDomains; preload",
        "X-Content-Type-Options": "nosniff",
        "x-envoy-upstream-service-time": "9"
      },
      "ResponseBody": {
        "jobId": "c2d28796-8471-43b6-9d17-d218dff5e9b0",
        "lastUpdateDateTime": "2022-10-14T02:29:47Z",
        "createdDateTime": "2022-10-14T02:29:47Z",
        "expirationDateTime": "2022-10-15T02:29:47Z",
=======
        "apim-request-id": "6e65275c-cb15-404e-8841-df0939d0f987",
        "Content-Length": "283",
        "Content-Type": "application/json; charset=utf-8",
        "Date": "Mon, 24 Oct 2022 05:14:05 GMT",
        "Strict-Transport-Security": "max-age=31536000; includeSubDomains; preload",
        "X-Content-Type-Options": "nosniff",
        "x-envoy-upstream-service-time": "8",
        "x-ms-region": "West US 2"
      },
      "ResponseBody": {
        "jobId": "95943764-9a44-4fab-9cbc-4d2312e0e0fa",
        "lastUpdatedDateTime": "2022-10-24T05:14:05Z",
        "createdDateTime": "2022-10-24T05:14:05Z",
        "expirationDateTime": "2022-10-25T05:14:05Z",
>>>>>>> d933aa95
        "status": "notStarted",
        "errors": [],
        "tasks": {
          "completed": 0,
          "failed": 0,
          "inProgress": 1,
          "total": 1,
          "items": []
        }
      }
    },
    {
<<<<<<< HEAD
      "RequestUri": "https://endpoint/language/analyze-text/jobs/c2d28796-8471-43b6-9d17-d218dff5e9b0?api-version=2022-10-01-preview",
=======
      "RequestUri": "https://endpoint/language/analyze-text/jobs/95943764-9a44-4fab-9cbc-4d2312e0e0fa?api-version=2022-05-01",
>>>>>>> d933aa95
      "RequestMethod": "GET",
      "RequestHeaders": {
        "Accept": "application/json",
        "Accept-Encoding": "gzip,deflate",
        "Connection": "keep-alive",
        "Ocp-Apim-Subscription-Key": "api_key",
<<<<<<< HEAD
        "User-Agent": "azsdk-js-ai-language-text/1.1.0-beta.1 core-rest-pipeline/1.9.3 Node/v18.6.0 OS/(x64-Linux-5.15.68.1-microsoft-standard-WSL2)",
        "x-ms-client-request-id": "95285e96-c9bf-4eb7-bc0b-59f24ba6e5d0"
=======
        "User-Agent": "azsdk-js-ai-language-text/1.0.1 core-rest-pipeline/1.10.0 Node/v18.6.0 OS/(x64-Linux-5.15.68.1-microsoft-standard-WSL2)",
        "x-ms-client-request-id": "e2e5deff-a95c-409c-b78b-e84624537c9c"
>>>>>>> d933aa95
      },
      "RequestBody": null,
      "StatusCode": 200,
      "ResponseHeaders": {
<<<<<<< HEAD
        "apim-request-id": "727f444e-d9b4-42aa-bdc6-17e4cfd7ca4c",
        "Content-Length": "279",
        "Content-Type": "application/json; charset=utf-8",
        "Date": "Fri, 14 Oct 2022 02:29:47 GMT",
        "Strict-Transport-Security": "max-age=31536000; includeSubDomains; preload",
        "X-Content-Type-Options": "nosniff",
        "x-envoy-upstream-service-time": "8"
      },
      "ResponseBody": {
        "jobId": "c2d28796-8471-43b6-9d17-d218dff5e9b0",
        "lastUpdateDateTime": "2022-10-14T02:29:48Z",
        "createdDateTime": "2022-10-14T02:29:47Z",
        "expirationDateTime": "2022-10-15T02:29:47Z",
        "status": "running",
=======
        "apim-request-id": "904f0ad6-527b-4309-8fc5-1598ec533532",
        "Content-Length": "283",
        "Content-Type": "application/json; charset=utf-8",
        "Date": "Mon, 24 Oct 2022 05:14:05 GMT",
        "Strict-Transport-Security": "max-age=31536000; includeSubDomains; preload",
        "X-Content-Type-Options": "nosniff",
        "x-envoy-upstream-service-time": "6",
        "x-ms-region": "West US 2"
      },
      "ResponseBody": {
        "jobId": "95943764-9a44-4fab-9cbc-4d2312e0e0fa",
        "lastUpdatedDateTime": "2022-10-24T05:14:05Z",
        "createdDateTime": "2022-10-24T05:14:05Z",
        "expirationDateTime": "2022-10-25T05:14:05Z",
        "status": "notStarted",
>>>>>>> d933aa95
        "errors": [],
        "tasks": {
          "completed": 0,
          "failed": 0,
          "inProgress": 1,
          "total": 1,
          "items": []
        }
      }
    },
    {
<<<<<<< HEAD
      "RequestUri": "https://endpoint/language/analyze-text/jobs/c2d28796-8471-43b6-9d17-d218dff5e9b0?api-version=2022-10-01-preview",
=======
      "RequestUri": "https://endpoint/language/analyze-text/jobs/95943764-9a44-4fab-9cbc-4d2312e0e0fa?api-version=2022-05-01",
>>>>>>> d933aa95
      "RequestMethod": "GET",
      "RequestHeaders": {
        "Accept": "application/json",
        "Accept-Encoding": "gzip,deflate",
        "Connection": "keep-alive",
        "Ocp-Apim-Subscription-Key": "api_key",
<<<<<<< HEAD
        "User-Agent": "azsdk-js-ai-language-text/1.1.0-beta.1 core-rest-pipeline/1.9.3 Node/v18.6.0 OS/(x64-Linux-5.15.68.1-microsoft-standard-WSL2)",
        "x-ms-client-request-id": "1e53d679-970b-4fdb-ad80-5f80254a3452"
=======
        "User-Agent": "azsdk-js-ai-language-text/1.0.1 core-rest-pipeline/1.10.0 Node/v18.6.0 OS/(x64-Linux-5.15.68.1-microsoft-standard-WSL2)",
        "x-ms-client-request-id": "708c5c66-9bc1-44bc-91ac-6889cd6e0cb1"
>>>>>>> d933aa95
      },
      "RequestBody": null,
      "StatusCode": 200,
      "ResponseHeaders": {
<<<<<<< HEAD
        "apim-request-id": "e9fedb99-d257-4cfe-af8f-37282a15783a",
        "Content-Length": "681",
        "Content-Type": "application/json; charset=utf-8",
        "Date": "Fri, 14 Oct 2022 02:29:49 GMT",
        "Strict-Transport-Security": "max-age=31536000; includeSubDomains; preload",
        "X-Content-Type-Options": "nosniff",
        "x-envoy-upstream-service-time": "40"
      },
      "ResponseBody": {
        "jobId": "c2d28796-8471-43b6-9d17-d218dff5e9b0",
        "lastUpdateDateTime": "2022-10-14T02:29:49Z",
        "createdDateTime": "2022-10-14T02:29:47Z",
        "expirationDateTime": "2022-10-15T02:29:47Z",
=======
        "apim-request-id": "be7fcb27-a0e1-4ba8-a61d-efd8610e9947",
        "Content-Length": "682",
        "Content-Type": "application/json; charset=utf-8",
        "Date": "Mon, 24 Oct 2022 05:14:07 GMT",
        "Strict-Transport-Security": "max-age=31536000; includeSubDomains; preload",
        "X-Content-Type-Options": "nosniff",
        "x-envoy-upstream-service-time": "40",
        "x-ms-region": "West US 2"
      },
      "ResponseBody": {
        "jobId": "95943764-9a44-4fab-9cbc-4d2312e0e0fa",
        "lastUpdatedDateTime": "2022-10-24T05:14:07Z",
        "createdDateTime": "2022-10-24T05:14:05Z",
        "expirationDateTime": "2022-10-25T05:14:05Z",
>>>>>>> d933aa95
        "status": "succeeded",
        "errors": [],
        "tasks": {
          "completed": 1,
          "failed": 0,
          "inProgress": 0,
          "total": 1,
          "items": [
            {
              "kind": "PiiEntityRecognitionLROResults",
<<<<<<< HEAD
              "lastUpdateDateTime": "2022-10-14T02:29:49.8445111Z",
=======
              "lastUpdateDateTime": "2022-10-24T05:14:07.3485675Z",
>>>>>>> d933aa95
              "status": "succeeded",
              "results": {
                "documents": [
                  {
                    "redactedText": "\uD83D\uDC69\uD83C\uDFFB\u200D\uD83D\uDC69\uD83C\uDFFD\u200D\uD83D\uDC67\uD83C\uDFFE\u200D\uD83D\uDC66\uD83C\uDFFF SSN: ***********",
                    "id": "0",
                    "entities": [
                      {
                        "text": "859-98-0987",
                        "category": "USSocialSecurityNumber",
                        "offset": 17,
                        "length": 11,
                        "confidenceScore": 0.65
                      }
                    ],
                    "warnings": []
                  }
                ],
                "errors": [],
                "modelVersion": "2021-01-15"
              }
            }
          ]
        }
      }
    },
    {
<<<<<<< HEAD
      "RequestUri": "https://endpoint/language/analyze-text/jobs/c2d28796-8471-43b6-9d17-d218dff5e9b0?api-version=2022-10-01-preview",
=======
      "RequestUri": "https://endpoint/language/analyze-text/jobs/95943764-9a44-4fab-9cbc-4d2312e0e0fa?api-version=2022-05-01",
>>>>>>> d933aa95
      "RequestMethod": "GET",
      "RequestHeaders": {
        "Accept": "application/json",
        "Accept-Encoding": "gzip,deflate",
        "Connection": "keep-alive",
        "Ocp-Apim-Subscription-Key": "api_key",
<<<<<<< HEAD
        "User-Agent": "azsdk-js-ai-language-text/1.1.0-beta.1 core-rest-pipeline/1.9.3 Node/v18.6.0 OS/(x64-Linux-5.15.68.1-microsoft-standard-WSL2)",
        "x-ms-client-request-id": "d00003f5-3472-4af5-b396-d04900076926"
=======
        "User-Agent": "azsdk-js-ai-language-text/1.0.1 core-rest-pipeline/1.10.0 Node/v18.6.0 OS/(x64-Linux-5.15.68.1-microsoft-standard-WSL2)",
        "x-ms-client-request-id": "6755bf74-f77a-499c-a3bc-70dbdefa96a4"
>>>>>>> d933aa95
      },
      "RequestBody": null,
      "StatusCode": 200,
      "ResponseHeaders": {
<<<<<<< HEAD
        "apim-request-id": "818a3882-b743-4726-b4f3-197088544cce",
        "Content-Length": "681",
        "Content-Type": "application/json; charset=utf-8",
        "Date": "Fri, 14 Oct 2022 02:29:50 GMT",
        "Strict-Transport-Security": "max-age=31536000; includeSubDomains; preload",
        "X-Content-Type-Options": "nosniff",
        "x-envoy-upstream-service-time": "45"
      },
      "ResponseBody": {
        "jobId": "c2d28796-8471-43b6-9d17-d218dff5e9b0",
        "lastUpdateDateTime": "2022-10-14T02:29:49Z",
        "createdDateTime": "2022-10-14T02:29:47Z",
        "expirationDateTime": "2022-10-15T02:29:47Z",
=======
        "apim-request-id": "a380efd0-b53a-4161-8f97-2ff0530b64fe",
        "Content-Length": "682",
        "Content-Type": "application/json; charset=utf-8",
        "Date": "Mon, 24 Oct 2022 05:14:07 GMT",
        "Strict-Transport-Security": "max-age=31536000; includeSubDomains; preload",
        "X-Content-Type-Options": "nosniff",
        "x-envoy-upstream-service-time": "30",
        "x-ms-region": "West US 2"
      },
      "ResponseBody": {
        "jobId": "95943764-9a44-4fab-9cbc-4d2312e0e0fa",
        "lastUpdatedDateTime": "2022-10-24T05:14:07Z",
        "createdDateTime": "2022-10-24T05:14:05Z",
        "expirationDateTime": "2022-10-25T05:14:05Z",
>>>>>>> d933aa95
        "status": "succeeded",
        "errors": [],
        "tasks": {
          "completed": 1,
          "failed": 0,
          "inProgress": 0,
          "total": 1,
          "items": [
            {
              "kind": "PiiEntityRecognitionLROResults",
<<<<<<< HEAD
              "lastUpdateDateTime": "2022-10-14T02:29:49.8445111Z",
=======
              "lastUpdateDateTime": "2022-10-24T05:14:07.3485675Z",
>>>>>>> d933aa95
              "status": "succeeded",
              "results": {
                "documents": [
                  {
                    "redactedText": "\uD83D\uDC69\uD83C\uDFFB\u200D\uD83D\uDC69\uD83C\uDFFD\u200D\uD83D\uDC67\uD83C\uDFFE\u200D\uD83D\uDC66\uD83C\uDFFF SSN: ***********",
                    "id": "0",
                    "entities": [
                      {
                        "text": "859-98-0987",
                        "category": "USSocialSecurityNumber",
                        "offset": 17,
                        "length": 11,
                        "confidenceScore": 0.65
                      }
                    ],
                    "warnings": []
                  }
                ],
                "errors": [],
                "modelVersion": "2021-01-15"
              }
            }
          ]
        }
      }
    }
  ],
  "Variables": {}
}<|MERGE_RESOLUTION|>--- conflicted
+++ resolved
@@ -10,13 +10,8 @@
         "Content-Length": "222",
         "Content-Type": "application/json",
         "Ocp-Apim-Subscription-Key": "api_key",
-<<<<<<< HEAD
-        "User-Agent": "azsdk-js-ai-language-text/1.1.0-beta.1 core-rest-pipeline/1.9.3 Node/v18.6.0 OS/(x64-Linux-5.15.68.1-microsoft-standard-WSL2)",
-        "x-ms-client-request-id": "2c5d1c74-8442-4f15-8d74-ef580383b406"
-=======
-        "User-Agent": "azsdk-js-ai-language-text/1.0.1 core-rest-pipeline/1.10.0 Node/v18.6.0 OS/(x64-Linux-5.15.68.1-microsoft-standard-WSL2)",
-        "x-ms-client-request-id": "0b8abfc3-b8b9-4ca8-807e-44b993a564e3"
->>>>>>> d933aa95
+        "User-Agent": "azsdk-js-ai-language-text/1.1.0-beta.1 core-rest-pipeline/1.10.0 Node/v18.6.0 OS/(x64-Linux-5.15.68.1-microsoft-standard-WSL2)",
+        "x-ms-client-request-id": "c23713c2-7e04-4773-a887-9848efc3855e"
       },
       "RequestBody": {
         "analysisInput": {
@@ -39,209 +34,254 @@
       },
       "StatusCode": 202,
       "ResponseHeaders": {
-<<<<<<< HEAD
-        "apim-request-id": "b5e73201-632f-4d51-92bc-61ae04f6ac3f",
+        "apim-request-id": "0ea702e2-66fe-4597-8213-1d94b54cf165",
         "Content-Length": "0",
-        "Date": "Fri, 14 Oct 2022 02:29:47 GMT",
-        "operation-location": "https://endpoint/language/analyze-text/jobs/c2d28796-8471-43b6-9d17-d218dff5e9b0?api-version=2022-10-01-preview",
-        "Strict-Transport-Security": "max-age=31536000; includeSubDomains; preload",
-        "X-Content-Type-Options": "nosniff",
-        "x-envoy-upstream-service-time": "111"
-=======
-        "apim-request-id": "88b47c9b-9181-4920-9b0d-c98815d6b9fe",
-        "Content-Length": "0",
-        "Date": "Mon, 24 Oct 2022 05:14:05 GMT",
-        "operation-location": "https://endpoint/language/analyze-text/jobs/95943764-9a44-4fab-9cbc-4d2312e0e0fa?api-version=2022-05-01",
-        "Strict-Transport-Security": "max-age=31536000; includeSubDomains; preload",
-        "X-Content-Type-Options": "nosniff",
-        "x-envoy-upstream-service-time": "135",
-        "x-ms-region": "West US 2"
->>>>>>> d933aa95
+        "Date": "Tue, 25 Oct 2022 21:30:13 GMT",
+        "operation-location": "https://endpoint/language/analyze-text/jobs/cf30e490-3562-4659-932d-41d7fa36ddb0?api-version=2022-10-01-preview",
+        "Server": "istio-envoy",
+        "Strict-Transport-Security": "max-age=31536000; includeSubDomains; preload",
+        "X-Content-Type-Options": "nosniff",
+        "x-envoy-upstream-service-time": "106",
+        "x-http2-stream-id": "41",
+        "x-ms-region": "East US"
       },
       "ResponseBody": null
     },
     {
-<<<<<<< HEAD
-      "RequestUri": "https://endpoint/language/analyze-text/jobs/c2d28796-8471-43b6-9d17-d218dff5e9b0?api-version=2022-10-01-preview",
-=======
-      "RequestUri": "https://endpoint/language/analyze-text/jobs/95943764-9a44-4fab-9cbc-4d2312e0e0fa?api-version=2022-05-01",
->>>>>>> d933aa95
-      "RequestMethod": "GET",
-      "RequestHeaders": {
-        "Accept": "application/json",
-        "Accept-Encoding": "gzip,deflate",
-        "Connection": "keep-alive",
-        "Ocp-Apim-Subscription-Key": "api_key",
-<<<<<<< HEAD
-        "User-Agent": "azsdk-js-ai-language-text/1.1.0-beta.1 core-rest-pipeline/1.9.3 Node/v18.6.0 OS/(x64-Linux-5.15.68.1-microsoft-standard-WSL2)",
-        "x-ms-client-request-id": "e8ff3502-102d-4bdd-991a-95ad1c3e0b37"
-=======
-        "User-Agent": "azsdk-js-ai-language-text/1.0.1 core-rest-pipeline/1.10.0 Node/v18.6.0 OS/(x64-Linux-5.15.68.1-microsoft-standard-WSL2)",
-        "x-ms-client-request-id": "60124e4e-2613-49f4-be54-6df6863bdf0a"
->>>>>>> d933aa95
-      },
-      "RequestBody": null,
-      "StatusCode": 200,
-      "ResponseHeaders": {
-<<<<<<< HEAD
-        "apim-request-id": "f6a8e323-da19-4af6-b65f-1f028e5d3fb7",
-        "Content-Length": "282",
-        "Content-Type": "application/json; charset=utf-8",
-        "Date": "Fri, 14 Oct 2022 02:29:47 GMT",
-        "Strict-Transport-Security": "max-age=31536000; includeSubDomains; preload",
-        "X-Content-Type-Options": "nosniff",
-        "x-envoy-upstream-service-time": "9"
-      },
-      "ResponseBody": {
-        "jobId": "c2d28796-8471-43b6-9d17-d218dff5e9b0",
-        "lastUpdateDateTime": "2022-10-14T02:29:47Z",
-        "createdDateTime": "2022-10-14T02:29:47Z",
-        "expirationDateTime": "2022-10-15T02:29:47Z",
-=======
-        "apim-request-id": "6e65275c-cb15-404e-8841-df0939d0f987",
-        "Content-Length": "283",
-        "Content-Type": "application/json; charset=utf-8",
-        "Date": "Mon, 24 Oct 2022 05:14:05 GMT",
+      "RequestUri": "https://endpoint/language/analyze-text/jobs/cf30e490-3562-4659-932d-41d7fa36ddb0?api-version=2022-10-01-preview",
+      "RequestMethod": "GET",
+      "RequestHeaders": {
+        "Accept": "application/json",
+        "Accept-Encoding": "gzip,deflate",
+        "Connection": "keep-alive",
+        "Ocp-Apim-Subscription-Key": "api_key",
+        "User-Agent": "azsdk-js-ai-language-text/1.1.0-beta.1 core-rest-pipeline/1.10.0 Node/v18.6.0 OS/(x64-Linux-5.15.68.1-microsoft-standard-WSL2)",
+        "x-ms-client-request-id": "7f198409-3cba-4b5d-abf0-aafae007e874"
+      },
+      "RequestBody": null,
+      "StatusCode": 200,
+      "ResponseHeaders": {
+        "apim-request-id": "d6ae9d58-69e4-4eee-87c2-c4fd100cd83f",
+        "Content-Length": "280",
+        "Content-Type": "application/json; charset=utf-8",
+        "Date": "Tue, 25 Oct 2022 21:30:13 GMT",
+        "Server": "istio-envoy",
+        "Strict-Transport-Security": "max-age=31536000; includeSubDomains; preload",
+        "X-Content-Type-Options": "nosniff",
+        "x-envoy-upstream-service-time": "7",
+        "x-http2-stream-id": "39",
+        "x-ms-region": "East US"
+      },
+      "ResponseBody": {
+        "jobId": "cf30e490-3562-4659-932d-41d7fa36ddb0",
+        "lastUpdatedDateTime": "2022-10-25T21:30:14Z",
+        "createdDateTime": "2022-10-25T21:30:14Z",
+        "expirationDateTime": "2022-10-26T21:30:14Z",
+        "status": "running",
+        "errors": [],
+        "tasks": {
+          "completed": 0,
+          "failed": 0,
+          "inProgress": 1,
+          "total": 1,
+          "items": []
+        }
+      }
+    },
+    {
+      "RequestUri": "https://endpoint/language/analyze-text/jobs/cf30e490-3562-4659-932d-41d7fa36ddb0?api-version=2022-10-01-preview",
+      "RequestMethod": "GET",
+      "RequestHeaders": {
+        "Accept": "application/json",
+        "Accept-Encoding": "gzip,deflate",
+        "Connection": "keep-alive",
+        "Ocp-Apim-Subscription-Key": "api_key",
+        "User-Agent": "azsdk-js-ai-language-text/1.1.0-beta.1 core-rest-pipeline/1.10.0 Node/v18.6.0 OS/(x64-Linux-5.15.68.1-microsoft-standard-WSL2)",
+        "x-ms-client-request-id": "389a176b-63fb-44ed-9640-8512408a7cdd"
+      },
+      "RequestBody": null,
+      "StatusCode": 200,
+      "ResponseHeaders": {
+        "apim-request-id": "9103d73d-e16e-4957-9678-508f5148dbca",
+        "Content-Length": "280",
+        "Content-Type": "application/json; charset=utf-8",
+        "Date": "Tue, 25 Oct 2022 21:30:13 GMT",
+        "Server": "istio-envoy",
+        "Strict-Transport-Security": "max-age=31536000; includeSubDomains; preload",
+        "X-Content-Type-Options": "nosniff",
+        "x-envoy-upstream-service-time": "7",
+        "x-http2-stream-id": "33",
+        "x-ms-region": "East US"
+      },
+      "ResponseBody": {
+        "jobId": "cf30e490-3562-4659-932d-41d7fa36ddb0",
+        "lastUpdatedDateTime": "2022-10-25T21:30:14Z",
+        "createdDateTime": "2022-10-25T21:30:14Z",
+        "expirationDateTime": "2022-10-26T21:30:14Z",
+        "status": "running",
+        "errors": [],
+        "tasks": {
+          "completed": 0,
+          "failed": 0,
+          "inProgress": 1,
+          "total": 1,
+          "items": []
+        }
+      }
+    },
+    {
+      "RequestUri": "https://endpoint/language/analyze-text/jobs/cf30e490-3562-4659-932d-41d7fa36ddb0?api-version=2022-10-01-preview",
+      "RequestMethod": "GET",
+      "RequestHeaders": {
+        "Accept": "application/json",
+        "Accept-Encoding": "gzip,deflate",
+        "Connection": "keep-alive",
+        "Ocp-Apim-Subscription-Key": "api_key",
+        "User-Agent": "azsdk-js-ai-language-text/1.1.0-beta.1 core-rest-pipeline/1.10.0 Node/v18.6.0 OS/(x64-Linux-5.15.68.1-microsoft-standard-WSL2)",
+        "x-ms-client-request-id": "0938aa37-2cbd-4197-9825-b92a265b5c8f"
+      },
+      "RequestBody": null,
+      "StatusCode": 200,
+      "ResponseHeaders": {
+        "apim-request-id": "623648e0-eea8-4881-8d77-0605aad2d2aa",
+        "Content-Length": "280",
+        "Content-Type": "application/json; charset=utf-8",
+        "Date": "Tue, 25 Oct 2022 21:30:16 GMT",
+        "Server": "istio-envoy",
         "Strict-Transport-Security": "max-age=31536000; includeSubDomains; preload",
         "X-Content-Type-Options": "nosniff",
         "x-envoy-upstream-service-time": "8",
-        "x-ms-region": "West US 2"
-      },
-      "ResponseBody": {
-        "jobId": "95943764-9a44-4fab-9cbc-4d2312e0e0fa",
-        "lastUpdatedDateTime": "2022-10-24T05:14:05Z",
-        "createdDateTime": "2022-10-24T05:14:05Z",
-        "expirationDateTime": "2022-10-25T05:14:05Z",
->>>>>>> d933aa95
-        "status": "notStarted",
-        "errors": [],
-        "tasks": {
-          "completed": 0,
-          "failed": 0,
-          "inProgress": 1,
-          "total": 1,
-          "items": []
-        }
-      }
-    },
-    {
-<<<<<<< HEAD
-      "RequestUri": "https://endpoint/language/analyze-text/jobs/c2d28796-8471-43b6-9d17-d218dff5e9b0?api-version=2022-10-01-preview",
-=======
-      "RequestUri": "https://endpoint/language/analyze-text/jobs/95943764-9a44-4fab-9cbc-4d2312e0e0fa?api-version=2022-05-01",
->>>>>>> d933aa95
-      "RequestMethod": "GET",
-      "RequestHeaders": {
-        "Accept": "application/json",
-        "Accept-Encoding": "gzip,deflate",
-        "Connection": "keep-alive",
-        "Ocp-Apim-Subscription-Key": "api_key",
-<<<<<<< HEAD
-        "User-Agent": "azsdk-js-ai-language-text/1.1.0-beta.1 core-rest-pipeline/1.9.3 Node/v18.6.0 OS/(x64-Linux-5.15.68.1-microsoft-standard-WSL2)",
-        "x-ms-client-request-id": "95285e96-c9bf-4eb7-bc0b-59f24ba6e5d0"
-=======
-        "User-Agent": "azsdk-js-ai-language-text/1.0.1 core-rest-pipeline/1.10.0 Node/v18.6.0 OS/(x64-Linux-5.15.68.1-microsoft-standard-WSL2)",
-        "x-ms-client-request-id": "e2e5deff-a95c-409c-b78b-e84624537c9c"
->>>>>>> d933aa95
-      },
-      "RequestBody": null,
-      "StatusCode": 200,
-      "ResponseHeaders": {
-<<<<<<< HEAD
-        "apim-request-id": "727f444e-d9b4-42aa-bdc6-17e4cfd7ca4c",
-        "Content-Length": "279",
-        "Content-Type": "application/json; charset=utf-8",
-        "Date": "Fri, 14 Oct 2022 02:29:47 GMT",
-        "Strict-Transport-Security": "max-age=31536000; includeSubDomains; preload",
-        "X-Content-Type-Options": "nosniff",
-        "x-envoy-upstream-service-time": "8"
-      },
-      "ResponseBody": {
-        "jobId": "c2d28796-8471-43b6-9d17-d218dff5e9b0",
-        "lastUpdateDateTime": "2022-10-14T02:29:48Z",
-        "createdDateTime": "2022-10-14T02:29:47Z",
-        "expirationDateTime": "2022-10-15T02:29:47Z",
-        "status": "running",
-=======
-        "apim-request-id": "904f0ad6-527b-4309-8fc5-1598ec533532",
-        "Content-Length": "283",
-        "Content-Type": "application/json; charset=utf-8",
-        "Date": "Mon, 24 Oct 2022 05:14:05 GMT",
-        "Strict-Transport-Security": "max-age=31536000; includeSubDomains; preload",
-        "X-Content-Type-Options": "nosniff",
-        "x-envoy-upstream-service-time": "6",
-        "x-ms-region": "West US 2"
-      },
-      "ResponseBody": {
-        "jobId": "95943764-9a44-4fab-9cbc-4d2312e0e0fa",
-        "lastUpdatedDateTime": "2022-10-24T05:14:05Z",
-        "createdDateTime": "2022-10-24T05:14:05Z",
-        "expirationDateTime": "2022-10-25T05:14:05Z",
-        "status": "notStarted",
->>>>>>> d933aa95
-        "errors": [],
-        "tasks": {
-          "completed": 0,
-          "failed": 0,
-          "inProgress": 1,
-          "total": 1,
-          "items": []
-        }
-      }
-    },
-    {
-<<<<<<< HEAD
-      "RequestUri": "https://endpoint/language/analyze-text/jobs/c2d28796-8471-43b6-9d17-d218dff5e9b0?api-version=2022-10-01-preview",
-=======
-      "RequestUri": "https://endpoint/language/analyze-text/jobs/95943764-9a44-4fab-9cbc-4d2312e0e0fa?api-version=2022-05-01",
->>>>>>> d933aa95
-      "RequestMethod": "GET",
-      "RequestHeaders": {
-        "Accept": "application/json",
-        "Accept-Encoding": "gzip,deflate",
-        "Connection": "keep-alive",
-        "Ocp-Apim-Subscription-Key": "api_key",
-<<<<<<< HEAD
-        "User-Agent": "azsdk-js-ai-language-text/1.1.0-beta.1 core-rest-pipeline/1.9.3 Node/v18.6.0 OS/(x64-Linux-5.15.68.1-microsoft-standard-WSL2)",
-        "x-ms-client-request-id": "1e53d679-970b-4fdb-ad80-5f80254a3452"
-=======
-        "User-Agent": "azsdk-js-ai-language-text/1.0.1 core-rest-pipeline/1.10.0 Node/v18.6.0 OS/(x64-Linux-5.15.68.1-microsoft-standard-WSL2)",
-        "x-ms-client-request-id": "708c5c66-9bc1-44bc-91ac-6889cd6e0cb1"
->>>>>>> d933aa95
-      },
-      "RequestBody": null,
-      "StatusCode": 200,
-      "ResponseHeaders": {
-<<<<<<< HEAD
-        "apim-request-id": "e9fedb99-d257-4cfe-af8f-37282a15783a",
-        "Content-Length": "681",
-        "Content-Type": "application/json; charset=utf-8",
-        "Date": "Fri, 14 Oct 2022 02:29:49 GMT",
-        "Strict-Transport-Security": "max-age=31536000; includeSubDomains; preload",
-        "X-Content-Type-Options": "nosniff",
-        "x-envoy-upstream-service-time": "40"
-      },
-      "ResponseBody": {
-        "jobId": "c2d28796-8471-43b6-9d17-d218dff5e9b0",
-        "lastUpdateDateTime": "2022-10-14T02:29:49Z",
-        "createdDateTime": "2022-10-14T02:29:47Z",
-        "expirationDateTime": "2022-10-15T02:29:47Z",
-=======
-        "apim-request-id": "be7fcb27-a0e1-4ba8-a61d-efd8610e9947",
+        "x-http2-stream-id": "45",
+        "x-ms-region": "East US"
+      },
+      "ResponseBody": {
+        "jobId": "cf30e490-3562-4659-932d-41d7fa36ddb0",
+        "lastUpdatedDateTime": "2022-10-25T21:30:14Z",
+        "createdDateTime": "2022-10-25T21:30:14Z",
+        "expirationDateTime": "2022-10-26T21:30:14Z",
+        "status": "running",
+        "errors": [],
+        "tasks": {
+          "completed": 0,
+          "failed": 0,
+          "inProgress": 1,
+          "total": 1,
+          "items": []
+        }
+      }
+    },
+    {
+      "RequestUri": "https://endpoint/language/analyze-text/jobs/cf30e490-3562-4659-932d-41d7fa36ddb0?api-version=2022-10-01-preview",
+      "RequestMethod": "GET",
+      "RequestHeaders": {
+        "Accept": "application/json",
+        "Accept-Encoding": "gzip,deflate",
+        "Connection": "keep-alive",
+        "Ocp-Apim-Subscription-Key": "api_key",
+        "User-Agent": "azsdk-js-ai-language-text/1.1.0-beta.1 core-rest-pipeline/1.10.0 Node/v18.6.0 OS/(x64-Linux-5.15.68.1-microsoft-standard-WSL2)",
+        "x-ms-client-request-id": "7c2d7500-58b2-4f65-8fcc-6ac6e99b3c28"
+      },
+      "RequestBody": null,
+      "StatusCode": 200,
+      "ResponseHeaders": {
+        "apim-request-id": "8a859fc1-f7e3-4506-834e-85d0e634072b",
+        "Content-Length": "280",
+        "Content-Type": "application/json; charset=utf-8",
+        "Date": "Tue, 25 Oct 2022 21:30:17 GMT",
+        "Server": "istio-envoy",
+        "Strict-Transport-Security": "max-age=31536000; includeSubDomains; preload",
+        "X-Content-Type-Options": "nosniff",
+        "x-envoy-upstream-service-time": "8",
+        "x-http2-stream-id": "37",
+        "x-ms-region": "East US"
+      },
+      "ResponseBody": {
+        "jobId": "cf30e490-3562-4659-932d-41d7fa36ddb0",
+        "lastUpdatedDateTime": "2022-10-25T21:30:14Z",
+        "createdDateTime": "2022-10-25T21:30:14Z",
+        "expirationDateTime": "2022-10-26T21:30:14Z",
+        "status": "running",
+        "errors": [],
+        "tasks": {
+          "completed": 0,
+          "failed": 0,
+          "inProgress": 1,
+          "total": 1,
+          "items": []
+        }
+      }
+    },
+    {
+      "RequestUri": "https://endpoint/language/analyze-text/jobs/cf30e490-3562-4659-932d-41d7fa36ddb0?api-version=2022-10-01-preview",
+      "RequestMethod": "GET",
+      "RequestHeaders": {
+        "Accept": "application/json",
+        "Accept-Encoding": "gzip,deflate",
+        "Connection": "keep-alive",
+        "Ocp-Apim-Subscription-Key": "api_key",
+        "User-Agent": "azsdk-js-ai-language-text/1.1.0-beta.1 core-rest-pipeline/1.10.0 Node/v18.6.0 OS/(x64-Linux-5.15.68.1-microsoft-standard-WSL2)",
+        "x-ms-client-request-id": "4de5870d-bfe2-4bc7-8e79-c6bce8a8f462"
+      },
+      "RequestBody": null,
+      "StatusCode": 200,
+      "ResponseHeaders": {
+        "apim-request-id": "18daf5dc-91a1-40c5-b1cd-be4b91d0ad7c",
+        "Content-Length": "280",
+        "Content-Type": "application/json; charset=utf-8",
+        "Date": "Tue, 25 Oct 2022 21:30:19 GMT",
+        "Server": "istio-envoy",
+        "Strict-Transport-Security": "max-age=31536000; includeSubDomains; preload",
+        "X-Content-Type-Options": "nosniff",
+        "x-envoy-upstream-service-time": "9",
+        "x-http2-stream-id": "29",
+        "x-ms-region": "East US"
+      },
+      "ResponseBody": {
+        "jobId": "cf30e490-3562-4659-932d-41d7fa36ddb0",
+        "lastUpdatedDateTime": "2022-10-25T21:30:14Z",
+        "createdDateTime": "2022-10-25T21:30:14Z",
+        "expirationDateTime": "2022-10-26T21:30:14Z",
+        "status": "running",
+        "errors": [],
+        "tasks": {
+          "completed": 0,
+          "failed": 0,
+          "inProgress": 1,
+          "total": 1,
+          "items": []
+        }
+      }
+    },
+    {
+      "RequestUri": "https://endpoint/language/analyze-text/jobs/cf30e490-3562-4659-932d-41d7fa36ddb0?api-version=2022-10-01-preview",
+      "RequestMethod": "GET",
+      "RequestHeaders": {
+        "Accept": "application/json",
+        "Accept-Encoding": "gzip,deflate",
+        "Connection": "keep-alive",
+        "Ocp-Apim-Subscription-Key": "api_key",
+        "User-Agent": "azsdk-js-ai-language-text/1.1.0-beta.1 core-rest-pipeline/1.10.0 Node/v18.6.0 OS/(x64-Linux-5.15.68.1-microsoft-standard-WSL2)",
+        "x-ms-client-request-id": "7258686b-a7d3-487d-9f36-a81dc9e0951c"
+      },
+      "RequestBody": null,
+      "StatusCode": 200,
+      "ResponseHeaders": {
+        "apim-request-id": "7de48a3a-85a1-434f-a06b-34f2c9e7bd6c",
         "Content-Length": "682",
         "Content-Type": "application/json; charset=utf-8",
-        "Date": "Mon, 24 Oct 2022 05:14:07 GMT",
-        "Strict-Transport-Security": "max-age=31536000; includeSubDomains; preload",
-        "X-Content-Type-Options": "nosniff",
-        "x-envoy-upstream-service-time": "40",
-        "x-ms-region": "West US 2"
-      },
-      "ResponseBody": {
-        "jobId": "95943764-9a44-4fab-9cbc-4d2312e0e0fa",
-        "lastUpdatedDateTime": "2022-10-24T05:14:07Z",
-        "createdDateTime": "2022-10-24T05:14:05Z",
-        "expirationDateTime": "2022-10-25T05:14:05Z",
->>>>>>> d933aa95
+        "Date": "Tue, 25 Oct 2022 21:30:22 GMT",
+        "Server": "istio-envoy",
+        "Strict-Transport-Security": "max-age=31536000; includeSubDomains; preload",
+        "X-Content-Type-Options": "nosniff",
+        "x-envoy-upstream-service-time": "37",
+        "x-http2-stream-id": "43",
+        "x-ms-region": "East US"
+      },
+      "ResponseBody": {
+        "jobId": "cf30e490-3562-4659-932d-41d7fa36ddb0",
+        "lastUpdatedDateTime": "2022-10-25T21:30:22Z",
+        "createdDateTime": "2022-10-25T21:30:14Z",
+        "expirationDateTime": "2022-10-26T21:30:14Z",
         "status": "succeeded",
         "errors": [],
         "tasks": {
@@ -252,11 +292,7 @@
           "items": [
             {
               "kind": "PiiEntityRecognitionLROResults",
-<<<<<<< HEAD
-              "lastUpdateDateTime": "2022-10-14T02:29:49.8445111Z",
-=======
-              "lastUpdateDateTime": "2022-10-24T05:14:07.3485675Z",
->>>>>>> d933aa95
+              "lastUpdateDateTime": "2022-10-25T21:30:22.5198992Z",
               "status": "succeeded",
               "results": {
                 "documents": [
@@ -284,58 +320,35 @@
       }
     },
     {
-<<<<<<< HEAD
-      "RequestUri": "https://endpoint/language/analyze-text/jobs/c2d28796-8471-43b6-9d17-d218dff5e9b0?api-version=2022-10-01-preview",
-=======
-      "RequestUri": "https://endpoint/language/analyze-text/jobs/95943764-9a44-4fab-9cbc-4d2312e0e0fa?api-version=2022-05-01",
->>>>>>> d933aa95
-      "RequestMethod": "GET",
-      "RequestHeaders": {
-        "Accept": "application/json",
-        "Accept-Encoding": "gzip,deflate",
-        "Connection": "keep-alive",
-        "Ocp-Apim-Subscription-Key": "api_key",
-<<<<<<< HEAD
-        "User-Agent": "azsdk-js-ai-language-text/1.1.0-beta.1 core-rest-pipeline/1.9.3 Node/v18.6.0 OS/(x64-Linux-5.15.68.1-microsoft-standard-WSL2)",
-        "x-ms-client-request-id": "d00003f5-3472-4af5-b396-d04900076926"
-=======
-        "User-Agent": "azsdk-js-ai-language-text/1.0.1 core-rest-pipeline/1.10.0 Node/v18.6.0 OS/(x64-Linux-5.15.68.1-microsoft-standard-WSL2)",
-        "x-ms-client-request-id": "6755bf74-f77a-499c-a3bc-70dbdefa96a4"
->>>>>>> d933aa95
-      },
-      "RequestBody": null,
-      "StatusCode": 200,
-      "ResponseHeaders": {
-<<<<<<< HEAD
-        "apim-request-id": "818a3882-b743-4726-b4f3-197088544cce",
-        "Content-Length": "681",
-        "Content-Type": "application/json; charset=utf-8",
-        "Date": "Fri, 14 Oct 2022 02:29:50 GMT",
-        "Strict-Transport-Security": "max-age=31536000; includeSubDomains; preload",
-        "X-Content-Type-Options": "nosniff",
-        "x-envoy-upstream-service-time": "45"
-      },
-      "ResponseBody": {
-        "jobId": "c2d28796-8471-43b6-9d17-d218dff5e9b0",
-        "lastUpdateDateTime": "2022-10-14T02:29:49Z",
-        "createdDateTime": "2022-10-14T02:29:47Z",
-        "expirationDateTime": "2022-10-15T02:29:47Z",
-=======
-        "apim-request-id": "a380efd0-b53a-4161-8f97-2ff0530b64fe",
+      "RequestUri": "https://endpoint/language/analyze-text/jobs/cf30e490-3562-4659-932d-41d7fa36ddb0?api-version=2022-10-01-preview",
+      "RequestMethod": "GET",
+      "RequestHeaders": {
+        "Accept": "application/json",
+        "Accept-Encoding": "gzip,deflate",
+        "Connection": "keep-alive",
+        "Ocp-Apim-Subscription-Key": "api_key",
+        "User-Agent": "azsdk-js-ai-language-text/1.1.0-beta.1 core-rest-pipeline/1.10.0 Node/v18.6.0 OS/(x64-Linux-5.15.68.1-microsoft-standard-WSL2)",
+        "x-ms-client-request-id": "a7e0ae9c-94a8-4539-a0f0-1d61676dec24"
+      },
+      "RequestBody": null,
+      "StatusCode": 200,
+      "ResponseHeaders": {
+        "apim-request-id": "48cee321-c939-40e3-864a-9f2db7654ba2",
         "Content-Length": "682",
         "Content-Type": "application/json; charset=utf-8",
-        "Date": "Mon, 24 Oct 2022 05:14:07 GMT",
-        "Strict-Transport-Security": "max-age=31536000; includeSubDomains; preload",
-        "X-Content-Type-Options": "nosniff",
-        "x-envoy-upstream-service-time": "30",
-        "x-ms-region": "West US 2"
-      },
-      "ResponseBody": {
-        "jobId": "95943764-9a44-4fab-9cbc-4d2312e0e0fa",
-        "lastUpdatedDateTime": "2022-10-24T05:14:07Z",
-        "createdDateTime": "2022-10-24T05:14:05Z",
-        "expirationDateTime": "2022-10-25T05:14:05Z",
->>>>>>> d933aa95
+        "Date": "Tue, 25 Oct 2022 21:30:22 GMT",
+        "Server": "istio-envoy",
+        "Strict-Transport-Security": "max-age=31536000; includeSubDomains; preload",
+        "X-Content-Type-Options": "nosniff",
+        "x-envoy-upstream-service-time": "35",
+        "x-http2-stream-id": "33",
+        "x-ms-region": "East US"
+      },
+      "ResponseBody": {
+        "jobId": "cf30e490-3562-4659-932d-41d7fa36ddb0",
+        "lastUpdatedDateTime": "2022-10-25T21:30:22Z",
+        "createdDateTime": "2022-10-25T21:30:14Z",
+        "expirationDateTime": "2022-10-26T21:30:14Z",
         "status": "succeeded",
         "errors": [],
         "tasks": {
@@ -346,11 +359,7 @@
           "items": [
             {
               "kind": "PiiEntityRecognitionLROResults",
-<<<<<<< HEAD
-              "lastUpdateDateTime": "2022-10-14T02:29:49.8445111Z",
-=======
-              "lastUpdateDateTime": "2022-10-24T05:14:07.3485675Z",
->>>>>>> d933aa95
+              "lastUpdateDateTime": "2022-10-25T21:30:22.5198992Z",
               "status": "succeeded",
               "results": {
                 "documents": [
