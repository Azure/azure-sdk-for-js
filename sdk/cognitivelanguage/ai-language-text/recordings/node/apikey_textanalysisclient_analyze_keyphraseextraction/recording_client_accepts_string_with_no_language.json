--- conflicted
+++ resolved
@@ -10,13 +10,8 @@
         "Content-Length": "557",
         "Content-Type": "application/json",
         "Ocp-Apim-Subscription-Key": "api_key",
-<<<<<<< HEAD
-        "User-Agent": "azsdk-js-ai-language-text/1.1.0-beta.1 core-rest-pipeline/1.9.3 Node/v18.6.0 OS/(x64-Linux-5.15.68.1-microsoft-standard-WSL2)",
-        "x-ms-client-request-id": "ccb9793e-39ad-4cee-a1b2-ba4714f0554c"
-=======
-        "User-Agent": "azsdk-js-ai-language-text/1.0.1 core-rest-pipeline/1.10.0 Node/v18.6.0 OS/(x64-Linux-5.15.68.1-microsoft-standard-WSL2)",
-        "x-ms-client-request-id": "aa01ea22-6dd2-402b-b3e3-38a93b6cede0"
->>>>>>> d933aa95
+        "User-Agent": "azsdk-js-ai-language-text/1.1.0-beta.1 core-rest-pipeline/1.10.0 Node/v18.6.0 OS/(x64-Linux-5.15.68.1-microsoft-standard-WSL2)",
+        "x-ms-client-request-id": "47d0cb7c-7acd-4d78-b4d7-c9487ddacd75"
       },
       "RequestBody": {
         "kind": "KeyPhraseExtraction",
@@ -48,28 +43,18 @@
       },
       "StatusCode": 200,
       "ResponseHeaders": {
-<<<<<<< HEAD
-        "apim-request-id": "7d6cd85e-deb7-4a65-b090-2f9018bb9cc1",
+        "apim-request-id": "9c0f4d5e-f36f-4032-908c-122171f51289",
         "Content-Length": "375",
         "Content-Type": "application/json; charset=utf-8",
         "csp-billing-usage": "CognitiveServices.TextAnalytics.BatchScoring=4,CognitiveServices.TextAnalytics.TextRecords=4",
-        "Date": "Fri, 14 Oct 2022 02:24:05 GMT",
+        "Date": "Tue, 25 Oct 2022 21:27:08 GMT",
+        "Server": "istio-envoy",
         "Set-Cookie": ".AspNetCore.Mvc.CookieTempDataProvider=; expires=Thu, 01 Jan 1970 00:00:00 GMT; path=/; samesite=lax; httponly",
         "Strict-Transport-Security": "max-age=31536000; includeSubDomains; preload",
         "X-Content-Type-Options": "nosniff",
-        "x-envoy-upstream-service-time": "34"
-=======
-        "apim-request-id": "f2466b90-ea8c-41ed-a6d7-c99412e694da",
-        "Content-Length": "375",
-        "Content-Type": "application/json; charset=utf-8",
-        "csp-billing-usage": "CognitiveServices.TextAnalytics.BatchScoring=4,CognitiveServices.TextAnalytics.TextRecords=4",
-        "Date": "Mon, 24 Oct 2022 05:11:42 GMT",
-        "Set-Cookie": ".AspNetCore.Mvc.CookieTempDataProvider=; expires=Thu, 01 Jan 1970 00:00:00 GMT; path=/; samesite=lax; httponly",
-        "Strict-Transport-Security": "max-age=31536000; includeSubDomains; preload",
-        "X-Content-Type-Options": "nosniff",
-        "x-envoy-upstream-service-time": "17",
-        "x-ms-region": "West US 2"
->>>>>>> d933aa95
+        "x-envoy-upstream-service-time": "34",
+        "x-http2-stream-id": "5",
+        "x-ms-region": "East US"
       },
       "ResponseBody": {
         "kind": "KeyPhraseExtractionResults",
