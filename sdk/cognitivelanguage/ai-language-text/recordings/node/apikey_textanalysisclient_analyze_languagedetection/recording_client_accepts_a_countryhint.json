--- conflicted
+++ resolved
@@ -10,13 +10,8 @@
         "Content-Length": "126",
         "Content-Type": "application/json",
         "Ocp-Apim-Subscription-Key": "api_key",
-<<<<<<< HEAD
-        "User-Agent": "azsdk-js-ai-language-text/1.1.0-beta.1 core-rest-pipeline/1.9.3 Node/v18.6.0 OS/(x64-Linux-5.15.68.1-microsoft-standard-WSL2)",
-        "x-ms-client-request-id": "6094b16b-adfc-4561-812f-cbe76f29909e"
-=======
-        "User-Agent": "azsdk-js-ai-language-text/1.0.1 core-rest-pipeline/1.10.0 Node/v18.6.0 OS/(x64-Linux-5.15.68.1-microsoft-standard-WSL2)",
-        "x-ms-client-request-id": "6b53e8af-0702-48fd-8fbd-546e8a7617ca"
->>>>>>> d933aa95
+        "User-Agent": "azsdk-js-ai-language-text/1.1.0-beta.1 core-rest-pipeline/1.10.0 Node/v18.6.0 OS/(x64-Linux-5.15.68.1-microsoft-standard-WSL2)",
+        "x-ms-client-request-id": "35394f08-3061-4632-81a7-e0a04af913ef"
       },
       "RequestBody": {
         "kind": "LanguageDetection",
@@ -33,28 +28,18 @@
       },
       "StatusCode": 200,
       "ResponseHeaders": {
-<<<<<<< HEAD
-        "apim-request-id": "575fbcdf-77a2-4d29-a3fe-858c9cb8e0b4",
+        "apim-request-id": "8b983ef1-046e-4c89-bb8b-92efd6e563c9",
         "Content-Length": "204",
         "Content-Type": "application/json; charset=utf-8",
         "csp-billing-usage": "CognitiveServices.TextAnalytics.BatchScoring=1,CognitiveServices.TextAnalytics.TextRecords=1",
-        "Date": "Fri, 14 Oct 2022 02:24:00 GMT",
+        "Date": "Tue, 25 Oct 2022 21:27:06 GMT",
+        "Server": "istio-envoy",
         "Set-Cookie": ".AspNetCore.Mvc.CookieTempDataProvider=; expires=Thu, 01 Jan 1970 00:00:00 GMT; path=/; samesite=lax; httponly",
         "Strict-Transport-Security": "max-age=31536000; includeSubDomains; preload",
         "X-Content-Type-Options": "nosniff",
-        "x-envoy-upstream-service-time": "173"
-=======
-        "apim-request-id": "8e5333f9-d55c-4649-a9c8-15dfd43dcdfd",
-        "Content-Length": "204",
-        "Content-Type": "application/json; charset=utf-8",
-        "csp-billing-usage": "CognitiveServices.TextAnalytics.BatchScoring=1,CognitiveServices.TextAnalytics.TextRecords=1",
-        "Date": "Mon, 24 Oct 2022 05:11:41 GMT",
-        "Set-Cookie": ".AspNetCore.Mvc.CookieTempDataProvider=; expires=Thu, 01 Jan 1970 00:00:00 GMT; path=/; samesite=lax; httponly",
-        "Strict-Transport-Security": "max-age=31536000; includeSubDomains; preload",
-        "X-Content-Type-Options": "nosniff",
-        "x-envoy-upstream-service-time": "8",
-        "x-ms-region": "West US 2"
->>>>>>> d933aa95
+        "x-envoy-upstream-service-time": "15",
+        "x-http2-stream-id": "3",
+        "x-ms-region": "East US"
       },
       "ResponseBody": {
         "kind": "LanguageDetectionResults",
@@ -71,7 +56,7 @@
             }
           ],
           "errors": [],
-          "modelVersion": "2021-11-20"
+          "modelVersion": "2022-10-01"
         }
       }
     }
