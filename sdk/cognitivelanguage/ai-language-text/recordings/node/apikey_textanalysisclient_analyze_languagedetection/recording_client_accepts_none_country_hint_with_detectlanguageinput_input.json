--- conflicted
+++ resolved
@@ -10,13 +10,8 @@
         "Content-Length": "800",
         "Content-Type": "application/json",
         "Ocp-Apim-Subscription-Key": "api_key",
-<<<<<<< HEAD
-        "User-Agent": "azsdk-js-ai-language-text/1.1.0-beta.1 core-rest-pipeline/1.9.3 Node/v18.6.0 OS/(x64-Linux-5.15.68.1-microsoft-standard-WSL2)",
-        "x-ms-client-request-id": "3243b22d-ac6f-49c8-9306-a44da639050c"
-=======
-        "User-Agent": "azsdk-js-ai-language-text/1.0.1 core-rest-pipeline/1.10.0 Node/v18.6.0 OS/(x64-Linux-5.15.68.1-microsoft-standard-WSL2)",
-        "x-ms-client-request-id": "26c000d9-d6da-4c1d-9bb6-413dd7ce44aa"
->>>>>>> d933aa95
+        "User-Agent": "azsdk-js-ai-language-text/1.1.0-beta.1 core-rest-pipeline/1.10.0 Node/v18.6.0 OS/(x64-Linux-5.15.68.1-microsoft-standard-WSL2)",
+        "x-ms-client-request-id": "2b4da360-6179-4020-9365-c0bc0b4dcae7"
       },
       "RequestBody": {
         "kind": "LanguageDetection",
@@ -58,28 +53,18 @@
       },
       "StatusCode": 200,
       "ResponseHeaders": {
-<<<<<<< HEAD
-        "apim-request-id": "821bb645-47e0-4c24-9ea9-485135fb23b9",
+        "apim-request-id": "5d7dd110-3402-4638-8378-03e20f4dc587",
         "Content-Length": "726",
         "Content-Type": "application/json; charset=utf-8",
         "csp-billing-usage": "CognitiveServices.TextAnalytics.BatchScoring=6,CognitiveServices.TextAnalytics.TextRecords=6",
-        "Date": "Fri, 14 Oct 2022 02:24:01 GMT",
+        "Date": "Tue, 25 Oct 2022 21:27:06 GMT",
+        "Server": "istio-envoy",
         "Set-Cookie": ".AspNetCore.Mvc.CookieTempDataProvider=; expires=Thu, 01 Jan 1970 00:00:00 GMT; path=/; samesite=lax; httponly",
         "Strict-Transport-Security": "max-age=31536000; includeSubDomains; preload",
         "X-Content-Type-Options": "nosniff",
-        "x-envoy-upstream-service-time": "17"
-=======
-        "apim-request-id": "24698eb3-0309-4f6a-b9bf-bfe981a68553",
-        "Content-Length": "726",
-        "Content-Type": "application/json; charset=utf-8",
-        "csp-billing-usage": "CognitiveServices.TextAnalytics.BatchScoring=6,CognitiveServices.TextAnalytics.TextRecords=6",
-        "Date": "Mon, 24 Oct 2022 05:11:41 GMT",
-        "Set-Cookie": ".AspNetCore.Mvc.CookieTempDataProvider=; expires=Thu, 01 Jan 1970 00:00:00 GMT; path=/; samesite=lax; httponly",
-        "Strict-Transport-Security": "max-age=31536000; includeSubDomains; preload",
-        "X-Content-Type-Options": "nosniff",
-        "x-envoy-upstream-service-time": "10",
-        "x-ms-region": "West US 2"
->>>>>>> d933aa95
+        "x-envoy-upstream-service-time": "26",
+        "x-http2-stream-id": "5",
+        "x-ms-region": "East US"
       },
       "ResponseBody": {
         "kind": "LanguageDetectionResults",
@@ -141,7 +126,7 @@
             }
           ],
           "errors": [],
-          "modelVersion": "2021-11-20"
+          "modelVersion": "2022-10-01"
         }
       }
     }
