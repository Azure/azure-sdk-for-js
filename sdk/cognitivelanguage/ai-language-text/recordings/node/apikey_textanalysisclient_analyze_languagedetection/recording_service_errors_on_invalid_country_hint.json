{
  "Entries": [
    {
      "RequestUri": "https://endpoint/language/:analyze-text?api-version=2022-10-01-preview",
      "RequestMethod": "POST",
      "RequestHeaders": {
        "Accept": "application/json",
        "Accept-Encoding": "gzip,deflate",
        "Connection": "keep-alive",
        "Content-Length": "133",
        "Content-Type": "application/json",
        "Ocp-Apim-Subscription-Key": "api_key",
<<<<<<< HEAD
        "User-Agent": "azsdk-js-ai-language-text/1.1.0-beta.1 core-rest-pipeline/1.9.3 Node/v18.6.0 OS/(x64-Linux-5.15.68.1-microsoft-standard-WSL2)",
        "x-ms-client-request-id": "6087962f-f273-45a1-b220-117e2ccc7f6c"
=======
        "User-Agent": "azsdk-js-ai-language-text/1.0.1 core-rest-pipeline/1.10.0 Node/v18.6.0 OS/(x64-Linux-5.15.68.1-microsoft-standard-WSL2)",
        "x-ms-client-request-id": "0becec60-6025-4d7c-83cb-bbdd618f1fdc"
>>>>>>> d933aa95
      },
      "RequestBody": {
        "kind": "LanguageDetection",
        "analysisInput": {
          "documents": [
            {
              "id": "0",
              "text": "hello",
              "countryHint": "invalidcountry"
            }
          ]
        },
        "parameters": {}
      },
      "StatusCode": 200,
      "ResponseHeaders": {
<<<<<<< HEAD
        "apim-request-id": "3ebebfeb-0cc7-46c8-b0c6-118772cfa93e",
        "Content-Length": "325",
        "Content-Type": "application/json; charset=utf-8",
        "Date": "Fri, 14 Oct 2022 02:24:02 GMT",
        "Set-Cookie": ".AspNetCore.Mvc.CookieTempDataProvider=; expires=Thu, 01 Jan 1970 00:00:00 GMT; path=/; samesite=lax; httponly",
        "Strict-Transport-Security": "max-age=31536000; includeSubDomains; preload",
        "X-Content-Type-Options": "nosniff",
        "x-envoy-upstream-service-time": "6"
=======
        "apim-request-id": "91e7371f-2bbc-4b75-bc10-1681c70b3de3",
        "Content-Length": "325",
        "Content-Type": "application/json; charset=utf-8",
        "Date": "Mon, 24 Oct 2022 05:11:41 GMT",
        "Set-Cookie": ".AspNetCore.Mvc.CookieTempDataProvider=; expires=Thu, 01 Jan 1970 00:00:00 GMT; path=/; samesite=lax; httponly",
        "Strict-Transport-Security": "max-age=31536000; includeSubDomains; preload",
        "X-Content-Type-Options": "nosniff",
        "x-envoy-upstream-service-time": "3",
        "x-ms-region": "West US 2"
>>>>>>> d933aa95
      },
      "ResponseBody": {
        "kind": "LanguageDetectionResults",
        "results": {
          "documents": [],
          "errors": [
            {
              "id": "0",
              "error": {
                "code": "InvalidArgument",
                "message": "Invalid Country Hint.",
                "innererror": {
                  "code": "InvalidCountryHint",
                  "message": "Country hint is not valid. Please specify an ISO 3166-1 alpha-2 two letter country code."
                }
              }
            }
          ],
          "modelVersion": "2021-11-20"
        }
      }
    }
  ],
  "Variables": {}
}<|MERGE_RESOLUTION|>--- conflicted
+++ resolved
@@ -10,13 +10,8 @@
         "Content-Length": "133",
         "Content-Type": "application/json",
         "Ocp-Apim-Subscription-Key": "api_key",
-<<<<<<< HEAD
-        "User-Agent": "azsdk-js-ai-language-text/1.1.0-beta.1 core-rest-pipeline/1.9.3 Node/v18.6.0 OS/(x64-Linux-5.15.68.1-microsoft-standard-WSL2)",
-        "x-ms-client-request-id": "6087962f-f273-45a1-b220-117e2ccc7f6c"
-=======
-        "User-Agent": "azsdk-js-ai-language-text/1.0.1 core-rest-pipeline/1.10.0 Node/v18.6.0 OS/(x64-Linux-5.15.68.1-microsoft-standard-WSL2)",
-        "x-ms-client-request-id": "0becec60-6025-4d7c-83cb-bbdd618f1fdc"
->>>>>>> d933aa95
+        "User-Agent": "azsdk-js-ai-language-text/1.1.0-beta.1 core-rest-pipeline/1.10.0 Node/v18.6.0 OS/(x64-Linux-5.15.68.1-microsoft-standard-WSL2)",
+        "x-ms-client-request-id": "4a462f45-afed-4532-8d41-50f8d4ce962e"
       },
       "RequestBody": {
         "kind": "LanguageDetection",
@@ -33,26 +28,17 @@
       },
       "StatusCode": 200,
       "ResponseHeaders": {
-<<<<<<< HEAD
-        "apim-request-id": "3ebebfeb-0cc7-46c8-b0c6-118772cfa93e",
+        "apim-request-id": "9fe14310-3001-4ce3-a761-07e4899765a2",
         "Content-Length": "325",
         "Content-Type": "application/json; charset=utf-8",
-        "Date": "Fri, 14 Oct 2022 02:24:02 GMT",
+        "Date": "Tue, 25 Oct 2022 21:27:06 GMT",
+        "Server": "istio-envoy",
         "Set-Cookie": ".AspNetCore.Mvc.CookieTempDataProvider=; expires=Thu, 01 Jan 1970 00:00:00 GMT; path=/; samesite=lax; httponly",
         "Strict-Transport-Security": "max-age=31536000; includeSubDomains; preload",
         "X-Content-Type-Options": "nosniff",
-        "x-envoy-upstream-service-time": "6"
-=======
-        "apim-request-id": "91e7371f-2bbc-4b75-bc10-1681c70b3de3",
-        "Content-Length": "325",
-        "Content-Type": "application/json; charset=utf-8",
-        "Date": "Mon, 24 Oct 2022 05:11:41 GMT",
-        "Set-Cookie": ".AspNetCore.Mvc.CookieTempDataProvider=; expires=Thu, 01 Jan 1970 00:00:00 GMT; path=/; samesite=lax; httponly",
-        "Strict-Transport-Security": "max-age=31536000; includeSubDomains; preload",
-        "X-Content-Type-Options": "nosniff",
-        "x-envoy-upstream-service-time": "3",
-        "x-ms-region": "West US 2"
->>>>>>> d933aa95
+        "x-envoy-upstream-service-time": "14",
+        "x-http2-stream-id": "5",
+        "x-ms-region": "East US"
       },
       "ResponseBody": {
         "kind": "LanguageDetectionResults",
@@ -71,7 +57,7 @@
               }
             }
           ],
-          "modelVersion": "2021-11-20"
+          "modelVersion": "2022-10-01"
         }
       }
     }
