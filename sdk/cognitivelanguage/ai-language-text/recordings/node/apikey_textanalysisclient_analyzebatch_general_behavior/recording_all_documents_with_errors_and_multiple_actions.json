{
  "Entries": [
    {
      "RequestUri": "https://endpoint/language/analyze-text/jobs?api-version=2022-10-01-preview",
      "RequestMethod": "POST",
      "RequestHeaders": {
        "Accept": "application/json",
        "Accept-Encoding": "gzip,deflate",
        "Connection": "keep-alive",
        "Content-Length": "357",
        "Content-Type": "application/json",
        "Ocp-Apim-Subscription-Key": "api_key",
<<<<<<< HEAD
        "User-Agent": "azsdk-js-ai-language-text/1.1.0-beta.1 core-rest-pipeline/1.9.3 Node/v18.6.0 OS/(x64-Linux-5.15.68.1-microsoft-standard-WSL2)",
        "x-ms-client-request-id": "6e048bad-a89b-45fb-9620-2629d40875de"
=======
        "User-Agent": "azsdk-js-ai-language-text/1.0.1 core-rest-pipeline/1.10.0 Node/v18.6.0 OS/(x64-Linux-5.15.68.1-microsoft-standard-WSL2)",
        "x-ms-client-request-id": "41083a9d-99cb-475d-8910-5f0c5cb1391b"
>>>>>>> d933aa95
      },
      "RequestBody": {
        "analysisInput": {
          "documents": [
            {
              "id": "1",
              "text": "",
              "language": ""
            },
            {
              "id": "2",
              "text": "I did not like the hotel we stayed at. It was too expensive.",
              "language": "english"
            },
            {
              "id": "3",
              "text": "",
              "language": "en"
            }
          ]
        },
        "tasks": [
          {
            "kind": "EntityRecognition",
            "parameters": {}
          },
          {
            "kind": "PiiEntityRecognition",
            "parameters": {}
          },
          {
            "kind": "KeyPhraseExtraction",
            "parameters": {}
          }
        ]
      },
      "StatusCode": 202,
      "ResponseHeaders": {
<<<<<<< HEAD
        "apim-request-id": "0bc9c030-8bad-4b9a-a472-bff7adc5e158",
        "Content-Length": "0",
        "Date": "Fri, 14 Oct 2022 02:28:09 GMT",
        "operation-location": "https://endpoint/language/analyze-text/jobs/48ccabf1-4d22-46d4-ae42-5db59a0ec3e0?api-version=2022-10-01-preview",
        "Strict-Transport-Security": "max-age=31536000; includeSubDomains; preload",
        "X-Content-Type-Options": "nosniff",
        "x-envoy-upstream-service-time": "329"
=======
        "apim-request-id": "b5e3eed6-f096-40bc-a530-a034fcb86aef",
        "Content-Length": "0",
        "Date": "Mon, 24 Oct 2022 05:12:51 GMT",
        "operation-location": "https://endpoint/language/analyze-text/jobs/5ebf49e4-e8c8-4401-8325-332bd652df60?api-version=2022-05-01",
        "Strict-Transport-Security": "max-age=31536000; includeSubDomains; preload",
        "X-Content-Type-Options": "nosniff",
        "x-envoy-upstream-service-time": "154",
        "x-ms-region": "West US 2"
>>>>>>> d933aa95
      },
      "ResponseBody": null
    },
    {
<<<<<<< HEAD
      "RequestUri": "https://endpoint/language/analyze-text/jobs/48ccabf1-4d22-46d4-ae42-5db59a0ec3e0?api-version=2022-10-01-preview",
=======
      "RequestUri": "https://endpoint/language/analyze-text/jobs/5ebf49e4-e8c8-4401-8325-332bd652df60?api-version=2022-05-01",
>>>>>>> d933aa95
      "RequestMethod": "GET",
      "RequestHeaders": {
        "Accept": "application/json",
        "Accept-Encoding": "gzip,deflate",
        "Connection": "keep-alive",
        "Ocp-Apim-Subscription-Key": "api_key",
<<<<<<< HEAD
        "User-Agent": "azsdk-js-ai-language-text/1.1.0-beta.1 core-rest-pipeline/1.9.3 Node/v18.6.0 OS/(x64-Linux-5.15.68.1-microsoft-standard-WSL2)",
        "x-ms-client-request-id": "b852aa1b-bba0-4b52-9067-b28357fc5911"
=======
        "User-Agent": "azsdk-js-ai-language-text/1.0.1 core-rest-pipeline/1.10.0 Node/v18.6.0 OS/(x64-Linux-5.15.68.1-microsoft-standard-WSL2)",
        "x-ms-client-request-id": "830c328e-7f6b-4ea4-9836-37c8df5a65da"
>>>>>>> d933aa95
      },
      "RequestBody": null,
      "StatusCode": 200,
      "ResponseHeaders": {
<<<<<<< HEAD
        "apim-request-id": "bfb30956-647d-4f5d-b82d-03287db1b7c5",
        "Content-Length": "279",
        "Content-Type": "application/json; charset=utf-8",
        "Date": "Fri, 14 Oct 2022 02:28:10 GMT",
        "Strict-Transport-Security": "max-age=31536000; includeSubDomains; preload",
        "X-Content-Type-Options": "nosniff",
        "x-envoy-upstream-service-time": "12"
      },
      "ResponseBody": {
        "jobId": "48ccabf1-4d22-46d4-ae42-5db59a0ec3e0",
        "lastUpdateDateTime": "2022-10-14T02:28:10Z",
        "createdDateTime": "2022-10-14T02:28:10Z",
        "expirationDateTime": "2022-10-15T02:28:10Z",
        "status": "running",
=======
        "apim-request-id": "faadc8e8-3776-4584-b15b-831d5727c67c",
        "Content-Length": "283",
        "Content-Type": "application/json; charset=utf-8",
        "Date": "Mon, 24 Oct 2022 05:12:51 GMT",
        "Strict-Transport-Security": "max-age=31536000; includeSubDomains; preload",
        "X-Content-Type-Options": "nosniff",
        "x-envoy-upstream-service-time": "7",
        "x-ms-region": "West US 2"
      },
      "ResponseBody": {
        "jobId": "5ebf49e4-e8c8-4401-8325-332bd652df60",
        "lastUpdatedDateTime": "2022-10-24T05:12:51Z",
        "createdDateTime": "2022-10-24T05:12:51Z",
        "expirationDateTime": "2022-10-25T05:12:51Z",
        "status": "notStarted",
>>>>>>> d933aa95
        "errors": [],
        "tasks": {
          "completed": 0,
          "failed": 0,
          "inProgress": 3,
          "total": 3,
          "items": []
        }
      }
    },
    {
<<<<<<< HEAD
      "RequestUri": "https://endpoint/language/analyze-text/jobs/48ccabf1-4d22-46d4-ae42-5db59a0ec3e0?api-version=2022-10-01-preview",
=======
      "RequestUri": "https://endpoint/language/analyze-text/jobs/5ebf49e4-e8c8-4401-8325-332bd652df60?api-version=2022-05-01",
>>>>>>> d933aa95
      "RequestMethod": "GET",
      "RequestHeaders": {
        "Accept": "application/json",
        "Accept-Encoding": "gzip,deflate",
        "Connection": "keep-alive",
        "Ocp-Apim-Subscription-Key": "api_key",
<<<<<<< HEAD
        "User-Agent": "azsdk-js-ai-language-text/1.1.0-beta.1 core-rest-pipeline/1.9.3 Node/v18.6.0 OS/(x64-Linux-5.15.68.1-microsoft-standard-WSL2)",
        "x-ms-client-request-id": "e0f53f71-a20f-45bf-9365-4b3b2e3867b6"
=======
        "User-Agent": "azsdk-js-ai-language-text/1.0.1 core-rest-pipeline/1.10.0 Node/v18.6.0 OS/(x64-Linux-5.15.68.1-microsoft-standard-WSL2)",
        "x-ms-client-request-id": "60fd612f-5067-408c-b928-9424654e3552"
>>>>>>> d933aa95
      },
      "RequestBody": null,
      "StatusCode": 200,
      "ResponseHeaders": {
<<<<<<< HEAD
        "apim-request-id": "a04ec36a-56ee-4054-9d6d-3908741af10e",
        "Content-Length": "279",
        "Content-Type": "application/json; charset=utf-8",
        "Date": "Fri, 14 Oct 2022 02:28:10 GMT",
        "Strict-Transport-Security": "max-age=31536000; includeSubDomains; preload",
        "X-Content-Type-Options": "nosniff",
        "x-envoy-upstream-service-time": "8"
      },
      "ResponseBody": {
        "jobId": "48ccabf1-4d22-46d4-ae42-5db59a0ec3e0",
        "lastUpdateDateTime": "2022-10-14T02:28:10Z",
        "createdDateTime": "2022-10-14T02:28:10Z",
        "expirationDateTime": "2022-10-15T02:28:10Z",
        "status": "running",
=======
        "apim-request-id": "2edc23a4-3f55-495d-b6bd-3c7ce247ee7f",
        "Content-Length": "283",
        "Content-Type": "application/json; charset=utf-8",
        "Date": "Mon, 24 Oct 2022 05:12:51 GMT",
        "Strict-Transport-Security": "max-age=31536000; includeSubDomains; preload",
        "X-Content-Type-Options": "nosniff",
        "x-envoy-upstream-service-time": "6",
        "x-ms-region": "West US 2"
      },
      "ResponseBody": {
        "jobId": "5ebf49e4-e8c8-4401-8325-332bd652df60",
        "lastUpdatedDateTime": "2022-10-24T05:12:51Z",
        "createdDateTime": "2022-10-24T05:12:51Z",
        "expirationDateTime": "2022-10-25T05:12:51Z",
        "status": "notStarted",
>>>>>>> d933aa95
        "errors": [],
        "tasks": {
          "completed": 0,
          "failed": 0,
          "inProgress": 3,
          "total": 3,
          "items": []
        }
      }
    },
    {
<<<<<<< HEAD
      "RequestUri": "https://endpoint/language/analyze-text/jobs/48ccabf1-4d22-46d4-ae42-5db59a0ec3e0?api-version=2022-10-01-preview",
=======
      "RequestUri": "https://endpoint/language/analyze-text/jobs/5ebf49e4-e8c8-4401-8325-332bd652df60?api-version=2022-05-01",
>>>>>>> d933aa95
      "RequestMethod": "GET",
      "RequestHeaders": {
        "Accept": "application/json",
        "Accept-Encoding": "gzip,deflate",
        "Connection": "keep-alive",
        "Ocp-Apim-Subscription-Key": "api_key",
<<<<<<< HEAD
        "User-Agent": "azsdk-js-ai-language-text/1.1.0-beta.1 core-rest-pipeline/1.9.3 Node/v18.6.0 OS/(x64-Linux-5.15.68.1-microsoft-standard-WSL2)",
        "x-ms-client-request-id": "9197882e-5803-43df-b724-6acfe5d588bf"
=======
        "User-Agent": "azsdk-js-ai-language-text/1.0.1 core-rest-pipeline/1.10.0 Node/v18.6.0 OS/(x64-Linux-5.15.68.1-microsoft-standard-WSL2)",
        "x-ms-client-request-id": "d626468b-ea84-4697-8258-6412a00c668e"
>>>>>>> d933aa95
      },
      "RequestBody": null,
      "StatusCode": 200,
      "ResponseHeaders": {
<<<<<<< HEAD
        "apim-request-id": "8402c05b-5568-4bcc-85f0-f7b2c712c7e7",
        "Content-Length": "2228",
        "Content-Type": "application/json; charset=utf-8",
        "Date": "Fri, 14 Oct 2022 02:28:12 GMT",
        "Strict-Transport-Security": "max-age=31536000; includeSubDomains; preload",
        "X-Content-Type-Options": "nosniff",
        "x-envoy-upstream-service-time": "98"
      },
      "ResponseBody": {
        "jobId": "48ccabf1-4d22-46d4-ae42-5db59a0ec3e0",
        "lastUpdateDateTime": "2022-10-14T02:28:12Z",
        "createdDateTime": "2022-10-14T02:28:10Z",
        "expirationDateTime": "2022-10-15T02:28:10Z",
        "status": "running",
        "errors": [],
        "tasks": {
          "completed": 2,
          "failed": 0,
          "inProgress": 1,
          "total": 3,
          "items": [
            {
              "kind": "PiiEntityRecognitionLROResults",
              "lastUpdateDateTime": "2022-10-14T02:28:12.3846761Z",
              "status": "succeeded",
              "results": {
                "documents": [],
                "errors": [
                  {
                    "id": "1",
                    "error": {
                      "code": "InvalidArgument",
                      "message": "Invalid Document in request.",
                      "innererror": {
                        "code": "InvalidDocument",
                        "message": "Document text is empty."
                      }
                    }
                  },
                  {
                    "id": "2",
                    "error": {
                      "code": "InvalidArgument",
                      "message": "Invalid Language Code.",
                      "innererror": {
                        "code": "UnsupportedLanguageCode",
                        "message": "Invalid language code \u0027english\u0027. Supported languages: ja,ko,zh-Hans,de,en,es,fr,it,pt-BR,pt-PT. For additional details see https://aka.ms/text-analytics/language-support?tabs=named-entity-recognition"
                      }
                    }
                  },
                  {
                    "id": "3",
                    "error": {
                      "code": "InvalidArgument",
                      "message": "Invalid Document in request.",
                      "innererror": {
                        "code": "InvalidDocument",
                        "message": "Document text is empty."
                      }
                    }
                  }
                ],
                "modelVersion": "2021-01-15"
              }
            },
            {
              "kind": "KeyPhraseExtractionLROResults",
              "lastUpdateDateTime": "2022-10-14T02:28:12.8317318Z",
              "status": "succeeded",
              "results": {
                "documents": [],
                "errors": [
                  {
                    "id": "1",
                    "error": {
                      "code": "InvalidArgument",
                      "message": "Invalid Document in request.",
                      "innererror": {
                        "code": "InvalidDocument",
                        "message": "Document text is empty."
                      }
                    }
                  },
                  {
                    "id": "2",
                    "error": {
                      "code": "InvalidArgument",
                      "message": "Invalid Language Code.",
                      "innererror": {
                        "code": "UnsupportedLanguageCode",
                        "message": "Invalid language code \u0027english\u0027. Supported languages: de,en,es,fr,it,pt-BR,pt-PT,af,am,ar,as,az,be,bg,bn,br,bs,ca,cs,cy,da,el,eo,et,eu,fa,fi,fil,fy,ga,gd,gl,gu,ha,he,hi,hr,hu,hy,id,ja,jv,ka,kk,km,kn,ko,ku,ky,la,lo,lt,lv,mg,mk,ml,mn,mr,ms,my,ne,nl,no,om,or,pa,pl,ps,ro,ru,sa,sd,si,sk,sl,so,sq,sr,su,sv,sw,ta,te,th,tr,ug,uk,ur,uz,vi,xh,yi,zh-Hans,zh-Hant. For additional details see https://aka.ms/text-analytics/language-support?tabs=key-phrase-extraction"
                      }
                    }
                  },
                  {
                    "id": "3",
                    "error": {
                      "code": "InvalidArgument",
                      "message": "Invalid Document in request.",
                      "innererror": {
                        "code": "InvalidDocument",
                        "message": "Document text is empty."
                      }
                    }
                  }
                ],
                "modelVersion": "2022-10-01"
              }
            }
          ]
        }
      }
    },
    {
      "RequestUri": "https://endpoint/language/analyze-text/jobs/48ccabf1-4d22-46d4-ae42-5db59a0ec3e0?api-version=2022-10-01-preview",
      "RequestMethod": "GET",
      "RequestHeaders": {
        "Accept": "application/json",
        "Accept-Encoding": "gzip,deflate",
        "Connection": "keep-alive",
        "Ocp-Apim-Subscription-Key": "api_key",
        "User-Agent": "azsdk-js-ai-language-text/1.1.0-beta.1 core-rest-pipeline/1.9.3 Node/v18.6.0 OS/(x64-Linux-5.15.68.1-microsoft-standard-WSL2)",
        "x-ms-client-request-id": "3ab46559-0372-4bfc-9b5d-723bb0c32380"
      },
      "RequestBody": null,
      "StatusCode": 200,
      "ResponseHeaders": {
        "apim-request-id": "77aa5682-1e7c-44f7-8672-8735ccdbc104",
        "Content-Length": "3108",
        "Content-Type": "application/json; charset=utf-8",
        "Date": "Fri, 14 Oct 2022 02:28:15 GMT",
        "Strict-Transport-Security": "max-age=31536000; includeSubDomains; preload",
        "X-Content-Type-Options": "nosniff",
        "x-envoy-upstream-service-time": "208"
      },
      "ResponseBody": {
        "jobId": "48ccabf1-4d22-46d4-ae42-5db59a0ec3e0",
        "lastUpdateDateTime": "2022-10-14T02:28:13Z",
        "createdDateTime": "2022-10-14T02:28:10Z",
        "expirationDateTime": "2022-10-15T02:28:10Z",
=======
        "apim-request-id": "89bc0a55-703c-4eac-9361-d0c253c90f93",
        "Content-Length": "3109",
        "Content-Type": "application/json; charset=utf-8",
        "Date": "Mon, 24 Oct 2022 05:12:53 GMT",
        "Strict-Transport-Security": "max-age=31536000; includeSubDomains; preload",
        "X-Content-Type-Options": "nosniff",
        "x-envoy-upstream-service-time": "193",
        "x-ms-region": "West US 2"
      },
      "ResponseBody": {
        "jobId": "5ebf49e4-e8c8-4401-8325-332bd652df60",
        "lastUpdatedDateTime": "2022-10-24T05:12:53Z",
        "createdDateTime": "2022-10-24T05:12:51Z",
        "expirationDateTime": "2022-10-25T05:12:51Z",
>>>>>>> d933aa95
        "status": "succeeded",
        "errors": [],
        "tasks": {
          "completed": 3,
          "failed": 0,
          "inProgress": 0,
          "total": 3,
          "items": [
            {
              "kind": "EntityRecognitionLROResults",
<<<<<<< HEAD
              "lastUpdateDateTime": "2022-10-14T02:28:13.2984072Z",
=======
              "lastUpdateDateTime": "2022-10-24T05:12:53.4888488Z",
>>>>>>> d933aa95
              "status": "succeeded",
              "results": {
                "documents": [],
                "errors": [
                  {
                    "id": "1",
                    "error": {
                      "code": "InvalidArgument",
                      "message": "Invalid Document in request.",
                      "innererror": {
                        "code": "InvalidDocument",
                        "message": "Document text is empty."
                      }
                    }
                  },
                  {
                    "id": "2",
                    "error": {
                      "code": "InvalidArgument",
                      "message": "Invalid Language Code.",
                      "innererror": {
                        "code": "UnsupportedLanguageCode",
                        "message": "Invalid language code \u0027english\u0027. Supported languages: ar,cs,da,fi,hu,nl,no,pl,ru,sv,tr,ja,ko,zh-Hans,de,en,es,fr,it,pt-BR,pt-PT. For additional details see https://aka.ms/text-analytics/language-support?tabs=named-entity-recognition"
                      }
                    }
                  },
                  {
                    "id": "3",
                    "error": {
                      "code": "InvalidArgument",
                      "message": "Invalid Document in request.",
                      "innererror": {
                        "code": "InvalidDocument",
                        "message": "Document text is empty."
                      }
                    }
                  }
                ],
                "modelVersion": "2021-06-01"
              }
            },
            {
              "kind": "PiiEntityRecognitionLROResults",
<<<<<<< HEAD
              "lastUpdateDateTime": "2022-10-14T02:28:12.3846761Z",
=======
              "lastUpdateDateTime": "2022-10-24T05:12:53.4618435Z",
>>>>>>> d933aa95
              "status": "succeeded",
              "results": {
                "documents": [],
                "errors": [
                  {
                    "id": "1",
                    "error": {
                      "code": "InvalidArgument",
                      "message": "Invalid Document in request.",
                      "innererror": {
                        "code": "InvalidDocument",
                        "message": "Document text is empty."
                      }
                    }
                  },
                  {
                    "id": "2",
                    "error": {
                      "code": "InvalidArgument",
                      "message": "Invalid Language Code.",
                      "innererror": {
                        "code": "UnsupportedLanguageCode",
                        "message": "Invalid language code \u0027english\u0027. Supported languages: ja,ko,zh-Hans,de,en,es,fr,it,pt-BR,pt-PT. For additional details see https://aka.ms/text-analytics/language-support?tabs=named-entity-recognition"
                      }
                    }
                  },
                  {
                    "id": "3",
                    "error": {
                      "code": "InvalidArgument",
                      "message": "Invalid Document in request.",
                      "innererror": {
                        "code": "InvalidDocument",
                        "message": "Document text is empty."
                      }
                    }
                  }
                ],
                "modelVersion": "2021-01-15"
              }
            },
            {
              "kind": "KeyPhraseExtractionLROResults",
<<<<<<< HEAD
              "lastUpdateDateTime": "2022-10-14T02:28:12.8317318Z",
=======
              "lastUpdateDateTime": "2022-10-24T05:12:53.2838804Z",
>>>>>>> d933aa95
              "status": "succeeded",
              "results": {
                "documents": [],
                "errors": [
                  {
                    "id": "1",
                    "error": {
                      "code": "InvalidArgument",
                      "message": "Invalid Document in request.",
                      "innererror": {
                        "code": "InvalidDocument",
                        "message": "Document text is empty."
                      }
                    }
                  },
                  {
                    "id": "2",
                    "error": {
                      "code": "InvalidArgument",
                      "message": "Invalid Language Code.",
                      "innererror": {
                        "code": "UnsupportedLanguageCode",
                        "message": "Invalid language code \u0027english\u0027. Supported languages: de,en,es,fr,it,pt-BR,pt-PT,af,am,ar,as,az,be,bg,bn,br,bs,ca,cs,cy,da,el,eo,et,eu,fa,fi,fil,fy,ga,gd,gl,gu,ha,he,hi,hr,hu,hy,id,ja,jv,ka,kk,km,kn,ko,ku,ky,la,lo,lt,lv,mg,mk,ml,mn,mr,ms,my,ne,nl,no,om,or,pa,pl,ps,ro,ru,sa,sd,si,sk,sl,so,sq,sr,su,sv,sw,ta,te,th,tr,ug,uk,ur,uz,vi,xh,yi,zh-Hans,zh-Hant. For additional details see https://aka.ms/text-analytics/language-support?tabs=key-phrase-extraction"
                      }
                    }
                  },
                  {
                    "id": "3",
                    "error": {
                      "code": "InvalidArgument",
                      "message": "Invalid Document in request.",
                      "innererror": {
                        "code": "InvalidDocument",
                        "message": "Document text is empty."
                      }
                    }
                  }
                ],
                "modelVersion": "2022-10-01"
              }
            }
          ]
        }
      }
    },
    {
<<<<<<< HEAD
      "RequestUri": "https://endpoint/language/analyze-text/jobs/48ccabf1-4d22-46d4-ae42-5db59a0ec3e0?api-version=2022-10-01-preview",
=======
      "RequestUri": "https://endpoint/language/analyze-text/jobs/5ebf49e4-e8c8-4401-8325-332bd652df60?api-version=2022-05-01",
>>>>>>> d933aa95
      "RequestMethod": "GET",
      "RequestHeaders": {
        "Accept": "application/json",
        "Accept-Encoding": "gzip,deflate",
        "Connection": "keep-alive",
        "Ocp-Apim-Subscription-Key": "api_key",
<<<<<<< HEAD
        "User-Agent": "azsdk-js-ai-language-text/1.1.0-beta.1 core-rest-pipeline/1.9.3 Node/v18.6.0 OS/(x64-Linux-5.15.68.1-microsoft-standard-WSL2)",
        "x-ms-client-request-id": "1dcb15a7-15db-4ec2-90b0-73962ae45374"
=======
        "User-Agent": "azsdk-js-ai-language-text/1.0.1 core-rest-pipeline/1.10.0 Node/v18.6.0 OS/(x64-Linux-5.15.68.1-microsoft-standard-WSL2)",
        "x-ms-client-request-id": "ee041986-eb2a-4f41-86dc-4fd82d244b81"
>>>>>>> d933aa95
      },
      "RequestBody": null,
      "StatusCode": 200,
      "ResponseHeaders": {
<<<<<<< HEAD
        "apim-request-id": "07c60097-f6e3-4332-86a3-73a63f6a0614",
        "Content-Length": "3108",
        "Content-Type": "application/json; charset=utf-8",
        "Date": "Fri, 14 Oct 2022 02:28:15 GMT",
        "Strict-Transport-Security": "max-age=31536000; includeSubDomains; preload",
        "X-Content-Type-Options": "nosniff",
        "x-envoy-upstream-service-time": "159"
      },
      "ResponseBody": {
        "jobId": "48ccabf1-4d22-46d4-ae42-5db59a0ec3e0",
        "lastUpdateDateTime": "2022-10-14T02:28:13Z",
        "createdDateTime": "2022-10-14T02:28:10Z",
        "expirationDateTime": "2022-10-15T02:28:10Z",
=======
        "apim-request-id": "47f507ac-2936-491b-b427-9ff8f0b331fe",
        "Content-Length": "3109",
        "Content-Type": "application/json; charset=utf-8",
        "Date": "Mon, 24 Oct 2022 05:12:53 GMT",
        "Strict-Transport-Security": "max-age=31536000; includeSubDomains; preload",
        "X-Content-Type-Options": "nosniff",
        "x-envoy-upstream-service-time": "128",
        "x-ms-region": "West US 2"
      },
      "ResponseBody": {
        "jobId": "5ebf49e4-e8c8-4401-8325-332bd652df60",
        "lastUpdatedDateTime": "2022-10-24T05:12:53Z",
        "createdDateTime": "2022-10-24T05:12:51Z",
        "expirationDateTime": "2022-10-25T05:12:51Z",
>>>>>>> d933aa95
        "status": "succeeded",
        "errors": [],
        "tasks": {
          "completed": 3,
          "failed": 0,
          "inProgress": 0,
          "total": 3,
          "items": [
            {
              "kind": "EntityRecognitionLROResults",
<<<<<<< HEAD
              "lastUpdateDateTime": "2022-10-14T02:28:13.2984072Z",
=======
              "lastUpdateDateTime": "2022-10-24T05:12:53.4888488Z",
>>>>>>> d933aa95
              "status": "succeeded",
              "results": {
                "documents": [],
                "errors": [
                  {
                    "id": "1",
                    "error": {
                      "code": "InvalidArgument",
                      "message": "Invalid Document in request.",
                      "innererror": {
                        "code": "InvalidDocument",
                        "message": "Document text is empty."
                      }
                    }
                  },
                  {
                    "id": "2",
                    "error": {
                      "code": "InvalidArgument",
                      "message": "Invalid Language Code.",
                      "innererror": {
                        "code": "UnsupportedLanguageCode",
                        "message": "Invalid language code \u0027english\u0027. Supported languages: ar,cs,da,fi,hu,nl,no,pl,ru,sv,tr,ja,ko,zh-Hans,de,en,es,fr,it,pt-BR,pt-PT. For additional details see https://aka.ms/text-analytics/language-support?tabs=named-entity-recognition"
                      }
                    }
                  },
                  {
                    "id": "3",
                    "error": {
                      "code": "InvalidArgument",
                      "message": "Invalid Document in request.",
                      "innererror": {
                        "code": "InvalidDocument",
                        "message": "Document text is empty."
                      }
                    }
                  }
                ],
                "modelVersion": "2021-06-01"
              }
            },
            {
              "kind": "PiiEntityRecognitionLROResults",
<<<<<<< HEAD
              "lastUpdateDateTime": "2022-10-14T02:28:12.3846761Z",
=======
              "lastUpdateDateTime": "2022-10-24T05:12:53.4618435Z",
>>>>>>> d933aa95
              "status": "succeeded",
              "results": {
                "documents": [],
                "errors": [
                  {
                    "id": "1",
                    "error": {
                      "code": "InvalidArgument",
                      "message": "Invalid Document in request.",
                      "innererror": {
                        "code": "InvalidDocument",
                        "message": "Document text is empty."
                      }
                    }
                  },
                  {
                    "id": "2",
                    "error": {
                      "code": "InvalidArgument",
                      "message": "Invalid Language Code.",
                      "innererror": {
                        "code": "UnsupportedLanguageCode",
                        "message": "Invalid language code \u0027english\u0027. Supported languages: ja,ko,zh-Hans,de,en,es,fr,it,pt-BR,pt-PT. For additional details see https://aka.ms/text-analytics/language-support?tabs=named-entity-recognition"
                      }
                    }
                  },
                  {
                    "id": "3",
                    "error": {
                      "code": "InvalidArgument",
                      "message": "Invalid Document in request.",
                      "innererror": {
                        "code": "InvalidDocument",
                        "message": "Document text is empty."
                      }
                    }
                  }
                ],
                "modelVersion": "2021-01-15"
              }
            },
            {
              "kind": "KeyPhraseExtractionLROResults",
<<<<<<< HEAD
              "lastUpdateDateTime": "2022-10-14T02:28:12.8317318Z",
=======
              "lastUpdateDateTime": "2022-10-24T05:12:53.2838804Z",
>>>>>>> d933aa95
              "status": "succeeded",
              "results": {
                "documents": [],
                "errors": [
                  {
                    "id": "1",
                    "error": {
                      "code": "InvalidArgument",
                      "message": "Invalid Document in request.",
                      "innererror": {
                        "code": "InvalidDocument",
                        "message": "Document text is empty."
                      }
                    }
                  },
                  {
                    "id": "2",
                    "error": {
                      "code": "InvalidArgument",
                      "message": "Invalid Language Code.",
                      "innererror": {
                        "code": "UnsupportedLanguageCode",
                        "message": "Invalid language code \u0027english\u0027. Supported languages: de,en,es,fr,it,pt-BR,pt-PT,af,am,ar,as,az,be,bg,bn,br,bs,ca,cs,cy,da,el,eo,et,eu,fa,fi,fil,fy,ga,gd,gl,gu,ha,he,hi,hr,hu,hy,id,ja,jv,ka,kk,km,kn,ko,ku,ky,la,lo,lt,lv,mg,mk,ml,mn,mr,ms,my,ne,nl,no,om,or,pa,pl,ps,ro,ru,sa,sd,si,sk,sl,so,sq,sr,su,sv,sw,ta,te,th,tr,ug,uk,ur,uz,vi,xh,yi,zh-Hans,zh-Hant. For additional details see https://aka.ms/text-analytics/language-support?tabs=key-phrase-extraction"
                      }
                    }
                  },
                  {
                    "id": "3",
                    "error": {
                      "code": "InvalidArgument",
                      "message": "Invalid Document in request.",
                      "innererror": {
                        "code": "InvalidDocument",
                        "message": "Document text is empty."
                      }
                    }
                  }
                ],
                "modelVersion": "2022-10-01"
              }
            }
          ]
        }
      }
    }
  ],
  "Variables": {}
}<|MERGE_RESOLUTION|>--- conflicted
+++ resolved
@@ -10,13 +10,8 @@
         "Content-Length": "357",
         "Content-Type": "application/json",
         "Ocp-Apim-Subscription-Key": "api_key",
-<<<<<<< HEAD
-        "User-Agent": "azsdk-js-ai-language-text/1.1.0-beta.1 core-rest-pipeline/1.9.3 Node/v18.6.0 OS/(x64-Linux-5.15.68.1-microsoft-standard-WSL2)",
-        "x-ms-client-request-id": "6e048bad-a89b-45fb-9620-2629d40875de"
-=======
-        "User-Agent": "azsdk-js-ai-language-text/1.0.1 core-rest-pipeline/1.10.0 Node/v18.6.0 OS/(x64-Linux-5.15.68.1-microsoft-standard-WSL2)",
-        "x-ms-client-request-id": "41083a9d-99cb-475d-8910-5f0c5cb1391b"
->>>>>>> d933aa95
+        "User-Agent": "azsdk-js-ai-language-text/1.1.0-beta.1 core-rest-pipeline/1.10.0 Node/v18.6.0 OS/(x64-Linux-5.15.68.1-microsoft-standard-WSL2)",
+        "x-ms-client-request-id": "ec1bffa1-9636-4f39-b34f-1144f9e2e387"
       },
       "RequestBody": {
         "analysisInput": {
@@ -55,82 +50,50 @@
       },
       "StatusCode": 202,
       "ResponseHeaders": {
-<<<<<<< HEAD
-        "apim-request-id": "0bc9c030-8bad-4b9a-a472-bff7adc5e158",
+        "apim-request-id": "1ca67c88-85cd-4992-9921-9f6ed1907e76",
         "Content-Length": "0",
-        "Date": "Fri, 14 Oct 2022 02:28:09 GMT",
-        "operation-location": "https://endpoint/language/analyze-text/jobs/48ccabf1-4d22-46d4-ae42-5db59a0ec3e0?api-version=2022-10-01-preview",
+        "Date": "Tue, 25 Oct 2022 21:28:53 GMT",
+        "operation-location": "https://endpoint/language/analyze-text/jobs/dc277a4f-1806-474f-b30e-3b4217b8f9c0?api-version=2022-10-01-preview",
+        "Server": "istio-envoy",
         "Strict-Transport-Security": "max-age=31536000; includeSubDomains; preload",
         "X-Content-Type-Options": "nosniff",
-        "x-envoy-upstream-service-time": "329"
-=======
-        "apim-request-id": "b5e3eed6-f096-40bc-a530-a034fcb86aef",
-        "Content-Length": "0",
-        "Date": "Mon, 24 Oct 2022 05:12:51 GMT",
-        "operation-location": "https://endpoint/language/analyze-text/jobs/5ebf49e4-e8c8-4401-8325-332bd652df60?api-version=2022-05-01",
-        "Strict-Transport-Security": "max-age=31536000; includeSubDomains; preload",
-        "X-Content-Type-Options": "nosniff",
-        "x-envoy-upstream-service-time": "154",
-        "x-ms-region": "West US 2"
->>>>>>> d933aa95
+        "x-envoy-upstream-service-time": "254",
+        "x-http2-stream-id": "21",
+        "x-ms-region": "East US"
       },
       "ResponseBody": null
     },
     {
-<<<<<<< HEAD
-      "RequestUri": "https://endpoint/language/analyze-text/jobs/48ccabf1-4d22-46d4-ae42-5db59a0ec3e0?api-version=2022-10-01-preview",
-=======
-      "RequestUri": "https://endpoint/language/analyze-text/jobs/5ebf49e4-e8c8-4401-8325-332bd652df60?api-version=2022-05-01",
->>>>>>> d933aa95
+      "RequestUri": "https://endpoint/language/analyze-text/jobs/dc277a4f-1806-474f-b30e-3b4217b8f9c0?api-version=2022-10-01-preview",
       "RequestMethod": "GET",
       "RequestHeaders": {
         "Accept": "application/json",
         "Accept-Encoding": "gzip,deflate",
         "Connection": "keep-alive",
         "Ocp-Apim-Subscription-Key": "api_key",
-<<<<<<< HEAD
-        "User-Agent": "azsdk-js-ai-language-text/1.1.0-beta.1 core-rest-pipeline/1.9.3 Node/v18.6.0 OS/(x64-Linux-5.15.68.1-microsoft-standard-WSL2)",
-        "x-ms-client-request-id": "b852aa1b-bba0-4b52-9067-b28357fc5911"
-=======
-        "User-Agent": "azsdk-js-ai-language-text/1.0.1 core-rest-pipeline/1.10.0 Node/v18.6.0 OS/(x64-Linux-5.15.68.1-microsoft-standard-WSL2)",
-        "x-ms-client-request-id": "830c328e-7f6b-4ea4-9836-37c8df5a65da"
->>>>>>> d933aa95
+        "User-Agent": "azsdk-js-ai-language-text/1.1.0-beta.1 core-rest-pipeline/1.10.0 Node/v18.6.0 OS/(x64-Linux-5.15.68.1-microsoft-standard-WSL2)",
+        "x-ms-client-request-id": "bb33b8da-07b5-4de0-9eef-f0aeb6dc6c29"
       },
       "RequestBody": null,
       "StatusCode": 200,
       "ResponseHeaders": {
-<<<<<<< HEAD
-        "apim-request-id": "bfb30956-647d-4f5d-b82d-03287db1b7c5",
-        "Content-Length": "279",
+        "apim-request-id": "704103c4-f14e-433c-9651-6069e9cfda59",
+        "Content-Length": "283",
         "Content-Type": "application/json; charset=utf-8",
-        "Date": "Fri, 14 Oct 2022 02:28:10 GMT",
+        "Date": "Tue, 25 Oct 2022 21:28:53 GMT",
+        "Server": "istio-envoy",
         "Strict-Transport-Security": "max-age=31536000; includeSubDomains; preload",
         "X-Content-Type-Options": "nosniff",
-        "x-envoy-upstream-service-time": "12"
+        "x-envoy-upstream-service-time": "9",
+        "x-http2-stream-id": "21",
+        "x-ms-region": "East US"
       },
       "ResponseBody": {
-        "jobId": "48ccabf1-4d22-46d4-ae42-5db59a0ec3e0",
-        "lastUpdateDateTime": "2022-10-14T02:28:10Z",
-        "createdDateTime": "2022-10-14T02:28:10Z",
-        "expirationDateTime": "2022-10-15T02:28:10Z",
-        "status": "running",
-=======
-        "apim-request-id": "faadc8e8-3776-4584-b15b-831d5727c67c",
-        "Content-Length": "283",
-        "Content-Type": "application/json; charset=utf-8",
-        "Date": "Mon, 24 Oct 2022 05:12:51 GMT",
-        "Strict-Transport-Security": "max-age=31536000; includeSubDomains; preload",
-        "X-Content-Type-Options": "nosniff",
-        "x-envoy-upstream-service-time": "7",
-        "x-ms-region": "West US 2"
-      },
-      "ResponseBody": {
-        "jobId": "5ebf49e4-e8c8-4401-8325-332bd652df60",
-        "lastUpdatedDateTime": "2022-10-24T05:12:51Z",
-        "createdDateTime": "2022-10-24T05:12:51Z",
-        "expirationDateTime": "2022-10-25T05:12:51Z",
+        "jobId": "dc277a4f-1806-474f-b30e-3b4217b8f9c0",
+        "lastUpdatedDateTime": "2022-10-25T21:28:54Z",
+        "createdDateTime": "2022-10-25T21:28:53Z",
+        "expirationDateTime": "2022-10-26T21:28:53Z",
         "status": "notStarted",
->>>>>>> d933aa95
         "errors": [],
         "tasks": {
           "completed": 0,
@@ -142,60 +105,36 @@
       }
     },
     {
-<<<<<<< HEAD
-      "RequestUri": "https://endpoint/language/analyze-text/jobs/48ccabf1-4d22-46d4-ae42-5db59a0ec3e0?api-version=2022-10-01-preview",
-=======
-      "RequestUri": "https://endpoint/language/analyze-text/jobs/5ebf49e4-e8c8-4401-8325-332bd652df60?api-version=2022-05-01",
->>>>>>> d933aa95
+      "RequestUri": "https://endpoint/language/analyze-text/jobs/dc277a4f-1806-474f-b30e-3b4217b8f9c0?api-version=2022-10-01-preview",
       "RequestMethod": "GET",
       "RequestHeaders": {
         "Accept": "application/json",
         "Accept-Encoding": "gzip,deflate",
         "Connection": "keep-alive",
         "Ocp-Apim-Subscription-Key": "api_key",
-<<<<<<< HEAD
-        "User-Agent": "azsdk-js-ai-language-text/1.1.0-beta.1 core-rest-pipeline/1.9.3 Node/v18.6.0 OS/(x64-Linux-5.15.68.1-microsoft-standard-WSL2)",
-        "x-ms-client-request-id": "e0f53f71-a20f-45bf-9365-4b3b2e3867b6"
-=======
-        "User-Agent": "azsdk-js-ai-language-text/1.0.1 core-rest-pipeline/1.10.0 Node/v18.6.0 OS/(x64-Linux-5.15.68.1-microsoft-standard-WSL2)",
-        "x-ms-client-request-id": "60fd612f-5067-408c-b928-9424654e3552"
->>>>>>> d933aa95
+        "User-Agent": "azsdk-js-ai-language-text/1.1.0-beta.1 core-rest-pipeline/1.10.0 Node/v18.6.0 OS/(x64-Linux-5.15.68.1-microsoft-standard-WSL2)",
+        "x-ms-client-request-id": "ee7d5cf4-cac9-472b-be5e-0ca9291011b5"
       },
       "RequestBody": null,
       "StatusCode": 200,
       "ResponseHeaders": {
-<<<<<<< HEAD
-        "apim-request-id": "a04ec36a-56ee-4054-9d6d-3908741af10e",
-        "Content-Length": "279",
+        "apim-request-id": "6c41f641-55b7-480b-bc26-c6e20d5d3403",
+        "Content-Length": "280",
         "Content-Type": "application/json; charset=utf-8",
-        "Date": "Fri, 14 Oct 2022 02:28:10 GMT",
+        "Date": "Tue, 25 Oct 2022 21:28:54 GMT",
+        "Server": "istio-envoy",
         "Strict-Transport-Security": "max-age=31536000; includeSubDomains; preload",
         "X-Content-Type-Options": "nosniff",
-        "x-envoy-upstream-service-time": "8"
+        "x-envoy-upstream-service-time": "8",
+        "x-http2-stream-id": "15",
+        "x-ms-region": "East US"
       },
       "ResponseBody": {
-        "jobId": "48ccabf1-4d22-46d4-ae42-5db59a0ec3e0",
-        "lastUpdateDateTime": "2022-10-14T02:28:10Z",
-        "createdDateTime": "2022-10-14T02:28:10Z",
-        "expirationDateTime": "2022-10-15T02:28:10Z",
+        "jobId": "dc277a4f-1806-474f-b30e-3b4217b8f9c0",
+        "lastUpdatedDateTime": "2022-10-25T21:28:54Z",
+        "createdDateTime": "2022-10-25T21:28:53Z",
+        "expirationDateTime": "2022-10-26T21:28:53Z",
         "status": "running",
-=======
-        "apim-request-id": "2edc23a4-3f55-495d-b6bd-3c7ce247ee7f",
-        "Content-Length": "283",
-        "Content-Type": "application/json; charset=utf-8",
-        "Date": "Mon, 24 Oct 2022 05:12:51 GMT",
-        "Strict-Transport-Security": "max-age=31536000; includeSubDomains; preload",
-        "X-Content-Type-Options": "nosniff",
-        "x-envoy-upstream-service-time": "6",
-        "x-ms-region": "West US 2"
-      },
-      "ResponseBody": {
-        "jobId": "5ebf49e4-e8c8-4401-8325-332bd652df60",
-        "lastUpdatedDateTime": "2022-10-24T05:12:51Z",
-        "createdDateTime": "2022-10-24T05:12:51Z",
-        "expirationDateTime": "2022-10-25T05:12:51Z",
-        "status": "notStarted",
->>>>>>> d933aa95
         "errors": [],
         "tasks": {
           "completed": 0,
@@ -207,42 +146,35 @@
       }
     },
     {
-<<<<<<< HEAD
-      "RequestUri": "https://endpoint/language/analyze-text/jobs/48ccabf1-4d22-46d4-ae42-5db59a0ec3e0?api-version=2022-10-01-preview",
-=======
-      "RequestUri": "https://endpoint/language/analyze-text/jobs/5ebf49e4-e8c8-4401-8325-332bd652df60?api-version=2022-05-01",
->>>>>>> d933aa95
+      "RequestUri": "https://endpoint/language/analyze-text/jobs/dc277a4f-1806-474f-b30e-3b4217b8f9c0?api-version=2022-10-01-preview",
       "RequestMethod": "GET",
       "RequestHeaders": {
         "Accept": "application/json",
         "Accept-Encoding": "gzip,deflate",
         "Connection": "keep-alive",
         "Ocp-Apim-Subscription-Key": "api_key",
-<<<<<<< HEAD
-        "User-Agent": "azsdk-js-ai-language-text/1.1.0-beta.1 core-rest-pipeline/1.9.3 Node/v18.6.0 OS/(x64-Linux-5.15.68.1-microsoft-standard-WSL2)",
-        "x-ms-client-request-id": "9197882e-5803-43df-b724-6acfe5d588bf"
-=======
-        "User-Agent": "azsdk-js-ai-language-text/1.0.1 core-rest-pipeline/1.10.0 Node/v18.6.0 OS/(x64-Linux-5.15.68.1-microsoft-standard-WSL2)",
-        "x-ms-client-request-id": "d626468b-ea84-4697-8258-6412a00c668e"
->>>>>>> d933aa95
+        "User-Agent": "azsdk-js-ai-language-text/1.1.0-beta.1 core-rest-pipeline/1.10.0 Node/v18.6.0 OS/(x64-Linux-5.15.68.1-microsoft-standard-WSL2)",
+        "x-ms-client-request-id": "f6a78efa-0895-4005-802f-c8b9437c674d"
       },
       "RequestBody": null,
       "StatusCode": 200,
       "ResponseHeaders": {
-<<<<<<< HEAD
-        "apim-request-id": "8402c05b-5568-4bcc-85f0-f7b2c712c7e7",
-        "Content-Length": "2228",
+        "apim-request-id": "e74f7c1b-6a28-491d-ab26-13d61702ff7f",
+        "Content-Length": "2257",
         "Content-Type": "application/json; charset=utf-8",
-        "Date": "Fri, 14 Oct 2022 02:28:12 GMT",
+        "Date": "Tue, 25 Oct 2022 21:28:56 GMT",
+        "Server": "istio-envoy",
         "Strict-Transport-Security": "max-age=31536000; includeSubDomains; preload",
         "X-Content-Type-Options": "nosniff",
-        "x-envoy-upstream-service-time": "98"
+        "x-envoy-upstream-service-time": "163",
+        "x-http2-stream-id": "37",
+        "x-ms-region": "East US"
       },
       "ResponseBody": {
-        "jobId": "48ccabf1-4d22-46d4-ae42-5db59a0ec3e0",
-        "lastUpdateDateTime": "2022-10-14T02:28:12Z",
-        "createdDateTime": "2022-10-14T02:28:10Z",
-        "expirationDateTime": "2022-10-15T02:28:10Z",
+        "jobId": "dc277a4f-1806-474f-b30e-3b4217b8f9c0",
+        "lastUpdatedDateTime": "2022-10-25T21:28:56Z",
+        "createdDateTime": "2022-10-25T21:28:53Z",
+        "expirationDateTime": "2022-10-26T21:28:53Z",
         "status": "running",
         "errors": [],
         "tasks": {
@@ -252,52 +184,52 @@
           "total": 3,
           "items": [
             {
-              "kind": "PiiEntityRecognitionLROResults",
-              "lastUpdateDateTime": "2022-10-14T02:28:12.3846761Z",
-              "status": "succeeded",
-              "results": {
-                "documents": [],
-                "errors": [
-                  {
-                    "id": "1",
-                    "error": {
-                      "code": "InvalidArgument",
-                      "message": "Invalid Document in request.",
-                      "innererror": {
-                        "code": "InvalidDocument",
-                        "message": "Document text is empty."
-                      }
-                    }
-                  },
-                  {
-                    "id": "2",
-                    "error": {
-                      "code": "InvalidArgument",
-                      "message": "Invalid Language Code.",
-                      "innererror": {
-                        "code": "UnsupportedLanguageCode",
-                        "message": "Invalid language code \u0027english\u0027. Supported languages: ja,ko,zh-Hans,de,en,es,fr,it,pt-BR,pt-PT. For additional details see https://aka.ms/text-analytics/language-support?tabs=named-entity-recognition"
-                      }
-                    }
-                  },
-                  {
-                    "id": "3",
-                    "error": {
-                      "code": "InvalidArgument",
-                      "message": "Invalid Document in request.",
-                      "innererror": {
-                        "code": "InvalidDocument",
-                        "message": "Document text is empty."
-                      }
-                    }
-                  }
-                ],
-                "modelVersion": "2021-01-15"
+              "kind": "EntityRecognitionLROResults",
+              "lastUpdateDateTime": "2022-10-25T21:28:56.450483Z",
+              "status": "succeeded",
+              "results": {
+                "documents": [],
+                "errors": [
+                  {
+                    "id": "1",
+                    "error": {
+                      "code": "InvalidArgument",
+                      "message": "Invalid Document in request.",
+                      "innererror": {
+                        "code": "InvalidDocument",
+                        "message": "Document text is empty."
+                      }
+                    }
+                  },
+                  {
+                    "id": "2",
+                    "error": {
+                      "code": "InvalidArgument",
+                      "message": "Invalid Language Code.",
+                      "innererror": {
+                        "code": "UnsupportedLanguageCode",
+                        "message": "Invalid language code \u0027english\u0027. Supported languages: ar,cs,da,fi,hu,nl,no,pl,ru,sv,tr,ja,ko,zh-Hans,de,en,es,fr,it,pt-BR,pt-PT. For additional details see https://aka.ms/text-analytics/language-support?tabs=named-entity-recognition"
+                      }
+                    }
+                  },
+                  {
+                    "id": "3",
+                    "error": {
+                      "code": "InvalidArgument",
+                      "message": "Invalid Document in request.",
+                      "innererror": {
+                        "code": "InvalidDocument",
+                        "message": "Document text is empty."
+                      }
+                    }
+                  }
+                ],
+                "modelVersion": "2021-06-01"
               }
             },
             {
               "kind": "KeyPhraseExtractionLROResults",
-              "lastUpdateDateTime": "2022-10-14T02:28:12.8317318Z",
+              "lastUpdateDateTime": "2022-10-25T21:28:56.252133Z",
               "status": "succeeded",
               "results": {
                 "documents": [],
@@ -344,48 +276,35 @@
       }
     },
     {
-      "RequestUri": "https://endpoint/language/analyze-text/jobs/48ccabf1-4d22-46d4-ae42-5db59a0ec3e0?api-version=2022-10-01-preview",
+      "RequestUri": "https://endpoint/language/analyze-text/jobs/dc277a4f-1806-474f-b30e-3b4217b8f9c0?api-version=2022-10-01-preview",
       "RequestMethod": "GET",
       "RequestHeaders": {
         "Accept": "application/json",
         "Accept-Encoding": "gzip,deflate",
         "Connection": "keep-alive",
         "Ocp-Apim-Subscription-Key": "api_key",
-        "User-Agent": "azsdk-js-ai-language-text/1.1.0-beta.1 core-rest-pipeline/1.9.3 Node/v18.6.0 OS/(x64-Linux-5.15.68.1-microsoft-standard-WSL2)",
-        "x-ms-client-request-id": "3ab46559-0372-4bfc-9b5d-723bb0c32380"
+        "User-Agent": "azsdk-js-ai-language-text/1.1.0-beta.1 core-rest-pipeline/1.10.0 Node/v18.6.0 OS/(x64-Linux-5.15.68.1-microsoft-standard-WSL2)",
+        "x-ms-client-request-id": "917c766b-3e83-4426-b480-b723ec676807"
       },
       "RequestBody": null,
       "StatusCode": 200,
       "ResponseHeaders": {
-        "apim-request-id": "77aa5682-1e7c-44f7-8672-8735ccdbc104",
-        "Content-Length": "3108",
+        "apim-request-id": "efcd5dfb-e002-4ac3-bb69-b771817a4176",
+        "Content-Length": "3107",
         "Content-Type": "application/json; charset=utf-8",
-        "Date": "Fri, 14 Oct 2022 02:28:15 GMT",
+        "Date": "Tue, 25 Oct 2022 21:28:58 GMT",
+        "Server": "istio-envoy",
         "Strict-Transport-Security": "max-age=31536000; includeSubDomains; preload",
         "X-Content-Type-Options": "nosniff",
-        "x-envoy-upstream-service-time": "208"
+        "x-envoy-upstream-service-time": "249",
+        "x-http2-stream-id": "23",
+        "x-ms-region": "East US"
       },
       "ResponseBody": {
-        "jobId": "48ccabf1-4d22-46d4-ae42-5db59a0ec3e0",
-        "lastUpdateDateTime": "2022-10-14T02:28:13Z",
-        "createdDateTime": "2022-10-14T02:28:10Z",
-        "expirationDateTime": "2022-10-15T02:28:10Z",
-=======
-        "apim-request-id": "89bc0a55-703c-4eac-9361-d0c253c90f93",
-        "Content-Length": "3109",
-        "Content-Type": "application/json; charset=utf-8",
-        "Date": "Mon, 24 Oct 2022 05:12:53 GMT",
-        "Strict-Transport-Security": "max-age=31536000; includeSubDomains; preload",
-        "X-Content-Type-Options": "nosniff",
-        "x-envoy-upstream-service-time": "193",
-        "x-ms-region": "West US 2"
-      },
-      "ResponseBody": {
-        "jobId": "5ebf49e4-e8c8-4401-8325-332bd652df60",
-        "lastUpdatedDateTime": "2022-10-24T05:12:53Z",
-        "createdDateTime": "2022-10-24T05:12:51Z",
-        "expirationDateTime": "2022-10-25T05:12:51Z",
->>>>>>> d933aa95
+        "jobId": "dc277a4f-1806-474f-b30e-3b4217b8f9c0",
+        "lastUpdatedDateTime": "2022-10-25T21:28:56Z",
+        "createdDateTime": "2022-10-25T21:28:53Z",
+        "expirationDateTime": "2022-10-26T21:28:53Z",
         "status": "succeeded",
         "errors": [],
         "tasks": {
@@ -396,11 +315,7 @@
           "items": [
             {
               "kind": "EntityRecognitionLROResults",
-<<<<<<< HEAD
-              "lastUpdateDateTime": "2022-10-14T02:28:13.2984072Z",
-=======
-              "lastUpdateDateTime": "2022-10-24T05:12:53.4888488Z",
->>>>>>> d933aa95
+              "lastUpdateDateTime": "2022-10-25T21:28:56.450483Z",
               "status": "succeeded",
               "results": {
                 "documents": [],
@@ -444,11 +359,7 @@
             },
             {
               "kind": "PiiEntityRecognitionLROResults",
-<<<<<<< HEAD
-              "lastUpdateDateTime": "2022-10-14T02:28:12.3846761Z",
-=======
-              "lastUpdateDateTime": "2022-10-24T05:12:53.4618435Z",
->>>>>>> d933aa95
+              "lastUpdateDateTime": "2022-10-25T21:28:56.6190882Z",
               "status": "succeeded",
               "results": {
                 "documents": [],
@@ -492,11 +403,7 @@
             },
             {
               "kind": "KeyPhraseExtractionLROResults",
-<<<<<<< HEAD
-              "lastUpdateDateTime": "2022-10-14T02:28:12.8317318Z",
-=======
-              "lastUpdateDateTime": "2022-10-24T05:12:53.2838804Z",
->>>>>>> d933aa95
+              "lastUpdateDateTime": "2022-10-25T21:28:56.252133Z",
               "status": "succeeded",
               "results": {
                 "documents": [],
@@ -543,58 +450,35 @@
       }
     },
     {
-<<<<<<< HEAD
-      "RequestUri": "https://endpoint/language/analyze-text/jobs/48ccabf1-4d22-46d4-ae42-5db59a0ec3e0?api-version=2022-10-01-preview",
-=======
-      "RequestUri": "https://endpoint/language/analyze-text/jobs/5ebf49e4-e8c8-4401-8325-332bd652df60?api-version=2022-05-01",
->>>>>>> d933aa95
+      "RequestUri": "https://endpoint/language/analyze-text/jobs/dc277a4f-1806-474f-b30e-3b4217b8f9c0?api-version=2022-10-01-preview",
       "RequestMethod": "GET",
       "RequestHeaders": {
         "Accept": "application/json",
         "Accept-Encoding": "gzip,deflate",
         "Connection": "keep-alive",
         "Ocp-Apim-Subscription-Key": "api_key",
-<<<<<<< HEAD
-        "User-Agent": "azsdk-js-ai-language-text/1.1.0-beta.1 core-rest-pipeline/1.9.3 Node/v18.6.0 OS/(x64-Linux-5.15.68.1-microsoft-standard-WSL2)",
-        "x-ms-client-request-id": "1dcb15a7-15db-4ec2-90b0-73962ae45374"
-=======
-        "User-Agent": "azsdk-js-ai-language-text/1.0.1 core-rest-pipeline/1.10.0 Node/v18.6.0 OS/(x64-Linux-5.15.68.1-microsoft-standard-WSL2)",
-        "x-ms-client-request-id": "ee041986-eb2a-4f41-86dc-4fd82d244b81"
->>>>>>> d933aa95
+        "User-Agent": "azsdk-js-ai-language-text/1.1.0-beta.1 core-rest-pipeline/1.10.0 Node/v18.6.0 OS/(x64-Linux-5.15.68.1-microsoft-standard-WSL2)",
+        "x-ms-client-request-id": "df7df704-ac1b-46a2-8d06-ee1410d04cb8"
       },
       "RequestBody": null,
       "StatusCode": 200,
       "ResponseHeaders": {
-<<<<<<< HEAD
-        "apim-request-id": "07c60097-f6e3-4332-86a3-73a63f6a0614",
-        "Content-Length": "3108",
+        "apim-request-id": "6cbd9c02-c6ae-420a-8e59-d3ba827d0b5e",
+        "Content-Length": "3107",
         "Content-Type": "application/json; charset=utf-8",
-        "Date": "Fri, 14 Oct 2022 02:28:15 GMT",
+        "Date": "Tue, 25 Oct 2022 21:28:58 GMT",
+        "Server": "istio-envoy",
         "Strict-Transport-Security": "max-age=31536000; includeSubDomains; preload",
         "X-Content-Type-Options": "nosniff",
-        "x-envoy-upstream-service-time": "159"
+        "x-envoy-upstream-service-time": "204",
+        "x-http2-stream-id": "25",
+        "x-ms-region": "East US"
       },
       "ResponseBody": {
-        "jobId": "48ccabf1-4d22-46d4-ae42-5db59a0ec3e0",
-        "lastUpdateDateTime": "2022-10-14T02:28:13Z",
-        "createdDateTime": "2022-10-14T02:28:10Z",
-        "expirationDateTime": "2022-10-15T02:28:10Z",
-=======
-        "apim-request-id": "47f507ac-2936-491b-b427-9ff8f0b331fe",
-        "Content-Length": "3109",
-        "Content-Type": "application/json; charset=utf-8",
-        "Date": "Mon, 24 Oct 2022 05:12:53 GMT",
-        "Strict-Transport-Security": "max-age=31536000; includeSubDomains; preload",
-        "X-Content-Type-Options": "nosniff",
-        "x-envoy-upstream-service-time": "128",
-        "x-ms-region": "West US 2"
-      },
-      "ResponseBody": {
-        "jobId": "5ebf49e4-e8c8-4401-8325-332bd652df60",
-        "lastUpdatedDateTime": "2022-10-24T05:12:53Z",
-        "createdDateTime": "2022-10-24T05:12:51Z",
-        "expirationDateTime": "2022-10-25T05:12:51Z",
->>>>>>> d933aa95
+        "jobId": "dc277a4f-1806-474f-b30e-3b4217b8f9c0",
+        "lastUpdatedDateTime": "2022-10-25T21:28:56Z",
+        "createdDateTime": "2022-10-25T21:28:53Z",
+        "expirationDateTime": "2022-10-26T21:28:53Z",
         "status": "succeeded",
         "errors": [],
         "tasks": {
@@ -605,11 +489,7 @@
           "items": [
             {
               "kind": "EntityRecognitionLROResults",
-<<<<<<< HEAD
-              "lastUpdateDateTime": "2022-10-14T02:28:13.2984072Z",
-=======
-              "lastUpdateDateTime": "2022-10-24T05:12:53.4888488Z",
->>>>>>> d933aa95
+              "lastUpdateDateTime": "2022-10-25T21:28:56.450483Z",
               "status": "succeeded",
               "results": {
                 "documents": [],
@@ -653,11 +533,7 @@
             },
             {
               "kind": "PiiEntityRecognitionLROResults",
-<<<<<<< HEAD
-              "lastUpdateDateTime": "2022-10-14T02:28:12.3846761Z",
-=======
-              "lastUpdateDateTime": "2022-10-24T05:12:53.4618435Z",
->>>>>>> d933aa95
+              "lastUpdateDateTime": "2022-10-25T21:28:56.6190882Z",
               "status": "succeeded",
               "results": {
                 "documents": [],
@@ -701,11 +577,7 @@
             },
             {
               "kind": "KeyPhraseExtractionLROResults",
-<<<<<<< HEAD
-              "lastUpdateDateTime": "2022-10-14T02:28:12.8317318Z",
-=======
-              "lastUpdateDateTime": "2022-10-24T05:12:53.2838804Z",
->>>>>>> d933aa95
+              "lastUpdateDateTime": "2022-10-25T21:28:56.252133Z",
               "status": "succeeded",
               "results": {
                 "documents": [],
