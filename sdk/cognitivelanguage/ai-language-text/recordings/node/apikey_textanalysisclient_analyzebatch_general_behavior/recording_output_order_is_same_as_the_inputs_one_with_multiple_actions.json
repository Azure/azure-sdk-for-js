{
  "Entries": [
    {
      "RequestUri": "https://endpoint/language/analyze-text/jobs?api-version=2022-10-01-preview",
      "RequestMethod": "POST",
      "RequestHeaders": {
        "Accept": "application/json",
        "Accept-Encoding": "gzip,deflate",
        "Connection": "keep-alive",
        "Content-Length": "307",
        "Content-Type": "application/json",
        "Ocp-Apim-Subscription-Key": "api_key",
<<<<<<< HEAD
        "User-Agent": "azsdk-js-ai-language-text/1.1.0-beta.1 core-rest-pipeline/1.9.3 Node/v18.6.0 OS/(x64-Linux-5.15.68.1-microsoft-standard-WSL2)",
        "x-ms-client-request-id": "dd533edc-bf22-43e6-a340-171a94fec729"
=======
        "User-Agent": "azsdk-js-ai-language-text/1.0.1 core-rest-pipeline/1.10.0 Node/v18.6.0 OS/(x64-Linux-5.15.68.1-microsoft-standard-WSL2)",
        "x-ms-client-request-id": "c3510959-a3f2-40b1-baca-f3c79467c42c"
>>>>>>> d933aa95
      },
      "RequestBody": {
        "analysisInput": {
          "documents": [
            {
              "id": "1",
              "text": "one"
            },
            {
              "id": "2",
              "text": "two"
            },
            {
              "id": "3",
              "text": "three"
            },
            {
              "id": "4",
              "text": "four"
            },
            {
              "id": "5",
              "text": "five"
            }
          ]
        },
        "tasks": [
          {
            "kind": "EntityRecognition",
            "parameters": {}
          },
          {
            "kind": "PiiEntityRecognition",
            "parameters": {}
          },
          {
            "kind": "KeyPhraseExtraction",
            "parameters": {}
          }
        ]
      },
      "StatusCode": 202,
      "ResponseHeaders": {
<<<<<<< HEAD
        "apim-request-id": "7c4e05b0-29ba-40b3-b4f0-ddbcaa5acc8d",
        "Content-Length": "0",
        "Date": "Fri, 14 Oct 2022 02:28:15 GMT",
        "operation-location": "https://endpoint/language/analyze-text/jobs/17a654b4-a095-4973-9dfa-6d5c8c8ba57a?api-version=2022-10-01-preview",
        "Strict-Transport-Security": "max-age=31536000; includeSubDomains; preload",
        "X-Content-Type-Options": "nosniff",
        "x-envoy-upstream-service-time": "359"
=======
        "apim-request-id": "db0cb790-48f1-4a14-9587-20ebac304626",
        "Content-Length": "0",
        "Date": "Mon, 24 Oct 2022 05:12:53 GMT",
        "operation-location": "https://endpoint/language/analyze-text/jobs/569c138a-0fc8-457d-83c3-0e52d60754dd?api-version=2022-05-01",
        "Strict-Transport-Security": "max-age=31536000; includeSubDomains; preload",
        "X-Content-Type-Options": "nosniff",
        "x-envoy-upstream-service-time": "193",
        "x-ms-region": "West US 2"
>>>>>>> d933aa95
      },
      "ResponseBody": null
    },
    {
<<<<<<< HEAD
      "RequestUri": "https://endpoint/language/analyze-text/jobs/17a654b4-a095-4973-9dfa-6d5c8c8ba57a?api-version=2022-10-01-preview",
=======
      "RequestUri": "https://endpoint/language/analyze-text/jobs/569c138a-0fc8-457d-83c3-0e52d60754dd?api-version=2022-05-01",
>>>>>>> d933aa95
      "RequestMethod": "GET",
      "RequestHeaders": {
        "Accept": "application/json",
        "Accept-Encoding": "gzip,deflate",
        "Connection": "keep-alive",
        "Ocp-Apim-Subscription-Key": "api_key",
<<<<<<< HEAD
        "User-Agent": "azsdk-js-ai-language-text/1.1.0-beta.1 core-rest-pipeline/1.9.3 Node/v18.6.0 OS/(x64-Linux-5.15.68.1-microsoft-standard-WSL2)",
        "x-ms-client-request-id": "40f1367a-4780-4f05-a4e6-49541d8ac784"
=======
        "User-Agent": "azsdk-js-ai-language-text/1.0.1 core-rest-pipeline/1.10.0 Node/v18.6.0 OS/(x64-Linux-5.15.68.1-microsoft-standard-WSL2)",
        "x-ms-client-request-id": "b2cac599-1c10-4edd-9cc6-727145d4e00b"
>>>>>>> d933aa95
      },
      "RequestBody": null,
      "StatusCode": 200,
      "ResponseHeaders": {
<<<<<<< HEAD
        "apim-request-id": "13b12575-ad9e-4e42-9531-1c70f5288076",
        "Content-Length": "279",
        "Content-Type": "application/json; charset=utf-8",
        "Date": "Fri, 14 Oct 2022 02:28:16 GMT",
        "Strict-Transport-Security": "max-age=31536000; includeSubDomains; preload",
        "X-Content-Type-Options": "nosniff",
        "x-envoy-upstream-service-time": "22"
      },
      "ResponseBody": {
        "jobId": "17a654b4-a095-4973-9dfa-6d5c8c8ba57a",
        "lastUpdateDateTime": "2022-10-14T02:28:16Z",
        "createdDateTime": "2022-10-14T02:28:16Z",
        "expirationDateTime": "2022-10-15T02:28:16Z",
        "status": "running",
=======
        "apim-request-id": "0f5c9e95-8e16-4712-82d7-f995967fdd41",
        "Content-Length": "283",
        "Content-Type": "application/json; charset=utf-8",
        "Date": "Mon, 24 Oct 2022 05:12:53 GMT",
        "Strict-Transport-Security": "max-age=31536000; includeSubDomains; preload",
        "X-Content-Type-Options": "nosniff",
        "x-envoy-upstream-service-time": "5",
        "x-ms-region": "West US 2"
      },
      "ResponseBody": {
        "jobId": "569c138a-0fc8-457d-83c3-0e52d60754dd",
        "lastUpdatedDateTime": "2022-10-24T05:12:54Z",
        "createdDateTime": "2022-10-24T05:12:54Z",
        "expirationDateTime": "2022-10-25T05:12:54Z",
        "status": "notStarted",
>>>>>>> d933aa95
        "errors": [],
        "tasks": {
          "completed": 0,
          "failed": 0,
          "inProgress": 3,
          "total": 3,
          "items": []
        }
      }
    },
    {
<<<<<<< HEAD
      "RequestUri": "https://endpoint/language/analyze-text/jobs/17a654b4-a095-4973-9dfa-6d5c8c8ba57a?api-version=2022-10-01-preview",
=======
      "RequestUri": "https://endpoint/language/analyze-text/jobs/569c138a-0fc8-457d-83c3-0e52d60754dd?api-version=2022-05-01",
>>>>>>> d933aa95
      "RequestMethod": "GET",
      "RequestHeaders": {
        "Accept": "application/json",
        "Accept-Encoding": "gzip,deflate",
        "Connection": "keep-alive",
        "Ocp-Apim-Subscription-Key": "api_key",
<<<<<<< HEAD
        "User-Agent": "azsdk-js-ai-language-text/1.1.0-beta.1 core-rest-pipeline/1.9.3 Node/v18.6.0 OS/(x64-Linux-5.15.68.1-microsoft-standard-WSL2)",
        "x-ms-client-request-id": "82397524-4984-4c63-95de-850dc5179714"
=======
        "User-Agent": "azsdk-js-ai-language-text/1.0.1 core-rest-pipeline/1.10.0 Node/v18.6.0 OS/(x64-Linux-5.15.68.1-microsoft-standard-WSL2)",
        "x-ms-client-request-id": "404c1bea-f579-4cd4-8ce9-2faeb9e631a9"
>>>>>>> d933aa95
      },
      "RequestBody": null,
      "StatusCode": 200,
      "ResponseHeaders": {
<<<<<<< HEAD
        "apim-request-id": "6a62a9b2-4533-4380-9bf9-0315c8736ce4",
        "Content-Length": "279",
        "Content-Type": "application/json; charset=utf-8",
        "Date": "Fri, 14 Oct 2022 02:28:16 GMT",
        "Strict-Transport-Security": "max-age=31536000; includeSubDomains; preload",
        "X-Content-Type-Options": "nosniff",
        "x-envoy-upstream-service-time": "24"
      },
      "ResponseBody": {
        "jobId": "17a654b4-a095-4973-9dfa-6d5c8c8ba57a",
        "lastUpdateDateTime": "2022-10-14T02:28:16Z",
        "createdDateTime": "2022-10-14T02:28:16Z",
        "expirationDateTime": "2022-10-15T02:28:16Z",
=======
        "apim-request-id": "87a70c39-5e35-4099-93c7-24e09c4c2b7c",
        "Content-Length": "280",
        "Content-Type": "application/json; charset=utf-8",
        "Date": "Mon, 24 Oct 2022 05:12:53 GMT",
        "Strict-Transport-Security": "max-age=31536000; includeSubDomains; preload",
        "X-Content-Type-Options": "nosniff",
        "x-envoy-upstream-service-time": "7",
        "x-ms-region": "West US 2"
      },
      "ResponseBody": {
        "jobId": "569c138a-0fc8-457d-83c3-0e52d60754dd",
        "lastUpdatedDateTime": "2022-10-24T05:12:54Z",
        "createdDateTime": "2022-10-24T05:12:54Z",
        "expirationDateTime": "2022-10-25T05:12:54Z",
>>>>>>> d933aa95
        "status": "running",
        "errors": [],
        "tasks": {
          "completed": 0,
          "failed": 0,
          "inProgress": 3,
          "total": 3,
          "items": []
        }
      }
    },
    {
<<<<<<< HEAD
      "RequestUri": "https://endpoint/language/analyze-text/jobs/17a654b4-a095-4973-9dfa-6d5c8c8ba57a?api-version=2022-10-01-preview",
=======
      "RequestUri": "https://endpoint/language/analyze-text/jobs/569c138a-0fc8-457d-83c3-0e52d60754dd?api-version=2022-05-01",
>>>>>>> d933aa95
      "RequestMethod": "GET",
      "RequestHeaders": {
        "Accept": "application/json",
        "Accept-Encoding": "gzip,deflate",
        "Connection": "keep-alive",
        "Ocp-Apim-Subscription-Key": "api_key",
<<<<<<< HEAD
        "User-Agent": "azsdk-js-ai-language-text/1.1.0-beta.1 core-rest-pipeline/1.9.3 Node/v18.6.0 OS/(x64-Linux-5.15.68.1-microsoft-standard-WSL2)",
        "x-ms-client-request-id": "5a92dca5-30d3-4131-8792-2377c2cf39b1"
=======
        "User-Agent": "azsdk-js-ai-language-text/1.0.1 core-rest-pipeline/1.10.0 Node/v18.6.0 OS/(x64-Linux-5.15.68.1-microsoft-standard-WSL2)",
        "x-ms-client-request-id": "07676d90-965d-4fed-a042-eb566e6fb252"
>>>>>>> d933aa95
      },
      "RequestBody": null,
      "StatusCode": 200,
      "ResponseHeaders": {
<<<<<<< HEAD
        "apim-request-id": "151354c6-f0d5-4c81-b01c-213d6e202ac5",
        "Content-Length": "663",
        "Content-Type": "application/json; charset=utf-8",
        "Date": "Fri, 14 Oct 2022 02:28:19 GMT",
        "Strict-Transport-Security": "max-age=31536000; includeSubDomains; preload",
        "X-Content-Type-Options": "nosniff",
        "x-envoy-upstream-service-time": "74"
      },
      "ResponseBody": {
        "jobId": "17a654b4-a095-4973-9dfa-6d5c8c8ba57a",
        "lastUpdateDateTime": "2022-10-14T02:28:18Z",
        "createdDateTime": "2022-10-14T02:28:16Z",
        "expirationDateTime": "2022-10-15T02:28:16Z",
=======
        "apim-request-id": "b5c2cb34-088d-4125-8aeb-201fb4d12025",
        "Content-Length": "1556",
        "Content-Type": "application/json; charset=utf-8",
        "Date": "Mon, 24 Oct 2022 05:12:55 GMT",
        "Strict-Transport-Security": "max-age=31536000; includeSubDomains; preload",
        "X-Content-Type-Options": "nosniff",
        "x-envoy-upstream-service-time": "140",
        "x-ms-region": "West US 2"
      },
      "ResponseBody": {
        "jobId": "569c138a-0fc8-457d-83c3-0e52d60754dd",
        "lastUpdatedDateTime": "2022-10-24T05:12:56Z",
        "createdDateTime": "2022-10-24T05:12:54Z",
        "expirationDateTime": "2022-10-25T05:12:54Z",
>>>>>>> d933aa95
        "status": "running",
        "errors": [],
        "tasks": {
          "completed": 1,
          "failed": 0,
          "inProgress": 2,
          "total": 3,
          "items": [
            {
<<<<<<< HEAD
              "kind": "KeyPhraseExtractionLROResults",
              "lastUpdateDateTime": "2022-10-14T02:28:18.8998955Z",
=======
              "kind": "EntityRecognitionLROResults",
              "lastUpdateDateTime": "2022-10-24T05:12:56.0312452Z",
              "status": "succeeded",
              "results": {
                "documents": [
                  {
                    "id": "1",
                    "entities": [
                      {
                        "text": "one",
                        "category": "Quantity",
                        "subcategory": "Number",
                        "offset": 0,
                        "length": 3,
                        "confidenceScore": 0.8
                      }
                    ],
                    "warnings": []
                  },
                  {
                    "id": "2",
                    "entities": [
                      {
                        "text": "two",
                        "category": "Quantity",
                        "subcategory": "Number",
                        "offset": 0,
                        "length": 3,
                        "confidenceScore": 0.8
                      }
                    ],
                    "warnings": []
                  },
                  {
                    "id": "3",
                    "entities": [
                      {
                        "text": "three",
                        "category": "Quantity",
                        "subcategory": "Number",
                        "offset": 0,
                        "length": 5,
                        "confidenceScore": 0.8
                      }
                    ],
                    "warnings": []
                  },
                  {
                    "id": "4",
                    "entities": [
                      {
                        "text": "four",
                        "category": "Quantity",
                        "subcategory": "Number",
                        "offset": 0,
                        "length": 4,
                        "confidenceScore": 0.8
                      }
                    ],
                    "warnings": []
                  },
                  {
                    "id": "5",
                    "entities": [
                      {
                        "text": "five",
                        "category": "Quantity",
                        "subcategory": "Number",
                        "offset": 0,
                        "length": 4,
                        "confidenceScore": 0.8
                      }
                    ],
                    "warnings": []
                  }
                ],
                "errors": [],
                "modelVersion": "2021-06-01"
              }
            },
            {
              "kind": "KeyPhraseExtractionLROResults",
              "lastUpdateDateTime": "2022-10-24T05:12:56.1839219Z",
              "status": "succeeded",
              "results": {
                "documents": [
                  {
                    "id": "1",
                    "keyPhrases": [],
                    "warnings": []
                  },
                  {
                    "id": "2",
                    "keyPhrases": [],
                    "warnings": []
                  },
                  {
                    "id": "3",
                    "keyPhrases": [],
                    "warnings": []
                  },
                  {
                    "id": "4",
                    "keyPhrases": [],
                    "warnings": []
                  },
                  {
                    "id": "5",
                    "keyPhrases": [],
                    "warnings": []
                  }
                ],
                "errors": [],
                "modelVersion": "2022-10-01"
              }
            }
          ]
        }
      }
    },
    {
      "RequestUri": "https://endpoint/language/analyze-text/jobs/569c138a-0fc8-457d-83c3-0e52d60754dd?api-version=2022-05-01",
      "RequestMethod": "GET",
      "RequestHeaders": {
        "Accept": "application/json",
        "Accept-Encoding": "gzip,deflate",
        "Connection": "keep-alive",
        "Ocp-Apim-Subscription-Key": "api_key",
        "User-Agent": "azsdk-js-ai-language-text/1.0.1 core-rest-pipeline/1.10.0 Node/v18.6.0 OS/(x64-Linux-5.15.68.1-microsoft-standard-WSL2)",
        "x-ms-client-request-id": "dc8a5a39-4754-464c-908b-df6af0d0c4f2"
      },
      "RequestBody": null,
      "StatusCode": 200,
      "ResponseHeaders": {
        "apim-request-id": "f38b134a-1abd-4d5c-939d-df92b1793b28",
        "Content-Length": "1556",
        "Content-Type": "application/json; charset=utf-8",
        "Date": "Mon, 24 Oct 2022 05:12:58 GMT",
        "Strict-Transport-Security": "max-age=31536000; includeSubDomains; preload",
        "X-Content-Type-Options": "nosniff",
        "x-envoy-upstream-service-time": "199",
        "x-ms-region": "West US 2"
      },
      "ResponseBody": {
        "jobId": "569c138a-0fc8-457d-83c3-0e52d60754dd",
        "lastUpdatedDateTime": "2022-10-24T05:12:56Z",
        "createdDateTime": "2022-10-24T05:12:54Z",
        "expirationDateTime": "2022-10-25T05:12:54Z",
        "status": "running",
        "errors": [],
        "tasks": {
          "completed": 2,
          "failed": 0,
          "inProgress": 1,
          "total": 3,
          "items": [
            {
              "kind": "EntityRecognitionLROResults",
              "lastUpdateDateTime": "2022-10-24T05:12:56.0312452Z",
              "status": "succeeded",
              "results": {
                "documents": [
                  {
                    "id": "1",
                    "entities": [
                      {
                        "text": "one",
                        "category": "Quantity",
                        "subcategory": "Number",
                        "offset": 0,
                        "length": 3,
                        "confidenceScore": 0.8
                      }
                    ],
                    "warnings": []
                  },
                  {
                    "id": "2",
                    "entities": [
                      {
                        "text": "two",
                        "category": "Quantity",
                        "subcategory": "Number",
                        "offset": 0,
                        "length": 3,
                        "confidenceScore": 0.8
                      }
                    ],
                    "warnings": []
                  },
                  {
                    "id": "3",
                    "entities": [
                      {
                        "text": "three",
                        "category": "Quantity",
                        "subcategory": "Number",
                        "offset": 0,
                        "length": 5,
                        "confidenceScore": 0.8
                      }
                    ],
                    "warnings": []
                  },
                  {
                    "id": "4",
                    "entities": [
                      {
                        "text": "four",
                        "category": "Quantity",
                        "subcategory": "Number",
                        "offset": 0,
                        "length": 4,
                        "confidenceScore": 0.8
                      }
                    ],
                    "warnings": []
                  },
                  {
                    "id": "5",
                    "entities": [
                      {
                        "text": "five",
                        "category": "Quantity",
                        "subcategory": "Number",
                        "offset": 0,
                        "length": 4,
                        "confidenceScore": 0.8
                      }
                    ],
                    "warnings": []
                  }
                ],
                "errors": [],
                "modelVersion": "2021-06-01"
              }
            },
            {
              "kind": "KeyPhraseExtractionLROResults",
              "lastUpdateDateTime": "2022-10-24T05:12:56.1839219Z",
              "status": "succeeded",
              "results": {
                "documents": [
                  {
                    "id": "1",
                    "keyPhrases": [],
                    "warnings": []
                  },
                  {
                    "id": "2",
                    "keyPhrases": [],
                    "warnings": []
                  },
                  {
                    "id": "3",
                    "keyPhrases": [],
                    "warnings": []
                  },
                  {
                    "id": "4",
                    "keyPhrases": [],
                    "warnings": []
                  },
                  {
                    "id": "5",
                    "keyPhrases": [],
                    "warnings": []
                  }
                ],
                "errors": [],
                "modelVersion": "2022-10-01"
              }
            }
          ]
        }
      }
    },
    {
      "RequestUri": "https://endpoint/language/analyze-text/jobs/569c138a-0fc8-457d-83c3-0e52d60754dd?api-version=2022-05-01",
      "RequestMethod": "GET",
      "RequestHeaders": {
        "Accept": "application/json",
        "Accept-Encoding": "gzip,deflate",
        "Connection": "keep-alive",
        "Ocp-Apim-Subscription-Key": "api_key",
        "User-Agent": "azsdk-js-ai-language-text/1.0.1 core-rest-pipeline/1.10.0 Node/v18.6.0 OS/(x64-Linux-5.15.68.1-microsoft-standard-WSL2)",
        "x-ms-client-request-id": "fa3118a8-4ac8-42b4-aa37-7a6d7111efb1"
      },
      "RequestBody": null,
      "StatusCode": 200,
      "ResponseHeaders": {
        "apim-request-id": "0ecc3eab-ea59-4a6a-959a-dde2172bec4e",
        "Content-Length": "1556",
        "Content-Type": "application/json; charset=utf-8",
        "Date": "Mon, 24 Oct 2022 05:13:00 GMT",
        "Strict-Transport-Security": "max-age=31536000; includeSubDomains; preload",
        "X-Content-Type-Options": "nosniff",
        "x-envoy-upstream-service-time": "136",
        "x-ms-region": "West US 2"
      },
      "ResponseBody": {
        "jobId": "569c138a-0fc8-457d-83c3-0e52d60754dd",
        "lastUpdatedDateTime": "2022-10-24T05:12:56Z",
        "createdDateTime": "2022-10-24T05:12:54Z",
        "expirationDateTime": "2022-10-25T05:12:54Z",
        "status": "running",
        "errors": [],
        "tasks": {
          "completed": 2,
          "failed": 0,
          "inProgress": 1,
          "total": 3,
          "items": [
            {
              "kind": "EntityRecognitionLROResults",
              "lastUpdateDateTime": "2022-10-24T05:12:56.0312452Z",
              "status": "succeeded",
              "results": {
                "documents": [
                  {
                    "id": "1",
                    "entities": [
                      {
                        "text": "one",
                        "category": "Quantity",
                        "subcategory": "Number",
                        "offset": 0,
                        "length": 3,
                        "confidenceScore": 0.8
                      }
                    ],
                    "warnings": []
                  },
                  {
                    "id": "2",
                    "entities": [
                      {
                        "text": "two",
                        "category": "Quantity",
                        "subcategory": "Number",
                        "offset": 0,
                        "length": 3,
                        "confidenceScore": 0.8
                      }
                    ],
                    "warnings": []
                  },
                  {
                    "id": "3",
                    "entities": [
                      {
                        "text": "three",
                        "category": "Quantity",
                        "subcategory": "Number",
                        "offset": 0,
                        "length": 5,
                        "confidenceScore": 0.8
                      }
                    ],
                    "warnings": []
                  },
                  {
                    "id": "4",
                    "entities": [
                      {
                        "text": "four",
                        "category": "Quantity",
                        "subcategory": "Number",
                        "offset": 0,
                        "length": 4,
                        "confidenceScore": 0.8
                      }
                    ],
                    "warnings": []
                  },
                  {
                    "id": "5",
                    "entities": [
                      {
                        "text": "five",
                        "category": "Quantity",
                        "subcategory": "Number",
                        "offset": 0,
                        "length": 4,
                        "confidenceScore": 0.8
                      }
                    ],
                    "warnings": []
                  }
                ],
                "errors": [],
                "modelVersion": "2021-06-01"
              }
            },
            {
              "kind": "KeyPhraseExtractionLROResults",
              "lastUpdateDateTime": "2022-10-24T05:12:56.1839219Z",
>>>>>>> d933aa95
              "status": "succeeded",
              "results": {
                "documents": [
                  {
                    "id": "1",
                    "keyPhrases": [],
                    "warnings": []
                  },
                  {
                    "id": "2",
                    "keyPhrases": [],
                    "warnings": []
                  },
                  {
                    "id": "3",
                    "keyPhrases": [],
                    "warnings": []
                  },
                  {
                    "id": "4",
                    "keyPhrases": [],
                    "warnings": []
                  },
                  {
                    "id": "5",
                    "keyPhrases": [],
                    "warnings": []
                  }
                ],
                "errors": [],
                "modelVersion": "2022-10-01"
              }
            }
          ]
        }
      }
    },
    {
<<<<<<< HEAD
      "RequestUri": "https://endpoint/language/analyze-text/jobs/17a654b4-a095-4973-9dfa-6d5c8c8ba57a?api-version=2022-10-01-preview",
=======
      "RequestUri": "https://endpoint/language/analyze-text/jobs/569c138a-0fc8-457d-83c3-0e52d60754dd?api-version=2022-05-01",
>>>>>>> d933aa95
      "RequestMethod": "GET",
      "RequestHeaders": {
        "Accept": "application/json",
        "Accept-Encoding": "gzip,deflate",
        "Connection": "keep-alive",
        "Ocp-Apim-Subscription-Key": "api_key",
<<<<<<< HEAD
        "User-Agent": "azsdk-js-ai-language-text/1.1.0-beta.1 core-rest-pipeline/1.9.3 Node/v18.6.0 OS/(x64-Linux-5.15.68.1-microsoft-standard-WSL2)",
        "x-ms-client-request-id": "6b8f3afb-8f96-40de-9835-7912c4afcb63"
=======
        "User-Agent": "azsdk-js-ai-language-text/1.0.1 core-rest-pipeline/1.10.0 Node/v18.6.0 OS/(x64-Linux-5.15.68.1-microsoft-standard-WSL2)",
        "x-ms-client-request-id": "d048afde-3b5c-4d6b-8e4b-9ada51ca1d9b"
>>>>>>> d933aa95
      },
      "RequestBody": null,
      "StatusCode": 200,
      "ResponseHeaders": {
<<<<<<< HEAD
        "apim-request-id": "06ceeb4a-1c70-4ada-bbc7-dd149a7b86b2",
        "Content-Length": "2042",
        "Content-Type": "application/json; charset=utf-8",
        "Date": "Fri, 14 Oct 2022 02:28:21 GMT",
        "Strict-Transport-Security": "max-age=31536000; includeSubDomains; preload",
        "X-Content-Type-Options": "nosniff",
        "x-envoy-upstream-service-time": "270"
      },
      "ResponseBody": {
        "jobId": "17a654b4-a095-4973-9dfa-6d5c8c8ba57a",
        "lastUpdateDateTime": "2022-10-14T02:28:19Z",
        "createdDateTime": "2022-10-14T02:28:16Z",
        "expirationDateTime": "2022-10-15T02:28:16Z",
=======
        "apim-request-id": "ce35ef37-4d7d-41dc-a181-4fb757c6aa82",
        "Content-Length": "2043",
        "Content-Type": "application/json; charset=utf-8",
        "Date": "Mon, 24 Oct 2022 05:13:03 GMT",
        "Strict-Transport-Security": "max-age=31536000; includeSubDomains; preload",
        "X-Content-Type-Options": "nosniff",
        "x-envoy-upstream-service-time": "195",
        "x-ms-region": "West US 2"
      },
      "ResponseBody": {
        "jobId": "569c138a-0fc8-457d-83c3-0e52d60754dd",
        "lastUpdatedDateTime": "2022-10-24T05:13:02Z",
        "createdDateTime": "2022-10-24T05:12:54Z",
        "expirationDateTime": "2022-10-25T05:12:54Z",
>>>>>>> d933aa95
        "status": "succeeded",
        "errors": [],
        "tasks": {
          "completed": 3,
          "failed": 0,
          "inProgress": 0,
          "total": 3,
          "items": [
            {
              "kind": "EntityRecognitionLROResults",
<<<<<<< HEAD
              "lastUpdateDateTime": "2022-10-14T02:28:19.6964597Z",
=======
              "lastUpdateDateTime": "2022-10-24T05:12:56.0312452Z",
>>>>>>> d933aa95
              "status": "succeeded",
              "results": {
                "documents": [
                  {
                    "id": "1",
                    "entities": [
                      {
                        "text": "one",
                        "category": "Quantity",
                        "subcategory": "Number",
                        "offset": 0,
                        "length": 3,
                        "confidenceScore": 0.8
                      }
                    ],
                    "warnings": []
                  },
                  {
                    "id": "2",
                    "entities": [
                      {
                        "text": "two",
                        "category": "Quantity",
                        "subcategory": "Number",
                        "offset": 0,
                        "length": 3,
                        "confidenceScore": 0.8
                      }
                    ],
                    "warnings": []
                  },
                  {
                    "id": "3",
                    "entities": [
                      {
                        "text": "three",
                        "category": "Quantity",
                        "subcategory": "Number",
                        "offset": 0,
                        "length": 5,
                        "confidenceScore": 0.8
                      }
                    ],
                    "warnings": []
                  },
                  {
                    "id": "4",
                    "entities": [
                      {
                        "text": "four",
                        "category": "Quantity",
                        "subcategory": "Number",
                        "offset": 0,
                        "length": 4,
                        "confidenceScore": 0.8
                      }
                    ],
                    "warnings": []
                  },
                  {
                    "id": "5",
                    "entities": [
                      {
                        "text": "five",
                        "category": "Quantity",
                        "subcategory": "Number",
                        "offset": 0,
                        "length": 4,
                        "confidenceScore": 0.8
                      }
                    ],
                    "warnings": []
                  }
                ],
                "errors": [],
                "modelVersion": "2021-06-01"
              }
            },
            {
              "kind": "PiiEntityRecognitionLROResults",
<<<<<<< HEAD
              "lastUpdateDateTime": "2022-10-14T02:28:19.8901504Z",
=======
              "lastUpdateDateTime": "2022-10-24T05:13:02.1750035Z",
>>>>>>> d933aa95
              "status": "succeeded",
              "results": {
                "documents": [
                  {
                    "redactedText": "one",
                    "id": "1",
                    "entities": [],
                    "warnings": []
                  },
                  {
                    "redactedText": "two",
                    "id": "2",
                    "entities": [],
                    "warnings": []
                  },
                  {
                    "redactedText": "three",
                    "id": "3",
                    "entities": [],
                    "warnings": []
                  },
                  {
                    "redactedText": "four",
                    "id": "4",
                    "entities": [],
                    "warnings": []
                  },
                  {
                    "redactedText": "five",
                    "id": "5",
                    "entities": [],
                    "warnings": []
                  }
                ],
                "errors": [],
                "modelVersion": "2021-01-15"
              }
            },
            {
              "kind": "KeyPhraseExtractionLROResults",
<<<<<<< HEAD
              "lastUpdateDateTime": "2022-10-14T02:28:18.8998955Z",
=======
              "lastUpdateDateTime": "2022-10-24T05:12:56.1839219Z",
>>>>>>> d933aa95
              "status": "succeeded",
              "results": {
                "documents": [
                  {
                    "id": "1",
                    "keyPhrases": [],
                    "warnings": []
                  },
                  {
                    "id": "2",
                    "keyPhrases": [],
                    "warnings": []
                  },
                  {
                    "id": "3",
                    "keyPhrases": [],
                    "warnings": []
                  },
                  {
                    "id": "4",
                    "keyPhrases": [],
                    "warnings": []
                  },
                  {
                    "id": "5",
                    "keyPhrases": [],
                    "warnings": []
                  }
                ],
                "errors": [],
                "modelVersion": "2022-10-01"
              }
            }
          ]
        }
      }
    },
    {
<<<<<<< HEAD
      "RequestUri": "https://endpoint/language/analyze-text/jobs/17a654b4-a095-4973-9dfa-6d5c8c8ba57a?api-version=2022-10-01-preview",
=======
      "RequestUri": "https://endpoint/language/analyze-text/jobs/569c138a-0fc8-457d-83c3-0e52d60754dd?api-version=2022-05-01",
>>>>>>> d933aa95
      "RequestMethod": "GET",
      "RequestHeaders": {
        "Accept": "application/json",
        "Accept-Encoding": "gzip,deflate",
        "Connection": "keep-alive",
        "Ocp-Apim-Subscription-Key": "api_key",
<<<<<<< HEAD
        "User-Agent": "azsdk-js-ai-language-text/1.1.0-beta.1 core-rest-pipeline/1.9.3 Node/v18.6.0 OS/(x64-Linux-5.15.68.1-microsoft-standard-WSL2)",
        "x-ms-client-request-id": "6ad044f9-6b74-4e25-8833-d1d061e2dd0c"
=======
        "User-Agent": "azsdk-js-ai-language-text/1.0.1 core-rest-pipeline/1.10.0 Node/v18.6.0 OS/(x64-Linux-5.15.68.1-microsoft-standard-WSL2)",
        "x-ms-client-request-id": "e4cda089-0653-4508-be7f-50bacdcb6d90"
>>>>>>> d933aa95
      },
      "RequestBody": null,
      "StatusCode": 200,
      "ResponseHeaders": {
<<<<<<< HEAD
        "apim-request-id": "33299d8c-88af-4a54-9e11-d2d2aca1cdaf",
        "Content-Length": "2042",
        "Content-Type": "application/json; charset=utf-8",
        "Date": "Fri, 14 Oct 2022 02:28:21 GMT",
        "Strict-Transport-Security": "max-age=31536000; includeSubDomains; preload",
        "X-Content-Type-Options": "nosniff",
        "x-envoy-upstream-service-time": "297"
      },
      "ResponseBody": {
        "jobId": "17a654b4-a095-4973-9dfa-6d5c8c8ba57a",
        "lastUpdateDateTime": "2022-10-14T02:28:19Z",
        "createdDateTime": "2022-10-14T02:28:16Z",
        "expirationDateTime": "2022-10-15T02:28:16Z",
=======
        "apim-request-id": "7c46a833-a585-46b5-b3f2-44c7885d5f0e",
        "Content-Length": "2043",
        "Content-Type": "application/json; charset=utf-8",
        "Date": "Mon, 24 Oct 2022 05:13:03 GMT",
        "Strict-Transport-Security": "max-age=31536000; includeSubDomains; preload",
        "X-Content-Type-Options": "nosniff",
        "x-envoy-upstream-service-time": "182",
        "x-ms-region": "West US 2"
      },
      "ResponseBody": {
        "jobId": "569c138a-0fc8-457d-83c3-0e52d60754dd",
        "lastUpdatedDateTime": "2022-10-24T05:13:02Z",
        "createdDateTime": "2022-10-24T05:12:54Z",
        "expirationDateTime": "2022-10-25T05:12:54Z",
>>>>>>> d933aa95
        "status": "succeeded",
        "errors": [],
        "tasks": {
          "completed": 3,
          "failed": 0,
          "inProgress": 0,
          "total": 3,
          "items": [
            {
              "kind": "EntityRecognitionLROResults",
<<<<<<< HEAD
              "lastUpdateDateTime": "2022-10-14T02:28:19.6964597Z",
=======
              "lastUpdateDateTime": "2022-10-24T05:12:56.0312452Z",
>>>>>>> d933aa95
              "status": "succeeded",
              "results": {
                "documents": [
                  {
                    "id": "1",
                    "entities": [
                      {
                        "text": "one",
                        "category": "Quantity",
                        "subcategory": "Number",
                        "offset": 0,
                        "length": 3,
                        "confidenceScore": 0.8
                      }
                    ],
                    "warnings": []
                  },
                  {
                    "id": "2",
                    "entities": [
                      {
                        "text": "two",
                        "category": "Quantity",
                        "subcategory": "Number",
                        "offset": 0,
                        "length": 3,
                        "confidenceScore": 0.8
                      }
                    ],
                    "warnings": []
                  },
                  {
                    "id": "3",
                    "entities": [
                      {
                        "text": "three",
                        "category": "Quantity",
                        "subcategory": "Number",
                        "offset": 0,
                        "length": 5,
                        "confidenceScore": 0.8
                      }
                    ],
                    "warnings": []
                  },
                  {
                    "id": "4",
                    "entities": [
                      {
                        "text": "four",
                        "category": "Quantity",
                        "subcategory": "Number",
                        "offset": 0,
                        "length": 4,
                        "confidenceScore": 0.8
                      }
                    ],
                    "warnings": []
                  },
                  {
                    "id": "5",
                    "entities": [
                      {
                        "text": "five",
                        "category": "Quantity",
                        "subcategory": "Number",
                        "offset": 0,
                        "length": 4,
                        "confidenceScore": 0.8
                      }
                    ],
                    "warnings": []
                  }
                ],
                "errors": [],
                "modelVersion": "2021-06-01"
              }
            },
            {
              "kind": "PiiEntityRecognitionLROResults",
<<<<<<< HEAD
              "lastUpdateDateTime": "2022-10-14T02:28:19.8901504Z",
=======
              "lastUpdateDateTime": "2022-10-24T05:13:02.1750035Z",
>>>>>>> d933aa95
              "status": "succeeded",
              "results": {
                "documents": [
                  {
                    "redactedText": "one",
                    "id": "1",
                    "entities": [],
                    "warnings": []
                  },
                  {
                    "redactedText": "two",
                    "id": "2",
                    "entities": [],
                    "warnings": []
                  },
                  {
                    "redactedText": "three",
                    "id": "3",
                    "entities": [],
                    "warnings": []
                  },
                  {
                    "redactedText": "four",
                    "id": "4",
                    "entities": [],
                    "warnings": []
                  },
                  {
                    "redactedText": "five",
                    "id": "5",
                    "entities": [],
                    "warnings": []
                  }
                ],
                "errors": [],
                "modelVersion": "2021-01-15"
              }
            },
            {
              "kind": "KeyPhraseExtractionLROResults",
<<<<<<< HEAD
              "lastUpdateDateTime": "2022-10-14T02:28:18.8998955Z",
=======
              "lastUpdateDateTime": "2022-10-24T05:12:56.1839219Z",
>>>>>>> d933aa95
              "status": "succeeded",
              "results": {
                "documents": [
                  {
                    "id": "1",
                    "keyPhrases": [],
                    "warnings": []
                  },
                  {
                    "id": "2",
                    "keyPhrases": [],
                    "warnings": []
                  },
                  {
                    "id": "3",
                    "keyPhrases": [],
                    "warnings": []
                  },
                  {
                    "id": "4",
                    "keyPhrases": [],
                    "warnings": []
                  },
                  {
                    "id": "5",
                    "keyPhrases": [],
                    "warnings": []
                  }
                ],
                "errors": [],
                "modelVersion": "2022-10-01"
              }
            }
          ]
        }
      }
    }
  ],
  "Variables": {}
}<|MERGE_RESOLUTION|>--- conflicted
+++ resolved
@@ -10,13 +10,8 @@
         "Content-Length": "307",
         "Content-Type": "application/json",
         "Ocp-Apim-Subscription-Key": "api_key",
-<<<<<<< HEAD
-        "User-Agent": "azsdk-js-ai-language-text/1.1.0-beta.1 core-rest-pipeline/1.9.3 Node/v18.6.0 OS/(x64-Linux-5.15.68.1-microsoft-standard-WSL2)",
-        "x-ms-client-request-id": "dd533edc-bf22-43e6-a340-171a94fec729"
-=======
-        "User-Agent": "azsdk-js-ai-language-text/1.0.1 core-rest-pipeline/1.10.0 Node/v18.6.0 OS/(x64-Linux-5.15.68.1-microsoft-standard-WSL2)",
-        "x-ms-client-request-id": "c3510959-a3f2-40b1-baca-f3c79467c42c"
->>>>>>> d933aa95
+        "User-Agent": "azsdk-js-ai-language-text/1.1.0-beta.1 core-rest-pipeline/1.10.0 Node/v18.6.0 OS/(x64-Linux-5.15.68.1-microsoft-standard-WSL2)",
+        "x-ms-client-request-id": "3c82ff07-a036-4a51-9c12-d5c3f6b70c81"
       },
       "RequestBody": {
         "analysisInput": {
@@ -60,82 +55,50 @@
       },
       "StatusCode": 202,
       "ResponseHeaders": {
-<<<<<<< HEAD
-        "apim-request-id": "7c4e05b0-29ba-40b3-b4f0-ddbcaa5acc8d",
+        "apim-request-id": "663afd6e-e444-473d-9c28-4061596b4d07",
         "Content-Length": "0",
-        "Date": "Fri, 14 Oct 2022 02:28:15 GMT",
-        "operation-location": "https://endpoint/language/analyze-text/jobs/17a654b4-a095-4973-9dfa-6d5c8c8ba57a?api-version=2022-10-01-preview",
+        "Date": "Tue, 25 Oct 2022 21:28:58 GMT",
+        "operation-location": "https://endpoint/language/analyze-text/jobs/de5a374f-7cc9-48da-ba5f-0bd055f3283f?api-version=2022-10-01-preview",
+        "Server": "istio-envoy",
         "Strict-Transport-Security": "max-age=31536000; includeSubDomains; preload",
         "X-Content-Type-Options": "nosniff",
-        "x-envoy-upstream-service-time": "359"
-=======
-        "apim-request-id": "db0cb790-48f1-4a14-9587-20ebac304626",
-        "Content-Length": "0",
-        "Date": "Mon, 24 Oct 2022 05:12:53 GMT",
-        "operation-location": "https://endpoint/language/analyze-text/jobs/569c138a-0fc8-457d-83c3-0e52d60754dd?api-version=2022-05-01",
-        "Strict-Transport-Security": "max-age=31536000; includeSubDomains; preload",
-        "X-Content-Type-Options": "nosniff",
-        "x-envoy-upstream-service-time": "193",
-        "x-ms-region": "West US 2"
->>>>>>> d933aa95
+        "x-envoy-upstream-service-time": "302",
+        "x-http2-stream-id": "29",
+        "x-ms-region": "East US"
       },
       "ResponseBody": null
     },
     {
-<<<<<<< HEAD
-      "RequestUri": "https://endpoint/language/analyze-text/jobs/17a654b4-a095-4973-9dfa-6d5c8c8ba57a?api-version=2022-10-01-preview",
-=======
-      "RequestUri": "https://endpoint/language/analyze-text/jobs/569c138a-0fc8-457d-83c3-0e52d60754dd?api-version=2022-05-01",
->>>>>>> d933aa95
+      "RequestUri": "https://endpoint/language/analyze-text/jobs/de5a374f-7cc9-48da-ba5f-0bd055f3283f?api-version=2022-10-01-preview",
       "RequestMethod": "GET",
       "RequestHeaders": {
         "Accept": "application/json",
         "Accept-Encoding": "gzip,deflate",
         "Connection": "keep-alive",
         "Ocp-Apim-Subscription-Key": "api_key",
-<<<<<<< HEAD
-        "User-Agent": "azsdk-js-ai-language-text/1.1.0-beta.1 core-rest-pipeline/1.9.3 Node/v18.6.0 OS/(x64-Linux-5.15.68.1-microsoft-standard-WSL2)",
-        "x-ms-client-request-id": "40f1367a-4780-4f05-a4e6-49541d8ac784"
-=======
-        "User-Agent": "azsdk-js-ai-language-text/1.0.1 core-rest-pipeline/1.10.0 Node/v18.6.0 OS/(x64-Linux-5.15.68.1-microsoft-standard-WSL2)",
-        "x-ms-client-request-id": "b2cac599-1c10-4edd-9cc6-727145d4e00b"
->>>>>>> d933aa95
+        "User-Agent": "azsdk-js-ai-language-text/1.1.0-beta.1 core-rest-pipeline/1.10.0 Node/v18.6.0 OS/(x64-Linux-5.15.68.1-microsoft-standard-WSL2)",
+        "x-ms-client-request-id": "08b93ad0-3582-4c8e-9b84-df8a83b0814f"
       },
       "RequestBody": null,
       "StatusCode": 200,
       "ResponseHeaders": {
-<<<<<<< HEAD
-        "apim-request-id": "13b12575-ad9e-4e42-9531-1c70f5288076",
-        "Content-Length": "279",
+        "apim-request-id": "7ad6cd7b-0dc6-4d0d-8e59-8b65ada051c7",
+        "Content-Length": "283",
         "Content-Type": "application/json; charset=utf-8",
-        "Date": "Fri, 14 Oct 2022 02:28:16 GMT",
+        "Date": "Tue, 25 Oct 2022 21:28:59 GMT",
+        "Server": "istio-envoy",
         "Strict-Transport-Security": "max-age=31536000; includeSubDomains; preload",
         "X-Content-Type-Options": "nosniff",
-        "x-envoy-upstream-service-time": "22"
+        "x-envoy-upstream-service-time": "9",
+        "x-http2-stream-id": "25",
+        "x-ms-region": "East US"
       },
       "ResponseBody": {
-        "jobId": "17a654b4-a095-4973-9dfa-6d5c8c8ba57a",
-        "lastUpdateDateTime": "2022-10-14T02:28:16Z",
-        "createdDateTime": "2022-10-14T02:28:16Z",
-        "expirationDateTime": "2022-10-15T02:28:16Z",
-        "status": "running",
-=======
-        "apim-request-id": "0f5c9e95-8e16-4712-82d7-f995967fdd41",
-        "Content-Length": "283",
-        "Content-Type": "application/json; charset=utf-8",
-        "Date": "Mon, 24 Oct 2022 05:12:53 GMT",
-        "Strict-Transport-Security": "max-age=31536000; includeSubDomains; preload",
-        "X-Content-Type-Options": "nosniff",
-        "x-envoy-upstream-service-time": "5",
-        "x-ms-region": "West US 2"
-      },
-      "ResponseBody": {
-        "jobId": "569c138a-0fc8-457d-83c3-0e52d60754dd",
-        "lastUpdatedDateTime": "2022-10-24T05:12:54Z",
-        "createdDateTime": "2022-10-24T05:12:54Z",
-        "expirationDateTime": "2022-10-25T05:12:54Z",
+        "jobId": "de5a374f-7cc9-48da-ba5f-0bd055f3283f",
+        "lastUpdatedDateTime": "2022-10-25T21:28:59Z",
+        "createdDateTime": "2022-10-25T21:28:59Z",
+        "expirationDateTime": "2022-10-26T21:28:59Z",
         "status": "notStarted",
->>>>>>> d933aa95
         "errors": [],
         "tasks": {
           "completed": 0,
@@ -147,58 +110,35 @@
       }
     },
     {
-<<<<<<< HEAD
-      "RequestUri": "https://endpoint/language/analyze-text/jobs/17a654b4-a095-4973-9dfa-6d5c8c8ba57a?api-version=2022-10-01-preview",
-=======
-      "RequestUri": "https://endpoint/language/analyze-text/jobs/569c138a-0fc8-457d-83c3-0e52d60754dd?api-version=2022-05-01",
->>>>>>> d933aa95
+      "RequestUri": "https://endpoint/language/analyze-text/jobs/de5a374f-7cc9-48da-ba5f-0bd055f3283f?api-version=2022-10-01-preview",
       "RequestMethod": "GET",
       "RequestHeaders": {
         "Accept": "application/json",
         "Accept-Encoding": "gzip,deflate",
         "Connection": "keep-alive",
         "Ocp-Apim-Subscription-Key": "api_key",
-<<<<<<< HEAD
-        "User-Agent": "azsdk-js-ai-language-text/1.1.0-beta.1 core-rest-pipeline/1.9.3 Node/v18.6.0 OS/(x64-Linux-5.15.68.1-microsoft-standard-WSL2)",
-        "x-ms-client-request-id": "82397524-4984-4c63-95de-850dc5179714"
-=======
-        "User-Agent": "azsdk-js-ai-language-text/1.0.1 core-rest-pipeline/1.10.0 Node/v18.6.0 OS/(x64-Linux-5.15.68.1-microsoft-standard-WSL2)",
-        "x-ms-client-request-id": "404c1bea-f579-4cd4-8ce9-2faeb9e631a9"
->>>>>>> d933aa95
+        "User-Agent": "azsdk-js-ai-language-text/1.1.0-beta.1 core-rest-pipeline/1.10.0 Node/v18.6.0 OS/(x64-Linux-5.15.68.1-microsoft-standard-WSL2)",
+        "x-ms-client-request-id": "fb21fe43-d95e-4b81-9127-735a65cfc853"
       },
       "RequestBody": null,
       "StatusCode": 200,
       "ResponseHeaders": {
-<<<<<<< HEAD
-        "apim-request-id": "6a62a9b2-4533-4380-9bf9-0315c8736ce4",
-        "Content-Length": "279",
+        "apim-request-id": "c4010cf4-11bb-4b00-83b5-d226ac50fc2a",
+        "Content-Length": "280",
         "Content-Type": "application/json; charset=utf-8",
-        "Date": "Fri, 14 Oct 2022 02:28:16 GMT",
+        "Date": "Tue, 25 Oct 2022 21:28:59 GMT",
+        "Server": "istio-envoy",
         "Strict-Transport-Security": "max-age=31536000; includeSubDomains; preload",
         "X-Content-Type-Options": "nosniff",
-        "x-envoy-upstream-service-time": "24"
+        "x-envoy-upstream-service-time": "14",
+        "x-http2-stream-id": "27",
+        "x-ms-region": "East US"
       },
       "ResponseBody": {
-        "jobId": "17a654b4-a095-4973-9dfa-6d5c8c8ba57a",
-        "lastUpdateDateTime": "2022-10-14T02:28:16Z",
-        "createdDateTime": "2022-10-14T02:28:16Z",
-        "expirationDateTime": "2022-10-15T02:28:16Z",
-=======
-        "apim-request-id": "87a70c39-5e35-4099-93c7-24e09c4c2b7c",
-        "Content-Length": "280",
-        "Content-Type": "application/json; charset=utf-8",
-        "Date": "Mon, 24 Oct 2022 05:12:53 GMT",
-        "Strict-Transport-Security": "max-age=31536000; includeSubDomains; preload",
-        "X-Content-Type-Options": "nosniff",
-        "x-envoy-upstream-service-time": "7",
-        "x-ms-region": "West US 2"
-      },
-      "ResponseBody": {
-        "jobId": "569c138a-0fc8-457d-83c3-0e52d60754dd",
-        "lastUpdatedDateTime": "2022-10-24T05:12:54Z",
-        "createdDateTime": "2022-10-24T05:12:54Z",
-        "expirationDateTime": "2022-10-25T05:12:54Z",
->>>>>>> d933aa95
+        "jobId": "de5a374f-7cc9-48da-ba5f-0bd055f3283f",
+        "lastUpdatedDateTime": "2022-10-25T21:28:59Z",
+        "createdDateTime": "2022-10-25T21:28:59Z",
+        "expirationDateTime": "2022-10-26T21:28:59Z",
         "status": "running",
         "errors": [],
         "tasks": {
@@ -211,58 +151,76 @@
       }
     },
     {
-<<<<<<< HEAD
-      "RequestUri": "https://endpoint/language/analyze-text/jobs/17a654b4-a095-4973-9dfa-6d5c8c8ba57a?api-version=2022-10-01-preview",
-=======
-      "RequestUri": "https://endpoint/language/analyze-text/jobs/569c138a-0fc8-457d-83c3-0e52d60754dd?api-version=2022-05-01",
->>>>>>> d933aa95
+      "RequestUri": "https://endpoint/language/analyze-text/jobs/de5a374f-7cc9-48da-ba5f-0bd055f3283f?api-version=2022-10-01-preview",
       "RequestMethod": "GET",
       "RequestHeaders": {
         "Accept": "application/json",
         "Accept-Encoding": "gzip,deflate",
         "Connection": "keep-alive",
         "Ocp-Apim-Subscription-Key": "api_key",
-<<<<<<< HEAD
-        "User-Agent": "azsdk-js-ai-language-text/1.1.0-beta.1 core-rest-pipeline/1.9.3 Node/v18.6.0 OS/(x64-Linux-5.15.68.1-microsoft-standard-WSL2)",
-        "x-ms-client-request-id": "5a92dca5-30d3-4131-8792-2377c2cf39b1"
-=======
-        "User-Agent": "azsdk-js-ai-language-text/1.0.1 core-rest-pipeline/1.10.0 Node/v18.6.0 OS/(x64-Linux-5.15.68.1-microsoft-standard-WSL2)",
-        "x-ms-client-request-id": "07676d90-965d-4fed-a042-eb566e6fb252"
->>>>>>> d933aa95
+        "User-Agent": "azsdk-js-ai-language-text/1.1.0-beta.1 core-rest-pipeline/1.10.0 Node/v18.6.0 OS/(x64-Linux-5.15.68.1-microsoft-standard-WSL2)",
+        "x-ms-client-request-id": "12b0fa6c-db35-45b6-9dbb-2da734a5b6ab"
       },
       "RequestBody": null,
       "StatusCode": 200,
       "ResponseHeaders": {
-<<<<<<< HEAD
-        "apim-request-id": "151354c6-f0d5-4c81-b01c-213d6e202ac5",
-        "Content-Length": "663",
+        "apim-request-id": "fe33e353-3538-49a5-900a-ee28d0251bfb",
+        "Content-Length": "280",
         "Content-Type": "application/json; charset=utf-8",
-        "Date": "Fri, 14 Oct 2022 02:28:19 GMT",
+        "Date": "Tue, 25 Oct 2022 21:29:01 GMT",
+        "Server": "istio-envoy",
         "Strict-Transport-Security": "max-age=31536000; includeSubDomains; preload",
         "X-Content-Type-Options": "nosniff",
-        "x-envoy-upstream-service-time": "74"
+        "x-envoy-upstream-service-time": "11",
+        "x-http2-stream-id": "27",
+        "x-ms-region": "East US"
       },
       "ResponseBody": {
-        "jobId": "17a654b4-a095-4973-9dfa-6d5c8c8ba57a",
-        "lastUpdateDateTime": "2022-10-14T02:28:18Z",
-        "createdDateTime": "2022-10-14T02:28:16Z",
-        "expirationDateTime": "2022-10-15T02:28:16Z",
-=======
-        "apim-request-id": "b5c2cb34-088d-4125-8aeb-201fb4d12025",
-        "Content-Length": "1556",
+        "jobId": "de5a374f-7cc9-48da-ba5f-0bd055f3283f",
+        "lastUpdatedDateTime": "2022-10-25T21:29:00Z",
+        "createdDateTime": "2022-10-25T21:28:59Z",
+        "expirationDateTime": "2022-10-26T21:28:59Z",
+        "status": "running",
+        "errors": [],
+        "tasks": {
+          "completed": 0,
+          "failed": 0,
+          "inProgress": 3,
+          "total": 3,
+          "items": []
+        }
+      }
+    },
+    {
+      "RequestUri": "https://endpoint/language/analyze-text/jobs/de5a374f-7cc9-48da-ba5f-0bd055f3283f?api-version=2022-10-01-preview",
+      "RequestMethod": "GET",
+      "RequestHeaders": {
+        "Accept": "application/json",
+        "Accept-Encoding": "gzip,deflate",
+        "Connection": "keep-alive",
+        "Ocp-Apim-Subscription-Key": "api_key",
+        "User-Agent": "azsdk-js-ai-language-text/1.1.0-beta.1 core-rest-pipeline/1.10.0 Node/v18.6.0 OS/(x64-Linux-5.15.68.1-microsoft-standard-WSL2)",
+        "x-ms-client-request-id": "9f863a67-1de4-4ed2-97c1-b5670f889a2a"
+      },
+      "RequestBody": null,
+      "StatusCode": 200,
+      "ResponseHeaders": {
+        "apim-request-id": "216e3ee6-f7ce-4d8a-91bb-321052280d8f",
+        "Content-Length": "664",
         "Content-Type": "application/json; charset=utf-8",
-        "Date": "Mon, 24 Oct 2022 05:12:55 GMT",
+        "Date": "Tue, 25 Oct 2022 21:29:03 GMT",
+        "Server": "istio-envoy",
         "Strict-Transport-Security": "max-age=31536000; includeSubDomains; preload",
         "X-Content-Type-Options": "nosniff",
-        "x-envoy-upstream-service-time": "140",
-        "x-ms-region": "West US 2"
+        "x-envoy-upstream-service-time": "89",
+        "x-http2-stream-id": "25",
+        "x-ms-region": "East US"
       },
       "ResponseBody": {
-        "jobId": "569c138a-0fc8-457d-83c3-0e52d60754dd",
-        "lastUpdatedDateTime": "2022-10-24T05:12:56Z",
-        "createdDateTime": "2022-10-24T05:12:54Z",
-        "expirationDateTime": "2022-10-25T05:12:54Z",
->>>>>>> d933aa95
+        "jobId": "de5a374f-7cc9-48da-ba5f-0bd055f3283f",
+        "lastUpdatedDateTime": "2022-10-25T21:29:03Z",
+        "createdDateTime": "2022-10-25T21:28:59Z",
+        "expirationDateTime": "2022-10-26T21:28:59Z",
         "status": "running",
         "errors": [],
         "tasks": {
@@ -272,93 +230,8 @@
           "total": 3,
           "items": [
             {
-<<<<<<< HEAD
               "kind": "KeyPhraseExtractionLROResults",
-              "lastUpdateDateTime": "2022-10-14T02:28:18.8998955Z",
-=======
-              "kind": "EntityRecognitionLROResults",
-              "lastUpdateDateTime": "2022-10-24T05:12:56.0312452Z",
-              "status": "succeeded",
-              "results": {
-                "documents": [
-                  {
-                    "id": "1",
-                    "entities": [
-                      {
-                        "text": "one",
-                        "category": "Quantity",
-                        "subcategory": "Number",
-                        "offset": 0,
-                        "length": 3,
-                        "confidenceScore": 0.8
-                      }
-                    ],
-                    "warnings": []
-                  },
-                  {
-                    "id": "2",
-                    "entities": [
-                      {
-                        "text": "two",
-                        "category": "Quantity",
-                        "subcategory": "Number",
-                        "offset": 0,
-                        "length": 3,
-                        "confidenceScore": 0.8
-                      }
-                    ],
-                    "warnings": []
-                  },
-                  {
-                    "id": "3",
-                    "entities": [
-                      {
-                        "text": "three",
-                        "category": "Quantity",
-                        "subcategory": "Number",
-                        "offset": 0,
-                        "length": 5,
-                        "confidenceScore": 0.8
-                      }
-                    ],
-                    "warnings": []
-                  },
-                  {
-                    "id": "4",
-                    "entities": [
-                      {
-                        "text": "four",
-                        "category": "Quantity",
-                        "subcategory": "Number",
-                        "offset": 0,
-                        "length": 4,
-                        "confidenceScore": 0.8
-                      }
-                    ],
-                    "warnings": []
-                  },
-                  {
-                    "id": "5",
-                    "entities": [
-                      {
-                        "text": "five",
-                        "category": "Quantity",
-                        "subcategory": "Number",
-                        "offset": 0,
-                        "length": 4,
-                        "confidenceScore": 0.8
-                      }
-                    ],
-                    "warnings": []
-                  }
-                ],
-                "errors": [],
-                "modelVersion": "2021-06-01"
-              }
-            },
-            {
-              "kind": "KeyPhraseExtractionLROResults",
-              "lastUpdateDateTime": "2022-10-24T05:12:56.1839219Z",
+              "lastUpdateDateTime": "2022-10-25T21:29:03.1032674Z",
               "status": "succeeded",
               "results": {
                 "documents": [
@@ -397,125 +270,46 @@
       }
     },
     {
-      "RequestUri": "https://endpoint/language/analyze-text/jobs/569c138a-0fc8-457d-83c3-0e52d60754dd?api-version=2022-05-01",
+      "RequestUri": "https://endpoint/language/analyze-text/jobs/de5a374f-7cc9-48da-ba5f-0bd055f3283f?api-version=2022-10-01-preview",
       "RequestMethod": "GET",
       "RequestHeaders": {
         "Accept": "application/json",
         "Accept-Encoding": "gzip,deflate",
         "Connection": "keep-alive",
         "Ocp-Apim-Subscription-Key": "api_key",
-        "User-Agent": "azsdk-js-ai-language-text/1.0.1 core-rest-pipeline/1.10.0 Node/v18.6.0 OS/(x64-Linux-5.15.68.1-microsoft-standard-WSL2)",
-        "x-ms-client-request-id": "dc8a5a39-4754-464c-908b-df6af0d0c4f2"
+        "User-Agent": "azsdk-js-ai-language-text/1.1.0-beta.1 core-rest-pipeline/1.10.0 Node/v18.6.0 OS/(x64-Linux-5.15.68.1-microsoft-standard-WSL2)",
+        "x-ms-client-request-id": "34465871-50b7-49ce-a57e-ad421826b0dd"
       },
       "RequestBody": null,
       "StatusCode": 200,
       "ResponseHeaders": {
-        "apim-request-id": "f38b134a-1abd-4d5c-939d-df92b1793b28",
-        "Content-Length": "1556",
+        "apim-request-id": "289a6f70-ae03-4624-9e88-698dccd67a7b",
+        "Content-Length": "664",
         "Content-Type": "application/json; charset=utf-8",
-        "Date": "Mon, 24 Oct 2022 05:12:58 GMT",
+        "Date": "Tue, 25 Oct 2022 21:29:05 GMT",
+        "Server": "istio-envoy",
         "Strict-Transport-Security": "max-age=31536000; includeSubDomains; preload",
         "X-Content-Type-Options": "nosniff",
-        "x-envoy-upstream-service-time": "199",
-        "x-ms-region": "West US 2"
+        "x-envoy-upstream-service-time": "88",
+        "x-http2-stream-id": "29",
+        "x-ms-region": "East US"
       },
       "ResponseBody": {
-        "jobId": "569c138a-0fc8-457d-83c3-0e52d60754dd",
-        "lastUpdatedDateTime": "2022-10-24T05:12:56Z",
-        "createdDateTime": "2022-10-24T05:12:54Z",
-        "expirationDateTime": "2022-10-25T05:12:54Z",
+        "jobId": "de5a374f-7cc9-48da-ba5f-0bd055f3283f",
+        "lastUpdatedDateTime": "2022-10-25T21:29:03Z",
+        "createdDateTime": "2022-10-25T21:28:59Z",
+        "expirationDateTime": "2022-10-26T21:28:59Z",
         "status": "running",
         "errors": [],
         "tasks": {
-          "completed": 2,
+          "completed": 1,
           "failed": 0,
-          "inProgress": 1,
+          "inProgress": 2,
           "total": 3,
           "items": [
             {
-              "kind": "EntityRecognitionLROResults",
-              "lastUpdateDateTime": "2022-10-24T05:12:56.0312452Z",
-              "status": "succeeded",
-              "results": {
-                "documents": [
-                  {
-                    "id": "1",
-                    "entities": [
-                      {
-                        "text": "one",
-                        "category": "Quantity",
-                        "subcategory": "Number",
-                        "offset": 0,
-                        "length": 3,
-                        "confidenceScore": 0.8
-                      }
-                    ],
-                    "warnings": []
-                  },
-                  {
-                    "id": "2",
-                    "entities": [
-                      {
-                        "text": "two",
-                        "category": "Quantity",
-                        "subcategory": "Number",
-                        "offset": 0,
-                        "length": 3,
-                        "confidenceScore": 0.8
-                      }
-                    ],
-                    "warnings": []
-                  },
-                  {
-                    "id": "3",
-                    "entities": [
-                      {
-                        "text": "three",
-                        "category": "Quantity",
-                        "subcategory": "Number",
-                        "offset": 0,
-                        "length": 5,
-                        "confidenceScore": 0.8
-                      }
-                    ],
-                    "warnings": []
-                  },
-                  {
-                    "id": "4",
-                    "entities": [
-                      {
-                        "text": "four",
-                        "category": "Quantity",
-                        "subcategory": "Number",
-                        "offset": 0,
-                        "length": 4,
-                        "confidenceScore": 0.8
-                      }
-                    ],
-                    "warnings": []
-                  },
-                  {
-                    "id": "5",
-                    "entities": [
-                      {
-                        "text": "five",
-                        "category": "Quantity",
-                        "subcategory": "Number",
-                        "offset": 0,
-                        "length": 4,
-                        "confidenceScore": 0.8
-                      }
-                    ],
-                    "warnings": []
-                  }
-                ],
-                "errors": [],
-                "modelVersion": "2021-06-01"
-              }
-            },
-            {
               "kind": "KeyPhraseExtractionLROResults",
-              "lastUpdateDateTime": "2022-10-24T05:12:56.1839219Z",
+              "lastUpdateDateTime": "2022-10-25T21:29:03.1032674Z",
               "status": "succeeded",
               "results": {
                 "documents": [
@@ -554,44 +348,46 @@
       }
     },
     {
-      "RequestUri": "https://endpoint/language/analyze-text/jobs/569c138a-0fc8-457d-83c3-0e52d60754dd?api-version=2022-05-01",
+      "RequestUri": "https://endpoint/language/analyze-text/jobs/de5a374f-7cc9-48da-ba5f-0bd055f3283f?api-version=2022-10-01-preview",
       "RequestMethod": "GET",
       "RequestHeaders": {
         "Accept": "application/json",
         "Accept-Encoding": "gzip,deflate",
         "Connection": "keep-alive",
         "Ocp-Apim-Subscription-Key": "api_key",
-        "User-Agent": "azsdk-js-ai-language-text/1.0.1 core-rest-pipeline/1.10.0 Node/v18.6.0 OS/(x64-Linux-5.15.68.1-microsoft-standard-WSL2)",
-        "x-ms-client-request-id": "fa3118a8-4ac8-42b4-aa37-7a6d7111efb1"
+        "User-Agent": "azsdk-js-ai-language-text/1.1.0-beta.1 core-rest-pipeline/1.10.0 Node/v18.6.0 OS/(x64-Linux-5.15.68.1-microsoft-standard-WSL2)",
+        "x-ms-client-request-id": "f7e5fe5f-7c5d-49a9-9976-360b7d83ad81"
       },
       "RequestBody": null,
       "StatusCode": 200,
       "ResponseHeaders": {
-        "apim-request-id": "0ecc3eab-ea59-4a6a-959a-dde2172bec4e",
-        "Content-Length": "1556",
+        "apim-request-id": "face8f56-4545-45f0-8610-ae79b6effe9a",
+        "Content-Length": "2043",
         "Content-Type": "application/json; charset=utf-8",
-        "Date": "Mon, 24 Oct 2022 05:13:00 GMT",
+        "Date": "Tue, 25 Oct 2022 21:29:08 GMT",
+        "Server": "istio-envoy",
         "Strict-Transport-Security": "max-age=31536000; includeSubDomains; preload",
         "X-Content-Type-Options": "nosniff",
-        "x-envoy-upstream-service-time": "136",
-        "x-ms-region": "West US 2"
+        "x-envoy-upstream-service-time": "249",
+        "x-http2-stream-id": "33",
+        "x-ms-region": "East US"
       },
       "ResponseBody": {
-        "jobId": "569c138a-0fc8-457d-83c3-0e52d60754dd",
-        "lastUpdatedDateTime": "2022-10-24T05:12:56Z",
-        "createdDateTime": "2022-10-24T05:12:54Z",
-        "expirationDateTime": "2022-10-25T05:12:54Z",
-        "status": "running",
+        "jobId": "de5a374f-7cc9-48da-ba5f-0bd055f3283f",
+        "lastUpdatedDateTime": "2022-10-25T21:29:08Z",
+        "createdDateTime": "2022-10-25T21:28:59Z",
+        "expirationDateTime": "2022-10-26T21:28:59Z",
+        "status": "succeeded",
         "errors": [],
         "tasks": {
-          "completed": 2,
+          "completed": 3,
           "failed": 0,
-          "inProgress": 1,
+          "inProgress": 0,
           "total": 3,
           "items": [
             {
               "kind": "EntityRecognitionLROResults",
-              "lastUpdateDateTime": "2022-10-24T05:12:56.0312452Z",
+              "lastUpdateDateTime": "2022-10-25T21:29:08.2234148Z",
               "status": "succeeded",
               "results": {
                 "documents": [
@@ -671,9 +467,49 @@
               }
             },
             {
+              "kind": "PiiEntityRecognitionLROResults",
+              "lastUpdateDateTime": "2022-10-25T21:29:08.3143383Z",
+              "status": "succeeded",
+              "results": {
+                "documents": [
+                  {
+                    "redactedText": "one",
+                    "id": "1",
+                    "entities": [],
+                    "warnings": []
+                  },
+                  {
+                    "redactedText": "two",
+                    "id": "2",
+                    "entities": [],
+                    "warnings": []
+                  },
+                  {
+                    "redactedText": "three",
+                    "id": "3",
+                    "entities": [],
+                    "warnings": []
+                  },
+                  {
+                    "redactedText": "four",
+                    "id": "4",
+                    "entities": [],
+                    "warnings": []
+                  },
+                  {
+                    "redactedText": "five",
+                    "id": "5",
+                    "entities": [],
+                    "warnings": []
+                  }
+                ],
+                "errors": [],
+                "modelVersion": "2021-01-15"
+              }
+            },
+            {
               "kind": "KeyPhraseExtractionLROResults",
-              "lastUpdateDateTime": "2022-10-24T05:12:56.1839219Z",
->>>>>>> d933aa95
+              "lastUpdateDateTime": "2022-10-25T21:29:03.1032674Z",
               "status": "succeeded",
               "results": {
                 "documents": [
@@ -712,58 +548,35 @@
       }
     },
     {
-<<<<<<< HEAD
-      "RequestUri": "https://endpoint/language/analyze-text/jobs/17a654b4-a095-4973-9dfa-6d5c8c8ba57a?api-version=2022-10-01-preview",
-=======
-      "RequestUri": "https://endpoint/language/analyze-text/jobs/569c138a-0fc8-457d-83c3-0e52d60754dd?api-version=2022-05-01",
->>>>>>> d933aa95
+      "RequestUri": "https://endpoint/language/analyze-text/jobs/de5a374f-7cc9-48da-ba5f-0bd055f3283f?api-version=2022-10-01-preview",
       "RequestMethod": "GET",
       "RequestHeaders": {
         "Accept": "application/json",
         "Accept-Encoding": "gzip,deflate",
         "Connection": "keep-alive",
         "Ocp-Apim-Subscription-Key": "api_key",
-<<<<<<< HEAD
-        "User-Agent": "azsdk-js-ai-language-text/1.1.0-beta.1 core-rest-pipeline/1.9.3 Node/v18.6.0 OS/(x64-Linux-5.15.68.1-microsoft-standard-WSL2)",
-        "x-ms-client-request-id": "6b8f3afb-8f96-40de-9835-7912c4afcb63"
-=======
-        "User-Agent": "azsdk-js-ai-language-text/1.0.1 core-rest-pipeline/1.10.0 Node/v18.6.0 OS/(x64-Linux-5.15.68.1-microsoft-standard-WSL2)",
-        "x-ms-client-request-id": "d048afde-3b5c-4d6b-8e4b-9ada51ca1d9b"
->>>>>>> d933aa95
+        "User-Agent": "azsdk-js-ai-language-text/1.1.0-beta.1 core-rest-pipeline/1.10.0 Node/v18.6.0 OS/(x64-Linux-5.15.68.1-microsoft-standard-WSL2)",
+        "x-ms-client-request-id": "fc8ef834-0147-4e34-9466-a1bd2db96cc1"
       },
       "RequestBody": null,
       "StatusCode": 200,
       "ResponseHeaders": {
-<<<<<<< HEAD
-        "apim-request-id": "06ceeb4a-1c70-4ada-bbc7-dd149a7b86b2",
-        "Content-Length": "2042",
+        "apim-request-id": "1cb230f2-94cc-4e65-a7b4-9e275aaab1f0",
+        "Content-Length": "2043",
         "Content-Type": "application/json; charset=utf-8",
-        "Date": "Fri, 14 Oct 2022 02:28:21 GMT",
+        "Date": "Tue, 25 Oct 2022 21:29:08 GMT",
+        "Server": "istio-envoy",
         "Strict-Transport-Security": "max-age=31536000; includeSubDomains; preload",
         "X-Content-Type-Options": "nosniff",
-        "x-envoy-upstream-service-time": "270"
+        "x-envoy-upstream-service-time": "283",
+        "x-http2-stream-id": "17",
+        "x-ms-region": "East US"
       },
       "ResponseBody": {
-        "jobId": "17a654b4-a095-4973-9dfa-6d5c8c8ba57a",
-        "lastUpdateDateTime": "2022-10-14T02:28:19Z",
-        "createdDateTime": "2022-10-14T02:28:16Z",
-        "expirationDateTime": "2022-10-15T02:28:16Z",
-=======
-        "apim-request-id": "ce35ef37-4d7d-41dc-a181-4fb757c6aa82",
-        "Content-Length": "2043",
-        "Content-Type": "application/json; charset=utf-8",
-        "Date": "Mon, 24 Oct 2022 05:13:03 GMT",
-        "Strict-Transport-Security": "max-age=31536000; includeSubDomains; preload",
-        "X-Content-Type-Options": "nosniff",
-        "x-envoy-upstream-service-time": "195",
-        "x-ms-region": "West US 2"
-      },
-      "ResponseBody": {
-        "jobId": "569c138a-0fc8-457d-83c3-0e52d60754dd",
-        "lastUpdatedDateTime": "2022-10-24T05:13:02Z",
-        "createdDateTime": "2022-10-24T05:12:54Z",
-        "expirationDateTime": "2022-10-25T05:12:54Z",
->>>>>>> d933aa95
+        "jobId": "de5a374f-7cc9-48da-ba5f-0bd055f3283f",
+        "lastUpdatedDateTime": "2022-10-25T21:29:08Z",
+        "createdDateTime": "2022-10-25T21:28:59Z",
+        "expirationDateTime": "2022-10-26T21:28:59Z",
         "status": "succeeded",
         "errors": [],
         "tasks": {
@@ -774,11 +587,7 @@
           "items": [
             {
               "kind": "EntityRecognitionLROResults",
-<<<<<<< HEAD
-              "lastUpdateDateTime": "2022-10-14T02:28:19.6964597Z",
-=======
-              "lastUpdateDateTime": "2022-10-24T05:12:56.0312452Z",
->>>>>>> d933aa95
+              "lastUpdateDateTime": "2022-10-25T21:29:08.2234148Z",
               "status": "succeeded",
               "results": {
                 "documents": [
@@ -859,11 +668,7 @@
             },
             {
               "kind": "PiiEntityRecognitionLROResults",
-<<<<<<< HEAD
-              "lastUpdateDateTime": "2022-10-14T02:28:19.8901504Z",
-=======
-              "lastUpdateDateTime": "2022-10-24T05:13:02.1750035Z",
->>>>>>> d933aa95
+              "lastUpdateDateTime": "2022-10-25T21:29:08.3143383Z",
               "status": "succeeded",
               "results": {
                 "documents": [
@@ -904,246 +709,7 @@
             },
             {
               "kind": "KeyPhraseExtractionLROResults",
-<<<<<<< HEAD
-              "lastUpdateDateTime": "2022-10-14T02:28:18.8998955Z",
-=======
-              "lastUpdateDateTime": "2022-10-24T05:12:56.1839219Z",
->>>>>>> d933aa95
-              "status": "succeeded",
-              "results": {
-                "documents": [
-                  {
-                    "id": "1",
-                    "keyPhrases": [],
-                    "warnings": []
-                  },
-                  {
-                    "id": "2",
-                    "keyPhrases": [],
-                    "warnings": []
-                  },
-                  {
-                    "id": "3",
-                    "keyPhrases": [],
-                    "warnings": []
-                  },
-                  {
-                    "id": "4",
-                    "keyPhrases": [],
-                    "warnings": []
-                  },
-                  {
-                    "id": "5",
-                    "keyPhrases": [],
-                    "warnings": []
-                  }
-                ],
-                "errors": [],
-                "modelVersion": "2022-10-01"
-              }
-            }
-          ]
-        }
-      }
-    },
-    {
-<<<<<<< HEAD
-      "RequestUri": "https://endpoint/language/analyze-text/jobs/17a654b4-a095-4973-9dfa-6d5c8c8ba57a?api-version=2022-10-01-preview",
-=======
-      "RequestUri": "https://endpoint/language/analyze-text/jobs/569c138a-0fc8-457d-83c3-0e52d60754dd?api-version=2022-05-01",
->>>>>>> d933aa95
-      "RequestMethod": "GET",
-      "RequestHeaders": {
-        "Accept": "application/json",
-        "Accept-Encoding": "gzip,deflate",
-        "Connection": "keep-alive",
-        "Ocp-Apim-Subscription-Key": "api_key",
-<<<<<<< HEAD
-        "User-Agent": "azsdk-js-ai-language-text/1.1.0-beta.1 core-rest-pipeline/1.9.3 Node/v18.6.0 OS/(x64-Linux-5.15.68.1-microsoft-standard-WSL2)",
-        "x-ms-client-request-id": "6ad044f9-6b74-4e25-8833-d1d061e2dd0c"
-=======
-        "User-Agent": "azsdk-js-ai-language-text/1.0.1 core-rest-pipeline/1.10.0 Node/v18.6.0 OS/(x64-Linux-5.15.68.1-microsoft-standard-WSL2)",
-        "x-ms-client-request-id": "e4cda089-0653-4508-be7f-50bacdcb6d90"
->>>>>>> d933aa95
-      },
-      "RequestBody": null,
-      "StatusCode": 200,
-      "ResponseHeaders": {
-<<<<<<< HEAD
-        "apim-request-id": "33299d8c-88af-4a54-9e11-d2d2aca1cdaf",
-        "Content-Length": "2042",
-        "Content-Type": "application/json; charset=utf-8",
-        "Date": "Fri, 14 Oct 2022 02:28:21 GMT",
-        "Strict-Transport-Security": "max-age=31536000; includeSubDomains; preload",
-        "X-Content-Type-Options": "nosniff",
-        "x-envoy-upstream-service-time": "297"
-      },
-      "ResponseBody": {
-        "jobId": "17a654b4-a095-4973-9dfa-6d5c8c8ba57a",
-        "lastUpdateDateTime": "2022-10-14T02:28:19Z",
-        "createdDateTime": "2022-10-14T02:28:16Z",
-        "expirationDateTime": "2022-10-15T02:28:16Z",
-=======
-        "apim-request-id": "7c46a833-a585-46b5-b3f2-44c7885d5f0e",
-        "Content-Length": "2043",
-        "Content-Type": "application/json; charset=utf-8",
-        "Date": "Mon, 24 Oct 2022 05:13:03 GMT",
-        "Strict-Transport-Security": "max-age=31536000; includeSubDomains; preload",
-        "X-Content-Type-Options": "nosniff",
-        "x-envoy-upstream-service-time": "182",
-        "x-ms-region": "West US 2"
-      },
-      "ResponseBody": {
-        "jobId": "569c138a-0fc8-457d-83c3-0e52d60754dd",
-        "lastUpdatedDateTime": "2022-10-24T05:13:02Z",
-        "createdDateTime": "2022-10-24T05:12:54Z",
-        "expirationDateTime": "2022-10-25T05:12:54Z",
->>>>>>> d933aa95
-        "status": "succeeded",
-        "errors": [],
-        "tasks": {
-          "completed": 3,
-          "failed": 0,
-          "inProgress": 0,
-          "total": 3,
-          "items": [
-            {
-              "kind": "EntityRecognitionLROResults",
-<<<<<<< HEAD
-              "lastUpdateDateTime": "2022-10-14T02:28:19.6964597Z",
-=======
-              "lastUpdateDateTime": "2022-10-24T05:12:56.0312452Z",
->>>>>>> d933aa95
-              "status": "succeeded",
-              "results": {
-                "documents": [
-                  {
-                    "id": "1",
-                    "entities": [
-                      {
-                        "text": "one",
-                        "category": "Quantity",
-                        "subcategory": "Number",
-                        "offset": 0,
-                        "length": 3,
-                        "confidenceScore": 0.8
-                      }
-                    ],
-                    "warnings": []
-                  },
-                  {
-                    "id": "2",
-                    "entities": [
-                      {
-                        "text": "two",
-                        "category": "Quantity",
-                        "subcategory": "Number",
-                        "offset": 0,
-                        "length": 3,
-                        "confidenceScore": 0.8
-                      }
-                    ],
-                    "warnings": []
-                  },
-                  {
-                    "id": "3",
-                    "entities": [
-                      {
-                        "text": "three",
-                        "category": "Quantity",
-                        "subcategory": "Number",
-                        "offset": 0,
-                        "length": 5,
-                        "confidenceScore": 0.8
-                      }
-                    ],
-                    "warnings": []
-                  },
-                  {
-                    "id": "4",
-                    "entities": [
-                      {
-                        "text": "four",
-                        "category": "Quantity",
-                        "subcategory": "Number",
-                        "offset": 0,
-                        "length": 4,
-                        "confidenceScore": 0.8
-                      }
-                    ],
-                    "warnings": []
-                  },
-                  {
-                    "id": "5",
-                    "entities": [
-                      {
-                        "text": "five",
-                        "category": "Quantity",
-                        "subcategory": "Number",
-                        "offset": 0,
-                        "length": 4,
-                        "confidenceScore": 0.8
-                      }
-                    ],
-                    "warnings": []
-                  }
-                ],
-                "errors": [],
-                "modelVersion": "2021-06-01"
-              }
-            },
-            {
-              "kind": "PiiEntityRecognitionLROResults",
-<<<<<<< HEAD
-              "lastUpdateDateTime": "2022-10-14T02:28:19.8901504Z",
-=======
-              "lastUpdateDateTime": "2022-10-24T05:13:02.1750035Z",
->>>>>>> d933aa95
-              "status": "succeeded",
-              "results": {
-                "documents": [
-                  {
-                    "redactedText": "one",
-                    "id": "1",
-                    "entities": [],
-                    "warnings": []
-                  },
-                  {
-                    "redactedText": "two",
-                    "id": "2",
-                    "entities": [],
-                    "warnings": []
-                  },
-                  {
-                    "redactedText": "three",
-                    "id": "3",
-                    "entities": [],
-                    "warnings": []
-                  },
-                  {
-                    "redactedText": "four",
-                    "id": "4",
-                    "entities": [],
-                    "warnings": []
-                  },
-                  {
-                    "redactedText": "five",
-                    "id": "5",
-                    "entities": [],
-                    "warnings": []
-                  }
-                ],
-                "errors": [],
-                "modelVersion": "2021-01-15"
-              }
-            },
-            {
-              "kind": "KeyPhraseExtractionLROResults",
-<<<<<<< HEAD
-              "lastUpdateDateTime": "2022-10-14T02:28:18.8998955Z",
-=======
-              "lastUpdateDateTime": "2022-10-24T05:12:56.1839219Z",
->>>>>>> d933aa95
+              "lastUpdateDateTime": "2022-10-25T21:29:03.1032674Z",
               "status": "succeeded",
               "results": {
                 "documents": [
