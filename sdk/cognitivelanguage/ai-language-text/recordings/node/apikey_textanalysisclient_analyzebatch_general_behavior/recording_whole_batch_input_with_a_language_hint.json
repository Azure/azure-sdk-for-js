{
  "Entries": [
    {
      "RequestUri": "https://endpoint/language/analyze-text/jobs?api-version=2022-10-01-preview",
      "RequestMethod": "POST",
      "RequestHeaders": {
        "Accept": "application/json",
        "Accept-Encoding": "gzip,deflate",
        "Connection": "keep-alive",
        "Content-Length": "320",
        "Content-Type": "application/json",
        "Ocp-Apim-Subscription-Key": "api_key",
<<<<<<< HEAD
        "User-Agent": "azsdk-js-ai-language-text/1.1.0-beta.1 core-rest-pipeline/1.9.3 Node/v18.6.0 OS/(x64-Linux-5.15.68.1-microsoft-standard-WSL2)",
        "x-ms-client-request-id": "9659e242-7402-46c7-a54a-a5af88a1f7a1"
=======
        "User-Agent": "azsdk-js-ai-language-text/1.0.1 core-rest-pipeline/1.10.0 Node/v18.6.0 OS/(x64-Linux-5.15.68.1-microsoft-standard-WSL2)",
        "x-ms-client-request-id": "80a30542-42e7-4379-9bd8-7f360ec0ad78"
>>>>>>> d933aa95
      },
      "RequestBody": {
        "analysisInput": {
          "documents": [
            {
              "id": "1",
              "text": "I will go to the park."
            },
            {
              "id": "2",
              "text": "Este es un document escrito en Espa\u00F1ol."
            },
            {
              "id": "3",
              "text": "\u732B\u306F\u5E78\u305B"
            }
          ]
        },
        "tasks": [
          {
            "kind": "EntityRecognition",
            "parameters": {}
          },
          {
            "kind": "PiiEntityRecognition",
            "parameters": {}
          },
          {
            "kind": "KeyPhraseExtraction",
            "parameters": {}
          }
        ]
      },
      "StatusCode": 202,
      "ResponseHeaders": {
<<<<<<< HEAD
        "apim-request-id": "6195198c-2493-49f3-84d2-3b6154959bc9",
        "Content-Length": "0",
        "Date": "Fri, 14 Oct 2022 02:28:50 GMT",
        "operation-location": "https://endpoint/language/analyze-text/jobs/e9722896-2ab2-4d5f-9941-4b13b085127e?api-version=2022-10-01-preview",
        "Strict-Transport-Security": "max-age=31536000; includeSubDomains; preload",
        "X-Content-Type-Options": "nosniff",
        "x-envoy-upstream-service-time": "507"
=======
        "apim-request-id": "6a2eca4e-02d7-4c11-9867-6501d77b8693",
        "Content-Length": "0",
        "Date": "Mon, 24 Oct 2022 05:13:25 GMT",
        "operation-location": "https://endpoint/language/analyze-text/jobs/46d66489-ae95-48bd-af71-cbb2a56529f4?api-version=2022-05-01",
        "Strict-Transport-Security": "max-age=31536000; includeSubDomains; preload",
        "X-Content-Type-Options": "nosniff",
        "x-envoy-upstream-service-time": "161",
        "x-ms-region": "West US 2"
>>>>>>> d933aa95
      },
      "ResponseBody": null
    },
    {
<<<<<<< HEAD
      "RequestUri": "https://endpoint/language/analyze-text/jobs/e9722896-2ab2-4d5f-9941-4b13b085127e?api-version=2022-10-01-preview",
=======
      "RequestUri": "https://endpoint/language/analyze-text/jobs/46d66489-ae95-48bd-af71-cbb2a56529f4?api-version=2022-05-01",
>>>>>>> d933aa95
      "RequestMethod": "GET",
      "RequestHeaders": {
        "Accept": "application/json",
        "Accept-Encoding": "gzip,deflate",
        "Connection": "keep-alive",
        "Ocp-Apim-Subscription-Key": "api_key",
<<<<<<< HEAD
        "User-Agent": "azsdk-js-ai-language-text/1.1.0-beta.1 core-rest-pipeline/1.9.3 Node/v18.6.0 OS/(x64-Linux-5.15.68.1-microsoft-standard-WSL2)",
        "x-ms-client-request-id": "fb0d16e6-5e95-4558-8644-adcd69609dd7"
=======
        "User-Agent": "azsdk-js-ai-language-text/1.0.1 core-rest-pipeline/1.10.0 Node/v18.6.0 OS/(x64-Linux-5.15.68.1-microsoft-standard-WSL2)",
        "x-ms-client-request-id": "acd2992c-e176-4a05-8380-5b278c590dc0"
>>>>>>> d933aa95
      },
      "RequestBody": null,
      "StatusCode": 200,
      "ResponseHeaders": {
<<<<<<< HEAD
        "apim-request-id": "8086b464-0fc4-47a1-8dc4-a04c1b30a3c9",
        "Content-Length": "279",
        "Content-Type": "application/json; charset=utf-8",
        "Date": "Fri, 14 Oct 2022 02:28:50 GMT",
=======
        "apim-request-id": "29a33f4b-ef19-4565-8819-db769ce59f02",
        "Content-Length": "283",
        "Content-Type": "application/json; charset=utf-8",
        "Date": "Mon, 24 Oct 2022 05:13:25 GMT",
>>>>>>> d933aa95
        "Strict-Transport-Security": "max-age=31536000; includeSubDomains; preload",
        "X-Content-Type-Options": "nosniff",
        "x-envoy-upstream-service-time": "6",
        "x-ms-region": "West US 2"
      },
      "ResponseBody": {
<<<<<<< HEAD
        "jobId": "e9722896-2ab2-4d5f-9941-4b13b085127e",
        "lastUpdateDateTime": "2022-10-14T02:28:50Z",
        "createdDateTime": "2022-10-14T02:28:49Z",
        "expirationDateTime": "2022-10-15T02:28:49Z",
        "status": "running",
=======
        "jobId": "46d66489-ae95-48bd-af71-cbb2a56529f4",
        "lastUpdatedDateTime": "2022-10-24T05:13:25Z",
        "createdDateTime": "2022-10-24T05:13:25Z",
        "expirationDateTime": "2022-10-25T05:13:25Z",
        "status": "notStarted",
>>>>>>> d933aa95
        "errors": [],
        "tasks": {
          "completed": 0,
          "failed": 0,
          "inProgress": 3,
          "total": 3,
          "items": []
        }
      }
    },
    {
<<<<<<< HEAD
      "RequestUri": "https://endpoint/language/analyze-text/jobs/e9722896-2ab2-4d5f-9941-4b13b085127e?api-version=2022-10-01-preview",
=======
      "RequestUri": "https://endpoint/language/analyze-text/jobs/46d66489-ae95-48bd-af71-cbb2a56529f4?api-version=2022-05-01",
>>>>>>> d933aa95
      "RequestMethod": "GET",
      "RequestHeaders": {
        "Accept": "application/json",
        "Accept-Encoding": "gzip,deflate",
        "Connection": "keep-alive",
        "Ocp-Apim-Subscription-Key": "api_key",
<<<<<<< HEAD
        "User-Agent": "azsdk-js-ai-language-text/1.1.0-beta.1 core-rest-pipeline/1.9.3 Node/v18.6.0 OS/(x64-Linux-5.15.68.1-microsoft-standard-WSL2)",
        "x-ms-client-request-id": "1759f767-9e65-401f-a518-882b241b3595"
=======
        "User-Agent": "azsdk-js-ai-language-text/1.0.1 core-rest-pipeline/1.10.0 Node/v18.6.0 OS/(x64-Linux-5.15.68.1-microsoft-standard-WSL2)",
        "x-ms-client-request-id": "34139913-cc2b-490b-ab21-9095e467f7d7"
>>>>>>> d933aa95
      },
      "RequestBody": null,
      "StatusCode": 200,
      "ResponseHeaders": {
<<<<<<< HEAD
        "apim-request-id": "f31cc0d8-904b-4787-bff3-8d170ecd7339",
        "Content-Length": "279",
        "Content-Type": "application/json; charset=utf-8",
        "Date": "Fri, 14 Oct 2022 02:28:50 GMT",
        "Strict-Transport-Security": "max-age=31536000; includeSubDomains; preload",
        "X-Content-Type-Options": "nosniff",
        "x-envoy-upstream-service-time": "9"
      },
      "ResponseBody": {
        "jobId": "e9722896-2ab2-4d5f-9941-4b13b085127e",
        "lastUpdateDateTime": "2022-10-14T02:28:50Z",
        "createdDateTime": "2022-10-14T02:28:49Z",
        "expirationDateTime": "2022-10-15T02:28:49Z",
        "status": "running",
=======
        "apim-request-id": "8a421a0c-8967-452a-97d6-fae2382d2613",
        "Content-Length": "283",
        "Content-Type": "application/json; charset=utf-8",
        "Date": "Mon, 24 Oct 2022 05:13:25 GMT",
        "Strict-Transport-Security": "max-age=31536000; includeSubDomains; preload",
        "X-Content-Type-Options": "nosniff",
        "x-envoy-upstream-service-time": "8",
        "x-ms-region": "West US 2"
      },
      "ResponseBody": {
        "jobId": "46d66489-ae95-48bd-af71-cbb2a56529f4",
        "lastUpdatedDateTime": "2022-10-24T05:13:25Z",
        "createdDateTime": "2022-10-24T05:13:25Z",
        "expirationDateTime": "2022-10-25T05:13:25Z",
        "status": "notStarted",
>>>>>>> d933aa95
        "errors": [],
        "tasks": {
          "completed": 0,
          "failed": 0,
          "inProgress": 3,
          "total": 3,
          "items": []
        }
      }
    },
    {
<<<<<<< HEAD
      "RequestUri": "https://endpoint/language/analyze-text/jobs/e9722896-2ab2-4d5f-9941-4b13b085127e?api-version=2022-10-01-preview",
=======
      "RequestUri": "https://endpoint/language/analyze-text/jobs/46d66489-ae95-48bd-af71-cbb2a56529f4?api-version=2022-05-01",
>>>>>>> d933aa95
      "RequestMethod": "GET",
      "RequestHeaders": {
        "Accept": "application/json",
        "Accept-Encoding": "gzip,deflate",
        "Connection": "keep-alive",
        "Ocp-Apim-Subscription-Key": "api_key",
<<<<<<< HEAD
        "User-Agent": "azsdk-js-ai-language-text/1.1.0-beta.1 core-rest-pipeline/1.9.3 Node/v18.6.0 OS/(x64-Linux-5.15.68.1-microsoft-standard-WSL2)",
        "x-ms-client-request-id": "7a1afa48-53fa-4636-96d5-e441a3c68d7a"
=======
        "User-Agent": "azsdk-js-ai-language-text/1.0.1 core-rest-pipeline/1.10.0 Node/v18.6.0 OS/(x64-Linux-5.15.68.1-microsoft-standard-WSL2)",
        "x-ms-client-request-id": "02b97924-2a58-4567-93d0-e5e23c2d06b1"
>>>>>>> d933aa95
      },
      "RequestBody": null,
      "StatusCode": 200,
      "ResponseHeaders": {
<<<<<<< HEAD
        "apim-request-id": "3079ae81-d5cc-4194-9d28-98e0228ad13e",
        "Content-Length": "1044",
        "Content-Type": "application/json; charset=utf-8",
        "Date": "Fri, 14 Oct 2022 02:28:51 GMT",
        "Strict-Transport-Security": "max-age=31536000; includeSubDomains; preload",
        "X-Content-Type-Options": "nosniff",
        "x-envoy-upstream-service-time": "106"
      },
      "ResponseBody": {
        "jobId": "e9722896-2ab2-4d5f-9941-4b13b085127e",
        "lastUpdateDateTime": "2022-10-14T02:28:52Z",
        "createdDateTime": "2022-10-14T02:28:49Z",
        "expirationDateTime": "2022-10-15T02:28:49Z",
        "status": "running",
        "errors": [],
        "tasks": {
          "completed": 2,
          "failed": 0,
          "inProgress": 1,
          "total": 3,
          "items": [
            {
              "kind": "PiiEntityRecognitionLROResults",
              "lastUpdateDateTime": "2022-10-14T02:28:51.898435Z",
              "status": "succeeded",
              "results": {
                "documents": [
                  {
                    "redactedText": "I will go to the park.",
                    "id": "1",
                    "entities": [],
                    "warnings": []
                  },
                  {
                    "redactedText": "Este es un document escrito en Espa\u00F1ol.",
                    "id": "2",
                    "entities": [],
                    "warnings": []
                  },
                  {
                    "redactedText": "\u732B\u306F\u5E78\u305B",
                    "id": "3",
                    "entities": [],
                    "warnings": []
                  }
                ],
                "errors": [],
                "modelVersion": "2021-01-15"
              }
            },
            {
              "kind": "KeyPhraseExtractionLROResults",
              "lastUpdateDateTime": "2022-10-14T02:28:52.1170301Z",
              "status": "succeeded",
              "results": {
                "documents": [
                  {
                    "id": "1",
                    "keyPhrases": [
                      "park"
                    ],
                    "warnings": []
                  },
                  {
                    "id": "2",
                    "keyPhrases": [
                      "Espa\u00F1ol",
                      "document"
                    ],
                    "warnings": []
                  },
                  {
                    "id": "3",
                    "keyPhrases": [
                      "\u306F\u5E78\u305B"
                    ],
                    "warnings": []
                  }
                ],
                "errors": [],
                "modelVersion": "2022-10-01"
              }
            }
          ]
        }
      }
    },
    {
      "RequestUri": "https://endpoint/language/analyze-text/jobs/e9722896-2ab2-4d5f-9941-4b13b085127e?api-version=2022-10-01-preview",
      "RequestMethod": "GET",
      "RequestHeaders": {
        "Accept": "application/json",
        "Accept-Encoding": "gzip,deflate",
        "Connection": "keep-alive",
        "Ocp-Apim-Subscription-Key": "api_key",
        "User-Agent": "azsdk-js-ai-language-text/1.1.0-beta.1 core-rest-pipeline/1.9.3 Node/v18.6.0 OS/(x64-Linux-5.15.68.1-microsoft-standard-WSL2)",
        "x-ms-client-request-id": "caffe890-afee-40a6-9c84-bbaa064d46d7"
      },
      "RequestBody": null,
      "StatusCode": 200,
      "ResponseHeaders": {
        "apim-request-id": "93192f1a-b661-44a4-96e6-2762d7e93237",
        "Content-Length": "1044",
        "Content-Type": "application/json; charset=utf-8",
        "Date": "Fri, 14 Oct 2022 02:28:54 GMT",
        "Strict-Transport-Security": "max-age=31536000; includeSubDomains; preload",
        "X-Content-Type-Options": "nosniff",
        "x-envoy-upstream-service-time": "120"
      },
      "ResponseBody": {
        "jobId": "e9722896-2ab2-4d5f-9941-4b13b085127e",
        "lastUpdateDateTime": "2022-10-14T02:28:52Z",
        "createdDateTime": "2022-10-14T02:28:49Z",
        "expirationDateTime": "2022-10-15T02:28:49Z",
        "status": "running",
        "errors": [],
        "tasks": {
          "completed": 2,
          "failed": 0,
          "inProgress": 1,
          "total": 3,
          "items": [
            {
              "kind": "PiiEntityRecognitionLROResults",
              "lastUpdateDateTime": "2022-10-14T02:28:51.898435Z",
              "status": "succeeded",
              "results": {
                "documents": [
                  {
                    "redactedText": "I will go to the park.",
                    "id": "1",
                    "entities": [],
                    "warnings": []
                  },
                  {
                    "redactedText": "Este es un document escrito en Espa\u00F1ol.",
                    "id": "2",
                    "entities": [],
                    "warnings": []
                  },
                  {
                    "redactedText": "\u732B\u306F\u5E78\u305B",
                    "id": "3",
                    "entities": [],
                    "warnings": []
                  }
                ],
                "errors": [],
                "modelVersion": "2021-01-15"
              }
            },
            {
              "kind": "KeyPhraseExtractionLROResults",
              "lastUpdateDateTime": "2022-10-14T02:28:52.1170301Z",
              "status": "succeeded",
              "results": {
                "documents": [
                  {
                    "id": "1",
                    "keyPhrases": [
                      "park"
                    ],
                    "warnings": []
                  },
                  {
                    "id": "2",
                    "keyPhrases": [
                      "Espa\u00F1ol",
                      "document"
                    ],
                    "warnings": []
                  },
                  {
                    "id": "3",
                    "keyPhrases": [
                      "\u306F\u5E78\u305B"
                    ],
                    "warnings": []
                  }
                ],
                "errors": [],
                "modelVersion": "2022-10-01"
              }
            }
          ]
        }
      }
    },
    {
      "RequestUri": "https://endpoint/language/analyze-text/jobs/e9722896-2ab2-4d5f-9941-4b13b085127e?api-version=2022-10-01-preview",
      "RequestMethod": "GET",
      "RequestHeaders": {
        "Accept": "application/json",
        "Accept-Encoding": "gzip,deflate",
        "Connection": "keep-alive",
        "Ocp-Apim-Subscription-Key": "api_key",
        "User-Agent": "azsdk-js-ai-language-text/1.1.0-beta.1 core-rest-pipeline/1.9.3 Node/v18.6.0 OS/(x64-Linux-5.15.68.1-microsoft-standard-WSL2)",
        "x-ms-client-request-id": "92c51604-c33f-454c-9bbe-31dcfc06b358"
      },
      "RequestBody": null,
      "StatusCode": 200,
      "ResponseHeaders": {
        "apim-request-id": "4d92229b-b7b2-4195-89fe-1f082af32b75",
        "Content-Length": "1044",
        "Content-Type": "application/json; charset=utf-8",
        "Date": "Fri, 14 Oct 2022 02:28:56 GMT",
        "Strict-Transport-Security": "max-age=31536000; includeSubDomains; preload",
        "X-Content-Type-Options": "nosniff",
        "x-envoy-upstream-service-time": "116"
      },
      "ResponseBody": {
        "jobId": "e9722896-2ab2-4d5f-9941-4b13b085127e",
        "lastUpdateDateTime": "2022-10-14T02:28:56Z",
        "createdDateTime": "2022-10-14T02:28:49Z",
        "expirationDateTime": "2022-10-15T02:28:49Z",
        "status": "running",
        "errors": [],
        "tasks": {
          "completed": 2,
          "failed": 0,
          "inProgress": 1,
          "total": 3,
          "items": [
            {
              "kind": "PiiEntityRecognitionLROResults",
              "lastUpdateDateTime": "2022-10-14T02:28:51.898435Z",
              "status": "succeeded",
              "results": {
                "documents": [
                  {
                    "redactedText": "I will go to the park.",
                    "id": "1",
                    "entities": [],
                    "warnings": []
                  },
                  {
                    "redactedText": "Este es un document escrito en Espa\u00F1ol.",
                    "id": "2",
                    "entities": [],
                    "warnings": []
                  },
                  {
                    "redactedText": "\u732B\u306F\u5E78\u305B",
                    "id": "3",
                    "entities": [],
                    "warnings": []
                  }
                ],
                "errors": [],
                "modelVersion": "2021-01-15"
              }
            },
            {
              "kind": "KeyPhraseExtractionLROResults",
              "lastUpdateDateTime": "2022-10-14T02:28:52.1170301Z",
              "status": "succeeded",
              "results": {
                "documents": [
                  {
                    "id": "1",
                    "keyPhrases": [
                      "park"
                    ],
                    "warnings": []
                  },
                  {
                    "id": "2",
                    "keyPhrases": [
                      "Espa\u00F1ol",
                      "document"
                    ],
                    "warnings": []
                  },
                  {
                    "id": "3",
                    "keyPhrases": [
                      "\u306F\u5E78\u305B"
                    ],
                    "warnings": []
                  }
                ],
                "errors": [],
                "modelVersion": "2022-10-01"
              }
            }
          ]
        }
      }
    },
    {
      "RequestUri": "https://endpoint/language/analyze-text/jobs/e9722896-2ab2-4d5f-9941-4b13b085127e?api-version=2022-10-01-preview",
      "RequestMethod": "GET",
      "RequestHeaders": {
        "Accept": "application/json",
        "Accept-Encoding": "gzip,deflate",
        "Connection": "keep-alive",
        "Ocp-Apim-Subscription-Key": "api_key",
        "User-Agent": "azsdk-js-ai-language-text/1.1.0-beta.1 core-rest-pipeline/1.9.3 Node/v18.6.0 OS/(x64-Linux-5.15.68.1-microsoft-standard-WSL2)",
        "x-ms-client-request-id": "7de2b9a7-7ef5-4516-9e1e-d70198cd3746"
      },
      "RequestBody": null,
      "StatusCode": 200,
      "ResponseHeaders": {
        "apim-request-id": "009476f1-a43d-4232-a103-f3e401dbd41f",
        "Content-Length": "1508",
        "Content-Type": "application/json; charset=utf-8",
        "Date": "Fri, 14 Oct 2022 02:28:59 GMT",
        "Strict-Transport-Security": "max-age=31536000; includeSubDomains; preload",
        "X-Content-Type-Options": "nosniff",
        "x-envoy-upstream-service-time": "184"
      },
      "ResponseBody": {
        "jobId": "e9722896-2ab2-4d5f-9941-4b13b085127e",
        "lastUpdateDateTime": "2022-10-14T02:28:57Z",
        "createdDateTime": "2022-10-14T02:28:49Z",
        "expirationDateTime": "2022-10-15T02:28:49Z",
=======
        "apim-request-id": "dfbf8ecc-ff35-41cb-83d4-9d8e65b1eeab",
        "Content-Length": "1509",
        "Content-Type": "application/json; charset=utf-8",
        "Date": "Mon, 24 Oct 2022 05:13:27 GMT",
        "Strict-Transport-Security": "max-age=31536000; includeSubDomains; preload",
        "X-Content-Type-Options": "nosniff",
        "x-envoy-upstream-service-time": "184",
        "x-ms-region": "West US 2"
      },
      "ResponseBody": {
        "jobId": "46d66489-ae95-48bd-af71-cbb2a56529f4",
        "lastUpdatedDateTime": "2022-10-24T05:13:27Z",
        "createdDateTime": "2022-10-24T05:13:25Z",
        "expirationDateTime": "2022-10-25T05:13:25Z",
>>>>>>> d933aa95
        "status": "succeeded",
        "errors": [],
        "tasks": {
          "completed": 3,
          "failed": 0,
          "inProgress": 0,
          "total": 3,
          "items": [
            {
              "kind": "EntityRecognitionLROResults",
<<<<<<< HEAD
              "lastUpdateDateTime": "2022-10-14T02:28:57.7876449Z",
=======
              "lastUpdateDateTime": "2022-10-24T05:13:27.7935025Z",
>>>>>>> d933aa95
              "status": "succeeded",
              "results": {
                "documents": [
                  {
                    "id": "1",
                    "entities": [
                      {
                        "text": "park",
                        "category": "Location",
                        "offset": 17,
                        "length": 4,
                        "confidenceScore": 0.99
                      }
                    ],
                    "warnings": []
                  },
                  {
                    "id": "2",
                    "entities": [
                      {
                        "text": "Espa\u00F1ol",
                        "category": "Skill",
                        "offset": 31,
                        "length": 7,
                        "confidenceScore": 0.94
                      }
                    ],
                    "warnings": []
                  },
                  {
                    "id": "3",
                    "entities": [],
                    "warnings": []
                  }
                ],
                "errors": [],
                "modelVersion": "2021-06-01"
              }
            },
            {
              "kind": "PiiEntityRecognitionLROResults",
<<<<<<< HEAD
              "lastUpdateDateTime": "2022-10-14T02:28:51.898435Z",
=======
              "lastUpdateDateTime": "2022-10-24T05:13:27.808204Z",
>>>>>>> d933aa95
              "status": "succeeded",
              "results": {
                "documents": [
                  {
                    "redactedText": "I will go to the park.",
                    "id": "1",
                    "entities": [],
                    "warnings": []
                  },
                  {
                    "redactedText": "Este es un document escrito en Espa\u00F1ol.",
                    "id": "2",
                    "entities": [],
                    "warnings": []
                  },
                  {
                    "redactedText": "\u732B\u306F\u5E78\u305B",
                    "id": "3",
                    "entities": [],
                    "warnings": []
                  }
                ],
                "errors": [],
                "modelVersion": "2021-01-15"
              }
            },
            {
              "kind": "KeyPhraseExtractionLROResults",
<<<<<<< HEAD
              "lastUpdateDateTime": "2022-10-14T02:28:52.1170301Z",
=======
              "lastUpdateDateTime": "2022-10-24T05:13:27.5118761Z",
>>>>>>> d933aa95
              "status": "succeeded",
              "results": {
                "documents": [
                  {
                    "id": "1",
                    "keyPhrases": [
                      "park"
                    ],
                    "warnings": []
                  },
                  {
                    "id": "2",
                    "keyPhrases": [
                      "Espa\u00F1ol",
                      "document"
                    ],
                    "warnings": []
                  },
                  {
                    "id": "3",
                    "keyPhrases": [
                      "\u306F\u5E78\u305B"
                    ],
                    "warnings": []
                  }
                ],
                "errors": [],
                "modelVersion": "2022-10-01"
              }
            }
          ]
        }
      }
    },
    {
<<<<<<< HEAD
      "RequestUri": "https://endpoint/language/analyze-text/jobs/e9722896-2ab2-4d5f-9941-4b13b085127e?api-version=2022-10-01-preview",
=======
      "RequestUri": "https://endpoint/language/analyze-text/jobs/46d66489-ae95-48bd-af71-cbb2a56529f4?api-version=2022-05-01",
>>>>>>> d933aa95
      "RequestMethod": "GET",
      "RequestHeaders": {
        "Accept": "application/json",
        "Accept-Encoding": "gzip,deflate",
        "Connection": "keep-alive",
        "Ocp-Apim-Subscription-Key": "api_key",
<<<<<<< HEAD
        "User-Agent": "azsdk-js-ai-language-text/1.1.0-beta.1 core-rest-pipeline/1.9.3 Node/v18.6.0 OS/(x64-Linux-5.15.68.1-microsoft-standard-WSL2)",
        "x-ms-client-request-id": "186c0bbe-da62-44db-8bac-ceb01794935e"
=======
        "User-Agent": "azsdk-js-ai-language-text/1.0.1 core-rest-pipeline/1.10.0 Node/v18.6.0 OS/(x64-Linux-5.15.68.1-microsoft-standard-WSL2)",
        "x-ms-client-request-id": "e6f5f456-8b1b-4832-9cc2-ee457f14337c"
>>>>>>> d933aa95
      },
      "RequestBody": null,
      "StatusCode": 200,
      "ResponseHeaders": {
<<<<<<< HEAD
        "apim-request-id": "0ee3cd0c-2de2-424c-bc69-75d19ac7e236",
        "Content-Length": "1508",
        "Content-Type": "application/json; charset=utf-8",
        "Date": "Fri, 14 Oct 2022 02:28:59 GMT",
        "Strict-Transport-Security": "max-age=31536000; includeSubDomains; preload",
        "X-Content-Type-Options": "nosniff",
        "x-envoy-upstream-service-time": "239"
      },
      "ResponseBody": {
        "jobId": "e9722896-2ab2-4d5f-9941-4b13b085127e",
        "lastUpdateDateTime": "2022-10-14T02:28:57Z",
        "createdDateTime": "2022-10-14T02:28:49Z",
        "expirationDateTime": "2022-10-15T02:28:49Z",
=======
        "apim-request-id": "abfb8eee-fb8c-439b-bc7c-0abd3b680c4a",
        "Content-Length": "1509",
        "Content-Type": "application/json; charset=utf-8",
        "Date": "Mon, 24 Oct 2022 05:13:27 GMT",
        "Strict-Transport-Security": "max-age=31536000; includeSubDomains; preload",
        "X-Content-Type-Options": "nosniff",
        "x-envoy-upstream-service-time": "143",
        "x-ms-region": "West US 2"
      },
      "ResponseBody": {
        "jobId": "46d66489-ae95-48bd-af71-cbb2a56529f4",
        "lastUpdatedDateTime": "2022-10-24T05:13:27Z",
        "createdDateTime": "2022-10-24T05:13:25Z",
        "expirationDateTime": "2022-10-25T05:13:25Z",
>>>>>>> d933aa95
        "status": "succeeded",
        "errors": [],
        "tasks": {
          "completed": 3,
          "failed": 0,
          "inProgress": 0,
          "total": 3,
          "items": [
            {
              "kind": "EntityRecognitionLROResults",
<<<<<<< HEAD
              "lastUpdateDateTime": "2022-10-14T02:28:57.7876449Z",
=======
              "lastUpdateDateTime": "2022-10-24T05:13:27.7935025Z",
>>>>>>> d933aa95
              "status": "succeeded",
              "results": {
                "documents": [
                  {
                    "id": "1",
                    "entities": [
                      {
                        "text": "park",
                        "category": "Location",
                        "offset": 17,
                        "length": 4,
                        "confidenceScore": 0.99
                      }
                    ],
                    "warnings": []
                  },
                  {
                    "id": "2",
                    "entities": [
                      {
                        "text": "Espa\u00F1ol",
                        "category": "Skill",
                        "offset": 31,
                        "length": 7,
                        "confidenceScore": 0.94
                      }
                    ],
                    "warnings": []
                  },
                  {
                    "id": "3",
                    "entities": [],
                    "warnings": []
                  }
                ],
                "errors": [],
                "modelVersion": "2021-06-01"
              }
            },
            {
              "kind": "PiiEntityRecognitionLROResults",
<<<<<<< HEAD
              "lastUpdateDateTime": "2022-10-14T02:28:51.898435Z",
=======
              "lastUpdateDateTime": "2022-10-24T05:13:27.808204Z",
>>>>>>> d933aa95
              "status": "succeeded",
              "results": {
                "documents": [
                  {
                    "redactedText": "I will go to the park.",
                    "id": "1",
                    "entities": [],
                    "warnings": []
                  },
                  {
                    "redactedText": "Este es un document escrito en Espa\u00F1ol.",
                    "id": "2",
                    "entities": [],
                    "warnings": []
                  },
                  {
                    "redactedText": "\u732B\u306F\u5E78\u305B",
                    "id": "3",
                    "entities": [],
                    "warnings": []
                  }
                ],
                "errors": [],
                "modelVersion": "2021-01-15"
              }
            },
            {
              "kind": "KeyPhraseExtractionLROResults",
<<<<<<< HEAD
              "lastUpdateDateTime": "2022-10-14T02:28:52.1170301Z",
=======
              "lastUpdateDateTime": "2022-10-24T05:13:27.5118761Z",
>>>>>>> d933aa95
              "status": "succeeded",
              "results": {
                "documents": [
                  {
                    "id": "1",
                    "keyPhrases": [
                      "park"
                    ],
                    "warnings": []
                  },
                  {
                    "id": "2",
                    "keyPhrases": [
                      "Espa\u00F1ol",
                      "document"
                    ],
                    "warnings": []
                  },
                  {
                    "id": "3",
                    "keyPhrases": [
                      "\u306F\u5E78\u305B"
                    ],
                    "warnings": []
                  }
                ],
                "errors": [],
                "modelVersion": "2022-10-01"
              }
            }
          ]
        }
      }
    }
  ],
  "Variables": {}
}<|MERGE_RESOLUTION|>--- conflicted
+++ resolved
@@ -10,13 +10,8 @@
         "Content-Length": "320",
         "Content-Type": "application/json",
         "Ocp-Apim-Subscription-Key": "api_key",
-<<<<<<< HEAD
-        "User-Agent": "azsdk-js-ai-language-text/1.1.0-beta.1 core-rest-pipeline/1.9.3 Node/v18.6.0 OS/(x64-Linux-5.15.68.1-microsoft-standard-WSL2)",
-        "x-ms-client-request-id": "9659e242-7402-46c7-a54a-a5af88a1f7a1"
-=======
-        "User-Agent": "azsdk-js-ai-language-text/1.0.1 core-rest-pipeline/1.10.0 Node/v18.6.0 OS/(x64-Linux-5.15.68.1-microsoft-standard-WSL2)",
-        "x-ms-client-request-id": "80a30542-42e7-4379-9bd8-7f360ec0ad78"
->>>>>>> d933aa95
+        "User-Agent": "azsdk-js-ai-language-text/1.1.0-beta.1 core-rest-pipeline/1.10.0 Node/v18.6.0 OS/(x64-Linux-5.15.68.1-microsoft-standard-WSL2)",
+        "x-ms-client-request-id": "b6049485-e8c3-4184-b492-1e38f2e2a21e"
       },
       "RequestBody": {
         "analysisInput": {
@@ -52,80 +47,50 @@
       },
       "StatusCode": 202,
       "ResponseHeaders": {
-<<<<<<< HEAD
-        "apim-request-id": "6195198c-2493-49f3-84d2-3b6154959bc9",
+        "apim-request-id": "759879f2-8238-4ba4-ab77-41af1eaa2c23",
         "Content-Length": "0",
-        "Date": "Fri, 14 Oct 2022 02:28:50 GMT",
-        "operation-location": "https://endpoint/language/analyze-text/jobs/e9722896-2ab2-4d5f-9941-4b13b085127e?api-version=2022-10-01-preview",
+        "Date": "Tue, 25 Oct 2022 21:29:30 GMT",
+        "operation-location": "https://endpoint/language/analyze-text/jobs/8d8532a9-8c5f-442c-9878-1d466680d1f8?api-version=2022-10-01-preview",
+        "Server": "istio-envoy",
         "Strict-Transport-Security": "max-age=31536000; includeSubDomains; preload",
         "X-Content-Type-Options": "nosniff",
-        "x-envoy-upstream-service-time": "507"
-=======
-        "apim-request-id": "6a2eca4e-02d7-4c11-9867-6501d77b8693",
-        "Content-Length": "0",
-        "Date": "Mon, 24 Oct 2022 05:13:25 GMT",
-        "operation-location": "https://endpoint/language/analyze-text/jobs/46d66489-ae95-48bd-af71-cbb2a56529f4?api-version=2022-05-01",
-        "Strict-Transport-Security": "max-age=31536000; includeSubDomains; preload",
-        "X-Content-Type-Options": "nosniff",
-        "x-envoy-upstream-service-time": "161",
-        "x-ms-region": "West US 2"
->>>>>>> d933aa95
+        "x-envoy-upstream-service-time": "212",
+        "x-http2-stream-id": "37",
+        "x-ms-region": "East US"
       },
       "ResponseBody": null
     },
     {
-<<<<<<< HEAD
-      "RequestUri": "https://endpoint/language/analyze-text/jobs/e9722896-2ab2-4d5f-9941-4b13b085127e?api-version=2022-10-01-preview",
-=======
-      "RequestUri": "https://endpoint/language/analyze-text/jobs/46d66489-ae95-48bd-af71-cbb2a56529f4?api-version=2022-05-01",
->>>>>>> d933aa95
+      "RequestUri": "https://endpoint/language/analyze-text/jobs/8d8532a9-8c5f-442c-9878-1d466680d1f8?api-version=2022-10-01-preview",
       "RequestMethod": "GET",
       "RequestHeaders": {
         "Accept": "application/json",
         "Accept-Encoding": "gzip,deflate",
         "Connection": "keep-alive",
         "Ocp-Apim-Subscription-Key": "api_key",
-<<<<<<< HEAD
-        "User-Agent": "azsdk-js-ai-language-text/1.1.0-beta.1 core-rest-pipeline/1.9.3 Node/v18.6.0 OS/(x64-Linux-5.15.68.1-microsoft-standard-WSL2)",
-        "x-ms-client-request-id": "fb0d16e6-5e95-4558-8644-adcd69609dd7"
-=======
-        "User-Agent": "azsdk-js-ai-language-text/1.0.1 core-rest-pipeline/1.10.0 Node/v18.6.0 OS/(x64-Linux-5.15.68.1-microsoft-standard-WSL2)",
-        "x-ms-client-request-id": "acd2992c-e176-4a05-8380-5b278c590dc0"
->>>>>>> d933aa95
+        "User-Agent": "azsdk-js-ai-language-text/1.1.0-beta.1 core-rest-pipeline/1.10.0 Node/v18.6.0 OS/(x64-Linux-5.15.68.1-microsoft-standard-WSL2)",
+        "x-ms-client-request-id": "ae115393-f5d6-45a8-936b-38e896d2bbd8"
       },
       "RequestBody": null,
       "StatusCode": 200,
       "ResponseHeaders": {
-<<<<<<< HEAD
-        "apim-request-id": "8086b464-0fc4-47a1-8dc4-a04c1b30a3c9",
-        "Content-Length": "279",
-        "Content-Type": "application/json; charset=utf-8",
-        "Date": "Fri, 14 Oct 2022 02:28:50 GMT",
-=======
-        "apim-request-id": "29a33f4b-ef19-4565-8819-db769ce59f02",
+        "apim-request-id": "9314c90b-04c1-4918-8c06-ca71add781aa",
         "Content-Length": "283",
         "Content-Type": "application/json; charset=utf-8",
-        "Date": "Mon, 24 Oct 2022 05:13:25 GMT",
->>>>>>> d933aa95
+        "Date": "Tue, 25 Oct 2022 21:29:31 GMT",
+        "Server": "istio-envoy",
         "Strict-Transport-Security": "max-age=31536000; includeSubDomains; preload",
         "X-Content-Type-Options": "nosniff",
-        "x-envoy-upstream-service-time": "6",
-        "x-ms-region": "West US 2"
+        "x-envoy-upstream-service-time": "8",
+        "x-http2-stream-id": "21",
+        "x-ms-region": "East US"
       },
       "ResponseBody": {
-<<<<<<< HEAD
-        "jobId": "e9722896-2ab2-4d5f-9941-4b13b085127e",
-        "lastUpdateDateTime": "2022-10-14T02:28:50Z",
-        "createdDateTime": "2022-10-14T02:28:49Z",
-        "expirationDateTime": "2022-10-15T02:28:49Z",
-        "status": "running",
-=======
-        "jobId": "46d66489-ae95-48bd-af71-cbb2a56529f4",
-        "lastUpdatedDateTime": "2022-10-24T05:13:25Z",
-        "createdDateTime": "2022-10-24T05:13:25Z",
-        "expirationDateTime": "2022-10-25T05:13:25Z",
+        "jobId": "8d8532a9-8c5f-442c-9878-1d466680d1f8",
+        "lastUpdatedDateTime": "2022-10-25T21:29:31Z",
+        "createdDateTime": "2022-10-25T21:29:31Z",
+        "expirationDateTime": "2022-10-26T21:29:31Z",
         "status": "notStarted",
->>>>>>> d933aa95
         "errors": [],
         "tasks": {
           "completed": 0,
@@ -137,60 +102,36 @@
       }
     },
     {
-<<<<<<< HEAD
-      "RequestUri": "https://endpoint/language/analyze-text/jobs/e9722896-2ab2-4d5f-9941-4b13b085127e?api-version=2022-10-01-preview",
-=======
-      "RequestUri": "https://endpoint/language/analyze-text/jobs/46d66489-ae95-48bd-af71-cbb2a56529f4?api-version=2022-05-01",
->>>>>>> d933aa95
+      "RequestUri": "https://endpoint/language/analyze-text/jobs/8d8532a9-8c5f-442c-9878-1d466680d1f8?api-version=2022-10-01-preview",
       "RequestMethod": "GET",
       "RequestHeaders": {
         "Accept": "application/json",
         "Accept-Encoding": "gzip,deflate",
         "Connection": "keep-alive",
         "Ocp-Apim-Subscription-Key": "api_key",
-<<<<<<< HEAD
-        "User-Agent": "azsdk-js-ai-language-text/1.1.0-beta.1 core-rest-pipeline/1.9.3 Node/v18.6.0 OS/(x64-Linux-5.15.68.1-microsoft-standard-WSL2)",
-        "x-ms-client-request-id": "1759f767-9e65-401f-a518-882b241b3595"
-=======
-        "User-Agent": "azsdk-js-ai-language-text/1.0.1 core-rest-pipeline/1.10.0 Node/v18.6.0 OS/(x64-Linux-5.15.68.1-microsoft-standard-WSL2)",
-        "x-ms-client-request-id": "34139913-cc2b-490b-ab21-9095e467f7d7"
->>>>>>> d933aa95
+        "User-Agent": "azsdk-js-ai-language-text/1.1.0-beta.1 core-rest-pipeline/1.10.0 Node/v18.6.0 OS/(x64-Linux-5.15.68.1-microsoft-standard-WSL2)",
+        "x-ms-client-request-id": "766d7053-d4a7-4608-a432-97bad4f6fa4a"
       },
       "RequestBody": null,
       "StatusCode": 200,
       "ResponseHeaders": {
-<<<<<<< HEAD
-        "apim-request-id": "f31cc0d8-904b-4787-bff3-8d170ecd7339",
-        "Content-Length": "279",
+        "apim-request-id": "de6f49f5-6cfb-404e-abaa-b8115af52d01",
+        "Content-Length": "280",
         "Content-Type": "application/json; charset=utf-8",
-        "Date": "Fri, 14 Oct 2022 02:28:50 GMT",
+        "Date": "Tue, 25 Oct 2022 21:29:30 GMT",
+        "Server": "istio-envoy",
         "Strict-Transport-Security": "max-age=31536000; includeSubDomains; preload",
         "X-Content-Type-Options": "nosniff",
-        "x-envoy-upstream-service-time": "9"
+        "x-envoy-upstream-service-time": "12",
+        "x-http2-stream-id": "37",
+        "x-ms-region": "East US"
       },
       "ResponseBody": {
-        "jobId": "e9722896-2ab2-4d5f-9941-4b13b085127e",
-        "lastUpdateDateTime": "2022-10-14T02:28:50Z",
-        "createdDateTime": "2022-10-14T02:28:49Z",
-        "expirationDateTime": "2022-10-15T02:28:49Z",
+        "jobId": "8d8532a9-8c5f-442c-9878-1d466680d1f8",
+        "lastUpdatedDateTime": "2022-10-25T21:29:31Z",
+        "createdDateTime": "2022-10-25T21:29:31Z",
+        "expirationDateTime": "2022-10-26T21:29:31Z",
         "status": "running",
-=======
-        "apim-request-id": "8a421a0c-8967-452a-97d6-fae2382d2613",
-        "Content-Length": "283",
-        "Content-Type": "application/json; charset=utf-8",
-        "Date": "Mon, 24 Oct 2022 05:13:25 GMT",
-        "Strict-Transport-Security": "max-age=31536000; includeSubDomains; preload",
-        "X-Content-Type-Options": "nosniff",
-        "x-envoy-upstream-service-time": "8",
-        "x-ms-region": "West US 2"
-      },
-      "ResponseBody": {
-        "jobId": "46d66489-ae95-48bd-af71-cbb2a56529f4",
-        "lastUpdatedDateTime": "2022-10-24T05:13:25Z",
-        "createdDateTime": "2022-10-24T05:13:25Z",
-        "expirationDateTime": "2022-10-25T05:13:25Z",
-        "status": "notStarted",
->>>>>>> d933aa95
         "errors": [],
         "tasks": {
           "completed": 0,
@@ -202,42 +143,35 @@
       }
     },
     {
-<<<<<<< HEAD
-      "RequestUri": "https://endpoint/language/analyze-text/jobs/e9722896-2ab2-4d5f-9941-4b13b085127e?api-version=2022-10-01-preview",
-=======
-      "RequestUri": "https://endpoint/language/analyze-text/jobs/46d66489-ae95-48bd-af71-cbb2a56529f4?api-version=2022-05-01",
->>>>>>> d933aa95
+      "RequestUri": "https://endpoint/language/analyze-text/jobs/8d8532a9-8c5f-442c-9878-1d466680d1f8?api-version=2022-10-01-preview",
       "RequestMethod": "GET",
       "RequestHeaders": {
         "Accept": "application/json",
         "Accept-Encoding": "gzip,deflate",
         "Connection": "keep-alive",
         "Ocp-Apim-Subscription-Key": "api_key",
-<<<<<<< HEAD
-        "User-Agent": "azsdk-js-ai-language-text/1.1.0-beta.1 core-rest-pipeline/1.9.3 Node/v18.6.0 OS/(x64-Linux-5.15.68.1-microsoft-standard-WSL2)",
-        "x-ms-client-request-id": "7a1afa48-53fa-4636-96d5-e441a3c68d7a"
-=======
-        "User-Agent": "azsdk-js-ai-language-text/1.0.1 core-rest-pipeline/1.10.0 Node/v18.6.0 OS/(x64-Linux-5.15.68.1-microsoft-standard-WSL2)",
-        "x-ms-client-request-id": "02b97924-2a58-4567-93d0-e5e23c2d06b1"
->>>>>>> d933aa95
+        "User-Agent": "azsdk-js-ai-language-text/1.1.0-beta.1 core-rest-pipeline/1.10.0 Node/v18.6.0 OS/(x64-Linux-5.15.68.1-microsoft-standard-WSL2)",
+        "x-ms-client-request-id": "a2dc8294-6042-4701-97b9-71a810ed8d39"
       },
       "RequestBody": null,
       "StatusCode": 200,
       "ResponseHeaders": {
-<<<<<<< HEAD
-        "apim-request-id": "3079ae81-d5cc-4194-9d28-98e0228ad13e",
-        "Content-Length": "1044",
+        "apim-request-id": "a9c5c92b-184c-4b31-a54e-c30e942e601d",
+        "Content-Length": "1166",
         "Content-Type": "application/json; charset=utf-8",
-        "Date": "Fri, 14 Oct 2022 02:28:51 GMT",
+        "Date": "Tue, 25 Oct 2022 21:29:33 GMT",
+        "Server": "istio-envoy",
         "Strict-Transport-Security": "max-age=31536000; includeSubDomains; preload",
         "X-Content-Type-Options": "nosniff",
-        "x-envoy-upstream-service-time": "106"
+        "x-envoy-upstream-service-time": "106",
+        "x-http2-stream-id": "33",
+        "x-ms-region": "East US"
       },
       "ResponseBody": {
-        "jobId": "e9722896-2ab2-4d5f-9941-4b13b085127e",
-        "lastUpdateDateTime": "2022-10-14T02:28:52Z",
-        "createdDateTime": "2022-10-14T02:28:49Z",
-        "expirationDateTime": "2022-10-15T02:28:49Z",
+        "jobId": "8d8532a9-8c5f-442c-9878-1d466680d1f8",
+        "lastUpdatedDateTime": "2022-10-25T21:29:33Z",
+        "createdDateTime": "2022-10-25T21:29:31Z",
+        "expirationDateTime": "2022-10-26T21:29:31Z",
         "status": "running",
         "errors": [],
         "tasks": {
@@ -247,8 +181,50 @@
           "total": 3,
           "items": [
             {
+              "kind": "EntityRecognitionLROResults",
+              "lastUpdateDateTime": "2022-10-25T21:29:33.1619767Z",
+              "status": "succeeded",
+              "results": {
+                "documents": [
+                  {
+                    "id": "1",
+                    "entities": [
+                      {
+                        "text": "park",
+                        "category": "Location",
+                        "offset": 17,
+                        "length": 4,
+                        "confidenceScore": 0.99
+                      }
+                    ],
+                    "warnings": []
+                  },
+                  {
+                    "id": "2",
+                    "entities": [
+                      {
+                        "text": "Espa\u00F1ol",
+                        "category": "Skill",
+                        "offset": 31,
+                        "length": 7,
+                        "confidenceScore": 0.94
+                      }
+                    ],
+                    "warnings": []
+                  },
+                  {
+                    "id": "3",
+                    "entities": [],
+                    "warnings": []
+                  }
+                ],
+                "errors": [],
+                "modelVersion": "2021-06-01"
+              }
+            },
+            {
               "kind": "PiiEntityRecognitionLROResults",
-              "lastUpdateDateTime": "2022-10-14T02:28:51.898435Z",
+              "lastUpdateDateTime": "2022-10-25T21:29:33.230746Z",
               "status": "succeeded",
               "results": {
                 "documents": [
@@ -273,39 +249,6 @@
                 ],
                 "errors": [],
                 "modelVersion": "2021-01-15"
-              }
-            },
-            {
-              "kind": "KeyPhraseExtractionLROResults",
-              "lastUpdateDateTime": "2022-10-14T02:28:52.1170301Z",
-              "status": "succeeded",
-              "results": {
-                "documents": [
-                  {
-                    "id": "1",
-                    "keyPhrases": [
-                      "park"
-                    ],
-                    "warnings": []
-                  },
-                  {
-                    "id": "2",
-                    "keyPhrases": [
-                      "Espa\u00F1ol",
-                      "document"
-                    ],
-                    "warnings": []
-                  },
-                  {
-                    "id": "3",
-                    "keyPhrases": [
-                      "\u306F\u5E78\u305B"
-                    ],
-                    "warnings": []
-                  }
-                ],
-                "errors": [],
-                "modelVersion": "2022-10-01"
               }
             }
           ]
@@ -313,250 +256,35 @@
       }
     },
     {
-      "RequestUri": "https://endpoint/language/analyze-text/jobs/e9722896-2ab2-4d5f-9941-4b13b085127e?api-version=2022-10-01-preview",
+      "RequestUri": "https://endpoint/language/analyze-text/jobs/8d8532a9-8c5f-442c-9878-1d466680d1f8?api-version=2022-10-01-preview",
       "RequestMethod": "GET",
       "RequestHeaders": {
         "Accept": "application/json",
         "Accept-Encoding": "gzip,deflate",
         "Connection": "keep-alive",
         "Ocp-Apim-Subscription-Key": "api_key",
-        "User-Agent": "azsdk-js-ai-language-text/1.1.0-beta.1 core-rest-pipeline/1.9.3 Node/v18.6.0 OS/(x64-Linux-5.15.68.1-microsoft-standard-WSL2)",
-        "x-ms-client-request-id": "caffe890-afee-40a6-9c84-bbaa064d46d7"
+        "User-Agent": "azsdk-js-ai-language-text/1.1.0-beta.1 core-rest-pipeline/1.10.0 Node/v18.6.0 OS/(x64-Linux-5.15.68.1-microsoft-standard-WSL2)",
+        "x-ms-client-request-id": "66ed1448-b620-4c9b-aed3-d031366199a3"
       },
       "RequestBody": null,
       "StatusCode": 200,
       "ResponseHeaders": {
-        "apim-request-id": "93192f1a-b661-44a4-96e6-2762d7e93237",
-        "Content-Length": "1044",
-        "Content-Type": "application/json; charset=utf-8",
-        "Date": "Fri, 14 Oct 2022 02:28:54 GMT",
-        "Strict-Transport-Security": "max-age=31536000; includeSubDomains; preload",
-        "X-Content-Type-Options": "nosniff",
-        "x-envoy-upstream-service-time": "120"
-      },
-      "ResponseBody": {
-        "jobId": "e9722896-2ab2-4d5f-9941-4b13b085127e",
-        "lastUpdateDateTime": "2022-10-14T02:28:52Z",
-        "createdDateTime": "2022-10-14T02:28:49Z",
-        "expirationDateTime": "2022-10-15T02:28:49Z",
-        "status": "running",
-        "errors": [],
-        "tasks": {
-          "completed": 2,
-          "failed": 0,
-          "inProgress": 1,
-          "total": 3,
-          "items": [
-            {
-              "kind": "PiiEntityRecognitionLROResults",
-              "lastUpdateDateTime": "2022-10-14T02:28:51.898435Z",
-              "status": "succeeded",
-              "results": {
-                "documents": [
-                  {
-                    "redactedText": "I will go to the park.",
-                    "id": "1",
-                    "entities": [],
-                    "warnings": []
-                  },
-                  {
-                    "redactedText": "Este es un document escrito en Espa\u00F1ol.",
-                    "id": "2",
-                    "entities": [],
-                    "warnings": []
-                  },
-                  {
-                    "redactedText": "\u732B\u306F\u5E78\u305B",
-                    "id": "3",
-                    "entities": [],
-                    "warnings": []
-                  }
-                ],
-                "errors": [],
-                "modelVersion": "2021-01-15"
-              }
-            },
-            {
-              "kind": "KeyPhraseExtractionLROResults",
-              "lastUpdateDateTime": "2022-10-14T02:28:52.1170301Z",
-              "status": "succeeded",
-              "results": {
-                "documents": [
-                  {
-                    "id": "1",
-                    "keyPhrases": [
-                      "park"
-                    ],
-                    "warnings": []
-                  },
-                  {
-                    "id": "2",
-                    "keyPhrases": [
-                      "Espa\u00F1ol",
-                      "document"
-                    ],
-                    "warnings": []
-                  },
-                  {
-                    "id": "3",
-                    "keyPhrases": [
-                      "\u306F\u5E78\u305B"
-                    ],
-                    "warnings": []
-                  }
-                ],
-                "errors": [],
-                "modelVersion": "2022-10-01"
-              }
-            }
-          ]
-        }
-      }
-    },
-    {
-      "RequestUri": "https://endpoint/language/analyze-text/jobs/e9722896-2ab2-4d5f-9941-4b13b085127e?api-version=2022-10-01-preview",
-      "RequestMethod": "GET",
-      "RequestHeaders": {
-        "Accept": "application/json",
-        "Accept-Encoding": "gzip,deflate",
-        "Connection": "keep-alive",
-        "Ocp-Apim-Subscription-Key": "api_key",
-        "User-Agent": "azsdk-js-ai-language-text/1.1.0-beta.1 core-rest-pipeline/1.9.3 Node/v18.6.0 OS/(x64-Linux-5.15.68.1-microsoft-standard-WSL2)",
-        "x-ms-client-request-id": "92c51604-c33f-454c-9bbe-31dcfc06b358"
-      },
-      "RequestBody": null,
-      "StatusCode": 200,
-      "ResponseHeaders": {
-        "apim-request-id": "4d92229b-b7b2-4195-89fe-1f082af32b75",
-        "Content-Length": "1044",
-        "Content-Type": "application/json; charset=utf-8",
-        "Date": "Fri, 14 Oct 2022 02:28:56 GMT",
-        "Strict-Transport-Security": "max-age=31536000; includeSubDomains; preload",
-        "X-Content-Type-Options": "nosniff",
-        "x-envoy-upstream-service-time": "116"
-      },
-      "ResponseBody": {
-        "jobId": "e9722896-2ab2-4d5f-9941-4b13b085127e",
-        "lastUpdateDateTime": "2022-10-14T02:28:56Z",
-        "createdDateTime": "2022-10-14T02:28:49Z",
-        "expirationDateTime": "2022-10-15T02:28:49Z",
-        "status": "running",
-        "errors": [],
-        "tasks": {
-          "completed": 2,
-          "failed": 0,
-          "inProgress": 1,
-          "total": 3,
-          "items": [
-            {
-              "kind": "PiiEntityRecognitionLROResults",
-              "lastUpdateDateTime": "2022-10-14T02:28:51.898435Z",
-              "status": "succeeded",
-              "results": {
-                "documents": [
-                  {
-                    "redactedText": "I will go to the park.",
-                    "id": "1",
-                    "entities": [],
-                    "warnings": []
-                  },
-                  {
-                    "redactedText": "Este es un document escrito en Espa\u00F1ol.",
-                    "id": "2",
-                    "entities": [],
-                    "warnings": []
-                  },
-                  {
-                    "redactedText": "\u732B\u306F\u5E78\u305B",
-                    "id": "3",
-                    "entities": [],
-                    "warnings": []
-                  }
-                ],
-                "errors": [],
-                "modelVersion": "2021-01-15"
-              }
-            },
-            {
-              "kind": "KeyPhraseExtractionLROResults",
-              "lastUpdateDateTime": "2022-10-14T02:28:52.1170301Z",
-              "status": "succeeded",
-              "results": {
-                "documents": [
-                  {
-                    "id": "1",
-                    "keyPhrases": [
-                      "park"
-                    ],
-                    "warnings": []
-                  },
-                  {
-                    "id": "2",
-                    "keyPhrases": [
-                      "Espa\u00F1ol",
-                      "document"
-                    ],
-                    "warnings": []
-                  },
-                  {
-                    "id": "3",
-                    "keyPhrases": [
-                      "\u306F\u5E78\u305B"
-                    ],
-                    "warnings": []
-                  }
-                ],
-                "errors": [],
-                "modelVersion": "2022-10-01"
-              }
-            }
-          ]
-        }
-      }
-    },
-    {
-      "RequestUri": "https://endpoint/language/analyze-text/jobs/e9722896-2ab2-4d5f-9941-4b13b085127e?api-version=2022-10-01-preview",
-      "RequestMethod": "GET",
-      "RequestHeaders": {
-        "Accept": "application/json",
-        "Accept-Encoding": "gzip,deflate",
-        "Connection": "keep-alive",
-        "Ocp-Apim-Subscription-Key": "api_key",
-        "User-Agent": "azsdk-js-ai-language-text/1.1.0-beta.1 core-rest-pipeline/1.9.3 Node/v18.6.0 OS/(x64-Linux-5.15.68.1-microsoft-standard-WSL2)",
-        "x-ms-client-request-id": "7de2b9a7-7ef5-4516-9e1e-d70198cd3746"
-      },
-      "RequestBody": null,
-      "StatusCode": 200,
-      "ResponseHeaders": {
-        "apim-request-id": "009476f1-a43d-4232-a103-f3e401dbd41f",
-        "Content-Length": "1508",
-        "Content-Type": "application/json; charset=utf-8",
-        "Date": "Fri, 14 Oct 2022 02:28:59 GMT",
-        "Strict-Transport-Security": "max-age=31536000; includeSubDomains; preload",
-        "X-Content-Type-Options": "nosniff",
-        "x-envoy-upstream-service-time": "184"
-      },
-      "ResponseBody": {
-        "jobId": "e9722896-2ab2-4d5f-9941-4b13b085127e",
-        "lastUpdateDateTime": "2022-10-14T02:28:57Z",
-        "createdDateTime": "2022-10-14T02:28:49Z",
-        "expirationDateTime": "2022-10-15T02:28:49Z",
-=======
-        "apim-request-id": "dfbf8ecc-ff35-41cb-83d4-9d8e65b1eeab",
+        "apim-request-id": "99229a88-f663-4138-9210-b09130a1ee55",
         "Content-Length": "1509",
         "Content-Type": "application/json; charset=utf-8",
-        "Date": "Mon, 24 Oct 2022 05:13:27 GMT",
+        "Date": "Tue, 25 Oct 2022 21:29:35 GMT",
+        "Server": "istio-envoy",
         "Strict-Transport-Security": "max-age=31536000; includeSubDomains; preload",
         "X-Content-Type-Options": "nosniff",
         "x-envoy-upstream-service-time": "184",
-        "x-ms-region": "West US 2"
+        "x-http2-stream-id": "37",
+        "x-ms-region": "East US"
       },
       "ResponseBody": {
-        "jobId": "46d66489-ae95-48bd-af71-cbb2a56529f4",
-        "lastUpdatedDateTime": "2022-10-24T05:13:27Z",
-        "createdDateTime": "2022-10-24T05:13:25Z",
-        "expirationDateTime": "2022-10-25T05:13:25Z",
->>>>>>> d933aa95
+        "jobId": "8d8532a9-8c5f-442c-9878-1d466680d1f8",
+        "lastUpdatedDateTime": "2022-10-25T21:29:33Z",
+        "createdDateTime": "2022-10-25T21:29:31Z",
+        "expirationDateTime": "2022-10-26T21:29:31Z",
         "status": "succeeded",
         "errors": [],
         "tasks": {
@@ -567,11 +295,7 @@
           "items": [
             {
               "kind": "EntityRecognitionLROResults",
-<<<<<<< HEAD
-              "lastUpdateDateTime": "2022-10-14T02:28:57.7876449Z",
-=======
-              "lastUpdateDateTime": "2022-10-24T05:13:27.7935025Z",
->>>>>>> d933aa95
+              "lastUpdateDateTime": "2022-10-25T21:29:33.1619767Z",
               "status": "succeeded",
               "results": {
                 "documents": [
@@ -613,11 +337,7 @@
             },
             {
               "kind": "PiiEntityRecognitionLROResults",
-<<<<<<< HEAD
-              "lastUpdateDateTime": "2022-10-14T02:28:51.898435Z",
-=======
-              "lastUpdateDateTime": "2022-10-24T05:13:27.808204Z",
->>>>>>> d933aa95
+              "lastUpdateDateTime": "2022-10-25T21:29:33.230746Z",
               "status": "succeeded",
               "results": {
                 "documents": [
@@ -646,11 +366,7 @@
             },
             {
               "kind": "KeyPhraseExtractionLROResults",
-<<<<<<< HEAD
-              "lastUpdateDateTime": "2022-10-14T02:28:52.1170301Z",
-=======
-              "lastUpdateDateTime": "2022-10-24T05:13:27.5118761Z",
->>>>>>> d933aa95
+              "lastUpdateDateTime": "2022-10-25T21:29:33.7426641Z",
               "status": "succeeded",
               "results": {
                 "documents": [
@@ -686,58 +402,35 @@
       }
     },
     {
-<<<<<<< HEAD
-      "RequestUri": "https://endpoint/language/analyze-text/jobs/e9722896-2ab2-4d5f-9941-4b13b085127e?api-version=2022-10-01-preview",
-=======
-      "RequestUri": "https://endpoint/language/analyze-text/jobs/46d66489-ae95-48bd-af71-cbb2a56529f4?api-version=2022-05-01",
->>>>>>> d933aa95
+      "RequestUri": "https://endpoint/language/analyze-text/jobs/8d8532a9-8c5f-442c-9878-1d466680d1f8?api-version=2022-10-01-preview",
       "RequestMethod": "GET",
       "RequestHeaders": {
         "Accept": "application/json",
         "Accept-Encoding": "gzip,deflate",
         "Connection": "keep-alive",
         "Ocp-Apim-Subscription-Key": "api_key",
-<<<<<<< HEAD
-        "User-Agent": "azsdk-js-ai-language-text/1.1.0-beta.1 core-rest-pipeline/1.9.3 Node/v18.6.0 OS/(x64-Linux-5.15.68.1-microsoft-standard-WSL2)",
-        "x-ms-client-request-id": "186c0bbe-da62-44db-8bac-ceb01794935e"
-=======
-        "User-Agent": "azsdk-js-ai-language-text/1.0.1 core-rest-pipeline/1.10.0 Node/v18.6.0 OS/(x64-Linux-5.15.68.1-microsoft-standard-WSL2)",
-        "x-ms-client-request-id": "e6f5f456-8b1b-4832-9cc2-ee457f14337c"
->>>>>>> d933aa95
+        "User-Agent": "azsdk-js-ai-language-text/1.1.0-beta.1 core-rest-pipeline/1.10.0 Node/v18.6.0 OS/(x64-Linux-5.15.68.1-microsoft-standard-WSL2)",
+        "x-ms-client-request-id": "93eddfcc-d686-48e7-858b-e814e1de799c"
       },
       "RequestBody": null,
       "StatusCode": 200,
       "ResponseHeaders": {
-<<<<<<< HEAD
-        "apim-request-id": "0ee3cd0c-2de2-424c-bc69-75d19ac7e236",
-        "Content-Length": "1508",
+        "apim-request-id": "e4828ff7-67f9-40e8-9831-e4e4e886f71e",
+        "Content-Length": "1509",
         "Content-Type": "application/json; charset=utf-8",
-        "Date": "Fri, 14 Oct 2022 02:28:59 GMT",
+        "Date": "Tue, 25 Oct 2022 21:29:35 GMT",
+        "Server": "istio-envoy",
         "Strict-Transport-Security": "max-age=31536000; includeSubDomains; preload",
         "X-Content-Type-Options": "nosniff",
-        "x-envoy-upstream-service-time": "239"
+        "x-envoy-upstream-service-time": "209",
+        "x-http2-stream-id": "25",
+        "x-ms-region": "East US"
       },
       "ResponseBody": {
-        "jobId": "e9722896-2ab2-4d5f-9941-4b13b085127e",
-        "lastUpdateDateTime": "2022-10-14T02:28:57Z",
-        "createdDateTime": "2022-10-14T02:28:49Z",
-        "expirationDateTime": "2022-10-15T02:28:49Z",
-=======
-        "apim-request-id": "abfb8eee-fb8c-439b-bc7c-0abd3b680c4a",
-        "Content-Length": "1509",
-        "Content-Type": "application/json; charset=utf-8",
-        "Date": "Mon, 24 Oct 2022 05:13:27 GMT",
-        "Strict-Transport-Security": "max-age=31536000; includeSubDomains; preload",
-        "X-Content-Type-Options": "nosniff",
-        "x-envoy-upstream-service-time": "143",
-        "x-ms-region": "West US 2"
-      },
-      "ResponseBody": {
-        "jobId": "46d66489-ae95-48bd-af71-cbb2a56529f4",
-        "lastUpdatedDateTime": "2022-10-24T05:13:27Z",
-        "createdDateTime": "2022-10-24T05:13:25Z",
-        "expirationDateTime": "2022-10-25T05:13:25Z",
->>>>>>> d933aa95
+        "jobId": "8d8532a9-8c5f-442c-9878-1d466680d1f8",
+        "lastUpdatedDateTime": "2022-10-25T21:29:33Z",
+        "createdDateTime": "2022-10-25T21:29:31Z",
+        "expirationDateTime": "2022-10-26T21:29:31Z",
         "status": "succeeded",
         "errors": [],
         "tasks": {
@@ -748,11 +441,7 @@
           "items": [
             {
               "kind": "EntityRecognitionLROResults",
-<<<<<<< HEAD
-              "lastUpdateDateTime": "2022-10-14T02:28:57.7876449Z",
-=======
-              "lastUpdateDateTime": "2022-10-24T05:13:27.7935025Z",
->>>>>>> d933aa95
+              "lastUpdateDateTime": "2022-10-25T21:29:33.1619767Z",
               "status": "succeeded",
               "results": {
                 "documents": [
@@ -794,11 +483,7 @@
             },
             {
               "kind": "PiiEntityRecognitionLROResults",
-<<<<<<< HEAD
-              "lastUpdateDateTime": "2022-10-14T02:28:51.898435Z",
-=======
-              "lastUpdateDateTime": "2022-10-24T05:13:27.808204Z",
->>>>>>> d933aa95
+              "lastUpdateDateTime": "2022-10-25T21:29:33.230746Z",
               "status": "succeeded",
               "results": {
                 "documents": [
@@ -827,11 +512,7 @@
             },
             {
               "kind": "KeyPhraseExtractionLROResults",
-<<<<<<< HEAD
-              "lastUpdateDateTime": "2022-10-14T02:28:52.1170301Z",
-=======
-              "lastUpdateDateTime": "2022-10-24T05:13:27.5118761Z",
->>>>>>> d933aa95
+              "lastUpdateDateTime": "2022-10-25T21:29:33.7426641Z",
               "status": "succeeded",
               "results": {
                 "documents": [
