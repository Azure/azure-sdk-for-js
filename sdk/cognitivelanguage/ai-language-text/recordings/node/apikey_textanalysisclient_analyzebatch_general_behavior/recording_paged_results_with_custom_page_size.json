{
  "Entries": [
    {
      "RequestUri": "https://endpoint/language/analyze-text/jobs?api-version=2022-10-01-preview",
      "RequestMethod": "POST",
      "RequestHeaders": {
        "Accept": "application/json",
        "Accept-Encoding": "gzip,deflate",
        "Connection": "keep-alive",
        "Content-Length": "1389",
        "Content-Type": "application/json",
        "Ocp-Apim-Subscription-Key": "api_key",
<<<<<<< HEAD
        "User-Agent": "azsdk-js-ai-language-text/1.1.0-beta.1 core-rest-pipeline/1.9.3 Node/v18.6.0 OS/(x64-Linux-5.15.68.1-microsoft-standard-WSL2)",
        "x-ms-client-request-id": "79c686f9-67f2-4bf9-ac06-432dac250080"
=======
        "User-Agent": "azsdk-js-ai-language-text/1.0.1 core-rest-pipeline/1.10.0 Node/v18.6.0 OS/(x64-Linux-5.15.68.1-microsoft-standard-WSL2)",
        "x-ms-client-request-id": "5e35b8a9-5331-4567-865d-40b4eed89b4e"
>>>>>>> d933aa95
      },
      "RequestBody": {
        "analysisInput": {
          "documents": [
            {
              "id": "0",
              "text": "random text",
              "language": "en"
            },
            {
              "id": "1",
              "text": "random text",
              "language": "en"
            },
            {
              "id": "2",
              "text": "random text",
              "language": "en"
            },
            {
              "id": "3",
              "text": "random text",
              "language": "en"
            },
            {
              "id": "4",
              "text": "random text",
              "language": "en"
            },
            {
              "id": "5",
              "text": "random text",
              "language": "en"
            },
            {
              "id": "6",
              "text": "random text",
              "language": "en"
            },
            {
              "id": "7",
              "text": "random text",
              "language": "en"
            },
            {
              "id": "8",
              "text": "random text",
              "language": "en"
            },
            {
              "id": "9",
              "text": "random text",
              "language": "en"
            },
            {
              "id": "10",
              "text": "random text",
              "language": "en"
            },
            {
              "id": "11",
              "text": "random text",
              "language": "en"
            },
            {
              "id": "12",
              "text": "random text",
              "language": "en"
            },
            {
              "id": "13",
              "text": "random text",
              "language": "en"
            },
            {
              "id": "14",
              "text": "random text",
              "language": "en"
            },
            {
              "id": "15",
              "text": "random text",
              "language": "en"
            },
            {
              "id": "16",
              "text": "random text",
              "language": "en"
            },
            {
              "id": "17",
              "text": "random text",
              "language": "en"
            },
            {
              "id": "18",
              "text": "random text",
              "language": "en"
            },
            {
              "id": "19",
              "text": "random text",
              "language": "en"
            },
            {
              "id": "20",
              "text": "random text",
              "language": "en"
            },
            {
              "id": "21",
              "text": "random text",
              "language": "en"
            },
            {
              "id": "22",
              "text": "random text",
              "language": "en"
            },
            {
              "id": "23",
              "text": "random text",
              "language": "en"
            },
            {
              "id": "24",
              "text": "Microsoft was founded by Bill Gates and Paul Allen",
              "language": "en"
            }
          ]
        },
        "tasks": [
          {
            "kind": "EntityRecognition",
            "parameters": {}
          },
          {
            "kind": "KeyPhraseExtraction",
            "parameters": {}
          }
        ]
      },
      "StatusCode": 202,
      "ResponseHeaders": {
<<<<<<< HEAD
        "apim-request-id": "0dcbf507-6bc7-41cc-943c-8baffecfb62e",
        "Content-Length": "0",
        "Date": "Fri, 14 Oct 2022 02:29:06 GMT",
        "operation-location": "https://endpoint/language/analyze-text/jobs/8f37b3f0-d67f-40fa-ae61-9d1824cc6b57?api-version=2022-10-01-preview",
        "Strict-Transport-Security": "max-age=31536000; includeSubDomains; preload",
        "X-Content-Type-Options": "nosniff",
        "x-envoy-upstream-service-time": "1147"
=======
        "apim-request-id": "16a831c6-6df2-41bb-ac71-41cfa6167b48",
        "Content-Length": "0",
        "Date": "Mon, 24 Oct 2022 05:13:31 GMT",
        "operation-location": "https://endpoint/language/analyze-text/jobs/696bdf95-3910-479b-bdcb-226ce821ec2d?api-version=2022-05-01",
        "Strict-Transport-Security": "max-age=31536000; includeSubDomains; preload",
        "X-Content-Type-Options": "nosniff",
        "x-envoy-upstream-service-time": "795",
        "x-ms-region": "West US 2"
>>>>>>> d933aa95
      },
      "ResponseBody": null
    },
    {
<<<<<<< HEAD
      "RequestUri": "https://endpoint/language/analyze-text/jobs/8f37b3f0-d67f-40fa-ae61-9d1824cc6b57?api-version=2022-10-01-preview",
=======
      "RequestUri": "https://endpoint/language/analyze-text/jobs/696bdf95-3910-479b-bdcb-226ce821ec2d?api-version=2022-05-01",
>>>>>>> d933aa95
      "RequestMethod": "GET",
      "RequestHeaders": {
        "Accept": "application/json",
        "Accept-Encoding": "gzip,deflate",
        "Connection": "keep-alive",
        "Ocp-Apim-Subscription-Key": "api_key",
<<<<<<< HEAD
        "User-Agent": "azsdk-js-ai-language-text/1.1.0-beta.1 core-rest-pipeline/1.9.3 Node/v18.6.0 OS/(x64-Linux-5.15.68.1-microsoft-standard-WSL2)",
        "x-ms-client-request-id": "7e27f574-5921-4121-b031-04fc5dedc91f"
=======
        "User-Agent": "azsdk-js-ai-language-text/1.0.1 core-rest-pipeline/1.10.0 Node/v18.6.0 OS/(x64-Linux-5.15.68.1-microsoft-standard-WSL2)",
        "x-ms-client-request-id": "b17f8358-3a8a-491b-8130-28b7e6592d94"
>>>>>>> d933aa95
      },
      "RequestBody": null,
      "StatusCode": 200,
      "ResponseHeaders": {
<<<<<<< HEAD
        "apim-request-id": "6133bdde-4ad1-42f9-b306-f6179d7b058c",
        "Content-Length": "279",
        "Content-Type": "application/json; charset=utf-8",
        "Date": "Fri, 14 Oct 2022 02:29:06 GMT",
        "Strict-Transport-Security": "max-age=31536000; includeSubDomains; preload",
        "X-Content-Type-Options": "nosniff",
        "x-envoy-upstream-service-time": "9"
      },
      "ResponseBody": {
        "jobId": "8f37b3f0-d67f-40fa-ae61-9d1824cc6b57",
        "lastUpdateDateTime": "2022-10-14T02:29:07Z",
        "createdDateTime": "2022-10-14T02:29:05Z",
        "expirationDateTime": "2022-10-15T02:29:05Z",
        "status": "running",
=======
        "apim-request-id": "aebd1957-21a7-4835-97ad-eef414a23807",
        "Content-Length": "283",
        "Content-Type": "application/json; charset=utf-8",
        "Date": "Mon, 24 Oct 2022 05:13:31 GMT",
        "Strict-Transport-Security": "max-age=31536000; includeSubDomains; preload",
        "X-Content-Type-Options": "nosniff",
        "x-envoy-upstream-service-time": "7",
        "x-ms-region": "West US 2"
      },
      "ResponseBody": {
        "jobId": "696bdf95-3910-479b-bdcb-226ce821ec2d",
        "lastUpdatedDateTime": "2022-10-24T05:13:31Z",
        "createdDateTime": "2022-10-24T05:13:30Z",
        "expirationDateTime": "2022-10-25T05:13:30Z",
        "status": "notStarted",
>>>>>>> d933aa95
        "errors": [],
        "tasks": {
          "completed": 0,
          "failed": 0,
          "inProgress": 2,
          "total": 2,
          "items": []
        }
      }
    },
    {
<<<<<<< HEAD
      "RequestUri": "https://endpoint/language/analyze-text/jobs/8f37b3f0-d67f-40fa-ae61-9d1824cc6b57?api-version=2022-10-01-preview",
=======
      "RequestUri": "https://endpoint/language/analyze-text/jobs/696bdf95-3910-479b-bdcb-226ce821ec2d?api-version=2022-05-01",
>>>>>>> d933aa95
      "RequestMethod": "GET",
      "RequestHeaders": {
        "Accept": "application/json",
        "Accept-Encoding": "gzip,deflate",
        "Connection": "keep-alive",
        "Ocp-Apim-Subscription-Key": "api_key",
<<<<<<< HEAD
        "User-Agent": "azsdk-js-ai-language-text/1.1.0-beta.1 core-rest-pipeline/1.9.3 Node/v18.6.0 OS/(x64-Linux-5.15.68.1-microsoft-standard-WSL2)",
        "x-ms-client-request-id": "19c6088f-7945-4848-83fd-a62486d65508"
=======
        "User-Agent": "azsdk-js-ai-language-text/1.0.1 core-rest-pipeline/1.10.0 Node/v18.6.0 OS/(x64-Linux-5.15.68.1-microsoft-standard-WSL2)",
        "x-ms-client-request-id": "e8f1df39-5aa0-4ac0-b516-38fe6df9ddcc"
>>>>>>> d933aa95
      },
      "RequestBody": null,
      "StatusCode": 200,
      "ResponseHeaders": {
<<<<<<< HEAD
        "apim-request-id": "6ddffcfa-3687-466f-863e-c11f3d3c7021",
        "Content-Length": "279",
        "Content-Type": "application/json; charset=utf-8",
        "Date": "Fri, 14 Oct 2022 02:29:06 GMT",
        "Strict-Transport-Security": "max-age=31536000; includeSubDomains; preload",
        "X-Content-Type-Options": "nosniff",
        "x-envoy-upstream-service-time": "14"
      },
      "ResponseBody": {
        "jobId": "8f37b3f0-d67f-40fa-ae61-9d1824cc6b57",
        "lastUpdateDateTime": "2022-10-14T02:29:07Z",
        "createdDateTime": "2022-10-14T02:29:05Z",
        "expirationDateTime": "2022-10-15T02:29:05Z",
        "status": "running",
=======
        "apim-request-id": "2ec25c9f-eb27-4759-88cb-33ee1ef63b63",
        "Content-Length": "283",
        "Content-Type": "application/json; charset=utf-8",
        "Date": "Mon, 24 Oct 2022 05:13:31 GMT",
        "Strict-Transport-Security": "max-age=31536000; includeSubDomains; preload",
        "X-Content-Type-Options": "nosniff",
        "x-envoy-upstream-service-time": "226",
        "x-ms-region": "West US 2"
      },
      "ResponseBody": {
        "jobId": "696bdf95-3910-479b-bdcb-226ce821ec2d",
        "lastUpdatedDateTime": "2022-10-24T05:13:31Z",
        "createdDateTime": "2022-10-24T05:13:30Z",
        "expirationDateTime": "2022-10-25T05:13:30Z",
        "status": "notStarted",
>>>>>>> d933aa95
        "errors": [],
        "tasks": {
          "completed": 0,
          "failed": 0,
          "inProgress": 2,
          "total": 2,
          "items": []
        }
      }
    },
    {
<<<<<<< HEAD
      "RequestUri": "https://endpoint/language/analyze-text/jobs/8f37b3f0-d67f-40fa-ae61-9d1824cc6b57?api-version=2022-10-01-preview",
=======
      "RequestUri": "https://endpoint/language/analyze-text/jobs/696bdf95-3910-479b-bdcb-226ce821ec2d?api-version=2022-05-01",
>>>>>>> d933aa95
      "RequestMethod": "GET",
      "RequestHeaders": {
        "Accept": "application/json",
        "Accept-Encoding": "gzip,deflate",
        "Connection": "keep-alive",
        "Ocp-Apim-Subscription-Key": "api_key",
<<<<<<< HEAD
        "User-Agent": "azsdk-js-ai-language-text/1.1.0-beta.1 core-rest-pipeline/1.9.3 Node/v18.6.0 OS/(x64-Linux-5.15.68.1-microsoft-standard-WSL2)",
        "x-ms-client-request-id": "fa481ab9-065e-4858-986d-df1f7a741c42"
=======
        "User-Agent": "azsdk-js-ai-language-text/1.0.1 core-rest-pipeline/1.10.0 Node/v18.6.0 OS/(x64-Linux-5.15.68.1-microsoft-standard-WSL2)",
        "x-ms-client-request-id": "180b73ad-69ae-4aaa-9d51-92b0c15a3e13"
>>>>>>> d933aa95
      },
      "RequestBody": null,
      "StatusCode": 200,
      "ResponseHeaders": {
<<<<<<< HEAD
        "apim-request-id": "af310aff-c635-4f02-ba37-51c804b983bc",
        "Content-Length": "279",
        "Content-Type": "application/json; charset=utf-8",
        "Date": "Fri, 14 Oct 2022 02:29:09 GMT",
        "Strict-Transport-Security": "max-age=31536000; includeSubDomains; preload",
        "X-Content-Type-Options": "nosniff",
        "x-envoy-upstream-service-time": "8"
      },
      "ResponseBody": {
        "jobId": "8f37b3f0-d67f-40fa-ae61-9d1824cc6b57",
        "lastUpdateDateTime": "2022-10-14T02:29:07Z",
        "createdDateTime": "2022-10-14T02:29:05Z",
        "expirationDateTime": "2022-10-15T02:29:05Z",
=======
        "apim-request-id": "74189589-45ab-4592-a502-75a946bb3d3e",
        "Content-Length": "280",
        "Content-Type": "application/json; charset=utf-8",
        "Date": "Mon, 24 Oct 2022 05:13:34 GMT",
        "Strict-Transport-Security": "max-age=31536000; includeSubDomains; preload",
        "X-Content-Type-Options": "nosniff",
        "x-envoy-upstream-service-time": "6",
        "x-ms-region": "West US 2"
      },
      "ResponseBody": {
        "jobId": "696bdf95-3910-479b-bdcb-226ce821ec2d",
        "lastUpdatedDateTime": "2022-10-24T05:13:32Z",
        "createdDateTime": "2022-10-24T05:13:30Z",
        "expirationDateTime": "2022-10-25T05:13:30Z",
>>>>>>> d933aa95
        "status": "running",
        "errors": [],
        "tasks": {
          "completed": 0,
          "failed": 0,
          "inProgress": 2,
          "total": 2,
          "items": []
        }
      }
    },
    {
<<<<<<< HEAD
      "RequestUri": "https://endpoint/language/analyze-text/jobs/8f37b3f0-d67f-40fa-ae61-9d1824cc6b57?api-version=2022-10-01-preview",
=======
      "RequestUri": "https://endpoint/language/analyze-text/jobs/696bdf95-3910-479b-bdcb-226ce821ec2d?api-version=2022-05-01",
>>>>>>> d933aa95
      "RequestMethod": "GET",
      "RequestHeaders": {
        "Accept": "application/json",
        "Accept-Encoding": "gzip,deflate",
        "Connection": "keep-alive",
        "Ocp-Apim-Subscription-Key": "api_key",
<<<<<<< HEAD
        "User-Agent": "azsdk-js-ai-language-text/1.1.0-beta.1 core-rest-pipeline/1.9.3 Node/v18.6.0 OS/(x64-Linux-5.15.68.1-microsoft-standard-WSL2)",
        "x-ms-client-request-id": "fdef4beb-5347-433b-ba16-03e7f4649da6"
=======
        "User-Agent": "azsdk-js-ai-language-text/1.0.1 core-rest-pipeline/1.10.0 Node/v18.6.0 OS/(x64-Linux-5.15.68.1-microsoft-standard-WSL2)",
        "x-ms-client-request-id": "555037a8-cf17-46c2-b4b3-43e1ca5adacb"
>>>>>>> d933aa95
      },
      "RequestBody": null,
      "StatusCode": 200,
      "ResponseHeaders": {
<<<<<<< HEAD
        "apim-request-id": "24a57acf-5468-45bb-ac91-cd8563f809fd",
        "Content-Length": "279",
        "Content-Type": "application/json; charset=utf-8",
        "Date": "Fri, 14 Oct 2022 02:29:12 GMT",
        "Strict-Transport-Security": "max-age=31536000; includeSubDomains; preload",
        "X-Content-Type-Options": "nosniff",
        "x-envoy-upstream-service-time": "9"
      },
      "ResponseBody": {
        "jobId": "8f37b3f0-d67f-40fa-ae61-9d1824cc6b57",
        "lastUpdateDateTime": "2022-10-14T02:29:11Z",
        "createdDateTime": "2022-10-14T02:29:05Z",
        "expirationDateTime": "2022-10-15T02:29:05Z",
=======
        "apim-request-id": "8f54b463-66ff-4e48-8d7d-99f37427193a",
        "Content-Length": "280",
        "Content-Type": "application/json; charset=utf-8",
        "Date": "Mon, 24 Oct 2022 05:13:36 GMT",
        "Strict-Transport-Security": "max-age=31536000; includeSubDomains; preload",
        "X-Content-Type-Options": "nosniff",
        "x-envoy-upstream-service-time": "7",
        "x-ms-region": "West US 2"
      },
      "ResponseBody": {
        "jobId": "696bdf95-3910-479b-bdcb-226ce821ec2d",
        "lastUpdatedDateTime": "2022-10-24T05:13:35Z",
        "createdDateTime": "2022-10-24T05:13:30Z",
        "expirationDateTime": "2022-10-25T05:13:30Z",
>>>>>>> d933aa95
        "status": "running",
        "errors": [],
        "tasks": {
          "completed": 0,
          "failed": 0,
          "inProgress": 2,
          "total": 2,
          "items": []
        }
      }
    },
    {
<<<<<<< HEAD
      "RequestUri": "https://endpoint/language/analyze-text/jobs/8f37b3f0-d67f-40fa-ae61-9d1824cc6b57?api-version=2022-10-01-preview",
=======
      "RequestUri": "https://endpoint/language/analyze-text/jobs/696bdf95-3910-479b-bdcb-226ce821ec2d?api-version=2022-05-01",
>>>>>>> d933aa95
      "RequestMethod": "GET",
      "RequestHeaders": {
        "Accept": "application/json",
        "Accept-Encoding": "gzip,deflate",
        "Connection": "keep-alive",
        "Ocp-Apim-Subscription-Key": "api_key",
<<<<<<< HEAD
        "User-Agent": "azsdk-js-ai-language-text/1.1.0-beta.1 core-rest-pipeline/1.9.3 Node/v18.6.0 OS/(x64-Linux-5.15.68.1-microsoft-standard-WSL2)",
        "x-ms-client-request-id": "c2df18fe-492a-42a0-92a0-c1db40eba510"
=======
        "User-Agent": "azsdk-js-ai-language-text/1.0.1 core-rest-pipeline/1.10.0 Node/v18.6.0 OS/(x64-Linux-5.15.68.1-microsoft-standard-WSL2)",
        "x-ms-client-request-id": "c99674ef-3a40-44bc-9389-4d952de2d39c"
>>>>>>> d933aa95
      },
      "RequestBody": null,
      "StatusCode": 200,
      "ResponseHeaders": {
<<<<<<< HEAD
        "apim-request-id": "af760912-9b61-43e7-b610-7454b7d2caa9",
        "Content-Length": "2673",
        "Content-Type": "application/json; charset=utf-8",
        "Date": "Fri, 14 Oct 2022 02:29:14 GMT",
        "Strict-Transport-Security": "max-age=31536000; includeSubDomains; preload",
        "X-Content-Type-Options": "nosniff",
        "x-envoy-upstream-service-time": "618"
      },
      "ResponseBody": {
        "jobId": "8f37b3f0-d67f-40fa-ae61-9d1824cc6b57",
        "lastUpdateDateTime": "2022-10-14T02:29:13Z",
        "createdDateTime": "2022-10-14T02:29:05Z",
        "expirationDateTime": "2022-10-15T02:29:05Z",
=======
        "apim-request-id": "235b9527-aac0-4d2f-9a2f-bad5250c30f1",
        "Content-Length": "1696",
        "Content-Type": "application/json; charset=utf-8",
        "Date": "Mon, 24 Oct 2022 05:13:37 GMT",
        "Strict-Transport-Security": "max-age=31536000; includeSubDomains; preload",
        "X-Content-Type-Options": "nosniff",
        "x-envoy-upstream-service-time": "259",
        "x-ms-region": "West US 2"
      },
      "ResponseBody": {
        "jobId": "696bdf95-3910-479b-bdcb-226ce821ec2d",
        "lastUpdatedDateTime": "2022-10-24T05:13:37Z",
        "createdDateTime": "2022-10-24T05:13:30Z",
        "expirationDateTime": "2022-10-25T05:13:30Z",
        "status": "running",
        "errors": [],
        "tasks": {
          "completed": 1,
          "failed": 0,
          "inProgress": 1,
          "total": 2,
          "items": [
            {
              "kind": "KeyPhraseExtractionLROResults",
              "lastUpdateDateTime": "2022-10-24T05:13:37.0712561Z",
              "status": "succeeded",
              "results": {
                "documents": [
                  {
                    "id": "0",
                    "keyPhrases": [
                      "random text"
                    ],
                    "warnings": []
                  },
                  {
                    "id": "1",
                    "keyPhrases": [
                      "random text"
                    ],
                    "warnings": []
                  },
                  {
                    "id": "2",
                    "keyPhrases": [
                      "random text"
                    ],
                    "warnings": []
                  },
                  {
                    "id": "3",
                    "keyPhrases": [
                      "random text"
                    ],
                    "warnings": []
                  },
                  {
                    "id": "4",
                    "keyPhrases": [
                      "random text"
                    ],
                    "warnings": []
                  },
                  {
                    "id": "5",
                    "keyPhrases": [
                      "random text"
                    ],
                    "warnings": []
                  },
                  {
                    "id": "6",
                    "keyPhrases": [
                      "random text"
                    ],
                    "warnings": []
                  },
                  {
                    "id": "7",
                    "keyPhrases": [
                      "random text"
                    ],
                    "warnings": []
                  },
                  {
                    "id": "8",
                    "keyPhrases": [
                      "random text"
                    ],
                    "warnings": []
                  },
                  {
                    "id": "9",
                    "keyPhrases": [
                      "random text"
                    ],
                    "warnings": []
                  },
                  {
                    "id": "10",
                    "keyPhrases": [
                      "random text"
                    ],
                    "warnings": []
                  },
                  {
                    "id": "11",
                    "keyPhrases": [
                      "random text"
                    ],
                    "warnings": []
                  },
                  {
                    "id": "12",
                    "keyPhrases": [
                      "random text"
                    ],
                    "warnings": []
                  },
                  {
                    "id": "13",
                    "keyPhrases": [
                      "random text"
                    ],
                    "warnings": []
                  },
                  {
                    "id": "14",
                    "keyPhrases": [
                      "random text"
                    ],
                    "warnings": []
                  },
                  {
                    "id": "15",
                    "keyPhrases": [
                      "random text"
                    ],
                    "warnings": []
                  },
                  {
                    "id": "16",
                    "keyPhrases": [
                      "random text"
                    ],
                    "warnings": []
                  },
                  {
                    "id": "17",
                    "keyPhrases": [
                      "random text"
                    ],
                    "warnings": []
                  },
                  {
                    "id": "18",
                    "keyPhrases": [
                      "random text"
                    ],
                    "warnings": []
                  },
                  {
                    "id": "19",
                    "keyPhrases": [
                      "random text"
                    ],
                    "warnings": []
                  }
                ],
                "errors": [],
                "modelVersion": "2022-10-01"
              }
            }
          ]
        },
        "nextLink": "https://endpoint/language/analyze-text/jobs/696bdf95-3910-479b-bdcb-226ce821ec2d?showStats=False\u0026top=5\u0026skip=20\u0026api-version=2022-05-01"
      }
    },
    {
      "RequestUri": "https://endpoint/language/analyze-text/jobs/696bdf95-3910-479b-bdcb-226ce821ec2d?api-version=2022-05-01",
      "RequestMethod": "GET",
      "RequestHeaders": {
        "Accept": "application/json",
        "Accept-Encoding": "gzip,deflate",
        "Connection": "keep-alive",
        "Ocp-Apim-Subscription-Key": "api_key",
        "User-Agent": "azsdk-js-ai-language-text/1.0.1 core-rest-pipeline/1.10.0 Node/v18.6.0 OS/(x64-Linux-5.15.68.1-microsoft-standard-WSL2)",
        "x-ms-client-request-id": "f8bccef2-81b1-44ae-8205-66603c5f5684"
      },
      "RequestBody": null,
      "StatusCode": 200,
      "ResponseHeaders": {
        "apim-request-id": "19d4594e-2b9a-49b2-9233-f57c840082f5",
        "Content-Length": "1696",
        "Content-Type": "application/json; charset=utf-8",
        "Date": "Mon, 24 Oct 2022 05:13:40 GMT",
        "Strict-Transport-Security": "max-age=31536000; includeSubDomains; preload",
        "X-Content-Type-Options": "nosniff",
        "x-envoy-upstream-service-time": "262",
        "x-ms-region": "West US 2"
      },
      "ResponseBody": {
        "jobId": "696bdf95-3910-479b-bdcb-226ce821ec2d",
        "lastUpdatedDateTime": "2022-10-24T05:13:37Z",
        "createdDateTime": "2022-10-24T05:13:30Z",
        "expirationDateTime": "2022-10-25T05:13:30Z",
        "status": "running",
        "errors": [],
        "tasks": {
          "completed": 1,
          "failed": 0,
          "inProgress": 1,
          "total": 2,
          "items": [
            {
              "kind": "KeyPhraseExtractionLROResults",
              "lastUpdateDateTime": "2022-10-24T05:13:37.0712561Z",
              "status": "succeeded",
              "results": {
                "documents": [
                  {
                    "id": "0",
                    "keyPhrases": [
                      "random text"
                    ],
                    "warnings": []
                  },
                  {
                    "id": "1",
                    "keyPhrases": [
                      "random text"
                    ],
                    "warnings": []
                  },
                  {
                    "id": "2",
                    "keyPhrases": [
                      "random text"
                    ],
                    "warnings": []
                  },
                  {
                    "id": "3",
                    "keyPhrases": [
                      "random text"
                    ],
                    "warnings": []
                  },
                  {
                    "id": "4",
                    "keyPhrases": [
                      "random text"
                    ],
                    "warnings": []
                  },
                  {
                    "id": "5",
                    "keyPhrases": [
                      "random text"
                    ],
                    "warnings": []
                  },
                  {
                    "id": "6",
                    "keyPhrases": [
                      "random text"
                    ],
                    "warnings": []
                  },
                  {
                    "id": "7",
                    "keyPhrases": [
                      "random text"
                    ],
                    "warnings": []
                  },
                  {
                    "id": "8",
                    "keyPhrases": [
                      "random text"
                    ],
                    "warnings": []
                  },
                  {
                    "id": "9",
                    "keyPhrases": [
                      "random text"
                    ],
                    "warnings": []
                  },
                  {
                    "id": "10",
                    "keyPhrases": [
                      "random text"
                    ],
                    "warnings": []
                  },
                  {
                    "id": "11",
                    "keyPhrases": [
                      "random text"
                    ],
                    "warnings": []
                  },
                  {
                    "id": "12",
                    "keyPhrases": [
                      "random text"
                    ],
                    "warnings": []
                  },
                  {
                    "id": "13",
                    "keyPhrases": [
                      "random text"
                    ],
                    "warnings": []
                  },
                  {
                    "id": "14",
                    "keyPhrases": [
                      "random text"
                    ],
                    "warnings": []
                  },
                  {
                    "id": "15",
                    "keyPhrases": [
                      "random text"
                    ],
                    "warnings": []
                  },
                  {
                    "id": "16",
                    "keyPhrases": [
                      "random text"
                    ],
                    "warnings": []
                  },
                  {
                    "id": "17",
                    "keyPhrases": [
                      "random text"
                    ],
                    "warnings": []
                  },
                  {
                    "id": "18",
                    "keyPhrases": [
                      "random text"
                    ],
                    "warnings": []
                  },
                  {
                    "id": "19",
                    "keyPhrases": [
                      "random text"
                    ],
                    "warnings": []
                  }
                ],
                "errors": [],
                "modelVersion": "2022-10-01"
              }
            }
          ]
        },
        "nextLink": "https://endpoint/language/analyze-text/jobs/696bdf95-3910-479b-bdcb-226ce821ec2d?showStats=False\u0026top=5\u0026skip=20\u0026api-version=2022-05-01"
      }
    },
    {
      "RequestUri": "https://endpoint/language/analyze-text/jobs/696bdf95-3910-479b-bdcb-226ce821ec2d?api-version=2022-05-01",
      "RequestMethod": "GET",
      "RequestHeaders": {
        "Accept": "application/json",
        "Accept-Encoding": "gzip,deflate",
        "Connection": "keep-alive",
        "Ocp-Apim-Subscription-Key": "api_key",
        "User-Agent": "azsdk-js-ai-language-text/1.0.1 core-rest-pipeline/1.10.0 Node/v18.6.0 OS/(x64-Linux-5.15.68.1-microsoft-standard-WSL2)",
        "x-ms-client-request-id": "0bd08682-f7e2-43e9-a752-27b7e5eea1c5"
      },
      "RequestBody": null,
      "StatusCode": 200,
      "ResponseHeaders": {
        "apim-request-id": "951a863c-9aea-49af-943b-69afdcecd67c",
        "Content-Length": "2666",
        "Content-Type": "application/json; charset=utf-8",
        "Date": "Mon, 24 Oct 2022 05:13:42 GMT",
        "Strict-Transport-Security": "max-age=31536000; includeSubDomains; preload",
        "X-Content-Type-Options": "nosniff",
        "x-envoy-upstream-service-time": "534",
        "x-ms-region": "West US 2"
      },
      "ResponseBody": {
        "jobId": "696bdf95-3910-479b-bdcb-226ce821ec2d",
        "lastUpdatedDateTime": "2022-10-24T05:13:41Z",
        "createdDateTime": "2022-10-24T05:13:30Z",
        "expirationDateTime": "2022-10-25T05:13:30Z",
>>>>>>> d933aa95
        "status": "succeeded",
        "errors": [],
        "tasks": {
          "completed": 2,
          "failed": 0,
          "inProgress": 0,
          "total": 2,
          "items": [
            {
              "kind": "EntityRecognitionLROResults",
<<<<<<< HEAD
              "lastUpdateDateTime": "2022-10-14T02:29:13.3201121Z",
=======
              "lastUpdateDateTime": "2022-10-24T05:13:41.9688732Z",
>>>>>>> d933aa95
              "status": "succeeded",
              "results": {
                "documents": [
                  {
                    "id": "0",
                    "entities": [],
                    "warnings": []
                  },
                  {
                    "id": "1",
                    "entities": [],
                    "warnings": []
                  },
                  {
                    "id": "2",
                    "entities": [],
                    "warnings": []
                  },
                  {
                    "id": "3",
                    "entities": [],
                    "warnings": []
                  },
                  {
                    "id": "4",
                    "entities": [],
                    "warnings": []
                  },
                  {
                    "id": "5",
                    "entities": [],
                    "warnings": []
                  },
                  {
                    "id": "6",
                    "entities": [],
                    "warnings": []
                  },
                  {
                    "id": "7",
                    "entities": [],
                    "warnings": []
                  },
                  {
                    "id": "8",
                    "entities": [],
                    "warnings": []
                  },
                  {
                    "id": "9",
                    "entities": [],
                    "warnings": []
                  },
                  {
                    "id": "10",
                    "entities": [],
                    "warnings": []
                  },
                  {
                    "id": "11",
                    "entities": [],
                    "warnings": []
                  },
                  {
                    "id": "12",
                    "entities": [],
                    "warnings": []
                  },
                  {
                    "id": "13",
                    "entities": [],
                    "warnings": []
                  },
                  {
                    "id": "14",
                    "entities": [],
                    "warnings": []
                  },
                  {
                    "id": "15",
                    "entities": [],
                    "warnings": []
                  },
                  {
                    "id": "16",
                    "entities": [],
                    "warnings": []
                  },
                  {
                    "id": "17",
                    "entities": [],
                    "warnings": []
                  },
                  {
                    "id": "18",
                    "entities": [],
                    "warnings": []
                  },
                  {
                    "id": "19",
                    "entities": [],
                    "warnings": []
                  }
                ],
                "errors": [],
                "modelVersion": "2021-06-01"
              }
            },
            {
              "kind": "KeyPhraseExtractionLROResults",
<<<<<<< HEAD
              "lastUpdateDateTime": "2022-10-14T02:29:13.4409139Z",
=======
              "lastUpdateDateTime": "2022-10-24T05:13:37.0712561Z",
>>>>>>> d933aa95
              "status": "succeeded",
              "results": {
                "documents": [
                  {
                    "id": "0",
                    "keyPhrases": [
                      "random text"
                    ],
                    "warnings": []
                  },
                  {
                    "id": "1",
                    "keyPhrases": [
                      "random text"
                    ],
                    "warnings": []
                  },
                  {
                    "id": "2",
                    "keyPhrases": [
                      "random text"
                    ],
                    "warnings": []
                  },
                  {
                    "id": "3",
                    "keyPhrases": [
                      "random text"
                    ],
                    "warnings": []
                  },
                  {
                    "id": "4",
                    "keyPhrases": [
                      "random text"
                    ],
                    "warnings": []
                  },
                  {
                    "id": "5",
                    "keyPhrases": [
                      "random text"
                    ],
                    "warnings": []
                  },
                  {
                    "id": "6",
                    "keyPhrases": [
                      "random text"
                    ],
                    "warnings": []
                  },
                  {
                    "id": "7",
                    "keyPhrases": [
                      "random text"
                    ],
                    "warnings": []
                  },
                  {
                    "id": "8",
                    "keyPhrases": [
                      "random text"
                    ],
                    "warnings": []
                  },
                  {
                    "id": "9",
                    "keyPhrases": [
                      "random text"
                    ],
                    "warnings": []
                  },
                  {
                    "id": "10",
                    "keyPhrases": [
                      "random text"
                    ],
                    "warnings": []
                  },
                  {
                    "id": "11",
                    "keyPhrases": [
                      "random text"
                    ],
                    "warnings": []
                  },
                  {
                    "id": "12",
                    "keyPhrases": [
                      "random text"
                    ],
                    "warnings": []
                  },
                  {
                    "id": "13",
                    "keyPhrases": [
                      "random text"
                    ],
                    "warnings": []
                  },
                  {
                    "id": "14",
                    "keyPhrases": [
                      "random text"
                    ],
                    "warnings": []
                  },
                  {
                    "id": "15",
                    "keyPhrases": [
                      "random text"
                    ],
                    "warnings": []
                  },
                  {
                    "id": "16",
                    "keyPhrases": [
                      "random text"
                    ],
                    "warnings": []
                  },
                  {
                    "id": "17",
                    "keyPhrases": [
                      "random text"
                    ],
                    "warnings": []
                  },
                  {
                    "id": "18",
                    "keyPhrases": [
                      "random text"
                    ],
                    "warnings": []
                  },
                  {
                    "id": "19",
                    "keyPhrases": [
                      "random text"
                    ],
                    "warnings": []
                  }
                ],
                "errors": [],
                "modelVersion": "2022-10-01"
              }
            }
          ]
        },
<<<<<<< HEAD
        "nextLink": "https://endpoint/language/analyze-text/jobs/8f37b3f0-d67f-40fa-ae61-9d1824cc6b57?showStats=False\u0026top=5\u0026skip=20\u0026api-version=2022-10-01-preview"
      }
    },
    {
      "RequestUri": "https://endpoint/language/analyze-text/jobs/8f37b3f0-d67f-40fa-ae61-9d1824cc6b57?api-version=2022-10-01-preview\u0026top=10",
=======
        "nextLink": "https://endpoint/language/analyze-text/jobs/696bdf95-3910-479b-bdcb-226ce821ec2d?showStats=False\u0026top=5\u0026skip=20\u0026api-version=2022-05-01"
      }
    },
    {
      "RequestUri": "https://endpoint/language/analyze-text/jobs/696bdf95-3910-479b-bdcb-226ce821ec2d?api-version=2022-05-01\u0026top=10",
>>>>>>> d933aa95
      "RequestMethod": "GET",
      "RequestHeaders": {
        "Accept": "application/json",
        "Accept-Encoding": "gzip,deflate",
        "Connection": "keep-alive",
        "Ocp-Apim-Subscription-Key": "api_key",
<<<<<<< HEAD
        "User-Agent": "azsdk-js-ai-language-text/1.1.0-beta.1 core-rest-pipeline/1.9.3 Node/v18.6.0 OS/(x64-Linux-5.15.68.1-microsoft-standard-WSL2)",
        "x-ms-client-request-id": "8d0070da-e55a-48ea-b0fe-56ec613c0345"
=======
        "User-Agent": "azsdk-js-ai-language-text/1.0.1 core-rest-pipeline/1.10.0 Node/v18.6.0 OS/(x64-Linux-5.15.68.1-microsoft-standard-WSL2)",
        "x-ms-client-request-id": "78a2f37f-2a4e-4ae1-b0b5-3513841cbf8a"
>>>>>>> d933aa95
      },
      "RequestBody": null,
      "StatusCode": 200,
      "ResponseHeaders": {
<<<<<<< HEAD
        "apim-request-id": "febd6b10-fd75-4484-af80-4b0895309e28",
        "Content-Length": "1724",
        "Content-Type": "application/json; charset=utf-8",
        "Date": "Fri, 14 Oct 2022 02:29:15 GMT",
        "Strict-Transport-Security": "max-age=31536000; includeSubDomains; preload",
        "X-Content-Type-Options": "nosniff",
        "x-envoy-upstream-service-time": "273"
      },
      "ResponseBody": {
        "jobId": "8f37b3f0-d67f-40fa-ae61-9d1824cc6b57",
        "lastUpdateDateTime": "2022-10-14T02:29:13Z",
        "createdDateTime": "2022-10-14T02:29:05Z",
        "expirationDateTime": "2022-10-15T02:29:05Z",
=======
        "apim-request-id": "99fbd757-2b05-4c02-9a3e-09ad5e067421",
        "Content-Length": "1717",
        "Content-Type": "application/json; charset=utf-8",
        "Date": "Mon, 24 Oct 2022 05:13:42 GMT",
        "Strict-Transport-Security": "max-age=31536000; includeSubDomains; preload",
        "X-Content-Type-Options": "nosniff",
        "x-envoy-upstream-service-time": "218",
        "x-ms-region": "West US 2"
      },
      "ResponseBody": {
        "jobId": "696bdf95-3910-479b-bdcb-226ce821ec2d",
        "lastUpdatedDateTime": "2022-10-24T05:13:41Z",
        "createdDateTime": "2022-10-24T05:13:30Z",
        "expirationDateTime": "2022-10-25T05:13:30Z",
>>>>>>> d933aa95
        "status": "succeeded",
        "errors": [],
        "tasks": {
          "completed": 2,
          "failed": 0,
          "inProgress": 0,
          "total": 2,
          "items": [
            {
              "kind": "EntityRecognitionLROResults",
<<<<<<< HEAD
              "lastUpdateDateTime": "2022-10-14T02:29:13.3201121Z",
=======
              "lastUpdateDateTime": "2022-10-24T05:13:41.9688732Z",
>>>>>>> d933aa95
              "status": "succeeded",
              "results": {
                "documents": [
                  {
                    "id": "0",
                    "entities": [],
                    "warnings": []
                  },
                  {
                    "id": "1",
                    "entities": [],
                    "warnings": []
                  },
                  {
                    "id": "2",
                    "entities": [],
                    "warnings": []
                  },
                  {
                    "id": "3",
                    "entities": [],
                    "warnings": []
                  },
                  {
                    "id": "4",
                    "entities": [],
                    "warnings": []
                  },
                  {
                    "id": "5",
                    "entities": [],
                    "warnings": []
                  },
                  {
                    "id": "6",
                    "entities": [],
                    "warnings": []
                  },
                  {
                    "id": "7",
                    "entities": [],
                    "warnings": []
                  },
                  {
                    "id": "8",
                    "entities": [],
                    "warnings": []
                  },
                  {
                    "id": "9",
                    "entities": [],
                    "warnings": []
                  }
                ],
                "errors": [],
                "modelVersion": "2021-06-01"
              }
            },
            {
              "kind": "KeyPhraseExtractionLROResults",
<<<<<<< HEAD
              "lastUpdateDateTime": "2022-10-14T02:29:13.4409139Z",
=======
              "lastUpdateDateTime": "2022-10-24T05:13:37.0712561Z",
>>>>>>> d933aa95
              "status": "succeeded",
              "results": {
                "documents": [
                  {
                    "id": "0",
                    "keyPhrases": [
                      "random text"
                    ],
                    "warnings": []
                  },
                  {
                    "id": "1",
                    "keyPhrases": [
                      "random text"
                    ],
                    "warnings": []
                  },
                  {
                    "id": "2",
                    "keyPhrases": [
                      "random text"
                    ],
                    "warnings": []
                  },
                  {
                    "id": "3",
                    "keyPhrases": [
                      "random text"
                    ],
                    "warnings": []
                  },
                  {
                    "id": "4",
                    "keyPhrases": [
                      "random text"
                    ],
                    "warnings": []
                  },
                  {
                    "id": "5",
                    "keyPhrases": [
                      "random text"
                    ],
                    "warnings": []
                  },
                  {
                    "id": "6",
                    "keyPhrases": [
                      "random text"
                    ],
                    "warnings": []
                  },
                  {
                    "id": "7",
                    "keyPhrases": [
                      "random text"
                    ],
                    "warnings": []
                  },
                  {
                    "id": "8",
                    "keyPhrases": [
                      "random text"
                    ],
                    "warnings": []
                  },
                  {
                    "id": "9",
                    "keyPhrases": [
                      "random text"
                    ],
                    "warnings": []
                  }
                ],
                "errors": [],
                "modelVersion": "2022-10-01"
              }
            }
          ]
        },
<<<<<<< HEAD
        "nextLink": "https://endpoint/language/analyze-text/jobs/8f37b3f0-d67f-40fa-ae61-9d1824cc6b57?showStats=False\u0026top=10\u0026skip=10\u0026api-version=2022-10-01-preview"
      }
    },
    {
      "RequestUri": "https://endpoint/language/analyze-text/jobs/8f37b3f0-d67f-40fa-ae61-9d1824cc6b57?showStats=False\u0026top=10\u0026skip=10\u0026api-version=2022-10-01-preview",
=======
        "nextLink": "https://endpoint/language/analyze-text/jobs/696bdf95-3910-479b-bdcb-226ce821ec2d?showStats=False\u0026top=10\u0026skip=10\u0026api-version=2022-05-01"
      }
    },
    {
      "RequestUri": "https://endpoint/language/analyze-text/jobs/696bdf95-3910-479b-bdcb-226ce821ec2d?showStats=False\u0026top=10\u0026skip=10\u0026api-version=2022-05-01",
>>>>>>> d933aa95
      "RequestMethod": "GET",
      "RequestHeaders": {
        "Accept": "application/json",
        "Accept-Encoding": "gzip,deflate",
        "Connection": "keep-alive",
        "Ocp-Apim-Subscription-Key": "api_key",
<<<<<<< HEAD
        "User-Agent": "azsdk-js-ai-language-text/1.1.0-beta.1 core-rest-pipeline/1.9.3 Node/v18.6.0 OS/(x64-Linux-5.15.68.1-microsoft-standard-WSL2)",
        "x-ms-client-request-id": "010b76ce-e44f-419c-b83a-7e508f9f0b99"
=======
        "User-Agent": "azsdk-js-ai-language-text/1.0.1 core-rest-pipeline/1.10.0 Node/v18.6.0 OS/(x64-Linux-5.15.68.1-microsoft-standard-WSL2)",
        "x-ms-client-request-id": "fe3a09d8-5cdd-47e6-adb9-becdcba845e9"
>>>>>>> d933aa95
      },
      "RequestBody": null,
      "StatusCode": 200,
      "ResponseHeaders": {
<<<<<<< HEAD
        "apim-request-id": "a21c9601-bca7-414f-8634-d6f337c58509",
        "Content-Length": "1743",
        "Content-Type": "application/json; charset=utf-8",
        "Date": "Fri, 14 Oct 2022 02:29:15 GMT",
        "Strict-Transport-Security": "max-age=31536000; includeSubDomains; preload",
        "X-Content-Type-Options": "nosniff",
        "x-envoy-upstream-service-time": "286"
      },
      "ResponseBody": {
        "jobId": "8f37b3f0-d67f-40fa-ae61-9d1824cc6b57",
        "lastUpdateDateTime": "2022-10-14T02:29:13Z",
        "createdDateTime": "2022-10-14T02:29:05Z",
        "expirationDateTime": "2022-10-15T02:29:05Z",
=======
        "apim-request-id": "f348277f-eb6d-4dc6-beda-c39aa2800e48",
        "Content-Length": "1736",
        "Content-Type": "application/json; charset=utf-8",
        "Date": "Mon, 24 Oct 2022 05:13:43 GMT",
        "Strict-Transport-Security": "max-age=31536000; includeSubDomains; preload",
        "X-Content-Type-Options": "nosniff",
        "x-envoy-upstream-service-time": "206",
        "x-ms-region": "West US 2"
      },
      "ResponseBody": {
        "jobId": "696bdf95-3910-479b-bdcb-226ce821ec2d",
        "lastUpdatedDateTime": "2022-10-24T05:13:41Z",
        "createdDateTime": "2022-10-24T05:13:30Z",
        "expirationDateTime": "2022-10-25T05:13:30Z",
>>>>>>> d933aa95
        "status": "succeeded",
        "errors": [],
        "tasks": {
          "completed": 2,
          "failed": 0,
          "inProgress": 0,
          "total": 2,
          "items": [
            {
              "kind": "EntityRecognitionLROResults",
<<<<<<< HEAD
              "lastUpdateDateTime": "2022-10-14T02:29:13.3201121Z",
=======
              "lastUpdateDateTime": "2022-10-24T05:13:41.9688732Z",
>>>>>>> d933aa95
              "status": "succeeded",
              "results": {
                "documents": [
                  {
                    "id": "10",
                    "entities": [],
                    "warnings": []
                  },
                  {
                    "id": "11",
                    "entities": [],
                    "warnings": []
                  },
                  {
                    "id": "12",
                    "entities": [],
                    "warnings": []
                  },
                  {
                    "id": "13",
                    "entities": [],
                    "warnings": []
                  },
                  {
                    "id": "14",
                    "entities": [],
                    "warnings": []
                  },
                  {
                    "id": "15",
                    "entities": [],
                    "warnings": []
                  },
                  {
                    "id": "16",
                    "entities": [],
                    "warnings": []
                  },
                  {
                    "id": "17",
                    "entities": [],
                    "warnings": []
                  },
                  {
                    "id": "18",
                    "entities": [],
                    "warnings": []
                  },
                  {
                    "id": "19",
                    "entities": [],
                    "warnings": []
                  }
                ],
                "errors": [],
                "modelVersion": "2021-06-01"
              }
            },
            {
              "kind": "KeyPhraseExtractionLROResults",
<<<<<<< HEAD
              "lastUpdateDateTime": "2022-10-14T02:29:13.4409139Z",
=======
              "lastUpdateDateTime": "2022-10-24T05:13:37.0712561Z",
>>>>>>> d933aa95
              "status": "succeeded",
              "results": {
                "documents": [
                  {
                    "id": "10",
                    "keyPhrases": [
                      "random text"
                    ],
                    "warnings": []
                  },
                  {
                    "id": "11",
                    "keyPhrases": [
                      "random text"
                    ],
                    "warnings": []
                  },
                  {
                    "id": "12",
                    "keyPhrases": [
                      "random text"
                    ],
                    "warnings": []
                  },
                  {
                    "id": "13",
                    "keyPhrases": [
                      "random text"
                    ],
                    "warnings": []
                  },
                  {
                    "id": "14",
                    "keyPhrases": [
                      "random text"
                    ],
                    "warnings": []
                  },
                  {
                    "id": "15",
                    "keyPhrases": [
                      "random text"
                    ],
                    "warnings": []
                  },
                  {
                    "id": "16",
                    "keyPhrases": [
                      "random text"
                    ],
                    "warnings": []
                  },
                  {
                    "id": "17",
                    "keyPhrases": [
                      "random text"
                    ],
                    "warnings": []
                  },
                  {
                    "id": "18",
                    "keyPhrases": [
                      "random text"
                    ],
                    "warnings": []
                  },
                  {
                    "id": "19",
                    "keyPhrases": [
                      "random text"
                    ],
                    "warnings": []
                  }
                ],
                "errors": [],
                "modelVersion": "2022-10-01"
              }
            }
          ]
        },
<<<<<<< HEAD
        "nextLink": "https://endpoint/language/analyze-text/jobs/8f37b3f0-d67f-40fa-ae61-9d1824cc6b57?showStats=False\u0026top=5\u0026skip=20\u0026api-version=2022-10-01-preview"
      }
    },
    {
      "RequestUri": "https://endpoint/language/analyze-text/jobs/8f37b3f0-d67f-40fa-ae61-9d1824cc6b57?showStats=False\u0026top=5\u0026skip=20\u0026api-version=2022-10-01-preview",
=======
        "nextLink": "https://endpoint/language/analyze-text/jobs/696bdf95-3910-479b-bdcb-226ce821ec2d?showStats=False\u0026top=5\u0026skip=20\u0026api-version=2022-05-01"
      }
    },
    {
      "RequestUri": "https://endpoint/language/analyze-text/jobs/696bdf95-3910-479b-bdcb-226ce821ec2d?showStats=False\u0026top=5\u0026skip=20\u0026api-version=2022-05-01",
>>>>>>> d933aa95
      "RequestMethod": "GET",
      "RequestHeaders": {
        "Accept": "application/json",
        "Accept-Encoding": "gzip,deflate",
        "Connection": "keep-alive",
        "Ocp-Apim-Subscription-Key": "api_key",
<<<<<<< HEAD
        "User-Agent": "azsdk-js-ai-language-text/1.1.0-beta.1 core-rest-pipeline/1.9.3 Node/v18.6.0 OS/(x64-Linux-5.15.68.1-microsoft-standard-WSL2)",
        "x-ms-client-request-id": "8f25aa80-a0db-44aa-b9ab-32b50f76f65d"
=======
        "User-Agent": "azsdk-js-ai-language-text/1.0.1 core-rest-pipeline/1.10.0 Node/v18.6.0 OS/(x64-Linux-5.15.68.1-microsoft-standard-WSL2)",
        "x-ms-client-request-id": "b5c56f46-b6d2-4430-9b03-02aec9d9cbc2"
>>>>>>> d933aa95
      },
      "RequestBody": null,
      "StatusCode": 200,
      "ResponseHeaders": {
<<<<<<< HEAD
        "apim-request-id": "d1e2b4e6-9cc6-44ba-a9b2-412cdd0f7962",
        "Content-Length": "1403",
        "Content-Type": "application/json; charset=utf-8",
        "Date": "Fri, 14 Oct 2022 02:29:15 GMT",
        "Strict-Transport-Security": "max-age=31536000; includeSubDomains; preload",
        "X-Content-Type-Options": "nosniff",
        "x-envoy-upstream-service-time": "204"
      },
      "ResponseBody": {
        "jobId": "8f37b3f0-d67f-40fa-ae61-9d1824cc6b57",
        "lastUpdateDateTime": "2022-10-14T02:29:13Z",
        "createdDateTime": "2022-10-14T02:29:05Z",
        "expirationDateTime": "2022-10-15T02:29:05Z",
=======
        "apim-request-id": "a048ce69-eab6-412b-b912-0b3172d2c3e5",
        "Content-Length": "1404",
        "Content-Type": "application/json; charset=utf-8",
        "Date": "Mon, 24 Oct 2022 05:13:43 GMT",
        "Strict-Transport-Security": "max-age=31536000; includeSubDomains; preload",
        "X-Content-Type-Options": "nosniff",
        "x-envoy-upstream-service-time": "130",
        "x-ms-region": "West US 2"
      },
      "ResponseBody": {
        "jobId": "696bdf95-3910-479b-bdcb-226ce821ec2d",
        "lastUpdatedDateTime": "2022-10-24T05:13:41Z",
        "createdDateTime": "2022-10-24T05:13:30Z",
        "expirationDateTime": "2022-10-25T05:13:30Z",
>>>>>>> d933aa95
        "status": "succeeded",
        "errors": [],
        "tasks": {
          "completed": 2,
          "failed": 0,
          "inProgress": 0,
          "total": 2,
          "items": [
            {
              "kind": "EntityRecognitionLROResults",
<<<<<<< HEAD
              "lastUpdateDateTime": "2022-10-14T02:29:13.3201121Z",
=======
              "lastUpdateDateTime": "2022-10-24T05:13:41.9688732Z",
>>>>>>> d933aa95
              "status": "succeeded",
              "results": {
                "documents": [
                  {
                    "id": "20",
                    "entities": [],
                    "warnings": []
                  },
                  {
                    "id": "21",
                    "entities": [],
                    "warnings": []
                  },
                  {
                    "id": "22",
                    "entities": [],
                    "warnings": []
                  },
                  {
                    "id": "23",
                    "entities": [],
                    "warnings": []
                  },
                  {
                    "id": "24",
                    "entities": [
                      {
                        "text": "Microsoft",
                        "category": "Organization",
                        "offset": 0,
                        "length": 9,
                        "confidenceScore": 1.0
                      },
                      {
                        "text": "Bill Gates",
                        "category": "Person",
                        "offset": 25,
                        "length": 10,
                        "confidenceScore": 1.0
                      },
                      {
                        "text": "Paul Allen",
                        "category": "Person",
                        "offset": 40,
                        "length": 10,
                        "confidenceScore": 1.0
                      }
                    ],
                    "warnings": []
                  }
                ],
                "errors": [],
                "modelVersion": "2021-06-01"
              }
            },
            {
              "kind": "KeyPhraseExtractionLROResults",
<<<<<<< HEAD
              "lastUpdateDateTime": "2022-10-14T02:29:13.4409139Z",
=======
              "lastUpdateDateTime": "2022-10-24T05:13:37.0712561Z",
>>>>>>> d933aa95
              "status": "succeeded",
              "results": {
                "documents": [
                  {
                    "id": "20",
                    "keyPhrases": [
                      "random text"
                    ],
                    "warnings": []
                  },
                  {
                    "id": "21",
                    "keyPhrases": [
                      "random text"
                    ],
                    "warnings": []
                  },
                  {
                    "id": "22",
                    "keyPhrases": [
                      "random text"
                    ],
                    "warnings": []
                  },
                  {
                    "id": "23",
                    "keyPhrases": [
                      "random text"
                    ],
                    "warnings": []
                  },
                  {
                    "id": "24",
                    "keyPhrases": [
                      "Bill Gates",
                      "Paul Allen",
                      "Microsoft"
                    ],
                    "warnings": []
                  }
                ],
                "errors": [],
                "modelVersion": "2022-10-01"
              }
            }
          ]
        }
      }
    }
  ],
  "Variables": {}
}<|MERGE_RESOLUTION|>--- conflicted
+++ resolved
@@ -10,13 +10,8 @@
         "Content-Length": "1389",
         "Content-Type": "application/json",
         "Ocp-Apim-Subscription-Key": "api_key",
-<<<<<<< HEAD
-        "User-Agent": "azsdk-js-ai-language-text/1.1.0-beta.1 core-rest-pipeline/1.9.3 Node/v18.6.0 OS/(x64-Linux-5.15.68.1-microsoft-standard-WSL2)",
-        "x-ms-client-request-id": "79c686f9-67f2-4bf9-ac06-432dac250080"
-=======
-        "User-Agent": "azsdk-js-ai-language-text/1.0.1 core-rest-pipeline/1.10.0 Node/v18.6.0 OS/(x64-Linux-5.15.68.1-microsoft-standard-WSL2)",
-        "x-ms-client-request-id": "5e35b8a9-5331-4567-865d-40b4eed89b4e"
->>>>>>> d933aa95
+        "User-Agent": "azsdk-js-ai-language-text/1.1.0-beta.1 core-rest-pipeline/1.10.0 Node/v18.6.0 OS/(x64-Linux-5.15.68.1-microsoft-standard-WSL2)",
+        "x-ms-client-request-id": "4a4e179b-ea47-4251-ad8f-deb4dc6cfc68"
       },
       "RequestBody": {
         "analysisInput": {
@@ -161,210 +156,49 @@
       },
       "StatusCode": 202,
       "ResponseHeaders": {
-<<<<<<< HEAD
-        "apim-request-id": "0dcbf507-6bc7-41cc-943c-8baffecfb62e",
+        "apim-request-id": "ca867a6d-30be-48e6-ba19-4d43643339bc",
         "Content-Length": "0",
-        "Date": "Fri, 14 Oct 2022 02:29:06 GMT",
-        "operation-location": "https://endpoint/language/analyze-text/jobs/8f37b3f0-d67f-40fa-ae61-9d1824cc6b57?api-version=2022-10-01-preview",
+        "Date": "Tue, 25 Oct 2022 21:29:46 GMT",
+        "operation-location": "https://endpoint/language/analyze-text/jobs/4b90aa2c-0a10-4591-89fa-125e6cb16688?api-version=2022-10-01-preview",
+        "Server": "istio-envoy",
         "Strict-Transport-Security": "max-age=31536000; includeSubDomains; preload",
         "X-Content-Type-Options": "nosniff",
-        "x-envoy-upstream-service-time": "1147"
-=======
-        "apim-request-id": "16a831c6-6df2-41bb-ac71-41cfa6167b48",
-        "Content-Length": "0",
-        "Date": "Mon, 24 Oct 2022 05:13:31 GMT",
-        "operation-location": "https://endpoint/language/analyze-text/jobs/696bdf95-3910-479b-bdcb-226ce821ec2d?api-version=2022-05-01",
-        "Strict-Transport-Security": "max-age=31536000; includeSubDomains; preload",
-        "X-Content-Type-Options": "nosniff",
-        "x-envoy-upstream-service-time": "795",
-        "x-ms-region": "West US 2"
->>>>>>> d933aa95
+        "x-envoy-upstream-service-time": "934",
+        "x-http2-stream-id": "19",
+        "x-ms-region": "East US"
       },
       "ResponseBody": null
     },
     {
-<<<<<<< HEAD
-      "RequestUri": "https://endpoint/language/analyze-text/jobs/8f37b3f0-d67f-40fa-ae61-9d1824cc6b57?api-version=2022-10-01-preview",
-=======
-      "RequestUri": "https://endpoint/language/analyze-text/jobs/696bdf95-3910-479b-bdcb-226ce821ec2d?api-version=2022-05-01",
->>>>>>> d933aa95
+      "RequestUri": "https://endpoint/language/analyze-text/jobs/4b90aa2c-0a10-4591-89fa-125e6cb16688?api-version=2022-10-01-preview",
       "RequestMethod": "GET",
       "RequestHeaders": {
         "Accept": "application/json",
         "Accept-Encoding": "gzip,deflate",
         "Connection": "keep-alive",
         "Ocp-Apim-Subscription-Key": "api_key",
-<<<<<<< HEAD
-        "User-Agent": "azsdk-js-ai-language-text/1.1.0-beta.1 core-rest-pipeline/1.9.3 Node/v18.6.0 OS/(x64-Linux-5.15.68.1-microsoft-standard-WSL2)",
-        "x-ms-client-request-id": "7e27f574-5921-4121-b031-04fc5dedc91f"
-=======
-        "User-Agent": "azsdk-js-ai-language-text/1.0.1 core-rest-pipeline/1.10.0 Node/v18.6.0 OS/(x64-Linux-5.15.68.1-microsoft-standard-WSL2)",
-        "x-ms-client-request-id": "b17f8358-3a8a-491b-8130-28b7e6592d94"
->>>>>>> d933aa95
+        "User-Agent": "azsdk-js-ai-language-text/1.1.0-beta.1 core-rest-pipeline/1.10.0 Node/v18.6.0 OS/(x64-Linux-5.15.68.1-microsoft-standard-WSL2)",
+        "x-ms-client-request-id": "30e17ed8-0da2-4e90-bf91-d2e98a517d19"
       },
       "RequestBody": null,
       "StatusCode": 200,
       "ResponseHeaders": {
-<<<<<<< HEAD
-        "apim-request-id": "6133bdde-4ad1-42f9-b306-f6179d7b058c",
-        "Content-Length": "279",
+        "apim-request-id": "a75320cd-304e-4f5e-a7a1-029ad495f45c",
+        "Content-Length": "280",
         "Content-Type": "application/json; charset=utf-8",
-        "Date": "Fri, 14 Oct 2022 02:29:06 GMT",
+        "Date": "Tue, 25 Oct 2022 21:29:46 GMT",
+        "Server": "istio-envoy",
         "Strict-Transport-Security": "max-age=31536000; includeSubDomains; preload",
         "X-Content-Type-Options": "nosniff",
-        "x-envoy-upstream-service-time": "9"
+        "x-envoy-upstream-service-time": "11",
+        "x-http2-stream-id": "31",
+        "x-ms-region": "East US"
       },
       "ResponseBody": {
-        "jobId": "8f37b3f0-d67f-40fa-ae61-9d1824cc6b57",
-        "lastUpdateDateTime": "2022-10-14T02:29:07Z",
-        "createdDateTime": "2022-10-14T02:29:05Z",
-        "expirationDateTime": "2022-10-15T02:29:05Z",
-        "status": "running",
-=======
-        "apim-request-id": "aebd1957-21a7-4835-97ad-eef414a23807",
-        "Content-Length": "283",
-        "Content-Type": "application/json; charset=utf-8",
-        "Date": "Mon, 24 Oct 2022 05:13:31 GMT",
-        "Strict-Transport-Security": "max-age=31536000; includeSubDomains; preload",
-        "X-Content-Type-Options": "nosniff",
-        "x-envoy-upstream-service-time": "7",
-        "x-ms-region": "West US 2"
-      },
-      "ResponseBody": {
-        "jobId": "696bdf95-3910-479b-bdcb-226ce821ec2d",
-        "lastUpdatedDateTime": "2022-10-24T05:13:31Z",
-        "createdDateTime": "2022-10-24T05:13:30Z",
-        "expirationDateTime": "2022-10-25T05:13:30Z",
-        "status": "notStarted",
->>>>>>> d933aa95
-        "errors": [],
-        "tasks": {
-          "completed": 0,
-          "failed": 0,
-          "inProgress": 2,
-          "total": 2,
-          "items": []
-        }
-      }
-    },
-    {
-<<<<<<< HEAD
-      "RequestUri": "https://endpoint/language/analyze-text/jobs/8f37b3f0-d67f-40fa-ae61-9d1824cc6b57?api-version=2022-10-01-preview",
-=======
-      "RequestUri": "https://endpoint/language/analyze-text/jobs/696bdf95-3910-479b-bdcb-226ce821ec2d?api-version=2022-05-01",
->>>>>>> d933aa95
-      "RequestMethod": "GET",
-      "RequestHeaders": {
-        "Accept": "application/json",
-        "Accept-Encoding": "gzip,deflate",
-        "Connection": "keep-alive",
-        "Ocp-Apim-Subscription-Key": "api_key",
-<<<<<<< HEAD
-        "User-Agent": "azsdk-js-ai-language-text/1.1.0-beta.1 core-rest-pipeline/1.9.3 Node/v18.6.0 OS/(x64-Linux-5.15.68.1-microsoft-standard-WSL2)",
-        "x-ms-client-request-id": "19c6088f-7945-4848-83fd-a62486d65508"
-=======
-        "User-Agent": "azsdk-js-ai-language-text/1.0.1 core-rest-pipeline/1.10.0 Node/v18.6.0 OS/(x64-Linux-5.15.68.1-microsoft-standard-WSL2)",
-        "x-ms-client-request-id": "e8f1df39-5aa0-4ac0-b516-38fe6df9ddcc"
->>>>>>> d933aa95
-      },
-      "RequestBody": null,
-      "StatusCode": 200,
-      "ResponseHeaders": {
-<<<<<<< HEAD
-        "apim-request-id": "6ddffcfa-3687-466f-863e-c11f3d3c7021",
-        "Content-Length": "279",
-        "Content-Type": "application/json; charset=utf-8",
-        "Date": "Fri, 14 Oct 2022 02:29:06 GMT",
-        "Strict-Transport-Security": "max-age=31536000; includeSubDomains; preload",
-        "X-Content-Type-Options": "nosniff",
-        "x-envoy-upstream-service-time": "14"
-      },
-      "ResponseBody": {
-        "jobId": "8f37b3f0-d67f-40fa-ae61-9d1824cc6b57",
-        "lastUpdateDateTime": "2022-10-14T02:29:07Z",
-        "createdDateTime": "2022-10-14T02:29:05Z",
-        "expirationDateTime": "2022-10-15T02:29:05Z",
-        "status": "running",
-=======
-        "apim-request-id": "2ec25c9f-eb27-4759-88cb-33ee1ef63b63",
-        "Content-Length": "283",
-        "Content-Type": "application/json; charset=utf-8",
-        "Date": "Mon, 24 Oct 2022 05:13:31 GMT",
-        "Strict-Transport-Security": "max-age=31536000; includeSubDomains; preload",
-        "X-Content-Type-Options": "nosniff",
-        "x-envoy-upstream-service-time": "226",
-        "x-ms-region": "West US 2"
-      },
-      "ResponseBody": {
-        "jobId": "696bdf95-3910-479b-bdcb-226ce821ec2d",
-        "lastUpdatedDateTime": "2022-10-24T05:13:31Z",
-        "createdDateTime": "2022-10-24T05:13:30Z",
-        "expirationDateTime": "2022-10-25T05:13:30Z",
-        "status": "notStarted",
->>>>>>> d933aa95
-        "errors": [],
-        "tasks": {
-          "completed": 0,
-          "failed": 0,
-          "inProgress": 2,
-          "total": 2,
-          "items": []
-        }
-      }
-    },
-    {
-<<<<<<< HEAD
-      "RequestUri": "https://endpoint/language/analyze-text/jobs/8f37b3f0-d67f-40fa-ae61-9d1824cc6b57?api-version=2022-10-01-preview",
-=======
-      "RequestUri": "https://endpoint/language/analyze-text/jobs/696bdf95-3910-479b-bdcb-226ce821ec2d?api-version=2022-05-01",
->>>>>>> d933aa95
-      "RequestMethod": "GET",
-      "RequestHeaders": {
-        "Accept": "application/json",
-        "Accept-Encoding": "gzip,deflate",
-        "Connection": "keep-alive",
-        "Ocp-Apim-Subscription-Key": "api_key",
-<<<<<<< HEAD
-        "User-Agent": "azsdk-js-ai-language-text/1.1.0-beta.1 core-rest-pipeline/1.9.3 Node/v18.6.0 OS/(x64-Linux-5.15.68.1-microsoft-standard-WSL2)",
-        "x-ms-client-request-id": "fa481ab9-065e-4858-986d-df1f7a741c42"
-=======
-        "User-Agent": "azsdk-js-ai-language-text/1.0.1 core-rest-pipeline/1.10.0 Node/v18.6.0 OS/(x64-Linux-5.15.68.1-microsoft-standard-WSL2)",
-        "x-ms-client-request-id": "180b73ad-69ae-4aaa-9d51-92b0c15a3e13"
->>>>>>> d933aa95
-      },
-      "RequestBody": null,
-      "StatusCode": 200,
-      "ResponseHeaders": {
-<<<<<<< HEAD
-        "apim-request-id": "af310aff-c635-4f02-ba37-51c804b983bc",
-        "Content-Length": "279",
-        "Content-Type": "application/json; charset=utf-8",
-        "Date": "Fri, 14 Oct 2022 02:29:09 GMT",
-        "Strict-Transport-Security": "max-age=31536000; includeSubDomains; preload",
-        "X-Content-Type-Options": "nosniff",
-        "x-envoy-upstream-service-time": "8"
-      },
-      "ResponseBody": {
-        "jobId": "8f37b3f0-d67f-40fa-ae61-9d1824cc6b57",
-        "lastUpdateDateTime": "2022-10-14T02:29:07Z",
-        "createdDateTime": "2022-10-14T02:29:05Z",
-        "expirationDateTime": "2022-10-15T02:29:05Z",
-=======
-        "apim-request-id": "74189589-45ab-4592-a502-75a946bb3d3e",
-        "Content-Length": "280",
-        "Content-Type": "application/json; charset=utf-8",
-        "Date": "Mon, 24 Oct 2022 05:13:34 GMT",
-        "Strict-Transport-Security": "max-age=31536000; includeSubDomains; preload",
-        "X-Content-Type-Options": "nosniff",
-        "x-envoy-upstream-service-time": "6",
-        "x-ms-region": "West US 2"
-      },
-      "ResponseBody": {
-        "jobId": "696bdf95-3910-479b-bdcb-226ce821ec2d",
-        "lastUpdatedDateTime": "2022-10-24T05:13:32Z",
-        "createdDateTime": "2022-10-24T05:13:30Z",
-        "expirationDateTime": "2022-10-25T05:13:30Z",
->>>>>>> d933aa95
+        "jobId": "4b90aa2c-0a10-4591-89fa-125e6cb16688",
+        "lastUpdatedDateTime": "2022-10-25T21:29:46Z",
+        "createdDateTime": "2022-10-25T21:29:45Z",
+        "expirationDateTime": "2022-10-26T21:29:45Z",
         "status": "running",
         "errors": [],
         "tasks": {
@@ -377,58 +211,35 @@
       }
     },
     {
-<<<<<<< HEAD
-      "RequestUri": "https://endpoint/language/analyze-text/jobs/8f37b3f0-d67f-40fa-ae61-9d1824cc6b57?api-version=2022-10-01-preview",
-=======
-      "RequestUri": "https://endpoint/language/analyze-text/jobs/696bdf95-3910-479b-bdcb-226ce821ec2d?api-version=2022-05-01",
->>>>>>> d933aa95
+      "RequestUri": "https://endpoint/language/analyze-text/jobs/4b90aa2c-0a10-4591-89fa-125e6cb16688?api-version=2022-10-01-preview",
       "RequestMethod": "GET",
       "RequestHeaders": {
         "Accept": "application/json",
         "Accept-Encoding": "gzip,deflate",
         "Connection": "keep-alive",
         "Ocp-Apim-Subscription-Key": "api_key",
-<<<<<<< HEAD
-        "User-Agent": "azsdk-js-ai-language-text/1.1.0-beta.1 core-rest-pipeline/1.9.3 Node/v18.6.0 OS/(x64-Linux-5.15.68.1-microsoft-standard-WSL2)",
-        "x-ms-client-request-id": "fdef4beb-5347-433b-ba16-03e7f4649da6"
-=======
-        "User-Agent": "azsdk-js-ai-language-text/1.0.1 core-rest-pipeline/1.10.0 Node/v18.6.0 OS/(x64-Linux-5.15.68.1-microsoft-standard-WSL2)",
-        "x-ms-client-request-id": "555037a8-cf17-46c2-b4b3-43e1ca5adacb"
->>>>>>> d933aa95
+        "User-Agent": "azsdk-js-ai-language-text/1.1.0-beta.1 core-rest-pipeline/1.10.0 Node/v18.6.0 OS/(x64-Linux-5.15.68.1-microsoft-standard-WSL2)",
+        "x-ms-client-request-id": "c3b3cadb-c605-4c0d-9a1e-b53f1cd3ee45"
       },
       "RequestBody": null,
       "StatusCode": 200,
       "ResponseHeaders": {
-<<<<<<< HEAD
-        "apim-request-id": "24a57acf-5468-45bb-ac91-cd8563f809fd",
-        "Content-Length": "279",
+        "apim-request-id": "911736aa-687d-4a68-b648-316a0c6b161f",
+        "Content-Length": "280",
         "Content-Type": "application/json; charset=utf-8",
-        "Date": "Fri, 14 Oct 2022 02:29:12 GMT",
+        "Date": "Tue, 25 Oct 2022 21:29:46 GMT",
+        "Server": "istio-envoy",
         "Strict-Transport-Security": "max-age=31536000; includeSubDomains; preload",
         "X-Content-Type-Options": "nosniff",
-        "x-envoy-upstream-service-time": "9"
+        "x-envoy-upstream-service-time": "8",
+        "x-http2-stream-id": "27",
+        "x-ms-region": "East US"
       },
       "ResponseBody": {
-        "jobId": "8f37b3f0-d67f-40fa-ae61-9d1824cc6b57",
-        "lastUpdateDateTime": "2022-10-14T02:29:11Z",
-        "createdDateTime": "2022-10-14T02:29:05Z",
-        "expirationDateTime": "2022-10-15T02:29:05Z",
-=======
-        "apim-request-id": "8f54b463-66ff-4e48-8d7d-99f37427193a",
-        "Content-Length": "280",
-        "Content-Type": "application/json; charset=utf-8",
-        "Date": "Mon, 24 Oct 2022 05:13:36 GMT",
-        "Strict-Transport-Security": "max-age=31536000; includeSubDomains; preload",
-        "X-Content-Type-Options": "nosniff",
-        "x-envoy-upstream-service-time": "7",
-        "x-ms-region": "West US 2"
-      },
-      "ResponseBody": {
-        "jobId": "696bdf95-3910-479b-bdcb-226ce821ec2d",
-        "lastUpdatedDateTime": "2022-10-24T05:13:35Z",
-        "createdDateTime": "2022-10-24T05:13:30Z",
-        "expirationDateTime": "2022-10-25T05:13:30Z",
->>>>>>> d933aa95
+        "jobId": "4b90aa2c-0a10-4591-89fa-125e6cb16688",
+        "lastUpdatedDateTime": "2022-10-25T21:29:46Z",
+        "createdDateTime": "2022-10-25T21:29:45Z",
+        "expirationDateTime": "2022-10-26T21:29:45Z",
         "status": "running",
         "errors": [],
         "tasks": {
@@ -441,57 +252,117 @@
       }
     },
     {
-<<<<<<< HEAD
-      "RequestUri": "https://endpoint/language/analyze-text/jobs/8f37b3f0-d67f-40fa-ae61-9d1824cc6b57?api-version=2022-10-01-preview",
-=======
-      "RequestUri": "https://endpoint/language/analyze-text/jobs/696bdf95-3910-479b-bdcb-226ce821ec2d?api-version=2022-05-01",
->>>>>>> d933aa95
+      "RequestUri": "https://endpoint/language/analyze-text/jobs/4b90aa2c-0a10-4591-89fa-125e6cb16688?api-version=2022-10-01-preview",
       "RequestMethod": "GET",
       "RequestHeaders": {
         "Accept": "application/json",
         "Accept-Encoding": "gzip,deflate",
         "Connection": "keep-alive",
         "Ocp-Apim-Subscription-Key": "api_key",
-<<<<<<< HEAD
-        "User-Agent": "azsdk-js-ai-language-text/1.1.0-beta.1 core-rest-pipeline/1.9.3 Node/v18.6.0 OS/(x64-Linux-5.15.68.1-microsoft-standard-WSL2)",
-        "x-ms-client-request-id": "c2df18fe-492a-42a0-92a0-c1db40eba510"
-=======
-        "User-Agent": "azsdk-js-ai-language-text/1.0.1 core-rest-pipeline/1.10.0 Node/v18.6.0 OS/(x64-Linux-5.15.68.1-microsoft-standard-WSL2)",
-        "x-ms-client-request-id": "c99674ef-3a40-44bc-9389-4d952de2d39c"
->>>>>>> d933aa95
+        "User-Agent": "azsdk-js-ai-language-text/1.1.0-beta.1 core-rest-pipeline/1.10.0 Node/v18.6.0 OS/(x64-Linux-5.15.68.1-microsoft-standard-WSL2)",
+        "x-ms-client-request-id": "da709a28-94d6-4e96-ae5d-cbc22fc598da"
       },
       "RequestBody": null,
       "StatusCode": 200,
       "ResponseHeaders": {
-<<<<<<< HEAD
-        "apim-request-id": "af760912-9b61-43e7-b610-7454b7d2caa9",
-        "Content-Length": "2673",
+        "apim-request-id": "10b28885-4b6e-4d4f-8524-496c8b448dbf",
+        "Content-Length": "280",
         "Content-Type": "application/json; charset=utf-8",
-        "Date": "Fri, 14 Oct 2022 02:29:14 GMT",
+        "Date": "Tue, 25 Oct 2022 21:29:48 GMT",
+        "Server": "istio-envoy",
         "Strict-Transport-Security": "max-age=31536000; includeSubDomains; preload",
         "X-Content-Type-Options": "nosniff",
-        "x-envoy-upstream-service-time": "618"
+        "x-envoy-upstream-service-time": "8",
+        "x-http2-stream-id": "39",
+        "x-ms-region": "East US"
       },
       "ResponseBody": {
-        "jobId": "8f37b3f0-d67f-40fa-ae61-9d1824cc6b57",
-        "lastUpdateDateTime": "2022-10-14T02:29:13Z",
-        "createdDateTime": "2022-10-14T02:29:05Z",
-        "expirationDateTime": "2022-10-15T02:29:05Z",
-=======
-        "apim-request-id": "235b9527-aac0-4d2f-9a2f-bad5250c30f1",
-        "Content-Length": "1696",
+        "jobId": "4b90aa2c-0a10-4591-89fa-125e6cb16688",
+        "lastUpdatedDateTime": "2022-10-25T21:29:46Z",
+        "createdDateTime": "2022-10-25T21:29:45Z",
+        "expirationDateTime": "2022-10-26T21:29:45Z",
+        "status": "running",
+        "errors": [],
+        "tasks": {
+          "completed": 0,
+          "failed": 0,
+          "inProgress": 2,
+          "total": 2,
+          "items": []
+        }
+      }
+    },
+    {
+      "RequestUri": "https://endpoint/language/analyze-text/jobs/4b90aa2c-0a10-4591-89fa-125e6cb16688?api-version=2022-10-01-preview",
+      "RequestMethod": "GET",
+      "RequestHeaders": {
+        "Accept": "application/json",
+        "Accept-Encoding": "gzip,deflate",
+        "Connection": "keep-alive",
+        "Ocp-Apim-Subscription-Key": "api_key",
+        "User-Agent": "azsdk-js-ai-language-text/1.1.0-beta.1 core-rest-pipeline/1.10.0 Node/v18.6.0 OS/(x64-Linux-5.15.68.1-microsoft-standard-WSL2)",
+        "x-ms-client-request-id": "49e1f198-4de2-4565-8761-4a4eb0801bfd"
+      },
+      "RequestBody": null,
+      "StatusCode": 200,
+      "ResponseHeaders": {
+        "apim-request-id": "3599ef7b-3f6d-4421-a35a-0e7c721a3581",
+        "Content-Length": "280",
         "Content-Type": "application/json; charset=utf-8",
-        "Date": "Mon, 24 Oct 2022 05:13:37 GMT",
+        "Date": "Tue, 25 Oct 2022 21:29:50 GMT",
+        "Server": "istio-envoy",
         "Strict-Transport-Security": "max-age=31536000; includeSubDomains; preload",
         "X-Content-Type-Options": "nosniff",
-        "x-envoy-upstream-service-time": "259",
-        "x-ms-region": "West US 2"
+        "x-envoy-upstream-service-time": "10",
+        "x-http2-stream-id": "25",
+        "x-ms-region": "East US"
       },
       "ResponseBody": {
-        "jobId": "696bdf95-3910-479b-bdcb-226ce821ec2d",
-        "lastUpdatedDateTime": "2022-10-24T05:13:37Z",
-        "createdDateTime": "2022-10-24T05:13:30Z",
-        "expirationDateTime": "2022-10-25T05:13:30Z",
+        "jobId": "4b90aa2c-0a10-4591-89fa-125e6cb16688",
+        "lastUpdatedDateTime": "2022-10-25T21:29:50Z",
+        "createdDateTime": "2022-10-25T21:29:45Z",
+        "expirationDateTime": "2022-10-26T21:29:45Z",
+        "status": "running",
+        "errors": [],
+        "tasks": {
+          "completed": 0,
+          "failed": 0,
+          "inProgress": 2,
+          "total": 2,
+          "items": []
+        }
+      }
+    },
+    {
+      "RequestUri": "https://endpoint/language/analyze-text/jobs/4b90aa2c-0a10-4591-89fa-125e6cb16688?api-version=2022-10-01-preview",
+      "RequestMethod": "GET",
+      "RequestHeaders": {
+        "Accept": "application/json",
+        "Accept-Encoding": "gzip,deflate",
+        "Connection": "keep-alive",
+        "Ocp-Apim-Subscription-Key": "api_key",
+        "User-Agent": "azsdk-js-ai-language-text/1.1.0-beta.1 core-rest-pipeline/1.10.0 Node/v18.6.0 OS/(x64-Linux-5.15.68.1-microsoft-standard-WSL2)",
+        "x-ms-client-request-id": "19b98aa9-10fb-4f22-af0c-924155e76213"
+      },
+      "RequestBody": null,
+      "StatusCode": 200,
+      "ResponseHeaders": {
+        "apim-request-id": "31ccd16f-7e45-4c87-bbe3-98bf251e78b7",
+        "Content-Length": "1704",
+        "Content-Type": "application/json; charset=utf-8",
+        "Date": "Tue, 25 Oct 2022 21:29:53 GMT",
+        "Server": "istio-envoy",
+        "Strict-Transport-Security": "max-age=31536000; includeSubDomains; preload",
+        "X-Content-Type-Options": "nosniff",
+        "x-envoy-upstream-service-time": "266",
+        "x-http2-stream-id": "33",
+        "x-ms-region": "East US"
+      },
+      "ResponseBody": {
+        "jobId": "4b90aa2c-0a10-4591-89fa-125e6cb16688",
+        "lastUpdatedDateTime": "2022-10-25T21:29:52Z",
+        "createdDateTime": "2022-10-25T21:29:45Z",
+        "expirationDateTime": "2022-10-26T21:29:45Z",
         "status": "running",
         "errors": [],
         "tasks": {
@@ -502,7 +373,7 @@
           "items": [
             {
               "kind": "KeyPhraseExtractionLROResults",
-              "lastUpdateDateTime": "2022-10-24T05:13:37.0712561Z",
+              "lastUpdateDateTime": "2022-10-25T21:29:52.4401614Z",
               "status": "succeeded",
               "results": {
                 "documents": [
@@ -653,48 +524,161 @@
             }
           ]
         },
-        "nextLink": "https://endpoint/language/analyze-text/jobs/696bdf95-3910-479b-bdcb-226ce821ec2d?showStats=False\u0026top=5\u0026skip=20\u0026api-version=2022-05-01"
+        "nextLink": "https://endpoint/language/analyze-text/jobs/4b90aa2c-0a10-4591-89fa-125e6cb16688?showStats=False\u0026top=5\u0026skip=20\u0026api-version=2022-10-01-preview"
       }
     },
     {
-      "RequestUri": "https://endpoint/language/analyze-text/jobs/696bdf95-3910-479b-bdcb-226ce821ec2d?api-version=2022-05-01",
+      "RequestUri": "https://endpoint/language/analyze-text/jobs/4b90aa2c-0a10-4591-89fa-125e6cb16688?api-version=2022-10-01-preview",
       "RequestMethod": "GET",
       "RequestHeaders": {
         "Accept": "application/json",
         "Accept-Encoding": "gzip,deflate",
         "Connection": "keep-alive",
         "Ocp-Apim-Subscription-Key": "api_key",
-        "User-Agent": "azsdk-js-ai-language-text/1.0.1 core-rest-pipeline/1.10.0 Node/v18.6.0 OS/(x64-Linux-5.15.68.1-microsoft-standard-WSL2)",
-        "x-ms-client-request-id": "f8bccef2-81b1-44ae-8205-66603c5f5684"
+        "User-Agent": "azsdk-js-ai-language-text/1.1.0-beta.1 core-rest-pipeline/1.10.0 Node/v18.6.0 OS/(x64-Linux-5.15.68.1-microsoft-standard-WSL2)",
+        "x-ms-client-request-id": "5f333a5e-024e-4d81-8ba9-b0659350eef6"
       },
       "RequestBody": null,
       "StatusCode": 200,
       "ResponseHeaders": {
-        "apim-request-id": "19d4594e-2b9a-49b2-9233-f57c840082f5",
-        "Content-Length": "1696",
+        "apim-request-id": "19bc8dc8-46dd-4e2d-b682-3f8df5a25e96",
+        "Content-Length": "2674",
         "Content-Type": "application/json; charset=utf-8",
-        "Date": "Mon, 24 Oct 2022 05:13:40 GMT",
+        "Date": "Tue, 25 Oct 2022 21:29:55 GMT",
+        "Server": "istio-envoy",
         "Strict-Transport-Security": "max-age=31536000; includeSubDomains; preload",
         "X-Content-Type-Options": "nosniff",
-        "x-envoy-upstream-service-time": "262",
-        "x-ms-region": "West US 2"
+        "x-envoy-upstream-service-time": "545",
+        "x-http2-stream-id": "21",
+        "x-ms-region": "East US"
       },
       "ResponseBody": {
-        "jobId": "696bdf95-3910-479b-bdcb-226ce821ec2d",
-        "lastUpdatedDateTime": "2022-10-24T05:13:37Z",
-        "createdDateTime": "2022-10-24T05:13:30Z",
-        "expirationDateTime": "2022-10-25T05:13:30Z",
-        "status": "running",
+        "jobId": "4b90aa2c-0a10-4591-89fa-125e6cb16688",
+        "lastUpdatedDateTime": "2022-10-25T21:29:54Z",
+        "createdDateTime": "2022-10-25T21:29:45Z",
+        "expirationDateTime": "2022-10-26T21:29:45Z",
+        "status": "succeeded",
         "errors": [],
         "tasks": {
-          "completed": 1,
+          "completed": 2,
           "failed": 0,
-          "inProgress": 1,
+          "inProgress": 0,
           "total": 2,
           "items": [
             {
+              "kind": "EntityRecognitionLROResults",
+              "lastUpdateDateTime": "2022-10-25T21:29:54.8698809Z",
+              "status": "succeeded",
+              "results": {
+                "documents": [
+                  {
+                    "id": "0",
+                    "entities": [],
+                    "warnings": []
+                  },
+                  {
+                    "id": "1",
+                    "entities": [],
+                    "warnings": []
+                  },
+                  {
+                    "id": "2",
+                    "entities": [],
+                    "warnings": []
+                  },
+                  {
+                    "id": "3",
+                    "entities": [],
+                    "warnings": []
+                  },
+                  {
+                    "id": "4",
+                    "entities": [],
+                    "warnings": []
+                  },
+                  {
+                    "id": "5",
+                    "entities": [],
+                    "warnings": []
+                  },
+                  {
+                    "id": "6",
+                    "entities": [],
+                    "warnings": []
+                  },
+                  {
+                    "id": "7",
+                    "entities": [],
+                    "warnings": []
+                  },
+                  {
+                    "id": "8",
+                    "entities": [],
+                    "warnings": []
+                  },
+                  {
+                    "id": "9",
+                    "entities": [],
+                    "warnings": []
+                  },
+                  {
+                    "id": "10",
+                    "entities": [],
+                    "warnings": []
+                  },
+                  {
+                    "id": "11",
+                    "entities": [],
+                    "warnings": []
+                  },
+                  {
+                    "id": "12",
+                    "entities": [],
+                    "warnings": []
+                  },
+                  {
+                    "id": "13",
+                    "entities": [],
+                    "warnings": []
+                  },
+                  {
+                    "id": "14",
+                    "entities": [],
+                    "warnings": []
+                  },
+                  {
+                    "id": "15",
+                    "entities": [],
+                    "warnings": []
+                  },
+                  {
+                    "id": "16",
+                    "entities": [],
+                    "warnings": []
+                  },
+                  {
+                    "id": "17",
+                    "entities": [],
+                    "warnings": []
+                  },
+                  {
+                    "id": "18",
+                    "entities": [],
+                    "warnings": []
+                  },
+                  {
+                    "id": "19",
+                    "entities": [],
+                    "warnings": []
+                  }
+                ],
+                "errors": [],
+                "modelVersion": "2021-06-01"
+              }
+            },
+            {
               "kind": "KeyPhraseExtractionLROResults",
-              "lastUpdateDateTime": "2022-10-24T05:13:37.0712561Z",
+              "lastUpdateDateTime": "2022-10-25T21:29:52.4401614Z",
               "status": "succeeded",
               "results": {
                 "documents": [
@@ -845,38 +829,39 @@
             }
           ]
         },
-        "nextLink": "https://endpoint/language/analyze-text/jobs/696bdf95-3910-479b-bdcb-226ce821ec2d?showStats=False\u0026top=5\u0026skip=20\u0026api-version=2022-05-01"
+        "nextLink": "https://endpoint/language/analyze-text/jobs/4b90aa2c-0a10-4591-89fa-125e6cb16688?showStats=False\u0026top=5\u0026skip=20\u0026api-version=2022-10-01-preview"
       }
     },
     {
-      "RequestUri": "https://endpoint/language/analyze-text/jobs/696bdf95-3910-479b-bdcb-226ce821ec2d?api-version=2022-05-01",
+      "RequestUri": "https://endpoint/language/analyze-text/jobs/4b90aa2c-0a10-4591-89fa-125e6cb16688?api-version=2022-10-01-preview\u0026top=10",
       "RequestMethod": "GET",
       "RequestHeaders": {
         "Accept": "application/json",
         "Accept-Encoding": "gzip,deflate",
         "Connection": "keep-alive",
         "Ocp-Apim-Subscription-Key": "api_key",
-        "User-Agent": "azsdk-js-ai-language-text/1.0.1 core-rest-pipeline/1.10.0 Node/v18.6.0 OS/(x64-Linux-5.15.68.1-microsoft-standard-WSL2)",
-        "x-ms-client-request-id": "0bd08682-f7e2-43e9-a752-27b7e5eea1c5"
+        "User-Agent": "azsdk-js-ai-language-text/1.1.0-beta.1 core-rest-pipeline/1.10.0 Node/v18.6.0 OS/(x64-Linux-5.15.68.1-microsoft-standard-WSL2)",
+        "x-ms-client-request-id": "a71be372-f122-48f2-b86e-73be8f86b60b"
       },
       "RequestBody": null,
       "StatusCode": 200,
       "ResponseHeaders": {
-        "apim-request-id": "951a863c-9aea-49af-943b-69afdcecd67c",
-        "Content-Length": "2666",
+        "apim-request-id": "217247b9-82cd-45b5-882f-4c9e24454511",
+        "Content-Length": "1725",
         "Content-Type": "application/json; charset=utf-8",
-        "Date": "Mon, 24 Oct 2022 05:13:42 GMT",
+        "Date": "Tue, 25 Oct 2022 21:29:56 GMT",
+        "Server": "istio-envoy",
         "Strict-Transport-Security": "max-age=31536000; includeSubDomains; preload",
         "X-Content-Type-Options": "nosniff",
-        "x-envoy-upstream-service-time": "534",
-        "x-ms-region": "West US 2"
+        "x-envoy-upstream-service-time": "290",
+        "x-http2-stream-id": "27",
+        "x-ms-region": "East US"
       },
       "ResponseBody": {
-        "jobId": "696bdf95-3910-479b-bdcb-226ce821ec2d",
-        "lastUpdatedDateTime": "2022-10-24T05:13:41Z",
-        "createdDateTime": "2022-10-24T05:13:30Z",
-        "expirationDateTime": "2022-10-25T05:13:30Z",
->>>>>>> d933aa95
+        "jobId": "4b90aa2c-0a10-4591-89fa-125e6cb16688",
+        "lastUpdatedDateTime": "2022-10-25T21:29:54Z",
+        "createdDateTime": "2022-10-25T21:29:45Z",
+        "expirationDateTime": "2022-10-26T21:29:45Z",
         "status": "succeeded",
         "errors": [],
         "tasks": {
@@ -887,11 +872,7 @@
           "items": [
             {
               "kind": "EntityRecognitionLROResults",
-<<<<<<< HEAD
-              "lastUpdateDateTime": "2022-10-14T02:29:13.3201121Z",
-=======
-              "lastUpdateDateTime": "2022-10-24T05:13:41.9688732Z",
->>>>>>> d933aa95
+              "lastUpdateDateTime": "2022-10-25T21:29:54.8698809Z",
               "status": "succeeded",
               "results": {
                 "documents": [
@@ -942,56 +923,6 @@
                   },
                   {
                     "id": "9",
-                    "entities": [],
-                    "warnings": []
-                  },
-                  {
-                    "id": "10",
-                    "entities": [],
-                    "warnings": []
-                  },
-                  {
-                    "id": "11",
-                    "entities": [],
-                    "warnings": []
-                  },
-                  {
-                    "id": "12",
-                    "entities": [],
-                    "warnings": []
-                  },
-                  {
-                    "id": "13",
-                    "entities": [],
-                    "warnings": []
-                  },
-                  {
-                    "id": "14",
-                    "entities": [],
-                    "warnings": []
-                  },
-                  {
-                    "id": "15",
-                    "entities": [],
-                    "warnings": []
-                  },
-                  {
-                    "id": "16",
-                    "entities": [],
-                    "warnings": []
-                  },
-                  {
-                    "id": "17",
-                    "entities": [],
-                    "warnings": []
-                  },
-                  {
-                    "id": "18",
-                    "entities": [],
-                    "warnings": []
-                  },
-                  {
-                    "id": "19",
                     "entities": [],
                     "warnings": []
                   }
@@ -1002,11 +933,7 @@
             },
             {
               "kind": "KeyPhraseExtractionLROResults",
-<<<<<<< HEAD
-              "lastUpdateDateTime": "2022-10-14T02:29:13.4409139Z",
-=======
-              "lastUpdateDateTime": "2022-10-24T05:13:37.0712561Z",
->>>>>>> d933aa95
+              "lastUpdateDateTime": "2022-10-25T21:29:52.4401614Z",
               "status": "succeeded",
               "results": {
                 "documents": [
@@ -1075,76 +1002,6 @@
                   },
                   {
                     "id": "9",
-                    "keyPhrases": [
-                      "random text"
-                    ],
-                    "warnings": []
-                  },
-                  {
-                    "id": "10",
-                    "keyPhrases": [
-                      "random text"
-                    ],
-                    "warnings": []
-                  },
-                  {
-                    "id": "11",
-                    "keyPhrases": [
-                      "random text"
-                    ],
-                    "warnings": []
-                  },
-                  {
-                    "id": "12",
-                    "keyPhrases": [
-                      "random text"
-                    ],
-                    "warnings": []
-                  },
-                  {
-                    "id": "13",
-                    "keyPhrases": [
-                      "random text"
-                    ],
-                    "warnings": []
-                  },
-                  {
-                    "id": "14",
-                    "keyPhrases": [
-                      "random text"
-                    ],
-                    "warnings": []
-                  },
-                  {
-                    "id": "15",
-                    "keyPhrases": [
-                      "random text"
-                    ],
-                    "warnings": []
-                  },
-                  {
-                    "id": "16",
-                    "keyPhrases": [
-                      "random text"
-                    ],
-                    "warnings": []
-                  },
-                  {
-                    "id": "17",
-                    "keyPhrases": [
-                      "random text"
-                    ],
-                    "warnings": []
-                  },
-                  {
-                    "id": "18",
-                    "keyPhrases": [
-                      "random text"
-                    ],
-                    "warnings": []
-                  },
-                  {
-                    "id": "19",
                     "keyPhrases": [
                       "random text"
                     ],
@@ -1157,66 +1014,39 @@
             }
           ]
         },
-<<<<<<< HEAD
-        "nextLink": "https://endpoint/language/analyze-text/jobs/8f37b3f0-d67f-40fa-ae61-9d1824cc6b57?showStats=False\u0026top=5\u0026skip=20\u0026api-version=2022-10-01-preview"
+        "nextLink": "https://endpoint/language/analyze-text/jobs/4b90aa2c-0a10-4591-89fa-125e6cb16688?showStats=False\u0026top=10\u0026skip=10\u0026api-version=2022-10-01-preview"
       }
     },
     {
-      "RequestUri": "https://endpoint/language/analyze-text/jobs/8f37b3f0-d67f-40fa-ae61-9d1824cc6b57?api-version=2022-10-01-preview\u0026top=10",
-=======
-        "nextLink": "https://endpoint/language/analyze-text/jobs/696bdf95-3910-479b-bdcb-226ce821ec2d?showStats=False\u0026top=5\u0026skip=20\u0026api-version=2022-05-01"
-      }
-    },
-    {
-      "RequestUri": "https://endpoint/language/analyze-text/jobs/696bdf95-3910-479b-bdcb-226ce821ec2d?api-version=2022-05-01\u0026top=10",
->>>>>>> d933aa95
+      "RequestUri": "https://endpoint/language/analyze-text/jobs/4b90aa2c-0a10-4591-89fa-125e6cb16688?showStats=False\u0026top=10\u0026skip=10\u0026api-version=2022-10-01-preview",
       "RequestMethod": "GET",
       "RequestHeaders": {
         "Accept": "application/json",
         "Accept-Encoding": "gzip,deflate",
         "Connection": "keep-alive",
         "Ocp-Apim-Subscription-Key": "api_key",
-<<<<<<< HEAD
-        "User-Agent": "azsdk-js-ai-language-text/1.1.0-beta.1 core-rest-pipeline/1.9.3 Node/v18.6.0 OS/(x64-Linux-5.15.68.1-microsoft-standard-WSL2)",
-        "x-ms-client-request-id": "8d0070da-e55a-48ea-b0fe-56ec613c0345"
-=======
-        "User-Agent": "azsdk-js-ai-language-text/1.0.1 core-rest-pipeline/1.10.0 Node/v18.6.0 OS/(x64-Linux-5.15.68.1-microsoft-standard-WSL2)",
-        "x-ms-client-request-id": "78a2f37f-2a4e-4ae1-b0b5-3513841cbf8a"
->>>>>>> d933aa95
+        "User-Agent": "azsdk-js-ai-language-text/1.1.0-beta.1 core-rest-pipeline/1.10.0 Node/v18.6.0 OS/(x64-Linux-5.15.68.1-microsoft-standard-WSL2)",
+        "x-ms-client-request-id": "1567493e-77be-4190-a993-96610d5411bc"
       },
       "RequestBody": null,
       "StatusCode": 200,
       "ResponseHeaders": {
-<<<<<<< HEAD
-        "apim-request-id": "febd6b10-fd75-4484-af80-4b0895309e28",
-        "Content-Length": "1724",
+        "apim-request-id": "6c7d1d44-03dd-4139-bf82-596ace62e76e",
+        "Content-Length": "1744",
         "Content-Type": "application/json; charset=utf-8",
-        "Date": "Fri, 14 Oct 2022 02:29:15 GMT",
+        "Date": "Tue, 25 Oct 2022 21:29:56 GMT",
+        "Server": "istio-envoy",
         "Strict-Transport-Security": "max-age=31536000; includeSubDomains; preload",
         "X-Content-Type-Options": "nosniff",
-        "x-envoy-upstream-service-time": "273"
+        "x-envoy-upstream-service-time": "336",
+        "x-http2-stream-id": "23",
+        "x-ms-region": "East US"
       },
       "ResponseBody": {
-        "jobId": "8f37b3f0-d67f-40fa-ae61-9d1824cc6b57",
-        "lastUpdateDateTime": "2022-10-14T02:29:13Z",
-        "createdDateTime": "2022-10-14T02:29:05Z",
-        "expirationDateTime": "2022-10-15T02:29:05Z",
-=======
-        "apim-request-id": "99fbd757-2b05-4c02-9a3e-09ad5e067421",
-        "Content-Length": "1717",
-        "Content-Type": "application/json; charset=utf-8",
-        "Date": "Mon, 24 Oct 2022 05:13:42 GMT",
-        "Strict-Transport-Security": "max-age=31536000; includeSubDomains; preload",
-        "X-Content-Type-Options": "nosniff",
-        "x-envoy-upstream-service-time": "218",
-        "x-ms-region": "West US 2"
-      },
-      "ResponseBody": {
-        "jobId": "696bdf95-3910-479b-bdcb-226ce821ec2d",
-        "lastUpdatedDateTime": "2022-10-24T05:13:41Z",
-        "createdDateTime": "2022-10-24T05:13:30Z",
-        "expirationDateTime": "2022-10-25T05:13:30Z",
->>>>>>> d933aa95
+        "jobId": "4b90aa2c-0a10-4591-89fa-125e6cb16688",
+        "lastUpdatedDateTime": "2022-10-25T21:29:54Z",
+        "createdDateTime": "2022-10-25T21:29:45Z",
+        "expirationDateTime": "2022-10-26T21:29:45Z",
         "status": "succeeded",
         "errors": [],
         "tasks": {
@@ -1227,61 +1057,57 @@
           "items": [
             {
               "kind": "EntityRecognitionLROResults",
-<<<<<<< HEAD
-              "lastUpdateDateTime": "2022-10-14T02:29:13.3201121Z",
-=======
-              "lastUpdateDateTime": "2022-10-24T05:13:41.9688732Z",
->>>>>>> d933aa95
+              "lastUpdateDateTime": "2022-10-25T21:29:54.8698809Z",
               "status": "succeeded",
               "results": {
                 "documents": [
                   {
-                    "id": "0",
-                    "entities": [],
-                    "warnings": []
-                  },
-                  {
-                    "id": "1",
-                    "entities": [],
-                    "warnings": []
-                  },
-                  {
-                    "id": "2",
-                    "entities": [],
-                    "warnings": []
-                  },
-                  {
-                    "id": "3",
-                    "entities": [],
-                    "warnings": []
-                  },
-                  {
-                    "id": "4",
-                    "entities": [],
-                    "warnings": []
-                  },
-                  {
-                    "id": "5",
-                    "entities": [],
-                    "warnings": []
-                  },
-                  {
-                    "id": "6",
-                    "entities": [],
-                    "warnings": []
-                  },
-                  {
-                    "id": "7",
-                    "entities": [],
-                    "warnings": []
-                  },
-                  {
-                    "id": "8",
-                    "entities": [],
-                    "warnings": []
-                  },
-                  {
-                    "id": "9",
+                    "id": "10",
+                    "entities": [],
+                    "warnings": []
+                  },
+                  {
+                    "id": "11",
+                    "entities": [],
+                    "warnings": []
+                  },
+                  {
+                    "id": "12",
+                    "entities": [],
+                    "warnings": []
+                  },
+                  {
+                    "id": "13",
+                    "entities": [],
+                    "warnings": []
+                  },
+                  {
+                    "id": "14",
+                    "entities": [],
+                    "warnings": []
+                  },
+                  {
+                    "id": "15",
+                    "entities": [],
+                    "warnings": []
+                  },
+                  {
+                    "id": "16",
+                    "entities": [],
+                    "warnings": []
+                  },
+                  {
+                    "id": "17",
+                    "entities": [],
+                    "warnings": []
+                  },
+                  {
+                    "id": "18",
+                    "entities": [],
+                    "warnings": []
+                  },
+                  {
+                    "id": "19",
                     "entities": [],
                     "warnings": []
                   }
@@ -1292,79 +1118,75 @@
             },
             {
               "kind": "KeyPhraseExtractionLROResults",
-<<<<<<< HEAD
-              "lastUpdateDateTime": "2022-10-14T02:29:13.4409139Z",
-=======
-              "lastUpdateDateTime": "2022-10-24T05:13:37.0712561Z",
->>>>>>> d933aa95
+              "lastUpdateDateTime": "2022-10-25T21:29:52.4401614Z",
               "status": "succeeded",
               "results": {
                 "documents": [
                   {
-                    "id": "0",
-                    "keyPhrases": [
-                      "random text"
-                    ],
-                    "warnings": []
-                  },
-                  {
-                    "id": "1",
-                    "keyPhrases": [
-                      "random text"
-                    ],
-                    "warnings": []
-                  },
-                  {
-                    "id": "2",
-                    "keyPhrases": [
-                      "random text"
-                    ],
-                    "warnings": []
-                  },
-                  {
-                    "id": "3",
-                    "keyPhrases": [
-                      "random text"
-                    ],
-                    "warnings": []
-                  },
-                  {
-                    "id": "4",
-                    "keyPhrases": [
-                      "random text"
-                    ],
-                    "warnings": []
-                  },
-                  {
-                    "id": "5",
-                    "keyPhrases": [
-                      "random text"
-                    ],
-                    "warnings": []
-                  },
-                  {
-                    "id": "6",
-                    "keyPhrases": [
-                      "random text"
-                    ],
-                    "warnings": []
-                  },
-                  {
-                    "id": "7",
-                    "keyPhrases": [
-                      "random text"
-                    ],
-                    "warnings": []
-                  },
-                  {
-                    "id": "8",
-                    "keyPhrases": [
-                      "random text"
-                    ],
-                    "warnings": []
-                  },
-                  {
-                    "id": "9",
+                    "id": "10",
+                    "keyPhrases": [
+                      "random text"
+                    ],
+                    "warnings": []
+                  },
+                  {
+                    "id": "11",
+                    "keyPhrases": [
+                      "random text"
+                    ],
+                    "warnings": []
+                  },
+                  {
+                    "id": "12",
+                    "keyPhrases": [
+                      "random text"
+                    ],
+                    "warnings": []
+                  },
+                  {
+                    "id": "13",
+                    "keyPhrases": [
+                      "random text"
+                    ],
+                    "warnings": []
+                  },
+                  {
+                    "id": "14",
+                    "keyPhrases": [
+                      "random text"
+                    ],
+                    "warnings": []
+                  },
+                  {
+                    "id": "15",
+                    "keyPhrases": [
+                      "random text"
+                    ],
+                    "warnings": []
+                  },
+                  {
+                    "id": "16",
+                    "keyPhrases": [
+                      "random text"
+                    ],
+                    "warnings": []
+                  },
+                  {
+                    "id": "17",
+                    "keyPhrases": [
+                      "random text"
+                    ],
+                    "warnings": []
+                  },
+                  {
+                    "id": "18",
+                    "keyPhrases": [
+                      "random text"
+                    ],
+                    "warnings": []
+                  },
+                  {
+                    "id": "19",
                     "keyPhrases": [
                       "random text"
                     ],
@@ -1377,66 +1199,39 @@
             }
           ]
         },
-<<<<<<< HEAD
-        "nextLink": "https://endpoint/language/analyze-text/jobs/8f37b3f0-d67f-40fa-ae61-9d1824cc6b57?showStats=False\u0026top=10\u0026skip=10\u0026api-version=2022-10-01-preview"
+        "nextLink": "https://endpoint/language/analyze-text/jobs/4b90aa2c-0a10-4591-89fa-125e6cb16688?showStats=False\u0026top=5\u0026skip=20\u0026api-version=2022-10-01-preview"
       }
     },
     {
-      "RequestUri": "https://endpoint/language/analyze-text/jobs/8f37b3f0-d67f-40fa-ae61-9d1824cc6b57?showStats=False\u0026top=10\u0026skip=10\u0026api-version=2022-10-01-preview",
-=======
-        "nextLink": "https://endpoint/language/analyze-text/jobs/696bdf95-3910-479b-bdcb-226ce821ec2d?showStats=False\u0026top=10\u0026skip=10\u0026api-version=2022-05-01"
-      }
-    },
-    {
-      "RequestUri": "https://endpoint/language/analyze-text/jobs/696bdf95-3910-479b-bdcb-226ce821ec2d?showStats=False\u0026top=10\u0026skip=10\u0026api-version=2022-05-01",
->>>>>>> d933aa95
+      "RequestUri": "https://endpoint/language/analyze-text/jobs/4b90aa2c-0a10-4591-89fa-125e6cb16688?showStats=False\u0026top=5\u0026skip=20\u0026api-version=2022-10-01-preview",
       "RequestMethod": "GET",
       "RequestHeaders": {
         "Accept": "application/json",
         "Accept-Encoding": "gzip,deflate",
         "Connection": "keep-alive",
         "Ocp-Apim-Subscription-Key": "api_key",
-<<<<<<< HEAD
-        "User-Agent": "azsdk-js-ai-language-text/1.1.0-beta.1 core-rest-pipeline/1.9.3 Node/v18.6.0 OS/(x64-Linux-5.15.68.1-microsoft-standard-WSL2)",
-        "x-ms-client-request-id": "010b76ce-e44f-419c-b83a-7e508f9f0b99"
-=======
-        "User-Agent": "azsdk-js-ai-language-text/1.0.1 core-rest-pipeline/1.10.0 Node/v18.6.0 OS/(x64-Linux-5.15.68.1-microsoft-standard-WSL2)",
-        "x-ms-client-request-id": "fe3a09d8-5cdd-47e6-adb9-becdcba845e9"
->>>>>>> d933aa95
+        "User-Agent": "azsdk-js-ai-language-text/1.1.0-beta.1 core-rest-pipeline/1.10.0 Node/v18.6.0 OS/(x64-Linux-5.15.68.1-microsoft-standard-WSL2)",
+        "x-ms-client-request-id": "a6bdab07-4233-409b-8a38-440865954c4e"
       },
       "RequestBody": null,
       "StatusCode": 200,
       "ResponseHeaders": {
-<<<<<<< HEAD
-        "apim-request-id": "a21c9601-bca7-414f-8634-d6f337c58509",
-        "Content-Length": "1743",
+        "apim-request-id": "219e7803-d942-45a4-aeaf-225b0a548042",
+        "Content-Length": "1404",
         "Content-Type": "application/json; charset=utf-8",
-        "Date": "Fri, 14 Oct 2022 02:29:15 GMT",
+        "Date": "Tue, 25 Oct 2022 21:29:56 GMT",
+        "Server": "istio-envoy",
         "Strict-Transport-Security": "max-age=31536000; includeSubDomains; preload",
         "X-Content-Type-Options": "nosniff",
-        "x-envoy-upstream-service-time": "286"
+        "x-envoy-upstream-service-time": "176",
+        "x-http2-stream-id": "41",
+        "x-ms-region": "East US"
       },
       "ResponseBody": {
-        "jobId": "8f37b3f0-d67f-40fa-ae61-9d1824cc6b57",
-        "lastUpdateDateTime": "2022-10-14T02:29:13Z",
-        "createdDateTime": "2022-10-14T02:29:05Z",
-        "expirationDateTime": "2022-10-15T02:29:05Z",
-=======
-        "apim-request-id": "f348277f-eb6d-4dc6-beda-c39aa2800e48",
-        "Content-Length": "1736",
-        "Content-Type": "application/json; charset=utf-8",
-        "Date": "Mon, 24 Oct 2022 05:13:43 GMT",
-        "Strict-Transport-Security": "max-age=31536000; includeSubDomains; preload",
-        "X-Content-Type-Options": "nosniff",
-        "x-envoy-upstream-service-time": "206",
-        "x-ms-region": "West US 2"
-      },
-      "ResponseBody": {
-        "jobId": "696bdf95-3910-479b-bdcb-226ce821ec2d",
-        "lastUpdatedDateTime": "2022-10-24T05:13:41Z",
-        "createdDateTime": "2022-10-24T05:13:30Z",
-        "expirationDateTime": "2022-10-25T05:13:30Z",
->>>>>>> d933aa95
+        "jobId": "4b90aa2c-0a10-4591-89fa-125e6cb16688",
+        "lastUpdatedDateTime": "2022-10-25T21:29:54Z",
+        "createdDateTime": "2022-10-25T21:29:45Z",
+        "expirationDateTime": "2022-10-26T21:29:45Z",
         "status": "succeeded",
         "errors": [],
         "tasks": {
@@ -1447,231 +1242,7 @@
           "items": [
             {
               "kind": "EntityRecognitionLROResults",
-<<<<<<< HEAD
-              "lastUpdateDateTime": "2022-10-14T02:29:13.3201121Z",
-=======
-              "lastUpdateDateTime": "2022-10-24T05:13:41.9688732Z",
->>>>>>> d933aa95
-              "status": "succeeded",
-              "results": {
-                "documents": [
-                  {
-                    "id": "10",
-                    "entities": [],
-                    "warnings": []
-                  },
-                  {
-                    "id": "11",
-                    "entities": [],
-                    "warnings": []
-                  },
-                  {
-                    "id": "12",
-                    "entities": [],
-                    "warnings": []
-                  },
-                  {
-                    "id": "13",
-                    "entities": [],
-                    "warnings": []
-                  },
-                  {
-                    "id": "14",
-                    "entities": [],
-                    "warnings": []
-                  },
-                  {
-                    "id": "15",
-                    "entities": [],
-                    "warnings": []
-                  },
-                  {
-                    "id": "16",
-                    "entities": [],
-                    "warnings": []
-                  },
-                  {
-                    "id": "17",
-                    "entities": [],
-                    "warnings": []
-                  },
-                  {
-                    "id": "18",
-                    "entities": [],
-                    "warnings": []
-                  },
-                  {
-                    "id": "19",
-                    "entities": [],
-                    "warnings": []
-                  }
-                ],
-                "errors": [],
-                "modelVersion": "2021-06-01"
-              }
-            },
-            {
-              "kind": "KeyPhraseExtractionLROResults",
-<<<<<<< HEAD
-              "lastUpdateDateTime": "2022-10-14T02:29:13.4409139Z",
-=======
-              "lastUpdateDateTime": "2022-10-24T05:13:37.0712561Z",
->>>>>>> d933aa95
-              "status": "succeeded",
-              "results": {
-                "documents": [
-                  {
-                    "id": "10",
-                    "keyPhrases": [
-                      "random text"
-                    ],
-                    "warnings": []
-                  },
-                  {
-                    "id": "11",
-                    "keyPhrases": [
-                      "random text"
-                    ],
-                    "warnings": []
-                  },
-                  {
-                    "id": "12",
-                    "keyPhrases": [
-                      "random text"
-                    ],
-                    "warnings": []
-                  },
-                  {
-                    "id": "13",
-                    "keyPhrases": [
-                      "random text"
-                    ],
-                    "warnings": []
-                  },
-                  {
-                    "id": "14",
-                    "keyPhrases": [
-                      "random text"
-                    ],
-                    "warnings": []
-                  },
-                  {
-                    "id": "15",
-                    "keyPhrases": [
-                      "random text"
-                    ],
-                    "warnings": []
-                  },
-                  {
-                    "id": "16",
-                    "keyPhrases": [
-                      "random text"
-                    ],
-                    "warnings": []
-                  },
-                  {
-                    "id": "17",
-                    "keyPhrases": [
-                      "random text"
-                    ],
-                    "warnings": []
-                  },
-                  {
-                    "id": "18",
-                    "keyPhrases": [
-                      "random text"
-                    ],
-                    "warnings": []
-                  },
-                  {
-                    "id": "19",
-                    "keyPhrases": [
-                      "random text"
-                    ],
-                    "warnings": []
-                  }
-                ],
-                "errors": [],
-                "modelVersion": "2022-10-01"
-              }
-            }
-          ]
-        },
-<<<<<<< HEAD
-        "nextLink": "https://endpoint/language/analyze-text/jobs/8f37b3f0-d67f-40fa-ae61-9d1824cc6b57?showStats=False\u0026top=5\u0026skip=20\u0026api-version=2022-10-01-preview"
-      }
-    },
-    {
-      "RequestUri": "https://endpoint/language/analyze-text/jobs/8f37b3f0-d67f-40fa-ae61-9d1824cc6b57?showStats=False\u0026top=5\u0026skip=20\u0026api-version=2022-10-01-preview",
-=======
-        "nextLink": "https://endpoint/language/analyze-text/jobs/696bdf95-3910-479b-bdcb-226ce821ec2d?showStats=False\u0026top=5\u0026skip=20\u0026api-version=2022-05-01"
-      }
-    },
-    {
-      "RequestUri": "https://endpoint/language/analyze-text/jobs/696bdf95-3910-479b-bdcb-226ce821ec2d?showStats=False\u0026top=5\u0026skip=20\u0026api-version=2022-05-01",
->>>>>>> d933aa95
-      "RequestMethod": "GET",
-      "RequestHeaders": {
-        "Accept": "application/json",
-        "Accept-Encoding": "gzip,deflate",
-        "Connection": "keep-alive",
-        "Ocp-Apim-Subscription-Key": "api_key",
-<<<<<<< HEAD
-        "User-Agent": "azsdk-js-ai-language-text/1.1.0-beta.1 core-rest-pipeline/1.9.3 Node/v18.6.0 OS/(x64-Linux-5.15.68.1-microsoft-standard-WSL2)",
-        "x-ms-client-request-id": "8f25aa80-a0db-44aa-b9ab-32b50f76f65d"
-=======
-        "User-Agent": "azsdk-js-ai-language-text/1.0.1 core-rest-pipeline/1.10.0 Node/v18.6.0 OS/(x64-Linux-5.15.68.1-microsoft-standard-WSL2)",
-        "x-ms-client-request-id": "b5c56f46-b6d2-4430-9b03-02aec9d9cbc2"
->>>>>>> d933aa95
-      },
-      "RequestBody": null,
-      "StatusCode": 200,
-      "ResponseHeaders": {
-<<<<<<< HEAD
-        "apim-request-id": "d1e2b4e6-9cc6-44ba-a9b2-412cdd0f7962",
-        "Content-Length": "1403",
-        "Content-Type": "application/json; charset=utf-8",
-        "Date": "Fri, 14 Oct 2022 02:29:15 GMT",
-        "Strict-Transport-Security": "max-age=31536000; includeSubDomains; preload",
-        "X-Content-Type-Options": "nosniff",
-        "x-envoy-upstream-service-time": "204"
-      },
-      "ResponseBody": {
-        "jobId": "8f37b3f0-d67f-40fa-ae61-9d1824cc6b57",
-        "lastUpdateDateTime": "2022-10-14T02:29:13Z",
-        "createdDateTime": "2022-10-14T02:29:05Z",
-        "expirationDateTime": "2022-10-15T02:29:05Z",
-=======
-        "apim-request-id": "a048ce69-eab6-412b-b912-0b3172d2c3e5",
-        "Content-Length": "1404",
-        "Content-Type": "application/json; charset=utf-8",
-        "Date": "Mon, 24 Oct 2022 05:13:43 GMT",
-        "Strict-Transport-Security": "max-age=31536000; includeSubDomains; preload",
-        "X-Content-Type-Options": "nosniff",
-        "x-envoy-upstream-service-time": "130",
-        "x-ms-region": "West US 2"
-      },
-      "ResponseBody": {
-        "jobId": "696bdf95-3910-479b-bdcb-226ce821ec2d",
-        "lastUpdatedDateTime": "2022-10-24T05:13:41Z",
-        "createdDateTime": "2022-10-24T05:13:30Z",
-        "expirationDateTime": "2022-10-25T05:13:30Z",
->>>>>>> d933aa95
-        "status": "succeeded",
-        "errors": [],
-        "tasks": {
-          "completed": 2,
-          "failed": 0,
-          "inProgress": 0,
-          "total": 2,
-          "items": [
-            {
-              "kind": "EntityRecognitionLROResults",
-<<<<<<< HEAD
-              "lastUpdateDateTime": "2022-10-14T02:29:13.3201121Z",
-=======
-              "lastUpdateDateTime": "2022-10-24T05:13:41.9688732Z",
->>>>>>> d933aa95
+              "lastUpdateDateTime": "2022-10-25T21:29:54.8698809Z",
               "status": "succeeded",
               "results": {
                 "documents": [
@@ -1729,11 +1300,7 @@
             },
             {
               "kind": "KeyPhraseExtractionLROResults",
-<<<<<<< HEAD
-              "lastUpdateDateTime": "2022-10-14T02:29:13.4409139Z",
-=======
-              "lastUpdateDateTime": "2022-10-24T05:13:37.0712561Z",
->>>>>>> d933aa95
+              "lastUpdateDateTime": "2022-10-25T21:29:52.4401614Z",
               "status": "succeeded",
               "results": {
                 "documents": [
