--- conflicted
+++ resolved
@@ -10,13 +10,8 @@
         "Content-Length": "240",
         "Content-Type": "application/json",
         "Ocp-Apim-Subscription-Key": "api_key",
-<<<<<<< HEAD
-        "User-Agent": "azsdk-js-ai-language-text/1.1.0-beta.1 core-rest-pipeline/1.9.3 Node/v18.6.0 OS/(x64-Linux-5.15.68.1-microsoft-standard-WSL2)",
-        "x-ms-client-request-id": "cc636610-48a1-4f2f-83fd-e82ef5a30c56"
-=======
-        "User-Agent": "azsdk-js-ai-language-text/1.0.1 core-rest-pipeline/1.10.0 Node/v18.6.0 OS/(x64-Linux-5.15.68.1-microsoft-standard-WSL2)",
-        "x-ms-client-request-id": "a1875cc0-cd0e-48d4-8e33-18ca85771c59"
->>>>>>> d933aa95
+        "User-Agent": "azsdk-js-ai-language-text/1.1.0-beta.1 core-rest-pipeline/1.10.0 Node/v18.6.0 OS/(x64-Linux-5.15.68.1-microsoft-standard-WSL2)",
+        "x-ms-client-request-id": "29212053-d170-4e85-adf1-13d502ad11ae"
       },
       "RequestBody": {
         "analysisInput": {
@@ -43,81 +38,50 @@
       },
       "StatusCode": 202,
       "ResponseHeaders": {
-<<<<<<< HEAD
-        "apim-request-id": "9b84b640-fce1-491e-aba2-5a99bfa3d47f",
+        "apim-request-id": "4a7a270a-48a0-4cd1-b989-43792bc31662",
         "Content-Length": "0",
-        "Date": "Fri, 14 Oct 2022 02:27:54 GMT",
-        "operation-location": "https://endpoint/language/analyze-text/jobs/b55c88fc-39a0-4686-b546-e2eb1b2cfd19?api-version=2022-10-01-preview",
-        "Strict-Transport-Security": "max-age=31536000; includeSubDomains; preload",
-        "X-Content-Type-Options": "nosniff",
-        "x-envoy-upstream-service-time": "327"
-=======
-        "apim-request-id": "120c2e47-ec54-4c3c-850a-ff467d42502c",
-        "Content-Length": "0",
-        "Date": "Mon, 24 Oct 2022 05:12:46 GMT",
-        "operation-location": "https://endpoint/language/analyze-text/jobs/3eeb5643-b534-45d5-a221-55771cc57b28?api-version=2022-05-01",
-        "Strict-Transport-Security": "max-age=31536000; includeSubDomains; preload",
-        "X-Content-Type-Options": "nosniff",
-        "x-envoy-upstream-service-time": "137",
-        "x-ms-region": "West US 2"
->>>>>>> d933aa95
+        "Date": "Tue, 25 Oct 2022 21:28:45 GMT",
+        "operation-location": "https://endpoint/language/analyze-text/jobs/a6e277ed-5a41-4594-b631-73c41a39decd?api-version=2022-10-01-preview",
+        "Server": "istio-envoy",
+        "Strict-Transport-Security": "max-age=31536000; includeSubDomains; preload",
+        "X-Content-Type-Options": "nosniff",
+        "x-envoy-upstream-service-time": "125",
+        "x-http2-stream-id": "17",
+        "x-ms-region": "East US"
       },
       "ResponseBody": null
     },
     {
-<<<<<<< HEAD
-      "RequestUri": "https://endpoint/language/analyze-text/jobs/b55c88fc-39a0-4686-b546-e2eb1b2cfd19?api-version=2022-10-01-preview",
-=======
-      "RequestUri": "https://endpoint/language/analyze-text/jobs/3eeb5643-b534-45d5-a221-55771cc57b28?api-version=2022-05-01",
->>>>>>> d933aa95
-      "RequestMethod": "GET",
-      "RequestHeaders": {
-        "Accept": "application/json",
-        "Accept-Encoding": "gzip,deflate",
-        "Connection": "keep-alive",
-        "Ocp-Apim-Subscription-Key": "api_key",
-<<<<<<< HEAD
-        "User-Agent": "azsdk-js-ai-language-text/1.1.0-beta.1 core-rest-pipeline/1.9.3 Node/v18.6.0 OS/(x64-Linux-5.15.68.1-microsoft-standard-WSL2)",
-        "x-ms-client-request-id": "a56ba520-c049-455b-a377-85580c2295f2"
-=======
-        "User-Agent": "azsdk-js-ai-language-text/1.0.1 core-rest-pipeline/1.10.0 Node/v18.6.0 OS/(x64-Linux-5.15.68.1-microsoft-standard-WSL2)",
-        "x-ms-client-request-id": "fb5c4076-7072-4f92-b7ce-35dce8bb7856"
->>>>>>> d933aa95
-      },
-      "RequestBody": null,
-      "StatusCode": 200,
-      "ResponseHeaders": {
-<<<<<<< HEAD
-        "apim-request-id": "b51f9255-0649-473e-b9b0-27a7ac111831",
-        "Content-Length": "282",
-        "Content-Type": "application/json; charset=utf-8",
-        "Date": "Fri, 14 Oct 2022 02:27:54 GMT",
-        "Strict-Transport-Security": "max-age=31536000; includeSubDomains; preload",
-        "X-Content-Type-Options": "nosniff",
-        "x-envoy-upstream-service-time": "10"
-      },
-      "ResponseBody": {
-        "jobId": "b55c88fc-39a0-4686-b546-e2eb1b2cfd19",
-        "lastUpdateDateTime": "2022-10-14T02:27:55Z",
-        "createdDateTime": "2022-10-14T02:27:55Z",
-        "expirationDateTime": "2022-10-15T02:27:55Z",
-=======
-        "apim-request-id": "5e31a8ac-a3ec-45c5-99b5-bf3ce9fa8fe2",
-        "Content-Length": "283",
-        "Content-Type": "application/json; charset=utf-8",
-        "Date": "Mon, 24 Oct 2022 05:12:46 GMT",
-        "Strict-Transport-Security": "max-age=31536000; includeSubDomains; preload",
-        "X-Content-Type-Options": "nosniff",
-        "x-envoy-upstream-service-time": "6",
-        "x-ms-region": "West US 2"
-      },
-      "ResponseBody": {
-        "jobId": "3eeb5643-b534-45d5-a221-55771cc57b28",
-        "lastUpdatedDateTime": "2022-10-24T05:12:46Z",
-        "createdDateTime": "2022-10-24T05:12:46Z",
-        "expirationDateTime": "2022-10-25T05:12:46Z",
->>>>>>> d933aa95
-        "status": "notStarted",
+      "RequestUri": "https://endpoint/language/analyze-text/jobs/a6e277ed-5a41-4594-b631-73c41a39decd?api-version=2022-10-01-preview",
+      "RequestMethod": "GET",
+      "RequestHeaders": {
+        "Accept": "application/json",
+        "Accept-Encoding": "gzip,deflate",
+        "Connection": "keep-alive",
+        "Ocp-Apim-Subscription-Key": "api_key",
+        "User-Agent": "azsdk-js-ai-language-text/1.1.0-beta.1 core-rest-pipeline/1.10.0 Node/v18.6.0 OS/(x64-Linux-5.15.68.1-microsoft-standard-WSL2)",
+        "x-ms-client-request-id": "a2cd7880-fe2b-4430-a92c-d98acf51a416"
+      },
+      "RequestBody": null,
+      "StatusCode": 200,
+      "ResponseHeaders": {
+        "apim-request-id": "856739dc-3551-44d1-8fdb-65b83e7422f8",
+        "Content-Length": "280",
+        "Content-Type": "application/json; charset=utf-8",
+        "Date": "Tue, 25 Oct 2022 21:28:45 GMT",
+        "Server": "istio-envoy",
+        "Strict-Transport-Security": "max-age=31536000; includeSubDomains; preload",
+        "X-Content-Type-Options": "nosniff",
+        "x-envoy-upstream-service-time": "9",
+        "x-http2-stream-id": "33",
+        "x-ms-region": "East US"
+      },
+      "ResponseBody": {
+        "jobId": "a6e277ed-5a41-4594-b631-73c41a39decd",
+        "lastUpdatedDateTime": "2022-10-25T21:28:46Z",
+        "createdDateTime": "2022-10-25T21:28:46Z",
+        "expirationDateTime": "2022-10-26T21:28:46Z",
+        "status": "running",
         "errors": [],
         "tasks": {
           "completed": 0,
@@ -129,59 +93,36 @@
       }
     },
     {
-<<<<<<< HEAD
-      "RequestUri": "https://endpoint/language/analyze-text/jobs/b55c88fc-39a0-4686-b546-e2eb1b2cfd19?api-version=2022-10-01-preview",
-=======
-      "RequestUri": "https://endpoint/language/analyze-text/jobs/3eeb5643-b534-45d5-a221-55771cc57b28?api-version=2022-05-01",
->>>>>>> d933aa95
-      "RequestMethod": "GET",
-      "RequestHeaders": {
-        "Accept": "application/json",
-        "Accept-Encoding": "gzip,deflate",
-        "Connection": "keep-alive",
-        "Ocp-Apim-Subscription-Key": "api_key",
-<<<<<<< HEAD
-        "User-Agent": "azsdk-js-ai-language-text/1.1.0-beta.1 core-rest-pipeline/1.9.3 Node/v18.6.0 OS/(x64-Linux-5.15.68.1-microsoft-standard-WSL2)",
-        "x-ms-client-request-id": "dccadb0c-b707-4ebb-9497-86ba76bcd103"
-=======
-        "User-Agent": "azsdk-js-ai-language-text/1.0.1 core-rest-pipeline/1.10.0 Node/v18.6.0 OS/(x64-Linux-5.15.68.1-microsoft-standard-WSL2)",
-        "x-ms-client-request-id": "b7f3b8ba-1e7a-4535-95df-01a03d3309e5"
->>>>>>> d933aa95
-      },
-      "RequestBody": null,
-      "StatusCode": 200,
-      "ResponseHeaders": {
-<<<<<<< HEAD
-        "apim-request-id": "5ebfc7ee-4038-415a-b0c2-f637546931d5",
-        "Content-Length": "282",
-        "Content-Type": "application/json; charset=utf-8",
-        "Date": "Fri, 14 Oct 2022 02:27:55 GMT",
-        "Strict-Transport-Security": "max-age=31536000; includeSubDomains; preload",
-        "X-Content-Type-Options": "nosniff",
-        "x-envoy-upstream-service-time": "9"
-      },
-      "ResponseBody": {
-        "jobId": "b55c88fc-39a0-4686-b546-e2eb1b2cfd19",
-        "lastUpdateDateTime": "2022-10-14T02:27:55Z",
-        "createdDateTime": "2022-10-14T02:27:55Z",
-        "expirationDateTime": "2022-10-15T02:27:55Z",
-=======
-        "apim-request-id": "e7706816-c53d-49f2-b113-a7140c2d41f7",
-        "Content-Length": "283",
-        "Content-Type": "application/json; charset=utf-8",
-        "Date": "Mon, 24 Oct 2022 05:12:46 GMT",
-        "Strict-Transport-Security": "max-age=31536000; includeSubDomains; preload",
-        "X-Content-Type-Options": "nosniff",
-        "x-envoy-upstream-service-time": "8",
-        "x-ms-region": "West US 2"
-      },
-      "ResponseBody": {
-        "jobId": "3eeb5643-b534-45d5-a221-55771cc57b28",
-        "lastUpdatedDateTime": "2022-10-24T05:12:46Z",
-        "createdDateTime": "2022-10-24T05:12:46Z",
-        "expirationDateTime": "2022-10-25T05:12:46Z",
->>>>>>> d933aa95
-        "status": "notStarted",
+      "RequestUri": "https://endpoint/language/analyze-text/jobs/a6e277ed-5a41-4594-b631-73c41a39decd?api-version=2022-10-01-preview",
+      "RequestMethod": "GET",
+      "RequestHeaders": {
+        "Accept": "application/json",
+        "Accept-Encoding": "gzip,deflate",
+        "Connection": "keep-alive",
+        "Ocp-Apim-Subscription-Key": "api_key",
+        "User-Agent": "azsdk-js-ai-language-text/1.1.0-beta.1 core-rest-pipeline/1.10.0 Node/v18.6.0 OS/(x64-Linux-5.15.68.1-microsoft-standard-WSL2)",
+        "x-ms-client-request-id": "79a6cca8-018d-4fdf-a4f9-a33d37f28ee1"
+      },
+      "RequestBody": null,
+      "StatusCode": 200,
+      "ResponseHeaders": {
+        "apim-request-id": "9873b8e3-a0ec-473c-959f-b2a0909e21d2",
+        "Content-Length": "280",
+        "Content-Type": "application/json; charset=utf-8",
+        "Date": "Tue, 25 Oct 2022 21:28:45 GMT",
+        "Server": "istio-envoy",
+        "Strict-Transport-Security": "max-age=31536000; includeSubDomains; preload",
+        "X-Content-Type-Options": "nosniff",
+        "x-envoy-upstream-service-time": "10",
+        "x-http2-stream-id": "19",
+        "x-ms-region": "East US"
+      },
+      "ResponseBody": {
+        "jobId": "a6e277ed-5a41-4594-b631-73c41a39decd",
+        "lastUpdatedDateTime": "2022-10-25T21:28:46Z",
+        "createdDateTime": "2022-10-25T21:28:46Z",
+        "expirationDateTime": "2022-10-26T21:28:46Z",
+        "status": "running",
         "errors": [],
         "tasks": {
           "completed": 0,
@@ -193,54 +134,65 @@
       }
     },
     {
-<<<<<<< HEAD
-      "RequestUri": "https://endpoint/language/analyze-text/jobs/b55c88fc-39a0-4686-b546-e2eb1b2cfd19?api-version=2022-10-01-preview",
-=======
-      "RequestUri": "https://endpoint/language/analyze-text/jobs/3eeb5643-b534-45d5-a221-55771cc57b28?api-version=2022-05-01",
->>>>>>> d933aa95
-      "RequestMethod": "GET",
-      "RequestHeaders": {
-        "Accept": "application/json",
-        "Accept-Encoding": "gzip,deflate",
-        "Connection": "keep-alive",
-        "Ocp-Apim-Subscription-Key": "api_key",
-<<<<<<< HEAD
-        "User-Agent": "azsdk-js-ai-language-text/1.1.0-beta.1 core-rest-pipeline/1.9.3 Node/v18.6.0 OS/(x64-Linux-5.15.68.1-microsoft-standard-WSL2)",
-        "x-ms-client-request-id": "2766b34e-ffef-4493-b15c-19302f5e4226"
-=======
-        "User-Agent": "azsdk-js-ai-language-text/1.0.1 core-rest-pipeline/1.10.0 Node/v18.6.0 OS/(x64-Linux-5.15.68.1-microsoft-standard-WSL2)",
-        "x-ms-client-request-id": "6c873d41-b252-4673-8725-31894120a9bb"
->>>>>>> d933aa95
-      },
-      "RequestBody": null,
-      "StatusCode": 200,
-      "ResponseHeaders": {
-<<<<<<< HEAD
-        "apim-request-id": "2c27cf8a-826e-457f-815e-9badaaea3702",
-        "Content-Length": "559",
-        "Content-Type": "application/json; charset=utf-8",
-        "Date": "Fri, 14 Oct 2022 02:27:57 GMT",
-        "Strict-Transport-Security": "max-age=31536000; includeSubDomains; preload",
-        "X-Content-Type-Options": "nosniff",
-        "x-envoy-upstream-service-time": "44"
-      },
-      "ResponseBody": {
-        "jobId": "b55c88fc-39a0-4686-b546-e2eb1b2cfd19",
-        "lastUpdateDateTime": "2022-10-14T02:27:57Z",
-        "createdDateTime": "2022-10-14T02:27:55Z",
-        "expirationDateTime": "2022-10-15T02:27:55Z",
-        "status": "running",
-        "errors": [],
-        "tasks": {
-          "completed": 1,
-          "failed": 0,
-          "inProgress": 1,
+      "RequestUri": "https://endpoint/language/analyze-text/jobs/a6e277ed-5a41-4594-b631-73c41a39decd?api-version=2022-10-01-preview",
+      "RequestMethod": "GET",
+      "RequestHeaders": {
+        "Accept": "application/json",
+        "Accept-Encoding": "gzip,deflate",
+        "Connection": "keep-alive",
+        "Ocp-Apim-Subscription-Key": "api_key",
+        "User-Agent": "azsdk-js-ai-language-text/1.1.0-beta.1 core-rest-pipeline/1.10.0 Node/v18.6.0 OS/(x64-Linux-5.15.68.1-microsoft-standard-WSL2)",
+        "x-ms-client-request-id": "179ff918-c169-4ed0-bc17-8f779b7034a2"
+      },
+      "RequestBody": null,
+      "StatusCode": 200,
+      "ResponseHeaders": {
+        "apim-request-id": "b6bee87f-51ab-4ad7-8b3c-30568cfea912",
+        "Content-Length": "843",
+        "Content-Type": "application/json; charset=utf-8",
+        "Date": "Tue, 25 Oct 2022 21:28:47 GMT",
+        "Server": "istio-envoy",
+        "Strict-Transport-Security": "max-age=31536000; includeSubDomains; preload",
+        "X-Content-Type-Options": "nosniff",
+        "x-envoy-upstream-service-time": "69",
+        "x-http2-stream-id": "33",
+        "x-ms-region": "East US"
+      },
+      "ResponseBody": {
+        "jobId": "a6e277ed-5a41-4594-b631-73c41a39decd",
+        "lastUpdatedDateTime": "2022-10-25T21:28:48Z",
+        "createdDateTime": "2022-10-25T21:28:46Z",
+        "expirationDateTime": "2022-10-26T21:28:46Z",
+        "status": "succeeded",
+        "errors": [],
+        "tasks": {
+          "completed": 2,
+          "failed": 0,
+          "inProgress": 0,
           "total": 2,
           "items": [
             {
               "kind": "PiiEntityRecognitionLROResults",
+              "taskName": "action1",
+              "lastUpdateDateTime": "2022-10-25T21:28:48.2467093Z",
+              "status": "succeeded",
+              "results": {
+                "documents": [
+                  {
+                    "redactedText": "I will go to the park.",
+                    "id": "0",
+                    "entities": [],
+                    "warnings": []
+                  }
+                ],
+                "errors": [],
+                "modelVersion": "2021-01-15"
+              }
+            },
+            {
+              "kind": "PiiEntityRecognitionLROResults",
               "taskName": "action2",
-              "lastUpdateDateTime": "2022-10-14T02:27:57.9420056Z",
+              "lastUpdateDateTime": "2022-10-25T21:28:48.3539187Z",
               "status": "succeeded",
               "results": {
                 "documents": [
@@ -260,48 +212,35 @@
       }
     },
     {
-      "RequestUri": "https://endpoint/language/analyze-text/jobs/b55c88fc-39a0-4686-b546-e2eb1b2cfd19?api-version=2022-10-01-preview",
-      "RequestMethod": "GET",
-      "RequestHeaders": {
-        "Accept": "application/json",
-        "Accept-Encoding": "gzip,deflate",
-        "Connection": "keep-alive",
-        "Ocp-Apim-Subscription-Key": "api_key",
-        "User-Agent": "azsdk-js-ai-language-text/1.1.0-beta.1 core-rest-pipeline/1.9.3 Node/v18.6.0 OS/(x64-Linux-5.15.68.1-microsoft-standard-WSL2)",
-        "x-ms-client-request-id": "4656cd9c-daa1-4330-8b89-ab8e2e346a2e"
-      },
-      "RequestBody": null,
-      "StatusCode": 200,
-      "ResponseHeaders": {
-        "apim-request-id": "80e8a032-30d1-4c38-bb0f-2640336bffe2",
-        "Content-Length": "842",
-        "Content-Type": "application/json; charset=utf-8",
-        "Date": "Fri, 14 Oct 2022 02:28:02 GMT",
-        "Strict-Transport-Security": "max-age=31536000; includeSubDomains; preload",
-        "X-Content-Type-Options": "nosniff",
-        "x-envoy-upstream-service-time": "3482"
-      },
-      "ResponseBody": {
-        "jobId": "b55c88fc-39a0-4686-b546-e2eb1b2cfd19",
-        "lastUpdateDateTime": "2022-10-14T02:27:57Z",
-        "createdDateTime": "2022-10-14T02:27:55Z",
-        "expirationDateTime": "2022-10-15T02:27:55Z",
-=======
-        "apim-request-id": "b1a763ed-0164-42e1-8c77-3b80e39f4607",
+      "RequestUri": "https://endpoint/language/analyze-text/jobs/a6e277ed-5a41-4594-b631-73c41a39decd?api-version=2022-10-01-preview",
+      "RequestMethod": "GET",
+      "RequestHeaders": {
+        "Accept": "application/json",
+        "Accept-Encoding": "gzip,deflate",
+        "Connection": "keep-alive",
+        "Ocp-Apim-Subscription-Key": "api_key",
+        "User-Agent": "azsdk-js-ai-language-text/1.1.0-beta.1 core-rest-pipeline/1.10.0 Node/v18.6.0 OS/(x64-Linux-5.15.68.1-microsoft-standard-WSL2)",
+        "x-ms-client-request-id": "636133ac-05ef-484f-bcf9-e12de351a7cd"
+      },
+      "RequestBody": null,
+      "StatusCode": 200,
+      "ResponseHeaders": {
+        "apim-request-id": "998fe760-cb08-49e0-a26a-943f12b20f3c",
         "Content-Length": "843",
         "Content-Type": "application/json; charset=utf-8",
-        "Date": "Mon, 24 Oct 2022 05:12:48 GMT",
-        "Strict-Transport-Security": "max-age=31536000; includeSubDomains; preload",
-        "X-Content-Type-Options": "nosniff",
-        "x-envoy-upstream-service-time": "44",
-        "x-ms-region": "West US 2"
-      },
-      "ResponseBody": {
-        "jobId": "3eeb5643-b534-45d5-a221-55771cc57b28",
-        "lastUpdatedDateTime": "2022-10-24T05:12:48Z",
-        "createdDateTime": "2022-10-24T05:12:46Z",
-        "expirationDateTime": "2022-10-25T05:12:46Z",
->>>>>>> d933aa95
+        "Date": "Tue, 25 Oct 2022 21:28:47 GMT",
+        "Server": "istio-envoy",
+        "Strict-Transport-Security": "max-age=31536000; includeSubDomains; preload",
+        "X-Content-Type-Options": "nosniff",
+        "x-envoy-upstream-service-time": "58",
+        "x-http2-stream-id": "25",
+        "x-ms-region": "East US"
+      },
+      "ResponseBody": {
+        "jobId": "a6e277ed-5a41-4594-b631-73c41a39decd",
+        "lastUpdatedDateTime": "2022-10-25T21:28:48Z",
+        "createdDateTime": "2022-10-25T21:28:46Z",
+        "expirationDateTime": "2022-10-26T21:28:46Z",
         "status": "succeeded",
         "errors": [],
         "tasks": {
@@ -313,11 +252,7 @@
             {
               "kind": "PiiEntityRecognitionLROResults",
               "taskName": "action1",
-<<<<<<< HEAD
-              "lastUpdateDateTime": "2022-10-14T02:27:57.9650562Z",
-=======
-              "lastUpdateDateTime": "2022-10-24T05:12:48.4079802Z",
->>>>>>> d933aa95
+              "lastUpdateDateTime": "2022-10-25T21:28:48.2467093Z",
               "status": "succeeded",
               "results": {
                 "documents": [
@@ -335,120 +270,7 @@
             {
               "kind": "PiiEntityRecognitionLROResults",
               "taskName": "action2",
-<<<<<<< HEAD
-              "lastUpdateDateTime": "2022-10-14T02:27:57.9420056Z",
-=======
-              "lastUpdateDateTime": "2022-10-24T05:12:48.2938193Z",
->>>>>>> d933aa95
-              "status": "succeeded",
-              "results": {
-                "documents": [
-                  {
-                    "redactedText": "I will go to the park.",
-                    "id": "0",
-                    "entities": [],
-                    "warnings": []
-                  }
-                ],
-                "errors": [],
-                "modelVersion": "2021-01-15"
-              }
-            }
-          ]
-        }
-      }
-    },
-    {
-<<<<<<< HEAD
-      "RequestUri": "https://endpoint/language/analyze-text/jobs/b55c88fc-39a0-4686-b546-e2eb1b2cfd19?api-version=2022-10-01-preview",
-=======
-      "RequestUri": "https://endpoint/language/analyze-text/jobs/3eeb5643-b534-45d5-a221-55771cc57b28?api-version=2022-05-01",
->>>>>>> d933aa95
-      "RequestMethod": "GET",
-      "RequestHeaders": {
-        "Accept": "application/json",
-        "Accept-Encoding": "gzip,deflate",
-        "Connection": "keep-alive",
-        "Ocp-Apim-Subscription-Key": "api_key",
-<<<<<<< HEAD
-        "User-Agent": "azsdk-js-ai-language-text/1.1.0-beta.1 core-rest-pipeline/1.9.3 Node/v18.6.0 OS/(x64-Linux-5.15.68.1-microsoft-standard-WSL2)",
-        "x-ms-client-request-id": "5517f06c-792d-4e29-92ad-d154f446ce0a"
-=======
-        "User-Agent": "azsdk-js-ai-language-text/1.0.1 core-rest-pipeline/1.10.0 Node/v18.6.0 OS/(x64-Linux-5.15.68.1-microsoft-standard-WSL2)",
-        "x-ms-client-request-id": "a075b50a-d126-4f80-88ab-4552c563af27"
->>>>>>> d933aa95
-      },
-      "RequestBody": null,
-      "StatusCode": 200,
-      "ResponseHeaders": {
-<<<<<<< HEAD
-        "apim-request-id": "9826aece-b586-479f-935d-9ffb4bf271ab",
-        "Content-Length": "842",
-        "Content-Type": "application/json; charset=utf-8",
-        "Date": "Fri, 14 Oct 2022 02:28:03 GMT",
-        "Strict-Transport-Security": "max-age=31536000; includeSubDomains; preload",
-        "X-Content-Type-Options": "nosniff",
-        "x-envoy-upstream-service-time": "76"
-      },
-      "ResponseBody": {
-        "jobId": "b55c88fc-39a0-4686-b546-e2eb1b2cfd19",
-        "lastUpdateDateTime": "2022-10-14T02:27:57Z",
-        "createdDateTime": "2022-10-14T02:27:55Z",
-        "expirationDateTime": "2022-10-15T02:27:55Z",
-=======
-        "apim-request-id": "7097b0bd-6cd4-45a7-a498-51f0da1b47c2",
-        "Content-Length": "843",
-        "Content-Type": "application/json; charset=utf-8",
-        "Date": "Mon, 24 Oct 2022 05:12:48 GMT",
-        "Strict-Transport-Security": "max-age=31536000; includeSubDomains; preload",
-        "X-Content-Type-Options": "nosniff",
-        "x-envoy-upstream-service-time": "45",
-        "x-ms-region": "West US 2"
-      },
-      "ResponseBody": {
-        "jobId": "3eeb5643-b534-45d5-a221-55771cc57b28",
-        "lastUpdatedDateTime": "2022-10-24T05:12:48Z",
-        "createdDateTime": "2022-10-24T05:12:46Z",
-        "expirationDateTime": "2022-10-25T05:12:46Z",
->>>>>>> d933aa95
-        "status": "succeeded",
-        "errors": [],
-        "tasks": {
-          "completed": 2,
-          "failed": 0,
-          "inProgress": 0,
-          "total": 2,
-          "items": [
-            {
-              "kind": "PiiEntityRecognitionLROResults",
-              "taskName": "action1",
-<<<<<<< HEAD
-              "lastUpdateDateTime": "2022-10-14T02:27:57.9650562Z",
-=======
-              "lastUpdateDateTime": "2022-10-24T05:12:48.4079802Z",
->>>>>>> d933aa95
-              "status": "succeeded",
-              "results": {
-                "documents": [
-                  {
-                    "redactedText": "I will go to the park.",
-                    "id": "0",
-                    "entities": [],
-                    "warnings": []
-                  }
-                ],
-                "errors": [],
-                "modelVersion": "2021-01-15"
-              }
-            },
-            {
-              "kind": "PiiEntityRecognitionLROResults",
-              "taskName": "action2",
-<<<<<<< HEAD
-              "lastUpdateDateTime": "2022-10-14T02:27:57.9420056Z",
-=======
-              "lastUpdateDateTime": "2022-10-24T05:12:48.2938193Z",
->>>>>>> d933aa95
+              "lastUpdateDateTime": "2022-10-25T21:28:48.3539187Z",
               "status": "succeeded",
               "results": {
                 "documents": [
