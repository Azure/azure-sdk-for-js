--- conflicted
+++ resolved
@@ -10,13 +10,8 @@
         "Content-Length": "300",
         "Content-Type": "application/json",
         "Ocp-Apim-Subscription-Key": "api_key",
-<<<<<<< HEAD
-        "User-Agent": "azsdk-js-ai-language-text/1.1.0-beta.1 core-rest-pipeline/1.9.3 Node/v18.6.0 OS/(x64-Linux-5.15.68.1-microsoft-standard-WSL2)",
-        "x-ms-client-request-id": "57243e3a-3d59-4e55-8a2a-c8d2d8344188"
-=======
-        "User-Agent": "azsdk-js-ai-language-text/1.0.1 core-rest-pipeline/1.10.0 Node/v18.6.0 OS/(x64-Linux-5.15.68.1-microsoft-standard-WSL2)",
-        "x-ms-client-request-id": "ad19ff4b-4347-484f-b55e-d40f43416345"
->>>>>>> d933aa95
+        "User-Agent": "azsdk-js-ai-language-text/1.1.0-beta.1 core-rest-pipeline/1.10.0 Node/v18.6.0 OS/(x64-Linux-5.15.68.1-microsoft-standard-WSL2)",
+        "x-ms-client-request-id": "07ee4eef-1a2c-4e44-8200-80d4aa394d94"
       },
       "RequestBody": {
         "analysisInput": {
@@ -60,80 +55,49 @@
       },
       "StatusCode": 202,
       "ResponseHeaders": {
-<<<<<<< HEAD
-        "apim-request-id": "588f4efa-9cab-4478-a219-9081176be8e4",
+        "apim-request-id": "981dd267-4c8d-4055-8f2d-37beba3ee73b",
         "Content-Length": "0",
-        "Date": "Fri, 14 Oct 2022 02:28:22 GMT",
-        "operation-location": "https://endpoint/language/analyze-text/jobs/e8413d7b-f4a9-4b04-8fda-e8a3530a5388?api-version=2022-10-01-preview",
+        "Date": "Tue, 25 Oct 2022 21:29:08 GMT",
+        "operation-location": "https://endpoint/language/analyze-text/jobs/d5a11b20-62a6-4c63-9107-005221244c57?api-version=2022-10-01-preview",
+        "Server": "istio-envoy",
         "Strict-Transport-Security": "max-age=31536000; includeSubDomains; preload",
         "X-Content-Type-Options": "nosniff",
-        "x-envoy-upstream-service-time": "334"
-=======
-        "apim-request-id": "1845c9e9-7117-43a5-9a7f-4f305b7f66b5",
-        "Content-Length": "0",
-        "Date": "Mon, 24 Oct 2022 05:13:03 GMT",
-        "operation-location": "https://endpoint/language/analyze-text/jobs/c3667053-8cac-4fc3-b1c3-28747aabd1e4?api-version=2022-05-01",
-        "Strict-Transport-Security": "max-age=31536000; includeSubDomains; preload",
-        "X-Content-Type-Options": "nosniff",
-        "x-envoy-upstream-service-time": "229",
-        "x-ms-region": "West US 2"
->>>>>>> d933aa95
+        "x-envoy-upstream-service-time": "280",
+        "x-http2-stream-id": "31",
+        "x-ms-region": "East US"
       },
       "ResponseBody": null
     },
     {
-<<<<<<< HEAD
-      "RequestUri": "https://endpoint/language/analyze-text/jobs/e8413d7b-f4a9-4b04-8fda-e8a3530a5388?api-version=2022-10-01-preview",
-=======
-      "RequestUri": "https://endpoint/language/analyze-text/jobs/c3667053-8cac-4fc3-b1c3-28747aabd1e4?api-version=2022-05-01",
->>>>>>> d933aa95
+      "RequestUri": "https://endpoint/language/analyze-text/jobs/d5a11b20-62a6-4c63-9107-005221244c57?api-version=2022-10-01-preview",
       "RequestMethod": "GET",
       "RequestHeaders": {
         "Accept": "application/json",
         "Accept-Encoding": "gzip,deflate",
         "Connection": "keep-alive",
         "Ocp-Apim-Subscription-Key": "api_key",
-<<<<<<< HEAD
-        "User-Agent": "azsdk-js-ai-language-text/1.1.0-beta.1 core-rest-pipeline/1.9.3 Node/v18.6.0 OS/(x64-Linux-5.15.68.1-microsoft-standard-WSL2)",
-        "x-ms-client-request-id": "6d991fde-3cb8-4abb-8773-eba148cef989"
-=======
-        "User-Agent": "azsdk-js-ai-language-text/1.0.1 core-rest-pipeline/1.10.0 Node/v18.6.0 OS/(x64-Linux-5.15.68.1-microsoft-standard-WSL2)",
-        "x-ms-client-request-id": "47c947f6-5fb1-46b6-aa81-70552a75b272"
->>>>>>> d933aa95
+        "User-Agent": "azsdk-js-ai-language-text/1.1.0-beta.1 core-rest-pipeline/1.10.0 Node/v18.6.0 OS/(x64-Linux-5.15.68.1-microsoft-standard-WSL2)",
+        "x-ms-client-request-id": "8fa15c72-a497-45e5-b85e-454f417103f1"
       },
       "RequestBody": null,
       "StatusCode": 200,
       "ResponseHeaders": {
-<<<<<<< HEAD
-        "apim-request-id": "99eda0f4-d8ff-4f99-80b6-2c49896e5032",
-        "Content-Length": "279",
+        "apim-request-id": "1da621d0-7f2b-4af6-ae34-013946fa9bd2",
+        "Content-Length": "280",
         "Content-Type": "application/json; charset=utf-8",
-        "Date": "Fri, 14 Oct 2022 02:28:22 GMT",
+        "Date": "Tue, 25 Oct 2022 21:29:08 GMT",
+        "Server": "istio-envoy",
         "Strict-Transport-Security": "max-age=31536000; includeSubDomains; preload",
         "X-Content-Type-Options": "nosniff",
-        "x-envoy-upstream-service-time": "13"
+        "x-envoy-upstream-service-time": "9",
+        "x-http2-stream-id": "17",
+        "x-ms-region": "East US"
       },
       "ResponseBody": {
-        "jobId": "e8413d7b-f4a9-4b04-8fda-e8a3530a5388",
-        "lastUpdateDateTime": "2022-10-14T02:28:22Z",
-        "createdDateTime": "2022-10-14T02:28:22Z",
-        "expirationDateTime": "2022-10-15T02:28:22Z",
-=======
-        "apim-request-id": "104f2707-4205-4e06-9db4-9b7fd49c2b70",
-        "Content-Length": "280",
-        "Content-Type": "application/json; charset=utf-8",
-        "Date": "Mon, 24 Oct 2022 05:13:03 GMT",
-        "Strict-Transport-Security": "max-age=31536000; includeSubDomains; preload",
-        "X-Content-Type-Options": "nosniff",
-        "x-envoy-upstream-service-time": "7",
-        "x-ms-region": "West US 2"
-      },
-      "ResponseBody": {
-        "jobId": "c3667053-8cac-4fc3-b1c3-28747aabd1e4",
-        "lastUpdatedDateTime": "2022-10-24T05:13:03Z",
-        "createdDateTime": "2022-10-24T05:13:03Z",
-        "expirationDateTime": "2022-10-25T05:13:03Z",
->>>>>>> d933aa95
+        "jobId": "d5a11b20-62a6-4c63-9107-005221244c57",
+        "lastUpdatedDateTime": "2022-10-25T21:29:09Z",
+        "createdDateTime": "2022-10-25T21:29:09Z",
+        "expirationDateTime": "2022-10-26T21:29:09Z",
         "status": "running",
         "errors": [],
         "tasks": {
@@ -146,58 +110,35 @@
       }
     },
     {
-<<<<<<< HEAD
-      "RequestUri": "https://endpoint/language/analyze-text/jobs/e8413d7b-f4a9-4b04-8fda-e8a3530a5388?api-version=2022-10-01-preview",
-=======
-      "RequestUri": "https://endpoint/language/analyze-text/jobs/c3667053-8cac-4fc3-b1c3-28747aabd1e4?api-version=2022-05-01",
->>>>>>> d933aa95
+      "RequestUri": "https://endpoint/language/analyze-text/jobs/d5a11b20-62a6-4c63-9107-005221244c57?api-version=2022-10-01-preview",
       "RequestMethod": "GET",
       "RequestHeaders": {
         "Accept": "application/json",
         "Accept-Encoding": "gzip,deflate",
         "Connection": "keep-alive",
         "Ocp-Apim-Subscription-Key": "api_key",
-<<<<<<< HEAD
-        "User-Agent": "azsdk-js-ai-language-text/1.1.0-beta.1 core-rest-pipeline/1.9.3 Node/v18.6.0 OS/(x64-Linux-5.15.68.1-microsoft-standard-WSL2)",
-        "x-ms-client-request-id": "0dde269f-fdb9-4e40-9a21-7b005b6ff6e9"
-=======
-        "User-Agent": "azsdk-js-ai-language-text/1.0.1 core-rest-pipeline/1.10.0 Node/v18.6.0 OS/(x64-Linux-5.15.68.1-microsoft-standard-WSL2)",
-        "x-ms-client-request-id": "fe74b230-8dea-4d0d-9d10-49df2737d295"
->>>>>>> d933aa95
+        "User-Agent": "azsdk-js-ai-language-text/1.1.0-beta.1 core-rest-pipeline/1.10.0 Node/v18.6.0 OS/(x64-Linux-5.15.68.1-microsoft-standard-WSL2)",
+        "x-ms-client-request-id": "255c9827-aa95-4fee-b160-104cbbcaa7bb"
       },
       "RequestBody": null,
       "StatusCode": 200,
       "ResponseHeaders": {
-<<<<<<< HEAD
-        "apim-request-id": "a1cf59c2-f8c5-4b83-ad13-b2a1f0e9765b",
-        "Content-Length": "279",
+        "apim-request-id": "985486f7-12f8-4c50-92fb-b1dae6a50f0a",
+        "Content-Length": "280",
         "Content-Type": "application/json; charset=utf-8",
-        "Date": "Fri, 14 Oct 2022 02:28:22 GMT",
+        "Date": "Tue, 25 Oct 2022 21:29:08 GMT",
+        "Server": "istio-envoy",
         "Strict-Transport-Security": "max-age=31536000; includeSubDomains; preload",
         "X-Content-Type-Options": "nosniff",
-        "x-envoy-upstream-service-time": "8"
+        "x-envoy-upstream-service-time": "10",
+        "x-http2-stream-id": "23",
+        "x-ms-region": "East US"
       },
       "ResponseBody": {
-        "jobId": "e8413d7b-f4a9-4b04-8fda-e8a3530a5388",
-        "lastUpdateDateTime": "2022-10-14T02:28:22Z",
-        "createdDateTime": "2022-10-14T02:28:22Z",
-        "expirationDateTime": "2022-10-15T02:28:22Z",
-=======
-        "apim-request-id": "ea2d60a2-b0d9-4c40-a1b5-239725b475a8",
-        "Content-Length": "280",
-        "Content-Type": "application/json; charset=utf-8",
-        "Date": "Mon, 24 Oct 2022 05:13:03 GMT",
-        "Strict-Transport-Security": "max-age=31536000; includeSubDomains; preload",
-        "X-Content-Type-Options": "nosniff",
-        "x-envoy-upstream-service-time": "4",
-        "x-ms-region": "West US 2"
-      },
-      "ResponseBody": {
-        "jobId": "c3667053-8cac-4fc3-b1c3-28747aabd1e4",
-        "lastUpdatedDateTime": "2022-10-24T05:13:03Z",
-        "createdDateTime": "2022-10-24T05:13:03Z",
-        "expirationDateTime": "2022-10-25T05:13:03Z",
->>>>>>> d933aa95
+        "jobId": "d5a11b20-62a6-4c63-9107-005221244c57",
+        "lastUpdatedDateTime": "2022-10-25T21:29:09Z",
+        "createdDateTime": "2022-10-25T21:29:09Z",
+        "expirationDateTime": "2022-10-26T21:29:09Z",
         "status": "running",
         "errors": [],
         "tasks": {
@@ -210,33 +151,35 @@
       }
     },
     {
-<<<<<<< HEAD
-      "RequestUri": "https://endpoint/language/analyze-text/jobs/e8413d7b-f4a9-4b04-8fda-e8a3530a5388?api-version=2022-10-01-preview",
+      "RequestUri": "https://endpoint/language/analyze-text/jobs/d5a11b20-62a6-4c63-9107-005221244c57?api-version=2022-10-01-preview",
       "RequestMethod": "GET",
       "RequestHeaders": {
         "Accept": "application/json",
         "Accept-Encoding": "gzip,deflate",
         "Connection": "keep-alive",
         "Ocp-Apim-Subscription-Key": "api_key",
-        "User-Agent": "azsdk-js-ai-language-text/1.1.0-beta.1 core-rest-pipeline/1.9.3 Node/v18.6.0 OS/(x64-Linux-5.15.68.1-microsoft-standard-WSL2)",
-        "x-ms-client-request-id": "c540f82e-c0ba-4e0c-b031-04682aec5f4f"
+        "User-Agent": "azsdk-js-ai-language-text/1.1.0-beta.1 core-rest-pipeline/1.10.0 Node/v18.6.0 OS/(x64-Linux-5.15.68.1-microsoft-standard-WSL2)",
+        "x-ms-client-request-id": "d86882ab-4541-4e8c-97d3-1a3261b3332b"
       },
       "RequestBody": null,
       "StatusCode": 200,
       "ResponseHeaders": {
-        "apim-request-id": "55f7f555-bf4d-4f12-aeab-4aa26be75e7f",
-        "Content-Length": "666",
+        "apim-request-id": "3464b927-9c06-419e-a491-e1c5fc926b69",
+        "Content-Length": "655",
         "Content-Type": "application/json; charset=utf-8",
-        "Date": "Fri, 14 Oct 2022 02:28:25 GMT",
+        "Date": "Tue, 25 Oct 2022 21:29:11 GMT",
+        "Server": "istio-envoy",
         "Strict-Transport-Security": "max-age=31536000; includeSubDomains; preload",
         "X-Content-Type-Options": "nosniff",
-        "x-envoy-upstream-service-time": "78"
+        "x-envoy-upstream-service-time": "88",
+        "x-http2-stream-id": "19",
+        "x-ms-region": "East US"
       },
       "ResponseBody": {
-        "jobId": "e8413d7b-f4a9-4b04-8fda-e8a3530a5388",
-        "lastUpdateDateTime": "2022-10-14T02:28:25Z",
-        "createdDateTime": "2022-10-14T02:28:22Z",
-        "expirationDateTime": "2022-10-15T02:28:22Z",
+        "jobId": "d5a11b20-62a6-4c63-9107-005221244c57",
+        "lastUpdatedDateTime": "2022-10-25T21:29:11Z",
+        "createdDateTime": "2022-10-25T21:29:09Z",
+        "expirationDateTime": "2022-10-26T21:29:09Z",
         "status": "running",
         "errors": [],
         "tasks": {
@@ -246,39 +189,39 @@
           "total": 3,
           "items": [
             {
-              "kind": "KeyPhraseExtractionLROResults",
-              "lastUpdateDateTime": "2022-10-14T02:28:25.0190425Z",
-              "status": "succeeded",
-              "results": {
-                "documents": [
-                  {
-                    "id": "56",
-                    "keyPhrases": [],
-                    "warnings": []
-                  },
-                  {
-                    "id": "0",
-                    "keyPhrases": [],
-                    "warnings": []
-                  },
-                  {
-                    "id": "22",
-                    "keyPhrases": [],
-                    "warnings": []
-                  },
-                  {
-                    "id": "19",
-                    "keyPhrases": [],
-                    "warnings": []
-                  },
-                  {
-                    "id": "1",
-                    "keyPhrases": [],
-                    "warnings": []
-                  }
-                ],
-                "errors": [],
-                "modelVersion": "2022-10-01"
+              "kind": "EntityRecognitionLROResults",
+              "lastUpdateDateTime": "2022-10-25T21:29:11.8271149Z",
+              "status": "succeeded",
+              "results": {
+                "documents": [
+                  {
+                    "id": "56",
+                    "entities": [],
+                    "warnings": []
+                  },
+                  {
+                    "id": "0",
+                    "entities": [],
+                    "warnings": []
+                  },
+                  {
+                    "id": "22",
+                    "entities": [],
+                    "warnings": []
+                  },
+                  {
+                    "id": "19",
+                    "entities": [],
+                    "warnings": []
+                  },
+                  {
+                    "id": "1",
+                    "entities": [],
+                    "warnings": []
+                  }
+                ],
+                "errors": [],
+                "modelVersion": "2021-06-01"
               }
             }
           ]
@@ -286,57 +229,35 @@
       }
     },
     {
-      "RequestUri": "https://endpoint/language/analyze-text/jobs/e8413d7b-f4a9-4b04-8fda-e8a3530a5388?api-version=2022-10-01-preview",
-=======
-      "RequestUri": "https://endpoint/language/analyze-text/jobs/c3667053-8cac-4fc3-b1c3-28747aabd1e4?api-version=2022-05-01",
->>>>>>> d933aa95
+      "RequestUri": "https://endpoint/language/analyze-text/jobs/d5a11b20-62a6-4c63-9107-005221244c57?api-version=2022-10-01-preview",
       "RequestMethod": "GET",
       "RequestHeaders": {
         "Accept": "application/json",
         "Accept-Encoding": "gzip,deflate",
         "Connection": "keep-alive",
         "Ocp-Apim-Subscription-Key": "api_key",
-<<<<<<< HEAD
-        "User-Agent": "azsdk-js-ai-language-text/1.1.0-beta.1 core-rest-pipeline/1.9.3 Node/v18.6.0 OS/(x64-Linux-5.15.68.1-microsoft-standard-WSL2)",
-        "x-ms-client-request-id": "12dd2014-5541-469a-9f8b-cfe9ed27d3b6"
-=======
-        "User-Agent": "azsdk-js-ai-language-text/1.0.1 core-rest-pipeline/1.10.0 Node/v18.6.0 OS/(x64-Linux-5.15.68.1-microsoft-standard-WSL2)",
-        "x-ms-client-request-id": "9c754f7c-4cab-43e5-a38f-be5ba8e22a26"
->>>>>>> d933aa95
+        "User-Agent": "azsdk-js-ai-language-text/1.1.0-beta.1 core-rest-pipeline/1.10.0 Node/v18.6.0 OS/(x64-Linux-5.15.68.1-microsoft-standard-WSL2)",
+        "x-ms-client-request-id": "86886f6e-fbb4-4e06-a0f7-f94571b6bcc9"
       },
       "RequestBody": null,
       "StatusCode": 200,
       "ResponseHeaders": {
-<<<<<<< HEAD
-        "apim-request-id": "fd3bc0af-2850-4a2c-949a-324a25d874fc",
-        "Content-Length": "1521",
+        "apim-request-id": "9afafdbc-bf20-4438-8d3d-598e4caba096",
+        "Content-Length": "1523",
         "Content-Type": "application/json; charset=utf-8",
-        "Date": "Fri, 14 Oct 2022 02:28:27 GMT",
+        "Date": "Tue, 25 Oct 2022 21:29:13 GMT",
+        "Server": "istio-envoy",
         "Strict-Transport-Security": "max-age=31536000; includeSubDomains; preload",
         "X-Content-Type-Options": "nosniff",
-        "x-envoy-upstream-service-time": "319"
+        "x-envoy-upstream-service-time": "297",
+        "x-http2-stream-id": "27",
+        "x-ms-region": "East US"
       },
       "ResponseBody": {
-        "jobId": "e8413d7b-f4a9-4b04-8fda-e8a3530a5388",
-        "lastUpdateDateTime": "2022-10-14T02:28:25Z",
-        "createdDateTime": "2022-10-14T02:28:22Z",
-        "expirationDateTime": "2022-10-15T02:28:22Z",
-=======
-        "apim-request-id": "48b7946c-b16d-451c-8d6c-7a905e03b5ac",
-        "Content-Length": "1522",
-        "Content-Type": "application/json; charset=utf-8",
-        "Date": "Mon, 24 Oct 2022 05:13:06 GMT",
-        "Strict-Transport-Security": "max-age=31536000; includeSubDomains; preload",
-        "X-Content-Type-Options": "nosniff",
-        "x-envoy-upstream-service-time": "301",
-        "x-ms-region": "West US 2"
-      },
-      "ResponseBody": {
-        "jobId": "c3667053-8cac-4fc3-b1c3-28747aabd1e4",
-        "lastUpdatedDateTime": "2022-10-24T05:13:05Z",
-        "createdDateTime": "2022-10-24T05:13:03Z",
-        "expirationDateTime": "2022-10-25T05:13:03Z",
->>>>>>> d933aa95
+        "jobId": "d5a11b20-62a6-4c63-9107-005221244c57",
+        "lastUpdatedDateTime": "2022-10-25T21:29:13Z",
+        "createdDateTime": "2022-10-25T21:29:09Z",
+        "expirationDateTime": "2022-10-26T21:29:09Z",
         "status": "succeeded",
         "errors": [],
         "tasks": {
@@ -347,11 +268,7 @@
           "items": [
             {
               "kind": "EntityRecognitionLROResults",
-<<<<<<< HEAD
-              "lastUpdateDateTime": "2022-10-14T02:28:25.7972207Z",
-=======
-              "lastUpdateDateTime": "2022-10-24T05:13:05.6297145Z",
->>>>>>> d933aa95
+              "lastUpdateDateTime": "2022-10-25T21:29:11.8271149Z",
               "status": "succeeded",
               "results": {
                 "documents": [
@@ -387,11 +304,7 @@
             },
             {
               "kind": "PiiEntityRecognitionLROResults",
-<<<<<<< HEAD
-              "lastUpdateDateTime": "2022-10-14T02:28:25.893406Z",
-=======
-              "lastUpdateDateTime": "2022-10-24T05:13:05.7584164Z",
->>>>>>> d933aa95
+              "lastUpdateDateTime": "2022-10-25T21:29:13.1635225Z",
               "status": "succeeded",
               "results": {
                 "documents": [
@@ -432,11 +345,7 @@
             },
             {
               "kind": "KeyPhraseExtractionLROResults",
-<<<<<<< HEAD
-              "lastUpdateDateTime": "2022-10-14T02:28:25.0190425Z",
-=======
-              "lastUpdateDateTime": "2022-10-24T05:13:05.534622Z",
->>>>>>> d933aa95
+              "lastUpdateDateTime": "2022-10-25T21:29:12.1121197Z",
               "status": "succeeded",
               "results": {
                 "documents": [
@@ -475,58 +384,35 @@
       }
     },
     {
-<<<<<<< HEAD
-      "RequestUri": "https://endpoint/language/analyze-text/jobs/e8413d7b-f4a9-4b04-8fda-e8a3530a5388?api-version=2022-10-01-preview",
-=======
-      "RequestUri": "https://endpoint/language/analyze-text/jobs/c3667053-8cac-4fc3-b1c3-28747aabd1e4?api-version=2022-05-01",
->>>>>>> d933aa95
+      "RequestUri": "https://endpoint/language/analyze-text/jobs/d5a11b20-62a6-4c63-9107-005221244c57?api-version=2022-10-01-preview",
       "RequestMethod": "GET",
       "RequestHeaders": {
         "Accept": "application/json",
         "Accept-Encoding": "gzip,deflate",
         "Connection": "keep-alive",
         "Ocp-Apim-Subscription-Key": "api_key",
-<<<<<<< HEAD
-        "User-Agent": "azsdk-js-ai-language-text/1.1.0-beta.1 core-rest-pipeline/1.9.3 Node/v18.6.0 OS/(x64-Linux-5.15.68.1-microsoft-standard-WSL2)",
-        "x-ms-client-request-id": "b341d60c-4213-40c4-87a2-6ce05817a395"
-=======
-        "User-Agent": "azsdk-js-ai-language-text/1.0.1 core-rest-pipeline/1.10.0 Node/v18.6.0 OS/(x64-Linux-5.15.68.1-microsoft-standard-WSL2)",
-        "x-ms-client-request-id": "10184f7d-2788-42b1-b5d3-883044cd69c6"
->>>>>>> d933aa95
+        "User-Agent": "azsdk-js-ai-language-text/1.1.0-beta.1 core-rest-pipeline/1.10.0 Node/v18.6.0 OS/(x64-Linux-5.15.68.1-microsoft-standard-WSL2)",
+        "x-ms-client-request-id": "f8a1f996-93fc-456a-9026-be0e154f1cc4"
       },
       "RequestBody": null,
       "StatusCode": 200,
       "ResponseHeaders": {
-<<<<<<< HEAD
-        "apim-request-id": "00ed2c93-7ad2-4493-b199-02186b2c2a48",
-        "Content-Length": "1521",
+        "apim-request-id": "ecc76889-4ec5-4adb-aa43-b066739dba99",
+        "Content-Length": "1523",
         "Content-Type": "application/json; charset=utf-8",
-        "Date": "Fri, 14 Oct 2022 02:28:27 GMT",
+        "Date": "Tue, 25 Oct 2022 21:29:13 GMT",
+        "Server": "istio-envoy",
         "Strict-Transport-Security": "max-age=31536000; includeSubDomains; preload",
         "X-Content-Type-Options": "nosniff",
-        "x-envoy-upstream-service-time": "294"
+        "x-envoy-upstream-service-time": "249",
+        "x-http2-stream-id": "37",
+        "x-ms-region": "East US"
       },
       "ResponseBody": {
-        "jobId": "e8413d7b-f4a9-4b04-8fda-e8a3530a5388",
-        "lastUpdateDateTime": "2022-10-14T02:28:25Z",
-        "createdDateTime": "2022-10-14T02:28:22Z",
-        "expirationDateTime": "2022-10-15T02:28:22Z",
-=======
-        "apim-request-id": "0dcec10c-0571-4c36-a71d-69f3dc1435fd",
-        "Content-Length": "1522",
-        "Content-Type": "application/json; charset=utf-8",
-        "Date": "Mon, 24 Oct 2022 05:13:06 GMT",
-        "Strict-Transport-Security": "max-age=31536000; includeSubDomains; preload",
-        "X-Content-Type-Options": "nosniff",
-        "x-envoy-upstream-service-time": "169",
-        "x-ms-region": "West US 2"
-      },
-      "ResponseBody": {
-        "jobId": "c3667053-8cac-4fc3-b1c3-28747aabd1e4",
-        "lastUpdatedDateTime": "2022-10-24T05:13:05Z",
-        "createdDateTime": "2022-10-24T05:13:03Z",
-        "expirationDateTime": "2022-10-25T05:13:03Z",
->>>>>>> d933aa95
+        "jobId": "d5a11b20-62a6-4c63-9107-005221244c57",
+        "lastUpdatedDateTime": "2022-10-25T21:29:13Z",
+        "createdDateTime": "2022-10-25T21:29:09Z",
+        "expirationDateTime": "2022-10-26T21:29:09Z",
         "status": "succeeded",
         "errors": [],
         "tasks": {
@@ -537,11 +423,7 @@
           "items": [
             {
               "kind": "EntityRecognitionLROResults",
-<<<<<<< HEAD
-              "lastUpdateDateTime": "2022-10-14T02:28:25.7972207Z",
-=======
-              "lastUpdateDateTime": "2022-10-24T05:13:05.6297145Z",
->>>>>>> d933aa95
+              "lastUpdateDateTime": "2022-10-25T21:29:11.8271149Z",
               "status": "succeeded",
               "results": {
                 "documents": [
@@ -577,11 +459,7 @@
             },
             {
               "kind": "PiiEntityRecognitionLROResults",
-<<<<<<< HEAD
-              "lastUpdateDateTime": "2022-10-14T02:28:25.893406Z",
-=======
-              "lastUpdateDateTime": "2022-10-24T05:13:05.7584164Z",
->>>>>>> d933aa95
+              "lastUpdateDateTime": "2022-10-25T21:29:13.1635225Z",
               "status": "succeeded",
               "results": {
                 "documents": [
@@ -622,11 +500,7 @@
             },
             {
               "kind": "KeyPhraseExtractionLROResults",
-<<<<<<< HEAD
-              "lastUpdateDateTime": "2022-10-14T02:28:25.0190425Z",
-=======
-              "lastUpdateDateTime": "2022-10-24T05:13:05.534622Z",
->>>>>>> d933aa95
+              "lastUpdateDateTime": "2022-10-25T21:29:12.1121197Z",
               "status": "succeeded",
               "results": {
                 "documents": [
