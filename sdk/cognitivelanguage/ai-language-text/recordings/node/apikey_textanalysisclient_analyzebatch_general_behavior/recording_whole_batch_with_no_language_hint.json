--- conflicted
+++ resolved
@@ -10,13 +10,8 @@
         "Content-Length": "429",
         "Content-Type": "application/json",
         "Ocp-Apim-Subscription-Key": "api_key",
-<<<<<<< HEAD
-        "User-Agent": "azsdk-js-ai-language-text/1.1.0-beta.1 core-rest-pipeline/1.9.3 Node/v18.6.0 OS/(x64-Linux-5.15.68.1-microsoft-standard-WSL2)",
-        "x-ms-client-request-id": "c658ba82-8d7b-45da-ac07-9b6847093989"
-=======
-        "User-Agent": "azsdk-js-ai-language-text/1.0.1 core-rest-pipeline/1.10.0 Node/v18.6.0 OS/(x64-Linux-5.15.68.1-microsoft-standard-WSL2)",
-        "x-ms-client-request-id": "7c5feb21-f72a-4423-876b-086165308b19"
->>>>>>> d933aa95
+        "User-Agent": "azsdk-js-ai-language-text/1.1.0-beta.1 core-rest-pipeline/1.10.0 Node/v18.6.0 OS/(x64-Linux-5.15.68.1-microsoft-standard-WSL2)",
+        "x-ms-client-request-id": "5d402d1d-f3fe-46a3-a81e-f608bc085bd7"
       },
       "RequestBody": {
         "analysisInput": {
@@ -55,82 +50,50 @@
       },
       "StatusCode": 202,
       "ResponseHeaders": {
-<<<<<<< HEAD
-        "apim-request-id": "671b8fe5-955a-4e03-836f-32aaee2dd3d0",
+        "apim-request-id": "c0c16389-d4ac-40a9-aaf8-cce16b690a8c",
         "Content-Length": "0",
-        "Date": "Fri, 14 Oct 2022 02:28:37 GMT",
-        "operation-location": "https://endpoint/language/analyze-text/jobs/451473a2-71f8-46dc-92bb-ba06acff0f00?api-version=2022-10-01-preview",
+        "Date": "Tue, 25 Oct 2022 21:29:25 GMT",
+        "operation-location": "https://endpoint/language/analyze-text/jobs/13d4da7b-7d19-4312-9669-752734f9f193?api-version=2022-10-01-preview",
+        "Server": "istio-envoy",
         "Strict-Transport-Security": "max-age=31536000; includeSubDomains; preload",
         "X-Content-Type-Options": "nosniff",
-        "x-envoy-upstream-service-time": "320"
-=======
-        "apim-request-id": "ad079749-c1ad-4590-9d7b-605ea6ef6e5a",
-        "Content-Length": "0",
-        "Date": "Mon, 24 Oct 2022 05:13:23 GMT",
-        "operation-location": "https://endpoint/language/analyze-text/jobs/db3de8a9-774b-4e66-b7a3-d2bbc2086087?api-version=2022-05-01",
-        "Strict-Transport-Security": "max-age=31536000; includeSubDomains; preload",
-        "X-Content-Type-Options": "nosniff",
-        "x-envoy-upstream-service-time": "208",
-        "x-ms-region": "West US 2"
->>>>>>> d933aa95
+        "x-envoy-upstream-service-time": "228",
+        "x-http2-stream-id": "31",
+        "x-ms-region": "East US"
       },
       "ResponseBody": null
     },
     {
-<<<<<<< HEAD
-      "RequestUri": "https://endpoint/language/analyze-text/jobs/451473a2-71f8-46dc-92bb-ba06acff0f00?api-version=2022-10-01-preview",
-=======
-      "RequestUri": "https://endpoint/language/analyze-text/jobs/db3de8a9-774b-4e66-b7a3-d2bbc2086087?api-version=2022-05-01",
->>>>>>> d933aa95
+      "RequestUri": "https://endpoint/language/analyze-text/jobs/13d4da7b-7d19-4312-9669-752734f9f193?api-version=2022-10-01-preview",
       "RequestMethod": "GET",
       "RequestHeaders": {
         "Accept": "application/json",
         "Accept-Encoding": "gzip,deflate",
         "Connection": "keep-alive",
         "Ocp-Apim-Subscription-Key": "api_key",
-<<<<<<< HEAD
-        "User-Agent": "azsdk-js-ai-language-text/1.1.0-beta.1 core-rest-pipeline/1.9.3 Node/v18.6.0 OS/(x64-Linux-5.15.68.1-microsoft-standard-WSL2)",
-        "x-ms-client-request-id": "5d0bc5b0-6d5a-4ec5-95cf-17b26593301c"
-=======
-        "User-Agent": "azsdk-js-ai-language-text/1.0.1 core-rest-pipeline/1.10.0 Node/v18.6.0 OS/(x64-Linux-5.15.68.1-microsoft-standard-WSL2)",
-        "x-ms-client-request-id": "7a18d11a-7305-4d8f-a507-68df4e9e78ca"
->>>>>>> d933aa95
+        "User-Agent": "azsdk-js-ai-language-text/1.1.0-beta.1 core-rest-pipeline/1.10.0 Node/v18.6.0 OS/(x64-Linux-5.15.68.1-microsoft-standard-WSL2)",
+        "x-ms-client-request-id": "0d76cb02-2f56-4359-aea6-41bcb66bc827"
       },
       "RequestBody": null,
       "StatusCode": 200,
       "ResponseHeaders": {
-<<<<<<< HEAD
-        "apim-request-id": "c8ecf44e-c871-49c8-ad52-0dff44cadd9e",
-        "Content-Length": "279",
+        "apim-request-id": "4c04cb0a-2361-47aa-9100-ab366a403ec4",
+        "Content-Length": "283",
         "Content-Type": "application/json; charset=utf-8",
-        "Date": "Fri, 14 Oct 2022 02:28:39 GMT",
+        "Date": "Tue, 25 Oct 2022 21:29:25 GMT",
+        "Server": "istio-envoy",
         "Strict-Transport-Security": "max-age=31536000; includeSubDomains; preload",
         "X-Content-Type-Options": "nosniff",
-        "x-envoy-upstream-service-time": "8"
+        "x-envoy-upstream-service-time": "8",
+        "x-http2-stream-id": "33",
+        "x-ms-region": "East US"
       },
       "ResponseBody": {
-        "jobId": "451473a2-71f8-46dc-92bb-ba06acff0f00",
-        "lastUpdateDateTime": "2022-10-14T02:28:39Z",
-        "createdDateTime": "2022-10-14T02:28:38Z",
-        "expirationDateTime": "2022-10-15T02:28:38Z",
-        "status": "running",
-=======
-        "apim-request-id": "5c0dec67-3e2b-4ed0-903c-8cc30ae2b710",
-        "Content-Length": "283",
-        "Content-Type": "application/json; charset=utf-8",
-        "Date": "Mon, 24 Oct 2022 05:13:23 GMT",
-        "Strict-Transport-Security": "max-age=31536000; includeSubDomains; preload",
-        "X-Content-Type-Options": "nosniff",
-        "x-envoy-upstream-service-time": "6",
-        "x-ms-region": "West US 2"
-      },
-      "ResponseBody": {
-        "jobId": "db3de8a9-774b-4e66-b7a3-d2bbc2086087",
-        "lastUpdatedDateTime": "2022-10-24T05:13:23Z",
-        "createdDateTime": "2022-10-24T05:13:22Z",
-        "expirationDateTime": "2022-10-25T05:13:22Z",
+        "jobId": "13d4da7b-7d19-4312-9669-752734f9f193",
+        "lastUpdatedDateTime": "2022-10-25T21:29:26Z",
+        "createdDateTime": "2022-10-25T21:29:25Z",
+        "expirationDateTime": "2022-10-26T21:29:25Z",
         "status": "notStarted",
->>>>>>> d933aa95
         "errors": [],
         "tasks": {
           "completed": 0,
@@ -142,58 +105,35 @@
       }
     },
     {
-<<<<<<< HEAD
-      "RequestUri": "https://endpoint/language/analyze-text/jobs/451473a2-71f8-46dc-92bb-ba06acff0f00?api-version=2022-10-01-preview",
-=======
-      "RequestUri": "https://endpoint/language/analyze-text/jobs/db3de8a9-774b-4e66-b7a3-d2bbc2086087?api-version=2022-05-01",
->>>>>>> d933aa95
+      "RequestUri": "https://endpoint/language/analyze-text/jobs/13d4da7b-7d19-4312-9669-752734f9f193?api-version=2022-10-01-preview",
       "RequestMethod": "GET",
       "RequestHeaders": {
         "Accept": "application/json",
         "Accept-Encoding": "gzip,deflate",
         "Connection": "keep-alive",
         "Ocp-Apim-Subscription-Key": "api_key",
-<<<<<<< HEAD
-        "User-Agent": "azsdk-js-ai-language-text/1.1.0-beta.1 core-rest-pipeline/1.9.3 Node/v18.6.0 OS/(x64-Linux-5.15.68.1-microsoft-standard-WSL2)",
-        "x-ms-client-request-id": "b63f0d15-aa84-40ad-9429-dd681a80e1b0"
-=======
-        "User-Agent": "azsdk-js-ai-language-text/1.0.1 core-rest-pipeline/1.10.0 Node/v18.6.0 OS/(x64-Linux-5.15.68.1-microsoft-standard-WSL2)",
-        "x-ms-client-request-id": "eb8f4001-ecec-48c7-bd2d-316a5226c991"
->>>>>>> d933aa95
+        "User-Agent": "azsdk-js-ai-language-text/1.1.0-beta.1 core-rest-pipeline/1.10.0 Node/v18.6.0 OS/(x64-Linux-5.15.68.1-microsoft-standard-WSL2)",
+        "x-ms-client-request-id": "6b317a6a-e324-47bd-8c1a-6b8ebba61435"
       },
       "RequestBody": null,
       "StatusCode": 200,
       "ResponseHeaders": {
-<<<<<<< HEAD
-        "apim-request-id": "0b193dea-8f61-42dc-8ebc-088a96ed5d7a",
-        "Content-Length": "279",
+        "apim-request-id": "68cc8fba-3f2e-4fb7-8373-18f62e51052a",
+        "Content-Length": "280",
         "Content-Type": "application/json; charset=utf-8",
-        "Date": "Fri, 14 Oct 2022 02:28:39 GMT",
+        "Date": "Tue, 25 Oct 2022 21:29:25 GMT",
+        "Server": "istio-envoy",
         "Strict-Transport-Security": "max-age=31536000; includeSubDomains; preload",
         "X-Content-Type-Options": "nosniff",
-        "x-envoy-upstream-service-time": "12"
+        "x-envoy-upstream-service-time": "9",
+        "x-http2-stream-id": "27",
+        "x-ms-region": "East US"
       },
       "ResponseBody": {
-        "jobId": "451473a2-71f8-46dc-92bb-ba06acff0f00",
-        "lastUpdateDateTime": "2022-10-14T02:28:39Z",
-        "createdDateTime": "2022-10-14T02:28:38Z",
-        "expirationDateTime": "2022-10-15T02:28:38Z",
-=======
-        "apim-request-id": "7c35ab6e-4d52-47ad-a353-cf943d3bce5f",
-        "Content-Length": "280",
-        "Content-Type": "application/json; charset=utf-8",
-        "Date": "Mon, 24 Oct 2022 05:13:23 GMT",
-        "Strict-Transport-Security": "max-age=31536000; includeSubDomains; preload",
-        "X-Content-Type-Options": "nosniff",
-        "x-envoy-upstream-service-time": "7",
-        "x-ms-region": "West US 2"
-      },
-      "ResponseBody": {
-        "jobId": "db3de8a9-774b-4e66-b7a3-d2bbc2086087",
-        "lastUpdatedDateTime": "2022-10-24T05:13:23Z",
-        "createdDateTime": "2022-10-24T05:13:22Z",
-        "expirationDateTime": "2022-10-25T05:13:22Z",
->>>>>>> d933aa95
+        "jobId": "13d4da7b-7d19-4312-9669-752734f9f193",
+        "lastUpdatedDateTime": "2022-10-25T21:29:26Z",
+        "createdDateTime": "2022-10-25T21:29:25Z",
+        "expirationDateTime": "2022-10-26T21:29:25Z",
         "status": "running",
         "errors": [],
         "tasks": {
@@ -206,73 +146,46 @@
       }
     },
     {
-<<<<<<< HEAD
-      "RequestUri": "https://endpoint/language/analyze-text/jobs/451473a2-71f8-46dc-92bb-ba06acff0f00?api-version=2022-10-01-preview",
+      "RequestUri": "https://endpoint/language/analyze-text/jobs/13d4da7b-7d19-4312-9669-752734f9f193?api-version=2022-10-01-preview",
       "RequestMethod": "GET",
       "RequestHeaders": {
         "Accept": "application/json",
         "Accept-Encoding": "gzip,deflate",
         "Connection": "keep-alive",
         "Ocp-Apim-Subscription-Key": "api_key",
-        "User-Agent": "azsdk-js-ai-language-text/1.1.0-beta.1 core-rest-pipeline/1.9.3 Node/v18.6.0 OS/(x64-Linux-5.15.68.1-microsoft-standard-WSL2)",
-        "x-ms-client-request-id": "ca855f45-46c6-43ff-b308-625ab08b6095"
+        "User-Agent": "azsdk-js-ai-language-text/1.1.0-beta.1 core-rest-pipeline/1.10.0 Node/v18.6.0 OS/(x64-Linux-5.15.68.1-microsoft-standard-WSL2)",
+        "x-ms-client-request-id": "80c43e37-b244-4f81-afac-5734af315213"
       },
       "RequestBody": null,
       "StatusCode": 200,
       "ResponseHeaders": {
-        "apim-request-id": "5973e071-130f-48be-87d4-57d8add81b8d",
-        "Content-Length": "1104",
+        "apim-request-id": "60c74dab-cbcd-4fc9-9dda-faff7bf0a183",
+        "Content-Length": "618",
         "Content-Type": "application/json; charset=utf-8",
-        "Date": "Fri, 14 Oct 2022 02:28:41 GMT",
+        "Date": "Tue, 25 Oct 2022 21:29:27 GMT",
+        "Server": "istio-envoy",
         "Strict-Transport-Security": "max-age=31536000; includeSubDomains; preload",
         "X-Content-Type-Options": "nosniff",
-        "x-envoy-upstream-service-time": "130"
+        "x-envoy-upstream-service-time": "84",
+        "x-http2-stream-id": "35",
+        "x-ms-region": "East US"
       },
       "ResponseBody": {
-        "jobId": "451473a2-71f8-46dc-92bb-ba06acff0f00",
-        "lastUpdateDateTime": "2022-10-14T02:28:41Z",
-        "createdDateTime": "2022-10-14T02:28:38Z",
-        "expirationDateTime": "2022-10-15T02:28:38Z",
+        "jobId": "13d4da7b-7d19-4312-9669-752734f9f193",
+        "lastUpdatedDateTime": "2022-10-25T21:29:28Z",
+        "createdDateTime": "2022-10-25T21:29:25Z",
+        "expirationDateTime": "2022-10-26T21:29:25Z",
         "status": "running",
         "errors": [],
         "tasks": {
-          "completed": 2,
+          "completed": 1,
           "failed": 0,
-          "inProgress": 1,
+          "inProgress": 2,
           "total": 3,
           "items": [
             {
-              "kind": "PiiEntityRecognitionLROResults",
-              "lastUpdateDateTime": "2022-10-14T02:28:40.6602017Z",
-              "status": "succeeded",
-              "results": {
-                "documents": [
-                  {
-                    "redactedText": "This was the best day of my life.",
-                    "id": "0",
-                    "entities": [],
-                    "warnings": []
-                  },
-                  {
-                    "redactedText": "I did not like the hotel we stayed at. It was too expensive.",
-                    "id": "1",
-                    "entities": [],
-                    "warnings": []
-                  },
-                  {
-                    "redactedText": "The restaurant was not as good as I hoped.",
-                    "id": "2",
-                    "entities": [],
-                    "warnings": []
-                  }
-                ],
-                "errors": [],
-                "modelVersion": "2021-01-15"
-              }
-            },
-            {
               "kind": "KeyPhraseExtractionLROResults",
-              "lastUpdateDateTime": "2022-10-14T02:28:41.0240286Z",
+              "lastUpdateDateTime": "2022-10-25T21:29:28.0414452Z",
               "status": "succeeded",
               "results": {
                 "documents": [
@@ -308,259 +221,35 @@
       }
     },
     {
-      "RequestUri": "https://endpoint/language/analyze-text/jobs/451473a2-71f8-46dc-92bb-ba06acff0f00?api-version=2022-10-01-preview",
+      "RequestUri": "https://endpoint/language/analyze-text/jobs/13d4da7b-7d19-4312-9669-752734f9f193?api-version=2022-10-01-preview",
       "RequestMethod": "GET",
       "RequestHeaders": {
         "Accept": "application/json",
         "Accept-Encoding": "gzip,deflate",
         "Connection": "keep-alive",
         "Ocp-Apim-Subscription-Key": "api_key",
-        "User-Agent": "azsdk-js-ai-language-text/1.1.0-beta.1 core-rest-pipeline/1.9.3 Node/v18.6.0 OS/(x64-Linux-5.15.68.1-microsoft-standard-WSL2)",
-        "x-ms-client-request-id": "01930e06-ce48-429c-91b1-4f99aed93cf0"
+        "User-Agent": "azsdk-js-ai-language-text/1.1.0-beta.1 core-rest-pipeline/1.10.0 Node/v18.6.0 OS/(x64-Linux-5.15.68.1-microsoft-standard-WSL2)",
+        "x-ms-client-request-id": "ccf203b5-8666-4eeb-9903-240d68a0dd55"
       },
       "RequestBody": null,
       "StatusCode": 200,
       "ResponseHeaders": {
-        "apim-request-id": "46e83104-cffb-46ac-a7ea-943f0a909779",
-        "Content-Length": "1104",
+        "apim-request-id": "50323e0e-13e5-454a-9e49-13c8fa44285d",
+        "Content-Length": "1601",
         "Content-Type": "application/json; charset=utf-8",
-        "Date": "Fri, 14 Oct 2022 02:28:43 GMT",
+        "Date": "Tue, 25 Oct 2022 21:29:29 GMT",
+        "Server": "istio-envoy",
         "Strict-Transport-Security": "max-age=31536000; includeSubDomains; preload",
         "X-Content-Type-Options": "nosniff",
-        "x-envoy-upstream-service-time": "103"
+        "x-envoy-upstream-service-time": "207",
+        "x-http2-stream-id": "29",
+        "x-ms-region": "East US"
       },
       "ResponseBody": {
-        "jobId": "451473a2-71f8-46dc-92bb-ba06acff0f00",
-        "lastUpdateDateTime": "2022-10-14T02:28:41Z",
-        "createdDateTime": "2022-10-14T02:28:38Z",
-        "expirationDateTime": "2022-10-15T02:28:38Z",
-        "status": "running",
-        "errors": [],
-        "tasks": {
-          "completed": 2,
-          "failed": 0,
-          "inProgress": 1,
-          "total": 3,
-          "items": [
-            {
-              "kind": "PiiEntityRecognitionLROResults",
-              "lastUpdateDateTime": "2022-10-14T02:28:40.6602017Z",
-              "status": "succeeded",
-              "results": {
-                "documents": [
-                  {
-                    "redactedText": "This was the best day of my life.",
-                    "id": "0",
-                    "entities": [],
-                    "warnings": []
-                  },
-                  {
-                    "redactedText": "I did not like the hotel we stayed at. It was too expensive.",
-                    "id": "1",
-                    "entities": [],
-                    "warnings": []
-                  },
-                  {
-                    "redactedText": "The restaurant was not as good as I hoped.",
-                    "id": "2",
-                    "entities": [],
-                    "warnings": []
-                  }
-                ],
-                "errors": [],
-                "modelVersion": "2021-01-15"
-              }
-            },
-            {
-              "kind": "KeyPhraseExtractionLROResults",
-              "lastUpdateDateTime": "2022-10-14T02:28:41.0240286Z",
-              "status": "succeeded",
-              "results": {
-                "documents": [
-                  {
-                    "id": "0",
-                    "keyPhrases": [
-                      "best day",
-                      "life"
-                    ],
-                    "warnings": []
-                  },
-                  {
-                    "id": "1",
-                    "keyPhrases": [
-                      "hotel"
-                    ],
-                    "warnings": []
-                  },
-                  {
-                    "id": "2",
-                    "keyPhrases": [
-                      "restaurant"
-                    ],
-                    "warnings": []
-                  }
-                ],
-                "errors": [],
-                "modelVersion": "2022-10-01"
-              }
-            }
-          ]
-        }
-      }
-    },
-    {
-      "RequestUri": "https://endpoint/language/analyze-text/jobs/451473a2-71f8-46dc-92bb-ba06acff0f00?api-version=2022-10-01-preview",
-      "RequestMethod": "GET",
-      "RequestHeaders": {
-        "Accept": "application/json",
-        "Accept-Encoding": "gzip,deflate",
-        "Connection": "keep-alive",
-        "Ocp-Apim-Subscription-Key": "api_key",
-        "User-Agent": "azsdk-js-ai-language-text/1.1.0-beta.1 core-rest-pipeline/1.9.3 Node/v18.6.0 OS/(x64-Linux-5.15.68.1-microsoft-standard-WSL2)",
-        "x-ms-client-request-id": "7fcc846d-66a7-456f-8aa2-d88c3597a044"
-      },
-      "RequestBody": null,
-      "StatusCode": 200,
-      "ResponseHeaders": {
-        "apim-request-id": "218c9c21-a2fc-4c30-8d9d-a0040a315ce7",
-        "Content-Length": "1104",
-        "Content-Type": "application/json; charset=utf-8",
-        "Date": "Fri, 14 Oct 2022 02:28:46 GMT",
-        "Strict-Transport-Security": "max-age=31536000; includeSubDomains; preload",
-        "X-Content-Type-Options": "nosniff",
-        "x-envoy-upstream-service-time": "120"
-      },
-      "ResponseBody": {
-        "jobId": "451473a2-71f8-46dc-92bb-ba06acff0f00",
-        "lastUpdateDateTime": "2022-10-14T02:28:41Z",
-        "createdDateTime": "2022-10-14T02:28:38Z",
-        "expirationDateTime": "2022-10-15T02:28:38Z",
-        "status": "running",
-        "errors": [],
-        "tasks": {
-          "completed": 2,
-          "failed": 0,
-          "inProgress": 1,
-          "total": 3,
-          "items": [
-            {
-              "kind": "PiiEntityRecognitionLROResults",
-              "lastUpdateDateTime": "2022-10-14T02:28:40.6602017Z",
-              "status": "succeeded",
-              "results": {
-                "documents": [
-                  {
-                    "redactedText": "This was the best day of my life.",
-                    "id": "0",
-                    "entities": [],
-                    "warnings": []
-                  },
-                  {
-                    "redactedText": "I did not like the hotel we stayed at. It was too expensive.",
-                    "id": "1",
-                    "entities": [],
-                    "warnings": []
-                  },
-                  {
-                    "redactedText": "The restaurant was not as good as I hoped.",
-                    "id": "2",
-                    "entities": [],
-                    "warnings": []
-                  }
-                ],
-                "errors": [],
-                "modelVersion": "2021-01-15"
-              }
-            },
-            {
-              "kind": "KeyPhraseExtractionLROResults",
-              "lastUpdateDateTime": "2022-10-14T02:28:41.0240286Z",
-              "status": "succeeded",
-              "results": {
-                "documents": [
-                  {
-                    "id": "0",
-                    "keyPhrases": [
-                      "best day",
-                      "life"
-                    ],
-                    "warnings": []
-                  },
-                  {
-                    "id": "1",
-                    "keyPhrases": [
-                      "hotel"
-                    ],
-                    "warnings": []
-                  },
-                  {
-                    "id": "2",
-                    "keyPhrases": [
-                      "restaurant"
-                    ],
-                    "warnings": []
-                  }
-                ],
-                "errors": [],
-                "modelVersion": "2022-10-01"
-              }
-            }
-          ]
-        }
-      }
-    },
-    {
-      "RequestUri": "https://endpoint/language/analyze-text/jobs/451473a2-71f8-46dc-92bb-ba06acff0f00?api-version=2022-10-01-preview",
-=======
-      "RequestUri": "https://endpoint/language/analyze-text/jobs/db3de8a9-774b-4e66-b7a3-d2bbc2086087?api-version=2022-05-01",
->>>>>>> d933aa95
-      "RequestMethod": "GET",
-      "RequestHeaders": {
-        "Accept": "application/json",
-        "Accept-Encoding": "gzip,deflate",
-        "Connection": "keep-alive",
-        "Ocp-Apim-Subscription-Key": "api_key",
-<<<<<<< HEAD
-        "User-Agent": "azsdk-js-ai-language-text/1.1.0-beta.1 core-rest-pipeline/1.9.3 Node/v18.6.0 OS/(x64-Linux-5.15.68.1-microsoft-standard-WSL2)",
-        "x-ms-client-request-id": "081e1780-b3aa-4dcd-b35a-1975019a1d06"
-=======
-        "User-Agent": "azsdk-js-ai-language-text/1.0.1 core-rest-pipeline/1.10.0 Node/v18.6.0 OS/(x64-Linux-5.15.68.1-microsoft-standard-WSL2)",
-        "x-ms-client-request-id": "610da0ad-6c29-4793-b44f-dc0d36a3b915"
->>>>>>> d933aa95
-      },
-      "RequestBody": null,
-      "StatusCode": 200,
-      "ResponseHeaders": {
-<<<<<<< HEAD
-        "apim-request-id": "271c7369-be25-4ccc-b608-df8326cff016",
-        "Content-Length": "1601",
-        "Content-Type": "application/json; charset=utf-8",
-        "Date": "Fri, 14 Oct 2022 02:28:48 GMT",
-        "Strict-Transport-Security": "max-age=31536000; includeSubDomains; preload",
-        "X-Content-Type-Options": "nosniff",
-        "x-envoy-upstream-service-time": "164"
-      },
-      "ResponseBody": {
-        "jobId": "451473a2-71f8-46dc-92bb-ba06acff0f00",
-        "lastUpdateDateTime": "2022-10-14T02:28:47Z",
-        "createdDateTime": "2022-10-14T02:28:38Z",
-        "expirationDateTime": "2022-10-15T02:28:38Z",
-=======
-        "apim-request-id": "88bfd862-4b4e-4386-9a66-1714e7ef290c",
-        "Content-Length": "1601",
-        "Content-Type": "application/json; charset=utf-8",
-        "Date": "Mon, 24 Oct 2022 05:13:25 GMT",
-        "Strict-Transport-Security": "max-age=31536000; includeSubDomains; preload",
-        "X-Content-Type-Options": "nosniff",
-        "x-envoy-upstream-service-time": "128",
-        "x-ms-region": "West US 2"
-      },
-      "ResponseBody": {
-        "jobId": "db3de8a9-774b-4e66-b7a3-d2bbc2086087",
-        "lastUpdatedDateTime": "2022-10-24T05:13:25Z",
-        "createdDateTime": "2022-10-24T05:13:22Z",
-        "expirationDateTime": "2022-10-25T05:13:22Z",
->>>>>>> d933aa95
+        "jobId": "13d4da7b-7d19-4312-9669-752734f9f193",
+        "lastUpdatedDateTime": "2022-10-25T21:29:29Z",
+        "createdDateTime": "2022-10-25T21:29:25Z",
+        "expirationDateTime": "2022-10-26T21:29:25Z",
         "status": "succeeded",
         "errors": [],
         "tasks": {
@@ -571,11 +260,7 @@
           "items": [
             {
               "kind": "EntityRecognitionLROResults",
-<<<<<<< HEAD
-              "lastUpdateDateTime": "2022-10-14T02:28:47.1777173Z",
-=======
-              "lastUpdateDateTime": "2022-10-24T05:13:25.0907815Z",
->>>>>>> d933aa95
+              "lastUpdateDateTime": "2022-10-25T21:29:29.084768Z",
               "status": "succeeded",
               "results": {
                 "documents": [
@@ -618,11 +303,7 @@
             },
             {
               "kind": "PiiEntityRecognitionLROResults",
-<<<<<<< HEAD
-              "lastUpdateDateTime": "2022-10-14T02:28:40.6602017Z",
-=======
-              "lastUpdateDateTime": "2022-10-24T05:13:25.1361726Z",
->>>>>>> d933aa95
+              "lastUpdateDateTime": "2022-10-25T21:29:29.1467336Z",
               "status": "succeeded",
               "results": {
                 "documents": [
@@ -651,11 +332,7 @@
             },
             {
               "kind": "KeyPhraseExtractionLROResults",
-<<<<<<< HEAD
-              "lastUpdateDateTime": "2022-10-14T02:28:41.0240286Z",
-=======
-              "lastUpdateDateTime": "2022-10-24T05:13:24.684537Z",
->>>>>>> d933aa95
+              "lastUpdateDateTime": "2022-10-25T21:29:28.0414452Z",
               "status": "succeeded",
               "results": {
                 "documents": [
@@ -691,58 +368,35 @@
       }
     },
     {
-<<<<<<< HEAD
-      "RequestUri": "https://endpoint/language/analyze-text/jobs/451473a2-71f8-46dc-92bb-ba06acff0f00?api-version=2022-10-01-preview",
-=======
-      "RequestUri": "https://endpoint/language/analyze-text/jobs/db3de8a9-774b-4e66-b7a3-d2bbc2086087?api-version=2022-05-01",
->>>>>>> d933aa95
+      "RequestUri": "https://endpoint/language/analyze-text/jobs/13d4da7b-7d19-4312-9669-752734f9f193?api-version=2022-10-01-preview",
       "RequestMethod": "GET",
       "RequestHeaders": {
         "Accept": "application/json",
         "Accept-Encoding": "gzip,deflate",
         "Connection": "keep-alive",
         "Ocp-Apim-Subscription-Key": "api_key",
-<<<<<<< HEAD
-        "User-Agent": "azsdk-js-ai-language-text/1.1.0-beta.1 core-rest-pipeline/1.9.3 Node/v18.6.0 OS/(x64-Linux-5.15.68.1-microsoft-standard-WSL2)",
-        "x-ms-client-request-id": "2eb0cf4d-49ea-4e99-8ba1-a7aa571262f1"
-=======
-        "User-Agent": "azsdk-js-ai-language-text/1.0.1 core-rest-pipeline/1.10.0 Node/v18.6.0 OS/(x64-Linux-5.15.68.1-microsoft-standard-WSL2)",
-        "x-ms-client-request-id": "d95e9990-aeef-4268-8cdc-5607f6a6f9f9"
->>>>>>> d933aa95
+        "User-Agent": "azsdk-js-ai-language-text/1.1.0-beta.1 core-rest-pipeline/1.10.0 Node/v18.6.0 OS/(x64-Linux-5.15.68.1-microsoft-standard-WSL2)",
+        "x-ms-client-request-id": "bb630a54-582d-43ce-9b96-0b1b0035cc13"
       },
       "RequestBody": null,
       "StatusCode": 200,
       "ResponseHeaders": {
-<<<<<<< HEAD
-        "apim-request-id": "d9f69e56-0156-4e19-a825-76aba0b954ed",
+        "apim-request-id": "3f02a758-214b-4985-8c01-a24cca8cc056",
         "Content-Length": "1601",
         "Content-Type": "application/json; charset=utf-8",
-        "Date": "Fri, 14 Oct 2022 02:28:48 GMT",
+        "Date": "Tue, 25 Oct 2022 21:29:30 GMT",
+        "Server": "istio-envoy",
         "Strict-Transport-Security": "max-age=31536000; includeSubDomains; preload",
         "X-Content-Type-Options": "nosniff",
-        "x-envoy-upstream-service-time": "148"
+        "x-envoy-upstream-service-time": "199",
+        "x-http2-stream-id": "31",
+        "x-ms-region": "East US"
       },
       "ResponseBody": {
-        "jobId": "451473a2-71f8-46dc-92bb-ba06acff0f00",
-        "lastUpdateDateTime": "2022-10-14T02:28:47Z",
-        "createdDateTime": "2022-10-14T02:28:38Z",
-        "expirationDateTime": "2022-10-15T02:28:38Z",
-=======
-        "apim-request-id": "7f356cfd-650c-4ee5-95a1-1f84877be591",
-        "Content-Length": "1601",
-        "Content-Type": "application/json; charset=utf-8",
-        "Date": "Mon, 24 Oct 2022 05:13:25 GMT",
-        "Strict-Transport-Security": "max-age=31536000; includeSubDomains; preload",
-        "X-Content-Type-Options": "nosniff",
-        "x-envoy-upstream-service-time": "211",
-        "x-ms-region": "West US 2"
-      },
-      "ResponseBody": {
-        "jobId": "db3de8a9-774b-4e66-b7a3-d2bbc2086087",
-        "lastUpdatedDateTime": "2022-10-24T05:13:25Z",
-        "createdDateTime": "2022-10-24T05:13:22Z",
-        "expirationDateTime": "2022-10-25T05:13:22Z",
->>>>>>> d933aa95
+        "jobId": "13d4da7b-7d19-4312-9669-752734f9f193",
+        "lastUpdatedDateTime": "2022-10-25T21:29:29Z",
+        "createdDateTime": "2022-10-25T21:29:25Z",
+        "expirationDateTime": "2022-10-26T21:29:25Z",
         "status": "succeeded",
         "errors": [],
         "tasks": {
@@ -753,11 +407,7 @@
           "items": [
             {
               "kind": "EntityRecognitionLROResults",
-<<<<<<< HEAD
-              "lastUpdateDateTime": "2022-10-14T02:28:47.1777173Z",
-=======
-              "lastUpdateDateTime": "2022-10-24T05:13:25.0907815Z",
->>>>>>> d933aa95
+              "lastUpdateDateTime": "2022-10-25T21:29:29.084768Z",
               "status": "succeeded",
               "results": {
                 "documents": [
@@ -800,11 +450,7 @@
             },
             {
               "kind": "PiiEntityRecognitionLROResults",
-<<<<<<< HEAD
-              "lastUpdateDateTime": "2022-10-14T02:28:40.6602017Z",
-=======
-              "lastUpdateDateTime": "2022-10-24T05:13:25.1361726Z",
->>>>>>> d933aa95
+              "lastUpdateDateTime": "2022-10-25T21:29:29.1467336Z",
               "status": "succeeded",
               "results": {
                 "documents": [
@@ -833,11 +479,7 @@
             },
             {
               "kind": "KeyPhraseExtractionLROResults",
-<<<<<<< HEAD
-              "lastUpdateDateTime": "2022-10-14T02:28:41.0240286Z",
-=======
-              "lastUpdateDateTime": "2022-10-24T05:13:24.684537Z",
->>>>>>> d933aa95
+              "lastUpdateDateTime": "2022-10-25T21:29:28.0414452Z",
               "status": "succeeded",
               "results": {
                 "documents": [
