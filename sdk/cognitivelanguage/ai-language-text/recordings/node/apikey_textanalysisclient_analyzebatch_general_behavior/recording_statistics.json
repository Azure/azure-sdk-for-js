{
  "Entries": [
    {
      "RequestUri": "https://endpoint/language/analyze-text/jobs?api-version=2022-10-01-preview",
      "RequestMethod": "POST",
      "RequestHeaders": {
        "Accept": "application/json",
        "Accept-Encoding": "gzip,deflate",
        "Connection": "keep-alive",
        "Content-Length": "376",
        "Content-Type": "application/json",
        "Ocp-Apim-Subscription-Key": "api_key",
<<<<<<< HEAD
        "User-Agent": "azsdk-js-ai-language-text/1.1.0-beta.1 core-rest-pipeline/1.9.3 Node/v18.6.0 OS/(x64-Linux-5.15.68.1-microsoft-standard-WSL2)",
        "x-ms-client-request-id": "ad02d681-e140-44d0-8fe1-2e94f09b6be9"
=======
        "User-Agent": "azsdk-js-ai-language-text/1.0.1 core-rest-pipeline/1.10.0 Node/v18.6.0 OS/(x64-Linux-5.15.68.1-microsoft-standard-WSL2)",
        "x-ms-client-request-id": "87ef70f1-15a8-47f2-bda6-fbc6c73a68e1"
>>>>>>> d933aa95
      },
      "RequestBody": {
        "analysisInput": {
          "documents": [
            {
              "id": "0",
              "text": ":)",
              "language": "en"
            },
            {
              "id": "1",
              "text": ":(",
              "language": "en"
            },
            {
              "id": "2",
              "text": "",
              "language": "en"
            },
            {
              "id": "3",
              "text": ":P",
              "language": "en"
            },
            {
              "id": "4",
              "text": ":D",
              "language": "en"
            }
          ]
        },
        "tasks": [
          {
            "kind": "EntityRecognition",
            "parameters": {}
          },
          {
            "kind": "PiiEntityRecognition",
            "parameters": {}
          },
          {
            "kind": "KeyPhraseExtraction",
            "parameters": {}
          }
        ]
      },
      "StatusCode": 202,
      "ResponseHeaders": {
<<<<<<< HEAD
        "apim-request-id": "61fd31c6-a798-4cb9-81b4-74885b790c5b",
        "Content-Length": "0",
        "Date": "Fri, 14 Oct 2022 02:28:28 GMT",
        "operation-location": "https://endpoint/language/analyze-text/jobs/0288a396-2748-4a0f-a2e3-c7ffbb93fd7a?api-version=2022-10-01-preview",
        "Strict-Transport-Security": "max-age=31536000; includeSubDomains; preload",
        "X-Content-Type-Options": "nosniff",
        "x-envoy-upstream-service-time": "317"
=======
        "apim-request-id": "c0749280-5202-4036-b2b4-b44719253b64",
        "Content-Length": "0",
        "Date": "Mon, 24 Oct 2022 05:13:06 GMT",
        "operation-location": "https://endpoint/language/analyze-text/jobs/cc56b988-fcc8-4a58-989b-e73e4fd3b999?api-version=2022-05-01",
        "Strict-Transport-Security": "max-age=31536000; includeSubDomains; preload",
        "X-Content-Type-Options": "nosniff",
        "x-envoy-upstream-service-time": "198",
        "x-ms-region": "West US 2"
>>>>>>> d933aa95
      },
      "ResponseBody": null
    },
    {
<<<<<<< HEAD
      "RequestUri": "https://endpoint/language/analyze-text/jobs/0288a396-2748-4a0f-a2e3-c7ffbb93fd7a?api-version=2022-10-01-preview\u0026showStats=true",
=======
      "RequestUri": "https://endpoint/language/analyze-text/jobs/cc56b988-fcc8-4a58-989b-e73e4fd3b999?api-version=2022-05-01\u0026showStats=true",
>>>>>>> d933aa95
      "RequestMethod": "GET",
      "RequestHeaders": {
        "Accept": "application/json",
        "Accept-Encoding": "gzip,deflate",
        "Connection": "keep-alive",
        "Ocp-Apim-Subscription-Key": "api_key",
<<<<<<< HEAD
        "User-Agent": "azsdk-js-ai-language-text/1.1.0-beta.1 core-rest-pipeline/1.9.3 Node/v18.6.0 OS/(x64-Linux-5.15.68.1-microsoft-standard-WSL2)",
        "x-ms-client-request-id": "30b447f7-e459-45e2-b445-2b27e972443f"
=======
        "User-Agent": "azsdk-js-ai-language-text/1.0.1 core-rest-pipeline/1.10.0 Node/v18.6.0 OS/(x64-Linux-5.15.68.1-microsoft-standard-WSL2)",
        "x-ms-client-request-id": "a071eaca-c7de-4283-9bc7-0ef63cd18cbd"
>>>>>>> d933aa95
      },
      "RequestBody": null,
      "StatusCode": 200,
      "ResponseHeaders": {
<<<<<<< HEAD
        "apim-request-id": "38bc7560-5a3d-46b0-a75d-33785a009a72",
        "Content-Length": "279",
        "Content-Type": "application/json; charset=utf-8",
        "Date": "Fri, 14 Oct 2022 02:28:28 GMT",
        "Strict-Transport-Security": "max-age=31536000; includeSubDomains; preload",
        "X-Content-Type-Options": "nosniff",
        "x-envoy-upstream-service-time": "15"
      },
      "ResponseBody": {
        "jobId": "0288a396-2748-4a0f-a2e3-c7ffbb93fd7a",
        "lastUpdateDateTime": "2022-10-14T02:28:28Z",
        "createdDateTime": "2022-10-14T02:28:28Z",
        "expirationDateTime": "2022-10-15T02:28:28Z",
        "status": "running",
=======
        "apim-request-id": "40c4732c-cc19-4a2d-b79a-2757563d17c8",
        "Content-Length": "283",
        "Content-Type": "application/json; charset=utf-8",
        "Date": "Mon, 24 Oct 2022 05:13:06 GMT",
        "Strict-Transport-Security": "max-age=31536000; includeSubDomains; preload",
        "X-Content-Type-Options": "nosniff",
        "x-envoy-upstream-service-time": "7",
        "x-ms-region": "West US 2"
      },
      "ResponseBody": {
        "jobId": "cc56b988-fcc8-4a58-989b-e73e4fd3b999",
        "lastUpdatedDateTime": "2022-10-24T05:13:06Z",
        "createdDateTime": "2022-10-24T05:13:06Z",
        "expirationDateTime": "2022-10-25T05:13:06Z",
        "status": "notStarted",
>>>>>>> d933aa95
        "errors": [],
        "tasks": {
          "completed": 0,
          "failed": 0,
          "inProgress": 3,
          "total": 3,
          "items": []
        }
      }
    },
    {
<<<<<<< HEAD
      "RequestUri": "https://endpoint/language/analyze-text/jobs/0288a396-2748-4a0f-a2e3-c7ffbb93fd7a?api-version=2022-10-01-preview\u0026showStats=true",
=======
      "RequestUri": "https://endpoint/language/analyze-text/jobs/cc56b988-fcc8-4a58-989b-e73e4fd3b999?api-version=2022-05-01\u0026showStats=true",
>>>>>>> d933aa95
      "RequestMethod": "GET",
      "RequestHeaders": {
        "Accept": "application/json",
        "Accept-Encoding": "gzip,deflate",
        "Connection": "keep-alive",
        "Ocp-Apim-Subscription-Key": "api_key",
<<<<<<< HEAD
        "User-Agent": "azsdk-js-ai-language-text/1.1.0-beta.1 core-rest-pipeline/1.9.3 Node/v18.6.0 OS/(x64-Linux-5.15.68.1-microsoft-standard-WSL2)",
        "x-ms-client-request-id": "da300cfe-95d6-482d-9e2b-d034e4681c5f"
=======
        "User-Agent": "azsdk-js-ai-language-text/1.0.1 core-rest-pipeline/1.10.0 Node/v18.6.0 OS/(x64-Linux-5.15.68.1-microsoft-standard-WSL2)",
        "x-ms-client-request-id": "872f16c3-8b67-4b5f-98c4-3310da5e3cd2"
>>>>>>> d933aa95
      },
      "RequestBody": null,
      "StatusCode": 200,
      "ResponseHeaders": {
<<<<<<< HEAD
        "apim-request-id": "0fef6d20-cbf6-46e0-a4e8-ddf820ba323a",
        "Content-Length": "279",
        "Content-Type": "application/json; charset=utf-8",
        "Date": "Fri, 14 Oct 2022 02:28:28 GMT",
        "Strict-Transport-Security": "max-age=31536000; includeSubDomains; preload",
        "X-Content-Type-Options": "nosniff",
        "x-envoy-upstream-service-time": "8"
      },
      "ResponseBody": {
        "jobId": "0288a396-2748-4a0f-a2e3-c7ffbb93fd7a",
        "lastUpdateDateTime": "2022-10-14T02:28:28Z",
        "createdDateTime": "2022-10-14T02:28:28Z",
        "expirationDateTime": "2022-10-15T02:28:28Z",
=======
        "apim-request-id": "b43b9eaa-8c61-41c8-8d82-679bf9bbb991",
        "Content-Length": "283",
        "Content-Type": "application/json; charset=utf-8",
        "Date": "Mon, 24 Oct 2022 05:13:06 GMT",
        "Strict-Transport-Security": "max-age=31536000; includeSubDomains; preload",
        "X-Content-Type-Options": "nosniff",
        "x-envoy-upstream-service-time": "7",
        "x-ms-region": "West US 2"
      },
      "ResponseBody": {
        "jobId": "cc56b988-fcc8-4a58-989b-e73e4fd3b999",
        "lastUpdatedDateTime": "2022-10-24T05:13:06Z",
        "createdDateTime": "2022-10-24T05:13:06Z",
        "expirationDateTime": "2022-10-25T05:13:06Z",
        "status": "notStarted",
        "errors": [],
        "tasks": {
          "completed": 0,
          "failed": 0,
          "inProgress": 3,
          "total": 3,
          "items": []
        }
      }
    },
    {
      "RequestUri": "https://endpoint/language/analyze-text/jobs/cc56b988-fcc8-4a58-989b-e73e4fd3b999?api-version=2022-05-01\u0026showStats=true",
      "RequestMethod": "GET",
      "RequestHeaders": {
        "Accept": "application/json",
        "Accept-Encoding": "gzip,deflate",
        "Connection": "keep-alive",
        "Ocp-Apim-Subscription-Key": "api_key",
        "User-Agent": "azsdk-js-ai-language-text/1.0.1 core-rest-pipeline/1.10.0 Node/v18.6.0 OS/(x64-Linux-5.15.68.1-microsoft-standard-WSL2)",
        "x-ms-client-request-id": "53a2d70d-c3cd-4fb3-b3a6-b714e0ec8cb6"
      },
      "RequestBody": null,
      "StatusCode": 200,
      "ResponseHeaders": {
        "apim-request-id": "109d5308-3d12-4005-a394-019f79fa60dc",
        "Content-Length": "280",
        "Content-Type": "application/json; charset=utf-8",
        "Date": "Mon, 24 Oct 2022 05:13:08 GMT",
        "Strict-Transport-Security": "max-age=31536000; includeSubDomains; preload",
        "X-Content-Type-Options": "nosniff",
        "x-envoy-upstream-service-time": "6",
        "x-ms-region": "West US 2"
      },
      "ResponseBody": {
        "jobId": "cc56b988-fcc8-4a58-989b-e73e4fd3b999",
        "lastUpdatedDateTime": "2022-10-24T05:13:08Z",
        "createdDateTime": "2022-10-24T05:13:06Z",
        "expirationDateTime": "2022-10-25T05:13:06Z",
>>>>>>> d933aa95
        "status": "running",
        "errors": [],
        "tasks": {
          "completed": 0,
          "failed": 0,
          "inProgress": 3,
          "total": 3,
          "items": []
        }
      }
    },
    {
<<<<<<< HEAD
      "RequestUri": "https://endpoint/language/analyze-text/jobs/0288a396-2748-4a0f-a2e3-c7ffbb93fd7a?api-version=2022-10-01-preview\u0026showStats=true",
=======
      "RequestUri": "https://endpoint/language/analyze-text/jobs/cc56b988-fcc8-4a58-989b-e73e4fd3b999?api-version=2022-05-01\u0026showStats=true",
>>>>>>> d933aa95
      "RequestMethod": "GET",
      "RequestHeaders": {
        "Accept": "application/json",
        "Accept-Encoding": "gzip,deflate",
        "Connection": "keep-alive",
        "Ocp-Apim-Subscription-Key": "api_key",
<<<<<<< HEAD
        "User-Agent": "azsdk-js-ai-language-text/1.1.0-beta.1 core-rest-pipeline/1.9.3 Node/v18.6.0 OS/(x64-Linux-5.15.68.1-microsoft-standard-WSL2)",
        "x-ms-client-request-id": "e1b39d36-e779-43c6-adaf-e30802474d53"
=======
        "User-Agent": "azsdk-js-ai-language-text/1.0.1 core-rest-pipeline/1.10.0 Node/v18.6.0 OS/(x64-Linux-5.15.68.1-microsoft-standard-WSL2)",
        "x-ms-client-request-id": "a52b6883-b4c9-4725-85f8-8f3143d7a1bc"
>>>>>>> d933aa95
      },
      "RequestBody": null,
      "StatusCode": 200,
      "ResponseHeaders": {
<<<<<<< HEAD
        "apim-request-id": "9c11b25a-a7b2-4064-9a0d-2d513057e7bd",
        "Content-Length": "1120",
        "Content-Type": "application/json; charset=utf-8",
        "Date": "Fri, 14 Oct 2022 02:28:31 GMT",
        "Strict-Transport-Security": "max-age=31536000; includeSubDomains; preload",
        "X-Content-Type-Options": "nosniff",
        "x-envoy-upstream-service-time": "163"
      },
      "ResponseBody": {
        "jobId": "0288a396-2748-4a0f-a2e3-c7ffbb93fd7a",
        "lastUpdateDateTime": "2022-10-14T02:28:31Z",
        "createdDateTime": "2022-10-14T02:28:28Z",
        "expirationDateTime": "2022-10-15T02:28:28Z",
        "status": "running",
        "errors": [],
        "tasks": {
          "completed": 1,
          "failed": 0,
          "inProgress": 2,
          "total": 3,
          "items": [
            {
              "kind": "KeyPhraseExtractionLROResults",
              "lastUpdateDateTime": "2022-10-14T02:28:31.1103759Z",
=======
        "apim-request-id": "4359ada3-0fdf-4752-8b93-e857a341227d",
        "Content-Length": "2036",
        "Content-Type": "application/json; charset=utf-8",
        "Date": "Mon, 24 Oct 2022 05:13:10 GMT",
        "Strict-Transport-Security": "max-age=31536000; includeSubDomains; preload",
        "X-Content-Type-Options": "nosniff",
        "x-envoy-upstream-service-time": "183",
        "x-ms-region": "West US 2"
      },
      "ResponseBody": {
        "jobId": "cc56b988-fcc8-4a58-989b-e73e4fd3b999",
        "lastUpdatedDateTime": "2022-10-24T05:13:09Z",
        "createdDateTime": "2022-10-24T05:13:06Z",
        "expirationDateTime": "2022-10-25T05:13:06Z",
        "status": "running",
        "errors": [],
        "tasks": {
          "completed": 2,
          "failed": 0,
          "inProgress": 1,
          "total": 3,
          "items": [
            {
              "kind": "PiiEntityRecognitionLROResults",
              "lastUpdateDateTime": "2022-10-24T05:13:08.7493972Z",
              "status": "succeeded",
              "results": {
                "statistics": {
                  "documentsCount": 5,
                  "validDocumentsCount": 4,
                  "erroneousDocumentsCount": 1,
                  "transactionsCount": 4
                },
                "documents": [
                  {
                    "redactedText": ":)",
                    "id": "0",
                    "statistics": {
                      "charactersCount": 2,
                      "transactionsCount": 1
                    },
                    "entities": [],
                    "warnings": []
                  },
                  {
                    "redactedText": ":(",
                    "id": "1",
                    "statistics": {
                      "charactersCount": 2,
                      "transactionsCount": 1
                    },
                    "entities": [],
                    "warnings": []
                  },
                  {
                    "redactedText": ":P",
                    "id": "3",
                    "statistics": {
                      "charactersCount": 2,
                      "transactionsCount": 1
                    },
                    "entities": [],
                    "warnings": []
                  },
                  {
                    "redactedText": ":D",
                    "id": "4",
                    "statistics": {
                      "charactersCount": 2,
                      "transactionsCount": 1
                    },
                    "entities": [],
                    "warnings": []
                  }
                ],
                "errors": [
                  {
                    "id": "2",
                    "error": {
                      "code": "InvalidArgument",
                      "message": "Invalid Document in request.",
                      "innererror": {
                        "code": "InvalidDocument",
                        "message": "Document text is empty."
                      }
                    }
                  }
                ],
                "modelVersion": "2021-01-15"
              }
            },
            {
              "kind": "KeyPhraseExtractionLROResults",
              "lastUpdateDateTime": "2022-10-24T05:13:09.5297601Z",
              "status": "succeeded",
              "results": {
                "statistics": {
                  "documentsCount": 5,
                  "validDocumentsCount": 4,
                  "erroneousDocumentsCount": 1,
                  "transactionsCount": 4
                },
                "documents": [
                  {
                    "id": "0",
                    "keyPhrases": [],
                    "statistics": {
                      "charactersCount": 2,
                      "transactionsCount": 1
                    },
                    "warnings": []
                  },
                  {
                    "id": "1",
                    "keyPhrases": [],
                    "statistics": {
                      "charactersCount": 2,
                      "transactionsCount": 1
                    },
                    "warnings": []
                  },
                  {
                    "id": "3",
                    "keyPhrases": [],
                    "statistics": {
                      "charactersCount": 2,
                      "transactionsCount": 1
                    },
                    "warnings": []
                  },
                  {
                    "id": "4",
                    "keyPhrases": [],
                    "statistics": {
                      "charactersCount": 2,
                      "transactionsCount": 1
                    },
                    "warnings": []
                  }
                ],
                "errors": [
                  {
                    "id": "2",
                    "error": {
                      "code": "InvalidArgument",
                      "message": "Invalid Document in request.",
                      "innererror": {
                        "code": "InvalidDocument",
                        "message": "Document text is empty."
                      }
                    }
                  }
                ],
                "modelVersion": "2022-10-01"
              }
            }
          ]
        }
      }
    },
    {
      "RequestUri": "https://endpoint/language/analyze-text/jobs/cc56b988-fcc8-4a58-989b-e73e4fd3b999?api-version=2022-05-01\u0026showStats=true",
      "RequestMethod": "GET",
      "RequestHeaders": {
        "Accept": "application/json",
        "Accept-Encoding": "gzip,deflate",
        "Connection": "keep-alive",
        "Ocp-Apim-Subscription-Key": "api_key",
        "User-Agent": "azsdk-js-ai-language-text/1.0.1 core-rest-pipeline/1.10.0 Node/v18.6.0 OS/(x64-Linux-5.15.68.1-microsoft-standard-WSL2)",
        "x-ms-client-request-id": "9225f7ed-5975-41bc-a712-6bb92c9b2358"
      },
      "RequestBody": null,
      "StatusCode": 200,
      "ResponseHeaders": {
        "apim-request-id": "20574052-275b-4c49-bd82-3f939fce532c",
        "Content-Length": "2036",
        "Content-Type": "application/json; charset=utf-8",
        "Date": "Mon, 24 Oct 2022 05:13:12 GMT",
        "Strict-Transport-Security": "max-age=31536000; includeSubDomains; preload",
        "X-Content-Type-Options": "nosniff",
        "x-envoy-upstream-service-time": "130",
        "x-ms-region": "West US 2"
      },
      "ResponseBody": {
        "jobId": "cc56b988-fcc8-4a58-989b-e73e4fd3b999",
        "lastUpdatedDateTime": "2022-10-24T05:13:09Z",
        "createdDateTime": "2022-10-24T05:13:06Z",
        "expirationDateTime": "2022-10-25T05:13:06Z",
        "status": "running",
        "errors": [],
        "tasks": {
          "completed": 2,
          "failed": 0,
          "inProgress": 1,
          "total": 3,
          "items": [
            {
              "kind": "PiiEntityRecognitionLROResults",
              "lastUpdateDateTime": "2022-10-24T05:13:08.7493972Z",
              "status": "succeeded",
              "results": {
                "statistics": {
                  "documentsCount": 5,
                  "validDocumentsCount": 4,
                  "erroneousDocumentsCount": 1,
                  "transactionsCount": 4
                },
                "documents": [
                  {
                    "redactedText": ":)",
                    "id": "0",
                    "statistics": {
                      "charactersCount": 2,
                      "transactionsCount": 1
                    },
                    "entities": [],
                    "warnings": []
                  },
                  {
                    "redactedText": ":(",
                    "id": "1",
                    "statistics": {
                      "charactersCount": 2,
                      "transactionsCount": 1
                    },
                    "entities": [],
                    "warnings": []
                  },
                  {
                    "redactedText": ":P",
                    "id": "3",
                    "statistics": {
                      "charactersCount": 2,
                      "transactionsCount": 1
                    },
                    "entities": [],
                    "warnings": []
                  },
                  {
                    "redactedText": ":D",
                    "id": "4",
                    "statistics": {
                      "charactersCount": 2,
                      "transactionsCount": 1
                    },
                    "entities": [],
                    "warnings": []
                  }
                ],
                "errors": [
                  {
                    "id": "2",
                    "error": {
                      "code": "InvalidArgument",
                      "message": "Invalid Document in request.",
                      "innererror": {
                        "code": "InvalidDocument",
                        "message": "Document text is empty."
                      }
                    }
                  }
                ],
                "modelVersion": "2021-01-15"
              }
            },
            {
              "kind": "KeyPhraseExtractionLROResults",
              "lastUpdateDateTime": "2022-10-24T05:13:09.5297601Z",
              "status": "succeeded",
              "results": {
                "statistics": {
                  "documentsCount": 5,
                  "validDocumentsCount": 4,
                  "erroneousDocumentsCount": 1,
                  "transactionsCount": 4
                },
                "documents": [
                  {
                    "id": "0",
                    "keyPhrases": [],
                    "statistics": {
                      "charactersCount": 2,
                      "transactionsCount": 1
                    },
                    "warnings": []
                  },
                  {
                    "id": "1",
                    "keyPhrases": [],
                    "statistics": {
                      "charactersCount": 2,
                      "transactionsCount": 1
                    },
                    "warnings": []
                  },
                  {
                    "id": "3",
                    "keyPhrases": [],
                    "statistics": {
                      "charactersCount": 2,
                      "transactionsCount": 1
                    },
                    "warnings": []
                  },
                  {
                    "id": "4",
                    "keyPhrases": [],
                    "statistics": {
                      "charactersCount": 2,
                      "transactionsCount": 1
                    },
                    "warnings": []
                  }
                ],
                "errors": [
                  {
                    "id": "2",
                    "error": {
                      "code": "InvalidArgument",
                      "message": "Invalid Document in request.",
                      "innererror": {
                        "code": "InvalidDocument",
                        "message": "Document text is empty."
                      }
                    }
                  }
                ],
                "modelVersion": "2022-10-01"
              }
            }
          ]
        }
      }
    },
    {
      "RequestUri": "https://endpoint/language/analyze-text/jobs/cc56b988-fcc8-4a58-989b-e73e4fd3b999?api-version=2022-05-01\u0026showStats=true",
      "RequestMethod": "GET",
      "RequestHeaders": {
        "Accept": "application/json",
        "Accept-Encoding": "gzip,deflate",
        "Connection": "keep-alive",
        "Ocp-Apim-Subscription-Key": "api_key",
        "User-Agent": "azsdk-js-ai-language-text/1.0.1 core-rest-pipeline/1.10.0 Node/v18.6.0 OS/(x64-Linux-5.15.68.1-microsoft-standard-WSL2)",
        "x-ms-client-request-id": "eebe9e7c-b11d-4cc0-b75c-ae8e6dc65ea9"
      },
      "RequestBody": null,
      "StatusCode": 200,
      "ResponseHeaders": {
        "apim-request-id": "48750269-88ba-43bb-a297-8e1b5274f9e4",
        "Content-Length": "2036",
        "Content-Type": "application/json; charset=utf-8",
        "Date": "Mon, 24 Oct 2022 05:13:15 GMT",
        "Strict-Transport-Security": "max-age=31536000; includeSubDomains; preload",
        "X-Content-Type-Options": "nosniff",
        "x-envoy-upstream-service-time": "122",
        "x-ms-region": "West US 2"
      },
      "ResponseBody": {
        "jobId": "cc56b988-fcc8-4a58-989b-e73e4fd3b999",
        "lastUpdatedDateTime": "2022-10-24T05:13:09Z",
        "createdDateTime": "2022-10-24T05:13:06Z",
        "expirationDateTime": "2022-10-25T05:13:06Z",
        "status": "running",
        "errors": [],
        "tasks": {
          "completed": 2,
          "failed": 0,
          "inProgress": 1,
          "total": 3,
          "items": [
            {
              "kind": "PiiEntityRecognitionLROResults",
              "lastUpdateDateTime": "2022-10-24T05:13:08.7493972Z",
              "status": "succeeded",
              "results": {
                "statistics": {
                  "documentsCount": 5,
                  "validDocumentsCount": 4,
                  "erroneousDocumentsCount": 1,
                  "transactionsCount": 4
                },
                "documents": [
                  {
                    "redactedText": ":)",
                    "id": "0",
                    "statistics": {
                      "charactersCount": 2,
                      "transactionsCount": 1
                    },
                    "entities": [],
                    "warnings": []
                  },
                  {
                    "redactedText": ":(",
                    "id": "1",
                    "statistics": {
                      "charactersCount": 2,
                      "transactionsCount": 1
                    },
                    "entities": [],
                    "warnings": []
                  },
                  {
                    "redactedText": ":P",
                    "id": "3",
                    "statistics": {
                      "charactersCount": 2,
                      "transactionsCount": 1
                    },
                    "entities": [],
                    "warnings": []
                  },
                  {
                    "redactedText": ":D",
                    "id": "4",
                    "statistics": {
                      "charactersCount": 2,
                      "transactionsCount": 1
                    },
                    "entities": [],
                    "warnings": []
                  }
                ],
                "errors": [
                  {
                    "id": "2",
                    "error": {
                      "code": "InvalidArgument",
                      "message": "Invalid Document in request.",
                      "innererror": {
                        "code": "InvalidDocument",
                        "message": "Document text is empty."
                      }
                    }
                  }
                ],
                "modelVersion": "2021-01-15"
              }
            },
            {
              "kind": "KeyPhraseExtractionLROResults",
              "lastUpdateDateTime": "2022-10-24T05:13:09.5297601Z",
              "status": "succeeded",
              "results": {
                "statistics": {
                  "documentsCount": 5,
                  "validDocumentsCount": 4,
                  "erroneousDocumentsCount": 1,
                  "transactionsCount": 4
                },
                "documents": [
                  {
                    "id": "0",
                    "keyPhrases": [],
                    "statistics": {
                      "charactersCount": 2,
                      "transactionsCount": 1
                    },
                    "warnings": []
                  },
                  {
                    "id": "1",
                    "keyPhrases": [],
                    "statistics": {
                      "charactersCount": 2,
                      "transactionsCount": 1
                    },
                    "warnings": []
                  },
                  {
                    "id": "3",
                    "keyPhrases": [],
                    "statistics": {
                      "charactersCount": 2,
                      "transactionsCount": 1
                    },
                    "warnings": []
                  },
                  {
                    "id": "4",
                    "keyPhrases": [],
                    "statistics": {
                      "charactersCount": 2,
                      "transactionsCount": 1
                    },
                    "warnings": []
                  }
                ],
                "errors": [
                  {
                    "id": "2",
                    "error": {
                      "code": "InvalidArgument",
                      "message": "Invalid Document in request.",
                      "innererror": {
                        "code": "InvalidDocument",
                        "message": "Document text is empty."
                      }
                    }
                  }
                ],
                "modelVersion": "2022-10-01"
              }
            }
          ]
        }
      }
    },
    {
      "RequestUri": "https://endpoint/language/analyze-text/jobs/cc56b988-fcc8-4a58-989b-e73e4fd3b999?api-version=2022-05-01\u0026showStats=true",
      "RequestMethod": "GET",
      "RequestHeaders": {
        "Accept": "application/json",
        "Accept-Encoding": "gzip,deflate",
        "Connection": "keep-alive",
        "Ocp-Apim-Subscription-Key": "api_key",
        "User-Agent": "azsdk-js-ai-language-text/1.0.1 core-rest-pipeline/1.10.0 Node/v18.6.0 OS/(x64-Linux-5.15.68.1-microsoft-standard-WSL2)",
        "x-ms-client-request-id": "12a6fae0-f33b-4065-9d07-c5fe5ef20439"
      },
      "RequestBody": null,
      "StatusCode": 200,
      "ResponseHeaders": {
        "apim-request-id": "bc8e7e28-48df-4c4b-b0bb-5618707c43fc",
        "Content-Length": "2036",
        "Content-Type": "application/json; charset=utf-8",
        "Date": "Mon, 24 Oct 2022 05:13:16 GMT",
        "Strict-Transport-Security": "max-age=31536000; includeSubDomains; preload",
        "X-Content-Type-Options": "nosniff",
        "x-envoy-upstream-service-time": "171",
        "x-ms-region": "West US 2"
      },
      "ResponseBody": {
        "jobId": "cc56b988-fcc8-4a58-989b-e73e4fd3b999",
        "lastUpdatedDateTime": "2022-10-24T05:13:09Z",
        "createdDateTime": "2022-10-24T05:13:06Z",
        "expirationDateTime": "2022-10-25T05:13:06Z",
        "status": "running",
        "errors": [],
        "tasks": {
          "completed": 2,
          "failed": 0,
          "inProgress": 1,
          "total": 3,
          "items": [
            {
              "kind": "PiiEntityRecognitionLROResults",
              "lastUpdateDateTime": "2022-10-24T05:13:08.7493972Z",
              "status": "succeeded",
              "results": {
                "statistics": {
                  "documentsCount": 5,
                  "validDocumentsCount": 4,
                  "erroneousDocumentsCount": 1,
                  "transactionsCount": 4
                },
                "documents": [
                  {
                    "redactedText": ":)",
                    "id": "0",
                    "statistics": {
                      "charactersCount": 2,
                      "transactionsCount": 1
                    },
                    "entities": [],
                    "warnings": []
                  },
                  {
                    "redactedText": ":(",
                    "id": "1",
                    "statistics": {
                      "charactersCount": 2,
                      "transactionsCount": 1
                    },
                    "entities": [],
                    "warnings": []
                  },
                  {
                    "redactedText": ":P",
                    "id": "3",
                    "statistics": {
                      "charactersCount": 2,
                      "transactionsCount": 1
                    },
                    "entities": [],
                    "warnings": []
                  },
                  {
                    "redactedText": ":D",
                    "id": "4",
                    "statistics": {
                      "charactersCount": 2,
                      "transactionsCount": 1
                    },
                    "entities": [],
                    "warnings": []
                  }
                ],
                "errors": [
                  {
                    "id": "2",
                    "error": {
                      "code": "InvalidArgument",
                      "message": "Invalid Document in request.",
                      "innererror": {
                        "code": "InvalidDocument",
                        "message": "Document text is empty."
                      }
                    }
                  }
                ],
                "modelVersion": "2021-01-15"
              }
            },
            {
              "kind": "KeyPhraseExtractionLROResults",
              "lastUpdateDateTime": "2022-10-24T05:13:09.5297601Z",
>>>>>>> d933aa95
              "status": "succeeded",
              "results": {
                "statistics": {
                  "documentsCount": 5,
                  "validDocumentsCount": 4,
                  "erroneousDocumentsCount": 1,
                  "transactionsCount": 4
                },
                "documents": [
                  {
                    "id": "0",
                    "keyPhrases": [],
                    "statistics": {
                      "charactersCount": 2,
                      "transactionsCount": 1
                    },
                    "warnings": []
                  },
                  {
                    "id": "1",
                    "keyPhrases": [],
                    "statistics": {
                      "charactersCount": 2,
                      "transactionsCount": 1
                    },
                    "warnings": []
                  },
                  {
                    "id": "3",
                    "keyPhrases": [],
                    "statistics": {
                      "charactersCount": 2,
                      "transactionsCount": 1
                    },
                    "warnings": []
                  },
                  {
                    "id": "4",
                    "keyPhrases": [],
                    "statistics": {
                      "charactersCount": 2,
                      "transactionsCount": 1
                    },
                    "warnings": []
                  }
                ],
                "errors": [
                  {
                    "id": "2",
                    "error": {
                      "code": "InvalidArgument",
                      "message": "Invalid Document in request.",
                      "innererror": {
                        "code": "InvalidDocument",
                        "message": "Document text is empty."
                      }
                    }
                  }
                ],
                "modelVersion": "2022-10-01"
              }
            }
          ]
        }
      }
    },
    {
<<<<<<< HEAD
      "RequestUri": "https://endpoint/language/analyze-text/jobs/0288a396-2748-4a0f-a2e3-c7ffbb93fd7a?api-version=2022-10-01-preview\u0026showStats=true",
=======
      "RequestUri": "https://endpoint/language/analyze-text/jobs/cc56b988-fcc8-4a58-989b-e73e4fd3b999?api-version=2022-05-01\u0026showStats=true",
>>>>>>> d933aa95
      "RequestMethod": "GET",
      "RequestHeaders": {
        "Accept": "application/json",
        "Accept-Encoding": "gzip,deflate",
        "Connection": "keep-alive",
        "Ocp-Apim-Subscription-Key": "api_key",
<<<<<<< HEAD
        "User-Agent": "azsdk-js-ai-language-text/1.1.0-beta.1 core-rest-pipeline/1.9.3 Node/v18.6.0 OS/(x64-Linux-5.15.68.1-microsoft-standard-WSL2)",
        "x-ms-client-request-id": "4e99ec96-f98d-4fa7-b150-750723a93139"
=======
        "User-Agent": "azsdk-js-ai-language-text/1.0.1 core-rest-pipeline/1.10.0 Node/v18.6.0 OS/(x64-Linux-5.15.68.1-microsoft-standard-WSL2)",
        "x-ms-client-request-id": "bec7ad83-dd94-482d-9b15-bc8fe4623a07"
>>>>>>> d933aa95
      },
      "RequestBody": null,
      "StatusCode": 200,
      "ResponseHeaders": {
<<<<<<< HEAD
        "apim-request-id": "225988a6-7b1f-4b15-9218-5ac304518b95",
        "Content-Length": "2869",
        "Content-Type": "application/json; charset=utf-8",
        "Date": "Fri, 14 Oct 2022 02:28:34 GMT",
        "Strict-Transport-Security": "max-age=31536000; includeSubDomains; preload",
        "X-Content-Type-Options": "nosniff",
        "x-envoy-upstream-service-time": "358"
      },
      "ResponseBody": {
        "jobId": "0288a396-2748-4a0f-a2e3-c7ffbb93fd7a",
        "lastUpdateDateTime": "2022-10-14T02:28:31Z",
        "createdDateTime": "2022-10-14T02:28:28Z",
        "expirationDateTime": "2022-10-15T02:28:28Z",
=======
        "apim-request-id": "060dda36-b8d0-42a2-9426-2d982592b300",
        "Content-Length": "2870",
        "Content-Type": "application/json; charset=utf-8",
        "Date": "Mon, 24 Oct 2022 05:13:19 GMT",
        "Strict-Transport-Security": "max-age=31536000; includeSubDomains; preload",
        "X-Content-Type-Options": "nosniff",
        "x-envoy-upstream-service-time": "213",
        "x-ms-region": "West US 2"
      },
      "ResponseBody": {
        "jobId": "cc56b988-fcc8-4a58-989b-e73e4fd3b999",
        "lastUpdatedDateTime": "2022-10-24T05:13:17Z",
        "createdDateTime": "2022-10-24T05:13:06Z",
        "expirationDateTime": "2022-10-25T05:13:06Z",
>>>>>>> d933aa95
        "status": "succeeded",
        "errors": [],
        "tasks": {
          "completed": 3,
          "failed": 0,
          "inProgress": 0,
          "total": 3,
          "items": [
            {
              "kind": "EntityRecognitionLROResults",
<<<<<<< HEAD
              "lastUpdateDateTime": "2022-10-14T02:28:31.8433348Z",
=======
              "lastUpdateDateTime": "2022-10-24T05:13:17.7264205Z",
>>>>>>> d933aa95
              "status": "succeeded",
              "results": {
                "statistics": {
                  "documentsCount": 5,
                  "validDocumentsCount": 4,
                  "erroneousDocumentsCount": 1,
                  "transactionsCount": 4
                },
                "documents": [
                  {
                    "id": "0",
                    "statistics": {
                      "charactersCount": 2,
                      "transactionsCount": 1
                    },
                    "entities": [],
                    "warnings": []
                  },
                  {
                    "id": "1",
                    "statistics": {
                      "charactersCount": 2,
                      "transactionsCount": 1
                    },
                    "entities": [],
                    "warnings": []
                  },
                  {
                    "id": "3",
                    "statistics": {
                      "charactersCount": 2,
                      "transactionsCount": 1
                    },
                    "entities": [],
                    "warnings": []
                  },
                  {
                    "id": "4",
                    "statistics": {
                      "charactersCount": 2,
                      "transactionsCount": 1
                    },
                    "entities": [],
                    "warnings": []
                  }
                ],
                "errors": [
                  {
                    "id": "2",
                    "error": {
                      "code": "InvalidArgument",
                      "message": "Invalid Document in request.",
                      "innererror": {
                        "code": "InvalidDocument",
                        "message": "Document text is empty."
                      }
                    }
                  }
                ],
                "modelVersion": "2021-06-01"
              }
            },
            {
              "kind": "PiiEntityRecognitionLROResults",
<<<<<<< HEAD
              "lastUpdateDateTime": "2022-10-14T02:28:31.7854449Z",
=======
              "lastUpdateDateTime": "2022-10-24T05:13:08.7493972Z",
>>>>>>> d933aa95
              "status": "succeeded",
              "results": {
                "statistics": {
                  "documentsCount": 5,
                  "validDocumentsCount": 4,
                  "erroneousDocumentsCount": 1,
                  "transactionsCount": 4
                },
                "documents": [
                  {
                    "redactedText": ":)",
                    "id": "0",
                    "statistics": {
                      "charactersCount": 2,
                      "transactionsCount": 1
                    },
                    "entities": [],
                    "warnings": []
                  },
                  {
                    "redactedText": ":(",
                    "id": "1",
                    "statistics": {
                      "charactersCount": 2,
                      "transactionsCount": 1
                    },
                    "entities": [],
                    "warnings": []
                  },
                  {
                    "redactedText": ":P",
                    "id": "3",
                    "statistics": {
                      "charactersCount": 2,
                      "transactionsCount": 1
                    },
                    "entities": [],
                    "warnings": []
                  },
                  {
                    "redactedText": ":D",
                    "id": "4",
                    "statistics": {
                      "charactersCount": 2,
                      "transactionsCount": 1
                    },
                    "entities": [],
                    "warnings": []
                  }
                ],
                "errors": [
                  {
                    "id": "2",
                    "error": {
                      "code": "InvalidArgument",
                      "message": "Invalid Document in request.",
                      "innererror": {
                        "code": "InvalidDocument",
                        "message": "Document text is empty."
                      }
                    }
                  }
                ],
                "modelVersion": "2021-01-15"
              }
            },
            {
              "kind": "KeyPhraseExtractionLROResults",
<<<<<<< HEAD
              "lastUpdateDateTime": "2022-10-14T02:28:31.1103759Z",
=======
              "lastUpdateDateTime": "2022-10-24T05:13:09.5297601Z",
>>>>>>> d933aa95
              "status": "succeeded",
              "results": {
                "statistics": {
                  "documentsCount": 5,
                  "validDocumentsCount": 4,
                  "erroneousDocumentsCount": 1,
                  "transactionsCount": 4
                },
                "documents": [
                  {
                    "id": "0",
                    "keyPhrases": [],
                    "statistics": {
                      "charactersCount": 2,
                      "transactionsCount": 1
                    },
                    "warnings": []
                  },
                  {
                    "id": "1",
                    "keyPhrases": [],
                    "statistics": {
                      "charactersCount": 2,
                      "transactionsCount": 1
                    },
                    "warnings": []
                  },
                  {
                    "id": "3",
                    "keyPhrases": [],
                    "statistics": {
                      "charactersCount": 2,
                      "transactionsCount": 1
                    },
                    "warnings": []
                  },
                  {
                    "id": "4",
                    "keyPhrases": [],
                    "statistics": {
                      "charactersCount": 2,
                      "transactionsCount": 1
                    },
                    "warnings": []
                  }
                ],
                "errors": [
                  {
                    "id": "2",
                    "error": {
                      "code": "InvalidArgument",
                      "message": "Invalid Document in request.",
                      "innererror": {
                        "code": "InvalidDocument",
                        "message": "Document text is empty."
                      }
                    }
                  }
                ],
                "modelVersion": "2022-10-01"
              }
            }
          ]
        }
      }
    },
    {
<<<<<<< HEAD
      "RequestUri": "https://endpoint/language/analyze-text/jobs/0288a396-2748-4a0f-a2e3-c7ffbb93fd7a?api-version=2022-10-01-preview\u0026showStats=true",
=======
      "RequestUri": "https://endpoint/language/analyze-text/jobs/cc56b988-fcc8-4a58-989b-e73e4fd3b999?api-version=2022-05-01\u0026showStats=true",
>>>>>>> d933aa95
      "RequestMethod": "GET",
      "RequestHeaders": {
        "Accept": "application/json",
        "Accept-Encoding": "gzip,deflate",
        "Connection": "keep-alive",
        "Ocp-Apim-Subscription-Key": "api_key",
<<<<<<< HEAD
        "User-Agent": "azsdk-js-ai-language-text/1.1.0-beta.1 core-rest-pipeline/1.9.3 Node/v18.6.0 OS/(x64-Linux-5.15.68.1-microsoft-standard-WSL2)",
        "x-ms-client-request-id": "a04f05fa-6967-4cd2-b3e0-312ae37b975e"
=======
        "User-Agent": "azsdk-js-ai-language-text/1.0.1 core-rest-pipeline/1.10.0 Node/v18.6.0 OS/(x64-Linux-5.15.68.1-microsoft-standard-WSL2)",
        "x-ms-client-request-id": "f8a1a67e-f595-4ace-91e9-a6d2e6be9057"
>>>>>>> d933aa95
      },
      "RequestBody": null,
      "StatusCode": 200,
      "ResponseHeaders": {
<<<<<<< HEAD
        "apim-request-id": "e82cb1f4-ce20-4c59-9af2-749f887f6e2c",
        "Content-Length": "2869",
        "Content-Type": "application/json; charset=utf-8",
        "Date": "Fri, 14 Oct 2022 02:28:34 GMT",
        "Strict-Transport-Security": "max-age=31536000; includeSubDomains; preload",
        "X-Content-Type-Options": "nosniff",
        "x-envoy-upstream-service-time": "356"
      },
      "ResponseBody": {
        "jobId": "0288a396-2748-4a0f-a2e3-c7ffbb93fd7a",
        "lastUpdateDateTime": "2022-10-14T02:28:31Z",
        "createdDateTime": "2022-10-14T02:28:28Z",
        "expirationDateTime": "2022-10-15T02:28:28Z",
=======
        "apim-request-id": "7dbcb9fa-af29-446b-9278-89427646d16e",
        "Content-Length": "2870",
        "Content-Type": "application/json; charset=utf-8",
        "Date": "Mon, 24 Oct 2022 05:13:19 GMT",
        "Strict-Transport-Security": "max-age=31536000; includeSubDomains; preload",
        "X-Content-Type-Options": "nosniff",
        "x-envoy-upstream-service-time": "207",
        "x-ms-region": "West US 2"
      },
      "ResponseBody": {
        "jobId": "cc56b988-fcc8-4a58-989b-e73e4fd3b999",
        "lastUpdatedDateTime": "2022-10-24T05:13:17Z",
        "createdDateTime": "2022-10-24T05:13:06Z",
        "expirationDateTime": "2022-10-25T05:13:06Z",
>>>>>>> d933aa95
        "status": "succeeded",
        "errors": [],
        "tasks": {
          "completed": 3,
          "failed": 0,
          "inProgress": 0,
          "total": 3,
          "items": [
            {
              "kind": "EntityRecognitionLROResults",
<<<<<<< HEAD
              "lastUpdateDateTime": "2022-10-14T02:28:31.8433348Z",
=======
              "lastUpdateDateTime": "2022-10-24T05:13:17.7264205Z",
>>>>>>> d933aa95
              "status": "succeeded",
              "results": {
                "statistics": {
                  "documentsCount": 5,
                  "validDocumentsCount": 4,
                  "erroneousDocumentsCount": 1,
                  "transactionsCount": 4
                },
                "documents": [
                  {
                    "id": "0",
                    "statistics": {
                      "charactersCount": 2,
                      "transactionsCount": 1
                    },
                    "entities": [],
                    "warnings": []
                  },
                  {
                    "id": "1",
                    "statistics": {
                      "charactersCount": 2,
                      "transactionsCount": 1
                    },
                    "entities": [],
                    "warnings": []
                  },
                  {
                    "id": "3",
                    "statistics": {
                      "charactersCount": 2,
                      "transactionsCount": 1
                    },
                    "entities": [],
                    "warnings": []
                  },
                  {
                    "id": "4",
                    "statistics": {
                      "charactersCount": 2,
                      "transactionsCount": 1
                    },
                    "entities": [],
                    "warnings": []
                  }
                ],
                "errors": [
                  {
                    "id": "2",
                    "error": {
                      "code": "InvalidArgument",
                      "message": "Invalid Document in request.",
                      "innererror": {
                        "code": "InvalidDocument",
                        "message": "Document text is empty."
                      }
                    }
                  }
                ],
                "modelVersion": "2021-06-01"
              }
            },
            {
              "kind": "PiiEntityRecognitionLROResults",
<<<<<<< HEAD
              "lastUpdateDateTime": "2022-10-14T02:28:31.7854449Z",
=======
              "lastUpdateDateTime": "2022-10-24T05:13:08.7493972Z",
>>>>>>> d933aa95
              "status": "succeeded",
              "results": {
                "statistics": {
                  "documentsCount": 5,
                  "validDocumentsCount": 4,
                  "erroneousDocumentsCount": 1,
                  "transactionsCount": 4
                },
                "documents": [
                  {
                    "redactedText": ":)",
                    "id": "0",
                    "statistics": {
                      "charactersCount": 2,
                      "transactionsCount": 1
                    },
                    "entities": [],
                    "warnings": []
                  },
                  {
                    "redactedText": ":(",
                    "id": "1",
                    "statistics": {
                      "charactersCount": 2,
                      "transactionsCount": 1
                    },
                    "entities": [],
                    "warnings": []
                  },
                  {
                    "redactedText": ":P",
                    "id": "3",
                    "statistics": {
                      "charactersCount": 2,
                      "transactionsCount": 1
                    },
                    "entities": [],
                    "warnings": []
                  },
                  {
                    "redactedText": ":D",
                    "id": "4",
                    "statistics": {
                      "charactersCount": 2,
                      "transactionsCount": 1
                    },
                    "entities": [],
                    "warnings": []
                  }
                ],
                "errors": [
                  {
                    "id": "2",
                    "error": {
                      "code": "InvalidArgument",
                      "message": "Invalid Document in request.",
                      "innererror": {
                        "code": "InvalidDocument",
                        "message": "Document text is empty."
                      }
                    }
                  }
                ],
                "modelVersion": "2021-01-15"
              }
            },
            {
              "kind": "KeyPhraseExtractionLROResults",
<<<<<<< HEAD
              "lastUpdateDateTime": "2022-10-14T02:28:31.1103759Z",
=======
              "lastUpdateDateTime": "2022-10-24T05:13:09.5297601Z",
>>>>>>> d933aa95
              "status": "succeeded",
              "results": {
                "statistics": {
                  "documentsCount": 5,
                  "validDocumentsCount": 4,
                  "erroneousDocumentsCount": 1,
                  "transactionsCount": 4
                },
                "documents": [
                  {
                    "id": "0",
                    "keyPhrases": [],
                    "statistics": {
                      "charactersCount": 2,
                      "transactionsCount": 1
                    },
                    "warnings": []
                  },
                  {
                    "id": "1",
                    "keyPhrases": [],
                    "statistics": {
                      "charactersCount": 2,
                      "transactionsCount": 1
                    },
                    "warnings": []
                  },
                  {
                    "id": "3",
                    "keyPhrases": [],
                    "statistics": {
                      "charactersCount": 2,
                      "transactionsCount": 1
                    },
                    "warnings": []
                  },
                  {
                    "id": "4",
                    "keyPhrases": [],
                    "statistics": {
                      "charactersCount": 2,
                      "transactionsCount": 1
                    },
                    "warnings": []
                  }
                ],
                "errors": [
                  {
                    "id": "2",
                    "error": {
                      "code": "InvalidArgument",
                      "message": "Invalid Document in request.",
                      "innererror": {
                        "code": "InvalidDocument",
                        "message": "Document text is empty."
                      }
                    }
                  }
                ],
                "modelVersion": "2022-10-01"
              }
            }
          ]
        }
      }
    }
  ],
  "Variables": {}
}<|MERGE_RESOLUTION|>--- conflicted
+++ resolved
@@ -10,13 +10,8 @@
         "Content-Length": "376",
         "Content-Type": "application/json",
         "Ocp-Apim-Subscription-Key": "api_key",
-<<<<<<< HEAD
-        "User-Agent": "azsdk-js-ai-language-text/1.1.0-beta.1 core-rest-pipeline/1.9.3 Node/v18.6.0 OS/(x64-Linux-5.15.68.1-microsoft-standard-WSL2)",
-        "x-ms-client-request-id": "ad02d681-e140-44d0-8fe1-2e94f09b6be9"
-=======
-        "User-Agent": "azsdk-js-ai-language-text/1.0.1 core-rest-pipeline/1.10.0 Node/v18.6.0 OS/(x64-Linux-5.15.68.1-microsoft-standard-WSL2)",
-        "x-ms-client-request-id": "87ef70f1-15a8-47f2-bda6-fbc6c73a68e1"
->>>>>>> d933aa95
+        "User-Agent": "azsdk-js-ai-language-text/1.1.0-beta.1 core-rest-pipeline/1.10.0 Node/v18.6.0 OS/(x64-Linux-5.15.68.1-microsoft-standard-WSL2)",
+        "x-ms-client-request-id": "d87c14bd-117d-4099-97d2-dd914a66820f"
       },
       "RequestBody": {
         "analysisInput": {
@@ -65,184 +60,49 @@
       },
       "StatusCode": 202,
       "ResponseHeaders": {
-<<<<<<< HEAD
-        "apim-request-id": "61fd31c6-a798-4cb9-81b4-74885b790c5b",
+        "apim-request-id": "fdfb9a95-4d52-4c59-8e8b-07c14bb70569",
         "Content-Length": "0",
-        "Date": "Fri, 14 Oct 2022 02:28:28 GMT",
-        "operation-location": "https://endpoint/language/analyze-text/jobs/0288a396-2748-4a0f-a2e3-c7ffbb93fd7a?api-version=2022-10-01-preview",
+        "Date": "Tue, 25 Oct 2022 21:29:14 GMT",
+        "operation-location": "https://endpoint/language/analyze-text/jobs/b1561fea-294f-4cc1-9d2e-2ad3662cb546?api-version=2022-10-01-preview",
+        "Server": "istio-envoy",
         "Strict-Transport-Security": "max-age=31536000; includeSubDomains; preload",
         "X-Content-Type-Options": "nosniff",
-        "x-envoy-upstream-service-time": "317"
-=======
-        "apim-request-id": "c0749280-5202-4036-b2b4-b44719253b64",
-        "Content-Length": "0",
-        "Date": "Mon, 24 Oct 2022 05:13:06 GMT",
-        "operation-location": "https://endpoint/language/analyze-text/jobs/cc56b988-fcc8-4a58-989b-e73e4fd3b999?api-version=2022-05-01",
-        "Strict-Transport-Security": "max-age=31536000; includeSubDomains; preload",
-        "X-Content-Type-Options": "nosniff",
-        "x-envoy-upstream-service-time": "198",
-        "x-ms-region": "West US 2"
->>>>>>> d933aa95
+        "x-envoy-upstream-service-time": "277",
+        "x-http2-stream-id": "27",
+        "x-ms-region": "East US"
       },
       "ResponseBody": null
     },
     {
-<<<<<<< HEAD
-      "RequestUri": "https://endpoint/language/analyze-text/jobs/0288a396-2748-4a0f-a2e3-c7ffbb93fd7a?api-version=2022-10-01-preview\u0026showStats=true",
-=======
-      "RequestUri": "https://endpoint/language/analyze-text/jobs/cc56b988-fcc8-4a58-989b-e73e4fd3b999?api-version=2022-05-01\u0026showStats=true",
->>>>>>> d933aa95
+      "RequestUri": "https://endpoint/language/analyze-text/jobs/b1561fea-294f-4cc1-9d2e-2ad3662cb546?api-version=2022-10-01-preview\u0026showStats=true",
       "RequestMethod": "GET",
       "RequestHeaders": {
         "Accept": "application/json",
         "Accept-Encoding": "gzip,deflate",
         "Connection": "keep-alive",
         "Ocp-Apim-Subscription-Key": "api_key",
-<<<<<<< HEAD
-        "User-Agent": "azsdk-js-ai-language-text/1.1.0-beta.1 core-rest-pipeline/1.9.3 Node/v18.6.0 OS/(x64-Linux-5.15.68.1-microsoft-standard-WSL2)",
-        "x-ms-client-request-id": "30b447f7-e459-45e2-b445-2b27e972443f"
-=======
-        "User-Agent": "azsdk-js-ai-language-text/1.0.1 core-rest-pipeline/1.10.0 Node/v18.6.0 OS/(x64-Linux-5.15.68.1-microsoft-standard-WSL2)",
-        "x-ms-client-request-id": "a071eaca-c7de-4283-9bc7-0ef63cd18cbd"
->>>>>>> d933aa95
+        "User-Agent": "azsdk-js-ai-language-text/1.1.0-beta.1 core-rest-pipeline/1.10.0 Node/v18.6.0 OS/(x64-Linux-5.15.68.1-microsoft-standard-WSL2)",
+        "x-ms-client-request-id": "9a3dd5db-2b02-4c9c-98aa-f6d4f579681e"
       },
       "RequestBody": null,
       "StatusCode": 200,
       "ResponseHeaders": {
-<<<<<<< HEAD
-        "apim-request-id": "38bc7560-5a3d-46b0-a75d-33785a009a72",
-        "Content-Length": "279",
+        "apim-request-id": "e42c1df1-5b04-4e0c-b59b-8d090960a086",
+        "Content-Length": "280",
         "Content-Type": "application/json; charset=utf-8",
-        "Date": "Fri, 14 Oct 2022 02:28:28 GMT",
+        "Date": "Tue, 25 Oct 2022 21:29:14 GMT",
+        "Server": "istio-envoy",
         "Strict-Transport-Security": "max-age=31536000; includeSubDomains; preload",
         "X-Content-Type-Options": "nosniff",
-        "x-envoy-upstream-service-time": "15"
+        "x-envoy-upstream-service-time": "14",
+        "x-http2-stream-id": "29",
+        "x-ms-region": "East US"
       },
       "ResponseBody": {
-        "jobId": "0288a396-2748-4a0f-a2e3-c7ffbb93fd7a",
-        "lastUpdateDateTime": "2022-10-14T02:28:28Z",
-        "createdDateTime": "2022-10-14T02:28:28Z",
-        "expirationDateTime": "2022-10-15T02:28:28Z",
-        "status": "running",
-=======
-        "apim-request-id": "40c4732c-cc19-4a2d-b79a-2757563d17c8",
-        "Content-Length": "283",
-        "Content-Type": "application/json; charset=utf-8",
-        "Date": "Mon, 24 Oct 2022 05:13:06 GMT",
-        "Strict-Transport-Security": "max-age=31536000; includeSubDomains; preload",
-        "X-Content-Type-Options": "nosniff",
-        "x-envoy-upstream-service-time": "7",
-        "x-ms-region": "West US 2"
-      },
-      "ResponseBody": {
-        "jobId": "cc56b988-fcc8-4a58-989b-e73e4fd3b999",
-        "lastUpdatedDateTime": "2022-10-24T05:13:06Z",
-        "createdDateTime": "2022-10-24T05:13:06Z",
-        "expirationDateTime": "2022-10-25T05:13:06Z",
-        "status": "notStarted",
->>>>>>> d933aa95
-        "errors": [],
-        "tasks": {
-          "completed": 0,
-          "failed": 0,
-          "inProgress": 3,
-          "total": 3,
-          "items": []
-        }
-      }
-    },
-    {
-<<<<<<< HEAD
-      "RequestUri": "https://endpoint/language/analyze-text/jobs/0288a396-2748-4a0f-a2e3-c7ffbb93fd7a?api-version=2022-10-01-preview\u0026showStats=true",
-=======
-      "RequestUri": "https://endpoint/language/analyze-text/jobs/cc56b988-fcc8-4a58-989b-e73e4fd3b999?api-version=2022-05-01\u0026showStats=true",
->>>>>>> d933aa95
-      "RequestMethod": "GET",
-      "RequestHeaders": {
-        "Accept": "application/json",
-        "Accept-Encoding": "gzip,deflate",
-        "Connection": "keep-alive",
-        "Ocp-Apim-Subscription-Key": "api_key",
-<<<<<<< HEAD
-        "User-Agent": "azsdk-js-ai-language-text/1.1.0-beta.1 core-rest-pipeline/1.9.3 Node/v18.6.0 OS/(x64-Linux-5.15.68.1-microsoft-standard-WSL2)",
-        "x-ms-client-request-id": "da300cfe-95d6-482d-9e2b-d034e4681c5f"
-=======
-        "User-Agent": "azsdk-js-ai-language-text/1.0.1 core-rest-pipeline/1.10.0 Node/v18.6.0 OS/(x64-Linux-5.15.68.1-microsoft-standard-WSL2)",
-        "x-ms-client-request-id": "872f16c3-8b67-4b5f-98c4-3310da5e3cd2"
->>>>>>> d933aa95
-      },
-      "RequestBody": null,
-      "StatusCode": 200,
-      "ResponseHeaders": {
-<<<<<<< HEAD
-        "apim-request-id": "0fef6d20-cbf6-46e0-a4e8-ddf820ba323a",
-        "Content-Length": "279",
-        "Content-Type": "application/json; charset=utf-8",
-        "Date": "Fri, 14 Oct 2022 02:28:28 GMT",
-        "Strict-Transport-Security": "max-age=31536000; includeSubDomains; preload",
-        "X-Content-Type-Options": "nosniff",
-        "x-envoy-upstream-service-time": "8"
-      },
-      "ResponseBody": {
-        "jobId": "0288a396-2748-4a0f-a2e3-c7ffbb93fd7a",
-        "lastUpdateDateTime": "2022-10-14T02:28:28Z",
-        "createdDateTime": "2022-10-14T02:28:28Z",
-        "expirationDateTime": "2022-10-15T02:28:28Z",
-=======
-        "apim-request-id": "b43b9eaa-8c61-41c8-8d82-679bf9bbb991",
-        "Content-Length": "283",
-        "Content-Type": "application/json; charset=utf-8",
-        "Date": "Mon, 24 Oct 2022 05:13:06 GMT",
-        "Strict-Transport-Security": "max-age=31536000; includeSubDomains; preload",
-        "X-Content-Type-Options": "nosniff",
-        "x-envoy-upstream-service-time": "7",
-        "x-ms-region": "West US 2"
-      },
-      "ResponseBody": {
-        "jobId": "cc56b988-fcc8-4a58-989b-e73e4fd3b999",
-        "lastUpdatedDateTime": "2022-10-24T05:13:06Z",
-        "createdDateTime": "2022-10-24T05:13:06Z",
-        "expirationDateTime": "2022-10-25T05:13:06Z",
-        "status": "notStarted",
-        "errors": [],
-        "tasks": {
-          "completed": 0,
-          "failed": 0,
-          "inProgress": 3,
-          "total": 3,
-          "items": []
-        }
-      }
-    },
-    {
-      "RequestUri": "https://endpoint/language/analyze-text/jobs/cc56b988-fcc8-4a58-989b-e73e4fd3b999?api-version=2022-05-01\u0026showStats=true",
-      "RequestMethod": "GET",
-      "RequestHeaders": {
-        "Accept": "application/json",
-        "Accept-Encoding": "gzip,deflate",
-        "Connection": "keep-alive",
-        "Ocp-Apim-Subscription-Key": "api_key",
-        "User-Agent": "azsdk-js-ai-language-text/1.0.1 core-rest-pipeline/1.10.0 Node/v18.6.0 OS/(x64-Linux-5.15.68.1-microsoft-standard-WSL2)",
-        "x-ms-client-request-id": "53a2d70d-c3cd-4fb3-b3a6-b714e0ec8cb6"
-      },
-      "RequestBody": null,
-      "StatusCode": 200,
-      "ResponseHeaders": {
-        "apim-request-id": "109d5308-3d12-4005-a394-019f79fa60dc",
-        "Content-Length": "280",
-        "Content-Type": "application/json; charset=utf-8",
-        "Date": "Mon, 24 Oct 2022 05:13:08 GMT",
-        "Strict-Transport-Security": "max-age=31536000; includeSubDomains; preload",
-        "X-Content-Type-Options": "nosniff",
-        "x-envoy-upstream-service-time": "6",
-        "x-ms-region": "West US 2"
-      },
-      "ResponseBody": {
-        "jobId": "cc56b988-fcc8-4a58-989b-e73e4fd3b999",
-        "lastUpdatedDateTime": "2022-10-24T05:13:08Z",
-        "createdDateTime": "2022-10-24T05:13:06Z",
-        "expirationDateTime": "2022-10-25T05:13:06Z",
->>>>>>> d933aa95
+        "jobId": "b1561fea-294f-4cc1-9d2e-2ad3662cb546",
+        "lastUpdatedDateTime": "2022-10-25T21:29:15Z",
+        "createdDateTime": "2022-10-25T21:29:14Z",
+        "expirationDateTime": "2022-10-26T21:29:14Z",
         "status": "running",
         "errors": [],
         "tasks": {
@@ -255,68 +115,76 @@
       }
     },
     {
-<<<<<<< HEAD
-      "RequestUri": "https://endpoint/language/analyze-text/jobs/0288a396-2748-4a0f-a2e3-c7ffbb93fd7a?api-version=2022-10-01-preview\u0026showStats=true",
-=======
-      "RequestUri": "https://endpoint/language/analyze-text/jobs/cc56b988-fcc8-4a58-989b-e73e4fd3b999?api-version=2022-05-01\u0026showStats=true",
->>>>>>> d933aa95
+      "RequestUri": "https://endpoint/language/analyze-text/jobs/b1561fea-294f-4cc1-9d2e-2ad3662cb546?api-version=2022-10-01-preview\u0026showStats=true",
       "RequestMethod": "GET",
       "RequestHeaders": {
         "Accept": "application/json",
         "Accept-Encoding": "gzip,deflate",
         "Connection": "keep-alive",
         "Ocp-Apim-Subscription-Key": "api_key",
-<<<<<<< HEAD
-        "User-Agent": "azsdk-js-ai-language-text/1.1.0-beta.1 core-rest-pipeline/1.9.3 Node/v18.6.0 OS/(x64-Linux-5.15.68.1-microsoft-standard-WSL2)",
-        "x-ms-client-request-id": "e1b39d36-e779-43c6-adaf-e30802474d53"
-=======
-        "User-Agent": "azsdk-js-ai-language-text/1.0.1 core-rest-pipeline/1.10.0 Node/v18.6.0 OS/(x64-Linux-5.15.68.1-microsoft-standard-WSL2)",
-        "x-ms-client-request-id": "a52b6883-b4c9-4725-85f8-8f3143d7a1bc"
->>>>>>> d933aa95
+        "User-Agent": "azsdk-js-ai-language-text/1.1.0-beta.1 core-rest-pipeline/1.10.0 Node/v18.6.0 OS/(x64-Linux-5.15.68.1-microsoft-standard-WSL2)",
+        "x-ms-client-request-id": "e96443ba-b519-48ac-a763-1c8ea8d49d95"
       },
       "RequestBody": null,
       "StatusCode": 200,
       "ResponseHeaders": {
-<<<<<<< HEAD
-        "apim-request-id": "9c11b25a-a7b2-4064-9a0d-2d513057e7bd",
-        "Content-Length": "1120",
+        "apim-request-id": "c815b937-cdc7-41fb-8f1b-639925ca5ab8",
+        "Content-Length": "280",
         "Content-Type": "application/json; charset=utf-8",
-        "Date": "Fri, 14 Oct 2022 02:28:31 GMT",
+        "Date": "Tue, 25 Oct 2022 21:29:14 GMT",
+        "Server": "istio-envoy",
         "Strict-Transport-Security": "max-age=31536000; includeSubDomains; preload",
         "X-Content-Type-Options": "nosniff",
-        "x-envoy-upstream-service-time": "163"
+        "x-envoy-upstream-service-time": "8",
+        "x-http2-stream-id": "19",
+        "x-ms-region": "East US"
       },
       "ResponseBody": {
-        "jobId": "0288a396-2748-4a0f-a2e3-c7ffbb93fd7a",
-        "lastUpdateDateTime": "2022-10-14T02:28:31Z",
-        "createdDateTime": "2022-10-14T02:28:28Z",
-        "expirationDateTime": "2022-10-15T02:28:28Z",
+        "jobId": "b1561fea-294f-4cc1-9d2e-2ad3662cb546",
+        "lastUpdatedDateTime": "2022-10-25T21:29:15Z",
+        "createdDateTime": "2022-10-25T21:29:14Z",
+        "expirationDateTime": "2022-10-26T21:29:14Z",
         "status": "running",
         "errors": [],
         "tasks": {
-          "completed": 1,
+          "completed": 0,
           "failed": 0,
-          "inProgress": 2,
+          "inProgress": 3,
           "total": 3,
-          "items": [
-            {
-              "kind": "KeyPhraseExtractionLROResults",
-              "lastUpdateDateTime": "2022-10-14T02:28:31.1103759Z",
-=======
-        "apim-request-id": "4359ada3-0fdf-4752-8b93-e857a341227d",
+          "items": []
+        }
+      }
+    },
+    {
+      "RequestUri": "https://endpoint/language/analyze-text/jobs/b1561fea-294f-4cc1-9d2e-2ad3662cb546?api-version=2022-10-01-preview\u0026showStats=true",
+      "RequestMethod": "GET",
+      "RequestHeaders": {
+        "Accept": "application/json",
+        "Accept-Encoding": "gzip,deflate",
+        "Connection": "keep-alive",
+        "Ocp-Apim-Subscription-Key": "api_key",
+        "User-Agent": "azsdk-js-ai-language-text/1.1.0-beta.1 core-rest-pipeline/1.10.0 Node/v18.6.0 OS/(x64-Linux-5.15.68.1-microsoft-standard-WSL2)",
+        "x-ms-client-request-id": "db79a1e4-9caf-4cb8-a610-7c9203007b66"
+      },
+      "RequestBody": null,
+      "StatusCode": 200,
+      "ResponseHeaders": {
+        "apim-request-id": "530cdd8a-edbd-41d7-a743-2cc11ac7cda1",
         "Content-Length": "2036",
         "Content-Type": "application/json; charset=utf-8",
-        "Date": "Mon, 24 Oct 2022 05:13:10 GMT",
+        "Date": "Tue, 25 Oct 2022 21:29:17 GMT",
+        "Server": "istio-envoy",
         "Strict-Transport-Security": "max-age=31536000; includeSubDomains; preload",
         "X-Content-Type-Options": "nosniff",
-        "x-envoy-upstream-service-time": "183",
-        "x-ms-region": "West US 2"
+        "x-envoy-upstream-service-time": "252",
+        "x-http2-stream-id": "21",
+        "x-ms-region": "East US"
       },
       "ResponseBody": {
-        "jobId": "cc56b988-fcc8-4a58-989b-e73e4fd3b999",
-        "lastUpdatedDateTime": "2022-10-24T05:13:09Z",
-        "createdDateTime": "2022-10-24T05:13:06Z",
-        "expirationDateTime": "2022-10-25T05:13:06Z",
+        "jobId": "b1561fea-294f-4cc1-9d2e-2ad3662cb546",
+        "lastUpdatedDateTime": "2022-10-25T21:29:17Z",
+        "createdDateTime": "2022-10-25T21:29:14Z",
+        "expirationDateTime": "2022-10-26T21:29:14Z",
         "status": "running",
         "errors": [],
         "tasks": {
@@ -327,7 +195,7 @@
           "items": [
             {
               "kind": "PiiEntityRecognitionLROResults",
-              "lastUpdateDateTime": "2022-10-24T05:13:08.7493972Z",
+              "lastUpdateDateTime": "2022-10-25T21:29:17.2771917Z",
               "status": "succeeded",
               "results": {
                 "statistics": {
@@ -396,7 +264,7 @@
             },
             {
               "kind": "KeyPhraseExtractionLROResults",
-              "lastUpdateDateTime": "2022-10-24T05:13:09.5297601Z",
+              "lastUpdateDateTime": "2022-10-25T21:29:17.1848073Z",
               "status": "succeeded",
               "results": {
                 "statistics": {
@@ -464,44 +332,46 @@
       }
     },
     {
-      "RequestUri": "https://endpoint/language/analyze-text/jobs/cc56b988-fcc8-4a58-989b-e73e4fd3b999?api-version=2022-05-01\u0026showStats=true",
+      "RequestUri": "https://endpoint/language/analyze-text/jobs/b1561fea-294f-4cc1-9d2e-2ad3662cb546?api-version=2022-10-01-preview\u0026showStats=true",
       "RequestMethod": "GET",
       "RequestHeaders": {
         "Accept": "application/json",
         "Accept-Encoding": "gzip,deflate",
         "Connection": "keep-alive",
         "Ocp-Apim-Subscription-Key": "api_key",
-        "User-Agent": "azsdk-js-ai-language-text/1.0.1 core-rest-pipeline/1.10.0 Node/v18.6.0 OS/(x64-Linux-5.15.68.1-microsoft-standard-WSL2)",
-        "x-ms-client-request-id": "9225f7ed-5975-41bc-a712-6bb92c9b2358"
+        "User-Agent": "azsdk-js-ai-language-text/1.1.0-beta.1 core-rest-pipeline/1.10.0 Node/v18.6.0 OS/(x64-Linux-5.15.68.1-microsoft-standard-WSL2)",
+        "x-ms-client-request-id": "01b2283b-7a73-4e9c-81e9-431aef9c0735"
       },
       "RequestBody": null,
       "StatusCode": 200,
       "ResponseHeaders": {
-        "apim-request-id": "20574052-275b-4c49-bd82-3f939fce532c",
-        "Content-Length": "2036",
+        "apim-request-id": "d368ae05-3253-4cfd-b2e4-59e713bd42ee",
+        "Content-Length": "2870",
         "Content-Type": "application/json; charset=utf-8",
-        "Date": "Mon, 24 Oct 2022 05:13:12 GMT",
+        "Date": "Tue, 25 Oct 2022 21:29:19 GMT",
+        "Server": "istio-envoy",
         "Strict-Transport-Security": "max-age=31536000; includeSubDomains; preload",
         "X-Content-Type-Options": "nosniff",
-        "x-envoy-upstream-service-time": "130",
-        "x-ms-region": "West US 2"
+        "x-envoy-upstream-service-time": "245",
+        "x-http2-stream-id": "19",
+        "x-ms-region": "East US"
       },
       "ResponseBody": {
-        "jobId": "cc56b988-fcc8-4a58-989b-e73e4fd3b999",
-        "lastUpdatedDateTime": "2022-10-24T05:13:09Z",
-        "createdDateTime": "2022-10-24T05:13:06Z",
-        "expirationDateTime": "2022-10-25T05:13:06Z",
-        "status": "running",
+        "jobId": "b1561fea-294f-4cc1-9d2e-2ad3662cb546",
+        "lastUpdatedDateTime": "2022-10-25T21:29:18Z",
+        "createdDateTime": "2022-10-25T21:29:14Z",
+        "expirationDateTime": "2022-10-26T21:29:14Z",
+        "status": "succeeded",
         "errors": [],
         "tasks": {
-          "completed": 2,
+          "completed": 3,
           "failed": 0,
-          "inProgress": 1,
+          "inProgress": 0,
           "total": 3,
           "items": [
             {
-              "kind": "PiiEntityRecognitionLROResults",
-              "lastUpdateDateTime": "2022-10-24T05:13:08.7493972Z",
+              "kind": "EntityRecognitionLROResults",
+              "lastUpdateDateTime": "2022-10-25T21:29:18.1030855Z",
               "status": "succeeded",
               "results": {
                 "statistics": {
@@ -512,7 +382,6 @@
                 },
                 "documents": [
                   {
-                    "redactedText": ":)",
                     "id": "0",
                     "statistics": {
                       "charactersCount": 2,
@@ -522,7 +391,6 @@
                     "warnings": []
                   },
                   {
-                    "redactedText": ":(",
                     "id": "1",
                     "statistics": {
                       "charactersCount": 2,
@@ -532,7 +400,6 @@
                     "warnings": []
                   },
                   {
-                    "redactedText": ":P",
                     "id": "3",
                     "statistics": {
                       "charactersCount": 2,
@@ -542,7 +409,6 @@
                     "warnings": []
                   },
                   {
-                    "redactedText": ":D",
                     "id": "4",
                     "statistics": {
                       "charactersCount": 2,
@@ -565,12 +431,12 @@
                     }
                   }
                 ],
-                "modelVersion": "2021-01-15"
+                "modelVersion": "2021-06-01"
               }
             },
             {
-              "kind": "KeyPhraseExtractionLROResults",
-              "lastUpdateDateTime": "2022-10-24T05:13:09.5297601Z",
+              "kind": "PiiEntityRecognitionLROResults",
+              "lastUpdateDateTime": "2022-10-25T21:29:17.2771917Z",
               "status": "succeeded",
               "results": {
                 "statistics": {
@@ -581,39 +447,43 @@
                 },
                 "documents": [
                   {
+                    "redactedText": ":)",
                     "id": "0",
-                    "keyPhrases": [],
-                    "statistics": {
-                      "charactersCount": 2,
-                      "transactionsCount": 1
-                    },
-                    "warnings": []
-                  },
-                  {
+                    "statistics": {
+                      "charactersCount": 2,
+                      "transactionsCount": 1
+                    },
+                    "entities": [],
+                    "warnings": []
+                  },
+                  {
+                    "redactedText": ":(",
                     "id": "1",
-                    "keyPhrases": [],
-                    "statistics": {
-                      "charactersCount": 2,
-                      "transactionsCount": 1
-                    },
-                    "warnings": []
-                  },
-                  {
+                    "statistics": {
+                      "charactersCount": 2,
+                      "transactionsCount": 1
+                    },
+                    "entities": [],
+                    "warnings": []
+                  },
+                  {
+                    "redactedText": ":P",
                     "id": "3",
-                    "keyPhrases": [],
-                    "statistics": {
-                      "charactersCount": 2,
-                      "transactionsCount": 1
-                    },
-                    "warnings": []
-                  },
-                  {
+                    "statistics": {
+                      "charactersCount": 2,
+                      "transactionsCount": 1
+                    },
+                    "entities": [],
+                    "warnings": []
+                  },
+                  {
+                    "redactedText": ":D",
                     "id": "4",
-                    "keyPhrases": [],
-                    "statistics": {
-                      "charactersCount": 2,
-                      "transactionsCount": 1
-                    },
+                    "statistics": {
+                      "charactersCount": 2,
+                      "transactionsCount": 1
+                    },
+                    "entities": [],
                     "warnings": []
                   }
                 ],
@@ -630,52 +500,12 @@
                     }
                   }
                 ],
-                "modelVersion": "2022-10-01"
+                "modelVersion": "2021-01-15"
               }
-            }
-          ]
-        }
-      }
-    },
-    {
-      "RequestUri": "https://endpoint/language/analyze-text/jobs/cc56b988-fcc8-4a58-989b-e73e4fd3b999?api-version=2022-05-01\u0026showStats=true",
-      "RequestMethod": "GET",
-      "RequestHeaders": {
-        "Accept": "application/json",
-        "Accept-Encoding": "gzip,deflate",
-        "Connection": "keep-alive",
-        "Ocp-Apim-Subscription-Key": "api_key",
-        "User-Agent": "azsdk-js-ai-language-text/1.0.1 core-rest-pipeline/1.10.0 Node/v18.6.0 OS/(x64-Linux-5.15.68.1-microsoft-standard-WSL2)",
-        "x-ms-client-request-id": "eebe9e7c-b11d-4cc0-b75c-ae8e6dc65ea9"
-      },
-      "RequestBody": null,
-      "StatusCode": 200,
-      "ResponseHeaders": {
-        "apim-request-id": "48750269-88ba-43bb-a297-8e1b5274f9e4",
-        "Content-Length": "2036",
-        "Content-Type": "application/json; charset=utf-8",
-        "Date": "Mon, 24 Oct 2022 05:13:15 GMT",
-        "Strict-Transport-Security": "max-age=31536000; includeSubDomains; preload",
-        "X-Content-Type-Options": "nosniff",
-        "x-envoy-upstream-service-time": "122",
-        "x-ms-region": "West US 2"
-      },
-      "ResponseBody": {
-        "jobId": "cc56b988-fcc8-4a58-989b-e73e4fd3b999",
-        "lastUpdatedDateTime": "2022-10-24T05:13:09Z",
-        "createdDateTime": "2022-10-24T05:13:06Z",
-        "expirationDateTime": "2022-10-25T05:13:06Z",
-        "status": "running",
-        "errors": [],
-        "tasks": {
-          "completed": 2,
-          "failed": 0,
-          "inProgress": 1,
-          "total": 3,
-          "items": [
-            {
-              "kind": "PiiEntityRecognitionLROResults",
-              "lastUpdateDateTime": "2022-10-24T05:13:08.7493972Z",
+            },
+            {
+              "kind": "KeyPhraseExtractionLROResults",
+              "lastUpdateDateTime": "2022-10-25T21:29:17.1848073Z",
               "status": "succeeded",
               "results": {
                 "statistics": {
@@ -686,43 +516,39 @@
                 },
                 "documents": [
                   {
-                    "redactedText": ":)",
                     "id": "0",
-                    "statistics": {
-                      "charactersCount": 2,
-                      "transactionsCount": 1
-                    },
-                    "entities": [],
-                    "warnings": []
-                  },
-                  {
-                    "redactedText": ":(",
+                    "keyPhrases": [],
+                    "statistics": {
+                      "charactersCount": 2,
+                      "transactionsCount": 1
+                    },
+                    "warnings": []
+                  },
+                  {
                     "id": "1",
-                    "statistics": {
-                      "charactersCount": 2,
-                      "transactionsCount": 1
-                    },
-                    "entities": [],
-                    "warnings": []
-                  },
-                  {
-                    "redactedText": ":P",
+                    "keyPhrases": [],
+                    "statistics": {
+                      "charactersCount": 2,
+                      "transactionsCount": 1
+                    },
+                    "warnings": []
+                  },
+                  {
                     "id": "3",
-                    "statistics": {
-                      "charactersCount": 2,
-                      "transactionsCount": 1
-                    },
-                    "entities": [],
-                    "warnings": []
-                  },
-                  {
-                    "redactedText": ":D",
+                    "keyPhrases": [],
+                    "statistics": {
+                      "charactersCount": 2,
+                      "transactionsCount": 1
+                    },
+                    "warnings": []
+                  },
+                  {
                     "id": "4",
-                    "statistics": {
-                      "charactersCount": 2,
-                      "transactionsCount": 1
-                    },
-                    "entities": [],
+                    "keyPhrases": [],
+                    "statistics": {
+                      "charactersCount": 2,
+                      "transactionsCount": 1
+                    },
                     "warnings": []
                   }
                 ],
@@ -739,12 +565,54 @@
                     }
                   }
                 ],
-                "modelVersion": "2021-01-15"
+                "modelVersion": "2022-10-01"
               }
-            },
-            {
-              "kind": "KeyPhraseExtractionLROResults",
-              "lastUpdateDateTime": "2022-10-24T05:13:09.5297601Z",
+            }
+          ]
+        }
+      }
+    },
+    {
+      "RequestUri": "https://endpoint/language/analyze-text/jobs/b1561fea-294f-4cc1-9d2e-2ad3662cb546?api-version=2022-10-01-preview\u0026showStats=true",
+      "RequestMethod": "GET",
+      "RequestHeaders": {
+        "Accept": "application/json",
+        "Accept-Encoding": "gzip,deflate",
+        "Connection": "keep-alive",
+        "Ocp-Apim-Subscription-Key": "api_key",
+        "User-Agent": "azsdk-js-ai-language-text/1.1.0-beta.1 core-rest-pipeline/1.10.0 Node/v18.6.0 OS/(x64-Linux-5.15.68.1-microsoft-standard-WSL2)",
+        "x-ms-client-request-id": "941649e4-f7c8-49b4-97e7-b61c979dd6ee"
+      },
+      "RequestBody": null,
+      "StatusCode": 200,
+      "ResponseHeaders": {
+        "apim-request-id": "6a399df7-b402-4c67-bec9-2f1bb399c95c",
+        "Content-Length": "2870",
+        "Content-Type": "application/json; charset=utf-8",
+        "Date": "Tue, 25 Oct 2022 21:29:19 GMT",
+        "Server": "istio-envoy",
+        "Strict-Transport-Security": "max-age=31536000; includeSubDomains; preload",
+        "X-Content-Type-Options": "nosniff",
+        "x-envoy-upstream-service-time": "245",
+        "x-http2-stream-id": "33",
+        "x-ms-region": "East US"
+      },
+      "ResponseBody": {
+        "jobId": "b1561fea-294f-4cc1-9d2e-2ad3662cb546",
+        "lastUpdatedDateTime": "2022-10-25T21:29:18Z",
+        "createdDateTime": "2022-10-25T21:29:14Z",
+        "expirationDateTime": "2022-10-26T21:29:14Z",
+        "status": "succeeded",
+        "errors": [],
+        "tasks": {
+          "completed": 3,
+          "failed": 0,
+          "inProgress": 0,
+          "total": 3,
+          "items": [
+            {
+              "kind": "EntityRecognitionLROResults",
+              "lastUpdateDateTime": "2022-10-25T21:29:18.1030855Z",
               "status": "succeeded",
               "results": {
                 "statistics": {
@@ -756,38 +624,38 @@
                 "documents": [
                   {
                     "id": "0",
-                    "keyPhrases": [],
-                    "statistics": {
-                      "charactersCount": 2,
-                      "transactionsCount": 1
-                    },
+                    "statistics": {
+                      "charactersCount": 2,
+                      "transactionsCount": 1
+                    },
+                    "entities": [],
                     "warnings": []
                   },
                   {
                     "id": "1",
-                    "keyPhrases": [],
-                    "statistics": {
-                      "charactersCount": 2,
-                      "transactionsCount": 1
-                    },
+                    "statistics": {
+                      "charactersCount": 2,
+                      "transactionsCount": 1
+                    },
+                    "entities": [],
                     "warnings": []
                   },
                   {
                     "id": "3",
-                    "keyPhrases": [],
-                    "statistics": {
-                      "charactersCount": 2,
-                      "transactionsCount": 1
-                    },
+                    "statistics": {
+                      "charactersCount": 2,
+                      "transactionsCount": 1
+                    },
+                    "entities": [],
                     "warnings": []
                   },
                   {
                     "id": "4",
-                    "keyPhrases": [],
-                    "statistics": {
-                      "charactersCount": 2,
-                      "transactionsCount": 1
-                    },
+                    "statistics": {
+                      "charactersCount": 2,
+                      "transactionsCount": 1
+                    },
+                    "entities": [],
                     "warnings": []
                   }
                 ],
@@ -804,52 +672,12 @@
                     }
                   }
                 ],
-                "modelVersion": "2022-10-01"
+                "modelVersion": "2021-06-01"
               }
-            }
-          ]
-        }
-      }
-    },
-    {
-      "RequestUri": "https://endpoint/language/analyze-text/jobs/cc56b988-fcc8-4a58-989b-e73e4fd3b999?api-version=2022-05-01\u0026showStats=true",
-      "RequestMethod": "GET",
-      "RequestHeaders": {
-        "Accept": "application/json",
-        "Accept-Encoding": "gzip,deflate",
-        "Connection": "keep-alive",
-        "Ocp-Apim-Subscription-Key": "api_key",
-        "User-Agent": "azsdk-js-ai-language-text/1.0.1 core-rest-pipeline/1.10.0 Node/v18.6.0 OS/(x64-Linux-5.15.68.1-microsoft-standard-WSL2)",
-        "x-ms-client-request-id": "12a6fae0-f33b-4065-9d07-c5fe5ef20439"
-      },
-      "RequestBody": null,
-      "StatusCode": 200,
-      "ResponseHeaders": {
-        "apim-request-id": "bc8e7e28-48df-4c4b-b0bb-5618707c43fc",
-        "Content-Length": "2036",
-        "Content-Type": "application/json; charset=utf-8",
-        "Date": "Mon, 24 Oct 2022 05:13:16 GMT",
-        "Strict-Transport-Security": "max-age=31536000; includeSubDomains; preload",
-        "X-Content-Type-Options": "nosniff",
-        "x-envoy-upstream-service-time": "171",
-        "x-ms-region": "West US 2"
-      },
-      "ResponseBody": {
-        "jobId": "cc56b988-fcc8-4a58-989b-e73e4fd3b999",
-        "lastUpdatedDateTime": "2022-10-24T05:13:09Z",
-        "createdDateTime": "2022-10-24T05:13:06Z",
-        "expirationDateTime": "2022-10-25T05:13:06Z",
-        "status": "running",
-        "errors": [],
-        "tasks": {
-          "completed": 2,
-          "failed": 0,
-          "inProgress": 1,
-          "total": 3,
-          "items": [
+            },
             {
               "kind": "PiiEntityRecognitionLROResults",
-              "lastUpdateDateTime": "2022-10-24T05:13:08.7493972Z",
+              "lastUpdateDateTime": "2022-10-25T21:29:17.2771917Z",
               "status": "succeeded",
               "results": {
                 "statistics": {
@@ -918,560 +746,7 @@
             },
             {
               "kind": "KeyPhraseExtractionLROResults",
-              "lastUpdateDateTime": "2022-10-24T05:13:09.5297601Z",
->>>>>>> d933aa95
-              "status": "succeeded",
-              "results": {
-                "statistics": {
-                  "documentsCount": 5,
-                  "validDocumentsCount": 4,
-                  "erroneousDocumentsCount": 1,
-                  "transactionsCount": 4
-                },
-                "documents": [
-                  {
-                    "id": "0",
-                    "keyPhrases": [],
-                    "statistics": {
-                      "charactersCount": 2,
-                      "transactionsCount": 1
-                    },
-                    "warnings": []
-                  },
-                  {
-                    "id": "1",
-                    "keyPhrases": [],
-                    "statistics": {
-                      "charactersCount": 2,
-                      "transactionsCount": 1
-                    },
-                    "warnings": []
-                  },
-                  {
-                    "id": "3",
-                    "keyPhrases": [],
-                    "statistics": {
-                      "charactersCount": 2,
-                      "transactionsCount": 1
-                    },
-                    "warnings": []
-                  },
-                  {
-                    "id": "4",
-                    "keyPhrases": [],
-                    "statistics": {
-                      "charactersCount": 2,
-                      "transactionsCount": 1
-                    },
-                    "warnings": []
-                  }
-                ],
-                "errors": [
-                  {
-                    "id": "2",
-                    "error": {
-                      "code": "InvalidArgument",
-                      "message": "Invalid Document in request.",
-                      "innererror": {
-                        "code": "InvalidDocument",
-                        "message": "Document text is empty."
-                      }
-                    }
-                  }
-                ],
-                "modelVersion": "2022-10-01"
-              }
-            }
-          ]
-        }
-      }
-    },
-    {
-<<<<<<< HEAD
-      "RequestUri": "https://endpoint/language/analyze-text/jobs/0288a396-2748-4a0f-a2e3-c7ffbb93fd7a?api-version=2022-10-01-preview\u0026showStats=true",
-=======
-      "RequestUri": "https://endpoint/language/analyze-text/jobs/cc56b988-fcc8-4a58-989b-e73e4fd3b999?api-version=2022-05-01\u0026showStats=true",
->>>>>>> d933aa95
-      "RequestMethod": "GET",
-      "RequestHeaders": {
-        "Accept": "application/json",
-        "Accept-Encoding": "gzip,deflate",
-        "Connection": "keep-alive",
-        "Ocp-Apim-Subscription-Key": "api_key",
-<<<<<<< HEAD
-        "User-Agent": "azsdk-js-ai-language-text/1.1.0-beta.1 core-rest-pipeline/1.9.3 Node/v18.6.0 OS/(x64-Linux-5.15.68.1-microsoft-standard-WSL2)",
-        "x-ms-client-request-id": "4e99ec96-f98d-4fa7-b150-750723a93139"
-=======
-        "User-Agent": "azsdk-js-ai-language-text/1.0.1 core-rest-pipeline/1.10.0 Node/v18.6.0 OS/(x64-Linux-5.15.68.1-microsoft-standard-WSL2)",
-        "x-ms-client-request-id": "bec7ad83-dd94-482d-9b15-bc8fe4623a07"
->>>>>>> d933aa95
-      },
-      "RequestBody": null,
-      "StatusCode": 200,
-      "ResponseHeaders": {
-<<<<<<< HEAD
-        "apim-request-id": "225988a6-7b1f-4b15-9218-5ac304518b95",
-        "Content-Length": "2869",
-        "Content-Type": "application/json; charset=utf-8",
-        "Date": "Fri, 14 Oct 2022 02:28:34 GMT",
-        "Strict-Transport-Security": "max-age=31536000; includeSubDomains; preload",
-        "X-Content-Type-Options": "nosniff",
-        "x-envoy-upstream-service-time": "358"
-      },
-      "ResponseBody": {
-        "jobId": "0288a396-2748-4a0f-a2e3-c7ffbb93fd7a",
-        "lastUpdateDateTime": "2022-10-14T02:28:31Z",
-        "createdDateTime": "2022-10-14T02:28:28Z",
-        "expirationDateTime": "2022-10-15T02:28:28Z",
-=======
-        "apim-request-id": "060dda36-b8d0-42a2-9426-2d982592b300",
-        "Content-Length": "2870",
-        "Content-Type": "application/json; charset=utf-8",
-        "Date": "Mon, 24 Oct 2022 05:13:19 GMT",
-        "Strict-Transport-Security": "max-age=31536000; includeSubDomains; preload",
-        "X-Content-Type-Options": "nosniff",
-        "x-envoy-upstream-service-time": "213",
-        "x-ms-region": "West US 2"
-      },
-      "ResponseBody": {
-        "jobId": "cc56b988-fcc8-4a58-989b-e73e4fd3b999",
-        "lastUpdatedDateTime": "2022-10-24T05:13:17Z",
-        "createdDateTime": "2022-10-24T05:13:06Z",
-        "expirationDateTime": "2022-10-25T05:13:06Z",
->>>>>>> d933aa95
-        "status": "succeeded",
-        "errors": [],
-        "tasks": {
-          "completed": 3,
-          "failed": 0,
-          "inProgress": 0,
-          "total": 3,
-          "items": [
-            {
-              "kind": "EntityRecognitionLROResults",
-<<<<<<< HEAD
-              "lastUpdateDateTime": "2022-10-14T02:28:31.8433348Z",
-=======
-              "lastUpdateDateTime": "2022-10-24T05:13:17.7264205Z",
->>>>>>> d933aa95
-              "status": "succeeded",
-              "results": {
-                "statistics": {
-                  "documentsCount": 5,
-                  "validDocumentsCount": 4,
-                  "erroneousDocumentsCount": 1,
-                  "transactionsCount": 4
-                },
-                "documents": [
-                  {
-                    "id": "0",
-                    "statistics": {
-                      "charactersCount": 2,
-                      "transactionsCount": 1
-                    },
-                    "entities": [],
-                    "warnings": []
-                  },
-                  {
-                    "id": "1",
-                    "statistics": {
-                      "charactersCount": 2,
-                      "transactionsCount": 1
-                    },
-                    "entities": [],
-                    "warnings": []
-                  },
-                  {
-                    "id": "3",
-                    "statistics": {
-                      "charactersCount": 2,
-                      "transactionsCount": 1
-                    },
-                    "entities": [],
-                    "warnings": []
-                  },
-                  {
-                    "id": "4",
-                    "statistics": {
-                      "charactersCount": 2,
-                      "transactionsCount": 1
-                    },
-                    "entities": [],
-                    "warnings": []
-                  }
-                ],
-                "errors": [
-                  {
-                    "id": "2",
-                    "error": {
-                      "code": "InvalidArgument",
-                      "message": "Invalid Document in request.",
-                      "innererror": {
-                        "code": "InvalidDocument",
-                        "message": "Document text is empty."
-                      }
-                    }
-                  }
-                ],
-                "modelVersion": "2021-06-01"
-              }
-            },
-            {
-              "kind": "PiiEntityRecognitionLROResults",
-<<<<<<< HEAD
-              "lastUpdateDateTime": "2022-10-14T02:28:31.7854449Z",
-=======
-              "lastUpdateDateTime": "2022-10-24T05:13:08.7493972Z",
->>>>>>> d933aa95
-              "status": "succeeded",
-              "results": {
-                "statistics": {
-                  "documentsCount": 5,
-                  "validDocumentsCount": 4,
-                  "erroneousDocumentsCount": 1,
-                  "transactionsCount": 4
-                },
-                "documents": [
-                  {
-                    "redactedText": ":)",
-                    "id": "0",
-                    "statistics": {
-                      "charactersCount": 2,
-                      "transactionsCount": 1
-                    },
-                    "entities": [],
-                    "warnings": []
-                  },
-                  {
-                    "redactedText": ":(",
-                    "id": "1",
-                    "statistics": {
-                      "charactersCount": 2,
-                      "transactionsCount": 1
-                    },
-                    "entities": [],
-                    "warnings": []
-                  },
-                  {
-                    "redactedText": ":P",
-                    "id": "3",
-                    "statistics": {
-                      "charactersCount": 2,
-                      "transactionsCount": 1
-                    },
-                    "entities": [],
-                    "warnings": []
-                  },
-                  {
-                    "redactedText": ":D",
-                    "id": "4",
-                    "statistics": {
-                      "charactersCount": 2,
-                      "transactionsCount": 1
-                    },
-                    "entities": [],
-                    "warnings": []
-                  }
-                ],
-                "errors": [
-                  {
-                    "id": "2",
-                    "error": {
-                      "code": "InvalidArgument",
-                      "message": "Invalid Document in request.",
-                      "innererror": {
-                        "code": "InvalidDocument",
-                        "message": "Document text is empty."
-                      }
-                    }
-                  }
-                ],
-                "modelVersion": "2021-01-15"
-              }
-            },
-            {
-              "kind": "KeyPhraseExtractionLROResults",
-<<<<<<< HEAD
-              "lastUpdateDateTime": "2022-10-14T02:28:31.1103759Z",
-=======
-              "lastUpdateDateTime": "2022-10-24T05:13:09.5297601Z",
->>>>>>> d933aa95
-              "status": "succeeded",
-              "results": {
-                "statistics": {
-                  "documentsCount": 5,
-                  "validDocumentsCount": 4,
-                  "erroneousDocumentsCount": 1,
-                  "transactionsCount": 4
-                },
-                "documents": [
-                  {
-                    "id": "0",
-                    "keyPhrases": [],
-                    "statistics": {
-                      "charactersCount": 2,
-                      "transactionsCount": 1
-                    },
-                    "warnings": []
-                  },
-                  {
-                    "id": "1",
-                    "keyPhrases": [],
-                    "statistics": {
-                      "charactersCount": 2,
-                      "transactionsCount": 1
-                    },
-                    "warnings": []
-                  },
-                  {
-                    "id": "3",
-                    "keyPhrases": [],
-                    "statistics": {
-                      "charactersCount": 2,
-                      "transactionsCount": 1
-                    },
-                    "warnings": []
-                  },
-                  {
-                    "id": "4",
-                    "keyPhrases": [],
-                    "statistics": {
-                      "charactersCount": 2,
-                      "transactionsCount": 1
-                    },
-                    "warnings": []
-                  }
-                ],
-                "errors": [
-                  {
-                    "id": "2",
-                    "error": {
-                      "code": "InvalidArgument",
-                      "message": "Invalid Document in request.",
-                      "innererror": {
-                        "code": "InvalidDocument",
-                        "message": "Document text is empty."
-                      }
-                    }
-                  }
-                ],
-                "modelVersion": "2022-10-01"
-              }
-            }
-          ]
-        }
-      }
-    },
-    {
-<<<<<<< HEAD
-      "RequestUri": "https://endpoint/language/analyze-text/jobs/0288a396-2748-4a0f-a2e3-c7ffbb93fd7a?api-version=2022-10-01-preview\u0026showStats=true",
-=======
-      "RequestUri": "https://endpoint/language/analyze-text/jobs/cc56b988-fcc8-4a58-989b-e73e4fd3b999?api-version=2022-05-01\u0026showStats=true",
->>>>>>> d933aa95
-      "RequestMethod": "GET",
-      "RequestHeaders": {
-        "Accept": "application/json",
-        "Accept-Encoding": "gzip,deflate",
-        "Connection": "keep-alive",
-        "Ocp-Apim-Subscription-Key": "api_key",
-<<<<<<< HEAD
-        "User-Agent": "azsdk-js-ai-language-text/1.1.0-beta.1 core-rest-pipeline/1.9.3 Node/v18.6.0 OS/(x64-Linux-5.15.68.1-microsoft-standard-WSL2)",
-        "x-ms-client-request-id": "a04f05fa-6967-4cd2-b3e0-312ae37b975e"
-=======
-        "User-Agent": "azsdk-js-ai-language-text/1.0.1 core-rest-pipeline/1.10.0 Node/v18.6.0 OS/(x64-Linux-5.15.68.1-microsoft-standard-WSL2)",
-        "x-ms-client-request-id": "f8a1a67e-f595-4ace-91e9-a6d2e6be9057"
->>>>>>> d933aa95
-      },
-      "RequestBody": null,
-      "StatusCode": 200,
-      "ResponseHeaders": {
-<<<<<<< HEAD
-        "apim-request-id": "e82cb1f4-ce20-4c59-9af2-749f887f6e2c",
-        "Content-Length": "2869",
-        "Content-Type": "application/json; charset=utf-8",
-        "Date": "Fri, 14 Oct 2022 02:28:34 GMT",
-        "Strict-Transport-Security": "max-age=31536000; includeSubDomains; preload",
-        "X-Content-Type-Options": "nosniff",
-        "x-envoy-upstream-service-time": "356"
-      },
-      "ResponseBody": {
-        "jobId": "0288a396-2748-4a0f-a2e3-c7ffbb93fd7a",
-        "lastUpdateDateTime": "2022-10-14T02:28:31Z",
-        "createdDateTime": "2022-10-14T02:28:28Z",
-        "expirationDateTime": "2022-10-15T02:28:28Z",
-=======
-        "apim-request-id": "7dbcb9fa-af29-446b-9278-89427646d16e",
-        "Content-Length": "2870",
-        "Content-Type": "application/json; charset=utf-8",
-        "Date": "Mon, 24 Oct 2022 05:13:19 GMT",
-        "Strict-Transport-Security": "max-age=31536000; includeSubDomains; preload",
-        "X-Content-Type-Options": "nosniff",
-        "x-envoy-upstream-service-time": "207",
-        "x-ms-region": "West US 2"
-      },
-      "ResponseBody": {
-        "jobId": "cc56b988-fcc8-4a58-989b-e73e4fd3b999",
-        "lastUpdatedDateTime": "2022-10-24T05:13:17Z",
-        "createdDateTime": "2022-10-24T05:13:06Z",
-        "expirationDateTime": "2022-10-25T05:13:06Z",
->>>>>>> d933aa95
-        "status": "succeeded",
-        "errors": [],
-        "tasks": {
-          "completed": 3,
-          "failed": 0,
-          "inProgress": 0,
-          "total": 3,
-          "items": [
-            {
-              "kind": "EntityRecognitionLROResults",
-<<<<<<< HEAD
-              "lastUpdateDateTime": "2022-10-14T02:28:31.8433348Z",
-=======
-              "lastUpdateDateTime": "2022-10-24T05:13:17.7264205Z",
->>>>>>> d933aa95
-              "status": "succeeded",
-              "results": {
-                "statistics": {
-                  "documentsCount": 5,
-                  "validDocumentsCount": 4,
-                  "erroneousDocumentsCount": 1,
-                  "transactionsCount": 4
-                },
-                "documents": [
-                  {
-                    "id": "0",
-                    "statistics": {
-                      "charactersCount": 2,
-                      "transactionsCount": 1
-                    },
-                    "entities": [],
-                    "warnings": []
-                  },
-                  {
-                    "id": "1",
-                    "statistics": {
-                      "charactersCount": 2,
-                      "transactionsCount": 1
-                    },
-                    "entities": [],
-                    "warnings": []
-                  },
-                  {
-                    "id": "3",
-                    "statistics": {
-                      "charactersCount": 2,
-                      "transactionsCount": 1
-                    },
-                    "entities": [],
-                    "warnings": []
-                  },
-                  {
-                    "id": "4",
-                    "statistics": {
-                      "charactersCount": 2,
-                      "transactionsCount": 1
-                    },
-                    "entities": [],
-                    "warnings": []
-                  }
-                ],
-                "errors": [
-                  {
-                    "id": "2",
-                    "error": {
-                      "code": "InvalidArgument",
-                      "message": "Invalid Document in request.",
-                      "innererror": {
-                        "code": "InvalidDocument",
-                        "message": "Document text is empty."
-                      }
-                    }
-                  }
-                ],
-                "modelVersion": "2021-06-01"
-              }
-            },
-            {
-              "kind": "PiiEntityRecognitionLROResults",
-<<<<<<< HEAD
-              "lastUpdateDateTime": "2022-10-14T02:28:31.7854449Z",
-=======
-              "lastUpdateDateTime": "2022-10-24T05:13:08.7493972Z",
->>>>>>> d933aa95
-              "status": "succeeded",
-              "results": {
-                "statistics": {
-                  "documentsCount": 5,
-                  "validDocumentsCount": 4,
-                  "erroneousDocumentsCount": 1,
-                  "transactionsCount": 4
-                },
-                "documents": [
-                  {
-                    "redactedText": ":)",
-                    "id": "0",
-                    "statistics": {
-                      "charactersCount": 2,
-                      "transactionsCount": 1
-                    },
-                    "entities": [],
-                    "warnings": []
-                  },
-                  {
-                    "redactedText": ":(",
-                    "id": "1",
-                    "statistics": {
-                      "charactersCount": 2,
-                      "transactionsCount": 1
-                    },
-                    "entities": [],
-                    "warnings": []
-                  },
-                  {
-                    "redactedText": ":P",
-                    "id": "3",
-                    "statistics": {
-                      "charactersCount": 2,
-                      "transactionsCount": 1
-                    },
-                    "entities": [],
-                    "warnings": []
-                  },
-                  {
-                    "redactedText": ":D",
-                    "id": "4",
-                    "statistics": {
-                      "charactersCount": 2,
-                      "transactionsCount": 1
-                    },
-                    "entities": [],
-                    "warnings": []
-                  }
-                ],
-                "errors": [
-                  {
-                    "id": "2",
-                    "error": {
-                      "code": "InvalidArgument",
-                      "message": "Invalid Document in request.",
-                      "innererror": {
-                        "code": "InvalidDocument",
-                        "message": "Document text is empty."
-                      }
-                    }
-                  }
-                ],
-                "modelVersion": "2021-01-15"
-              }
-            },
-            {
-              "kind": "KeyPhraseExtractionLROResults",
-<<<<<<< HEAD
-              "lastUpdateDateTime": "2022-10-14T02:28:31.1103759Z",
-=======
-              "lastUpdateDateTime": "2022-10-24T05:13:09.5297601Z",
->>>>>>> d933aa95
+              "lastUpdateDateTime": "2022-10-25T21:29:17.1848073Z",
               "status": "succeeded",
               "results": {
                 "statistics": {
