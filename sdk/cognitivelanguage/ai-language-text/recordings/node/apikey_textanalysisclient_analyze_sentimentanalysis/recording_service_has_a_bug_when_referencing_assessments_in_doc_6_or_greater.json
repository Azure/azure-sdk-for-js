--- conflicted
+++ resolved
@@ -10,13 +10,8 @@
         "Content-Length": "703",
         "Content-Type": "application/json",
         "Ocp-Apim-Subscription-Key": "api_key",
-<<<<<<< HEAD
-        "User-Agent": "azsdk-js-ai-language-text/1.1.0-beta.1 core-rest-pipeline/1.9.3 Node/v18.6.0 OS/(x64-Linux-5.15.68.1-microsoft-standard-WSL2)",
-        "x-ms-client-request-id": "7cdb665c-aa0a-41d4-a014-f84079204863"
-=======
-        "User-Agent": "azsdk-js-ai-language-text/1.0.1 core-rest-pipeline/1.10.0 Node/v18.6.0 OS/(x64-Linux-5.15.68.1-microsoft-standard-WSL2)",
-        "x-ms-client-request-id": "a02dc09e-9971-4d73-bceb-76d7e9c146eb"
->>>>>>> d933aa95
+        "User-Agent": "azsdk-js-ai-language-text/1.1.0-beta.1 core-rest-pipeline/1.10.0 Node/v18.6.0 OS/(x64-Linux-5.15.68.1-microsoft-standard-WSL2)",
+        "x-ms-client-request-id": "03c87fc4-40d1-4c22-a3cf-5347da0441d9"
       },
       "RequestBody": {
         "kind": "SentimentAnalysis",
@@ -65,28 +60,18 @@
       },
       "StatusCode": 200,
       "ResponseHeaders": {
-<<<<<<< HEAD
-        "apim-request-id": "b906e0ac-b8b7-4c17-b162-6299978a078b",
+        "apim-request-id": "7dedd6f4-3bcf-488e-bf33-1cc03c728320",
         "Content-Length": "7828",
         "Content-Type": "application/json; charset=utf-8",
         "csp-billing-usage": "CognitiveServices.TextAnalytics.BatchScoring=7,CognitiveServices.TextAnalytics.TextRecords=7",
-        "Date": "Fri, 14 Oct 2022 02:23:58 GMT",
+        "Date": "Tue, 25 Oct 2022 21:27:04 GMT",
+        "Server": "istio-envoy",
         "Set-Cookie": ".AspNetCore.Mvc.CookieTempDataProvider=; expires=Thu, 01 Jan 1970 00:00:00 GMT; path=/; samesite=lax; httponly",
         "Strict-Transport-Security": "max-age=31536000; includeSubDomains; preload",
         "X-Content-Type-Options": "nosniff",
-        "x-envoy-upstream-service-time": "47"
-=======
-        "apim-request-id": "dddf8115-fd72-414a-a7d1-16cb4f8e56a6",
-        "Content-Length": "7828",
-        "Content-Type": "application/json; charset=utf-8",
-        "csp-billing-usage": "CognitiveServices.TextAnalytics.BatchScoring=7,CognitiveServices.TextAnalytics.TextRecords=7",
-        "Date": "Mon, 24 Oct 2022 05:11:40 GMT",
-        "Set-Cookie": ".AspNetCore.Mvc.CookieTempDataProvider=; expires=Thu, 01 Jan 1970 00:00:00 GMT; path=/; samesite=lax; httponly",
-        "Strict-Transport-Security": "max-age=31536000; includeSubDomains; preload",
-        "X-Content-Type-Options": "nosniff",
-        "x-envoy-upstream-service-time": "33",
-        "x-ms-region": "West US 2"
->>>>>>> d933aa95
+        "x-envoy-upstream-service-time": "70",
+        "x-http2-stream-id": "5",
+        "x-ms-region": "East US"
       },
       "ResponseBody": {
         "kind": "SentimentAnalysisResults",
