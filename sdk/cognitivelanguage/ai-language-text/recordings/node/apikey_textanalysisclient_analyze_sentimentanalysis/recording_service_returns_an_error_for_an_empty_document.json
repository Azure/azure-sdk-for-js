--- conflicted
+++ resolved
@@ -10,13 +10,8 @@
         "Content-Length": "592",
         "Content-Type": "application/json",
         "Ocp-Apim-Subscription-Key": "api_key",
-<<<<<<< HEAD
-        "User-Agent": "azsdk-js-ai-language-text/1.1.0-beta.1 core-rest-pipeline/1.9.3 Node/v18.6.0 OS/(x64-Linux-5.15.68.1-microsoft-standard-WSL2)",
-        "x-ms-client-request-id": "85b6052d-9834-489a-910b-c4630aec062c"
-=======
-        "User-Agent": "azsdk-js-ai-language-text/1.0.1 core-rest-pipeline/1.10.0 Node/v18.6.0 OS/(x64-Linux-5.15.68.1-microsoft-standard-WSL2)",
-        "x-ms-client-request-id": "01bf02c8-26ba-45a4-8c63-4de299a94fc1"
->>>>>>> d933aa95
+        "User-Agent": "azsdk-js-ai-language-text/1.1.0-beta.1 core-rest-pipeline/1.10.0 Node/v18.6.0 OS/(x64-Linux-5.15.68.1-microsoft-standard-WSL2)",
+        "x-ms-client-request-id": "f8d59f85-eaa3-4b69-9592-a10eb3cc7948"
       },
       "RequestBody": {
         "kind": "SentimentAnalysis",
@@ -53,28 +48,18 @@
       },
       "StatusCode": 200,
       "ResponseHeaders": {
-<<<<<<< HEAD
-        "apim-request-id": "27dc9dfb-4598-4ec8-8860-89f5cf2ad520",
+        "apim-request-id": "7cc0a606-ea7d-48c0-90bb-8a50dd2a5e13",
         "Content-Length": "1734",
         "Content-Type": "application/json; charset=utf-8",
         "csp-billing-usage": "CognitiveServices.TextAnalytics.BatchScoring=4,CognitiveServices.TextAnalytics.TextRecords=4",
-        "Date": "Fri, 14 Oct 2022 02:23:58 GMT",
+        "Date": "Tue, 25 Oct 2022 21:27:05 GMT",
+        "Server": "istio-envoy",
         "Set-Cookie": ".AspNetCore.Mvc.CookieTempDataProvider=; expires=Thu, 01 Jan 1970 00:00:00 GMT; path=/; samesite=lax; httponly",
         "Strict-Transport-Security": "max-age=31536000; includeSubDomains; preload",
         "X-Content-Type-Options": "nosniff",
-        "x-envoy-upstream-service-time": "36"
-=======
-        "apim-request-id": "8cd5836b-d665-456d-a35f-f69f512b1e9d",
-        "Content-Length": "1734",
-        "Content-Type": "application/json; charset=utf-8",
-        "csp-billing-usage": "CognitiveServices.TextAnalytics.BatchScoring=4,CognitiveServices.TextAnalytics.TextRecords=4",
-        "Date": "Mon, 24 Oct 2022 05:11:40 GMT",
-        "Set-Cookie": ".AspNetCore.Mvc.CookieTempDataProvider=; expires=Thu, 01 Jan 1970 00:00:00 GMT; path=/; samesite=lax; httponly",
-        "Strict-Transport-Security": "max-age=31536000; includeSubDomains; preload",
-        "X-Content-Type-Options": "nosniff",
-        "x-envoy-upstream-service-time": "28",
-        "x-ms-region": "West US 2"
->>>>>>> d933aa95
+        "x-envoy-upstream-service-time": "56",
+        "x-http2-stream-id": "3",
+        "x-ms-region": "East US"
       },
       "ResponseBody": {
         "kind": "SentimentAnalysisResults",
