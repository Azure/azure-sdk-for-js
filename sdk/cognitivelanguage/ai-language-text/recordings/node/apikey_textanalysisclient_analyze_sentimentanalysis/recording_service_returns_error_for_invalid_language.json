{
  "Entries": [
    {
      "RequestUri": "https://endpoint/language/:analyze-text?api-version=2022-10-01-preview",
      "RequestMethod": "POST",
      "RequestHeaders": {
        "Accept": "application/json",
        "Accept-Encoding": "gzip,deflate",
        "Connection": "keep-alive",
        "Content-Length": "135",
        "Content-Type": "application/json",
        "Ocp-Apim-Subscription-Key": "api_key",
<<<<<<< HEAD
        "User-Agent": "azsdk-js-ai-language-text/1.1.0-beta.1 core-rest-pipeline/1.9.3 Node/v18.6.0 OS/(x64-Linux-5.15.68.1-microsoft-standard-WSL2)",
        "x-ms-client-request-id": "fa6d459c-2945-4a58-b247-c86d620cc3c1"
=======
        "User-Agent": "azsdk-js-ai-language-text/1.0.1 core-rest-pipeline/1.10.0 Node/v18.6.0 OS/(x64-Linux-5.15.68.1-microsoft-standard-WSL2)",
        "x-ms-client-request-id": "c602d300-a389-46a3-8d11-2bff4f7bea06"
>>>>>>> d933aa95
      },
      "RequestBody": {
        "kind": "SentimentAnalysis",
        "analysisInput": {
          "documents": [
            {
              "id": "0",
              "text": "Hello world!",
              "language": "notalanguage"
            }
          ]
        },
        "parameters": {}
      },
      "StatusCode": 200,
      "ResponseHeaders": {
<<<<<<< HEAD
        "apim-request-id": "88fd70a4-e9d5-47bd-a57d-48c707bfbf5e",
        "Content-Length": "699",
        "Content-Type": "application/json; charset=utf-8",
        "Date": "Fri, 14 Oct 2022 02:23:58 GMT",
        "Set-Cookie": ".AspNetCore.Mvc.CookieTempDataProvider=; expires=Thu, 01 Jan 1970 00:00:00 GMT; path=/; samesite=lax; httponly",
        "Strict-Transport-Security": "max-age=31536000; includeSubDomains; preload",
        "X-Content-Type-Options": "nosniff",
        "x-envoy-upstream-service-time": "20"
=======
        "apim-request-id": "3243ccc5-83f0-4107-bbba-f1865a92929b",
        "Content-Length": "699",
        "Content-Type": "application/json; charset=utf-8",
        "Date": "Mon, 24 Oct 2022 05:11:40 GMT",
        "Set-Cookie": ".AspNetCore.Mvc.CookieTempDataProvider=; expires=Thu, 01 Jan 1970 00:00:00 GMT; path=/; samesite=lax; httponly",
        "Strict-Transport-Security": "max-age=31536000; includeSubDomains; preload",
        "X-Content-Type-Options": "nosniff",
        "x-envoy-upstream-service-time": "3",
        "x-ms-region": "West US 2"
>>>>>>> d933aa95
      },
      "ResponseBody": {
        "kind": "SentimentAnalysisResults",
        "results": {
          "documents": [],
          "errors": [
            {
              "id": "0",
              "error": {
                "code": "InvalidArgument",
                "message": "Invalid Language Code.",
                "innererror": {
                  "code": "UnsupportedLanguageCode",
                  "message": "Invalid language code \u0027notalanguage\u0027. Supported languages: af,am,ar,as,az,be,bg,bn,br,bs,ca,cs,cy,da,de,el,en,eo,es,et,eu,fa,fi,fil,fr,fy,ga,gd,gl,gu,ha,he,hi,hr,hu,hy,id,it,ja,jv,ka,kk,km,kn,ko,ku,ky,la,lo,lt,lv,mg,mk,ml,mn,mr,ms,my,ne,nl,no,om,or,pa,pl,ps,pt-BR,pt-PT,ro,ru,sa,sd,si,sk,sl,so,sq,sr,su,sv,sw,ta,te,th,tr,ug,uk,ur,uz,vi,xh,yi,zh-Hans,zh-Hant. For additional details see https://aka.ms/text-analytics/language-support?tabs=sentiment-analysis"
                }
              }
            }
          ],
          "modelVersion": "2022-10-01"
        }
      }
    }
  ],
  "Variables": {}
}<|MERGE_RESOLUTION|>--- conflicted
+++ resolved
@@ -10,13 +10,8 @@
         "Content-Length": "135",
         "Content-Type": "application/json",
         "Ocp-Apim-Subscription-Key": "api_key",
-<<<<<<< HEAD
-        "User-Agent": "azsdk-js-ai-language-text/1.1.0-beta.1 core-rest-pipeline/1.9.3 Node/v18.6.0 OS/(x64-Linux-5.15.68.1-microsoft-standard-WSL2)",
-        "x-ms-client-request-id": "fa6d459c-2945-4a58-b247-c86d620cc3c1"
-=======
-        "User-Agent": "azsdk-js-ai-language-text/1.0.1 core-rest-pipeline/1.10.0 Node/v18.6.0 OS/(x64-Linux-5.15.68.1-microsoft-standard-WSL2)",
-        "x-ms-client-request-id": "c602d300-a389-46a3-8d11-2bff4f7bea06"
->>>>>>> d933aa95
+        "User-Agent": "azsdk-js-ai-language-text/1.1.0-beta.1 core-rest-pipeline/1.10.0 Node/v18.6.0 OS/(x64-Linux-5.15.68.1-microsoft-standard-WSL2)",
+        "x-ms-client-request-id": "e715bd1d-a265-4ef1-8945-4aa204c5f42f"
       },
       "RequestBody": {
         "kind": "SentimentAnalysis",
@@ -33,26 +28,17 @@
       },
       "StatusCode": 200,
       "ResponseHeaders": {
-<<<<<<< HEAD
-        "apim-request-id": "88fd70a4-e9d5-47bd-a57d-48c707bfbf5e",
+        "apim-request-id": "066bee5f-8648-4390-81d2-1acd44f143b8",
         "Content-Length": "699",
         "Content-Type": "application/json; charset=utf-8",
-        "Date": "Fri, 14 Oct 2022 02:23:58 GMT",
+        "Date": "Tue, 25 Oct 2022 21:27:04 GMT",
+        "Server": "istio-envoy",
         "Set-Cookie": ".AspNetCore.Mvc.CookieTempDataProvider=; expires=Thu, 01 Jan 1970 00:00:00 GMT; path=/; samesite=lax; httponly",
         "Strict-Transport-Security": "max-age=31536000; includeSubDomains; preload",
         "X-Content-Type-Options": "nosniff",
-        "x-envoy-upstream-service-time": "20"
-=======
-        "apim-request-id": "3243ccc5-83f0-4107-bbba-f1865a92929b",
-        "Content-Length": "699",
-        "Content-Type": "application/json; charset=utf-8",
-        "Date": "Mon, 24 Oct 2022 05:11:40 GMT",
-        "Set-Cookie": ".AspNetCore.Mvc.CookieTempDataProvider=; expires=Thu, 01 Jan 1970 00:00:00 GMT; path=/; samesite=lax; httponly",
-        "Strict-Transport-Security": "max-age=31536000; includeSubDomains; preload",
-        "X-Content-Type-Options": "nosniff",
-        "x-envoy-upstream-service-time": "3",
-        "x-ms-region": "West US 2"
->>>>>>> d933aa95
+        "x-envoy-upstream-service-time": "12",
+        "x-http2-stream-id": "3",
+        "x-ms-region": "East US"
       },
       "ResponseBody": {
         "kind": "SentimentAnalysisResults",
