--- conflicted
+++ resolved
@@ -10,13 +10,8 @@
         "Content-Length": "770",
         "Content-Type": "application/json",
         "Ocp-Apim-Subscription-Key": "api_key",
-<<<<<<< HEAD
-        "User-Agent": "azsdk-js-ai-language-text/1.1.0-beta.1 core-rest-pipeline/1.9.3 Node/v18.6.0 OS/(x64-Linux-5.15.68.1-microsoft-standard-WSL2)",
-        "x-ms-client-request-id": "45ae76b1-fd23-4345-9c60-45b751e2dad4"
-=======
-        "User-Agent": "azsdk-js-ai-language-text/1.0.1 core-rest-pipeline/1.10.0 Node/v18.6.0 OS/(x64-Linux-5.15.68.1-microsoft-standard-WSL2)",
-        "x-ms-client-request-id": "cf0c2613-cde2-4230-861d-4a77c3309304"
->>>>>>> d933aa95
+        "User-Agent": "azsdk-js-ai-language-text/1.1.0-beta.1 core-rest-pipeline/1.10.0 Node/v18.6.0 OS/(x64-Linux-5.15.68.1-microsoft-standard-WSL2)",
+        "x-ms-client-request-id": "3a0aafa7-e15d-42e7-8af5-05f30145671c"
       },
       "RequestBody": {
         "kind": "SentimentAnalysis",
@@ -58,28 +53,18 @@
       },
       "StatusCode": 200,
       "ResponseHeaders": {
-<<<<<<< HEAD
-        "apim-request-id": "283fe9e9-3e78-42d0-bb8a-ad6aaf0d1892",
+        "apim-request-id": "3e074f0c-3c05-4c88-b77c-a25e90cd364e",
         "Content-Length": "2343",
         "Content-Type": "application/json; charset=utf-8",
         "csp-billing-usage": "CognitiveServices.TextAnalytics.BatchScoring=6,CognitiveServices.TextAnalytics.TextRecords=6",
-        "Date": "Fri, 14 Oct 2022 02:23:59 GMT",
+        "Date": "Tue, 25 Oct 2022 21:27:05 GMT",
+        "Server": "istio-envoy",
         "Set-Cookie": ".AspNetCore.Mvc.CookieTempDataProvider=; expires=Thu, 01 Jan 1970 00:00:00 GMT; path=/; samesite=lax; httponly",
         "Strict-Transport-Security": "max-age=31536000; includeSubDomains; preload",
         "X-Content-Type-Options": "nosniff",
-        "x-envoy-upstream-service-time": "202"
-=======
-        "apim-request-id": "73f89bd8-74e0-486b-a25e-c0d63557b08a",
-        "Content-Length": "2343",
-        "Content-Type": "application/json; charset=utf-8",
-        "csp-billing-usage": "CognitiveServices.TextAnalytics.BatchScoring=6,CognitiveServices.TextAnalytics.TextRecords=6",
-        "Date": "Mon, 24 Oct 2022 05:11:40 GMT",
-        "Set-Cookie": ".AspNetCore.Mvc.CookieTempDataProvider=; expires=Thu, 01 Jan 1970 00:00:00 GMT; path=/; samesite=lax; httponly",
-        "Strict-Transport-Security": "max-age=31536000; includeSubDomains; preload",
-        "X-Content-Type-Options": "nosniff",
-        "x-envoy-upstream-service-time": "37",
-        "x-ms-region": "West US 2"
->>>>>>> d933aa95
+        "x-envoy-upstream-service-time": "207",
+        "x-http2-stream-id": "3",
+        "x-ms-region": "East US"
       },
       "ResponseBody": {
         "kind": "SentimentAnalysisResults",
