{
  "Entries": [
    {
      "RequestUri": "https://endpoint/language/analyze-text/jobs?api-version=2022-10-01-preview",
      "RequestMethod": "POST",
      "RequestHeaders": {
        "Accept": "application/json",
        "Accept-Encoding": "gzip,deflate",
        "Connection": "keep-alive",
        "Content-Length": "336",
        "Content-Type": "application/json",
        "Ocp-Apim-Subscription-Key": "api_key",
<<<<<<< HEAD
        "User-Agent": "azsdk-js-ai-language-text/1.1.0-beta.1 core-rest-pipeline/1.9.3 Node/v18.6.0 OS/(x64-Linux-5.15.68.1-microsoft-standard-WSL2)",
        "x-ms-client-request-id": "91c94152-78a5-4c1f-88db-8a3d63ff1c7a"
=======
        "User-Agent": "azsdk-js-ai-language-text/1.0.1 core-rest-pipeline/1.10.0 Node/v18.6.0 OS/(x64-Linux-5.15.68.1-microsoft-standard-WSL2)",
        "x-ms-client-request-id": "98f287ff-6b5d-4af9-8ff6-42d63ec3917d"
>>>>>>> d933aa95
      },
      "RequestBody": {
        "analysisInput": {
          "documents": [
            {
              "id": "0",
              "text": "Microsoft moved its headquarters to Bellevue, Washington in January 1979.",
              "language": "en"
            },
            {
              "id": "1",
              "text": "Steve Ballmer stepped down as CEO of Microsoft and was succeeded by Satya Nadella.",
              "language": "en"
            }
          ]
        },
        "tasks": [
          {
            "kind": "EntityLinking",
            "parameters": {
              "modelVersion": "latest"
            }
          }
        ]
      },
      "StatusCode": 202,
      "ResponseHeaders": {
<<<<<<< HEAD
        "apim-request-id": "d4ef9395-9d48-4e27-a90f-aebad0a1a264",
        "Content-Length": "0",
        "Date": "Fri, 14 Oct 2022 02:24:29 GMT",
        "operation-location": "https://endpoint/language/analyze-text/jobs/7ff7c785-9527-4e84-98d8-721fbe2b5c71?api-version=2022-10-01-preview",
        "Strict-Transport-Security": "max-age=31536000; includeSubDomains; preload",
        "X-Content-Type-Options": "nosniff",
        "x-envoy-upstream-service-time": "186"
=======
        "apim-request-id": "bee066f6-9ace-4f1b-a580-ea92e0dabc6b",
        "Content-Length": "0",
        "Date": "Mon, 24 Oct 2022 05:12:21 GMT",
        "operation-location": "https://endpoint/language/analyze-text/jobs/68003b3a-756a-4a1b-a65b-cc033b377f80?api-version=2022-05-01",
        "Strict-Transport-Security": "max-age=31536000; includeSubDomains; preload",
        "X-Content-Type-Options": "nosniff",
        "x-envoy-upstream-service-time": "139",
        "x-ms-region": "West US 2"
>>>>>>> d933aa95
      },
      "ResponseBody": null
    },
    {
<<<<<<< HEAD
      "RequestUri": "https://endpoint/language/analyze-text/jobs/7ff7c785-9527-4e84-98d8-721fbe2b5c71?api-version=2022-10-01-preview",
=======
      "RequestUri": "https://endpoint/language/analyze-text/jobs/68003b3a-756a-4a1b-a65b-cc033b377f80?api-version=2022-05-01",
>>>>>>> d933aa95
      "RequestMethod": "GET",
      "RequestHeaders": {
        "Accept": "application/json",
        "Accept-Encoding": "gzip,deflate",
        "Connection": "keep-alive",
        "Ocp-Apim-Subscription-Key": "api_key",
<<<<<<< HEAD
        "User-Agent": "azsdk-js-ai-language-text/1.1.0-beta.1 core-rest-pipeline/1.9.3 Node/v18.6.0 OS/(x64-Linux-5.15.68.1-microsoft-standard-WSL2)",
        "x-ms-client-request-id": "c46be6f3-5c95-4bd9-a42b-0164cf82f97e"
=======
        "User-Agent": "azsdk-js-ai-language-text/1.0.1 core-rest-pipeline/1.10.0 Node/v18.6.0 OS/(x64-Linux-5.15.68.1-microsoft-standard-WSL2)",
        "x-ms-client-request-id": "abd9462a-fbaa-4740-8290-3e565b9e49bf"
>>>>>>> d933aa95
      },
      "RequestBody": null,
      "StatusCode": 200,
      "ResponseHeaders": {
<<<<<<< HEAD
        "apim-request-id": "d88a56a2-73e0-4c27-b64e-8c5e898eae8a",
        "Content-Length": "282",
        "Content-Type": "application/json; charset=utf-8",
        "Date": "Fri, 14 Oct 2022 02:24:29 GMT",
        "Strict-Transport-Security": "max-age=31536000; includeSubDomains; preload",
        "X-Content-Type-Options": "nosniff",
        "x-envoy-upstream-service-time": "14"
      },
      "ResponseBody": {
        "jobId": "7ff7c785-9527-4e84-98d8-721fbe2b5c71",
        "lastUpdateDateTime": "2022-10-14T02:24:30Z",
        "createdDateTime": "2022-10-14T02:24:30Z",
        "expirationDateTime": "2022-10-15T02:24:30Z",
=======
        "apim-request-id": "efcc865e-7d1f-47a4-a158-6a637116ab62",
        "Content-Length": "283",
        "Content-Type": "application/json; charset=utf-8",
        "Date": "Mon, 24 Oct 2022 05:12:21 GMT",
        "Strict-Transport-Security": "max-age=31536000; includeSubDomains; preload",
        "X-Content-Type-Options": "nosniff",
        "x-envoy-upstream-service-time": "7",
        "x-ms-region": "West US 2"
      },
      "ResponseBody": {
        "jobId": "68003b3a-756a-4a1b-a65b-cc033b377f80",
        "lastUpdatedDateTime": "2022-10-24T05:12:21Z",
        "createdDateTime": "2022-10-24T05:12:21Z",
        "expirationDateTime": "2022-10-25T05:12:21Z",
>>>>>>> d933aa95
        "status": "notStarted",
        "errors": [],
        "tasks": {
          "completed": 0,
          "failed": 0,
          "inProgress": 1,
          "total": 1,
          "items": []
        }
      }
    },
    {
<<<<<<< HEAD
      "RequestUri": "https://endpoint/language/analyze-text/jobs/7ff7c785-9527-4e84-98d8-721fbe2b5c71?api-version=2022-10-01-preview",
=======
      "RequestUri": "https://endpoint/language/analyze-text/jobs/68003b3a-756a-4a1b-a65b-cc033b377f80?api-version=2022-05-01",
>>>>>>> d933aa95
      "RequestMethod": "GET",
      "RequestHeaders": {
        "Accept": "application/json",
        "Accept-Encoding": "gzip,deflate",
        "Connection": "keep-alive",
        "Ocp-Apim-Subscription-Key": "api_key",
<<<<<<< HEAD
        "User-Agent": "azsdk-js-ai-language-text/1.1.0-beta.1 core-rest-pipeline/1.9.3 Node/v18.6.0 OS/(x64-Linux-5.15.68.1-microsoft-standard-WSL2)",
        "x-ms-client-request-id": "581ee313-b9f6-435b-a6e8-5a15badb8b83"
=======
        "User-Agent": "azsdk-js-ai-language-text/1.0.1 core-rest-pipeline/1.10.0 Node/v18.6.0 OS/(x64-Linux-5.15.68.1-microsoft-standard-WSL2)",
        "x-ms-client-request-id": "02f9189c-b1e4-41ff-b5a8-c4fc35a39406"
>>>>>>> d933aa95
      },
      "RequestBody": null,
      "StatusCode": 200,
      "ResponseHeaders": {
<<<<<<< HEAD
        "apim-request-id": "67c232ae-b0f1-4ed5-98e6-6b737c9cdb08",
        "Content-Length": "279",
        "Content-Type": "application/json; charset=utf-8",
        "Date": "Fri, 14 Oct 2022 02:24:30 GMT",
        "Strict-Transport-Security": "max-age=31536000; includeSubDomains; preload",
        "X-Content-Type-Options": "nosniff",
        "x-envoy-upstream-service-time": "64"
      },
      "ResponseBody": {
        "jobId": "7ff7c785-9527-4e84-98d8-721fbe2b5c71",
        "lastUpdateDateTime": "2022-10-14T02:24:30Z",
        "createdDateTime": "2022-10-14T02:24:30Z",
        "expirationDateTime": "2022-10-15T02:24:30Z",
        "status": "running",
        "errors": [],
        "tasks": {
          "completed": 0,
          "failed": 0,
          "inProgress": 1,
          "total": 1,
          "items": []
        }
      }
    },
    {
      "RequestUri": "https://endpoint/language/analyze-text/jobs/7ff7c785-9527-4e84-98d8-721fbe2b5c71?api-version=2022-10-01-preview",
      "RequestMethod": "GET",
      "RequestHeaders": {
        "Accept": "application/json",
        "Accept-Encoding": "gzip,deflate",
        "Connection": "keep-alive",
        "Ocp-Apim-Subscription-Key": "api_key",
        "User-Agent": "azsdk-js-ai-language-text/1.1.0-beta.1 core-rest-pipeline/1.9.3 Node/v18.6.0 OS/(x64-Linux-5.15.68.1-microsoft-standard-WSL2)",
        "x-ms-client-request-id": "a4926efc-2f90-4b36-8948-34396abca6bd"
      },
      "RequestBody": null,
      "StatusCode": 200,
      "ResponseHeaders": {
        "apim-request-id": "077aa845-bef6-49d0-bc87-232b01d337db",
        "Content-Length": "279",
        "Content-Type": "application/json; charset=utf-8",
        "Date": "Fri, 14 Oct 2022 02:24:32 GMT",
        "Strict-Transport-Security": "max-age=31536000; includeSubDomains; preload",
        "X-Content-Type-Options": "nosniff",
        "x-envoy-upstream-service-time": "8"
      },
      "ResponseBody": {
        "jobId": "7ff7c785-9527-4e84-98d8-721fbe2b5c71",
        "lastUpdateDateTime": "2022-10-14T02:24:30Z",
        "createdDateTime": "2022-10-14T02:24:30Z",
        "expirationDateTime": "2022-10-15T02:24:30Z",
        "status": "running",
=======
        "apim-request-id": "fbdcd767-abd7-43c0-8d03-d64325f89715",
        "Content-Length": "283",
        "Content-Type": "application/json; charset=utf-8",
        "Date": "Mon, 24 Oct 2022 05:12:21 GMT",
        "Strict-Transport-Security": "max-age=31536000; includeSubDomains; preload",
        "X-Content-Type-Options": "nosniff",
        "x-envoy-upstream-service-time": "6",
        "x-ms-region": "West US 2"
      },
      "ResponseBody": {
        "jobId": "68003b3a-756a-4a1b-a65b-cc033b377f80",
        "lastUpdatedDateTime": "2022-10-24T05:12:21Z",
        "createdDateTime": "2022-10-24T05:12:21Z",
        "expirationDateTime": "2022-10-25T05:12:21Z",
        "status": "notStarted",
>>>>>>> d933aa95
        "errors": [],
        "tasks": {
          "completed": 0,
          "failed": 0,
          "inProgress": 1,
          "total": 1,
          "items": []
        }
      }
    },
    {
<<<<<<< HEAD
      "RequestUri": "https://endpoint/language/analyze-text/jobs/7ff7c785-9527-4e84-98d8-721fbe2b5c71?api-version=2022-10-01-preview",
=======
      "RequestUri": "https://endpoint/language/analyze-text/jobs/68003b3a-756a-4a1b-a65b-cc033b377f80?api-version=2022-05-01",
>>>>>>> d933aa95
      "RequestMethod": "GET",
      "RequestHeaders": {
        "Accept": "application/json",
        "Accept-Encoding": "gzip,deflate",
        "Connection": "keep-alive",
        "Ocp-Apim-Subscription-Key": "api_key",
<<<<<<< HEAD
        "User-Agent": "azsdk-js-ai-language-text/1.1.0-beta.1 core-rest-pipeline/1.9.3 Node/v18.6.0 OS/(x64-Linux-5.15.68.1-microsoft-standard-WSL2)",
        "x-ms-client-request-id": "48071e69-9609-4ad9-9d9b-a94b251224fb"
=======
        "User-Agent": "azsdk-js-ai-language-text/1.0.1 core-rest-pipeline/1.10.0 Node/v18.6.0 OS/(x64-Linux-5.15.68.1-microsoft-standard-WSL2)",
        "x-ms-client-request-id": "1cd5d22f-6cfc-40fd-ac11-8164c84308f8"
>>>>>>> d933aa95
      },
      "RequestBody": null,
      "StatusCode": 200,
      "ResponseHeaders": {
<<<<<<< HEAD
        "apim-request-id": "5ca9834c-93f0-4a1c-9f98-17360c278030",
        "Content-Length": "2433",
        "Content-Type": "application/json; charset=utf-8",
        "Date": "Fri, 14 Oct 2022 02:24:35 GMT",
        "Strict-Transport-Security": "max-age=31536000; includeSubDomains; preload",
        "X-Content-Type-Options": "nosniff",
        "x-envoy-upstream-service-time": "50"
      },
      "ResponseBody": {
        "jobId": "7ff7c785-9527-4e84-98d8-721fbe2b5c71",
        "lastUpdateDateTime": "2022-10-14T02:24:35Z",
        "createdDateTime": "2022-10-14T02:24:30Z",
        "expirationDateTime": "2022-10-15T02:24:30Z",
=======
        "apim-request-id": "c04d1649-f9f6-4bc0-81a0-3f410116d828",
        "Content-Length": "2434",
        "Content-Type": "application/json; charset=utf-8",
        "Date": "Mon, 24 Oct 2022 05:12:23 GMT",
        "Strict-Transport-Security": "max-age=31536000; includeSubDomains; preload",
        "X-Content-Type-Options": "nosniff",
        "x-envoy-upstream-service-time": "36",
        "x-ms-region": "West US 2"
      },
      "ResponseBody": {
        "jobId": "68003b3a-756a-4a1b-a65b-cc033b377f80",
        "lastUpdatedDateTime": "2022-10-24T05:12:23Z",
        "createdDateTime": "2022-10-24T05:12:21Z",
        "expirationDateTime": "2022-10-25T05:12:21Z",
>>>>>>> d933aa95
        "status": "succeeded",
        "errors": [],
        "tasks": {
          "completed": 1,
          "failed": 0,
          "inProgress": 0,
          "total": 1,
          "items": [
            {
              "kind": "EntityLinkingLROResults",
<<<<<<< HEAD
              "lastUpdateDateTime": "2022-10-14T02:24:35.1430133Z",
=======
              "lastUpdateDateTime": "2022-10-24T05:12:23.7062546Z",
>>>>>>> d933aa95
              "status": "succeeded",
              "results": {
                "documents": [
                  {
                    "id": "0",
                    "entities": [
                      {
                        "bingId": "a093e9b9-90f5-a3d5-c4b8-5855e1b01f85",
                        "name": "Microsoft",
                        "matches": [
                          {
                            "text": "Microsoft",
                            "offset": 0,
                            "length": 9,
                            "confidenceScore": 0.39
                          }
                        ],
                        "language": "en",
                        "id": "Microsoft",
                        "url": "https://en.wikipedia.org/wiki/Microsoft",
                        "dataSource": "Wikipedia"
                      },
                      {
                        "bingId": "a2e3a3eb-b83e-42f0-bf19-95b4c4c9d3c0",
                        "name": "Bellevue, Washington",
                        "matches": [
                          {
                            "text": "Bellevue, Washington",
                            "offset": 36,
                            "length": 20,
                            "confidenceScore": 0.87
                          }
                        ],
                        "language": "en",
                        "id": "Bellevue, Washington",
                        "url": "https://en.wikipedia.org/wiki/Bellevue,_Washington",
                        "dataSource": "Wikipedia"
                      },
                      {
                        "bingId": "19fb6fb4-3c50-f314-30e4-7b5470e08274",
                        "name": "Briann January",
                        "matches": [
                          {
                            "text": "January",
                            "offset": 60,
                            "length": 7,
                            "confidenceScore": 0.14
                          }
                        ],
                        "language": "en",
                        "id": "Briann January",
                        "url": "https://en.wikipedia.org/wiki/Briann_January",
                        "dataSource": "Wikipedia"
                      }
                    ],
                    "warnings": []
                  },
                  {
                    "id": "1",
                    "entities": [
                      {
                        "bingId": "56ff0719-4791-406b-99de-0e99c3e8cefc",
                        "name": "Steve Ballmer",
                        "matches": [
                          {
                            "text": "Steve Ballmer",
                            "offset": 0,
                            "length": 13,
                            "confidenceScore": 0.92
                          }
                        ],
                        "language": "en",
                        "id": "Steve Ballmer",
                        "url": "https://en.wikipedia.org/wiki/Steve_Ballmer",
                        "dataSource": "Wikipedia"
                      },
                      {
                        "bingId": "cf5db860-9fd2-390d-0b6d-5ba856efed49",
                        "name": "Chief executive officer",
                        "matches": [
                          {
                            "text": "CEO",
                            "offset": 30,
                            "length": 3,
                            "confidenceScore": 0.25
                          }
                        ],
                        "language": "en",
                        "id": "Chief executive officer",
                        "url": "https://en.wikipedia.org/wiki/Chief_executive_officer",
                        "dataSource": "Wikipedia"
                      },
                      {
                        "bingId": "a093e9b9-90f5-a3d5-c4b8-5855e1b01f85",
                        "name": "Microsoft",
                        "matches": [
                          {
                            "text": "Microsoft",
                            "offset": 37,
                            "length": 9,
                            "confidenceScore": 0.36
                          }
                        ],
                        "language": "en",
                        "id": "Microsoft",
                        "url": "https://en.wikipedia.org/wiki/Microsoft",
                        "dataSource": "Wikipedia"
                      },
                      {
                        "bingId": "e23e51ed-d16f-4800-9a31-ed056168b9a2",
                        "name": "Satya Nadella",
                        "matches": [
                          {
                            "text": "Satya Nadella",
                            "offset": 68,
                            "length": 13,
                            "confidenceScore": 0.9
                          }
                        ],
                        "language": "en",
                        "id": "Satya Nadella",
                        "url": "https://en.wikipedia.org/wiki/Satya_Nadella",
                        "dataSource": "Wikipedia"
                      }
                    ],
                    "warnings": []
                  }
                ],
                "errors": [],
                "modelVersion": "2021-06-01"
              }
            }
          ]
        }
      }
    },
    {
<<<<<<< HEAD
      "RequestUri": "https://endpoint/language/analyze-text/jobs/7ff7c785-9527-4e84-98d8-721fbe2b5c71?api-version=2022-10-01-preview",
=======
      "RequestUri": "https://endpoint/language/analyze-text/jobs/68003b3a-756a-4a1b-a65b-cc033b377f80?api-version=2022-05-01",
>>>>>>> d933aa95
      "RequestMethod": "GET",
      "RequestHeaders": {
        "Accept": "application/json",
        "Accept-Encoding": "gzip,deflate",
        "Connection": "keep-alive",
        "Ocp-Apim-Subscription-Key": "api_key",
<<<<<<< HEAD
        "User-Agent": "azsdk-js-ai-language-text/1.1.0-beta.1 core-rest-pipeline/1.9.3 Node/v18.6.0 OS/(x64-Linux-5.15.68.1-microsoft-standard-WSL2)",
        "x-ms-client-request-id": "71cb2a0e-cc49-4748-b953-d0ef77c7a316"
=======
        "User-Agent": "azsdk-js-ai-language-text/1.0.1 core-rest-pipeline/1.10.0 Node/v18.6.0 OS/(x64-Linux-5.15.68.1-microsoft-standard-WSL2)",
        "x-ms-client-request-id": "1e38767a-d969-448e-8ed7-e46393ee6688"
>>>>>>> d933aa95
      },
      "RequestBody": null,
      "StatusCode": 200,
      "ResponseHeaders": {
<<<<<<< HEAD
        "apim-request-id": "cb13b5c7-4c2a-49dc-a43c-d5435d95a066",
        "Content-Length": "2433",
        "Content-Type": "application/json; charset=utf-8",
        "Date": "Fri, 14 Oct 2022 02:24:35 GMT",
        "Strict-Transport-Security": "max-age=31536000; includeSubDomains; preload",
        "X-Content-Type-Options": "nosniff",
        "x-envoy-upstream-service-time": "42"
      },
      "ResponseBody": {
        "jobId": "7ff7c785-9527-4e84-98d8-721fbe2b5c71",
        "lastUpdateDateTime": "2022-10-14T02:24:35Z",
        "createdDateTime": "2022-10-14T02:24:30Z",
        "expirationDateTime": "2022-10-15T02:24:30Z",
=======
        "apim-request-id": "aa1da759-ef0e-47f2-9671-b15d84d587bb",
        "Content-Length": "2434",
        "Content-Type": "application/json; charset=utf-8",
        "Date": "Mon, 24 Oct 2022 05:12:23 GMT",
        "Strict-Transport-Security": "max-age=31536000; includeSubDomains; preload",
        "X-Content-Type-Options": "nosniff",
        "x-envoy-upstream-service-time": "34",
        "x-ms-region": "West US 2"
      },
      "ResponseBody": {
        "jobId": "68003b3a-756a-4a1b-a65b-cc033b377f80",
        "lastUpdatedDateTime": "2022-10-24T05:12:23Z",
        "createdDateTime": "2022-10-24T05:12:21Z",
        "expirationDateTime": "2022-10-25T05:12:21Z",
>>>>>>> d933aa95
        "status": "succeeded",
        "errors": [],
        "tasks": {
          "completed": 1,
          "failed": 0,
          "inProgress": 0,
          "total": 1,
          "items": [
            {
              "kind": "EntityLinkingLROResults",
<<<<<<< HEAD
              "lastUpdateDateTime": "2022-10-14T02:24:35.1430133Z",
=======
              "lastUpdateDateTime": "2022-10-24T05:12:23.7062546Z",
>>>>>>> d933aa95
              "status": "succeeded",
              "results": {
                "documents": [
                  {
                    "id": "0",
                    "entities": [
                      {
                        "bingId": "a093e9b9-90f5-a3d5-c4b8-5855e1b01f85",
                        "name": "Microsoft",
                        "matches": [
                          {
                            "text": "Microsoft",
                            "offset": 0,
                            "length": 9,
                            "confidenceScore": 0.39
                          }
                        ],
                        "language": "en",
                        "id": "Microsoft",
                        "url": "https://en.wikipedia.org/wiki/Microsoft",
                        "dataSource": "Wikipedia"
                      },
                      {
                        "bingId": "a2e3a3eb-b83e-42f0-bf19-95b4c4c9d3c0",
                        "name": "Bellevue, Washington",
                        "matches": [
                          {
                            "text": "Bellevue, Washington",
                            "offset": 36,
                            "length": 20,
                            "confidenceScore": 0.87
                          }
                        ],
                        "language": "en",
                        "id": "Bellevue, Washington",
                        "url": "https://en.wikipedia.org/wiki/Bellevue,_Washington",
                        "dataSource": "Wikipedia"
                      },
                      {
                        "bingId": "19fb6fb4-3c50-f314-30e4-7b5470e08274",
                        "name": "Briann January",
                        "matches": [
                          {
                            "text": "January",
                            "offset": 60,
                            "length": 7,
                            "confidenceScore": 0.14
                          }
                        ],
                        "language": "en",
                        "id": "Briann January",
                        "url": "https://en.wikipedia.org/wiki/Briann_January",
                        "dataSource": "Wikipedia"
                      }
                    ],
                    "warnings": []
                  },
                  {
                    "id": "1",
                    "entities": [
                      {
                        "bingId": "56ff0719-4791-406b-99de-0e99c3e8cefc",
                        "name": "Steve Ballmer",
                        "matches": [
                          {
                            "text": "Steve Ballmer",
                            "offset": 0,
                            "length": 13,
                            "confidenceScore": 0.92
                          }
                        ],
                        "language": "en",
                        "id": "Steve Ballmer",
                        "url": "https://en.wikipedia.org/wiki/Steve_Ballmer",
                        "dataSource": "Wikipedia"
                      },
                      {
                        "bingId": "cf5db860-9fd2-390d-0b6d-5ba856efed49",
                        "name": "Chief executive officer",
                        "matches": [
                          {
                            "text": "CEO",
                            "offset": 30,
                            "length": 3,
                            "confidenceScore": 0.25
                          }
                        ],
                        "language": "en",
                        "id": "Chief executive officer",
                        "url": "https://en.wikipedia.org/wiki/Chief_executive_officer",
                        "dataSource": "Wikipedia"
                      },
                      {
                        "bingId": "a093e9b9-90f5-a3d5-c4b8-5855e1b01f85",
                        "name": "Microsoft",
                        "matches": [
                          {
                            "text": "Microsoft",
                            "offset": 37,
                            "length": 9,
                            "confidenceScore": 0.36
                          }
                        ],
                        "language": "en",
                        "id": "Microsoft",
                        "url": "https://en.wikipedia.org/wiki/Microsoft",
                        "dataSource": "Wikipedia"
                      },
                      {
                        "bingId": "e23e51ed-d16f-4800-9a31-ed056168b9a2",
                        "name": "Satya Nadella",
                        "matches": [
                          {
                            "text": "Satya Nadella",
                            "offset": 68,
                            "length": 13,
                            "confidenceScore": 0.9
                          }
                        ],
                        "language": "en",
                        "id": "Satya Nadella",
                        "url": "https://en.wikipedia.org/wiki/Satya_Nadella",
                        "dataSource": "Wikipedia"
                      }
                    ],
                    "warnings": []
                  }
                ],
                "errors": [],
                "modelVersion": "2021-06-01"
              }
            }
          ]
        }
      }
    }
  ],
  "Variables": {}
}<|MERGE_RESOLUTION|>--- conflicted
+++ resolved
@@ -10,13 +10,8 @@
         "Content-Length": "336",
         "Content-Type": "application/json",
         "Ocp-Apim-Subscription-Key": "api_key",
-<<<<<<< HEAD
-        "User-Agent": "azsdk-js-ai-language-text/1.1.0-beta.1 core-rest-pipeline/1.9.3 Node/v18.6.0 OS/(x64-Linux-5.15.68.1-microsoft-standard-WSL2)",
-        "x-ms-client-request-id": "91c94152-78a5-4c1f-88db-8a3d63ff1c7a"
-=======
-        "User-Agent": "azsdk-js-ai-language-text/1.0.1 core-rest-pipeline/1.10.0 Node/v18.6.0 OS/(x64-Linux-5.15.68.1-microsoft-standard-WSL2)",
-        "x-ms-client-request-id": "98f287ff-6b5d-4af9-8ff6-42d63ec3917d"
->>>>>>> d933aa95
+        "User-Agent": "azsdk-js-ai-language-text/1.1.0-beta.1 core-rest-pipeline/1.10.0 Node/v18.6.0 OS/(x64-Linux-5.15.68.1-microsoft-standard-WSL2)",
+        "x-ms-client-request-id": "4f65a35c-9955-4472-a92c-2962473f7deb"
       },
       "RequestBody": {
         "analysisInput": {
@@ -44,80 +39,49 @@
       },
       "StatusCode": 202,
       "ResponseHeaders": {
-<<<<<<< HEAD
-        "apim-request-id": "d4ef9395-9d48-4e27-a90f-aebad0a1a264",
+        "apim-request-id": "7afa6442-77e6-4dac-ad77-e596c40761e3",
         "Content-Length": "0",
-        "Date": "Fri, 14 Oct 2022 02:24:29 GMT",
-        "operation-location": "https://endpoint/language/analyze-text/jobs/7ff7c785-9527-4e84-98d8-721fbe2b5c71?api-version=2022-10-01-preview",
+        "Date": "Tue, 25 Oct 2022 21:27:40 GMT",
+        "operation-location": "https://endpoint/language/analyze-text/jobs/d40e9a62-7adf-42b3-8fdd-545572038091?api-version=2022-10-01-preview",
+        "Server": "istio-envoy",
         "Strict-Transport-Security": "max-age=31536000; includeSubDomains; preload",
         "X-Content-Type-Options": "nosniff",
-        "x-envoy-upstream-service-time": "186"
-=======
-        "apim-request-id": "bee066f6-9ace-4f1b-a580-ea92e0dabc6b",
-        "Content-Length": "0",
-        "Date": "Mon, 24 Oct 2022 05:12:21 GMT",
-        "operation-location": "https://endpoint/language/analyze-text/jobs/68003b3a-756a-4a1b-a65b-cc033b377f80?api-version=2022-05-01",
-        "Strict-Transport-Security": "max-age=31536000; includeSubDomains; preload",
-        "X-Content-Type-Options": "nosniff",
-        "x-envoy-upstream-service-time": "139",
-        "x-ms-region": "West US 2"
->>>>>>> d933aa95
+        "x-envoy-upstream-service-time": "116",
+        "x-http2-stream-id": "13",
+        "x-ms-region": "East US"
       },
       "ResponseBody": null
     },
     {
-<<<<<<< HEAD
-      "RequestUri": "https://endpoint/language/analyze-text/jobs/7ff7c785-9527-4e84-98d8-721fbe2b5c71?api-version=2022-10-01-preview",
-=======
-      "RequestUri": "https://endpoint/language/analyze-text/jobs/68003b3a-756a-4a1b-a65b-cc033b377f80?api-version=2022-05-01",
->>>>>>> d933aa95
+      "RequestUri": "https://endpoint/language/analyze-text/jobs/d40e9a62-7adf-42b3-8fdd-545572038091?api-version=2022-10-01-preview",
       "RequestMethod": "GET",
       "RequestHeaders": {
         "Accept": "application/json",
         "Accept-Encoding": "gzip,deflate",
         "Connection": "keep-alive",
         "Ocp-Apim-Subscription-Key": "api_key",
-<<<<<<< HEAD
-        "User-Agent": "azsdk-js-ai-language-text/1.1.0-beta.1 core-rest-pipeline/1.9.3 Node/v18.6.0 OS/(x64-Linux-5.15.68.1-microsoft-standard-WSL2)",
-        "x-ms-client-request-id": "c46be6f3-5c95-4bd9-a42b-0164cf82f97e"
-=======
-        "User-Agent": "azsdk-js-ai-language-text/1.0.1 core-rest-pipeline/1.10.0 Node/v18.6.0 OS/(x64-Linux-5.15.68.1-microsoft-standard-WSL2)",
-        "x-ms-client-request-id": "abd9462a-fbaa-4740-8290-3e565b9e49bf"
->>>>>>> d933aa95
+        "User-Agent": "azsdk-js-ai-language-text/1.1.0-beta.1 core-rest-pipeline/1.10.0 Node/v18.6.0 OS/(x64-Linux-5.15.68.1-microsoft-standard-WSL2)",
+        "x-ms-client-request-id": "8c6fb36a-07a7-4e56-b5eb-b7adcd43ad4e"
       },
       "RequestBody": null,
       "StatusCode": 200,
       "ResponseHeaders": {
-<<<<<<< HEAD
-        "apim-request-id": "d88a56a2-73e0-4c27-b64e-8c5e898eae8a",
-        "Content-Length": "282",
+        "apim-request-id": "9f04e74e-a20f-4fc1-9ef9-ce83f14e1b98",
+        "Content-Length": "283",
         "Content-Type": "application/json; charset=utf-8",
-        "Date": "Fri, 14 Oct 2022 02:24:29 GMT",
+        "Date": "Tue, 25 Oct 2022 21:27:40 GMT",
+        "Server": "istio-envoy",
         "Strict-Transport-Security": "max-age=31536000; includeSubDomains; preload",
         "X-Content-Type-Options": "nosniff",
-        "x-envoy-upstream-service-time": "14"
+        "x-envoy-upstream-service-time": "10",
+        "x-http2-stream-id": "21",
+        "x-ms-region": "East US"
       },
       "ResponseBody": {
-        "jobId": "7ff7c785-9527-4e84-98d8-721fbe2b5c71",
-        "lastUpdateDateTime": "2022-10-14T02:24:30Z",
-        "createdDateTime": "2022-10-14T02:24:30Z",
-        "expirationDateTime": "2022-10-15T02:24:30Z",
-=======
-        "apim-request-id": "efcc865e-7d1f-47a4-a158-6a637116ab62",
-        "Content-Length": "283",
-        "Content-Type": "application/json; charset=utf-8",
-        "Date": "Mon, 24 Oct 2022 05:12:21 GMT",
-        "Strict-Transport-Security": "max-age=31536000; includeSubDomains; preload",
-        "X-Content-Type-Options": "nosniff",
-        "x-envoy-upstream-service-time": "7",
-        "x-ms-region": "West US 2"
-      },
-      "ResponseBody": {
-        "jobId": "68003b3a-756a-4a1b-a65b-cc033b377f80",
-        "lastUpdatedDateTime": "2022-10-24T05:12:21Z",
-        "createdDateTime": "2022-10-24T05:12:21Z",
-        "expirationDateTime": "2022-10-25T05:12:21Z",
->>>>>>> d933aa95
+        "jobId": "d40e9a62-7adf-42b3-8fdd-545572038091",
+        "lastUpdatedDateTime": "2022-10-25T21:27:40Z",
+        "createdDateTime": "2022-10-25T21:27:40Z",
+        "expirationDateTime": "2022-10-26T21:27:40Z",
         "status": "notStarted",
         "errors": [],
         "tasks": {
@@ -130,43 +94,36 @@
       }
     },
     {
-<<<<<<< HEAD
-      "RequestUri": "https://endpoint/language/analyze-text/jobs/7ff7c785-9527-4e84-98d8-721fbe2b5c71?api-version=2022-10-01-preview",
-=======
-      "RequestUri": "https://endpoint/language/analyze-text/jobs/68003b3a-756a-4a1b-a65b-cc033b377f80?api-version=2022-05-01",
->>>>>>> d933aa95
+      "RequestUri": "https://endpoint/language/analyze-text/jobs/d40e9a62-7adf-42b3-8fdd-545572038091?api-version=2022-10-01-preview",
       "RequestMethod": "GET",
       "RequestHeaders": {
         "Accept": "application/json",
         "Accept-Encoding": "gzip,deflate",
         "Connection": "keep-alive",
         "Ocp-Apim-Subscription-Key": "api_key",
-<<<<<<< HEAD
-        "User-Agent": "azsdk-js-ai-language-text/1.1.0-beta.1 core-rest-pipeline/1.9.3 Node/v18.6.0 OS/(x64-Linux-5.15.68.1-microsoft-standard-WSL2)",
-        "x-ms-client-request-id": "581ee313-b9f6-435b-a6e8-5a15badb8b83"
-=======
-        "User-Agent": "azsdk-js-ai-language-text/1.0.1 core-rest-pipeline/1.10.0 Node/v18.6.0 OS/(x64-Linux-5.15.68.1-microsoft-standard-WSL2)",
-        "x-ms-client-request-id": "02f9189c-b1e4-41ff-b5a8-c4fc35a39406"
->>>>>>> d933aa95
+        "User-Agent": "azsdk-js-ai-language-text/1.1.0-beta.1 core-rest-pipeline/1.10.0 Node/v18.6.0 OS/(x64-Linux-5.15.68.1-microsoft-standard-WSL2)",
+        "x-ms-client-request-id": "c8aef822-31e6-4923-87b9-418cea60e36a"
       },
       "RequestBody": null,
       "StatusCode": 200,
       "ResponseHeaders": {
-<<<<<<< HEAD
-        "apim-request-id": "67c232ae-b0f1-4ed5-98e6-6b737c9cdb08",
-        "Content-Length": "279",
+        "apim-request-id": "6babf5c8-59fa-4ff9-84cc-c9953ee990e5",
+        "Content-Length": "283",
         "Content-Type": "application/json; charset=utf-8",
-        "Date": "Fri, 14 Oct 2022 02:24:30 GMT",
+        "Date": "Tue, 25 Oct 2022 21:27:40 GMT",
+        "Server": "istio-envoy",
         "Strict-Transport-Security": "max-age=31536000; includeSubDomains; preload",
         "X-Content-Type-Options": "nosniff",
-        "x-envoy-upstream-service-time": "64"
+        "x-envoy-upstream-service-time": "21",
+        "x-http2-stream-id": "7",
+        "x-ms-region": "East US"
       },
       "ResponseBody": {
-        "jobId": "7ff7c785-9527-4e84-98d8-721fbe2b5c71",
-        "lastUpdateDateTime": "2022-10-14T02:24:30Z",
-        "createdDateTime": "2022-10-14T02:24:30Z",
-        "expirationDateTime": "2022-10-15T02:24:30Z",
-        "status": "running",
+        "jobId": "d40e9a62-7adf-42b3-8fdd-545572038091",
+        "lastUpdatedDateTime": "2022-10-25T21:27:40Z",
+        "createdDateTime": "2022-10-25T21:27:40Z",
+        "expirationDateTime": "2022-10-26T21:27:40Z",
+        "status": "notStarted",
         "errors": [],
         "tasks": {
           "completed": 0,
@@ -178,113 +135,35 @@
       }
     },
     {
-      "RequestUri": "https://endpoint/language/analyze-text/jobs/7ff7c785-9527-4e84-98d8-721fbe2b5c71?api-version=2022-10-01-preview",
+      "RequestUri": "https://endpoint/language/analyze-text/jobs/d40e9a62-7adf-42b3-8fdd-545572038091?api-version=2022-10-01-preview",
       "RequestMethod": "GET",
       "RequestHeaders": {
         "Accept": "application/json",
         "Accept-Encoding": "gzip,deflate",
         "Connection": "keep-alive",
         "Ocp-Apim-Subscription-Key": "api_key",
-        "User-Agent": "azsdk-js-ai-language-text/1.1.0-beta.1 core-rest-pipeline/1.9.3 Node/v18.6.0 OS/(x64-Linux-5.15.68.1-microsoft-standard-WSL2)",
-        "x-ms-client-request-id": "a4926efc-2f90-4b36-8948-34396abca6bd"
+        "User-Agent": "azsdk-js-ai-language-text/1.1.0-beta.1 core-rest-pipeline/1.10.0 Node/v18.6.0 OS/(x64-Linux-5.15.68.1-microsoft-standard-WSL2)",
+        "x-ms-client-request-id": "c2233563-b9de-4fbe-a13b-5f42c9f82416"
       },
       "RequestBody": null,
       "StatusCode": 200,
       "ResponseHeaders": {
-        "apim-request-id": "077aa845-bef6-49d0-bc87-232b01d337db",
-        "Content-Length": "279",
+        "apim-request-id": "785a2f41-a22f-4e2a-b23f-70da60509478",
+        "Content-Length": "2434",
         "Content-Type": "application/json; charset=utf-8",
-        "Date": "Fri, 14 Oct 2022 02:24:32 GMT",
+        "Date": "Tue, 25 Oct 2022 21:27:42 GMT",
+        "Server": "istio-envoy",
         "Strict-Transport-Security": "max-age=31536000; includeSubDomains; preload",
         "X-Content-Type-Options": "nosniff",
-        "x-envoy-upstream-service-time": "8"
+        "x-envoy-upstream-service-time": "51",
+        "x-http2-stream-id": "23",
+        "x-ms-region": "East US"
       },
       "ResponseBody": {
-        "jobId": "7ff7c785-9527-4e84-98d8-721fbe2b5c71",
-        "lastUpdateDateTime": "2022-10-14T02:24:30Z",
-        "createdDateTime": "2022-10-14T02:24:30Z",
-        "expirationDateTime": "2022-10-15T02:24:30Z",
-        "status": "running",
-=======
-        "apim-request-id": "fbdcd767-abd7-43c0-8d03-d64325f89715",
-        "Content-Length": "283",
-        "Content-Type": "application/json; charset=utf-8",
-        "Date": "Mon, 24 Oct 2022 05:12:21 GMT",
-        "Strict-Transport-Security": "max-age=31536000; includeSubDomains; preload",
-        "X-Content-Type-Options": "nosniff",
-        "x-envoy-upstream-service-time": "6",
-        "x-ms-region": "West US 2"
-      },
-      "ResponseBody": {
-        "jobId": "68003b3a-756a-4a1b-a65b-cc033b377f80",
-        "lastUpdatedDateTime": "2022-10-24T05:12:21Z",
-        "createdDateTime": "2022-10-24T05:12:21Z",
-        "expirationDateTime": "2022-10-25T05:12:21Z",
-        "status": "notStarted",
->>>>>>> d933aa95
-        "errors": [],
-        "tasks": {
-          "completed": 0,
-          "failed": 0,
-          "inProgress": 1,
-          "total": 1,
-          "items": []
-        }
-      }
-    },
-    {
-<<<<<<< HEAD
-      "RequestUri": "https://endpoint/language/analyze-text/jobs/7ff7c785-9527-4e84-98d8-721fbe2b5c71?api-version=2022-10-01-preview",
-=======
-      "RequestUri": "https://endpoint/language/analyze-text/jobs/68003b3a-756a-4a1b-a65b-cc033b377f80?api-version=2022-05-01",
->>>>>>> d933aa95
-      "RequestMethod": "GET",
-      "RequestHeaders": {
-        "Accept": "application/json",
-        "Accept-Encoding": "gzip,deflate",
-        "Connection": "keep-alive",
-        "Ocp-Apim-Subscription-Key": "api_key",
-<<<<<<< HEAD
-        "User-Agent": "azsdk-js-ai-language-text/1.1.0-beta.1 core-rest-pipeline/1.9.3 Node/v18.6.0 OS/(x64-Linux-5.15.68.1-microsoft-standard-WSL2)",
-        "x-ms-client-request-id": "48071e69-9609-4ad9-9d9b-a94b251224fb"
-=======
-        "User-Agent": "azsdk-js-ai-language-text/1.0.1 core-rest-pipeline/1.10.0 Node/v18.6.0 OS/(x64-Linux-5.15.68.1-microsoft-standard-WSL2)",
-        "x-ms-client-request-id": "1cd5d22f-6cfc-40fd-ac11-8164c84308f8"
->>>>>>> d933aa95
-      },
-      "RequestBody": null,
-      "StatusCode": 200,
-      "ResponseHeaders": {
-<<<<<<< HEAD
-        "apim-request-id": "5ca9834c-93f0-4a1c-9f98-17360c278030",
-        "Content-Length": "2433",
-        "Content-Type": "application/json; charset=utf-8",
-        "Date": "Fri, 14 Oct 2022 02:24:35 GMT",
-        "Strict-Transport-Security": "max-age=31536000; includeSubDomains; preload",
-        "X-Content-Type-Options": "nosniff",
-        "x-envoy-upstream-service-time": "50"
-      },
-      "ResponseBody": {
-        "jobId": "7ff7c785-9527-4e84-98d8-721fbe2b5c71",
-        "lastUpdateDateTime": "2022-10-14T02:24:35Z",
-        "createdDateTime": "2022-10-14T02:24:30Z",
-        "expirationDateTime": "2022-10-15T02:24:30Z",
-=======
-        "apim-request-id": "c04d1649-f9f6-4bc0-81a0-3f410116d828",
-        "Content-Length": "2434",
-        "Content-Type": "application/json; charset=utf-8",
-        "Date": "Mon, 24 Oct 2022 05:12:23 GMT",
-        "Strict-Transport-Security": "max-age=31536000; includeSubDomains; preload",
-        "X-Content-Type-Options": "nosniff",
-        "x-envoy-upstream-service-time": "36",
-        "x-ms-region": "West US 2"
-      },
-      "ResponseBody": {
-        "jobId": "68003b3a-756a-4a1b-a65b-cc033b377f80",
-        "lastUpdatedDateTime": "2022-10-24T05:12:23Z",
-        "createdDateTime": "2022-10-24T05:12:21Z",
-        "expirationDateTime": "2022-10-25T05:12:21Z",
->>>>>>> d933aa95
+        "jobId": "d40e9a62-7adf-42b3-8fdd-545572038091",
+        "lastUpdatedDateTime": "2022-10-25T21:27:42Z",
+        "createdDateTime": "2022-10-25T21:27:40Z",
+        "expirationDateTime": "2022-10-26T21:27:40Z",
         "status": "succeeded",
         "errors": [],
         "tasks": {
@@ -295,11 +174,7 @@
           "items": [
             {
               "kind": "EntityLinkingLROResults",
-<<<<<<< HEAD
-              "lastUpdateDateTime": "2022-10-14T02:24:35.1430133Z",
-=======
-              "lastUpdateDateTime": "2022-10-24T05:12:23.7062546Z",
->>>>>>> d933aa95
+              "lastUpdateDateTime": "2022-10-25T21:27:42.7890018Z",
               "status": "succeeded",
               "results": {
                 "documents": [
@@ -437,58 +312,35 @@
       }
     },
     {
-<<<<<<< HEAD
-      "RequestUri": "https://endpoint/language/analyze-text/jobs/7ff7c785-9527-4e84-98d8-721fbe2b5c71?api-version=2022-10-01-preview",
-=======
-      "RequestUri": "https://endpoint/language/analyze-text/jobs/68003b3a-756a-4a1b-a65b-cc033b377f80?api-version=2022-05-01",
->>>>>>> d933aa95
+      "RequestUri": "https://endpoint/language/analyze-text/jobs/d40e9a62-7adf-42b3-8fdd-545572038091?api-version=2022-10-01-preview",
       "RequestMethod": "GET",
       "RequestHeaders": {
         "Accept": "application/json",
         "Accept-Encoding": "gzip,deflate",
         "Connection": "keep-alive",
         "Ocp-Apim-Subscription-Key": "api_key",
-<<<<<<< HEAD
-        "User-Agent": "azsdk-js-ai-language-text/1.1.0-beta.1 core-rest-pipeline/1.9.3 Node/v18.6.0 OS/(x64-Linux-5.15.68.1-microsoft-standard-WSL2)",
-        "x-ms-client-request-id": "71cb2a0e-cc49-4748-b953-d0ef77c7a316"
-=======
-        "User-Agent": "azsdk-js-ai-language-text/1.0.1 core-rest-pipeline/1.10.0 Node/v18.6.0 OS/(x64-Linux-5.15.68.1-microsoft-standard-WSL2)",
-        "x-ms-client-request-id": "1e38767a-d969-448e-8ed7-e46393ee6688"
->>>>>>> d933aa95
+        "User-Agent": "azsdk-js-ai-language-text/1.1.0-beta.1 core-rest-pipeline/1.10.0 Node/v18.6.0 OS/(x64-Linux-5.15.68.1-microsoft-standard-WSL2)",
+        "x-ms-client-request-id": "40c6c616-cc44-4f8d-b2ba-424fca88d749"
       },
       "RequestBody": null,
       "StatusCode": 200,
       "ResponseHeaders": {
-<<<<<<< HEAD
-        "apim-request-id": "cb13b5c7-4c2a-49dc-a43c-d5435d95a066",
-        "Content-Length": "2433",
+        "apim-request-id": "107146e9-6685-40de-af5b-a4bed84b24a9",
+        "Content-Length": "2434",
         "Content-Type": "application/json; charset=utf-8",
-        "Date": "Fri, 14 Oct 2022 02:24:35 GMT",
+        "Date": "Tue, 25 Oct 2022 21:27:42 GMT",
+        "Server": "istio-envoy",
         "Strict-Transport-Security": "max-age=31536000; includeSubDomains; preload",
         "X-Content-Type-Options": "nosniff",
-        "x-envoy-upstream-service-time": "42"
+        "x-envoy-upstream-service-time": "46",
+        "x-http2-stream-id": "21",
+        "x-ms-region": "East US"
       },
       "ResponseBody": {
-        "jobId": "7ff7c785-9527-4e84-98d8-721fbe2b5c71",
-        "lastUpdateDateTime": "2022-10-14T02:24:35Z",
-        "createdDateTime": "2022-10-14T02:24:30Z",
-        "expirationDateTime": "2022-10-15T02:24:30Z",
-=======
-        "apim-request-id": "aa1da759-ef0e-47f2-9671-b15d84d587bb",
-        "Content-Length": "2434",
-        "Content-Type": "application/json; charset=utf-8",
-        "Date": "Mon, 24 Oct 2022 05:12:23 GMT",
-        "Strict-Transport-Security": "max-age=31536000; includeSubDomains; preload",
-        "X-Content-Type-Options": "nosniff",
-        "x-envoy-upstream-service-time": "34",
-        "x-ms-region": "West US 2"
-      },
-      "ResponseBody": {
-        "jobId": "68003b3a-756a-4a1b-a65b-cc033b377f80",
-        "lastUpdatedDateTime": "2022-10-24T05:12:23Z",
-        "createdDateTime": "2022-10-24T05:12:21Z",
-        "expirationDateTime": "2022-10-25T05:12:21Z",
->>>>>>> d933aa95
+        "jobId": "d40e9a62-7adf-42b3-8fdd-545572038091",
+        "lastUpdatedDateTime": "2022-10-25T21:27:42Z",
+        "createdDateTime": "2022-10-25T21:27:40Z",
+        "expirationDateTime": "2022-10-26T21:27:40Z",
         "status": "succeeded",
         "errors": [],
         "tasks": {
@@ -499,11 +351,7 @@
           "items": [
             {
               "kind": "EntityLinkingLROResults",
-<<<<<<< HEAD
-              "lastUpdateDateTime": "2022-10-14T02:24:35.1430133Z",
-=======
-              "lastUpdateDateTime": "2022-10-24T05:12:23.7062546Z",
->>>>>>> d933aa95
+              "lastUpdateDateTime": "2022-10-25T21:27:42.7890018Z",
               "status": "succeeded",
               "results": {
                 "documents": [
