{
  "Entries": [
    {
      "RequestUri": "https://endpoint/language/analyze-text/jobs?api-version=2022-10-01-preview",
      "RequestMethod": "POST",
      "RequestHeaders": {
        "Accept": "application/json",
        "Accept-Encoding": "gzip,deflate",
        "Connection": "keep-alive",
        "Content-Length": "396",
        "Content-Type": "application/json",
        "Ocp-Apim-Subscription-Key": "api_key",
<<<<<<< HEAD
        "User-Agent": "azsdk-js-ai-language-text/1.1.0-beta.1 core-rest-pipeline/1.9.3 Node/v18.6.0 OS/(x64-Linux-5.15.68.1-microsoft-standard-WSL2)",
        "x-ms-client-request-id": "d76bfd0e-d6f4-4b79-9e83-419382bedd7c"
=======
        "User-Agent": "azsdk-js-ai-language-text/1.0.1 core-rest-pipeline/1.10.0 Node/v18.6.0 OS/(x64-Linux-5.15.68.1-microsoft-standard-WSL2)",
        "x-ms-client-request-id": "2ad08580-88de-43d8-825b-4fe94f8ae832"
>>>>>>> d933aa95
      },
      "RequestBody": {
        "analysisInput": {
          "documents": [
            {
              "id": "0",
              "text": "My SSN is 859-98-0987.",
              "language": "en"
            },
            {
              "id": "1",
              "text": "Your ABA number - 111000025 - is the first 9 digits in the lower left hand corner of your personal check.",
              "language": "en"
            },
            {
              "id": "2",
              "text": "Is 998.214.865-68 your Brazilian CPF number?",
              "language": "en"
            }
          ]
        },
        "tasks": [
          {
            "kind": "PiiEntityRecognition",
            "parameters": {
              "modelVersion": "latest"
            }
          }
        ]
      },
      "StatusCode": 202,
      "ResponseHeaders": {
<<<<<<< HEAD
        "apim-request-id": "b9c4a7e0-6e39-4287-8f35-91d9b1344868",
        "Content-Length": "0",
        "Date": "Fri, 14 Oct 2022 02:24:35 GMT",
        "operation-location": "https://endpoint/language/analyze-text/jobs/8ca6dbe9-be1d-42d2-84c6-e1cd138372d5?api-version=2022-10-01-preview",
        "Strict-Transport-Security": "max-age=31536000; includeSubDomains; preload",
        "X-Content-Type-Options": "nosniff",
        "x-envoy-upstream-service-time": "204"
=======
        "apim-request-id": "e706b09e-0eae-441e-9ef2-2a1786c44597",
        "Content-Length": "0",
        "Date": "Mon, 24 Oct 2022 05:12:23 GMT",
        "operation-location": "https://endpoint/language/analyze-text/jobs/1fc0c410-00d1-4416-a69e-a47e572ca31f?api-version=2022-05-01",
        "Strict-Transport-Security": "max-age=31536000; includeSubDomains; preload",
        "X-Content-Type-Options": "nosniff",
        "x-envoy-upstream-service-time": "191",
        "x-ms-region": "West US 2"
>>>>>>> d933aa95
      },
      "ResponseBody": null
    },
    {
<<<<<<< HEAD
      "RequestUri": "https://endpoint/language/analyze-text/jobs/8ca6dbe9-be1d-42d2-84c6-e1cd138372d5?api-version=2022-10-01-preview",
=======
      "RequestUri": "https://endpoint/language/analyze-text/jobs/1fc0c410-00d1-4416-a69e-a47e572ca31f?api-version=2022-05-01",
>>>>>>> d933aa95
      "RequestMethod": "GET",
      "RequestHeaders": {
        "Accept": "application/json",
        "Accept-Encoding": "gzip,deflate",
        "Connection": "keep-alive",
        "Ocp-Apim-Subscription-Key": "api_key",
<<<<<<< HEAD
        "User-Agent": "azsdk-js-ai-language-text/1.1.0-beta.1 core-rest-pipeline/1.9.3 Node/v18.6.0 OS/(x64-Linux-5.15.68.1-microsoft-standard-WSL2)",
        "x-ms-client-request-id": "4fd11f91-9d19-4bff-b8f6-ed573ff84593"
=======
        "User-Agent": "azsdk-js-ai-language-text/1.0.1 core-rest-pipeline/1.10.0 Node/v18.6.0 OS/(x64-Linux-5.15.68.1-microsoft-standard-WSL2)",
        "x-ms-client-request-id": "0e839612-e673-4ce1-9009-8934bad0cd99"
>>>>>>> d933aa95
      },
      "RequestBody": null,
      "StatusCode": 200,
      "ResponseHeaders": {
<<<<<<< HEAD
        "apim-request-id": "3e4c703b-937e-420b-940f-c287c6e8db54",
        "Content-Length": "279",
        "Content-Type": "application/json; charset=utf-8",
        "Date": "Fri, 14 Oct 2022 02:24:35 GMT",
        "Strict-Transport-Security": "max-age=31536000; includeSubDomains; preload",
        "X-Content-Type-Options": "nosniff",
        "x-envoy-upstream-service-time": "8"
      },
      "ResponseBody": {
        "jobId": "8ca6dbe9-be1d-42d2-84c6-e1cd138372d5",
        "lastUpdateDateTime": "2022-10-14T02:24:36Z",
        "createdDateTime": "2022-10-14T02:24:36Z",
        "expirationDateTime": "2022-10-15T02:24:36Z",
=======
        "apim-request-id": "ca77ed78-2d94-44f5-a4e4-e84645116468",
        "Content-Length": "283",
        "Content-Type": "application/json; charset=utf-8",
        "Date": "Mon, 24 Oct 2022 05:12:23 GMT",
        "Strict-Transport-Security": "max-age=31536000; includeSubDomains; preload",
        "X-Content-Type-Options": "nosniff",
        "x-envoy-upstream-service-time": "6",
        "x-ms-region": "West US 2"
      },
      "ResponseBody": {
        "jobId": "1fc0c410-00d1-4416-a69e-a47e572ca31f",
        "lastUpdatedDateTime": "2022-10-24T05:12:24Z",
        "createdDateTime": "2022-10-24T05:12:23Z",
        "expirationDateTime": "2022-10-25T05:12:23Z",
        "status": "notStarted",
        "errors": [],
        "tasks": {
          "completed": 0,
          "failed": 0,
          "inProgress": 1,
          "total": 1,
          "items": []
        }
      }
    },
    {
      "RequestUri": "https://endpoint/language/analyze-text/jobs/1fc0c410-00d1-4416-a69e-a47e572ca31f?api-version=2022-05-01",
      "RequestMethod": "GET",
      "RequestHeaders": {
        "Accept": "application/json",
        "Accept-Encoding": "gzip,deflate",
        "Connection": "keep-alive",
        "Ocp-Apim-Subscription-Key": "api_key",
        "User-Agent": "azsdk-js-ai-language-text/1.0.1 core-rest-pipeline/1.10.0 Node/v18.6.0 OS/(x64-Linux-5.15.68.1-microsoft-standard-WSL2)",
        "x-ms-client-request-id": "3120ba1e-1639-4d7c-9403-e2fd22c64ecf"
      },
      "RequestBody": null,
      "StatusCode": 200,
      "ResponseHeaders": {
        "apim-request-id": "cb7bcb38-ee1a-4b67-9bc2-6803e46cd40a",
        "Content-Length": "280",
        "Content-Type": "application/json; charset=utf-8",
        "Date": "Mon, 24 Oct 2022 05:12:23 GMT",
        "Strict-Transport-Security": "max-age=31536000; includeSubDomains; preload",
        "X-Content-Type-Options": "nosniff",
        "x-envoy-upstream-service-time": "7",
        "x-ms-region": "West US 2"
      },
      "ResponseBody": {
        "jobId": "1fc0c410-00d1-4416-a69e-a47e572ca31f",
        "lastUpdatedDateTime": "2022-10-24T05:12:24Z",
        "createdDateTime": "2022-10-24T05:12:23Z",
        "expirationDateTime": "2022-10-25T05:12:23Z",
>>>>>>> d933aa95
        "status": "running",
        "errors": [],
        "tasks": {
          "completed": 0,
          "failed": 0,
          "inProgress": 1,
          "total": 1,
          "items": []
        }
      }
    },
    {
<<<<<<< HEAD
      "RequestUri": "https://endpoint/language/analyze-text/jobs/8ca6dbe9-be1d-42d2-84c6-e1cd138372d5?api-version=2022-10-01-preview",
=======
      "RequestUri": "https://endpoint/language/analyze-text/jobs/1fc0c410-00d1-4416-a69e-a47e572ca31f?api-version=2022-05-01",
>>>>>>> d933aa95
      "RequestMethod": "GET",
      "RequestHeaders": {
        "Accept": "application/json",
        "Accept-Encoding": "gzip,deflate",
        "Connection": "keep-alive",
        "Ocp-Apim-Subscription-Key": "api_key",
<<<<<<< HEAD
        "User-Agent": "azsdk-js-ai-language-text/1.1.0-beta.1 core-rest-pipeline/1.9.3 Node/v18.6.0 OS/(x64-Linux-5.15.68.1-microsoft-standard-WSL2)",
        "x-ms-client-request-id": "70922bdc-0e61-4ead-96fa-667cbb6e96ee"
=======
        "User-Agent": "azsdk-js-ai-language-text/1.0.1 core-rest-pipeline/1.10.0 Node/v18.6.0 OS/(x64-Linux-5.15.68.1-microsoft-standard-WSL2)",
        "x-ms-client-request-id": "b3cfac74-5c6c-4332-8799-1c41a714fd38"
>>>>>>> d933aa95
      },
      "RequestBody": null,
      "StatusCode": 200,
      "ResponseHeaders": {
<<<<<<< HEAD
        "apim-request-id": "aa16efa6-36c3-466f-8bfd-03ea55094a98",
        "Content-Length": "279",
        "Content-Type": "application/json; charset=utf-8",
        "Date": "Fri, 14 Oct 2022 02:24:36 GMT",
        "Strict-Transport-Security": "max-age=31536000; includeSubDomains; preload",
        "X-Content-Type-Options": "nosniff",
        "x-envoy-upstream-service-time": "12"
      },
      "ResponseBody": {
        "jobId": "8ca6dbe9-be1d-42d2-84c6-e1cd138372d5",
        "lastUpdateDateTime": "2022-10-14T02:24:36Z",
        "createdDateTime": "2022-10-14T02:24:36Z",
        "expirationDateTime": "2022-10-15T02:24:36Z",
        "status": "running",
        "errors": [],
        "tasks": {
          "completed": 0,
          "failed": 0,
          "inProgress": 1,
          "total": 1,
          "items": []
        }
      }
    },
    {
      "RequestUri": "https://endpoint/language/analyze-text/jobs/8ca6dbe9-be1d-42d2-84c6-e1cd138372d5?api-version=2022-10-01-preview",
      "RequestMethod": "GET",
      "RequestHeaders": {
        "Accept": "application/json",
        "Accept-Encoding": "gzip,deflate",
        "Connection": "keep-alive",
        "Ocp-Apim-Subscription-Key": "api_key",
        "User-Agent": "azsdk-js-ai-language-text/1.1.0-beta.1 core-rest-pipeline/1.9.3 Node/v18.6.0 OS/(x64-Linux-5.15.68.1-microsoft-standard-WSL2)",
        "x-ms-client-request-id": "aaa96eca-9678-4119-81f7-4009ce06ffbc"
      },
      "RequestBody": null,
      "StatusCode": 200,
      "ResponseHeaders": {
        "apim-request-id": "268812b2-6419-43d8-a1c9-151624c13217",
        "Content-Length": "279",
        "Content-Type": "application/json; charset=utf-8",
        "Date": "Fri, 14 Oct 2022 02:24:38 GMT",
        "Strict-Transport-Security": "max-age=31536000; includeSubDomains; preload",
        "X-Content-Type-Options": "nosniff",
        "x-envoy-upstream-service-time": "8"
      },
      "ResponseBody": {
        "jobId": "8ca6dbe9-be1d-42d2-84c6-e1cd138372d5",
        "lastUpdateDateTime": "2022-10-14T02:24:36Z",
        "createdDateTime": "2022-10-14T02:24:36Z",
        "expirationDateTime": "2022-10-15T02:24:36Z",
        "status": "running",
        "errors": [],
        "tasks": {
          "completed": 0,
          "failed": 0,
          "inProgress": 1,
          "total": 1,
          "items": []
        }
      }
    },
    {
      "RequestUri": "https://endpoint/language/analyze-text/jobs/8ca6dbe9-be1d-42d2-84c6-e1cd138372d5?api-version=2022-10-01-preview",
      "RequestMethod": "GET",
      "RequestHeaders": {
        "Accept": "application/json",
        "Accept-Encoding": "gzip,deflate",
        "Connection": "keep-alive",
        "Ocp-Apim-Subscription-Key": "api_key",
        "User-Agent": "azsdk-js-ai-language-text/1.1.0-beta.1 core-rest-pipeline/1.9.3 Node/v18.6.0 OS/(x64-Linux-5.15.68.1-microsoft-standard-WSL2)",
        "x-ms-client-request-id": "5917276d-df0d-40c6-93fb-e1e1b648f955"
      },
      "RequestBody": null,
      "StatusCode": 200,
      "ResponseHeaders": {
        "apim-request-id": "0529bf60-ec6e-427a-904a-df58474844c4",
        "Content-Length": "1197",
        "Content-Type": "application/json; charset=utf-8",
        "Date": "Fri, 14 Oct 2022 02:24:41 GMT",
        "Strict-Transport-Security": "max-age=31536000; includeSubDomains; preload",
        "X-Content-Type-Options": "nosniff",
        "x-envoy-upstream-service-time": "65"
      },
      "ResponseBody": {
        "jobId": "8ca6dbe9-be1d-42d2-84c6-e1cd138372d5",
        "lastUpdateDateTime": "2022-10-14T02:24:39Z",
        "createdDateTime": "2022-10-14T02:24:36Z",
        "expirationDateTime": "2022-10-15T02:24:36Z",
=======
        "apim-request-id": "9796cb66-e472-4bd9-b6ea-44fba10b06e5",
        "Content-Length": "1198",
        "Content-Type": "application/json; charset=utf-8",
        "Date": "Mon, 24 Oct 2022 05:12:25 GMT",
        "Strict-Transport-Security": "max-age=31536000; includeSubDomains; preload",
        "X-Content-Type-Options": "nosniff",
        "x-envoy-upstream-service-time": "117",
        "x-ms-region": "West US 2"
      },
      "ResponseBody": {
        "jobId": "1fc0c410-00d1-4416-a69e-a47e572ca31f",
        "lastUpdatedDateTime": "2022-10-24T05:12:25Z",
        "createdDateTime": "2022-10-24T05:12:23Z",
        "expirationDateTime": "2022-10-25T05:12:23Z",
>>>>>>> d933aa95
        "status": "succeeded",
        "errors": [],
        "tasks": {
          "completed": 1,
          "failed": 0,
          "inProgress": 0,
          "total": 1,
          "items": [
            {
              "kind": "PiiEntityRecognitionLROResults",
<<<<<<< HEAD
              "lastUpdateDateTime": "2022-10-14T02:24:39.9349754Z",
=======
              "lastUpdateDateTime": "2022-10-24T05:12:25.8140618Z",
>>>>>>> d933aa95
              "status": "succeeded",
              "results": {
                "documents": [
                  {
                    "redactedText": "My SSN is ***********.",
                    "id": "0",
                    "entities": [
                      {
                        "text": "859-98-0987",
                        "category": "USSocialSecurityNumber",
                        "offset": 10,
                        "length": 11,
                        "confidenceScore": 0.65
                      }
                    ],
                    "warnings": []
                  },
                  {
                    "redactedText": "Your ABA number - ********* - is the first 9 digits in the lower left hand corner of your personal check.",
                    "id": "1",
                    "entities": [
                      {
                        "text": "111000025",
                        "category": "PhoneNumber",
                        "offset": 18,
                        "length": 9,
                        "confidenceScore": 0.8
                      },
                      {
                        "text": "111000025",
                        "category": "ABARoutingNumber",
                        "offset": 18,
                        "length": 9,
                        "confidenceScore": 0.75
                      },
                      {
                        "text": "111000025",
                        "category": "NZSocialWelfareNumber",
                        "offset": 18,
                        "length": 9,
                        "confidenceScore": 0.65
                      }
                    ],
                    "warnings": []
                  },
                  {
                    "redactedText": "Is 998.214.865-68 your Brazilian CPF number?",
                    "id": "2",
                    "entities": [],
                    "warnings": []
                  }
                ],
                "errors": [],
                "modelVersion": "2021-01-15"
              }
            }
          ]
        }
      }
    },
    {
<<<<<<< HEAD
      "RequestUri": "https://endpoint/language/analyze-text/jobs/8ca6dbe9-be1d-42d2-84c6-e1cd138372d5?api-version=2022-10-01-preview",
=======
      "RequestUri": "https://endpoint/language/analyze-text/jobs/1fc0c410-00d1-4416-a69e-a47e572ca31f?api-version=2022-05-01",
>>>>>>> d933aa95
      "RequestMethod": "GET",
      "RequestHeaders": {
        "Accept": "application/json",
        "Accept-Encoding": "gzip,deflate",
        "Connection": "keep-alive",
        "Ocp-Apim-Subscription-Key": "api_key",
<<<<<<< HEAD
        "User-Agent": "azsdk-js-ai-language-text/1.1.0-beta.1 core-rest-pipeline/1.9.3 Node/v18.6.0 OS/(x64-Linux-5.15.68.1-microsoft-standard-WSL2)",
        "x-ms-client-request-id": "e13486ae-c324-4a90-a754-c812b0e48523"
=======
        "User-Agent": "azsdk-js-ai-language-text/1.0.1 core-rest-pipeline/1.10.0 Node/v18.6.0 OS/(x64-Linux-5.15.68.1-microsoft-standard-WSL2)",
        "x-ms-client-request-id": "18c42cdb-d930-4ab2-b576-0edde312c3df"
>>>>>>> d933aa95
      },
      "RequestBody": null,
      "StatusCode": 200,
      "ResponseHeaders": {
<<<<<<< HEAD
        "apim-request-id": "f73885ff-09b4-4e69-a61e-e685320968bd",
        "Content-Length": "1197",
        "Content-Type": "application/json; charset=utf-8",
        "Date": "Fri, 14 Oct 2022 02:24:41 GMT",
        "Strict-Transport-Security": "max-age=31536000; includeSubDomains; preload",
        "X-Content-Type-Options": "nosniff",
        "x-envoy-upstream-service-time": "69"
      },
      "ResponseBody": {
        "jobId": "8ca6dbe9-be1d-42d2-84c6-e1cd138372d5",
        "lastUpdateDateTime": "2022-10-14T02:24:39Z",
        "createdDateTime": "2022-10-14T02:24:36Z",
        "expirationDateTime": "2022-10-15T02:24:36Z",
=======
        "apim-request-id": "8f07004a-9dc1-477f-b31d-cea2dc2c39dc",
        "Content-Length": "1198",
        "Content-Type": "application/json; charset=utf-8",
        "Date": "Mon, 24 Oct 2022 05:12:25 GMT",
        "Strict-Transport-Security": "max-age=31536000; includeSubDomains; preload",
        "X-Content-Type-Options": "nosniff",
        "x-envoy-upstream-service-time": "45",
        "x-ms-region": "West US 2"
      },
      "ResponseBody": {
        "jobId": "1fc0c410-00d1-4416-a69e-a47e572ca31f",
        "lastUpdatedDateTime": "2022-10-24T05:12:25Z",
        "createdDateTime": "2022-10-24T05:12:23Z",
        "expirationDateTime": "2022-10-25T05:12:23Z",
>>>>>>> d933aa95
        "status": "succeeded",
        "errors": [],
        "tasks": {
          "completed": 1,
          "failed": 0,
          "inProgress": 0,
          "total": 1,
          "items": [
            {
              "kind": "PiiEntityRecognitionLROResults",
<<<<<<< HEAD
              "lastUpdateDateTime": "2022-10-14T02:24:39.9349754Z",
=======
              "lastUpdateDateTime": "2022-10-24T05:12:25.8140618Z",
>>>>>>> d933aa95
              "status": "succeeded",
              "results": {
                "documents": [
                  {
                    "redactedText": "My SSN is ***********.",
                    "id": "0",
                    "entities": [
                      {
                        "text": "859-98-0987",
                        "category": "USSocialSecurityNumber",
                        "offset": 10,
                        "length": 11,
                        "confidenceScore": 0.65
                      }
                    ],
                    "warnings": []
                  },
                  {
                    "redactedText": "Your ABA number - ********* - is the first 9 digits in the lower left hand corner of your personal check.",
                    "id": "1",
                    "entities": [
                      {
                        "text": "111000025",
                        "category": "PhoneNumber",
                        "offset": 18,
                        "length": 9,
                        "confidenceScore": 0.8
                      },
                      {
                        "text": "111000025",
                        "category": "ABARoutingNumber",
                        "offset": 18,
                        "length": 9,
                        "confidenceScore": 0.75
                      },
                      {
                        "text": "111000025",
                        "category": "NZSocialWelfareNumber",
                        "offset": 18,
                        "length": 9,
                        "confidenceScore": 0.65
                      }
                    ],
                    "warnings": []
                  },
                  {
                    "redactedText": "Is 998.214.865-68 your Brazilian CPF number?",
                    "id": "2",
                    "entities": [],
                    "warnings": []
                  }
                ],
                "errors": [],
                "modelVersion": "2021-01-15"
              }
            }
          ]
        }
      }
    }
  ],
  "Variables": {}
}<|MERGE_RESOLUTION|>--- conflicted
+++ resolved
@@ -10,13 +10,8 @@
         "Content-Length": "396",
         "Content-Type": "application/json",
         "Ocp-Apim-Subscription-Key": "api_key",
-<<<<<<< HEAD
-        "User-Agent": "azsdk-js-ai-language-text/1.1.0-beta.1 core-rest-pipeline/1.9.3 Node/v18.6.0 OS/(x64-Linux-5.15.68.1-microsoft-standard-WSL2)",
-        "x-ms-client-request-id": "d76bfd0e-d6f4-4b79-9e83-419382bedd7c"
-=======
-        "User-Agent": "azsdk-js-ai-language-text/1.0.1 core-rest-pipeline/1.10.0 Node/v18.6.0 OS/(x64-Linux-5.15.68.1-microsoft-standard-WSL2)",
-        "x-ms-client-request-id": "2ad08580-88de-43d8-825b-4fe94f8ae832"
->>>>>>> d933aa95
+        "User-Agent": "azsdk-js-ai-language-text/1.1.0-beta.1 core-rest-pipeline/1.10.0 Node/v18.6.0 OS/(x64-Linux-5.15.68.1-microsoft-standard-WSL2)",
+        "x-ms-client-request-id": "c3a393ec-eefc-4195-abce-e6ded678b6d1"
       },
       "RequestBody": {
         "analysisInput": {
@@ -49,79 +44,49 @@
       },
       "StatusCode": 202,
       "ResponseHeaders": {
-<<<<<<< HEAD
-        "apim-request-id": "b9c4a7e0-6e39-4287-8f35-91d9b1344868",
+        "apim-request-id": "aa8bdbc2-792a-4435-b8ee-755a4caa2314",
         "Content-Length": "0",
-        "Date": "Fri, 14 Oct 2022 02:24:35 GMT",
-        "operation-location": "https://endpoint/language/analyze-text/jobs/8ca6dbe9-be1d-42d2-84c6-e1cd138372d5?api-version=2022-10-01-preview",
-        "Strict-Transport-Security": "max-age=31536000; includeSubDomains; preload",
-        "X-Content-Type-Options": "nosniff",
-        "x-envoy-upstream-service-time": "204"
-=======
-        "apim-request-id": "e706b09e-0eae-441e-9ef2-2a1786c44597",
-        "Content-Length": "0",
-        "Date": "Mon, 24 Oct 2022 05:12:23 GMT",
-        "operation-location": "https://endpoint/language/analyze-text/jobs/1fc0c410-00d1-4416-a69e-a47e572ca31f?api-version=2022-05-01",
-        "Strict-Transport-Security": "max-age=31536000; includeSubDomains; preload",
-        "X-Content-Type-Options": "nosniff",
-        "x-envoy-upstream-service-time": "191",
-        "x-ms-region": "West US 2"
->>>>>>> d933aa95
+        "Date": "Tue, 25 Oct 2022 21:27:42 GMT",
+        "operation-location": "https://endpoint/language/analyze-text/jobs/c8dbafe8-99c5-45e3-8803-ee95fd8b141f?api-version=2022-10-01-preview",
+        "Server": "istio-envoy",
+        "Strict-Transport-Security": "max-age=31536000; includeSubDomains; preload",
+        "X-Content-Type-Options": "nosniff",
+        "x-envoy-upstream-service-time": "269",
+        "x-http2-stream-id": "5",
+        "x-ms-region": "East US"
       },
       "ResponseBody": null
     },
     {
-<<<<<<< HEAD
-      "RequestUri": "https://endpoint/language/analyze-text/jobs/8ca6dbe9-be1d-42d2-84c6-e1cd138372d5?api-version=2022-10-01-preview",
-=======
-      "RequestUri": "https://endpoint/language/analyze-text/jobs/1fc0c410-00d1-4416-a69e-a47e572ca31f?api-version=2022-05-01",
->>>>>>> d933aa95
+      "RequestUri": "https://endpoint/language/analyze-text/jobs/c8dbafe8-99c5-45e3-8803-ee95fd8b141f?api-version=2022-10-01-preview",
       "RequestMethod": "GET",
       "RequestHeaders": {
         "Accept": "application/json",
         "Accept-Encoding": "gzip,deflate",
         "Connection": "keep-alive",
         "Ocp-Apim-Subscription-Key": "api_key",
-<<<<<<< HEAD
-        "User-Agent": "azsdk-js-ai-language-text/1.1.0-beta.1 core-rest-pipeline/1.9.3 Node/v18.6.0 OS/(x64-Linux-5.15.68.1-microsoft-standard-WSL2)",
-        "x-ms-client-request-id": "4fd11f91-9d19-4bff-b8f6-ed573ff84593"
-=======
-        "User-Agent": "azsdk-js-ai-language-text/1.0.1 core-rest-pipeline/1.10.0 Node/v18.6.0 OS/(x64-Linux-5.15.68.1-microsoft-standard-WSL2)",
-        "x-ms-client-request-id": "0e839612-e673-4ce1-9009-8934bad0cd99"
->>>>>>> d933aa95
+        "User-Agent": "azsdk-js-ai-language-text/1.1.0-beta.1 core-rest-pipeline/1.10.0 Node/v18.6.0 OS/(x64-Linux-5.15.68.1-microsoft-standard-WSL2)",
+        "x-ms-client-request-id": "4e8c8921-311e-44f9-8ac5-9fb9676f551f"
       },
       "RequestBody": null,
       "StatusCode": 200,
       "ResponseHeaders": {
-<<<<<<< HEAD
-        "apim-request-id": "3e4c703b-937e-420b-940f-c287c6e8db54",
-        "Content-Length": "279",
-        "Content-Type": "application/json; charset=utf-8",
-        "Date": "Fri, 14 Oct 2022 02:24:35 GMT",
-        "Strict-Transport-Security": "max-age=31536000; includeSubDomains; preload",
-        "X-Content-Type-Options": "nosniff",
-        "x-envoy-upstream-service-time": "8"
-      },
-      "ResponseBody": {
-        "jobId": "8ca6dbe9-be1d-42d2-84c6-e1cd138372d5",
-        "lastUpdateDateTime": "2022-10-14T02:24:36Z",
-        "createdDateTime": "2022-10-14T02:24:36Z",
-        "expirationDateTime": "2022-10-15T02:24:36Z",
-=======
-        "apim-request-id": "ca77ed78-2d94-44f5-a4e4-e84645116468",
+        "apim-request-id": "258b943d-247c-4490-95c6-b6fe392ff50f",
         "Content-Length": "283",
         "Content-Type": "application/json; charset=utf-8",
-        "Date": "Mon, 24 Oct 2022 05:12:23 GMT",
-        "Strict-Transport-Security": "max-age=31536000; includeSubDomains; preload",
-        "X-Content-Type-Options": "nosniff",
-        "x-envoy-upstream-service-time": "6",
-        "x-ms-region": "West US 2"
+        "Date": "Tue, 25 Oct 2022 21:27:43 GMT",
+        "Server": "istio-envoy",
+        "Strict-Transport-Security": "max-age=31536000; includeSubDomains; preload",
+        "X-Content-Type-Options": "nosniff",
+        "x-envoy-upstream-service-time": "8",
+        "x-http2-stream-id": "9",
+        "x-ms-region": "East US"
       },
       "ResponseBody": {
-        "jobId": "1fc0c410-00d1-4416-a69e-a47e572ca31f",
-        "lastUpdatedDateTime": "2022-10-24T05:12:24Z",
-        "createdDateTime": "2022-10-24T05:12:23Z",
-        "expirationDateTime": "2022-10-25T05:12:23Z",
+        "jobId": "c8dbafe8-99c5-45e3-8803-ee95fd8b141f",
+        "lastUpdatedDateTime": "2022-10-25T21:27:43Z",
+        "createdDateTime": "2022-10-25T21:27:43Z",
+        "expirationDateTime": "2022-10-26T21:27:43Z",
         "status": "notStarted",
         "errors": [],
         "tasks": {
@@ -134,34 +99,35 @@
       }
     },
     {
-      "RequestUri": "https://endpoint/language/analyze-text/jobs/1fc0c410-00d1-4416-a69e-a47e572ca31f?api-version=2022-05-01",
+      "RequestUri": "https://endpoint/language/analyze-text/jobs/c8dbafe8-99c5-45e3-8803-ee95fd8b141f?api-version=2022-10-01-preview",
       "RequestMethod": "GET",
       "RequestHeaders": {
         "Accept": "application/json",
         "Accept-Encoding": "gzip,deflate",
         "Connection": "keep-alive",
         "Ocp-Apim-Subscription-Key": "api_key",
-        "User-Agent": "azsdk-js-ai-language-text/1.0.1 core-rest-pipeline/1.10.0 Node/v18.6.0 OS/(x64-Linux-5.15.68.1-microsoft-standard-WSL2)",
-        "x-ms-client-request-id": "3120ba1e-1639-4d7c-9403-e2fd22c64ecf"
+        "User-Agent": "azsdk-js-ai-language-text/1.1.0-beta.1 core-rest-pipeline/1.10.0 Node/v18.6.0 OS/(x64-Linux-5.15.68.1-microsoft-standard-WSL2)",
+        "x-ms-client-request-id": "4fd78156-5f6e-4de6-afcd-af0607c7f442"
       },
       "RequestBody": null,
       "StatusCode": 200,
       "ResponseHeaders": {
-        "apim-request-id": "cb7bcb38-ee1a-4b67-9bc2-6803e46cd40a",
+        "apim-request-id": "c538cc53-de6d-4618-8321-84ea049ec4bf",
         "Content-Length": "280",
         "Content-Type": "application/json; charset=utf-8",
-        "Date": "Mon, 24 Oct 2022 05:12:23 GMT",
-        "Strict-Transport-Security": "max-age=31536000; includeSubDomains; preload",
-        "X-Content-Type-Options": "nosniff",
-        "x-envoy-upstream-service-time": "7",
-        "x-ms-region": "West US 2"
+        "Date": "Tue, 25 Oct 2022 21:27:42 GMT",
+        "Server": "istio-envoy",
+        "Strict-Transport-Security": "max-age=31536000; includeSubDomains; preload",
+        "X-Content-Type-Options": "nosniff",
+        "x-envoy-upstream-service-time": "12",
+        "x-http2-stream-id": "23",
+        "x-ms-region": "East US"
       },
       "ResponseBody": {
-        "jobId": "1fc0c410-00d1-4416-a69e-a47e572ca31f",
-        "lastUpdatedDateTime": "2022-10-24T05:12:24Z",
-        "createdDateTime": "2022-10-24T05:12:23Z",
-        "expirationDateTime": "2022-10-25T05:12:23Z",
->>>>>>> d933aa95
+        "jobId": "c8dbafe8-99c5-45e3-8803-ee95fd8b141f",
+        "lastUpdatedDateTime": "2022-10-25T21:27:43Z",
+        "createdDateTime": "2022-10-25T21:27:43Z",
+        "expirationDateTime": "2022-10-26T21:27:43Z",
         "status": "running",
         "errors": [],
         "tasks": {
@@ -174,134 +140,35 @@
       }
     },
     {
-<<<<<<< HEAD
-      "RequestUri": "https://endpoint/language/analyze-text/jobs/8ca6dbe9-be1d-42d2-84c6-e1cd138372d5?api-version=2022-10-01-preview",
-=======
-      "RequestUri": "https://endpoint/language/analyze-text/jobs/1fc0c410-00d1-4416-a69e-a47e572ca31f?api-version=2022-05-01",
->>>>>>> d933aa95
+      "RequestUri": "https://endpoint/language/analyze-text/jobs/c8dbafe8-99c5-45e3-8803-ee95fd8b141f?api-version=2022-10-01-preview",
       "RequestMethod": "GET",
       "RequestHeaders": {
         "Accept": "application/json",
         "Accept-Encoding": "gzip,deflate",
         "Connection": "keep-alive",
         "Ocp-Apim-Subscription-Key": "api_key",
-<<<<<<< HEAD
-        "User-Agent": "azsdk-js-ai-language-text/1.1.0-beta.1 core-rest-pipeline/1.9.3 Node/v18.6.0 OS/(x64-Linux-5.15.68.1-microsoft-standard-WSL2)",
-        "x-ms-client-request-id": "70922bdc-0e61-4ead-96fa-667cbb6e96ee"
-=======
-        "User-Agent": "azsdk-js-ai-language-text/1.0.1 core-rest-pipeline/1.10.0 Node/v18.6.0 OS/(x64-Linux-5.15.68.1-microsoft-standard-WSL2)",
-        "x-ms-client-request-id": "b3cfac74-5c6c-4332-8799-1c41a714fd38"
->>>>>>> d933aa95
+        "User-Agent": "azsdk-js-ai-language-text/1.1.0-beta.1 core-rest-pipeline/1.10.0 Node/v18.6.0 OS/(x64-Linux-5.15.68.1-microsoft-standard-WSL2)",
+        "x-ms-client-request-id": "83fec057-5889-4194-b70d-17d13bbea24d"
       },
       "RequestBody": null,
       "StatusCode": 200,
       "ResponseHeaders": {
-<<<<<<< HEAD
-        "apim-request-id": "aa16efa6-36c3-466f-8bfd-03ea55094a98",
-        "Content-Length": "279",
-        "Content-Type": "application/json; charset=utf-8",
-        "Date": "Fri, 14 Oct 2022 02:24:36 GMT",
-        "Strict-Transport-Security": "max-age=31536000; includeSubDomains; preload",
-        "X-Content-Type-Options": "nosniff",
-        "x-envoy-upstream-service-time": "12"
-      },
-      "ResponseBody": {
-        "jobId": "8ca6dbe9-be1d-42d2-84c6-e1cd138372d5",
-        "lastUpdateDateTime": "2022-10-14T02:24:36Z",
-        "createdDateTime": "2022-10-14T02:24:36Z",
-        "expirationDateTime": "2022-10-15T02:24:36Z",
-        "status": "running",
-        "errors": [],
-        "tasks": {
-          "completed": 0,
-          "failed": 0,
-          "inProgress": 1,
-          "total": 1,
-          "items": []
-        }
-      }
-    },
-    {
-      "RequestUri": "https://endpoint/language/analyze-text/jobs/8ca6dbe9-be1d-42d2-84c6-e1cd138372d5?api-version=2022-10-01-preview",
-      "RequestMethod": "GET",
-      "RequestHeaders": {
-        "Accept": "application/json",
-        "Accept-Encoding": "gzip,deflate",
-        "Connection": "keep-alive",
-        "Ocp-Apim-Subscription-Key": "api_key",
-        "User-Agent": "azsdk-js-ai-language-text/1.1.0-beta.1 core-rest-pipeline/1.9.3 Node/v18.6.0 OS/(x64-Linux-5.15.68.1-microsoft-standard-WSL2)",
-        "x-ms-client-request-id": "aaa96eca-9678-4119-81f7-4009ce06ffbc"
-      },
-      "RequestBody": null,
-      "StatusCode": 200,
-      "ResponseHeaders": {
-        "apim-request-id": "268812b2-6419-43d8-a1c9-151624c13217",
-        "Content-Length": "279",
-        "Content-Type": "application/json; charset=utf-8",
-        "Date": "Fri, 14 Oct 2022 02:24:38 GMT",
-        "Strict-Transport-Security": "max-age=31536000; includeSubDomains; preload",
-        "X-Content-Type-Options": "nosniff",
-        "x-envoy-upstream-service-time": "8"
-      },
-      "ResponseBody": {
-        "jobId": "8ca6dbe9-be1d-42d2-84c6-e1cd138372d5",
-        "lastUpdateDateTime": "2022-10-14T02:24:36Z",
-        "createdDateTime": "2022-10-14T02:24:36Z",
-        "expirationDateTime": "2022-10-15T02:24:36Z",
-        "status": "running",
-        "errors": [],
-        "tasks": {
-          "completed": 0,
-          "failed": 0,
-          "inProgress": 1,
-          "total": 1,
-          "items": []
-        }
-      }
-    },
-    {
-      "RequestUri": "https://endpoint/language/analyze-text/jobs/8ca6dbe9-be1d-42d2-84c6-e1cd138372d5?api-version=2022-10-01-preview",
-      "RequestMethod": "GET",
-      "RequestHeaders": {
-        "Accept": "application/json",
-        "Accept-Encoding": "gzip,deflate",
-        "Connection": "keep-alive",
-        "Ocp-Apim-Subscription-Key": "api_key",
-        "User-Agent": "azsdk-js-ai-language-text/1.1.0-beta.1 core-rest-pipeline/1.9.3 Node/v18.6.0 OS/(x64-Linux-5.15.68.1-microsoft-standard-WSL2)",
-        "x-ms-client-request-id": "5917276d-df0d-40c6-93fb-e1e1b648f955"
-      },
-      "RequestBody": null,
-      "StatusCode": 200,
-      "ResponseHeaders": {
-        "apim-request-id": "0529bf60-ec6e-427a-904a-df58474844c4",
-        "Content-Length": "1197",
-        "Content-Type": "application/json; charset=utf-8",
-        "Date": "Fri, 14 Oct 2022 02:24:41 GMT",
-        "Strict-Transport-Security": "max-age=31536000; includeSubDomains; preload",
-        "X-Content-Type-Options": "nosniff",
-        "x-envoy-upstream-service-time": "65"
-      },
-      "ResponseBody": {
-        "jobId": "8ca6dbe9-be1d-42d2-84c6-e1cd138372d5",
-        "lastUpdateDateTime": "2022-10-14T02:24:39Z",
-        "createdDateTime": "2022-10-14T02:24:36Z",
-        "expirationDateTime": "2022-10-15T02:24:36Z",
-=======
-        "apim-request-id": "9796cb66-e472-4bd9-b6ea-44fba10b06e5",
+        "apim-request-id": "431bbab7-72c7-4024-9f1d-a9739c7c874e",
         "Content-Length": "1198",
         "Content-Type": "application/json; charset=utf-8",
-        "Date": "Mon, 24 Oct 2022 05:12:25 GMT",
-        "Strict-Transport-Security": "max-age=31536000; includeSubDomains; preload",
-        "X-Content-Type-Options": "nosniff",
-        "x-envoy-upstream-service-time": "117",
-        "x-ms-region": "West US 2"
+        "Date": "Tue, 25 Oct 2022 21:27:45 GMT",
+        "Server": "istio-envoy",
+        "Strict-Transport-Security": "max-age=31536000; includeSubDomains; preload",
+        "X-Content-Type-Options": "nosniff",
+        "x-envoy-upstream-service-time": "62",
+        "x-http2-stream-id": "11",
+        "x-ms-region": "East US"
       },
       "ResponseBody": {
-        "jobId": "1fc0c410-00d1-4416-a69e-a47e572ca31f",
-        "lastUpdatedDateTime": "2022-10-24T05:12:25Z",
-        "createdDateTime": "2022-10-24T05:12:23Z",
-        "expirationDateTime": "2022-10-25T05:12:23Z",
->>>>>>> d933aa95
+        "jobId": "c8dbafe8-99c5-45e3-8803-ee95fd8b141f",
+        "lastUpdatedDateTime": "2022-10-25T21:27:45Z",
+        "createdDateTime": "2022-10-25T21:27:43Z",
+        "expirationDateTime": "2022-10-26T21:27:43Z",
         "status": "succeeded",
         "errors": [],
         "tasks": {
@@ -312,11 +179,7 @@
           "items": [
             {
               "kind": "PiiEntityRecognitionLROResults",
-<<<<<<< HEAD
-              "lastUpdateDateTime": "2022-10-14T02:24:39.9349754Z",
-=======
-              "lastUpdateDateTime": "2022-10-24T05:12:25.8140618Z",
->>>>>>> d933aa95
+              "lastUpdateDateTime": "2022-10-25T21:27:45.9468354Z",
               "status": "succeeded",
               "results": {
                 "documents": [
@@ -378,58 +241,35 @@
       }
     },
     {
-<<<<<<< HEAD
-      "RequestUri": "https://endpoint/language/analyze-text/jobs/8ca6dbe9-be1d-42d2-84c6-e1cd138372d5?api-version=2022-10-01-preview",
-=======
-      "RequestUri": "https://endpoint/language/analyze-text/jobs/1fc0c410-00d1-4416-a69e-a47e572ca31f?api-version=2022-05-01",
->>>>>>> d933aa95
+      "RequestUri": "https://endpoint/language/analyze-text/jobs/c8dbafe8-99c5-45e3-8803-ee95fd8b141f?api-version=2022-10-01-preview",
       "RequestMethod": "GET",
       "RequestHeaders": {
         "Accept": "application/json",
         "Accept-Encoding": "gzip,deflate",
         "Connection": "keep-alive",
         "Ocp-Apim-Subscription-Key": "api_key",
-<<<<<<< HEAD
-        "User-Agent": "azsdk-js-ai-language-text/1.1.0-beta.1 core-rest-pipeline/1.9.3 Node/v18.6.0 OS/(x64-Linux-5.15.68.1-microsoft-standard-WSL2)",
-        "x-ms-client-request-id": "e13486ae-c324-4a90-a754-c812b0e48523"
-=======
-        "User-Agent": "azsdk-js-ai-language-text/1.0.1 core-rest-pipeline/1.10.0 Node/v18.6.0 OS/(x64-Linux-5.15.68.1-microsoft-standard-WSL2)",
-        "x-ms-client-request-id": "18c42cdb-d930-4ab2-b576-0edde312c3df"
->>>>>>> d933aa95
+        "User-Agent": "azsdk-js-ai-language-text/1.1.0-beta.1 core-rest-pipeline/1.10.0 Node/v18.6.0 OS/(x64-Linux-5.15.68.1-microsoft-standard-WSL2)",
+        "x-ms-client-request-id": "2f4a783b-5568-426b-a873-7ef032d2151d"
       },
       "RequestBody": null,
       "StatusCode": 200,
       "ResponseHeaders": {
-<<<<<<< HEAD
-        "apim-request-id": "f73885ff-09b4-4e69-a61e-e685320968bd",
-        "Content-Length": "1197",
-        "Content-Type": "application/json; charset=utf-8",
-        "Date": "Fri, 14 Oct 2022 02:24:41 GMT",
-        "Strict-Transport-Security": "max-age=31536000; includeSubDomains; preload",
-        "X-Content-Type-Options": "nosniff",
-        "x-envoy-upstream-service-time": "69"
-      },
-      "ResponseBody": {
-        "jobId": "8ca6dbe9-be1d-42d2-84c6-e1cd138372d5",
-        "lastUpdateDateTime": "2022-10-14T02:24:39Z",
-        "createdDateTime": "2022-10-14T02:24:36Z",
-        "expirationDateTime": "2022-10-15T02:24:36Z",
-=======
-        "apim-request-id": "8f07004a-9dc1-477f-b31d-cea2dc2c39dc",
+        "apim-request-id": "33cc50f2-c606-423c-b8ce-f112cfcb4852",
         "Content-Length": "1198",
         "Content-Type": "application/json; charset=utf-8",
-        "Date": "Mon, 24 Oct 2022 05:12:25 GMT",
-        "Strict-Transport-Security": "max-age=31536000; includeSubDomains; preload",
-        "X-Content-Type-Options": "nosniff",
-        "x-envoy-upstream-service-time": "45",
-        "x-ms-region": "West US 2"
+        "Date": "Tue, 25 Oct 2022 21:27:45 GMT",
+        "Server": "istio-envoy",
+        "Strict-Transport-Security": "max-age=31536000; includeSubDomains; preload",
+        "X-Content-Type-Options": "nosniff",
+        "x-envoy-upstream-service-time": "64",
+        "x-http2-stream-id": "15",
+        "x-ms-region": "East US"
       },
       "ResponseBody": {
-        "jobId": "1fc0c410-00d1-4416-a69e-a47e572ca31f",
-        "lastUpdatedDateTime": "2022-10-24T05:12:25Z",
-        "createdDateTime": "2022-10-24T05:12:23Z",
-        "expirationDateTime": "2022-10-25T05:12:23Z",
->>>>>>> d933aa95
+        "jobId": "c8dbafe8-99c5-45e3-8803-ee95fd8b141f",
+        "lastUpdatedDateTime": "2022-10-25T21:27:45Z",
+        "createdDateTime": "2022-10-25T21:27:43Z",
+        "expirationDateTime": "2022-10-26T21:27:43Z",
         "status": "succeeded",
         "errors": [],
         "tasks": {
@@ -440,11 +280,7 @@
           "items": [
             {
               "kind": "PiiEntityRecognitionLROResults",
-<<<<<<< HEAD
-              "lastUpdateDateTime": "2022-10-14T02:24:39.9349754Z",
-=======
-              "lastUpdateDateTime": "2022-10-24T05:12:25.8140618Z",
->>>>>>> d933aa95
+              "lastUpdateDateTime": "2022-10-25T21:27:45.9468354Z",
               "status": "succeeded",
               "results": {
                 "documents": [
