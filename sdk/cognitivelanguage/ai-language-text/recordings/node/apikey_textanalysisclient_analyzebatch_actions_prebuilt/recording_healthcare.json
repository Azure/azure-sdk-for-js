{
  "Entries": [
    {
      "RequestUri": "https://endpoint/language/analyze-text/jobs?api-version=2022-10-01-preview",
      "RequestMethod": "POST",
      "RequestHeaders": {
        "Accept": "application/json",
        "Accept-Encoding": "gzip,deflate",
        "Connection": "keep-alive",
        "Content-Length": "392",
        "Content-Type": "application/json",
        "Ocp-Apim-Subscription-Key": "api_key",
<<<<<<< HEAD
        "User-Agent": "azsdk-js-ai-language-text/1.1.0-beta.1 core-rest-pipeline/1.9.3 Node/v18.6.0 OS/(x64-Linux-5.15.68.1-microsoft-standard-WSL2)",
        "x-ms-client-request-id": "f802f011-4b38-404e-b293-e46d393ac420"
=======
        "User-Agent": "azsdk-js-ai-language-text/1.0.1 core-rest-pipeline/1.10.0 Node/v18.6.0 OS/(x64-Linux-5.15.68.1-microsoft-standard-WSL2)",
        "x-ms-client-request-id": "ae821bc4-1cd8-470a-9432-46eff99a0fa3"
>>>>>>> d933aa95
      },
      "RequestBody": {
        "analysisInput": {
          "documents": [
            {
              "id": "0",
              "text": "Patient does not suffer from high blood pressure.",
              "language": "en"
            },
            {
              "id": "1",
              "text": "Prescribed 100mg ibuprofen, taken twice daily.",
              "language": "en"
            },
            {
              "id": "2",
              "text": "Baby not likely to have Meningitis. in case of fever in the mother, consider Penicillin for the baby too.",
              "language": "en"
            }
          ]
        },
        "tasks": [
          {
            "kind": "Healthcare",
            "parameters": {}
          }
        ]
      },
      "StatusCode": 202,
      "ResponseHeaders": {
<<<<<<< HEAD
        "apim-request-id": "73a13a4d-6ccb-4fd8-8102-3876d7d1b4a7",
        "Content-Length": "0",
        "Date": "Fri, 14 Oct 2022 02:25:00 GMT",
        "operation-location": "https://endpoint/language/analyze-text/jobs/da209c9c-0b8e-4284-87ad-d5428d6d2d2f?api-version=2022-10-01-preview",
        "Strict-Transport-Security": "max-age=31536000; includeSubDomains; preload",
        "X-Content-Type-Options": "nosniff",
        "x-envoy-upstream-service-time": "238"
=======
        "apim-request-id": "e4e6dcac-270e-4165-9f51-9e6961265672",
        "Content-Length": "0",
        "Date": "Mon, 24 Oct 2022 05:12:33 GMT",
        "operation-location": "https://endpoint/language/analyze-text/jobs/ac585850-dc82-4cd6-826a-59c8483a5683?api-version=2022-05-01",
        "Strict-Transport-Security": "max-age=31536000; includeSubDomains; preload",
        "X-Content-Type-Options": "nosniff",
        "x-envoy-upstream-service-time": "163",
        "x-ms-region": "West US 2"
>>>>>>> d933aa95
      },
      "ResponseBody": null
    },
    {
<<<<<<< HEAD
      "RequestUri": "https://endpoint/language/analyze-text/jobs/da209c9c-0b8e-4284-87ad-d5428d6d2d2f?api-version=2022-10-01-preview",
=======
      "RequestUri": "https://endpoint/language/analyze-text/jobs/ac585850-dc82-4cd6-826a-59c8483a5683?api-version=2022-05-01",
>>>>>>> d933aa95
      "RequestMethod": "GET",
      "RequestHeaders": {
        "Accept": "application/json",
        "Accept-Encoding": "gzip,deflate",
        "Connection": "keep-alive",
        "Ocp-Apim-Subscription-Key": "api_key",
<<<<<<< HEAD
        "User-Agent": "azsdk-js-ai-language-text/1.1.0-beta.1 core-rest-pipeline/1.9.3 Node/v18.6.0 OS/(x64-Linux-5.15.68.1-microsoft-standard-WSL2)",
        "x-ms-client-request-id": "9fb08e70-05a2-4249-8680-10818cccabd3"
=======
        "User-Agent": "azsdk-js-ai-language-text/1.0.1 core-rest-pipeline/1.10.0 Node/v18.6.0 OS/(x64-Linux-5.15.68.1-microsoft-standard-WSL2)",
        "x-ms-client-request-id": "2a4ce7b8-426b-425d-b285-b4449cd54739"
>>>>>>> d933aa95
      },
      "RequestBody": null,
      "StatusCode": 200,
      "ResponseHeaders": {
<<<<<<< HEAD
        "apim-request-id": "5e9b5a3f-1608-430a-a1df-5e815d59c9bb",
        "Content-Length": "279",
        "Content-Type": "application/json; charset=utf-8",
        "Date": "Fri, 14 Oct 2022 02:25:00 GMT",
        "Strict-Transport-Security": "max-age=31536000; includeSubDomains; preload",
        "X-Content-Type-Options": "nosniff",
        "x-envoy-upstream-service-time": "9"
      },
      "ResponseBody": {
        "jobId": "da209c9c-0b8e-4284-87ad-d5428d6d2d2f",
        "lastUpdateDateTime": "2022-10-14T02:25:00Z",
        "createdDateTime": "2022-10-14T02:25:00Z",
        "expirationDateTime": "2022-10-15T02:25:00Z",
        "status": "running",
=======
        "apim-request-id": "44c96083-68d4-4420-bdab-fa26aaedd1ae",
        "Content-Length": "283",
        "Content-Type": "application/json; charset=utf-8",
        "Date": "Mon, 24 Oct 2022 05:12:33 GMT",
        "Strict-Transport-Security": "max-age=31536000; includeSubDomains; preload",
        "X-Content-Type-Options": "nosniff",
        "x-envoy-upstream-service-time": "8",
        "x-ms-region": "West US 2"
      },
      "ResponseBody": {
        "jobId": "ac585850-dc82-4cd6-826a-59c8483a5683",
        "lastUpdatedDateTime": "2022-10-24T05:12:34Z",
        "createdDateTime": "2022-10-24T05:12:34Z",
        "expirationDateTime": "2022-10-25T05:12:34Z",
        "status": "notStarted",
>>>>>>> d933aa95
        "errors": [],
        "tasks": {
          "completed": 0,
          "failed": 0,
          "inProgress": 1,
          "total": 1,
          "items": []
        }
      }
    },
    {
<<<<<<< HEAD
      "RequestUri": "https://endpoint/language/analyze-text/jobs/da209c9c-0b8e-4284-87ad-d5428d6d2d2f?api-version=2022-10-01-preview",
=======
      "RequestUri": "https://endpoint/language/analyze-text/jobs/ac585850-dc82-4cd6-826a-59c8483a5683?api-version=2022-05-01",
>>>>>>> d933aa95
      "RequestMethod": "GET",
      "RequestHeaders": {
        "Accept": "application/json",
        "Accept-Encoding": "gzip,deflate",
        "Connection": "keep-alive",
        "Ocp-Apim-Subscription-Key": "api_key",
<<<<<<< HEAD
        "User-Agent": "azsdk-js-ai-language-text/1.1.0-beta.1 core-rest-pipeline/1.9.3 Node/v18.6.0 OS/(x64-Linux-5.15.68.1-microsoft-standard-WSL2)",
        "x-ms-client-request-id": "3c937282-0799-4e5c-9cc5-82097afcb6fa"
=======
        "User-Agent": "azsdk-js-ai-language-text/1.0.1 core-rest-pipeline/1.10.0 Node/v18.6.0 OS/(x64-Linux-5.15.68.1-microsoft-standard-WSL2)",
        "x-ms-client-request-id": "be786cd4-7c9e-4a6a-bd9a-9b2d39e6bc17"
>>>>>>> d933aa95
      },
      "RequestBody": null,
      "StatusCode": 200,
      "ResponseHeaders": {
<<<<<<< HEAD
        "apim-request-id": "36b4a5ca-6cd8-483a-b8e2-796ae37000dd",
        "Content-Length": "279",
        "Content-Type": "application/json; charset=utf-8",
        "Date": "Fri, 14 Oct 2022 02:25:00 GMT",
        "Strict-Transport-Security": "max-age=31536000; includeSubDomains; preload",
        "X-Content-Type-Options": "nosniff",
        "x-envoy-upstream-service-time": "9"
      },
      "ResponseBody": {
        "jobId": "da209c9c-0b8e-4284-87ad-d5428d6d2d2f",
        "lastUpdateDateTime": "2022-10-14T02:25:00Z",
        "createdDateTime": "2022-10-14T02:25:00Z",
        "expirationDateTime": "2022-10-15T02:25:00Z",
        "status": "running",
=======
        "apim-request-id": "57c4c8d0-2a02-4a7a-bb71-ae8e9dfe1e00",
        "Content-Length": "283",
        "Content-Type": "application/json; charset=utf-8",
        "Date": "Mon, 24 Oct 2022 05:12:33 GMT",
        "Strict-Transport-Security": "max-age=31536000; includeSubDomains; preload",
        "X-Content-Type-Options": "nosniff",
        "x-envoy-upstream-service-time": "6",
        "x-ms-region": "West US 2"
      },
      "ResponseBody": {
        "jobId": "ac585850-dc82-4cd6-826a-59c8483a5683",
        "lastUpdatedDateTime": "2022-10-24T05:12:34Z",
        "createdDateTime": "2022-10-24T05:12:34Z",
        "expirationDateTime": "2022-10-25T05:12:34Z",
        "status": "notStarted",
>>>>>>> d933aa95
        "errors": [],
        "tasks": {
          "completed": 0,
          "failed": 0,
          "inProgress": 1,
          "total": 1,
          "items": []
        }
      }
    },
    {
<<<<<<< HEAD
      "RequestUri": "https://endpoint/language/analyze-text/jobs/da209c9c-0b8e-4284-87ad-d5428d6d2d2f?api-version=2022-10-01-preview",
=======
      "RequestUri": "https://endpoint/language/analyze-text/jobs/ac585850-dc82-4cd6-826a-59c8483a5683?api-version=2022-05-01",
>>>>>>> d933aa95
      "RequestMethod": "GET",
      "RequestHeaders": {
        "Accept": "application/json",
        "Accept-Encoding": "gzip,deflate",
        "Connection": "keep-alive",
        "Ocp-Apim-Subscription-Key": "api_key",
<<<<<<< HEAD
        "User-Agent": "azsdk-js-ai-language-text/1.1.0-beta.1 core-rest-pipeline/1.9.3 Node/v18.6.0 OS/(x64-Linux-5.15.68.1-microsoft-standard-WSL2)",
        "x-ms-client-request-id": "e12aa411-364d-4db5-9c4e-a65d12089c5e"
=======
        "User-Agent": "azsdk-js-ai-language-text/1.0.1 core-rest-pipeline/1.10.0 Node/v18.6.0 OS/(x64-Linux-5.15.68.1-microsoft-standard-WSL2)",
        "x-ms-client-request-id": "f47c585c-2430-4b02-98e7-2aeb7dc6351c"
>>>>>>> d933aa95
      },
      "RequestBody": null,
      "StatusCode": 200,
      "ResponseHeaders": {
<<<<<<< HEAD
        "apim-request-id": "646b2b3a-a828-42f3-9517-64144f33ca73",
        "Content-Length": "11404",
        "Content-Type": "application/json; charset=utf-8",
        "Date": "Fri, 14 Oct 2022 02:25:02 GMT",
        "Strict-Transport-Security": "max-age=31536000; includeSubDomains; preload",
        "X-Content-Type-Options": "nosniff",
        "x-envoy-upstream-service-time": "68"
      },
      "ResponseBody": {
        "jobId": "da209c9c-0b8e-4284-87ad-d5428d6d2d2f",
        "lastUpdateDateTime": "2022-10-14T02:25:02Z",
        "createdDateTime": "2022-10-14T02:25:00Z",
        "expirationDateTime": "2022-10-15T02:25:00Z",
=======
        "apim-request-id": "1c0d3e6c-2b17-400e-8635-8fa36fdfb2ff",
        "Content-Length": "280",
        "Content-Type": "application/json; charset=utf-8",
        "Date": "Mon, 24 Oct 2022 05:12:35 GMT",
        "Strict-Transport-Security": "max-age=31536000; includeSubDomains; preload",
        "X-Content-Type-Options": "nosniff",
        "x-envoy-upstream-service-time": "7",
        "x-ms-region": "West US 2"
      },
      "ResponseBody": {
        "jobId": "ac585850-dc82-4cd6-826a-59c8483a5683",
        "lastUpdatedDateTime": "2022-10-24T05:12:34Z",
        "createdDateTime": "2022-10-24T05:12:34Z",
        "expirationDateTime": "2022-10-25T05:12:34Z",
        "status": "running",
        "errors": [],
        "tasks": {
          "completed": 0,
          "failed": 0,
          "inProgress": 1,
          "total": 1,
          "items": []
        }
      }
    },
    {
      "RequestUri": "https://endpoint/language/analyze-text/jobs/ac585850-dc82-4cd6-826a-59c8483a5683?api-version=2022-05-01",
      "RequestMethod": "GET",
      "RequestHeaders": {
        "Accept": "application/json",
        "Accept-Encoding": "gzip,deflate",
        "Connection": "keep-alive",
        "Ocp-Apim-Subscription-Key": "api_key",
        "User-Agent": "azsdk-js-ai-language-text/1.0.1 core-rest-pipeline/1.10.0 Node/v18.6.0 OS/(x64-Linux-5.15.68.1-microsoft-standard-WSL2)",
        "x-ms-client-request-id": "2d70409f-28b9-4a7a-9274-a8d31b5215c6"
      },
      "RequestBody": null,
      "StatusCode": 200,
      "ResponseHeaders": {
        "apim-request-id": "38816493-8723-4fd0-9b86-a1a0e417d74d",
        "Content-Length": "11361",
        "Content-Type": "application/json; charset=utf-8",
        "Date": "Mon, 24 Oct 2022 05:12:38 GMT",
        "Strict-Transport-Security": "max-age=31536000; includeSubDomains; preload",
        "X-Content-Type-Options": "nosniff",
        "x-envoy-upstream-service-time": "93",
        "x-ms-region": "West US 2"
      },
      "ResponseBody": {
        "jobId": "ac585850-dc82-4cd6-826a-59c8483a5683",
        "lastUpdatedDateTime": "2022-10-24T05:12:37Z",
        "createdDateTime": "2022-10-24T05:12:34Z",
        "expirationDateTime": "2022-10-25T05:12:34Z",
>>>>>>> d933aa95
        "status": "succeeded",
        "errors": [],
        "tasks": {
          "completed": 1,
          "failed": 0,
          "inProgress": 0,
          "total": 1,
          "items": [
            {
              "kind": "HealthcareLROResults",
<<<<<<< HEAD
              "lastUpdateDateTime": "2022-10-14T02:25:02.6050737Z",
=======
              "lastUpdateDateTime": "2022-10-24T05:12:37.3095646Z",
>>>>>>> d933aa95
              "status": "succeeded",
              "results": {
                "documents": [
                  {
                    "id": "0",
                    "entities": [
                      {
                        "offset": 29,
                        "length": 19,
                        "text": "high blood pressure",
                        "category": "SymptomOrSign",
                        "confidenceScore": 1.0,
                        "assertion": {
                          "certainty": "negative"
                        },
                        "name": "Hypertensive disease",
                        "links": [
                          {
                            "dataSource": "UMLS",
                            "id": "C0020538"
                          },
                          {
                            "dataSource": "AOD",
                            "id": "0000023317"
                          },
                          {
                            "dataSource": "BI",
                            "id": "BI00001"
                          },
                          {
                            "dataSource": "CCPSS",
                            "id": "1017493"
                          },
                          {
                            "dataSource": "CCS",
                            "id": "7.1"
                          },
                          {
                            "dataSource": "CHV",
                            "id": "0000015800"
                          },
                          {
                            "dataSource": "COSTAR",
                            "id": "397"
                          },
                          {
                            "dataSource": "CSP",
                            "id": "0571-5243"
                          },
                          {
                            "dataSource": "CST",
                            "id": "HYPERTENS"
                          },
                          {
                            "dataSource": "DXP",
                            "id": "U002034"
                          },
                          {
                            "dataSource": "HPO",
                            "id": "HP:0000822"
                          },
                          {
                            "dataSource": "ICD10",
                            "id": "I10-I15.9"
                          },
                          {
                            "dataSource": "ICD10AM",
                            "id": "I10-I15.9"
                          },
                          {
                            "dataSource": "ICD10CM",
                            "id": "I10"
                          },
                          {
                            "dataSource": "ICD9CM",
                            "id": "997.91"
                          },
                          {
                            "dataSource": "ICPC2ICD10ENG",
                            "id": "MTHU035456"
                          },
                          {
                            "dataSource": "ICPC2P",
                            "id": "K85004"
                          },
                          {
                            "dataSource": "LCH",
                            "id": "U002317"
                          },
                          {
                            "dataSource": "LCH_NW",
                            "id": "sh85063723"
                          },
                          {
                            "dataSource": "LNC",
                            "id": "LA14293-7"
                          },
                          {
                            "dataSource": "MDR",
                            "id": "10020772"
                          },
                          {
                            "dataSource": "MEDCIN",
                            "id": "33288"
                          },
                          {
                            "dataSource": "MEDLINEPLUS",
                            "id": "34"
                          },
                          {
                            "dataSource": "MSH",
                            "id": "D006973"
                          },
                          {
                            "dataSource": "MTH",
                            "id": "005"
                          },
                          {
                            "dataSource": "MTHICD9",
                            "id": "997.91"
                          },
                          {
                            "dataSource": "NANDA-I",
                            "id": "00905"
                          },
                          {
                            "dataSource": "NCI",
                            "id": "C3117"
                          },
                          {
                            "dataSource": "NCI_CPTAC",
                            "id": "C3117"
                          },
                          {
                            "dataSource": "NCI_CTCAE",
                            "id": "E13785"
                          },
                          {
                            "dataSource": "NCI_CTRP",
                            "id": "C3117"
                          },
                          {
                            "dataSource": "NCI_FDA",
                            "id": "1908"
                          },
                          {
                            "dataSource": "NCI_GDC",
                            "id": "C3117"
                          },
                          {
                            "dataSource": "NCI_NCI-GLOSS",
                            "id": "CDR0000458091"
                          },
                          {
                            "dataSource": "NCI_NICHD",
                            "id": "C3117"
                          },
                          {
                            "dataSource": "NCI_caDSR",
                            "id": "C3117"
                          },
                          {
                            "dataSource": "NOC",
                            "id": "060808"
                          },
                          {
                            "dataSource": "OMIM",
                            "id": "MTHU002068"
                          },
                          {
                            "dataSource": "PCDS",
                            "id": "PRB_11000.06"
                          },
                          {
                            "dataSource": "PDQ",
                            "id": "CDR0000686951"
                          },
                          {
                            "dataSource": "PSY",
                            "id": "23830"
                          },
                          {
                            "dataSource": "RCD",
                            "id": "XE0Ub"
                          },
                          {
                            "dataSource": "SNM",
                            "id": "F-70700"
                          },
                          {
                            "dataSource": "SNMI",
                            "id": "D3-02000"
                          },
                          {
                            "dataSource": "SNOMEDCT_US",
                            "id": "38341003"
                          },
                          {
                            "dataSource": "WHO",
                            "id": "0210"
                          }
                        ]
                      }
                    ],
                    "relations": [],
                    "warnings": []
                  },
                  {
                    "id": "1",
                    "entities": [
                      {
                        "offset": 11,
                        "length": 5,
                        "text": "100mg",
                        "category": "Dosage",
                        "confidenceScore": 0.98
                      },
                      {
                        "offset": 17,
                        "length": 9,
                        "text": "ibuprofen",
                        "category": "MedicationName",
                        "confidenceScore": 1.0,
                        "name": "ibuprofen",
                        "links": [
                          {
                            "dataSource": "UMLS",
                            "id": "C0020740"
                          },
                          {
                            "dataSource": "AOD",
                            "id": "0000019879"
                          },
                          {
                            "dataSource": "ATC",
                            "id": "M01AE01"
                          },
                          {
                            "dataSource": "CCPSS",
                            "id": "0046165"
                          },
                          {
                            "dataSource": "CHV",
                            "id": "0000006519"
                          },
                          {
                            "dataSource": "CSP",
                            "id": "2270-2077"
                          },
                          {
                            "dataSource": "DRUGBANK",
                            "id": "DB01050"
                          },
                          {
                            "dataSource": "GS",
                            "id": "1611"
                          },
                          {
                            "dataSource": "LCH_NW",
                            "id": "sh97005926"
                          },
                          {
                            "dataSource": "LNC",
                            "id": "LP16165-0"
                          },
                          {
                            "dataSource": "MEDCIN",
                            "id": "40458"
                          },
                          {
                            "dataSource": "MMSL",
                            "id": "d00015"
                          },
                          {
                            "dataSource": "MSH",
                            "id": "D007052"
                          },
                          {
                            "dataSource": "MTHSPL",
                            "id": "WK2XYI10QM"
                          },
                          {
                            "dataSource": "NCI",
                            "id": "C561"
                          },
                          {
                            "dataSource": "NCI_CTRP",
                            "id": "C561"
                          },
                          {
                            "dataSource": "NCI_DCP",
                            "id": "00803"
                          },
                          {
                            "dataSource": "NCI_DTP",
                            "id": "NSC0256857"
                          },
                          {
                            "dataSource": "NCI_FDA",
                            "id": "WK2XYI10QM"
                          },
                          {
                            "dataSource": "NCI_NCI-GLOSS",
                            "id": "CDR0000613511"
                          },
                          {
                            "dataSource": "NDDF",
                            "id": "002377"
                          },
                          {
                            "dataSource": "PDQ",
                            "id": "CDR0000040475"
                          },
                          {
                            "dataSource": "RCD",
                            "id": "x02MO"
                          },
                          {
                            "dataSource": "RXNORM",
                            "id": "5640"
                          },
                          {
                            "dataSource": "SNM",
                            "id": "E-7772"
                          },
                          {
                            "dataSource": "SNMI",
                            "id": "C-603C0"
                          },
                          {
                            "dataSource": "SNOMEDCT_US",
                            "id": "387207008"
                          },
                          {
                            "dataSource": "USP",
                            "id": "m39860"
                          },
                          {
                            "dataSource": "USPMG",
                            "id": "MTHU000060"
                          },
                          {
                            "dataSource": "VANDF",
                            "id": "4017840"
                          }
                        ]
                      },
                      {
                        "offset": 34,
                        "length": 11,
                        "text": "twice daily",
                        "category": "Frequency",
                        "confidenceScore": 1.0
                      }
                    ],
                    "relations": [
                      {
                        "confidenceScore": 1.0,
                        "relationType": "DosageOfMedication",
                        "entities": [
                          {
                            "ref": "#/results/documents/1/entities/0",
                            "role": "Dosage"
                          },
                          {
                            "ref": "#/results/documents/1/entities/1",
                            "role": "Medication"
                          }
                        ]
                      },
                      {
                        "confidenceScore": 1.0,
                        "relationType": "FrequencyOfMedication",
                        "entities": [
                          {
                            "ref": "#/results/documents/1/entities/1",
                            "role": "Medication"
                          },
                          {
                            "ref": "#/results/documents/1/entities/2",
                            "role": "Frequency"
                          }
                        ]
                      }
                    ],
                    "warnings": []
                  },
                  {
                    "id": "2",
                    "entities": [
                      {
                        "offset": 0,
                        "length": 4,
                        "text": "Baby",
                        "category": "Age",
                        "confidenceScore": 0.94,
                        "name": "Infant",
                        "links": [
                          {
                            "dataSource": "UMLS",
                            "id": "C0021270"
                          },
                          {
                            "dataSource": "AOD",
                            "id": "0000005273"
                          },
                          {
                            "dataSource": "CCPSS",
                            "id": "0030805"
                          },
                          {
                            "dataSource": "CHV",
                            "id": "0000006675"
                          },
                          {
                            "dataSource": "DXP",
                            "id": "U002089"
                          },
                          {
                            "dataSource": "LCH",
                            "id": "U002421"
                          },
                          {
                            "dataSource": "LCH_NW",
                            "id": "sh85066022"
                          },
                          {
                            "dataSource": "LNC",
                            "id": "LA19747-7"
                          },
                          {
                            "dataSource": "MDR",
                            "id": "10021731"
                          },
                          {
                            "dataSource": "MSH",
                            "id": "D007223"
                          },
                          {
                            "dataSource": "NCI",
                            "id": "C27956"
                          },
                          {
                            "dataSource": "NCI_FDA",
                            "id": "C27956"
                          },
                          {
                            "dataSource": "NCI_NICHD",
                            "id": "C27956"
                          },
                          {
                            "dataSource": "SNOMEDCT_US",
                            "id": "133931009"
                          }
                        ]
                      },
                      {
                        "offset": 24,
                        "length": 10,
                        "text": "Meningitis",
                        "category": "Diagnosis",
                        "confidenceScore": 1.0,
                        "assertion": {
                          "certainty": "negativePossible"
                        },
                        "name": "Meningitis",
                        "links": [
                          {
                            "dataSource": "UMLS",
                            "id": "C0025289"
                          },
                          {
                            "dataSource": "AOD",
                            "id": "0000006185"
                          },
                          {
                            "dataSource": "BI",
                            "id": "BI00546"
                          },
                          {
                            "dataSource": "CCPSS",
                            "id": "1018016"
                          },
                          {
                            "dataSource": "CCSR_10",
                            "id": "NVS001"
                          },
                          {
                            "dataSource": "CCSR_ICD10CM",
                            "id": "NVS001"
                          },
                          {
                            "dataSource": "CHV",
                            "id": "0000007932"
                          },
                          {
                            "dataSource": "COSTAR",
                            "id": "478"
                          },
                          {
                            "dataSource": "CSP",
                            "id": "2042-5301"
                          },
                          {
                            "dataSource": "CST",
                            "id": "MENINGITIS"
                          },
                          {
                            "dataSource": "DXP",
                            "id": "U002543"
                          },
                          {
                            "dataSource": "HPO",
                            "id": "HP:0001287"
                          },
                          {
                            "dataSource": "ICD10",
                            "id": "G03.9"
                          },
                          {
                            "dataSource": "ICD10AM",
                            "id": "G03.9"
                          },
                          {
                            "dataSource": "ICD10CM",
                            "id": "G03.9"
                          },
                          {
                            "dataSource": "ICD9CM",
                            "id": "322.9"
                          },
                          {
                            "dataSource": "ICPC2ICD10ENG",
                            "id": "MTHU048434"
                          },
                          {
                            "dataSource": "ICPC2P",
                            "id": "N71002"
                          },
                          {
                            "dataSource": "LCH",
                            "id": "U002901"
                          },
                          {
                            "dataSource": "LCH_NW",
                            "id": "sh85083562"
                          },
                          {
                            "dataSource": "LNC",
                            "id": "LP20756-0"
                          },
                          {
                            "dataSource": "MDR",
                            "id": "10027199"
                          },
                          {
                            "dataSource": "MEDCIN",
                            "id": "31192"
                          },
                          {
                            "dataSource": "MEDLINEPLUS",
                            "id": "324"
                          },
                          {
                            "dataSource": "MSH",
                            "id": "D008581"
                          },
                          {
                            "dataSource": "NANDA-I",
                            "id": "02899"
                          },
                          {
                            "dataSource": "NCI",
                            "id": "C26828"
                          },
                          {
                            "dataSource": "NCI_CPTAC",
                            "id": "C26828"
                          },
                          {
                            "dataSource": "NCI_CTCAE",
                            "id": "E11458"
                          },
                          {
                            "dataSource": "NCI_FDA",
                            "id": "2389"
                          },
                          {
                            "dataSource": "NCI_NCI-GLOSS",
                            "id": "CDR0000471780"
                          },
                          {
                            "dataSource": "NCI_NICHD",
                            "id": "C26828"
                          },
                          {
                            "dataSource": "NCI_caDSR",
                            "id": "C26828"
                          },
                          {
                            "dataSource": "OMIM",
                            "id": "MTHU005994"
                          },
                          {
                            "dataSource": "PSY",
                            "id": "30660"
                          },
                          {
                            "dataSource": "RCD",
                            "id": "X000H"
                          },
                          {
                            "dataSource": "SNM",
                            "id": "M-40000"
                          },
                          {
                            "dataSource": "SNMI",
                            "id": "DA-10010"
                          },
                          {
                            "dataSource": "SNOMEDCT_US",
                            "id": "7180009"
                          },
                          {
                            "dataSource": "WHO",
                            "id": "0955"
                          }
                        ]
                      },
                      {
                        "offset": 47,
                        "length": 5,
                        "text": "fever",
                        "category": "SymptomOrSign",
                        "confidenceScore": 0.98,
                        "name": "Fever",
                        "links": [
                          {
                            "dataSource": "UMLS",
                            "id": "C0015967"
                          },
                          {
                            "dataSource": "AIR",
                            "id": "FEVER"
                          },
                          {
                            "dataSource": "AOD",
                            "id": "0000004396"
                          },
                          {
                            "dataSource": "BI",
                            "id": "BI00751"
                          },
                          {
                            "dataSource": "CCC",
                            "id": "K25.2"
                          },
                          {
                            "dataSource": "CCPSS",
                            "id": "1017166"
                          },
                          {
                            "dataSource": "CCSR_10",
                            "id": "SYM002"
                          },
                          {
                            "dataSource": "CCSR_ICD10CM",
                            "id": "SYM002"
                          },
                          {
                            "dataSource": "CHV",
                            "id": "0000005010"
                          },
                          {
                            "dataSource": "COSTAR",
                            "id": "300"
                          },
                          {
                            "dataSource": "CPM",
                            "id": "65287"
                          },
                          {
                            "dataSource": "CSP",
                            "id": "2871-4310"
                          },
                          {
                            "dataSource": "CST",
                            "id": "FEVER"
                          },
                          {
                            "dataSource": "DXP",
                            "id": "U001483"
                          },
                          {
                            "dataSource": "GO",
                            "id": "GO:0001660"
                          },
                          {
                            "dataSource": "HPO",
                            "id": "HP:0001945"
                          },
                          {
                            "dataSource": "ICD10",
                            "id": "R50.9"
                          },
                          {
                            "dataSource": "ICD10AM",
                            "id": "R50.9"
                          },
                          {
                            "dataSource": "ICD10CM",
                            "id": "R50.9"
                          },
                          {
                            "dataSource": "ICD9CM",
                            "id": "780.60"
                          },
                          {
                            "dataSource": "ICNP",
                            "id": "10041539"
                          },
                          {
                            "dataSource": "ICPC",
                            "id": "A03"
                          },
                          {
                            "dataSource": "ICPC2EENG",
                            "id": "A03"
                          },
                          {
                            "dataSource": "ICPC2ICD10ENG",
                            "id": "MTHU041751"
                          },
                          {
                            "dataSource": "ICPC2P",
                            "id": "A03002"
                          },
                          {
                            "dataSource": "LCH",
                            "id": "U001776"
                          },
                          {
                            "dataSource": "LCH_NW",
                            "id": "sh85047994"
                          },
                          {
                            "dataSource": "LNC",
                            "id": "MTHU013518"
                          },
                          {
                            "dataSource": "MDR",
                            "id": "10005911"
                          },
                          {
                            "dataSource": "MEDCIN",
                            "id": "6005"
                          },
                          {
                            "dataSource": "MEDLINEPLUS",
                            "id": "511"
                          },
                          {
                            "dataSource": "MSH",
                            "id": "D005334"
                          },
                          {
                            "dataSource": "MTHICD9",
                            "id": "780.60"
                          },
                          {
                            "dataSource": "NANDA-I",
                            "id": "01128"
                          },
                          {
                            "dataSource": "NCI",
                            "id": "C3038"
                          },
                          {
                            "dataSource": "NCI_CTCAE",
                            "id": "E11102"
                          },
                          {
                            "dataSource": "NCI_FDA",
                            "id": "1858"
                          },
                          {
                            "dataSource": "NCI_GDC",
                            "id": "C3038"
                          },
                          {
                            "dataSource": "NCI_NCI-GLOSS",
                            "id": "CDR0000450108"
                          },
                          {
                            "dataSource": "NCI_NICHD",
                            "id": "C3038"
                          },
                          {
                            "dataSource": "NCI_caDSR",
                            "id": "C3038"
                          },
                          {
                            "dataSource": "NOC",
                            "id": "070307"
                          },
                          {
                            "dataSource": "OMIM",
                            "id": "MTHU005439"
                          },
                          {
                            "dataSource": "OMS",
                            "id": "50.03"
                          },
                          {
                            "dataSource": "PCDS",
                            "id": "PRB_11020.02"
                          },
                          {
                            "dataSource": "PDQ",
                            "id": "CDR0000775882"
                          },
                          {
                            "dataSource": "PSY",
                            "id": "23840"
                          },
                          {
                            "dataSource": "QMR",
                            "id": "Q0200115"
                          },
                          {
                            "dataSource": "RCD",
                            "id": "X76EI"
                          },
                          {
                            "dataSource": "SNM",
                            "id": "F-03003"
                          },
                          {
                            "dataSource": "SNMI",
                            "id": "F-03003"
                          },
                          {
                            "dataSource": "SNOMEDCT_US",
                            "id": "386661006"
                          },
                          {
                            "dataSource": "WHO",
                            "id": "0725"
                          }
                        ]
                      },
                      {
                        "offset": 60,
                        "length": 6,
                        "text": "mother",
                        "category": "FamilyRelation",
                        "confidenceScore": 0.99,
                        "name": "Mother (person)",
                        "links": [
                          {
                            "dataSource": "UMLS",
                            "id": "C0026591"
                          },
                          {
                            "dataSource": "AOD",
                            "id": "0000027173"
                          },
                          {
                            "dataSource": "CCPSS",
                            "id": "U000286"
                          },
                          {
                            "dataSource": "CHV",
                            "id": "0000008266"
                          },
                          {
                            "dataSource": "CSP",
                            "id": "1124-5492"
                          },
                          {
                            "dataSource": "HL7V3.0",
                            "id": "MTH"
                          },
                          {
                            "dataSource": "LCH",
                            "id": "U003028"
                          },
                          {
                            "dataSource": "LCH_NW",
                            "id": "sh85087526"
                          },
                          {
                            "dataSource": "LNC",
                            "id": "LA10417-6"
                          },
                          {
                            "dataSource": "MSH",
                            "id": "D009035"
                          },
                          {
                            "dataSource": "NCI",
                            "id": "C25189"
                          },
                          {
                            "dataSource": "NCI_CDISC",
                            "id": "C25189"
                          },
                          {
                            "dataSource": "NCI_GDC",
                            "id": "C25189"
                          },
                          {
                            "dataSource": "NCI_caDSR",
                            "id": "C25189"
                          },
                          {
                            "dataSource": "PSY",
                            "id": "32140"
                          },
                          {
                            "dataSource": "RCD",
                            "id": "X78ym"
                          },
                          {
                            "dataSource": "SNMI",
                            "id": "S-10120"
                          },
                          {
                            "dataSource": "SNOMEDCT_US",
                            "id": "72705000"
                          }
                        ]
                      },
                      {
                        "offset": 77,
                        "length": 10,
                        "text": "Penicillin",
                        "category": "MedicationName",
                        "confidenceScore": 0.84,
                        "assertion": {
                          "certainty": "neutralPossible"
                        },
                        "name": "penicillins",
                        "links": [
                          {
                            "dataSource": "UMLS",
                            "id": "C0030842"
                          },
                          {
                            "dataSource": "AOD",
                            "id": "0000019206"
                          },
                          {
                            "dataSource": "ATC",
                            "id": "J01C"
                          },
                          {
                            "dataSource": "CCPSS",
                            "id": "0014106"
                          },
                          {
                            "dataSource": "CHV",
                            "id": "0000009423"
                          },
                          {
                            "dataSource": "CSP",
                            "id": "0199-8025"
                          },
                          {
                            "dataSource": "GS",
                            "id": "4011"
                          },
                          {
                            "dataSource": "LCH",
                            "id": "U003521"
                          },
                          {
                            "dataSource": "LCH_NW",
                            "id": "sh85099402"
                          },
                          {
                            "dataSource": "LNC",
                            "id": "LP14319-5"
                          },
                          {
                            "dataSource": "MEDCIN",
                            "id": "40319"
                          },
                          {
                            "dataSource": "MMSL",
                            "id": "d00116"
                          },
                          {
                            "dataSource": "MSH",
                            "id": "D010406"
                          },
                          {
                            "dataSource": "NCI",
                            "id": "C1500"
                          },
                          {
                            "dataSource": "NCI_DTP",
                            "id": "NSC0402815"
                          },
                          {
                            "dataSource": "NCI_NCI-GLOSS",
                            "id": "CDR0000045296"
                          },
                          {
                            "dataSource": "NDDF",
                            "id": "016121"
                          },
                          {
                            "dataSource": "PSY",
                            "id": "37190"
                          },
                          {
                            "dataSource": "RCD",
                            "id": "x009C"
                          },
                          {
                            "dataSource": "SNM",
                            "id": "E-7260"
                          },
                          {
                            "dataSource": "SNMI",
                            "id": "C-54000"
                          },
                          {
                            "dataSource": "SNOMEDCT_US",
                            "id": "764146007"
                          },
                          {
                            "dataSource": "VANDF",
                            "id": "4019880"
                          }
                        ]
                      },
                      {
                        "offset": 96,
                        "length": 4,
                        "text": "baby",
                        "category": "FamilyRelation",
                        "confidenceScore": 1.0,
                        "name": "Infant",
                        "links": [
                          {
                            "dataSource": "UMLS",
                            "id": "C0021270"
                          },
                          {
                            "dataSource": "AOD",
                            "id": "0000005273"
                          },
                          {
                            "dataSource": "CCPSS",
                            "id": "0030805"
                          },
                          {
                            "dataSource": "CHV",
                            "id": "0000006675"
                          },
                          {
                            "dataSource": "DXP",
                            "id": "U002089"
                          },
                          {
                            "dataSource": "LCH",
                            "id": "U002421"
                          },
                          {
                            "dataSource": "LCH_NW",
                            "id": "sh85066022"
                          },
                          {
                            "dataSource": "LNC",
                            "id": "LA19747-7"
                          },
                          {
                            "dataSource": "MDR",
                            "id": "10021731"
                          },
                          {
                            "dataSource": "MSH",
                            "id": "D007223"
                          },
                          {
                            "dataSource": "NCI",
                            "id": "C27956"
                          },
                          {
                            "dataSource": "NCI_FDA",
                            "id": "C27956"
                          },
                          {
                            "dataSource": "NCI_NICHD",
                            "id": "C27956"
                          },
                          {
                            "dataSource": "SNOMEDCT_US",
                            "id": "133931009"
                          }
                        ]
                      }
                    ],
                    "relations": [],
                    "warnings": []
                  }
                ],
                "errors": [],
                "modelVersion": "2022-03-01"
              }
            }
          ]
        }
      }
    },
    {
<<<<<<< HEAD
      "RequestUri": "https://endpoint/language/analyze-text/jobs/da209c9c-0b8e-4284-87ad-d5428d6d2d2f?api-version=2022-10-01-preview",
=======
      "RequestUri": "https://endpoint/language/analyze-text/jobs/ac585850-dc82-4cd6-826a-59c8483a5683?api-version=2022-05-01",
>>>>>>> d933aa95
      "RequestMethod": "GET",
      "RequestHeaders": {
        "Accept": "application/json",
        "Accept-Encoding": "gzip,deflate",
        "Connection": "keep-alive",
        "Ocp-Apim-Subscription-Key": "api_key",
<<<<<<< HEAD
        "User-Agent": "azsdk-js-ai-language-text/1.1.0-beta.1 core-rest-pipeline/1.9.3 Node/v18.6.0 OS/(x64-Linux-5.15.68.1-microsoft-standard-WSL2)",
        "x-ms-client-request-id": "8e39f4b5-aa1b-4c22-aa9c-9e41b149fc78"
=======
        "User-Agent": "azsdk-js-ai-language-text/1.0.1 core-rest-pipeline/1.10.0 Node/v18.6.0 OS/(x64-Linux-5.15.68.1-microsoft-standard-WSL2)",
        "x-ms-client-request-id": "bac88df0-82b8-4ff1-b161-d9aed1661d35"
>>>>>>> d933aa95
      },
      "RequestBody": null,
      "StatusCode": 200,
      "ResponseHeaders": {
<<<<<<< HEAD
        "apim-request-id": "8247c512-2a14-4094-813e-87c6307904c6",
        "Content-Length": "11404",
        "Content-Type": "application/json; charset=utf-8",
        "Date": "Fri, 14 Oct 2022 02:25:03 GMT",
        "Strict-Transport-Security": "max-age=31536000; includeSubDomains; preload",
        "X-Content-Type-Options": "nosniff",
        "x-envoy-upstream-service-time": "133"
      },
      "ResponseBody": {
        "jobId": "da209c9c-0b8e-4284-87ad-d5428d6d2d2f",
        "lastUpdateDateTime": "2022-10-14T02:25:02Z",
        "createdDateTime": "2022-10-14T02:25:00Z",
        "expirationDateTime": "2022-10-15T02:25:00Z",
=======
        "apim-request-id": "9720199d-8fcc-43e9-85a8-54688c72495b",
        "Content-Length": "11361",
        "Content-Type": "application/json; charset=utf-8",
        "Date": "Mon, 24 Oct 2022 05:12:38 GMT",
        "Strict-Transport-Security": "max-age=31536000; includeSubDomains; preload",
        "X-Content-Type-Options": "nosniff",
        "x-envoy-upstream-service-time": "58",
        "x-ms-region": "West US 2"
      },
      "ResponseBody": {
        "jobId": "ac585850-dc82-4cd6-826a-59c8483a5683",
        "lastUpdatedDateTime": "2022-10-24T05:12:37Z",
        "createdDateTime": "2022-10-24T05:12:34Z",
        "expirationDateTime": "2022-10-25T05:12:34Z",
>>>>>>> d933aa95
        "status": "succeeded",
        "errors": [],
        "tasks": {
          "completed": 1,
          "failed": 0,
          "inProgress": 0,
          "total": 1,
          "items": [
            {
              "kind": "HealthcareLROResults",
<<<<<<< HEAD
              "lastUpdateDateTime": "2022-10-14T02:25:02.6050737Z",
=======
              "lastUpdateDateTime": "2022-10-24T05:12:37.3095646Z",
>>>>>>> d933aa95
              "status": "succeeded",
              "results": {
                "documents": [
                  {
                    "id": "0",
                    "entities": [
                      {
                        "offset": 29,
                        "length": 19,
                        "text": "high blood pressure",
                        "category": "SymptomOrSign",
                        "confidenceScore": 1.0,
                        "assertion": {
                          "certainty": "negative"
                        },
                        "name": "Hypertensive disease",
                        "links": [
                          {
                            "dataSource": "UMLS",
                            "id": "C0020538"
                          },
                          {
                            "dataSource": "AOD",
                            "id": "0000023317"
                          },
                          {
                            "dataSource": "BI",
                            "id": "BI00001"
                          },
                          {
                            "dataSource": "CCPSS",
                            "id": "1017493"
                          },
                          {
                            "dataSource": "CCS",
                            "id": "7.1"
                          },
                          {
                            "dataSource": "CHV",
                            "id": "0000015800"
                          },
                          {
                            "dataSource": "COSTAR",
                            "id": "397"
                          },
                          {
                            "dataSource": "CSP",
                            "id": "0571-5243"
                          },
                          {
                            "dataSource": "CST",
                            "id": "HYPERTENS"
                          },
                          {
                            "dataSource": "DXP",
                            "id": "U002034"
                          },
                          {
                            "dataSource": "HPO",
                            "id": "HP:0000822"
                          },
                          {
                            "dataSource": "ICD10",
                            "id": "I10-I15.9"
                          },
                          {
                            "dataSource": "ICD10AM",
                            "id": "I10-I15.9"
                          },
                          {
                            "dataSource": "ICD10CM",
                            "id": "I10"
                          },
                          {
                            "dataSource": "ICD9CM",
                            "id": "997.91"
                          },
                          {
                            "dataSource": "ICPC2ICD10ENG",
                            "id": "MTHU035456"
                          },
                          {
                            "dataSource": "ICPC2P",
                            "id": "K85004"
                          },
                          {
                            "dataSource": "LCH",
                            "id": "U002317"
                          },
                          {
                            "dataSource": "LCH_NW",
                            "id": "sh85063723"
                          },
                          {
                            "dataSource": "LNC",
                            "id": "LA14293-7"
                          },
                          {
                            "dataSource": "MDR",
                            "id": "10020772"
                          },
                          {
                            "dataSource": "MEDCIN",
                            "id": "33288"
                          },
                          {
                            "dataSource": "MEDLINEPLUS",
                            "id": "34"
                          },
                          {
                            "dataSource": "MSH",
                            "id": "D006973"
                          },
                          {
                            "dataSource": "MTH",
                            "id": "005"
                          },
                          {
                            "dataSource": "MTHICD9",
                            "id": "997.91"
                          },
                          {
                            "dataSource": "NANDA-I",
                            "id": "00905"
                          },
                          {
                            "dataSource": "NCI",
                            "id": "C3117"
                          },
                          {
                            "dataSource": "NCI_CPTAC",
                            "id": "C3117"
                          },
                          {
                            "dataSource": "NCI_CTCAE",
                            "id": "E13785"
                          },
                          {
                            "dataSource": "NCI_CTRP",
                            "id": "C3117"
                          },
                          {
                            "dataSource": "NCI_FDA",
                            "id": "1908"
                          },
                          {
                            "dataSource": "NCI_GDC",
                            "id": "C3117"
                          },
                          {
                            "dataSource": "NCI_NCI-GLOSS",
                            "id": "CDR0000458091"
                          },
                          {
                            "dataSource": "NCI_NICHD",
                            "id": "C3117"
                          },
                          {
                            "dataSource": "NCI_caDSR",
                            "id": "C3117"
                          },
                          {
                            "dataSource": "NOC",
                            "id": "060808"
                          },
                          {
                            "dataSource": "OMIM",
                            "id": "MTHU002068"
                          },
                          {
                            "dataSource": "PCDS",
                            "id": "PRB_11000.06"
                          },
                          {
                            "dataSource": "PDQ",
                            "id": "CDR0000686951"
                          },
                          {
                            "dataSource": "PSY",
                            "id": "23830"
                          },
                          {
                            "dataSource": "RCD",
                            "id": "XE0Ub"
                          },
                          {
                            "dataSource": "SNM",
                            "id": "F-70700"
                          },
                          {
                            "dataSource": "SNMI",
                            "id": "D3-02000"
                          },
                          {
                            "dataSource": "SNOMEDCT_US",
                            "id": "38341003"
                          },
                          {
                            "dataSource": "WHO",
                            "id": "0210"
                          }
                        ]
                      }
                    ],
                    "relations": [],
                    "warnings": []
                  },
                  {
                    "id": "1",
                    "entities": [
                      {
                        "offset": 11,
                        "length": 5,
                        "text": "100mg",
                        "category": "Dosage",
                        "confidenceScore": 0.98
                      },
                      {
                        "offset": 17,
                        "length": 9,
                        "text": "ibuprofen",
                        "category": "MedicationName",
                        "confidenceScore": 1.0,
                        "name": "ibuprofen",
                        "links": [
                          {
                            "dataSource": "UMLS",
                            "id": "C0020740"
                          },
                          {
                            "dataSource": "AOD",
                            "id": "0000019879"
                          },
                          {
                            "dataSource": "ATC",
                            "id": "M01AE01"
                          },
                          {
                            "dataSource": "CCPSS",
                            "id": "0046165"
                          },
                          {
                            "dataSource": "CHV",
                            "id": "0000006519"
                          },
                          {
                            "dataSource": "CSP",
                            "id": "2270-2077"
                          },
                          {
                            "dataSource": "DRUGBANK",
                            "id": "DB01050"
                          },
                          {
                            "dataSource": "GS",
                            "id": "1611"
                          },
                          {
                            "dataSource": "LCH_NW",
                            "id": "sh97005926"
                          },
                          {
                            "dataSource": "LNC",
                            "id": "LP16165-0"
                          },
                          {
                            "dataSource": "MEDCIN",
                            "id": "40458"
                          },
                          {
                            "dataSource": "MMSL",
                            "id": "d00015"
                          },
                          {
                            "dataSource": "MSH",
                            "id": "D007052"
                          },
                          {
                            "dataSource": "MTHSPL",
                            "id": "WK2XYI10QM"
                          },
                          {
                            "dataSource": "NCI",
                            "id": "C561"
                          },
                          {
                            "dataSource": "NCI_CTRP",
                            "id": "C561"
                          },
                          {
                            "dataSource": "NCI_DCP",
                            "id": "00803"
                          },
                          {
                            "dataSource": "NCI_DTP",
                            "id": "NSC0256857"
                          },
                          {
                            "dataSource": "NCI_FDA",
                            "id": "WK2XYI10QM"
                          },
                          {
                            "dataSource": "NCI_NCI-GLOSS",
                            "id": "CDR0000613511"
                          },
                          {
                            "dataSource": "NDDF",
                            "id": "002377"
                          },
                          {
                            "dataSource": "PDQ",
                            "id": "CDR0000040475"
                          },
                          {
                            "dataSource": "RCD",
                            "id": "x02MO"
                          },
                          {
                            "dataSource": "RXNORM",
                            "id": "5640"
                          },
                          {
                            "dataSource": "SNM",
                            "id": "E-7772"
                          },
                          {
                            "dataSource": "SNMI",
                            "id": "C-603C0"
                          },
                          {
                            "dataSource": "SNOMEDCT_US",
                            "id": "387207008"
                          },
                          {
                            "dataSource": "USP",
                            "id": "m39860"
                          },
                          {
                            "dataSource": "USPMG",
                            "id": "MTHU000060"
                          },
                          {
                            "dataSource": "VANDF",
                            "id": "4017840"
                          }
                        ]
                      },
                      {
                        "offset": 34,
                        "length": 11,
                        "text": "twice daily",
                        "category": "Frequency",
                        "confidenceScore": 1.0
                      }
                    ],
                    "relations": [
                      {
                        "confidenceScore": 1.0,
                        "relationType": "DosageOfMedication",
                        "entities": [
                          {
                            "ref": "#/results/documents/1/entities/0",
                            "role": "Dosage"
                          },
                          {
                            "ref": "#/results/documents/1/entities/1",
                            "role": "Medication"
                          }
                        ]
                      },
                      {
                        "confidenceScore": 1.0,
                        "relationType": "FrequencyOfMedication",
                        "entities": [
                          {
                            "ref": "#/results/documents/1/entities/1",
                            "role": "Medication"
                          },
                          {
                            "ref": "#/results/documents/1/entities/2",
                            "role": "Frequency"
                          }
                        ]
                      }
                    ],
                    "warnings": []
                  },
                  {
                    "id": "2",
                    "entities": [
                      {
                        "offset": 0,
                        "length": 4,
                        "text": "Baby",
                        "category": "Age",
                        "confidenceScore": 0.94,
                        "name": "Infant",
                        "links": [
                          {
                            "dataSource": "UMLS",
                            "id": "C0021270"
                          },
                          {
                            "dataSource": "AOD",
                            "id": "0000005273"
                          },
                          {
                            "dataSource": "CCPSS",
                            "id": "0030805"
                          },
                          {
                            "dataSource": "CHV",
                            "id": "0000006675"
                          },
                          {
                            "dataSource": "DXP",
                            "id": "U002089"
                          },
                          {
                            "dataSource": "LCH",
                            "id": "U002421"
                          },
                          {
                            "dataSource": "LCH_NW",
                            "id": "sh85066022"
                          },
                          {
                            "dataSource": "LNC",
                            "id": "LA19747-7"
                          },
                          {
                            "dataSource": "MDR",
                            "id": "10021731"
                          },
                          {
                            "dataSource": "MSH",
                            "id": "D007223"
                          },
                          {
                            "dataSource": "NCI",
                            "id": "C27956"
                          },
                          {
                            "dataSource": "NCI_FDA",
                            "id": "C27956"
                          },
                          {
                            "dataSource": "NCI_NICHD",
                            "id": "C27956"
                          },
                          {
                            "dataSource": "SNOMEDCT_US",
                            "id": "133931009"
                          }
                        ]
                      },
                      {
                        "offset": 24,
                        "length": 10,
                        "text": "Meningitis",
                        "category": "Diagnosis",
                        "confidenceScore": 1.0,
                        "assertion": {
                          "certainty": "negativePossible"
                        },
                        "name": "Meningitis",
                        "links": [
                          {
                            "dataSource": "UMLS",
                            "id": "C0025289"
                          },
                          {
                            "dataSource": "AOD",
                            "id": "0000006185"
                          },
                          {
                            "dataSource": "BI",
                            "id": "BI00546"
                          },
                          {
                            "dataSource": "CCPSS",
                            "id": "1018016"
                          },
                          {
                            "dataSource": "CCSR_10",
                            "id": "NVS001"
                          },
                          {
                            "dataSource": "CCSR_ICD10CM",
                            "id": "NVS001"
                          },
                          {
                            "dataSource": "CHV",
                            "id": "0000007932"
                          },
                          {
                            "dataSource": "COSTAR",
                            "id": "478"
                          },
                          {
                            "dataSource": "CSP",
                            "id": "2042-5301"
                          },
                          {
                            "dataSource": "CST",
                            "id": "MENINGITIS"
                          },
                          {
                            "dataSource": "DXP",
                            "id": "U002543"
                          },
                          {
                            "dataSource": "HPO",
                            "id": "HP:0001287"
                          },
                          {
                            "dataSource": "ICD10",
                            "id": "G03.9"
                          },
                          {
                            "dataSource": "ICD10AM",
                            "id": "G03.9"
                          },
                          {
                            "dataSource": "ICD10CM",
                            "id": "G03.9"
                          },
                          {
                            "dataSource": "ICD9CM",
                            "id": "322.9"
                          },
                          {
                            "dataSource": "ICPC2ICD10ENG",
                            "id": "MTHU048434"
                          },
                          {
                            "dataSource": "ICPC2P",
                            "id": "N71002"
                          },
                          {
                            "dataSource": "LCH",
                            "id": "U002901"
                          },
                          {
                            "dataSource": "LCH_NW",
                            "id": "sh85083562"
                          },
                          {
                            "dataSource": "LNC",
                            "id": "LP20756-0"
                          },
                          {
                            "dataSource": "MDR",
                            "id": "10027199"
                          },
                          {
                            "dataSource": "MEDCIN",
                            "id": "31192"
                          },
                          {
                            "dataSource": "MEDLINEPLUS",
                            "id": "324"
                          },
                          {
                            "dataSource": "MSH",
                            "id": "D008581"
                          },
                          {
                            "dataSource": "NANDA-I",
                            "id": "02899"
                          },
                          {
                            "dataSource": "NCI",
                            "id": "C26828"
                          },
                          {
                            "dataSource": "NCI_CPTAC",
                            "id": "C26828"
                          },
                          {
                            "dataSource": "NCI_CTCAE",
                            "id": "E11458"
                          },
                          {
                            "dataSource": "NCI_FDA",
                            "id": "2389"
                          },
                          {
                            "dataSource": "NCI_NCI-GLOSS",
                            "id": "CDR0000471780"
                          },
                          {
                            "dataSource": "NCI_NICHD",
                            "id": "C26828"
                          },
                          {
                            "dataSource": "NCI_caDSR",
                            "id": "C26828"
                          },
                          {
                            "dataSource": "OMIM",
                            "id": "MTHU005994"
                          },
                          {
                            "dataSource": "PSY",
                            "id": "30660"
                          },
                          {
                            "dataSource": "RCD",
                            "id": "X000H"
                          },
                          {
                            "dataSource": "SNM",
                            "id": "M-40000"
                          },
                          {
                            "dataSource": "SNMI",
                            "id": "DA-10010"
                          },
                          {
                            "dataSource": "SNOMEDCT_US",
                            "id": "7180009"
                          },
                          {
                            "dataSource": "WHO",
                            "id": "0955"
                          }
                        ]
                      },
                      {
                        "offset": 47,
                        "length": 5,
                        "text": "fever",
                        "category": "SymptomOrSign",
                        "confidenceScore": 0.98,
                        "name": "Fever",
                        "links": [
                          {
                            "dataSource": "UMLS",
                            "id": "C0015967"
                          },
                          {
                            "dataSource": "AIR",
                            "id": "FEVER"
                          },
                          {
                            "dataSource": "AOD",
                            "id": "0000004396"
                          },
                          {
                            "dataSource": "BI",
                            "id": "BI00751"
                          },
                          {
                            "dataSource": "CCC",
                            "id": "K25.2"
                          },
                          {
                            "dataSource": "CCPSS",
                            "id": "1017166"
                          },
                          {
                            "dataSource": "CCSR_10",
                            "id": "SYM002"
                          },
                          {
                            "dataSource": "CCSR_ICD10CM",
                            "id": "SYM002"
                          },
                          {
                            "dataSource": "CHV",
                            "id": "0000005010"
                          },
                          {
                            "dataSource": "COSTAR",
                            "id": "300"
                          },
                          {
                            "dataSource": "CPM",
                            "id": "65287"
                          },
                          {
                            "dataSource": "CSP",
                            "id": "2871-4310"
                          },
                          {
                            "dataSource": "CST",
                            "id": "FEVER"
                          },
                          {
                            "dataSource": "DXP",
                            "id": "U001483"
                          },
                          {
                            "dataSource": "GO",
                            "id": "GO:0001660"
                          },
                          {
                            "dataSource": "HPO",
                            "id": "HP:0001945"
                          },
                          {
                            "dataSource": "ICD10",
                            "id": "R50.9"
                          },
                          {
                            "dataSource": "ICD10AM",
                            "id": "R50.9"
                          },
                          {
                            "dataSource": "ICD10CM",
                            "id": "R50.9"
                          },
                          {
                            "dataSource": "ICD9CM",
                            "id": "780.60"
                          },
                          {
                            "dataSource": "ICNP",
                            "id": "10041539"
                          },
                          {
                            "dataSource": "ICPC",
                            "id": "A03"
                          },
                          {
                            "dataSource": "ICPC2EENG",
                            "id": "A03"
                          },
                          {
                            "dataSource": "ICPC2ICD10ENG",
                            "id": "MTHU041751"
                          },
                          {
                            "dataSource": "ICPC2P",
                            "id": "A03002"
                          },
                          {
                            "dataSource": "LCH",
                            "id": "U001776"
                          },
                          {
                            "dataSource": "LCH_NW",
                            "id": "sh85047994"
                          },
                          {
                            "dataSource": "LNC",
                            "id": "MTHU013518"
                          },
                          {
                            "dataSource": "MDR",
                            "id": "10005911"
                          },
                          {
                            "dataSource": "MEDCIN",
                            "id": "6005"
                          },
                          {
                            "dataSource": "MEDLINEPLUS",
                            "id": "511"
                          },
                          {
                            "dataSource": "MSH",
                            "id": "D005334"
                          },
                          {
                            "dataSource": "MTHICD9",
                            "id": "780.60"
                          },
                          {
                            "dataSource": "NANDA-I",
                            "id": "01128"
                          },
                          {
                            "dataSource": "NCI",
                            "id": "C3038"
                          },
                          {
                            "dataSource": "NCI_CTCAE",
                            "id": "E11102"
                          },
                          {
                            "dataSource": "NCI_FDA",
                            "id": "1858"
                          },
                          {
                            "dataSource": "NCI_GDC",
                            "id": "C3038"
                          },
                          {
                            "dataSource": "NCI_NCI-GLOSS",
                            "id": "CDR0000450108"
                          },
                          {
                            "dataSource": "NCI_NICHD",
                            "id": "C3038"
                          },
                          {
                            "dataSource": "NCI_caDSR",
                            "id": "C3038"
                          },
                          {
                            "dataSource": "NOC",
                            "id": "070307"
                          },
                          {
                            "dataSource": "OMIM",
                            "id": "MTHU005439"
                          },
                          {
                            "dataSource": "OMS",
                            "id": "50.03"
                          },
                          {
                            "dataSource": "PCDS",
                            "id": "PRB_11020.02"
                          },
                          {
                            "dataSource": "PDQ",
                            "id": "CDR0000775882"
                          },
                          {
                            "dataSource": "PSY",
                            "id": "23840"
                          },
                          {
                            "dataSource": "QMR",
                            "id": "Q0200115"
                          },
                          {
                            "dataSource": "RCD",
                            "id": "X76EI"
                          },
                          {
                            "dataSource": "SNM",
                            "id": "F-03003"
                          },
                          {
                            "dataSource": "SNMI",
                            "id": "F-03003"
                          },
                          {
                            "dataSource": "SNOMEDCT_US",
                            "id": "386661006"
                          },
                          {
                            "dataSource": "WHO",
                            "id": "0725"
                          }
                        ]
                      },
                      {
                        "offset": 60,
                        "length": 6,
                        "text": "mother",
                        "category": "FamilyRelation",
                        "confidenceScore": 0.99,
                        "name": "Mother (person)",
                        "links": [
                          {
                            "dataSource": "UMLS",
                            "id": "C0026591"
                          },
                          {
                            "dataSource": "AOD",
                            "id": "0000027173"
                          },
                          {
                            "dataSource": "CCPSS",
                            "id": "U000286"
                          },
                          {
                            "dataSource": "CHV",
                            "id": "0000008266"
                          },
                          {
                            "dataSource": "CSP",
                            "id": "1124-5492"
                          },
                          {
                            "dataSource": "HL7V3.0",
                            "id": "MTH"
                          },
                          {
                            "dataSource": "LCH",
                            "id": "U003028"
                          },
                          {
                            "dataSource": "LCH_NW",
                            "id": "sh85087526"
                          },
                          {
                            "dataSource": "LNC",
                            "id": "LA10417-6"
                          },
                          {
                            "dataSource": "MSH",
                            "id": "D009035"
                          },
                          {
                            "dataSource": "NCI",
                            "id": "C25189"
                          },
                          {
                            "dataSource": "NCI_CDISC",
                            "id": "C25189"
                          },
                          {
                            "dataSource": "NCI_GDC",
                            "id": "C25189"
                          },
                          {
                            "dataSource": "NCI_caDSR",
                            "id": "C25189"
                          },
                          {
                            "dataSource": "PSY",
                            "id": "32140"
                          },
                          {
                            "dataSource": "RCD",
                            "id": "X78ym"
                          },
                          {
                            "dataSource": "SNMI",
                            "id": "S-10120"
                          },
                          {
                            "dataSource": "SNOMEDCT_US",
                            "id": "72705000"
                          }
                        ]
                      },
                      {
                        "offset": 77,
                        "length": 10,
                        "text": "Penicillin",
                        "category": "MedicationName",
                        "confidenceScore": 0.84,
                        "assertion": {
                          "certainty": "neutralPossible"
                        },
                        "name": "penicillins",
                        "links": [
                          {
                            "dataSource": "UMLS",
                            "id": "C0030842"
                          },
                          {
                            "dataSource": "AOD",
                            "id": "0000019206"
                          },
                          {
                            "dataSource": "ATC",
                            "id": "J01C"
                          },
                          {
                            "dataSource": "CCPSS",
                            "id": "0014106"
                          },
                          {
                            "dataSource": "CHV",
                            "id": "0000009423"
                          },
                          {
                            "dataSource": "CSP",
                            "id": "0199-8025"
                          },
                          {
                            "dataSource": "GS",
                            "id": "4011"
                          },
                          {
                            "dataSource": "LCH",
                            "id": "U003521"
                          },
                          {
                            "dataSource": "LCH_NW",
                            "id": "sh85099402"
                          },
                          {
                            "dataSource": "LNC",
                            "id": "LP14319-5"
                          },
                          {
                            "dataSource": "MEDCIN",
                            "id": "40319"
                          },
                          {
                            "dataSource": "MMSL",
                            "id": "d00116"
                          },
                          {
                            "dataSource": "MSH",
                            "id": "D010406"
                          },
                          {
                            "dataSource": "NCI",
                            "id": "C1500"
                          },
                          {
                            "dataSource": "NCI_DTP",
                            "id": "NSC0402815"
                          },
                          {
                            "dataSource": "NCI_NCI-GLOSS",
                            "id": "CDR0000045296"
                          },
                          {
                            "dataSource": "NDDF",
                            "id": "016121"
                          },
                          {
                            "dataSource": "PSY",
                            "id": "37190"
                          },
                          {
                            "dataSource": "RCD",
                            "id": "x009C"
                          },
                          {
                            "dataSource": "SNM",
                            "id": "E-7260"
                          },
                          {
                            "dataSource": "SNMI",
                            "id": "C-54000"
                          },
                          {
                            "dataSource": "SNOMEDCT_US",
                            "id": "764146007"
                          },
                          {
                            "dataSource": "VANDF",
                            "id": "4019880"
                          }
                        ]
                      },
                      {
                        "offset": 96,
                        "length": 4,
                        "text": "baby",
                        "category": "FamilyRelation",
                        "confidenceScore": 1.0,
                        "name": "Infant",
                        "links": [
                          {
                            "dataSource": "UMLS",
                            "id": "C0021270"
                          },
                          {
                            "dataSource": "AOD",
                            "id": "0000005273"
                          },
                          {
                            "dataSource": "CCPSS",
                            "id": "0030805"
                          },
                          {
                            "dataSource": "CHV",
                            "id": "0000006675"
                          },
                          {
                            "dataSource": "DXP",
                            "id": "U002089"
                          },
                          {
                            "dataSource": "LCH",
                            "id": "U002421"
                          },
                          {
                            "dataSource": "LCH_NW",
                            "id": "sh85066022"
                          },
                          {
                            "dataSource": "LNC",
                            "id": "LA19747-7"
                          },
                          {
                            "dataSource": "MDR",
                            "id": "10021731"
                          },
                          {
                            "dataSource": "MSH",
                            "id": "D007223"
                          },
                          {
                            "dataSource": "NCI",
                            "id": "C27956"
                          },
                          {
                            "dataSource": "NCI_FDA",
                            "id": "C27956"
                          },
                          {
                            "dataSource": "NCI_NICHD",
                            "id": "C27956"
                          },
                          {
                            "dataSource": "SNOMEDCT_US",
                            "id": "133931009"
                          }
                        ]
                      }
                    ],
                    "relations": [],
                    "warnings": []
                  }
                ],
                "errors": [],
                "modelVersion": "2022-03-01"
              }
            }
          ]
        }
      }
    }
  ],
  "Variables": {}
}<|MERGE_RESOLUTION|>--- conflicted
+++ resolved
@@ -10,13 +10,8 @@
         "Content-Length": "392",
         "Content-Type": "application/json",
         "Ocp-Apim-Subscription-Key": "api_key",
-<<<<<<< HEAD
-        "User-Agent": "azsdk-js-ai-language-text/1.1.0-beta.1 core-rest-pipeline/1.9.3 Node/v18.6.0 OS/(x64-Linux-5.15.68.1-microsoft-standard-WSL2)",
-        "x-ms-client-request-id": "f802f011-4b38-404e-b293-e46d393ac420"
-=======
-        "User-Agent": "azsdk-js-ai-language-text/1.0.1 core-rest-pipeline/1.10.0 Node/v18.6.0 OS/(x64-Linux-5.15.68.1-microsoft-standard-WSL2)",
-        "x-ms-client-request-id": "ae821bc4-1cd8-470a-9432-46eff99a0fa3"
->>>>>>> d933aa95
+        "User-Agent": "azsdk-js-ai-language-text/1.1.0-beta.1 core-rest-pipeline/1.10.0 Node/v18.6.0 OS/(x64-Linux-5.15.68.1-microsoft-standard-WSL2)",
+        "x-ms-client-request-id": "43f0eaa1-42a9-4d8a-b42d-750e2abb74d4"
       },
       "RequestBody": {
         "analysisInput": {
@@ -47,82 +42,50 @@
       },
       "StatusCode": 202,
       "ResponseHeaders": {
-<<<<<<< HEAD
-        "apim-request-id": "73a13a4d-6ccb-4fd8-8102-3876d7d1b4a7",
+        "apim-request-id": "96ba5be7-c900-46c5-9ba1-85d4831c8631",
         "Content-Length": "0",
-        "Date": "Fri, 14 Oct 2022 02:25:00 GMT",
-        "operation-location": "https://endpoint/language/analyze-text/jobs/da209c9c-0b8e-4284-87ad-d5428d6d2d2f?api-version=2022-10-01-preview",
+        "Date": "Tue, 25 Oct 2022 21:27:58 GMT",
+        "operation-location": "https://endpoint/language/analyze-text/jobs/214182e5-d0bd-4518-a5eb-8d2b88ac3e8f?api-version=2022-10-01-preview",
+        "Server": "istio-envoy",
         "Strict-Transport-Security": "max-age=31536000; includeSubDomains; preload",
         "X-Content-Type-Options": "nosniff",
-        "x-envoy-upstream-service-time": "238"
-=======
-        "apim-request-id": "e4e6dcac-270e-4165-9f51-9e6961265672",
-        "Content-Length": "0",
-        "Date": "Mon, 24 Oct 2022 05:12:33 GMT",
-        "operation-location": "https://endpoint/language/analyze-text/jobs/ac585850-dc82-4cd6-826a-59c8483a5683?api-version=2022-05-01",
-        "Strict-Transport-Security": "max-age=31536000; includeSubDomains; preload",
-        "X-Content-Type-Options": "nosniff",
-        "x-envoy-upstream-service-time": "163",
-        "x-ms-region": "West US 2"
->>>>>>> d933aa95
+        "x-envoy-upstream-service-time": "171",
+        "x-http2-stream-id": "19",
+        "x-ms-region": "East US"
       },
       "ResponseBody": null
     },
     {
-<<<<<<< HEAD
-      "RequestUri": "https://endpoint/language/analyze-text/jobs/da209c9c-0b8e-4284-87ad-d5428d6d2d2f?api-version=2022-10-01-preview",
-=======
-      "RequestUri": "https://endpoint/language/analyze-text/jobs/ac585850-dc82-4cd6-826a-59c8483a5683?api-version=2022-05-01",
->>>>>>> d933aa95
+      "RequestUri": "https://endpoint/language/analyze-text/jobs/214182e5-d0bd-4518-a5eb-8d2b88ac3e8f?api-version=2022-10-01-preview",
       "RequestMethod": "GET",
       "RequestHeaders": {
         "Accept": "application/json",
         "Accept-Encoding": "gzip,deflate",
         "Connection": "keep-alive",
         "Ocp-Apim-Subscription-Key": "api_key",
-<<<<<<< HEAD
-        "User-Agent": "azsdk-js-ai-language-text/1.1.0-beta.1 core-rest-pipeline/1.9.3 Node/v18.6.0 OS/(x64-Linux-5.15.68.1-microsoft-standard-WSL2)",
-        "x-ms-client-request-id": "9fb08e70-05a2-4249-8680-10818cccabd3"
-=======
-        "User-Agent": "azsdk-js-ai-language-text/1.0.1 core-rest-pipeline/1.10.0 Node/v18.6.0 OS/(x64-Linux-5.15.68.1-microsoft-standard-WSL2)",
-        "x-ms-client-request-id": "2a4ce7b8-426b-425d-b285-b4449cd54739"
->>>>>>> d933aa95
+        "User-Agent": "azsdk-js-ai-language-text/1.1.0-beta.1 core-rest-pipeline/1.10.0 Node/v18.6.0 OS/(x64-Linux-5.15.68.1-microsoft-standard-WSL2)",
+        "x-ms-client-request-id": "367e6c96-3692-4eda-8481-db551c544b01"
       },
       "RequestBody": null,
       "StatusCode": 200,
       "ResponseHeaders": {
-<<<<<<< HEAD
-        "apim-request-id": "5e9b5a3f-1608-430a-a1df-5e815d59c9bb",
-        "Content-Length": "279",
-        "Content-Type": "application/json; charset=utf-8",
-        "Date": "Fri, 14 Oct 2022 02:25:00 GMT",
-        "Strict-Transport-Security": "max-age=31536000; includeSubDomains; preload",
-        "X-Content-Type-Options": "nosniff",
-        "x-envoy-upstream-service-time": "9"
-      },
-      "ResponseBody": {
-        "jobId": "da209c9c-0b8e-4284-87ad-d5428d6d2d2f",
-        "lastUpdateDateTime": "2022-10-14T02:25:00Z",
-        "createdDateTime": "2022-10-14T02:25:00Z",
-        "expirationDateTime": "2022-10-15T02:25:00Z",
-        "status": "running",
-=======
-        "apim-request-id": "44c96083-68d4-4420-bdab-fa26aaedd1ae",
+        "apim-request-id": "1669dec5-2d53-4697-8c77-28505a7952dd",
         "Content-Length": "283",
         "Content-Type": "application/json; charset=utf-8",
-        "Date": "Mon, 24 Oct 2022 05:12:33 GMT",
+        "Date": "Tue, 25 Oct 2022 21:27:59 GMT",
+        "Server": "istio-envoy",
         "Strict-Transport-Security": "max-age=31536000; includeSubDomains; preload",
         "X-Content-Type-Options": "nosniff",
         "x-envoy-upstream-service-time": "8",
-        "x-ms-region": "West US 2"
+        "x-http2-stream-id": "21",
+        "x-ms-region": "East US"
       },
       "ResponseBody": {
-        "jobId": "ac585850-dc82-4cd6-826a-59c8483a5683",
-        "lastUpdatedDateTime": "2022-10-24T05:12:34Z",
-        "createdDateTime": "2022-10-24T05:12:34Z",
-        "expirationDateTime": "2022-10-25T05:12:34Z",
+        "jobId": "214182e5-d0bd-4518-a5eb-8d2b88ac3e8f",
+        "lastUpdatedDateTime": "2022-10-25T21:27:59Z",
+        "createdDateTime": "2022-10-25T21:27:59Z",
+        "expirationDateTime": "2022-10-26T21:27:59Z",
         "status": "notStarted",
->>>>>>> d933aa95
         "errors": [],
         "tasks": {
           "completed": 0,
@@ -134,60 +97,36 @@
       }
     },
     {
-<<<<<<< HEAD
-      "RequestUri": "https://endpoint/language/analyze-text/jobs/da209c9c-0b8e-4284-87ad-d5428d6d2d2f?api-version=2022-10-01-preview",
-=======
-      "RequestUri": "https://endpoint/language/analyze-text/jobs/ac585850-dc82-4cd6-826a-59c8483a5683?api-version=2022-05-01",
->>>>>>> d933aa95
+      "RequestUri": "https://endpoint/language/analyze-text/jobs/214182e5-d0bd-4518-a5eb-8d2b88ac3e8f?api-version=2022-10-01-preview",
       "RequestMethod": "GET",
       "RequestHeaders": {
         "Accept": "application/json",
         "Accept-Encoding": "gzip,deflate",
         "Connection": "keep-alive",
         "Ocp-Apim-Subscription-Key": "api_key",
-<<<<<<< HEAD
-        "User-Agent": "azsdk-js-ai-language-text/1.1.0-beta.1 core-rest-pipeline/1.9.3 Node/v18.6.0 OS/(x64-Linux-5.15.68.1-microsoft-standard-WSL2)",
-        "x-ms-client-request-id": "3c937282-0799-4e5c-9cc5-82097afcb6fa"
-=======
-        "User-Agent": "azsdk-js-ai-language-text/1.0.1 core-rest-pipeline/1.10.0 Node/v18.6.0 OS/(x64-Linux-5.15.68.1-microsoft-standard-WSL2)",
-        "x-ms-client-request-id": "be786cd4-7c9e-4a6a-bd9a-9b2d39e6bc17"
->>>>>>> d933aa95
+        "User-Agent": "azsdk-js-ai-language-text/1.1.0-beta.1 core-rest-pipeline/1.10.0 Node/v18.6.0 OS/(x64-Linux-5.15.68.1-microsoft-standard-WSL2)",
+        "x-ms-client-request-id": "e3b0ca9f-304e-4a50-b0aa-88f9b6bb7c2b"
       },
       "RequestBody": null,
       "StatusCode": 200,
       "ResponseHeaders": {
-<<<<<<< HEAD
-        "apim-request-id": "36b4a5ca-6cd8-483a-b8e2-796ae37000dd",
-        "Content-Length": "279",
+        "apim-request-id": "0876acfe-720e-4a6e-b0b8-c975246ddfab",
+        "Content-Length": "283",
         "Content-Type": "application/json; charset=utf-8",
-        "Date": "Fri, 14 Oct 2022 02:25:00 GMT",
+        "Date": "Tue, 25 Oct 2022 21:27:58 GMT",
+        "Server": "istio-envoy",
         "Strict-Transport-Security": "max-age=31536000; includeSubDomains; preload",
         "X-Content-Type-Options": "nosniff",
-        "x-envoy-upstream-service-time": "9"
+        "x-envoy-upstream-service-time": "9",
+        "x-http2-stream-id": "17",
+        "x-ms-region": "East US"
       },
       "ResponseBody": {
-        "jobId": "da209c9c-0b8e-4284-87ad-d5428d6d2d2f",
-        "lastUpdateDateTime": "2022-10-14T02:25:00Z",
-        "createdDateTime": "2022-10-14T02:25:00Z",
-        "expirationDateTime": "2022-10-15T02:25:00Z",
-        "status": "running",
-=======
-        "apim-request-id": "57c4c8d0-2a02-4a7a-bb71-ae8e9dfe1e00",
-        "Content-Length": "283",
-        "Content-Type": "application/json; charset=utf-8",
-        "Date": "Mon, 24 Oct 2022 05:12:33 GMT",
-        "Strict-Transport-Security": "max-age=31536000; includeSubDomains; preload",
-        "X-Content-Type-Options": "nosniff",
-        "x-envoy-upstream-service-time": "6",
-        "x-ms-region": "West US 2"
-      },
-      "ResponseBody": {
-        "jobId": "ac585850-dc82-4cd6-826a-59c8483a5683",
-        "lastUpdatedDateTime": "2022-10-24T05:12:34Z",
-        "createdDateTime": "2022-10-24T05:12:34Z",
-        "expirationDateTime": "2022-10-25T05:12:34Z",
+        "jobId": "214182e5-d0bd-4518-a5eb-8d2b88ac3e8f",
+        "lastUpdatedDateTime": "2022-10-25T21:27:59Z",
+        "createdDateTime": "2022-10-25T21:27:59Z",
+        "expirationDateTime": "2022-10-26T21:27:59Z",
         "status": "notStarted",
->>>>>>> d933aa95
         "errors": [],
         "tasks": {
           "completed": 0,
@@ -199,57 +138,35 @@
       }
     },
     {
-<<<<<<< HEAD
-      "RequestUri": "https://endpoint/language/analyze-text/jobs/da209c9c-0b8e-4284-87ad-d5428d6d2d2f?api-version=2022-10-01-preview",
-=======
-      "RequestUri": "https://endpoint/language/analyze-text/jobs/ac585850-dc82-4cd6-826a-59c8483a5683?api-version=2022-05-01",
->>>>>>> d933aa95
+      "RequestUri": "https://endpoint/language/analyze-text/jobs/214182e5-d0bd-4518-a5eb-8d2b88ac3e8f?api-version=2022-10-01-preview",
       "RequestMethod": "GET",
       "RequestHeaders": {
         "Accept": "application/json",
         "Accept-Encoding": "gzip,deflate",
         "Connection": "keep-alive",
         "Ocp-Apim-Subscription-Key": "api_key",
-<<<<<<< HEAD
-        "User-Agent": "azsdk-js-ai-language-text/1.1.0-beta.1 core-rest-pipeline/1.9.3 Node/v18.6.0 OS/(x64-Linux-5.15.68.1-microsoft-standard-WSL2)",
-        "x-ms-client-request-id": "e12aa411-364d-4db5-9c4e-a65d12089c5e"
-=======
-        "User-Agent": "azsdk-js-ai-language-text/1.0.1 core-rest-pipeline/1.10.0 Node/v18.6.0 OS/(x64-Linux-5.15.68.1-microsoft-standard-WSL2)",
-        "x-ms-client-request-id": "f47c585c-2430-4b02-98e7-2aeb7dc6351c"
->>>>>>> d933aa95
+        "User-Agent": "azsdk-js-ai-language-text/1.1.0-beta.1 core-rest-pipeline/1.10.0 Node/v18.6.0 OS/(x64-Linux-5.15.68.1-microsoft-standard-WSL2)",
+        "x-ms-client-request-id": "911058b5-e215-4ea0-ae88-fd459a286df8"
       },
       "RequestBody": null,
       "StatusCode": 200,
       "ResponseHeaders": {
-<<<<<<< HEAD
-        "apim-request-id": "646b2b3a-a828-42f3-9517-64144f33ca73",
-        "Content-Length": "11404",
+        "apim-request-id": "1ac648ee-8cc6-4fd1-969e-d7c3b41a83cb",
+        "Content-Length": "280",
         "Content-Type": "application/json; charset=utf-8",
-        "Date": "Fri, 14 Oct 2022 02:25:02 GMT",
+        "Date": "Tue, 25 Oct 2022 21:28:01 GMT",
+        "Server": "istio-envoy",
         "Strict-Transport-Security": "max-age=31536000; includeSubDomains; preload",
         "X-Content-Type-Options": "nosniff",
-        "x-envoy-upstream-service-time": "68"
+        "x-envoy-upstream-service-time": "9",
+        "x-http2-stream-id": "27",
+        "x-ms-region": "East US"
       },
       "ResponseBody": {
-        "jobId": "da209c9c-0b8e-4284-87ad-d5428d6d2d2f",
-        "lastUpdateDateTime": "2022-10-14T02:25:02Z",
-        "createdDateTime": "2022-10-14T02:25:00Z",
-        "expirationDateTime": "2022-10-15T02:25:00Z",
-=======
-        "apim-request-id": "1c0d3e6c-2b17-400e-8635-8fa36fdfb2ff",
-        "Content-Length": "280",
-        "Content-Type": "application/json; charset=utf-8",
-        "Date": "Mon, 24 Oct 2022 05:12:35 GMT",
-        "Strict-Transport-Security": "max-age=31536000; includeSubDomains; preload",
-        "X-Content-Type-Options": "nosniff",
-        "x-envoy-upstream-service-time": "7",
-        "x-ms-region": "West US 2"
-      },
-      "ResponseBody": {
-        "jobId": "ac585850-dc82-4cd6-826a-59c8483a5683",
-        "lastUpdatedDateTime": "2022-10-24T05:12:34Z",
-        "createdDateTime": "2022-10-24T05:12:34Z",
-        "expirationDateTime": "2022-10-25T05:12:34Z",
+        "jobId": "214182e5-d0bd-4518-a5eb-8d2b88ac3e8f",
+        "lastUpdatedDateTime": "2022-10-25T21:27:59Z",
+        "createdDateTime": "2022-10-25T21:27:59Z",
+        "expirationDateTime": "2022-10-26T21:27:59Z",
         "status": "running",
         "errors": [],
         "tasks": {
@@ -262,34 +179,35 @@
       }
     },
     {
-      "RequestUri": "https://endpoint/language/analyze-text/jobs/ac585850-dc82-4cd6-826a-59c8483a5683?api-version=2022-05-01",
+      "RequestUri": "https://endpoint/language/analyze-text/jobs/214182e5-d0bd-4518-a5eb-8d2b88ac3e8f?api-version=2022-10-01-preview",
       "RequestMethod": "GET",
       "RequestHeaders": {
         "Accept": "application/json",
         "Accept-Encoding": "gzip,deflate",
         "Connection": "keep-alive",
         "Ocp-Apim-Subscription-Key": "api_key",
-        "User-Agent": "azsdk-js-ai-language-text/1.0.1 core-rest-pipeline/1.10.0 Node/v18.6.0 OS/(x64-Linux-5.15.68.1-microsoft-standard-WSL2)",
-        "x-ms-client-request-id": "2d70409f-28b9-4a7a-9274-a8d31b5215c6"
+        "User-Agent": "azsdk-js-ai-language-text/1.1.0-beta.1 core-rest-pipeline/1.10.0 Node/v18.6.0 OS/(x64-Linux-5.15.68.1-microsoft-standard-WSL2)",
+        "x-ms-client-request-id": "610dd4d3-cf6c-4c1b-b099-ae88578384e6"
       },
       "RequestBody": null,
       "StatusCode": 200,
       "ResponseHeaders": {
-        "apim-request-id": "38816493-8723-4fd0-9b86-a1a0e417d74d",
-        "Content-Length": "11361",
+        "apim-request-id": "80ef151d-047d-4955-acbe-19e5eafe0872",
+        "Content-Length": "11405",
         "Content-Type": "application/json; charset=utf-8",
-        "Date": "Mon, 24 Oct 2022 05:12:38 GMT",
+        "Date": "Tue, 25 Oct 2022 21:28:02 GMT",
+        "Server": "istio-envoy",
         "Strict-Transport-Security": "max-age=31536000; includeSubDomains; preload",
         "X-Content-Type-Options": "nosniff",
-        "x-envoy-upstream-service-time": "93",
-        "x-ms-region": "West US 2"
+        "x-envoy-upstream-service-time": "77",
+        "x-http2-stream-id": "23",
+        "x-ms-region": "East US"
       },
       "ResponseBody": {
-        "jobId": "ac585850-dc82-4cd6-826a-59c8483a5683",
-        "lastUpdatedDateTime": "2022-10-24T05:12:37Z",
-        "createdDateTime": "2022-10-24T05:12:34Z",
-        "expirationDateTime": "2022-10-25T05:12:34Z",
->>>>>>> d933aa95
+        "jobId": "214182e5-d0bd-4518-a5eb-8d2b88ac3e8f",
+        "lastUpdatedDateTime": "2022-10-25T21:28:03Z",
+        "createdDateTime": "2022-10-25T21:27:59Z",
+        "expirationDateTime": "2022-10-26T21:27:59Z",
         "status": "succeeded",
         "errors": [],
         "tasks": {
@@ -300,11 +218,7 @@
           "items": [
             {
               "kind": "HealthcareLROResults",
-<<<<<<< HEAD
-              "lastUpdateDateTime": "2022-10-14T02:25:02.6050737Z",
-=======
-              "lastUpdateDateTime": "2022-10-24T05:12:37.3095646Z",
->>>>>>> d933aa95
+              "lastUpdateDateTime": "2022-10-25T21:28:03.0446254Z",
               "status": "succeeded",
               "results": {
                 "documents": [
@@ -1423,58 +1337,35 @@
       }
     },
     {
-<<<<<<< HEAD
-      "RequestUri": "https://endpoint/language/analyze-text/jobs/da209c9c-0b8e-4284-87ad-d5428d6d2d2f?api-version=2022-10-01-preview",
-=======
-      "RequestUri": "https://endpoint/language/analyze-text/jobs/ac585850-dc82-4cd6-826a-59c8483a5683?api-version=2022-05-01",
->>>>>>> d933aa95
+      "RequestUri": "https://endpoint/language/analyze-text/jobs/214182e5-d0bd-4518-a5eb-8d2b88ac3e8f?api-version=2022-10-01-preview",
       "RequestMethod": "GET",
       "RequestHeaders": {
         "Accept": "application/json",
         "Accept-Encoding": "gzip,deflate",
         "Connection": "keep-alive",
         "Ocp-Apim-Subscription-Key": "api_key",
-<<<<<<< HEAD
-        "User-Agent": "azsdk-js-ai-language-text/1.1.0-beta.1 core-rest-pipeline/1.9.3 Node/v18.6.0 OS/(x64-Linux-5.15.68.1-microsoft-standard-WSL2)",
-        "x-ms-client-request-id": "8e39f4b5-aa1b-4c22-aa9c-9e41b149fc78"
-=======
-        "User-Agent": "azsdk-js-ai-language-text/1.0.1 core-rest-pipeline/1.10.0 Node/v18.6.0 OS/(x64-Linux-5.15.68.1-microsoft-standard-WSL2)",
-        "x-ms-client-request-id": "bac88df0-82b8-4ff1-b161-d9aed1661d35"
->>>>>>> d933aa95
+        "User-Agent": "azsdk-js-ai-language-text/1.1.0-beta.1 core-rest-pipeline/1.10.0 Node/v18.6.0 OS/(x64-Linux-5.15.68.1-microsoft-standard-WSL2)",
+        "x-ms-client-request-id": "0dd9d812-24fc-4a23-99da-82789c606e7b"
       },
       "RequestBody": null,
       "StatusCode": 200,
       "ResponseHeaders": {
-<<<<<<< HEAD
-        "apim-request-id": "8247c512-2a14-4094-813e-87c6307904c6",
-        "Content-Length": "11404",
+        "apim-request-id": "8b0b524f-f8d7-4725-8203-488aeb91e312",
+        "Content-Length": "11405",
         "Content-Type": "application/json; charset=utf-8",
-        "Date": "Fri, 14 Oct 2022 02:25:03 GMT",
+        "Date": "Tue, 25 Oct 2022 21:28:03 GMT",
+        "Server": "istio-envoy",
         "Strict-Transport-Security": "max-age=31536000; includeSubDomains; preload",
         "X-Content-Type-Options": "nosniff",
-        "x-envoy-upstream-service-time": "133"
+        "x-envoy-upstream-service-time": "76",
+        "x-http2-stream-id": "19",
+        "x-ms-region": "East US"
       },
       "ResponseBody": {
-        "jobId": "da209c9c-0b8e-4284-87ad-d5428d6d2d2f",
-        "lastUpdateDateTime": "2022-10-14T02:25:02Z",
-        "createdDateTime": "2022-10-14T02:25:00Z",
-        "expirationDateTime": "2022-10-15T02:25:00Z",
-=======
-        "apim-request-id": "9720199d-8fcc-43e9-85a8-54688c72495b",
-        "Content-Length": "11361",
-        "Content-Type": "application/json; charset=utf-8",
-        "Date": "Mon, 24 Oct 2022 05:12:38 GMT",
-        "Strict-Transport-Security": "max-age=31536000; includeSubDomains; preload",
-        "X-Content-Type-Options": "nosniff",
-        "x-envoy-upstream-service-time": "58",
-        "x-ms-region": "West US 2"
-      },
-      "ResponseBody": {
-        "jobId": "ac585850-dc82-4cd6-826a-59c8483a5683",
-        "lastUpdatedDateTime": "2022-10-24T05:12:37Z",
-        "createdDateTime": "2022-10-24T05:12:34Z",
-        "expirationDateTime": "2022-10-25T05:12:34Z",
->>>>>>> d933aa95
+        "jobId": "214182e5-d0bd-4518-a5eb-8d2b88ac3e8f",
+        "lastUpdatedDateTime": "2022-10-25T21:28:03Z",
+        "createdDateTime": "2022-10-25T21:27:59Z",
+        "expirationDateTime": "2022-10-26T21:27:59Z",
         "status": "succeeded",
         "errors": [],
         "tasks": {
@@ -1485,11 +1376,7 @@
           "items": [
             {
               "kind": "HealthcareLROResults",
-<<<<<<< HEAD
-              "lastUpdateDateTime": "2022-10-14T02:25:02.6050737Z",
-=======
-              "lastUpdateDateTime": "2022-10-24T05:12:37.3095646Z",
->>>>>>> d933aa95
+              "lastUpdateDateTime": "2022-10-25T21:28:03.0446254Z",
               "status": "succeeded",
               "results": {
                 "documents": [
