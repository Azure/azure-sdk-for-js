--- conflicted
+++ resolved
@@ -10,13 +10,8 @@
         "Content-Length": "439",
         "Content-Type": "application/json",
         "Ocp-Apim-Subscription-Key": "api_key",
-<<<<<<< HEAD
-        "User-Agent": "azsdk-js-ai-language-text/1.1.0-beta.1 core-rest-pipeline/1.9.3 Node/v18.6.0 OS/(x64-Linux-5.15.68.1-microsoft-standard-WSL2)",
-        "x-ms-client-request-id": "db3eaf22-8594-4b96-a21e-726e54567653"
-=======
-        "User-Agent": "azsdk-js-ai-language-text/1.0.1 core-rest-pipeline/1.10.0 Node/v18.6.0 OS/(x64-Linux-5.15.68.1-microsoft-standard-WSL2)",
-        "x-ms-client-request-id": "c458332a-ba7d-4a0b-8b10-734edc7dd120"
->>>>>>> d933aa95
+        "User-Agent": "azsdk-js-ai-language-text/1.1.0-beta.1 core-rest-pipeline/1.10.0 Node/v18.6.0 OS/(x64-Linux-5.15.68.1-microsoft-standard-WSL2)",
+        "x-ms-client-request-id": "79f161d0-c3ce-4815-97c8-6a64f25fd9e4"
       },
       "RequestBody": {
         "analysisInput": {
@@ -45,81 +40,50 @@
       },
       "StatusCode": 202,
       "ResponseHeaders": {
-<<<<<<< HEAD
-        "apim-request-id": "ccfa3e21-da16-477a-a71d-976946bfc296",
+        "apim-request-id": "a5d77623-66fa-496d-9cf1-84252513ba67",
         "Content-Length": "0",
-        "Date": "Fri, 14 Oct 2022 02:24:49 GMT",
-        "operation-location": "https://endpoint/language/analyze-text/jobs/c83e4c87-0550-452f-a62b-1fd2d017b98e?api-version=2022-10-01-preview",
-        "Strict-Transport-Security": "max-age=31536000; includeSubDomains; preload",
-        "X-Content-Type-Options": "nosniff",
-        "x-envoy-upstream-service-time": "154"
-=======
-        "apim-request-id": "1960ecbc-acab-4970-a4c3-83f061dc266d",
-        "Content-Length": "0",
-        "Date": "Mon, 24 Oct 2022 05:12:28 GMT",
-        "operation-location": "https://endpoint/language/analyze-text/jobs/8ca9235d-36ac-4ca3-af6f-438854089d3c?api-version=2022-05-01",
-        "Strict-Transport-Security": "max-age=31536000; includeSubDomains; preload",
-        "X-Content-Type-Options": "nosniff",
-        "x-envoy-upstream-service-time": "87",
-        "x-ms-region": "West US 2"
->>>>>>> d933aa95
+        "Date": "Tue, 25 Oct 2022 21:27:50 GMT",
+        "operation-location": "https://endpoint/language/analyze-text/jobs/861a0acc-fe96-4105-b4eb-7a447a644c0e?api-version=2022-10-01-preview",
+        "Server": "istio-envoy",
+        "Strict-Transport-Security": "max-age=31536000; includeSubDomains; preload",
+        "X-Content-Type-Options": "nosniff",
+        "x-envoy-upstream-service-time": "175",
+        "x-http2-stream-id": "15",
+        "x-ms-region": "East US"
       },
       "ResponseBody": null
     },
     {
-<<<<<<< HEAD
-      "RequestUri": "https://endpoint/language/analyze-text/jobs/c83e4c87-0550-452f-a62b-1fd2d017b98e?api-version=2022-10-01-preview",
-=======
-      "RequestUri": "https://endpoint/language/analyze-text/jobs/8ca9235d-36ac-4ca3-af6f-438854089d3c?api-version=2022-05-01",
->>>>>>> d933aa95
+      "RequestUri": "https://endpoint/language/analyze-text/jobs/861a0acc-fe96-4105-b4eb-7a447a644c0e?api-version=2022-10-01-preview",
       "RequestMethod": "GET",
       "RequestHeaders": {
         "Accept": "application/json",
         "Accept-Encoding": "gzip,deflate",
         "Connection": "keep-alive",
         "Ocp-Apim-Subscription-Key": "api_key",
-<<<<<<< HEAD
-        "User-Agent": "azsdk-js-ai-language-text/1.1.0-beta.1 core-rest-pipeline/1.9.3 Node/v18.6.0 OS/(x64-Linux-5.15.68.1-microsoft-standard-WSL2)",
-        "x-ms-client-request-id": "201931f0-bea3-4f68-b22f-21aaa10e9ddf"
-=======
-        "User-Agent": "azsdk-js-ai-language-text/1.0.1 core-rest-pipeline/1.10.0 Node/v18.6.0 OS/(x64-Linux-5.15.68.1-microsoft-standard-WSL2)",
-        "x-ms-client-request-id": "2cd15161-3335-4af7-b7a3-57eddb4d3196"
->>>>>>> d933aa95
+        "User-Agent": "azsdk-js-ai-language-text/1.1.0-beta.1 core-rest-pipeline/1.10.0 Node/v18.6.0 OS/(x64-Linux-5.15.68.1-microsoft-standard-WSL2)",
+        "x-ms-client-request-id": "4bfa3bbe-2189-4b49-8396-3ee6f630cb1a"
       },
       "RequestBody": null,
       "StatusCode": 200,
       "ResponseHeaders": {
-<<<<<<< HEAD
-        "apim-request-id": "b52c0694-0148-4ab9-a529-b1938ff743fa",
-        "Content-Length": "279",
+        "apim-request-id": "c4c81e99-1769-4d56-9986-aa2633a73340",
+        "Content-Length": "283",
         "Content-Type": "application/json; charset=utf-8",
-        "Date": "Fri, 14 Oct 2022 02:24:49 GMT",
-        "Strict-Transport-Security": "max-age=31536000; includeSubDomains; preload",
-        "X-Content-Type-Options": "nosniff",
-        "x-envoy-upstream-service-time": "14"
+        "Date": "Tue, 25 Oct 2022 21:27:51 GMT",
+        "Server": "istio-envoy",
+        "Strict-Transport-Security": "max-age=31536000; includeSubDomains; preload",
+        "X-Content-Type-Options": "nosniff",
+        "x-envoy-upstream-service-time": "9",
+        "x-http2-stream-id": "15",
+        "x-ms-region": "East US"
       },
       "ResponseBody": {
-        "jobId": "c83e4c87-0550-452f-a62b-1fd2d017b98e",
-        "lastUpdateDateTime": "2022-10-14T02:24:49Z",
-        "createdDateTime": "2022-10-14T02:24:49Z",
-        "expirationDateTime": "2022-10-15T02:24:49Z",
-=======
-        "apim-request-id": "6ec131a2-b2f3-4e47-a1fc-26e661a289e2",
-        "Content-Length": "280",
-        "Content-Type": "application/json; charset=utf-8",
-        "Date": "Mon, 24 Oct 2022 05:12:28 GMT",
-        "Strict-Transport-Security": "max-age=31536000; includeSubDomains; preload",
-        "X-Content-Type-Options": "nosniff",
-        "x-envoy-upstream-service-time": "7",
-        "x-ms-region": "West US 2"
-      },
-      "ResponseBody": {
-        "jobId": "8ca9235d-36ac-4ca3-af6f-438854089d3c",
-        "lastUpdatedDateTime": "2022-10-24T05:12:29Z",
-        "createdDateTime": "2022-10-24T05:12:29Z",
-        "expirationDateTime": "2022-10-25T05:12:29Z",
->>>>>>> d933aa95
-        "status": "running",
+        "jobId": "861a0acc-fe96-4105-b4eb-7a447a644c0e",
+        "lastUpdatedDateTime": "2022-10-25T21:27:51Z",
+        "createdDateTime": "2022-10-25T21:27:51Z",
+        "expirationDateTime": "2022-10-26T21:27:51Z",
+        "status": "notStarted",
         "errors": [],
         "tasks": {
           "completed": 0,
@@ -131,59 +95,36 @@
       }
     },
     {
-<<<<<<< HEAD
-      "RequestUri": "https://endpoint/language/analyze-text/jobs/c83e4c87-0550-452f-a62b-1fd2d017b98e?api-version=2022-10-01-preview",
-=======
-      "RequestUri": "https://endpoint/language/analyze-text/jobs/8ca9235d-36ac-4ca3-af6f-438854089d3c?api-version=2022-05-01",
->>>>>>> d933aa95
+      "RequestUri": "https://endpoint/language/analyze-text/jobs/861a0acc-fe96-4105-b4eb-7a447a644c0e?api-version=2022-10-01-preview",
       "RequestMethod": "GET",
       "RequestHeaders": {
         "Accept": "application/json",
         "Accept-Encoding": "gzip,deflate",
         "Connection": "keep-alive",
         "Ocp-Apim-Subscription-Key": "api_key",
-<<<<<<< HEAD
-        "User-Agent": "azsdk-js-ai-language-text/1.1.0-beta.1 core-rest-pipeline/1.9.3 Node/v18.6.0 OS/(x64-Linux-5.15.68.1-microsoft-standard-WSL2)",
-        "x-ms-client-request-id": "930d06d1-eef7-480a-918a-e4521adad4c4"
-=======
-        "User-Agent": "azsdk-js-ai-language-text/1.0.1 core-rest-pipeline/1.10.0 Node/v18.6.0 OS/(x64-Linux-5.15.68.1-microsoft-standard-WSL2)",
-        "x-ms-client-request-id": "b8697821-909c-4ed2-81c6-83213b4d2a5b"
->>>>>>> d933aa95
+        "User-Agent": "azsdk-js-ai-language-text/1.1.0-beta.1 core-rest-pipeline/1.10.0 Node/v18.6.0 OS/(x64-Linux-5.15.68.1-microsoft-standard-WSL2)",
+        "x-ms-client-request-id": "5156fa11-f7ed-4a1f-9d6a-9d378d65b412"
       },
       "RequestBody": null,
       "StatusCode": 200,
       "ResponseHeaders": {
-<<<<<<< HEAD
-        "apim-request-id": "840c3b21-eb6b-4e3b-9d0c-0f5e3abff8a8",
-        "Content-Length": "279",
+        "apim-request-id": "84986186-52b9-4e11-a5ad-fddb9e353181",
+        "Content-Length": "283",
         "Content-Type": "application/json; charset=utf-8",
-        "Date": "Fri, 14 Oct 2022 02:24:50 GMT",
-        "Strict-Transport-Security": "max-age=31536000; includeSubDomains; preload",
-        "X-Content-Type-Options": "nosniff",
-        "x-envoy-upstream-service-time": "9"
+        "Date": "Tue, 25 Oct 2022 21:27:50 GMT",
+        "Server": "istio-envoy",
+        "Strict-Transport-Security": "max-age=31536000; includeSubDomains; preload",
+        "X-Content-Type-Options": "nosniff",
+        "x-envoy-upstream-service-time": "18",
+        "x-http2-stream-id": "15",
+        "x-ms-region": "East US"
       },
       "ResponseBody": {
-        "jobId": "c83e4c87-0550-452f-a62b-1fd2d017b98e",
-        "lastUpdateDateTime": "2022-10-14T02:24:49Z",
-        "createdDateTime": "2022-10-14T02:24:49Z",
-        "expirationDateTime": "2022-10-15T02:24:49Z",
-=======
-        "apim-request-id": "82e94c24-a88b-4b61-bcba-8c0b3e211d64",
-        "Content-Length": "280",
-        "Content-Type": "application/json; charset=utf-8",
-        "Date": "Mon, 24 Oct 2022 05:12:28 GMT",
-        "Strict-Transport-Security": "max-age=31536000; includeSubDomains; preload",
-        "X-Content-Type-Options": "nosniff",
-        "x-envoy-upstream-service-time": "6",
-        "x-ms-region": "West US 2"
-      },
-      "ResponseBody": {
-        "jobId": "8ca9235d-36ac-4ca3-af6f-438854089d3c",
-        "lastUpdatedDateTime": "2022-10-24T05:12:29Z",
-        "createdDateTime": "2022-10-24T05:12:29Z",
-        "expirationDateTime": "2022-10-25T05:12:29Z",
->>>>>>> d933aa95
-        "status": "running",
+        "jobId": "861a0acc-fe96-4105-b4eb-7a447a644c0e",
+        "lastUpdatedDateTime": "2022-10-25T21:27:51Z",
+        "createdDateTime": "2022-10-25T21:27:51Z",
+        "expirationDateTime": "2022-10-26T21:27:51Z",
+        "status": "notStarted",
         "errors": [],
         "tasks": {
           "completed": 0,
@@ -195,58 +136,35 @@
       }
     },
     {
-<<<<<<< HEAD
-      "RequestUri": "https://endpoint/language/analyze-text/jobs/c83e4c87-0550-452f-a62b-1fd2d017b98e?api-version=2022-10-01-preview",
-=======
-      "RequestUri": "https://endpoint/language/analyze-text/jobs/8ca9235d-36ac-4ca3-af6f-438854089d3c?api-version=2022-05-01",
->>>>>>> d933aa95
+      "RequestUri": "https://endpoint/language/analyze-text/jobs/861a0acc-fe96-4105-b4eb-7a447a644c0e?api-version=2022-10-01-preview",
       "RequestMethod": "GET",
       "RequestHeaders": {
         "Accept": "application/json",
         "Accept-Encoding": "gzip,deflate",
         "Connection": "keep-alive",
         "Ocp-Apim-Subscription-Key": "api_key",
-<<<<<<< HEAD
-        "User-Agent": "azsdk-js-ai-language-text/1.1.0-beta.1 core-rest-pipeline/1.9.3 Node/v18.6.0 OS/(x64-Linux-5.15.68.1-microsoft-standard-WSL2)",
-        "x-ms-client-request-id": "99fdb9b3-1282-428b-9d58-22d240d3c748"
-=======
-        "User-Agent": "azsdk-js-ai-language-text/1.0.1 core-rest-pipeline/1.10.0 Node/v18.6.0 OS/(x64-Linux-5.15.68.1-microsoft-standard-WSL2)",
-        "x-ms-client-request-id": "65f1af81-8b5d-4f8e-baa9-dc245049fbb2"
->>>>>>> d933aa95
+        "User-Agent": "azsdk-js-ai-language-text/1.1.0-beta.1 core-rest-pipeline/1.10.0 Node/v18.6.0 OS/(x64-Linux-5.15.68.1-microsoft-standard-WSL2)",
+        "x-ms-client-request-id": "b3f41581-a75e-46c0-b149-04afc6a084fe"
       },
       "RequestBody": null,
       "StatusCode": 200,
       "ResponseHeaders": {
-<<<<<<< HEAD
-        "apim-request-id": "ad76932f-b54d-4927-8a77-9d66c4e744bf",
-        "Content-Length": "1495",
-        "Content-Type": "application/json; charset=utf-8",
-        "Date": "Fri, 14 Oct 2022 02:24:52 GMT",
-        "Strict-Transport-Security": "max-age=31536000; includeSubDomains; preload",
-        "X-Content-Type-Options": "nosniff",
-        "x-envoy-upstream-service-time": "50"
-      },
-      "ResponseBody": {
-        "jobId": "c83e4c87-0550-452f-a62b-1fd2d017b98e",
-        "lastUpdateDateTime": "2022-10-14T02:24:52Z",
-        "createdDateTime": "2022-10-14T02:24:49Z",
-        "expirationDateTime": "2022-10-15T02:24:49Z",
-=======
-        "apim-request-id": "11cb448c-2b38-4db9-abf3-27d8ae439d3e",
+        "apim-request-id": "11ab78bd-d171-47c3-af01-c10f9fea2ac6",
         "Content-Length": "1496",
         "Content-Type": "application/json; charset=utf-8",
-        "Date": "Mon, 24 Oct 2022 05:12:30 GMT",
-        "Strict-Transport-Security": "max-age=31536000; includeSubDomains; preload",
-        "X-Content-Type-Options": "nosniff",
-        "x-envoy-upstream-service-time": "34",
-        "x-ms-region": "West US 2"
+        "Date": "Tue, 25 Oct 2022 21:27:52 GMT",
+        "Server": "istio-envoy",
+        "Strict-Transport-Security": "max-age=31536000; includeSubDomains; preload",
+        "X-Content-Type-Options": "nosniff",
+        "x-envoy-upstream-service-time": "69",
+        "x-http2-stream-id": "17",
+        "x-ms-region": "East US"
       },
       "ResponseBody": {
-        "jobId": "8ca9235d-36ac-4ca3-af6f-438854089d3c",
-        "lastUpdatedDateTime": "2022-10-24T05:12:30Z",
-        "createdDateTime": "2022-10-24T05:12:29Z",
-        "expirationDateTime": "2022-10-25T05:12:29Z",
->>>>>>> d933aa95
+        "jobId": "861a0acc-fe96-4105-b4eb-7a447a644c0e",
+        "lastUpdatedDateTime": "2022-10-25T21:27:53Z",
+        "createdDateTime": "2022-10-25T21:27:51Z",
+        "expirationDateTime": "2022-10-26T21:27:51Z",
         "status": "succeeded",
         "errors": [],
         "tasks": {
@@ -257,11 +175,7 @@
           "items": [
             {
               "kind": "PiiEntityRecognitionLROResults",
-<<<<<<< HEAD
-              "lastUpdateDateTime": "2022-10-14T02:24:52.0974472Z",
-=======
-              "lastUpdateDateTime": "2022-10-24T05:12:30.8733184Z",
->>>>>>> d933aa95
+              "lastUpdateDateTime": "2022-10-25T21:27:53.0722715Z",
               "status": "succeeded",
               "results": {
                 "documents": [
@@ -338,58 +252,35 @@
       }
     },
     {
-<<<<<<< HEAD
-      "RequestUri": "https://endpoint/language/analyze-text/jobs/c83e4c87-0550-452f-a62b-1fd2d017b98e?api-version=2022-10-01-preview",
-=======
-      "RequestUri": "https://endpoint/language/analyze-text/jobs/8ca9235d-36ac-4ca3-af6f-438854089d3c?api-version=2022-05-01",
->>>>>>> d933aa95
+      "RequestUri": "https://endpoint/language/analyze-text/jobs/861a0acc-fe96-4105-b4eb-7a447a644c0e?api-version=2022-10-01-preview",
       "RequestMethod": "GET",
       "RequestHeaders": {
         "Accept": "application/json",
         "Accept-Encoding": "gzip,deflate",
         "Connection": "keep-alive",
         "Ocp-Apim-Subscription-Key": "api_key",
-<<<<<<< HEAD
-        "User-Agent": "azsdk-js-ai-language-text/1.1.0-beta.1 core-rest-pipeline/1.9.3 Node/v18.6.0 OS/(x64-Linux-5.15.68.1-microsoft-standard-WSL2)",
-        "x-ms-client-request-id": "8472d344-5d9b-498f-92e6-565a0b93113b"
-=======
-        "User-Agent": "azsdk-js-ai-language-text/1.0.1 core-rest-pipeline/1.10.0 Node/v18.6.0 OS/(x64-Linux-5.15.68.1-microsoft-standard-WSL2)",
-        "x-ms-client-request-id": "fd324f3f-e1b9-4be4-9bb9-0a7b8496d9f4"
->>>>>>> d933aa95
+        "User-Agent": "azsdk-js-ai-language-text/1.1.0-beta.1 core-rest-pipeline/1.10.0 Node/v18.6.0 OS/(x64-Linux-5.15.68.1-microsoft-standard-WSL2)",
+        "x-ms-client-request-id": "2284ed91-28d1-4b3a-afe4-c5d050a17d63"
       },
       "RequestBody": null,
       "StatusCode": 200,
       "ResponseHeaders": {
-<<<<<<< HEAD
-        "apim-request-id": "45e5dd54-6f8c-4430-950f-63f95916ccaa",
-        "Content-Length": "1495",
-        "Content-Type": "application/json; charset=utf-8",
-        "Date": "Fri, 14 Oct 2022 02:24:52 GMT",
-        "Strict-Transport-Security": "max-age=31536000; includeSubDomains; preload",
-        "X-Content-Type-Options": "nosniff",
-        "x-envoy-upstream-service-time": "40"
-      },
-      "ResponseBody": {
-        "jobId": "c83e4c87-0550-452f-a62b-1fd2d017b98e",
-        "lastUpdateDateTime": "2022-10-14T02:24:52Z",
-        "createdDateTime": "2022-10-14T02:24:49Z",
-        "expirationDateTime": "2022-10-15T02:24:49Z",
-=======
-        "apim-request-id": "0da5ae69-ccbe-42ec-a5d1-e840fb556c65",
+        "apim-request-id": "e9a156f4-83f3-42ba-b16c-7cc83d5e82b6",
         "Content-Length": "1496",
         "Content-Type": "application/json; charset=utf-8",
-        "Date": "Mon, 24 Oct 2022 05:12:31 GMT",
+        "Date": "Tue, 25 Oct 2022 21:27:53 GMT",
+        "Server": "istio-envoy",
         "Strict-Transport-Security": "max-age=31536000; includeSubDomains; preload",
         "X-Content-Type-Options": "nosniff",
         "x-envoy-upstream-service-time": "44",
-        "x-ms-region": "West US 2"
+        "x-http2-stream-id": "15",
+        "x-ms-region": "East US"
       },
       "ResponseBody": {
-        "jobId": "8ca9235d-36ac-4ca3-af6f-438854089d3c",
-        "lastUpdatedDateTime": "2022-10-24T05:12:30Z",
-        "createdDateTime": "2022-10-24T05:12:29Z",
-        "expirationDateTime": "2022-10-25T05:12:29Z",
->>>>>>> d933aa95
+        "jobId": "861a0acc-fe96-4105-b4eb-7a447a644c0e",
+        "lastUpdatedDateTime": "2022-10-25T21:27:53Z",
+        "createdDateTime": "2022-10-25T21:27:51Z",
+        "expirationDateTime": "2022-10-26T21:27:51Z",
         "status": "succeeded",
         "errors": [],
         "tasks": {
@@ -400,11 +291,7 @@
           "items": [
             {
               "kind": "PiiEntityRecognitionLROResults",
-<<<<<<< HEAD
-              "lastUpdateDateTime": "2022-10-14T02:24:52.0974472Z",
-=======
-              "lastUpdateDateTime": "2022-10-24T05:12:30.8733184Z",
->>>>>>> d933aa95
+              "lastUpdateDateTime": "2022-10-25T21:27:53.0722715Z",
               "status": "succeeded",
               "results": {
                 "documents": [
