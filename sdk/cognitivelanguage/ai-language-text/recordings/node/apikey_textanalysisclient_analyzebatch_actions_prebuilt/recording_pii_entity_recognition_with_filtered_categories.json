--- conflicted
+++ resolved
@@ -10,13 +10,8 @@
         "Content-Length": "467",
         "Content-Type": "application/json",
         "Ocp-Apim-Subscription-Key": "api_key",
-<<<<<<< HEAD
-        "User-Agent": "azsdk-js-ai-language-text/1.1.0-beta.1 core-rest-pipeline/1.9.3 Node/v18.6.0 OS/(x64-Linux-5.15.68.1-microsoft-standard-WSL2)",
-        "x-ms-client-request-id": "dd715a6c-fdca-4075-a2b8-1f88c9403d39"
-=======
-        "User-Agent": "azsdk-js-ai-language-text/1.0.1 core-rest-pipeline/1.10.0 Node/v18.6.0 OS/(x64-Linux-5.15.68.1-microsoft-standard-WSL2)",
-        "x-ms-client-request-id": "a024d7aa-fc62-4be8-8c04-c0b2667d1603"
->>>>>>> d933aa95
+        "User-Agent": "azsdk-js-ai-language-text/1.1.0-beta.1 core-rest-pipeline/1.10.0 Node/v18.6.0 OS/(x64-Linux-5.15.68.1-microsoft-standard-WSL2)",
+        "x-ms-client-request-id": "c4f41198-2be1-4983-a04c-c157e915f0e0"
       },
       "RequestBody": {
         "analysisInput": {
@@ -47,80 +42,49 @@
       },
       "StatusCode": 202,
       "ResponseHeaders": {
-<<<<<<< HEAD
-        "apim-request-id": "c1387ba7-6df3-4b09-80a5-f6e623f495a2",
+        "apim-request-id": "eb445c80-d802-48d8-88dc-771cfa6660fe",
         "Content-Length": "0",
-        "Date": "Fri, 14 Oct 2022 02:24:41 GMT",
-        "operation-location": "https://endpoint/language/analyze-text/jobs/35eac3c5-2a87-4247-b415-3a1ae1c27002?api-version=2022-10-01-preview",
-        "Strict-Transport-Security": "max-age=31536000; includeSubDomains; preload",
-        "X-Content-Type-Options": "nosniff",
-        "x-envoy-upstream-service-time": "176"
-=======
-        "apim-request-id": "ed49f5ae-a8fe-4e38-978a-53b2e383e87b",
-        "Content-Length": "0",
-        "Date": "Mon, 24 Oct 2022 05:12:26 GMT",
-        "operation-location": "https://endpoint/language/analyze-text/jobs/e40eef8f-f013-4379-a52a-4d3bf989c8f7?api-version=2022-05-01",
-        "Strict-Transport-Security": "max-age=31536000; includeSubDomains; preload",
-        "X-Content-Type-Options": "nosniff",
-        "x-envoy-upstream-service-time": "133",
-        "x-ms-region": "West US 2"
->>>>>>> d933aa95
+        "Date": "Tue, 25 Oct 2022 21:27:45 GMT",
+        "operation-location": "https://endpoint/language/analyze-text/jobs/388a7c15-d285-4ed2-b1e6-79d54ba4dc4a?api-version=2022-10-01-preview",
+        "Server": "istio-envoy",
+        "Strict-Transport-Security": "max-age=31536000; includeSubDomains; preload",
+        "X-Content-Type-Options": "nosniff",
+        "x-envoy-upstream-service-time": "142",
+        "x-http2-stream-id": "25",
+        "x-ms-region": "East US"
       },
       "ResponseBody": null
     },
     {
-<<<<<<< HEAD
-      "RequestUri": "https://endpoint/language/analyze-text/jobs/35eac3c5-2a87-4247-b415-3a1ae1c27002?api-version=2022-10-01-preview",
-=======
-      "RequestUri": "https://endpoint/language/analyze-text/jobs/e40eef8f-f013-4379-a52a-4d3bf989c8f7?api-version=2022-05-01",
->>>>>>> d933aa95
-      "RequestMethod": "GET",
-      "RequestHeaders": {
-        "Accept": "application/json",
-        "Accept-Encoding": "gzip,deflate",
-        "Connection": "keep-alive",
-        "Ocp-Apim-Subscription-Key": "api_key",
-<<<<<<< HEAD
-        "User-Agent": "azsdk-js-ai-language-text/1.1.0-beta.1 core-rest-pipeline/1.9.3 Node/v18.6.0 OS/(x64-Linux-5.15.68.1-microsoft-standard-WSL2)",
-        "x-ms-client-request-id": "4dde2594-12f2-4fcd-9714-3640c6eeee9e"
-=======
-        "User-Agent": "azsdk-js-ai-language-text/1.0.1 core-rest-pipeline/1.10.0 Node/v18.6.0 OS/(x64-Linux-5.15.68.1-microsoft-standard-WSL2)",
-        "x-ms-client-request-id": "43ac146a-5b2b-4ad7-930c-c40573c0240e"
->>>>>>> d933aa95
-      },
-      "RequestBody": null,
-      "StatusCode": 200,
-      "ResponseHeaders": {
-<<<<<<< HEAD
-        "apim-request-id": "6d3b99ef-47c5-48fd-afd5-763cb6bf760e",
-        "Content-Length": "282",
-        "Content-Type": "application/json; charset=utf-8",
-        "Date": "Fri, 14 Oct 2022 02:24:41 GMT",
-        "Strict-Transport-Security": "max-age=31536000; includeSubDomains; preload",
-        "X-Content-Type-Options": "nosniff",
-        "x-envoy-upstream-service-time": "8"
-      },
-      "ResponseBody": {
-        "jobId": "35eac3c5-2a87-4247-b415-3a1ae1c27002",
-        "lastUpdateDateTime": "2022-10-14T02:24:41Z",
-        "createdDateTime": "2022-10-14T02:24:41Z",
-        "expirationDateTime": "2022-10-15T02:24:41Z",
-=======
-        "apim-request-id": "90292b78-5780-40ec-915c-9f30f6ad22bb",
+      "RequestUri": "https://endpoint/language/analyze-text/jobs/388a7c15-d285-4ed2-b1e6-79d54ba4dc4a?api-version=2022-10-01-preview",
+      "RequestMethod": "GET",
+      "RequestHeaders": {
+        "Accept": "application/json",
+        "Accept-Encoding": "gzip,deflate",
+        "Connection": "keep-alive",
+        "Ocp-Apim-Subscription-Key": "api_key",
+        "User-Agent": "azsdk-js-ai-language-text/1.1.0-beta.1 core-rest-pipeline/1.10.0 Node/v18.6.0 OS/(x64-Linux-5.15.68.1-microsoft-standard-WSL2)",
+        "x-ms-client-request-id": "5f47418d-ed16-41ce-8af6-c67436aecb49"
+      },
+      "RequestBody": null,
+      "StatusCode": 200,
+      "ResponseHeaders": {
+        "apim-request-id": "b197c4c0-797d-4f2d-aae9-f45bcc8acb92",
         "Content-Length": "283",
         "Content-Type": "application/json; charset=utf-8",
-        "Date": "Mon, 24 Oct 2022 05:12:26 GMT",
-        "Strict-Transport-Security": "max-age=31536000; includeSubDomains; preload",
-        "X-Content-Type-Options": "nosniff",
-        "x-envoy-upstream-service-time": "7",
-        "x-ms-region": "West US 2"
-      },
-      "ResponseBody": {
-        "jobId": "e40eef8f-f013-4379-a52a-4d3bf989c8f7",
-        "lastUpdatedDateTime": "2022-10-24T05:12:26Z",
-        "createdDateTime": "2022-10-24T05:12:26Z",
-        "expirationDateTime": "2022-10-25T05:12:26Z",
->>>>>>> d933aa95
+        "Date": "Tue, 25 Oct 2022 21:27:45 GMT",
+        "Server": "istio-envoy",
+        "Strict-Transport-Security": "max-age=31536000; includeSubDomains; preload",
+        "X-Content-Type-Options": "nosniff",
+        "x-envoy-upstream-service-time": "11",
+        "x-http2-stream-id": "11",
+        "x-ms-region": "East US"
+      },
+      "ResponseBody": {
+        "jobId": "388a7c15-d285-4ed2-b1e6-79d54ba4dc4a",
+        "lastUpdatedDateTime": "2022-10-25T21:27:46Z",
+        "createdDateTime": "2022-10-25T21:27:46Z",
+        "expirationDateTime": "2022-10-26T21:27:46Z",
         "status": "notStarted",
         "errors": [],
         "tasks": {
@@ -133,59 +97,36 @@
       }
     },
     {
-<<<<<<< HEAD
-      "RequestUri": "https://endpoint/language/analyze-text/jobs/35eac3c5-2a87-4247-b415-3a1ae1c27002?api-version=2022-10-01-preview",
-=======
-      "RequestUri": "https://endpoint/language/analyze-text/jobs/e40eef8f-f013-4379-a52a-4d3bf989c8f7?api-version=2022-05-01",
->>>>>>> d933aa95
-      "RequestMethod": "GET",
-      "RequestHeaders": {
-        "Accept": "application/json",
-        "Accept-Encoding": "gzip,deflate",
-        "Connection": "keep-alive",
-        "Ocp-Apim-Subscription-Key": "api_key",
-<<<<<<< HEAD
-        "User-Agent": "azsdk-js-ai-language-text/1.1.0-beta.1 core-rest-pipeline/1.9.3 Node/v18.6.0 OS/(x64-Linux-5.15.68.1-microsoft-standard-WSL2)",
-        "x-ms-client-request-id": "13c3b0b5-ec88-4f1e-b185-5c2899d60712"
-=======
-        "User-Agent": "azsdk-js-ai-language-text/1.0.1 core-rest-pipeline/1.10.0 Node/v18.6.0 OS/(x64-Linux-5.15.68.1-microsoft-standard-WSL2)",
-        "x-ms-client-request-id": "f1db3e7f-b5ea-4add-98d8-d70f02d87a90"
->>>>>>> d933aa95
-      },
-      "RequestBody": null,
-      "StatusCode": 200,
-      "ResponseHeaders": {
-<<<<<<< HEAD
-        "apim-request-id": "21d568ac-86e7-4c57-a97d-168a6056c2de",
-        "Content-Length": "282",
-        "Content-Type": "application/json; charset=utf-8",
-        "Date": "Fri, 14 Oct 2022 02:24:41 GMT",
-        "Strict-Transport-Security": "max-age=31536000; includeSubDomains; preload",
-        "X-Content-Type-Options": "nosniff",
-        "x-envoy-upstream-service-time": "10"
-      },
-      "ResponseBody": {
-        "jobId": "35eac3c5-2a87-4247-b415-3a1ae1c27002",
-        "lastUpdateDateTime": "2022-10-14T02:24:41Z",
-        "createdDateTime": "2022-10-14T02:24:41Z",
-        "expirationDateTime": "2022-10-15T02:24:41Z",
-=======
-        "apim-request-id": "d60febd1-47ee-43ee-826d-fb097bf13c43",
-        "Content-Length": "283",
-        "Content-Type": "application/json; charset=utf-8",
-        "Date": "Mon, 24 Oct 2022 05:12:26 GMT",
-        "Strict-Transport-Security": "max-age=31536000; includeSubDomains; preload",
-        "X-Content-Type-Options": "nosniff",
-        "x-envoy-upstream-service-time": "6",
-        "x-ms-region": "West US 2"
-      },
-      "ResponseBody": {
-        "jobId": "e40eef8f-f013-4379-a52a-4d3bf989c8f7",
-        "lastUpdatedDateTime": "2022-10-24T05:12:26Z",
-        "createdDateTime": "2022-10-24T05:12:26Z",
-        "expirationDateTime": "2022-10-25T05:12:26Z",
->>>>>>> d933aa95
-        "status": "notStarted",
+      "RequestUri": "https://endpoint/language/analyze-text/jobs/388a7c15-d285-4ed2-b1e6-79d54ba4dc4a?api-version=2022-10-01-preview",
+      "RequestMethod": "GET",
+      "RequestHeaders": {
+        "Accept": "application/json",
+        "Accept-Encoding": "gzip,deflate",
+        "Connection": "keep-alive",
+        "Ocp-Apim-Subscription-Key": "api_key",
+        "User-Agent": "azsdk-js-ai-language-text/1.1.0-beta.1 core-rest-pipeline/1.10.0 Node/v18.6.0 OS/(x64-Linux-5.15.68.1-microsoft-standard-WSL2)",
+        "x-ms-client-request-id": "f23696b9-1f7f-41a1-ac24-b63ccbb02ef2"
+      },
+      "RequestBody": null,
+      "StatusCode": 200,
+      "ResponseHeaders": {
+        "apim-request-id": "2dc8edf9-1f59-481d-836f-cdef03b12af6",
+        "Content-Length": "280",
+        "Content-Type": "application/json; charset=utf-8",
+        "Date": "Tue, 25 Oct 2022 21:27:45 GMT",
+        "Server": "istio-envoy",
+        "Strict-Transport-Security": "max-age=31536000; includeSubDomains; preload",
+        "X-Content-Type-Options": "nosniff",
+        "x-envoy-upstream-service-time": "11",
+        "x-http2-stream-id": "13",
+        "x-ms-region": "East US"
+      },
+      "ResponseBody": {
+        "jobId": "388a7c15-d285-4ed2-b1e6-79d54ba4dc4a",
+        "lastUpdatedDateTime": "2022-10-25T21:27:46Z",
+        "createdDateTime": "2022-10-25T21:27:46Z",
+        "expirationDateTime": "2022-10-26T21:27:46Z",
+        "status": "running",
         "errors": [],
         "tasks": {
           "completed": 0,
@@ -197,42 +138,35 @@
       }
     },
     {
-<<<<<<< HEAD
-      "RequestUri": "https://endpoint/language/analyze-text/jobs/35eac3c5-2a87-4247-b415-3a1ae1c27002?api-version=2022-10-01-preview",
-=======
-      "RequestUri": "https://endpoint/language/analyze-text/jobs/e40eef8f-f013-4379-a52a-4d3bf989c8f7?api-version=2022-05-01",
->>>>>>> d933aa95
-      "RequestMethod": "GET",
-      "RequestHeaders": {
-        "Accept": "application/json",
-        "Accept-Encoding": "gzip,deflate",
-        "Connection": "keep-alive",
-        "Ocp-Apim-Subscription-Key": "api_key",
-<<<<<<< HEAD
-        "User-Agent": "azsdk-js-ai-language-text/1.1.0-beta.1 core-rest-pipeline/1.9.3 Node/v18.6.0 OS/(x64-Linux-5.15.68.1-microsoft-standard-WSL2)",
-        "x-ms-client-request-id": "7ba8ef99-915f-4a54-a40b-951997955602"
-=======
-        "User-Agent": "azsdk-js-ai-language-text/1.0.1 core-rest-pipeline/1.10.0 Node/v18.6.0 OS/(x64-Linux-5.15.68.1-microsoft-standard-WSL2)",
-        "x-ms-client-request-id": "216437d5-c9ce-46ae-a0fd-a81e9909ba4e"
->>>>>>> d933aa95
-      },
-      "RequestBody": null,
-      "StatusCode": 200,
-      "ResponseHeaders": {
-<<<<<<< HEAD
-        "apim-request-id": "8bf07403-9eb0-4e19-a5ef-0d4f7a5188e1",
-        "Content-Length": "279",
-        "Content-Type": "application/json; charset=utf-8",
-        "Date": "Fri, 14 Oct 2022 02:24:44 GMT",
-        "Strict-Transport-Security": "max-age=31536000; includeSubDomains; preload",
-        "X-Content-Type-Options": "nosniff",
-        "x-envoy-upstream-service-time": "8"
-      },
-      "ResponseBody": {
-        "jobId": "35eac3c5-2a87-4247-b415-3a1ae1c27002",
-        "lastUpdateDateTime": "2022-10-14T02:24:42Z",
-        "createdDateTime": "2022-10-14T02:24:41Z",
-        "expirationDateTime": "2022-10-15T02:24:41Z",
+      "RequestUri": "https://endpoint/language/analyze-text/jobs/388a7c15-d285-4ed2-b1e6-79d54ba4dc4a?api-version=2022-10-01-preview",
+      "RequestMethod": "GET",
+      "RequestHeaders": {
+        "Accept": "application/json",
+        "Accept-Encoding": "gzip,deflate",
+        "Connection": "keep-alive",
+        "Ocp-Apim-Subscription-Key": "api_key",
+        "User-Agent": "azsdk-js-ai-language-text/1.1.0-beta.1 core-rest-pipeline/1.10.0 Node/v18.6.0 OS/(x64-Linux-5.15.68.1-microsoft-standard-WSL2)",
+        "x-ms-client-request-id": "21723917-4636-469d-a0cb-51035538310a"
+      },
+      "RequestBody": null,
+      "StatusCode": 200,
+      "ResponseHeaders": {
+        "apim-request-id": "489697c0-98ee-4b21-8a1d-ecf41dde2ee9",
+        "Content-Length": "280",
+        "Content-Type": "application/json; charset=utf-8",
+        "Date": "Tue, 25 Oct 2022 21:27:47 GMT",
+        "Server": "istio-envoy",
+        "Strict-Transport-Security": "max-age=31536000; includeSubDomains; preload",
+        "X-Content-Type-Options": "nosniff",
+        "x-envoy-upstream-service-time": "9",
+        "x-http2-stream-id": "17",
+        "x-ms-region": "East US"
+      },
+      "ResponseBody": {
+        "jobId": "388a7c15-d285-4ed2-b1e6-79d54ba4dc4a",
+        "lastUpdatedDateTime": "2022-10-25T21:27:46Z",
+        "createdDateTime": "2022-10-25T21:27:46Z",
+        "expirationDateTime": "2022-10-26T21:27:46Z",
         "status": "running",
         "errors": [],
         "tasks": {
@@ -245,86 +179,35 @@
       }
     },
     {
-      "RequestUri": "https://endpoint/language/analyze-text/jobs/35eac3c5-2a87-4247-b415-3a1ae1c27002?api-version=2022-10-01-preview",
-      "RequestMethod": "GET",
-      "RequestHeaders": {
-        "Accept": "application/json",
-        "Accept-Encoding": "gzip,deflate",
-        "Connection": "keep-alive",
-        "Ocp-Apim-Subscription-Key": "api_key",
-        "User-Agent": "azsdk-js-ai-language-text/1.1.0-beta.1 core-rest-pipeline/1.9.3 Node/v18.6.0 OS/(x64-Linux-5.15.68.1-microsoft-standard-WSL2)",
-        "x-ms-client-request-id": "2bb48077-0a7f-4d40-9caf-edb23bba5a73"
-      },
-      "RequestBody": null,
-      "StatusCode": 200,
-      "ResponseHeaders": {
-        "apim-request-id": "8984b014-a4ab-46d7-9a6d-0ec659867cf2",
-        "Content-Length": "279",
-        "Content-Type": "application/json; charset=utf-8",
-        "Date": "Fri, 14 Oct 2022 02:24:46 GMT",
-        "Strict-Transport-Security": "max-age=31536000; includeSubDomains; preload",
-        "X-Content-Type-Options": "nosniff",
-        "x-envoy-upstream-service-time": "10"
-      },
-      "ResponseBody": {
-        "jobId": "35eac3c5-2a87-4247-b415-3a1ae1c27002",
-        "lastUpdateDateTime": "2022-10-14T02:24:42Z",
-        "createdDateTime": "2022-10-14T02:24:41Z",
-        "expirationDateTime": "2022-10-15T02:24:41Z",
-        "status": "running",
-        "errors": [],
-        "tasks": {
-          "completed": 0,
-          "failed": 0,
-          "inProgress": 1,
-          "total": 1,
-          "items": []
-        }
-      }
-    },
-    {
-      "RequestUri": "https://endpoint/language/analyze-text/jobs/35eac3c5-2a87-4247-b415-3a1ae1c27002?api-version=2022-10-01-preview",
-      "RequestMethod": "GET",
-      "RequestHeaders": {
-        "Accept": "application/json",
-        "Accept-Encoding": "gzip,deflate",
-        "Connection": "keep-alive",
-        "Ocp-Apim-Subscription-Key": "api_key",
-        "User-Agent": "azsdk-js-ai-language-text/1.1.0-beta.1 core-rest-pipeline/1.9.3 Node/v18.6.0 OS/(x64-Linux-5.15.68.1-microsoft-standard-WSL2)",
-        "x-ms-client-request-id": "bcdbac69-cdae-4ca4-9864-009ebd902834"
-      },
-      "RequestBody": null,
-      "StatusCode": 200,
-      "ResponseHeaders": {
-        "apim-request-id": "71ea998d-ce81-442f-babd-0ccfbea83dac",
-        "Content-Length": "916",
-        "Content-Type": "application/json; charset=utf-8",
-        "Date": "Fri, 14 Oct 2022 02:24:49 GMT",
-        "Strict-Transport-Security": "max-age=31536000; includeSubDomains; preload",
-        "X-Content-Type-Options": "nosniff",
-        "x-envoy-upstream-service-time": "50"
-      },
-      "ResponseBody": {
-        "jobId": "35eac3c5-2a87-4247-b415-3a1ae1c27002",
-        "lastUpdateDateTime": "2022-10-14T02:24:47Z",
-        "createdDateTime": "2022-10-14T02:24:41Z",
-        "expirationDateTime": "2022-10-15T02:24:41Z",
-=======
-        "apim-request-id": "a6c78c49-e42e-4cc6-9542-13ee8c30cf5a",
+      "RequestUri": "https://endpoint/language/analyze-text/jobs/388a7c15-d285-4ed2-b1e6-79d54ba4dc4a?api-version=2022-10-01-preview",
+      "RequestMethod": "GET",
+      "RequestHeaders": {
+        "Accept": "application/json",
+        "Accept-Encoding": "gzip,deflate",
+        "Connection": "keep-alive",
+        "Ocp-Apim-Subscription-Key": "api_key",
+        "User-Agent": "azsdk-js-ai-language-text/1.1.0-beta.1 core-rest-pipeline/1.10.0 Node/v18.6.0 OS/(x64-Linux-5.15.68.1-microsoft-standard-WSL2)",
+        "x-ms-client-request-id": "06bbf4fb-852a-489b-a6b6-05baff5bf934"
+      },
+      "RequestBody": null,
+      "StatusCode": 200,
+      "ResponseHeaders": {
+        "apim-request-id": "1d276a39-35c2-46be-ae95-7ff87b832dc2",
         "Content-Length": "917",
         "Content-Type": "application/json; charset=utf-8",
-        "Date": "Mon, 24 Oct 2022 05:12:28 GMT",
-        "Strict-Transport-Security": "max-age=31536000; includeSubDomains; preload",
-        "X-Content-Type-Options": "nosniff",
-        "x-envoy-upstream-service-time": "35",
-        "x-ms-region": "West US 2"
-      },
-      "ResponseBody": {
-        "jobId": "e40eef8f-f013-4379-a52a-4d3bf989c8f7",
-        "lastUpdatedDateTime": "2022-10-24T05:12:28Z",
-        "createdDateTime": "2022-10-24T05:12:26Z",
-        "expirationDateTime": "2022-10-25T05:12:26Z",
->>>>>>> d933aa95
+        "Date": "Tue, 25 Oct 2022 21:27:50 GMT",
+        "Server": "istio-envoy",
+        "Strict-Transport-Security": "max-age=31536000; includeSubDomains; preload",
+        "X-Content-Type-Options": "nosniff",
+        "x-envoy-upstream-service-time": "47",
+        "x-http2-stream-id": "13",
+        "x-ms-region": "East US"
+      },
+      "ResponseBody": {
+        "jobId": "388a7c15-d285-4ed2-b1e6-79d54ba4dc4a",
+        "lastUpdatedDateTime": "2022-10-25T21:27:49Z",
+        "createdDateTime": "2022-10-25T21:27:46Z",
+        "expirationDateTime": "2022-10-26T21:27:46Z",
         "status": "succeeded",
         "errors": [],
         "tasks": {
@@ -335,11 +218,7 @@
           "items": [
             {
               "kind": "PiiEntityRecognitionLROResults",
-<<<<<<< HEAD
-              "lastUpdateDateTime": "2022-10-14T02:24:47.0320319Z",
-=======
-              "lastUpdateDateTime": "2022-10-24T05:12:28.3923245Z",
->>>>>>> d933aa95
+              "lastUpdateDateTime": "2022-10-25T21:27:49.1190644Z",
               "status": "succeeded",
               "results": {
                 "documents": [
@@ -373,58 +252,35 @@
       }
     },
     {
-<<<<<<< HEAD
-      "RequestUri": "https://endpoint/language/analyze-text/jobs/35eac3c5-2a87-4247-b415-3a1ae1c27002?api-version=2022-10-01-preview",
-=======
-      "RequestUri": "https://endpoint/language/analyze-text/jobs/e40eef8f-f013-4379-a52a-4d3bf989c8f7?api-version=2022-05-01",
->>>>>>> d933aa95
-      "RequestMethod": "GET",
-      "RequestHeaders": {
-        "Accept": "application/json",
-        "Accept-Encoding": "gzip,deflate",
-        "Connection": "keep-alive",
-        "Ocp-Apim-Subscription-Key": "api_key",
-<<<<<<< HEAD
-        "User-Agent": "azsdk-js-ai-language-text/1.1.0-beta.1 core-rest-pipeline/1.9.3 Node/v18.6.0 OS/(x64-Linux-5.15.68.1-microsoft-standard-WSL2)",
-        "x-ms-client-request-id": "b779e293-769f-4f15-972c-e87baafbe73b"
-=======
-        "User-Agent": "azsdk-js-ai-language-text/1.0.1 core-rest-pipeline/1.10.0 Node/v18.6.0 OS/(x64-Linux-5.15.68.1-microsoft-standard-WSL2)",
-        "x-ms-client-request-id": "11caf816-c155-4968-9897-6c8d4b1a67a3"
->>>>>>> d933aa95
-      },
-      "RequestBody": null,
-      "StatusCode": 200,
-      "ResponseHeaders": {
-<<<<<<< HEAD
-        "apim-request-id": "4c0ccc5e-e9f2-4bd8-87d2-5fbf6b3bba1b",
-        "Content-Length": "916",
-        "Content-Type": "application/json; charset=utf-8",
-        "Date": "Fri, 14 Oct 2022 02:24:49 GMT",
-        "Strict-Transport-Security": "max-age=31536000; includeSubDomains; preload",
-        "X-Content-Type-Options": "nosniff",
-        "x-envoy-upstream-service-time": "46"
-      },
-      "ResponseBody": {
-        "jobId": "35eac3c5-2a87-4247-b415-3a1ae1c27002",
-        "lastUpdateDateTime": "2022-10-14T02:24:47Z",
-        "createdDateTime": "2022-10-14T02:24:41Z",
-        "expirationDateTime": "2022-10-15T02:24:41Z",
-=======
-        "apim-request-id": "8c97569d-c8b0-4736-8c45-6461f09c1b92",
+      "RequestUri": "https://endpoint/language/analyze-text/jobs/388a7c15-d285-4ed2-b1e6-79d54ba4dc4a?api-version=2022-10-01-preview",
+      "RequestMethod": "GET",
+      "RequestHeaders": {
+        "Accept": "application/json",
+        "Accept-Encoding": "gzip,deflate",
+        "Connection": "keep-alive",
+        "Ocp-Apim-Subscription-Key": "api_key",
+        "User-Agent": "azsdk-js-ai-language-text/1.1.0-beta.1 core-rest-pipeline/1.10.0 Node/v18.6.0 OS/(x64-Linux-5.15.68.1-microsoft-standard-WSL2)",
+        "x-ms-client-request-id": "633e1dab-f0c9-4015-a0a3-6c27111f01ec"
+      },
+      "RequestBody": null,
+      "StatusCode": 200,
+      "ResponseHeaders": {
+        "apim-request-id": "937022e4-4335-4855-995d-bc30fca8442a",
         "Content-Length": "917",
         "Content-Type": "application/json; charset=utf-8",
-        "Date": "Mon, 24 Oct 2022 05:12:28 GMT",
-        "Strict-Transport-Security": "max-age=31536000; includeSubDomains; preload",
-        "X-Content-Type-Options": "nosniff",
-        "x-envoy-upstream-service-time": "35",
-        "x-ms-region": "West US 2"
-      },
-      "ResponseBody": {
-        "jobId": "e40eef8f-f013-4379-a52a-4d3bf989c8f7",
-        "lastUpdatedDateTime": "2022-10-24T05:12:28Z",
-        "createdDateTime": "2022-10-24T05:12:26Z",
-        "expirationDateTime": "2022-10-25T05:12:26Z",
->>>>>>> d933aa95
+        "Date": "Tue, 25 Oct 2022 21:27:50 GMT",
+        "Server": "istio-envoy",
+        "Strict-Transport-Security": "max-age=31536000; includeSubDomains; preload",
+        "X-Content-Type-Options": "nosniff",
+        "x-envoy-upstream-service-time": "42",
+        "x-http2-stream-id": "19",
+        "x-ms-region": "East US"
+      },
+      "ResponseBody": {
+        "jobId": "388a7c15-d285-4ed2-b1e6-79d54ba4dc4a",
+        "lastUpdatedDateTime": "2022-10-25T21:27:49Z",
+        "createdDateTime": "2022-10-25T21:27:46Z",
+        "expirationDateTime": "2022-10-26T21:27:46Z",
         "status": "succeeded",
         "errors": [],
         "tasks": {
@@ -435,11 +291,7 @@
           "items": [
             {
               "kind": "PiiEntityRecognitionLROResults",
-<<<<<<< HEAD
-              "lastUpdateDateTime": "2022-10-14T02:24:47.0320319Z",
-=======
-              "lastUpdateDateTime": "2022-10-24T05:12:28.3923245Z",
->>>>>>> d933aa95
+              "lastUpdateDateTime": "2022-10-25T21:27:49.1190644Z",
               "status": "succeeded",
               "results": {
                 "documents": [
