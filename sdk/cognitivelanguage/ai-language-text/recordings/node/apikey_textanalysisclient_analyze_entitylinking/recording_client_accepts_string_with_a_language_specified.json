{
  "Entries": [
    {
      "RequestUri": "https://endpoint/language/:analyze-text?api-version=2022-10-01-preview",
      "RequestMethod": "POST",
      "RequestHeaders": {
        "Accept": "application/json",
        "Accept-Encoding": "gzip,deflate",
        "Connection": "keep-alive",
        "Content-Length": "551",
        "Content-Type": "application/json",
        "Ocp-Apim-Subscription-Key": "api_key",
<<<<<<< HEAD
        "User-Agent": "azsdk-js-ai-language-text/1.1.0-beta.1 core-rest-pipeline/1.9.3 Node/v18.6.0 OS/(x64-Linux-5.15.68.1-microsoft-standard-WSL2)",
        "x-ms-client-request-id": "2b44ca94-2f42-4245-ac46-3f4afa83fd2b"
=======
        "User-Agent": "azsdk-js-ai-language-text/1.0.1 core-rest-pipeline/1.10.0 Node/v18.6.0 OS/(x64-Linux-5.15.68.1-microsoft-standard-WSL2)",
        "x-ms-client-request-id": "b0458038-aaf7-4b2b-b125-5198faf25ef6"
>>>>>>> d933aa95
      },
      "RequestBody": {
        "kind": "EntityLinking",
        "analysisInput": {
          "documents": [
            {
              "id": "0",
              "text": "I had a wonderful trip to Seattle last week and even visited the Space Needle 2 times!",
              "language": "en"
            },
            {
              "id": "1",
              "text": "Unfortunately, it rained during my entire trip to Seattle. I didn\u0027t even get to visit the Space Needle",
              "language": "en"
            },
            {
              "id": "2",
              "text": "I went to see a movie on Saturday and it was perfectly average, nothing more or less than I expected.",
              "language": "en"
            },
            {
              "id": "3",
              "text": "I didn\u0027t like the last book I read at all.",
              "language": "en"
            }
          ]
        },
        "parameters": {}
      },
      "StatusCode": 200,
      "ResponseHeaders": {
<<<<<<< HEAD
        "apim-request-id": "0b2d54f5-895b-4caa-9b76-4df14eeb9712",
        "Content-Length": "1525",
        "Content-Type": "application/json; charset=utf-8",
        "csp-billing-usage": "CognitiveServices.TextAnalytics.BatchScoring=4,CognitiveServices.TextAnalytics.TextRecords=4",
        "Date": "Fri, 14 Oct 2022 02:24:10 GMT",
        "Set-Cookie": ".AspNetCore.Mvc.CookieTempDataProvider=; expires=Thu, 01 Jan 1970 00:00:00 GMT; path=/; samesite=lax; httponly",
        "Strict-Transport-Security": "max-age=31536000; includeSubDomains; preload",
        "X-Content-Type-Options": "nosniff",
        "x-envoy-upstream-service-time": "29"
=======
        "apim-request-id": "fa0b2556-1a1c-44f9-95e7-5581415baa52",
        "Content-Length": "1525",
        "Content-Type": "application/json; charset=utf-8",
        "csp-billing-usage": "CognitiveServices.TextAnalytics.BatchScoring=4,CognitiveServices.TextAnalytics.TextRecords=4",
        "Date": "Mon, 24 Oct 2022 05:11:43 GMT",
        "Set-Cookie": ".AspNetCore.Mvc.CookieTempDataProvider=; expires=Thu, 01 Jan 1970 00:00:00 GMT; path=/; samesite=lax; httponly",
        "Strict-Transport-Security": "max-age=31536000; includeSubDomains; preload",
        "X-Content-Type-Options": "nosniff",
        "x-envoy-upstream-service-time": "16",
        "x-ms-region": "West US 2"
>>>>>>> d933aa95
      },
      "ResponseBody": {
        "kind": "EntityLinkingResults",
        "results": {
          "documents": [
            {
              "id": "0",
              "entities": [
                {
                  "bingId": "5fbba6b8-85e1-4d41-9444-d9055436e473",
                  "name": "Seattle",
                  "matches": [
                    {
                      "text": "Seattle",
                      "offset": 26,
                      "length": 7,
                      "confidenceScore": 0.21
                    }
                  ],
                  "language": "en",
                  "id": "Seattle",
                  "url": "https://en.wikipedia.org/wiki/Seattle",
                  "dataSource": "Wikipedia"
                },
                {
                  "bingId": "f8dd5b08-206d-2554-6e4a-893f51f4de7e",
                  "name": "Space Needle",
                  "matches": [
                    {
                      "text": "Space Needle",
                      "offset": 65,
                      "length": 12,
                      "confidenceScore": 0.42
                    }
                  ],
                  "language": "en",
                  "id": "Space Needle",
                  "url": "https://en.wikipedia.org/wiki/Space_Needle",
                  "dataSource": "Wikipedia"
                }
              ],
              "warnings": []
            },
            {
              "id": "1",
              "entities": [
                {
                  "bingId": "5fbba6b8-85e1-4d41-9444-d9055436e473",
                  "name": "Seattle",
                  "matches": [
                    {
                      "text": "Seattle",
                      "offset": 50,
                      "length": 7,
                      "confidenceScore": 0.2
                    }
                  ],
                  "language": "en",
                  "id": "Seattle",
                  "url": "https://en.wikipedia.org/wiki/Seattle",
                  "dataSource": "Wikipedia"
                },
                {
                  "bingId": "f8dd5b08-206d-2554-6e4a-893f51f4de7e",
                  "name": "Space Needle",
                  "matches": [
                    {
                      "text": "Space Needle",
                      "offset": 90,
                      "length": 12,
                      "confidenceScore": 0.36
                    }
                  ],
                  "language": "en",
                  "id": "Space Needle",
                  "url": "https://en.wikipedia.org/wiki/Space_Needle",
                  "dataSource": "Wikipedia"
                }
              ],
              "warnings": []
            },
            {
              "id": "2",
              "entities": [
                {
                  "bingId": "296617ab-4ddb-cc10-beba-56e0f42af76b",
                  "name": "Saturday",
                  "matches": [
                    {
                      "text": "Saturday",
                      "offset": 25,
                      "length": 8,
                      "confidenceScore": 0.05
                    }
                  ],
                  "language": "en",
                  "id": "Saturday",
                  "url": "https://en.wikipedia.org/wiki/Saturday",
                  "dataSource": "Wikipedia"
                }
              ],
              "warnings": []
            },
            {
              "id": "3",
              "entities": [],
              "warnings": []
            }
          ],
          "errors": [],
          "modelVersion": "2021-06-01"
        }
      }
    }
  ],
  "Variables": {}
}<|MERGE_RESOLUTION|>--- conflicted
+++ resolved
@@ -10,13 +10,8 @@
         "Content-Length": "551",
         "Content-Type": "application/json",
         "Ocp-Apim-Subscription-Key": "api_key",
-<<<<<<< HEAD
-        "User-Agent": "azsdk-js-ai-language-text/1.1.0-beta.1 core-rest-pipeline/1.9.3 Node/v18.6.0 OS/(x64-Linux-5.15.68.1-microsoft-standard-WSL2)",
-        "x-ms-client-request-id": "2b44ca94-2f42-4245-ac46-3f4afa83fd2b"
-=======
-        "User-Agent": "azsdk-js-ai-language-text/1.0.1 core-rest-pipeline/1.10.0 Node/v18.6.0 OS/(x64-Linux-5.15.68.1-microsoft-standard-WSL2)",
-        "x-ms-client-request-id": "b0458038-aaf7-4b2b-b125-5198faf25ef6"
->>>>>>> d933aa95
+        "User-Agent": "azsdk-js-ai-language-text/1.1.0-beta.1 core-rest-pipeline/1.10.0 Node/v18.6.0 OS/(x64-Linux-5.15.68.1-microsoft-standard-WSL2)",
+        "x-ms-client-request-id": "8520ecfb-f258-4225-9d7f-94ba9676b55e"
       },
       "RequestBody": {
         "kind": "EntityLinking",
@@ -48,28 +43,18 @@
       },
       "StatusCode": 200,
       "ResponseHeaders": {
-<<<<<<< HEAD
-        "apim-request-id": "0b2d54f5-895b-4caa-9b76-4df14eeb9712",
+        "apim-request-id": "dc67f214-e343-4403-a334-f9f7eb02386c",
         "Content-Length": "1525",
         "Content-Type": "application/json; charset=utf-8",
         "csp-billing-usage": "CognitiveServices.TextAnalytics.BatchScoring=4,CognitiveServices.TextAnalytics.TextRecords=4",
-        "Date": "Fri, 14 Oct 2022 02:24:10 GMT",
+        "Date": "Tue, 25 Oct 2022 21:27:12 GMT",
+        "Server": "istio-envoy",
         "Set-Cookie": ".AspNetCore.Mvc.CookieTempDataProvider=; expires=Thu, 01 Jan 1970 00:00:00 GMT; path=/; samesite=lax; httponly",
         "Strict-Transport-Security": "max-age=31536000; includeSubDomains; preload",
         "X-Content-Type-Options": "nosniff",
-        "x-envoy-upstream-service-time": "29"
-=======
-        "apim-request-id": "fa0b2556-1a1c-44f9-95e7-5581415baa52",
-        "Content-Length": "1525",
-        "Content-Type": "application/json; charset=utf-8",
-        "csp-billing-usage": "CognitiveServices.TextAnalytics.BatchScoring=4,CognitiveServices.TextAnalytics.TextRecords=4",
-        "Date": "Mon, 24 Oct 2022 05:11:43 GMT",
-        "Set-Cookie": ".AspNetCore.Mvc.CookieTempDataProvider=; expires=Thu, 01 Jan 1970 00:00:00 GMT; path=/; samesite=lax; httponly",
-        "Strict-Transport-Security": "max-age=31536000; includeSubDomains; preload",
-        "X-Content-Type-Options": "nosniff",
-        "x-envoy-upstream-service-time": "16",
-        "x-ms-region": "West US 2"
->>>>>>> d933aa95
+        "x-envoy-upstream-service-time": "35",
+        "x-http2-stream-id": "7",
+        "x-ms-region": "East US"
       },
       "ResponseBody": {
         "kind": "EntityLinkingResults",
