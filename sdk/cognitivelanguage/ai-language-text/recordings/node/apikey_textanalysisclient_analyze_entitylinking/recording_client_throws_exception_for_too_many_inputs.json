{
  "Entries": [
    {
      "RequestUri": "https://endpoint/language/:analyze-text?api-version=2022-10-01-preview",
      "RequestMethod": "POST",
      "RequestHeaders": {
        "Accept": "application/json",
        "Accept-Encoding": "gzip,deflate",
        "Connection": "keep-alive",
        "Content-Length": "770",
        "Content-Type": "application/json",
        "Ocp-Apim-Subscription-Key": "api_key",
<<<<<<< HEAD
        "User-Agent": "azsdk-js-ai-language-text/1.1.0-beta.1 core-rest-pipeline/1.9.3 Node/v18.6.0 OS/(x64-Linux-5.15.68.1-microsoft-standard-WSL2)",
        "x-ms-client-request-id": "d44e51c0-2eb3-4770-8a6d-4193b10cdceb"
=======
        "User-Agent": "azsdk-js-ai-language-text/1.0.1 core-rest-pipeline/1.10.0 Node/v18.6.0 OS/(x64-Linux-5.15.68.1-microsoft-standard-WSL2)",
        "x-ms-client-request-id": "6d665d9f-a951-4f71-8a50-6cc1209dedf2"
>>>>>>> d933aa95
      },
      "RequestBody": {
        "kind": "EntityRecognition",
        "analysisInput": {
          "documents": [
            {
              "id": "1",
              "text": "I had a wonderful trip to Seattle last week and even visited the Space Needle 2 times!",
              "language": "en"
            },
            {
              "id": "2",
              "text": "Unfortunately, it rained during my entire trip to Seattle. I didn\u0027t even get to visit the Space Needle",
              "language": "en"
            },
            {
              "id": "3",
              "text": "I went to see a movie on Saturday and it was perfectly average, nothing more or less than I expected.",
              "language": "en"
            },
            {
              "id": "4",
              "text": "I didn\u0027t like the last book I read at all.",
              "language": "en"
            },
            {
              "id": "5",
              "text": "Los caminos que llevan hasta Monte Rainier son espectaculares y hermosos.",
              "language": "es"
            },
            {
              "id": "6",
              "text": "La carretera estaba atascada. Hab\u00EDa mucho tr\u00E1fico el d\u00EDa de ayer.",
              "language": "es"
            }
          ]
        },
        "parameters": {}
      },
      "StatusCode": 400,
      "ResponseHeaders": {
<<<<<<< HEAD
        "apim-request-id": "d7a268f1-fed1-4b19-a382-1f9b56ce913c",
        "Content-Type": "application/json; charset=utf-8",
        "Date": "Fri, 14 Oct 2022 02:24:11 GMT",
        "Strict-Transport-Security": "max-age=31536000; includeSubDomains; preload",
        "Transfer-Encoding": "chunked",
        "X-Content-Type-Options": "nosniff",
        "x-envoy-upstream-service-time": "10"
=======
        "apim-request-id": "7418dfb2-7e5a-4482-85cb-4a9eb40a3607",
        "Content-Type": "application/json; charset=utf-8",
        "Date": "Mon, 24 Oct 2022 05:11:43 GMT",
        "Strict-Transport-Security": "max-age=31536000; includeSubDomains; preload",
        "Transfer-Encoding": "chunked",
        "X-Content-Type-Options": "nosniff",
        "x-envoy-upstream-service-time": "6",
        "x-ms-region": "West US 2"
>>>>>>> d933aa95
      },
      "ResponseBody": {
        "error": {
          "code": "InvalidRequest",
          "message": "Invalid Document in request.",
          "innererror": {
            "code": "InvalidDocumentBatch",
            "message": "Batch request contains too many records. Max 5 records are permitted."
          }
        }
      }
    }
  ],
  "Variables": {}
}<|MERGE_RESOLUTION|>--- conflicted
+++ resolved
@@ -10,13 +10,8 @@
         "Content-Length": "770",
         "Content-Type": "application/json",
         "Ocp-Apim-Subscription-Key": "api_key",
-<<<<<<< HEAD
-        "User-Agent": "azsdk-js-ai-language-text/1.1.0-beta.1 core-rest-pipeline/1.9.3 Node/v18.6.0 OS/(x64-Linux-5.15.68.1-microsoft-standard-WSL2)",
-        "x-ms-client-request-id": "d44e51c0-2eb3-4770-8a6d-4193b10cdceb"
-=======
-        "User-Agent": "azsdk-js-ai-language-text/1.0.1 core-rest-pipeline/1.10.0 Node/v18.6.0 OS/(x64-Linux-5.15.68.1-microsoft-standard-WSL2)",
-        "x-ms-client-request-id": "6d665d9f-a951-4f71-8a50-6cc1209dedf2"
->>>>>>> d933aa95
+        "User-Agent": "azsdk-js-ai-language-text/1.1.0-beta.1 core-rest-pipeline/1.10.0 Node/v18.6.0 OS/(x64-Linux-5.15.68.1-microsoft-standard-WSL2)",
+        "x-ms-client-request-id": "24c86a7a-55c9-44e0-ac97-3db84f6f25b7"
       },
       "RequestBody": {
         "kind": "EntityRecognition",
@@ -58,24 +53,16 @@
       },
       "StatusCode": 400,
       "ResponseHeaders": {
-<<<<<<< HEAD
-        "apim-request-id": "d7a268f1-fed1-4b19-a382-1f9b56ce913c",
+        "apim-request-id": "979e2cef-6669-4c07-b412-a1f3d135764f",
         "Content-Type": "application/json; charset=utf-8",
-        "Date": "Fri, 14 Oct 2022 02:24:11 GMT",
+        "Date": "Tue, 25 Oct 2022 21:27:12 GMT",
+        "Server": "istio-envoy",
         "Strict-Transport-Security": "max-age=31536000; includeSubDomains; preload",
         "Transfer-Encoding": "chunked",
         "X-Content-Type-Options": "nosniff",
-        "x-envoy-upstream-service-time": "10"
-=======
-        "apim-request-id": "7418dfb2-7e5a-4482-85cb-4a9eb40a3607",
-        "Content-Type": "application/json; charset=utf-8",
-        "Date": "Mon, 24 Oct 2022 05:11:43 GMT",
-        "Strict-Transport-Security": "max-age=31536000; includeSubDomains; preload",
-        "Transfer-Encoding": "chunked",
-        "X-Content-Type-Options": "nosniff",
-        "x-envoy-upstream-service-time": "6",
-        "x-ms-region": "West US 2"
->>>>>>> d933aa95
+        "x-envoy-upstream-service-time": "17",
+        "x-http2-stream-id": "5",
+        "x-ms-region": "East US"
       },
       "ResponseBody": {
         "error": {
