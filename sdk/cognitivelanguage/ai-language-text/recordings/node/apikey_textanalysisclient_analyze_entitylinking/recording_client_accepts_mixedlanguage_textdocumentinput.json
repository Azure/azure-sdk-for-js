--- conflicted
+++ resolved
@@ -10,13 +10,8 @@
         "Content-Length": "289",
         "Content-Type": "application/json",
         "Ocp-Apim-Subscription-Key": "api_key",
-<<<<<<< HEAD
-        "User-Agent": "azsdk-js-ai-language-text/1.1.0-beta.1 core-rest-pipeline/1.9.3 Node/v18.6.0 OS/(x64-Linux-5.15.68.1-microsoft-standard-WSL2)",
-        "x-ms-client-request-id": "29f1fe57-9523-430d-9b79-1fbb7a4431a8"
-=======
-        "User-Agent": "azsdk-js-ai-language-text/1.0.1 core-rest-pipeline/1.10.0 Node/v18.6.0 OS/(x64-Linux-5.15.68.1-microsoft-standard-WSL2)",
-        "x-ms-client-request-id": "7f616c98-53ee-48d5-b8a1-17c18bfdffce"
->>>>>>> d933aa95
+        "User-Agent": "azsdk-js-ai-language-text/1.1.0-beta.1 core-rest-pipeline/1.10.0 Node/v18.6.0 OS/(x64-Linux-5.15.68.1-microsoft-standard-WSL2)",
+        "x-ms-client-request-id": "84f458aa-f1a6-4082-a556-b045b5a40e0c"
       },
       "RequestBody": {
         "kind": "EntityLinking",
@@ -38,28 +33,18 @@
       },
       "StatusCode": 200,
       "ResponseHeaders": {
-<<<<<<< HEAD
-        "apim-request-id": "af569668-a998-430a-a113-6388ac77e10d",
-        "Content-Length": "1834",
+        "apim-request-id": "8cfbdeec-2080-4671-b417-b93780440b16",
+        "Content-Length": "424",
         "Content-Type": "application/json; charset=utf-8",
-        "csp-billing-usage": "CognitiveServices.TextAnalytics.BatchScoring=5,CognitiveServices.TextAnalytics.TextRecords=5",
-        "Date": "Fri, 14 Oct 2022 02:24:10 GMT",
+        "csp-billing-usage": "CognitiveServices.TextAnalytics.BatchScoring=2,CognitiveServices.TextAnalytics.TextRecords=2",
+        "Date": "Tue, 25 Oct 2022 21:27:12 GMT",
+        "Server": "istio-envoy",
         "Set-Cookie": ".AspNetCore.Mvc.CookieTempDataProvider=; expires=Thu, 01 Jan 1970 00:00:00 GMT; path=/; samesite=lax; httponly",
         "Strict-Transport-Security": "max-age=31536000; includeSubDomains; preload",
         "X-Content-Type-Options": "nosniff",
-        "x-envoy-upstream-service-time": "107"
-=======
-        "apim-request-id": "e1e613ca-cda0-4ce4-8732-452965351b54",
-        "Content-Length": "424",
-        "Content-Type": "application/json; charset=utf-8",
-        "csp-billing-usage": "CognitiveServices.TextAnalytics.BatchScoring=2,CognitiveServices.TextAnalytics.TextRecords=2",
-        "Date": "Mon, 24 Oct 2022 05:11:43 GMT",
-        "Set-Cookie": ".AspNetCore.Mvc.CookieTempDataProvider=; expires=Thu, 01 Jan 1970 00:00:00 GMT; path=/; samesite=lax; httponly",
-        "Strict-Transport-Security": "max-age=31536000; includeSubDomains; preload",
-        "X-Content-Type-Options": "nosniff",
-        "x-envoy-upstream-service-time": "23",
-        "x-ms-region": "West US 2"
->>>>>>> d933aa95
+        "x-envoy-upstream-service-time": "26",
+        "x-http2-stream-id": "7",
+        "x-ms-region": "East US"
       },
       "ResponseBody": {
         "kind": "EntityLinkingResults",
