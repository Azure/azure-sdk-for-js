--- conflicted
+++ resolved
@@ -10,13 +10,8 @@
         "Content-Length": "160",
         "Content-Type": "application/json",
         "Ocp-Apim-Subscription-Key": "api_key",
-<<<<<<< HEAD
-        "User-Agent": "azsdk-js-ai-language-text/1.1.0-beta.1 core-rest-pipeline/1.9.3 Node/v18.6.0 OS/(x64-Linux-5.15.68.1-microsoft-standard-WSL2)",
-        "x-ms-client-request-id": "c233dcaa-a60e-4a1a-96e2-26380be7849e"
-=======
-        "User-Agent": "azsdk-js-ai-language-text/1.0.1 core-rest-pipeline/1.10.0 Node/v18.6.0 OS/(x64-Linux-5.15.68.1-microsoft-standard-WSL2)",
-        "x-ms-client-request-id": "4114926b-bb4f-4b7f-b55e-a7d33017d896"
->>>>>>> d933aa95
+        "User-Agent": "azsdk-js-ai-language-text/1.1.0-beta.1 core-rest-pipeline/1.10.0 Node/v18.6.0 OS/(x64-Linux-5.15.68.1-microsoft-standard-WSL2)",
+        "x-ms-client-request-id": "73424f42-fd4d-4d37-9eb9-5ca17b253b48"
       },
       "RequestBody": {
         "kind": "EntityLinking",
@@ -33,26 +28,17 @@
       },
       "StatusCode": 200,
       "ResponseHeaders": {
-<<<<<<< HEAD
-        "apim-request-id": "93772b32-71e3-4a48-8f0f-0905fc4ee1c1",
+        "apim-request-id": "45f39762-82a0-47bb-9cbc-9d6880138910",
         "Content-Length": "408",
         "Content-Type": "application/json; charset=utf-8",
-        "Date": "Fri, 14 Oct 2022 02:24:10 GMT",
+        "Date": "Tue, 25 Oct 2022 21:27:11 GMT",
+        "Server": "istio-envoy",
         "Set-Cookie": ".AspNetCore.Mvc.CookieTempDataProvider=; expires=Thu, 01 Jan 1970 00:00:00 GMT; path=/; samesite=lax; httponly",
         "Strict-Transport-Security": "max-age=31536000; includeSubDomains; preload",
         "X-Content-Type-Options": "nosniff",
-        "x-envoy-upstream-service-time": "7"
-=======
-        "apim-request-id": "003d838b-530b-41ae-a0e3-f6a283b7d278",
-        "Content-Length": "408",
-        "Content-Type": "application/json; charset=utf-8",
-        "Date": "Mon, 24 Oct 2022 05:11:43 GMT",
-        "Set-Cookie": ".AspNetCore.Mvc.CookieTempDataProvider=; expires=Thu, 01 Jan 1970 00:00:00 GMT; path=/; samesite=lax; httponly",
-        "Strict-Transport-Security": "max-age=31536000; includeSubDomains; preload",
-        "X-Content-Type-Options": "nosniff",
-        "x-envoy-upstream-service-time": "2",
-        "x-ms-region": "West US 2"
->>>>>>> d933aa95
+        "x-envoy-upstream-service-time": "3",
+        "x-http2-stream-id": "11",
+        "x-ms-region": "East US"
       },
       "ResponseBody": {
         "kind": "EntityLinkingResults",
