{
  "Entries": [
    {
      "RequestUri": "https://endpoint/language/:analyze-text?api-version=2022-10-01-preview",
      "RequestMethod": "POST",
      "RequestHeaders": {
        "Accept": "application/json",
        "Accept-Encoding": "gzip,deflate",
        "Connection": "keep-alive",
        "Content-Length": "159",
        "Content-Type": "application/json",
        "Ocp-Apim-Subscription-Key": "api_key",
<<<<<<< HEAD
        "User-Agent": "azsdk-js-ai-language-text/1.1.0-beta.1 core-rest-pipeline/1.9.3 Node/v18.6.0 OS/(x64-Linux-5.15.68.1-microsoft-standard-WSL2)",
        "x-ms-client-request-id": "61bdde13-b979-47b1-92d4-bd8943f80936"
=======
        "User-Agent": "azsdk-js-ai-language-text/1.0.1 core-rest-pipeline/1.10.0 Node/v18.6.0 OS/(x64-Linux-5.15.68.1-microsoft-standard-WSL2)",
        "x-ms-client-request-id": "46468d19-98dd-4914-835d-b2afa833d0c6"
>>>>>>> d933aa95
      },
      "RequestBody": {
        "kind": "PiiEntityRecognition",
        "analysisInput": {
          "documents": [
            {
              "id": "0",
              "text": "Your Social Security Number is 859-98-0987.",
              "language": "en"
            }
          ]
        },
        "parameters": {}
      },
      "StatusCode": 200,
      "ResponseHeaders": {
<<<<<<< HEAD
        "apim-request-id": "5de69282-6c7c-4bd9-a135-e7fdf9d16b2d",
        "Content-Length": "309",
        "Content-Type": "application/json; charset=utf-8",
        "csp-billing-usage": "CognitiveServices.TextAnalytics.BatchScoring=1,CognitiveServices.TextAnalytics.TextRecords=1",
        "Date": "Fri, 14 Oct 2022 02:24:07 GMT",
        "Set-Cookie": ".AspNetCore.Mvc.CookieTempDataProvider=; expires=Thu, 01 Jan 1970 00:00:00 GMT; path=/; samesite=lax; httponly",
        "Strict-Transport-Security": "max-age=31536000; includeSubDomains; preload",
        "X-Content-Type-Options": "nosniff",
        "x-envoy-upstream-service-time": "31"
=======
        "apim-request-id": "287b6ed6-6a68-4659-b4b7-a481e32532b7",
        "Content-Length": "309",
        "Content-Type": "application/json; charset=utf-8",
        "csp-billing-usage": "CognitiveServices.TextAnalytics.BatchScoring=1,CognitiveServices.TextAnalytics.TextRecords=1",
        "Date": "Mon, 24 Oct 2022 05:11:42 GMT",
        "Set-Cookie": ".AspNetCore.Mvc.CookieTempDataProvider=; expires=Thu, 01 Jan 1970 00:00:00 GMT; path=/; samesite=lax; httponly",
        "Strict-Transport-Security": "max-age=31536000; includeSubDomains; preload",
        "X-Content-Type-Options": "nosniff",
        "x-envoy-upstream-service-time": "42",
        "x-ms-region": "West US 2"
>>>>>>> d933aa95
      },
      "ResponseBody": {
        "kind": "PiiEntityRecognitionResults",
        "results": {
          "documents": [
            {
              "redactedText": "Your Social Security Number is ***********.",
              "id": "0",
              "entities": [
                {
                  "text": "859-98-0987",
                  "category": "USSocialSecurityNumber",
                  "offset": 31,
                  "length": 11,
                  "confidenceScore": 0.65
                }
              ],
              "warnings": []
            }
          ],
          "errors": [],
          "modelVersion": "2021-01-15"
        }
      }
    }
  ],
  "Variables": {}
}<|MERGE_RESOLUTION|>--- conflicted
+++ resolved
@@ -10,13 +10,8 @@
         "Content-Length": "159",
         "Content-Type": "application/json",
         "Ocp-Apim-Subscription-Key": "api_key",
-<<<<<<< HEAD
-        "User-Agent": "azsdk-js-ai-language-text/1.1.0-beta.1 core-rest-pipeline/1.9.3 Node/v18.6.0 OS/(x64-Linux-5.15.68.1-microsoft-standard-WSL2)",
-        "x-ms-client-request-id": "61bdde13-b979-47b1-92d4-bd8943f80936"
-=======
-        "User-Agent": "azsdk-js-ai-language-text/1.0.1 core-rest-pipeline/1.10.0 Node/v18.6.0 OS/(x64-Linux-5.15.68.1-microsoft-standard-WSL2)",
-        "x-ms-client-request-id": "46468d19-98dd-4914-835d-b2afa833d0c6"
->>>>>>> d933aa95
+        "User-Agent": "azsdk-js-ai-language-text/1.1.0-beta.1 core-rest-pipeline/1.10.0 Node/v18.6.0 OS/(x64-Linux-5.15.68.1-microsoft-standard-WSL2)",
+        "x-ms-client-request-id": "982af609-bcd3-4a4c-96f3-8c2da3dd4b95"
       },
       "RequestBody": {
         "kind": "PiiEntityRecognition",
@@ -33,28 +28,18 @@
       },
       "StatusCode": 200,
       "ResponseHeaders": {
-<<<<<<< HEAD
-        "apim-request-id": "5de69282-6c7c-4bd9-a135-e7fdf9d16b2d",
+        "apim-request-id": "f0e5e9a2-2106-443f-8258-07808bcb7d90",
         "Content-Length": "309",
         "Content-Type": "application/json; charset=utf-8",
         "csp-billing-usage": "CognitiveServices.TextAnalytics.BatchScoring=1,CognitiveServices.TextAnalytics.TextRecords=1",
-        "Date": "Fri, 14 Oct 2022 02:24:07 GMT",
+        "Date": "Tue, 25 Oct 2022 21:27:10 GMT",
+        "Server": "istio-envoy",
         "Set-Cookie": ".AspNetCore.Mvc.CookieTempDataProvider=; expires=Thu, 01 Jan 1970 00:00:00 GMT; path=/; samesite=lax; httponly",
         "Strict-Transport-Security": "max-age=31536000; includeSubDomains; preload",
         "X-Content-Type-Options": "nosniff",
-        "x-envoy-upstream-service-time": "31"
-=======
-        "apim-request-id": "287b6ed6-6a68-4659-b4b7-a481e32532b7",
-        "Content-Length": "309",
-        "Content-Type": "application/json; charset=utf-8",
-        "csp-billing-usage": "CognitiveServices.TextAnalytics.BatchScoring=1,CognitiveServices.TextAnalytics.TextRecords=1",
-        "Date": "Mon, 24 Oct 2022 05:11:42 GMT",
-        "Set-Cookie": ".AspNetCore.Mvc.CookieTempDataProvider=; expires=Thu, 01 Jan 1970 00:00:00 GMT; path=/; samesite=lax; httponly",
-        "Strict-Transport-Security": "max-age=31536000; includeSubDomains; preload",
-        "X-Content-Type-Options": "nosniff",
-        "x-envoy-upstream-service-time": "42",
-        "x-ms-region": "West US 2"
->>>>>>> d933aa95
+        "x-envoy-upstream-service-time": "29",
+        "x-http2-stream-id": "3",
+        "x-ms-region": "East US"
       },
       "ResponseBody": {
         "kind": "PiiEntityRecognitionResults",
