{
  "Entries": [
    {
      "RequestUri": "https://endpoint/language/:analyze-text?api-version=2022-10-01-preview",
      "RequestMethod": "POST",
      "RequestHeaders": {
        "Accept": "application/json",
        "Accept-Encoding": "gzip,deflate",
        "Connection": "keep-alive",
        "Content-Length": "694",
        "Content-Type": "application/json",
        "Ocp-Apim-Subscription-Key": "api_key",
<<<<<<< HEAD
        "User-Agent": "azsdk-js-ai-language-text/1.1.0-beta.1 core-rest-pipeline/1.9.3 Node/v18.6.0 OS/(x64-Linux-5.15.68.1-microsoft-standard-WSL2)",
        "x-ms-client-request-id": "5a51c5ae-0832-45c5-be22-cac05634f894"
=======
        "User-Agent": "azsdk-js-ai-language-text/1.0.1 core-rest-pipeline/1.10.0 Node/v18.6.0 OS/(x64-Linux-5.15.68.1-microsoft-standard-WSL2)",
        "x-ms-client-request-id": "66ec1cfe-cf74-4bbb-8f51-c2c1822848cf"
>>>>>>> d933aa95
      },
      "RequestBody": {
        "kind": "PiiEntityRecognition",
        "analysisInput": {
          "documents": [
            {
              "id": "1",
              "text": "I had a wonderful trip to Seattle last week and even visited the Space Needle 2 times!",
              "language": "en"
            },
            {
              "id": "2",
              "text": "Unfortunately, it rained during my entire trip to Seattle. I didn\u0027t even get to visit the Space Needle",
              "language": "en"
            },
            {
              "id": "3",
              "text": "I went to see a movie on Saturday and it was perfectly average, nothing more or less than I expected.",
              "language": "en"
            },
            {
              "id": "4",
              "text": "Los caminos que llevan hasta Monte Rainier son espectaculares y hermosos.",
              "language": "es"
            },
            {
              "id": "5",
              "text": "La carretera estaba atascada. Hab\u00EDa mucho tr\u00E1fico el d\u00EDa de ayer.",
              "language": "es"
            }
          ]
        },
        "parameters": {}
      },
      "StatusCode": 200,
      "ResponseHeaders": {
<<<<<<< HEAD
        "apim-request-id": "42391a86-5649-4cf9-9325-08fcb4fe1b14",
        "Content-Length": "1142",
        "Content-Type": "application/json; charset=utf-8",
        "csp-billing-usage": "CognitiveServices.TextAnalytics.BatchScoring=5,CognitiveServices.TextAnalytics.TextRecords=5",
        "Date": "Fri, 14 Oct 2022 02:24:08 GMT",
        "Set-Cookie": ".AspNetCore.Mvc.CookieTempDataProvider=; expires=Thu, 01 Jan 1970 00:00:00 GMT; path=/; samesite=lax; httponly",
        "Strict-Transport-Security": "max-age=31536000; includeSubDomains; preload",
        "X-Content-Type-Options": "nosniff",
        "x-envoy-upstream-service-time": "44"
=======
        "apim-request-id": "835b0ada-55eb-4361-8d2c-2b29ec86b866",
        "Content-Length": "1142",
        "Content-Type": "application/json; charset=utf-8",
        "csp-billing-usage": "CognitiveServices.TextAnalytics.BatchScoring=5,CognitiveServices.TextAnalytics.TextRecords=5",
        "Date": "Mon, 24 Oct 2022 05:11:42 GMT",
        "Set-Cookie": ".AspNetCore.Mvc.CookieTempDataProvider=; expires=Thu, 01 Jan 1970 00:00:00 GMT; path=/; samesite=lax; httponly",
        "Strict-Transport-Security": "max-age=31536000; includeSubDomains; preload",
        "X-Content-Type-Options": "nosniff",
        "x-envoy-upstream-service-time": "36",
        "x-ms-region": "West US 2"
>>>>>>> d933aa95
      },
      "ResponseBody": {
        "kind": "PiiEntityRecognitionResults",
        "results": {
          "documents": [
            {
              "redactedText": "I had a wonderful trip to Seattle ********* and even visited the Space Needle 2 times!",
              "id": "1",
              "entities": [
                {
                  "text": "last week",
                  "category": "DateTime",
                  "subcategory": "DateRange",
                  "offset": 34,
                  "length": 9,
                  "confidenceScore": 0.8
                }
              ],
              "warnings": []
            },
            {
              "redactedText": "Unfortunately, it rained during my entire trip to Seattle. I didn\u0027t even get to visit the Space Needle",
              "id": "2",
              "entities": [],
              "warnings": []
            },
            {
              "redactedText": "I went to see a movie on ******** and it was perfectly average, nothing more or less than I expected.",
              "id": "3",
              "entities": [
                {
                  "text": "Saturday",
                  "category": "DateTime",
                  "subcategory": "Date",
                  "offset": 25,
                  "length": 8,
                  "confidenceScore": 0.8
                }
              ],
              "warnings": []
            },
            {
              "redactedText": "Los caminos que llevan hasta Monte Rainier son espectaculares y hermosos.",
              "id": "4",
              "entities": [],
              "warnings": []
            },
            {
              "redactedText": "La carretera estaba atascada. Hab\u00EDa mucho tr\u00E1fico el d\u00EDa de ****.",
              "id": "5",
              "entities": [
                {
                  "text": "ayer",
                  "category": "DateTime",
                  "subcategory": "Date",
                  "offset": 60,
                  "length": 4,
                  "confidenceScore": 0.8
                }
              ],
              "warnings": []
            }
          ],
          "errors": [],
          "modelVersion": "2021-01-15"
        }
      }
    }
  ],
  "Variables": {}
}<|MERGE_RESOLUTION|>--- conflicted
+++ resolved
@@ -10,13 +10,8 @@
         "Content-Length": "694",
         "Content-Type": "application/json",
         "Ocp-Apim-Subscription-Key": "api_key",
-<<<<<<< HEAD
-        "User-Agent": "azsdk-js-ai-language-text/1.1.0-beta.1 core-rest-pipeline/1.9.3 Node/v18.6.0 OS/(x64-Linux-5.15.68.1-microsoft-standard-WSL2)",
-        "x-ms-client-request-id": "5a51c5ae-0832-45c5-be22-cac05634f894"
-=======
-        "User-Agent": "azsdk-js-ai-language-text/1.0.1 core-rest-pipeline/1.10.0 Node/v18.6.0 OS/(x64-Linux-5.15.68.1-microsoft-standard-WSL2)",
-        "x-ms-client-request-id": "66ec1cfe-cf74-4bbb-8f51-c2c1822848cf"
->>>>>>> d933aa95
+        "User-Agent": "azsdk-js-ai-language-text/1.1.0-beta.1 core-rest-pipeline/1.10.0 Node/v18.6.0 OS/(x64-Linux-5.15.68.1-microsoft-standard-WSL2)",
+        "x-ms-client-request-id": "d3546f78-db6e-45b0-a09c-5d63cb2b35fc"
       },
       "RequestBody": {
         "kind": "PiiEntityRecognition",
@@ -53,28 +48,18 @@
       },
       "StatusCode": 200,
       "ResponseHeaders": {
-<<<<<<< HEAD
-        "apim-request-id": "42391a86-5649-4cf9-9325-08fcb4fe1b14",
+        "apim-request-id": "2a10d49a-2780-4cc7-aaa0-de97b83a02a7",
         "Content-Length": "1142",
         "Content-Type": "application/json; charset=utf-8",
         "csp-billing-usage": "CognitiveServices.TextAnalytics.BatchScoring=5,CognitiveServices.TextAnalytics.TextRecords=5",
-        "Date": "Fri, 14 Oct 2022 02:24:08 GMT",
+        "Date": "Tue, 25 Oct 2022 21:27:10 GMT",
+        "Server": "istio-envoy",
         "Set-Cookie": ".AspNetCore.Mvc.CookieTempDataProvider=; expires=Thu, 01 Jan 1970 00:00:00 GMT; path=/; samesite=lax; httponly",
         "Strict-Transport-Security": "max-age=31536000; includeSubDomains; preload",
         "X-Content-Type-Options": "nosniff",
-        "x-envoy-upstream-service-time": "44"
-=======
-        "apim-request-id": "835b0ada-55eb-4361-8d2c-2b29ec86b866",
-        "Content-Length": "1142",
-        "Content-Type": "application/json; charset=utf-8",
-        "csp-billing-usage": "CognitiveServices.TextAnalytics.BatchScoring=5,CognitiveServices.TextAnalytics.TextRecords=5",
-        "Date": "Mon, 24 Oct 2022 05:11:42 GMT",
-        "Set-Cookie": ".AspNetCore.Mvc.CookieTempDataProvider=; expires=Thu, 01 Jan 1970 00:00:00 GMT; path=/; samesite=lax; httponly",
-        "Strict-Transport-Security": "max-age=31536000; includeSubDomains; preload",
-        "X-Content-Type-Options": "nosniff",
-        "x-envoy-upstream-service-time": "36",
-        "x-ms-region": "West US 2"
->>>>>>> d933aa95
+        "x-envoy-upstream-service-time": "54",
+        "x-http2-stream-id": "7",
+        "x-ms-region": "East US"
       },
       "ResponseBody": {
         "kind": "PiiEntityRecognitionResults",
