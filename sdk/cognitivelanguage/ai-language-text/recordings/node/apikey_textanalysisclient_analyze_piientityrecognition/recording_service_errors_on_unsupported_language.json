{
  "Entries": [
    {
      "RequestUri": "https://endpoint/language/:analyze-text?api-version=2022-10-01-preview",
      "RequestMethod": "POST",
      "RequestHeaders": {
        "Accept": "application/json",
        "Accept-Encoding": "gzip,deflate",
        "Connection": "keep-alive",
        "Content-Length": "167",
        "Content-Type": "application/json",
        "Ocp-Apim-Subscription-Key": "api_key",
<<<<<<< HEAD
        "User-Agent": "azsdk-js-ai-language-text/1.1.0-beta.1 core-rest-pipeline/1.9.3 Node/v18.6.0 OS/(x64-Linux-5.15.68.1-microsoft-standard-WSL2)",
        "x-ms-client-request-id": "18dda4c9-23b1-4e6a-a666-cdf30e224bcb"
=======
        "User-Agent": "azsdk-js-ai-language-text/1.0.1 core-rest-pipeline/1.10.0 Node/v18.6.0 OS/(x64-Linux-5.15.68.1-microsoft-standard-WSL2)",
        "x-ms-client-request-id": "161792d0-5c48-42f6-afad-68f6606d75e9"
>>>>>>> d933aa95
      },
      "RequestBody": {
        "kind": "PiiEntityRecognition",
        "analysisInput": {
          "documents": [
            {
              "id": "0",
              "text": "This is some text, but it doesn\u0027t matter.",
              "language": "notalanguage"
            }
          ]
        },
        "parameters": {}
      },
      "StatusCode": 200,
      "ResponseHeaders": {
<<<<<<< HEAD
        "apim-request-id": "1111b703-8b1f-4348-88d1-183974a2459b",
        "Content-Length": "450",
        "Content-Type": "application/json; charset=utf-8",
        "Date": "Fri, 14 Oct 2022 02:24:07 GMT",
        "Set-Cookie": ".AspNetCore.Mvc.CookieTempDataProvider=; expires=Thu, 01 Jan 1970 00:00:00 GMT; path=/; samesite=lax; httponly",
        "Strict-Transport-Security": "max-age=31536000; includeSubDomains; preload",
        "X-Content-Type-Options": "nosniff",
        "x-envoy-upstream-service-time": "6"
=======
        "apim-request-id": "66cac6cf-0969-4a60-b279-f2f92a01daf3",
        "Content-Length": "450",
        "Content-Type": "application/json; charset=utf-8",
        "Date": "Mon, 24 Oct 2022 05:11:42 GMT",
        "Set-Cookie": ".AspNetCore.Mvc.CookieTempDataProvider=; expires=Thu, 01 Jan 1970 00:00:00 GMT; path=/; samesite=lax; httponly",
        "Strict-Transport-Security": "max-age=31536000; includeSubDomains; preload",
        "X-Content-Type-Options": "nosniff",
        "x-envoy-upstream-service-time": "4",
        "x-ms-region": "West US 2"
>>>>>>> d933aa95
      },
      "ResponseBody": {
        "kind": "PiiEntityRecognitionResults",
        "results": {
          "documents": [],
          "errors": [
            {
              "id": "0",
              "error": {
                "code": "InvalidArgument",
                "message": "Invalid Language Code.",
                "innererror": {
                  "code": "UnsupportedLanguageCode",
                  "message": "Invalid language code \u0027notalanguage\u0027. Supported languages: de,en,es,fr,it,ja,ko,pt-BR,pt-PT,zh-Hans. For additional details see https://aka.ms/text-analytics/language-support?tabs=named-entity-recognition"
                }
              }
            }
          ],
          "modelVersion": "2021-01-15"
        }
      }
    }
  ],
  "Variables": {}
}<|MERGE_RESOLUTION|>--- conflicted
+++ resolved
@@ -10,13 +10,8 @@
         "Content-Length": "167",
         "Content-Type": "application/json",
         "Ocp-Apim-Subscription-Key": "api_key",
-<<<<<<< HEAD
-        "User-Agent": "azsdk-js-ai-language-text/1.1.0-beta.1 core-rest-pipeline/1.9.3 Node/v18.6.0 OS/(x64-Linux-5.15.68.1-microsoft-standard-WSL2)",
-        "x-ms-client-request-id": "18dda4c9-23b1-4e6a-a666-cdf30e224bcb"
-=======
-        "User-Agent": "azsdk-js-ai-language-text/1.0.1 core-rest-pipeline/1.10.0 Node/v18.6.0 OS/(x64-Linux-5.15.68.1-microsoft-standard-WSL2)",
-        "x-ms-client-request-id": "161792d0-5c48-42f6-afad-68f6606d75e9"
->>>>>>> d933aa95
+        "User-Agent": "azsdk-js-ai-language-text/1.1.0-beta.1 core-rest-pipeline/1.10.0 Node/v18.6.0 OS/(x64-Linux-5.15.68.1-microsoft-standard-WSL2)",
+        "x-ms-client-request-id": "dedd6027-fdbc-4fea-a2b4-a4f43b23f48c"
       },
       "RequestBody": {
         "kind": "PiiEntityRecognition",
@@ -33,26 +28,17 @@
       },
       "StatusCode": 200,
       "ResponseHeaders": {
-<<<<<<< HEAD
-        "apim-request-id": "1111b703-8b1f-4348-88d1-183974a2459b",
+        "apim-request-id": "d715510e-01b7-42fa-8227-28152b6eca71",
         "Content-Length": "450",
         "Content-Type": "application/json; charset=utf-8",
-        "Date": "Fri, 14 Oct 2022 02:24:07 GMT",
+        "Date": "Tue, 25 Oct 2022 21:27:10 GMT",
+        "Server": "istio-envoy",
         "Set-Cookie": ".AspNetCore.Mvc.CookieTempDataProvider=; expires=Thu, 01 Jan 1970 00:00:00 GMT; path=/; samesite=lax; httponly",
         "Strict-Transport-Security": "max-age=31536000; includeSubDomains; preload",
         "X-Content-Type-Options": "nosniff",
-        "x-envoy-upstream-service-time": "6"
-=======
-        "apim-request-id": "66cac6cf-0969-4a60-b279-f2f92a01daf3",
-        "Content-Length": "450",
-        "Content-Type": "application/json; charset=utf-8",
-        "Date": "Mon, 24 Oct 2022 05:11:42 GMT",
-        "Set-Cookie": ".AspNetCore.Mvc.CookieTempDataProvider=; expires=Thu, 01 Jan 1970 00:00:00 GMT; path=/; samesite=lax; httponly",
-        "Strict-Transport-Security": "max-age=31536000; includeSubDomains; preload",
-        "X-Content-Type-Options": "nosniff",
-        "x-envoy-upstream-service-time": "4",
-        "x-ms-region": "West US 2"
->>>>>>> d933aa95
+        "x-envoy-upstream-service-time": "8",
+        "x-http2-stream-id": "5",
+        "x-ms-region": "East US"
       },
       "ResponseBody": {
         "kind": "PiiEntityRecognitionResults",
