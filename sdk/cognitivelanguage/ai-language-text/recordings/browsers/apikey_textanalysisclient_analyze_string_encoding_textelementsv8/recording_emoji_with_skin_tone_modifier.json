--- conflicted
+++ resolved
@@ -19,13 +19,8 @@
         "Sec-Fetch-Mode": "cors",
         "Sec-Fetch-Site": "same-site",
         "User-Agent": "Mozilla/5.0 (X11; Linux x86_64) AppleWebKit/537.36 (KHTML, like Gecko) HeadlessChrome/103.0.5058.0 Safari/537.36",
-<<<<<<< HEAD
-        "x-ms-client-request-id": "324b94ea-9000-4f3b-9f7d-c4e73b02f212",
-        "x-ms-useragent": "azsdk-js-ai-language-text/1.1.0-beta.1 core-rest-pipeline/1.9.3 OS/Linuxx86_64"
-=======
-        "x-ms-client-request-id": "5618ca8d-6274-4e89-9615-2e871c20e43c",
-        "x-ms-useragent": "azsdk-js-ai-language-text/1.0.1 core-rest-pipeline/1.10.0 OS/Linuxx86_64"
->>>>>>> d933aa95
+        "x-ms-client-request-id": "c2961268-786f-4862-9101-02cd805c887c",
+        "x-ms-useragent": "azsdk-js-ai-language-text/1.1.0-beta.1 core-rest-pipeline/1.10.0 OS/Linuxx86_64"
       },
       "RequestBody": {
         "kind": "PiiEntityRecognition",
@@ -44,28 +39,18 @@
       },
       "StatusCode": 200,
       "ResponseHeaders": {
-<<<<<<< HEAD
-        "apim-request-id": "3173779c-5270-4279-8f6e-b3722bb5b4a4",
+        "apim-request-id": "94856ee5-7da1-4e91-a6e3-e2fe5c4afcba",
         "Content-Length": "290",
         "Content-Type": "application/json; charset=utf-8",
         "csp-billing-usage": "CognitiveServices.TextAnalytics.BatchScoring=1,CognitiveServices.TextAnalytics.TextRecords=1",
-        "Date": "Fri, 14 Oct 2022 02:46:00 GMT",
+        "Date": "Tue, 25 Oct 2022 21:31:00 GMT",
+        "Server": "istio-envoy",
         "Set-Cookie": ".AspNetCore.Mvc.CookieTempDataProvider=; expires=Thu, 01 Jan 1970 00:00:00 GMT; path=/; samesite=lax; httponly",
         "Strict-Transport-Security": "max-age=31536000; includeSubDomains; preload",
         "X-Content-Type-Options": "nosniff",
-        "x-envoy-upstream-service-time": "30"
-=======
-        "apim-request-id": "4ec822c5-bf33-4781-92ce-d1d90a458837",
-        "Content-Length": "290",
-        "Content-Type": "application/json; charset=utf-8",
-        "csp-billing-usage": "CognitiveServices.TextAnalytics.BatchScoring=1,CognitiveServices.TextAnalytics.TextRecords=1",
-        "Date": "Mon, 24 Oct 2022 05:17:30 GMT",
-        "Set-Cookie": ".AspNetCore.Mvc.CookieTempDataProvider=; expires=Thu, 01 Jan 1970 00:00:00 GMT; path=/; samesite=lax; httponly",
-        "Strict-Transport-Security": "max-age=31536000; includeSubDomains; preload",
-        "X-Content-Type-Options": "nosniff",
-        "x-envoy-upstream-service-time": "23",
-        "x-ms-region": "West US 2"
->>>>>>> d933aa95
+        "x-envoy-upstream-service-time": "26",
+        "x-http2-stream-id": "21",
+        "x-ms-region": "East US"
       },
       "ResponseBody": {
         "kind": "PiiEntityRecognitionResults",
