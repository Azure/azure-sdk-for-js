--- conflicted
+++ resolved
@@ -19,13 +19,8 @@
         "Sec-Fetch-Mode": "cors",
         "Sec-Fetch-Site": "same-site",
         "User-Agent": "Mozilla/5.0 (X11; Linux x86_64) AppleWebKit/537.36 (KHTML, like Gecko) HeadlessChrome/103.0.5058.0 Safari/537.36",
-<<<<<<< HEAD
-        "x-ms-client-request-id": "e4c09977-c1c0-4c95-9d38-c821f1456aec",
-        "x-ms-useragent": "azsdk-js-ai-language-text/1.1.0-beta.1 core-rest-pipeline/1.9.3 OS/Linuxx86_64"
-=======
-        "x-ms-client-request-id": "746ac301-976d-4435-8d96-8df8454c187a",
-        "x-ms-useragent": "azsdk-js-ai-language-text/1.0.1 core-rest-pipeline/1.10.0 OS/Linuxx86_64"
->>>>>>> d933aa95
+        "x-ms-client-request-id": "28ab4fbe-f13c-451a-914e-938602be1b31",
+        "x-ms-useragent": "azsdk-js-ai-language-text/1.1.0-beta.1 core-rest-pipeline/1.10.0 OS/Linuxx86_64"
       },
       "RequestBody": {
         "kind": "PiiEntityRecognition",
@@ -44,28 +39,18 @@
       },
       "StatusCode": 200,
       "ResponseHeaders": {
-<<<<<<< HEAD
-        "apim-request-id": "de3b482d-4c75-4562-af1b-c18a4f8c03d9",
+        "apim-request-id": "6e493ca3-fd65-4aa3-a0a9-ffe244828c47",
         "Content-Length": "288",
         "Content-Type": "application/json; charset=utf-8",
         "csp-billing-usage": "CognitiveServices.TextAnalytics.BatchScoring=1,CognitiveServices.TextAnalytics.TextRecords=1",
-        "Date": "Fri, 14 Oct 2022 02:46:02 GMT",
+        "Date": "Tue, 25 Oct 2022 21:31:01 GMT",
+        "Server": "istio-envoy",
         "Set-Cookie": ".AspNetCore.Mvc.CookieTempDataProvider=; expires=Thu, 01 Jan 1970 00:00:00 GMT; path=/; samesite=lax; httponly",
         "Strict-Transport-Security": "max-age=31536000; includeSubDomains; preload",
         "X-Content-Type-Options": "nosniff",
-        "x-envoy-upstream-service-time": "31"
-=======
-        "apim-request-id": "2b174e24-3b18-4cb4-9058-440a67474372",
-        "Content-Length": "288",
-        "Content-Type": "application/json; charset=utf-8",
-        "csp-billing-usage": "CognitiveServices.TextAnalytics.BatchScoring=1,CognitiveServices.TextAnalytics.TextRecords=1",
-        "Date": "Mon, 24 Oct 2022 05:17:31 GMT",
-        "Set-Cookie": ".AspNetCore.Mvc.CookieTempDataProvider=; expires=Thu, 01 Jan 1970 00:00:00 GMT; path=/; samesite=lax; httponly",
-        "Strict-Transport-Security": "max-age=31536000; includeSubDomains; preload",
-        "X-Content-Type-Options": "nosniff",
-        "x-envoy-upstream-service-time": "25",
-        "x-ms-region": "West US 2"
->>>>>>> d933aa95
+        "x-envoy-upstream-service-time": "24",
+        "x-http2-stream-id": "21",
+        "x-ms-region": "East US"
       },
       "ResponseBody": {
         "kind": "PiiEntityRecognitionResults",
