--- conflicted
+++ resolved
@@ -19,13 +19,8 @@
         "Sec-Fetch-Mode": "cors",
         "Sec-Fetch-Site": "same-site",
         "User-Agent": "Mozilla/5.0 (X11; Linux x86_64) AppleWebKit/537.36 (KHTML, like Gecko) HeadlessChrome/103.0.5058.0 Safari/537.36",
-<<<<<<< HEAD
-        "x-ms-client-request-id": "26b7e4f7-23bb-40dc-b6c0-9c8f42d30362",
-        "x-ms-useragent": "azsdk-js-ai-language-text/1.1.0-beta.1 core-rest-pipeline/1.9.3 OS/Linuxx86_64"
-=======
-        "x-ms-client-request-id": "666bd35d-6d14-4b5c-86fa-6ba31876cd42",
-        "x-ms-useragent": "azsdk-js-ai-language-text/1.0.1 core-rest-pipeline/1.10.0 OS/Linuxx86_64"
->>>>>>> d933aa95
+        "x-ms-client-request-id": "625b5140-0b5f-4c4e-81ab-40f7c9b85133",
+        "x-ms-useragent": "azsdk-js-ai-language-text/1.1.0-beta.1 core-rest-pipeline/1.10.0 OS/Linuxx86_64"
       },
       "RequestBody": {
         "kind": "PiiEntityRecognition",
@@ -44,28 +39,18 @@
       },
       "StatusCode": 200,
       "ResponseHeaders": {
-<<<<<<< HEAD
-        "apim-request-id": "f2475cd3-d4de-4f3e-8fad-f8ce5ec7f6c1",
+        "apim-request-id": "a8bba760-815d-4886-9252-911449b5ca8c",
         "Content-Length": "287",
         "Content-Type": "application/json; charset=utf-8",
         "csp-billing-usage": "CognitiveServices.TextAnalytics.BatchScoring=1,CognitiveServices.TextAnalytics.TextRecords=1",
-        "Date": "Fri, 14 Oct 2022 02:46:02 GMT",
+        "Date": "Tue, 25 Oct 2022 21:31:00 GMT",
+        "Server": "istio-envoy",
         "Set-Cookie": ".AspNetCore.Mvc.CookieTempDataProvider=; expires=Thu, 01 Jan 1970 00:00:00 GMT; path=/; samesite=lax; httponly",
         "Strict-Transport-Security": "max-age=31536000; includeSubDomains; preload",
         "X-Content-Type-Options": "nosniff",
-        "x-envoy-upstream-service-time": "33"
-=======
-        "apim-request-id": "d5e1b5da-18c6-4c70-b478-37fd66a6b90d",
-        "Content-Length": "287",
-        "Content-Type": "application/json; charset=utf-8",
-        "csp-billing-usage": "CognitiveServices.TextAnalytics.BatchScoring=1,CognitiveServices.TextAnalytics.TextRecords=1",
-        "Date": "Mon, 24 Oct 2022 05:17:30 GMT",
-        "Set-Cookie": ".AspNetCore.Mvc.CookieTempDataProvider=; expires=Thu, 01 Jan 1970 00:00:00 GMT; path=/; samesite=lax; httponly",
-        "Strict-Transport-Security": "max-age=31536000; includeSubDomains; preload",
-        "X-Content-Type-Options": "nosniff",
-        "x-envoy-upstream-service-time": "24",
-        "x-ms-region": "West US 2"
->>>>>>> d933aa95
+        "x-envoy-upstream-service-time": "23",
+        "x-http2-stream-id": "11",
+        "x-ms-region": "East US"
       },
       "ResponseBody": {
         "kind": "PiiEntityRecognitionResults",
