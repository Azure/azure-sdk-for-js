--- conflicted
+++ resolved
@@ -19,13 +19,8 @@
         "Sec-Fetch-Mode": "cors",
         "Sec-Fetch-Site": "same-site",
         "User-Agent": "Mozilla/5.0 (X11; Linux x86_64) AppleWebKit/537.36 (KHTML, like Gecko) HeadlessChrome/103.0.5058.0 Safari/537.36",
-<<<<<<< HEAD
-        "x-ms-client-request-id": "97af2e95-f191-44b0-b86d-2a260a4eb99d",
-        "x-ms-useragent": "azsdk-js-ai-language-text/1.1.0-beta.1 core-rest-pipeline/1.9.3 OS/Linuxx86_64"
-=======
-        "x-ms-client-request-id": "5ebc7683-5cc2-445e-a5bc-a7fe7eb78a77",
-        "x-ms-useragent": "azsdk-js-ai-language-text/1.0.1 core-rest-pipeline/1.10.0 OS/Linuxx86_64"
->>>>>>> d933aa95
+        "x-ms-client-request-id": "ca984f80-5cbc-43c2-ac43-b856159ab0fe",
+        "x-ms-useragent": "azsdk-js-ai-language-text/1.1.0-beta.1 core-rest-pipeline/1.10.0 OS/Linuxx86_64"
       },
       "RequestBody": {
         "kind": "PiiEntityRecognition",
@@ -44,28 +39,18 @@
       },
       "StatusCode": 200,
       "ResponseHeaders": {
-<<<<<<< HEAD
-        "apim-request-id": "42933fc8-1d49-49fe-9e21-92b9e13c825b",
+        "apim-request-id": "4866d58c-6414-4902-9ad1-eb3281797a5a",
         "Content-Length": "286",
         "Content-Type": "application/json; charset=utf-8",
         "csp-billing-usage": "CognitiveServices.TextAnalytics.BatchScoring=1,CognitiveServices.TextAnalytics.TextRecords=1",
-        "Date": "Fri, 14 Oct 2022 02:46:02 GMT",
+        "Date": "Tue, 25 Oct 2022 21:31:00 GMT",
+        "Server": "istio-envoy",
         "Set-Cookie": ".AspNetCore.Mvc.CookieTempDataProvider=; expires=Thu, 01 Jan 1970 00:00:00 GMT; path=/; samesite=lax; httponly",
         "Strict-Transport-Security": "max-age=31536000; includeSubDomains; preload",
         "X-Content-Type-Options": "nosniff",
-        "x-envoy-upstream-service-time": "26"
-=======
-        "apim-request-id": "d3666468-ec67-4ae0-a29e-6249dfeccd9a",
-        "Content-Length": "286",
-        "Content-Type": "application/json; charset=utf-8",
-        "csp-billing-usage": "CognitiveServices.TextAnalytics.BatchScoring=1,CognitiveServices.TextAnalytics.TextRecords=1",
-        "Date": "Mon, 24 Oct 2022 05:17:30 GMT",
-        "Set-Cookie": ".AspNetCore.Mvc.CookieTempDataProvider=; expires=Thu, 01 Jan 1970 00:00:00 GMT; path=/; samesite=lax; httponly",
-        "Strict-Transport-Security": "max-age=31536000; includeSubDomains; preload",
-        "X-Content-Type-Options": "nosniff",
-        "x-envoy-upstream-service-time": "22",
-        "x-ms-region": "West US 2"
->>>>>>> d933aa95
+        "x-envoy-upstream-service-time": "25",
+        "x-http2-stream-id": "19",
+        "x-ms-region": "East US"
       },
       "ResponseBody": {
         "kind": "PiiEntityRecognitionResults",
