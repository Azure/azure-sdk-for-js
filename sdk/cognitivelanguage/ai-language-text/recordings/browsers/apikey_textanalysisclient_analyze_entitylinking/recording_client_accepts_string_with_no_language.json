--- conflicted
+++ resolved
@@ -19,13 +19,8 @@
         "Sec-Fetch-Mode": "cors",
         "Sec-Fetch-Site": "same-site",
         "User-Agent": "Mozilla/5.0 (X11; Linux x86_64) AppleWebKit/537.36 (KHTML, like Gecko) HeadlessChrome/103.0.5058.0 Safari/537.36",
-<<<<<<< HEAD
-        "x-ms-client-request-id": "d7096103-1878-4e13-a8b5-38a00b436e96",
-        "x-ms-useragent": "azsdk-js-ai-language-text/1.1.0-beta.1 core-rest-pipeline/1.9.3 OS/Linuxx86_64"
-=======
-        "x-ms-client-request-id": "74bc6dd3-2096-45d8-9917-bb8c0c7386ce",
-        "x-ms-useragent": "azsdk-js-ai-language-text/1.0.1 core-rest-pipeline/1.10.0 OS/Linuxx86_64"
->>>>>>> d933aa95
+        "x-ms-client-request-id": "7d7a30a9-bd76-47d0-8c2c-bdab28270a3c",
+        "x-ms-useragent": "azsdk-js-ai-language-text/1.1.0-beta.1 core-rest-pipeline/1.10.0 OS/Linuxx86_64"
       },
       "RequestBody": {
         "kind": "EntityLinking",
@@ -57,28 +52,18 @@
       },
       "StatusCode": 200,
       "ResponseHeaders": {
-<<<<<<< HEAD
-        "apim-request-id": "27b06b50-d217-4144-8436-4c17bdfc1911",
+        "apim-request-id": "2f42634b-e32e-4e1e-b7df-0ac5d4ed190d",
         "Content-Length": "1525",
         "Content-Type": "application/json; charset=utf-8",
         "csp-billing-usage": "CognitiveServices.TextAnalytics.BatchScoring=4,CognitiveServices.TextAnalytics.TextRecords=4",
-        "Date": "Fri, 14 Oct 2022 02:45:53 GMT",
+        "Date": "Tue, 25 Oct 2022 21:30:48 GMT",
+        "Server": "istio-envoy",
         "Set-Cookie": ".AspNetCore.Mvc.CookieTempDataProvider=; expires=Thu, 01 Jan 1970 00:00:00 GMT; path=/; samesite=lax; httponly",
         "Strict-Transport-Security": "max-age=31536000; includeSubDomains; preload",
         "X-Content-Type-Options": "nosniff",
-        "x-envoy-upstream-service-time": "79"
-=======
-        "apim-request-id": "5066fbc6-fa52-4a48-84b7-ca69578090b1",
-        "Content-Length": "1525",
-        "Content-Type": "application/json; charset=utf-8",
-        "csp-billing-usage": "CognitiveServices.TextAnalytics.BatchScoring=4,CognitiveServices.TextAnalytics.TextRecords=4",
-        "Date": "Mon, 24 Oct 2022 05:17:23 GMT",
-        "Set-Cookie": ".AspNetCore.Mvc.CookieTempDataProvider=; expires=Thu, 01 Jan 1970 00:00:00 GMT; path=/; samesite=lax; httponly",
-        "Strict-Transport-Security": "max-age=31536000; includeSubDomains; preload",
-        "X-Content-Type-Options": "nosniff",
-        "x-envoy-upstream-service-time": "29",
-        "x-ms-region": "West US 2"
->>>>>>> d933aa95
+        "x-envoy-upstream-service-time": "34",
+        "x-http2-stream-id": "5",
+        "x-ms-region": "East US"
       },
       "ResponseBody": {
         "kind": "EntityLinkingResults",
