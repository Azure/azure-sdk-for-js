--- conflicted
+++ resolved
@@ -19,13 +19,8 @@
         "Sec-Fetch-Mode": "cors",
         "Sec-Fetch-Site": "same-site",
         "User-Agent": "Mozilla/5.0 (X11; Linux x86_64) AppleWebKit/537.36 (KHTML, like Gecko) HeadlessChrome/103.0.5058.0 Safari/537.36",
-<<<<<<< HEAD
-        "x-ms-client-request-id": "cbad5e4b-6008-41c3-8953-4c8696336634",
-        "x-ms-useragent": "azsdk-js-ai-language-text/1.1.0-beta.1 core-rest-pipeline/1.9.3 OS/Linuxx86_64"
-=======
-        "x-ms-client-request-id": "aec8a165-9df2-42e8-8786-b4b6371e8b59",
-        "x-ms-useragent": "azsdk-js-ai-language-text/1.0.1 core-rest-pipeline/1.10.0 OS/Linuxx86_64"
->>>>>>> d933aa95
+        "x-ms-client-request-id": "dcc0da0d-4d3d-4ae2-9c3b-754f269b5192",
+        "x-ms-useragent": "azsdk-js-ai-language-text/1.1.0-beta.1 core-rest-pipeline/1.10.0 OS/Linuxx86_64"
       },
       "RequestBody": {
         "kind": "EntityLinking",
@@ -57,28 +52,18 @@
       },
       "StatusCode": 200,
       "ResponseHeaders": {
-<<<<<<< HEAD
-        "apim-request-id": "069aecfa-9651-4233-b043-2768c9876c4c",
+        "apim-request-id": "8a9e9c4f-84f5-420b-989f-089b760aa7f3",
         "Content-Length": "1525",
         "Content-Type": "application/json; charset=utf-8",
         "csp-billing-usage": "CognitiveServices.TextAnalytics.BatchScoring=4,CognitiveServices.TextAnalytics.TextRecords=4",
-        "Date": "Fri, 14 Oct 2022 02:45:55 GMT",
+        "Date": "Tue, 25 Oct 2022 21:30:48 GMT",
+        "Server": "istio-envoy",
         "Set-Cookie": ".AspNetCore.Mvc.CookieTempDataProvider=; expires=Thu, 01 Jan 1970 00:00:00 GMT; path=/; samesite=lax; httponly",
         "Strict-Transport-Security": "max-age=31536000; includeSubDomains; preload",
         "X-Content-Type-Options": "nosniff",
-        "x-envoy-upstream-service-time": "233"
-=======
-        "apim-request-id": "ed565da5-0f57-4994-8fe4-871c0f80ea37",
-        "Content-Length": "1525",
-        "Content-Type": "application/json; charset=utf-8",
-        "csp-billing-usage": "CognitiveServices.TextAnalytics.BatchScoring=4,CognitiveServices.TextAnalytics.TextRecords=4",
-        "Date": "Mon, 24 Oct 2022 05:17:23 GMT",
-        "Set-Cookie": ".AspNetCore.Mvc.CookieTempDataProvider=; expires=Thu, 01 Jan 1970 00:00:00 GMT; path=/; samesite=lax; httponly",
-        "Strict-Transport-Security": "max-age=31536000; includeSubDomains; preload",
-        "X-Content-Type-Options": "nosniff",
-        "x-envoy-upstream-service-time": "18",
-        "x-ms-region": "West US 2"
->>>>>>> d933aa95
+        "x-envoy-upstream-service-time": "37",
+        "x-http2-stream-id": "13",
+        "x-ms-region": "East US"
       },
       "ResponseBody": {
         "kind": "EntityLinkingResults",
