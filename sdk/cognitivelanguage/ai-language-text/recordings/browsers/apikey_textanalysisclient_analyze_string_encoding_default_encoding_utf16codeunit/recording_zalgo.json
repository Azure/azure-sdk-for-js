{
  "Entries": [
    {
      "RequestUri": "https://endpoint/language/:analyze-text?api-version=2022-10-01-preview",
      "RequestMethod": "POST",
      "RequestHeaders": {
        "Accept": "application/json",
        "Accept-Encoding": "gzip, deflate, br",
        "Accept-Language": "en-US",
        "Connection": "keep-alive",
        "Content-Length": "393",
        "Content-Type": "application/json",
        "ocp-apim-subscription-key": "api_key",
        "Referer": "http://localhost:9876/",
        "sec-ch-ua": "",
        "sec-ch-ua-mobile": "?0",
        "sec-ch-ua-platform": "",
        "Sec-Fetch-Dest": "empty",
        "Sec-Fetch-Mode": "cors",
        "Sec-Fetch-Site": "same-site",
        "User-Agent": "Mozilla/5.0 (X11; Linux x86_64) AppleWebKit/537.36 (KHTML, like Gecko) HeadlessChrome/103.0.5058.0 Safari/537.36",
<<<<<<< HEAD
        "x-ms-client-request-id": "7fecb093-a7c8-4256-9233-c91c1255ca46",
        "x-ms-useragent": "azsdk-js-ai-language-text/1.1.0-beta.1 core-rest-pipeline/1.9.3 OS/Linuxx86_64"
=======
        "x-ms-client-request-id": "f8513fcc-264d-4b67-8e52-102802397141",
        "x-ms-useragent": "azsdk-js-ai-language-text/1.0.1 core-rest-pipeline/1.10.0 OS/Linuxx86_64"
>>>>>>> d933aa95
      },
      "RequestBody": {
        "kind": "PiiEntityRecognition",
        "analysisInput": {
          "documents": [
            {
              "id": "0",
              "text": "o\u0335\u0308\u0307\u0312\u0303\u034B\u0307\u0305\u035B\u030B\u035B\u030E\u0341\u0351\u0304\u0310\u0302\u030E\u031B\u0357\u035D\u0333\u0318\u0318\u0355\u0354\u0355\u0327\u032D\u0327\u031F\u0319\u034E\u0348\u031E\u0322\u0354m\u0335\u035D\u0315\u0304\u030F\u0360\u034C\u0302\u0311\u033D\u034D\u0349\u0317g\u0335\u030B\u0352\u0344\u0360\u0313\u0312\u0308\u030D\u030C\u0343\u0305\u0351\u0312\u0343\u0305\u0305\u0352\u033F\u030F\u0301\u0357\u0300\u0307\u035B\u030F\u0300\u031B\u0344\u0300\u030A\u033E\u0340\u035D\u0314\u0349\u0322\u031E\u0321\u032F\u0320\u0324\u0323\u0355\u0322\u031F\u032B\u032B\u033C\u0330\u0353\u0345\u0321\u0328\u0326\u0321\u0356\u035C\u0327\u0323\u0323\u034E SSN: 859-98-0987",
              "language": "en"
            }
          ]
        },
        "parameters": {
          "stringIndexType": "Utf16CodeUnit"
        }
      },
      "StatusCode": 200,
      "ResponseHeaders": {
<<<<<<< HEAD
        "apim-request-id": "240251cb-6cd8-4603-8dda-d9acfd0ee420",
        "Content-Length": "511",
        "Content-Type": "application/json; charset=utf-8",
        "csp-billing-usage": "CognitiveServices.TextAnalytics.BatchScoring=1,CognitiveServices.TextAnalytics.TextRecords=1",
        "Date": "Fri, 14 Oct 2022 02:45:58 GMT",
        "Set-Cookie": ".AspNetCore.Mvc.CookieTempDataProvider=; expires=Thu, 01 Jan 1970 00:00:00 GMT; path=/; samesite=lax; httponly",
        "Strict-Transport-Security": "max-age=31536000; includeSubDomains; preload",
        "X-Content-Type-Options": "nosniff",
        "x-envoy-upstream-service-time": "67"
=======
        "apim-request-id": "79e3e8b6-ddc5-464a-9fab-63a2b9dde7c7",
        "Content-Length": "511",
        "Content-Type": "application/json; charset=utf-8",
        "csp-billing-usage": "CognitiveServices.TextAnalytics.BatchScoring=1,CognitiveServices.TextAnalytics.TextRecords=1",
        "Date": "Mon, 24 Oct 2022 05:17:26 GMT",
        "Set-Cookie": ".AspNetCore.Mvc.CookieTempDataProvider=; expires=Thu, 01 Jan 1970 00:00:00 GMT; path=/; samesite=lax; httponly",
        "Strict-Transport-Security": "max-age=31536000; includeSubDomains; preload",
        "X-Content-Type-Options": "nosniff",
        "x-envoy-upstream-service-time": "61",
        "x-ms-region": "West US 2"
>>>>>>> d933aa95
      },
      "ResponseBody": {
        "kind": "PiiEntityRecognitionResults",
        "results": {
          "documents": [
            {
              "redactedText": "o\u0335\u0308\u0307\u0312\u0303\u034B\u0307\u0305\u035B\u030B\u035B\u030E\u0341\u0351\u0304\u0310\u0302\u030E\u031B\u0357\u035D\u0333\u0318\u0318\u0355\u0354\u0355\u0327\u032D\u0327\u031F\u0319\u034E\u0348\u031E\u0322\u0354m\u0335\u035D\u0315\u0304\u030F\u0360\u034C\u0302\u0311\u033D\u034D\u0349\u0317g\u0335\u030B\u0352\u0344\u0360\u0313\u0312\u0308\u030D\u030C\u0343\u0305\u0351\u0312\u0343\u0305\u0305\u0352\u033F\u030F\u0301\u0357\u0300\u0307\u035B\u030F\u0300\u031B\u0344\u0300\u030A\u033E\u0340\u035D\u0314\u0349\u0322\u031E\u0321\u032F\u0320\u0324\u0323\u0355\u0322\u031F\u032B\u032B\u033C\u0330\u0353\u0345\u0321\u0328\u0326\u0321\u0356\u035C\u0327\u0323\u0323\u034E SSN: ***********",
              "id": "0",
              "entities": [
                {
                  "text": "859-98-0987",
                  "category": "USSocialSecurityNumber",
                  "offset": 121,
                  "length": 11,
                  "confidenceScore": 0.65
                }
              ],
              "warnings": []
            }
          ],
          "errors": [],
          "modelVersion": "2021-01-15"
        }
      }
    }
  ],
  "Variables": {}
}<|MERGE_RESOLUTION|>--- conflicted
+++ resolved
@@ -19,13 +19,8 @@
         "Sec-Fetch-Mode": "cors",
         "Sec-Fetch-Site": "same-site",
         "User-Agent": "Mozilla/5.0 (X11; Linux x86_64) AppleWebKit/537.36 (KHTML, like Gecko) HeadlessChrome/103.0.5058.0 Safari/537.36",
-<<<<<<< HEAD
-        "x-ms-client-request-id": "7fecb093-a7c8-4256-9233-c91c1255ca46",
-        "x-ms-useragent": "azsdk-js-ai-language-text/1.1.0-beta.1 core-rest-pipeline/1.9.3 OS/Linuxx86_64"
-=======
-        "x-ms-client-request-id": "f8513fcc-264d-4b67-8e52-102802397141",
-        "x-ms-useragent": "azsdk-js-ai-language-text/1.0.1 core-rest-pipeline/1.10.0 OS/Linuxx86_64"
->>>>>>> d933aa95
+        "x-ms-client-request-id": "926f131f-6bea-4ba4-9781-78c0f4eb1c8d",
+        "x-ms-useragent": "azsdk-js-ai-language-text/1.1.0-beta.1 core-rest-pipeline/1.10.0 OS/Linuxx86_64"
       },
       "RequestBody": {
         "kind": "PiiEntityRecognition",
@@ -44,28 +39,18 @@
       },
       "StatusCode": 200,
       "ResponseHeaders": {
-<<<<<<< HEAD
-        "apim-request-id": "240251cb-6cd8-4603-8dda-d9acfd0ee420",
+        "apim-request-id": "e514ea50-c1ce-4be9-aa38-fafb36b23bd5",
         "Content-Length": "511",
         "Content-Type": "application/json; charset=utf-8",
         "csp-billing-usage": "CognitiveServices.TextAnalytics.BatchScoring=1,CognitiveServices.TextAnalytics.TextRecords=1",
-        "Date": "Fri, 14 Oct 2022 02:45:58 GMT",
+        "Date": "Tue, 25 Oct 2022 21:30:57 GMT",
+        "Server": "istio-envoy",
         "Set-Cookie": ".AspNetCore.Mvc.CookieTempDataProvider=; expires=Thu, 01 Jan 1970 00:00:00 GMT; path=/; samesite=lax; httponly",
         "Strict-Transport-Security": "max-age=31536000; includeSubDomains; preload",
         "X-Content-Type-Options": "nosniff",
-        "x-envoy-upstream-service-time": "67"
-=======
-        "apim-request-id": "79e3e8b6-ddc5-464a-9fab-63a2b9dde7c7",
-        "Content-Length": "511",
-        "Content-Type": "application/json; charset=utf-8",
-        "csp-billing-usage": "CognitiveServices.TextAnalytics.BatchScoring=1,CognitiveServices.TextAnalytics.TextRecords=1",
-        "Date": "Mon, 24 Oct 2022 05:17:26 GMT",
-        "Set-Cookie": ".AspNetCore.Mvc.CookieTempDataProvider=; expires=Thu, 01 Jan 1970 00:00:00 GMT; path=/; samesite=lax; httponly",
-        "Strict-Transport-Security": "max-age=31536000; includeSubDomains; preload",
-        "X-Content-Type-Options": "nosniff",
-        "x-envoy-upstream-service-time": "61",
-        "x-ms-region": "West US 2"
->>>>>>> d933aa95
+        "x-envoy-upstream-service-time": "56",
+        "x-http2-stream-id": "19",
+        "x-ms-region": "East US"
       },
       "ResponseBody": {
         "kind": "PiiEntityRecognitionResults",
