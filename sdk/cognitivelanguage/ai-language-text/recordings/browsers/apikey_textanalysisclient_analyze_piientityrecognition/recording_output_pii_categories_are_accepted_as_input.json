{
  "Entries": [
    {
      "RequestUri": "https://endpoint/language/:analyze-text?api-version=2022-10-01-preview",
      "RequestMethod": "POST",
      "RequestHeaders": {
        "Accept": "application/json",
        "Accept-Encoding": "gzip, deflate, br",
        "Accept-Language": "en-US",
        "Connection": "keep-alive",
        "Content-Length": "158",
        "Content-Type": "application/json",
        "ocp-apim-subscription-key": "api_key",
        "Referer": "http://localhost:9876/",
        "sec-ch-ua": "",
        "sec-ch-ua-mobile": "?0",
        "sec-ch-ua-platform": "",
        "Sec-Fetch-Dest": "empty",
        "Sec-Fetch-Mode": "cors",
        "Sec-Fetch-Site": "same-site",
        "User-Agent": "Mozilla/5.0 (X11; Linux x86_64) AppleWebKit/537.36 (KHTML, like Gecko) HeadlessChrome/103.0.5058.0 Safari/537.36",
<<<<<<< HEAD
        "x-ms-client-request-id": "9a271a6b-1136-4fe5-8fdc-6be9d7aa6df8",
        "x-ms-useragent": "azsdk-js-ai-language-text/1.1.0-beta.1 core-rest-pipeline/1.9.3 OS/Linuxx86_64"
=======
        "x-ms-client-request-id": "9bb0e66e-e8cb-4583-b486-6a4d7f779261",
        "x-ms-useragent": "azsdk-js-ai-language-text/1.0.1 core-rest-pipeline/1.10.0 OS/Linuxx86_64"
>>>>>>> d933aa95
      },
      "RequestBody": {
        "kind": "PiiEntityRecognition",
        "analysisInput": {
          "documents": [
            {
              "id": "0",
              "text": "Patient name is Joe and SSN is 859-98-0987",
              "language": "en"
            }
          ]
        },
        "parameters": {}
      },
      "StatusCode": 200,
      "ResponseHeaders": {
<<<<<<< HEAD
        "apim-request-id": "5313a808-eae5-4fa0-be19-0fb82ff23ca3",
        "Content-Length": "389",
        "Content-Type": "application/json; charset=utf-8",
        "csp-billing-usage": "CognitiveServices.TextAnalytics.BatchScoring=1,CognitiveServices.TextAnalytics.TextRecords=1",
        "Date": "Fri, 14 Oct 2022 02:45:53 GMT",
        "Set-Cookie": ".AspNetCore.Mvc.CookieTempDataProvider=; expires=Thu, 01 Jan 1970 00:00:00 GMT; path=/; samesite=lax; httponly",
        "Strict-Transport-Security": "max-age=31536000; includeSubDomains; preload",
        "X-Content-Type-Options": "nosniff",
        "x-envoy-upstream-service-time": "37"
=======
        "apim-request-id": "c5ed393a-7fae-489d-a382-ad34fa08d4b2",
        "Content-Length": "389",
        "Content-Type": "application/json; charset=utf-8",
        "csp-billing-usage": "CognitiveServices.TextAnalytics.BatchScoring=1,CognitiveServices.TextAnalytics.TextRecords=1",
        "Date": "Mon, 24 Oct 2022 05:17:21 GMT",
        "Set-Cookie": ".AspNetCore.Mvc.CookieTempDataProvider=; expires=Thu, 01 Jan 1970 00:00:00 GMT; path=/; samesite=lax; httponly",
        "Strict-Transport-Security": "max-age=31536000; includeSubDomains; preload",
        "X-Content-Type-Options": "nosniff",
        "x-envoy-upstream-service-time": "29",
        "x-ms-region": "West US 2"
>>>>>>> d933aa95
      },
      "ResponseBody": {
        "kind": "PiiEntityRecognitionResults",
        "results": {
          "documents": [
            {
              "redactedText": "Patient name is *** and SSN is ***********",
              "id": "0",
              "entities": [
                {
                  "text": "Joe",
                  "category": "Person",
                  "offset": 16,
                  "length": 3,
                  "confidenceScore": 0.78
                },
                {
                  "text": "859-98-0987",
                  "category": "USSocialSecurityNumber",
                  "offset": 31,
                  "length": 11,
                  "confidenceScore": 0.65
                }
              ],
              "warnings": []
            }
          ],
          "errors": [],
          "modelVersion": "2021-01-15"
        }
      }
    },
    {
      "RequestUri": "https://endpoint/language/:analyze-text?api-version=2022-10-01-preview",
      "RequestMethod": "POST",
      "RequestHeaders": {
        "Accept": "application/json",
        "Accept-Encoding": "gzip, deflate, br",
        "Accept-Language": "en-US",
        "Connection": "keep-alive",
        "Content-Length": "200",
        "Content-Type": "application/json",
        "ocp-apim-subscription-key": "api_key",
        "Referer": "http://localhost:9876/",
        "sec-ch-ua": "",
        "sec-ch-ua-mobile": "?0",
        "sec-ch-ua-platform": "",
        "Sec-Fetch-Dest": "empty",
        "Sec-Fetch-Mode": "cors",
        "Sec-Fetch-Site": "same-site",
        "User-Agent": "Mozilla/5.0 (X11; Linux x86_64) AppleWebKit/537.36 (KHTML, like Gecko) HeadlessChrome/103.0.5058.0 Safari/537.36",
<<<<<<< HEAD
        "x-ms-client-request-id": "2c8caa9d-f3a2-497e-9777-4f3747445ce9",
        "x-ms-useragent": "azsdk-js-ai-language-text/1.1.0-beta.1 core-rest-pipeline/1.9.3 OS/Linuxx86_64"
=======
        "x-ms-client-request-id": "f6112aa7-c662-48cd-b8ad-0c5b48859521",
        "x-ms-useragent": "azsdk-js-ai-language-text/1.0.1 core-rest-pipeline/1.10.0 OS/Linuxx86_64"
>>>>>>> d933aa95
      },
      "RequestBody": {
        "kind": "PiiEntityRecognition",
        "analysisInput": {
          "documents": [
            {
              "id": "0",
              "text": "Patient name is Joe and SSN is 859-98-0987",
              "language": "en"
            }
          ]
        },
        "parameters": {
          "piiCategories": [
            "USSocialSecurityNumber"
          ]
        }
      },
      "StatusCode": 200,
      "ResponseHeaders": {
<<<<<<< HEAD
        "apim-request-id": "587f0403-a7df-4ee8-9d84-7d67356034e1",
        "Content-Length": "308",
        "Content-Type": "application/json; charset=utf-8",
        "csp-billing-usage": "CognitiveServices.TextAnalytics.BatchScoring=1,CognitiveServices.TextAnalytics.TextRecords=1",
        "Date": "Fri, 14 Oct 2022 02:45:53 GMT",
        "Set-Cookie": ".AspNetCore.Mvc.CookieTempDataProvider=; expires=Thu, 01 Jan 1970 00:00:00 GMT; path=/; samesite=lax; httponly",
        "Strict-Transport-Security": "max-age=31536000; includeSubDomains; preload",
        "X-Content-Type-Options": "nosniff",
        "x-envoy-upstream-service-time": "29"
=======
        "apim-request-id": "dc247077-d06f-4fd7-a9ac-14d67e847f33",
        "Content-Length": "308",
        "Content-Type": "application/json; charset=utf-8",
        "csp-billing-usage": "CognitiveServices.TextAnalytics.BatchScoring=1,CognitiveServices.TextAnalytics.TextRecords=1",
        "Date": "Mon, 24 Oct 2022 05:17:21 GMT",
        "Set-Cookie": ".AspNetCore.Mvc.CookieTempDataProvider=; expires=Thu, 01 Jan 1970 00:00:00 GMT; path=/; samesite=lax; httponly",
        "Strict-Transport-Security": "max-age=31536000; includeSubDomains; preload",
        "X-Content-Type-Options": "nosniff",
        "x-envoy-upstream-service-time": "31",
        "x-ms-region": "West US 2"
>>>>>>> d933aa95
      },
      "ResponseBody": {
        "kind": "PiiEntityRecognitionResults",
        "results": {
          "documents": [
            {
              "redactedText": "Patient name is Joe and SSN is ***********",
              "id": "0",
              "entities": [
                {
                  "text": "859-98-0987",
                  "category": "USSocialSecurityNumber",
                  "offset": 31,
                  "length": 11,
                  "confidenceScore": 0.65
                }
              ],
              "warnings": []
            }
          ],
          "errors": [],
          "modelVersion": "2021-01-15"
        }
      }
    }
  ],
  "Variables": {}
}<|MERGE_RESOLUTION|>--- conflicted
+++ resolved
@@ -19,13 +19,8 @@
         "Sec-Fetch-Mode": "cors",
         "Sec-Fetch-Site": "same-site",
         "User-Agent": "Mozilla/5.0 (X11; Linux x86_64) AppleWebKit/537.36 (KHTML, like Gecko) HeadlessChrome/103.0.5058.0 Safari/537.36",
-<<<<<<< HEAD
-        "x-ms-client-request-id": "9a271a6b-1136-4fe5-8fdc-6be9d7aa6df8",
-        "x-ms-useragent": "azsdk-js-ai-language-text/1.1.0-beta.1 core-rest-pipeline/1.9.3 OS/Linuxx86_64"
-=======
-        "x-ms-client-request-id": "9bb0e66e-e8cb-4583-b486-6a4d7f779261",
-        "x-ms-useragent": "azsdk-js-ai-language-text/1.0.1 core-rest-pipeline/1.10.0 OS/Linuxx86_64"
->>>>>>> d933aa95
+        "x-ms-client-request-id": "4c9a6947-558f-409f-8c9f-a6c1bcedae5e",
+        "x-ms-useragent": "azsdk-js-ai-language-text/1.1.0-beta.1 core-rest-pipeline/1.10.0 OS/Linuxx86_64"
       },
       "RequestBody": {
         "kind": "PiiEntityRecognition",
@@ -42,28 +37,18 @@
       },
       "StatusCode": 200,
       "ResponseHeaders": {
-<<<<<<< HEAD
-        "apim-request-id": "5313a808-eae5-4fa0-be19-0fb82ff23ca3",
+        "apim-request-id": "79446ed1-b0b0-4390-997f-26bdf91de3f8",
         "Content-Length": "389",
         "Content-Type": "application/json; charset=utf-8",
         "csp-billing-usage": "CognitiveServices.TextAnalytics.BatchScoring=1,CognitiveServices.TextAnalytics.TextRecords=1",
-        "Date": "Fri, 14 Oct 2022 02:45:53 GMT",
+        "Date": "Tue, 25 Oct 2022 21:30:47 GMT",
+        "Server": "istio-envoy",
         "Set-Cookie": ".AspNetCore.Mvc.CookieTempDataProvider=; expires=Thu, 01 Jan 1970 00:00:00 GMT; path=/; samesite=lax; httponly",
         "Strict-Transport-Security": "max-age=31536000; includeSubDomains; preload",
         "X-Content-Type-Options": "nosniff",
-        "x-envoy-upstream-service-time": "37"
-=======
-        "apim-request-id": "c5ed393a-7fae-489d-a382-ad34fa08d4b2",
-        "Content-Length": "389",
-        "Content-Type": "application/json; charset=utf-8",
-        "csp-billing-usage": "CognitiveServices.TextAnalytics.BatchScoring=1,CognitiveServices.TextAnalytics.TextRecords=1",
-        "Date": "Mon, 24 Oct 2022 05:17:21 GMT",
-        "Set-Cookie": ".AspNetCore.Mvc.CookieTempDataProvider=; expires=Thu, 01 Jan 1970 00:00:00 GMT; path=/; samesite=lax; httponly",
-        "Strict-Transport-Security": "max-age=31536000; includeSubDomains; preload",
-        "X-Content-Type-Options": "nosniff",
-        "x-envoy-upstream-service-time": "29",
-        "x-ms-region": "West US 2"
->>>>>>> d933aa95
+        "x-envoy-upstream-service-time": "35",
+        "x-http2-stream-id": "7",
+        "x-ms-region": "East US"
       },
       "ResponseBody": {
         "kind": "PiiEntityRecognitionResults",
@@ -115,13 +100,8 @@
         "Sec-Fetch-Mode": "cors",
         "Sec-Fetch-Site": "same-site",
         "User-Agent": "Mozilla/5.0 (X11; Linux x86_64) AppleWebKit/537.36 (KHTML, like Gecko) HeadlessChrome/103.0.5058.0 Safari/537.36",
-<<<<<<< HEAD
-        "x-ms-client-request-id": "2c8caa9d-f3a2-497e-9777-4f3747445ce9",
-        "x-ms-useragent": "azsdk-js-ai-language-text/1.1.0-beta.1 core-rest-pipeline/1.9.3 OS/Linuxx86_64"
-=======
-        "x-ms-client-request-id": "f6112aa7-c662-48cd-b8ad-0c5b48859521",
-        "x-ms-useragent": "azsdk-js-ai-language-text/1.0.1 core-rest-pipeline/1.10.0 OS/Linuxx86_64"
->>>>>>> d933aa95
+        "x-ms-client-request-id": "2f2f36be-d293-4458-b2f7-a55a190c2fbe",
+        "x-ms-useragent": "azsdk-js-ai-language-text/1.1.0-beta.1 core-rest-pipeline/1.10.0 OS/Linuxx86_64"
       },
       "RequestBody": {
         "kind": "PiiEntityRecognition",
@@ -142,28 +122,18 @@
       },
       "StatusCode": 200,
       "ResponseHeaders": {
-<<<<<<< HEAD
-        "apim-request-id": "587f0403-a7df-4ee8-9d84-7d67356034e1",
+        "apim-request-id": "b0dd6a90-2ac9-45bd-a1fb-56c89939de56",
         "Content-Length": "308",
         "Content-Type": "application/json; charset=utf-8",
         "csp-billing-usage": "CognitiveServices.TextAnalytics.BatchScoring=1,CognitiveServices.TextAnalytics.TextRecords=1",
-        "Date": "Fri, 14 Oct 2022 02:45:53 GMT",
-        "Set-Cookie": ".AspNetCore.Mvc.CookieTempDataProvider=; expires=Thu, 01 Jan 1970 00:00:00 GMT; path=/; samesite=lax; httponly",
-        "Strict-Transport-Security": "max-age=31536000; includeSubDomains; preload",
-        "X-Content-Type-Options": "nosniff",
-        "x-envoy-upstream-service-time": "29"
-=======
-        "apim-request-id": "dc247077-d06f-4fd7-a9ac-14d67e847f33",
-        "Content-Length": "308",
-        "Content-Type": "application/json; charset=utf-8",
-        "csp-billing-usage": "CognitiveServices.TextAnalytics.BatchScoring=1,CognitiveServices.TextAnalytics.TextRecords=1",
-        "Date": "Mon, 24 Oct 2022 05:17:21 GMT",
+        "Date": "Tue, 25 Oct 2022 21:30:48 GMT",
+        "Server": "istio-envoy",
         "Set-Cookie": ".AspNetCore.Mvc.CookieTempDataProvider=; expires=Thu, 01 Jan 1970 00:00:00 GMT; path=/; samesite=lax; httponly",
         "Strict-Transport-Security": "max-age=31536000; includeSubDomains; preload",
         "X-Content-Type-Options": "nosniff",
         "x-envoy-upstream-service-time": "31",
-        "x-ms-region": "West US 2"
->>>>>>> d933aa95
+        "x-http2-stream-id": "13",
+        "x-ms-region": "East US"
       },
       "ResponseBody": {
         "kind": "PiiEntityRecognitionResults",
