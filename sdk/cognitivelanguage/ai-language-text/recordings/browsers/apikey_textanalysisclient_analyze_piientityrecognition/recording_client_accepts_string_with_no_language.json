{
  "Entries": [
    {
      "RequestUri": "https://endpoint/language/:analyze-text?api-version=2022-10-01-preview",
      "RequestMethod": "POST",
      "RequestHeaders": {
        "Accept": "application/json",
        "Accept-Encoding": "gzip, deflate, br",
        "Accept-Language": "en-US",
        "Connection": "keep-alive",
        "Content-Length": "558",
        "Content-Type": "application/json",
        "ocp-apim-subscription-key": "api_key",
        "Referer": "http://localhost:9876/",
        "sec-ch-ua": "",
        "sec-ch-ua-mobile": "?0",
        "sec-ch-ua-platform": "",
        "Sec-Fetch-Dest": "empty",
        "Sec-Fetch-Mode": "cors",
        "Sec-Fetch-Site": "same-site",
        "User-Agent": "Mozilla/5.0 (X11; Linux x86_64) AppleWebKit/537.36 (KHTML, like Gecko) HeadlessChrome/103.0.5058.0 Safari/537.36",
<<<<<<< HEAD
        "x-ms-client-request-id": "8c83cf20-c1ea-42d9-9bd3-76c49cd8ea7e",
        "x-ms-useragent": "azsdk-js-ai-language-text/1.1.0-beta.1 core-rest-pipeline/1.9.3 OS/Linuxx86_64"
=======
        "x-ms-client-request-id": "1c7cf709-bd0c-40fc-a9a0-f30175d2c651",
        "x-ms-useragent": "azsdk-js-ai-language-text/1.0.1 core-rest-pipeline/1.10.0 OS/Linuxx86_64"
>>>>>>> d933aa95
      },
      "RequestBody": {
        "kind": "PiiEntityRecognition",
        "analysisInput": {
          "documents": [
            {
              "id": "0",
              "text": "I had a wonderful trip to Seattle last week and even visited the Space Needle 2 times!",
              "language": "en"
            },
            {
              "id": "1",
              "text": "Unfortunately, it rained during my entire trip to Seattle. I didn\u0027t even get to visit the Space Needle",
              "language": "en"
            },
            {
              "id": "2",
              "text": "I went to see a movie on Saturday and it was perfectly average, nothing more or less than I expected.",
              "language": "en"
            },
            {
              "id": "3",
              "text": "I didn\u0027t like the last book I read at all.",
              "language": "en"
            }
          ]
        },
        "parameters": {}
      },
      "StatusCode": 200,
      "ResponseHeaders": {
<<<<<<< HEAD
        "apim-request-id": "447c3798-9aaa-42b4-a06b-166ebcb06d52",
        "Content-Length": "883",
        "Content-Type": "application/json; charset=utf-8",
        "csp-billing-usage": "CognitiveServices.TextAnalytics.BatchScoring=4,CognitiveServices.TextAnalytics.TextRecords=4",
        "Date": "Fri, 14 Oct 2022 02:45:51 GMT",
        "Set-Cookie": ".AspNetCore.Mvc.CookieTempDataProvider=; expires=Thu, 01 Jan 1970 00:00:00 GMT; path=/; samesite=lax; httponly",
        "Strict-Transport-Security": "max-age=31536000; includeSubDomains; preload",
        "X-Content-Type-Options": "nosniff",
        "x-envoy-upstream-service-time": "63"
=======
        "apim-request-id": "56cdfca7-b58f-43c0-a60a-caaed9aebd1b",
        "Content-Length": "883",
        "Content-Type": "application/json; charset=utf-8",
        "csp-billing-usage": "CognitiveServices.TextAnalytics.BatchScoring=4,CognitiveServices.TextAnalytics.TextRecords=4",
        "Date": "Mon, 24 Oct 2022 05:17:20 GMT",
        "Set-Cookie": ".AspNetCore.Mvc.CookieTempDataProvider=; expires=Thu, 01 Jan 1970 00:00:00 GMT; path=/; samesite=lax; httponly",
        "Strict-Transport-Security": "max-age=31536000; includeSubDomains; preload",
        "X-Content-Type-Options": "nosniff",
        "x-envoy-upstream-service-time": "52",
        "x-ms-region": "West US 2"
>>>>>>> d933aa95
      },
      "ResponseBody": {
        "kind": "PiiEntityRecognitionResults",
        "results": {
          "documents": [
            {
              "redactedText": "I had a wonderful trip to Seattle ********* and even visited the Space Needle 2 times!",
              "id": "0",
              "entities": [
                {
                  "text": "last week",
                  "category": "DateTime",
                  "subcategory": "DateRange",
                  "offset": 34,
                  "length": 9,
                  "confidenceScore": 0.8
                }
              ],
              "warnings": []
            },
            {
              "redactedText": "Unfortunately, it rained during my entire trip to Seattle. I didn\u0027t even get to visit the Space Needle",
              "id": "1",
              "entities": [],
              "warnings": []
            },
            {
              "redactedText": "I went to see a movie on ******** and it was perfectly average, nothing more or less than I expected.",
              "id": "2",
              "entities": [
                {
                  "text": "Saturday",
                  "category": "DateTime",
                  "subcategory": "Date",
                  "offset": 25,
                  "length": 8,
                  "confidenceScore": 0.8
                }
              ],
              "warnings": []
            },
            {
              "redactedText": "I didn\u0027t like the last book I read at all.",
              "id": "3",
              "entities": [],
              "warnings": []
            }
          ],
          "errors": [],
          "modelVersion": "2021-01-15"
        }
      }
    }
  ],
  "Variables": {}
}<|MERGE_RESOLUTION|>--- conflicted
+++ resolved
@@ -19,13 +19,8 @@
         "Sec-Fetch-Mode": "cors",
         "Sec-Fetch-Site": "same-site",
         "User-Agent": "Mozilla/5.0 (X11; Linux x86_64) AppleWebKit/537.36 (KHTML, like Gecko) HeadlessChrome/103.0.5058.0 Safari/537.36",
-<<<<<<< HEAD
-        "x-ms-client-request-id": "8c83cf20-c1ea-42d9-9bd3-76c49cd8ea7e",
-        "x-ms-useragent": "azsdk-js-ai-language-text/1.1.0-beta.1 core-rest-pipeline/1.9.3 OS/Linuxx86_64"
-=======
-        "x-ms-client-request-id": "1c7cf709-bd0c-40fc-a9a0-f30175d2c651",
-        "x-ms-useragent": "azsdk-js-ai-language-text/1.0.1 core-rest-pipeline/1.10.0 OS/Linuxx86_64"
->>>>>>> d933aa95
+        "x-ms-client-request-id": "9ef4ad4f-2297-4f39-8b1e-af69437cd160",
+        "x-ms-useragent": "azsdk-js-ai-language-text/1.1.0-beta.1 core-rest-pipeline/1.10.0 OS/Linuxx86_64"
       },
       "RequestBody": {
         "kind": "PiiEntityRecognition",
@@ -57,28 +52,18 @@
       },
       "StatusCode": 200,
       "ResponseHeaders": {
-<<<<<<< HEAD
-        "apim-request-id": "447c3798-9aaa-42b4-a06b-166ebcb06d52",
+        "apim-request-id": "5620f185-cf59-423e-a0f0-85adb4ded15c",
         "Content-Length": "883",
         "Content-Type": "application/json; charset=utf-8",
         "csp-billing-usage": "CognitiveServices.TextAnalytics.BatchScoring=4,CognitiveServices.TextAnalytics.TextRecords=4",
-        "Date": "Fri, 14 Oct 2022 02:45:51 GMT",
+        "Date": "Tue, 25 Oct 2022 21:30:45 GMT",
+        "Server": "istio-envoy",
         "Set-Cookie": ".AspNetCore.Mvc.CookieTempDataProvider=; expires=Thu, 01 Jan 1970 00:00:00 GMT; path=/; samesite=lax; httponly",
         "Strict-Transport-Security": "max-age=31536000; includeSubDomains; preload",
         "X-Content-Type-Options": "nosniff",
-        "x-envoy-upstream-service-time": "63"
-=======
-        "apim-request-id": "56cdfca7-b58f-43c0-a60a-caaed9aebd1b",
-        "Content-Length": "883",
-        "Content-Type": "application/json; charset=utf-8",
-        "csp-billing-usage": "CognitiveServices.TextAnalytics.BatchScoring=4,CognitiveServices.TextAnalytics.TextRecords=4",
-        "Date": "Mon, 24 Oct 2022 05:17:20 GMT",
-        "Set-Cookie": ".AspNetCore.Mvc.CookieTempDataProvider=; expires=Thu, 01 Jan 1970 00:00:00 GMT; path=/; samesite=lax; httponly",
-        "Strict-Transport-Security": "max-age=31536000; includeSubDomains; preload",
-        "X-Content-Type-Options": "nosniff",
-        "x-envoy-upstream-service-time": "52",
-        "x-ms-region": "West US 2"
->>>>>>> d933aa95
+        "x-envoy-upstream-service-time": "62",
+        "x-http2-stream-id": "5",
+        "x-ms-region": "East US"
       },
       "ResponseBody": {
         "kind": "PiiEntityRecognitionResults",
