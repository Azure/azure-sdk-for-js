--- conflicted
+++ resolved
@@ -19,13 +19,8 @@
         "Sec-Fetch-Mode": "cors",
         "Sec-Fetch-Site": "same-site",
         "User-Agent": "Mozilla/5.0 (X11; Linux x86_64) AppleWebKit/537.36 (KHTML, like Gecko) HeadlessChrome/103.0.5058.0 Safari/537.36",
-<<<<<<< HEAD
-        "x-ms-client-request-id": "bd346dea-007d-4d95-a70b-809f5cea2c39",
-        "x-ms-useragent": "azsdk-js-ai-language-text/1.1.0-beta.1 core-rest-pipeline/1.9.3 OS/Linuxx86_64"
-=======
-        "x-ms-client-request-id": "24da0e6a-77cd-49b3-8b54-153776797069",
-        "x-ms-useragent": "azsdk-js-ai-language-text/1.0.1 core-rest-pipeline/1.10.0 OS/Linuxx86_64"
->>>>>>> d933aa95
+        "x-ms-client-request-id": "78cbd523-248f-4dca-b539-4935eca76992",
+        "x-ms-useragent": "azsdk-js-ai-language-text/1.1.0-beta.1 core-rest-pipeline/1.10.0 OS/Linuxx86_64"
       },
       "RequestBody": {
         "kind": "PiiEntityRecognition",
@@ -44,28 +39,18 @@
       },
       "StatusCode": 200,
       "ResponseHeaders": {
-<<<<<<< HEAD
-        "apim-request-id": "08d02c69-bdd5-4c77-be43-f60bb58da300",
+        "apim-request-id": "2a997486-e876-4514-a32e-015dd44e7e59",
         "Content-Length": "403",
         "Content-Type": "application/json; charset=utf-8",
         "csp-billing-usage": "CognitiveServices.TextAnalytics.BatchScoring=1,CognitiveServices.TextAnalytics.TextRecords=1",
-        "Date": "Fri, 14 Oct 2022 02:45:52 GMT",
+        "Date": "Tue, 25 Oct 2022 21:30:47 GMT",
+        "Server": "istio-envoy",
         "Set-Cookie": ".AspNetCore.Mvc.CookieTempDataProvider=; expires=Thu, 01 Jan 1970 00:00:00 GMT; path=/; samesite=lax; httponly",
         "Strict-Transport-Security": "max-age=31536000; includeSubDomains; preload",
         "X-Content-Type-Options": "nosniff",
-        "x-envoy-upstream-service-time": "50"
-=======
-        "apim-request-id": "57706bdc-0d3d-4128-b34c-1f730dacc9fb",
-        "Content-Length": "403",
-        "Content-Type": "application/json; charset=utf-8",
-        "csp-billing-usage": "CognitiveServices.TextAnalytics.BatchScoring=1,CognitiveServices.TextAnalytics.TextRecords=1",
-        "Date": "Mon, 24 Oct 2022 05:17:21 GMT",
-        "Set-Cookie": ".AspNetCore.Mvc.CookieTempDataProvider=; expires=Thu, 01 Jan 1970 00:00:00 GMT; path=/; samesite=lax; httponly",
-        "Strict-Transport-Security": "max-age=31536000; includeSubDomains; preload",
-        "X-Content-Type-Options": "nosniff",
-        "x-envoy-upstream-service-time": "39",
-        "x-ms-region": "West US 2"
->>>>>>> d933aa95
+        "x-envoy-upstream-service-time": "31",
+        "x-http2-stream-id": "11",
+        "x-ms-region": "East US"
       },
       "ResponseBody": {
         "kind": "PiiEntityRecognitionResults",
