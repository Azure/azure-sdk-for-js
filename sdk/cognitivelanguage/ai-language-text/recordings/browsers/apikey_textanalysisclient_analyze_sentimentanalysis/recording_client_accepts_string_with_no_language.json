{
  "Entries": [
    {
      "RequestUri": "https://endpoint/language/:analyze-text?api-version=2022-10-01-preview",
      "RequestMethod": "POST",
      "RequestHeaders": {
        "Accept": "application/json",
        "Accept-Encoding": "gzip, deflate, br",
        "Accept-Language": "en-US",
        "Connection": "keep-alive",
        "Content-Length": "555",
        "Content-Type": "application/json",
        "ocp-apim-subscription-key": "api_key",
        "Referer": "http://localhost:9876/",
        "sec-ch-ua": "",
        "sec-ch-ua-mobile": "?0",
        "sec-ch-ua-platform": "",
        "Sec-Fetch-Dest": "empty",
        "Sec-Fetch-Mode": "cors",
        "Sec-Fetch-Site": "same-site",
        "User-Agent": "Mozilla/5.0 (X11; Linux x86_64) AppleWebKit/537.36 (KHTML, like Gecko) HeadlessChrome/103.0.5058.0 Safari/537.36",
<<<<<<< HEAD
        "x-ms-client-request-id": "5ac415b1-4d03-43f1-bc6f-b2c65780b5d6",
        "x-ms-useragent": "azsdk-js-ai-language-text/1.1.0-beta.1 core-rest-pipeline/1.9.3 OS/Linuxx86_64"
=======
        "x-ms-client-request-id": "a8aa39c0-f451-4fad-8dba-e1eb4de8e113",
        "x-ms-useragent": "azsdk-js-ai-language-text/1.0.1 core-rest-pipeline/1.10.0 OS/Linuxx86_64"
>>>>>>> d933aa95
      },
      "RequestBody": {
        "kind": "SentimentAnalysis",
        "analysisInput": {
          "documents": [
            {
              "id": "0",
              "text": "I had a wonderful trip to Seattle last week and even visited the Space Needle 2 times!",
              "language": "en"
            },
            {
              "id": "1",
              "text": "Unfortunately, it rained during my entire trip to Seattle. I didn\u0027t even get to visit the Space Needle",
              "language": "en"
            },
            {
              "id": "2",
              "text": "I went to see a movie on Saturday and it was perfectly average, nothing more or less than I expected.",
              "language": "en"
            },
            {
              "id": "3",
              "text": "I didn\u0027t like the last book I read at all.",
              "language": "en"
            }
          ]
        },
        "parameters": {}
      },
      "StatusCode": 200,
      "ResponseHeaders": {
<<<<<<< HEAD
        "apim-request-id": "5ade99bb-9151-4760-9db4-7f021cb3c245",
        "Content-Length": "1572",
        "Content-Type": "application/json; charset=utf-8",
        "csp-billing-usage": "CognitiveServices.TextAnalytics.BatchScoring=4,CognitiveServices.TextAnalytics.TextRecords=4",
        "Date": "Fri, 14 Oct 2022 02:45:44 GMT",
        "Set-Cookie": ".AspNetCore.Mvc.CookieTempDataProvider=; expires=Thu, 01 Jan 1970 00:00:00 GMT; path=/; samesite=lax; httponly",
        "Strict-Transport-Security": "max-age=31536000; includeSubDomains; preload",
        "X-Content-Type-Options": "nosniff",
        "x-envoy-upstream-service-time": "62"
=======
        "apim-request-id": "c0f056d8-a188-408a-ad6b-22672f30cabf",
        "Content-Length": "1572",
        "Content-Type": "application/json; charset=utf-8",
        "csp-billing-usage": "CognitiveServices.TextAnalytics.BatchScoring=4,CognitiveServices.TextAnalytics.TextRecords=4",
        "Date": "Mon, 24 Oct 2022 05:17:14 GMT",
        "Set-Cookie": ".AspNetCore.Mvc.CookieTempDataProvider=; expires=Thu, 01 Jan 1970 00:00:00 GMT; path=/; samesite=lax; httponly",
        "Strict-Transport-Security": "max-age=31536000; includeSubDomains; preload",
        "X-Content-Type-Options": "nosniff",
        "x-envoy-upstream-service-time": "29",
        "x-ms-region": "West US 2"
>>>>>>> d933aa95
      },
      "ResponseBody": {
        "kind": "SentimentAnalysisResults",
        "results": {
          "documents": [
            {
              "id": "0",
              "sentiment": "positive",
              "confidenceScores": {
                "positive": 1.0,
                "neutral": 0.0,
                "negative": 0.0
              },
              "sentences": [
                {
                  "sentiment": "positive",
                  "confidenceScores": {
                    "positive": 1.0,
                    "neutral": 0.0,
                    "negative": 0.0
                  },
                  "offset": 0,
                  "length": 86,
                  "text": "I had a wonderful trip to Seattle last week and even visited the Space Needle 2 times!"
                }
              ],
              "warnings": []
            },
            {
              "id": "1",
              "sentiment": "negative",
              "confidenceScores": {
                "positive": 0.0,
                "neutral": 0.01,
                "negative": 0.99
              },
              "sentences": [
                {
                  "sentiment": "negative",
                  "confidenceScores": {
                    "positive": 0.0,
                    "neutral": 0.01,
                    "negative": 0.99
                  },
                  "offset": 0,
                  "length": 59,
                  "text": "Unfortunately, it rained during my entire trip to Seattle. "
                },
                {
                  "sentiment": "neutral",
                  "confidenceScores": {
                    "positive": 0.0,
                    "neutral": 0.92,
                    "negative": 0.08
                  },
                  "offset": 59,
                  "length": 43,
                  "text": "I didn\u0027t even get to visit the Space Needle"
                }
              ],
              "warnings": []
            },
            {
              "id": "2",
              "sentiment": "negative",
              "confidenceScores": {
                "positive": 0.19,
                "neutral": 0.28,
                "negative": 0.53
              },
              "sentences": [
                {
                  "sentiment": "negative",
                  "confidenceScores": {
                    "positive": 0.19,
                    "neutral": 0.28,
                    "negative": 0.53
                  },
                  "offset": 0,
                  "length": 101,
                  "text": "I went to see a movie on Saturday and it was perfectly average, nothing more or less than I expected."
                }
              ],
              "warnings": []
            },
            {
              "id": "3",
              "sentiment": "negative",
              "confidenceScores": {
                "positive": 0.0,
                "neutral": 0.01,
                "negative": 0.99
              },
              "sentences": [
                {
                  "sentiment": "negative",
                  "confidenceScores": {
                    "positive": 0.0,
                    "neutral": 0.01,
                    "negative": 0.99
                  },
                  "offset": 0,
                  "length": 42,
                  "text": "I didn\u0027t like the last book I read at all."
                }
              ],
              "warnings": []
            }
          ],
          "errors": [],
          "modelVersion": "2022-10-01"
        }
      }
    }
  ],
  "Variables": {}
}<|MERGE_RESOLUTION|>--- conflicted
+++ resolved
@@ -19,13 +19,8 @@
         "Sec-Fetch-Mode": "cors",
         "Sec-Fetch-Site": "same-site",
         "User-Agent": "Mozilla/5.0 (X11; Linux x86_64) AppleWebKit/537.36 (KHTML, like Gecko) HeadlessChrome/103.0.5058.0 Safari/537.36",
-<<<<<<< HEAD
-        "x-ms-client-request-id": "5ac415b1-4d03-43f1-bc6f-b2c65780b5d6",
-        "x-ms-useragent": "azsdk-js-ai-language-text/1.1.0-beta.1 core-rest-pipeline/1.9.3 OS/Linuxx86_64"
-=======
-        "x-ms-client-request-id": "a8aa39c0-f451-4fad-8dba-e1eb4de8e113",
-        "x-ms-useragent": "azsdk-js-ai-language-text/1.0.1 core-rest-pipeline/1.10.0 OS/Linuxx86_64"
->>>>>>> d933aa95
+        "x-ms-client-request-id": "301eaafd-411e-4bd5-ace0-abfedcf5158a",
+        "x-ms-useragent": "azsdk-js-ai-language-text/1.1.0-beta.1 core-rest-pipeline/1.10.0 OS/Linuxx86_64"
       },
       "RequestBody": {
         "kind": "SentimentAnalysis",
@@ -57,28 +52,18 @@
       },
       "StatusCode": 200,
       "ResponseHeaders": {
-<<<<<<< HEAD
-        "apim-request-id": "5ade99bb-9151-4760-9db4-7f021cb3c245",
+        "apim-request-id": "62ed16d0-b70a-4774-b662-6baef1e4121c",
         "Content-Length": "1572",
         "Content-Type": "application/json; charset=utf-8",
         "csp-billing-usage": "CognitiveServices.TextAnalytics.BatchScoring=4,CognitiveServices.TextAnalytics.TextRecords=4",
-        "Date": "Fri, 14 Oct 2022 02:45:44 GMT",
+        "Date": "Tue, 25 Oct 2022 21:30:40 GMT",
+        "Server": "istio-envoy",
         "Set-Cookie": ".AspNetCore.Mvc.CookieTempDataProvider=; expires=Thu, 01 Jan 1970 00:00:00 GMT; path=/; samesite=lax; httponly",
         "Strict-Transport-Security": "max-age=31536000; includeSubDomains; preload",
         "X-Content-Type-Options": "nosniff",
-        "x-envoy-upstream-service-time": "62"
-=======
-        "apim-request-id": "c0f056d8-a188-408a-ad6b-22672f30cabf",
-        "Content-Length": "1572",
-        "Content-Type": "application/json; charset=utf-8",
-        "csp-billing-usage": "CognitiveServices.TextAnalytics.BatchScoring=4,CognitiveServices.TextAnalytics.TextRecords=4",
-        "Date": "Mon, 24 Oct 2022 05:17:14 GMT",
-        "Set-Cookie": ".AspNetCore.Mvc.CookieTempDataProvider=; expires=Thu, 01 Jan 1970 00:00:00 GMT; path=/; samesite=lax; httponly",
-        "Strict-Transport-Security": "max-age=31536000; includeSubDomains; preload",
-        "X-Content-Type-Options": "nosniff",
-        "x-envoy-upstream-service-time": "29",
-        "x-ms-region": "West US 2"
->>>>>>> d933aa95
+        "x-envoy-upstream-service-time": "59",
+        "x-http2-stream-id": "3",
+        "x-ms-region": "East US"
       },
       "ResponseBody": {
         "kind": "SentimentAnalysisResults",
