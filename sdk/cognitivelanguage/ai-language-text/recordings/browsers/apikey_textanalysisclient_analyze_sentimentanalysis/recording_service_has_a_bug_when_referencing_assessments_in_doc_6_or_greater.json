{
  "Entries": [
    {
      "RequestUri": "https://endpoint/language/:analyze-text?api-version=2022-10-01-preview",
      "RequestMethod": "POST",
      "RequestHeaders": {
        "Accept": "application/json",
        "Accept-Encoding": "gzip, deflate, br",
        "Accept-Language": "en-US",
        "Connection": "keep-alive",
        "Content-Length": "703",
        "Content-Type": "application/json",
        "ocp-apim-subscription-key": "api_key",
        "Referer": "http://localhost:9876/",
        "sec-ch-ua": "",
        "sec-ch-ua-mobile": "?0",
        "sec-ch-ua-platform": "",
        "Sec-Fetch-Dest": "empty",
        "Sec-Fetch-Mode": "cors",
        "Sec-Fetch-Site": "same-site",
        "User-Agent": "Mozilla/5.0 (X11; Linux x86_64) AppleWebKit/537.36 (KHTML, like Gecko) HeadlessChrome/103.0.5058.0 Safari/537.36",
<<<<<<< HEAD
        "x-ms-client-request-id": "9a6fea53-1ec2-45a2-b227-d2dc2c315786",
        "x-ms-useragent": "azsdk-js-ai-language-text/1.1.0-beta.1 core-rest-pipeline/1.9.3 OS/Linuxx86_64"
=======
        "x-ms-client-request-id": "35d512ea-e63e-410f-94d5-3a2fbca30b51",
        "x-ms-useragent": "azsdk-js-ai-language-text/1.0.1 core-rest-pipeline/1.10.0 OS/Linuxx86_64"
>>>>>>> d933aa95
      },
      "RequestBody": {
        "kind": "SentimentAnalysis",
        "analysisInput": {
          "documents": [
            {
              "id": "0",
              "text": "The food was unacceptable",
              "language": "en"
            },
            {
              "id": "1",
              "text": "The rooms were beautiful. The AC was good and quiet.",
              "language": "en"
            },
            {
              "id": "2",
              "text": "The breakfast was good, but the toilet was smelly.",
              "language": "en"
            },
            {
              "id": "3",
              "text": "Loved this hotel - good breakfast - nice shuttle service - clean rooms.",
              "language": "en"
            },
            {
              "id": "4",
              "text": "I had a great unobstructed view of the Microsoft campus.",
              "language": "en"
            },
            {
              "id": "5",
              "text": "Nice rooms but bathrooms were old and the toilet was dirty when we arrived.",
              "language": "en"
            },
            {
              "id": "6",
              "text": "The toilet smelled.",
              "language": "en"
            }
          ]
        },
        "parameters": {
          "opinionMining": true
        }
      },
      "StatusCode": 200,
      "ResponseHeaders": {
<<<<<<< HEAD
        "apim-request-id": "1060a2fd-b156-4835-9d64-a3c957a68e96",
        "Content-Length": "7828",
        "Content-Type": "application/json; charset=utf-8",
        "csp-billing-usage": "CognitiveServices.TextAnalytics.BatchScoring=7,CognitiveServices.TextAnalytics.TextRecords=7",
        "Date": "Fri, 14 Oct 2022 02:45:45 GMT",
        "Set-Cookie": ".AspNetCore.Mvc.CookieTempDataProvider=; expires=Thu, 01 Jan 1970 00:00:00 GMT; path=/; samesite=lax; httponly",
        "Strict-Transport-Security": "max-age=31536000; includeSubDomains; preload",
        "X-Content-Type-Options": "nosniff",
        "x-envoy-upstream-service-time": "88"
=======
        "apim-request-id": "a70860b2-9b3d-4502-93c6-6578b26e31c2",
        "Content-Length": "7828",
        "Content-Type": "application/json; charset=utf-8",
        "csp-billing-usage": "CognitiveServices.TextAnalytics.BatchScoring=7,CognitiveServices.TextAnalytics.TextRecords=7",
        "Date": "Mon, 24 Oct 2022 05:17:14 GMT",
        "Set-Cookie": ".AspNetCore.Mvc.CookieTempDataProvider=; expires=Thu, 01 Jan 1970 00:00:00 GMT; path=/; samesite=lax; httponly",
        "Strict-Transport-Security": "max-age=31536000; includeSubDomains; preload",
        "X-Content-Type-Options": "nosniff",
        "x-envoy-upstream-service-time": "41",
        "x-ms-region": "West US 2"
>>>>>>> d933aa95
      },
      "ResponseBody": {
        "kind": "SentimentAnalysisResults",
        "results": {
          "documents": [
            {
              "id": "0",
              "sentiment": "negative",
              "confidenceScores": {
                "positive": 0.0,
                "neutral": 0.0,
                "negative": 1.0
              },
              "sentences": [
                {
                  "sentiment": "negative",
                  "confidenceScores": {
                    "positive": 0.0,
                    "neutral": 0.0,
                    "negative": 1.0
                  },
                  "offset": 0,
                  "length": 25,
                  "text": "The food was unacceptable",
                  "targets": [
                    {
                      "sentiment": "negative",
                      "confidenceScores": {
                        "positive": 0.0,
                        "negative": 1.0
                      },
                      "offset": 4,
                      "length": 4,
                      "text": "food",
                      "relations": [
                        {
                          "relationType": "assessment",
                          "ref": "#/documents/0/sentences/0/assessments/0"
                        }
                      ]
                    }
                  ],
                  "assessments": [
                    {
                      "sentiment": "negative",
                      "confidenceScores": {
                        "positive": 0.0,
                        "negative": 1.0
                      },
                      "offset": 13,
                      "length": 12,
                      "text": "unacceptable",
                      "isNegated": false
                    }
                  ]
                }
              ],
              "warnings": []
            },
            {
              "id": "1",
              "sentiment": "positive",
              "confidenceScores": {
                "positive": 0.99,
                "neutral": 0.01,
                "negative": 0.0
              },
              "sentences": [
                {
                  "sentiment": "positive",
                  "confidenceScores": {
                    "positive": 1.0,
                    "neutral": 0.0,
                    "negative": 0.0
                  },
                  "offset": 0,
                  "length": 26,
                  "text": "The rooms were beautiful. ",
                  "targets": [
                    {
                      "sentiment": "positive",
                      "confidenceScores": {
                        "positive": 1.0,
                        "negative": 0.0
                      },
                      "offset": 4,
                      "length": 5,
                      "text": "rooms",
                      "relations": [
                        {
                          "relationType": "assessment",
                          "ref": "#/documents/1/sentences/0/assessments/0"
                        }
                      ]
                    }
                  ],
                  "assessments": [
                    {
                      "sentiment": "positive",
                      "confidenceScores": {
                        "positive": 1.0,
                        "negative": 0.0
                      },
                      "offset": 15,
                      "length": 9,
                      "text": "beautiful",
                      "isNegated": false
                    }
                  ]
                },
                {
                  "sentiment": "positive",
                  "confidenceScores": {
                    "positive": 0.99,
                    "neutral": 0.01,
                    "negative": 0.0
                  },
                  "offset": 26,
                  "length": 26,
                  "text": "The AC was good and quiet.",
                  "targets": [
                    {
                      "sentiment": "positive",
                      "confidenceScores": {
                        "positive": 1.0,
                        "negative": 0.0
                      },
                      "offset": 30,
                      "length": 2,
                      "text": "AC",
                      "relations": [
                        {
                          "relationType": "assessment",
                          "ref": "#/documents/1/sentences/1/assessments/0"
                        },
                        {
                          "relationType": "assessment",
                          "ref": "#/documents/1/sentences/1/assessments/1"
                        }
                      ]
                    }
                  ],
                  "assessments": [
                    {
                      "sentiment": "positive",
                      "confidenceScores": {
                        "positive": 1.0,
                        "negative": 0.0
                      },
                      "offset": 37,
                      "length": 4,
                      "text": "good",
                      "isNegated": false
                    },
                    {
                      "sentiment": "positive",
                      "confidenceScores": {
                        "positive": 1.0,
                        "negative": 0.0
                      },
                      "offset": 46,
                      "length": 5,
                      "text": "quiet",
                      "isNegated": false
                    }
                  ]
                }
              ],
              "warnings": []
            },
            {
              "id": "2",
              "sentiment": "negative",
              "confidenceScores": {
                "positive": 0.0,
                "neutral": 0.0,
                "negative": 0.99
              },
              "sentences": [
                {
                  "sentiment": "negative",
                  "confidenceScores": {
                    "positive": 0.0,
                    "neutral": 0.0,
                    "negative": 0.99
                  },
                  "offset": 0,
                  "length": 50,
                  "text": "The breakfast was good, but the toilet was smelly.",
                  "targets": [
                    {
                      "sentiment": "positive",
                      "confidenceScores": {
                        "positive": 1.0,
                        "negative": 0.0
                      },
                      "offset": 4,
                      "length": 9,
                      "text": "breakfast",
                      "relations": [
                        {
                          "relationType": "assessment",
                          "ref": "#/documents/2/sentences/0/assessments/0"
                        }
                      ]
                    },
                    {
                      "sentiment": "negative",
                      "confidenceScores": {
                        "positive": 0.0,
                        "negative": 1.0
                      },
                      "offset": 32,
                      "length": 6,
                      "text": "toilet",
                      "relations": [
                        {
                          "relationType": "assessment",
                          "ref": "#/documents/2/sentences/0/assessments/1"
                        }
                      ]
                    }
                  ],
                  "assessments": [
                    {
                      "sentiment": "positive",
                      "confidenceScores": {
                        "positive": 1.0,
                        "negative": 0.0
                      },
                      "offset": 18,
                      "length": 4,
                      "text": "good",
                      "isNegated": false
                    },
                    {
                      "sentiment": "negative",
                      "confidenceScores": {
                        "positive": 0.0,
                        "negative": 1.0
                      },
                      "offset": 43,
                      "length": 6,
                      "text": "smelly",
                      "isNegated": false
                    }
                  ]
                }
              ],
              "warnings": []
            },
            {
              "id": "3",
              "sentiment": "positive",
              "confidenceScores": {
                "positive": 1.0,
                "neutral": 0.0,
                "negative": 0.0
              },
              "sentences": [
                {
                  "sentiment": "positive",
                  "confidenceScores": {
                    "positive": 1.0,
                    "neutral": 0.0,
                    "negative": 0.0
                  },
                  "offset": 0,
                  "length": 71,
                  "text": "Loved this hotel - good breakfast - nice shuttle service - clean rooms.",
                  "targets": [
                    {
                      "sentiment": "positive",
                      "confidenceScores": {
                        "positive": 1.0,
                        "negative": 0.0
                      },
                      "offset": 11,
                      "length": 5,
                      "text": "hotel",
                      "relations": [
                        {
                          "relationType": "assessment",
                          "ref": "#/documents/3/sentences/0/assessments/0"
                        }
                      ]
                    },
                    {
                      "sentiment": "positive",
                      "confidenceScores": {
                        "positive": 1.0,
                        "negative": 0.0
                      },
                      "offset": 24,
                      "length": 9,
                      "text": "breakfast",
                      "relations": [
                        {
                          "relationType": "assessment",
                          "ref": "#/documents/3/sentences/0/assessments/1"
                        }
                      ]
                    },
                    {
                      "sentiment": "positive",
                      "confidenceScores": {
                        "positive": 1.0,
                        "negative": 0.0
                      },
                      "offset": 41,
                      "length": 15,
                      "text": "shuttle service",
                      "relations": [
                        {
                          "relationType": "assessment",
                          "ref": "#/documents/3/sentences/0/assessments/2"
                        },
                        {
                          "relationType": "assessment",
                          "ref": "#/documents/3/sentences/0/assessments/3"
                        }
                      ]
                    },
                    {
                      "sentiment": "positive",
                      "confidenceScores": {
                        "positive": 1.0,
                        "negative": 0.0
                      },
                      "offset": 65,
                      "length": 5,
                      "text": "rooms",
                      "relations": [
                        {
                          "relationType": "assessment",
                          "ref": "#/documents/3/sentences/0/assessments/3"
                        }
                      ]
                    }
                  ],
                  "assessments": [
                    {
                      "sentiment": "positive",
                      "confidenceScores": {
                        "positive": 1.0,
                        "negative": 0.0
                      },
                      "offset": 0,
                      "length": 5,
                      "text": "Loved",
                      "isNegated": false
                    },
                    {
                      "sentiment": "positive",
                      "confidenceScores": {
                        "positive": 1.0,
                        "negative": 0.0
                      },
                      "offset": 19,
                      "length": 4,
                      "text": "good",
                      "isNegated": false
                    },
                    {
                      "sentiment": "positive",
                      "confidenceScores": {
                        "positive": 1.0,
                        "negative": 0.0
                      },
                      "offset": 36,
                      "length": 4,
                      "text": "nice",
                      "isNegated": false
                    },
                    {
                      "sentiment": "positive",
                      "confidenceScores": {
                        "positive": 1.0,
                        "negative": 0.0
                      },
                      "offset": 59,
                      "length": 5,
                      "text": "clean",
                      "isNegated": false
                    }
                  ]
                }
              ],
              "warnings": []
            },
            {
              "id": "4",
              "sentiment": "positive",
              "confidenceScores": {
                "positive": 0.92,
                "neutral": 0.07,
                "negative": 0.01
              },
              "sentences": [
                {
                  "sentiment": "positive",
                  "confidenceScores": {
                    "positive": 0.92,
                    "neutral": 0.07,
                    "negative": 0.01
                  },
                  "offset": 0,
                  "length": 56,
                  "text": "I had a great unobstructed view of the Microsoft campus.",
                  "targets": [
                    {
                      "sentiment": "positive",
                      "confidenceScores": {
                        "positive": 1.0,
                        "negative": 0.0
                      },
                      "offset": 27,
                      "length": 4,
                      "text": "view",
                      "relations": [
                        {
                          "relationType": "assessment",
                          "ref": "#/documents/4/sentences/0/assessments/0"
                        },
                        {
                          "relationType": "assessment",
                          "ref": "#/documents/4/sentences/0/assessments/1"
                        }
                      ]
                    }
                  ],
                  "assessments": [
                    {
                      "sentiment": "positive",
                      "confidenceScores": {
                        "positive": 1.0,
                        "negative": 0.0
                      },
                      "offset": 8,
                      "length": 5,
                      "text": "great",
                      "isNegated": false
                    },
                    {
                      "sentiment": "positive",
                      "confidenceScores": {
                        "positive": 0.99,
                        "negative": 0.01
                      },
                      "offset": 14,
                      "length": 12,
                      "text": "unobstructed",
                      "isNegated": false
                    }
                  ]
                }
              ],
              "warnings": []
            },
            {
              "id": "5",
              "sentiment": "negative",
              "confidenceScores": {
                "positive": 0.04,
                "neutral": 0.0,
                "negative": 0.96
              },
              "sentences": [
                {
                  "sentiment": "negative",
                  "confidenceScores": {
                    "positive": 0.04,
                    "neutral": 0.0,
                    "negative": 0.96
                  },
                  "offset": 0,
                  "length": 75,
                  "text": "Nice rooms but bathrooms were old and the toilet was dirty when we arrived.",
                  "targets": [
                    {
                      "sentiment": "positive",
                      "confidenceScores": {
                        "positive": 1.0,
                        "negative": 0.0
                      },
                      "offset": 5,
                      "length": 5,
                      "text": "rooms",
                      "relations": [
                        {
                          "relationType": "assessment",
                          "ref": "#/documents/5/sentences/0/assessments/0"
                        }
                      ]
                    },
                    {
                      "sentiment": "negative",
                      "confidenceScores": {
                        "positive": 0.0,
                        "negative": 1.0
                      },
                      "offset": 15,
                      "length": 9,
                      "text": "bathrooms",
                      "relations": [
                        {
                          "relationType": "assessment",
                          "ref": "#/documents/5/sentences/0/assessments/1"
                        }
                      ]
                    },
                    {
                      "sentiment": "negative",
                      "confidenceScores": {
                        "positive": 0.0,
                        "negative": 1.0
                      },
                      "offset": 42,
                      "length": 6,
                      "text": "toilet",
                      "relations": [
                        {
                          "relationType": "assessment",
                          "ref": "#/documents/5/sentences/0/assessments/2"
                        }
                      ]
                    }
                  ],
                  "assessments": [
                    {
                      "sentiment": "positive",
                      "confidenceScores": {
                        "positive": 1.0,
                        "negative": 0.0
                      },
                      "offset": 0,
                      "length": 4,
                      "text": "Nice",
                      "isNegated": false
                    },
                    {
                      "sentiment": "negative",
                      "confidenceScores": {
                        "positive": 0.0,
                        "negative": 1.0
                      },
                      "offset": 30,
                      "length": 3,
                      "text": "old",
                      "isNegated": false
                    },
                    {
                      "sentiment": "negative",
                      "confidenceScores": {
                        "positive": 0.0,
                        "negative": 1.0
                      },
                      "offset": 53,
                      "length": 5,
                      "text": "dirty",
                      "isNegated": false
                    }
                  ]
                }
              ],
              "warnings": []
            },
            {
              "id": "6",
              "sentiment": "negative",
              "confidenceScores": {
                "positive": 0.0,
                "neutral": 0.02,
                "negative": 0.98
              },
              "sentences": [
                {
                  "sentiment": "negative",
                  "confidenceScores": {
                    "positive": 0.0,
                    "neutral": 0.02,
                    "negative": 0.98
                  },
                  "offset": 0,
                  "length": 19,
                  "text": "The toilet smelled.",
                  "targets": [
                    {
                      "sentiment": "negative",
                      "confidenceScores": {
                        "positive": 0.0,
                        "negative": 1.0
                      },
                      "offset": 4,
                      "length": 6,
                      "text": "toilet",
                      "relations": [
                        {
                          "relationType": "assessment",
                          "ref": "#/documents/6/sentences/0/assessments/0"
                        }
                      ]
                    }
                  ],
                  "assessments": [
                    {
                      "sentiment": "negative",
                      "confidenceScores": {
                        "positive": 0.0,
                        "negative": 1.0
                      },
                      "offset": 11,
                      "length": 7,
                      "text": "smelled",
                      "isNegated": false
                    }
                  ]
                }
              ],
              "warnings": []
            }
          ],
          "errors": [],
          "modelVersion": "2022-10-01"
        }
      }
    }
  ],
  "Variables": {}
}<|MERGE_RESOLUTION|>--- conflicted
+++ resolved
@@ -19,13 +19,8 @@
         "Sec-Fetch-Mode": "cors",
         "Sec-Fetch-Site": "same-site",
         "User-Agent": "Mozilla/5.0 (X11; Linux x86_64) AppleWebKit/537.36 (KHTML, like Gecko) HeadlessChrome/103.0.5058.0 Safari/537.36",
-<<<<<<< HEAD
-        "x-ms-client-request-id": "9a6fea53-1ec2-45a2-b227-d2dc2c315786",
-        "x-ms-useragent": "azsdk-js-ai-language-text/1.1.0-beta.1 core-rest-pipeline/1.9.3 OS/Linuxx86_64"
-=======
-        "x-ms-client-request-id": "35d512ea-e63e-410f-94d5-3a2fbca30b51",
-        "x-ms-useragent": "azsdk-js-ai-language-text/1.0.1 core-rest-pipeline/1.10.0 OS/Linuxx86_64"
->>>>>>> d933aa95
+        "x-ms-client-request-id": "10c22f9b-1619-4908-8147-556a020f1150",
+        "x-ms-useragent": "azsdk-js-ai-language-text/1.1.0-beta.1 core-rest-pipeline/1.10.0 OS/Linuxx86_64"
       },
       "RequestBody": {
         "kind": "SentimentAnalysis",
@@ -74,28 +69,18 @@
       },
       "StatusCode": 200,
       "ResponseHeaders": {
-<<<<<<< HEAD
-        "apim-request-id": "1060a2fd-b156-4835-9d64-a3c957a68e96",
+        "apim-request-id": "59b0c912-81e2-4b5f-baf8-afd9073cba7c",
         "Content-Length": "7828",
         "Content-Type": "application/json; charset=utf-8",
         "csp-billing-usage": "CognitiveServices.TextAnalytics.BatchScoring=7,CognitiveServices.TextAnalytics.TextRecords=7",
-        "Date": "Fri, 14 Oct 2022 02:45:45 GMT",
+        "Date": "Tue, 25 Oct 2022 21:30:40 GMT",
+        "Server": "istio-envoy",
         "Set-Cookie": ".AspNetCore.Mvc.CookieTempDataProvider=; expires=Thu, 01 Jan 1970 00:00:00 GMT; path=/; samesite=lax; httponly",
         "Strict-Transport-Security": "max-age=31536000; includeSubDomains; preload",
         "X-Content-Type-Options": "nosniff",
-        "x-envoy-upstream-service-time": "88"
-=======
-        "apim-request-id": "a70860b2-9b3d-4502-93c6-6578b26e31c2",
-        "Content-Length": "7828",
-        "Content-Type": "application/json; charset=utf-8",
-        "csp-billing-usage": "CognitiveServices.TextAnalytics.BatchScoring=7,CognitiveServices.TextAnalytics.TextRecords=7",
-        "Date": "Mon, 24 Oct 2022 05:17:14 GMT",
-        "Set-Cookie": ".AspNetCore.Mvc.CookieTempDataProvider=; expires=Thu, 01 Jan 1970 00:00:00 GMT; path=/; samesite=lax; httponly",
-        "Strict-Transport-Security": "max-age=31536000; includeSubDomains; preload",
-        "X-Content-Type-Options": "nosniff",
-        "x-envoy-upstream-service-time": "41",
-        "x-ms-region": "West US 2"
->>>>>>> d933aa95
+        "x-envoy-upstream-service-time": "57",
+        "x-http2-stream-id": "3",
+        "x-ms-region": "East US"
       },
       "ResponseBody": {
         "kind": "SentimentAnalysisResults",
