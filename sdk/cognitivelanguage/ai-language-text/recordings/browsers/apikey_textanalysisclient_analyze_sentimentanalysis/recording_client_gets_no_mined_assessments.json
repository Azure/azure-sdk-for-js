{
  "Entries": [
    {
      "RequestUri": "https://endpoint/language/:analyze-text?api-version=2022-10-01-preview",
      "RequestMethod": "POST",
      "RequestHeaders": {
        "Accept": "application/json",
        "Accept-Encoding": "gzip, deflate, br",
        "Accept-Language": "en-US",
        "Connection": "keep-alive",
        "Content-Length": "151",
        "Content-Type": "application/json",
        "ocp-apim-subscription-key": "api_key",
        "Referer": "http://localhost:9876/",
        "sec-ch-ua": "",
        "sec-ch-ua-mobile": "?0",
        "sec-ch-ua-platform": "",
        "Sec-Fetch-Dest": "empty",
        "Sec-Fetch-Mode": "cors",
        "Sec-Fetch-Site": "same-site",
        "User-Agent": "Mozilla/5.0 (X11; Linux x86_64) AppleWebKit/537.36 (KHTML, like Gecko) HeadlessChrome/103.0.5058.0 Safari/537.36",
<<<<<<< HEAD
        "x-ms-client-request-id": "56d5235f-202f-4d24-8867-2587f3e6a18e",
        "x-ms-useragent": "azsdk-js-ai-language-text/1.1.0-beta.1 core-rest-pipeline/1.9.3 OS/Linuxx86_64"
=======
        "x-ms-client-request-id": "45eb70e4-c2b9-4235-8dc5-dc3348e648a7",
        "x-ms-useragent": "azsdk-js-ai-language-text/1.0.1 core-rest-pipeline/1.10.0 OS/Linuxx86_64"
>>>>>>> d933aa95
      },
      "RequestBody": {
        "kind": "SentimentAnalysis",
        "analysisInput": {
          "documents": [
            {
              "id": "0",
              "text": "today is a hot day",
              "language": "en"
            }
          ]
        },
        "parameters": {
          "opinionMining": true
        }
      },
      "StatusCode": 200,
      "ResponseHeaders": {
<<<<<<< HEAD
        "apim-request-id": "64538a4d-8f5b-4583-a122-1a657cf0c6f4",
        "Content-Length": "403",
        "Content-Type": "application/json; charset=utf-8",
        "csp-billing-usage": "CognitiveServices.TextAnalytics.BatchScoring=1,CognitiveServices.TextAnalytics.TextRecords=1",
        "Date": "Fri, 14 Oct 2022 02:45:46 GMT",
        "Set-Cookie": ".AspNetCore.Mvc.CookieTempDataProvider=; expires=Thu, 01 Jan 1970 00:00:00 GMT; path=/; samesite=lax; httponly",
        "Strict-Transport-Security": "max-age=31536000; includeSubDomains; preload",
        "X-Content-Type-Options": "nosniff",
        "x-envoy-upstream-service-time": "23"
=======
        "apim-request-id": "01c2ca23-19bc-4ee8-9d24-5de07349e017",
        "Content-Length": "403",
        "Content-Type": "application/json; charset=utf-8",
        "csp-billing-usage": "CognitiveServices.TextAnalytics.BatchScoring=1,CognitiveServices.TextAnalytics.TextRecords=1",
        "Date": "Mon, 24 Oct 2022 05:17:16 GMT",
        "Set-Cookie": ".AspNetCore.Mvc.CookieTempDataProvider=; expires=Thu, 01 Jan 1970 00:00:00 GMT; path=/; samesite=lax; httponly",
        "Strict-Transport-Security": "max-age=31536000; includeSubDomains; preload",
        "X-Content-Type-Options": "nosniff",
        "x-envoy-upstream-service-time": "18",
        "x-ms-region": "West US 2"
>>>>>>> d933aa95
      },
      "ResponseBody": {
        "kind": "SentimentAnalysisResults",
        "results": {
          "documents": [
            {
              "id": "0",
              "sentiment": "neutral",
              "confidenceScores": {
                "positive": 0.17,
                "neutral": 0.81,
                "negative": 0.01
              },
              "sentences": [
                {
                  "sentiment": "neutral",
                  "confidenceScores": {
                    "positive": 0.17,
                    "neutral": 0.81,
                    "negative": 0.01
                  },
                  "offset": 0,
                  "length": 18,
                  "text": "today is a hot day",
                  "targets": [],
                  "assessments": []
                }
              ],
              "warnings": []
            }
          ],
          "errors": [],
          "modelVersion": "2022-10-01"
        }
      }
    }
  ],
  "Variables": {}
}<|MERGE_RESOLUTION|>--- conflicted
+++ resolved
@@ -19,13 +19,8 @@
         "Sec-Fetch-Mode": "cors",
         "Sec-Fetch-Site": "same-site",
         "User-Agent": "Mozilla/5.0 (X11; Linux x86_64) AppleWebKit/537.36 (KHTML, like Gecko) HeadlessChrome/103.0.5058.0 Safari/537.36",
-<<<<<<< HEAD
-        "x-ms-client-request-id": "56d5235f-202f-4d24-8867-2587f3e6a18e",
-        "x-ms-useragent": "azsdk-js-ai-language-text/1.1.0-beta.1 core-rest-pipeline/1.9.3 OS/Linuxx86_64"
-=======
-        "x-ms-client-request-id": "45eb70e4-c2b9-4235-8dc5-dc3348e648a7",
-        "x-ms-useragent": "azsdk-js-ai-language-text/1.0.1 core-rest-pipeline/1.10.0 OS/Linuxx86_64"
->>>>>>> d933aa95
+        "x-ms-client-request-id": "0949e2c9-8ce2-4187-9cd2-a637ca6d2888",
+        "x-ms-useragent": "azsdk-js-ai-language-text/1.1.0-beta.1 core-rest-pipeline/1.10.0 OS/Linuxx86_64"
       },
       "RequestBody": {
         "kind": "SentimentAnalysis",
@@ -44,28 +39,18 @@
       },
       "StatusCode": 200,
       "ResponseHeaders": {
-<<<<<<< HEAD
-        "apim-request-id": "64538a4d-8f5b-4583-a122-1a657cf0c6f4",
+        "apim-request-id": "2d56b961-ced1-4ba9-990b-8fd21d6510d3",
         "Content-Length": "403",
         "Content-Type": "application/json; charset=utf-8",
         "csp-billing-usage": "CognitiveServices.TextAnalytics.BatchScoring=1,CognitiveServices.TextAnalytics.TextRecords=1",
-        "Date": "Fri, 14 Oct 2022 02:45:46 GMT",
+        "Date": "Tue, 25 Oct 2022 21:30:41 GMT",
+        "Server": "istio-envoy",
         "Set-Cookie": ".AspNetCore.Mvc.CookieTempDataProvider=; expires=Thu, 01 Jan 1970 00:00:00 GMT; path=/; samesite=lax; httponly",
         "Strict-Transport-Security": "max-age=31536000; includeSubDomains; preload",
         "X-Content-Type-Options": "nosniff",
-        "x-envoy-upstream-service-time": "23"
-=======
-        "apim-request-id": "01c2ca23-19bc-4ee8-9d24-5de07349e017",
-        "Content-Length": "403",
-        "Content-Type": "application/json; charset=utf-8",
-        "csp-billing-usage": "CognitiveServices.TextAnalytics.BatchScoring=1,CognitiveServices.TextAnalytics.TextRecords=1",
-        "Date": "Mon, 24 Oct 2022 05:17:16 GMT",
-        "Set-Cookie": ".AspNetCore.Mvc.CookieTempDataProvider=; expires=Thu, 01 Jan 1970 00:00:00 GMT; path=/; samesite=lax; httponly",
-        "Strict-Transport-Security": "max-age=31536000; includeSubDomains; preload",
-        "X-Content-Type-Options": "nosniff",
-        "x-envoy-upstream-service-time": "18",
-        "x-ms-region": "West US 2"
->>>>>>> d933aa95
+        "x-envoy-upstream-service-time": "23",
+        "x-http2-stream-id": "5",
+        "x-ms-region": "East US"
       },
       "ResponseBody": {
         "kind": "SentimentAnalysisResults",
