--- conflicted
+++ resolved
@@ -19,13 +19,8 @@
         "Sec-Fetch-Mode": "cors",
         "Sec-Fetch-Site": "same-site",
         "User-Agent": "Mozilla/5.0 (X11; Linux x86_64) AppleWebKit/537.36 (KHTML, like Gecko) HeadlessChrome/103.0.5058.0 Safari/537.36",
-<<<<<<< HEAD
-        "x-ms-client-request-id": "fd0413e3-432b-44ec-bcbe-04db794cc8cc",
-        "x-ms-useragent": "azsdk-js-ai-language-text/1.1.0-beta.1 core-rest-pipeline/1.9.3 OS/Linuxx86_64"
-=======
-        "x-ms-client-request-id": "31e42a84-91aa-4fb0-aa33-82b70e1fe84e",
-        "x-ms-useragent": "azsdk-js-ai-language-text/1.0.1 core-rest-pipeline/1.10.0 OS/Linuxx86_64"
->>>>>>> d933aa95
+        "x-ms-client-request-id": "44439965-8ff7-440f-96ae-7ccb0a7d391e",
+        "x-ms-useragent": "azsdk-js-ai-language-text/1.1.0-beta.1 core-rest-pipeline/1.10.0 OS/Linuxx86_64"
       },
       "RequestBody": {
         "analysisInput": {
@@ -46,73 +41,158 @@
       },
       "StatusCode": 202,
       "ResponseHeaders": {
-<<<<<<< HEAD
-        "apim-request-id": "f292edc8-df97-48a4-b5b8-b8269c154450",
+        "apim-request-id": "4fe61db2-9f34-47c8-a83b-a745be86d1db",
         "Content-Length": "0",
-        "Date": "Fri, 14 Oct 2022 02:51:33 GMT",
-        "operation-location": "https://endpoint/language/analyze-text/jobs/69f4b325-7a2c-441a-b84e-35233f9a7652?api-version=2022-10-01-preview",
-        "Strict-Transport-Security": "max-age=31536000; includeSubDomains; preload",
-        "X-Content-Type-Options": "nosniff",
-        "x-envoy-upstream-service-time": "119"
-=======
-        "apim-request-id": "d8e4d33d-1ce0-476b-be39-72ec5ac2fe4d",
-        "Content-Length": "0",
-        "Date": "Mon, 24 Oct 2022 05:19:37 GMT",
-        "operation-location": "https://endpoint/language/analyze-text/jobs/1bde241a-6614-4334-a38a-d21df7b963d0?api-version=2022-05-01",
-        "Strict-Transport-Security": "max-age=31536000; includeSubDomains; preload",
-        "X-Content-Type-Options": "nosniff",
-        "x-envoy-upstream-service-time": "158",
-        "x-ms-region": "West US 2"
->>>>>>> d933aa95
+        "Date": "Tue, 25 Oct 2022 21:33:40 GMT",
+        "operation-location": "https://endpoint/language/analyze-text/jobs/3e8a7a13-7ac9-41f2-b78d-c4b614e0ce5b?api-version=2022-10-01-preview",
+        "Server": "istio-envoy",
+        "Strict-Transport-Security": "max-age=31536000; includeSubDomains; preload",
+        "X-Content-Type-Options": "nosniff",
+        "x-envoy-upstream-service-time": "104",
+        "x-http2-stream-id": "21",
+        "x-ms-region": "East US"
       },
       "ResponseBody": null
     },
     {
-<<<<<<< HEAD
-      "RequestUri": "https://endpoint/language/analyze-text/jobs/69f4b325-7a2c-441a-b84e-35233f9a7652?api-version=2022-10-01-preview",
-=======
-      "RequestUri": "https://endpoint/language/analyze-text/jobs/1bde241a-6614-4334-a38a-d21df7b963d0?api-version=2022-05-01",
->>>>>>> d933aa95
-      "RequestMethod": "GET",
-      "RequestHeaders": {
-        "Accept": "application/json",
-        "Accept-Encoding": "gzip, deflate, br",
-        "Accept-Language": "en-US",
-        "Connection": "keep-alive",
-        "ocp-apim-subscription-key": "api_key",
-        "Referer": "http://localhost:9876/",
-        "sec-ch-ua": "",
-        "sec-ch-ua-mobile": "?0",
-        "sec-ch-ua-platform": "",
-        "Sec-Fetch-Dest": "empty",
-        "Sec-Fetch-Mode": "cors",
-        "Sec-Fetch-Site": "same-site",
-        "User-Agent": "Mozilla/5.0 (X11; Linux x86_64) AppleWebKit/537.36 (KHTML, like Gecko) HeadlessChrome/103.0.5058.0 Safari/537.36",
-<<<<<<< HEAD
-        "x-ms-client-request-id": "6c56f556-492c-42c0-bf54-d0f0245af89c",
-        "x-ms-useragent": "azsdk-js-ai-language-text/1.1.0-beta.1 core-rest-pipeline/1.9.3 OS/Linuxx86_64"
-=======
-        "x-ms-client-request-id": "7457b871-410a-459c-af9f-6999f786c91a",
-        "x-ms-useragent": "azsdk-js-ai-language-text/1.0.1 core-rest-pipeline/1.10.0 OS/Linuxx86_64"
->>>>>>> d933aa95
-      },
-      "RequestBody": null,
-      "StatusCode": 200,
-      "ResponseHeaders": {
-<<<<<<< HEAD
-        "apim-request-id": "f8b4fd29-24d1-4e8c-a8af-376cbe1cbd43",
-        "Content-Length": "279",
-        "Content-Type": "application/json; charset=utf-8",
-        "Date": "Fri, 14 Oct 2022 02:51:33 GMT",
-        "Strict-Transport-Security": "max-age=31536000; includeSubDomains; preload",
-        "X-Content-Type-Options": "nosniff",
-        "x-envoy-upstream-service-time": "17"
-      },
-      "ResponseBody": {
-        "jobId": "69f4b325-7a2c-441a-b84e-35233f9a7652",
-        "lastUpdateDateTime": "2022-10-14T02:51:33Z",
-        "createdDateTime": "2022-10-14T02:51:33Z",
-        "expirationDateTime": "2022-10-15T02:51:33Z",
+      "RequestUri": "https://endpoint/language/analyze-text/jobs/3e8a7a13-7ac9-41f2-b78d-c4b614e0ce5b?api-version=2022-10-01-preview",
+      "RequestMethod": "GET",
+      "RequestHeaders": {
+        "Accept": "application/json",
+        "Accept-Encoding": "gzip, deflate, br",
+        "Accept-Language": "en-US",
+        "Connection": "keep-alive",
+        "ocp-apim-subscription-key": "api_key",
+        "Referer": "http://localhost:9876/",
+        "sec-ch-ua": "",
+        "sec-ch-ua-mobile": "?0",
+        "sec-ch-ua-platform": "",
+        "Sec-Fetch-Dest": "empty",
+        "Sec-Fetch-Mode": "cors",
+        "Sec-Fetch-Site": "same-site",
+        "User-Agent": "Mozilla/5.0 (X11; Linux x86_64) AppleWebKit/537.36 (KHTML, like Gecko) HeadlessChrome/103.0.5058.0 Safari/537.36",
+        "x-ms-client-request-id": "6765184b-0305-46d8-ac19-fc9132aa80f0",
+        "x-ms-useragent": "azsdk-js-ai-language-text/1.1.0-beta.1 core-rest-pipeline/1.10.0 OS/Linuxx86_64"
+      },
+      "RequestBody": null,
+      "StatusCode": 200,
+      "ResponseHeaders": {
+        "apim-request-id": "52be8556-364e-401e-b923-aebf8ea4460b",
+        "Content-Length": "283",
+        "Content-Type": "application/json; charset=utf-8",
+        "Date": "Tue, 25 Oct 2022 21:33:41 GMT",
+        "Server": "istio-envoy",
+        "Strict-Transport-Security": "max-age=31536000; includeSubDomains; preload",
+        "X-Content-Type-Options": "nosniff",
+        "x-envoy-upstream-service-time": "10",
+        "x-http2-stream-id": "43",
+        "x-ms-region": "East US"
+      },
+      "ResponseBody": {
+        "jobId": "3e8a7a13-7ac9-41f2-b78d-c4b614e0ce5b",
+        "lastUpdatedDateTime": "2022-10-25T21:33:41Z",
+        "createdDateTime": "2022-10-25T21:33:41Z",
+        "expirationDateTime": "2022-10-26T21:33:41Z",
+        "status": "notStarted",
+        "errors": [],
+        "tasks": {
+          "completed": 0,
+          "failed": 0,
+          "inProgress": 1,
+          "total": 1,
+          "items": []
+        }
+      }
+    },
+    {
+      "RequestUri": "https://endpoint/language/analyze-text/jobs/3e8a7a13-7ac9-41f2-b78d-c4b614e0ce5b?api-version=2022-10-01-preview",
+      "RequestMethod": "GET",
+      "RequestHeaders": {
+        "Accept": "application/json",
+        "Accept-Encoding": "gzip, deflate, br",
+        "Accept-Language": "en-US",
+        "Connection": "keep-alive",
+        "ocp-apim-subscription-key": "api_key",
+        "Referer": "http://localhost:9876/",
+        "sec-ch-ua": "",
+        "sec-ch-ua-mobile": "?0",
+        "sec-ch-ua-platform": "",
+        "Sec-Fetch-Dest": "empty",
+        "Sec-Fetch-Mode": "cors",
+        "Sec-Fetch-Site": "same-site",
+        "User-Agent": "Mozilla/5.0 (X11; Linux x86_64) AppleWebKit/537.36 (KHTML, like Gecko) HeadlessChrome/103.0.5058.0 Safari/537.36",
+        "x-ms-client-request-id": "2a0f81f6-3a8f-44a3-967b-c753cd9b5101",
+        "x-ms-useragent": "azsdk-js-ai-language-text/1.1.0-beta.1 core-rest-pipeline/1.10.0 OS/Linuxx86_64"
+      },
+      "RequestBody": null,
+      "StatusCode": 200,
+      "ResponseHeaders": {
+        "apim-request-id": "7966a611-7a29-4c58-91aa-9bb5604e989f",
+        "Content-Length": "283",
+        "Content-Type": "application/json; charset=utf-8",
+        "Date": "Tue, 25 Oct 2022 21:33:41 GMT",
+        "Server": "istio-envoy",
+        "Strict-Transport-Security": "max-age=31536000; includeSubDomains; preload",
+        "X-Content-Type-Options": "nosniff",
+        "x-envoy-upstream-service-time": "9",
+        "x-http2-stream-id": "23",
+        "x-ms-region": "East US"
+      },
+      "ResponseBody": {
+        "jobId": "3e8a7a13-7ac9-41f2-b78d-c4b614e0ce5b",
+        "lastUpdatedDateTime": "2022-10-25T21:33:41Z",
+        "createdDateTime": "2022-10-25T21:33:41Z",
+        "expirationDateTime": "2022-10-26T21:33:41Z",
+        "status": "notStarted",
+        "errors": [],
+        "tasks": {
+          "completed": 0,
+          "failed": 0,
+          "inProgress": 1,
+          "total": 1,
+          "items": []
+        }
+      }
+    },
+    {
+      "RequestUri": "https://endpoint/language/analyze-text/jobs/3e8a7a13-7ac9-41f2-b78d-c4b614e0ce5b?api-version=2022-10-01-preview",
+      "RequestMethod": "GET",
+      "RequestHeaders": {
+        "Accept": "application/json",
+        "Accept-Encoding": "gzip, deflate, br",
+        "Accept-Language": "en-US",
+        "Connection": "keep-alive",
+        "ocp-apim-subscription-key": "api_key",
+        "Referer": "http://localhost:9876/",
+        "sec-ch-ua": "",
+        "sec-ch-ua-mobile": "?0",
+        "sec-ch-ua-platform": "",
+        "Sec-Fetch-Dest": "empty",
+        "Sec-Fetch-Mode": "cors",
+        "Sec-Fetch-Site": "same-site",
+        "User-Agent": "Mozilla/5.0 (X11; Linux x86_64) AppleWebKit/537.36 (KHTML, like Gecko) HeadlessChrome/103.0.5058.0 Safari/537.36",
+        "x-ms-client-request-id": "07b58904-94c4-4bcb-8e24-6e6128b66465",
+        "x-ms-useragent": "azsdk-js-ai-language-text/1.1.0-beta.1 core-rest-pipeline/1.10.0 OS/Linuxx86_64"
+      },
+      "RequestBody": null,
+      "StatusCode": 200,
+      "ResponseHeaders": {
+        "apim-request-id": "53ff72e4-8d3b-48fa-9e89-34cdbb6a9ed3",
+        "Content-Length": "280",
+        "Content-Type": "application/json; charset=utf-8",
+        "Date": "Tue, 25 Oct 2022 21:33:43 GMT",
+        "Server": "istio-envoy",
+        "Strict-Transport-Security": "max-age=31536000; includeSubDomains; preload",
+        "X-Content-Type-Options": "nosniff",
+        "x-envoy-upstream-service-time": "8",
+        "x-http2-stream-id": "35",
+        "x-ms-region": "East US"
+      },
+      "ResponseBody": {
+        "jobId": "3e8a7a13-7ac9-41f2-b78d-c4b614e0ce5b",
+        "lastUpdatedDateTime": "2022-10-25T21:33:42Z",
+        "createdDateTime": "2022-10-25T21:33:41Z",
+        "expirationDateTime": "2022-10-26T21:33:41Z",
         "status": "running",
         "errors": [],
         "tasks": {
@@ -125,59 +205,45 @@
       }
     },
     {
-      "RequestUri": "https://endpoint/language/analyze-text/jobs/69f4b325-7a2c-441a-b84e-35233f9a7652?api-version=2022-10-01-preview",
-      "RequestMethod": "GET",
-      "RequestHeaders": {
-        "Accept": "application/json",
-        "Accept-Encoding": "gzip, deflate, br",
-        "Accept-Language": "en-US",
-        "Connection": "keep-alive",
-        "ocp-apim-subscription-key": "api_key",
-        "Referer": "http://localhost:9876/",
-        "sec-ch-ua": "",
-        "sec-ch-ua-mobile": "?0",
-        "sec-ch-ua-platform": "",
-        "Sec-Fetch-Dest": "empty",
-        "Sec-Fetch-Mode": "cors",
-        "Sec-Fetch-Site": "same-site",
-        "User-Agent": "Mozilla/5.0 (X11; Linux x86_64) AppleWebKit/537.36 (KHTML, like Gecko) HeadlessChrome/103.0.5058.0 Safari/537.36",
-        "x-ms-client-request-id": "8f1cc64d-836c-4292-99d3-35da4d82265d",
-        "x-ms-useragent": "azsdk-js-ai-language-text/1.1.0-beta.1 core-rest-pipeline/1.9.3 OS/Linuxx86_64"
-      },
-      "RequestBody": null,
-      "StatusCode": 200,
-      "ResponseHeaders": {
-        "apim-request-id": "24e2509c-4bb1-4557-80c4-0fcc16276086",
-        "Content-Length": "279",
-        "Content-Type": "application/json; charset=utf-8",
-        "Date": "Fri, 14 Oct 2022 02:51:33 GMT",
-        "Strict-Transport-Security": "max-age=31536000; includeSubDomains; preload",
-        "X-Content-Type-Options": "nosniff",
-        "x-envoy-upstream-service-time": "12"
-      },
-      "ResponseBody": {
-        "jobId": "69f4b325-7a2c-441a-b84e-35233f9a7652",
-        "lastUpdateDateTime": "2022-10-14T02:51:33Z",
-        "createdDateTime": "2022-10-14T02:51:33Z",
-        "expirationDateTime": "2022-10-15T02:51:33Z",
+      "RequestUri": "https://endpoint/language/analyze-text/jobs/3e8a7a13-7ac9-41f2-b78d-c4b614e0ce5b?api-version=2022-10-01-preview",
+      "RequestMethod": "GET",
+      "RequestHeaders": {
+        "Accept": "application/json",
+        "Accept-Encoding": "gzip, deflate, br",
+        "Accept-Language": "en-US",
+        "Connection": "keep-alive",
+        "ocp-apim-subscription-key": "api_key",
+        "Referer": "http://localhost:9876/",
+        "sec-ch-ua": "",
+        "sec-ch-ua-mobile": "?0",
+        "sec-ch-ua-platform": "",
+        "Sec-Fetch-Dest": "empty",
+        "Sec-Fetch-Mode": "cors",
+        "Sec-Fetch-Site": "same-site",
+        "User-Agent": "Mozilla/5.0 (X11; Linux x86_64) AppleWebKit/537.36 (KHTML, like Gecko) HeadlessChrome/103.0.5058.0 Safari/537.36",
+        "x-ms-client-request-id": "3ce9e396-7753-4fb7-bf1e-fe3f0c592df9",
+        "x-ms-useragent": "azsdk-js-ai-language-text/1.1.0-beta.1 core-rest-pipeline/1.10.0 OS/Linuxx86_64"
+      },
+      "RequestBody": null,
+      "StatusCode": 200,
+      "ResponseHeaders": {
+        "apim-request-id": "4b673aff-4e4c-4851-a579-b89f7b2cc1ba",
+        "Content-Length": "280",
+        "Content-Type": "application/json; charset=utf-8",
+        "Date": "Tue, 25 Oct 2022 21:33:45 GMT",
+        "Server": "istio-envoy",
+        "Strict-Transport-Security": "max-age=31536000; includeSubDomains; preload",
+        "X-Content-Type-Options": "nosniff",
+        "x-envoy-upstream-service-time": "8",
+        "x-http2-stream-id": "35",
+        "x-ms-region": "East US"
+      },
+      "ResponseBody": {
+        "jobId": "3e8a7a13-7ac9-41f2-b78d-c4b614e0ce5b",
+        "lastUpdatedDateTime": "2022-10-25T21:33:42Z",
+        "createdDateTime": "2022-10-25T21:33:41Z",
+        "expirationDateTime": "2022-10-26T21:33:41Z",
         "status": "running",
-=======
-        "apim-request-id": "917dea51-3c69-46ed-ab8d-b4952bbc68ea",
-        "Content-Length": "283",
-        "Content-Type": "application/json; charset=utf-8",
-        "Date": "Mon, 24 Oct 2022 05:19:37 GMT",
-        "Strict-Transport-Security": "max-age=31536000; includeSubDomains; preload",
-        "X-Content-Type-Options": "nosniff",
-        "x-envoy-upstream-service-time": "9",
-        "x-ms-region": "West US 2"
-      },
-      "ResponseBody": {
-        "jobId": "1bde241a-6614-4334-a38a-d21df7b963d0",
-        "lastUpdatedDateTime": "2022-10-24T05:19:37Z",
-        "createdDateTime": "2022-10-24T05:19:37Z",
-        "expirationDateTime": "2022-10-25T05:19:37Z",
-        "status": "notStarted",
->>>>>>> d933aa95
         "errors": [],
         "tasks": {
           "completed": 0,
@@ -189,261 +255,44 @@
       }
     },
     {
-<<<<<<< HEAD
-      "RequestUri": "https://endpoint/language/analyze-text/jobs/69f4b325-7a2c-441a-b84e-35233f9a7652?api-version=2022-10-01-preview",
-=======
-      "RequestUri": "https://endpoint/language/analyze-text/jobs/1bde241a-6614-4334-a38a-d21df7b963d0?api-version=2022-05-01",
->>>>>>> d933aa95
-      "RequestMethod": "GET",
-      "RequestHeaders": {
-        "Accept": "application/json",
-        "Accept-Encoding": "gzip, deflate, br",
-        "Accept-Language": "en-US",
-        "Connection": "keep-alive",
-        "ocp-apim-subscription-key": "api_key",
-        "Referer": "http://localhost:9876/",
-        "sec-ch-ua": "",
-        "sec-ch-ua-mobile": "?0",
-        "sec-ch-ua-platform": "",
-        "Sec-Fetch-Dest": "empty",
-        "Sec-Fetch-Mode": "cors",
-        "Sec-Fetch-Site": "same-site",
-        "User-Agent": "Mozilla/5.0 (X11; Linux x86_64) AppleWebKit/537.36 (KHTML, like Gecko) HeadlessChrome/103.0.5058.0 Safari/537.36",
-<<<<<<< HEAD
-        "x-ms-client-request-id": "6182e61d-b567-44f7-827c-c4c9fc76d675",
-        "x-ms-useragent": "azsdk-js-ai-language-text/1.1.0-beta.1 core-rest-pipeline/1.9.3 OS/Linuxx86_64"
-=======
-        "x-ms-client-request-id": "0bebad45-1b93-490c-a65b-64ca41ff76ef",
-        "x-ms-useragent": "azsdk-js-ai-language-text/1.0.1 core-rest-pipeline/1.10.0 OS/Linuxx86_64"
->>>>>>> d933aa95
-      },
-      "RequestBody": null,
-      "StatusCode": 200,
-      "ResponseHeaders": {
-<<<<<<< HEAD
-        "apim-request-id": "1b44c370-9bab-4136-bab9-6e1d5220882f",
-        "Content-Length": "279",
-        "Content-Type": "application/json; charset=utf-8",
-        "Date": "Fri, 14 Oct 2022 02:51:35 GMT",
-        "Strict-Transport-Security": "max-age=31536000; includeSubDomains; preload",
-        "X-Content-Type-Options": "nosniff",
-        "x-envoy-upstream-service-time": "10"
-      },
-      "ResponseBody": {
-        "jobId": "69f4b325-7a2c-441a-b84e-35233f9a7652",
-        "lastUpdateDateTime": "2022-10-14T02:51:33Z",
-        "createdDateTime": "2022-10-14T02:51:33Z",
-        "expirationDateTime": "2022-10-15T02:51:33Z",
-=======
-        "apim-request-id": "21c64c9c-5a8f-4f89-adc7-cbfdd00d521d",
-        "Content-Length": "283",
-        "Content-Type": "application/json; charset=utf-8",
-        "Date": "Mon, 24 Oct 2022 05:19:37 GMT",
-        "Strict-Transport-Security": "max-age=31536000; includeSubDomains; preload",
-        "X-Content-Type-Options": "nosniff",
-        "x-envoy-upstream-service-time": "5",
-        "x-ms-region": "West US 2"
-      },
-      "ResponseBody": {
-        "jobId": "1bde241a-6614-4334-a38a-d21df7b963d0",
-        "lastUpdatedDateTime": "2022-10-24T05:19:37Z",
-        "createdDateTime": "2022-10-24T05:19:37Z",
-        "expirationDateTime": "2022-10-25T05:19:37Z",
-        "status": "notStarted",
-        "errors": [],
-        "tasks": {
-          "completed": 0,
-          "failed": 0,
-          "inProgress": 1,
-          "total": 1,
-          "items": []
-        }
-      }
-    },
-    {
-      "RequestUri": "https://endpoint/language/analyze-text/jobs/1bde241a-6614-4334-a38a-d21df7b963d0?api-version=2022-05-01",
-      "RequestMethod": "GET",
-      "RequestHeaders": {
-        "Accept": "application/json",
-        "Accept-Encoding": "gzip, deflate, br",
-        "Accept-Language": "en-US",
-        "Connection": "keep-alive",
-        "ocp-apim-subscription-key": "api_key",
-        "Referer": "http://localhost:9876/",
-        "sec-ch-ua": "",
-        "sec-ch-ua-mobile": "?0",
-        "sec-ch-ua-platform": "",
-        "Sec-Fetch-Dest": "empty",
-        "Sec-Fetch-Mode": "cors",
-        "Sec-Fetch-Site": "same-site",
-        "User-Agent": "Mozilla/5.0 (X11; Linux x86_64) AppleWebKit/537.36 (KHTML, like Gecko) HeadlessChrome/103.0.5058.0 Safari/537.36",
-        "x-ms-client-request-id": "20d232bc-c7c1-417a-8b23-33354ae27249",
-        "x-ms-useragent": "azsdk-js-ai-language-text/1.0.1 core-rest-pipeline/1.10.0 OS/Linuxx86_64"
-      },
-      "RequestBody": null,
-      "StatusCode": 200,
-      "ResponseHeaders": {
-        "apim-request-id": "b536b319-e0a0-4780-becc-19ad88c02b64",
-        "Content-Length": "280",
-        "Content-Type": "application/json; charset=utf-8",
-        "Date": "Mon, 24 Oct 2022 05:19:39 GMT",
-        "Strict-Transport-Security": "max-age=31536000; includeSubDomains; preload",
-        "X-Content-Type-Options": "nosniff",
-        "x-envoy-upstream-service-time": "7",
-        "x-ms-region": "West US 2"
-      },
-      "ResponseBody": {
-        "jobId": "1bde241a-6614-4334-a38a-d21df7b963d0",
-        "lastUpdatedDateTime": "2022-10-24T05:19:38Z",
-        "createdDateTime": "2022-10-24T05:19:37Z",
-        "expirationDateTime": "2022-10-25T05:19:37Z",
->>>>>>> d933aa95
-        "status": "running",
-        "errors": [],
-        "tasks": {
-          "completed": 0,
-          "failed": 0,
-          "inProgress": 1,
-          "total": 1,
-          "items": []
-        }
-      }
-    },
-    {
-<<<<<<< HEAD
-      "RequestUri": "https://endpoint/language/analyze-text/jobs/69f4b325-7a2c-441a-b84e-35233f9a7652?api-version=2022-10-01-preview",
-=======
-      "RequestUri": "https://endpoint/language/analyze-text/jobs/1bde241a-6614-4334-a38a-d21df7b963d0?api-version=2022-05-01",
->>>>>>> d933aa95
-      "RequestMethod": "GET",
-      "RequestHeaders": {
-        "Accept": "application/json",
-        "Accept-Encoding": "gzip, deflate, br",
-        "Accept-Language": "en-US",
-        "Connection": "keep-alive",
-        "ocp-apim-subscription-key": "api_key",
-        "Referer": "http://localhost:9876/",
-        "sec-ch-ua": "",
-        "sec-ch-ua-mobile": "?0",
-        "sec-ch-ua-platform": "",
-        "Sec-Fetch-Dest": "empty",
-        "Sec-Fetch-Mode": "cors",
-        "Sec-Fetch-Site": "same-site",
-        "User-Agent": "Mozilla/5.0 (X11; Linux x86_64) AppleWebKit/537.36 (KHTML, like Gecko) HeadlessChrome/103.0.5058.0 Safari/537.36",
-<<<<<<< HEAD
-        "x-ms-client-request-id": "337eb641-a173-44c3-a52b-9e6fff277985",
-        "x-ms-useragent": "azsdk-js-ai-language-text/1.1.0-beta.1 core-rest-pipeline/1.9.3 OS/Linuxx86_64"
-=======
-        "x-ms-client-request-id": "2a3d84ce-6992-46c8-b638-2986270438f9",
-        "x-ms-useragent": "azsdk-js-ai-language-text/1.0.1 core-rest-pipeline/1.10.0 OS/Linuxx86_64"
->>>>>>> d933aa95
-      },
-      "RequestBody": null,
-      "StatusCode": 200,
-      "ResponseHeaders": {
-<<<<<<< HEAD
-        "apim-request-id": "6f33231f-68fc-4510-9ddb-925ea1b8883d",
-        "Content-Length": "279",
-        "Content-Type": "application/json; charset=utf-8",
-        "Date": "Fri, 14 Oct 2022 02:51:37 GMT",
-        "Strict-Transport-Security": "max-age=31536000; includeSubDomains; preload",
-        "X-Content-Type-Options": "nosniff",
-        "x-envoy-upstream-service-time": "11"
-      },
-      "ResponseBody": {
-        "jobId": "69f4b325-7a2c-441a-b84e-35233f9a7652",
-        "lastUpdateDateTime": "2022-10-14T02:51:33Z",
-        "createdDateTime": "2022-10-14T02:51:33Z",
-        "expirationDateTime": "2022-10-15T02:51:33Z",
-=======
-        "apim-request-id": "ccb4a659-8e7f-4f9e-a0c0-ee3fa42e0a0d",
-        "Content-Length": "280",
-        "Content-Type": "application/json; charset=utf-8",
-        "Date": "Mon, 24 Oct 2022 05:19:41 GMT",
-        "Strict-Transport-Security": "max-age=31536000; includeSubDomains; preload",
-        "X-Content-Type-Options": "nosniff",
-        "x-envoy-upstream-service-time": "9",
-        "x-ms-region": "West US 2"
-      },
-      "ResponseBody": {
-        "jobId": "1bde241a-6614-4334-a38a-d21df7b963d0",
-        "lastUpdatedDateTime": "2022-10-24T05:19:38Z",
-        "createdDateTime": "2022-10-24T05:19:37Z",
-        "expirationDateTime": "2022-10-25T05:19:37Z",
->>>>>>> d933aa95
-        "status": "running",
-        "errors": [],
-        "tasks": {
-          "completed": 0,
-          "failed": 0,
-          "inProgress": 1,
-          "total": 1,
-          "items": []
-        }
-      }
-    },
-    {
-<<<<<<< HEAD
-      "RequestUri": "https://endpoint/language/analyze-text/jobs/69f4b325-7a2c-441a-b84e-35233f9a7652?api-version=2022-10-01-preview",
-=======
-      "RequestUri": "https://endpoint/language/analyze-text/jobs/1bde241a-6614-4334-a38a-d21df7b963d0?api-version=2022-05-01",
->>>>>>> d933aa95
-      "RequestMethod": "GET",
-      "RequestHeaders": {
-        "Accept": "application/json",
-        "Accept-Encoding": "gzip, deflate, br",
-        "Accept-Language": "en-US",
-        "Connection": "keep-alive",
-        "ocp-apim-subscription-key": "api_key",
-        "Referer": "http://localhost:9876/",
-        "sec-ch-ua": "",
-        "sec-ch-ua-mobile": "?0",
-        "sec-ch-ua-platform": "",
-        "Sec-Fetch-Dest": "empty",
-        "Sec-Fetch-Mode": "cors",
-        "Sec-Fetch-Site": "same-site",
-        "User-Agent": "Mozilla/5.0 (X11; Linux x86_64) AppleWebKit/537.36 (KHTML, like Gecko) HeadlessChrome/103.0.5058.0 Safari/537.36",
-<<<<<<< HEAD
-        "x-ms-client-request-id": "5074b0b7-2d6b-49e0-986a-c22a8efebab6",
-        "x-ms-useragent": "azsdk-js-ai-language-text/1.1.0-beta.1 core-rest-pipeline/1.9.3 OS/Linuxx86_64"
-=======
-        "x-ms-client-request-id": "a4a6b8ef-7852-4b84-8bdf-32d5037c3d5b",
-        "x-ms-useragent": "azsdk-js-ai-language-text/1.0.1 core-rest-pipeline/1.10.0 OS/Linuxx86_64"
->>>>>>> d933aa95
-      },
-      "RequestBody": null,
-      "StatusCode": 200,
-      "ResponseHeaders": {
-<<<<<<< HEAD
-        "apim-request-id": "1d3a3971-5eee-4da5-b46d-5ae4be73cc25",
-        "Content-Length": "653",
-        "Content-Type": "application/json; charset=utf-8",
-        "Date": "Fri, 14 Oct 2022 02:51:39 GMT",
-        "Strict-Transport-Security": "max-age=31536000; includeSubDomains; preload",
-        "X-Content-Type-Options": "nosniff",
-        "x-envoy-upstream-service-time": "41"
-      },
-      "ResponseBody": {
-        "jobId": "69f4b325-7a2c-441a-b84e-35233f9a7652",
-        "lastUpdateDateTime": "2022-10-14T02:51:39Z",
-        "createdDateTime": "2022-10-14T02:51:33Z",
-        "expirationDateTime": "2022-10-15T02:51:33Z",
-=======
-        "apim-request-id": "8180618c-2093-4d5d-94f6-685337d29c5f",
+      "RequestUri": "https://endpoint/language/analyze-text/jobs/3e8a7a13-7ac9-41f2-b78d-c4b614e0ce5b?api-version=2022-10-01-preview",
+      "RequestMethod": "GET",
+      "RequestHeaders": {
+        "Accept": "application/json",
+        "Accept-Encoding": "gzip, deflate, br",
+        "Accept-Language": "en-US",
+        "Connection": "keep-alive",
+        "ocp-apim-subscription-key": "api_key",
+        "Referer": "http://localhost:9876/",
+        "sec-ch-ua": "",
+        "sec-ch-ua-mobile": "?0",
+        "sec-ch-ua-platform": "",
+        "Sec-Fetch-Dest": "empty",
+        "Sec-Fetch-Mode": "cors",
+        "Sec-Fetch-Site": "same-site",
+        "User-Agent": "Mozilla/5.0 (X11; Linux x86_64) AppleWebKit/537.36 (KHTML, like Gecko) HeadlessChrome/103.0.5058.0 Safari/537.36",
+        "x-ms-client-request-id": "b7b65ae8-51a0-4797-8fad-9a788d4cfe63",
+        "x-ms-useragent": "azsdk-js-ai-language-text/1.1.0-beta.1 core-rest-pipeline/1.10.0 OS/Linuxx86_64"
+      },
+      "RequestBody": null,
+      "StatusCode": 200,
+      "ResponseHeaders": {
+        "apim-request-id": "a92b4e5b-5dc8-4f2c-9c54-eacd0b2cb44a",
         "Content-Length": "654",
         "Content-Type": "application/json; charset=utf-8",
-        "Date": "Mon, 24 Oct 2022 05:19:43 GMT",
-        "Strict-Transport-Security": "max-age=31536000; includeSubDomains; preload",
-        "X-Content-Type-Options": "nosniff",
-        "x-envoy-upstream-service-time": "34",
-        "x-ms-region": "West US 2"
-      },
-      "ResponseBody": {
-        "jobId": "1bde241a-6614-4334-a38a-d21df7b963d0",
-        "lastUpdatedDateTime": "2022-10-24T05:19:44Z",
-        "createdDateTime": "2022-10-24T05:19:37Z",
-        "expirationDateTime": "2022-10-25T05:19:37Z",
->>>>>>> d933aa95
+        "Date": "Tue, 25 Oct 2022 21:33:47 GMT",
+        "Server": "istio-envoy",
+        "Strict-Transport-Security": "max-age=31536000; includeSubDomains; preload",
+        "X-Content-Type-Options": "nosniff",
+        "x-envoy-upstream-service-time": "117",
+        "x-http2-stream-id": "25",
+        "x-ms-region": "East US"
+      },
+      "ResponseBody": {
+        "jobId": "3e8a7a13-7ac9-41f2-b78d-c4b614e0ce5b",
+        "lastUpdatedDateTime": "2022-10-25T21:33:47Z",
+        "createdDateTime": "2022-10-25T21:33:41Z",
+        "expirationDateTime": "2022-10-26T21:33:41Z",
         "status": "succeeded",
         "errors": [],
         "tasks": {
@@ -454,11 +303,7 @@
           "items": [
             {
               "kind": "HealthcareLROResults",
-<<<<<<< HEAD
-              "lastUpdateDateTime": "2022-10-14T02:51:39.4516788Z",
-=======
-              "lastUpdateDateTime": "2022-10-24T05:19:44.0516138Z",
->>>>>>> d933aa95
+              "lastUpdateDateTime": "2022-10-25T21:33:47.7835019Z",
               "status": "succeeded",
               "results": {
                 "documents": [
@@ -483,67 +328,44 @@
       }
     },
     {
-<<<<<<< HEAD
-      "RequestUri": "https://endpoint/language/analyze-text/jobs/69f4b325-7a2c-441a-b84e-35233f9a7652?api-version=2022-10-01-preview",
-=======
-      "RequestUri": "https://endpoint/language/analyze-text/jobs/1bde241a-6614-4334-a38a-d21df7b963d0?api-version=2022-05-01",
->>>>>>> d933aa95
-      "RequestMethod": "GET",
-      "RequestHeaders": {
-        "Accept": "application/json",
-        "Accept-Encoding": "gzip, deflate, br",
-        "Accept-Language": "en-US",
-        "Connection": "keep-alive",
-        "ocp-apim-subscription-key": "api_key",
-        "Referer": "http://localhost:9876/",
-        "sec-ch-ua": "",
-        "sec-ch-ua-mobile": "?0",
-        "sec-ch-ua-platform": "",
-        "Sec-Fetch-Dest": "empty",
-        "Sec-Fetch-Mode": "cors",
-        "Sec-Fetch-Site": "same-site",
-        "User-Agent": "Mozilla/5.0 (X11; Linux x86_64) AppleWebKit/537.36 (KHTML, like Gecko) HeadlessChrome/103.0.5058.0 Safari/537.36",
-<<<<<<< HEAD
-        "x-ms-client-request-id": "2299fb15-38b7-4595-939a-d796e9891d23",
-        "x-ms-useragent": "azsdk-js-ai-language-text/1.1.0-beta.1 core-rest-pipeline/1.9.3 OS/Linuxx86_64"
-=======
-        "x-ms-client-request-id": "925547e5-2e05-4d17-bbf0-c7bf65e54baa",
-        "x-ms-useragent": "azsdk-js-ai-language-text/1.0.1 core-rest-pipeline/1.10.0 OS/Linuxx86_64"
->>>>>>> d933aa95
-      },
-      "RequestBody": null,
-      "StatusCode": 200,
-      "ResponseHeaders": {
-<<<<<<< HEAD
-        "apim-request-id": "2543d382-46f0-44cb-b8d2-c9dbdbf03897",
-        "Content-Length": "653",
-        "Content-Type": "application/json; charset=utf-8",
-        "Date": "Fri, 14 Oct 2022 02:51:39 GMT",
-        "Strict-Transport-Security": "max-age=31536000; includeSubDomains; preload",
-        "X-Content-Type-Options": "nosniff",
-        "x-envoy-upstream-service-time": "41"
-      },
-      "ResponseBody": {
-        "jobId": "69f4b325-7a2c-441a-b84e-35233f9a7652",
-        "lastUpdateDateTime": "2022-10-14T02:51:39Z",
-        "createdDateTime": "2022-10-14T02:51:33Z",
-        "expirationDateTime": "2022-10-15T02:51:33Z",
-=======
-        "apim-request-id": "d9661150-0aa8-41f5-b796-4b00fdb43ae8",
+      "RequestUri": "https://endpoint/language/analyze-text/jobs/3e8a7a13-7ac9-41f2-b78d-c4b614e0ce5b?api-version=2022-10-01-preview",
+      "RequestMethod": "GET",
+      "RequestHeaders": {
+        "Accept": "application/json",
+        "Accept-Encoding": "gzip, deflate, br",
+        "Accept-Language": "en-US",
+        "Connection": "keep-alive",
+        "ocp-apim-subscription-key": "api_key",
+        "Referer": "http://localhost:9876/",
+        "sec-ch-ua": "",
+        "sec-ch-ua-mobile": "?0",
+        "sec-ch-ua-platform": "",
+        "Sec-Fetch-Dest": "empty",
+        "Sec-Fetch-Mode": "cors",
+        "Sec-Fetch-Site": "same-site",
+        "User-Agent": "Mozilla/5.0 (X11; Linux x86_64) AppleWebKit/537.36 (KHTML, like Gecko) HeadlessChrome/103.0.5058.0 Safari/537.36",
+        "x-ms-client-request-id": "8d2ae639-ee0c-42ea-9c5b-c9aef6fecc03",
+        "x-ms-useragent": "azsdk-js-ai-language-text/1.1.0-beta.1 core-rest-pipeline/1.10.0 OS/Linuxx86_64"
+      },
+      "RequestBody": null,
+      "StatusCode": 200,
+      "ResponseHeaders": {
+        "apim-request-id": "b38c829b-68cd-4ecc-befb-edc6d76ea895",
         "Content-Length": "654",
         "Content-Type": "application/json; charset=utf-8",
-        "Date": "Mon, 24 Oct 2022 05:19:44 GMT",
-        "Strict-Transport-Security": "max-age=31536000; includeSubDomains; preload",
-        "X-Content-Type-Options": "nosniff",
-        "x-envoy-upstream-service-time": "31",
-        "x-ms-region": "West US 2"
-      },
-      "ResponseBody": {
-        "jobId": "1bde241a-6614-4334-a38a-d21df7b963d0",
-        "lastUpdatedDateTime": "2022-10-24T05:19:44Z",
-        "createdDateTime": "2022-10-24T05:19:37Z",
-        "expirationDateTime": "2022-10-25T05:19:37Z",
->>>>>>> d933aa95
+        "Date": "Tue, 25 Oct 2022 21:33:47 GMT",
+        "Server": "istio-envoy",
+        "Strict-Transport-Security": "max-age=31536000; includeSubDomains; preload",
+        "X-Content-Type-Options": "nosniff",
+        "x-envoy-upstream-service-time": "37",
+        "x-http2-stream-id": "25",
+        "x-ms-region": "East US"
+      },
+      "ResponseBody": {
+        "jobId": "3e8a7a13-7ac9-41f2-b78d-c4b614e0ce5b",
+        "lastUpdatedDateTime": "2022-10-25T21:33:47Z",
+        "createdDateTime": "2022-10-25T21:33:41Z",
+        "expirationDateTime": "2022-10-26T21:33:41Z",
         "status": "succeeded",
         "errors": [],
         "tasks": {
@@ -554,11 +376,7 @@
           "items": [
             {
               "kind": "HealthcareLROResults",
-<<<<<<< HEAD
-              "lastUpdateDateTime": "2022-10-14T02:51:39.4516788Z",
-=======
-              "lastUpdateDateTime": "2022-10-24T05:19:44.0516138Z",
->>>>>>> d933aa95
+              "lastUpdateDateTime": "2022-10-25T21:33:47.7835019Z",
               "status": "succeeded",
               "results": {
                 "documents": [
