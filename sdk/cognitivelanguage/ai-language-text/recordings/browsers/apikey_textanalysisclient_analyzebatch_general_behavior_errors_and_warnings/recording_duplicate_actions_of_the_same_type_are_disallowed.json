{
  "Entries": [
    {
      "RequestUri": "https://endpoint/language/analyze-text/jobs?api-version=2022-10-01-preview",
      "RequestMethod": "POST",
      "RequestHeaders": {
        "Accept": "application/json",
        "Accept-Encoding": "gzip, deflate, br",
        "Accept-Language": "en-US",
        "Connection": "keep-alive",
        "Content-Length": "198",
        "Content-Type": "application/json",
        "ocp-apim-subscription-key": "api_key",
        "Referer": "http://localhost:9876/",
        "sec-ch-ua": "",
        "sec-ch-ua-mobile": "?0",
        "sec-ch-ua-platform": "",
        "Sec-Fetch-Dest": "empty",
        "Sec-Fetch-Mode": "cors",
        "Sec-Fetch-Site": "same-site",
        "User-Agent": "Mozilla/5.0 (X11; Linux x86_64) AppleWebKit/537.36 (KHTML, like Gecko) HeadlessChrome/103.0.5058.0 Safari/537.36",
<<<<<<< HEAD
        "x-ms-client-request-id": "62c3f1ac-1e3b-46dc-9be7-2bd4fbdf868d",
        "x-ms-useragent": "azsdk-js-ai-language-text/1.1.0-beta.1 core-rest-pipeline/1.9.3 OS/Linuxx86_64"
=======
        "x-ms-client-request-id": "d7f78395-c274-40f3-b4bd-15a85e6db925",
        "x-ms-useragent": "azsdk-js-ai-language-text/1.0.1 core-rest-pipeline/1.10.0 OS/Linuxx86_64"
>>>>>>> d933aa95
      },
      "RequestBody": {
        "analysisInput": {
          "documents": [
            {
              "id": "0",
              "text": "I will go to the park.",
              "language": "en"
            }
          ]
        },
        "tasks": [
          {
            "kind": "PiiEntityRecognition",
            "parameters": {}
          },
          {
            "kind": "PiiEntityRecognition",
            "parameters": {}
          }
        ]
      },
      "StatusCode": 400,
      "ResponseHeaders": {
<<<<<<< HEAD
        "apim-request-id": "439a8538-09d5-4471-b89b-7f9bffcc1354",
        "Content-Type": "application/json; charset=utf-8",
        "Date": "Fri, 14 Oct 2022 02:51:30 GMT",
        "Strict-Transport-Security": "max-age=31536000; includeSubDomains; preload",
        "Transfer-Encoding": "chunked",
        "X-Content-Type-Options": "nosniff",
        "x-envoy-upstream-service-time": "8"
=======
        "apim-request-id": "ad602ece-1c6b-415f-9eb3-78f90d4d1ec4",
        "Content-Type": "application/json; charset=utf-8",
        "Date": "Mon, 24 Oct 2022 05:19:36 GMT",
        "Strict-Transport-Security": "max-age=31536000; includeSubDomains; preload",
        "Transfer-Encoding": "chunked",
        "X-Content-Type-Options": "nosniff",
        "x-envoy-upstream-service-time": "5",
        "x-ms-region": "West US 2"
>>>>>>> d933aa95
      },
      "ResponseBody": {
        "error": {
          "code": "InvalidRequest",
          "message": "InvalidTask in AnalyzeInput",
          "innererror": {
            "code": "InvalidRequestBodyFormat",
            "message": "Duplicate task name  for task type PersonallyIdentifiableInformation. Make sure each task under a task type has a unique name"
          }
        }
      }
    }
  ],
  "Variables": {}
}<|MERGE_RESOLUTION|>--- conflicted
+++ resolved
@@ -19,13 +19,8 @@
         "Sec-Fetch-Mode": "cors",
         "Sec-Fetch-Site": "same-site",
         "User-Agent": "Mozilla/5.0 (X11; Linux x86_64) AppleWebKit/537.36 (KHTML, like Gecko) HeadlessChrome/103.0.5058.0 Safari/537.36",
-<<<<<<< HEAD
-        "x-ms-client-request-id": "62c3f1ac-1e3b-46dc-9be7-2bd4fbdf868d",
-        "x-ms-useragent": "azsdk-js-ai-language-text/1.1.0-beta.1 core-rest-pipeline/1.9.3 OS/Linuxx86_64"
-=======
-        "x-ms-client-request-id": "d7f78395-c274-40f3-b4bd-15a85e6db925",
-        "x-ms-useragent": "azsdk-js-ai-language-text/1.0.1 core-rest-pipeline/1.10.0 OS/Linuxx86_64"
->>>>>>> d933aa95
+        "x-ms-client-request-id": "bd1b0012-b487-42be-88c3-9c2b0af542f9",
+        "x-ms-useragent": "azsdk-js-ai-language-text/1.1.0-beta.1 core-rest-pipeline/1.10.0 OS/Linuxx86_64"
       },
       "RequestBody": {
         "analysisInput": {
@@ -50,24 +45,16 @@
       },
       "StatusCode": 400,
       "ResponseHeaders": {
-<<<<<<< HEAD
-        "apim-request-id": "439a8538-09d5-4471-b89b-7f9bffcc1354",
+        "apim-request-id": "805b0063-f306-4255-9ce5-fa01e8698d20",
         "Content-Type": "application/json; charset=utf-8",
-        "Date": "Fri, 14 Oct 2022 02:51:30 GMT",
+        "Date": "Tue, 25 Oct 2022 21:33:40 GMT",
+        "Server": "istio-envoy",
         "Strict-Transport-Security": "max-age=31536000; includeSubDomains; preload",
         "Transfer-Encoding": "chunked",
         "X-Content-Type-Options": "nosniff",
-        "x-envoy-upstream-service-time": "8"
-=======
-        "apim-request-id": "ad602ece-1c6b-415f-9eb3-78f90d4d1ec4",
-        "Content-Type": "application/json; charset=utf-8",
-        "Date": "Mon, 24 Oct 2022 05:19:36 GMT",
-        "Strict-Transport-Security": "max-age=31536000; includeSubDomains; preload",
-        "Transfer-Encoding": "chunked",
-        "X-Content-Type-Options": "nosniff",
-        "x-envoy-upstream-service-time": "5",
-        "x-ms-region": "West US 2"
->>>>>>> d933aa95
+        "x-envoy-upstream-service-time": "8",
+        "x-http2-stream-id": "33",
+        "x-ms-region": "East US"
       },
       "ResponseBody": {
         "error": {
