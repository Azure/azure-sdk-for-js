{
  "Entries": [
    {
      "RequestUri": "https://endpoint/language/analyze-text/jobs?api-version=2022-10-01-preview",
      "RequestMethod": "POST",
      "RequestHeaders": {
        "Accept": "application/json",
        "Accept-Encoding": "gzip, deflate, br",
        "Accept-Language": "en-US",
        "Connection": "keep-alive",
        "Content-Length": "125",
        "Content-Type": "application/json",
        "ocp-apim-subscription-key": "api_key",
        "Referer": "http://localhost:9876/",
        "sec-ch-ua": "",
        "sec-ch-ua-mobile": "?0",
        "sec-ch-ua-platform": "",
        "Sec-Fetch-Dest": "empty",
        "Sec-Fetch-Mode": "cors",
        "Sec-Fetch-Site": "same-site",
        "User-Agent": "Mozilla/5.0 (X11; Linux x86_64) AppleWebKit/537.36 (KHTML, like Gecko) HeadlessChrome/103.0.5058.0 Safari/537.36",
<<<<<<< HEAD
        "x-ms-client-request-id": "90b0eb77-e7ee-4a30-8132-eb7ba91e1ffa",
        "x-ms-useragent": "azsdk-js-ai-language-text/1.1.0-beta.1 core-rest-pipeline/1.9.3 OS/Linuxx86_64"
=======
        "x-ms-client-request-id": "239f4088-5fd8-4aa7-a8c5-022f3ddf38f9",
        "x-ms-useragent": "azsdk-js-ai-language-text/1.0.1 core-rest-pipeline/1.10.0 OS/Linuxx86_64"
>>>>>>> d933aa95
      },
      "RequestBody": {
        "analysisInput": {
          "documents": [
            {
              "id": "0",
              "text": "",
              "language": "en"
            }
          ]
        },
        "tasks": [
          {
            "kind": "EntityRecognition",
            "parameters": {}
          }
        ]
      },
      "StatusCode": 400,
      "ResponseHeaders": {
<<<<<<< HEAD
        "apim-request-id": "1d512432-2ede-461e-a074-3c2c7ab2d335",
        "Content-Type": "application/json; charset=utf-8",
        "Date": "Fri, 14 Oct 2022 02:51:30 GMT",
        "Strict-Transport-Security": "max-age=31536000; includeSubDomains; preload",
        "Transfer-Encoding": "chunked",
        "X-Content-Type-Options": "nosniff",
        "x-envoy-upstream-service-time": "6"
=======
        "apim-request-id": "91b878c0-284d-45cf-9fcc-f5f5b64c5772",
        "Content-Type": "application/json; charset=utf-8",
        "Date": "Mon, 24 Oct 2022 05:19:36 GMT",
        "Strict-Transport-Security": "max-age=31536000; includeSubDomains; preload",
        "Transfer-Encoding": "chunked",
        "X-Content-Type-Options": "nosniff",
        "x-envoy-upstream-service-time": "5",
        "x-ms-region": "West US 2"
>>>>>>> d933aa95
      },
      "ResponseBody": {
        "error": {
          "code": "InvalidRequest",
          "message": "Invalid Document in request.",
          "innererror": {
            "code": "InvalidDocumentBatch",
            "message": "Document text is empty."
          }
        }
      }
    }
  ],
  "Variables": {}
}<|MERGE_RESOLUTION|>--- conflicted
+++ resolved
@@ -19,13 +19,8 @@
         "Sec-Fetch-Mode": "cors",
         "Sec-Fetch-Site": "same-site",
         "User-Agent": "Mozilla/5.0 (X11; Linux x86_64) AppleWebKit/537.36 (KHTML, like Gecko) HeadlessChrome/103.0.5058.0 Safari/537.36",
-<<<<<<< HEAD
-        "x-ms-client-request-id": "90b0eb77-e7ee-4a30-8132-eb7ba91e1ffa",
-        "x-ms-useragent": "azsdk-js-ai-language-text/1.1.0-beta.1 core-rest-pipeline/1.9.3 OS/Linuxx86_64"
-=======
-        "x-ms-client-request-id": "239f4088-5fd8-4aa7-a8c5-022f3ddf38f9",
-        "x-ms-useragent": "azsdk-js-ai-language-text/1.0.1 core-rest-pipeline/1.10.0 OS/Linuxx86_64"
->>>>>>> d933aa95
+        "x-ms-client-request-id": "547b367b-ff9d-4e52-b2b3-e0b1da298de5",
+        "x-ms-useragent": "azsdk-js-ai-language-text/1.1.0-beta.1 core-rest-pipeline/1.10.0 OS/Linuxx86_64"
       },
       "RequestBody": {
         "analysisInput": {
@@ -46,24 +41,16 @@
       },
       "StatusCode": 400,
       "ResponseHeaders": {
-<<<<<<< HEAD
-        "apim-request-id": "1d512432-2ede-461e-a074-3c2c7ab2d335",
+        "apim-request-id": "3d5d5660-2ba5-4b92-951a-0e9717d3ba84",
         "Content-Type": "application/json; charset=utf-8",
-        "Date": "Fri, 14 Oct 2022 02:51:30 GMT",
-        "Strict-Transport-Security": "max-age=31536000; includeSubDomains; preload",
-        "Transfer-Encoding": "chunked",
-        "X-Content-Type-Options": "nosniff",
-        "x-envoy-upstream-service-time": "6"
-=======
-        "apim-request-id": "91b878c0-284d-45cf-9fcc-f5f5b64c5772",
-        "Content-Type": "application/json; charset=utf-8",
-        "Date": "Mon, 24 Oct 2022 05:19:36 GMT",
+        "Date": "Tue, 25 Oct 2022 21:33:39 GMT",
+        "Server": "istio-envoy",
         "Strict-Transport-Security": "max-age=31536000; includeSubDomains; preload",
         "Transfer-Encoding": "chunked",
         "X-Content-Type-Options": "nosniff",
         "x-envoy-upstream-service-time": "5",
-        "x-ms-region": "West US 2"
->>>>>>> d933aa95
+        "x-http2-stream-id": "23",
+        "x-ms-region": "East US"
       },
       "ResponseBody": {
         "error": {
