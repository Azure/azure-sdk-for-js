--- conflicted
+++ resolved
@@ -19,13 +19,8 @@
         "Sec-Fetch-Mode": "cors",
         "Sec-Fetch-Site": "same-site",
         "User-Agent": "Mozilla/5.0 (X11; Linux x86_64) AppleWebKit/537.36 (KHTML, like Gecko) HeadlessChrome/103.0.5058.0 Safari/537.36",
-<<<<<<< HEAD
-        "x-ms-client-request-id": "bd965c31-5f09-4691-ac59-8e736c71e580",
-        "x-ms-useragent": "azsdk-js-ai-language-text/1.1.0-beta.1 core-rest-pipeline/1.9.3 OS/Linuxx86_64"
-=======
-        "x-ms-client-request-id": "5e4892a0-988a-4a7f-bc27-aaf153b79df8",
-        "x-ms-useragent": "azsdk-js-ai-language-text/1.0.1 core-rest-pipeline/1.10.0 OS/Linuxx86_64"
->>>>>>> d933aa95
+        "x-ms-client-request-id": "1322f8e1-53a0-4dae-b058-0f7da4f455db",
+        "x-ms-useragent": "azsdk-js-ai-language-text/1.1.0-beta.1 core-rest-pipeline/1.10.0 OS/Linuxx86_64"
       },
       "RequestBody": {
         "analysisInput": {
@@ -171,24 +166,16 @@
       },
       "StatusCode": 400,
       "ResponseHeaders": {
-<<<<<<< HEAD
-        "apim-request-id": "47d6e996-eaf4-454d-a993-bb3c80d2a6d6",
+        "apim-request-id": "d2ada1f2-fdf2-4685-b8a8-e1ca78c86c9f",
         "Content-Type": "application/json; charset=utf-8",
-        "Date": "Fri, 14 Oct 2022 02:51:31 GMT",
+        "Date": "Tue, 25 Oct 2022 21:33:40 GMT",
+        "Server": "istio-envoy",
         "Strict-Transport-Security": "max-age=31536000; includeSubDomains; preload",
         "Transfer-Encoding": "chunked",
         "X-Content-Type-Options": "nosniff",
-        "x-envoy-upstream-service-time": "7"
-=======
-        "apim-request-id": "d8b27937-00bc-4196-828d-6468ef7408cb",
-        "Content-Type": "application/json; charset=utf-8",
-        "Date": "Mon, 24 Oct 2022 05:19:36 GMT",
-        "Strict-Transport-Security": "max-age=31536000; includeSubDomains; preload",
-        "Transfer-Encoding": "chunked",
-        "X-Content-Type-Options": "nosniff",
-        "x-envoy-upstream-service-time": "7",
-        "x-ms-region": "West US 2"
->>>>>>> d933aa95
+        "x-envoy-upstream-service-time": "6",
+        "x-http2-stream-id": "35",
+        "x-ms-region": "East US"
       },
       "ResponseBody": {
         "error": {
