--- conflicted
+++ resolved
@@ -19,13 +19,8 @@
         "Sec-Fetch-Mode": "cors",
         "Sec-Fetch-Site": "same-site",
         "User-Agent": "Mozilla/5.0 (X11; Linux x86_64) AppleWebKit/537.36 (KHTML, like Gecko) HeadlessChrome/103.0.5058.0 Safari/537.36",
-<<<<<<< HEAD
-        "x-ms-client-request-id": "6949e49c-f186-45db-a3a4-9d94e626c38b",
-        "x-ms-useragent": "azsdk-js-ai-language-text/1.1.0-beta.1 core-rest-pipeline/1.9.3 OS/Linuxx86_64"
-=======
-        "x-ms-client-request-id": "55b95aea-bfd6-4fee-a730-88ce709b28b6",
-        "x-ms-useragent": "azsdk-js-ai-language-text/1.0.1 core-rest-pipeline/1.10.0 OS/Linuxx86_64"
->>>>>>> d933aa95
+        "x-ms-client-request-id": "66e4d8a0-0ab5-4198-82d4-91f37b7451e1",
+        "x-ms-useragent": "azsdk-js-ai-language-text/1.1.0-beta.1 core-rest-pipeline/1.10.0 OS/Linuxx86_64"
       },
       "RequestBody": {
         "displayName": "testJob",
@@ -47,89 +42,58 @@
       },
       "StatusCode": 202,
       "ResponseHeaders": {
-<<<<<<< HEAD
-        "apim-request-id": "261e7247-a906-4582-862f-92aa1afe9016",
+        "apim-request-id": "e22c8d98-e99c-4aa7-892f-95d989ef3663",
         "Content-Length": "0",
-        "Date": "Fri, 14 Oct 2022 02:51:20 GMT",
-        "operation-location": "https://endpoint/language/analyze-text/jobs/c57484e0-5aa6-4566-a5ce-d7708f2e77e4?api-version=2022-10-01-preview",
-        "Strict-Transport-Security": "max-age=31536000; includeSubDomains; preload",
-        "X-Content-Type-Options": "nosniff",
-        "x-envoy-upstream-service-time": "248"
-=======
-        "apim-request-id": "0d3193e8-0bee-4e71-9d3e-b5a595c36c41",
-        "Content-Length": "0",
-        "Date": "Mon, 24 Oct 2022 05:19:29 GMT",
-        "operation-location": "https://endpoint/language/analyze-text/jobs/233d1cb1-dd56-4e00-8926-ede422b7a938?api-version=2022-05-01",
-        "Strict-Transport-Security": "max-age=31536000; includeSubDomains; preload",
-        "X-Content-Type-Options": "nosniff",
-        "x-envoy-upstream-service-time": "131",
-        "x-ms-region": "West US 2"
->>>>>>> d933aa95
+        "Date": "Tue, 25 Oct 2022 21:33:26 GMT",
+        "operation-location": "https://endpoint/language/analyze-text/jobs/351dfbd2-0ed6-4191-a48a-1db8eec03b97?api-version=2022-10-01-preview",
+        "Server": "istio-envoy",
+        "Strict-Transport-Security": "max-age=31536000; includeSubDomains; preload",
+        "X-Content-Type-Options": "nosniff",
+        "x-envoy-upstream-service-time": "92",
+        "x-http2-stream-id": "31",
+        "x-ms-region": "East US"
       },
       "ResponseBody": null
     },
     {
-<<<<<<< HEAD
-      "RequestUri": "https://endpoint/language/analyze-text/jobs/c57484e0-5aa6-4566-a5ce-d7708f2e77e4?api-version=2022-10-01-preview",
-=======
-      "RequestUri": "https://endpoint/language/analyze-text/jobs/233d1cb1-dd56-4e00-8926-ede422b7a938?api-version=2022-05-01",
->>>>>>> d933aa95
-      "RequestMethod": "GET",
-      "RequestHeaders": {
-        "Accept": "application/json",
-        "Accept-Encoding": "gzip, deflate, br",
-        "Accept-Language": "en-US",
-        "Connection": "keep-alive",
-        "ocp-apim-subscription-key": "api_key",
-        "Referer": "http://localhost:9876/",
-        "sec-ch-ua": "",
-        "sec-ch-ua-mobile": "?0",
-        "sec-ch-ua-platform": "",
-        "Sec-Fetch-Dest": "empty",
-        "Sec-Fetch-Mode": "cors",
-        "Sec-Fetch-Site": "same-site",
-        "User-Agent": "Mozilla/5.0 (X11; Linux x86_64) AppleWebKit/537.36 (KHTML, like Gecko) HeadlessChrome/103.0.5058.0 Safari/537.36",
-<<<<<<< HEAD
-        "x-ms-client-request-id": "ef458250-b8d1-4e3d-9819-de40e264cde0",
-        "x-ms-useragent": "azsdk-js-ai-language-text/1.1.0-beta.1 core-rest-pipeline/1.9.3 OS/Linuxx86_64"
-=======
-        "x-ms-client-request-id": "688ba4d6-2d89-4568-829d-bb7bc339e027",
-        "x-ms-useragent": "azsdk-js-ai-language-text/1.0.1 core-rest-pipeline/1.10.0 OS/Linuxx86_64"
->>>>>>> d933aa95
-      },
-      "RequestBody": null,
-      "StatusCode": 200,
-      "ResponseHeaders": {
-<<<<<<< HEAD
-        "apim-request-id": "13445256-5106-45e1-8bb7-fe9fb6e7442a",
-        "Content-Length": "306",
-        "Content-Type": "application/json; charset=utf-8",
-        "Date": "Fri, 14 Oct 2022 02:51:20 GMT",
-        "Strict-Transport-Security": "max-age=31536000; includeSubDomains; preload",
-        "X-Content-Type-Options": "nosniff",
-        "x-envoy-upstream-service-time": "10"
-      },
-      "ResponseBody": {
-        "jobId": "c57484e0-5aa6-4566-a5ce-d7708f2e77e4",
-        "lastUpdateDateTime": "2022-10-14T02:51:20Z",
-        "createdDateTime": "2022-10-14T02:51:19Z",
-        "expirationDateTime": "2022-10-15T02:51:19Z",
-=======
-        "apim-request-id": "3ae97a32-ea58-4862-a33b-22ceafc084c0",
+      "RequestUri": "https://endpoint/language/analyze-text/jobs/351dfbd2-0ed6-4191-a48a-1db8eec03b97?api-version=2022-10-01-preview",
+      "RequestMethod": "GET",
+      "RequestHeaders": {
+        "Accept": "application/json",
+        "Accept-Encoding": "gzip, deflate, br",
+        "Accept-Language": "en-US",
+        "Connection": "keep-alive",
+        "ocp-apim-subscription-key": "api_key",
+        "Referer": "http://localhost:9876/",
+        "sec-ch-ua": "",
+        "sec-ch-ua-mobile": "?0",
+        "sec-ch-ua-platform": "",
+        "Sec-Fetch-Dest": "empty",
+        "Sec-Fetch-Mode": "cors",
+        "Sec-Fetch-Site": "same-site",
+        "User-Agent": "Mozilla/5.0 (X11; Linux x86_64) AppleWebKit/537.36 (KHTML, like Gecko) HeadlessChrome/103.0.5058.0 Safari/537.36",
+        "x-ms-client-request-id": "9a9fae49-0a2d-4fa2-851a-2e6471ff1d5b",
+        "x-ms-useragent": "azsdk-js-ai-language-text/1.1.0-beta.1 core-rest-pipeline/1.10.0 OS/Linuxx86_64"
+      },
+      "RequestBody": null,
+      "StatusCode": 200,
+      "ResponseHeaders": {
+        "apim-request-id": "cd9fa576-945a-4c1b-80c7-657d0cc1a91a",
         "Content-Length": "307",
         "Content-Type": "application/json; charset=utf-8",
-        "Date": "Mon, 24 Oct 2022 05:19:29 GMT",
-        "Strict-Transport-Security": "max-age=31536000; includeSubDomains; preload",
-        "X-Content-Type-Options": "nosniff",
-        "x-envoy-upstream-service-time": "7",
-        "x-ms-region": "West US 2"
-      },
-      "ResponseBody": {
-        "jobId": "233d1cb1-dd56-4e00-8926-ede422b7a938",
-        "lastUpdatedDateTime": "2022-10-24T05:19:29Z",
-        "createdDateTime": "2022-10-24T05:19:29Z",
-        "expirationDateTime": "2022-10-25T05:19:29Z",
->>>>>>> d933aa95
+        "Date": "Tue, 25 Oct 2022 21:33:27 GMT",
+        "Server": "istio-envoy",
+        "Strict-Transport-Security": "max-age=31536000; includeSubDomains; preload",
+        "X-Content-Type-Options": "nosniff",
+        "x-envoy-upstream-service-time": "8",
+        "x-http2-stream-id": "39",
+        "x-ms-region": "East US"
+      },
+      "ResponseBody": {
+        "jobId": "351dfbd2-0ed6-4191-a48a-1db8eec03b97",
+        "lastUpdatedDateTime": "2022-10-25T21:33:27Z",
+        "createdDateTime": "2022-10-25T21:33:27Z",
+        "expirationDateTime": "2022-10-26T21:33:27Z",
         "status": "notStarted",
         "errors": [],
         "displayName": "testJob",
@@ -143,142 +107,248 @@
       }
     },
     {
-<<<<<<< HEAD
-      "RequestUri": "https://endpoint/language/analyze-text/jobs/c57484e0-5aa6-4566-a5ce-d7708f2e77e4?api-version=2022-10-01-preview",
-=======
-      "RequestUri": "https://endpoint/language/analyze-text/jobs/233d1cb1-dd56-4e00-8926-ede422b7a938?api-version=2022-05-01",
->>>>>>> d933aa95
-      "RequestMethod": "GET",
-      "RequestHeaders": {
-        "Accept": "application/json",
-        "Accept-Encoding": "gzip, deflate, br",
-        "Accept-Language": "en-US",
-        "Connection": "keep-alive",
-        "ocp-apim-subscription-key": "api_key",
-        "Referer": "http://localhost:9876/",
-        "sec-ch-ua": "",
-        "sec-ch-ua-mobile": "?0",
-        "sec-ch-ua-platform": "",
-        "Sec-Fetch-Dest": "empty",
-        "Sec-Fetch-Mode": "cors",
-        "Sec-Fetch-Site": "same-site",
-        "User-Agent": "Mozilla/5.0 (X11; Linux x86_64) AppleWebKit/537.36 (KHTML, like Gecko) HeadlessChrome/103.0.5058.0 Safari/537.36",
-<<<<<<< HEAD
-        "x-ms-client-request-id": "0011b44b-8bdf-4461-bd55-3887b92ceaf3",
-        "x-ms-useragent": "azsdk-js-ai-language-text/1.1.0-beta.1 core-rest-pipeline/1.9.3 OS/Linuxx86_64"
-=======
-        "x-ms-client-request-id": "938f073f-2256-4717-8a1e-c56f10a4415e",
-        "x-ms-useragent": "azsdk-js-ai-language-text/1.0.1 core-rest-pipeline/1.10.0 OS/Linuxx86_64"
->>>>>>> d933aa95
-      },
-      "RequestBody": null,
-      "StatusCode": 200,
-      "ResponseHeaders": {
-<<<<<<< HEAD
-        "apim-request-id": "58bf24f9-a7f0-4b69-a1ef-6fd98757b96d",
-        "Content-Length": "303",
-        "Content-Type": "application/json; charset=utf-8",
-        "Date": "Fri, 14 Oct 2022 02:51:20 GMT",
-        "Strict-Transport-Security": "max-age=31536000; includeSubDomains; preload",
-        "X-Content-Type-Options": "nosniff",
-        "x-envoy-upstream-service-time": "9"
-      },
-      "ResponseBody": {
-        "jobId": "c57484e0-5aa6-4566-a5ce-d7708f2e77e4",
-        "lastUpdateDateTime": "2022-10-14T02:51:20Z",
-        "createdDateTime": "2022-10-14T02:51:19Z",
-        "expirationDateTime": "2022-10-15T02:51:19Z",
+      "RequestUri": "https://endpoint/language/analyze-text/jobs/351dfbd2-0ed6-4191-a48a-1db8eec03b97?api-version=2022-10-01-preview",
+      "RequestMethod": "GET",
+      "RequestHeaders": {
+        "Accept": "application/json",
+        "Accept-Encoding": "gzip, deflate, br",
+        "Accept-Language": "en-US",
+        "Connection": "keep-alive",
+        "ocp-apim-subscription-key": "api_key",
+        "Referer": "http://localhost:9876/",
+        "sec-ch-ua": "",
+        "sec-ch-ua-mobile": "?0",
+        "sec-ch-ua-platform": "",
+        "Sec-Fetch-Dest": "empty",
+        "Sec-Fetch-Mode": "cors",
+        "Sec-Fetch-Site": "same-site",
+        "User-Agent": "Mozilla/5.0 (X11; Linux x86_64) AppleWebKit/537.36 (KHTML, like Gecko) HeadlessChrome/103.0.5058.0 Safari/537.36",
+        "x-ms-client-request-id": "d711f908-ab45-4bea-b30d-81c4f1e2cdce",
+        "x-ms-useragent": "azsdk-js-ai-language-text/1.1.0-beta.1 core-rest-pipeline/1.10.0 OS/Linuxx86_64"
+      },
+      "RequestBody": null,
+      "StatusCode": 200,
+      "ResponseHeaders": {
+        "apim-request-id": "812b1a90-396c-49a8-9a6e-e7843c4087b1",
+        "Content-Length": "307",
+        "Content-Type": "application/json; charset=utf-8",
+        "Date": "Tue, 25 Oct 2022 21:33:27 GMT",
+        "Server": "istio-envoy",
+        "Strict-Transport-Security": "max-age=31536000; includeSubDomains; preload",
+        "X-Content-Type-Options": "nosniff",
+        "x-envoy-upstream-service-time": "8",
+        "x-http2-stream-id": "33",
+        "x-ms-region": "East US"
+      },
+      "ResponseBody": {
+        "jobId": "351dfbd2-0ed6-4191-a48a-1db8eec03b97",
+        "lastUpdatedDateTime": "2022-10-25T21:33:27Z",
+        "createdDateTime": "2022-10-25T21:33:27Z",
+        "expirationDateTime": "2022-10-26T21:33:27Z",
+        "status": "notStarted",
+        "errors": [],
+        "displayName": "testJob",
+        "tasks": {
+          "completed": 0,
+          "failed": 0,
+          "inProgress": 1,
+          "total": 1,
+          "items": []
+        }
+      }
+    },
+    {
+      "RequestUri": "https://endpoint/language/analyze-text/jobs/351dfbd2-0ed6-4191-a48a-1db8eec03b97?api-version=2022-10-01-preview",
+      "RequestMethod": "GET",
+      "RequestHeaders": {
+        "Accept": "application/json",
+        "Accept-Encoding": "gzip, deflate, br",
+        "Accept-Language": "en-US",
+        "Connection": "keep-alive",
+        "ocp-apim-subscription-key": "api_key",
+        "Referer": "http://localhost:9876/",
+        "sec-ch-ua": "",
+        "sec-ch-ua-mobile": "?0",
+        "sec-ch-ua-platform": "",
+        "Sec-Fetch-Dest": "empty",
+        "Sec-Fetch-Mode": "cors",
+        "Sec-Fetch-Site": "same-site",
+        "User-Agent": "Mozilla/5.0 (X11; Linux x86_64) AppleWebKit/537.36 (KHTML, like Gecko) HeadlessChrome/103.0.5058.0 Safari/537.36",
+        "x-ms-client-request-id": "df3b7727-e3b2-4371-95a7-03069ff968ff",
+        "x-ms-useragent": "azsdk-js-ai-language-text/1.1.0-beta.1 core-rest-pipeline/1.10.0 OS/Linuxx86_64"
+      },
+      "RequestBody": null,
+      "StatusCode": 200,
+      "ResponseHeaders": {
+        "apim-request-id": "cd7bba9e-197c-4388-a884-90539cbab385",
+        "Content-Length": "304",
+        "Content-Type": "application/json; charset=utf-8",
+        "Date": "Tue, 25 Oct 2022 21:33:29 GMT",
+        "Server": "istio-envoy",
+        "Strict-Transport-Security": "max-age=31536000; includeSubDomains; preload",
+        "X-Content-Type-Options": "nosniff",
+        "x-envoy-upstream-service-time": "12",
+        "x-http2-stream-id": "29",
+        "x-ms-region": "East US"
+      },
+      "ResponseBody": {
+        "jobId": "351dfbd2-0ed6-4191-a48a-1db8eec03b97",
+        "lastUpdatedDateTime": "2022-10-25T21:33:27Z",
+        "createdDateTime": "2022-10-25T21:33:27Z",
+        "expirationDateTime": "2022-10-26T21:33:27Z",
         "status": "running",
-=======
-        "apim-request-id": "6d0faa25-948d-499a-9ce0-aca9892f0a5e",
-        "Content-Length": "307",
-        "Content-Type": "application/json; charset=utf-8",
-        "Date": "Mon, 24 Oct 2022 05:19:29 GMT",
-        "Strict-Transport-Security": "max-age=31536000; includeSubDomains; preload",
-        "X-Content-Type-Options": "nosniff",
-        "x-envoy-upstream-service-time": "5",
-        "x-ms-region": "West US 2"
-      },
-      "ResponseBody": {
-        "jobId": "233d1cb1-dd56-4e00-8926-ede422b7a938",
-        "lastUpdatedDateTime": "2022-10-24T05:19:29Z",
-        "createdDateTime": "2022-10-24T05:19:29Z",
-        "expirationDateTime": "2022-10-25T05:19:29Z",
-        "status": "notStarted",
->>>>>>> d933aa95
-        "errors": [],
-        "displayName": "testJob",
-        "tasks": {
-          "completed": 0,
-          "failed": 0,
-          "inProgress": 1,
-          "total": 1,
-          "items": []
-        }
-      }
-    },
-    {
-<<<<<<< HEAD
-      "RequestUri": "https://endpoint/language/analyze-text/jobs/c57484e0-5aa6-4566-a5ce-d7708f2e77e4?api-version=2022-10-01-preview",
-=======
-      "RequestUri": "https://endpoint/language/analyze-text/jobs/233d1cb1-dd56-4e00-8926-ede422b7a938?api-version=2022-05-01",
->>>>>>> d933aa95
-      "RequestMethod": "GET",
-      "RequestHeaders": {
-        "Accept": "application/json",
-        "Accept-Encoding": "gzip, deflate, br",
-        "Accept-Language": "en-US",
-        "Connection": "keep-alive",
-        "ocp-apim-subscription-key": "api_key",
-        "Referer": "http://localhost:9876/",
-        "sec-ch-ua": "",
-        "sec-ch-ua-mobile": "?0",
-        "sec-ch-ua-platform": "",
-        "Sec-Fetch-Dest": "empty",
-        "Sec-Fetch-Mode": "cors",
-        "Sec-Fetch-Site": "same-site",
-        "User-Agent": "Mozilla/5.0 (X11; Linux x86_64) AppleWebKit/537.36 (KHTML, like Gecko) HeadlessChrome/103.0.5058.0 Safari/537.36",
-<<<<<<< HEAD
-        "x-ms-client-request-id": "d76efd26-c984-495e-a1c8-a1cc52a54d0a",
-        "x-ms-useragent": "azsdk-js-ai-language-text/1.1.0-beta.1 core-rest-pipeline/1.9.3 OS/Linuxx86_64"
-=======
-        "x-ms-client-request-id": "1748fe4c-89a8-4fd4-a5e0-7f8ff5492c48",
-        "x-ms-useragent": "azsdk-js-ai-language-text/1.0.1 core-rest-pipeline/1.10.0 OS/Linuxx86_64"
->>>>>>> d933aa95
-      },
-      "RequestBody": null,
-      "StatusCode": 200,
-      "ResponseHeaders": {
-<<<<<<< HEAD
-        "apim-request-id": "78138599-4081-4ed6-84ef-f7b2872aff5c",
-        "Content-Length": "852",
-        "Content-Type": "application/json; charset=utf-8",
-        "Date": "Fri, 14 Oct 2022 02:51:22 GMT",
-        "Strict-Transport-Security": "max-age=31536000; includeSubDomains; preload",
-        "X-Content-Type-Options": "nosniff",
-        "x-envoy-upstream-service-time": "47"
-      },
-      "ResponseBody": {
-        "jobId": "c57484e0-5aa6-4566-a5ce-d7708f2e77e4",
-        "lastUpdateDateTime": "2022-10-14T02:51:21Z",
-        "createdDateTime": "2022-10-14T02:51:19Z",
-        "expirationDateTime": "2022-10-15T02:51:19Z",
-=======
-        "apim-request-id": "7ca5e363-ae8e-4025-a5e1-ee94f04883dc",
+        "errors": [],
+        "displayName": "testJob",
+        "tasks": {
+          "completed": 0,
+          "failed": 0,
+          "inProgress": 1,
+          "total": 1,
+          "items": []
+        }
+      }
+    },
+    {
+      "RequestUri": "https://endpoint/language/analyze-text/jobs/351dfbd2-0ed6-4191-a48a-1db8eec03b97?api-version=2022-10-01-preview",
+      "RequestMethod": "GET",
+      "RequestHeaders": {
+        "Accept": "application/json",
+        "Accept-Encoding": "gzip, deflate, br",
+        "Accept-Language": "en-US",
+        "Connection": "keep-alive",
+        "ocp-apim-subscription-key": "api_key",
+        "Referer": "http://localhost:9876/",
+        "sec-ch-ua": "",
+        "sec-ch-ua-mobile": "?0",
+        "sec-ch-ua-platform": "",
+        "Sec-Fetch-Dest": "empty",
+        "Sec-Fetch-Mode": "cors",
+        "Sec-Fetch-Site": "same-site",
+        "User-Agent": "Mozilla/5.0 (X11; Linux x86_64) AppleWebKit/537.36 (KHTML, like Gecko) HeadlessChrome/103.0.5058.0 Safari/537.36",
+        "x-ms-client-request-id": "43ff6643-f8bf-491e-89d6-2cf9c09b03ed",
+        "x-ms-useragent": "azsdk-js-ai-language-text/1.1.0-beta.1 core-rest-pipeline/1.10.0 OS/Linuxx86_64"
+      },
+      "RequestBody": null,
+      "StatusCode": 200,
+      "ResponseHeaders": {
+        "apim-request-id": "f2582328-62e5-400c-aaf7-4250dfcbc846",
+        "Content-Length": "304",
+        "Content-Type": "application/json; charset=utf-8",
+        "Date": "Tue, 25 Oct 2022 21:33:31 GMT",
+        "Server": "istio-envoy",
+        "Strict-Transport-Security": "max-age=31536000; includeSubDomains; preload",
+        "X-Content-Type-Options": "nosniff",
+        "x-envoy-upstream-service-time": "9",
+        "x-http2-stream-id": "31",
+        "x-ms-region": "East US"
+      },
+      "ResponseBody": {
+        "jobId": "351dfbd2-0ed6-4191-a48a-1db8eec03b97",
+        "lastUpdatedDateTime": "2022-10-25T21:33:27Z",
+        "createdDateTime": "2022-10-25T21:33:27Z",
+        "expirationDateTime": "2022-10-26T21:33:27Z",
+        "status": "running",
+        "errors": [],
+        "displayName": "testJob",
+        "tasks": {
+          "completed": 0,
+          "failed": 0,
+          "inProgress": 1,
+          "total": 1,
+          "items": []
+        }
+      }
+    },
+    {
+      "RequestUri": "https://endpoint/language/analyze-text/jobs/351dfbd2-0ed6-4191-a48a-1db8eec03b97?api-version=2022-10-01-preview",
+      "RequestMethod": "GET",
+      "RequestHeaders": {
+        "Accept": "application/json",
+        "Accept-Encoding": "gzip, deflate, br",
+        "Accept-Language": "en-US",
+        "Connection": "keep-alive",
+        "ocp-apim-subscription-key": "api_key",
+        "Referer": "http://localhost:9876/",
+        "sec-ch-ua": "",
+        "sec-ch-ua-mobile": "?0",
+        "sec-ch-ua-platform": "",
+        "Sec-Fetch-Dest": "empty",
+        "Sec-Fetch-Mode": "cors",
+        "Sec-Fetch-Site": "same-site",
+        "User-Agent": "Mozilla/5.0 (X11; Linux x86_64) AppleWebKit/537.36 (KHTML, like Gecko) HeadlessChrome/103.0.5058.0 Safari/537.36",
+        "x-ms-client-request-id": "97a4a1bf-e423-4c96-9f2c-54566becca4e",
+        "x-ms-useragent": "azsdk-js-ai-language-text/1.1.0-beta.1 core-rest-pipeline/1.10.0 OS/Linuxx86_64"
+      },
+      "RequestBody": null,
+      "StatusCode": 200,
+      "ResponseHeaders": {
+        "apim-request-id": "b473021f-7fd9-4723-8eb9-0e7076f2eb70",
+        "Content-Length": "304",
+        "Content-Type": "application/json; charset=utf-8",
+        "Date": "Tue, 25 Oct 2022 21:33:33 GMT",
+        "Server": "istio-envoy",
+        "Strict-Transport-Security": "max-age=31536000; includeSubDomains; preload",
+        "X-Content-Type-Options": "nosniff",
+        "x-envoy-upstream-service-time": "8",
+        "x-http2-stream-id": "29",
+        "x-ms-region": "East US"
+      },
+      "ResponseBody": {
+        "jobId": "351dfbd2-0ed6-4191-a48a-1db8eec03b97",
+        "lastUpdatedDateTime": "2022-10-25T21:33:27Z",
+        "createdDateTime": "2022-10-25T21:33:27Z",
+        "expirationDateTime": "2022-10-26T21:33:27Z",
+        "status": "running",
+        "errors": [],
+        "displayName": "testJob",
+        "tasks": {
+          "completed": 0,
+          "failed": 0,
+          "inProgress": 1,
+          "total": 1,
+          "items": []
+        }
+      }
+    },
+    {
+      "RequestUri": "https://endpoint/language/analyze-text/jobs/351dfbd2-0ed6-4191-a48a-1db8eec03b97?api-version=2022-10-01-preview",
+      "RequestMethod": "GET",
+      "RequestHeaders": {
+        "Accept": "application/json",
+        "Accept-Encoding": "gzip, deflate, br",
+        "Accept-Language": "en-US",
+        "Connection": "keep-alive",
+        "ocp-apim-subscription-key": "api_key",
+        "Referer": "http://localhost:9876/",
+        "sec-ch-ua": "",
+        "sec-ch-ua-mobile": "?0",
+        "sec-ch-ua-platform": "",
+        "Sec-Fetch-Dest": "empty",
+        "Sec-Fetch-Mode": "cors",
+        "Sec-Fetch-Site": "same-site",
+        "User-Agent": "Mozilla/5.0 (X11; Linux x86_64) AppleWebKit/537.36 (KHTML, like Gecko) HeadlessChrome/103.0.5058.0 Safari/537.36",
+        "x-ms-client-request-id": "ec4b1b95-0a22-42c0-9f93-f6ceb31e238b",
+        "x-ms-useragent": "azsdk-js-ai-language-text/1.1.0-beta.1 core-rest-pipeline/1.10.0 OS/Linuxx86_64"
+      },
+      "RequestBody": null,
+      "StatusCode": 200,
+      "ResponseHeaders": {
+        "apim-request-id": "ab83ba2b-772c-4237-87dd-156df64a1836",
         "Content-Length": "853",
         "Content-Type": "application/json; charset=utf-8",
-        "Date": "Mon, 24 Oct 2022 05:19:31 GMT",
-        "Strict-Transport-Security": "max-age=31536000; includeSubDomains; preload",
-        "X-Content-Type-Options": "nosniff",
-        "x-envoy-upstream-service-time": "43",
-        "x-ms-region": "West US 2"
-      },
-      "ResponseBody": {
-        "jobId": "233d1cb1-dd56-4e00-8926-ede422b7a938",
-        "lastUpdatedDateTime": "2022-10-24T05:19:31Z",
-        "createdDateTime": "2022-10-24T05:19:29Z",
-        "expirationDateTime": "2022-10-25T05:19:29Z",
->>>>>>> d933aa95
+        "Date": "Tue, 25 Oct 2022 21:33:35 GMT",
+        "Server": "istio-envoy",
+        "Strict-Transport-Security": "max-age=31536000; includeSubDomains; preload",
+        "X-Content-Type-Options": "nosniff",
+        "x-envoy-upstream-service-time": "36",
+        "x-http2-stream-id": "19",
+        "x-ms-region": "East US"
+      },
+      "ResponseBody": {
+        "jobId": "351dfbd2-0ed6-4191-a48a-1db8eec03b97",
+        "lastUpdatedDateTime": "2022-10-25T21:33:35Z",
+        "createdDateTime": "2022-10-25T21:33:27Z",
+        "expirationDateTime": "2022-10-26T21:33:27Z",
         "status": "succeeded",
         "errors": [],
         "displayName": "testJob",
@@ -290,11 +360,7 @@
           "items": [
             {
               "kind": "EntityRecognitionLROResults",
-<<<<<<< HEAD
-              "lastUpdateDateTime": "2022-10-14T02:51:21.8066422Z",
-=======
-              "lastUpdateDateTime": "2022-10-24T05:19:31.0090219Z",
->>>>>>> d933aa95
+              "lastUpdateDateTime": "2022-10-25T21:33:35.0082071Z",
               "status": "succeeded",
               "results": {
                 "documents": [],
