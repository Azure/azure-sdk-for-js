--- conflicted
+++ resolved
@@ -19,13 +19,8 @@
         "Sec-Fetch-Mode": "cors",
         "Sec-Fetch-Site": "same-site",
         "User-Agent": "Mozilla/5.0 (X11; Linux x86_64) AppleWebKit/537.36 (KHTML, like Gecko) HeadlessChrome/103.0.5058.0 Safari/537.36",
-<<<<<<< HEAD
-        "x-ms-client-request-id": "6dba3acf-ef6a-468b-8932-b94acbe2d3ff",
-        "x-ms-useragent": "azsdk-js-ai-language-text/1.1.0-beta.1 core-rest-pipeline/1.9.3 OS/Linuxx86_64"
-=======
-        "x-ms-client-request-id": "2d31080b-3190-4d1c-a293-03b8009d0db5",
-        "x-ms-useragent": "azsdk-js-ai-language-text/1.0.1 core-rest-pipeline/1.10.0 OS/Linuxx86_64"
->>>>>>> d933aa95
+        "x-ms-client-request-id": "25d5d659-a6f4-4c80-9abb-03db00af514f",
+        "x-ms-useragent": "azsdk-js-ai-language-text/1.1.0-beta.1 core-rest-pipeline/1.10.0 OS/Linuxx86_64"
       },
       "RequestBody": {
         "analysisInput": {
@@ -64,33 +59,21 @@
       },
       "StatusCode": 202,
       "ResponseHeaders": {
-<<<<<<< HEAD
-        "apim-request-id": "93a88105-bbd0-4e6f-a1ed-c0cd587a27f9",
+        "apim-request-id": "9c3e1cdc-7d44-4cdd-9493-45ecc0972439",
         "Content-Length": "0",
-        "Date": "Fri, 14 Oct 2022 02:50:33 GMT",
-        "operation-location": "https://endpoint/language/analyze-text/jobs/37373184-cb19-4278-9571-e494283698cb?api-version=2022-10-01-preview",
+        "Date": "Tue, 25 Oct 2022 21:32:56 GMT",
+        "operation-location": "https://endpoint/language/analyze-text/jobs/0a5bc895-ddc8-439b-8a11-2755c31dcc5b?api-version=2022-10-01-preview",
+        "Server": "istio-envoy",
         "Strict-Transport-Security": "max-age=31536000; includeSubDomains; preload",
         "X-Content-Type-Options": "nosniff",
-        "x-envoy-upstream-service-time": "295"
-=======
-        "apim-request-id": "810c14e3-ca1e-4e63-8da1-0e54528ea134",
-        "Content-Length": "0",
-        "Date": "Mon, 24 Oct 2022 05:19:02 GMT",
-        "operation-location": "https://endpoint/language/analyze-text/jobs/bd706844-6938-4b8f-8795-5df81ca04465?api-version=2022-05-01",
-        "Strict-Transport-Security": "max-age=31536000; includeSubDomains; preload",
-        "X-Content-Type-Options": "nosniff",
-        "x-envoy-upstream-service-time": "244",
-        "x-ms-region": "West US 2"
->>>>>>> d933aa95
+        "x-envoy-upstream-service-time": "248",
+        "x-http2-stream-id": "27",
+        "x-ms-region": "East US"
       },
       "ResponseBody": null
     },
     {
-<<<<<<< HEAD
-      "RequestUri": "https://endpoint/language/analyze-text/jobs/37373184-cb19-4278-9571-e494283698cb?api-version=2022-10-01-preview",
-=======
-      "RequestUri": "https://endpoint/language/analyze-text/jobs/bd706844-6938-4b8f-8795-5df81ca04465?api-version=2022-05-01",
->>>>>>> d933aa95
+      "RequestUri": "https://endpoint/language/analyze-text/jobs/0a5bc895-ddc8-439b-8a11-2755c31dcc5b?api-version=2022-10-01-preview",
       "RequestMethod": "GET",
       "RequestHeaders": {
         "Accept": "application/json",
@@ -106,47 +89,29 @@
         "Sec-Fetch-Mode": "cors",
         "Sec-Fetch-Site": "same-site",
         "User-Agent": "Mozilla/5.0 (X11; Linux x86_64) AppleWebKit/537.36 (KHTML, like Gecko) HeadlessChrome/103.0.5058.0 Safari/537.36",
-<<<<<<< HEAD
-        "x-ms-client-request-id": "ba074c7a-7168-423b-a3dd-592b48a7dd83",
-        "x-ms-useragent": "azsdk-js-ai-language-text/1.1.0-beta.1 core-rest-pipeline/1.9.3 OS/Linuxx86_64"
-=======
-        "x-ms-client-request-id": "996e5dd8-ec8f-4f46-b857-29aa5f25195f",
-        "x-ms-useragent": "azsdk-js-ai-language-text/1.0.1 core-rest-pipeline/1.10.0 OS/Linuxx86_64"
->>>>>>> d933aa95
+        "x-ms-client-request-id": "40b5ed49-46b2-4f87-9c8b-aaafde06f898",
+        "x-ms-useragent": "azsdk-js-ai-language-text/1.1.0-beta.1 core-rest-pipeline/1.10.0 OS/Linuxx86_64"
       },
       "RequestBody": null,
       "StatusCode": 200,
       "ResponseHeaders": {
-<<<<<<< HEAD
-        "apim-request-id": "ed023b8b-ae8e-4229-ad40-00a027a0a849",
-        "Content-Length": "279",
+        "apim-request-id": "56461736-5ba8-4da8-b301-c3f7c44a9b28",
+        "Content-Length": "280",
         "Content-Type": "application/json; charset=utf-8",
-        "Date": "Fri, 14 Oct 2022 02:50:33 GMT",
-=======
-        "apim-request-id": "dc4d3920-7cd3-4cf0-a55c-f148426c10bb",
-        "Content-Length": "283",
-        "Content-Type": "application/json; charset=utf-8",
-        "Date": "Mon, 24 Oct 2022 05:19:02 GMT",
->>>>>>> d933aa95
+        "Date": "Tue, 25 Oct 2022 21:32:57 GMT",
+        "Server": "istio-envoy",
         "Strict-Transport-Security": "max-age=31536000; includeSubDomains; preload",
         "X-Content-Type-Options": "nosniff",
-        "x-envoy-upstream-service-time": "8",
-        "x-ms-region": "West US 2"
+        "x-envoy-upstream-service-time": "31",
+        "x-http2-stream-id": "27",
+        "x-ms-region": "East US"
       },
       "ResponseBody": {
-<<<<<<< HEAD
-        "jobId": "37373184-cb19-4278-9571-e494283698cb",
-        "lastUpdateDateTime": "2022-10-14T02:50:33Z",
-        "createdDateTime": "2022-10-14T02:50:32Z",
-        "expirationDateTime": "2022-10-15T02:50:32Z",
+        "jobId": "0a5bc895-ddc8-439b-8a11-2755c31dcc5b",
+        "lastUpdatedDateTime": "2022-10-25T21:32:57Z",
+        "createdDateTime": "2022-10-25T21:32:57Z",
+        "expirationDateTime": "2022-10-26T21:32:57Z",
         "status": "running",
-=======
-        "jobId": "bd706844-6938-4b8f-8795-5df81ca04465",
-        "lastUpdatedDateTime": "2022-10-24T05:19:03Z",
-        "createdDateTime": "2022-10-24T05:19:02Z",
-        "expirationDateTime": "2022-10-25T05:19:02Z",
-        "status": "notStarted",
->>>>>>> d933aa95
         "errors": [],
         "tasks": {
           "completed": 0,
@@ -158,11 +123,7 @@
       }
     },
     {
-<<<<<<< HEAD
-      "RequestUri": "https://endpoint/language/analyze-text/jobs/37373184-cb19-4278-9571-e494283698cb?api-version=2022-10-01-preview",
-=======
-      "RequestUri": "https://endpoint/language/analyze-text/jobs/bd706844-6938-4b8f-8795-5df81ca04465?api-version=2022-05-01",
->>>>>>> d933aa95
+      "RequestUri": "https://endpoint/language/analyze-text/jobs/0a5bc895-ddc8-439b-8a11-2755c31dcc5b?api-version=2022-10-01-preview",
       "RequestMethod": "GET",
       "RequestHeaders": {
         "Accept": "application/json",
@@ -178,49 +139,29 @@
         "Sec-Fetch-Mode": "cors",
         "Sec-Fetch-Site": "same-site",
         "User-Agent": "Mozilla/5.0 (X11; Linux x86_64) AppleWebKit/537.36 (KHTML, like Gecko) HeadlessChrome/103.0.5058.0 Safari/537.36",
-<<<<<<< HEAD
-        "x-ms-client-request-id": "5b42fb46-4c69-4373-810d-01121fadf323",
-        "x-ms-useragent": "azsdk-js-ai-language-text/1.1.0-beta.1 core-rest-pipeline/1.9.3 OS/Linuxx86_64"
-=======
-        "x-ms-client-request-id": "4d3d3fd7-81c7-4fef-bc27-0c780cad33f1",
-        "x-ms-useragent": "azsdk-js-ai-language-text/1.0.1 core-rest-pipeline/1.10.0 OS/Linuxx86_64"
->>>>>>> d933aa95
+        "x-ms-client-request-id": "b8181b56-7ba8-4a93-8e19-bd5c665de4d8",
+        "x-ms-useragent": "azsdk-js-ai-language-text/1.1.0-beta.1 core-rest-pipeline/1.10.0 OS/Linuxx86_64"
       },
       "RequestBody": null,
       "StatusCode": 200,
       "ResponseHeaders": {
-<<<<<<< HEAD
-        "apim-request-id": "1c7228df-1e98-4ba3-a4da-5e08fcb7a8e8",
-        "Content-Length": "279",
+        "apim-request-id": "99d3f24c-2f0f-4166-a7b4-0f33efe9f6b6",
+        "Content-Length": "280",
         "Content-Type": "application/json; charset=utf-8",
-        "Date": "Fri, 14 Oct 2022 02:50:33 GMT",
+        "Date": "Tue, 25 Oct 2022 21:32:57 GMT",
+        "Server": "istio-envoy",
         "Strict-Transport-Security": "max-age=31536000; includeSubDomains; preload",
         "X-Content-Type-Options": "nosniff",
-        "x-envoy-upstream-service-time": "11"
+        "x-envoy-upstream-service-time": "8",
+        "x-http2-stream-id": "33",
+        "x-ms-region": "East US"
       },
       "ResponseBody": {
-        "jobId": "37373184-cb19-4278-9571-e494283698cb",
-        "lastUpdateDateTime": "2022-10-14T02:50:33Z",
-        "createdDateTime": "2022-10-14T02:50:32Z",
-        "expirationDateTime": "2022-10-15T02:50:32Z",
+        "jobId": "0a5bc895-ddc8-439b-8a11-2755c31dcc5b",
+        "lastUpdatedDateTime": "2022-10-25T21:32:57Z",
+        "createdDateTime": "2022-10-25T21:32:57Z",
+        "expirationDateTime": "2022-10-26T21:32:57Z",
         "status": "running",
-=======
-        "apim-request-id": "9f670a5c-f296-402d-88d6-f85c390315c3",
-        "Content-Length": "283",
-        "Content-Type": "application/json; charset=utf-8",
-        "Date": "Mon, 24 Oct 2022 05:19:02 GMT",
-        "Strict-Transport-Security": "max-age=31536000; includeSubDomains; preload",
-        "X-Content-Type-Options": "nosniff",
-        "x-envoy-upstream-service-time": "20",
-        "x-ms-region": "West US 2"
-      },
-      "ResponseBody": {
-        "jobId": "bd706844-6938-4b8f-8795-5df81ca04465",
-        "lastUpdatedDateTime": "2022-10-24T05:19:03Z",
-        "createdDateTime": "2022-10-24T05:19:02Z",
-        "expirationDateTime": "2022-10-25T05:19:02Z",
-        "status": "notStarted",
->>>>>>> d933aa95
         "errors": [],
         "tasks": {
           "completed": 0,
@@ -232,10 +173,7 @@
       }
     },
     {
-<<<<<<< HEAD
-      "RequestUri": "https://endpoint/language/analyze-text/jobs/37373184-cb19-4278-9571-e494283698cb?api-version=2022-10-01-preview",
-=======
-      "RequestUri": "https://endpoint/language/analyze-text/jobs/bd706844-6938-4b8f-8795-5df81ca04465?api-version=2022-05-01",
+      "RequestUri": "https://endpoint/language/analyze-text/jobs/0a5bc895-ddc8-439b-8a11-2755c31dcc5b?api-version=2022-10-01-preview",
       "RequestMethod": "GET",
       "RequestHeaders": {
         "Accept": "application/json",
@@ -251,37 +189,39 @@
         "Sec-Fetch-Mode": "cors",
         "Sec-Fetch-Site": "same-site",
         "User-Agent": "Mozilla/5.0 (X11; Linux x86_64) AppleWebKit/537.36 (KHTML, like Gecko) HeadlessChrome/103.0.5058.0 Safari/537.36",
-        "x-ms-client-request-id": "d936aa3e-c7f6-46b4-b818-cf103e107f2c",
-        "x-ms-useragent": "azsdk-js-ai-language-text/1.0.1 core-rest-pipeline/1.10.0 OS/Linuxx86_64"
+        "x-ms-client-request-id": "61b04683-7cba-4c6d-9e6e-166df5dbbda5",
+        "x-ms-useragent": "azsdk-js-ai-language-text/1.1.0-beta.1 core-rest-pipeline/1.10.0 OS/Linuxx86_64"
       },
       "RequestBody": null,
       "StatusCode": 200,
       "ResponseHeaders": {
-        "apim-request-id": "e0462c11-3e3c-4352-acfe-0b911ea51ae2",
-        "Content-Length": "1113",
+        "apim-request-id": "ed90b165-02df-4949-bd13-70fdb3313f85",
+        "Content-Length": "1602",
         "Content-Type": "application/json; charset=utf-8",
-        "Date": "Mon, 24 Oct 2022 05:19:05 GMT",
+        "Date": "Tue, 25 Oct 2022 21:32:59 GMT",
+        "Server": "istio-envoy",
         "Strict-Transport-Security": "max-age=31536000; includeSubDomains; preload",
         "X-Content-Type-Options": "nosniff",
-        "x-envoy-upstream-service-time": "131",
-        "x-ms-region": "West US 2"
+        "x-envoy-upstream-service-time": "177",
+        "x-http2-stream-id": "25",
+        "x-ms-region": "East US"
       },
       "ResponseBody": {
-        "jobId": "bd706844-6938-4b8f-8795-5df81ca04465",
-        "lastUpdatedDateTime": "2022-10-24T05:19:05Z",
-        "createdDateTime": "2022-10-24T05:19:02Z",
-        "expirationDateTime": "2022-10-25T05:19:02Z",
-        "status": "running",
+        "jobId": "0a5bc895-ddc8-439b-8a11-2755c31dcc5b",
+        "lastUpdatedDateTime": "2022-10-25T21:32:59Z",
+        "createdDateTime": "2022-10-25T21:32:57Z",
+        "expirationDateTime": "2022-10-26T21:32:57Z",
+        "status": "succeeded",
         "errors": [],
         "tasks": {
-          "completed": 2,
+          "completed": 3,
           "failed": 0,
-          "inProgress": 1,
+          "inProgress": 0,
           "total": 3,
           "items": [
             {
               "kind": "EntityRecognitionLROResults",
-              "lastUpdateDateTime": "2022-10-24T05:19:04.9428279Z",
+              "lastUpdateDateTime": "2022-10-25T21:32:58.8948146Z",
               "status": "succeeded",
               "results": {
                 "documents": [
@@ -323,8 +263,37 @@
               }
             },
             {
+              "kind": "PiiEntityRecognitionLROResults",
+              "lastUpdateDateTime": "2022-10-25T21:32:59.7789204Z",
+              "status": "succeeded",
+              "results": {
+                "documents": [
+                  {
+                    "redactedText": "This was the best day of my life.",
+                    "id": "0",
+                    "entities": [],
+                    "warnings": []
+                  },
+                  {
+                    "redactedText": "I did not like the hotel we stayed at. It was too expensive.",
+                    "id": "1",
+                    "entities": [],
+                    "warnings": []
+                  },
+                  {
+                    "redactedText": "The restaurant was not as good as I hoped.",
+                    "id": "2",
+                    "entities": [],
+                    "warnings": []
+                  }
+                ],
+                "errors": [],
+                "modelVersion": "2021-01-15"
+              }
+            },
+            {
               "kind": "KeyPhraseExtractionLROResults",
-              "lastUpdateDateTime": "2022-10-24T05:19:05.1972627Z",
+              "lastUpdateDateTime": "2022-10-25T21:32:59.2978686Z",
               "status": "succeeded",
               "results": {
                 "documents": [
@@ -360,8 +329,7 @@
       }
     },
     {
-      "RequestUri": "https://endpoint/language/analyze-text/jobs/bd706844-6938-4b8f-8795-5df81ca04465?api-version=2022-05-01",
->>>>>>> d933aa95
+      "RequestUri": "https://endpoint/language/analyze-text/jobs/0a5bc895-ddc8-439b-8a11-2755c31dcc5b?api-version=2022-10-01-preview",
       "RequestMethod": "GET",
       "RequestHeaders": {
         "Accept": "application/json",
@@ -377,45 +345,28 @@
         "Sec-Fetch-Mode": "cors",
         "Sec-Fetch-Site": "same-site",
         "User-Agent": "Mozilla/5.0 (X11; Linux x86_64) AppleWebKit/537.36 (KHTML, like Gecko) HeadlessChrome/103.0.5058.0 Safari/537.36",
-<<<<<<< HEAD
-        "x-ms-client-request-id": "7956851e-32f3-4565-a394-8f9b43888738",
-        "x-ms-useragent": "azsdk-js-ai-language-text/1.1.0-beta.1 core-rest-pipeline/1.9.3 OS/Linuxx86_64"
-=======
-        "x-ms-client-request-id": "66f089e8-2cd2-4183-86f2-409613d6a559",
-        "x-ms-useragent": "azsdk-js-ai-language-text/1.0.1 core-rest-pipeline/1.10.0 OS/Linuxx86_64"
->>>>>>> d933aa95
+        "x-ms-client-request-id": "dfdcfca5-05e0-46d7-ad15-03841532a102",
+        "x-ms-useragent": "azsdk-js-ai-language-text/1.1.0-beta.1 core-rest-pipeline/1.10.0 OS/Linuxx86_64"
       },
       "RequestBody": null,
       "StatusCode": 200,
       "ResponseHeaders": {
-<<<<<<< HEAD
-        "apim-request-id": "a80e876f-17a2-48a7-a169-d952995db571",
-        "Content-Length": "1601",
-        "Content-Type": "application/json; charset=utf-8",
-        "Date": "Fri, 14 Oct 2022 02:50:35 GMT",
-=======
-        "apim-request-id": "d3902a16-c460-4a1d-b308-fcacf7ff7ced",
+        "apim-request-id": "793f0b98-f98d-411c-b390-22bbb09bc7cb",
         "Content-Length": "1602",
         "Content-Type": "application/json; charset=utf-8",
-        "Date": "Mon, 24 Oct 2022 05:19:06 GMT",
->>>>>>> d933aa95
+        "Date": "Tue, 25 Oct 2022 21:32:59 GMT",
+        "Server": "istio-envoy",
         "Strict-Transport-Security": "max-age=31536000; includeSubDomains; preload",
         "X-Content-Type-Options": "nosniff",
-        "x-envoy-upstream-service-time": "164",
-        "x-ms-region": "West US 2"
+        "x-envoy-upstream-service-time": "260",
+        "x-http2-stream-id": "35",
+        "x-ms-region": "East US"
       },
       "ResponseBody": {
-<<<<<<< HEAD
-        "jobId": "37373184-cb19-4278-9571-e494283698cb",
-        "lastUpdateDateTime": "2022-10-14T02:50:35Z",
-        "createdDateTime": "2022-10-14T02:50:32Z",
-        "expirationDateTime": "2022-10-15T02:50:32Z",
-=======
-        "jobId": "bd706844-6938-4b8f-8795-5df81ca04465",
-        "lastUpdatedDateTime": "2022-10-24T05:19:05Z",
-        "createdDateTime": "2022-10-24T05:19:02Z",
-        "expirationDateTime": "2022-10-25T05:19:02Z",
->>>>>>> d933aa95
+        "jobId": "0a5bc895-ddc8-439b-8a11-2755c31dcc5b",
+        "lastUpdatedDateTime": "2022-10-25T21:32:59Z",
+        "createdDateTime": "2022-10-25T21:32:57Z",
+        "expirationDateTime": "2022-10-26T21:32:57Z",
         "status": "succeeded",
         "errors": [],
         "tasks": {
@@ -426,11 +377,7 @@
           "items": [
             {
               "kind": "EntityRecognitionLROResults",
-<<<<<<< HEAD
-              "lastUpdateDateTime": "2022-10-14T02:50:35.2472882Z",
-=======
-              "lastUpdateDateTime": "2022-10-24T05:19:04.9428279Z",
->>>>>>> d933aa95
+              "lastUpdateDateTime": "2022-10-25T21:32:58.8948146Z",
               "status": "succeeded",
               "results": {
                 "documents": [
@@ -473,11 +420,7 @@
             },
             {
               "kind": "PiiEntityRecognitionLROResults",
-<<<<<<< HEAD
-              "lastUpdateDateTime": "2022-10-14T02:50:35.0835815Z",
-=======
-              "lastUpdateDateTime": "2022-10-24T05:19:05.8145433Z",
->>>>>>> d933aa95
+              "lastUpdateDateTime": "2022-10-25T21:32:59.7789204Z",
               "status": "succeeded",
               "results": {
                 "documents": [
@@ -506,202 +449,7 @@
             },
             {
               "kind": "KeyPhraseExtractionLROResults",
-<<<<<<< HEAD
-              "lastUpdateDateTime": "2022-10-14T02:50:35.3817073Z",
-=======
-              "lastUpdateDateTime": "2022-10-24T05:19:05.1972627Z",
->>>>>>> d933aa95
-              "status": "succeeded",
-              "results": {
-                "documents": [
-                  {
-                    "id": "0",
-                    "keyPhrases": [
-                      "best day",
-                      "life"
-                    ],
-                    "warnings": []
-                  },
-                  {
-                    "id": "1",
-                    "keyPhrases": [
-                      "hotel"
-                    ],
-                    "warnings": []
-                  },
-                  {
-                    "id": "2",
-                    "keyPhrases": [
-                      "restaurant"
-                    ],
-                    "warnings": []
-                  }
-                ],
-                "errors": [],
-                "modelVersion": "2022-10-01"
-              }
-            }
-          ]
-        }
-      }
-    },
-    {
-<<<<<<< HEAD
-      "RequestUri": "https://endpoint/language/analyze-text/jobs/37373184-cb19-4278-9571-e494283698cb?api-version=2022-10-01-preview",
-=======
-      "RequestUri": "https://endpoint/language/analyze-text/jobs/bd706844-6938-4b8f-8795-5df81ca04465?api-version=2022-05-01",
->>>>>>> d933aa95
-      "RequestMethod": "GET",
-      "RequestHeaders": {
-        "Accept": "application/json",
-        "Accept-Encoding": "gzip, deflate, br",
-        "Accept-Language": "en-US",
-        "Connection": "keep-alive",
-        "ocp-apim-subscription-key": "api_key",
-        "Referer": "http://localhost:9876/",
-        "sec-ch-ua": "",
-        "sec-ch-ua-mobile": "?0",
-        "sec-ch-ua-platform": "",
-        "Sec-Fetch-Dest": "empty",
-        "Sec-Fetch-Mode": "cors",
-        "Sec-Fetch-Site": "same-site",
-        "User-Agent": "Mozilla/5.0 (X11; Linux x86_64) AppleWebKit/537.36 (KHTML, like Gecko) HeadlessChrome/103.0.5058.0 Safari/537.36",
-<<<<<<< HEAD
-        "x-ms-client-request-id": "62d06886-be11-45c7-8c5c-c8a3713a177b",
-        "x-ms-useragent": "azsdk-js-ai-language-text/1.1.0-beta.1 core-rest-pipeline/1.9.3 OS/Linuxx86_64"
-=======
-        "x-ms-client-request-id": "5a193336-72e1-4d2b-a2d2-690c55c83ea0",
-        "x-ms-useragent": "azsdk-js-ai-language-text/1.0.1 core-rest-pipeline/1.10.0 OS/Linuxx86_64"
->>>>>>> d933aa95
-      },
-      "RequestBody": null,
-      "StatusCode": 200,
-      "ResponseHeaders": {
-<<<<<<< HEAD
-        "apim-request-id": "1fa67759-64d1-4d6f-8683-4d69b2973a83",
-        "Content-Length": "1601",
-        "Content-Type": "application/json; charset=utf-8",
-        "Date": "Fri, 14 Oct 2022 02:50:35 GMT",
-        "Strict-Transport-Security": "max-age=31536000; includeSubDomains; preload",
-        "X-Content-Type-Options": "nosniff",
-        "x-envoy-upstream-service-time": "176"
-      },
-      "ResponseBody": {
-        "jobId": "37373184-cb19-4278-9571-e494283698cb",
-        "lastUpdateDateTime": "2022-10-14T02:50:35Z",
-        "createdDateTime": "2022-10-14T02:50:32Z",
-        "expirationDateTime": "2022-10-15T02:50:32Z",
-=======
-        "apim-request-id": "4c3434d1-b2be-4317-918b-37a4af5122ef",
-        "Content-Length": "1602",
-        "Content-Type": "application/json; charset=utf-8",
-        "Date": "Mon, 24 Oct 2022 05:19:07 GMT",
-        "Strict-Transport-Security": "max-age=31536000; includeSubDomains; preload",
-        "X-Content-Type-Options": "nosniff",
-        "x-envoy-upstream-service-time": "121",
-        "x-ms-region": "West US 2"
-      },
-      "ResponseBody": {
-        "jobId": "bd706844-6938-4b8f-8795-5df81ca04465",
-        "lastUpdatedDateTime": "2022-10-24T05:19:05Z",
-        "createdDateTime": "2022-10-24T05:19:02Z",
-        "expirationDateTime": "2022-10-25T05:19:02Z",
->>>>>>> d933aa95
-        "status": "succeeded",
-        "errors": [],
-        "tasks": {
-          "completed": 3,
-          "failed": 0,
-          "inProgress": 0,
-          "total": 3,
-          "items": [
-            {
-              "kind": "EntityRecognitionLROResults",
-<<<<<<< HEAD
-              "lastUpdateDateTime": "2022-10-14T02:50:35.2472882Z",
-=======
-              "lastUpdateDateTime": "2022-10-24T05:19:04.9428279Z",
->>>>>>> d933aa95
-              "status": "succeeded",
-              "results": {
-                "documents": [
-                  {
-                    "id": "0",
-                    "entities": [],
-                    "warnings": []
-                  },
-                  {
-                    "id": "1",
-                    "entities": [
-                      {
-                        "text": "hotel",
-                        "category": "Location",
-                        "offset": 19,
-                        "length": 5,
-                        "confidenceScore": 0.99
-                      }
-                    ],
-                    "warnings": []
-                  },
-                  {
-                    "id": "2",
-                    "entities": [
-                      {
-                        "text": "restaurant",
-                        "category": "Location",
-                        "subcategory": "Structural",
-                        "offset": 4,
-                        "length": 10,
-                        "confidenceScore": 0.96
-                      }
-                    ],
-                    "warnings": []
-                  }
-                ],
-                "errors": [],
-                "modelVersion": "2021-06-01"
-              }
-            },
-            {
-              "kind": "PiiEntityRecognitionLROResults",
-<<<<<<< HEAD
-              "lastUpdateDateTime": "2022-10-14T02:50:35.0835815Z",
-=======
-              "lastUpdateDateTime": "2022-10-24T05:19:05.8145433Z",
->>>>>>> d933aa95
-              "status": "succeeded",
-              "results": {
-                "documents": [
-                  {
-                    "redactedText": "This was the best day of my life.",
-                    "id": "0",
-                    "entities": [],
-                    "warnings": []
-                  },
-                  {
-                    "redactedText": "I did not like the hotel we stayed at. It was too expensive.",
-                    "id": "1",
-                    "entities": [],
-                    "warnings": []
-                  },
-                  {
-                    "redactedText": "The restaurant was not as good as I hoped.",
-                    "id": "2",
-                    "entities": [],
-                    "warnings": []
-                  }
-                ],
-                "errors": [],
-                "modelVersion": "2021-01-15"
-              }
-            },
-            {
-              "kind": "KeyPhraseExtractionLROResults",
-<<<<<<< HEAD
-              "lastUpdateDateTime": "2022-10-14T02:50:35.3817073Z",
-=======
-              "lastUpdateDateTime": "2022-10-24T05:19:05.1972627Z",
->>>>>>> d933aa95
+              "lastUpdateDateTime": "2022-10-25T21:32:59.2978686Z",
               "status": "succeeded",
               "results": {
                 "documents": [
