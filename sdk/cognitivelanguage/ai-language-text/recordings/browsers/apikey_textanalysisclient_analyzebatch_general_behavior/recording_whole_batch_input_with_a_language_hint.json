--- conflicted
+++ resolved
@@ -19,13 +19,8 @@
         "Sec-Fetch-Mode": "cors",
         "Sec-Fetch-Site": "same-site",
         "User-Agent": "Mozilla/5.0 (X11; Linux x86_64) AppleWebKit/537.36 (KHTML, like Gecko) HeadlessChrome/103.0.5058.0 Safari/537.36",
-<<<<<<< HEAD
-        "x-ms-client-request-id": "3d625497-b1a4-41c3-a4a1-c36f0691b9eb",
-        "x-ms-useragent": "azsdk-js-ai-language-text/1.1.0-beta.1 core-rest-pipeline/1.9.3 OS/Linuxx86_64"
-=======
-        "x-ms-client-request-id": "d30736be-fdce-4941-a27e-ec28ed250da4",
-        "x-ms-useragent": "azsdk-js-ai-language-text/1.0.1 core-rest-pipeline/1.10.0 OS/Linuxx86_64"
->>>>>>> d933aa95
+        "x-ms-client-request-id": "1ccd12f3-e6e0-4ddf-85b3-c0c2f0a45688",
+        "x-ms-useragent": "azsdk-js-ai-language-text/1.1.0-beta.1 core-rest-pipeline/1.10.0 OS/Linuxx86_64"
       },
       "RequestBody": {
         "analysisInput": {
@@ -61,33 +56,21 @@
       },
       "StatusCode": 202,
       "ResponseHeaders": {
-<<<<<<< HEAD
-        "apim-request-id": "bd59f64c-ddc7-4d6b-babc-14f5f19879c5",
+        "apim-request-id": "e3f3a44d-db66-4fff-aa36-6e166637efe3",
         "Content-Length": "0",
-        "Date": "Fri, 14 Oct 2022 02:50:52 GMT",
-        "operation-location": "https://endpoint/language/analyze-text/jobs/b0bc823e-5a02-491d-b954-3099b1b32f9b?api-version=2022-10-01-preview",
+        "Date": "Tue, 25 Oct 2022 21:33:06 GMT",
+        "operation-location": "https://endpoint/language/analyze-text/jobs/4659705a-cdeb-463c-8065-82fe955b48cc?api-version=2022-10-01-preview",
+        "Server": "istio-envoy",
         "Strict-Transport-Security": "max-age=31536000; includeSubDomains; preload",
         "X-Content-Type-Options": "nosniff",
-        "x-envoy-upstream-service-time": "320"
-=======
-        "apim-request-id": "245b3fe5-2e5b-4410-90dd-89b25fac0797",
-        "Content-Length": "0",
-        "Date": "Mon, 24 Oct 2022 05:19:10 GMT",
-        "operation-location": "https://endpoint/language/analyze-text/jobs/267da64b-9652-4a3f-9311-5d22a781045e?api-version=2022-05-01",
-        "Strict-Transport-Security": "max-age=31536000; includeSubDomains; preload",
-        "X-Content-Type-Options": "nosniff",
-        "x-envoy-upstream-service-time": "176",
-        "x-ms-region": "West US 2"
->>>>>>> d933aa95
+        "x-envoy-upstream-service-time": "204",
+        "x-http2-stream-id": "27",
+        "x-ms-region": "East US"
       },
       "ResponseBody": null
     },
     {
-<<<<<<< HEAD
-      "RequestUri": "https://endpoint/language/analyze-text/jobs/b0bc823e-5a02-491d-b954-3099b1b32f9b?api-version=2022-10-01-preview",
-=======
-      "RequestUri": "https://endpoint/language/analyze-text/jobs/267da64b-9652-4a3f-9311-5d22a781045e?api-version=2022-05-01",
->>>>>>> d933aa95
+      "RequestUri": "https://endpoint/language/analyze-text/jobs/4659705a-cdeb-463c-8065-82fe955b48cc?api-version=2022-10-01-preview",
       "RequestMethod": "GET",
       "RequestHeaders": {
         "Accept": "application/json",
@@ -103,48 +86,29 @@
         "Sec-Fetch-Mode": "cors",
         "Sec-Fetch-Site": "same-site",
         "User-Agent": "Mozilla/5.0 (X11; Linux x86_64) AppleWebKit/537.36 (KHTML, like Gecko) HeadlessChrome/103.0.5058.0 Safari/537.36",
-<<<<<<< HEAD
-        "x-ms-client-request-id": "7afeee92-ee62-4af1-8df2-03d82f2b870b",
-        "x-ms-useragent": "azsdk-js-ai-language-text/1.1.0-beta.1 core-rest-pipeline/1.9.3 OS/Linuxx86_64"
-=======
-        "x-ms-client-request-id": "5e671c26-1b0e-4536-a55f-0bb15015d1a9",
-        "x-ms-useragent": "azsdk-js-ai-language-text/1.0.1 core-rest-pipeline/1.10.0 OS/Linuxx86_64"
->>>>>>> d933aa95
+        "x-ms-client-request-id": "cbfb7f20-ea3b-4303-a31b-d21f610a460a",
+        "x-ms-useragent": "azsdk-js-ai-language-text/1.1.0-beta.1 core-rest-pipeline/1.10.0 OS/Linuxx86_64"
       },
       "RequestBody": null,
       "StatusCode": 200,
       "ResponseHeaders": {
-<<<<<<< HEAD
-        "apim-request-id": "ae6a61cf-4881-4a95-99d9-5797a39ddd56",
-        "Content-Length": "279",
+        "apim-request-id": "f7683077-f91b-480e-892f-b26eecb49f74",
+        "Content-Length": "283",
         "Content-Type": "application/json; charset=utf-8",
-        "Date": "Fri, 14 Oct 2022 02:50:52 GMT",
+        "Date": "Tue, 25 Oct 2022 21:33:06 GMT",
+        "Server": "istio-envoy",
         "Strict-Transport-Security": "max-age=31536000; includeSubDomains; preload",
         "X-Content-Type-Options": "nosniff",
-        "x-envoy-upstream-service-time": "10"
+        "x-envoy-upstream-service-time": "10",
+        "x-http2-stream-id": "31",
+        "x-ms-region": "East US"
       },
       "ResponseBody": {
-        "jobId": "b0bc823e-5a02-491d-b954-3099b1b32f9b",
-        "lastUpdateDateTime": "2022-10-14T02:50:52Z",
-        "createdDateTime": "2022-10-14T02:50:52Z",
-        "expirationDateTime": "2022-10-15T02:50:52Z",
-=======
-        "apim-request-id": "d9d8b85b-71c7-4204-acb2-47eed6d219fc",
-        "Content-Length": "280",
-        "Content-Type": "application/json; charset=utf-8",
-        "Date": "Mon, 24 Oct 2022 05:19:10 GMT",
-        "Strict-Transport-Security": "max-age=31536000; includeSubDomains; preload",
-        "X-Content-Type-Options": "nosniff",
-        "x-envoy-upstream-service-time": "8",
-        "x-ms-region": "West US 2"
-      },
-      "ResponseBody": {
-        "jobId": "267da64b-9652-4a3f-9311-5d22a781045e",
-        "lastUpdatedDateTime": "2022-10-24T05:19:11Z",
-        "createdDateTime": "2022-10-24T05:19:10Z",
-        "expirationDateTime": "2022-10-25T05:19:10Z",
->>>>>>> d933aa95
-        "status": "running",
+        "jobId": "4659705a-cdeb-463c-8065-82fe955b48cc",
+        "lastUpdatedDateTime": "2022-10-25T21:33:07Z",
+        "createdDateTime": "2022-10-25T21:33:07Z",
+        "expirationDateTime": "2022-10-26T21:33:07Z",
+        "status": "notStarted",
         "errors": [],
         "tasks": {
           "completed": 0,
@@ -156,11 +120,7 @@
       }
     },
     {
-<<<<<<< HEAD
-      "RequestUri": "https://endpoint/language/analyze-text/jobs/b0bc823e-5a02-491d-b954-3099b1b32f9b?api-version=2022-10-01-preview",
-=======
-      "RequestUri": "https://endpoint/language/analyze-text/jobs/267da64b-9652-4a3f-9311-5d22a781045e?api-version=2022-05-01",
->>>>>>> d933aa95
+      "RequestUri": "https://endpoint/language/analyze-text/jobs/4659705a-cdeb-463c-8065-82fe955b48cc?api-version=2022-10-01-preview",
       "RequestMethod": "GET",
       "RequestHeaders": {
         "Accept": "application/json",
@@ -176,48 +136,29 @@
         "Sec-Fetch-Mode": "cors",
         "Sec-Fetch-Site": "same-site",
         "User-Agent": "Mozilla/5.0 (X11; Linux x86_64) AppleWebKit/537.36 (KHTML, like Gecko) HeadlessChrome/103.0.5058.0 Safari/537.36",
-<<<<<<< HEAD
-        "x-ms-client-request-id": "ec180cc9-3b89-48a2-a522-3e97961a3c14",
-        "x-ms-useragent": "azsdk-js-ai-language-text/1.1.0-beta.1 core-rest-pipeline/1.9.3 OS/Linuxx86_64"
-=======
-        "x-ms-client-request-id": "8aa3f9a1-70ed-4670-a03e-86734689a468",
-        "x-ms-useragent": "azsdk-js-ai-language-text/1.0.1 core-rest-pipeline/1.10.0 OS/Linuxx86_64"
->>>>>>> d933aa95
+        "x-ms-client-request-id": "7f29a03a-4821-4faa-8bda-f60613b35a8a",
+        "x-ms-useragent": "azsdk-js-ai-language-text/1.1.0-beta.1 core-rest-pipeline/1.10.0 OS/Linuxx86_64"
       },
       "RequestBody": null,
       "StatusCode": 200,
       "ResponseHeaders": {
-<<<<<<< HEAD
-        "apim-request-id": "277e3f79-5671-4821-aeee-8756cfb48319",
-        "Content-Length": "279",
+        "apim-request-id": "5e797527-b0c7-4f65-8808-2dc79776aedc",
+        "Content-Length": "283",
         "Content-Type": "application/json; charset=utf-8",
-        "Date": "Fri, 14 Oct 2022 02:50:52 GMT",
+        "Date": "Tue, 25 Oct 2022 21:33:07 GMT",
+        "Server": "istio-envoy",
         "Strict-Transport-Security": "max-age=31536000; includeSubDomains; preload",
         "X-Content-Type-Options": "nosniff",
-        "x-envoy-upstream-service-time": "11"
+        "x-envoy-upstream-service-time": "8",
+        "x-http2-stream-id": "33",
+        "x-ms-region": "East US"
       },
       "ResponseBody": {
-        "jobId": "b0bc823e-5a02-491d-b954-3099b1b32f9b",
-        "lastUpdateDateTime": "2022-10-14T02:50:52Z",
-        "createdDateTime": "2022-10-14T02:50:52Z",
-        "expirationDateTime": "2022-10-15T02:50:52Z",
-=======
-        "apim-request-id": "154de9e9-a21e-43f7-b3b2-aa0c663f7e23",
-        "Content-Length": "280",
-        "Content-Type": "application/json; charset=utf-8",
-        "Date": "Mon, 24 Oct 2022 05:19:10 GMT",
-        "Strict-Transport-Security": "max-age=31536000; includeSubDomains; preload",
-        "X-Content-Type-Options": "nosniff",
-        "x-envoy-upstream-service-time": "9",
-        "x-ms-region": "West US 2"
-      },
-      "ResponseBody": {
-        "jobId": "267da64b-9652-4a3f-9311-5d22a781045e",
-        "lastUpdatedDateTime": "2022-10-24T05:19:11Z",
-        "createdDateTime": "2022-10-24T05:19:10Z",
-        "expirationDateTime": "2022-10-25T05:19:10Z",
->>>>>>> d933aa95
-        "status": "running",
+        "jobId": "4659705a-cdeb-463c-8065-82fe955b48cc",
+        "lastUpdatedDateTime": "2022-10-25T21:33:07Z",
+        "createdDateTime": "2022-10-25T21:33:07Z",
+        "expirationDateTime": "2022-10-26T21:33:07Z",
+        "status": "notStarted",
         "errors": [],
         "tasks": {
           "completed": 0,
@@ -229,8 +170,7 @@
       }
     },
     {
-<<<<<<< HEAD
-      "RequestUri": "https://endpoint/language/analyze-text/jobs/b0bc823e-5a02-491d-b954-3099b1b32f9b?api-version=2022-10-01-preview",
+      "RequestUri": "https://endpoint/language/analyze-text/jobs/4659705a-cdeb-463c-8065-82fe955b48cc?api-version=2022-10-01-preview",
       "RequestMethod": "GET",
       "RequestHeaders": {
         "Accept": "application/json",
@@ -246,25 +186,28 @@
         "Sec-Fetch-Mode": "cors",
         "Sec-Fetch-Site": "same-site",
         "User-Agent": "Mozilla/5.0 (X11; Linux x86_64) AppleWebKit/537.36 (KHTML, like Gecko) HeadlessChrome/103.0.5058.0 Safari/537.36",
-        "x-ms-client-request-id": "ebd13d05-97e4-4e07-a725-0a3f22b594e1",
-        "x-ms-useragent": "azsdk-js-ai-language-text/1.1.0-beta.1 core-rest-pipeline/1.9.3 OS/Linuxx86_64"
+        "x-ms-client-request-id": "247726a5-73c5-488f-bddd-f8105bf2c1d7",
+        "x-ms-useragent": "azsdk-js-ai-language-text/1.1.0-beta.1 core-rest-pipeline/1.10.0 OS/Linuxx86_64"
       },
       "RequestBody": null,
       "StatusCode": 200,
       "ResponseHeaders": {
-        "apim-request-id": "73530d8e-d51a-44a7-a039-f7d738c10572",
-        "Content-Length": "619",
+        "apim-request-id": "d1711815-5118-431e-b0d3-a23312fec4ca",
+        "Content-Length": "620",
         "Content-Type": "application/json; charset=utf-8",
-        "Date": "Fri, 14 Oct 2022 02:50:55 GMT",
+        "Date": "Tue, 25 Oct 2022 21:33:08 GMT",
+        "Server": "istio-envoy",
         "Strict-Transport-Security": "max-age=31536000; includeSubDomains; preload",
         "X-Content-Type-Options": "nosniff",
-        "x-envoy-upstream-service-time": "63"
+        "x-envoy-upstream-service-time": "71",
+        "x-http2-stream-id": "43",
+        "x-ms-region": "East US"
       },
       "ResponseBody": {
-        "jobId": "b0bc823e-5a02-491d-b954-3099b1b32f9b",
-        "lastUpdateDateTime": "2022-10-14T02:50:54Z",
-        "createdDateTime": "2022-10-14T02:50:52Z",
-        "expirationDateTime": "2022-10-15T02:50:52Z",
+        "jobId": "4659705a-cdeb-463c-8065-82fe955b48cc",
+        "lastUpdatedDateTime": "2022-10-25T21:33:09Z",
+        "createdDateTime": "2022-10-25T21:33:07Z",
+        "expirationDateTime": "2022-10-26T21:33:07Z",
         "status": "running",
         "errors": [],
         "tasks": {
@@ -275,7 +218,7 @@
           "items": [
             {
               "kind": "KeyPhraseExtractionLROResults",
-              "lastUpdateDateTime": "2022-10-14T02:50:54.5711121Z",
+              "lastUpdateDateTime": "2022-10-25T21:33:09.3716848Z",
               "status": "succeeded",
               "results": {
                 "documents": [
@@ -311,7 +254,7 @@
       }
     },
     {
-      "RequestUri": "https://endpoint/language/analyze-text/jobs/b0bc823e-5a02-491d-b954-3099b1b32f9b?api-version=2022-10-01-preview",
+      "RequestUri": "https://endpoint/language/analyze-text/jobs/4659705a-cdeb-463c-8065-82fe955b48cc?api-version=2022-10-01-preview",
       "RequestMethod": "GET",
       "RequestHeaders": {
         "Accept": "application/json",
@@ -327,36 +270,39 @@
         "Sec-Fetch-Mode": "cors",
         "Sec-Fetch-Site": "same-site",
         "User-Agent": "Mozilla/5.0 (X11; Linux x86_64) AppleWebKit/537.36 (KHTML, like Gecko) HeadlessChrome/103.0.5058.0 Safari/537.36",
-        "x-ms-client-request-id": "80b03a04-4c2b-4722-a20f-a0686d6dc80b",
-        "x-ms-useragent": "azsdk-js-ai-language-text/1.1.0-beta.1 core-rest-pipeline/1.9.3 OS/Linuxx86_64"
+        "x-ms-client-request-id": "7ca96820-0211-4936-a985-be1e7aac7e1f",
+        "x-ms-useragent": "azsdk-js-ai-language-text/1.1.0-beta.1 core-rest-pipeline/1.10.0 OS/Linuxx86_64"
       },
       "RequestBody": null,
       "StatusCode": 200,
       "ResponseHeaders": {
-        "apim-request-id": "36067b65-cff8-4b06-aa57-fdbe57758069",
-        "Content-Length": "1081",
+        "apim-request-id": "260155b1-43ba-4db3-96a6-4a4b29cf2982",
+        "Content-Length": "1509",
         "Content-Type": "application/json; charset=utf-8",
-        "Date": "Fri, 14 Oct 2022 02:50:57 GMT",
+        "Date": "Tue, 25 Oct 2022 21:33:11 GMT",
+        "Server": "istio-envoy",
         "Strict-Transport-Security": "max-age=31536000; includeSubDomains; preload",
         "X-Content-Type-Options": "nosniff",
-        "x-envoy-upstream-service-time": "133"
+        "x-envoy-upstream-service-time": "180",
+        "x-http2-stream-id": "17",
+        "x-ms-region": "East US"
       },
       "ResponseBody": {
-        "jobId": "b0bc823e-5a02-491d-b954-3099b1b32f9b",
-        "lastUpdateDateTime": "2022-10-14T02:50:55Z",
-        "createdDateTime": "2022-10-14T02:50:52Z",
-        "expirationDateTime": "2022-10-15T02:50:52Z",
-        "status": "running",
+        "jobId": "4659705a-cdeb-463c-8065-82fe955b48cc",
+        "lastUpdatedDateTime": "2022-10-25T21:33:10Z",
+        "createdDateTime": "2022-10-25T21:33:07Z",
+        "expirationDateTime": "2022-10-26T21:33:07Z",
+        "status": "succeeded",
         "errors": [],
         "tasks": {
-          "completed": 2,
+          "completed": 3,
           "failed": 0,
-          "inProgress": 1,
+          "inProgress": 0,
           "total": 3,
           "items": [
             {
               "kind": "EntityRecognitionLROResults",
-              "lastUpdateDateTime": "2022-10-14T02:50:55.3082527Z",
+              "lastUpdateDateTime": "2022-10-25T21:33:09.9845138Z",
               "status": "succeeded",
               "results": {
                 "documents": [
@@ -397,8 +343,37 @@
               }
             },
             {
+              "kind": "PiiEntityRecognitionLROResults",
+              "lastUpdateDateTime": "2022-10-25T21:33:10.035455Z",
+              "status": "succeeded",
+              "results": {
+                "documents": [
+                  {
+                    "redactedText": "I will go to the park.",
+                    "id": "1",
+                    "entities": [],
+                    "warnings": []
+                  },
+                  {
+                    "redactedText": "Este es un document escrito en Espa\u00F1ol.",
+                    "id": "2",
+                    "entities": [],
+                    "warnings": []
+                  },
+                  {
+                    "redactedText": "\u732B\u306F\u5E78\u305B",
+                    "id": "3",
+                    "entities": [],
+                    "warnings": []
+                  }
+                ],
+                "errors": [],
+                "modelVersion": "2021-01-15"
+              }
+            },
+            {
               "kind": "KeyPhraseExtractionLROResults",
-              "lastUpdateDateTime": "2022-10-14T02:50:54.5711121Z",
+              "lastUpdateDateTime": "2022-10-25T21:33:09.3716848Z",
               "status": "succeeded",
               "results": {
                 "documents": [
@@ -434,7 +409,7 @@
       }
     },
     {
-      "RequestUri": "https://endpoint/language/analyze-text/jobs/b0bc823e-5a02-491d-b954-3099b1b32f9b?api-version=2022-10-01-preview",
+      "RequestUri": "https://endpoint/language/analyze-text/jobs/4659705a-cdeb-463c-8065-82fe955b48cc?api-version=2022-10-01-preview",
       "RequestMethod": "GET",
       "RequestHeaders": {
         "Accept": "application/json",
@@ -450,36 +425,39 @@
         "Sec-Fetch-Mode": "cors",
         "Sec-Fetch-Site": "same-site",
         "User-Agent": "Mozilla/5.0 (X11; Linux x86_64) AppleWebKit/537.36 (KHTML, like Gecko) HeadlessChrome/103.0.5058.0 Safari/537.36",
-        "x-ms-client-request-id": "bfbd208a-bec5-48e3-a6ca-5a7ee9ea8996",
-        "x-ms-useragent": "azsdk-js-ai-language-text/1.1.0-beta.1 core-rest-pipeline/1.9.3 OS/Linuxx86_64"
+        "x-ms-client-request-id": "1b19c671-90e0-46db-8d59-060174e60176",
+        "x-ms-useragent": "azsdk-js-ai-language-text/1.1.0-beta.1 core-rest-pipeline/1.10.0 OS/Linuxx86_64"
       },
       "RequestBody": null,
       "StatusCode": 200,
       "ResponseHeaders": {
-        "apim-request-id": "a9d3d261-9bbc-423b-9cde-d70dd22698ff",
-        "Content-Length": "1081",
+        "apim-request-id": "b421971a-6f16-4786-b66d-dfbce18f1aa3",
+        "Content-Length": "1509",
         "Content-Type": "application/json; charset=utf-8",
-        "Date": "Fri, 14 Oct 2022 02:50:59 GMT",
+        "Date": "Tue, 25 Oct 2022 21:33:11 GMT",
+        "Server": "istio-envoy",
         "Strict-Transport-Security": "max-age=31536000; includeSubDomains; preload",
         "X-Content-Type-Options": "nosniff",
-        "x-envoy-upstream-service-time": "251"
+        "x-envoy-upstream-service-time": "192",
+        "x-http2-stream-id": "35",
+        "x-ms-region": "East US"
       },
       "ResponseBody": {
-        "jobId": "b0bc823e-5a02-491d-b954-3099b1b32f9b",
-        "lastUpdateDateTime": "2022-10-14T02:50:55Z",
-        "createdDateTime": "2022-10-14T02:50:52Z",
-        "expirationDateTime": "2022-10-15T02:50:52Z",
-        "status": "running",
+        "jobId": "4659705a-cdeb-463c-8065-82fe955b48cc",
+        "lastUpdatedDateTime": "2022-10-25T21:33:10Z",
+        "createdDateTime": "2022-10-25T21:33:07Z",
+        "expirationDateTime": "2022-10-26T21:33:07Z",
+        "status": "succeeded",
         "errors": [],
         "tasks": {
-          "completed": 2,
+          "completed": 3,
           "failed": 0,
-          "inProgress": 1,
+          "inProgress": 0,
           "total": 3,
           "items": [
             {
               "kind": "EntityRecognitionLROResults",
-              "lastUpdateDateTime": "2022-10-14T02:50:55.3082527Z",
+              "lastUpdateDateTime": "2022-10-25T21:33:09.9845138Z",
               "status": "succeeded",
               "results": {
                 "documents": [
@@ -520,387 +498,37 @@
               }
             },
             {
+              "kind": "PiiEntityRecognitionLROResults",
+              "lastUpdateDateTime": "2022-10-25T21:33:10.035455Z",
+              "status": "succeeded",
+              "results": {
+                "documents": [
+                  {
+                    "redactedText": "I will go to the park.",
+                    "id": "1",
+                    "entities": [],
+                    "warnings": []
+                  },
+                  {
+                    "redactedText": "Este es un document escrito en Espa\u00F1ol.",
+                    "id": "2",
+                    "entities": [],
+                    "warnings": []
+                  },
+                  {
+                    "redactedText": "\u732B\u306F\u5E78\u305B",
+                    "id": "3",
+                    "entities": [],
+                    "warnings": []
+                  }
+                ],
+                "errors": [],
+                "modelVersion": "2021-01-15"
+              }
+            },
+            {
               "kind": "KeyPhraseExtractionLROResults",
-              "lastUpdateDateTime": "2022-10-14T02:50:54.5711121Z",
-              "status": "succeeded",
-              "results": {
-                "documents": [
-                  {
-                    "id": "1",
-                    "keyPhrases": [
-                      "park"
-                    ],
-                    "warnings": []
-                  },
-                  {
-                    "id": "2",
-                    "keyPhrases": [
-                      "Espa\u00F1ol",
-                      "document"
-                    ],
-                    "warnings": []
-                  },
-                  {
-                    "id": "3",
-                    "keyPhrases": [
-                      "\u306F\u5E78\u305B"
-                    ],
-                    "warnings": []
-                  }
-                ],
-                "errors": [],
-                "modelVersion": "2022-10-01"
-              }
-            }
-          ]
-        }
-      }
-    },
-    {
-      "RequestUri": "https://endpoint/language/analyze-text/jobs/b0bc823e-5a02-491d-b954-3099b1b32f9b?api-version=2022-10-01-preview",
-=======
-      "RequestUri": "https://endpoint/language/analyze-text/jobs/267da64b-9652-4a3f-9311-5d22a781045e?api-version=2022-05-01",
->>>>>>> d933aa95
-      "RequestMethod": "GET",
-      "RequestHeaders": {
-        "Accept": "application/json",
-        "Accept-Encoding": "gzip, deflate, br",
-        "Accept-Language": "en-US",
-        "Connection": "keep-alive",
-        "ocp-apim-subscription-key": "api_key",
-        "Referer": "http://localhost:9876/",
-        "sec-ch-ua": "",
-        "sec-ch-ua-mobile": "?0",
-        "sec-ch-ua-platform": "",
-        "Sec-Fetch-Dest": "empty",
-        "Sec-Fetch-Mode": "cors",
-        "Sec-Fetch-Site": "same-site",
-        "User-Agent": "Mozilla/5.0 (X11; Linux x86_64) AppleWebKit/537.36 (KHTML, like Gecko) HeadlessChrome/103.0.5058.0 Safari/537.36",
-<<<<<<< HEAD
-        "x-ms-client-request-id": "d1c3ac26-39dd-4c95-9a52-fc14b4560619",
-        "x-ms-useragent": "azsdk-js-ai-language-text/1.1.0-beta.1 core-rest-pipeline/1.9.3 OS/Linuxx86_64"
-=======
-        "x-ms-client-request-id": "25fa93db-af07-4064-8cd9-ffe5304171a6",
-        "x-ms-useragent": "azsdk-js-ai-language-text/1.0.1 core-rest-pipeline/1.10.0 OS/Linuxx86_64"
->>>>>>> d933aa95
-      },
-      "RequestBody": null,
-      "StatusCode": 200,
-      "ResponseHeaders": {
-<<<<<<< HEAD
-        "apim-request-id": "cfe0a7bb-4049-49bb-bc83-11b55abe45af",
-        "Content-Length": "1509",
-        "Content-Type": "application/json; charset=utf-8",
-        "Date": "Fri, 14 Oct 2022 02:51:02 GMT",
-        "Strict-Transport-Security": "max-age=31536000; includeSubDomains; preload",
-        "X-Content-Type-Options": "nosniff",
-        "x-envoy-upstream-service-time": "170"
-      },
-      "ResponseBody": {
-        "jobId": "b0bc823e-5a02-491d-b954-3099b1b32f9b",
-        "lastUpdateDateTime": "2022-10-14T02:51:00Z",
-        "createdDateTime": "2022-10-14T02:50:52Z",
-        "expirationDateTime": "2022-10-15T02:50:52Z",
-=======
-        "apim-request-id": "924b5c82-cd8b-4fe4-a41d-eafc8fff2237",
-        "Content-Length": "1510",
-        "Content-Type": "application/json; charset=utf-8",
-        "Date": "Mon, 24 Oct 2022 05:19:12 GMT",
-        "Strict-Transport-Security": "max-age=31536000; includeSubDomains; preload",
-        "X-Content-Type-Options": "nosniff",
-        "x-envoy-upstream-service-time": "173",
-        "x-ms-region": "West US 2"
-      },
-      "ResponseBody": {
-        "jobId": "267da64b-9652-4a3f-9311-5d22a781045e",
-        "lastUpdatedDateTime": "2022-10-24T05:19:13Z",
-        "createdDateTime": "2022-10-24T05:19:10Z",
-        "expirationDateTime": "2022-10-25T05:19:10Z",
->>>>>>> d933aa95
-        "status": "succeeded",
-        "errors": [],
-        "tasks": {
-          "completed": 3,
-          "failed": 0,
-          "inProgress": 0,
-          "total": 3,
-          "items": [
-            {
-              "kind": "EntityRecognitionLROResults",
-<<<<<<< HEAD
-              "lastUpdateDateTime": "2022-10-14T02:50:55.3082527Z",
-=======
-              "lastUpdateDateTime": "2022-10-24T05:19:13.0852071Z",
->>>>>>> d933aa95
-              "status": "succeeded",
-              "results": {
-                "documents": [
-                  {
-                    "id": "1",
-                    "entities": [
-                      {
-                        "text": "park",
-                        "category": "Location",
-                        "offset": 17,
-                        "length": 4,
-                        "confidenceScore": 0.99
-                      }
-                    ],
-                    "warnings": []
-                  },
-                  {
-                    "id": "2",
-                    "entities": [
-                      {
-                        "text": "Espa\u00F1ol",
-                        "category": "Skill",
-                        "offset": 31,
-                        "length": 7,
-                        "confidenceScore": 0.94
-                      }
-                    ],
-                    "warnings": []
-                  },
-                  {
-                    "id": "3",
-                    "entities": [],
-                    "warnings": []
-                  }
-                ],
-                "errors": [],
-                "modelVersion": "2021-06-01"
-              }
-            },
-            {
-              "kind": "PiiEntityRecognitionLROResults",
-<<<<<<< HEAD
-              "lastUpdateDateTime": "2022-10-14T02:51:00.0752223Z",
-=======
-              "lastUpdateDateTime": "2022-10-24T05:19:13.1824541Z",
->>>>>>> d933aa95
-              "status": "succeeded",
-              "results": {
-                "documents": [
-                  {
-                    "redactedText": "I will go to the park.",
-                    "id": "1",
-                    "entities": [],
-                    "warnings": []
-                  },
-                  {
-                    "redactedText": "Este es un document escrito en Espa\u00F1ol.",
-                    "id": "2",
-                    "entities": [],
-                    "warnings": []
-                  },
-                  {
-                    "redactedText": "\u732B\u306F\u5E78\u305B",
-                    "id": "3",
-                    "entities": [],
-                    "warnings": []
-                  }
-                ],
-                "errors": [],
-                "modelVersion": "2021-01-15"
-              }
-            },
-            {
-              "kind": "KeyPhraseExtractionLROResults",
-<<<<<<< HEAD
-              "lastUpdateDateTime": "2022-10-14T02:50:54.5711121Z",
-=======
-              "lastUpdateDateTime": "2022-10-24T05:19:12.9685072Z",
->>>>>>> d933aa95
-              "status": "succeeded",
-              "results": {
-                "documents": [
-                  {
-                    "id": "1",
-                    "keyPhrases": [
-                      "park"
-                    ],
-                    "warnings": []
-                  },
-                  {
-                    "id": "2",
-                    "keyPhrases": [
-                      "Espa\u00F1ol",
-                      "document"
-                    ],
-                    "warnings": []
-                  },
-                  {
-                    "id": "3",
-                    "keyPhrases": [
-                      "\u306F\u5E78\u305B"
-                    ],
-                    "warnings": []
-                  }
-                ],
-                "errors": [],
-                "modelVersion": "2022-10-01"
-              }
-            }
-          ]
-        }
-      }
-    },
-    {
-<<<<<<< HEAD
-      "RequestUri": "https://endpoint/language/analyze-text/jobs/b0bc823e-5a02-491d-b954-3099b1b32f9b?api-version=2022-10-01-preview",
-=======
-      "RequestUri": "https://endpoint/language/analyze-text/jobs/267da64b-9652-4a3f-9311-5d22a781045e?api-version=2022-05-01",
->>>>>>> d933aa95
-      "RequestMethod": "GET",
-      "RequestHeaders": {
-        "Accept": "application/json",
-        "Accept-Encoding": "gzip, deflate, br",
-        "Accept-Language": "en-US",
-        "Connection": "keep-alive",
-        "ocp-apim-subscription-key": "api_key",
-        "Referer": "http://localhost:9876/",
-        "sec-ch-ua": "",
-        "sec-ch-ua-mobile": "?0",
-        "sec-ch-ua-platform": "",
-        "Sec-Fetch-Dest": "empty",
-        "Sec-Fetch-Mode": "cors",
-        "Sec-Fetch-Site": "same-site",
-        "User-Agent": "Mozilla/5.0 (X11; Linux x86_64) AppleWebKit/537.36 (KHTML, like Gecko) HeadlessChrome/103.0.5058.0 Safari/537.36",
-<<<<<<< HEAD
-        "x-ms-client-request-id": "a8b17cbe-0085-4f4e-b1da-4f4874f8d353",
-        "x-ms-useragent": "azsdk-js-ai-language-text/1.1.0-beta.1 core-rest-pipeline/1.9.3 OS/Linuxx86_64"
-=======
-        "x-ms-client-request-id": "333fd1de-99af-4cec-a52f-6c8e09534cfa",
-        "x-ms-useragent": "azsdk-js-ai-language-text/1.0.1 core-rest-pipeline/1.10.0 OS/Linuxx86_64"
->>>>>>> d933aa95
-      },
-      "RequestBody": null,
-      "StatusCode": 200,
-      "ResponseHeaders": {
-<<<<<<< HEAD
-        "apim-request-id": "5f4286f3-b0f9-4a4d-a863-cbd9fda1ed95",
-        "Content-Length": "1509",
-        "Content-Type": "application/json; charset=utf-8",
-        "Date": "Fri, 14 Oct 2022 02:51:02 GMT",
-        "Strict-Transport-Security": "max-age=31536000; includeSubDomains; preload",
-        "X-Content-Type-Options": "nosniff",
-        "x-envoy-upstream-service-time": "244"
-      },
-      "ResponseBody": {
-        "jobId": "b0bc823e-5a02-491d-b954-3099b1b32f9b",
-        "lastUpdateDateTime": "2022-10-14T02:51:00Z",
-        "createdDateTime": "2022-10-14T02:50:52Z",
-        "expirationDateTime": "2022-10-15T02:50:52Z",
-=======
-        "apim-request-id": "8a27f227-fe6d-4f0e-ab4e-8dc70d654ff5",
-        "Content-Length": "1510",
-        "Content-Type": "application/json; charset=utf-8",
-        "Date": "Mon, 24 Oct 2022 05:19:12 GMT",
-        "Strict-Transport-Security": "max-age=31536000; includeSubDomains; preload",
-        "X-Content-Type-Options": "nosniff",
-        "x-envoy-upstream-service-time": "128",
-        "x-ms-region": "West US 2"
-      },
-      "ResponseBody": {
-        "jobId": "267da64b-9652-4a3f-9311-5d22a781045e",
-        "lastUpdatedDateTime": "2022-10-24T05:19:13Z",
-        "createdDateTime": "2022-10-24T05:19:10Z",
-        "expirationDateTime": "2022-10-25T05:19:10Z",
->>>>>>> d933aa95
-        "status": "succeeded",
-        "errors": [],
-        "tasks": {
-          "completed": 3,
-          "failed": 0,
-          "inProgress": 0,
-          "total": 3,
-          "items": [
-            {
-              "kind": "EntityRecognitionLROResults",
-<<<<<<< HEAD
-              "lastUpdateDateTime": "2022-10-14T02:50:55.3082527Z",
-=======
-              "lastUpdateDateTime": "2022-10-24T05:19:13.0852071Z",
->>>>>>> d933aa95
-              "status": "succeeded",
-              "results": {
-                "documents": [
-                  {
-                    "id": "1",
-                    "entities": [
-                      {
-                        "text": "park",
-                        "category": "Location",
-                        "offset": 17,
-                        "length": 4,
-                        "confidenceScore": 0.99
-                      }
-                    ],
-                    "warnings": []
-                  },
-                  {
-                    "id": "2",
-                    "entities": [
-                      {
-                        "text": "Espa\u00F1ol",
-                        "category": "Skill",
-                        "offset": 31,
-                        "length": 7,
-                        "confidenceScore": 0.94
-                      }
-                    ],
-                    "warnings": []
-                  },
-                  {
-                    "id": "3",
-                    "entities": [],
-                    "warnings": []
-                  }
-                ],
-                "errors": [],
-                "modelVersion": "2021-06-01"
-              }
-            },
-            {
-              "kind": "PiiEntityRecognitionLROResults",
-<<<<<<< HEAD
-              "lastUpdateDateTime": "2022-10-14T02:51:00.0752223Z",
-=======
-              "lastUpdateDateTime": "2022-10-24T05:19:13.1824541Z",
->>>>>>> d933aa95
-              "status": "succeeded",
-              "results": {
-                "documents": [
-                  {
-                    "redactedText": "I will go to the park.",
-                    "id": "1",
-                    "entities": [],
-                    "warnings": []
-                  },
-                  {
-                    "redactedText": "Este es un document escrito en Espa\u00F1ol.",
-                    "id": "2",
-                    "entities": [],
-                    "warnings": []
-                  },
-                  {
-                    "redactedText": "\u732B\u306F\u5E78\u305B",
-                    "id": "3",
-                    "entities": [],
-                    "warnings": []
-                  }
-                ],
-                "errors": [],
-                "modelVersion": "2021-01-15"
-              }
-            },
-            {
-              "kind": "KeyPhraseExtractionLROResults",
-<<<<<<< HEAD
-              "lastUpdateDateTime": "2022-10-14T02:50:54.5711121Z",
-=======
-              "lastUpdateDateTime": "2022-10-24T05:19:12.9685072Z",
->>>>>>> d933aa95
+              "lastUpdateDateTime": "2022-10-25T21:33:09.3716848Z",
               "status": "succeeded",
               "results": {
                 "documents": [
