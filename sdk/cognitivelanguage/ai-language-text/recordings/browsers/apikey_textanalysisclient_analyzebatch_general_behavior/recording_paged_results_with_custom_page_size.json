{
  "Entries": [
    {
      "RequestUri": "https://endpoint/language/analyze-text/jobs?api-version=2022-10-01-preview",
      "RequestMethod": "POST",
      "RequestHeaders": {
        "Accept": "application/json",
        "Accept-Encoding": "gzip, deflate, br",
        "Accept-Language": "en-US",
        "Connection": "keep-alive",
        "Content-Length": "1389",
        "Content-Type": "application/json",
        "ocp-apim-subscription-key": "api_key",
        "Referer": "http://localhost:9876/",
        "sec-ch-ua": "",
        "sec-ch-ua-mobile": "?0",
        "sec-ch-ua-platform": "",
        "Sec-Fetch-Dest": "empty",
        "Sec-Fetch-Mode": "cors",
        "Sec-Fetch-Site": "same-site",
        "User-Agent": "Mozilla/5.0 (X11; Linux x86_64) AppleWebKit/537.36 (KHTML, like Gecko) HeadlessChrome/103.0.5058.0 Safari/537.36",
<<<<<<< HEAD
        "x-ms-client-request-id": "2c7507dd-056d-4ad1-bbbb-f720faa541ee",
        "x-ms-useragent": "azsdk-js-ai-language-text/1.1.0-beta.1 core-rest-pipeline/1.9.3 OS/Linuxx86_64"
=======
        "x-ms-client-request-id": "3e62bcc6-7c57-4e9d-9fc6-8ad8c4d1ab5b",
        "x-ms-useragent": "azsdk-js-ai-language-text/1.0.1 core-rest-pipeline/1.10.0 OS/Linuxx86_64"
>>>>>>> d933aa95
      },
      "RequestBody": {
        "analysisInput": {
          "documents": [
            {
              "id": "0",
              "text": "random text",
              "language": "en"
            },
            {
              "id": "1",
              "text": "random text",
              "language": "en"
            },
            {
              "id": "2",
              "text": "random text",
              "language": "en"
            },
            {
              "id": "3",
              "text": "random text",
              "language": "en"
            },
            {
              "id": "4",
              "text": "random text",
              "language": "en"
            },
            {
              "id": "5",
              "text": "random text",
              "language": "en"
            },
            {
              "id": "6",
              "text": "random text",
              "language": "en"
            },
            {
              "id": "7",
              "text": "random text",
              "language": "en"
            },
            {
              "id": "8",
              "text": "random text",
              "language": "en"
            },
            {
              "id": "9",
              "text": "random text",
              "language": "en"
            },
            {
              "id": "10",
              "text": "random text",
              "language": "en"
            },
            {
              "id": "11",
              "text": "random text",
              "language": "en"
            },
            {
              "id": "12",
              "text": "random text",
              "language": "en"
            },
            {
              "id": "13",
              "text": "random text",
              "language": "en"
            },
            {
              "id": "14",
              "text": "random text",
              "language": "en"
            },
            {
              "id": "15",
              "text": "random text",
              "language": "en"
            },
            {
              "id": "16",
              "text": "random text",
              "language": "en"
            },
            {
              "id": "17",
              "text": "random text",
              "language": "en"
            },
            {
              "id": "18",
              "text": "random text",
              "language": "en"
            },
            {
              "id": "19",
              "text": "random text",
              "language": "en"
            },
            {
              "id": "20",
              "text": "random text",
              "language": "en"
            },
            {
              "id": "21",
              "text": "random text",
              "language": "en"
            },
            {
              "id": "22",
              "text": "random text",
              "language": "en"
            },
            {
              "id": "23",
              "text": "random text",
              "language": "en"
            },
            {
              "id": "24",
              "text": "Microsoft was founded by Bill Gates and Paul Allen",
              "language": "en"
            }
          ]
        },
        "tasks": [
          {
            "kind": "EntityRecognition",
            "parameters": {}
          },
          {
            "kind": "KeyPhraseExtraction",
            "parameters": {}
          }
        ]
      },
      "StatusCode": 202,
      "ResponseHeaders": {
<<<<<<< HEAD
        "apim-request-id": "3312fcb0-72ce-49a5-a504-0c4b79ac144a",
        "Content-Length": "0",
        "Date": "Fri, 14 Oct 2022 02:51:07 GMT",
        "operation-location": "https://endpoint/language/analyze-text/jobs/75617509-46a6-4a0d-9da5-f7012e1de84a?api-version=2022-10-01-preview",
        "Strict-Transport-Security": "max-age=31536000; includeSubDomains; preload",
        "X-Content-Type-Options": "nosniff",
        "x-envoy-upstream-service-time": "1181"
=======
        "apim-request-id": "fa8093fb-d45f-4cf7-9bad-80fa431aea2f",
        "Content-Length": "0",
        "Date": "Mon, 24 Oct 2022 05:19:15 GMT",
        "operation-location": "https://endpoint/language/analyze-text/jobs/a478e5d7-d20f-44ac-8766-7b98ab330dca?api-version=2022-05-01",
        "Strict-Transport-Security": "max-age=31536000; includeSubDomains; preload",
        "X-Content-Type-Options": "nosniff",
        "x-envoy-upstream-service-time": "631",
        "x-ms-region": "West US 2"
>>>>>>> d933aa95
      },
      "ResponseBody": null
    },
    {
<<<<<<< HEAD
      "RequestUri": "https://endpoint/language/analyze-text/jobs/75617509-46a6-4a0d-9da5-f7012e1de84a?api-version=2022-10-01-preview",
=======
      "RequestUri": "https://endpoint/language/analyze-text/jobs/a478e5d7-d20f-44ac-8766-7b98ab330dca?api-version=2022-05-01",
>>>>>>> d933aa95
      "RequestMethod": "GET",
      "RequestHeaders": {
        "Accept": "application/json",
        "Accept-Encoding": "gzip, deflate, br",
        "Accept-Language": "en-US",
        "Connection": "keep-alive",
        "ocp-apim-subscription-key": "api_key",
        "Referer": "http://localhost:9876/",
        "sec-ch-ua": "",
        "sec-ch-ua-mobile": "?0",
        "sec-ch-ua-platform": "",
        "Sec-Fetch-Dest": "empty",
        "Sec-Fetch-Mode": "cors",
        "Sec-Fetch-Site": "same-site",
        "User-Agent": "Mozilla/5.0 (X11; Linux x86_64) AppleWebKit/537.36 (KHTML, like Gecko) HeadlessChrome/103.0.5058.0 Safari/537.36",
<<<<<<< HEAD
        "x-ms-client-request-id": "3fff370d-bbf6-44af-bfcb-7254b76fd8ae",
        "x-ms-useragent": "azsdk-js-ai-language-text/1.1.0-beta.1 core-rest-pipeline/1.9.3 OS/Linuxx86_64"
=======
        "x-ms-client-request-id": "a4de6636-274f-4692-9319-72ea8a2a4f3f",
        "x-ms-useragent": "azsdk-js-ai-language-text/1.0.1 core-rest-pipeline/1.10.0 OS/Linuxx86_64"
>>>>>>> d933aa95
      },
      "RequestBody": null,
      "StatusCode": 200,
      "ResponseHeaders": {
<<<<<<< HEAD
        "apim-request-id": "9d16960a-47aa-4672-8a92-9365520b02ec",
        "Content-Length": "279",
        "Content-Type": "application/json; charset=utf-8",
        "Date": "Fri, 14 Oct 2022 02:51:07 GMT",
        "Strict-Transport-Security": "max-age=31536000; includeSubDomains; preload",
        "X-Content-Type-Options": "nosniff",
        "x-envoy-upstream-service-time": "9"
      },
      "ResponseBody": {
        "jobId": "75617509-46a6-4a0d-9da5-f7012e1de84a",
        "lastUpdateDateTime": "2022-10-14T02:51:08Z",
        "createdDateTime": "2022-10-14T02:51:06Z",
        "expirationDateTime": "2022-10-15T02:51:06Z",
=======
        "apim-request-id": "aa71b4d8-e956-4a88-a38d-57a012ccf18a",
        "Content-Length": "280",
        "Content-Type": "application/json; charset=utf-8",
        "Date": "Mon, 24 Oct 2022 05:19:17 GMT",
        "Strict-Transport-Security": "max-age=31536000; includeSubDomains; preload",
        "X-Content-Type-Options": "nosniff",
        "x-envoy-upstream-service-time": "7",
        "x-ms-region": "West US 2"
      },
      "ResponseBody": {
        "jobId": "a478e5d7-d20f-44ac-8766-7b98ab330dca",
        "lastUpdatedDateTime": "2022-10-24T05:19:16Z",
        "createdDateTime": "2022-10-24T05:19:16Z",
        "expirationDateTime": "2022-10-25T05:19:16Z",
>>>>>>> d933aa95
        "status": "running",
        "errors": [],
        "tasks": {
          "completed": 0,
          "failed": 0,
          "inProgress": 2,
          "total": 2,
          "items": []
        }
      }
    },
    {
<<<<<<< HEAD
      "RequestUri": "https://endpoint/language/analyze-text/jobs/75617509-46a6-4a0d-9da5-f7012e1de84a?api-version=2022-10-01-preview",
=======
      "RequestUri": "https://endpoint/language/analyze-text/jobs/a478e5d7-d20f-44ac-8766-7b98ab330dca?api-version=2022-05-01",
>>>>>>> d933aa95
      "RequestMethod": "GET",
      "RequestHeaders": {
        "Accept": "application/json",
        "Accept-Encoding": "gzip, deflate, br",
        "Accept-Language": "en-US",
        "Connection": "keep-alive",
        "ocp-apim-subscription-key": "api_key",
        "Referer": "http://localhost:9876/",
        "sec-ch-ua": "",
        "sec-ch-ua-mobile": "?0",
        "sec-ch-ua-platform": "",
        "Sec-Fetch-Dest": "empty",
        "Sec-Fetch-Mode": "cors",
        "Sec-Fetch-Site": "same-site",
        "User-Agent": "Mozilla/5.0 (X11; Linux x86_64) AppleWebKit/537.36 (KHTML, like Gecko) HeadlessChrome/103.0.5058.0 Safari/537.36",
<<<<<<< HEAD
        "x-ms-client-request-id": "b50e04e7-729e-4b65-a6d5-7c6175544c03",
        "x-ms-useragent": "azsdk-js-ai-language-text/1.1.0-beta.1 core-rest-pipeline/1.9.3 OS/Linuxx86_64"
=======
        "x-ms-client-request-id": "8838c1b9-e947-448a-8f26-3dd243c5f9cf",
        "x-ms-useragent": "azsdk-js-ai-language-text/1.0.1 core-rest-pipeline/1.10.0 OS/Linuxx86_64"
>>>>>>> d933aa95
      },
      "RequestBody": null,
      "StatusCode": 200,
      "ResponseHeaders": {
<<<<<<< HEAD
        "apim-request-id": "5d647d69-82aa-4d71-a033-c37a3ca247e1",
        "Content-Length": "279",
        "Content-Type": "application/json; charset=utf-8",
        "Date": "Fri, 14 Oct 2022 02:51:07 GMT",
        "Strict-Transport-Security": "max-age=31536000; includeSubDomains; preload",
        "X-Content-Type-Options": "nosniff",
        "x-envoy-upstream-service-time": "9"
      },
      "ResponseBody": {
        "jobId": "75617509-46a6-4a0d-9da5-f7012e1de84a",
        "lastUpdateDateTime": "2022-10-14T02:51:08Z",
        "createdDateTime": "2022-10-14T02:51:06Z",
        "expirationDateTime": "2022-10-15T02:51:06Z",
=======
        "apim-request-id": "9f0c006c-a2d1-44a7-95a3-0f364218006d",
        "Content-Length": "280",
        "Content-Type": "application/json; charset=utf-8",
        "Date": "Mon, 24 Oct 2022 05:19:17 GMT",
        "Strict-Transport-Security": "max-age=31536000; includeSubDomains; preload",
        "X-Content-Type-Options": "nosniff",
        "x-envoy-upstream-service-time": "7",
        "x-ms-region": "West US 2"
      },
      "ResponseBody": {
        "jobId": "a478e5d7-d20f-44ac-8766-7b98ab330dca",
        "lastUpdatedDateTime": "2022-10-24T05:19:17Z",
        "createdDateTime": "2022-10-24T05:19:16Z",
        "expirationDateTime": "2022-10-25T05:19:16Z",
>>>>>>> d933aa95
        "status": "running",
        "errors": [],
        "tasks": {
          "completed": 0,
          "failed": 0,
          "inProgress": 2,
          "total": 2,
          "items": []
        }
      }
    },
    {
<<<<<<< HEAD
      "RequestUri": "https://endpoint/language/analyze-text/jobs/75617509-46a6-4a0d-9da5-f7012e1de84a?api-version=2022-10-01-preview",
=======
      "RequestUri": "https://endpoint/language/analyze-text/jobs/a478e5d7-d20f-44ac-8766-7b98ab330dca?api-version=2022-05-01",
>>>>>>> d933aa95
      "RequestMethod": "GET",
      "RequestHeaders": {
        "Accept": "application/json",
        "Accept-Encoding": "gzip, deflate, br",
        "Accept-Language": "en-US",
        "Connection": "keep-alive",
        "ocp-apim-subscription-key": "api_key",
        "Referer": "http://localhost:9876/",
        "sec-ch-ua": "",
        "sec-ch-ua-mobile": "?0",
        "sec-ch-ua-platform": "",
        "Sec-Fetch-Dest": "empty",
        "Sec-Fetch-Mode": "cors",
        "Sec-Fetch-Site": "same-site",
        "User-Agent": "Mozilla/5.0 (X11; Linux x86_64) AppleWebKit/537.36 (KHTML, like Gecko) HeadlessChrome/103.0.5058.0 Safari/537.36",
<<<<<<< HEAD
        "x-ms-client-request-id": "bda0c968-b76d-4cdd-b092-b4a31117863c",
        "x-ms-useragent": "azsdk-js-ai-language-text/1.1.0-beta.1 core-rest-pipeline/1.9.3 OS/Linuxx86_64"
=======
        "x-ms-client-request-id": "2df91f95-432d-4002-80e0-44d9d2dde46c",
        "x-ms-useragent": "azsdk-js-ai-language-text/1.0.1 core-rest-pipeline/1.10.0 OS/Linuxx86_64"
>>>>>>> d933aa95
      },
      "RequestBody": null,
      "StatusCode": 200,
      "ResponseHeaders": {
<<<<<<< HEAD
        "apim-request-id": "72808b09-d16d-4c93-b3b5-9160018b678f",
        "Content-Length": "279",
        "Content-Type": "application/json; charset=utf-8",
        "Date": "Fri, 14 Oct 2022 02:51:10 GMT",
        "Strict-Transport-Security": "max-age=31536000; includeSubDomains; preload",
        "X-Content-Type-Options": "nosniff",
        "x-envoy-upstream-service-time": "32"
      },
      "ResponseBody": {
        "jobId": "75617509-46a6-4a0d-9da5-f7012e1de84a",
        "lastUpdateDateTime": "2022-10-14T02:51:08Z",
        "createdDateTime": "2022-10-14T02:51:06Z",
        "expirationDateTime": "2022-10-15T02:51:06Z",
=======
        "apim-request-id": "281162ed-f271-43ac-9b92-29c07216df4b",
        "Content-Length": "280",
        "Content-Type": "application/json; charset=utf-8",
        "Date": "Mon, 24 Oct 2022 05:19:19 GMT",
        "Strict-Transport-Security": "max-age=31536000; includeSubDomains; preload",
        "X-Content-Type-Options": "nosniff",
        "x-envoy-upstream-service-time": "8",
        "x-ms-region": "West US 2"
      },
      "ResponseBody": {
        "jobId": "a478e5d7-d20f-44ac-8766-7b98ab330dca",
        "lastUpdatedDateTime": "2022-10-24T05:19:17Z",
        "createdDateTime": "2022-10-24T05:19:16Z",
        "expirationDateTime": "2022-10-25T05:19:16Z",
>>>>>>> d933aa95
        "status": "running",
        "errors": [],
        "tasks": {
          "completed": 0,
          "failed": 0,
          "inProgress": 2,
          "total": 2,
          "items": []
        }
      }
    },
    {
<<<<<<< HEAD
      "RequestUri": "https://endpoint/language/analyze-text/jobs/75617509-46a6-4a0d-9da5-f7012e1de84a?api-version=2022-10-01-preview",
=======
      "RequestUri": "https://endpoint/language/analyze-text/jobs/a478e5d7-d20f-44ac-8766-7b98ab330dca?api-version=2022-05-01",
>>>>>>> d933aa95
      "RequestMethod": "GET",
      "RequestHeaders": {
        "Accept": "application/json",
        "Accept-Encoding": "gzip, deflate, br",
        "Accept-Language": "en-US",
        "Connection": "keep-alive",
        "ocp-apim-subscription-key": "api_key",
        "Referer": "http://localhost:9876/",
        "sec-ch-ua": "",
        "sec-ch-ua-mobile": "?0",
        "sec-ch-ua-platform": "",
        "Sec-Fetch-Dest": "empty",
        "Sec-Fetch-Mode": "cors",
        "Sec-Fetch-Site": "same-site",
        "User-Agent": "Mozilla/5.0 (X11; Linux x86_64) AppleWebKit/537.36 (KHTML, like Gecko) HeadlessChrome/103.0.5058.0 Safari/537.36",
<<<<<<< HEAD
        "x-ms-client-request-id": "e7d6380f-5c1c-451c-9890-439b76dba355",
        "x-ms-useragent": "azsdk-js-ai-language-text/1.1.0-beta.1 core-rest-pipeline/1.9.3 OS/Linuxx86_64"
=======
        "x-ms-client-request-id": "93aa3c40-7770-469c-a1d2-fd03593cbf8b",
        "x-ms-useragent": "azsdk-js-ai-language-text/1.0.1 core-rest-pipeline/1.10.0 OS/Linuxx86_64"
>>>>>>> d933aa95
      },
      "RequestBody": null,
      "StatusCode": 200,
      "ResponseHeaders": {
<<<<<<< HEAD
        "apim-request-id": "b1d25816-829b-4f81-9dd1-9fb086a1a298",
        "Content-Length": "279",
        "Content-Type": "application/json; charset=utf-8",
        "Date": "Fri, 14 Oct 2022 02:51:12 GMT",
        "Strict-Transport-Security": "max-age=31536000; includeSubDomains; preload",
        "X-Content-Type-Options": "nosniff",
        "x-envoy-upstream-service-time": "43"
      },
      "ResponseBody": {
        "jobId": "75617509-46a6-4a0d-9da5-f7012e1de84a",
        "lastUpdateDateTime": "2022-10-14T02:51:08Z",
        "createdDateTime": "2022-10-14T02:51:06Z",
        "expirationDateTime": "2022-10-15T02:51:06Z",
=======
        "apim-request-id": "51054ff9-c7c8-4eba-989f-0bb193e5cde5",
        "Content-Length": "280",
        "Content-Type": "application/json; charset=utf-8",
        "Date": "Mon, 24 Oct 2022 05:19:21 GMT",
        "Strict-Transport-Security": "max-age=31536000; includeSubDomains; preload",
        "X-Content-Type-Options": "nosniff",
        "x-envoy-upstream-service-time": "7",
        "x-ms-region": "West US 2"
      },
      "ResponseBody": {
        "jobId": "a478e5d7-d20f-44ac-8766-7b98ab330dca",
        "lastUpdatedDateTime": "2022-10-24T05:19:20Z",
        "createdDateTime": "2022-10-24T05:19:16Z",
        "expirationDateTime": "2022-10-25T05:19:16Z",
>>>>>>> d933aa95
        "status": "running",
        "errors": [],
        "tasks": {
          "completed": 0,
          "failed": 0,
          "inProgress": 2,
          "total": 2,
          "items": []
        }
      }
    },
    {
<<<<<<< HEAD
      "RequestUri": "https://endpoint/language/analyze-text/jobs/75617509-46a6-4a0d-9da5-f7012e1de84a?api-version=2022-10-01-preview",
=======
      "RequestUri": "https://endpoint/language/analyze-text/jobs/a478e5d7-d20f-44ac-8766-7b98ab330dca?api-version=2022-05-01",
>>>>>>> d933aa95
      "RequestMethod": "GET",
      "RequestHeaders": {
        "Accept": "application/json",
        "Accept-Encoding": "gzip, deflate, br",
        "Accept-Language": "en-US",
        "Connection": "keep-alive",
        "ocp-apim-subscription-key": "api_key",
        "Referer": "http://localhost:9876/",
        "sec-ch-ua": "",
        "sec-ch-ua-mobile": "?0",
        "sec-ch-ua-platform": "",
        "Sec-Fetch-Dest": "empty",
        "Sec-Fetch-Mode": "cors",
        "Sec-Fetch-Site": "same-site",
        "User-Agent": "Mozilla/5.0 (X11; Linux x86_64) AppleWebKit/537.36 (KHTML, like Gecko) HeadlessChrome/103.0.5058.0 Safari/537.36",
<<<<<<< HEAD
        "x-ms-client-request-id": "c8b7ae9b-904a-4e5d-b07a-ee0cd1465566",
        "x-ms-useragent": "azsdk-js-ai-language-text/1.1.0-beta.1 core-rest-pipeline/1.9.3 OS/Linuxx86_64"
=======
        "x-ms-client-request-id": "fc1d5204-0779-4db0-9236-9077c3350bce",
        "x-ms-useragent": "azsdk-js-ai-language-text/1.0.1 core-rest-pipeline/1.10.0 OS/Linuxx86_64"
>>>>>>> d933aa95
      },
      "RequestBody": null,
      "StatusCode": 200,
      "ResponseHeaders": {
<<<<<<< HEAD
        "apim-request-id": "7a150b8a-bc90-4944-be6f-018cfa4a93ba",
        "Content-Length": "279",
        "Content-Type": "application/json; charset=utf-8",
        "Date": "Fri, 14 Oct 2022 02:51:15 GMT",
        "Strict-Transport-Security": "max-age=31536000; includeSubDomains; preload",
        "X-Content-Type-Options": "nosniff",
        "x-envoy-upstream-service-time": "16"
      },
      "ResponseBody": {
        "jobId": "75617509-46a6-4a0d-9da5-f7012e1de84a",
        "lastUpdateDateTime": "2022-10-14T02:51:14Z",
        "createdDateTime": "2022-10-14T02:51:06Z",
        "expirationDateTime": "2022-10-15T02:51:06Z",
        "status": "running",
        "errors": [],
        "tasks": {
          "completed": 0,
          "failed": 0,
          "inProgress": 2,
          "total": 2,
          "items": []
        }
      }
    },
    {
      "RequestUri": "https://endpoint/language/analyze-text/jobs/75617509-46a6-4a0d-9da5-f7012e1de84a?api-version=2022-10-01-preview",
      "RequestMethod": "GET",
      "RequestHeaders": {
        "Accept": "application/json",
        "Accept-Encoding": "gzip, deflate, br",
        "Accept-Language": "en-US",
        "Connection": "keep-alive",
        "ocp-apim-subscription-key": "api_key",
        "Referer": "http://localhost:9876/",
        "sec-ch-ua": "",
        "sec-ch-ua-mobile": "?0",
        "sec-ch-ua-platform": "",
        "Sec-Fetch-Dest": "empty",
        "Sec-Fetch-Mode": "cors",
        "Sec-Fetch-Site": "same-site",
        "User-Agent": "Mozilla/5.0 (X11; Linux x86_64) AppleWebKit/537.36 (KHTML, like Gecko) HeadlessChrome/103.0.5058.0 Safari/537.36",
        "x-ms-client-request-id": "502210b9-5989-461d-9409-d6c205ce5315",
        "x-ms-useragent": "azsdk-js-ai-language-text/1.1.0-beta.1 core-rest-pipeline/1.9.3 OS/Linuxx86_64"
      },
      "RequestBody": null,
      "StatusCode": 200,
      "ResponseHeaders": {
        "apim-request-id": "19548820-523d-402f-b370-d873908a5b6e",
        "Content-Length": "2673",
        "Content-Type": "application/json; charset=utf-8",
        "Date": "Fri, 14 Oct 2022 02:51:17 GMT",
        "Strict-Transport-Security": "max-age=31536000; includeSubDomains; preload",
        "X-Content-Type-Options": "nosniff",
        "x-envoy-upstream-service-time": "618"
      },
      "ResponseBody": {
        "jobId": "75617509-46a6-4a0d-9da5-f7012e1de84a",
        "lastUpdateDateTime": "2022-10-14T02:51:15Z",
        "createdDateTime": "2022-10-14T02:51:06Z",
        "expirationDateTime": "2022-10-15T02:51:06Z",
=======
        "apim-request-id": "1e59d76a-5919-4b25-8529-7403ee917a8f",
        "Content-Length": "1696",
        "Content-Type": "application/json; charset=utf-8",
        "Date": "Mon, 24 Oct 2022 05:19:23 GMT",
        "Strict-Transport-Security": "max-age=31536000; includeSubDomains; preload",
        "X-Content-Type-Options": "nosniff",
        "x-envoy-upstream-service-time": "215",
        "x-ms-region": "West US 2"
      },
      "ResponseBody": {
        "jobId": "a478e5d7-d20f-44ac-8766-7b98ab330dca",
        "lastUpdatedDateTime": "2022-10-24T05:19:21Z",
        "createdDateTime": "2022-10-24T05:19:16Z",
        "expirationDateTime": "2022-10-25T05:19:16Z",
        "status": "running",
        "errors": [],
        "tasks": {
          "completed": 1,
          "failed": 0,
          "inProgress": 1,
          "total": 2,
          "items": [
            {
              "kind": "KeyPhraseExtractionLROResults",
              "lastUpdateDateTime": "2022-10-24T05:19:21.5031457Z",
              "status": "succeeded",
              "results": {
                "documents": [
                  {
                    "id": "0",
                    "keyPhrases": [
                      "random text"
                    ],
                    "warnings": []
                  },
                  {
                    "id": "1",
                    "keyPhrases": [
                      "random text"
                    ],
                    "warnings": []
                  },
                  {
                    "id": "2",
                    "keyPhrases": [
                      "random text"
                    ],
                    "warnings": []
                  },
                  {
                    "id": "3",
                    "keyPhrases": [
                      "random text"
                    ],
                    "warnings": []
                  },
                  {
                    "id": "4",
                    "keyPhrases": [
                      "random text"
                    ],
                    "warnings": []
                  },
                  {
                    "id": "5",
                    "keyPhrases": [
                      "random text"
                    ],
                    "warnings": []
                  },
                  {
                    "id": "6",
                    "keyPhrases": [
                      "random text"
                    ],
                    "warnings": []
                  },
                  {
                    "id": "7",
                    "keyPhrases": [
                      "random text"
                    ],
                    "warnings": []
                  },
                  {
                    "id": "8",
                    "keyPhrases": [
                      "random text"
                    ],
                    "warnings": []
                  },
                  {
                    "id": "9",
                    "keyPhrases": [
                      "random text"
                    ],
                    "warnings": []
                  },
                  {
                    "id": "10",
                    "keyPhrases": [
                      "random text"
                    ],
                    "warnings": []
                  },
                  {
                    "id": "11",
                    "keyPhrases": [
                      "random text"
                    ],
                    "warnings": []
                  },
                  {
                    "id": "12",
                    "keyPhrases": [
                      "random text"
                    ],
                    "warnings": []
                  },
                  {
                    "id": "13",
                    "keyPhrases": [
                      "random text"
                    ],
                    "warnings": []
                  },
                  {
                    "id": "14",
                    "keyPhrases": [
                      "random text"
                    ],
                    "warnings": []
                  },
                  {
                    "id": "15",
                    "keyPhrases": [
                      "random text"
                    ],
                    "warnings": []
                  },
                  {
                    "id": "16",
                    "keyPhrases": [
                      "random text"
                    ],
                    "warnings": []
                  },
                  {
                    "id": "17",
                    "keyPhrases": [
                      "random text"
                    ],
                    "warnings": []
                  },
                  {
                    "id": "18",
                    "keyPhrases": [
                      "random text"
                    ],
                    "warnings": []
                  },
                  {
                    "id": "19",
                    "keyPhrases": [
                      "random text"
                    ],
                    "warnings": []
                  }
                ],
                "errors": [],
                "modelVersion": "2022-10-01"
              }
            }
          ]
        },
        "nextLink": "https://endpoint/language/analyze-text/jobs/a478e5d7-d20f-44ac-8766-7b98ab330dca?showStats=False\u0026top=5\u0026skip=20\u0026api-version=2022-05-01"
      }
    },
    {
      "RequestUri": "https://endpoint/language/analyze-text/jobs/a478e5d7-d20f-44ac-8766-7b98ab330dca?api-version=2022-05-01",
      "RequestMethod": "GET",
      "RequestHeaders": {
        "Accept": "application/json",
        "Accept-Encoding": "gzip, deflate, br",
        "Accept-Language": "en-US",
        "Connection": "keep-alive",
        "ocp-apim-subscription-key": "api_key",
        "Referer": "http://localhost:9876/",
        "sec-ch-ua": "",
        "sec-ch-ua-mobile": "?0",
        "sec-ch-ua-platform": "",
        "Sec-Fetch-Dest": "empty",
        "Sec-Fetch-Mode": "cors",
        "Sec-Fetch-Site": "same-site",
        "User-Agent": "Mozilla/5.0 (X11; Linux x86_64) AppleWebKit/537.36 (KHTML, like Gecko) HeadlessChrome/103.0.5058.0 Safari/537.36",
        "x-ms-client-request-id": "3096e8fd-9740-4049-be23-2c91e5b9bd66",
        "x-ms-useragent": "azsdk-js-ai-language-text/1.0.1 core-rest-pipeline/1.10.0 OS/Linuxx86_64"
      },
      "RequestBody": null,
      "StatusCode": 200,
      "ResponseHeaders": {
        "apim-request-id": "c3a97332-d97c-472c-b80d-7b61d5c95ee9",
        "Content-Length": "1696",
        "Content-Type": "application/json; charset=utf-8",
        "Date": "Mon, 24 Oct 2022 05:19:25 GMT",
        "Strict-Transport-Security": "max-age=31536000; includeSubDomains; preload",
        "X-Content-Type-Options": "nosniff",
        "x-envoy-upstream-service-time": "212",
        "x-ms-region": "West US 2"
      },
      "ResponseBody": {
        "jobId": "a478e5d7-d20f-44ac-8766-7b98ab330dca",
        "lastUpdatedDateTime": "2022-10-24T05:19:25Z",
        "createdDateTime": "2022-10-24T05:19:16Z",
        "expirationDateTime": "2022-10-25T05:19:16Z",
        "status": "running",
        "errors": [],
        "tasks": {
          "completed": 1,
          "failed": 0,
          "inProgress": 1,
          "total": 2,
          "items": [
            {
              "kind": "KeyPhraseExtractionLROResults",
              "lastUpdateDateTime": "2022-10-24T05:19:21.5031457Z",
              "status": "succeeded",
              "results": {
                "documents": [
                  {
                    "id": "0",
                    "keyPhrases": [
                      "random text"
                    ],
                    "warnings": []
                  },
                  {
                    "id": "1",
                    "keyPhrases": [
                      "random text"
                    ],
                    "warnings": []
                  },
                  {
                    "id": "2",
                    "keyPhrases": [
                      "random text"
                    ],
                    "warnings": []
                  },
                  {
                    "id": "3",
                    "keyPhrases": [
                      "random text"
                    ],
                    "warnings": []
                  },
                  {
                    "id": "4",
                    "keyPhrases": [
                      "random text"
                    ],
                    "warnings": []
                  },
                  {
                    "id": "5",
                    "keyPhrases": [
                      "random text"
                    ],
                    "warnings": []
                  },
                  {
                    "id": "6",
                    "keyPhrases": [
                      "random text"
                    ],
                    "warnings": []
                  },
                  {
                    "id": "7",
                    "keyPhrases": [
                      "random text"
                    ],
                    "warnings": []
                  },
                  {
                    "id": "8",
                    "keyPhrases": [
                      "random text"
                    ],
                    "warnings": []
                  },
                  {
                    "id": "9",
                    "keyPhrases": [
                      "random text"
                    ],
                    "warnings": []
                  },
                  {
                    "id": "10",
                    "keyPhrases": [
                      "random text"
                    ],
                    "warnings": []
                  },
                  {
                    "id": "11",
                    "keyPhrases": [
                      "random text"
                    ],
                    "warnings": []
                  },
                  {
                    "id": "12",
                    "keyPhrases": [
                      "random text"
                    ],
                    "warnings": []
                  },
                  {
                    "id": "13",
                    "keyPhrases": [
                      "random text"
                    ],
                    "warnings": []
                  },
                  {
                    "id": "14",
                    "keyPhrases": [
                      "random text"
                    ],
                    "warnings": []
                  },
                  {
                    "id": "15",
                    "keyPhrases": [
                      "random text"
                    ],
                    "warnings": []
                  },
                  {
                    "id": "16",
                    "keyPhrases": [
                      "random text"
                    ],
                    "warnings": []
                  },
                  {
                    "id": "17",
                    "keyPhrases": [
                      "random text"
                    ],
                    "warnings": []
                  },
                  {
                    "id": "18",
                    "keyPhrases": [
                      "random text"
                    ],
                    "warnings": []
                  },
                  {
                    "id": "19",
                    "keyPhrases": [
                      "random text"
                    ],
                    "warnings": []
                  }
                ],
                "errors": [],
                "modelVersion": "2022-10-01"
              }
            }
          ]
        },
        "nextLink": "https://endpoint/language/analyze-text/jobs/a478e5d7-d20f-44ac-8766-7b98ab330dca?showStats=False\u0026top=5\u0026skip=20\u0026api-version=2022-05-01"
      }
    },
    {
      "RequestUri": "https://endpoint/language/analyze-text/jobs/a478e5d7-d20f-44ac-8766-7b98ab330dca?api-version=2022-05-01",
      "RequestMethod": "GET",
      "RequestHeaders": {
        "Accept": "application/json",
        "Accept-Encoding": "gzip, deflate, br",
        "Accept-Language": "en-US",
        "Connection": "keep-alive",
        "ocp-apim-subscription-key": "api_key",
        "Referer": "http://localhost:9876/",
        "sec-ch-ua": "",
        "sec-ch-ua-mobile": "?0",
        "sec-ch-ua-platform": "",
        "Sec-Fetch-Dest": "empty",
        "Sec-Fetch-Mode": "cors",
        "Sec-Fetch-Site": "same-site",
        "User-Agent": "Mozilla/5.0 (X11; Linux x86_64) AppleWebKit/537.36 (KHTML, like Gecko) HeadlessChrome/103.0.5058.0 Safari/537.36",
        "x-ms-client-request-id": "5b73e108-ed62-4564-aa1e-d85f3ea418fe",
        "x-ms-useragent": "azsdk-js-ai-language-text/1.0.1 core-rest-pipeline/1.10.0 OS/Linuxx86_64"
      },
      "RequestBody": null,
      "StatusCode": 200,
      "ResponseHeaders": {
        "apim-request-id": "de9ac0f0-8b8b-4e26-8cc9-df4c3f3f4953",
        "Content-Length": "2666",
        "Content-Type": "application/json; charset=utf-8",
        "Date": "Mon, 24 Oct 2022 05:19:28 GMT",
        "Strict-Transport-Security": "max-age=31536000; includeSubDomains; preload",
        "X-Content-Type-Options": "nosniff",
        "x-envoy-upstream-service-time": "389",
        "x-ms-region": "West US 2"
      },
      "ResponseBody": {
        "jobId": "a478e5d7-d20f-44ac-8766-7b98ab330dca",
        "lastUpdatedDateTime": "2022-10-24T05:19:26Z",
        "createdDateTime": "2022-10-24T05:19:16Z",
        "expirationDateTime": "2022-10-25T05:19:16Z",
>>>>>>> d933aa95
        "status": "succeeded",
        "errors": [],
        "tasks": {
          "completed": 2,
          "failed": 0,
          "inProgress": 0,
          "total": 2,
          "items": [
            {
              "kind": "EntityRecognitionLROResults",
<<<<<<< HEAD
              "lastUpdateDateTime": "2022-10-14T02:51:15.5592602Z",
=======
              "lastUpdateDateTime": "2022-10-24T05:19:26.3540414Z",
>>>>>>> d933aa95
              "status": "succeeded",
              "results": {
                "documents": [
                  {
                    "id": "0",
                    "entities": [],
                    "warnings": []
                  },
                  {
                    "id": "1",
                    "entities": [],
                    "warnings": []
                  },
                  {
                    "id": "2",
                    "entities": [],
                    "warnings": []
                  },
                  {
                    "id": "3",
                    "entities": [],
                    "warnings": []
                  },
                  {
                    "id": "4",
                    "entities": [],
                    "warnings": []
                  },
                  {
                    "id": "5",
                    "entities": [],
                    "warnings": []
                  },
                  {
                    "id": "6",
                    "entities": [],
                    "warnings": []
                  },
                  {
                    "id": "7",
                    "entities": [],
                    "warnings": []
                  },
                  {
                    "id": "8",
                    "entities": [],
                    "warnings": []
                  },
                  {
                    "id": "9",
                    "entities": [],
                    "warnings": []
                  },
                  {
                    "id": "10",
                    "entities": [],
                    "warnings": []
                  },
                  {
                    "id": "11",
                    "entities": [],
                    "warnings": []
                  },
                  {
                    "id": "12",
                    "entities": [],
                    "warnings": []
                  },
                  {
                    "id": "13",
                    "entities": [],
                    "warnings": []
                  },
                  {
                    "id": "14",
                    "entities": [],
                    "warnings": []
                  },
                  {
                    "id": "15",
                    "entities": [],
                    "warnings": []
                  },
                  {
                    "id": "16",
                    "entities": [],
                    "warnings": []
                  },
                  {
                    "id": "17",
                    "entities": [],
                    "warnings": []
                  },
                  {
                    "id": "18",
                    "entities": [],
                    "warnings": []
                  },
                  {
                    "id": "19",
                    "entities": [],
                    "warnings": []
                  }
                ],
                "errors": [],
                "modelVersion": "2021-06-01"
              }
            },
            {
              "kind": "KeyPhraseExtractionLROResults",
<<<<<<< HEAD
              "lastUpdateDateTime": "2022-10-14T02:51:15.1130334Z",
=======
              "lastUpdateDateTime": "2022-10-24T05:19:21.5031457Z",
>>>>>>> d933aa95
              "status": "succeeded",
              "results": {
                "documents": [
                  {
                    "id": "0",
                    "keyPhrases": [
                      "random text"
                    ],
                    "warnings": []
                  },
                  {
                    "id": "1",
                    "keyPhrases": [
                      "random text"
                    ],
                    "warnings": []
                  },
                  {
                    "id": "2",
                    "keyPhrases": [
                      "random text"
                    ],
                    "warnings": []
                  },
                  {
                    "id": "3",
                    "keyPhrases": [
                      "random text"
                    ],
                    "warnings": []
                  },
                  {
                    "id": "4",
                    "keyPhrases": [
                      "random text"
                    ],
                    "warnings": []
                  },
                  {
                    "id": "5",
                    "keyPhrases": [
                      "random text"
                    ],
                    "warnings": []
                  },
                  {
                    "id": "6",
                    "keyPhrases": [
                      "random text"
                    ],
                    "warnings": []
                  },
                  {
                    "id": "7",
                    "keyPhrases": [
                      "random text"
                    ],
                    "warnings": []
                  },
                  {
                    "id": "8",
                    "keyPhrases": [
                      "random text"
                    ],
                    "warnings": []
                  },
                  {
                    "id": "9",
                    "keyPhrases": [
                      "random text"
                    ],
                    "warnings": []
                  },
                  {
                    "id": "10",
                    "keyPhrases": [
                      "random text"
                    ],
                    "warnings": []
                  },
                  {
                    "id": "11",
                    "keyPhrases": [
                      "random text"
                    ],
                    "warnings": []
                  },
                  {
                    "id": "12",
                    "keyPhrases": [
                      "random text"
                    ],
                    "warnings": []
                  },
                  {
                    "id": "13",
                    "keyPhrases": [
                      "random text"
                    ],
                    "warnings": []
                  },
                  {
                    "id": "14",
                    "keyPhrases": [
                      "random text"
                    ],
                    "warnings": []
                  },
                  {
                    "id": "15",
                    "keyPhrases": [
                      "random text"
                    ],
                    "warnings": []
                  },
                  {
                    "id": "16",
                    "keyPhrases": [
                      "random text"
                    ],
                    "warnings": []
                  },
                  {
                    "id": "17",
                    "keyPhrases": [
                      "random text"
                    ],
                    "warnings": []
                  },
                  {
                    "id": "18",
                    "keyPhrases": [
                      "random text"
                    ],
                    "warnings": []
                  },
                  {
                    "id": "19",
                    "keyPhrases": [
                      "random text"
                    ],
                    "warnings": []
                  }
                ],
                "errors": [],
                "modelVersion": "2022-10-01"
              }
            }
          ]
        },
<<<<<<< HEAD
        "nextLink": "https://endpoint/language/analyze-text/jobs/75617509-46a6-4a0d-9da5-f7012e1de84a?showStats=False\u0026top=5\u0026skip=20\u0026api-version=2022-10-01-preview"
      }
    },
    {
      "RequestUri": "https://endpoint/language/analyze-text/jobs/75617509-46a6-4a0d-9da5-f7012e1de84a?api-version=2022-10-01-preview\u0026top=10",
=======
        "nextLink": "https://endpoint/language/analyze-text/jobs/a478e5d7-d20f-44ac-8766-7b98ab330dca?showStats=False\u0026top=5\u0026skip=20\u0026api-version=2022-05-01"
      }
    },
    {
      "RequestUri": "https://endpoint/language/analyze-text/jobs/a478e5d7-d20f-44ac-8766-7b98ab330dca?api-version=2022-05-01\u0026top=10",
>>>>>>> d933aa95
      "RequestMethod": "GET",
      "RequestHeaders": {
        "Accept": "application/json",
        "Accept-Encoding": "gzip, deflate, br",
        "Accept-Language": "en-US",
        "Connection": "keep-alive",
        "ocp-apim-subscription-key": "api_key",
        "Referer": "http://localhost:9876/",
        "sec-ch-ua": "",
        "sec-ch-ua-mobile": "?0",
        "sec-ch-ua-platform": "",
        "Sec-Fetch-Dest": "empty",
        "Sec-Fetch-Mode": "cors",
        "Sec-Fetch-Site": "same-site",
        "User-Agent": "Mozilla/5.0 (X11; Linux x86_64) AppleWebKit/537.36 (KHTML, like Gecko) HeadlessChrome/103.0.5058.0 Safari/537.36",
<<<<<<< HEAD
        "x-ms-client-request-id": "cd103f44-1dd9-4e05-8709-1cd4fcc888f0",
        "x-ms-useragent": "azsdk-js-ai-language-text/1.1.0-beta.1 core-rest-pipeline/1.9.3 OS/Linuxx86_64"
=======
        "x-ms-client-request-id": "9ee30a71-9191-429c-81e5-6ac46cbf25e8",
        "x-ms-useragent": "azsdk-js-ai-language-text/1.0.1 core-rest-pipeline/1.10.0 OS/Linuxx86_64"
>>>>>>> d933aa95
      },
      "RequestBody": null,
      "StatusCode": 200,
      "ResponseHeaders": {
<<<<<<< HEAD
        "apim-request-id": "a0b558d0-7caa-4843-959e-5a2b67542326",
        "Content-Length": "1724",
        "Content-Type": "application/json; charset=utf-8",
        "Date": "Fri, 14 Oct 2022 02:51:17 GMT",
        "Strict-Transport-Security": "max-age=31536000; includeSubDomains; preload",
        "X-Content-Type-Options": "nosniff",
        "x-envoy-upstream-service-time": "487"
      },
      "ResponseBody": {
        "jobId": "75617509-46a6-4a0d-9da5-f7012e1de84a",
        "lastUpdateDateTime": "2022-10-14T02:51:15Z",
        "createdDateTime": "2022-10-14T02:51:06Z",
        "expirationDateTime": "2022-10-15T02:51:06Z",
=======
        "apim-request-id": "cdfea8c2-3ed0-443b-9dc8-51144ed06a2d",
        "Content-Length": "1717",
        "Content-Type": "application/json; charset=utf-8",
        "Date": "Mon, 24 Oct 2022 05:19:28 GMT",
        "Strict-Transport-Security": "max-age=31536000; includeSubDomains; preload",
        "X-Content-Type-Options": "nosniff",
        "x-envoy-upstream-service-time": "312",
        "x-ms-region": "West US 2"
      },
      "ResponseBody": {
        "jobId": "a478e5d7-d20f-44ac-8766-7b98ab330dca",
        "lastUpdatedDateTime": "2022-10-24T05:19:26Z",
        "createdDateTime": "2022-10-24T05:19:16Z",
        "expirationDateTime": "2022-10-25T05:19:16Z",
>>>>>>> d933aa95
        "status": "succeeded",
        "errors": [],
        "tasks": {
          "completed": 2,
          "failed": 0,
          "inProgress": 0,
          "total": 2,
          "items": [
            {
              "kind": "EntityRecognitionLROResults",
<<<<<<< HEAD
              "lastUpdateDateTime": "2022-10-14T02:51:15.5592602Z",
=======
              "lastUpdateDateTime": "2022-10-24T05:19:26.3540414Z",
>>>>>>> d933aa95
              "status": "succeeded",
              "results": {
                "documents": [
                  {
                    "id": "0",
                    "entities": [],
                    "warnings": []
                  },
                  {
                    "id": "1",
                    "entities": [],
                    "warnings": []
                  },
                  {
                    "id": "2",
                    "entities": [],
                    "warnings": []
                  },
                  {
                    "id": "3",
                    "entities": [],
                    "warnings": []
                  },
                  {
                    "id": "4",
                    "entities": [],
                    "warnings": []
                  },
                  {
                    "id": "5",
                    "entities": [],
                    "warnings": []
                  },
                  {
                    "id": "6",
                    "entities": [],
                    "warnings": []
                  },
                  {
                    "id": "7",
                    "entities": [],
                    "warnings": []
                  },
                  {
                    "id": "8",
                    "entities": [],
                    "warnings": []
                  },
                  {
                    "id": "9",
                    "entities": [],
                    "warnings": []
                  }
                ],
                "errors": [],
                "modelVersion": "2021-06-01"
              }
            },
            {
              "kind": "KeyPhraseExtractionLROResults",
<<<<<<< HEAD
              "lastUpdateDateTime": "2022-10-14T02:51:15.1130334Z",
=======
              "lastUpdateDateTime": "2022-10-24T05:19:21.5031457Z",
>>>>>>> d933aa95
              "status": "succeeded",
              "results": {
                "documents": [
                  {
                    "id": "0",
                    "keyPhrases": [
                      "random text"
                    ],
                    "warnings": []
                  },
                  {
                    "id": "1",
                    "keyPhrases": [
                      "random text"
                    ],
                    "warnings": []
                  },
                  {
                    "id": "2",
                    "keyPhrases": [
                      "random text"
                    ],
                    "warnings": []
                  },
                  {
                    "id": "3",
                    "keyPhrases": [
                      "random text"
                    ],
                    "warnings": []
                  },
                  {
                    "id": "4",
                    "keyPhrases": [
                      "random text"
                    ],
                    "warnings": []
                  },
                  {
                    "id": "5",
                    "keyPhrases": [
                      "random text"
                    ],
                    "warnings": []
                  },
                  {
                    "id": "6",
                    "keyPhrases": [
                      "random text"
                    ],
                    "warnings": []
                  },
                  {
                    "id": "7",
                    "keyPhrases": [
                      "random text"
                    ],
                    "warnings": []
                  },
                  {
                    "id": "8",
                    "keyPhrases": [
                      "random text"
                    ],
                    "warnings": []
                  },
                  {
                    "id": "9",
                    "keyPhrases": [
                      "random text"
                    ],
                    "warnings": []
                  }
                ],
                "errors": [],
                "modelVersion": "2022-10-01"
              }
            }
          ]
        },
<<<<<<< HEAD
        "nextLink": "https://endpoint/language/analyze-text/jobs/75617509-46a6-4a0d-9da5-f7012e1de84a?showStats=False\u0026top=10\u0026skip=10\u0026api-version=2022-10-01-preview"
      }
    },
    {
      "RequestUri": "https://endpoint/language/analyze-text/jobs/75617509-46a6-4a0d-9da5-f7012e1de84a?showStats=False\u0026top=10\u0026skip=10\u0026api-version=2022-10-01-preview",
=======
        "nextLink": "https://endpoint/language/analyze-text/jobs/a478e5d7-d20f-44ac-8766-7b98ab330dca?showStats=False\u0026top=10\u0026skip=10\u0026api-version=2022-05-01"
      }
    },
    {
      "RequestUri": "https://endpoint/language/analyze-text/jobs/a478e5d7-d20f-44ac-8766-7b98ab330dca?showStats=False\u0026top=10\u0026skip=10\u0026api-version=2022-05-01",
>>>>>>> d933aa95
      "RequestMethod": "GET",
      "RequestHeaders": {
        "Accept": "application/json",
        "Accept-Encoding": "gzip, deflate, br",
        "Accept-Language": "en-US",
        "Connection": "keep-alive",
        "ocp-apim-subscription-key": "api_key",
        "Referer": "http://localhost:9876/",
        "sec-ch-ua": "",
        "sec-ch-ua-mobile": "?0",
        "sec-ch-ua-platform": "",
        "Sec-Fetch-Dest": "empty",
        "Sec-Fetch-Mode": "cors",
        "Sec-Fetch-Site": "same-site",
        "User-Agent": "Mozilla/5.0 (X11; Linux x86_64) AppleWebKit/537.36 (KHTML, like Gecko) HeadlessChrome/103.0.5058.0 Safari/537.36",
<<<<<<< HEAD
        "x-ms-client-request-id": "77700be8-a55c-4b6f-9f42-98bee8e2a241",
        "x-ms-useragent": "azsdk-js-ai-language-text/1.1.0-beta.1 core-rest-pipeline/1.9.3 OS/Linuxx86_64"
=======
        "x-ms-client-request-id": "892273b2-b83c-4bfe-b016-a80adb8d944d",
        "x-ms-useragent": "azsdk-js-ai-language-text/1.0.1 core-rest-pipeline/1.10.0 OS/Linuxx86_64"
>>>>>>> d933aa95
      },
      "RequestBody": null,
      "StatusCode": 200,
      "ResponseHeaders": {
<<<<<<< HEAD
        "apim-request-id": "6468c55d-2959-4c8c-a6e7-39b4c6e88d40",
        "Content-Length": "1743",
        "Content-Type": "application/json; charset=utf-8",
        "Date": "Fri, 14 Oct 2022 02:51:18 GMT",
        "Strict-Transport-Security": "max-age=31536000; includeSubDomains; preload",
        "X-Content-Type-Options": "nosniff",
        "x-envoy-upstream-service-time": "331"
      },
      "ResponseBody": {
        "jobId": "75617509-46a6-4a0d-9da5-f7012e1de84a",
        "lastUpdateDateTime": "2022-10-14T02:51:15Z",
        "createdDateTime": "2022-10-14T02:51:06Z",
        "expirationDateTime": "2022-10-15T02:51:06Z",
=======
        "apim-request-id": "124a8f2c-25a9-45d1-ad74-196ced429ea0",
        "Content-Length": "1736",
        "Content-Type": "application/json; charset=utf-8",
        "Date": "Mon, 24 Oct 2022 05:19:28 GMT",
        "Strict-Transport-Security": "max-age=31536000; includeSubDomains; preload",
        "X-Content-Type-Options": "nosniff",
        "x-envoy-upstream-service-time": "228",
        "x-ms-region": "West US 2"
      },
      "ResponseBody": {
        "jobId": "a478e5d7-d20f-44ac-8766-7b98ab330dca",
        "lastUpdatedDateTime": "2022-10-24T05:19:26Z",
        "createdDateTime": "2022-10-24T05:19:16Z",
        "expirationDateTime": "2022-10-25T05:19:16Z",
>>>>>>> d933aa95
        "status": "succeeded",
        "errors": [],
        "tasks": {
          "completed": 2,
          "failed": 0,
          "inProgress": 0,
          "total": 2,
          "items": [
            {
              "kind": "EntityRecognitionLROResults",
<<<<<<< HEAD
              "lastUpdateDateTime": "2022-10-14T02:51:15.5592602Z",
=======
              "lastUpdateDateTime": "2022-10-24T05:19:26.3540414Z",
>>>>>>> d933aa95
              "status": "succeeded",
              "results": {
                "documents": [
                  {
                    "id": "10",
                    "entities": [],
                    "warnings": []
                  },
                  {
                    "id": "11",
                    "entities": [],
                    "warnings": []
                  },
                  {
                    "id": "12",
                    "entities": [],
                    "warnings": []
                  },
                  {
                    "id": "13",
                    "entities": [],
                    "warnings": []
                  },
                  {
                    "id": "14",
                    "entities": [],
                    "warnings": []
                  },
                  {
                    "id": "15",
                    "entities": [],
                    "warnings": []
                  },
                  {
                    "id": "16",
                    "entities": [],
                    "warnings": []
                  },
                  {
                    "id": "17",
                    "entities": [],
                    "warnings": []
                  },
                  {
                    "id": "18",
                    "entities": [],
                    "warnings": []
                  },
                  {
                    "id": "19",
                    "entities": [],
                    "warnings": []
                  }
                ],
                "errors": [],
                "modelVersion": "2021-06-01"
              }
            },
            {
              "kind": "KeyPhraseExtractionLROResults",
<<<<<<< HEAD
              "lastUpdateDateTime": "2022-10-14T02:51:15.1130334Z",
=======
              "lastUpdateDateTime": "2022-10-24T05:19:21.5031457Z",
>>>>>>> d933aa95
              "status": "succeeded",
              "results": {
                "documents": [
                  {
                    "id": "10",
                    "keyPhrases": [
                      "random text"
                    ],
                    "warnings": []
                  },
                  {
                    "id": "11",
                    "keyPhrases": [
                      "random text"
                    ],
                    "warnings": []
                  },
                  {
                    "id": "12",
                    "keyPhrases": [
                      "random text"
                    ],
                    "warnings": []
                  },
                  {
                    "id": "13",
                    "keyPhrases": [
                      "random text"
                    ],
                    "warnings": []
                  },
                  {
                    "id": "14",
                    "keyPhrases": [
                      "random text"
                    ],
                    "warnings": []
                  },
                  {
                    "id": "15",
                    "keyPhrases": [
                      "random text"
                    ],
                    "warnings": []
                  },
                  {
                    "id": "16",
                    "keyPhrases": [
                      "random text"
                    ],
                    "warnings": []
                  },
                  {
                    "id": "17",
                    "keyPhrases": [
                      "random text"
                    ],
                    "warnings": []
                  },
                  {
                    "id": "18",
                    "keyPhrases": [
                      "random text"
                    ],
                    "warnings": []
                  },
                  {
                    "id": "19",
                    "keyPhrases": [
                      "random text"
                    ],
                    "warnings": []
                  }
                ],
                "errors": [],
                "modelVersion": "2022-10-01"
              }
            }
          ]
        },
<<<<<<< HEAD
        "nextLink": "https://endpoint/language/analyze-text/jobs/75617509-46a6-4a0d-9da5-f7012e1de84a?showStats=False\u0026top=5\u0026skip=20\u0026api-version=2022-10-01-preview"
      }
    },
    {
      "RequestUri": "https://endpoint/language/analyze-text/jobs/75617509-46a6-4a0d-9da5-f7012e1de84a?showStats=False\u0026top=5\u0026skip=20\u0026api-version=2022-10-01-preview",
=======
        "nextLink": "https://endpoint/language/analyze-text/jobs/a478e5d7-d20f-44ac-8766-7b98ab330dca?showStats=False\u0026top=5\u0026skip=20\u0026api-version=2022-05-01"
      }
    },
    {
      "RequestUri": "https://endpoint/language/analyze-text/jobs/a478e5d7-d20f-44ac-8766-7b98ab330dca?showStats=False\u0026top=5\u0026skip=20\u0026api-version=2022-05-01",
>>>>>>> d933aa95
      "RequestMethod": "GET",
      "RequestHeaders": {
        "Accept": "application/json",
        "Accept-Encoding": "gzip, deflate, br",
        "Accept-Language": "en-US",
        "Connection": "keep-alive",
        "ocp-apim-subscription-key": "api_key",
        "Referer": "http://localhost:9876/",
        "sec-ch-ua": "",
        "sec-ch-ua-mobile": "?0",
        "sec-ch-ua-platform": "",
        "Sec-Fetch-Dest": "empty",
        "Sec-Fetch-Mode": "cors",
        "Sec-Fetch-Site": "same-site",
        "User-Agent": "Mozilla/5.0 (X11; Linux x86_64) AppleWebKit/537.36 (KHTML, like Gecko) HeadlessChrome/103.0.5058.0 Safari/537.36",
<<<<<<< HEAD
        "x-ms-client-request-id": "3833fec6-938d-4a3d-88ac-4b3c3960d7e3",
        "x-ms-useragent": "azsdk-js-ai-language-text/1.1.0-beta.1 core-rest-pipeline/1.9.3 OS/Linuxx86_64"
=======
        "x-ms-client-request-id": "f9dc3b8c-b5a6-4aef-bae8-768785b26da8",
        "x-ms-useragent": "azsdk-js-ai-language-text/1.0.1 core-rest-pipeline/1.10.0 OS/Linuxx86_64"
>>>>>>> d933aa95
      },
      "RequestBody": null,
      "StatusCode": 200,
      "ResponseHeaders": {
<<<<<<< HEAD
        "apim-request-id": "e60247f0-a0ad-4c16-9265-5d97ed324eb5",
        "Content-Length": "1403",
        "Content-Type": "application/json; charset=utf-8",
        "Date": "Fri, 14 Oct 2022 02:51:18 GMT",
        "Strict-Transport-Security": "max-age=31536000; includeSubDomains; preload",
        "X-Content-Type-Options": "nosniff",
        "x-envoy-upstream-service-time": "166"
      },
      "ResponseBody": {
        "jobId": "75617509-46a6-4a0d-9da5-f7012e1de84a",
        "lastUpdateDateTime": "2022-10-14T02:51:15Z",
        "createdDateTime": "2022-10-14T02:51:06Z",
        "expirationDateTime": "2022-10-15T02:51:06Z",
=======
        "apim-request-id": "0aec6712-a4ed-4bfe-bde1-b139a5f7067f",
        "Content-Length": "1404",
        "Content-Type": "application/json; charset=utf-8",
        "Date": "Mon, 24 Oct 2022 05:19:28 GMT",
        "Strict-Transport-Security": "max-age=31536000; includeSubDomains; preload",
        "X-Content-Type-Options": "nosniff",
        "x-envoy-upstream-service-time": "118",
        "x-ms-region": "West US 2"
      },
      "ResponseBody": {
        "jobId": "a478e5d7-d20f-44ac-8766-7b98ab330dca",
        "lastUpdatedDateTime": "2022-10-24T05:19:26Z",
        "createdDateTime": "2022-10-24T05:19:16Z",
        "expirationDateTime": "2022-10-25T05:19:16Z",
>>>>>>> d933aa95
        "status": "succeeded",
        "errors": [],
        "tasks": {
          "completed": 2,
          "failed": 0,
          "inProgress": 0,
          "total": 2,
          "items": [
            {
              "kind": "EntityRecognitionLROResults",
<<<<<<< HEAD
              "lastUpdateDateTime": "2022-10-14T02:51:15.5592602Z",
=======
              "lastUpdateDateTime": "2022-10-24T05:19:26.3540414Z",
>>>>>>> d933aa95
              "status": "succeeded",
              "results": {
                "documents": [
                  {
                    "id": "20",
                    "entities": [],
                    "warnings": []
                  },
                  {
                    "id": "21",
                    "entities": [],
                    "warnings": []
                  },
                  {
                    "id": "22",
                    "entities": [],
                    "warnings": []
                  },
                  {
                    "id": "23",
                    "entities": [],
                    "warnings": []
                  },
                  {
                    "id": "24",
                    "entities": [
                      {
                        "text": "Microsoft",
                        "category": "Organization",
                        "offset": 0,
                        "length": 9,
                        "confidenceScore": 1.0
                      },
                      {
                        "text": "Bill Gates",
                        "category": "Person",
                        "offset": 25,
                        "length": 10,
                        "confidenceScore": 1.0
                      },
                      {
                        "text": "Paul Allen",
                        "category": "Person",
                        "offset": 40,
                        "length": 10,
                        "confidenceScore": 1.0
                      }
                    ],
                    "warnings": []
                  }
                ],
                "errors": [],
                "modelVersion": "2021-06-01"
              }
            },
            {
              "kind": "KeyPhraseExtractionLROResults",
<<<<<<< HEAD
              "lastUpdateDateTime": "2022-10-14T02:51:15.1130334Z",
=======
              "lastUpdateDateTime": "2022-10-24T05:19:21.5031457Z",
>>>>>>> d933aa95
              "status": "succeeded",
              "results": {
                "documents": [
                  {
                    "id": "20",
                    "keyPhrases": [
                      "random text"
                    ],
                    "warnings": []
                  },
                  {
                    "id": "21",
                    "keyPhrases": [
                      "random text"
                    ],
                    "warnings": []
                  },
                  {
                    "id": "22",
                    "keyPhrases": [
                      "random text"
                    ],
                    "warnings": []
                  },
                  {
                    "id": "23",
                    "keyPhrases": [
                      "random text"
                    ],
                    "warnings": []
                  },
                  {
                    "id": "24",
                    "keyPhrases": [
                      "Bill Gates",
                      "Paul Allen",
                      "Microsoft"
                    ],
                    "warnings": []
                  }
                ],
                "errors": [],
                "modelVersion": "2022-10-01"
              }
            }
          ]
        }
      }
    }
  ],
  "Variables": {}
}<|MERGE_RESOLUTION|>--- conflicted
+++ resolved
@@ -19,13 +19,8 @@
         "Sec-Fetch-Mode": "cors",
         "Sec-Fetch-Site": "same-site",
         "User-Agent": "Mozilla/5.0 (X11; Linux x86_64) AppleWebKit/537.36 (KHTML, like Gecko) HeadlessChrome/103.0.5058.0 Safari/537.36",
-<<<<<<< HEAD
-        "x-ms-client-request-id": "2c7507dd-056d-4ad1-bbbb-f720faa541ee",
-        "x-ms-useragent": "azsdk-js-ai-language-text/1.1.0-beta.1 core-rest-pipeline/1.9.3 OS/Linuxx86_64"
-=======
-        "x-ms-client-request-id": "3e62bcc6-7c57-4e9d-9fc6-8ad8c4d1ab5b",
-        "x-ms-useragent": "azsdk-js-ai-language-text/1.0.1 core-rest-pipeline/1.10.0 OS/Linuxx86_64"
->>>>>>> d933aa95
+        "x-ms-client-request-id": "8daa2fc2-95bd-48f3-832b-23f0f1b3ca12",
+        "x-ms-useragent": "azsdk-js-ai-language-text/1.1.0-beta.1 core-rest-pipeline/1.10.0 OS/Linuxx86_64"
       },
       "RequestBody": {
         "analysisInput": {
@@ -170,33 +165,21 @@
       },
       "StatusCode": 202,
       "ResponseHeaders": {
-<<<<<<< HEAD
-        "apim-request-id": "3312fcb0-72ce-49a5-a504-0c4b79ac144a",
+        "apim-request-id": "769d37c7-2291-4066-bc17-8bbf3f7c25e9",
         "Content-Length": "0",
-        "Date": "Fri, 14 Oct 2022 02:51:07 GMT",
-        "operation-location": "https://endpoint/language/analyze-text/jobs/75617509-46a6-4a0d-9da5-f7012e1de84a?api-version=2022-10-01-preview",
+        "Date": "Tue, 25 Oct 2022 21:33:15 GMT",
+        "operation-location": "https://endpoint/language/analyze-text/jobs/e8f6cebf-9ff3-4a4c-aae3-b24ecc32be0a?api-version=2022-10-01-preview",
+        "Server": "istio-envoy",
         "Strict-Transport-Security": "max-age=31536000; includeSubDomains; preload",
         "X-Content-Type-Options": "nosniff",
-        "x-envoy-upstream-service-time": "1181"
-=======
-        "apim-request-id": "fa8093fb-d45f-4cf7-9bad-80fa431aea2f",
-        "Content-Length": "0",
-        "Date": "Mon, 24 Oct 2022 05:19:15 GMT",
-        "operation-location": "https://endpoint/language/analyze-text/jobs/a478e5d7-d20f-44ac-8766-7b98ab330dca?api-version=2022-05-01",
-        "Strict-Transport-Security": "max-age=31536000; includeSubDomains; preload",
-        "X-Content-Type-Options": "nosniff",
-        "x-envoy-upstream-service-time": "631",
-        "x-ms-region": "West US 2"
->>>>>>> d933aa95
+        "x-envoy-upstream-service-time": "870",
+        "x-http2-stream-id": "29",
+        "x-ms-region": "East US"
       },
       "ResponseBody": null
     },
     {
-<<<<<<< HEAD
-      "RequestUri": "https://endpoint/language/analyze-text/jobs/75617509-46a6-4a0d-9da5-f7012e1de84a?api-version=2022-10-01-preview",
-=======
-      "RequestUri": "https://endpoint/language/analyze-text/jobs/a478e5d7-d20f-44ac-8766-7b98ab330dca?api-version=2022-05-01",
->>>>>>> d933aa95
+      "RequestUri": "https://endpoint/language/analyze-text/jobs/e8f6cebf-9ff3-4a4c-aae3-b24ecc32be0a?api-version=2022-10-01-preview",
       "RequestMethod": "GET",
       "RequestHeaders": {
         "Accept": "application/json",
@@ -212,48 +195,29 @@
         "Sec-Fetch-Mode": "cors",
         "Sec-Fetch-Site": "same-site",
         "User-Agent": "Mozilla/5.0 (X11; Linux x86_64) AppleWebKit/537.36 (KHTML, like Gecko) HeadlessChrome/103.0.5058.0 Safari/537.36",
-<<<<<<< HEAD
-        "x-ms-client-request-id": "3fff370d-bbf6-44af-bfcb-7254b76fd8ae",
-        "x-ms-useragent": "azsdk-js-ai-language-text/1.1.0-beta.1 core-rest-pipeline/1.9.3 OS/Linuxx86_64"
-=======
-        "x-ms-client-request-id": "a4de6636-274f-4692-9319-72ea8a2a4f3f",
-        "x-ms-useragent": "azsdk-js-ai-language-text/1.0.1 core-rest-pipeline/1.10.0 OS/Linuxx86_64"
->>>>>>> d933aa95
+        "x-ms-client-request-id": "9a6c9a94-6641-4cea-bcc2-335f8283e3b7",
+        "x-ms-useragent": "azsdk-js-ai-language-text/1.1.0-beta.1 core-rest-pipeline/1.10.0 OS/Linuxx86_64"
       },
       "RequestBody": null,
       "StatusCode": 200,
       "ResponseHeaders": {
-<<<<<<< HEAD
-        "apim-request-id": "9d16960a-47aa-4672-8a92-9365520b02ec",
-        "Content-Length": "279",
+        "apim-request-id": "881f50db-306b-4820-8f4c-7c3a6ee6ff94",
+        "Content-Length": "283",
         "Content-Type": "application/json; charset=utf-8",
-        "Date": "Fri, 14 Oct 2022 02:51:07 GMT",
+        "Date": "Tue, 25 Oct 2022 21:33:15 GMT",
+        "Server": "istio-envoy",
         "Strict-Transport-Security": "max-age=31536000; includeSubDomains; preload",
         "X-Content-Type-Options": "nosniff",
-        "x-envoy-upstream-service-time": "9"
+        "x-envoy-upstream-service-time": "9",
+        "x-http2-stream-id": "25",
+        "x-ms-region": "East US"
       },
       "ResponseBody": {
-        "jobId": "75617509-46a6-4a0d-9da5-f7012e1de84a",
-        "lastUpdateDateTime": "2022-10-14T02:51:08Z",
-        "createdDateTime": "2022-10-14T02:51:06Z",
-        "expirationDateTime": "2022-10-15T02:51:06Z",
-=======
-        "apim-request-id": "aa71b4d8-e956-4a88-a38d-57a012ccf18a",
-        "Content-Length": "280",
-        "Content-Type": "application/json; charset=utf-8",
-        "Date": "Mon, 24 Oct 2022 05:19:17 GMT",
-        "Strict-Transport-Security": "max-age=31536000; includeSubDomains; preload",
-        "X-Content-Type-Options": "nosniff",
-        "x-envoy-upstream-service-time": "7",
-        "x-ms-region": "West US 2"
-      },
-      "ResponseBody": {
-        "jobId": "a478e5d7-d20f-44ac-8766-7b98ab330dca",
-        "lastUpdatedDateTime": "2022-10-24T05:19:16Z",
-        "createdDateTime": "2022-10-24T05:19:16Z",
-        "expirationDateTime": "2022-10-25T05:19:16Z",
->>>>>>> d933aa95
-        "status": "running",
+        "jobId": "e8f6cebf-9ff3-4a4c-aae3-b24ecc32be0a",
+        "lastUpdatedDateTime": "2022-10-25T21:33:16Z",
+        "createdDateTime": "2022-10-25T21:33:15Z",
+        "expirationDateTime": "2022-10-26T21:33:15Z",
+        "status": "notStarted",
         "errors": [],
         "tasks": {
           "completed": 0,
@@ -265,11 +229,7 @@
       }
     },
     {
-<<<<<<< HEAD
-      "RequestUri": "https://endpoint/language/analyze-text/jobs/75617509-46a6-4a0d-9da5-f7012e1de84a?api-version=2022-10-01-preview",
-=======
-      "RequestUri": "https://endpoint/language/analyze-text/jobs/a478e5d7-d20f-44ac-8766-7b98ab330dca?api-version=2022-05-01",
->>>>>>> d933aa95
+      "RequestUri": "https://endpoint/language/analyze-text/jobs/e8f6cebf-9ff3-4a4c-aae3-b24ecc32be0a?api-version=2022-10-01-preview",
       "RequestMethod": "GET",
       "RequestHeaders": {
         "Accept": "application/json",
@@ -285,47 +245,28 @@
         "Sec-Fetch-Mode": "cors",
         "Sec-Fetch-Site": "same-site",
         "User-Agent": "Mozilla/5.0 (X11; Linux x86_64) AppleWebKit/537.36 (KHTML, like Gecko) HeadlessChrome/103.0.5058.0 Safari/537.36",
-<<<<<<< HEAD
-        "x-ms-client-request-id": "b50e04e7-729e-4b65-a6d5-7c6175544c03",
-        "x-ms-useragent": "azsdk-js-ai-language-text/1.1.0-beta.1 core-rest-pipeline/1.9.3 OS/Linuxx86_64"
-=======
-        "x-ms-client-request-id": "8838c1b9-e947-448a-8f26-3dd243c5f9cf",
-        "x-ms-useragent": "azsdk-js-ai-language-text/1.0.1 core-rest-pipeline/1.10.0 OS/Linuxx86_64"
->>>>>>> d933aa95
+        "x-ms-client-request-id": "1dd67e82-1c7f-443f-9025-ae1abeec9b15",
+        "x-ms-useragent": "azsdk-js-ai-language-text/1.1.0-beta.1 core-rest-pipeline/1.10.0 OS/Linuxx86_64"
       },
       "RequestBody": null,
       "StatusCode": 200,
       "ResponseHeaders": {
-<<<<<<< HEAD
-        "apim-request-id": "5d647d69-82aa-4d71-a033-c37a3ca247e1",
-        "Content-Length": "279",
-        "Content-Type": "application/json; charset=utf-8",
-        "Date": "Fri, 14 Oct 2022 02:51:07 GMT",
-        "Strict-Transport-Security": "max-age=31536000; includeSubDomains; preload",
-        "X-Content-Type-Options": "nosniff",
-        "x-envoy-upstream-service-time": "9"
-      },
-      "ResponseBody": {
-        "jobId": "75617509-46a6-4a0d-9da5-f7012e1de84a",
-        "lastUpdateDateTime": "2022-10-14T02:51:08Z",
-        "createdDateTime": "2022-10-14T02:51:06Z",
-        "expirationDateTime": "2022-10-15T02:51:06Z",
-=======
-        "apim-request-id": "9f0c006c-a2d1-44a7-95a3-0f364218006d",
+        "apim-request-id": "2b368100-7147-49c0-b773-4dc0ec90760a",
         "Content-Length": "280",
         "Content-Type": "application/json; charset=utf-8",
-        "Date": "Mon, 24 Oct 2022 05:19:17 GMT",
+        "Date": "Tue, 25 Oct 2022 21:33:15 GMT",
+        "Server": "istio-envoy",
         "Strict-Transport-Security": "max-age=31536000; includeSubDomains; preload",
         "X-Content-Type-Options": "nosniff",
         "x-envoy-upstream-service-time": "7",
-        "x-ms-region": "West US 2"
+        "x-http2-stream-id": "29",
+        "x-ms-region": "East US"
       },
       "ResponseBody": {
-        "jobId": "a478e5d7-d20f-44ac-8766-7b98ab330dca",
-        "lastUpdatedDateTime": "2022-10-24T05:19:17Z",
-        "createdDateTime": "2022-10-24T05:19:16Z",
-        "expirationDateTime": "2022-10-25T05:19:16Z",
->>>>>>> d933aa95
+        "jobId": "e8f6cebf-9ff3-4a4c-aae3-b24ecc32be0a",
+        "lastUpdatedDateTime": "2022-10-25T21:33:16Z",
+        "createdDateTime": "2022-10-25T21:33:15Z",
+        "expirationDateTime": "2022-10-26T21:33:15Z",
         "status": "running",
         "errors": [],
         "tasks": {
@@ -338,11 +279,7 @@
       }
     },
     {
-<<<<<<< HEAD
-      "RequestUri": "https://endpoint/language/analyze-text/jobs/75617509-46a6-4a0d-9da5-f7012e1de84a?api-version=2022-10-01-preview",
-=======
-      "RequestUri": "https://endpoint/language/analyze-text/jobs/a478e5d7-d20f-44ac-8766-7b98ab330dca?api-version=2022-05-01",
->>>>>>> d933aa95
+      "RequestUri": "https://endpoint/language/analyze-text/jobs/e8f6cebf-9ff3-4a4c-aae3-b24ecc32be0a?api-version=2022-10-01-preview",
       "RequestMethod": "GET",
       "RequestHeaders": {
         "Accept": "application/json",
@@ -358,47 +295,28 @@
         "Sec-Fetch-Mode": "cors",
         "Sec-Fetch-Site": "same-site",
         "User-Agent": "Mozilla/5.0 (X11; Linux x86_64) AppleWebKit/537.36 (KHTML, like Gecko) HeadlessChrome/103.0.5058.0 Safari/537.36",
-<<<<<<< HEAD
-        "x-ms-client-request-id": "bda0c968-b76d-4cdd-b092-b4a31117863c",
-        "x-ms-useragent": "azsdk-js-ai-language-text/1.1.0-beta.1 core-rest-pipeline/1.9.3 OS/Linuxx86_64"
-=======
-        "x-ms-client-request-id": "2df91f95-432d-4002-80e0-44d9d2dde46c",
-        "x-ms-useragent": "azsdk-js-ai-language-text/1.0.1 core-rest-pipeline/1.10.0 OS/Linuxx86_64"
->>>>>>> d933aa95
+        "x-ms-client-request-id": "3ecc92de-e6c1-49c7-8bda-e81c4458102d",
+        "x-ms-useragent": "azsdk-js-ai-language-text/1.1.0-beta.1 core-rest-pipeline/1.10.0 OS/Linuxx86_64"
       },
       "RequestBody": null,
       "StatusCode": 200,
       "ResponseHeaders": {
-<<<<<<< HEAD
-        "apim-request-id": "72808b09-d16d-4c93-b3b5-9160018b678f",
-        "Content-Length": "279",
-        "Content-Type": "application/json; charset=utf-8",
-        "Date": "Fri, 14 Oct 2022 02:51:10 GMT",
-        "Strict-Transport-Security": "max-age=31536000; includeSubDomains; preload",
-        "X-Content-Type-Options": "nosniff",
-        "x-envoy-upstream-service-time": "32"
-      },
-      "ResponseBody": {
-        "jobId": "75617509-46a6-4a0d-9da5-f7012e1de84a",
-        "lastUpdateDateTime": "2022-10-14T02:51:08Z",
-        "createdDateTime": "2022-10-14T02:51:06Z",
-        "expirationDateTime": "2022-10-15T02:51:06Z",
-=======
-        "apim-request-id": "281162ed-f271-43ac-9b92-29c07216df4b",
+        "apim-request-id": "7f797048-e1a8-4321-a57e-c2ed74ae93ed",
         "Content-Length": "280",
         "Content-Type": "application/json; charset=utf-8",
-        "Date": "Mon, 24 Oct 2022 05:19:19 GMT",
+        "Date": "Tue, 25 Oct 2022 21:33:18 GMT",
+        "Server": "istio-envoy",
         "Strict-Transport-Security": "max-age=31536000; includeSubDomains; preload",
         "X-Content-Type-Options": "nosniff",
         "x-envoy-upstream-service-time": "8",
-        "x-ms-region": "West US 2"
+        "x-http2-stream-id": "27",
+        "x-ms-region": "East US"
       },
       "ResponseBody": {
-        "jobId": "a478e5d7-d20f-44ac-8766-7b98ab330dca",
-        "lastUpdatedDateTime": "2022-10-24T05:19:17Z",
-        "createdDateTime": "2022-10-24T05:19:16Z",
-        "expirationDateTime": "2022-10-25T05:19:16Z",
->>>>>>> d933aa95
+        "jobId": "e8f6cebf-9ff3-4a4c-aae3-b24ecc32be0a",
+        "lastUpdatedDateTime": "2022-10-25T21:33:16Z",
+        "createdDateTime": "2022-10-25T21:33:15Z",
+        "expirationDateTime": "2022-10-26T21:33:15Z",
         "status": "running",
         "errors": [],
         "tasks": {
@@ -411,11 +329,7 @@
       }
     },
     {
-<<<<<<< HEAD
-      "RequestUri": "https://endpoint/language/analyze-text/jobs/75617509-46a6-4a0d-9da5-f7012e1de84a?api-version=2022-10-01-preview",
-=======
-      "RequestUri": "https://endpoint/language/analyze-text/jobs/a478e5d7-d20f-44ac-8766-7b98ab330dca?api-version=2022-05-01",
->>>>>>> d933aa95
+      "RequestUri": "https://endpoint/language/analyze-text/jobs/e8f6cebf-9ff3-4a4c-aae3-b24ecc32be0a?api-version=2022-10-01-preview",
       "RequestMethod": "GET",
       "RequestHeaders": {
         "Accept": "application/json",
@@ -431,47 +345,28 @@
         "Sec-Fetch-Mode": "cors",
         "Sec-Fetch-Site": "same-site",
         "User-Agent": "Mozilla/5.0 (X11; Linux x86_64) AppleWebKit/537.36 (KHTML, like Gecko) HeadlessChrome/103.0.5058.0 Safari/537.36",
-<<<<<<< HEAD
-        "x-ms-client-request-id": "e7d6380f-5c1c-451c-9890-439b76dba355",
-        "x-ms-useragent": "azsdk-js-ai-language-text/1.1.0-beta.1 core-rest-pipeline/1.9.3 OS/Linuxx86_64"
-=======
-        "x-ms-client-request-id": "93aa3c40-7770-469c-a1d2-fd03593cbf8b",
-        "x-ms-useragent": "azsdk-js-ai-language-text/1.0.1 core-rest-pipeline/1.10.0 OS/Linuxx86_64"
->>>>>>> d933aa95
+        "x-ms-client-request-id": "2ab58640-9737-49a9-b411-727ab9a794fc",
+        "x-ms-useragent": "azsdk-js-ai-language-text/1.1.0-beta.1 core-rest-pipeline/1.10.0 OS/Linuxx86_64"
       },
       "RequestBody": null,
       "StatusCode": 200,
       "ResponseHeaders": {
-<<<<<<< HEAD
-        "apim-request-id": "b1d25816-829b-4f81-9dd1-9fb086a1a298",
-        "Content-Length": "279",
+        "apim-request-id": "9e3e0084-8656-4ab4-a115-98f641d18af8",
+        "Content-Length": "280",
         "Content-Type": "application/json; charset=utf-8",
-        "Date": "Fri, 14 Oct 2022 02:51:12 GMT",
+        "Date": "Tue, 25 Oct 2022 21:33:20 GMT",
+        "Server": "istio-envoy",
         "Strict-Transport-Security": "max-age=31536000; includeSubDomains; preload",
         "X-Content-Type-Options": "nosniff",
-        "x-envoy-upstream-service-time": "43"
+        "x-envoy-upstream-service-time": "8",
+        "x-http2-stream-id": "37",
+        "x-ms-region": "East US"
       },
       "ResponseBody": {
-        "jobId": "75617509-46a6-4a0d-9da5-f7012e1de84a",
-        "lastUpdateDateTime": "2022-10-14T02:51:08Z",
-        "createdDateTime": "2022-10-14T02:51:06Z",
-        "expirationDateTime": "2022-10-15T02:51:06Z",
-=======
-        "apim-request-id": "51054ff9-c7c8-4eba-989f-0bb193e5cde5",
-        "Content-Length": "280",
-        "Content-Type": "application/json; charset=utf-8",
-        "Date": "Mon, 24 Oct 2022 05:19:21 GMT",
-        "Strict-Transport-Security": "max-age=31536000; includeSubDomains; preload",
-        "X-Content-Type-Options": "nosniff",
-        "x-envoy-upstream-service-time": "7",
-        "x-ms-region": "West US 2"
-      },
-      "ResponseBody": {
-        "jobId": "a478e5d7-d20f-44ac-8766-7b98ab330dca",
-        "lastUpdatedDateTime": "2022-10-24T05:19:20Z",
-        "createdDateTime": "2022-10-24T05:19:16Z",
-        "expirationDateTime": "2022-10-25T05:19:16Z",
->>>>>>> d933aa95
+        "jobId": "e8f6cebf-9ff3-4a4c-aae3-b24ecc32be0a",
+        "lastUpdatedDateTime": "2022-10-25T21:33:20Z",
+        "createdDateTime": "2022-10-25T21:33:15Z",
+        "expirationDateTime": "2022-10-26T21:33:15Z",
         "status": "running",
         "errors": [],
         "tasks": {
@@ -484,11 +379,7 @@
       }
     },
     {
-<<<<<<< HEAD
-      "RequestUri": "https://endpoint/language/analyze-text/jobs/75617509-46a6-4a0d-9da5-f7012e1de84a?api-version=2022-10-01-preview",
-=======
-      "RequestUri": "https://endpoint/language/analyze-text/jobs/a478e5d7-d20f-44ac-8766-7b98ab330dca?api-version=2022-05-01",
->>>>>>> d933aa95
+      "RequestUri": "https://endpoint/language/analyze-text/jobs/e8f6cebf-9ff3-4a4c-aae3-b24ecc32be0a?api-version=2022-10-01-preview",
       "RequestMethod": "GET",
       "RequestHeaders": {
         "Accept": "application/json",
@@ -504,44 +395,194 @@
         "Sec-Fetch-Mode": "cors",
         "Sec-Fetch-Site": "same-site",
         "User-Agent": "Mozilla/5.0 (X11; Linux x86_64) AppleWebKit/537.36 (KHTML, like Gecko) HeadlessChrome/103.0.5058.0 Safari/537.36",
-<<<<<<< HEAD
-        "x-ms-client-request-id": "c8b7ae9b-904a-4e5d-b07a-ee0cd1465566",
-        "x-ms-useragent": "azsdk-js-ai-language-text/1.1.0-beta.1 core-rest-pipeline/1.9.3 OS/Linuxx86_64"
-=======
-        "x-ms-client-request-id": "fc1d5204-0779-4db0-9236-9077c3350bce",
-        "x-ms-useragent": "azsdk-js-ai-language-text/1.0.1 core-rest-pipeline/1.10.0 OS/Linuxx86_64"
->>>>>>> d933aa95
+        "x-ms-client-request-id": "9e8a17fa-83f4-472c-897b-8af41d17abd7",
+        "x-ms-useragent": "azsdk-js-ai-language-text/1.1.0-beta.1 core-rest-pipeline/1.10.0 OS/Linuxx86_64"
       },
       "RequestBody": null,
       "StatusCode": 200,
       "ResponseHeaders": {
-<<<<<<< HEAD
-        "apim-request-id": "7a150b8a-bc90-4944-be6f-018cfa4a93ba",
-        "Content-Length": "279",
+        "apim-request-id": "3c2e4d1a-004a-47dd-864f-48fe6b9323a8",
+        "Content-Length": "1704",
         "Content-Type": "application/json; charset=utf-8",
-        "Date": "Fri, 14 Oct 2022 02:51:15 GMT",
+        "Date": "Tue, 25 Oct 2022 21:33:22 GMT",
+        "Server": "istio-envoy",
         "Strict-Transport-Security": "max-age=31536000; includeSubDomains; preload",
         "X-Content-Type-Options": "nosniff",
-        "x-envoy-upstream-service-time": "16"
+        "x-envoy-upstream-service-time": "289",
+        "x-http2-stream-id": "39",
+        "x-ms-region": "East US"
       },
       "ResponseBody": {
-        "jobId": "75617509-46a6-4a0d-9da5-f7012e1de84a",
-        "lastUpdateDateTime": "2022-10-14T02:51:14Z",
-        "createdDateTime": "2022-10-14T02:51:06Z",
-        "expirationDateTime": "2022-10-15T02:51:06Z",
+        "jobId": "e8f6cebf-9ff3-4a4c-aae3-b24ecc32be0a",
+        "lastUpdatedDateTime": "2022-10-25T21:33:21Z",
+        "createdDateTime": "2022-10-25T21:33:15Z",
+        "expirationDateTime": "2022-10-26T21:33:15Z",
         "status": "running",
         "errors": [],
         "tasks": {
-          "completed": 0,
+          "completed": 1,
           "failed": 0,
-          "inProgress": 2,
+          "inProgress": 1,
           "total": 2,
-          "items": []
-        }
+          "items": [
+            {
+              "kind": "KeyPhraseExtractionLROResults",
+              "lastUpdateDateTime": "2022-10-25T21:33:21.8782873Z",
+              "status": "succeeded",
+              "results": {
+                "documents": [
+                  {
+                    "id": "0",
+                    "keyPhrases": [
+                      "random text"
+                    ],
+                    "warnings": []
+                  },
+                  {
+                    "id": "1",
+                    "keyPhrases": [
+                      "random text"
+                    ],
+                    "warnings": []
+                  },
+                  {
+                    "id": "2",
+                    "keyPhrases": [
+                      "random text"
+                    ],
+                    "warnings": []
+                  },
+                  {
+                    "id": "3",
+                    "keyPhrases": [
+                      "random text"
+                    ],
+                    "warnings": []
+                  },
+                  {
+                    "id": "4",
+                    "keyPhrases": [
+                      "random text"
+                    ],
+                    "warnings": []
+                  },
+                  {
+                    "id": "5",
+                    "keyPhrases": [
+                      "random text"
+                    ],
+                    "warnings": []
+                  },
+                  {
+                    "id": "6",
+                    "keyPhrases": [
+                      "random text"
+                    ],
+                    "warnings": []
+                  },
+                  {
+                    "id": "7",
+                    "keyPhrases": [
+                      "random text"
+                    ],
+                    "warnings": []
+                  },
+                  {
+                    "id": "8",
+                    "keyPhrases": [
+                      "random text"
+                    ],
+                    "warnings": []
+                  },
+                  {
+                    "id": "9",
+                    "keyPhrases": [
+                      "random text"
+                    ],
+                    "warnings": []
+                  },
+                  {
+                    "id": "10",
+                    "keyPhrases": [
+                      "random text"
+                    ],
+                    "warnings": []
+                  },
+                  {
+                    "id": "11",
+                    "keyPhrases": [
+                      "random text"
+                    ],
+                    "warnings": []
+                  },
+                  {
+                    "id": "12",
+                    "keyPhrases": [
+                      "random text"
+                    ],
+                    "warnings": []
+                  },
+                  {
+                    "id": "13",
+                    "keyPhrases": [
+                      "random text"
+                    ],
+                    "warnings": []
+                  },
+                  {
+                    "id": "14",
+                    "keyPhrases": [
+                      "random text"
+                    ],
+                    "warnings": []
+                  },
+                  {
+                    "id": "15",
+                    "keyPhrases": [
+                      "random text"
+                    ],
+                    "warnings": []
+                  },
+                  {
+                    "id": "16",
+                    "keyPhrases": [
+                      "random text"
+                    ],
+                    "warnings": []
+                  },
+                  {
+                    "id": "17",
+                    "keyPhrases": [
+                      "random text"
+                    ],
+                    "warnings": []
+                  },
+                  {
+                    "id": "18",
+                    "keyPhrases": [
+                      "random text"
+                    ],
+                    "warnings": []
+                  },
+                  {
+                    "id": "19",
+                    "keyPhrases": [
+                      "random text"
+                    ],
+                    "warnings": []
+                  }
+                ],
+                "errors": [],
+                "modelVersion": "2022-10-01"
+              }
+            }
+          ]
+        },
+        "nextLink": "https://endpoint/language/analyze-text/jobs/e8f6cebf-9ff3-4a4c-aae3-b24ecc32be0a?showStats=False\u0026top=5\u0026skip=20\u0026api-version=2022-10-01-preview"
       }
     },
     {
-      "RequestUri": "https://endpoint/language/analyze-text/jobs/75617509-46a6-4a0d-9da5-f7012e1de84a?api-version=2022-10-01-preview",
+      "RequestUri": "https://endpoint/language/analyze-text/jobs/e8f6cebf-9ff3-4a4c-aae3-b24ecc32be0a?api-version=2022-10-01-preview",
       "RequestMethod": "GET",
       "RequestHeaders": {
         "Accept": "application/json",
@@ -557,51 +598,150 @@
         "Sec-Fetch-Mode": "cors",
         "Sec-Fetch-Site": "same-site",
         "User-Agent": "Mozilla/5.0 (X11; Linux x86_64) AppleWebKit/537.36 (KHTML, like Gecko) HeadlessChrome/103.0.5058.0 Safari/537.36",
-        "x-ms-client-request-id": "502210b9-5989-461d-9409-d6c205ce5315",
-        "x-ms-useragent": "azsdk-js-ai-language-text/1.1.0-beta.1 core-rest-pipeline/1.9.3 OS/Linuxx86_64"
+        "x-ms-client-request-id": "740c2f05-140c-457c-8192-d87f2ca283b1",
+        "x-ms-useragent": "azsdk-js-ai-language-text/1.1.0-beta.1 core-rest-pipeline/1.10.0 OS/Linuxx86_64"
       },
       "RequestBody": null,
       "StatusCode": 200,
       "ResponseHeaders": {
-        "apim-request-id": "19548820-523d-402f-b370-d873908a5b6e",
-        "Content-Length": "2673",
+        "apim-request-id": "e197693d-8fb6-4d77-9aa8-4da1fbca9da8",
+        "Content-Length": "2672",
         "Content-Type": "application/json; charset=utf-8",
-        "Date": "Fri, 14 Oct 2022 02:51:17 GMT",
+        "Date": "Tue, 25 Oct 2022 21:33:25 GMT",
+        "Server": "istio-envoy",
         "Strict-Transport-Security": "max-age=31536000; includeSubDomains; preload",
         "X-Content-Type-Options": "nosniff",
-        "x-envoy-upstream-service-time": "618"
+        "x-envoy-upstream-service-time": "526",
+        "x-http2-stream-id": "45",
+        "x-ms-region": "East US"
       },
       "ResponseBody": {
-        "jobId": "75617509-46a6-4a0d-9da5-f7012e1de84a",
-        "lastUpdateDateTime": "2022-10-14T02:51:15Z",
-        "createdDateTime": "2022-10-14T02:51:06Z",
-        "expirationDateTime": "2022-10-15T02:51:06Z",
-=======
-        "apim-request-id": "1e59d76a-5919-4b25-8529-7403ee917a8f",
-        "Content-Length": "1696",
-        "Content-Type": "application/json; charset=utf-8",
-        "Date": "Mon, 24 Oct 2022 05:19:23 GMT",
-        "Strict-Transport-Security": "max-age=31536000; includeSubDomains; preload",
-        "X-Content-Type-Options": "nosniff",
-        "x-envoy-upstream-service-time": "215",
-        "x-ms-region": "West US 2"
-      },
-      "ResponseBody": {
-        "jobId": "a478e5d7-d20f-44ac-8766-7b98ab330dca",
-        "lastUpdatedDateTime": "2022-10-24T05:19:21Z",
-        "createdDateTime": "2022-10-24T05:19:16Z",
-        "expirationDateTime": "2022-10-25T05:19:16Z",
-        "status": "running",
+        "jobId": "e8f6cebf-9ff3-4a4c-aae3-b24ecc32be0a",
+        "lastUpdatedDateTime": "2022-10-25T21:33:24Z",
+        "createdDateTime": "2022-10-25T21:33:15Z",
+        "expirationDateTime": "2022-10-26T21:33:15Z",
+        "status": "succeeded",
         "errors": [],
         "tasks": {
-          "completed": 1,
+          "completed": 2,
           "failed": 0,
-          "inProgress": 1,
+          "inProgress": 0,
           "total": 2,
           "items": [
             {
+              "kind": "EntityRecognitionLROResults",
+              "lastUpdateDateTime": "2022-10-25T21:33:24.67817Z",
+              "status": "succeeded",
+              "results": {
+                "documents": [
+                  {
+                    "id": "0",
+                    "entities": [],
+                    "warnings": []
+                  },
+                  {
+                    "id": "1",
+                    "entities": [],
+                    "warnings": []
+                  },
+                  {
+                    "id": "2",
+                    "entities": [],
+                    "warnings": []
+                  },
+                  {
+                    "id": "3",
+                    "entities": [],
+                    "warnings": []
+                  },
+                  {
+                    "id": "4",
+                    "entities": [],
+                    "warnings": []
+                  },
+                  {
+                    "id": "5",
+                    "entities": [],
+                    "warnings": []
+                  },
+                  {
+                    "id": "6",
+                    "entities": [],
+                    "warnings": []
+                  },
+                  {
+                    "id": "7",
+                    "entities": [],
+                    "warnings": []
+                  },
+                  {
+                    "id": "8",
+                    "entities": [],
+                    "warnings": []
+                  },
+                  {
+                    "id": "9",
+                    "entities": [],
+                    "warnings": []
+                  },
+                  {
+                    "id": "10",
+                    "entities": [],
+                    "warnings": []
+                  },
+                  {
+                    "id": "11",
+                    "entities": [],
+                    "warnings": []
+                  },
+                  {
+                    "id": "12",
+                    "entities": [],
+                    "warnings": []
+                  },
+                  {
+                    "id": "13",
+                    "entities": [],
+                    "warnings": []
+                  },
+                  {
+                    "id": "14",
+                    "entities": [],
+                    "warnings": []
+                  },
+                  {
+                    "id": "15",
+                    "entities": [],
+                    "warnings": []
+                  },
+                  {
+                    "id": "16",
+                    "entities": [],
+                    "warnings": []
+                  },
+                  {
+                    "id": "17",
+                    "entities": [],
+                    "warnings": []
+                  },
+                  {
+                    "id": "18",
+                    "entities": [],
+                    "warnings": []
+                  },
+                  {
+                    "id": "19",
+                    "entities": [],
+                    "warnings": []
+                  }
+                ],
+                "errors": [],
+                "modelVersion": "2021-06-01"
+              }
+            },
+            {
               "kind": "KeyPhraseExtractionLROResults",
-              "lastUpdateDateTime": "2022-10-24T05:19:21.5031457Z",
+              "lastUpdateDateTime": "2022-10-25T21:33:21.8782873Z",
               "status": "succeeded",
               "results": {
                 "documents": [
@@ -752,11 +892,11 @@
             }
           ]
         },
-        "nextLink": "https://endpoint/language/analyze-text/jobs/a478e5d7-d20f-44ac-8766-7b98ab330dca?showStats=False\u0026top=5\u0026skip=20\u0026api-version=2022-05-01"
+        "nextLink": "https://endpoint/language/analyze-text/jobs/e8f6cebf-9ff3-4a4c-aae3-b24ecc32be0a?showStats=False\u0026top=5\u0026skip=20\u0026api-version=2022-10-01-preview"
       }
     },
     {
-      "RequestUri": "https://endpoint/language/analyze-text/jobs/a478e5d7-d20f-44ac-8766-7b98ab330dca?api-version=2022-05-01",
+      "RequestUri": "https://endpoint/language/analyze-text/jobs/e8f6cebf-9ff3-4a4c-aae3-b24ecc32be0a?api-version=2022-10-01-preview\u0026top=10",
       "RequestMethod": "GET",
       "RequestHeaders": {
         "Accept": "application/json",
@@ -772,175 +912,168 @@
         "Sec-Fetch-Mode": "cors",
         "Sec-Fetch-Site": "same-site",
         "User-Agent": "Mozilla/5.0 (X11; Linux x86_64) AppleWebKit/537.36 (KHTML, like Gecko) HeadlessChrome/103.0.5058.0 Safari/537.36",
-        "x-ms-client-request-id": "3096e8fd-9740-4049-be23-2c91e5b9bd66",
-        "x-ms-useragent": "azsdk-js-ai-language-text/1.0.1 core-rest-pipeline/1.10.0 OS/Linuxx86_64"
+        "x-ms-client-request-id": "6cd7ff01-587d-436a-aa7d-16a7a580a41d",
+        "x-ms-useragent": "azsdk-js-ai-language-text/1.1.0-beta.1 core-rest-pipeline/1.10.0 OS/Linuxx86_64"
       },
       "RequestBody": null,
       "StatusCode": 200,
       "ResponseHeaders": {
-        "apim-request-id": "c3a97332-d97c-472c-b80d-7b61d5c95ee9",
-        "Content-Length": "1696",
+        "apim-request-id": "fda3b44d-77e2-4439-8fda-f9d78f04319a",
+        "Content-Length": "1723",
         "Content-Type": "application/json; charset=utf-8",
-        "Date": "Mon, 24 Oct 2022 05:19:25 GMT",
+        "Date": "Tue, 25 Oct 2022 21:33:25 GMT",
+        "Server": "istio-envoy",
         "Strict-Transport-Security": "max-age=31536000; includeSubDomains; preload",
         "X-Content-Type-Options": "nosniff",
-        "x-envoy-upstream-service-time": "212",
-        "x-ms-region": "West US 2"
+        "x-envoy-upstream-service-time": "345",
+        "x-http2-stream-id": "35",
+        "x-ms-region": "East US"
       },
       "ResponseBody": {
-        "jobId": "a478e5d7-d20f-44ac-8766-7b98ab330dca",
-        "lastUpdatedDateTime": "2022-10-24T05:19:25Z",
-        "createdDateTime": "2022-10-24T05:19:16Z",
-        "expirationDateTime": "2022-10-25T05:19:16Z",
-        "status": "running",
+        "jobId": "e8f6cebf-9ff3-4a4c-aae3-b24ecc32be0a",
+        "lastUpdatedDateTime": "2022-10-25T21:33:24Z",
+        "createdDateTime": "2022-10-25T21:33:15Z",
+        "expirationDateTime": "2022-10-26T21:33:15Z",
+        "status": "succeeded",
         "errors": [],
         "tasks": {
-          "completed": 1,
+          "completed": 2,
           "failed": 0,
-          "inProgress": 1,
+          "inProgress": 0,
           "total": 2,
           "items": [
             {
-              "kind": "KeyPhraseExtractionLROResults",
-              "lastUpdateDateTime": "2022-10-24T05:19:21.5031457Z",
+              "kind": "EntityRecognitionLROResults",
+              "lastUpdateDateTime": "2022-10-25T21:33:24.67817Z",
               "status": "succeeded",
               "results": {
                 "documents": [
                   {
                     "id": "0",
-                    "keyPhrases": [
-                      "random text"
-                    ],
+                    "entities": [],
                     "warnings": []
                   },
                   {
                     "id": "1",
-                    "keyPhrases": [
-                      "random text"
-                    ],
+                    "entities": [],
                     "warnings": []
                   },
                   {
                     "id": "2",
-                    "keyPhrases": [
-                      "random text"
-                    ],
+                    "entities": [],
                     "warnings": []
                   },
                   {
                     "id": "3",
-                    "keyPhrases": [
-                      "random text"
-                    ],
+                    "entities": [],
                     "warnings": []
                   },
                   {
                     "id": "4",
-                    "keyPhrases": [
-                      "random text"
-                    ],
+                    "entities": [],
                     "warnings": []
                   },
                   {
                     "id": "5",
-                    "keyPhrases": [
-                      "random text"
-                    ],
+                    "entities": [],
                     "warnings": []
                   },
                   {
                     "id": "6",
-                    "keyPhrases": [
-                      "random text"
-                    ],
+                    "entities": [],
                     "warnings": []
                   },
                   {
                     "id": "7",
-                    "keyPhrases": [
-                      "random text"
-                    ],
+                    "entities": [],
                     "warnings": []
                   },
                   {
                     "id": "8",
-                    "keyPhrases": [
-                      "random text"
-                    ],
+                    "entities": [],
                     "warnings": []
                   },
                   {
                     "id": "9",
-                    "keyPhrases": [
-                      "random text"
-                    ],
-                    "warnings": []
-                  },
-                  {
-                    "id": "10",
-                    "keyPhrases": [
-                      "random text"
-                    ],
-                    "warnings": []
-                  },
-                  {
-                    "id": "11",
-                    "keyPhrases": [
-                      "random text"
-                    ],
-                    "warnings": []
-                  },
-                  {
-                    "id": "12",
-                    "keyPhrases": [
-                      "random text"
-                    ],
-                    "warnings": []
-                  },
-                  {
-                    "id": "13",
-                    "keyPhrases": [
-                      "random text"
-                    ],
-                    "warnings": []
-                  },
-                  {
-                    "id": "14",
-                    "keyPhrases": [
-                      "random text"
-                    ],
-                    "warnings": []
-                  },
-                  {
-                    "id": "15",
-                    "keyPhrases": [
-                      "random text"
-                    ],
-                    "warnings": []
-                  },
-                  {
-                    "id": "16",
-                    "keyPhrases": [
-                      "random text"
-                    ],
-                    "warnings": []
-                  },
-                  {
-                    "id": "17",
-                    "keyPhrases": [
-                      "random text"
-                    ],
-                    "warnings": []
-                  },
-                  {
-                    "id": "18",
-                    "keyPhrases": [
-                      "random text"
-                    ],
-                    "warnings": []
-                  },
-                  {
-                    "id": "19",
+                    "entities": [],
+                    "warnings": []
+                  }
+                ],
+                "errors": [],
+                "modelVersion": "2021-06-01"
+              }
+            },
+            {
+              "kind": "KeyPhraseExtractionLROResults",
+              "lastUpdateDateTime": "2022-10-25T21:33:21.8782873Z",
+              "status": "succeeded",
+              "results": {
+                "documents": [
+                  {
+                    "id": "0",
+                    "keyPhrases": [
+                      "random text"
+                    ],
+                    "warnings": []
+                  },
+                  {
+                    "id": "1",
+                    "keyPhrases": [
+                      "random text"
+                    ],
+                    "warnings": []
+                  },
+                  {
+                    "id": "2",
+                    "keyPhrases": [
+                      "random text"
+                    ],
+                    "warnings": []
+                  },
+                  {
+                    "id": "3",
+                    "keyPhrases": [
+                      "random text"
+                    ],
+                    "warnings": []
+                  },
+                  {
+                    "id": "4",
+                    "keyPhrases": [
+                      "random text"
+                    ],
+                    "warnings": []
+                  },
+                  {
+                    "id": "5",
+                    "keyPhrases": [
+                      "random text"
+                    ],
+                    "warnings": []
+                  },
+                  {
+                    "id": "6",
+                    "keyPhrases": [
+                      "random text"
+                    ],
+                    "warnings": []
+                  },
+                  {
+                    "id": "7",
+                    "keyPhrases": [
+                      "random text"
+                    ],
+                    "warnings": []
+                  },
+                  {
+                    "id": "8",
+                    "keyPhrases": [
+                      "random text"
+                    ],
+                    "warnings": []
+                  },
+                  {
+                    "id": "9",
                     "keyPhrases": [
                       "random text"
                     ],
@@ -953,11 +1086,11 @@
             }
           ]
         },
-        "nextLink": "https://endpoint/language/analyze-text/jobs/a478e5d7-d20f-44ac-8766-7b98ab330dca?showStats=False\u0026top=5\u0026skip=20\u0026api-version=2022-05-01"
+        "nextLink": "https://endpoint/language/analyze-text/jobs/e8f6cebf-9ff3-4a4c-aae3-b24ecc32be0a?showStats=False\u0026top=10\u0026skip=10\u0026api-version=2022-10-01-preview"
       }
     },
     {
-      "RequestUri": "https://endpoint/language/analyze-text/jobs/a478e5d7-d20f-44ac-8766-7b98ab330dca?api-version=2022-05-01",
+      "RequestUri": "https://endpoint/language/analyze-text/jobs/e8f6cebf-9ff3-4a4c-aae3-b24ecc32be0a?showStats=False\u0026top=10\u0026skip=10\u0026api-version=2022-10-01-preview",
       "RequestMethod": "GET",
       "RequestHeaders": {
         "Accept": "application/json",
@@ -973,27 +1106,28 @@
         "Sec-Fetch-Mode": "cors",
         "Sec-Fetch-Site": "same-site",
         "User-Agent": "Mozilla/5.0 (X11; Linux x86_64) AppleWebKit/537.36 (KHTML, like Gecko) HeadlessChrome/103.0.5058.0 Safari/537.36",
-        "x-ms-client-request-id": "5b73e108-ed62-4564-aa1e-d85f3ea418fe",
-        "x-ms-useragent": "azsdk-js-ai-language-text/1.0.1 core-rest-pipeline/1.10.0 OS/Linuxx86_64"
+        "x-ms-client-request-id": "bda3faf5-ec04-4018-bbe6-b37a43e21591",
+        "x-ms-useragent": "azsdk-js-ai-language-text/1.1.0-beta.1 core-rest-pipeline/1.10.0 OS/Linuxx86_64"
       },
       "RequestBody": null,
       "StatusCode": 200,
       "ResponseHeaders": {
-        "apim-request-id": "de9ac0f0-8b8b-4e26-8cc9-df4c3f3f4953",
-        "Content-Length": "2666",
+        "apim-request-id": "56c984df-bb28-4348-9ea3-07a2b66097af",
+        "Content-Length": "1742",
         "Content-Type": "application/json; charset=utf-8",
-        "Date": "Mon, 24 Oct 2022 05:19:28 GMT",
+        "Date": "Tue, 25 Oct 2022 21:33:26 GMT",
+        "Server": "istio-envoy",
         "Strict-Transport-Security": "max-age=31536000; includeSubDomains; preload",
         "X-Content-Type-Options": "nosniff",
-        "x-envoy-upstream-service-time": "389",
-        "x-ms-region": "West US 2"
+        "x-envoy-upstream-service-time": "421",
+        "x-http2-stream-id": "27",
+        "x-ms-region": "East US"
       },
       "ResponseBody": {
-        "jobId": "a478e5d7-d20f-44ac-8766-7b98ab330dca",
-        "lastUpdatedDateTime": "2022-10-24T05:19:26Z",
-        "createdDateTime": "2022-10-24T05:19:16Z",
-        "expirationDateTime": "2022-10-25T05:19:16Z",
->>>>>>> d933aa95
+        "jobId": "e8f6cebf-9ff3-4a4c-aae3-b24ecc32be0a",
+        "lastUpdatedDateTime": "2022-10-25T21:33:24Z",
+        "createdDateTime": "2022-10-25T21:33:15Z",
+        "expirationDateTime": "2022-10-26T21:33:15Z",
         "status": "succeeded",
         "errors": [],
         "tasks": {
@@ -1004,64 +1138,10 @@
           "items": [
             {
               "kind": "EntityRecognitionLROResults",
-<<<<<<< HEAD
-              "lastUpdateDateTime": "2022-10-14T02:51:15.5592602Z",
-=======
-              "lastUpdateDateTime": "2022-10-24T05:19:26.3540414Z",
->>>>>>> d933aa95
+              "lastUpdateDateTime": "2022-10-25T21:33:24.67817Z",
               "status": "succeeded",
               "results": {
                 "documents": [
-                  {
-                    "id": "0",
-                    "entities": [],
-                    "warnings": []
-                  },
-                  {
-                    "id": "1",
-                    "entities": [],
-                    "warnings": []
-                  },
-                  {
-                    "id": "2",
-                    "entities": [],
-                    "warnings": []
-                  },
-                  {
-                    "id": "3",
-                    "entities": [],
-                    "warnings": []
-                  },
-                  {
-                    "id": "4",
-                    "entities": [],
-                    "warnings": []
-                  },
-                  {
-                    "id": "5",
-                    "entities": [],
-                    "warnings": []
-                  },
-                  {
-                    "id": "6",
-                    "entities": [],
-                    "warnings": []
-                  },
-                  {
-                    "id": "7",
-                    "entities": [],
-                    "warnings": []
-                  },
-                  {
-                    "id": "8",
-                    "entities": [],
-                    "warnings": []
-                  },
-                  {
-                    "id": "9",
-                    "entities": [],
-                    "warnings": []
-                  },
                   {
                     "id": "10",
                     "entities": [],
@@ -1119,84 +1199,10 @@
             },
             {
               "kind": "KeyPhraseExtractionLROResults",
-<<<<<<< HEAD
-              "lastUpdateDateTime": "2022-10-14T02:51:15.1130334Z",
-=======
-              "lastUpdateDateTime": "2022-10-24T05:19:21.5031457Z",
->>>>>>> d933aa95
+              "lastUpdateDateTime": "2022-10-25T21:33:21.8782873Z",
               "status": "succeeded",
               "results": {
                 "documents": [
-                  {
-                    "id": "0",
-                    "keyPhrases": [
-                      "random text"
-                    ],
-                    "warnings": []
-                  },
-                  {
-                    "id": "1",
-                    "keyPhrases": [
-                      "random text"
-                    ],
-                    "warnings": []
-                  },
-                  {
-                    "id": "2",
-                    "keyPhrases": [
-                      "random text"
-                    ],
-                    "warnings": []
-                  },
-                  {
-                    "id": "3",
-                    "keyPhrases": [
-                      "random text"
-                    ],
-                    "warnings": []
-                  },
-                  {
-                    "id": "4",
-                    "keyPhrases": [
-                      "random text"
-                    ],
-                    "warnings": []
-                  },
-                  {
-                    "id": "5",
-                    "keyPhrases": [
-                      "random text"
-                    ],
-                    "warnings": []
-                  },
-                  {
-                    "id": "6",
-                    "keyPhrases": [
-                      "random text"
-                    ],
-                    "warnings": []
-                  },
-                  {
-                    "id": "7",
-                    "keyPhrases": [
-                      "random text"
-                    ],
-                    "warnings": []
-                  },
-                  {
-                    "id": "8",
-                    "keyPhrases": [
-                      "random text"
-                    ],
-                    "warnings": []
-                  },
-                  {
-                    "id": "9",
-                    "keyPhrases": [
-                      "random text"
-                    ],
-                    "warnings": []
-                  },
                   {
                     "id": "10",
                     "keyPhrases": [
@@ -1274,19 +1280,11 @@
             }
           ]
         },
-<<<<<<< HEAD
-        "nextLink": "https://endpoint/language/analyze-text/jobs/75617509-46a6-4a0d-9da5-f7012e1de84a?showStats=False\u0026top=5\u0026skip=20\u0026api-version=2022-10-01-preview"
+        "nextLink": "https://endpoint/language/analyze-text/jobs/e8f6cebf-9ff3-4a4c-aae3-b24ecc32be0a?showStats=False\u0026top=5\u0026skip=20\u0026api-version=2022-10-01-preview"
       }
     },
     {
-      "RequestUri": "https://endpoint/language/analyze-text/jobs/75617509-46a6-4a0d-9da5-f7012e1de84a?api-version=2022-10-01-preview\u0026top=10",
-=======
-        "nextLink": "https://endpoint/language/analyze-text/jobs/a478e5d7-d20f-44ac-8766-7b98ab330dca?showStats=False\u0026top=5\u0026skip=20\u0026api-version=2022-05-01"
-      }
-    },
-    {
-      "RequestUri": "https://endpoint/language/analyze-text/jobs/a478e5d7-d20f-44ac-8766-7b98ab330dca?api-version=2022-05-01\u0026top=10",
->>>>>>> d933aa95
+      "RequestUri": "https://endpoint/language/analyze-text/jobs/e8f6cebf-9ff3-4a4c-aae3-b24ecc32be0a?showStats=False\u0026top=5\u0026skip=20\u0026api-version=2022-10-01-preview",
       "RequestMethod": "GET",
       "RequestHeaders": {
         "Accept": "application/json",
@@ -1302,47 +1300,28 @@
         "Sec-Fetch-Mode": "cors",
         "Sec-Fetch-Site": "same-site",
         "User-Agent": "Mozilla/5.0 (X11; Linux x86_64) AppleWebKit/537.36 (KHTML, like Gecko) HeadlessChrome/103.0.5058.0 Safari/537.36",
-<<<<<<< HEAD
-        "x-ms-client-request-id": "cd103f44-1dd9-4e05-8709-1cd4fcc888f0",
-        "x-ms-useragent": "azsdk-js-ai-language-text/1.1.0-beta.1 core-rest-pipeline/1.9.3 OS/Linuxx86_64"
-=======
-        "x-ms-client-request-id": "9ee30a71-9191-429c-81e5-6ac46cbf25e8",
-        "x-ms-useragent": "azsdk-js-ai-language-text/1.0.1 core-rest-pipeline/1.10.0 OS/Linuxx86_64"
->>>>>>> d933aa95
+        "x-ms-client-request-id": "5f17f726-cb51-4a21-a428-3933dcc8cb75",
+        "x-ms-useragent": "azsdk-js-ai-language-text/1.1.0-beta.1 core-rest-pipeline/1.10.0 OS/Linuxx86_64"
       },
       "RequestBody": null,
       "StatusCode": 200,
       "ResponseHeaders": {
-<<<<<<< HEAD
-        "apim-request-id": "a0b558d0-7caa-4843-959e-5a2b67542326",
-        "Content-Length": "1724",
+        "apim-request-id": "17b4f301-68f8-43c5-bd68-31ffeef8ce04",
+        "Content-Length": "1402",
         "Content-Type": "application/json; charset=utf-8",
-        "Date": "Fri, 14 Oct 2022 02:51:17 GMT",
+        "Date": "Tue, 25 Oct 2022 21:33:26 GMT",
+        "Server": "istio-envoy",
         "Strict-Transport-Security": "max-age=31536000; includeSubDomains; preload",
         "X-Content-Type-Options": "nosniff",
-        "x-envoy-upstream-service-time": "487"
+        "x-envoy-upstream-service-time": "181",
+        "x-http2-stream-id": "47",
+        "x-ms-region": "East US"
       },
       "ResponseBody": {
-        "jobId": "75617509-46a6-4a0d-9da5-f7012e1de84a",
-        "lastUpdateDateTime": "2022-10-14T02:51:15Z",
-        "createdDateTime": "2022-10-14T02:51:06Z",
-        "expirationDateTime": "2022-10-15T02:51:06Z",
-=======
-        "apim-request-id": "cdfea8c2-3ed0-443b-9dc8-51144ed06a2d",
-        "Content-Length": "1717",
-        "Content-Type": "application/json; charset=utf-8",
-        "Date": "Mon, 24 Oct 2022 05:19:28 GMT",
-        "Strict-Transport-Security": "max-age=31536000; includeSubDomains; preload",
-        "X-Content-Type-Options": "nosniff",
-        "x-envoy-upstream-service-time": "312",
-        "x-ms-region": "West US 2"
-      },
-      "ResponseBody": {
-        "jobId": "a478e5d7-d20f-44ac-8766-7b98ab330dca",
-        "lastUpdatedDateTime": "2022-10-24T05:19:26Z",
-        "createdDateTime": "2022-10-24T05:19:16Z",
-        "expirationDateTime": "2022-10-25T05:19:16Z",
->>>>>>> d933aa95
+        "jobId": "e8f6cebf-9ff3-4a4c-aae3-b24ecc32be0a",
+        "lastUpdatedDateTime": "2022-10-25T21:33:24Z",
+        "createdDateTime": "2022-10-25T21:33:15Z",
+        "expirationDateTime": "2022-10-26T21:33:15Z",
         "status": "succeeded",
         "errors": [],
         "tasks": {
@@ -1353,469 +1332,7 @@
           "items": [
             {
               "kind": "EntityRecognitionLROResults",
-<<<<<<< HEAD
-              "lastUpdateDateTime": "2022-10-14T02:51:15.5592602Z",
-=======
-              "lastUpdateDateTime": "2022-10-24T05:19:26.3540414Z",
->>>>>>> d933aa95
-              "status": "succeeded",
-              "results": {
-                "documents": [
-                  {
-                    "id": "0",
-                    "entities": [],
-                    "warnings": []
-                  },
-                  {
-                    "id": "1",
-                    "entities": [],
-                    "warnings": []
-                  },
-                  {
-                    "id": "2",
-                    "entities": [],
-                    "warnings": []
-                  },
-                  {
-                    "id": "3",
-                    "entities": [],
-                    "warnings": []
-                  },
-                  {
-                    "id": "4",
-                    "entities": [],
-                    "warnings": []
-                  },
-                  {
-                    "id": "5",
-                    "entities": [],
-                    "warnings": []
-                  },
-                  {
-                    "id": "6",
-                    "entities": [],
-                    "warnings": []
-                  },
-                  {
-                    "id": "7",
-                    "entities": [],
-                    "warnings": []
-                  },
-                  {
-                    "id": "8",
-                    "entities": [],
-                    "warnings": []
-                  },
-                  {
-                    "id": "9",
-                    "entities": [],
-                    "warnings": []
-                  }
-                ],
-                "errors": [],
-                "modelVersion": "2021-06-01"
-              }
-            },
-            {
-              "kind": "KeyPhraseExtractionLROResults",
-<<<<<<< HEAD
-              "lastUpdateDateTime": "2022-10-14T02:51:15.1130334Z",
-=======
-              "lastUpdateDateTime": "2022-10-24T05:19:21.5031457Z",
->>>>>>> d933aa95
-              "status": "succeeded",
-              "results": {
-                "documents": [
-                  {
-                    "id": "0",
-                    "keyPhrases": [
-                      "random text"
-                    ],
-                    "warnings": []
-                  },
-                  {
-                    "id": "1",
-                    "keyPhrases": [
-                      "random text"
-                    ],
-                    "warnings": []
-                  },
-                  {
-                    "id": "2",
-                    "keyPhrases": [
-                      "random text"
-                    ],
-                    "warnings": []
-                  },
-                  {
-                    "id": "3",
-                    "keyPhrases": [
-                      "random text"
-                    ],
-                    "warnings": []
-                  },
-                  {
-                    "id": "4",
-                    "keyPhrases": [
-                      "random text"
-                    ],
-                    "warnings": []
-                  },
-                  {
-                    "id": "5",
-                    "keyPhrases": [
-                      "random text"
-                    ],
-                    "warnings": []
-                  },
-                  {
-                    "id": "6",
-                    "keyPhrases": [
-                      "random text"
-                    ],
-                    "warnings": []
-                  },
-                  {
-                    "id": "7",
-                    "keyPhrases": [
-                      "random text"
-                    ],
-                    "warnings": []
-                  },
-                  {
-                    "id": "8",
-                    "keyPhrases": [
-                      "random text"
-                    ],
-                    "warnings": []
-                  },
-                  {
-                    "id": "9",
-                    "keyPhrases": [
-                      "random text"
-                    ],
-                    "warnings": []
-                  }
-                ],
-                "errors": [],
-                "modelVersion": "2022-10-01"
-              }
-            }
-          ]
-        },
-<<<<<<< HEAD
-        "nextLink": "https://endpoint/language/analyze-text/jobs/75617509-46a6-4a0d-9da5-f7012e1de84a?showStats=False\u0026top=10\u0026skip=10\u0026api-version=2022-10-01-preview"
-      }
-    },
-    {
-      "RequestUri": "https://endpoint/language/analyze-text/jobs/75617509-46a6-4a0d-9da5-f7012e1de84a?showStats=False\u0026top=10\u0026skip=10\u0026api-version=2022-10-01-preview",
-=======
-        "nextLink": "https://endpoint/language/analyze-text/jobs/a478e5d7-d20f-44ac-8766-7b98ab330dca?showStats=False\u0026top=10\u0026skip=10\u0026api-version=2022-05-01"
-      }
-    },
-    {
-      "RequestUri": "https://endpoint/language/analyze-text/jobs/a478e5d7-d20f-44ac-8766-7b98ab330dca?showStats=False\u0026top=10\u0026skip=10\u0026api-version=2022-05-01",
->>>>>>> d933aa95
-      "RequestMethod": "GET",
-      "RequestHeaders": {
-        "Accept": "application/json",
-        "Accept-Encoding": "gzip, deflate, br",
-        "Accept-Language": "en-US",
-        "Connection": "keep-alive",
-        "ocp-apim-subscription-key": "api_key",
-        "Referer": "http://localhost:9876/",
-        "sec-ch-ua": "",
-        "sec-ch-ua-mobile": "?0",
-        "sec-ch-ua-platform": "",
-        "Sec-Fetch-Dest": "empty",
-        "Sec-Fetch-Mode": "cors",
-        "Sec-Fetch-Site": "same-site",
-        "User-Agent": "Mozilla/5.0 (X11; Linux x86_64) AppleWebKit/537.36 (KHTML, like Gecko) HeadlessChrome/103.0.5058.0 Safari/537.36",
-<<<<<<< HEAD
-        "x-ms-client-request-id": "77700be8-a55c-4b6f-9f42-98bee8e2a241",
-        "x-ms-useragent": "azsdk-js-ai-language-text/1.1.0-beta.1 core-rest-pipeline/1.9.3 OS/Linuxx86_64"
-=======
-        "x-ms-client-request-id": "892273b2-b83c-4bfe-b016-a80adb8d944d",
-        "x-ms-useragent": "azsdk-js-ai-language-text/1.0.1 core-rest-pipeline/1.10.0 OS/Linuxx86_64"
->>>>>>> d933aa95
-      },
-      "RequestBody": null,
-      "StatusCode": 200,
-      "ResponseHeaders": {
-<<<<<<< HEAD
-        "apim-request-id": "6468c55d-2959-4c8c-a6e7-39b4c6e88d40",
-        "Content-Length": "1743",
-        "Content-Type": "application/json; charset=utf-8",
-        "Date": "Fri, 14 Oct 2022 02:51:18 GMT",
-        "Strict-Transport-Security": "max-age=31536000; includeSubDomains; preload",
-        "X-Content-Type-Options": "nosniff",
-        "x-envoy-upstream-service-time": "331"
-      },
-      "ResponseBody": {
-        "jobId": "75617509-46a6-4a0d-9da5-f7012e1de84a",
-        "lastUpdateDateTime": "2022-10-14T02:51:15Z",
-        "createdDateTime": "2022-10-14T02:51:06Z",
-        "expirationDateTime": "2022-10-15T02:51:06Z",
-=======
-        "apim-request-id": "124a8f2c-25a9-45d1-ad74-196ced429ea0",
-        "Content-Length": "1736",
-        "Content-Type": "application/json; charset=utf-8",
-        "Date": "Mon, 24 Oct 2022 05:19:28 GMT",
-        "Strict-Transport-Security": "max-age=31536000; includeSubDomains; preload",
-        "X-Content-Type-Options": "nosniff",
-        "x-envoy-upstream-service-time": "228",
-        "x-ms-region": "West US 2"
-      },
-      "ResponseBody": {
-        "jobId": "a478e5d7-d20f-44ac-8766-7b98ab330dca",
-        "lastUpdatedDateTime": "2022-10-24T05:19:26Z",
-        "createdDateTime": "2022-10-24T05:19:16Z",
-        "expirationDateTime": "2022-10-25T05:19:16Z",
->>>>>>> d933aa95
-        "status": "succeeded",
-        "errors": [],
-        "tasks": {
-          "completed": 2,
-          "failed": 0,
-          "inProgress": 0,
-          "total": 2,
-          "items": [
-            {
-              "kind": "EntityRecognitionLROResults",
-<<<<<<< HEAD
-              "lastUpdateDateTime": "2022-10-14T02:51:15.5592602Z",
-=======
-              "lastUpdateDateTime": "2022-10-24T05:19:26.3540414Z",
->>>>>>> d933aa95
-              "status": "succeeded",
-              "results": {
-                "documents": [
-                  {
-                    "id": "10",
-                    "entities": [],
-                    "warnings": []
-                  },
-                  {
-                    "id": "11",
-                    "entities": [],
-                    "warnings": []
-                  },
-                  {
-                    "id": "12",
-                    "entities": [],
-                    "warnings": []
-                  },
-                  {
-                    "id": "13",
-                    "entities": [],
-                    "warnings": []
-                  },
-                  {
-                    "id": "14",
-                    "entities": [],
-                    "warnings": []
-                  },
-                  {
-                    "id": "15",
-                    "entities": [],
-                    "warnings": []
-                  },
-                  {
-                    "id": "16",
-                    "entities": [],
-                    "warnings": []
-                  },
-                  {
-                    "id": "17",
-                    "entities": [],
-                    "warnings": []
-                  },
-                  {
-                    "id": "18",
-                    "entities": [],
-                    "warnings": []
-                  },
-                  {
-                    "id": "19",
-                    "entities": [],
-                    "warnings": []
-                  }
-                ],
-                "errors": [],
-                "modelVersion": "2021-06-01"
-              }
-            },
-            {
-              "kind": "KeyPhraseExtractionLROResults",
-<<<<<<< HEAD
-              "lastUpdateDateTime": "2022-10-14T02:51:15.1130334Z",
-=======
-              "lastUpdateDateTime": "2022-10-24T05:19:21.5031457Z",
->>>>>>> d933aa95
-              "status": "succeeded",
-              "results": {
-                "documents": [
-                  {
-                    "id": "10",
-                    "keyPhrases": [
-                      "random text"
-                    ],
-                    "warnings": []
-                  },
-                  {
-                    "id": "11",
-                    "keyPhrases": [
-                      "random text"
-                    ],
-                    "warnings": []
-                  },
-                  {
-                    "id": "12",
-                    "keyPhrases": [
-                      "random text"
-                    ],
-                    "warnings": []
-                  },
-                  {
-                    "id": "13",
-                    "keyPhrases": [
-                      "random text"
-                    ],
-                    "warnings": []
-                  },
-                  {
-                    "id": "14",
-                    "keyPhrases": [
-                      "random text"
-                    ],
-                    "warnings": []
-                  },
-                  {
-                    "id": "15",
-                    "keyPhrases": [
-                      "random text"
-                    ],
-                    "warnings": []
-                  },
-                  {
-                    "id": "16",
-                    "keyPhrases": [
-                      "random text"
-                    ],
-                    "warnings": []
-                  },
-                  {
-                    "id": "17",
-                    "keyPhrases": [
-                      "random text"
-                    ],
-                    "warnings": []
-                  },
-                  {
-                    "id": "18",
-                    "keyPhrases": [
-                      "random text"
-                    ],
-                    "warnings": []
-                  },
-                  {
-                    "id": "19",
-                    "keyPhrases": [
-                      "random text"
-                    ],
-                    "warnings": []
-                  }
-                ],
-                "errors": [],
-                "modelVersion": "2022-10-01"
-              }
-            }
-          ]
-        },
-<<<<<<< HEAD
-        "nextLink": "https://endpoint/language/analyze-text/jobs/75617509-46a6-4a0d-9da5-f7012e1de84a?showStats=False\u0026top=5\u0026skip=20\u0026api-version=2022-10-01-preview"
-      }
-    },
-    {
-      "RequestUri": "https://endpoint/language/analyze-text/jobs/75617509-46a6-4a0d-9da5-f7012e1de84a?showStats=False\u0026top=5\u0026skip=20\u0026api-version=2022-10-01-preview",
-=======
-        "nextLink": "https://endpoint/language/analyze-text/jobs/a478e5d7-d20f-44ac-8766-7b98ab330dca?showStats=False\u0026top=5\u0026skip=20\u0026api-version=2022-05-01"
-      }
-    },
-    {
-      "RequestUri": "https://endpoint/language/analyze-text/jobs/a478e5d7-d20f-44ac-8766-7b98ab330dca?showStats=False\u0026top=5\u0026skip=20\u0026api-version=2022-05-01",
->>>>>>> d933aa95
-      "RequestMethod": "GET",
-      "RequestHeaders": {
-        "Accept": "application/json",
-        "Accept-Encoding": "gzip, deflate, br",
-        "Accept-Language": "en-US",
-        "Connection": "keep-alive",
-        "ocp-apim-subscription-key": "api_key",
-        "Referer": "http://localhost:9876/",
-        "sec-ch-ua": "",
-        "sec-ch-ua-mobile": "?0",
-        "sec-ch-ua-platform": "",
-        "Sec-Fetch-Dest": "empty",
-        "Sec-Fetch-Mode": "cors",
-        "Sec-Fetch-Site": "same-site",
-        "User-Agent": "Mozilla/5.0 (X11; Linux x86_64) AppleWebKit/537.36 (KHTML, like Gecko) HeadlessChrome/103.0.5058.0 Safari/537.36",
-<<<<<<< HEAD
-        "x-ms-client-request-id": "3833fec6-938d-4a3d-88ac-4b3c3960d7e3",
-        "x-ms-useragent": "azsdk-js-ai-language-text/1.1.0-beta.1 core-rest-pipeline/1.9.3 OS/Linuxx86_64"
-=======
-        "x-ms-client-request-id": "f9dc3b8c-b5a6-4aef-bae8-768785b26da8",
-        "x-ms-useragent": "azsdk-js-ai-language-text/1.0.1 core-rest-pipeline/1.10.0 OS/Linuxx86_64"
->>>>>>> d933aa95
-      },
-      "RequestBody": null,
-      "StatusCode": 200,
-      "ResponseHeaders": {
-<<<<<<< HEAD
-        "apim-request-id": "e60247f0-a0ad-4c16-9265-5d97ed324eb5",
-        "Content-Length": "1403",
-        "Content-Type": "application/json; charset=utf-8",
-        "Date": "Fri, 14 Oct 2022 02:51:18 GMT",
-        "Strict-Transport-Security": "max-age=31536000; includeSubDomains; preload",
-        "X-Content-Type-Options": "nosniff",
-        "x-envoy-upstream-service-time": "166"
-      },
-      "ResponseBody": {
-        "jobId": "75617509-46a6-4a0d-9da5-f7012e1de84a",
-        "lastUpdateDateTime": "2022-10-14T02:51:15Z",
-        "createdDateTime": "2022-10-14T02:51:06Z",
-        "expirationDateTime": "2022-10-15T02:51:06Z",
-=======
-        "apim-request-id": "0aec6712-a4ed-4bfe-bde1-b139a5f7067f",
-        "Content-Length": "1404",
-        "Content-Type": "application/json; charset=utf-8",
-        "Date": "Mon, 24 Oct 2022 05:19:28 GMT",
-        "Strict-Transport-Security": "max-age=31536000; includeSubDomains; preload",
-        "X-Content-Type-Options": "nosniff",
-        "x-envoy-upstream-service-time": "118",
-        "x-ms-region": "West US 2"
-      },
-      "ResponseBody": {
-        "jobId": "a478e5d7-d20f-44ac-8766-7b98ab330dca",
-        "lastUpdatedDateTime": "2022-10-24T05:19:26Z",
-        "createdDateTime": "2022-10-24T05:19:16Z",
-        "expirationDateTime": "2022-10-25T05:19:16Z",
->>>>>>> d933aa95
-        "status": "succeeded",
-        "errors": [],
-        "tasks": {
-          "completed": 2,
-          "failed": 0,
-          "inProgress": 0,
-          "total": 2,
-          "items": [
-            {
-              "kind": "EntityRecognitionLROResults",
-<<<<<<< HEAD
-              "lastUpdateDateTime": "2022-10-14T02:51:15.5592602Z",
-=======
-              "lastUpdateDateTime": "2022-10-24T05:19:26.3540414Z",
->>>>>>> d933aa95
+              "lastUpdateDateTime": "2022-10-25T21:33:24.67817Z",
               "status": "succeeded",
               "results": {
                 "documents": [
@@ -1873,11 +1390,7 @@
             },
             {
               "kind": "KeyPhraseExtractionLROResults",
-<<<<<<< HEAD
-              "lastUpdateDateTime": "2022-10-14T02:51:15.1130334Z",
-=======
-              "lastUpdateDateTime": "2022-10-24T05:19:21.5031457Z",
->>>>>>> d933aa95
+              "lastUpdateDateTime": "2022-10-25T21:33:21.8782873Z",
               "status": "succeeded",
               "results": {
                 "documents": [
