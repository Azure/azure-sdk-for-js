{
  "Entries": [
    {
      "RequestUri": "https://endpoint/language/analyze-text/jobs?api-version=2022-10-01-preview",
      "RequestMethod": "POST",
      "RequestHeaders": {
        "Accept": "application/json",
        "Accept-Encoding": "gzip, deflate, br",
        "Accept-Language": "en-US",
        "Connection": "keep-alive",
        "Content-Length": "307",
        "Content-Type": "application/json",
        "ocp-apim-subscription-key": "api_key",
        "Referer": "http://localhost:9876/",
        "sec-ch-ua": "",
        "sec-ch-ua-mobile": "?0",
        "sec-ch-ua-platform": "",
        "Sec-Fetch-Dest": "empty",
        "Sec-Fetch-Mode": "cors",
        "Sec-Fetch-Site": "same-site",
        "User-Agent": "Mozilla/5.0 (X11; Linux x86_64) AppleWebKit/537.36 (KHTML, like Gecko) HeadlessChrome/103.0.5058.0 Safari/537.36",
<<<<<<< HEAD
        "x-ms-client-request-id": "de6bc398-9d7b-4221-a5b7-04f4837eeb82",
        "x-ms-useragent": "azsdk-js-ai-language-text/1.1.0-beta.1 core-rest-pipeline/1.9.3 OS/Linuxx86_64"
=======
        "x-ms-client-request-id": "0da1b3ca-6c10-4a8d-bf04-6a61b04dfe43",
        "x-ms-useragent": "azsdk-js-ai-language-text/1.0.1 core-rest-pipeline/1.10.0 OS/Linuxx86_64"
>>>>>>> d933aa95
      },
      "RequestBody": {
        "analysisInput": {
          "documents": [
            {
              "id": "1",
              "text": "one"
            },
            {
              "id": "2",
              "text": "two"
            },
            {
              "id": "3",
              "text": "three"
            },
            {
              "id": "4",
              "text": "four"
            },
            {
              "id": "5",
              "text": "five"
            }
          ]
        },
        "tasks": [
          {
            "kind": "EntityRecognition",
            "parameters": {}
          },
          {
            "kind": "PiiEntityRecognition",
            "parameters": {}
          },
          {
            "kind": "KeyPhraseExtraction",
            "parameters": {}
          }
        ]
      },
      "StatusCode": 202,
      "ResponseHeaders": {
<<<<<<< HEAD
        "apim-request-id": "bffd171d-d31e-4ba6-8661-32a527859b5d",
        "Content-Length": "0",
        "Date": "Fri, 14 Oct 2022 02:50:06 GMT",
        "operation-location": "https://endpoint/language/analyze-text/jobs/e54805bb-4444-4b4a-a80b-587fbb7e22fd?api-version=2022-10-01-preview",
        "Strict-Transport-Security": "max-age=31536000; includeSubDomains; preload",
        "X-Content-Type-Options": "nosniff",
        "x-envoy-upstream-service-time": "565"
=======
        "apim-request-id": "4adef4fb-36d6-40c0-beed-5593b3d34fb9",
        "Content-Length": "0",
        "Date": "Mon, 24 Oct 2022 05:18:42 GMT",
        "operation-location": "https://endpoint/language/analyze-text/jobs/9a36c88d-e560-4b72-9fad-ec2c5664fab1?api-version=2022-05-01",
        "Strict-Transport-Security": "max-age=31536000; includeSubDomains; preload",
        "X-Content-Type-Options": "nosniff",
        "x-envoy-upstream-service-time": "180",
        "x-ms-region": "West US 2"
>>>>>>> d933aa95
      },
      "ResponseBody": null
    },
    {
<<<<<<< HEAD
      "RequestUri": "https://endpoint/language/analyze-text/jobs/e54805bb-4444-4b4a-a80b-587fbb7e22fd?api-version=2022-10-01-preview",
=======
      "RequestUri": "https://endpoint/language/analyze-text/jobs/9a36c88d-e560-4b72-9fad-ec2c5664fab1?api-version=2022-05-01",
>>>>>>> d933aa95
      "RequestMethod": "GET",
      "RequestHeaders": {
        "Accept": "application/json",
        "Accept-Encoding": "gzip, deflate, br",
        "Accept-Language": "en-US",
        "Connection": "keep-alive",
        "ocp-apim-subscription-key": "api_key",
        "Referer": "http://localhost:9876/",
        "sec-ch-ua": "",
        "sec-ch-ua-mobile": "?0",
        "sec-ch-ua-platform": "",
        "Sec-Fetch-Dest": "empty",
        "Sec-Fetch-Mode": "cors",
        "Sec-Fetch-Site": "same-site",
        "User-Agent": "Mozilla/5.0 (X11; Linux x86_64) AppleWebKit/537.36 (KHTML, like Gecko) HeadlessChrome/103.0.5058.0 Safari/537.36",
<<<<<<< HEAD
        "x-ms-client-request-id": "f9401af9-a19e-4c91-aa63-b1c7c7346bae",
        "x-ms-useragent": "azsdk-js-ai-language-text/1.1.0-beta.1 core-rest-pipeline/1.9.3 OS/Linuxx86_64"
=======
        "x-ms-client-request-id": "86133d0e-9da5-4a2f-a173-185067eff821",
        "x-ms-useragent": "azsdk-js-ai-language-text/1.0.1 core-rest-pipeline/1.10.0 OS/Linuxx86_64"
>>>>>>> d933aa95
      },
      "RequestBody": null,
      "StatusCode": 200,
      "ResponseHeaders": {
<<<<<<< HEAD
        "apim-request-id": "72ed43e4-f67e-40e7-b746-5d27f9371f2b",
        "Content-Length": "279",
        "Content-Type": "application/json; charset=utf-8",
        "Date": "Fri, 14 Oct 2022 02:50:07 GMT",
        "Strict-Transport-Security": "max-age=31536000; includeSubDomains; preload",
        "X-Content-Type-Options": "nosniff",
        "x-envoy-upstream-service-time": "11"
      },
      "ResponseBody": {
        "jobId": "e54805bb-4444-4b4a-a80b-587fbb7e22fd",
        "lastUpdateDateTime": "2022-10-14T02:50:07Z",
        "createdDateTime": "2022-10-14T02:50:06Z",
        "expirationDateTime": "2022-10-15T02:50:06Z",
        "status": "running",
=======
        "apim-request-id": "17c5c80f-b791-460b-9c0f-6e84aa2701cf",
        "Content-Length": "283",
        "Content-Type": "application/json; charset=utf-8",
        "Date": "Mon, 24 Oct 2022 05:18:42 GMT",
        "Strict-Transport-Security": "max-age=31536000; includeSubDomains; preload",
        "X-Content-Type-Options": "nosniff",
        "x-envoy-upstream-service-time": "5",
        "x-ms-region": "West US 2"
      },
      "ResponseBody": {
        "jobId": "9a36c88d-e560-4b72-9fad-ec2c5664fab1",
        "lastUpdatedDateTime": "2022-10-24T05:18:43Z",
        "createdDateTime": "2022-10-24T05:18:42Z",
        "expirationDateTime": "2022-10-25T05:18:42Z",
        "status": "notStarted",
>>>>>>> d933aa95
        "errors": [],
        "tasks": {
          "completed": 0,
          "failed": 0,
          "inProgress": 3,
          "total": 3,
          "items": []
        }
      }
    },
    {
<<<<<<< HEAD
      "RequestUri": "https://endpoint/language/analyze-text/jobs/e54805bb-4444-4b4a-a80b-587fbb7e22fd?api-version=2022-10-01-preview",
=======
      "RequestUri": "https://endpoint/language/analyze-text/jobs/9a36c88d-e560-4b72-9fad-ec2c5664fab1?api-version=2022-05-01",
>>>>>>> d933aa95
      "RequestMethod": "GET",
      "RequestHeaders": {
        "Accept": "application/json",
        "Accept-Encoding": "gzip, deflate, br",
        "Accept-Language": "en-US",
        "Connection": "keep-alive",
        "ocp-apim-subscription-key": "api_key",
        "Referer": "http://localhost:9876/",
        "sec-ch-ua": "",
        "sec-ch-ua-mobile": "?0",
        "sec-ch-ua-platform": "",
        "Sec-Fetch-Dest": "empty",
        "Sec-Fetch-Mode": "cors",
        "Sec-Fetch-Site": "same-site",
        "User-Agent": "Mozilla/5.0 (X11; Linux x86_64) AppleWebKit/537.36 (KHTML, like Gecko) HeadlessChrome/103.0.5058.0 Safari/537.36",
<<<<<<< HEAD
        "x-ms-client-request-id": "afbbbc7e-797b-4223-b722-469273533036",
        "x-ms-useragent": "azsdk-js-ai-language-text/1.1.0-beta.1 core-rest-pipeline/1.9.3 OS/Linuxx86_64"
=======
        "x-ms-client-request-id": "72b6d316-d0a0-4b40-b561-71664b852c71",
        "x-ms-useragent": "azsdk-js-ai-language-text/1.0.1 core-rest-pipeline/1.10.0 OS/Linuxx86_64"
>>>>>>> d933aa95
      },
      "RequestBody": null,
      "StatusCode": 200,
      "ResponseHeaders": {
<<<<<<< HEAD
        "apim-request-id": "c1f1989d-42ff-416e-9190-d966bbe7a288",
        "Content-Length": "279",
        "Content-Type": "application/json; charset=utf-8",
        "Date": "Fri, 14 Oct 2022 02:50:07 GMT",
        "Strict-Transport-Security": "max-age=31536000; includeSubDomains; preload",
        "X-Content-Type-Options": "nosniff",
        "x-envoy-upstream-service-time": "10"
      },
      "ResponseBody": {
        "jobId": "e54805bb-4444-4b4a-a80b-587fbb7e22fd",
        "lastUpdateDateTime": "2022-10-14T02:50:07Z",
        "createdDateTime": "2022-10-14T02:50:06Z",
        "expirationDateTime": "2022-10-15T02:50:06Z",
        "status": "running",
=======
        "apim-request-id": "5c741bba-56a1-463c-ac14-4f9a768696a0",
        "Content-Length": "283",
        "Content-Type": "application/json; charset=utf-8",
        "Date": "Mon, 24 Oct 2022 05:18:42 GMT",
        "Strict-Transport-Security": "max-age=31536000; includeSubDomains; preload",
        "X-Content-Type-Options": "nosniff",
        "x-envoy-upstream-service-time": "9",
        "x-ms-region": "West US 2"
      },
      "ResponseBody": {
        "jobId": "9a36c88d-e560-4b72-9fad-ec2c5664fab1",
        "lastUpdatedDateTime": "2022-10-24T05:18:43Z",
        "createdDateTime": "2022-10-24T05:18:42Z",
        "expirationDateTime": "2022-10-25T05:18:42Z",
        "status": "notStarted",
>>>>>>> d933aa95
        "errors": [],
        "tasks": {
          "completed": 0,
          "failed": 0,
          "inProgress": 3,
          "total": 3,
          "items": []
        }
      }
    },
    {
<<<<<<< HEAD
      "RequestUri": "https://endpoint/language/analyze-text/jobs/e54805bb-4444-4b4a-a80b-587fbb7e22fd?api-version=2022-10-01-preview",
=======
      "RequestUri": "https://endpoint/language/analyze-text/jobs/9a36c88d-e560-4b72-9fad-ec2c5664fab1?api-version=2022-05-01",
>>>>>>> d933aa95
      "RequestMethod": "GET",
      "RequestHeaders": {
        "Accept": "application/json",
        "Accept-Encoding": "gzip, deflate, br",
        "Accept-Language": "en-US",
        "Connection": "keep-alive",
        "ocp-apim-subscription-key": "api_key",
        "Referer": "http://localhost:9876/",
        "sec-ch-ua": "",
        "sec-ch-ua-mobile": "?0",
        "sec-ch-ua-platform": "",
        "Sec-Fetch-Dest": "empty",
        "Sec-Fetch-Mode": "cors",
        "Sec-Fetch-Site": "same-site",
        "User-Agent": "Mozilla/5.0 (X11; Linux x86_64) AppleWebKit/537.36 (KHTML, like Gecko) HeadlessChrome/103.0.5058.0 Safari/537.36",
<<<<<<< HEAD
        "x-ms-client-request-id": "822174a3-699a-4d60-9638-b6be6dc8e13b",
        "x-ms-useragent": "azsdk-js-ai-language-text/1.1.0-beta.1 core-rest-pipeline/1.9.3 OS/Linuxx86_64"
=======
        "x-ms-client-request-id": "c08be953-b010-4f09-bf9a-3717eb6e1917",
        "x-ms-useragent": "azsdk-js-ai-language-text/1.0.1 core-rest-pipeline/1.10.0 OS/Linuxx86_64"
>>>>>>> d933aa95
      },
      "RequestBody": null,
      "StatusCode": 200,
      "ResponseHeaders": {
<<<<<<< HEAD
        "apim-request-id": "700de6c2-08a7-4440-822e-2cf174df7bc4",
        "Content-Length": "279",
        "Content-Type": "application/json; charset=utf-8",
        "Date": "Fri, 14 Oct 2022 02:50:09 GMT",
        "Strict-Transport-Security": "max-age=31536000; includeSubDomains; preload",
        "X-Content-Type-Options": "nosniff",
        "x-envoy-upstream-service-time": "13"
      },
      "ResponseBody": {
        "jobId": "e54805bb-4444-4b4a-a80b-587fbb7e22fd",
        "lastUpdateDateTime": "2022-10-14T02:50:07Z",
        "createdDateTime": "2022-10-14T02:50:06Z",
        "expirationDateTime": "2022-10-15T02:50:06Z",
=======
        "apim-request-id": "2f3f98d1-f6c3-47f5-a722-4d686817a7bf",
        "Content-Length": "1556",
        "Content-Type": "application/json; charset=utf-8",
        "Date": "Mon, 24 Oct 2022 05:18:45 GMT",
        "Strict-Transport-Security": "max-age=31536000; includeSubDomains; preload",
        "X-Content-Type-Options": "nosniff",
        "x-envoy-upstream-service-time": "138",
        "x-ms-region": "West US 2"
      },
      "ResponseBody": {
        "jobId": "9a36c88d-e560-4b72-9fad-ec2c5664fab1",
        "lastUpdatedDateTime": "2022-10-24T05:18:45Z",
        "createdDateTime": "2022-10-24T05:18:42Z",
        "expirationDateTime": "2022-10-25T05:18:42Z",
>>>>>>> d933aa95
        "status": "running",
        "errors": [],
        "tasks": {
          "completed": 2,
          "failed": 0,
          "inProgress": 1,
          "total": 3,
          "items": [
            {
              "kind": "EntityRecognitionLROResults",
              "lastUpdateDateTime": "2022-10-24T05:18:44.9541041Z",
              "status": "succeeded",
              "results": {
                "documents": [
                  {
                    "id": "1",
                    "entities": [
                      {
                        "text": "one",
                        "category": "Quantity",
                        "subcategory": "Number",
                        "offset": 0,
                        "length": 3,
                        "confidenceScore": 0.8
                      }
                    ],
                    "warnings": []
                  },
                  {
                    "id": "2",
                    "entities": [
                      {
                        "text": "two",
                        "category": "Quantity",
                        "subcategory": "Number",
                        "offset": 0,
                        "length": 3,
                        "confidenceScore": 0.8
                      }
                    ],
                    "warnings": []
                  },
                  {
                    "id": "3",
                    "entities": [
                      {
                        "text": "three",
                        "category": "Quantity",
                        "subcategory": "Number",
                        "offset": 0,
                        "length": 5,
                        "confidenceScore": 0.8
                      }
                    ],
                    "warnings": []
                  },
                  {
                    "id": "4",
                    "entities": [
                      {
                        "text": "four",
                        "category": "Quantity",
                        "subcategory": "Number",
                        "offset": 0,
                        "length": 4,
                        "confidenceScore": 0.8
                      }
                    ],
                    "warnings": []
                  },
                  {
                    "id": "5",
                    "entities": [
                      {
                        "text": "five",
                        "category": "Quantity",
                        "subcategory": "Number",
                        "offset": 0,
                        "length": 4,
                        "confidenceScore": 0.8
                      }
                    ],
                    "warnings": []
                  }
                ],
                "errors": [],
                "modelVersion": "2021-06-01"
              }
            },
            {
              "kind": "KeyPhraseExtractionLROResults",
              "lastUpdateDateTime": "2022-10-24T05:18:45.1284301Z",
              "status": "succeeded",
              "results": {
                "documents": [
                  {
                    "id": "1",
                    "keyPhrases": [],
                    "warnings": []
                  },
                  {
                    "id": "2",
                    "keyPhrases": [],
                    "warnings": []
                  },
                  {
                    "id": "3",
                    "keyPhrases": [],
                    "warnings": []
                  },
                  {
                    "id": "4",
                    "keyPhrases": [],
                    "warnings": []
                  },
                  {
                    "id": "5",
                    "keyPhrases": [],
                    "warnings": []
                  }
                ],
                "errors": [],
                "modelVersion": "2022-10-01"
              }
            }
          ]
        }
      }
    },
    {
<<<<<<< HEAD
      "RequestUri": "https://endpoint/language/analyze-text/jobs/e54805bb-4444-4b4a-a80b-587fbb7e22fd?api-version=2022-10-01-preview",
=======
      "RequestUri": "https://endpoint/language/analyze-text/jobs/9a36c88d-e560-4b72-9fad-ec2c5664fab1?api-version=2022-05-01",
>>>>>>> d933aa95
      "RequestMethod": "GET",
      "RequestHeaders": {
        "Accept": "application/json",
        "Accept-Encoding": "gzip, deflate, br",
        "Accept-Language": "en-US",
        "Connection": "keep-alive",
        "ocp-apim-subscription-key": "api_key",
        "Referer": "http://localhost:9876/",
        "sec-ch-ua": "",
        "sec-ch-ua-mobile": "?0",
        "sec-ch-ua-platform": "",
        "Sec-Fetch-Dest": "empty",
        "Sec-Fetch-Mode": "cors",
        "Sec-Fetch-Site": "same-site",
        "User-Agent": "Mozilla/5.0 (X11; Linux x86_64) AppleWebKit/537.36 (KHTML, like Gecko) HeadlessChrome/103.0.5058.0 Safari/537.36",
<<<<<<< HEAD
        "x-ms-client-request-id": "b890a975-e0d7-40f8-be4a-5acf8c40c05f",
        "x-ms-useragent": "azsdk-js-ai-language-text/1.1.0-beta.1 core-rest-pipeline/1.9.3 OS/Linuxx86_64"
=======
        "x-ms-client-request-id": "9baa45e5-5382-4cef-96fe-b522b33ad777",
        "x-ms-useragent": "azsdk-js-ai-language-text/1.0.1 core-rest-pipeline/1.10.0 OS/Linuxx86_64"
>>>>>>> d933aa95
      },
      "RequestBody": null,
      "StatusCode": 200,
      "ResponseHeaders": {
<<<<<<< HEAD
        "apim-request-id": "c5955a3b-8a7e-4e6b-b97b-9957ef8e8ccd",
        "Content-Length": "1555",
        "Content-Type": "application/json; charset=utf-8",
        "Date": "Fri, 14 Oct 2022 02:50:12 GMT",
        "Strict-Transport-Security": "max-age=31536000; includeSubDomains; preload",
        "X-Content-Type-Options": "nosniff",
        "x-envoy-upstream-service-time": "181"
      },
      "ResponseBody": {
        "jobId": "e54805bb-4444-4b4a-a80b-587fbb7e22fd",
        "lastUpdateDateTime": "2022-10-14T02:50:10Z",
        "createdDateTime": "2022-10-14T02:50:06Z",
        "expirationDateTime": "2022-10-15T02:50:06Z",
=======
        "apim-request-id": "dea6429d-6111-4ba1-be65-6c05051e57b0",
        "Content-Length": "1556",
        "Content-Type": "application/json; charset=utf-8",
        "Date": "Mon, 24 Oct 2022 05:18:47 GMT",
        "Strict-Transport-Security": "max-age=31536000; includeSubDomains; preload",
        "X-Content-Type-Options": "nosniff",
        "x-envoy-upstream-service-time": "105",
        "x-ms-region": "West US 2"
      },
      "ResponseBody": {
        "jobId": "9a36c88d-e560-4b72-9fad-ec2c5664fab1",
        "lastUpdatedDateTime": "2022-10-24T05:18:45Z",
        "createdDateTime": "2022-10-24T05:18:42Z",
        "expirationDateTime": "2022-10-25T05:18:42Z",
>>>>>>> d933aa95
        "status": "running",
        "errors": [],
        "tasks": {
          "completed": 2,
          "failed": 0,
          "inProgress": 1,
          "total": 3,
          "items": [
            {
              "kind": "EntityRecognitionLROResults",
<<<<<<< HEAD
              "lastUpdateDateTime": "2022-10-14T02:50:10.3616855Z",
=======
              "lastUpdateDateTime": "2022-10-24T05:18:44.9541041Z",
>>>>>>> d933aa95
              "status": "succeeded",
              "results": {
                "documents": [
                  {
                    "id": "1",
                    "entities": [
                      {
                        "text": "one",
                        "category": "Quantity",
                        "subcategory": "Number",
                        "offset": 0,
                        "length": 3,
                        "confidenceScore": 0.8
                      }
                    ],
                    "warnings": []
                  },
                  {
                    "id": "2",
                    "entities": [
                      {
                        "text": "two",
                        "category": "Quantity",
                        "subcategory": "Number",
                        "offset": 0,
                        "length": 3,
                        "confidenceScore": 0.8
                      }
                    ],
                    "warnings": []
                  },
                  {
                    "id": "3",
                    "entities": [
                      {
                        "text": "three",
                        "category": "Quantity",
                        "subcategory": "Number",
                        "offset": 0,
                        "length": 5,
                        "confidenceScore": 0.8
                      }
                    ],
                    "warnings": []
                  },
                  {
                    "id": "4",
                    "entities": [
                      {
                        "text": "four",
                        "category": "Quantity",
                        "subcategory": "Number",
                        "offset": 0,
                        "length": 4,
                        "confidenceScore": 0.8
                      }
                    ],
                    "warnings": []
                  },
                  {
                    "id": "5",
                    "entities": [
                      {
                        "text": "five",
                        "category": "Quantity",
                        "subcategory": "Number",
                        "offset": 0,
                        "length": 4,
                        "confidenceScore": 0.8
                      }
                    ],
                    "warnings": []
                  }
                ],
                "errors": [],
                "modelVersion": "2021-06-01"
              }
            },
            {
              "kind": "KeyPhraseExtractionLROResults",
<<<<<<< HEAD
              "lastUpdateDateTime": "2022-10-14T02:50:10.9332008Z",
=======
              "lastUpdateDateTime": "2022-10-24T05:18:45.1284301Z",
>>>>>>> d933aa95
              "status": "succeeded",
              "results": {
                "documents": [
                  {
                    "id": "1",
                    "keyPhrases": [],
                    "warnings": []
                  },
                  {
                    "id": "2",
                    "keyPhrases": [],
                    "warnings": []
                  },
                  {
                    "id": "3",
                    "keyPhrases": [],
                    "warnings": []
                  },
                  {
                    "id": "4",
                    "keyPhrases": [],
                    "warnings": []
                  },
                  {
                    "id": "5",
                    "keyPhrases": [],
                    "warnings": []
                  }
                ],
                "errors": [],
                "modelVersion": "2022-10-01"
              }
            }
          ]
        }
      }
    },
    {
<<<<<<< HEAD
      "RequestUri": "https://endpoint/language/analyze-text/jobs/e54805bb-4444-4b4a-a80b-587fbb7e22fd?api-version=2022-10-01-preview",
=======
      "RequestUri": "https://endpoint/language/analyze-text/jobs/9a36c88d-e560-4b72-9fad-ec2c5664fab1?api-version=2022-05-01",
>>>>>>> d933aa95
      "RequestMethod": "GET",
      "RequestHeaders": {
        "Accept": "application/json",
        "Accept-Encoding": "gzip, deflate, br",
        "Accept-Language": "en-US",
        "Connection": "keep-alive",
        "ocp-apim-subscription-key": "api_key",
        "Referer": "http://localhost:9876/",
        "sec-ch-ua": "",
        "sec-ch-ua-mobile": "?0",
        "sec-ch-ua-platform": "",
        "Sec-Fetch-Dest": "empty",
        "Sec-Fetch-Mode": "cors",
        "Sec-Fetch-Site": "same-site",
        "User-Agent": "Mozilla/5.0 (X11; Linux x86_64) AppleWebKit/537.36 (KHTML, like Gecko) HeadlessChrome/103.0.5058.0 Safari/537.36",
<<<<<<< HEAD
        "x-ms-client-request-id": "a6ec4ef5-4a9d-41d5-9d91-1414de681d99",
        "x-ms-useragent": "azsdk-js-ai-language-text/1.1.0-beta.1 core-rest-pipeline/1.9.3 OS/Linuxx86_64"
=======
        "x-ms-client-request-id": "b2a7e36d-beab-4de6-925d-d9ac227bad50",
        "x-ms-useragent": "azsdk-js-ai-language-text/1.0.1 core-rest-pipeline/1.10.0 OS/Linuxx86_64"
>>>>>>> d933aa95
      },
      "RequestBody": null,
      "StatusCode": 200,
      "ResponseHeaders": {
<<<<<<< HEAD
        "apim-request-id": "79f2cd98-dc82-443d-a633-19c689ecbeed",
        "Content-Length": "1555",
        "Content-Type": "application/json; charset=utf-8",
        "Date": "Fri, 14 Oct 2022 02:50:14 GMT",
        "Strict-Transport-Security": "max-age=31536000; includeSubDomains; preload",
        "X-Content-Type-Options": "nosniff",
        "x-envoy-upstream-service-time": "192"
      },
      "ResponseBody": {
        "jobId": "e54805bb-4444-4b4a-a80b-587fbb7e22fd",
        "lastUpdateDateTime": "2022-10-14T02:50:10Z",
        "createdDateTime": "2022-10-14T02:50:06Z",
        "expirationDateTime": "2022-10-15T02:50:06Z",
=======
        "apim-request-id": "a1b74ea2-1344-410f-91a7-7c7ecbaabc8f",
        "Content-Length": "1556",
        "Content-Type": "application/json; charset=utf-8",
        "Date": "Mon, 24 Oct 2022 05:18:49 GMT",
        "Strict-Transport-Security": "max-age=31536000; includeSubDomains; preload",
        "X-Content-Type-Options": "nosniff",
        "x-envoy-upstream-service-time": "136",
        "x-ms-region": "West US 2"
      },
      "ResponseBody": {
        "jobId": "9a36c88d-e560-4b72-9fad-ec2c5664fab1",
        "lastUpdatedDateTime": "2022-10-24T05:18:45Z",
        "createdDateTime": "2022-10-24T05:18:42Z",
        "expirationDateTime": "2022-10-25T05:18:42Z",
>>>>>>> d933aa95
        "status": "running",
        "errors": [],
        "tasks": {
          "completed": 2,
          "failed": 0,
          "inProgress": 1,
          "total": 3,
          "items": [
            {
              "kind": "EntityRecognitionLROResults",
<<<<<<< HEAD
              "lastUpdateDateTime": "2022-10-14T02:50:10.3616855Z",
=======
              "lastUpdateDateTime": "2022-10-24T05:18:44.9541041Z",
>>>>>>> d933aa95
              "status": "succeeded",
              "results": {
                "documents": [
                  {
                    "id": "1",
                    "entities": [
                      {
                        "text": "one",
                        "category": "Quantity",
                        "subcategory": "Number",
                        "offset": 0,
                        "length": 3,
                        "confidenceScore": 0.8
                      }
                    ],
                    "warnings": []
                  },
                  {
                    "id": "2",
                    "entities": [
                      {
                        "text": "two",
                        "category": "Quantity",
                        "subcategory": "Number",
                        "offset": 0,
                        "length": 3,
                        "confidenceScore": 0.8
                      }
                    ],
                    "warnings": []
                  },
                  {
                    "id": "3",
                    "entities": [
                      {
                        "text": "three",
                        "category": "Quantity",
                        "subcategory": "Number",
                        "offset": 0,
                        "length": 5,
                        "confidenceScore": 0.8
                      }
                    ],
                    "warnings": []
                  },
                  {
                    "id": "4",
                    "entities": [
                      {
                        "text": "four",
                        "category": "Quantity",
                        "subcategory": "Number",
                        "offset": 0,
                        "length": 4,
                        "confidenceScore": 0.8
                      }
                    ],
                    "warnings": []
                  },
                  {
                    "id": "5",
                    "entities": [
                      {
                        "text": "five",
                        "category": "Quantity",
                        "subcategory": "Number",
                        "offset": 0,
                        "length": 4,
                        "confidenceScore": 0.8
                      }
                    ],
                    "warnings": []
                  }
                ],
                "errors": [],
                "modelVersion": "2021-06-01"
              }
            },
            {
              "kind": "KeyPhraseExtractionLROResults",
<<<<<<< HEAD
              "lastUpdateDateTime": "2022-10-14T02:50:10.9332008Z",
=======
              "lastUpdateDateTime": "2022-10-24T05:18:45.1284301Z",
>>>>>>> d933aa95
              "status": "succeeded",
              "results": {
                "documents": [
                  {
                    "id": "1",
                    "keyPhrases": [],
                    "warnings": []
                  },
                  {
                    "id": "2",
                    "keyPhrases": [],
                    "warnings": []
                  },
                  {
                    "id": "3",
                    "keyPhrases": [],
                    "warnings": []
                  },
                  {
                    "id": "4",
                    "keyPhrases": [],
                    "warnings": []
                  },
                  {
                    "id": "5",
                    "keyPhrases": [],
                    "warnings": []
                  }
                ],
                "errors": [],
                "modelVersion": "2022-10-01"
<<<<<<< HEAD
              }
            }
          ]
        }
      }
    },
    {
      "RequestUri": "https://endpoint/language/analyze-text/jobs/e54805bb-4444-4b4a-a80b-587fbb7e22fd?api-version=2022-10-01-preview",
      "RequestMethod": "GET",
      "RequestHeaders": {
        "Accept": "application/json",
        "Accept-Encoding": "gzip, deflate, br",
        "Accept-Language": "en-US",
        "Connection": "keep-alive",
        "ocp-apim-subscription-key": "api_key",
        "Referer": "http://localhost:9876/",
        "sec-ch-ua": "",
        "sec-ch-ua-mobile": "?0",
        "sec-ch-ua-platform": "",
        "Sec-Fetch-Dest": "empty",
        "Sec-Fetch-Mode": "cors",
        "Sec-Fetch-Site": "same-site",
        "User-Agent": "Mozilla/5.0 (X11; Linux x86_64) AppleWebKit/537.36 (KHTML, like Gecko) HeadlessChrome/103.0.5058.0 Safari/537.36",
        "x-ms-client-request-id": "f10f5091-edb2-4443-859f-ae2c2317dbc7",
        "x-ms-useragent": "azsdk-js-ai-language-text/1.1.0-beta.1 core-rest-pipeline/1.9.3 OS/Linuxx86_64"
      },
      "RequestBody": null,
      "StatusCode": 200,
      "ResponseHeaders": {
        "apim-request-id": "ec964991-0e50-443f-914c-abf12b374645",
        "Content-Length": "1555",
        "Content-Type": "application/json; charset=utf-8",
        "Date": "Fri, 14 Oct 2022 02:50:16 GMT",
        "Strict-Transport-Security": "max-age=31536000; includeSubDomains; preload",
        "X-Content-Type-Options": "nosniff",
        "x-envoy-upstream-service-time": "160"
      },
      "ResponseBody": {
        "jobId": "e54805bb-4444-4b4a-a80b-587fbb7e22fd",
        "lastUpdateDateTime": "2022-10-14T02:50:10Z",
        "createdDateTime": "2022-10-14T02:50:06Z",
        "expirationDateTime": "2022-10-15T02:50:06Z",
        "status": "running",
        "errors": [],
        "tasks": {
          "completed": 2,
          "failed": 0,
          "inProgress": 1,
          "total": 3,
          "items": [
            {
              "kind": "EntityRecognitionLROResults",
              "lastUpdateDateTime": "2022-10-14T02:50:10.3616855Z",
              "status": "succeeded",
              "results": {
                "documents": [
                  {
                    "id": "1",
                    "entities": [
                      {
                        "text": "one",
                        "category": "Quantity",
                        "subcategory": "Number",
                        "offset": 0,
                        "length": 3,
                        "confidenceScore": 0.8
                      }
                    ],
                    "warnings": []
                  },
                  {
                    "id": "2",
                    "entities": [
                      {
                        "text": "two",
                        "category": "Quantity",
                        "subcategory": "Number",
                        "offset": 0,
                        "length": 3,
                        "confidenceScore": 0.8
                      }
                    ],
                    "warnings": []
                  },
                  {
                    "id": "3",
                    "entities": [
                      {
                        "text": "three",
                        "category": "Quantity",
                        "subcategory": "Number",
                        "offset": 0,
                        "length": 5,
                        "confidenceScore": 0.8
                      }
                    ],
                    "warnings": []
                  },
                  {
                    "id": "4",
                    "entities": [
                      {
                        "text": "four",
                        "category": "Quantity",
                        "subcategory": "Number",
                        "offset": 0,
                        "length": 4,
                        "confidenceScore": 0.8
                      }
                    ],
                    "warnings": []
                  },
                  {
                    "id": "5",
                    "entities": [
                      {
                        "text": "five",
                        "category": "Quantity",
                        "subcategory": "Number",
                        "offset": 0,
                        "length": 4,
                        "confidenceScore": 0.8
                      }
                    ],
                    "warnings": []
                  }
                ],
                "errors": [],
                "modelVersion": "2021-06-01"
              }
            },
            {
              "kind": "KeyPhraseExtractionLROResults",
              "lastUpdateDateTime": "2022-10-14T02:50:10.9332008Z",
              "status": "succeeded",
              "results": {
                "documents": [
                  {
                    "id": "1",
                    "keyPhrases": [],
                    "warnings": []
                  },
                  {
                    "id": "2",
                    "keyPhrases": [],
                    "warnings": []
                  },
                  {
                    "id": "3",
                    "keyPhrases": [],
                    "warnings": []
                  },
                  {
                    "id": "4",
                    "keyPhrases": [],
                    "warnings": []
                  },
                  {
                    "id": "5",
                    "keyPhrases": [],
                    "warnings": []
                  }
                ],
                "errors": [],
                "modelVersion": "2022-10-01"
              }
            }
          ]
        }
      }
    },
    {
      "RequestUri": "https://endpoint/language/analyze-text/jobs/e54805bb-4444-4b4a-a80b-587fbb7e22fd?api-version=2022-10-01-preview",
=======
              }
            }
          ]
        }
      }
    },
    {
      "RequestUri": "https://endpoint/language/analyze-text/jobs/9a36c88d-e560-4b72-9fad-ec2c5664fab1?api-version=2022-05-01",
>>>>>>> d933aa95
      "RequestMethod": "GET",
      "RequestHeaders": {
        "Accept": "application/json",
        "Accept-Encoding": "gzip, deflate, br",
        "Accept-Language": "en-US",
        "Connection": "keep-alive",
        "ocp-apim-subscription-key": "api_key",
        "Referer": "http://localhost:9876/",
        "sec-ch-ua": "",
        "sec-ch-ua-mobile": "?0",
        "sec-ch-ua-platform": "",
        "Sec-Fetch-Dest": "empty",
        "Sec-Fetch-Mode": "cors",
        "Sec-Fetch-Site": "same-site",
        "User-Agent": "Mozilla/5.0 (X11; Linux x86_64) AppleWebKit/537.36 (KHTML, like Gecko) HeadlessChrome/103.0.5058.0 Safari/537.36",
<<<<<<< HEAD
        "x-ms-client-request-id": "5b44e113-7e36-46a3-aecd-3bf6bff63ac8",
        "x-ms-useragent": "azsdk-js-ai-language-text/1.1.0-beta.1 core-rest-pipeline/1.9.3 OS/Linuxx86_64"
=======
        "x-ms-client-request-id": "7675d413-d97b-4bb2-a0c5-9d1bfd116a12",
        "x-ms-useragent": "azsdk-js-ai-language-text/1.0.1 core-rest-pipeline/1.10.0 OS/Linuxx86_64"
>>>>>>> d933aa95
      },
      "RequestBody": null,
      "StatusCode": 200,
      "ResponseHeaders": {
<<<<<<< HEAD
        "apim-request-id": "f63e465d-7ac8-4363-896c-9f5547b74743",
        "Content-Length": "2042",
        "Content-Type": "application/json; charset=utf-8",
        "Date": "Fri, 14 Oct 2022 02:50:18 GMT",
        "Strict-Transport-Security": "max-age=31536000; includeSubDomains; preload",
        "X-Content-Type-Options": "nosniff",
        "x-envoy-upstream-service-time": "277"
      },
      "ResponseBody": {
        "jobId": "e54805bb-4444-4b4a-a80b-587fbb7e22fd",
        "lastUpdateDateTime": "2022-10-14T02:50:17Z",
        "createdDateTime": "2022-10-14T02:50:06Z",
        "expirationDateTime": "2022-10-15T02:50:06Z",
=======
        "apim-request-id": "7f9af01b-f96e-4378-b2a2-5e78e0f72844",
        "Content-Length": "2043",
        "Content-Type": "application/json; charset=utf-8",
        "Date": "Mon, 24 Oct 2022 05:18:51 GMT",
        "Strict-Transport-Security": "max-age=31536000; includeSubDomains; preload",
        "X-Content-Type-Options": "nosniff",
        "x-envoy-upstream-service-time": "181",
        "x-ms-region": "West US 2"
      },
      "ResponseBody": {
        "jobId": "9a36c88d-e560-4b72-9fad-ec2c5664fab1",
        "lastUpdatedDateTime": "2022-10-24T05:18:51Z",
        "createdDateTime": "2022-10-24T05:18:42Z",
        "expirationDateTime": "2022-10-25T05:18:42Z",
>>>>>>> d933aa95
        "status": "succeeded",
        "errors": [],
        "tasks": {
          "completed": 3,
          "failed": 0,
          "inProgress": 0,
          "total": 3,
          "items": [
            {
              "kind": "EntityRecognitionLROResults",
<<<<<<< HEAD
              "lastUpdateDateTime": "2022-10-14T02:50:10.3616855Z",
=======
              "lastUpdateDateTime": "2022-10-24T05:18:44.9541041Z",
>>>>>>> d933aa95
              "status": "succeeded",
              "results": {
                "documents": [
                  {
                    "id": "1",
                    "entities": [
                      {
                        "text": "one",
                        "category": "Quantity",
                        "subcategory": "Number",
                        "offset": 0,
                        "length": 3,
                        "confidenceScore": 0.8
                      }
                    ],
                    "warnings": []
                  },
                  {
                    "id": "2",
                    "entities": [
                      {
                        "text": "two",
                        "category": "Quantity",
                        "subcategory": "Number",
                        "offset": 0,
                        "length": 3,
                        "confidenceScore": 0.8
                      }
                    ],
                    "warnings": []
                  },
                  {
                    "id": "3",
                    "entities": [
                      {
                        "text": "three",
                        "category": "Quantity",
                        "subcategory": "Number",
                        "offset": 0,
                        "length": 5,
                        "confidenceScore": 0.8
                      }
                    ],
                    "warnings": []
                  },
                  {
                    "id": "4",
                    "entities": [
                      {
                        "text": "four",
                        "category": "Quantity",
                        "subcategory": "Number",
                        "offset": 0,
                        "length": 4,
                        "confidenceScore": 0.8
                      }
                    ],
                    "warnings": []
                  },
                  {
                    "id": "5",
                    "entities": [
                      {
                        "text": "five",
                        "category": "Quantity",
                        "subcategory": "Number",
                        "offset": 0,
                        "length": 4,
                        "confidenceScore": 0.8
                      }
                    ],
                    "warnings": []
                  }
                ],
                "errors": [],
                "modelVersion": "2021-06-01"
              }
            },
            {
              "kind": "PiiEntityRecognitionLROResults",
<<<<<<< HEAD
              "lastUpdateDateTime": "2022-10-14T02:50:17.5231607Z",
=======
              "lastUpdateDateTime": "2022-10-24T05:18:51.1237742Z",
>>>>>>> d933aa95
              "status": "succeeded",
              "results": {
                "documents": [
                  {
                    "redactedText": "one",
                    "id": "1",
                    "entities": [],
                    "warnings": []
                  },
                  {
                    "redactedText": "two",
                    "id": "2",
                    "entities": [],
                    "warnings": []
                  },
                  {
                    "redactedText": "three",
                    "id": "3",
                    "entities": [],
                    "warnings": []
                  },
                  {
                    "redactedText": "four",
                    "id": "4",
                    "entities": [],
                    "warnings": []
                  },
                  {
                    "redactedText": "five",
                    "id": "5",
                    "entities": [],
                    "warnings": []
                  }
                ],
                "errors": [],
                "modelVersion": "2021-01-15"
              }
            },
            {
              "kind": "KeyPhraseExtractionLROResults",
<<<<<<< HEAD
              "lastUpdateDateTime": "2022-10-14T02:50:10.9332008Z",
=======
              "lastUpdateDateTime": "2022-10-24T05:18:45.1284301Z",
>>>>>>> d933aa95
              "status": "succeeded",
              "results": {
                "documents": [
                  {
                    "id": "1",
                    "keyPhrases": [],
                    "warnings": []
                  },
                  {
                    "id": "2",
                    "keyPhrases": [],
                    "warnings": []
                  },
                  {
                    "id": "3",
                    "keyPhrases": [],
                    "warnings": []
                  },
                  {
                    "id": "4",
                    "keyPhrases": [],
                    "warnings": []
                  },
                  {
                    "id": "5",
                    "keyPhrases": [],
                    "warnings": []
                  }
                ],
                "errors": [],
                "modelVersion": "2022-10-01"
              }
            }
          ]
        }
      }
    },
    {
<<<<<<< HEAD
      "RequestUri": "https://endpoint/language/analyze-text/jobs/e54805bb-4444-4b4a-a80b-587fbb7e22fd?api-version=2022-10-01-preview",
=======
      "RequestUri": "https://endpoint/language/analyze-text/jobs/9a36c88d-e560-4b72-9fad-ec2c5664fab1?api-version=2022-05-01",
>>>>>>> d933aa95
      "RequestMethod": "GET",
      "RequestHeaders": {
        "Accept": "application/json",
        "Accept-Encoding": "gzip, deflate, br",
        "Accept-Language": "en-US",
        "Connection": "keep-alive",
        "ocp-apim-subscription-key": "api_key",
        "Referer": "http://localhost:9876/",
        "sec-ch-ua": "",
        "sec-ch-ua-mobile": "?0",
        "sec-ch-ua-platform": "",
        "Sec-Fetch-Dest": "empty",
        "Sec-Fetch-Mode": "cors",
        "Sec-Fetch-Site": "same-site",
        "User-Agent": "Mozilla/5.0 (X11; Linux x86_64) AppleWebKit/537.36 (KHTML, like Gecko) HeadlessChrome/103.0.5058.0 Safari/537.36",
<<<<<<< HEAD
        "x-ms-client-request-id": "049a3f63-a3c0-49a2-be09-174434be1946",
        "x-ms-useragent": "azsdk-js-ai-language-text/1.1.0-beta.1 core-rest-pipeline/1.9.3 OS/Linuxx86_64"
=======
        "x-ms-client-request-id": "4eb00c98-388d-4372-a9c7-b223004b01d5",
        "x-ms-useragent": "azsdk-js-ai-language-text/1.0.1 core-rest-pipeline/1.10.0 OS/Linuxx86_64"
>>>>>>> d933aa95
      },
      "RequestBody": null,
      "StatusCode": 200,
      "ResponseHeaders": {
<<<<<<< HEAD
        "apim-request-id": "4ebcec21-a8ef-4503-813d-d290d081a4e0",
        "Content-Length": "2042",
        "Content-Type": "application/json; charset=utf-8",
        "Date": "Fri, 14 Oct 2022 02:50:18 GMT",
        "Strict-Transport-Security": "max-age=31536000; includeSubDomains; preload",
        "X-Content-Type-Options": "nosniff",
        "x-envoy-upstream-service-time": "261"
      },
      "ResponseBody": {
        "jobId": "e54805bb-4444-4b4a-a80b-587fbb7e22fd",
        "lastUpdateDateTime": "2022-10-14T02:50:17Z",
        "createdDateTime": "2022-10-14T02:50:06Z",
        "expirationDateTime": "2022-10-15T02:50:06Z",
=======
        "apim-request-id": "adcf3fd7-da94-47a9-83c4-2556c5e38573",
        "Content-Length": "2043",
        "Content-Type": "application/json; charset=utf-8",
        "Date": "Mon, 24 Oct 2022 05:18:52 GMT",
        "Strict-Transport-Security": "max-age=31536000; includeSubDomains; preload",
        "X-Content-Type-Options": "nosniff",
        "x-envoy-upstream-service-time": "201",
        "x-ms-region": "West US 2"
      },
      "ResponseBody": {
        "jobId": "9a36c88d-e560-4b72-9fad-ec2c5664fab1",
        "lastUpdatedDateTime": "2022-10-24T05:18:51Z",
        "createdDateTime": "2022-10-24T05:18:42Z",
        "expirationDateTime": "2022-10-25T05:18:42Z",
>>>>>>> d933aa95
        "status": "succeeded",
        "errors": [],
        "tasks": {
          "completed": 3,
          "failed": 0,
          "inProgress": 0,
          "total": 3,
          "items": [
            {
              "kind": "EntityRecognitionLROResults",
<<<<<<< HEAD
              "lastUpdateDateTime": "2022-10-14T02:50:10.3616855Z",
=======
              "lastUpdateDateTime": "2022-10-24T05:18:44.9541041Z",
>>>>>>> d933aa95
              "status": "succeeded",
              "results": {
                "documents": [
                  {
                    "id": "1",
                    "entities": [
                      {
                        "text": "one",
                        "category": "Quantity",
                        "subcategory": "Number",
                        "offset": 0,
                        "length": 3,
                        "confidenceScore": 0.8
                      }
                    ],
                    "warnings": []
                  },
                  {
                    "id": "2",
                    "entities": [
                      {
                        "text": "two",
                        "category": "Quantity",
                        "subcategory": "Number",
                        "offset": 0,
                        "length": 3,
                        "confidenceScore": 0.8
                      }
                    ],
                    "warnings": []
                  },
                  {
                    "id": "3",
                    "entities": [
                      {
                        "text": "three",
                        "category": "Quantity",
                        "subcategory": "Number",
                        "offset": 0,
                        "length": 5,
                        "confidenceScore": 0.8
                      }
                    ],
                    "warnings": []
                  },
                  {
                    "id": "4",
                    "entities": [
                      {
                        "text": "four",
                        "category": "Quantity",
                        "subcategory": "Number",
                        "offset": 0,
                        "length": 4,
                        "confidenceScore": 0.8
                      }
                    ],
                    "warnings": []
                  },
                  {
                    "id": "5",
                    "entities": [
                      {
                        "text": "five",
                        "category": "Quantity",
                        "subcategory": "Number",
                        "offset": 0,
                        "length": 4,
                        "confidenceScore": 0.8
                      }
                    ],
                    "warnings": []
                  }
                ],
                "errors": [],
                "modelVersion": "2021-06-01"
              }
            },
            {
              "kind": "PiiEntityRecognitionLROResults",
<<<<<<< HEAD
              "lastUpdateDateTime": "2022-10-14T02:50:17.5231607Z",
=======
              "lastUpdateDateTime": "2022-10-24T05:18:51.1237742Z",
>>>>>>> d933aa95
              "status": "succeeded",
              "results": {
                "documents": [
                  {
                    "redactedText": "one",
                    "id": "1",
                    "entities": [],
                    "warnings": []
                  },
                  {
                    "redactedText": "two",
                    "id": "2",
                    "entities": [],
                    "warnings": []
                  },
                  {
                    "redactedText": "three",
                    "id": "3",
                    "entities": [],
                    "warnings": []
                  },
                  {
                    "redactedText": "four",
                    "id": "4",
                    "entities": [],
                    "warnings": []
                  },
                  {
                    "redactedText": "five",
                    "id": "5",
                    "entities": [],
                    "warnings": []
                  }
                ],
                "errors": [],
                "modelVersion": "2021-01-15"
              }
            },
            {
              "kind": "KeyPhraseExtractionLROResults",
<<<<<<< HEAD
              "lastUpdateDateTime": "2022-10-14T02:50:10.9332008Z",
=======
              "lastUpdateDateTime": "2022-10-24T05:18:45.1284301Z",
>>>>>>> d933aa95
              "status": "succeeded",
              "results": {
                "documents": [
                  {
                    "id": "1",
                    "keyPhrases": [],
                    "warnings": []
                  },
                  {
                    "id": "2",
                    "keyPhrases": [],
                    "warnings": []
                  },
                  {
                    "id": "3",
                    "keyPhrases": [],
                    "warnings": []
                  },
                  {
                    "id": "4",
                    "keyPhrases": [],
                    "warnings": []
                  },
                  {
                    "id": "5",
                    "keyPhrases": [],
                    "warnings": []
                  }
                ],
                "errors": [],
                "modelVersion": "2022-10-01"
              }
            }
          ]
        }
      }
    }
  ],
  "Variables": {}
}<|MERGE_RESOLUTION|>--- conflicted
+++ resolved
@@ -19,13 +19,8 @@
         "Sec-Fetch-Mode": "cors",
         "Sec-Fetch-Site": "same-site",
         "User-Agent": "Mozilla/5.0 (X11; Linux x86_64) AppleWebKit/537.36 (KHTML, like Gecko) HeadlessChrome/103.0.5058.0 Safari/537.36",
-<<<<<<< HEAD
-        "x-ms-client-request-id": "de6bc398-9d7b-4221-a5b7-04f4837eeb82",
-        "x-ms-useragent": "azsdk-js-ai-language-text/1.1.0-beta.1 core-rest-pipeline/1.9.3 OS/Linuxx86_64"
-=======
-        "x-ms-client-request-id": "0da1b3ca-6c10-4a8d-bf04-6a61b04dfe43",
-        "x-ms-useragent": "azsdk-js-ai-language-text/1.0.1 core-rest-pipeline/1.10.0 OS/Linuxx86_64"
->>>>>>> d933aa95
+        "x-ms-client-request-id": "8f3a449d-3793-4fc5-8af4-f9d5152b58e6",
+        "x-ms-useragent": "azsdk-js-ai-language-text/1.1.0-beta.1 core-rest-pipeline/1.10.0 OS/Linuxx86_64"
       },
       "RequestBody": {
         "analysisInput": {
@@ -69,33 +64,21 @@
       },
       "StatusCode": 202,
       "ResponseHeaders": {
-<<<<<<< HEAD
-        "apim-request-id": "bffd171d-d31e-4ba6-8661-32a527859b5d",
+        "apim-request-id": "a026e292-66b9-4da7-9820-11b35f557215",
         "Content-Length": "0",
-        "Date": "Fri, 14 Oct 2022 02:50:06 GMT",
-        "operation-location": "https://endpoint/language/analyze-text/jobs/e54805bb-4444-4b4a-a80b-587fbb7e22fd?api-version=2022-10-01-preview",
+        "Date": "Tue, 25 Oct 2022 21:32:30 GMT",
+        "operation-location": "https://endpoint/language/analyze-text/jobs/fb1ab1bf-f462-4107-ac35-9b3f1a696370?api-version=2022-10-01-preview",
+        "Server": "istio-envoy",
         "Strict-Transport-Security": "max-age=31536000; includeSubDomains; preload",
         "X-Content-Type-Options": "nosniff",
-        "x-envoy-upstream-service-time": "565"
-=======
-        "apim-request-id": "4adef4fb-36d6-40c0-beed-5593b3d34fb9",
-        "Content-Length": "0",
-        "Date": "Mon, 24 Oct 2022 05:18:42 GMT",
-        "operation-location": "https://endpoint/language/analyze-text/jobs/9a36c88d-e560-4b72-9fad-ec2c5664fab1?api-version=2022-05-01",
-        "Strict-Transport-Security": "max-age=31536000; includeSubDomains; preload",
-        "X-Content-Type-Options": "nosniff",
-        "x-envoy-upstream-service-time": "180",
-        "x-ms-region": "West US 2"
->>>>>>> d933aa95
+        "x-envoy-upstream-service-time": "244",
+        "x-http2-stream-id": "15",
+        "x-ms-region": "East US"
       },
       "ResponseBody": null
     },
     {
-<<<<<<< HEAD
-      "RequestUri": "https://endpoint/language/analyze-text/jobs/e54805bb-4444-4b4a-a80b-587fbb7e22fd?api-version=2022-10-01-preview",
-=======
-      "RequestUri": "https://endpoint/language/analyze-text/jobs/9a36c88d-e560-4b72-9fad-ec2c5664fab1?api-version=2022-05-01",
->>>>>>> d933aa95
+      "RequestUri": "https://endpoint/language/analyze-text/jobs/fb1ab1bf-f462-4107-ac35-9b3f1a696370?api-version=2022-10-01-preview",
       "RequestMethod": "GET",
       "RequestHeaders": {
         "Accept": "application/json",
@@ -111,49 +94,29 @@
         "Sec-Fetch-Mode": "cors",
         "Sec-Fetch-Site": "same-site",
         "User-Agent": "Mozilla/5.0 (X11; Linux x86_64) AppleWebKit/537.36 (KHTML, like Gecko) HeadlessChrome/103.0.5058.0 Safari/537.36",
-<<<<<<< HEAD
-        "x-ms-client-request-id": "f9401af9-a19e-4c91-aa63-b1c7c7346bae",
-        "x-ms-useragent": "azsdk-js-ai-language-text/1.1.0-beta.1 core-rest-pipeline/1.9.3 OS/Linuxx86_64"
-=======
-        "x-ms-client-request-id": "86133d0e-9da5-4a2f-a173-185067eff821",
-        "x-ms-useragent": "azsdk-js-ai-language-text/1.0.1 core-rest-pipeline/1.10.0 OS/Linuxx86_64"
->>>>>>> d933aa95
+        "x-ms-client-request-id": "22eaba0b-9449-4d83-81f2-9d9f15618d45",
+        "x-ms-useragent": "azsdk-js-ai-language-text/1.1.0-beta.1 core-rest-pipeline/1.10.0 OS/Linuxx86_64"
       },
       "RequestBody": null,
       "StatusCode": 200,
       "ResponseHeaders": {
-<<<<<<< HEAD
-        "apim-request-id": "72ed43e4-f67e-40e7-b746-5d27f9371f2b",
-        "Content-Length": "279",
+        "apim-request-id": "bc379e3c-9d99-44e1-aeaf-f2eaf540fae6",
+        "Content-Length": "280",
         "Content-Type": "application/json; charset=utf-8",
-        "Date": "Fri, 14 Oct 2022 02:50:07 GMT",
+        "Date": "Tue, 25 Oct 2022 21:32:30 GMT",
+        "Server": "istio-envoy",
         "Strict-Transport-Security": "max-age=31536000; includeSubDomains; preload",
         "X-Content-Type-Options": "nosniff",
-        "x-envoy-upstream-service-time": "11"
+        "x-envoy-upstream-service-time": "10",
+        "x-http2-stream-id": "23",
+        "x-ms-region": "East US"
       },
       "ResponseBody": {
-        "jobId": "e54805bb-4444-4b4a-a80b-587fbb7e22fd",
-        "lastUpdateDateTime": "2022-10-14T02:50:07Z",
-        "createdDateTime": "2022-10-14T02:50:06Z",
-        "expirationDateTime": "2022-10-15T02:50:06Z",
+        "jobId": "fb1ab1bf-f462-4107-ac35-9b3f1a696370",
+        "lastUpdatedDateTime": "2022-10-25T21:32:31Z",
+        "createdDateTime": "2022-10-25T21:32:30Z",
+        "expirationDateTime": "2022-10-26T21:32:30Z",
         "status": "running",
-=======
-        "apim-request-id": "17c5c80f-b791-460b-9c0f-6e84aa2701cf",
-        "Content-Length": "283",
-        "Content-Type": "application/json; charset=utf-8",
-        "Date": "Mon, 24 Oct 2022 05:18:42 GMT",
-        "Strict-Transport-Security": "max-age=31536000; includeSubDomains; preload",
-        "X-Content-Type-Options": "nosniff",
-        "x-envoy-upstream-service-time": "5",
-        "x-ms-region": "West US 2"
-      },
-      "ResponseBody": {
-        "jobId": "9a36c88d-e560-4b72-9fad-ec2c5664fab1",
-        "lastUpdatedDateTime": "2022-10-24T05:18:43Z",
-        "createdDateTime": "2022-10-24T05:18:42Z",
-        "expirationDateTime": "2022-10-25T05:18:42Z",
-        "status": "notStarted",
->>>>>>> d933aa95
         "errors": [],
         "tasks": {
           "completed": 0,
@@ -165,11 +128,7 @@
       }
     },
     {
-<<<<<<< HEAD
-      "RequestUri": "https://endpoint/language/analyze-text/jobs/e54805bb-4444-4b4a-a80b-587fbb7e22fd?api-version=2022-10-01-preview",
-=======
-      "RequestUri": "https://endpoint/language/analyze-text/jobs/9a36c88d-e560-4b72-9fad-ec2c5664fab1?api-version=2022-05-01",
->>>>>>> d933aa95
+      "RequestUri": "https://endpoint/language/analyze-text/jobs/fb1ab1bf-f462-4107-ac35-9b3f1a696370?api-version=2022-10-01-preview",
       "RequestMethod": "GET",
       "RequestHeaders": {
         "Accept": "application/json",
@@ -185,49 +144,29 @@
         "Sec-Fetch-Mode": "cors",
         "Sec-Fetch-Site": "same-site",
         "User-Agent": "Mozilla/5.0 (X11; Linux x86_64) AppleWebKit/537.36 (KHTML, like Gecko) HeadlessChrome/103.0.5058.0 Safari/537.36",
-<<<<<<< HEAD
-        "x-ms-client-request-id": "afbbbc7e-797b-4223-b722-469273533036",
-        "x-ms-useragent": "azsdk-js-ai-language-text/1.1.0-beta.1 core-rest-pipeline/1.9.3 OS/Linuxx86_64"
-=======
-        "x-ms-client-request-id": "72b6d316-d0a0-4b40-b561-71664b852c71",
-        "x-ms-useragent": "azsdk-js-ai-language-text/1.0.1 core-rest-pipeline/1.10.0 OS/Linuxx86_64"
->>>>>>> d933aa95
+        "x-ms-client-request-id": "2803251c-3cdc-4c61-a73d-b597d452c93f",
+        "x-ms-useragent": "azsdk-js-ai-language-text/1.1.0-beta.1 core-rest-pipeline/1.10.0 OS/Linuxx86_64"
       },
       "RequestBody": null,
       "StatusCode": 200,
       "ResponseHeaders": {
-<<<<<<< HEAD
-        "apim-request-id": "c1f1989d-42ff-416e-9190-d966bbe7a288",
-        "Content-Length": "279",
+        "apim-request-id": "e368edac-1a5a-47ad-9083-9ff4c17f53ef",
+        "Content-Length": "280",
         "Content-Type": "application/json; charset=utf-8",
-        "Date": "Fri, 14 Oct 2022 02:50:07 GMT",
-        "Strict-Transport-Security": "max-age=31536000; includeSubDomains; preload",
-        "X-Content-Type-Options": "nosniff",
-        "x-envoy-upstream-service-time": "10"
-      },
-      "ResponseBody": {
-        "jobId": "e54805bb-4444-4b4a-a80b-587fbb7e22fd",
-        "lastUpdateDateTime": "2022-10-14T02:50:07Z",
-        "createdDateTime": "2022-10-14T02:50:06Z",
-        "expirationDateTime": "2022-10-15T02:50:06Z",
-        "status": "running",
-=======
-        "apim-request-id": "5c741bba-56a1-463c-ac14-4f9a768696a0",
-        "Content-Length": "283",
-        "Content-Type": "application/json; charset=utf-8",
-        "Date": "Mon, 24 Oct 2022 05:18:42 GMT",
+        "Date": "Tue, 25 Oct 2022 21:32:30 GMT",
+        "Server": "istio-envoy",
         "Strict-Transport-Security": "max-age=31536000; includeSubDomains; preload",
         "X-Content-Type-Options": "nosniff",
         "x-envoy-upstream-service-time": "9",
-        "x-ms-region": "West US 2"
+        "x-http2-stream-id": "17",
+        "x-ms-region": "East US"
       },
       "ResponseBody": {
-        "jobId": "9a36c88d-e560-4b72-9fad-ec2c5664fab1",
-        "lastUpdatedDateTime": "2022-10-24T05:18:43Z",
-        "createdDateTime": "2022-10-24T05:18:42Z",
-        "expirationDateTime": "2022-10-25T05:18:42Z",
-        "status": "notStarted",
->>>>>>> d933aa95
+        "jobId": "fb1ab1bf-f462-4107-ac35-9b3f1a696370",
+        "lastUpdatedDateTime": "2022-10-25T21:32:31Z",
+        "createdDateTime": "2022-10-25T21:32:30Z",
+        "expirationDateTime": "2022-10-26T21:32:30Z",
+        "status": "running",
         "errors": [],
         "tasks": {
           "completed": 0,
@@ -239,11 +178,7 @@
       }
     },
     {
-<<<<<<< HEAD
-      "RequestUri": "https://endpoint/language/analyze-text/jobs/e54805bb-4444-4b4a-a80b-587fbb7e22fd?api-version=2022-10-01-preview",
-=======
-      "RequestUri": "https://endpoint/language/analyze-text/jobs/9a36c88d-e560-4b72-9fad-ec2c5664fab1?api-version=2022-05-01",
->>>>>>> d933aa95
+      "RequestUri": "https://endpoint/language/analyze-text/jobs/fb1ab1bf-f462-4107-ac35-9b3f1a696370?api-version=2022-10-01-preview",
       "RequestMethod": "GET",
       "RequestHeaders": {
         "Accept": "application/json",
@@ -259,139 +194,39 @@
         "Sec-Fetch-Mode": "cors",
         "Sec-Fetch-Site": "same-site",
         "User-Agent": "Mozilla/5.0 (X11; Linux x86_64) AppleWebKit/537.36 (KHTML, like Gecko) HeadlessChrome/103.0.5058.0 Safari/537.36",
-<<<<<<< HEAD
-        "x-ms-client-request-id": "822174a3-699a-4d60-9638-b6be6dc8e13b",
-        "x-ms-useragent": "azsdk-js-ai-language-text/1.1.0-beta.1 core-rest-pipeline/1.9.3 OS/Linuxx86_64"
-=======
-        "x-ms-client-request-id": "c08be953-b010-4f09-bf9a-3717eb6e1917",
-        "x-ms-useragent": "azsdk-js-ai-language-text/1.0.1 core-rest-pipeline/1.10.0 OS/Linuxx86_64"
->>>>>>> d933aa95
+        "x-ms-client-request-id": "2469e31c-ebc8-4e7a-9089-6972d9784b48",
+        "x-ms-useragent": "azsdk-js-ai-language-text/1.1.0-beta.1 core-rest-pipeline/1.10.0 OS/Linuxx86_64"
       },
       "RequestBody": null,
       "StatusCode": 200,
       "ResponseHeaders": {
-<<<<<<< HEAD
-        "apim-request-id": "700de6c2-08a7-4440-822e-2cf174df7bc4",
-        "Content-Length": "279",
+        "apim-request-id": "408f975a-46dd-4f0e-a894-0aafaab33234",
+        "Content-Length": "664",
         "Content-Type": "application/json; charset=utf-8",
-        "Date": "Fri, 14 Oct 2022 02:50:09 GMT",
+        "Date": "Tue, 25 Oct 2022 21:32:32 GMT",
+        "Server": "istio-envoy",
         "Strict-Transport-Security": "max-age=31536000; includeSubDomains; preload",
         "X-Content-Type-Options": "nosniff",
-        "x-envoy-upstream-service-time": "13"
+        "x-envoy-upstream-service-time": "85",
+        "x-http2-stream-id": "23",
+        "x-ms-region": "East US"
       },
       "ResponseBody": {
-        "jobId": "e54805bb-4444-4b4a-a80b-587fbb7e22fd",
-        "lastUpdateDateTime": "2022-10-14T02:50:07Z",
-        "createdDateTime": "2022-10-14T02:50:06Z",
-        "expirationDateTime": "2022-10-15T02:50:06Z",
-=======
-        "apim-request-id": "2f3f98d1-f6c3-47f5-a722-4d686817a7bf",
-        "Content-Length": "1556",
-        "Content-Type": "application/json; charset=utf-8",
-        "Date": "Mon, 24 Oct 2022 05:18:45 GMT",
-        "Strict-Transport-Security": "max-age=31536000; includeSubDomains; preload",
-        "X-Content-Type-Options": "nosniff",
-        "x-envoy-upstream-service-time": "138",
-        "x-ms-region": "West US 2"
-      },
-      "ResponseBody": {
-        "jobId": "9a36c88d-e560-4b72-9fad-ec2c5664fab1",
-        "lastUpdatedDateTime": "2022-10-24T05:18:45Z",
-        "createdDateTime": "2022-10-24T05:18:42Z",
-        "expirationDateTime": "2022-10-25T05:18:42Z",
->>>>>>> d933aa95
+        "jobId": "fb1ab1bf-f462-4107-ac35-9b3f1a696370",
+        "lastUpdatedDateTime": "2022-10-25T21:32:33Z",
+        "createdDateTime": "2022-10-25T21:32:30Z",
+        "expirationDateTime": "2022-10-26T21:32:30Z",
         "status": "running",
         "errors": [],
         "tasks": {
-          "completed": 2,
+          "completed": 1,
           "failed": 0,
-          "inProgress": 1,
+          "inProgress": 2,
           "total": 3,
           "items": [
             {
-              "kind": "EntityRecognitionLROResults",
-              "lastUpdateDateTime": "2022-10-24T05:18:44.9541041Z",
-              "status": "succeeded",
-              "results": {
-                "documents": [
-                  {
-                    "id": "1",
-                    "entities": [
-                      {
-                        "text": "one",
-                        "category": "Quantity",
-                        "subcategory": "Number",
-                        "offset": 0,
-                        "length": 3,
-                        "confidenceScore": 0.8
-                      }
-                    ],
-                    "warnings": []
-                  },
-                  {
-                    "id": "2",
-                    "entities": [
-                      {
-                        "text": "two",
-                        "category": "Quantity",
-                        "subcategory": "Number",
-                        "offset": 0,
-                        "length": 3,
-                        "confidenceScore": 0.8
-                      }
-                    ],
-                    "warnings": []
-                  },
-                  {
-                    "id": "3",
-                    "entities": [
-                      {
-                        "text": "three",
-                        "category": "Quantity",
-                        "subcategory": "Number",
-                        "offset": 0,
-                        "length": 5,
-                        "confidenceScore": 0.8
-                      }
-                    ],
-                    "warnings": []
-                  },
-                  {
-                    "id": "4",
-                    "entities": [
-                      {
-                        "text": "four",
-                        "category": "Quantity",
-                        "subcategory": "Number",
-                        "offset": 0,
-                        "length": 4,
-                        "confidenceScore": 0.8
-                      }
-                    ],
-                    "warnings": []
-                  },
-                  {
-                    "id": "5",
-                    "entities": [
-                      {
-                        "text": "five",
-                        "category": "Quantity",
-                        "subcategory": "Number",
-                        "offset": 0,
-                        "length": 4,
-                        "confidenceScore": 0.8
-                      }
-                    ],
-                    "warnings": []
-                  }
-                ],
-                "errors": [],
-                "modelVersion": "2021-06-01"
-              }
-            },
-            {
               "kind": "KeyPhraseExtractionLROResults",
-              "lastUpdateDateTime": "2022-10-24T05:18:45.1284301Z",
+              "lastUpdateDateTime": "2022-10-25T21:32:33.2283627Z",
               "status": "succeeded",
               "results": {
                 "documents": [
@@ -430,11 +265,7 @@
       }
     },
     {
-<<<<<<< HEAD
-      "RequestUri": "https://endpoint/language/analyze-text/jobs/e54805bb-4444-4b4a-a80b-587fbb7e22fd?api-version=2022-10-01-preview",
-=======
-      "RequestUri": "https://endpoint/language/analyze-text/jobs/9a36c88d-e560-4b72-9fad-ec2c5664fab1?api-version=2022-05-01",
->>>>>>> d933aa95
+      "RequestUri": "https://endpoint/language/analyze-text/jobs/fb1ab1bf-f462-4107-ac35-9b3f1a696370?api-version=2022-10-01-preview",
       "RequestMethod": "GET",
       "RequestHeaders": {
         "Accept": "application/json",
@@ -450,47 +281,28 @@
         "Sec-Fetch-Mode": "cors",
         "Sec-Fetch-Site": "same-site",
         "User-Agent": "Mozilla/5.0 (X11; Linux x86_64) AppleWebKit/537.36 (KHTML, like Gecko) HeadlessChrome/103.0.5058.0 Safari/537.36",
-<<<<<<< HEAD
-        "x-ms-client-request-id": "b890a975-e0d7-40f8-be4a-5acf8c40c05f",
-        "x-ms-useragent": "azsdk-js-ai-language-text/1.1.0-beta.1 core-rest-pipeline/1.9.3 OS/Linuxx86_64"
-=======
-        "x-ms-client-request-id": "9baa45e5-5382-4cef-96fe-b522b33ad777",
-        "x-ms-useragent": "azsdk-js-ai-language-text/1.0.1 core-rest-pipeline/1.10.0 OS/Linuxx86_64"
->>>>>>> d933aa95
+        "x-ms-client-request-id": "deaeb4ab-76e9-42be-8d39-a922a69c1085",
+        "x-ms-useragent": "azsdk-js-ai-language-text/1.1.0-beta.1 core-rest-pipeline/1.10.0 OS/Linuxx86_64"
       },
       "RequestBody": null,
       "StatusCode": 200,
       "ResponseHeaders": {
-<<<<<<< HEAD
-        "apim-request-id": "c5955a3b-8a7e-4e6b-b97b-9957ef8e8ccd",
-        "Content-Length": "1555",
+        "apim-request-id": "ea3a7e66-4c9d-4f4b-8e0a-475599f60297",
+        "Content-Length": "1148",
         "Content-Type": "application/json; charset=utf-8",
-        "Date": "Fri, 14 Oct 2022 02:50:12 GMT",
+        "Date": "Tue, 25 Oct 2022 21:32:35 GMT",
+        "Server": "istio-envoy",
         "Strict-Transport-Security": "max-age=31536000; includeSubDomains; preload",
         "X-Content-Type-Options": "nosniff",
-        "x-envoy-upstream-service-time": "181"
+        "x-envoy-upstream-service-time": "259",
+        "x-http2-stream-id": "25",
+        "x-ms-region": "East US"
       },
       "ResponseBody": {
-        "jobId": "e54805bb-4444-4b4a-a80b-587fbb7e22fd",
-        "lastUpdateDateTime": "2022-10-14T02:50:10Z",
-        "createdDateTime": "2022-10-14T02:50:06Z",
-        "expirationDateTime": "2022-10-15T02:50:06Z",
-=======
-        "apim-request-id": "dea6429d-6111-4ba1-be65-6c05051e57b0",
-        "Content-Length": "1556",
-        "Content-Type": "application/json; charset=utf-8",
-        "Date": "Mon, 24 Oct 2022 05:18:47 GMT",
-        "Strict-Transport-Security": "max-age=31536000; includeSubDomains; preload",
-        "X-Content-Type-Options": "nosniff",
-        "x-envoy-upstream-service-time": "105",
-        "x-ms-region": "West US 2"
-      },
-      "ResponseBody": {
-        "jobId": "9a36c88d-e560-4b72-9fad-ec2c5664fab1",
-        "lastUpdatedDateTime": "2022-10-24T05:18:45Z",
-        "createdDateTime": "2022-10-24T05:18:42Z",
-        "expirationDateTime": "2022-10-25T05:18:42Z",
->>>>>>> d933aa95
+        "jobId": "fb1ab1bf-f462-4107-ac35-9b3f1a696370",
+        "lastUpdatedDateTime": "2022-10-25T21:32:33Z",
+        "createdDateTime": "2022-10-25T21:32:30Z",
+        "expirationDateTime": "2022-10-26T21:32:30Z",
         "status": "running",
         "errors": [],
         "tasks": {
@@ -500,97 +312,49 @@
           "total": 3,
           "items": [
             {
-              "kind": "EntityRecognitionLROResults",
-<<<<<<< HEAD
-              "lastUpdateDateTime": "2022-10-14T02:50:10.3616855Z",
-=======
-              "lastUpdateDateTime": "2022-10-24T05:18:44.9541041Z",
->>>>>>> d933aa95
-              "status": "succeeded",
-              "results": {
-                "documents": [
-                  {
-                    "id": "1",
-                    "entities": [
-                      {
-                        "text": "one",
-                        "category": "Quantity",
-                        "subcategory": "Number",
-                        "offset": 0,
-                        "length": 3,
-                        "confidenceScore": 0.8
-                      }
-                    ],
-                    "warnings": []
-                  },
-                  {
-                    "id": "2",
-                    "entities": [
-                      {
-                        "text": "two",
-                        "category": "Quantity",
-                        "subcategory": "Number",
-                        "offset": 0,
-                        "length": 3,
-                        "confidenceScore": 0.8
-                      }
-                    ],
-                    "warnings": []
-                  },
-                  {
-                    "id": "3",
-                    "entities": [
-                      {
-                        "text": "three",
-                        "category": "Quantity",
-                        "subcategory": "Number",
-                        "offset": 0,
-                        "length": 5,
-                        "confidenceScore": 0.8
-                      }
-                    ],
-                    "warnings": []
-                  },
-                  {
-                    "id": "4",
-                    "entities": [
-                      {
-                        "text": "four",
-                        "category": "Quantity",
-                        "subcategory": "Number",
-                        "offset": 0,
-                        "length": 4,
-                        "confidenceScore": 0.8
-                      }
-                    ],
-                    "warnings": []
-                  },
-                  {
-                    "id": "5",
-                    "entities": [
-                      {
-                        "text": "five",
-                        "category": "Quantity",
-                        "subcategory": "Number",
-                        "offset": 0,
-                        "length": 4,
-                        "confidenceScore": 0.8
-                      }
-                    ],
-                    "warnings": []
-                  }
-                ],
-                "errors": [],
-                "modelVersion": "2021-06-01"
+              "kind": "PiiEntityRecognitionLROResults",
+              "lastUpdateDateTime": "2022-10-25T21:32:33.805449Z",
+              "status": "succeeded",
+              "results": {
+                "documents": [
+                  {
+                    "redactedText": "one",
+                    "id": "1",
+                    "entities": [],
+                    "warnings": []
+                  },
+                  {
+                    "redactedText": "two",
+                    "id": "2",
+                    "entities": [],
+                    "warnings": []
+                  },
+                  {
+                    "redactedText": "three",
+                    "id": "3",
+                    "entities": [],
+                    "warnings": []
+                  },
+                  {
+                    "redactedText": "four",
+                    "id": "4",
+                    "entities": [],
+                    "warnings": []
+                  },
+                  {
+                    "redactedText": "five",
+                    "id": "5",
+                    "entities": [],
+                    "warnings": []
+                  }
+                ],
+                "errors": [],
+                "modelVersion": "2021-01-15"
               }
             },
             {
               "kind": "KeyPhraseExtractionLROResults",
-<<<<<<< HEAD
-              "lastUpdateDateTime": "2022-10-14T02:50:10.9332008Z",
-=======
-              "lastUpdateDateTime": "2022-10-24T05:18:45.1284301Z",
->>>>>>> d933aa95
+              "lastUpdateDateTime": "2022-10-25T21:32:33.2283627Z",
               "status": "succeeded",
               "results": {
                 "documents": [
@@ -629,11 +393,7 @@
       }
     },
     {
-<<<<<<< HEAD
-      "RequestUri": "https://endpoint/language/analyze-text/jobs/e54805bb-4444-4b4a-a80b-587fbb7e22fd?api-version=2022-10-01-preview",
-=======
-      "RequestUri": "https://endpoint/language/analyze-text/jobs/9a36c88d-e560-4b72-9fad-ec2c5664fab1?api-version=2022-05-01",
->>>>>>> d933aa95
+      "RequestUri": "https://endpoint/language/analyze-text/jobs/fb1ab1bf-f462-4107-ac35-9b3f1a696370?api-version=2022-10-01-preview",
       "RequestMethod": "GET",
       "RequestHeaders": {
         "Accept": "application/json",
@@ -649,47 +409,28 @@
         "Sec-Fetch-Mode": "cors",
         "Sec-Fetch-Site": "same-site",
         "User-Agent": "Mozilla/5.0 (X11; Linux x86_64) AppleWebKit/537.36 (KHTML, like Gecko) HeadlessChrome/103.0.5058.0 Safari/537.36",
-<<<<<<< HEAD
-        "x-ms-client-request-id": "a6ec4ef5-4a9d-41d5-9d91-1414de681d99",
-        "x-ms-useragent": "azsdk-js-ai-language-text/1.1.0-beta.1 core-rest-pipeline/1.9.3 OS/Linuxx86_64"
-=======
-        "x-ms-client-request-id": "b2a7e36d-beab-4de6-925d-d9ac227bad50",
-        "x-ms-useragent": "azsdk-js-ai-language-text/1.0.1 core-rest-pipeline/1.10.0 OS/Linuxx86_64"
->>>>>>> d933aa95
+        "x-ms-client-request-id": "708535a4-fc4b-4719-947b-b9288bee28d1",
+        "x-ms-useragent": "azsdk-js-ai-language-text/1.1.0-beta.1 core-rest-pipeline/1.10.0 OS/Linuxx86_64"
       },
       "RequestBody": null,
       "StatusCode": 200,
       "ResponseHeaders": {
-<<<<<<< HEAD
-        "apim-request-id": "79f2cd98-dc82-443d-a633-19c689ecbeed",
-        "Content-Length": "1555",
+        "apim-request-id": "fbac7b57-41aa-4314-bcf4-cc0b6d3a82dc",
+        "Content-Length": "1148",
         "Content-Type": "application/json; charset=utf-8",
-        "Date": "Fri, 14 Oct 2022 02:50:14 GMT",
+        "Date": "Tue, 25 Oct 2022 21:32:37 GMT",
+        "Server": "istio-envoy",
         "Strict-Transport-Security": "max-age=31536000; includeSubDomains; preload",
         "X-Content-Type-Options": "nosniff",
-        "x-envoy-upstream-service-time": "192"
+        "x-envoy-upstream-service-time": "169",
+        "x-http2-stream-id": "29",
+        "x-ms-region": "East US"
       },
       "ResponseBody": {
-        "jobId": "e54805bb-4444-4b4a-a80b-587fbb7e22fd",
-        "lastUpdateDateTime": "2022-10-14T02:50:10Z",
-        "createdDateTime": "2022-10-14T02:50:06Z",
-        "expirationDateTime": "2022-10-15T02:50:06Z",
-=======
-        "apim-request-id": "a1b74ea2-1344-410f-91a7-7c7ecbaabc8f",
-        "Content-Length": "1556",
-        "Content-Type": "application/json; charset=utf-8",
-        "Date": "Mon, 24 Oct 2022 05:18:49 GMT",
-        "Strict-Transport-Security": "max-age=31536000; includeSubDomains; preload",
-        "X-Content-Type-Options": "nosniff",
-        "x-envoy-upstream-service-time": "136",
-        "x-ms-region": "West US 2"
-      },
-      "ResponseBody": {
-        "jobId": "9a36c88d-e560-4b72-9fad-ec2c5664fab1",
-        "lastUpdatedDateTime": "2022-10-24T05:18:45Z",
-        "createdDateTime": "2022-10-24T05:18:42Z",
-        "expirationDateTime": "2022-10-25T05:18:42Z",
->>>>>>> d933aa95
+        "jobId": "fb1ab1bf-f462-4107-ac35-9b3f1a696370",
+        "lastUpdatedDateTime": "2022-10-25T21:32:33Z",
+        "createdDateTime": "2022-10-25T21:32:30Z",
+        "expirationDateTime": "2022-10-26T21:32:30Z",
         "status": "running",
         "errors": [],
         "tasks": {
@@ -699,97 +440,49 @@
           "total": 3,
           "items": [
             {
-              "kind": "EntityRecognitionLROResults",
-<<<<<<< HEAD
-              "lastUpdateDateTime": "2022-10-14T02:50:10.3616855Z",
-=======
-              "lastUpdateDateTime": "2022-10-24T05:18:44.9541041Z",
->>>>>>> d933aa95
-              "status": "succeeded",
-              "results": {
-                "documents": [
-                  {
-                    "id": "1",
-                    "entities": [
-                      {
-                        "text": "one",
-                        "category": "Quantity",
-                        "subcategory": "Number",
-                        "offset": 0,
-                        "length": 3,
-                        "confidenceScore": 0.8
-                      }
-                    ],
-                    "warnings": []
-                  },
-                  {
-                    "id": "2",
-                    "entities": [
-                      {
-                        "text": "two",
-                        "category": "Quantity",
-                        "subcategory": "Number",
-                        "offset": 0,
-                        "length": 3,
-                        "confidenceScore": 0.8
-                      }
-                    ],
-                    "warnings": []
-                  },
-                  {
-                    "id": "3",
-                    "entities": [
-                      {
-                        "text": "three",
-                        "category": "Quantity",
-                        "subcategory": "Number",
-                        "offset": 0,
-                        "length": 5,
-                        "confidenceScore": 0.8
-                      }
-                    ],
-                    "warnings": []
-                  },
-                  {
-                    "id": "4",
-                    "entities": [
-                      {
-                        "text": "four",
-                        "category": "Quantity",
-                        "subcategory": "Number",
-                        "offset": 0,
-                        "length": 4,
-                        "confidenceScore": 0.8
-                      }
-                    ],
-                    "warnings": []
-                  },
-                  {
-                    "id": "5",
-                    "entities": [
-                      {
-                        "text": "five",
-                        "category": "Quantity",
-                        "subcategory": "Number",
-                        "offset": 0,
-                        "length": 4,
-                        "confidenceScore": 0.8
-                      }
-                    ],
-                    "warnings": []
-                  }
-                ],
-                "errors": [],
-                "modelVersion": "2021-06-01"
+              "kind": "PiiEntityRecognitionLROResults",
+              "lastUpdateDateTime": "2022-10-25T21:32:33.805449Z",
+              "status": "succeeded",
+              "results": {
+                "documents": [
+                  {
+                    "redactedText": "one",
+                    "id": "1",
+                    "entities": [],
+                    "warnings": []
+                  },
+                  {
+                    "redactedText": "two",
+                    "id": "2",
+                    "entities": [],
+                    "warnings": []
+                  },
+                  {
+                    "redactedText": "three",
+                    "id": "3",
+                    "entities": [],
+                    "warnings": []
+                  },
+                  {
+                    "redactedText": "four",
+                    "id": "4",
+                    "entities": [],
+                    "warnings": []
+                  },
+                  {
+                    "redactedText": "five",
+                    "id": "5",
+                    "entities": [],
+                    "warnings": []
+                  }
+                ],
+                "errors": [],
+                "modelVersion": "2021-01-15"
               }
             },
             {
               "kind": "KeyPhraseExtractionLROResults",
-<<<<<<< HEAD
-              "lastUpdateDateTime": "2022-10-14T02:50:10.9332008Z",
-=======
-              "lastUpdateDateTime": "2022-10-24T05:18:45.1284301Z",
->>>>>>> d933aa95
+              "lastUpdateDateTime": "2022-10-25T21:32:33.2283627Z",
               "status": "succeeded",
               "results": {
                 "documents": [
@@ -821,7 +514,6 @@
                 ],
                 "errors": [],
                 "modelVersion": "2022-10-01"
-<<<<<<< HEAD
               }
             }
           ]
@@ -829,7 +521,7 @@
       }
     },
     {
-      "RequestUri": "https://endpoint/language/analyze-text/jobs/e54805bb-4444-4b4a-a80b-587fbb7e22fd?api-version=2022-10-01-preview",
+      "RequestUri": "https://endpoint/language/analyze-text/jobs/fb1ab1bf-f462-4107-ac35-9b3f1a696370?api-version=2022-10-01-preview",
       "RequestMethod": "GET",
       "RequestHeaders": {
         "Accept": "application/json",
@@ -845,36 +537,39 @@
         "Sec-Fetch-Mode": "cors",
         "Sec-Fetch-Site": "same-site",
         "User-Agent": "Mozilla/5.0 (X11; Linux x86_64) AppleWebKit/537.36 (KHTML, like Gecko) HeadlessChrome/103.0.5058.0 Safari/537.36",
-        "x-ms-client-request-id": "f10f5091-edb2-4443-859f-ae2c2317dbc7",
-        "x-ms-useragent": "azsdk-js-ai-language-text/1.1.0-beta.1 core-rest-pipeline/1.9.3 OS/Linuxx86_64"
+        "x-ms-client-request-id": "6a2d61bb-b244-43a4-8411-803c274795cd",
+        "x-ms-useragent": "azsdk-js-ai-language-text/1.1.0-beta.1 core-rest-pipeline/1.10.0 OS/Linuxx86_64"
       },
       "RequestBody": null,
       "StatusCode": 200,
       "ResponseHeaders": {
-        "apim-request-id": "ec964991-0e50-443f-914c-abf12b374645",
-        "Content-Length": "1555",
+        "apim-request-id": "aa6fa92b-a2ff-44b9-aa48-5c4e8dde969d",
+        "Content-Length": "2042",
         "Content-Type": "application/json; charset=utf-8",
-        "Date": "Fri, 14 Oct 2022 02:50:16 GMT",
+        "Date": "Tue, 25 Oct 2022 21:32:39 GMT",
+        "Server": "istio-envoy",
         "Strict-Transport-Security": "max-age=31536000; includeSubDomains; preload",
         "X-Content-Type-Options": "nosniff",
-        "x-envoy-upstream-service-time": "160"
+        "x-envoy-upstream-service-time": "281",
+        "x-http2-stream-id": "29",
+        "x-ms-region": "East US"
       },
       "ResponseBody": {
-        "jobId": "e54805bb-4444-4b4a-a80b-587fbb7e22fd",
-        "lastUpdateDateTime": "2022-10-14T02:50:10Z",
-        "createdDateTime": "2022-10-14T02:50:06Z",
-        "expirationDateTime": "2022-10-15T02:50:06Z",
-        "status": "running",
+        "jobId": "fb1ab1bf-f462-4107-ac35-9b3f1a696370",
+        "lastUpdatedDateTime": "2022-10-25T21:32:38Z",
+        "createdDateTime": "2022-10-25T21:32:30Z",
+        "expirationDateTime": "2022-10-26T21:32:30Z",
+        "status": "succeeded",
         "errors": [],
         "tasks": {
-          "completed": 2,
+          "completed": 3,
           "failed": 0,
-          "inProgress": 1,
+          "inProgress": 0,
           "total": 3,
           "items": [
             {
               "kind": "EntityRecognitionLROResults",
-              "lastUpdateDateTime": "2022-10-14T02:50:10.3616855Z",
+              "lastUpdateDateTime": "2022-10-25T21:32:38.9095184Z",
               "status": "succeeded",
               "results": {
                 "documents": [
@@ -954,8 +649,49 @@
               }
             },
             {
+              "kind": "PiiEntityRecognitionLROResults",
+              "lastUpdateDateTime": "2022-10-25T21:32:33.805449Z",
+              "status": "succeeded",
+              "results": {
+                "documents": [
+                  {
+                    "redactedText": "one",
+                    "id": "1",
+                    "entities": [],
+                    "warnings": []
+                  },
+                  {
+                    "redactedText": "two",
+                    "id": "2",
+                    "entities": [],
+                    "warnings": []
+                  },
+                  {
+                    "redactedText": "three",
+                    "id": "3",
+                    "entities": [],
+                    "warnings": []
+                  },
+                  {
+                    "redactedText": "four",
+                    "id": "4",
+                    "entities": [],
+                    "warnings": []
+                  },
+                  {
+                    "redactedText": "five",
+                    "id": "5",
+                    "entities": [],
+                    "warnings": []
+                  }
+                ],
+                "errors": [],
+                "modelVersion": "2021-01-15"
+              }
+            },
+            {
               "kind": "KeyPhraseExtractionLROResults",
-              "lastUpdateDateTime": "2022-10-14T02:50:10.9332008Z",
+              "lastUpdateDateTime": "2022-10-25T21:32:33.2283627Z",
               "status": "succeeded",
               "results": {
                 "documents": [
@@ -994,17 +730,7 @@
       }
     },
     {
-      "RequestUri": "https://endpoint/language/analyze-text/jobs/e54805bb-4444-4b4a-a80b-587fbb7e22fd?api-version=2022-10-01-preview",
-=======
-              }
-            }
-          ]
-        }
-      }
-    },
-    {
-      "RequestUri": "https://endpoint/language/analyze-text/jobs/9a36c88d-e560-4b72-9fad-ec2c5664fab1?api-version=2022-05-01",
->>>>>>> d933aa95
+      "RequestUri": "https://endpoint/language/analyze-text/jobs/fb1ab1bf-f462-4107-ac35-9b3f1a696370?api-version=2022-10-01-preview",
       "RequestMethod": "GET",
       "RequestHeaders": {
         "Accept": "application/json",
@@ -1020,47 +746,28 @@
         "Sec-Fetch-Mode": "cors",
         "Sec-Fetch-Site": "same-site",
         "User-Agent": "Mozilla/5.0 (X11; Linux x86_64) AppleWebKit/537.36 (KHTML, like Gecko) HeadlessChrome/103.0.5058.0 Safari/537.36",
-<<<<<<< HEAD
-        "x-ms-client-request-id": "5b44e113-7e36-46a3-aecd-3bf6bff63ac8",
-        "x-ms-useragent": "azsdk-js-ai-language-text/1.1.0-beta.1 core-rest-pipeline/1.9.3 OS/Linuxx86_64"
-=======
-        "x-ms-client-request-id": "7675d413-d97b-4bb2-a0c5-9d1bfd116a12",
-        "x-ms-useragent": "azsdk-js-ai-language-text/1.0.1 core-rest-pipeline/1.10.0 OS/Linuxx86_64"
->>>>>>> d933aa95
+        "x-ms-client-request-id": "2ca77650-4c46-4657-b2fd-058efc6b0a93",
+        "x-ms-useragent": "azsdk-js-ai-language-text/1.1.0-beta.1 core-rest-pipeline/1.10.0 OS/Linuxx86_64"
       },
       "RequestBody": null,
       "StatusCode": 200,
       "ResponseHeaders": {
-<<<<<<< HEAD
-        "apim-request-id": "f63e465d-7ac8-4363-896c-9f5547b74743",
+        "apim-request-id": "53e21d00-026f-43a4-b62a-10476c35360c",
         "Content-Length": "2042",
         "Content-Type": "application/json; charset=utf-8",
-        "Date": "Fri, 14 Oct 2022 02:50:18 GMT",
+        "Date": "Tue, 25 Oct 2022 21:32:40 GMT",
+        "Server": "istio-envoy",
         "Strict-Transport-Security": "max-age=31536000; includeSubDomains; preload",
         "X-Content-Type-Options": "nosniff",
-        "x-envoy-upstream-service-time": "277"
+        "x-envoy-upstream-service-time": "303",
+        "x-http2-stream-id": "37",
+        "x-ms-region": "East US"
       },
       "ResponseBody": {
-        "jobId": "e54805bb-4444-4b4a-a80b-587fbb7e22fd",
-        "lastUpdateDateTime": "2022-10-14T02:50:17Z",
-        "createdDateTime": "2022-10-14T02:50:06Z",
-        "expirationDateTime": "2022-10-15T02:50:06Z",
-=======
-        "apim-request-id": "7f9af01b-f96e-4378-b2a2-5e78e0f72844",
-        "Content-Length": "2043",
-        "Content-Type": "application/json; charset=utf-8",
-        "Date": "Mon, 24 Oct 2022 05:18:51 GMT",
-        "Strict-Transport-Security": "max-age=31536000; includeSubDomains; preload",
-        "X-Content-Type-Options": "nosniff",
-        "x-envoy-upstream-service-time": "181",
-        "x-ms-region": "West US 2"
-      },
-      "ResponseBody": {
-        "jobId": "9a36c88d-e560-4b72-9fad-ec2c5664fab1",
-        "lastUpdatedDateTime": "2022-10-24T05:18:51Z",
-        "createdDateTime": "2022-10-24T05:18:42Z",
-        "expirationDateTime": "2022-10-25T05:18:42Z",
->>>>>>> d933aa95
+        "jobId": "fb1ab1bf-f462-4107-ac35-9b3f1a696370",
+        "lastUpdatedDateTime": "2022-10-25T21:32:38Z",
+        "createdDateTime": "2022-10-25T21:32:30Z",
+        "expirationDateTime": "2022-10-26T21:32:30Z",
         "status": "succeeded",
         "errors": [],
         "tasks": {
@@ -1071,11 +778,7 @@
           "items": [
             {
               "kind": "EntityRecognitionLROResults",
-<<<<<<< HEAD
-              "lastUpdateDateTime": "2022-10-14T02:50:10.3616855Z",
-=======
-              "lastUpdateDateTime": "2022-10-24T05:18:44.9541041Z",
->>>>>>> d933aa95
+              "lastUpdateDateTime": "2022-10-25T21:32:38.9095184Z",
               "status": "succeeded",
               "results": {
                 "documents": [
@@ -1156,11 +859,7 @@
             },
             {
               "kind": "PiiEntityRecognitionLROResults",
-<<<<<<< HEAD
-              "lastUpdateDateTime": "2022-10-14T02:50:17.5231607Z",
-=======
-              "lastUpdateDateTime": "2022-10-24T05:18:51.1237742Z",
->>>>>>> d933aa95
+              "lastUpdateDateTime": "2022-10-25T21:32:33.805449Z",
               "status": "succeeded",
               "results": {
                 "documents": [
@@ -1201,255 +900,7 @@
             },
             {
               "kind": "KeyPhraseExtractionLROResults",
-<<<<<<< HEAD
-              "lastUpdateDateTime": "2022-10-14T02:50:10.9332008Z",
-=======
-              "lastUpdateDateTime": "2022-10-24T05:18:45.1284301Z",
->>>>>>> d933aa95
-              "status": "succeeded",
-              "results": {
-                "documents": [
-                  {
-                    "id": "1",
-                    "keyPhrases": [],
-                    "warnings": []
-                  },
-                  {
-                    "id": "2",
-                    "keyPhrases": [],
-                    "warnings": []
-                  },
-                  {
-                    "id": "3",
-                    "keyPhrases": [],
-                    "warnings": []
-                  },
-                  {
-                    "id": "4",
-                    "keyPhrases": [],
-                    "warnings": []
-                  },
-                  {
-                    "id": "5",
-                    "keyPhrases": [],
-                    "warnings": []
-                  }
-                ],
-                "errors": [],
-                "modelVersion": "2022-10-01"
-              }
-            }
-          ]
-        }
-      }
-    },
-    {
-<<<<<<< HEAD
-      "RequestUri": "https://endpoint/language/analyze-text/jobs/e54805bb-4444-4b4a-a80b-587fbb7e22fd?api-version=2022-10-01-preview",
-=======
-      "RequestUri": "https://endpoint/language/analyze-text/jobs/9a36c88d-e560-4b72-9fad-ec2c5664fab1?api-version=2022-05-01",
->>>>>>> d933aa95
-      "RequestMethod": "GET",
-      "RequestHeaders": {
-        "Accept": "application/json",
-        "Accept-Encoding": "gzip, deflate, br",
-        "Accept-Language": "en-US",
-        "Connection": "keep-alive",
-        "ocp-apim-subscription-key": "api_key",
-        "Referer": "http://localhost:9876/",
-        "sec-ch-ua": "",
-        "sec-ch-ua-mobile": "?0",
-        "sec-ch-ua-platform": "",
-        "Sec-Fetch-Dest": "empty",
-        "Sec-Fetch-Mode": "cors",
-        "Sec-Fetch-Site": "same-site",
-        "User-Agent": "Mozilla/5.0 (X11; Linux x86_64) AppleWebKit/537.36 (KHTML, like Gecko) HeadlessChrome/103.0.5058.0 Safari/537.36",
-<<<<<<< HEAD
-        "x-ms-client-request-id": "049a3f63-a3c0-49a2-be09-174434be1946",
-        "x-ms-useragent": "azsdk-js-ai-language-text/1.1.0-beta.1 core-rest-pipeline/1.9.3 OS/Linuxx86_64"
-=======
-        "x-ms-client-request-id": "4eb00c98-388d-4372-a9c7-b223004b01d5",
-        "x-ms-useragent": "azsdk-js-ai-language-text/1.0.1 core-rest-pipeline/1.10.0 OS/Linuxx86_64"
->>>>>>> d933aa95
-      },
-      "RequestBody": null,
-      "StatusCode": 200,
-      "ResponseHeaders": {
-<<<<<<< HEAD
-        "apim-request-id": "4ebcec21-a8ef-4503-813d-d290d081a4e0",
-        "Content-Length": "2042",
-        "Content-Type": "application/json; charset=utf-8",
-        "Date": "Fri, 14 Oct 2022 02:50:18 GMT",
-        "Strict-Transport-Security": "max-age=31536000; includeSubDomains; preload",
-        "X-Content-Type-Options": "nosniff",
-        "x-envoy-upstream-service-time": "261"
-      },
-      "ResponseBody": {
-        "jobId": "e54805bb-4444-4b4a-a80b-587fbb7e22fd",
-        "lastUpdateDateTime": "2022-10-14T02:50:17Z",
-        "createdDateTime": "2022-10-14T02:50:06Z",
-        "expirationDateTime": "2022-10-15T02:50:06Z",
-=======
-        "apim-request-id": "adcf3fd7-da94-47a9-83c4-2556c5e38573",
-        "Content-Length": "2043",
-        "Content-Type": "application/json; charset=utf-8",
-        "Date": "Mon, 24 Oct 2022 05:18:52 GMT",
-        "Strict-Transport-Security": "max-age=31536000; includeSubDomains; preload",
-        "X-Content-Type-Options": "nosniff",
-        "x-envoy-upstream-service-time": "201",
-        "x-ms-region": "West US 2"
-      },
-      "ResponseBody": {
-        "jobId": "9a36c88d-e560-4b72-9fad-ec2c5664fab1",
-        "lastUpdatedDateTime": "2022-10-24T05:18:51Z",
-        "createdDateTime": "2022-10-24T05:18:42Z",
-        "expirationDateTime": "2022-10-25T05:18:42Z",
->>>>>>> d933aa95
-        "status": "succeeded",
-        "errors": [],
-        "tasks": {
-          "completed": 3,
-          "failed": 0,
-          "inProgress": 0,
-          "total": 3,
-          "items": [
-            {
-              "kind": "EntityRecognitionLROResults",
-<<<<<<< HEAD
-              "lastUpdateDateTime": "2022-10-14T02:50:10.3616855Z",
-=======
-              "lastUpdateDateTime": "2022-10-24T05:18:44.9541041Z",
->>>>>>> d933aa95
-              "status": "succeeded",
-              "results": {
-                "documents": [
-                  {
-                    "id": "1",
-                    "entities": [
-                      {
-                        "text": "one",
-                        "category": "Quantity",
-                        "subcategory": "Number",
-                        "offset": 0,
-                        "length": 3,
-                        "confidenceScore": 0.8
-                      }
-                    ],
-                    "warnings": []
-                  },
-                  {
-                    "id": "2",
-                    "entities": [
-                      {
-                        "text": "two",
-                        "category": "Quantity",
-                        "subcategory": "Number",
-                        "offset": 0,
-                        "length": 3,
-                        "confidenceScore": 0.8
-                      }
-                    ],
-                    "warnings": []
-                  },
-                  {
-                    "id": "3",
-                    "entities": [
-                      {
-                        "text": "three",
-                        "category": "Quantity",
-                        "subcategory": "Number",
-                        "offset": 0,
-                        "length": 5,
-                        "confidenceScore": 0.8
-                      }
-                    ],
-                    "warnings": []
-                  },
-                  {
-                    "id": "4",
-                    "entities": [
-                      {
-                        "text": "four",
-                        "category": "Quantity",
-                        "subcategory": "Number",
-                        "offset": 0,
-                        "length": 4,
-                        "confidenceScore": 0.8
-                      }
-                    ],
-                    "warnings": []
-                  },
-                  {
-                    "id": "5",
-                    "entities": [
-                      {
-                        "text": "five",
-                        "category": "Quantity",
-                        "subcategory": "Number",
-                        "offset": 0,
-                        "length": 4,
-                        "confidenceScore": 0.8
-                      }
-                    ],
-                    "warnings": []
-                  }
-                ],
-                "errors": [],
-                "modelVersion": "2021-06-01"
-              }
-            },
-            {
-              "kind": "PiiEntityRecognitionLROResults",
-<<<<<<< HEAD
-              "lastUpdateDateTime": "2022-10-14T02:50:17.5231607Z",
-=======
-              "lastUpdateDateTime": "2022-10-24T05:18:51.1237742Z",
->>>>>>> d933aa95
-              "status": "succeeded",
-              "results": {
-                "documents": [
-                  {
-                    "redactedText": "one",
-                    "id": "1",
-                    "entities": [],
-                    "warnings": []
-                  },
-                  {
-                    "redactedText": "two",
-                    "id": "2",
-                    "entities": [],
-                    "warnings": []
-                  },
-                  {
-                    "redactedText": "three",
-                    "id": "3",
-                    "entities": [],
-                    "warnings": []
-                  },
-                  {
-                    "redactedText": "four",
-                    "id": "4",
-                    "entities": [],
-                    "warnings": []
-                  },
-                  {
-                    "redactedText": "five",
-                    "id": "5",
-                    "entities": [],
-                    "warnings": []
-                  }
-                ],
-                "errors": [],
-                "modelVersion": "2021-01-15"
-              }
-            },
-            {
-              "kind": "KeyPhraseExtractionLROResults",
-<<<<<<< HEAD
-              "lastUpdateDateTime": "2022-10-14T02:50:10.9332008Z",
-=======
-              "lastUpdateDateTime": "2022-10-24T05:18:45.1284301Z",
->>>>>>> d933aa95
+              "lastUpdateDateTime": "2022-10-25T21:32:33.2283627Z",
               "status": "succeeded",
               "results": {
                 "documents": [
