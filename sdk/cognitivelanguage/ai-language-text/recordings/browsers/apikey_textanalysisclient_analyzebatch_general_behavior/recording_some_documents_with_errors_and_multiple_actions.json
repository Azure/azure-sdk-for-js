--- conflicted
+++ resolved
@@ -19,13 +19,8 @@
         "Sec-Fetch-Mode": "cors",
         "Sec-Fetch-Site": "same-site",
         "User-Agent": "Mozilla/5.0 (X11; Linux x86_64) AppleWebKit/537.36 (KHTML, like Gecko) HeadlessChrome/103.0.5058.0 Safari/537.36",
-<<<<<<< HEAD
-        "x-ms-client-request-id": "8eef822d-b7e9-4b7f-844f-d4af1423892b",
-        "x-ms-useragent": "azsdk-js-ai-language-text/1.1.0-beta.1 core-rest-pipeline/1.9.3 OS/Linuxx86_64"
-=======
-        "x-ms-client-request-id": "67d08b7c-99bc-40d8-a89d-92130addeb57",
-        "x-ms-useragent": "azsdk-js-ai-language-text/1.0.1 core-rest-pipeline/1.10.0 OS/Linuxx86_64"
->>>>>>> d933aa95
+        "x-ms-client-request-id": "15f1b870-7ff0-4d0b-8d8c-46365385a4d4",
+        "x-ms-useragent": "azsdk-js-ai-language-text/1.1.0-beta.1 core-rest-pipeline/1.10.0 OS/Linuxx86_64"
       },
       "RequestBody": {
         "analysisInput": {
@@ -64,33 +59,21 @@
       },
       "StatusCode": 202,
       "ResponseHeaders": {
-<<<<<<< HEAD
-        "apim-request-id": "bc8c2fe4-2ab1-444f-a9e6-21fe7c141711",
+        "apim-request-id": "c897909f-1541-4227-a936-0d8b937c8566",
         "Content-Length": "0",
-        "Date": "Fri, 14 Oct 2022 02:49:49 GMT",
-        "operation-location": "https://endpoint/language/analyze-text/jobs/d791367e-70dd-4f11-8908-c027193a7739?api-version=2022-10-01-preview",
+        "Date": "Tue, 25 Oct 2022 21:32:21 GMT",
+        "operation-location": "https://endpoint/language/analyze-text/jobs/90d5f15f-6124-43de-9f53-13dccae87a50?api-version=2022-10-01-preview",
+        "Server": "istio-envoy",
         "Strict-Transport-Security": "max-age=31536000; includeSubDomains; preload",
         "X-Content-Type-Options": "nosniff",
-        "x-envoy-upstream-service-time": "555"
-=======
-        "apim-request-id": "59afe722-c0d3-4e3c-bb75-323630d6c0a2",
-        "Content-Length": "0",
-        "Date": "Mon, 24 Oct 2022 05:18:37 GMT",
-        "operation-location": "https://endpoint/language/analyze-text/jobs/cac235b5-74a0-40d9-8993-80f25e36e835?api-version=2022-05-01",
-        "Strict-Transport-Security": "max-age=31536000; includeSubDomains; preload",
-        "X-Content-Type-Options": "nosniff",
-        "x-envoy-upstream-service-time": "216",
-        "x-ms-region": "West US 2"
->>>>>>> d933aa95
+        "x-envoy-upstream-service-time": "236",
+        "x-http2-stream-id": "13",
+        "x-ms-region": "East US"
       },
       "ResponseBody": null
     },
     {
-<<<<<<< HEAD
-      "RequestUri": "https://endpoint/language/analyze-text/jobs/d791367e-70dd-4f11-8908-c027193a7739?api-version=2022-10-01-preview",
-=======
-      "RequestUri": "https://endpoint/language/analyze-text/jobs/cac235b5-74a0-40d9-8993-80f25e36e835?api-version=2022-05-01",
->>>>>>> d933aa95
+      "RequestUri": "https://endpoint/language/analyze-text/jobs/90d5f15f-6124-43de-9f53-13dccae87a50?api-version=2022-10-01-preview",
       "RequestMethod": "GET",
       "RequestHeaders": {
         "Accept": "application/json",
@@ -106,49 +89,29 @@
         "Sec-Fetch-Mode": "cors",
         "Sec-Fetch-Site": "same-site",
         "User-Agent": "Mozilla/5.0 (X11; Linux x86_64) AppleWebKit/537.36 (KHTML, like Gecko) HeadlessChrome/103.0.5058.0 Safari/537.36",
-<<<<<<< HEAD
-        "x-ms-client-request-id": "62b8464b-2be6-4732-a938-77cbb25e59ef",
-        "x-ms-useragent": "azsdk-js-ai-language-text/1.1.0-beta.1 core-rest-pipeline/1.9.3 OS/Linuxx86_64"
-=======
-        "x-ms-client-request-id": "4e6b9a77-d016-4128-9c82-ef4eeb2be12d",
-        "x-ms-useragent": "azsdk-js-ai-language-text/1.0.1 core-rest-pipeline/1.10.0 OS/Linuxx86_64"
->>>>>>> d933aa95
+        "x-ms-client-request-id": "8aa6eac2-1149-4e65-86c5-c2c1f5eb682f",
+        "x-ms-useragent": "azsdk-js-ai-language-text/1.1.0-beta.1 core-rest-pipeline/1.10.0 OS/Linuxx86_64"
       },
       "RequestBody": null,
       "StatusCode": 200,
       "ResponseHeaders": {
-<<<<<<< HEAD
-        "apim-request-id": "79bbd6b4-ce1f-4f84-9080-78e9c4c4daab",
-        "Content-Length": "282",
+        "apim-request-id": "b4845b89-6bf1-4163-a2d8-7c5e66448297",
+        "Content-Length": "283",
         "Content-Type": "application/json; charset=utf-8",
-        "Date": "Fri, 14 Oct 2022 02:49:49 GMT",
+        "Date": "Tue, 25 Oct 2022 21:32:22 GMT",
+        "Server": "istio-envoy",
         "Strict-Transport-Security": "max-age=31536000; includeSubDomains; preload",
         "X-Content-Type-Options": "nosniff",
-        "x-envoy-upstream-service-time": "11"
+        "x-envoy-upstream-service-time": "9",
+        "x-http2-stream-id": "27",
+        "x-ms-region": "East US"
       },
       "ResponseBody": {
-        "jobId": "d791367e-70dd-4f11-8908-c027193a7739",
-        "lastUpdateDateTime": "2022-10-14T02:49:49Z",
-        "createdDateTime": "2022-10-14T02:49:49Z",
-        "expirationDateTime": "2022-10-15T02:49:49Z",
+        "jobId": "90d5f15f-6124-43de-9f53-13dccae87a50",
+        "lastUpdatedDateTime": "2022-10-25T21:32:22Z",
+        "createdDateTime": "2022-10-25T21:32:22Z",
+        "expirationDateTime": "2022-10-26T21:32:22Z",
         "status": "notStarted",
-=======
-        "apim-request-id": "bf72f6d5-3b54-4c1a-8071-e9ff19f17999",
-        "Content-Length": "280",
-        "Content-Type": "application/json; charset=utf-8",
-        "Date": "Mon, 24 Oct 2022 05:18:37 GMT",
-        "Strict-Transport-Security": "max-age=31536000; includeSubDomains; preload",
-        "X-Content-Type-Options": "nosniff",
-        "x-envoy-upstream-service-time": "7",
-        "x-ms-region": "West US 2"
-      },
-      "ResponseBody": {
-        "jobId": "cac235b5-74a0-40d9-8993-80f25e36e835",
-        "lastUpdatedDateTime": "2022-10-24T05:18:37Z",
-        "createdDateTime": "2022-10-24T05:18:37Z",
-        "expirationDateTime": "2022-10-25T05:18:37Z",
-        "status": "running",
->>>>>>> d933aa95
         "errors": [],
         "tasks": {
           "completed": 0,
@@ -160,11 +123,7 @@
       }
     },
     {
-<<<<<<< HEAD
-      "RequestUri": "https://endpoint/language/analyze-text/jobs/d791367e-70dd-4f11-8908-c027193a7739?api-version=2022-10-01-preview",
-=======
-      "RequestUri": "https://endpoint/language/analyze-text/jobs/cac235b5-74a0-40d9-8993-80f25e36e835?api-version=2022-05-01",
->>>>>>> d933aa95
+      "RequestUri": "https://endpoint/language/analyze-text/jobs/90d5f15f-6124-43de-9f53-13dccae87a50?api-version=2022-10-01-preview",
       "RequestMethod": "GET",
       "RequestHeaders": {
         "Accept": "application/json",
@@ -180,47 +139,28 @@
         "Sec-Fetch-Mode": "cors",
         "Sec-Fetch-Site": "same-site",
         "User-Agent": "Mozilla/5.0 (X11; Linux x86_64) AppleWebKit/537.36 (KHTML, like Gecko) HeadlessChrome/103.0.5058.0 Safari/537.36",
-<<<<<<< HEAD
-        "x-ms-client-request-id": "b4ea538d-1b23-4827-b4f7-f97e3a8b3950",
-        "x-ms-useragent": "azsdk-js-ai-language-text/1.1.0-beta.1 core-rest-pipeline/1.9.3 OS/Linuxx86_64"
-=======
-        "x-ms-client-request-id": "75bbd1a7-cd71-4ca6-a8c9-5e90df9585b9",
-        "x-ms-useragent": "azsdk-js-ai-language-text/1.0.1 core-rest-pipeline/1.10.0 OS/Linuxx86_64"
->>>>>>> d933aa95
+        "x-ms-client-request-id": "5989fd9b-a5b5-4d97-92e5-453be33b0875",
+        "x-ms-useragent": "azsdk-js-ai-language-text/1.1.0-beta.1 core-rest-pipeline/1.10.0 OS/Linuxx86_64"
       },
       "RequestBody": null,
       "StatusCode": 200,
       "ResponseHeaders": {
-<<<<<<< HEAD
-        "apim-request-id": "d6e2a639-6ce4-4bd9-a861-5fec4030ecc9",
-        "Content-Length": "279",
+        "apim-request-id": "dbc0b162-1814-43b2-b2e6-4c0e449b8f63",
+        "Content-Length": "280",
         "Content-Type": "application/json; charset=utf-8",
-        "Date": "Fri, 14 Oct 2022 02:49:49 GMT",
+        "Date": "Tue, 25 Oct 2022 21:32:22 GMT",
+        "Server": "istio-envoy",
         "Strict-Transport-Security": "max-age=31536000; includeSubDomains; preload",
         "X-Content-Type-Options": "nosniff",
-        "x-envoy-upstream-service-time": "20"
+        "x-envoy-upstream-service-time": "8",
+        "x-http2-stream-id": "27",
+        "x-ms-region": "East US"
       },
       "ResponseBody": {
-        "jobId": "d791367e-70dd-4f11-8908-c027193a7739",
-        "lastUpdateDateTime": "2022-10-14T02:49:50Z",
-        "createdDateTime": "2022-10-14T02:49:49Z",
-        "expirationDateTime": "2022-10-15T02:49:49Z",
-=======
-        "apim-request-id": "11a0f3e5-ef88-4d73-80ee-1cae5b2f0de8",
-        "Content-Length": "280",
-        "Content-Type": "application/json; charset=utf-8",
-        "Date": "Mon, 24 Oct 2022 05:18:37 GMT",
-        "Strict-Transport-Security": "max-age=31536000; includeSubDomains; preload",
-        "X-Content-Type-Options": "nosniff",
-        "x-envoy-upstream-service-time": "6",
-        "x-ms-region": "West US 2"
-      },
-      "ResponseBody": {
-        "jobId": "cac235b5-74a0-40d9-8993-80f25e36e835",
-        "lastUpdatedDateTime": "2022-10-24T05:18:37Z",
-        "createdDateTime": "2022-10-24T05:18:37Z",
-        "expirationDateTime": "2022-10-25T05:18:37Z",
->>>>>>> d933aa95
+        "jobId": "90d5f15f-6124-43de-9f53-13dccae87a50",
+        "lastUpdatedDateTime": "2022-10-25T21:32:22Z",
+        "createdDateTime": "2022-10-25T21:32:22Z",
+        "expirationDateTime": "2022-10-26T21:32:22Z",
         "status": "running",
         "errors": [],
         "tasks": {
@@ -233,11 +173,7 @@
       }
     },
     {
-<<<<<<< HEAD
-      "RequestUri": "https://endpoint/language/analyze-text/jobs/d791367e-70dd-4f11-8908-c027193a7739?api-version=2022-10-01-preview",
-=======
-      "RequestUri": "https://endpoint/language/analyze-text/jobs/cac235b5-74a0-40d9-8993-80f25e36e835?api-version=2022-05-01",
->>>>>>> d933aa95
+      "RequestUri": "https://endpoint/language/analyze-text/jobs/90d5f15f-6124-43de-9f53-13dccae87a50?api-version=2022-10-01-preview",
       "RequestMethod": "GET",
       "RequestHeaders": {
         "Accept": "application/json",
@@ -253,42 +189,87 @@
         "Sec-Fetch-Mode": "cors",
         "Sec-Fetch-Site": "same-site",
         "User-Agent": "Mozilla/5.0 (X11; Linux x86_64) AppleWebKit/537.36 (KHTML, like Gecko) HeadlessChrome/103.0.5058.0 Safari/537.36",
-<<<<<<< HEAD
-        "x-ms-client-request-id": "1188d9cf-a44d-4ffb-b831-30bff7355117",
-        "x-ms-useragent": "azsdk-js-ai-language-text/1.1.0-beta.1 core-rest-pipeline/1.9.3 OS/Linuxx86_64"
-=======
-        "x-ms-client-request-id": "c6655470-45d9-4410-8c10-b1ab3a2d4944",
-        "x-ms-useragent": "azsdk-js-ai-language-text/1.0.1 core-rest-pipeline/1.10.0 OS/Linuxx86_64"
->>>>>>> d933aa95
+        "x-ms-client-request-id": "71cfa66d-2287-4b9f-8907-702f0e3dc18f",
+        "x-ms-useragent": "azsdk-js-ai-language-text/1.1.0-beta.1 core-rest-pipeline/1.10.0 OS/Linuxx86_64"
       },
       "RequestBody": null,
       "StatusCode": 200,
       "ResponseHeaders": {
-<<<<<<< HEAD
-        "apim-request-id": "46ab9400-2de3-45bc-995d-a7cdea71d243",
-        "Content-Length": "1079",
+        "apim-request-id": "fc791849-230a-4c80-89dd-bd42299bf1f2",
+        "Content-Length": "1949",
         "Content-Type": "application/json; charset=utf-8",
-        "Date": "Fri, 14 Oct 2022 02:49:52 GMT",
+        "Date": "Tue, 25 Oct 2022 21:32:23 GMT",
+        "Server": "istio-envoy",
         "Strict-Transport-Security": "max-age=31536000; includeSubDomains; preload",
         "X-Content-Type-Options": "nosniff",
-        "x-envoy-upstream-service-time": "68"
+        "x-envoy-upstream-service-time": "106",
+        "x-http2-stream-id": "23",
+        "x-ms-region": "East US"
       },
       "ResponseBody": {
-        "jobId": "d791367e-70dd-4f11-8908-c027193a7739",
-        "lastUpdateDateTime": "2022-10-14T02:49:52Z",
-        "createdDateTime": "2022-10-14T02:49:49Z",
-        "expirationDateTime": "2022-10-15T02:49:49Z",
+        "jobId": "90d5f15f-6124-43de-9f53-13dccae87a50",
+        "lastUpdatedDateTime": "2022-10-25T21:32:24Z",
+        "createdDateTime": "2022-10-25T21:32:22Z",
+        "expirationDateTime": "2022-10-26T21:32:22Z",
         "status": "running",
         "errors": [],
         "tasks": {
-          "completed": 1,
+          "completed": 2,
           "failed": 0,
-          "inProgress": 2,
+          "inProgress": 1,
           "total": 3,
           "items": [
             {
+              "kind": "EntityRecognitionLROResults",
+              "lastUpdateDateTime": "2022-10-25T21:32:24.5211207Z",
+              "status": "succeeded",
+              "results": {
+                "documents": [
+                  {
+                    "id": "3",
+                    "entities": [
+                      {
+                        "text": "restaurant",
+                        "category": "Location",
+                        "subcategory": "Structural",
+                        "offset": 4,
+                        "length": 10,
+                        "confidenceScore": 0.97
+                      }
+                    ],
+                    "warnings": []
+                  }
+                ],
+                "errors": [
+                  {
+                    "id": "1",
+                    "error": {
+                      "code": "InvalidArgument",
+                      "message": "Invalid Document in request.",
+                      "innererror": {
+                        "code": "InvalidDocument",
+                        "message": "Document text is empty."
+                      }
+                    }
+                  },
+                  {
+                    "id": "2",
+                    "error": {
+                      "code": "InvalidArgument",
+                      "message": "Invalid Language Code.",
+                      "innererror": {
+                        "code": "UnsupportedLanguageCode",
+                        "message": "Invalid language code \u0027english\u0027. Supported languages: ar,cs,da,fi,hu,nl,no,pl,ru,sv,tr,ja,ko,zh-Hans,de,en,es,fr,it,pt-BR,pt-PT. For additional details see https://aka.ms/text-analytics/language-support?tabs=named-entity-recognition"
+                      }
+                    }
+                  }
+                ],
+                "modelVersion": "2021-06-01"
+              }
+            },
+            {
               "kind": "PiiEntityRecognitionLROResults",
-              "lastUpdateDateTime": "2022-10-14T02:49:52.1127048Z",
+              "lastUpdateDateTime": "2022-10-25T21:32:24.6465529Z",
               "status": "succeeded",
               "results": {
                 "documents": [
@@ -331,7 +312,7 @@
       }
     },
     {
-      "RequestUri": "https://endpoint/language/analyze-text/jobs/d791367e-70dd-4f11-8908-c027193a7739?api-version=2022-10-01-preview",
+      "RequestUri": "https://endpoint/language/analyze-text/jobs/90d5f15f-6124-43de-9f53-13dccae87a50?api-version=2022-10-01-preview",
       "RequestMethod": "GET",
       "RequestHeaders": {
         "Accept": "application/json",
@@ -347,41 +328,28 @@
         "Sec-Fetch-Mode": "cors",
         "Sec-Fetch-Site": "same-site",
         "User-Agent": "Mozilla/5.0 (X11; Linux x86_64) AppleWebKit/537.36 (KHTML, like Gecko) HeadlessChrome/103.0.5058.0 Safari/537.36",
-        "x-ms-client-request-id": "4323f369-e5e9-4d19-b20e-adf2ed80d520",
-        "x-ms-useragent": "azsdk-js-ai-language-text/1.1.0-beta.1 core-rest-pipeline/1.9.3 OS/Linuxx86_64"
+        "x-ms-client-request-id": "68b15147-bb05-4ba6-b855-7ba84d40a281",
+        "x-ms-useragent": "azsdk-js-ai-language-text/1.1.0-beta.1 core-rest-pipeline/1.10.0 OS/Linuxx86_64"
       },
       "RequestBody": null,
       "StatusCode": 200,
       "ResponseHeaders": {
-        "apim-request-id": "41baf121-ba51-41e0-ac07-856b0bd54819",
-        "Content-Length": "2953",
+        "apim-request-id": "57465efc-983c-444f-bd62-e91501512e0a",
+        "Content-Length": "2954",
         "Content-Type": "application/json; charset=utf-8",
-        "Date": "Fri, 14 Oct 2022 02:49:55 GMT",
+        "Date": "Tue, 25 Oct 2022 21:32:26 GMT",
+        "Server": "istio-envoy",
         "Strict-Transport-Security": "max-age=31536000; includeSubDomains; preload",
         "X-Content-Type-Options": "nosniff",
-        "x-envoy-upstream-service-time": "247"
+        "x-envoy-upstream-service-time": "244",
+        "x-http2-stream-id": "27",
+        "x-ms-region": "East US"
       },
       "ResponseBody": {
-        "jobId": "d791367e-70dd-4f11-8908-c027193a7739",
-        "lastUpdateDateTime": "2022-10-14T02:49:53Z",
-        "createdDateTime": "2022-10-14T02:49:49Z",
-        "expirationDateTime": "2022-10-15T02:49:49Z",
-=======
-        "apim-request-id": "b84b4f0b-10d7-49f2-918d-89c353aa773f",
-        "Content-Length": "2954",
-        "Content-Type": "application/json; charset=utf-8",
-        "Date": "Mon, 24 Oct 2022 05:18:39 GMT",
-        "Strict-Transport-Security": "max-age=31536000; includeSubDomains; preload",
-        "X-Content-Type-Options": "nosniff",
-        "x-envoy-upstream-service-time": "171",
-        "x-ms-region": "West US 2"
-      },
-      "ResponseBody": {
-        "jobId": "cac235b5-74a0-40d9-8993-80f25e36e835",
-        "lastUpdatedDateTime": "2022-10-24T05:18:39Z",
-        "createdDateTime": "2022-10-24T05:18:37Z",
-        "expirationDateTime": "2022-10-25T05:18:37Z",
->>>>>>> d933aa95
+        "jobId": "90d5f15f-6124-43de-9f53-13dccae87a50",
+        "lastUpdatedDateTime": "2022-10-25T21:32:26Z",
+        "createdDateTime": "2022-10-25T21:32:22Z",
+        "expirationDateTime": "2022-10-26T21:32:22Z",
         "status": "succeeded",
         "errors": [],
         "tasks": {
@@ -392,11 +360,7 @@
           "items": [
             {
               "kind": "EntityRecognitionLROResults",
-<<<<<<< HEAD
-              "lastUpdateDateTime": "2022-10-14T02:49:53.0756354Z",
-=======
-              "lastUpdateDateTime": "2022-10-24T05:18:38.8969411Z",
->>>>>>> d933aa95
+              "lastUpdateDateTime": "2022-10-25T21:32:24.5211207Z",
               "status": "succeeded",
               "results": {
                 "documents": [
@@ -444,11 +408,7 @@
             },
             {
               "kind": "PiiEntityRecognitionLROResults",
-<<<<<<< HEAD
-              "lastUpdateDateTime": "2022-10-14T02:49:52.1127048Z",
-=======
-              "lastUpdateDateTime": "2022-10-24T05:18:38.8716997Z",
->>>>>>> d933aa95
+              "lastUpdateDateTime": "2022-10-25T21:32:24.6465529Z",
               "status": "succeeded",
               "results": {
                 "documents": [
@@ -488,11 +448,7 @@
             },
             {
               "kind": "KeyPhraseExtractionLROResults",
-<<<<<<< HEAD
-              "lastUpdateDateTime": "2022-10-14T02:49:53.2613208Z",
-=======
-              "lastUpdateDateTime": "2022-10-24T05:18:39.0789384Z",
->>>>>>> d933aa95
+              "lastUpdateDateTime": "2022-10-25T21:32:26.0111321Z",
               "status": "succeeded",
               "results": {
                 "documents": [
@@ -537,11 +493,7 @@
       }
     },
     {
-<<<<<<< HEAD
-      "RequestUri": "https://endpoint/language/analyze-text/jobs/d791367e-70dd-4f11-8908-c027193a7739?api-version=2022-10-01-preview",
-=======
-      "RequestUri": "https://endpoint/language/analyze-text/jobs/cac235b5-74a0-40d9-8993-80f25e36e835?api-version=2022-05-01",
->>>>>>> d933aa95
+      "RequestUri": "https://endpoint/language/analyze-text/jobs/90d5f15f-6124-43de-9f53-13dccae87a50?api-version=2022-10-01-preview",
       "RequestMethod": "GET",
       "RequestHeaders": {
         "Accept": "application/json",
@@ -557,47 +509,28 @@
         "Sec-Fetch-Mode": "cors",
         "Sec-Fetch-Site": "same-site",
         "User-Agent": "Mozilla/5.0 (X11; Linux x86_64) AppleWebKit/537.36 (KHTML, like Gecko) HeadlessChrome/103.0.5058.0 Safari/537.36",
-<<<<<<< HEAD
-        "x-ms-client-request-id": "0cf9c4a3-0e8b-487c-b212-09312dc86d8c",
-        "x-ms-useragent": "azsdk-js-ai-language-text/1.1.0-beta.1 core-rest-pipeline/1.9.3 OS/Linuxx86_64"
-=======
-        "x-ms-client-request-id": "dad064ae-dd12-4de7-a8ae-bc7e27c0c0b3",
-        "x-ms-useragent": "azsdk-js-ai-language-text/1.0.1 core-rest-pipeline/1.10.0 OS/Linuxx86_64"
->>>>>>> d933aa95
+        "x-ms-client-request-id": "8d022704-1aed-493f-afdc-fb33f2529d16",
+        "x-ms-useragent": "azsdk-js-ai-language-text/1.1.0-beta.1 core-rest-pipeline/1.10.0 OS/Linuxx86_64"
       },
       "RequestBody": null,
       "StatusCode": 200,
       "ResponseHeaders": {
-<<<<<<< HEAD
-        "apim-request-id": "b4b1d81e-9627-45f9-802d-a89aafb0cd3f",
-        "Content-Length": "2953",
+        "apim-request-id": "4839646b-6bf6-42b4-ae75-b3f73cce6898",
+        "Content-Length": "2954",
         "Content-Type": "application/json; charset=utf-8",
-        "Date": "Fri, 14 Oct 2022 02:49:55 GMT",
+        "Date": "Tue, 25 Oct 2022 21:32:26 GMT",
+        "Server": "istio-envoy",
         "Strict-Transport-Security": "max-age=31536000; includeSubDomains; preload",
         "X-Content-Type-Options": "nosniff",
-        "x-envoy-upstream-service-time": "163"
+        "x-envoy-upstream-service-time": "216",
+        "x-http2-stream-id": "29",
+        "x-ms-region": "East US"
       },
       "ResponseBody": {
-        "jobId": "d791367e-70dd-4f11-8908-c027193a7739",
-        "lastUpdateDateTime": "2022-10-14T02:49:53Z",
-        "createdDateTime": "2022-10-14T02:49:49Z",
-        "expirationDateTime": "2022-10-15T02:49:49Z",
-=======
-        "apim-request-id": "1d28280e-b84b-4ae8-ac08-8239f4554463",
-        "Content-Length": "2954",
-        "Content-Type": "application/json; charset=utf-8",
-        "Date": "Mon, 24 Oct 2022 05:18:39 GMT",
-        "Strict-Transport-Security": "max-age=31536000; includeSubDomains; preload",
-        "X-Content-Type-Options": "nosniff",
-        "x-envoy-upstream-service-time": "118",
-        "x-ms-region": "West US 2"
-      },
-      "ResponseBody": {
-        "jobId": "cac235b5-74a0-40d9-8993-80f25e36e835",
-        "lastUpdatedDateTime": "2022-10-24T05:18:39Z",
-        "createdDateTime": "2022-10-24T05:18:37Z",
-        "expirationDateTime": "2022-10-25T05:18:37Z",
->>>>>>> d933aa95
+        "jobId": "90d5f15f-6124-43de-9f53-13dccae87a50",
+        "lastUpdatedDateTime": "2022-10-25T21:32:26Z",
+        "createdDateTime": "2022-10-25T21:32:22Z",
+        "expirationDateTime": "2022-10-26T21:32:22Z",
         "status": "succeeded",
         "errors": [],
         "tasks": {
@@ -608,11 +541,7 @@
           "items": [
             {
               "kind": "EntityRecognitionLROResults",
-<<<<<<< HEAD
-              "lastUpdateDateTime": "2022-10-14T02:49:53.0756354Z",
-=======
-              "lastUpdateDateTime": "2022-10-24T05:18:38.8969411Z",
->>>>>>> d933aa95
+              "lastUpdateDateTime": "2022-10-25T21:32:24.5211207Z",
               "status": "succeeded",
               "results": {
                 "documents": [
@@ -660,11 +589,7 @@
             },
             {
               "kind": "PiiEntityRecognitionLROResults",
-<<<<<<< HEAD
-              "lastUpdateDateTime": "2022-10-14T02:49:52.1127048Z",
-=======
-              "lastUpdateDateTime": "2022-10-24T05:18:38.8716997Z",
->>>>>>> d933aa95
+              "lastUpdateDateTime": "2022-10-25T21:32:24.6465529Z",
               "status": "succeeded",
               "results": {
                 "documents": [
@@ -704,11 +629,7 @@
             },
             {
               "kind": "KeyPhraseExtractionLROResults",
-<<<<<<< HEAD
-              "lastUpdateDateTime": "2022-10-14T02:49:53.2613208Z",
-=======
-              "lastUpdateDateTime": "2022-10-24T05:18:39.0789384Z",
->>>>>>> d933aa95
+              "lastUpdateDateTime": "2022-10-25T21:32:26.0111321Z",
               "status": "succeeded",
               "results": {
                 "documents": [
