{
  "Entries": [
    {
      "RequestUri": "https://endpoint/language/analyze-text/jobs?api-version=2022-10-01-preview",
      "RequestMethod": "POST",
      "RequestHeaders": {
        "Accept": "application/json",
        "Accept-Encoding": "gzip, deflate, br",
        "Accept-Language": "en-US",
        "Connection": "keep-alive",
        "Content-Length": "300",
        "Content-Type": "application/json",
        "ocp-apim-subscription-key": "api_key",
        "Referer": "http://localhost:9876/",
        "sec-ch-ua": "",
        "sec-ch-ua-mobile": "?0",
        "sec-ch-ua-platform": "",
        "Sec-Fetch-Dest": "empty",
        "Sec-Fetch-Mode": "cors",
        "Sec-Fetch-Site": "same-site",
        "User-Agent": "Mozilla/5.0 (X11; Linux x86_64) AppleWebKit/537.36 (KHTML, like Gecko) HeadlessChrome/103.0.5058.0 Safari/537.36",
<<<<<<< HEAD
        "x-ms-client-request-id": "7b9ce0ad-9046-4e82-8913-f9c7b4c61515",
        "x-ms-useragent": "azsdk-js-ai-language-text/1.1.0-beta.1 core-rest-pipeline/1.9.3 OS/Linuxx86_64"
=======
        "x-ms-client-request-id": "ae4c7810-cefa-472e-8e1f-27a99786f9fb",
        "x-ms-useragent": "azsdk-js-ai-language-text/1.0.1 core-rest-pipeline/1.10.0 OS/Linuxx86_64"
>>>>>>> d933aa95
      },
      "RequestBody": {
        "analysisInput": {
          "documents": [
            {
              "id": "56",
              "text": ":)"
            },
            {
              "id": "0",
              "text": ":("
            },
            {
              "id": "22",
              "text": "w"
            },
            {
              "id": "19",
              "text": ":P"
            },
            {
              "id": "1",
              "text": ":D"
            }
          ]
        },
        "tasks": [
          {
            "kind": "EntityRecognition",
            "parameters": {}
          },
          {
            "kind": "PiiEntityRecognition",
            "parameters": {}
          },
          {
            "kind": "KeyPhraseExtraction",
            "parameters": {}
          }
        ]
      },
      "StatusCode": 202,
      "ResponseHeaders": {
<<<<<<< HEAD
        "apim-request-id": "69273ddb-1197-4262-9536-994a074b2b1f",
        "Content-Length": "0",
        "Date": "Fri, 14 Oct 2022 02:50:20 GMT",
        "operation-location": "https://endpoint/language/analyze-text/jobs/fe5555f6-1b2d-45ec-a3cf-e70096b4fe67?api-version=2022-10-01-preview",
        "Strict-Transport-Security": "max-age=31536000; includeSubDomains; preload",
        "X-Content-Type-Options": "nosniff",
        "x-envoy-upstream-service-time": "439"
=======
        "apim-request-id": "45843859-9856-4ade-8f35-52dff173cb2a",
        "Content-Length": "0",
        "Date": "Mon, 24 Oct 2022 05:18:52 GMT",
        "operation-location": "https://endpoint/language/analyze-text/jobs/4b90bc83-2e5d-440a-87e6-1b2bbc0a4fb5?api-version=2022-05-01",
        "Strict-Transport-Security": "max-age=31536000; includeSubDomains; preload",
        "X-Content-Type-Options": "nosniff",
        "x-envoy-upstream-service-time": "233",
        "x-ms-region": "West US 2"
>>>>>>> d933aa95
      },
      "ResponseBody": null
    },
    {
<<<<<<< HEAD
      "RequestUri": "https://endpoint/language/analyze-text/jobs/fe5555f6-1b2d-45ec-a3cf-e70096b4fe67?api-version=2022-10-01-preview",
=======
      "RequestUri": "https://endpoint/language/analyze-text/jobs/4b90bc83-2e5d-440a-87e6-1b2bbc0a4fb5?api-version=2022-05-01",
>>>>>>> d933aa95
      "RequestMethod": "GET",
      "RequestHeaders": {
        "Accept": "application/json",
        "Accept-Encoding": "gzip, deflate, br",
        "Accept-Language": "en-US",
        "Connection": "keep-alive",
        "ocp-apim-subscription-key": "api_key",
        "Referer": "http://localhost:9876/",
        "sec-ch-ua": "",
        "sec-ch-ua-mobile": "?0",
        "sec-ch-ua-platform": "",
        "Sec-Fetch-Dest": "empty",
        "Sec-Fetch-Mode": "cors",
        "Sec-Fetch-Site": "same-site",
        "User-Agent": "Mozilla/5.0 (X11; Linux x86_64) AppleWebKit/537.36 (KHTML, like Gecko) HeadlessChrome/103.0.5058.0 Safari/537.36",
<<<<<<< HEAD
        "x-ms-client-request-id": "fd0d23e8-5d8e-45d4-85b8-b00ad46255a1",
        "x-ms-useragent": "azsdk-js-ai-language-text/1.1.0-beta.1 core-rest-pipeline/1.9.3 OS/Linuxx86_64"
=======
        "x-ms-client-request-id": "4dce38ce-333e-47fe-8341-3812884bdff9",
        "x-ms-useragent": "azsdk-js-ai-language-text/1.0.1 core-rest-pipeline/1.10.0 OS/Linuxx86_64"
>>>>>>> d933aa95
      },
      "RequestBody": null,
      "StatusCode": 200,
      "ResponseHeaders": {
<<<<<<< HEAD
        "apim-request-id": "dabe6195-e410-455a-8232-70edd9799ec9",
        "Content-Length": "279",
        "Content-Type": "application/json; charset=utf-8",
        "Date": "Fri, 14 Oct 2022 02:50:20 GMT",
        "Strict-Transport-Security": "max-age=31536000; includeSubDomains; preload",
        "X-Content-Type-Options": "nosniff",
        "x-envoy-upstream-service-time": "11"
      },
      "ResponseBody": {
        "jobId": "fe5555f6-1b2d-45ec-a3cf-e70096b4fe67",
        "lastUpdateDateTime": "2022-10-14T02:50:20Z",
        "createdDateTime": "2022-10-14T02:50:20Z",
        "expirationDateTime": "2022-10-15T02:50:20Z",
        "status": "running",
=======
        "apim-request-id": "1cc669cb-954b-4d5d-ba75-46543724c626",
        "Content-Length": "283",
        "Content-Type": "application/json; charset=utf-8",
        "Date": "Mon, 24 Oct 2022 05:18:52 GMT",
        "Strict-Transport-Security": "max-age=31536000; includeSubDomains; preload",
        "X-Content-Type-Options": "nosniff",
        "x-envoy-upstream-service-time": "8",
        "x-ms-region": "West US 2"
      },
      "ResponseBody": {
        "jobId": "4b90bc83-2e5d-440a-87e6-1b2bbc0a4fb5",
        "lastUpdatedDateTime": "2022-10-24T05:18:52Z",
        "createdDateTime": "2022-10-24T05:18:52Z",
        "expirationDateTime": "2022-10-25T05:18:52Z",
        "status": "notStarted",
>>>>>>> d933aa95
        "errors": [],
        "tasks": {
          "completed": 0,
          "failed": 0,
          "inProgress": 3,
          "total": 3,
          "items": []
        }
      }
    },
    {
<<<<<<< HEAD
      "RequestUri": "https://endpoint/language/analyze-text/jobs/fe5555f6-1b2d-45ec-a3cf-e70096b4fe67?api-version=2022-10-01-preview",
=======
      "RequestUri": "https://endpoint/language/analyze-text/jobs/4b90bc83-2e5d-440a-87e6-1b2bbc0a4fb5?api-version=2022-05-01",
>>>>>>> d933aa95
      "RequestMethod": "GET",
      "RequestHeaders": {
        "Accept": "application/json",
        "Accept-Encoding": "gzip, deflate, br",
        "Accept-Language": "en-US",
        "Connection": "keep-alive",
        "ocp-apim-subscription-key": "api_key",
        "Referer": "http://localhost:9876/",
        "sec-ch-ua": "",
        "sec-ch-ua-mobile": "?0",
        "sec-ch-ua-platform": "",
        "Sec-Fetch-Dest": "empty",
        "Sec-Fetch-Mode": "cors",
        "Sec-Fetch-Site": "same-site",
        "User-Agent": "Mozilla/5.0 (X11; Linux x86_64) AppleWebKit/537.36 (KHTML, like Gecko) HeadlessChrome/103.0.5058.0 Safari/537.36",
<<<<<<< HEAD
        "x-ms-client-request-id": "5e8a400b-8c9b-4f3a-8c1d-77c2b87f80bf",
        "x-ms-useragent": "azsdk-js-ai-language-text/1.1.0-beta.1 core-rest-pipeline/1.9.3 OS/Linuxx86_64"
=======
        "x-ms-client-request-id": "7d26e115-72ca-46a4-9b21-e845feaa9954",
        "x-ms-useragent": "azsdk-js-ai-language-text/1.0.1 core-rest-pipeline/1.10.0 OS/Linuxx86_64"
>>>>>>> d933aa95
      },
      "RequestBody": null,
      "StatusCode": 200,
      "ResponseHeaders": {
<<<<<<< HEAD
        "apim-request-id": "279c8b00-283f-4005-a5ad-d9a9924e3be7",
        "Content-Length": "279",
        "Content-Type": "application/json; charset=utf-8",
        "Date": "Fri, 14 Oct 2022 02:50:20 GMT",
        "Strict-Transport-Security": "max-age=31536000; includeSubDomains; preload",
        "X-Content-Type-Options": "nosniff",
        "x-envoy-upstream-service-time": "10"
      },
      "ResponseBody": {
        "jobId": "fe5555f6-1b2d-45ec-a3cf-e70096b4fe67",
        "lastUpdateDateTime": "2022-10-14T02:50:20Z",
        "createdDateTime": "2022-10-14T02:50:20Z",
        "expirationDateTime": "2022-10-15T02:50:20Z",
=======
        "apim-request-id": "965aac82-0fd2-4bd7-9c79-2cbf120a30c0",
        "Content-Length": "280",
        "Content-Type": "application/json; charset=utf-8",
        "Date": "Mon, 24 Oct 2022 05:18:52 GMT",
        "Strict-Transport-Security": "max-age=31536000; includeSubDomains; preload",
        "X-Content-Type-Options": "nosniff",
        "x-envoy-upstream-service-time": "6",
        "x-ms-region": "West US 2"
      },
      "ResponseBody": {
        "jobId": "4b90bc83-2e5d-440a-87e6-1b2bbc0a4fb5",
        "lastUpdatedDateTime": "2022-10-24T05:18:52Z",
        "createdDateTime": "2022-10-24T05:18:52Z",
        "expirationDateTime": "2022-10-25T05:18:52Z",
>>>>>>> d933aa95
        "status": "running",
        "errors": [],
        "tasks": {
          "completed": 0,
          "failed": 0,
          "inProgress": 3,
          "total": 3,
          "items": []
        }
      }
    },
    {
<<<<<<< HEAD
      "RequestUri": "https://endpoint/language/analyze-text/jobs/fe5555f6-1b2d-45ec-a3cf-e70096b4fe67?api-version=2022-10-01-preview",
=======
      "RequestUri": "https://endpoint/language/analyze-text/jobs/4b90bc83-2e5d-440a-87e6-1b2bbc0a4fb5?api-version=2022-05-01",
>>>>>>> d933aa95
      "RequestMethod": "GET",
      "RequestHeaders": {
        "Accept": "application/json",
        "Accept-Encoding": "gzip, deflate, br",
        "Accept-Language": "en-US",
        "Connection": "keep-alive",
        "ocp-apim-subscription-key": "api_key",
        "Referer": "http://localhost:9876/",
        "sec-ch-ua": "",
        "sec-ch-ua-mobile": "?0",
        "sec-ch-ua-platform": "",
        "Sec-Fetch-Dest": "empty",
        "Sec-Fetch-Mode": "cors",
        "Sec-Fetch-Site": "same-site",
        "User-Agent": "Mozilla/5.0 (X11; Linux x86_64) AppleWebKit/537.36 (KHTML, like Gecko) HeadlessChrome/103.0.5058.0 Safari/537.36",
<<<<<<< HEAD
        "x-ms-client-request-id": "7d6885bb-27ab-4eb5-8577-c0982e118d27",
        "x-ms-useragent": "azsdk-js-ai-language-text/1.1.0-beta.1 core-rest-pipeline/1.9.3 OS/Linuxx86_64"
=======
        "x-ms-client-request-id": "ddd1b3b0-71a9-44f7-ad23-b13a0cb1b1d0",
        "x-ms-useragent": "azsdk-js-ai-language-text/1.0.1 core-rest-pipeline/1.10.0 OS/Linuxx86_64"
>>>>>>> d933aa95
      },
      "RequestBody": null,
      "StatusCode": 200,
      "ResponseHeaders": {
<<<<<<< HEAD
        "apim-request-id": "0baa8bfc-0203-4ddb-b87c-56f0940d2f1b",
        "Content-Length": "1042",
        "Content-Type": "application/json; charset=utf-8",
        "Date": "Fri, 14 Oct 2022 02:50:23 GMT",
        "Strict-Transport-Security": "max-age=31536000; includeSubDomains; preload",
        "X-Content-Type-Options": "nosniff",
        "x-envoy-upstream-service-time": "193"
      },
      "ResponseBody": {
        "jobId": "fe5555f6-1b2d-45ec-a3cf-e70096b4fe67",
        "lastUpdateDateTime": "2022-10-14T02:50:22Z",
        "createdDateTime": "2022-10-14T02:50:20Z",
        "expirationDateTime": "2022-10-15T02:50:20Z",
=======
        "apim-request-id": "4b61db28-4799-460f-920f-c309b6275c63",
        "Content-Length": "1142",
        "Content-Type": "application/json; charset=utf-8",
        "Date": "Mon, 24 Oct 2022 05:18:54 GMT",
        "Strict-Transport-Security": "max-age=31536000; includeSubDomains; preload",
        "X-Content-Type-Options": "nosniff",
        "x-envoy-upstream-service-time": "149",
        "x-ms-region": "West US 2"
      },
      "ResponseBody": {
        "jobId": "4b90bc83-2e5d-440a-87e6-1b2bbc0a4fb5",
        "lastUpdatedDateTime": "2022-10-24T05:18:54Z",
        "createdDateTime": "2022-10-24T05:18:52Z",
        "expirationDateTime": "2022-10-25T05:18:52Z",
>>>>>>> d933aa95
        "status": "running",
        "errors": [],
        "tasks": {
          "completed": 2,
          "failed": 0,
          "inProgress": 1,
          "total": 3,
          "items": [
            {
<<<<<<< HEAD
              "kind": "EntityRecognitionLROResults",
              "lastUpdateDateTime": "2022-10-14T02:50:22.4774457Z",
=======
              "kind": "PiiEntityRecognitionLROResults",
              "lastUpdateDateTime": "2022-10-24T05:18:54.1334732Z",
>>>>>>> d933aa95
              "status": "succeeded",
              "results": {
                "documents": [
                  {
                    "redactedText": ":)",
                    "id": "56",
                    "entities": [],
                    "warnings": []
                  },
                  {
                    "redactedText": ":(",
                    "id": "0",
                    "entities": [],
                    "warnings": []
                  },
                  {
                    "redactedText": "w",
                    "id": "22",
                    "entities": [],
                    "warnings": []
                  },
                  {
                    "redactedText": ":P",
                    "id": "19",
                    "entities": [],
                    "warnings": []
                  },
                  {
                    "redactedText": ":D",
                    "id": "1",
                    "entities": [],
                    "warnings": []
                  }
                ],
                "errors": [],
                "modelVersion": "2021-01-15"
              }
            },
            {
              "kind": "KeyPhraseExtractionLROResults",
<<<<<<< HEAD
              "lastUpdateDateTime": "2022-10-14T02:50:22.6756771Z",
=======
              "lastUpdateDateTime": "2022-10-24T05:18:54.3357Z",
>>>>>>> d933aa95
              "status": "succeeded",
              "results": {
                "documents": [
                  {
                    "id": "56",
                    "keyPhrases": [],
                    "warnings": []
                  },
                  {
                    "id": "0",
                    "keyPhrases": [],
                    "warnings": []
                  },
                  {
                    "id": "22",
                    "keyPhrases": [],
                    "warnings": []
                  },
                  {
                    "id": "19",
                    "keyPhrases": [],
                    "warnings": []
                  },
                  {
                    "id": "1",
                    "keyPhrases": [],
                    "warnings": []
                  }
                ],
                "errors": [],
                "modelVersion": "2022-10-01"
              }
            }
          ]
        }
      }
    },
    {
<<<<<<< HEAD
      "RequestUri": "https://endpoint/language/analyze-text/jobs/fe5555f6-1b2d-45ec-a3cf-e70096b4fe67?api-version=2022-10-01-preview",
=======
      "RequestUri": "https://endpoint/language/analyze-text/jobs/4b90bc83-2e5d-440a-87e6-1b2bbc0a4fb5?api-version=2022-05-01",
>>>>>>> d933aa95
      "RequestMethod": "GET",
      "RequestHeaders": {
        "Accept": "application/json",
        "Accept-Encoding": "gzip, deflate, br",
        "Accept-Language": "en-US",
        "Connection": "keep-alive",
        "ocp-apim-subscription-key": "api_key",
        "Referer": "http://localhost:9876/",
        "sec-ch-ua": "",
        "sec-ch-ua-mobile": "?0",
        "sec-ch-ua-platform": "",
        "Sec-Fetch-Dest": "empty",
        "Sec-Fetch-Mode": "cors",
        "Sec-Fetch-Site": "same-site",
        "User-Agent": "Mozilla/5.0 (X11; Linux x86_64) AppleWebKit/537.36 (KHTML, like Gecko) HeadlessChrome/103.0.5058.0 Safari/537.36",
<<<<<<< HEAD
        "x-ms-client-request-id": "3253e07d-6f70-4fa6-9c95-4dce033880e8",
        "x-ms-useragent": "azsdk-js-ai-language-text/1.1.0-beta.1 core-rest-pipeline/1.9.3 OS/Linuxx86_64"
=======
        "x-ms-client-request-id": "a629265c-bac7-4670-a207-fc8f220940b9",
        "x-ms-useragent": "azsdk-js-ai-language-text/1.0.1 core-rest-pipeline/1.10.0 OS/Linuxx86_64"
>>>>>>> d933aa95
      },
      "RequestBody": null,
      "StatusCode": 200,
      "ResponseHeaders": {
<<<<<<< HEAD
        "apim-request-id": "f500aead-b5e2-4ec2-988e-beea23ddac85",
        "Content-Length": "1522",
        "Content-Type": "application/json; charset=utf-8",
        "Date": "Fri, 14 Oct 2022 02:50:25 GMT",
        "Strict-Transport-Security": "max-age=31536000; includeSubDomains; preload",
        "X-Content-Type-Options": "nosniff",
        "x-envoy-upstream-service-time": "278"
      },
      "ResponseBody": {
        "jobId": "fe5555f6-1b2d-45ec-a3cf-e70096b4fe67",
        "lastUpdateDateTime": "2022-10-14T02:50:23Z",
        "createdDateTime": "2022-10-14T02:50:20Z",
        "expirationDateTime": "2022-10-15T02:50:20Z",
=======
        "apim-request-id": "11a6574e-c88e-4ee0-849c-40a3a7a0602e",
        "Content-Length": "1520",
        "Content-Type": "application/json; charset=utf-8",
        "Date": "Mon, 24 Oct 2022 05:18:56 GMT",
        "Strict-Transport-Security": "max-age=31536000; includeSubDomains; preload",
        "X-Content-Type-Options": "nosniff",
        "x-envoy-upstream-service-time": "185",
        "x-ms-region": "West US 2"
      },
      "ResponseBody": {
        "jobId": "4b90bc83-2e5d-440a-87e6-1b2bbc0a4fb5",
        "lastUpdatedDateTime": "2022-10-24T05:18:54Z",
        "createdDateTime": "2022-10-24T05:18:52Z",
        "expirationDateTime": "2022-10-25T05:18:52Z",
>>>>>>> d933aa95
        "status": "succeeded",
        "errors": [],
        "tasks": {
          "completed": 3,
          "failed": 0,
          "inProgress": 0,
          "total": 3,
          "items": [
            {
              "kind": "EntityRecognitionLROResults",
<<<<<<< HEAD
              "lastUpdateDateTime": "2022-10-14T02:50:22.4774457Z",
=======
              "lastUpdateDateTime": "2022-10-24T05:18:54.7938665Z",
>>>>>>> d933aa95
              "status": "succeeded",
              "results": {
                "documents": [
                  {
                    "id": "56",
                    "entities": [],
                    "warnings": []
                  },
                  {
                    "id": "0",
                    "entities": [],
                    "warnings": []
                  },
                  {
                    "id": "22",
                    "entities": [],
                    "warnings": []
                  },
                  {
                    "id": "19",
                    "entities": [],
                    "warnings": []
                  },
                  {
                    "id": "1",
                    "entities": [],
                    "warnings": []
                  }
                ],
                "errors": [],
                "modelVersion": "2021-06-01"
              }
            },
            {
              "kind": "PiiEntityRecognitionLROResults",
<<<<<<< HEAD
              "lastUpdateDateTime": "2022-10-14T02:50:23.7865298Z",
=======
              "lastUpdateDateTime": "2022-10-24T05:18:54.1334732Z",
>>>>>>> d933aa95
              "status": "succeeded",
              "results": {
                "documents": [
                  {
                    "redactedText": ":)",
                    "id": "56",
                    "entities": [],
                    "warnings": []
                  },
                  {
                    "redactedText": ":(",
                    "id": "0",
                    "entities": [],
                    "warnings": []
                  },
                  {
                    "redactedText": "w",
                    "id": "22",
                    "entities": [],
                    "warnings": []
                  },
                  {
                    "redactedText": ":P",
                    "id": "19",
                    "entities": [],
                    "warnings": []
                  },
                  {
                    "redactedText": ":D",
                    "id": "1",
                    "entities": [],
                    "warnings": []
                  }
                ],
                "errors": [],
                "modelVersion": "2021-01-15"
              }
            },
            {
              "kind": "KeyPhraseExtractionLROResults",
<<<<<<< HEAD
              "lastUpdateDateTime": "2022-10-14T02:50:22.6756771Z",
=======
              "lastUpdateDateTime": "2022-10-24T05:18:54.3357Z",
>>>>>>> d933aa95
              "status": "succeeded",
              "results": {
                "documents": [
                  {
                    "id": "56",
                    "keyPhrases": [],
                    "warnings": []
                  },
                  {
                    "id": "0",
                    "keyPhrases": [],
                    "warnings": []
                  },
                  {
                    "id": "22",
                    "keyPhrases": [],
                    "warnings": []
                  },
                  {
                    "id": "19",
                    "keyPhrases": [],
                    "warnings": []
                  },
                  {
                    "id": "1",
                    "keyPhrases": [],
                    "warnings": []
                  }
                ],
                "errors": [],
                "modelVersion": "2022-10-01"
              }
            }
          ]
        }
      }
    },
    {
<<<<<<< HEAD
      "RequestUri": "https://endpoint/language/analyze-text/jobs/fe5555f6-1b2d-45ec-a3cf-e70096b4fe67?api-version=2022-10-01-preview",
=======
      "RequestUri": "https://endpoint/language/analyze-text/jobs/4b90bc83-2e5d-440a-87e6-1b2bbc0a4fb5?api-version=2022-05-01",
>>>>>>> d933aa95
      "RequestMethod": "GET",
      "RequestHeaders": {
        "Accept": "application/json",
        "Accept-Encoding": "gzip, deflate, br",
        "Accept-Language": "en-US",
        "Connection": "keep-alive",
        "ocp-apim-subscription-key": "api_key",
        "Referer": "http://localhost:9876/",
        "sec-ch-ua": "",
        "sec-ch-ua-mobile": "?0",
        "sec-ch-ua-platform": "",
        "Sec-Fetch-Dest": "empty",
        "Sec-Fetch-Mode": "cors",
        "Sec-Fetch-Site": "same-site",
        "User-Agent": "Mozilla/5.0 (X11; Linux x86_64) AppleWebKit/537.36 (KHTML, like Gecko) HeadlessChrome/103.0.5058.0 Safari/537.36",
<<<<<<< HEAD
        "x-ms-client-request-id": "a5dbacde-a015-407e-90ef-6d0463e32d73",
        "x-ms-useragent": "azsdk-js-ai-language-text/1.1.0-beta.1 core-rest-pipeline/1.9.3 OS/Linuxx86_64"
=======
        "x-ms-client-request-id": "600a7cf7-f432-412f-a756-31735c19a406",
        "x-ms-useragent": "azsdk-js-ai-language-text/1.0.1 core-rest-pipeline/1.10.0 OS/Linuxx86_64"
>>>>>>> d933aa95
      },
      "RequestBody": null,
      "StatusCode": 200,
      "ResponseHeaders": {
<<<<<<< HEAD
        "apim-request-id": "cc707fb3-4b6a-4646-9cda-6d900a81cd6f",
        "Content-Length": "1522",
        "Content-Type": "application/json; charset=utf-8",
        "Date": "Fri, 14 Oct 2022 02:50:25 GMT",
        "Strict-Transport-Security": "max-age=31536000; includeSubDomains; preload",
        "X-Content-Type-Options": "nosniff",
        "x-envoy-upstream-service-time": "316"
      },
      "ResponseBody": {
        "jobId": "fe5555f6-1b2d-45ec-a3cf-e70096b4fe67",
        "lastUpdateDateTime": "2022-10-14T02:50:23Z",
        "createdDateTime": "2022-10-14T02:50:20Z",
        "expirationDateTime": "2022-10-15T02:50:20Z",
=======
        "apim-request-id": "7dc4da2d-7848-4fd0-a4db-d68580d3e2a1",
        "Content-Length": "1520",
        "Content-Type": "application/json; charset=utf-8",
        "Date": "Mon, 24 Oct 2022 05:18:57 GMT",
        "Strict-Transport-Security": "max-age=31536000; includeSubDomains; preload",
        "X-Content-Type-Options": "nosniff",
        "x-envoy-upstream-service-time": "177",
        "x-ms-region": "West US 2"
      },
      "ResponseBody": {
        "jobId": "4b90bc83-2e5d-440a-87e6-1b2bbc0a4fb5",
        "lastUpdatedDateTime": "2022-10-24T05:18:54Z",
        "createdDateTime": "2022-10-24T05:18:52Z",
        "expirationDateTime": "2022-10-25T05:18:52Z",
>>>>>>> d933aa95
        "status": "succeeded",
        "errors": [],
        "tasks": {
          "completed": 3,
          "failed": 0,
          "inProgress": 0,
          "total": 3,
          "items": [
            {
              "kind": "EntityRecognitionLROResults",
<<<<<<< HEAD
              "lastUpdateDateTime": "2022-10-14T02:50:22.4774457Z",
=======
              "lastUpdateDateTime": "2022-10-24T05:18:54.7938665Z",
>>>>>>> d933aa95
              "status": "succeeded",
              "results": {
                "documents": [
                  {
                    "id": "56",
                    "entities": [],
                    "warnings": []
                  },
                  {
                    "id": "0",
                    "entities": [],
                    "warnings": []
                  },
                  {
                    "id": "22",
                    "entities": [],
                    "warnings": []
                  },
                  {
                    "id": "19",
                    "entities": [],
                    "warnings": []
                  },
                  {
                    "id": "1",
                    "entities": [],
                    "warnings": []
                  }
                ],
                "errors": [],
                "modelVersion": "2021-06-01"
              }
            },
            {
              "kind": "PiiEntityRecognitionLROResults",
<<<<<<< HEAD
              "lastUpdateDateTime": "2022-10-14T02:50:23.7865298Z",
=======
              "lastUpdateDateTime": "2022-10-24T05:18:54.1334732Z",
>>>>>>> d933aa95
              "status": "succeeded",
              "results": {
                "documents": [
                  {
                    "redactedText": ":)",
                    "id": "56",
                    "entities": [],
                    "warnings": []
                  },
                  {
                    "redactedText": ":(",
                    "id": "0",
                    "entities": [],
                    "warnings": []
                  },
                  {
                    "redactedText": "w",
                    "id": "22",
                    "entities": [],
                    "warnings": []
                  },
                  {
                    "redactedText": ":P",
                    "id": "19",
                    "entities": [],
                    "warnings": []
                  },
                  {
                    "redactedText": ":D",
                    "id": "1",
                    "entities": [],
                    "warnings": []
                  }
                ],
                "errors": [],
                "modelVersion": "2021-01-15"
              }
            },
            {
              "kind": "KeyPhraseExtractionLROResults",
<<<<<<< HEAD
              "lastUpdateDateTime": "2022-10-14T02:50:22.6756771Z",
=======
              "lastUpdateDateTime": "2022-10-24T05:18:54.3357Z",
>>>>>>> d933aa95
              "status": "succeeded",
              "results": {
                "documents": [
                  {
                    "id": "56",
                    "keyPhrases": [],
                    "warnings": []
                  },
                  {
                    "id": "0",
                    "keyPhrases": [],
                    "warnings": []
                  },
                  {
                    "id": "22",
                    "keyPhrases": [],
                    "warnings": []
                  },
                  {
                    "id": "19",
                    "keyPhrases": [],
                    "warnings": []
                  },
                  {
                    "id": "1",
                    "keyPhrases": [],
                    "warnings": []
                  }
                ],
                "errors": [],
                "modelVersion": "2022-10-01"
              }
            }
          ]
        }
      }
    }
  ],
  "Variables": {}
}<|MERGE_RESOLUTION|>--- conflicted
+++ resolved
@@ -19,13 +19,8 @@
         "Sec-Fetch-Mode": "cors",
         "Sec-Fetch-Site": "same-site",
         "User-Agent": "Mozilla/5.0 (X11; Linux x86_64) AppleWebKit/537.36 (KHTML, like Gecko) HeadlessChrome/103.0.5058.0 Safari/537.36",
-<<<<<<< HEAD
-        "x-ms-client-request-id": "7b9ce0ad-9046-4e82-8913-f9c7b4c61515",
-        "x-ms-useragent": "azsdk-js-ai-language-text/1.1.0-beta.1 core-rest-pipeline/1.9.3 OS/Linuxx86_64"
-=======
-        "x-ms-client-request-id": "ae4c7810-cefa-472e-8e1f-27a99786f9fb",
-        "x-ms-useragent": "azsdk-js-ai-language-text/1.0.1 core-rest-pipeline/1.10.0 OS/Linuxx86_64"
->>>>>>> d933aa95
+        "x-ms-client-request-id": "75a4e1f3-8467-4d4c-8e1e-5b4315b46a5e",
+        "x-ms-useragent": "azsdk-js-ai-language-text/1.1.0-beta.1 core-rest-pipeline/1.10.0 OS/Linuxx86_64"
       },
       "RequestBody": {
         "analysisInput": {
@@ -69,33 +64,21 @@
       },
       "StatusCode": 202,
       "ResponseHeaders": {
-<<<<<<< HEAD
-        "apim-request-id": "69273ddb-1197-4262-9536-994a074b2b1f",
+        "apim-request-id": "60442d90-8023-4eb0-8e38-bd4f5c5e39d5",
         "Content-Length": "0",
-        "Date": "Fri, 14 Oct 2022 02:50:20 GMT",
-        "operation-location": "https://endpoint/language/analyze-text/jobs/fe5555f6-1b2d-45ec-a3cf-e70096b4fe67?api-version=2022-10-01-preview",
+        "Date": "Tue, 25 Oct 2022 21:32:40 GMT",
+        "operation-location": "https://endpoint/language/analyze-text/jobs/d34f0945-3458-4db1-888a-6231a8caf4b8?api-version=2022-10-01-preview",
+        "Server": "istio-envoy",
         "Strict-Transport-Security": "max-age=31536000; includeSubDomains; preload",
         "X-Content-Type-Options": "nosniff",
-        "x-envoy-upstream-service-time": "439"
-=======
-        "apim-request-id": "45843859-9856-4ade-8f35-52dff173cb2a",
-        "Content-Length": "0",
-        "Date": "Mon, 24 Oct 2022 05:18:52 GMT",
-        "operation-location": "https://endpoint/language/analyze-text/jobs/4b90bc83-2e5d-440a-87e6-1b2bbc0a4fb5?api-version=2022-05-01",
-        "Strict-Transport-Security": "max-age=31536000; includeSubDomains; preload",
-        "X-Content-Type-Options": "nosniff",
-        "x-envoy-upstream-service-time": "233",
-        "x-ms-region": "West US 2"
->>>>>>> d933aa95
+        "x-envoy-upstream-service-time": "267",
+        "x-http2-stream-id": "29",
+        "x-ms-region": "East US"
       },
       "ResponseBody": null
     },
     {
-<<<<<<< HEAD
-      "RequestUri": "https://endpoint/language/analyze-text/jobs/fe5555f6-1b2d-45ec-a3cf-e70096b4fe67?api-version=2022-10-01-preview",
-=======
-      "RequestUri": "https://endpoint/language/analyze-text/jobs/4b90bc83-2e5d-440a-87e6-1b2bbc0a4fb5?api-version=2022-05-01",
->>>>>>> d933aa95
+      "RequestUri": "https://endpoint/language/analyze-text/jobs/d34f0945-3458-4db1-888a-6231a8caf4b8?api-version=2022-10-01-preview",
       "RequestMethod": "GET",
       "RequestHeaders": {
         "Accept": "application/json",
@@ -111,49 +94,29 @@
         "Sec-Fetch-Mode": "cors",
         "Sec-Fetch-Site": "same-site",
         "User-Agent": "Mozilla/5.0 (X11; Linux x86_64) AppleWebKit/537.36 (KHTML, like Gecko) HeadlessChrome/103.0.5058.0 Safari/537.36",
-<<<<<<< HEAD
-        "x-ms-client-request-id": "fd0d23e8-5d8e-45d4-85b8-b00ad46255a1",
-        "x-ms-useragent": "azsdk-js-ai-language-text/1.1.0-beta.1 core-rest-pipeline/1.9.3 OS/Linuxx86_64"
-=======
-        "x-ms-client-request-id": "4dce38ce-333e-47fe-8341-3812884bdff9",
-        "x-ms-useragent": "azsdk-js-ai-language-text/1.0.1 core-rest-pipeline/1.10.0 OS/Linuxx86_64"
->>>>>>> d933aa95
+        "x-ms-client-request-id": "216e6549-15c5-478f-ba54-543bf151e11e",
+        "x-ms-useragent": "azsdk-js-ai-language-text/1.1.0-beta.1 core-rest-pipeline/1.10.0 OS/Linuxx86_64"
       },
       "RequestBody": null,
       "StatusCode": 200,
       "ResponseHeaders": {
-<<<<<<< HEAD
-        "apim-request-id": "dabe6195-e410-455a-8232-70edd9799ec9",
-        "Content-Length": "279",
+        "apim-request-id": "0347e0ad-7f1b-46af-a163-e1a1843bae3b",
+        "Content-Length": "283",
         "Content-Type": "application/json; charset=utf-8",
-        "Date": "Fri, 14 Oct 2022 02:50:20 GMT",
+        "Date": "Tue, 25 Oct 2022 21:32:40 GMT",
+        "Server": "istio-envoy",
         "Strict-Transport-Security": "max-age=31536000; includeSubDomains; preload",
         "X-Content-Type-Options": "nosniff",
-        "x-envoy-upstream-service-time": "11"
+        "x-envoy-upstream-service-time": "18",
+        "x-http2-stream-id": "29",
+        "x-ms-region": "East US"
       },
       "ResponseBody": {
-        "jobId": "fe5555f6-1b2d-45ec-a3cf-e70096b4fe67",
-        "lastUpdateDateTime": "2022-10-14T02:50:20Z",
-        "createdDateTime": "2022-10-14T02:50:20Z",
-        "expirationDateTime": "2022-10-15T02:50:20Z",
-        "status": "running",
-=======
-        "apim-request-id": "1cc669cb-954b-4d5d-ba75-46543724c626",
-        "Content-Length": "283",
-        "Content-Type": "application/json; charset=utf-8",
-        "Date": "Mon, 24 Oct 2022 05:18:52 GMT",
-        "Strict-Transport-Security": "max-age=31536000; includeSubDomains; preload",
-        "X-Content-Type-Options": "nosniff",
-        "x-envoy-upstream-service-time": "8",
-        "x-ms-region": "West US 2"
-      },
-      "ResponseBody": {
-        "jobId": "4b90bc83-2e5d-440a-87e6-1b2bbc0a4fb5",
-        "lastUpdatedDateTime": "2022-10-24T05:18:52Z",
-        "createdDateTime": "2022-10-24T05:18:52Z",
-        "expirationDateTime": "2022-10-25T05:18:52Z",
+        "jobId": "d34f0945-3458-4db1-888a-6231a8caf4b8",
+        "lastUpdatedDateTime": "2022-10-25T21:32:41Z",
+        "createdDateTime": "2022-10-25T21:32:41Z",
+        "expirationDateTime": "2022-10-26T21:32:41Z",
         "status": "notStarted",
->>>>>>> d933aa95
         "errors": [],
         "tasks": {
           "completed": 0,
@@ -165,11 +128,7 @@
       }
     },
     {
-<<<<<<< HEAD
-      "RequestUri": "https://endpoint/language/analyze-text/jobs/fe5555f6-1b2d-45ec-a3cf-e70096b4fe67?api-version=2022-10-01-preview",
-=======
-      "RequestUri": "https://endpoint/language/analyze-text/jobs/4b90bc83-2e5d-440a-87e6-1b2bbc0a4fb5?api-version=2022-05-01",
->>>>>>> d933aa95
+      "RequestUri": "https://endpoint/language/analyze-text/jobs/d34f0945-3458-4db1-888a-6231a8caf4b8?api-version=2022-10-01-preview",
       "RequestMethod": "GET",
       "RequestHeaders": {
         "Accept": "application/json",
@@ -185,48 +144,29 @@
         "Sec-Fetch-Mode": "cors",
         "Sec-Fetch-Site": "same-site",
         "User-Agent": "Mozilla/5.0 (X11; Linux x86_64) AppleWebKit/537.36 (KHTML, like Gecko) HeadlessChrome/103.0.5058.0 Safari/537.36",
-<<<<<<< HEAD
-        "x-ms-client-request-id": "5e8a400b-8c9b-4f3a-8c1d-77c2b87f80bf",
-        "x-ms-useragent": "azsdk-js-ai-language-text/1.1.0-beta.1 core-rest-pipeline/1.9.3 OS/Linuxx86_64"
-=======
-        "x-ms-client-request-id": "7d26e115-72ca-46a4-9b21-e845feaa9954",
-        "x-ms-useragent": "azsdk-js-ai-language-text/1.0.1 core-rest-pipeline/1.10.0 OS/Linuxx86_64"
->>>>>>> d933aa95
+        "x-ms-client-request-id": "9183b410-7d63-4985-ba0b-27e6670c6d81",
+        "x-ms-useragent": "azsdk-js-ai-language-text/1.1.0-beta.1 core-rest-pipeline/1.10.0 OS/Linuxx86_64"
       },
       "RequestBody": null,
       "StatusCode": 200,
       "ResponseHeaders": {
-<<<<<<< HEAD
-        "apim-request-id": "279c8b00-283f-4005-a5ad-d9a9924e3be7",
-        "Content-Length": "279",
+        "apim-request-id": "de7feb2c-61c7-4327-af6b-0f2a87c96fad",
+        "Content-Length": "283",
         "Content-Type": "application/json; charset=utf-8",
-        "Date": "Fri, 14 Oct 2022 02:50:20 GMT",
+        "Date": "Tue, 25 Oct 2022 21:32:40 GMT",
+        "Server": "istio-envoy",
         "Strict-Transport-Security": "max-age=31536000; includeSubDomains; preload",
         "X-Content-Type-Options": "nosniff",
-        "x-envoy-upstream-service-time": "10"
+        "x-envoy-upstream-service-time": "10",
+        "x-http2-stream-id": "31",
+        "x-ms-region": "East US"
       },
       "ResponseBody": {
-        "jobId": "fe5555f6-1b2d-45ec-a3cf-e70096b4fe67",
-        "lastUpdateDateTime": "2022-10-14T02:50:20Z",
-        "createdDateTime": "2022-10-14T02:50:20Z",
-        "expirationDateTime": "2022-10-15T02:50:20Z",
-=======
-        "apim-request-id": "965aac82-0fd2-4bd7-9c79-2cbf120a30c0",
-        "Content-Length": "280",
-        "Content-Type": "application/json; charset=utf-8",
-        "Date": "Mon, 24 Oct 2022 05:18:52 GMT",
-        "Strict-Transport-Security": "max-age=31536000; includeSubDomains; preload",
-        "X-Content-Type-Options": "nosniff",
-        "x-envoy-upstream-service-time": "6",
-        "x-ms-region": "West US 2"
-      },
-      "ResponseBody": {
-        "jobId": "4b90bc83-2e5d-440a-87e6-1b2bbc0a4fb5",
-        "lastUpdatedDateTime": "2022-10-24T05:18:52Z",
-        "createdDateTime": "2022-10-24T05:18:52Z",
-        "expirationDateTime": "2022-10-25T05:18:52Z",
->>>>>>> d933aa95
-        "status": "running",
+        "jobId": "d34f0945-3458-4db1-888a-6231a8caf4b8",
+        "lastUpdatedDateTime": "2022-10-25T21:32:41Z",
+        "createdDateTime": "2022-10-25T21:32:41Z",
+        "expirationDateTime": "2022-10-26T21:32:41Z",
+        "status": "notStarted",
         "errors": [],
         "tasks": {
           "completed": 0,
@@ -238,11 +178,7 @@
       }
     },
     {
-<<<<<<< HEAD
-      "RequestUri": "https://endpoint/language/analyze-text/jobs/fe5555f6-1b2d-45ec-a3cf-e70096b4fe67?api-version=2022-10-01-preview",
-=======
-      "RequestUri": "https://endpoint/language/analyze-text/jobs/4b90bc83-2e5d-440a-87e6-1b2bbc0a4fb5?api-version=2022-05-01",
->>>>>>> d933aa95
+      "RequestUri": "https://endpoint/language/analyze-text/jobs/d34f0945-3458-4db1-888a-6231a8caf4b8?api-version=2022-10-01-preview",
       "RequestMethod": "GET",
       "RequestHeaders": {
         "Accept": "application/json",
@@ -258,151 +194,41 @@
         "Sec-Fetch-Mode": "cors",
         "Sec-Fetch-Site": "same-site",
         "User-Agent": "Mozilla/5.0 (X11; Linux x86_64) AppleWebKit/537.36 (KHTML, like Gecko) HeadlessChrome/103.0.5058.0 Safari/537.36",
-<<<<<<< HEAD
-        "x-ms-client-request-id": "7d6885bb-27ab-4eb5-8577-c0982e118d27",
-        "x-ms-useragent": "azsdk-js-ai-language-text/1.1.0-beta.1 core-rest-pipeline/1.9.3 OS/Linuxx86_64"
-=======
-        "x-ms-client-request-id": "ddd1b3b0-71a9-44f7-ad23-b13a0cb1b1d0",
-        "x-ms-useragent": "azsdk-js-ai-language-text/1.0.1 core-rest-pipeline/1.10.0 OS/Linuxx86_64"
->>>>>>> d933aa95
+        "x-ms-client-request-id": "5b1b4b74-11a0-4a94-ad5b-920840542666",
+        "x-ms-useragent": "azsdk-js-ai-language-text/1.1.0-beta.1 core-rest-pipeline/1.10.0 OS/Linuxx86_64"
       },
       "RequestBody": null,
       "StatusCode": 200,
       "ResponseHeaders": {
-<<<<<<< HEAD
-        "apim-request-id": "0baa8bfc-0203-4ddb-b87c-56f0940d2f1b",
-        "Content-Length": "1042",
+        "apim-request-id": "8df3c5b9-cdcc-496f-9f77-8425e17d1879",
+        "Content-Length": "280",
         "Content-Type": "application/json; charset=utf-8",
-        "Date": "Fri, 14 Oct 2022 02:50:23 GMT",
+        "Date": "Tue, 25 Oct 2022 21:32:43 GMT",
+        "Server": "istio-envoy",
         "Strict-Transport-Security": "max-age=31536000; includeSubDomains; preload",
         "X-Content-Type-Options": "nosniff",
-        "x-envoy-upstream-service-time": "193"
+        "x-envoy-upstream-service-time": "7",
+        "x-http2-stream-id": "33",
+        "x-ms-region": "East US"
       },
       "ResponseBody": {
-        "jobId": "fe5555f6-1b2d-45ec-a3cf-e70096b4fe67",
-        "lastUpdateDateTime": "2022-10-14T02:50:22Z",
-        "createdDateTime": "2022-10-14T02:50:20Z",
-        "expirationDateTime": "2022-10-15T02:50:20Z",
-=======
-        "apim-request-id": "4b61db28-4799-460f-920f-c309b6275c63",
-        "Content-Length": "1142",
-        "Content-Type": "application/json; charset=utf-8",
-        "Date": "Mon, 24 Oct 2022 05:18:54 GMT",
-        "Strict-Transport-Security": "max-age=31536000; includeSubDomains; preload",
-        "X-Content-Type-Options": "nosniff",
-        "x-envoy-upstream-service-time": "149",
-        "x-ms-region": "West US 2"
-      },
-      "ResponseBody": {
-        "jobId": "4b90bc83-2e5d-440a-87e6-1b2bbc0a4fb5",
-        "lastUpdatedDateTime": "2022-10-24T05:18:54Z",
-        "createdDateTime": "2022-10-24T05:18:52Z",
-        "expirationDateTime": "2022-10-25T05:18:52Z",
->>>>>>> d933aa95
+        "jobId": "d34f0945-3458-4db1-888a-6231a8caf4b8",
+        "lastUpdatedDateTime": "2022-10-25T21:32:42Z",
+        "createdDateTime": "2022-10-25T21:32:41Z",
+        "expirationDateTime": "2022-10-26T21:32:41Z",
         "status": "running",
         "errors": [],
         "tasks": {
-          "completed": 2,
+          "completed": 0,
           "failed": 0,
-          "inProgress": 1,
+          "inProgress": 3,
           "total": 3,
-          "items": [
-            {
-<<<<<<< HEAD
-              "kind": "EntityRecognitionLROResults",
-              "lastUpdateDateTime": "2022-10-14T02:50:22.4774457Z",
-=======
-              "kind": "PiiEntityRecognitionLROResults",
-              "lastUpdateDateTime": "2022-10-24T05:18:54.1334732Z",
->>>>>>> d933aa95
-              "status": "succeeded",
-              "results": {
-                "documents": [
-                  {
-                    "redactedText": ":)",
-                    "id": "56",
-                    "entities": [],
-                    "warnings": []
-                  },
-                  {
-                    "redactedText": ":(",
-                    "id": "0",
-                    "entities": [],
-                    "warnings": []
-                  },
-                  {
-                    "redactedText": "w",
-                    "id": "22",
-                    "entities": [],
-                    "warnings": []
-                  },
-                  {
-                    "redactedText": ":P",
-                    "id": "19",
-                    "entities": [],
-                    "warnings": []
-                  },
-                  {
-                    "redactedText": ":D",
-                    "id": "1",
-                    "entities": [],
-                    "warnings": []
-                  }
-                ],
-                "errors": [],
-                "modelVersion": "2021-01-15"
-              }
-            },
-            {
-              "kind": "KeyPhraseExtractionLROResults",
-<<<<<<< HEAD
-              "lastUpdateDateTime": "2022-10-14T02:50:22.6756771Z",
-=======
-              "lastUpdateDateTime": "2022-10-24T05:18:54.3357Z",
->>>>>>> d933aa95
-              "status": "succeeded",
-              "results": {
-                "documents": [
-                  {
-                    "id": "56",
-                    "keyPhrases": [],
-                    "warnings": []
-                  },
-                  {
-                    "id": "0",
-                    "keyPhrases": [],
-                    "warnings": []
-                  },
-                  {
-                    "id": "22",
-                    "keyPhrases": [],
-                    "warnings": []
-                  },
-                  {
-                    "id": "19",
-                    "keyPhrases": [],
-                    "warnings": []
-                  },
-                  {
-                    "id": "1",
-                    "keyPhrases": [],
-                    "warnings": []
-                  }
-                ],
-                "errors": [],
-                "modelVersion": "2022-10-01"
-              }
-            }
-          ]
+          "items": []
         }
       }
     },
     {
-<<<<<<< HEAD
-      "RequestUri": "https://endpoint/language/analyze-text/jobs/fe5555f6-1b2d-45ec-a3cf-e70096b4fe67?api-version=2022-10-01-preview",
-=======
-      "RequestUri": "https://endpoint/language/analyze-text/jobs/4b90bc83-2e5d-440a-87e6-1b2bbc0a4fb5?api-version=2022-05-01",
->>>>>>> d933aa95
+      "RequestUri": "https://endpoint/language/analyze-text/jobs/d34f0945-3458-4db1-888a-6231a8caf4b8?api-version=2022-10-01-preview",
       "RequestMethod": "GET",
       "RequestHeaders": {
         "Accept": "application/json",
@@ -418,102 +244,39 @@
         "Sec-Fetch-Mode": "cors",
         "Sec-Fetch-Site": "same-site",
         "User-Agent": "Mozilla/5.0 (X11; Linux x86_64) AppleWebKit/537.36 (KHTML, like Gecko) HeadlessChrome/103.0.5058.0 Safari/537.36",
-<<<<<<< HEAD
-        "x-ms-client-request-id": "3253e07d-6f70-4fa6-9c95-4dce033880e8",
-        "x-ms-useragent": "azsdk-js-ai-language-text/1.1.0-beta.1 core-rest-pipeline/1.9.3 OS/Linuxx86_64"
-=======
-        "x-ms-client-request-id": "a629265c-bac7-4670-a207-fc8f220940b9",
-        "x-ms-useragent": "azsdk-js-ai-language-text/1.0.1 core-rest-pipeline/1.10.0 OS/Linuxx86_64"
->>>>>>> d933aa95
+        "x-ms-client-request-id": "97dea305-955b-4e08-9f23-7cf4ac560e6a",
+        "x-ms-useragent": "azsdk-js-ai-language-text/1.1.0-beta.1 core-rest-pipeline/1.10.0 OS/Linuxx86_64"
       },
       "RequestBody": null,
       "StatusCode": 200,
       "ResponseHeaders": {
-<<<<<<< HEAD
-        "apim-request-id": "f500aead-b5e2-4ec2-988e-beea23ddac85",
-        "Content-Length": "1522",
+        "apim-request-id": "c4463781-2cfb-4706-bc5b-9c7cd18558cd",
+        "Content-Length": "1145",
         "Content-Type": "application/json; charset=utf-8",
-        "Date": "Fri, 14 Oct 2022 02:50:25 GMT",
+        "Date": "Tue, 25 Oct 2022 21:32:45 GMT",
+        "Server": "istio-envoy",
         "Strict-Transport-Security": "max-age=31536000; includeSubDomains; preload",
         "X-Content-Type-Options": "nosniff",
-        "x-envoy-upstream-service-time": "278"
+        "x-envoy-upstream-service-time": "201",
+        "x-http2-stream-id": "33",
+        "x-ms-region": "East US"
       },
       "ResponseBody": {
-        "jobId": "fe5555f6-1b2d-45ec-a3cf-e70096b4fe67",
-        "lastUpdateDateTime": "2022-10-14T02:50:23Z",
-        "createdDateTime": "2022-10-14T02:50:20Z",
-        "expirationDateTime": "2022-10-15T02:50:20Z",
-=======
-        "apim-request-id": "11a6574e-c88e-4ee0-849c-40a3a7a0602e",
-        "Content-Length": "1520",
-        "Content-Type": "application/json; charset=utf-8",
-        "Date": "Mon, 24 Oct 2022 05:18:56 GMT",
-        "Strict-Transport-Security": "max-age=31536000; includeSubDomains; preload",
-        "X-Content-Type-Options": "nosniff",
-        "x-envoy-upstream-service-time": "185",
-        "x-ms-region": "West US 2"
-      },
-      "ResponseBody": {
-        "jobId": "4b90bc83-2e5d-440a-87e6-1b2bbc0a4fb5",
-        "lastUpdatedDateTime": "2022-10-24T05:18:54Z",
-        "createdDateTime": "2022-10-24T05:18:52Z",
-        "expirationDateTime": "2022-10-25T05:18:52Z",
->>>>>>> d933aa95
-        "status": "succeeded",
+        "jobId": "d34f0945-3458-4db1-888a-6231a8caf4b8",
+        "lastUpdatedDateTime": "2022-10-25T21:32:45Z",
+        "createdDateTime": "2022-10-25T21:32:41Z",
+        "expirationDateTime": "2022-10-26T21:32:41Z",
+        "status": "running",
         "errors": [],
         "tasks": {
-          "completed": 3,
+          "completed": 2,
           "failed": 0,
-          "inProgress": 0,
+          "inProgress": 1,
           "total": 3,
           "items": [
             {
-              "kind": "EntityRecognitionLROResults",
-<<<<<<< HEAD
-              "lastUpdateDateTime": "2022-10-14T02:50:22.4774457Z",
-=======
-              "lastUpdateDateTime": "2022-10-24T05:18:54.7938665Z",
->>>>>>> d933aa95
-              "status": "succeeded",
-              "results": {
-                "documents": [
-                  {
-                    "id": "56",
-                    "entities": [],
-                    "warnings": []
-                  },
-                  {
-                    "id": "0",
-                    "entities": [],
-                    "warnings": []
-                  },
-                  {
-                    "id": "22",
-                    "entities": [],
-                    "warnings": []
-                  },
-                  {
-                    "id": "19",
-                    "entities": [],
-                    "warnings": []
-                  },
-                  {
-                    "id": "1",
-                    "entities": [],
-                    "warnings": []
-                  }
-                ],
-                "errors": [],
-                "modelVersion": "2021-06-01"
-              }
-            },
-            {
               "kind": "PiiEntityRecognitionLROResults",
-<<<<<<< HEAD
-              "lastUpdateDateTime": "2022-10-14T02:50:23.7865298Z",
-=======
-              "lastUpdateDateTime": "2022-10-24T05:18:54.1334732Z",
->>>>>>> d933aa95
+              "lastUpdateDateTime": "2022-10-25T21:32:45.0419334Z",
               "status": "succeeded",
               "results": {
                 "documents": [
@@ -554,11 +317,7 @@
             },
             {
               "kind": "KeyPhraseExtractionLROResults",
-<<<<<<< HEAD
-              "lastUpdateDateTime": "2022-10-14T02:50:22.6756771Z",
-=======
-              "lastUpdateDateTime": "2022-10-24T05:18:54.3357Z",
->>>>>>> d933aa95
+              "lastUpdateDateTime": "2022-10-25T21:32:43.8963768Z",
               "status": "succeeded",
               "results": {
                 "documents": [
@@ -597,11 +356,7 @@
       }
     },
     {
-<<<<<<< HEAD
-      "RequestUri": "https://endpoint/language/analyze-text/jobs/fe5555f6-1b2d-45ec-a3cf-e70096b4fe67?api-version=2022-10-01-preview",
-=======
-      "RequestUri": "https://endpoint/language/analyze-text/jobs/4b90bc83-2e5d-440a-87e6-1b2bbc0a4fb5?api-version=2022-05-01",
->>>>>>> d933aa95
+      "RequestUri": "https://endpoint/language/analyze-text/jobs/d34f0945-3458-4db1-888a-6231a8caf4b8?api-version=2022-10-01-preview",
       "RequestMethod": "GET",
       "RequestHeaders": {
         "Accept": "application/json",
@@ -617,47 +372,28 @@
         "Sec-Fetch-Mode": "cors",
         "Sec-Fetch-Site": "same-site",
         "User-Agent": "Mozilla/5.0 (X11; Linux x86_64) AppleWebKit/537.36 (KHTML, like Gecko) HeadlessChrome/103.0.5058.0 Safari/537.36",
-<<<<<<< HEAD
-        "x-ms-client-request-id": "a5dbacde-a015-407e-90ef-6d0463e32d73",
-        "x-ms-useragent": "azsdk-js-ai-language-text/1.1.0-beta.1 core-rest-pipeline/1.9.3 OS/Linuxx86_64"
-=======
-        "x-ms-client-request-id": "600a7cf7-f432-412f-a756-31735c19a406",
-        "x-ms-useragent": "azsdk-js-ai-language-text/1.0.1 core-rest-pipeline/1.10.0 OS/Linuxx86_64"
->>>>>>> d933aa95
+        "x-ms-client-request-id": "0bd9b7ac-cd7b-43a3-882b-452bba11e128",
+        "x-ms-useragent": "azsdk-js-ai-language-text/1.1.0-beta.1 core-rest-pipeline/1.10.0 OS/Linuxx86_64"
       },
       "RequestBody": null,
       "StatusCode": 200,
       "ResponseHeaders": {
-<<<<<<< HEAD
-        "apim-request-id": "cc707fb3-4b6a-4646-9cda-6d900a81cd6f",
-        "Content-Length": "1522",
+        "apim-request-id": "ff155139-6f5c-4900-8c1d-1a1add2f5262",
+        "Content-Length": "1523",
         "Content-Type": "application/json; charset=utf-8",
-        "Date": "Fri, 14 Oct 2022 02:50:25 GMT",
+        "Date": "Tue, 25 Oct 2022 21:32:47 GMT",
+        "Server": "istio-envoy",
         "Strict-Transport-Security": "max-age=31536000; includeSubDomains; preload",
         "X-Content-Type-Options": "nosniff",
-        "x-envoy-upstream-service-time": "316"
+        "x-envoy-upstream-service-time": "257",
+        "x-http2-stream-id": "15",
+        "x-ms-region": "East US"
       },
       "ResponseBody": {
-        "jobId": "fe5555f6-1b2d-45ec-a3cf-e70096b4fe67",
-        "lastUpdateDateTime": "2022-10-14T02:50:23Z",
-        "createdDateTime": "2022-10-14T02:50:20Z",
-        "expirationDateTime": "2022-10-15T02:50:20Z",
-=======
-        "apim-request-id": "7dc4da2d-7848-4fd0-a4db-d68580d3e2a1",
-        "Content-Length": "1520",
-        "Content-Type": "application/json; charset=utf-8",
-        "Date": "Mon, 24 Oct 2022 05:18:57 GMT",
-        "Strict-Transport-Security": "max-age=31536000; includeSubDomains; preload",
-        "X-Content-Type-Options": "nosniff",
-        "x-envoy-upstream-service-time": "177",
-        "x-ms-region": "West US 2"
-      },
-      "ResponseBody": {
-        "jobId": "4b90bc83-2e5d-440a-87e6-1b2bbc0a4fb5",
-        "lastUpdatedDateTime": "2022-10-24T05:18:54Z",
-        "createdDateTime": "2022-10-24T05:18:52Z",
-        "expirationDateTime": "2022-10-25T05:18:52Z",
->>>>>>> d933aa95
+        "jobId": "d34f0945-3458-4db1-888a-6231a8caf4b8",
+        "lastUpdatedDateTime": "2022-10-25T21:32:47Z",
+        "createdDateTime": "2022-10-25T21:32:41Z",
+        "expirationDateTime": "2022-10-26T21:32:41Z",
         "status": "succeeded",
         "errors": [],
         "tasks": {
@@ -668,11 +404,7 @@
           "items": [
             {
               "kind": "EntityRecognitionLROResults",
-<<<<<<< HEAD
-              "lastUpdateDateTime": "2022-10-14T02:50:22.4774457Z",
-=======
-              "lastUpdateDateTime": "2022-10-24T05:18:54.7938665Z",
->>>>>>> d933aa95
+              "lastUpdateDateTime": "2022-10-25T21:32:47.7723434Z",
               "status": "succeeded",
               "results": {
                 "documents": [
@@ -708,11 +440,7 @@
             },
             {
               "kind": "PiiEntityRecognitionLROResults",
-<<<<<<< HEAD
-              "lastUpdateDateTime": "2022-10-14T02:50:23.7865298Z",
-=======
-              "lastUpdateDateTime": "2022-10-24T05:18:54.1334732Z",
->>>>>>> d933aa95
+              "lastUpdateDateTime": "2022-10-25T21:32:45.0419334Z",
               "status": "succeeded",
               "results": {
                 "documents": [
@@ -753,11 +481,171 @@
             },
             {
               "kind": "KeyPhraseExtractionLROResults",
-<<<<<<< HEAD
-              "lastUpdateDateTime": "2022-10-14T02:50:22.6756771Z",
-=======
-              "lastUpdateDateTime": "2022-10-24T05:18:54.3357Z",
->>>>>>> d933aa95
+              "lastUpdateDateTime": "2022-10-25T21:32:43.8963768Z",
+              "status": "succeeded",
+              "results": {
+                "documents": [
+                  {
+                    "id": "56",
+                    "keyPhrases": [],
+                    "warnings": []
+                  },
+                  {
+                    "id": "0",
+                    "keyPhrases": [],
+                    "warnings": []
+                  },
+                  {
+                    "id": "22",
+                    "keyPhrases": [],
+                    "warnings": []
+                  },
+                  {
+                    "id": "19",
+                    "keyPhrases": [],
+                    "warnings": []
+                  },
+                  {
+                    "id": "1",
+                    "keyPhrases": [],
+                    "warnings": []
+                  }
+                ],
+                "errors": [],
+                "modelVersion": "2022-10-01"
+              }
+            }
+          ]
+        }
+      }
+    },
+    {
+      "RequestUri": "https://endpoint/language/analyze-text/jobs/d34f0945-3458-4db1-888a-6231a8caf4b8?api-version=2022-10-01-preview",
+      "RequestMethod": "GET",
+      "RequestHeaders": {
+        "Accept": "application/json",
+        "Accept-Encoding": "gzip, deflate, br",
+        "Accept-Language": "en-US",
+        "Connection": "keep-alive",
+        "ocp-apim-subscription-key": "api_key",
+        "Referer": "http://localhost:9876/",
+        "sec-ch-ua": "",
+        "sec-ch-ua-mobile": "?0",
+        "sec-ch-ua-platform": "",
+        "Sec-Fetch-Dest": "empty",
+        "Sec-Fetch-Mode": "cors",
+        "Sec-Fetch-Site": "same-site",
+        "User-Agent": "Mozilla/5.0 (X11; Linux x86_64) AppleWebKit/537.36 (KHTML, like Gecko) HeadlessChrome/103.0.5058.0 Safari/537.36",
+        "x-ms-client-request-id": "ee66fd9a-1a78-44b0-88e2-f725fad7382b",
+        "x-ms-useragent": "azsdk-js-ai-language-text/1.1.0-beta.1 core-rest-pipeline/1.10.0 OS/Linuxx86_64"
+      },
+      "RequestBody": null,
+      "StatusCode": 200,
+      "ResponseHeaders": {
+        "apim-request-id": "69ac410a-7e0f-40d3-816d-864b0fd1c133",
+        "Content-Length": "1523",
+        "Content-Type": "application/json; charset=utf-8",
+        "Date": "Tue, 25 Oct 2022 21:32:48 GMT",
+        "Server": "istio-envoy",
+        "Strict-Transport-Security": "max-age=31536000; includeSubDomains; preload",
+        "X-Content-Type-Options": "nosniff",
+        "x-envoy-upstream-service-time": "273",
+        "x-http2-stream-id": "25",
+        "x-ms-region": "East US"
+      },
+      "ResponseBody": {
+        "jobId": "d34f0945-3458-4db1-888a-6231a8caf4b8",
+        "lastUpdatedDateTime": "2022-10-25T21:32:47Z",
+        "createdDateTime": "2022-10-25T21:32:41Z",
+        "expirationDateTime": "2022-10-26T21:32:41Z",
+        "status": "succeeded",
+        "errors": [],
+        "tasks": {
+          "completed": 3,
+          "failed": 0,
+          "inProgress": 0,
+          "total": 3,
+          "items": [
+            {
+              "kind": "EntityRecognitionLROResults",
+              "lastUpdateDateTime": "2022-10-25T21:32:47.7723434Z",
+              "status": "succeeded",
+              "results": {
+                "documents": [
+                  {
+                    "id": "56",
+                    "entities": [],
+                    "warnings": []
+                  },
+                  {
+                    "id": "0",
+                    "entities": [],
+                    "warnings": []
+                  },
+                  {
+                    "id": "22",
+                    "entities": [],
+                    "warnings": []
+                  },
+                  {
+                    "id": "19",
+                    "entities": [],
+                    "warnings": []
+                  },
+                  {
+                    "id": "1",
+                    "entities": [],
+                    "warnings": []
+                  }
+                ],
+                "errors": [],
+                "modelVersion": "2021-06-01"
+              }
+            },
+            {
+              "kind": "PiiEntityRecognitionLROResults",
+              "lastUpdateDateTime": "2022-10-25T21:32:45.0419334Z",
+              "status": "succeeded",
+              "results": {
+                "documents": [
+                  {
+                    "redactedText": ":)",
+                    "id": "56",
+                    "entities": [],
+                    "warnings": []
+                  },
+                  {
+                    "redactedText": ":(",
+                    "id": "0",
+                    "entities": [],
+                    "warnings": []
+                  },
+                  {
+                    "redactedText": "w",
+                    "id": "22",
+                    "entities": [],
+                    "warnings": []
+                  },
+                  {
+                    "redactedText": ":P",
+                    "id": "19",
+                    "entities": [],
+                    "warnings": []
+                  },
+                  {
+                    "redactedText": ":D",
+                    "id": "1",
+                    "entities": [],
+                    "warnings": []
+                  }
+                ],
+                "errors": [],
+                "modelVersion": "2021-01-15"
+              }
+            },
+            {
+              "kind": "KeyPhraseExtractionLROResults",
+              "lastUpdateDateTime": "2022-10-25T21:32:43.8963768Z",
               "status": "succeeded",
               "results": {
                 "documents": [
