{
  "Entries": [
    {
      "RequestUri": "https://endpoint/language/analyze-text/jobs?api-version=2022-10-01-preview",
      "RequestMethod": "POST",
      "RequestHeaders": {
        "Accept": "application/json",
        "Accept-Encoding": "gzip, deflate, br",
        "Accept-Language": "en-US",
        "Connection": "keep-alive",
        "Content-Length": "296",
        "Content-Type": "application/json",
        "ocp-apim-subscription-key": "api_key",
        "Referer": "http://localhost:9876/",
        "sec-ch-ua": "",
        "sec-ch-ua-mobile": "?0",
        "sec-ch-ua-platform": "",
        "Sec-Fetch-Dest": "empty",
        "Sec-Fetch-Mode": "cors",
        "Sec-Fetch-Site": "same-site",
        "User-Agent": "Mozilla/5.0 (X11; Linux x86_64) AppleWebKit/537.36 (KHTML, like Gecko) HeadlessChrome/103.0.5058.0 Safari/537.36",
<<<<<<< HEAD
        "x-ms-client-request-id": "1b4127b7-6ff2-44fa-8696-38b1ff8b3883",
        "x-ms-useragent": "azsdk-js-ai-language-text/1.1.0-beta.1 core-rest-pipeline/1.9.3 OS/Linuxx86_64"
=======
        "x-ms-client-request-id": "1ff6e1a4-79fc-4150-b4a3-dd9c46fe8d22",
        "x-ms-useragent": "azsdk-js-ai-language-text/1.0.1 core-rest-pipeline/1.10.0 OS/Linuxx86_64"
>>>>>>> d933aa95
      },
      "RequestBody": {
        "analysisInput": {
          "documents": [
            {
              "id": "0",
              "text": "This should fail because we\u0027re passing in an invalid language hint",
              "language": "notalanguage"
            }
          ]
        },
        "tasks": [
          {
            "kind": "EntityRecognition",
            "parameters": {}
          },
          {
            "kind": "PiiEntityRecognition",
            "parameters": {}
          },
          {
            "kind": "KeyPhraseExtraction",
            "parameters": {}
          }
        ]
      },
      "StatusCode": 202,
      "ResponseHeaders": {
<<<<<<< HEAD
        "apim-request-id": "537ac62c-3012-4905-bb34-4414b3007647",
        "Content-Length": "0",
        "Date": "Fri, 14 Oct 2022 02:51:03 GMT",
        "operation-location": "https://endpoint/language/analyze-text/jobs/56978300-b792-449e-a12b-de6e1be3ddaf?api-version=2022-10-01-preview",
        "Strict-Transport-Security": "max-age=31536000; includeSubDomains; preload",
        "X-Content-Type-Options": "nosniff",
        "x-envoy-upstream-service-time": "221"
=======
        "apim-request-id": "d9c769b2-a9f1-46a1-9ef8-cc37cdc9194d",
        "Content-Length": "0",
        "Date": "Mon, 24 Oct 2022 05:19:13 GMT",
        "operation-location": "https://endpoint/language/analyze-text/jobs/6af2db57-dc4a-4d4e-a1b0-56826bb04889?api-version=2022-05-01",
        "Strict-Transport-Security": "max-age=31536000; includeSubDomains; preload",
        "X-Content-Type-Options": "nosniff",
        "x-envoy-upstream-service-time": "120",
        "x-ms-region": "West US 2"
>>>>>>> d933aa95
      },
      "ResponseBody": null
    },
    {
<<<<<<< HEAD
      "RequestUri": "https://endpoint/language/analyze-text/jobs/56978300-b792-449e-a12b-de6e1be3ddaf?api-version=2022-10-01-preview",
=======
      "RequestUri": "https://endpoint/language/analyze-text/jobs/6af2db57-dc4a-4d4e-a1b0-56826bb04889?api-version=2022-05-01",
>>>>>>> d933aa95
      "RequestMethod": "GET",
      "RequestHeaders": {
        "Accept": "application/json",
        "Accept-Encoding": "gzip, deflate, br",
        "Accept-Language": "en-US",
        "Connection": "keep-alive",
        "ocp-apim-subscription-key": "api_key",
        "Referer": "http://localhost:9876/",
        "sec-ch-ua": "",
        "sec-ch-ua-mobile": "?0",
        "sec-ch-ua-platform": "",
        "Sec-Fetch-Dest": "empty",
        "Sec-Fetch-Mode": "cors",
        "Sec-Fetch-Site": "same-site",
        "User-Agent": "Mozilla/5.0 (X11; Linux x86_64) AppleWebKit/537.36 (KHTML, like Gecko) HeadlessChrome/103.0.5058.0 Safari/537.36",
<<<<<<< HEAD
        "x-ms-client-request-id": "09a4d920-ad30-4ba3-a680-8dd4e823451e",
        "x-ms-useragent": "azsdk-js-ai-language-text/1.1.0-beta.1 core-rest-pipeline/1.9.3 OS/Linuxx86_64"
=======
        "x-ms-client-request-id": "fec77dcd-9151-4d94-a7a8-eef32288d7c2",
        "x-ms-useragent": "azsdk-js-ai-language-text/1.0.1 core-rest-pipeline/1.10.0 OS/Linuxx86_64"
>>>>>>> d933aa95
      },
      "RequestBody": null,
      "StatusCode": 200,
      "ResponseHeaders": {
<<<<<<< HEAD
        "apim-request-id": "6cea8484-c355-4ae1-ae3c-201ddc1dc3a4",
        "Content-Length": "279",
        "Content-Type": "application/json; charset=utf-8",
        "Date": "Fri, 14 Oct 2022 02:51:03 GMT",
        "Strict-Transport-Security": "max-age=31536000; includeSubDomains; preload",
        "X-Content-Type-Options": "nosniff",
        "x-envoy-upstream-service-time": "7"
      },
      "ResponseBody": {
        "jobId": "56978300-b792-449e-a12b-de6e1be3ddaf",
        "lastUpdateDateTime": "2022-10-14T02:51:03Z",
        "createdDateTime": "2022-10-14T02:51:03Z",
        "expirationDateTime": "2022-10-15T02:51:03Z",
        "status": "running",
=======
        "apim-request-id": "42c5ef07-80de-41a2-b074-3618d1965bbc",
        "Content-Length": "283",
        "Content-Type": "application/json; charset=utf-8",
        "Date": "Mon, 24 Oct 2022 05:19:13 GMT",
        "Strict-Transport-Security": "max-age=31536000; includeSubDomains; preload",
        "X-Content-Type-Options": "nosniff",
        "x-envoy-upstream-service-time": "8",
        "x-ms-region": "West US 2"
      },
      "ResponseBody": {
        "jobId": "6af2db57-dc4a-4d4e-a1b0-56826bb04889",
        "lastUpdatedDateTime": "2022-10-24T05:19:13Z",
        "createdDateTime": "2022-10-24T05:19:13Z",
        "expirationDateTime": "2022-10-25T05:19:13Z",
        "status": "notStarted",
>>>>>>> d933aa95
        "errors": [],
        "tasks": {
          "completed": 0,
          "failed": 0,
          "inProgress": 3,
          "total": 3,
          "items": []
        }
      }
    },
    {
<<<<<<< HEAD
      "RequestUri": "https://endpoint/language/analyze-text/jobs/56978300-b792-449e-a12b-de6e1be3ddaf?api-version=2022-10-01-preview",
=======
      "RequestUri": "https://endpoint/language/analyze-text/jobs/6af2db57-dc4a-4d4e-a1b0-56826bb04889?api-version=2022-05-01",
>>>>>>> d933aa95
      "RequestMethod": "GET",
      "RequestHeaders": {
        "Accept": "application/json",
        "Accept-Encoding": "gzip, deflate, br",
        "Accept-Language": "en-US",
        "Connection": "keep-alive",
        "ocp-apim-subscription-key": "api_key",
        "Referer": "http://localhost:9876/",
        "sec-ch-ua": "",
        "sec-ch-ua-mobile": "?0",
        "sec-ch-ua-platform": "",
        "Sec-Fetch-Dest": "empty",
        "Sec-Fetch-Mode": "cors",
        "Sec-Fetch-Site": "same-site",
        "User-Agent": "Mozilla/5.0 (X11; Linux x86_64) AppleWebKit/537.36 (KHTML, like Gecko) HeadlessChrome/103.0.5058.0 Safari/537.36",
<<<<<<< HEAD
        "x-ms-client-request-id": "7b3793e8-3e82-49d7-a1e2-bedac798c32e",
        "x-ms-useragent": "azsdk-js-ai-language-text/1.1.0-beta.1 core-rest-pipeline/1.9.3 OS/Linuxx86_64"
=======
        "x-ms-client-request-id": "93fbc05e-5faa-4b88-a96b-8ade8150db13",
        "x-ms-useragent": "azsdk-js-ai-language-text/1.0.1 core-rest-pipeline/1.10.0 OS/Linuxx86_64"
>>>>>>> d933aa95
      },
      "RequestBody": null,
      "StatusCode": 200,
      "ResponseHeaders": {
<<<<<<< HEAD
        "apim-request-id": "85edd44e-aa7a-4018-85a4-376515afbd6c",
        "Content-Length": "279",
        "Content-Type": "application/json; charset=utf-8",
        "Date": "Fri, 14 Oct 2022 02:51:03 GMT",
        "Strict-Transport-Security": "max-age=31536000; includeSubDomains; preload",
        "X-Content-Type-Options": "nosniff",
        "x-envoy-upstream-service-time": "8"
      },
      "ResponseBody": {
        "jobId": "56978300-b792-449e-a12b-de6e1be3ddaf",
        "lastUpdateDateTime": "2022-10-14T02:51:03Z",
        "createdDateTime": "2022-10-14T02:51:03Z",
        "expirationDateTime": "2022-10-15T02:51:03Z",
=======
        "apim-request-id": "9df36a15-c984-4a1e-9d36-f55b76403d16",
        "Content-Length": "280",
        "Content-Type": "application/json; charset=utf-8",
        "Date": "Mon, 24 Oct 2022 05:19:13 GMT",
        "Strict-Transport-Security": "max-age=31536000; includeSubDomains; preload",
        "X-Content-Type-Options": "nosniff",
        "x-envoy-upstream-service-time": "6",
        "x-ms-region": "West US 2"
      },
      "ResponseBody": {
        "jobId": "6af2db57-dc4a-4d4e-a1b0-56826bb04889",
        "lastUpdatedDateTime": "2022-10-24T05:19:13Z",
        "createdDateTime": "2022-10-24T05:19:13Z",
        "expirationDateTime": "2022-10-25T05:19:13Z",
>>>>>>> d933aa95
        "status": "running",
        "errors": [],
        "tasks": {
          "completed": 0,
          "failed": 0,
          "inProgress": 3,
          "total": 3,
          "items": []
        }
      }
    },
    {
<<<<<<< HEAD
      "RequestUri": "https://endpoint/language/analyze-text/jobs/56978300-b792-449e-a12b-de6e1be3ddaf?api-version=2022-10-01-preview",
=======
      "RequestUri": "https://endpoint/language/analyze-text/jobs/6af2db57-dc4a-4d4e-a1b0-56826bb04889?api-version=2022-05-01",
>>>>>>> d933aa95
      "RequestMethod": "GET",
      "RequestHeaders": {
        "Accept": "application/json",
        "Accept-Encoding": "gzip, deflate, br",
        "Accept-Language": "en-US",
        "Connection": "keep-alive",
        "ocp-apim-subscription-key": "api_key",
        "Referer": "http://localhost:9876/",
        "sec-ch-ua": "",
        "sec-ch-ua-mobile": "?0",
        "sec-ch-ua-platform": "",
        "Sec-Fetch-Dest": "empty",
        "Sec-Fetch-Mode": "cors",
        "Sec-Fetch-Site": "same-site",
        "User-Agent": "Mozilla/5.0 (X11; Linux x86_64) AppleWebKit/537.36 (KHTML, like Gecko) HeadlessChrome/103.0.5058.0 Safari/537.36",
<<<<<<< HEAD
        "x-ms-client-request-id": "4ea6d653-4bfb-43cd-995c-c2d7bf617ade",
        "x-ms-useragent": "azsdk-js-ai-language-text/1.1.0-beta.1 core-rest-pipeline/1.9.3 OS/Linuxx86_64"
=======
        "x-ms-client-request-id": "872a2bf4-42be-40b1-8c7e-b3b0116ca10e",
        "x-ms-useragent": "azsdk-js-ai-language-text/1.0.1 core-rest-pipeline/1.10.0 OS/Linuxx86_64"
>>>>>>> d933aa95
      },
      "RequestBody": null,
      "StatusCode": 200,
      "ResponseHeaders": {
<<<<<<< HEAD
        "apim-request-id": "0bd2b26f-27ce-4806-a436-face3a0a60b2",
        "Content-Length": "2145",
        "Content-Type": "application/json; charset=utf-8",
        "Date": "Fri, 14 Oct 2022 02:51:05 GMT",
        "Strict-Transport-Security": "max-age=31536000; includeSubDomains; preload",
        "X-Content-Type-Options": "nosniff",
        "x-envoy-upstream-service-time": "123"
      },
      "ResponseBody": {
        "jobId": "56978300-b792-449e-a12b-de6e1be3ddaf",
        "lastUpdateDateTime": "2022-10-14T02:51:05Z",
        "createdDateTime": "2022-10-14T02:51:03Z",
        "expirationDateTime": "2022-10-15T02:51:03Z",
=======
        "apim-request-id": "d5ef6b44-a5af-4c46-91d0-a7808364df74",
        "Content-Length": "2146",
        "Content-Type": "application/json; charset=utf-8",
        "Date": "Mon, 24 Oct 2022 05:19:15 GMT",
        "Strict-Transport-Security": "max-age=31536000; includeSubDomains; preload",
        "X-Content-Type-Options": "nosniff",
        "x-envoy-upstream-service-time": "53",
        "x-ms-region": "West US 2"
      },
      "ResponseBody": {
        "jobId": "6af2db57-dc4a-4d4e-a1b0-56826bb04889",
        "lastUpdatedDateTime": "2022-10-24T05:19:15Z",
        "createdDateTime": "2022-10-24T05:19:13Z",
        "expirationDateTime": "2022-10-25T05:19:13Z",
>>>>>>> d933aa95
        "status": "succeeded",
        "errors": [],
        "tasks": {
          "completed": 3,
          "failed": 0,
          "inProgress": 0,
          "total": 3,
          "items": [
            {
              "kind": "EntityRecognitionLROResults",
<<<<<<< HEAD
              "lastUpdateDateTime": "2022-10-14T02:51:05.2984952Z",
=======
              "lastUpdateDateTime": "2022-10-24T05:19:15.6805737Z",
>>>>>>> d933aa95
              "status": "succeeded",
              "results": {
                "documents": [],
                "errors": [
                  {
                    "id": "0",
                    "error": {
                      "code": "InvalidArgument",
                      "message": "Invalid Language Code.",
                      "innererror": {
                        "code": "UnsupportedLanguageCode",
                        "message": "Invalid language code \u0027notalanguage\u0027. Supported languages: ar,cs,da,fi,hu,nl,no,pl,ru,sv,tr,ja,ko,zh-Hans,de,en,es,fr,it,pt-BR,pt-PT. For additional details see https://aka.ms/text-analytics/language-support?tabs=named-entity-recognition"
                      }
                    }
                  }
                ],
                "modelVersion": "2021-06-01"
              }
            },
            {
              "kind": "PiiEntityRecognitionLROResults",
<<<<<<< HEAD
              "lastUpdateDateTime": "2022-10-14T02:51:05.3300448Z",
=======
              "lastUpdateDateTime": "2022-10-24T05:19:15.6558015Z",
>>>>>>> d933aa95
              "status": "succeeded",
              "results": {
                "documents": [],
                "errors": [
                  {
                    "id": "0",
                    "error": {
                      "code": "InvalidArgument",
                      "message": "Invalid Language Code.",
                      "innererror": {
                        "code": "UnsupportedLanguageCode",
                        "message": "Invalid language code \u0027notalanguage\u0027. Supported languages: ja,ko,zh-Hans,de,en,es,fr,it,pt-BR,pt-PT. For additional details see https://aka.ms/text-analytics/language-support?tabs=named-entity-recognition"
                      }
                    }
                  }
                ],
                "modelVersion": "2021-01-15"
              }
            },
            {
              "kind": "KeyPhraseExtractionLROResults",
<<<<<<< HEAD
              "lastUpdateDateTime": "2022-10-14T02:51:05.2096518Z",
=======
              "lastUpdateDateTime": "2022-10-24T05:19:15.1838774Z",
>>>>>>> d933aa95
              "status": "succeeded",
              "results": {
                "documents": [],
                "errors": [
                  {
                    "id": "0",
                    "error": {
                      "code": "InvalidArgument",
                      "message": "Invalid Language Code.",
                      "innererror": {
                        "code": "UnsupportedLanguageCode",
                        "message": "Invalid language code \u0027notalanguage\u0027. Supported languages: de,en,es,fr,it,pt-BR,pt-PT,af,am,ar,as,az,be,bg,bn,br,bs,ca,cs,cy,da,el,eo,et,eu,fa,fi,fil,fy,ga,gd,gl,gu,ha,he,hi,hr,hu,hy,id,ja,jv,ka,kk,km,kn,ko,ku,ky,la,lo,lt,lv,mg,mk,ml,mn,mr,ms,my,ne,nl,no,om,or,pa,pl,ps,ro,ru,sa,sd,si,sk,sl,so,sq,sr,su,sv,sw,ta,te,th,tr,ug,uk,ur,uz,vi,xh,yi,zh-Hans,zh-Hant. For additional details see https://aka.ms/text-analytics/language-support?tabs=key-phrase-extraction"
                      }
                    }
                  }
                ],
                "modelVersion": "2022-10-01"
              }
            }
          ]
        }
      }
    },
    {
<<<<<<< HEAD
      "RequestUri": "https://endpoint/language/analyze-text/jobs/56978300-b792-449e-a12b-de6e1be3ddaf?api-version=2022-10-01-preview",
=======
      "RequestUri": "https://endpoint/language/analyze-text/jobs/6af2db57-dc4a-4d4e-a1b0-56826bb04889?api-version=2022-05-01",
>>>>>>> d933aa95
      "RequestMethod": "GET",
      "RequestHeaders": {
        "Accept": "application/json",
        "Accept-Encoding": "gzip, deflate, br",
        "Accept-Language": "en-US",
        "Connection": "keep-alive",
        "ocp-apim-subscription-key": "api_key",
        "Referer": "http://localhost:9876/",
        "sec-ch-ua": "",
        "sec-ch-ua-mobile": "?0",
        "sec-ch-ua-platform": "",
        "Sec-Fetch-Dest": "empty",
        "Sec-Fetch-Mode": "cors",
        "Sec-Fetch-Site": "same-site",
        "User-Agent": "Mozilla/5.0 (X11; Linux x86_64) AppleWebKit/537.36 (KHTML, like Gecko) HeadlessChrome/103.0.5058.0 Safari/537.36",
<<<<<<< HEAD
        "x-ms-client-request-id": "f79d85ef-52d4-46f7-a76e-08f12f0d9d23",
        "x-ms-useragent": "azsdk-js-ai-language-text/1.1.0-beta.1 core-rest-pipeline/1.9.3 OS/Linuxx86_64"
=======
        "x-ms-client-request-id": "4ff55c6b-a72f-4977-b088-3c8e9eca93aa",
        "x-ms-useragent": "azsdk-js-ai-language-text/1.0.1 core-rest-pipeline/1.10.0 OS/Linuxx86_64"
>>>>>>> d933aa95
      },
      "RequestBody": null,
      "StatusCode": 200,
      "ResponseHeaders": {
<<<<<<< HEAD
        "apim-request-id": "fb114be9-c01b-4412-bdea-e5e916604769",
        "Content-Length": "2145",
        "Content-Type": "application/json; charset=utf-8",
        "Date": "Fri, 14 Oct 2022 02:51:05 GMT",
        "Strict-Transport-Security": "max-age=31536000; includeSubDomains; preload",
        "X-Content-Type-Options": "nosniff",
        "x-envoy-upstream-service-time": "98"
      },
      "ResponseBody": {
        "jobId": "56978300-b792-449e-a12b-de6e1be3ddaf",
        "lastUpdateDateTime": "2022-10-14T02:51:05Z",
        "createdDateTime": "2022-10-14T02:51:03Z",
        "expirationDateTime": "2022-10-15T02:51:03Z",
=======
        "apim-request-id": "bd33b42b-3de3-419a-b642-57207d4a0ab6",
        "Content-Length": "2146",
        "Content-Type": "application/json; charset=utf-8",
        "Date": "Mon, 24 Oct 2022 05:19:15 GMT",
        "Strict-Transport-Security": "max-age=31536000; includeSubDomains; preload",
        "X-Content-Type-Options": "nosniff",
        "x-envoy-upstream-service-time": "70",
        "x-ms-region": "West US 2"
      },
      "ResponseBody": {
        "jobId": "6af2db57-dc4a-4d4e-a1b0-56826bb04889",
        "lastUpdatedDateTime": "2022-10-24T05:19:15Z",
        "createdDateTime": "2022-10-24T05:19:13Z",
        "expirationDateTime": "2022-10-25T05:19:13Z",
>>>>>>> d933aa95
        "status": "succeeded",
        "errors": [],
        "tasks": {
          "completed": 3,
          "failed": 0,
          "inProgress": 0,
          "total": 3,
          "items": [
            {
              "kind": "EntityRecognitionLROResults",
<<<<<<< HEAD
              "lastUpdateDateTime": "2022-10-14T02:51:05.2984952Z",
=======
              "lastUpdateDateTime": "2022-10-24T05:19:15.6805737Z",
>>>>>>> d933aa95
              "status": "succeeded",
              "results": {
                "documents": [],
                "errors": [
                  {
                    "id": "0",
                    "error": {
                      "code": "InvalidArgument",
                      "message": "Invalid Language Code.",
                      "innererror": {
                        "code": "UnsupportedLanguageCode",
                        "message": "Invalid language code \u0027notalanguage\u0027. Supported languages: ar,cs,da,fi,hu,nl,no,pl,ru,sv,tr,ja,ko,zh-Hans,de,en,es,fr,it,pt-BR,pt-PT. For additional details see https://aka.ms/text-analytics/language-support?tabs=named-entity-recognition"
                      }
                    }
                  }
                ],
                "modelVersion": "2021-06-01"
              }
            },
            {
              "kind": "PiiEntityRecognitionLROResults",
<<<<<<< HEAD
              "lastUpdateDateTime": "2022-10-14T02:51:05.3300448Z",
=======
              "lastUpdateDateTime": "2022-10-24T05:19:15.6558015Z",
>>>>>>> d933aa95
              "status": "succeeded",
              "results": {
                "documents": [],
                "errors": [
                  {
                    "id": "0",
                    "error": {
                      "code": "InvalidArgument",
                      "message": "Invalid Language Code.",
                      "innererror": {
                        "code": "UnsupportedLanguageCode",
                        "message": "Invalid language code \u0027notalanguage\u0027. Supported languages: ja,ko,zh-Hans,de,en,es,fr,it,pt-BR,pt-PT. For additional details see https://aka.ms/text-analytics/language-support?tabs=named-entity-recognition"
                      }
                    }
                  }
                ],
                "modelVersion": "2021-01-15"
              }
            },
            {
              "kind": "KeyPhraseExtractionLROResults",
<<<<<<< HEAD
              "lastUpdateDateTime": "2022-10-14T02:51:05.2096518Z",
=======
              "lastUpdateDateTime": "2022-10-24T05:19:15.1838774Z",
>>>>>>> d933aa95
              "status": "succeeded",
              "results": {
                "documents": [],
                "errors": [
                  {
                    "id": "0",
                    "error": {
                      "code": "InvalidArgument",
                      "message": "Invalid Language Code.",
                      "innererror": {
                        "code": "UnsupportedLanguageCode",
                        "message": "Invalid language code \u0027notalanguage\u0027. Supported languages: de,en,es,fr,it,pt-BR,pt-PT,af,am,ar,as,az,be,bg,bn,br,bs,ca,cs,cy,da,el,eo,et,eu,fa,fi,fil,fy,ga,gd,gl,gu,ha,he,hi,hr,hu,hy,id,ja,jv,ka,kk,km,kn,ko,ku,ky,la,lo,lt,lv,mg,mk,ml,mn,mr,ms,my,ne,nl,no,om,or,pa,pl,ps,ro,ru,sa,sd,si,sk,sl,so,sq,sr,su,sv,sw,ta,te,th,tr,ug,uk,ur,uz,vi,xh,yi,zh-Hans,zh-Hant. For additional details see https://aka.ms/text-analytics/language-support?tabs=key-phrase-extraction"
                      }
                    }
                  }
                ],
                "modelVersion": "2022-10-01"
              }
            }
          ]
        }
      }
    }
  ],
  "Variables": {}
}<|MERGE_RESOLUTION|>--- conflicted
+++ resolved
@@ -19,13 +19,8 @@
         "Sec-Fetch-Mode": "cors",
         "Sec-Fetch-Site": "same-site",
         "User-Agent": "Mozilla/5.0 (X11; Linux x86_64) AppleWebKit/537.36 (KHTML, like Gecko) HeadlessChrome/103.0.5058.0 Safari/537.36",
-<<<<<<< HEAD
-        "x-ms-client-request-id": "1b4127b7-6ff2-44fa-8696-38b1ff8b3883",
-        "x-ms-useragent": "azsdk-js-ai-language-text/1.1.0-beta.1 core-rest-pipeline/1.9.3 OS/Linuxx86_64"
-=======
-        "x-ms-client-request-id": "1ff6e1a4-79fc-4150-b4a3-dd9c46fe8d22",
-        "x-ms-useragent": "azsdk-js-ai-language-text/1.0.1 core-rest-pipeline/1.10.0 OS/Linuxx86_64"
->>>>>>> d933aa95
+        "x-ms-client-request-id": "bd65d074-f36a-487a-afcb-8d9460dbcc96",
+        "x-ms-useragent": "azsdk-js-ai-language-text/1.1.0-beta.1 core-rest-pipeline/1.10.0 OS/Linuxx86_64"
       },
       "RequestBody": {
         "analysisInput": {
@@ -54,33 +49,21 @@
       },
       "StatusCode": 202,
       "ResponseHeaders": {
-<<<<<<< HEAD
-        "apim-request-id": "537ac62c-3012-4905-bb34-4414b3007647",
+        "apim-request-id": "f052fc4f-4e88-4ef5-a729-79f316315c17",
         "Content-Length": "0",
-        "Date": "Fri, 14 Oct 2022 02:51:03 GMT",
-        "operation-location": "https://endpoint/language/analyze-text/jobs/56978300-b792-449e-a12b-de6e1be3ddaf?api-version=2022-10-01-preview",
+        "Date": "Tue, 25 Oct 2022 21:33:11 GMT",
+        "operation-location": "https://endpoint/language/analyze-text/jobs/9a4da546-c81d-4547-826d-c4b47189f776?api-version=2022-10-01-preview",
+        "Server": "istio-envoy",
         "Strict-Transport-Security": "max-age=31536000; includeSubDomains; preload",
         "X-Content-Type-Options": "nosniff",
-        "x-envoy-upstream-service-time": "221"
-=======
-        "apim-request-id": "d9c769b2-a9f1-46a1-9ef8-cc37cdc9194d",
-        "Content-Length": "0",
-        "Date": "Mon, 24 Oct 2022 05:19:13 GMT",
-        "operation-location": "https://endpoint/language/analyze-text/jobs/6af2db57-dc4a-4d4e-a1b0-56826bb04889?api-version=2022-05-01",
-        "Strict-Transport-Security": "max-age=31536000; includeSubDomains; preload",
-        "X-Content-Type-Options": "nosniff",
-        "x-envoy-upstream-service-time": "120",
-        "x-ms-region": "West US 2"
->>>>>>> d933aa95
+        "x-envoy-upstream-service-time": "148",
+        "x-http2-stream-id": "29",
+        "x-ms-region": "East US"
       },
       "ResponseBody": null
     },
     {
-<<<<<<< HEAD
-      "RequestUri": "https://endpoint/language/analyze-text/jobs/56978300-b792-449e-a12b-de6e1be3ddaf?api-version=2022-10-01-preview",
-=======
-      "RequestUri": "https://endpoint/language/analyze-text/jobs/6af2db57-dc4a-4d4e-a1b0-56826bb04889?api-version=2022-05-01",
->>>>>>> d933aa95
+      "RequestUri": "https://endpoint/language/analyze-text/jobs/9a4da546-c81d-4547-826d-c4b47189f776?api-version=2022-10-01-preview",
       "RequestMethod": "GET",
       "RequestHeaders": {
         "Accept": "application/json",
@@ -96,49 +79,29 @@
         "Sec-Fetch-Mode": "cors",
         "Sec-Fetch-Site": "same-site",
         "User-Agent": "Mozilla/5.0 (X11; Linux x86_64) AppleWebKit/537.36 (KHTML, like Gecko) HeadlessChrome/103.0.5058.0 Safari/537.36",
-<<<<<<< HEAD
-        "x-ms-client-request-id": "09a4d920-ad30-4ba3-a680-8dd4e823451e",
-        "x-ms-useragent": "azsdk-js-ai-language-text/1.1.0-beta.1 core-rest-pipeline/1.9.3 OS/Linuxx86_64"
-=======
-        "x-ms-client-request-id": "fec77dcd-9151-4d94-a7a8-eef32288d7c2",
-        "x-ms-useragent": "azsdk-js-ai-language-text/1.0.1 core-rest-pipeline/1.10.0 OS/Linuxx86_64"
->>>>>>> d933aa95
+        "x-ms-client-request-id": "a80049ea-9f9a-4c4d-90ff-2b466f861db2",
+        "x-ms-useragent": "azsdk-js-ai-language-text/1.1.0-beta.1 core-rest-pipeline/1.10.0 OS/Linuxx86_64"
       },
       "RequestBody": null,
       "StatusCode": 200,
       "ResponseHeaders": {
-<<<<<<< HEAD
-        "apim-request-id": "6cea8484-c355-4ae1-ae3c-201ddc1dc3a4",
-        "Content-Length": "279",
+        "apim-request-id": "3ddb8d59-5f3b-4766-8bc7-e4c460313f98",
+        "Content-Length": "280",
         "Content-Type": "application/json; charset=utf-8",
-        "Date": "Fri, 14 Oct 2022 02:51:03 GMT",
+        "Date": "Tue, 25 Oct 2022 21:33:12 GMT",
+        "Server": "istio-envoy",
         "Strict-Transport-Security": "max-age=31536000; includeSubDomains; preload",
         "X-Content-Type-Options": "nosniff",
-        "x-envoy-upstream-service-time": "7"
+        "x-envoy-upstream-service-time": "9",
+        "x-http2-stream-id": "33",
+        "x-ms-region": "East US"
       },
       "ResponseBody": {
-        "jobId": "56978300-b792-449e-a12b-de6e1be3ddaf",
-        "lastUpdateDateTime": "2022-10-14T02:51:03Z",
-        "createdDateTime": "2022-10-14T02:51:03Z",
-        "expirationDateTime": "2022-10-15T02:51:03Z",
+        "jobId": "9a4da546-c81d-4547-826d-c4b47189f776",
+        "lastUpdatedDateTime": "2022-10-25T21:33:12Z",
+        "createdDateTime": "2022-10-25T21:33:12Z",
+        "expirationDateTime": "2022-10-26T21:33:12Z",
         "status": "running",
-=======
-        "apim-request-id": "42c5ef07-80de-41a2-b074-3618d1965bbc",
-        "Content-Length": "283",
-        "Content-Type": "application/json; charset=utf-8",
-        "Date": "Mon, 24 Oct 2022 05:19:13 GMT",
-        "Strict-Transport-Security": "max-age=31536000; includeSubDomains; preload",
-        "X-Content-Type-Options": "nosniff",
-        "x-envoy-upstream-service-time": "8",
-        "x-ms-region": "West US 2"
-      },
-      "ResponseBody": {
-        "jobId": "6af2db57-dc4a-4d4e-a1b0-56826bb04889",
-        "lastUpdatedDateTime": "2022-10-24T05:19:13Z",
-        "createdDateTime": "2022-10-24T05:19:13Z",
-        "expirationDateTime": "2022-10-25T05:19:13Z",
-        "status": "notStarted",
->>>>>>> d933aa95
         "errors": [],
         "tasks": {
           "completed": 0,
@@ -150,11 +113,7 @@
       }
     },
     {
-<<<<<<< HEAD
-      "RequestUri": "https://endpoint/language/analyze-text/jobs/56978300-b792-449e-a12b-de6e1be3ddaf?api-version=2022-10-01-preview",
-=======
-      "RequestUri": "https://endpoint/language/analyze-text/jobs/6af2db57-dc4a-4d4e-a1b0-56826bb04889?api-version=2022-05-01",
->>>>>>> d933aa95
+      "RequestUri": "https://endpoint/language/analyze-text/jobs/9a4da546-c81d-4547-826d-c4b47189f776?api-version=2022-10-01-preview",
       "RequestMethod": "GET",
       "RequestHeaders": {
         "Accept": "application/json",
@@ -170,47 +129,28 @@
         "Sec-Fetch-Mode": "cors",
         "Sec-Fetch-Site": "same-site",
         "User-Agent": "Mozilla/5.0 (X11; Linux x86_64) AppleWebKit/537.36 (KHTML, like Gecko) HeadlessChrome/103.0.5058.0 Safari/537.36",
-<<<<<<< HEAD
-        "x-ms-client-request-id": "7b3793e8-3e82-49d7-a1e2-bedac798c32e",
-        "x-ms-useragent": "azsdk-js-ai-language-text/1.1.0-beta.1 core-rest-pipeline/1.9.3 OS/Linuxx86_64"
-=======
-        "x-ms-client-request-id": "93fbc05e-5faa-4b88-a96b-8ade8150db13",
-        "x-ms-useragent": "azsdk-js-ai-language-text/1.0.1 core-rest-pipeline/1.10.0 OS/Linuxx86_64"
->>>>>>> d933aa95
+        "x-ms-client-request-id": "9288d898-35d4-4c6e-8503-88ce27fe5fc4",
+        "x-ms-useragent": "azsdk-js-ai-language-text/1.1.0-beta.1 core-rest-pipeline/1.10.0 OS/Linuxx86_64"
       },
       "RequestBody": null,
       "StatusCode": 200,
       "ResponseHeaders": {
-<<<<<<< HEAD
-        "apim-request-id": "85edd44e-aa7a-4018-85a4-376515afbd6c",
-        "Content-Length": "279",
+        "apim-request-id": "c97d6679-9979-4c08-a310-899f26b2867b",
+        "Content-Length": "280",
         "Content-Type": "application/json; charset=utf-8",
-        "Date": "Fri, 14 Oct 2022 02:51:03 GMT",
+        "Date": "Tue, 25 Oct 2022 21:33:12 GMT",
+        "Server": "istio-envoy",
         "Strict-Transport-Security": "max-age=31536000; includeSubDomains; preload",
         "X-Content-Type-Options": "nosniff",
-        "x-envoy-upstream-service-time": "8"
+        "x-envoy-upstream-service-time": "33",
+        "x-http2-stream-id": "31",
+        "x-ms-region": "East US"
       },
       "ResponseBody": {
-        "jobId": "56978300-b792-449e-a12b-de6e1be3ddaf",
-        "lastUpdateDateTime": "2022-10-14T02:51:03Z",
-        "createdDateTime": "2022-10-14T02:51:03Z",
-        "expirationDateTime": "2022-10-15T02:51:03Z",
-=======
-        "apim-request-id": "9df36a15-c984-4a1e-9d36-f55b76403d16",
-        "Content-Length": "280",
-        "Content-Type": "application/json; charset=utf-8",
-        "Date": "Mon, 24 Oct 2022 05:19:13 GMT",
-        "Strict-Transport-Security": "max-age=31536000; includeSubDomains; preload",
-        "X-Content-Type-Options": "nosniff",
-        "x-envoy-upstream-service-time": "6",
-        "x-ms-region": "West US 2"
-      },
-      "ResponseBody": {
-        "jobId": "6af2db57-dc4a-4d4e-a1b0-56826bb04889",
-        "lastUpdatedDateTime": "2022-10-24T05:19:13Z",
-        "createdDateTime": "2022-10-24T05:19:13Z",
-        "expirationDateTime": "2022-10-25T05:19:13Z",
->>>>>>> d933aa95
+        "jobId": "9a4da546-c81d-4547-826d-c4b47189f776",
+        "lastUpdatedDateTime": "2022-10-25T21:33:12Z",
+        "createdDateTime": "2022-10-25T21:33:12Z",
+        "expirationDateTime": "2022-10-26T21:33:12Z",
         "status": "running",
         "errors": [],
         "tasks": {
@@ -223,11 +163,7 @@
       }
     },
     {
-<<<<<<< HEAD
-      "RequestUri": "https://endpoint/language/analyze-text/jobs/56978300-b792-449e-a12b-de6e1be3ddaf?api-version=2022-10-01-preview",
-=======
-      "RequestUri": "https://endpoint/language/analyze-text/jobs/6af2db57-dc4a-4d4e-a1b0-56826bb04889?api-version=2022-05-01",
->>>>>>> d933aa95
+      "RequestUri": "https://endpoint/language/analyze-text/jobs/9a4da546-c81d-4547-826d-c4b47189f776?api-version=2022-10-01-preview",
       "RequestMethod": "GET",
       "RequestHeaders": {
         "Accept": "application/json",
@@ -243,47 +179,28 @@
         "Sec-Fetch-Mode": "cors",
         "Sec-Fetch-Site": "same-site",
         "User-Agent": "Mozilla/5.0 (X11; Linux x86_64) AppleWebKit/537.36 (KHTML, like Gecko) HeadlessChrome/103.0.5058.0 Safari/537.36",
-<<<<<<< HEAD
-        "x-ms-client-request-id": "4ea6d653-4bfb-43cd-995c-c2d7bf617ade",
-        "x-ms-useragent": "azsdk-js-ai-language-text/1.1.0-beta.1 core-rest-pipeline/1.9.3 OS/Linuxx86_64"
-=======
-        "x-ms-client-request-id": "872a2bf4-42be-40b1-8c7e-b3b0116ca10e",
-        "x-ms-useragent": "azsdk-js-ai-language-text/1.0.1 core-rest-pipeline/1.10.0 OS/Linuxx86_64"
->>>>>>> d933aa95
+        "x-ms-client-request-id": "e34fec3a-b594-4c30-acd0-751b6176f721",
+        "x-ms-useragent": "azsdk-js-ai-language-text/1.1.0-beta.1 core-rest-pipeline/1.10.0 OS/Linuxx86_64"
       },
       "RequestBody": null,
       "StatusCode": 200,
       "ResponseHeaders": {
-<<<<<<< HEAD
-        "apim-request-id": "0bd2b26f-27ce-4806-a436-face3a0a60b2",
-        "Content-Length": "2145",
+        "apim-request-id": "3572232c-5f83-4f03-9783-278a7710c558",
+        "Content-Length": "2146",
         "Content-Type": "application/json; charset=utf-8",
-        "Date": "Fri, 14 Oct 2022 02:51:05 GMT",
+        "Date": "Tue, 25 Oct 2022 21:33:14 GMT",
+        "Server": "istio-envoy",
         "Strict-Transport-Security": "max-age=31536000; includeSubDomains; preload",
         "X-Content-Type-Options": "nosniff",
-        "x-envoy-upstream-service-time": "123"
+        "x-envoy-upstream-service-time": "75",
+        "x-http2-stream-id": "23",
+        "x-ms-region": "East US"
       },
       "ResponseBody": {
-        "jobId": "56978300-b792-449e-a12b-de6e1be3ddaf",
-        "lastUpdateDateTime": "2022-10-14T02:51:05Z",
-        "createdDateTime": "2022-10-14T02:51:03Z",
-        "expirationDateTime": "2022-10-15T02:51:03Z",
-=======
-        "apim-request-id": "d5ef6b44-a5af-4c46-91d0-a7808364df74",
-        "Content-Length": "2146",
-        "Content-Type": "application/json; charset=utf-8",
-        "Date": "Mon, 24 Oct 2022 05:19:15 GMT",
-        "Strict-Transport-Security": "max-age=31536000; includeSubDomains; preload",
-        "X-Content-Type-Options": "nosniff",
-        "x-envoy-upstream-service-time": "53",
-        "x-ms-region": "West US 2"
-      },
-      "ResponseBody": {
-        "jobId": "6af2db57-dc4a-4d4e-a1b0-56826bb04889",
-        "lastUpdatedDateTime": "2022-10-24T05:19:15Z",
-        "createdDateTime": "2022-10-24T05:19:13Z",
-        "expirationDateTime": "2022-10-25T05:19:13Z",
->>>>>>> d933aa95
+        "jobId": "9a4da546-c81d-4547-826d-c4b47189f776",
+        "lastUpdatedDateTime": "2022-10-25T21:33:14Z",
+        "createdDateTime": "2022-10-25T21:33:12Z",
+        "expirationDateTime": "2022-10-26T21:33:12Z",
         "status": "succeeded",
         "errors": [],
         "tasks": {
@@ -294,11 +211,7 @@
           "items": [
             {
               "kind": "EntityRecognitionLROResults",
-<<<<<<< HEAD
-              "lastUpdateDateTime": "2022-10-14T02:51:05.2984952Z",
-=======
-              "lastUpdateDateTime": "2022-10-24T05:19:15.6805737Z",
->>>>>>> d933aa95
+              "lastUpdateDateTime": "2022-10-25T21:33:14.6811856Z",
               "status": "succeeded",
               "results": {
                 "documents": [],
@@ -320,11 +233,7 @@
             },
             {
               "kind": "PiiEntityRecognitionLROResults",
-<<<<<<< HEAD
-              "lastUpdateDateTime": "2022-10-14T02:51:05.3300448Z",
-=======
-              "lastUpdateDateTime": "2022-10-24T05:19:15.6558015Z",
->>>>>>> d933aa95
+              "lastUpdateDateTime": "2022-10-25T21:33:14.8041103Z",
               "status": "succeeded",
               "results": {
                 "documents": [],
@@ -346,11 +255,7 @@
             },
             {
               "kind": "KeyPhraseExtractionLROResults",
-<<<<<<< HEAD
-              "lastUpdateDateTime": "2022-10-14T02:51:05.2096518Z",
-=======
-              "lastUpdateDateTime": "2022-10-24T05:19:15.1838774Z",
->>>>>>> d933aa95
+              "lastUpdateDateTime": "2022-10-25T21:33:14.7032998Z",
               "status": "succeeded",
               "results": {
                 "documents": [],
@@ -375,11 +280,7 @@
       }
     },
     {
-<<<<<<< HEAD
-      "RequestUri": "https://endpoint/language/analyze-text/jobs/56978300-b792-449e-a12b-de6e1be3ddaf?api-version=2022-10-01-preview",
-=======
-      "RequestUri": "https://endpoint/language/analyze-text/jobs/6af2db57-dc4a-4d4e-a1b0-56826bb04889?api-version=2022-05-01",
->>>>>>> d933aa95
+      "RequestUri": "https://endpoint/language/analyze-text/jobs/9a4da546-c81d-4547-826d-c4b47189f776?api-version=2022-10-01-preview",
       "RequestMethod": "GET",
       "RequestHeaders": {
         "Accept": "application/json",
@@ -395,47 +296,28 @@
         "Sec-Fetch-Mode": "cors",
         "Sec-Fetch-Site": "same-site",
         "User-Agent": "Mozilla/5.0 (X11; Linux x86_64) AppleWebKit/537.36 (KHTML, like Gecko) HeadlessChrome/103.0.5058.0 Safari/537.36",
-<<<<<<< HEAD
-        "x-ms-client-request-id": "f79d85ef-52d4-46f7-a76e-08f12f0d9d23",
-        "x-ms-useragent": "azsdk-js-ai-language-text/1.1.0-beta.1 core-rest-pipeline/1.9.3 OS/Linuxx86_64"
-=======
-        "x-ms-client-request-id": "4ff55c6b-a72f-4977-b088-3c8e9eca93aa",
-        "x-ms-useragent": "azsdk-js-ai-language-text/1.0.1 core-rest-pipeline/1.10.0 OS/Linuxx86_64"
->>>>>>> d933aa95
+        "x-ms-client-request-id": "eea83ec3-6322-4604-b424-f25645414793",
+        "x-ms-useragent": "azsdk-js-ai-language-text/1.1.0-beta.1 core-rest-pipeline/1.10.0 OS/Linuxx86_64"
       },
       "RequestBody": null,
       "StatusCode": 200,
       "ResponseHeaders": {
-<<<<<<< HEAD
-        "apim-request-id": "fb114be9-c01b-4412-bdea-e5e916604769",
-        "Content-Length": "2145",
-        "Content-Type": "application/json; charset=utf-8",
-        "Date": "Fri, 14 Oct 2022 02:51:05 GMT",
-        "Strict-Transport-Security": "max-age=31536000; includeSubDomains; preload",
-        "X-Content-Type-Options": "nosniff",
-        "x-envoy-upstream-service-time": "98"
-      },
-      "ResponseBody": {
-        "jobId": "56978300-b792-449e-a12b-de6e1be3ddaf",
-        "lastUpdateDateTime": "2022-10-14T02:51:05Z",
-        "createdDateTime": "2022-10-14T02:51:03Z",
-        "expirationDateTime": "2022-10-15T02:51:03Z",
-=======
-        "apim-request-id": "bd33b42b-3de3-419a-b642-57207d4a0ab6",
+        "apim-request-id": "3361425f-805d-4064-8be5-68814234308e",
         "Content-Length": "2146",
         "Content-Type": "application/json; charset=utf-8",
-        "Date": "Mon, 24 Oct 2022 05:19:15 GMT",
+        "Date": "Tue, 25 Oct 2022 21:33:14 GMT",
+        "Server": "istio-envoy",
         "Strict-Transport-Security": "max-age=31536000; includeSubDomains; preload",
         "X-Content-Type-Options": "nosniff",
         "x-envoy-upstream-service-time": "70",
-        "x-ms-region": "West US 2"
+        "x-http2-stream-id": "27",
+        "x-ms-region": "East US"
       },
       "ResponseBody": {
-        "jobId": "6af2db57-dc4a-4d4e-a1b0-56826bb04889",
-        "lastUpdatedDateTime": "2022-10-24T05:19:15Z",
-        "createdDateTime": "2022-10-24T05:19:13Z",
-        "expirationDateTime": "2022-10-25T05:19:13Z",
->>>>>>> d933aa95
+        "jobId": "9a4da546-c81d-4547-826d-c4b47189f776",
+        "lastUpdatedDateTime": "2022-10-25T21:33:14Z",
+        "createdDateTime": "2022-10-25T21:33:12Z",
+        "expirationDateTime": "2022-10-26T21:33:12Z",
         "status": "succeeded",
         "errors": [],
         "tasks": {
@@ -446,11 +328,7 @@
           "items": [
             {
               "kind": "EntityRecognitionLROResults",
-<<<<<<< HEAD
-              "lastUpdateDateTime": "2022-10-14T02:51:05.2984952Z",
-=======
-              "lastUpdateDateTime": "2022-10-24T05:19:15.6805737Z",
->>>>>>> d933aa95
+              "lastUpdateDateTime": "2022-10-25T21:33:14.6811856Z",
               "status": "succeeded",
               "results": {
                 "documents": [],
@@ -472,11 +350,7 @@
             },
             {
               "kind": "PiiEntityRecognitionLROResults",
-<<<<<<< HEAD
-              "lastUpdateDateTime": "2022-10-14T02:51:05.3300448Z",
-=======
-              "lastUpdateDateTime": "2022-10-24T05:19:15.6558015Z",
->>>>>>> d933aa95
+              "lastUpdateDateTime": "2022-10-25T21:33:14.8041103Z",
               "status": "succeeded",
               "results": {
                 "documents": [],
@@ -498,11 +372,7 @@
             },
             {
               "kind": "KeyPhraseExtractionLROResults",
-<<<<<<< HEAD
-              "lastUpdateDateTime": "2022-10-14T02:51:05.2096518Z",
-=======
-              "lastUpdateDateTime": "2022-10-24T05:19:15.1838774Z",
->>>>>>> d933aa95
+              "lastUpdateDateTime": "2022-10-25T21:33:14.7032998Z",
               "status": "succeeded",
               "results": {
                 "documents": [],
