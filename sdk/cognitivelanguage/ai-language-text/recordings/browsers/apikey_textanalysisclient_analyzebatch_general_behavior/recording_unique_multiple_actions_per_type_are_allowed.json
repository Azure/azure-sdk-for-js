{
  "Entries": [
    {
      "RequestUri": "https://endpoint/language/analyze-text/jobs?api-version=2022-10-01-preview",
      "RequestMethod": "POST",
      "RequestHeaders": {
        "Accept": "application/json",
        "Accept-Encoding": "gzip, deflate, br",
        "Accept-Language": "en-US",
        "Connection": "keep-alive",
        "Content-Length": "240",
        "Content-Type": "application/json",
        "ocp-apim-subscription-key": "api_key",
        "Referer": "http://localhost:9876/",
        "sec-ch-ua": "",
        "sec-ch-ua-mobile": "?0",
        "sec-ch-ua-platform": "",
        "Sec-Fetch-Dest": "empty",
        "Sec-Fetch-Mode": "cors",
        "Sec-Fetch-Site": "same-site",
        "User-Agent": "Mozilla/5.0 (X11; Linux x86_64) AppleWebKit/537.36 (KHTML, like Gecko) HeadlessChrome/103.0.5058.0 Safari/537.36",
<<<<<<< HEAD
        "x-ms-client-request-id": "db9424b4-af16-4d50-aa26-1631801ba246",
        "x-ms-useragent": "azsdk-js-ai-language-text/1.1.0-beta.1 core-rest-pipeline/1.9.3 OS/Linuxx86_64"
=======
        "x-ms-client-request-id": "048d8166-2266-4648-a76b-b8ce7b3302b8",
        "x-ms-useragent": "azsdk-js-ai-language-text/1.0.1 core-rest-pipeline/1.10.0 OS/Linuxx86_64"
>>>>>>> d933aa95
      },
      "RequestBody": {
        "analysisInput": {
          "documents": [
            {
              "id": "0",
              "text": "I will go to the park.",
              "language": "en"
            }
          ]
        },
        "tasks": [
          {
            "taskName": "action1",
            "kind": "PiiEntityRecognition",
            "parameters": {}
          },
          {
            "taskName": "action2",
            "kind": "PiiEntityRecognition",
            "parameters": {}
          }
        ]
      },
      "StatusCode": 202,
      "ResponseHeaders": {
<<<<<<< HEAD
        "apim-request-id": "ff01ca98-787e-4221-a40c-5b78654cd4ec",
        "Content-Length": "0",
        "Date": "Fri, 14 Oct 2022 02:49:45 GMT",
        "operation-location": "https://endpoint/language/analyze-text/jobs/653ef425-b2aa-48f6-8cb3-c0eeedd21f5b?api-version=2022-10-01-preview",
        "Strict-Transport-Security": "max-age=31536000; includeSubDomains; preload",
        "X-Content-Type-Options": "nosniff",
        "x-envoy-upstream-service-time": "165"
=======
        "apim-request-id": "b4666416-796f-47de-99e1-23c749eb32e5",
        "Content-Length": "0",
        "Date": "Mon, 24 Oct 2022 05:18:34 GMT",
        "operation-location": "https://endpoint/language/analyze-text/jobs/35afc6af-27fc-4504-b7a4-62badc7763cb?api-version=2022-05-01",
        "Strict-Transport-Security": "max-age=31536000; includeSubDomains; preload",
        "X-Content-Type-Options": "nosniff",
        "x-envoy-upstream-service-time": "109",
        "x-ms-region": "West US 2"
>>>>>>> d933aa95
      },
      "ResponseBody": null
    },
    {
<<<<<<< HEAD
      "RequestUri": "https://endpoint/language/analyze-text/jobs/653ef425-b2aa-48f6-8cb3-c0eeedd21f5b?api-version=2022-10-01-preview",
=======
      "RequestUri": "https://endpoint/language/analyze-text/jobs/35afc6af-27fc-4504-b7a4-62badc7763cb?api-version=2022-05-01",
>>>>>>> d933aa95
      "RequestMethod": "GET",
      "RequestHeaders": {
        "Accept": "application/json",
        "Accept-Encoding": "gzip, deflate, br",
        "Accept-Language": "en-US",
        "Connection": "keep-alive",
        "ocp-apim-subscription-key": "api_key",
        "Referer": "http://localhost:9876/",
        "sec-ch-ua": "",
        "sec-ch-ua-mobile": "?0",
        "sec-ch-ua-platform": "",
        "Sec-Fetch-Dest": "empty",
        "Sec-Fetch-Mode": "cors",
        "Sec-Fetch-Site": "same-site",
        "User-Agent": "Mozilla/5.0 (X11; Linux x86_64) AppleWebKit/537.36 (KHTML, like Gecko) HeadlessChrome/103.0.5058.0 Safari/537.36",
<<<<<<< HEAD
        "x-ms-client-request-id": "78c0dee3-95fd-439e-aaeb-5d52294b1396",
        "x-ms-useragent": "azsdk-js-ai-language-text/1.1.0-beta.1 core-rest-pipeline/1.9.3 OS/Linuxx86_64"
=======
        "x-ms-client-request-id": "cb77af59-2585-4ff8-86ac-04e76b44bf80",
        "x-ms-useragent": "azsdk-js-ai-language-text/1.0.1 core-rest-pipeline/1.10.0 OS/Linuxx86_64"
>>>>>>> d933aa95
      },
      "RequestBody": null,
      "StatusCode": 200,
      "ResponseHeaders": {
<<<<<<< HEAD
        "apim-request-id": "f828eaf6-1b23-4d23-bc9e-b79c4c51a0c3",
        "Content-Length": "282",
        "Content-Type": "application/json; charset=utf-8",
        "Date": "Fri, 14 Oct 2022 02:49:45 GMT",
        "Strict-Transport-Security": "max-age=31536000; includeSubDomains; preload",
        "X-Content-Type-Options": "nosniff",
        "x-envoy-upstream-service-time": "11"
      },
      "ResponseBody": {
        "jobId": "653ef425-b2aa-48f6-8cb3-c0eeedd21f5b",
        "lastUpdateDateTime": "2022-10-14T02:49:46Z",
        "createdDateTime": "2022-10-14T02:49:46Z",
        "expirationDateTime": "2022-10-15T02:49:46Z",
=======
        "apim-request-id": "96d91519-9dc0-4de3-8797-91ea2d55bb1b",
        "Content-Length": "283",
        "Content-Type": "application/json; charset=utf-8",
        "Date": "Mon, 24 Oct 2022 05:18:34 GMT",
        "Strict-Transport-Security": "max-age=31536000; includeSubDomains; preload",
        "X-Content-Type-Options": "nosniff",
        "x-envoy-upstream-service-time": "8",
        "x-ms-region": "West US 2"
      },
      "ResponseBody": {
        "jobId": "35afc6af-27fc-4504-b7a4-62badc7763cb",
        "lastUpdatedDateTime": "2022-10-24T05:18:34Z",
        "createdDateTime": "2022-10-24T05:18:34Z",
        "expirationDateTime": "2022-10-25T05:18:34Z",
>>>>>>> d933aa95
        "status": "notStarted",
        "errors": [],
        "tasks": {
          "completed": 0,
          "failed": 0,
          "inProgress": 2,
          "total": 2,
          "items": []
        }
      }
    },
    {
<<<<<<< HEAD
      "RequestUri": "https://endpoint/language/analyze-text/jobs/653ef425-b2aa-48f6-8cb3-c0eeedd21f5b?api-version=2022-10-01-preview",
=======
      "RequestUri": "https://endpoint/language/analyze-text/jobs/35afc6af-27fc-4504-b7a4-62badc7763cb?api-version=2022-05-01",
>>>>>>> d933aa95
      "RequestMethod": "GET",
      "RequestHeaders": {
        "Accept": "application/json",
        "Accept-Encoding": "gzip, deflate, br",
        "Accept-Language": "en-US",
        "Connection": "keep-alive",
        "ocp-apim-subscription-key": "api_key",
        "Referer": "http://localhost:9876/",
        "sec-ch-ua": "",
        "sec-ch-ua-mobile": "?0",
        "sec-ch-ua-platform": "",
        "Sec-Fetch-Dest": "empty",
        "Sec-Fetch-Mode": "cors",
        "Sec-Fetch-Site": "same-site",
        "User-Agent": "Mozilla/5.0 (X11; Linux x86_64) AppleWebKit/537.36 (KHTML, like Gecko) HeadlessChrome/103.0.5058.0 Safari/537.36",
<<<<<<< HEAD
        "x-ms-client-request-id": "82e1085a-7e41-4004-a420-9f719a247161",
        "x-ms-useragent": "azsdk-js-ai-language-text/1.1.0-beta.1 core-rest-pipeline/1.9.3 OS/Linuxx86_64"
=======
        "x-ms-client-request-id": "1222721d-5388-484d-8e1c-9ab3f721cee9",
        "x-ms-useragent": "azsdk-js-ai-language-text/1.0.1 core-rest-pipeline/1.10.0 OS/Linuxx86_64"
>>>>>>> d933aa95
      },
      "RequestBody": null,
      "StatusCode": 200,
      "ResponseHeaders": {
<<<<<<< HEAD
        "apim-request-id": "c6855a4f-4fde-4c2c-9e5b-0923a2838815",
        "Content-Length": "279",
        "Content-Type": "application/json; charset=utf-8",
        "Date": "Fri, 14 Oct 2022 02:49:46 GMT",
        "Strict-Transport-Security": "max-age=31536000; includeSubDomains; preload",
        "X-Content-Type-Options": "nosniff",
        "x-envoy-upstream-service-time": "8"
      },
      "ResponseBody": {
        "jobId": "653ef425-b2aa-48f6-8cb3-c0eeedd21f5b",
        "lastUpdateDateTime": "2022-10-14T02:49:46Z",
        "createdDateTime": "2022-10-14T02:49:46Z",
        "expirationDateTime": "2022-10-15T02:49:46Z",
        "status": "running",
=======
        "apim-request-id": "1090f347-7960-4708-9ca6-d79e91d98f01",
        "Content-Length": "283",
        "Content-Type": "application/json; charset=utf-8",
        "Date": "Mon, 24 Oct 2022 05:18:34 GMT",
        "Strict-Transport-Security": "max-age=31536000; includeSubDomains; preload",
        "X-Content-Type-Options": "nosniff",
        "x-envoy-upstream-service-time": "7",
        "x-ms-region": "West US 2"
      },
      "ResponseBody": {
        "jobId": "35afc6af-27fc-4504-b7a4-62badc7763cb",
        "lastUpdatedDateTime": "2022-10-24T05:18:34Z",
        "createdDateTime": "2022-10-24T05:18:34Z",
        "expirationDateTime": "2022-10-25T05:18:34Z",
        "status": "notStarted",
>>>>>>> d933aa95
        "errors": [],
        "tasks": {
          "completed": 0,
          "failed": 0,
          "inProgress": 2,
          "total": 2,
          "items": []
        }
      }
    },
    {
<<<<<<< HEAD
      "RequestUri": "https://endpoint/language/analyze-text/jobs/653ef425-b2aa-48f6-8cb3-c0eeedd21f5b?api-version=2022-10-01-preview",
=======
      "RequestUri": "https://endpoint/language/analyze-text/jobs/35afc6af-27fc-4504-b7a4-62badc7763cb?api-version=2022-05-01",
>>>>>>> d933aa95
      "RequestMethod": "GET",
      "RequestHeaders": {
        "Accept": "application/json",
        "Accept-Encoding": "gzip, deflate, br",
        "Accept-Language": "en-US",
        "Connection": "keep-alive",
        "ocp-apim-subscription-key": "api_key",
        "Referer": "http://localhost:9876/",
        "sec-ch-ua": "",
        "sec-ch-ua-mobile": "?0",
        "sec-ch-ua-platform": "",
        "Sec-Fetch-Dest": "empty",
        "Sec-Fetch-Mode": "cors",
        "Sec-Fetch-Site": "same-site",
        "User-Agent": "Mozilla/5.0 (X11; Linux x86_64) AppleWebKit/537.36 (KHTML, like Gecko) HeadlessChrome/103.0.5058.0 Safari/537.36",
<<<<<<< HEAD
        "x-ms-client-request-id": "6fadc807-f77c-474d-9165-619b36676e85",
        "x-ms-useragent": "azsdk-js-ai-language-text/1.1.0-beta.1 core-rest-pipeline/1.9.3 OS/Linuxx86_64"
=======
        "x-ms-client-request-id": "ba5e9ccd-b36d-43fd-af22-e7b0fc208239",
        "x-ms-useragent": "azsdk-js-ai-language-text/1.0.1 core-rest-pipeline/1.10.0 OS/Linuxx86_64"
>>>>>>> d933aa95
      },
      "RequestBody": null,
      "StatusCode": 200,
      "ResponseHeaders": {
<<<<<<< HEAD
        "apim-request-id": "dcfb3e25-a6fa-4786-bc01-f9710f4257f3",
        "Content-Length": "841",
        "Content-Type": "application/json; charset=utf-8",
        "Date": "Fri, 14 Oct 2022 02:49:48 GMT",
        "Strict-Transport-Security": "max-age=31536000; includeSubDomains; preload",
        "X-Content-Type-Options": "nosniff",
        "x-envoy-upstream-service-time": "62"
      },
      "ResponseBody": {
        "jobId": "653ef425-b2aa-48f6-8cb3-c0eeedd21f5b",
        "lastUpdateDateTime": "2022-10-14T02:49:48Z",
        "createdDateTime": "2022-10-14T02:49:46Z",
        "expirationDateTime": "2022-10-15T02:49:46Z",
=======
        "apim-request-id": "1b247083-262c-4ccb-8df2-fc7de64cb6a2",
        "Content-Length": "842",
        "Content-Type": "application/json; charset=utf-8",
        "Date": "Mon, 24 Oct 2022 05:18:37 GMT",
        "Strict-Transport-Security": "max-age=31536000; includeSubDomains; preload",
        "X-Content-Type-Options": "nosniff",
        "x-envoy-upstream-service-time": "41",
        "x-ms-region": "West US 2"
      },
      "ResponseBody": {
        "jobId": "35afc6af-27fc-4504-b7a4-62badc7763cb",
        "lastUpdatedDateTime": "2022-10-24T05:18:36Z",
        "createdDateTime": "2022-10-24T05:18:34Z",
        "expirationDateTime": "2022-10-25T05:18:34Z",
>>>>>>> d933aa95
        "status": "succeeded",
        "errors": [],
        "tasks": {
          "completed": 2,
          "failed": 0,
          "inProgress": 0,
          "total": 2,
          "items": [
            {
              "kind": "PiiEntityRecognitionLROResults",
              "taskName": "action1",
<<<<<<< HEAD
              "lastUpdateDateTime": "2022-10-14T02:49:48.276538Z",
=======
              "lastUpdateDateTime": "2022-10-24T05:18:36.5577682Z",
>>>>>>> d933aa95
              "status": "succeeded",
              "results": {
                "documents": [
                  {
                    "redactedText": "I will go to the park.",
                    "id": "0",
                    "entities": [],
                    "warnings": []
                  }
                ],
                "errors": [],
                "modelVersion": "2021-01-15"
              }
            },
            {
              "kind": "PiiEntityRecognitionLROResults",
              "taskName": "action2",
<<<<<<< HEAD
              "lastUpdateDateTime": "2022-10-14T02:49:48.2188043Z",
=======
              "lastUpdateDateTime": "2022-10-24T05:18:36.738703Z",
>>>>>>> d933aa95
              "status": "succeeded",
              "results": {
                "documents": [
                  {
                    "redactedText": "I will go to the park.",
                    "id": "0",
                    "entities": [],
                    "warnings": []
                  }
                ],
                "errors": [],
                "modelVersion": "2021-01-15"
              }
            }
          ]
        }
      }
    },
    {
<<<<<<< HEAD
      "RequestUri": "https://endpoint/language/analyze-text/jobs/653ef425-b2aa-48f6-8cb3-c0eeedd21f5b?api-version=2022-10-01-preview",
=======
      "RequestUri": "https://endpoint/language/analyze-text/jobs/35afc6af-27fc-4504-b7a4-62badc7763cb?api-version=2022-05-01",
>>>>>>> d933aa95
      "RequestMethod": "GET",
      "RequestHeaders": {
        "Accept": "application/json",
        "Accept-Encoding": "gzip, deflate, br",
        "Accept-Language": "en-US",
        "Connection": "keep-alive",
        "ocp-apim-subscription-key": "api_key",
        "Referer": "http://localhost:9876/",
        "sec-ch-ua": "",
        "sec-ch-ua-mobile": "?0",
        "sec-ch-ua-platform": "",
        "Sec-Fetch-Dest": "empty",
        "Sec-Fetch-Mode": "cors",
        "Sec-Fetch-Site": "same-site",
        "User-Agent": "Mozilla/5.0 (X11; Linux x86_64) AppleWebKit/537.36 (KHTML, like Gecko) HeadlessChrome/103.0.5058.0 Safari/537.36",
<<<<<<< HEAD
        "x-ms-client-request-id": "7dba7536-fa3f-4b02-b39b-3bdc1fd7a683",
        "x-ms-useragent": "azsdk-js-ai-language-text/1.1.0-beta.1 core-rest-pipeline/1.9.3 OS/Linuxx86_64"
=======
        "x-ms-client-request-id": "1dde15f6-152b-405b-917d-c1f691493f84",
        "x-ms-useragent": "azsdk-js-ai-language-text/1.0.1 core-rest-pipeline/1.10.0 OS/Linuxx86_64"
>>>>>>> d933aa95
      },
      "RequestBody": null,
      "StatusCode": 200,
      "ResponseHeaders": {
<<<<<<< HEAD
        "apim-request-id": "13690987-5485-446b-a83c-f817c756891f",
        "Content-Length": "841",
        "Content-Type": "application/json; charset=utf-8",
        "Date": "Fri, 14 Oct 2022 02:49:48 GMT",
        "Strict-Transport-Security": "max-age=31536000; includeSubDomains; preload",
        "X-Content-Type-Options": "nosniff",
        "x-envoy-upstream-service-time": "57"
      },
      "ResponseBody": {
        "jobId": "653ef425-b2aa-48f6-8cb3-c0eeedd21f5b",
        "lastUpdateDateTime": "2022-10-14T02:49:48Z",
        "createdDateTime": "2022-10-14T02:49:46Z",
        "expirationDateTime": "2022-10-15T02:49:46Z",
=======
        "apim-request-id": "b7be9ab3-b8f9-4088-b2f2-c46d343fb7cd",
        "Content-Length": "842",
        "Content-Type": "application/json; charset=utf-8",
        "Date": "Mon, 24 Oct 2022 05:18:37 GMT",
        "Strict-Transport-Security": "max-age=31536000; includeSubDomains; preload",
        "X-Content-Type-Options": "nosniff",
        "x-envoy-upstream-service-time": "33",
        "x-ms-region": "West US 2"
      },
      "ResponseBody": {
        "jobId": "35afc6af-27fc-4504-b7a4-62badc7763cb",
        "lastUpdatedDateTime": "2022-10-24T05:18:36Z",
        "createdDateTime": "2022-10-24T05:18:34Z",
        "expirationDateTime": "2022-10-25T05:18:34Z",
>>>>>>> d933aa95
        "status": "succeeded",
        "errors": [],
        "tasks": {
          "completed": 2,
          "failed": 0,
          "inProgress": 0,
          "total": 2,
          "items": [
            {
              "kind": "PiiEntityRecognitionLROResults",
              "taskName": "action1",
<<<<<<< HEAD
              "lastUpdateDateTime": "2022-10-14T02:49:48.276538Z",
=======
              "lastUpdateDateTime": "2022-10-24T05:18:36.5577682Z",
>>>>>>> d933aa95
              "status": "succeeded",
              "results": {
                "documents": [
                  {
                    "redactedText": "I will go to the park.",
                    "id": "0",
                    "entities": [],
                    "warnings": []
                  }
                ],
                "errors": [],
                "modelVersion": "2021-01-15"
              }
            },
            {
              "kind": "PiiEntityRecognitionLROResults",
              "taskName": "action2",
<<<<<<< HEAD
              "lastUpdateDateTime": "2022-10-14T02:49:48.2188043Z",
=======
              "lastUpdateDateTime": "2022-10-24T05:18:36.738703Z",
>>>>>>> d933aa95
              "status": "succeeded",
              "results": {
                "documents": [
                  {
                    "redactedText": "I will go to the park.",
                    "id": "0",
                    "entities": [],
                    "warnings": []
                  }
                ],
                "errors": [],
                "modelVersion": "2021-01-15"
              }
            }
          ]
        }
      }
    }
  ],
  "Variables": {}
}<|MERGE_RESOLUTION|>--- conflicted
+++ resolved
@@ -19,13 +19,8 @@
         "Sec-Fetch-Mode": "cors",
         "Sec-Fetch-Site": "same-site",
         "User-Agent": "Mozilla/5.0 (X11; Linux x86_64) AppleWebKit/537.36 (KHTML, like Gecko) HeadlessChrome/103.0.5058.0 Safari/537.36",
-<<<<<<< HEAD
-        "x-ms-client-request-id": "db9424b4-af16-4d50-aa26-1631801ba246",
-        "x-ms-useragent": "azsdk-js-ai-language-text/1.1.0-beta.1 core-rest-pipeline/1.9.3 OS/Linuxx86_64"
-=======
-        "x-ms-client-request-id": "048d8166-2266-4648-a76b-b8ce7b3302b8",
-        "x-ms-useragent": "azsdk-js-ai-language-text/1.0.1 core-rest-pipeline/1.10.0 OS/Linuxx86_64"
->>>>>>> d933aa95
+        "x-ms-client-request-id": "e8ebcb8b-d8e1-45f6-8b8f-a44d1e8b5f93",
+        "x-ms-useragent": "azsdk-js-ai-language-text/1.1.0-beta.1 core-rest-pipeline/1.10.0 OS/Linuxx86_64"
       },
       "RequestBody": {
         "analysisInput": {
@@ -52,90 +47,59 @@
       },
       "StatusCode": 202,
       "ResponseHeaders": {
-<<<<<<< HEAD
-        "apim-request-id": "ff01ca98-787e-4221-a40c-5b78654cd4ec",
+        "apim-request-id": "65b06ed5-e225-40cf-8b1e-02cfba3993dc",
         "Content-Length": "0",
-        "Date": "Fri, 14 Oct 2022 02:49:45 GMT",
-        "operation-location": "https://endpoint/language/analyze-text/jobs/653ef425-b2aa-48f6-8cb3-c0eeedd21f5b?api-version=2022-10-01-preview",
-        "Strict-Transport-Security": "max-age=31536000; includeSubDomains; preload",
-        "X-Content-Type-Options": "nosniff",
-        "x-envoy-upstream-service-time": "165"
-=======
-        "apim-request-id": "b4666416-796f-47de-99e1-23c749eb32e5",
-        "Content-Length": "0",
-        "Date": "Mon, 24 Oct 2022 05:18:34 GMT",
-        "operation-location": "https://endpoint/language/analyze-text/jobs/35afc6af-27fc-4504-b7a4-62badc7763cb?api-version=2022-05-01",
-        "Strict-Transport-Security": "max-age=31536000; includeSubDomains; preload",
-        "X-Content-Type-Options": "nosniff",
-        "x-envoy-upstream-service-time": "109",
-        "x-ms-region": "West US 2"
->>>>>>> d933aa95
+        "Date": "Tue, 25 Oct 2022 21:32:12 GMT",
+        "operation-location": "https://endpoint/language/analyze-text/jobs/6be704a8-ec06-4d05-8841-93025b268dc8?api-version=2022-10-01-preview",
+        "Server": "istio-envoy",
+        "Strict-Transport-Security": "max-age=31536000; includeSubDomains; preload",
+        "X-Content-Type-Options": "nosniff",
+        "x-envoy-upstream-service-time": "129",
+        "x-http2-stream-id": "33",
+        "x-ms-region": "East US"
       },
       "ResponseBody": null
     },
     {
-<<<<<<< HEAD
-      "RequestUri": "https://endpoint/language/analyze-text/jobs/653ef425-b2aa-48f6-8cb3-c0eeedd21f5b?api-version=2022-10-01-preview",
-=======
-      "RequestUri": "https://endpoint/language/analyze-text/jobs/35afc6af-27fc-4504-b7a4-62badc7763cb?api-version=2022-05-01",
->>>>>>> d933aa95
-      "RequestMethod": "GET",
-      "RequestHeaders": {
-        "Accept": "application/json",
-        "Accept-Encoding": "gzip, deflate, br",
-        "Accept-Language": "en-US",
-        "Connection": "keep-alive",
-        "ocp-apim-subscription-key": "api_key",
-        "Referer": "http://localhost:9876/",
-        "sec-ch-ua": "",
-        "sec-ch-ua-mobile": "?0",
-        "sec-ch-ua-platform": "",
-        "Sec-Fetch-Dest": "empty",
-        "Sec-Fetch-Mode": "cors",
-        "Sec-Fetch-Site": "same-site",
-        "User-Agent": "Mozilla/5.0 (X11; Linux x86_64) AppleWebKit/537.36 (KHTML, like Gecko) HeadlessChrome/103.0.5058.0 Safari/537.36",
-<<<<<<< HEAD
-        "x-ms-client-request-id": "78c0dee3-95fd-439e-aaeb-5d52294b1396",
-        "x-ms-useragent": "azsdk-js-ai-language-text/1.1.0-beta.1 core-rest-pipeline/1.9.3 OS/Linuxx86_64"
-=======
-        "x-ms-client-request-id": "cb77af59-2585-4ff8-86ac-04e76b44bf80",
-        "x-ms-useragent": "azsdk-js-ai-language-text/1.0.1 core-rest-pipeline/1.10.0 OS/Linuxx86_64"
->>>>>>> d933aa95
-      },
-      "RequestBody": null,
-      "StatusCode": 200,
-      "ResponseHeaders": {
-<<<<<<< HEAD
-        "apim-request-id": "f828eaf6-1b23-4d23-bc9e-b79c4c51a0c3",
-        "Content-Length": "282",
-        "Content-Type": "application/json; charset=utf-8",
-        "Date": "Fri, 14 Oct 2022 02:49:45 GMT",
-        "Strict-Transport-Security": "max-age=31536000; includeSubDomains; preload",
-        "X-Content-Type-Options": "nosniff",
-        "x-envoy-upstream-service-time": "11"
-      },
-      "ResponseBody": {
-        "jobId": "653ef425-b2aa-48f6-8cb3-c0eeedd21f5b",
-        "lastUpdateDateTime": "2022-10-14T02:49:46Z",
-        "createdDateTime": "2022-10-14T02:49:46Z",
-        "expirationDateTime": "2022-10-15T02:49:46Z",
-=======
-        "apim-request-id": "96d91519-9dc0-4de3-8797-91ea2d55bb1b",
-        "Content-Length": "283",
-        "Content-Type": "application/json; charset=utf-8",
-        "Date": "Mon, 24 Oct 2022 05:18:34 GMT",
+      "RequestUri": "https://endpoint/language/analyze-text/jobs/6be704a8-ec06-4d05-8841-93025b268dc8?api-version=2022-10-01-preview",
+      "RequestMethod": "GET",
+      "RequestHeaders": {
+        "Accept": "application/json",
+        "Accept-Encoding": "gzip, deflate, br",
+        "Accept-Language": "en-US",
+        "Connection": "keep-alive",
+        "ocp-apim-subscription-key": "api_key",
+        "Referer": "http://localhost:9876/",
+        "sec-ch-ua": "",
+        "sec-ch-ua-mobile": "?0",
+        "sec-ch-ua-platform": "",
+        "Sec-Fetch-Dest": "empty",
+        "Sec-Fetch-Mode": "cors",
+        "Sec-Fetch-Site": "same-site",
+        "User-Agent": "Mozilla/5.0 (X11; Linux x86_64) AppleWebKit/537.36 (KHTML, like Gecko) HeadlessChrome/103.0.5058.0 Safari/537.36",
+        "x-ms-client-request-id": "db24923f-f1d5-4965-abe7-49d1aa384ce5",
+        "x-ms-useragent": "azsdk-js-ai-language-text/1.1.0-beta.1 core-rest-pipeline/1.10.0 OS/Linuxx86_64"
+      },
+      "RequestBody": null,
+      "StatusCode": 200,
+      "ResponseHeaders": {
+        "apim-request-id": "429091cf-5177-49d4-b514-0a057846584e",
+        "Content-Length": "280",
+        "Content-Type": "application/json; charset=utf-8",
+        "Date": "Tue, 25 Oct 2022 21:32:12 GMT",
+        "Server": "istio-envoy",
         "Strict-Transport-Security": "max-age=31536000; includeSubDomains; preload",
         "X-Content-Type-Options": "nosniff",
         "x-envoy-upstream-service-time": "8",
-        "x-ms-region": "West US 2"
-      },
-      "ResponseBody": {
-        "jobId": "35afc6af-27fc-4504-b7a4-62badc7763cb",
-        "lastUpdatedDateTime": "2022-10-24T05:18:34Z",
-        "createdDateTime": "2022-10-24T05:18:34Z",
-        "expirationDateTime": "2022-10-25T05:18:34Z",
->>>>>>> d933aa95
-        "status": "notStarted",
+        "x-http2-stream-id": "21",
+        "x-ms-region": "East US"
+      },
+      "ResponseBody": {
+        "jobId": "6be704a8-ec06-4d05-8841-93025b268dc8",
+        "lastUpdatedDateTime": "2022-10-25T21:32:13Z",
+        "createdDateTime": "2022-10-25T21:32:12Z",
+        "expirationDateTime": "2022-10-26T21:32:12Z",
+        "status": "running",
         "errors": [],
         "tasks": {
           "completed": 0,
@@ -147,69 +111,45 @@
       }
     },
     {
-<<<<<<< HEAD
-      "RequestUri": "https://endpoint/language/analyze-text/jobs/653ef425-b2aa-48f6-8cb3-c0eeedd21f5b?api-version=2022-10-01-preview",
-=======
-      "RequestUri": "https://endpoint/language/analyze-text/jobs/35afc6af-27fc-4504-b7a4-62badc7763cb?api-version=2022-05-01",
->>>>>>> d933aa95
-      "RequestMethod": "GET",
-      "RequestHeaders": {
-        "Accept": "application/json",
-        "Accept-Encoding": "gzip, deflate, br",
-        "Accept-Language": "en-US",
-        "Connection": "keep-alive",
-        "ocp-apim-subscription-key": "api_key",
-        "Referer": "http://localhost:9876/",
-        "sec-ch-ua": "",
-        "sec-ch-ua-mobile": "?0",
-        "sec-ch-ua-platform": "",
-        "Sec-Fetch-Dest": "empty",
-        "Sec-Fetch-Mode": "cors",
-        "Sec-Fetch-Site": "same-site",
-        "User-Agent": "Mozilla/5.0 (X11; Linux x86_64) AppleWebKit/537.36 (KHTML, like Gecko) HeadlessChrome/103.0.5058.0 Safari/537.36",
-<<<<<<< HEAD
-        "x-ms-client-request-id": "82e1085a-7e41-4004-a420-9f719a247161",
-        "x-ms-useragent": "azsdk-js-ai-language-text/1.1.0-beta.1 core-rest-pipeline/1.9.3 OS/Linuxx86_64"
-=======
-        "x-ms-client-request-id": "1222721d-5388-484d-8e1c-9ab3f721cee9",
-        "x-ms-useragent": "azsdk-js-ai-language-text/1.0.1 core-rest-pipeline/1.10.0 OS/Linuxx86_64"
->>>>>>> d933aa95
-      },
-      "RequestBody": null,
-      "StatusCode": 200,
-      "ResponseHeaders": {
-<<<<<<< HEAD
-        "apim-request-id": "c6855a4f-4fde-4c2c-9e5b-0923a2838815",
-        "Content-Length": "279",
-        "Content-Type": "application/json; charset=utf-8",
-        "Date": "Fri, 14 Oct 2022 02:49:46 GMT",
-        "Strict-Transport-Security": "max-age=31536000; includeSubDomains; preload",
-        "X-Content-Type-Options": "nosniff",
-        "x-envoy-upstream-service-time": "8"
-      },
-      "ResponseBody": {
-        "jobId": "653ef425-b2aa-48f6-8cb3-c0eeedd21f5b",
-        "lastUpdateDateTime": "2022-10-14T02:49:46Z",
-        "createdDateTime": "2022-10-14T02:49:46Z",
-        "expirationDateTime": "2022-10-15T02:49:46Z",
+      "RequestUri": "https://endpoint/language/analyze-text/jobs/6be704a8-ec06-4d05-8841-93025b268dc8?api-version=2022-10-01-preview",
+      "RequestMethod": "GET",
+      "RequestHeaders": {
+        "Accept": "application/json",
+        "Accept-Encoding": "gzip, deflate, br",
+        "Accept-Language": "en-US",
+        "Connection": "keep-alive",
+        "ocp-apim-subscription-key": "api_key",
+        "Referer": "http://localhost:9876/",
+        "sec-ch-ua": "",
+        "sec-ch-ua-mobile": "?0",
+        "sec-ch-ua-platform": "",
+        "Sec-Fetch-Dest": "empty",
+        "Sec-Fetch-Mode": "cors",
+        "Sec-Fetch-Site": "same-site",
+        "User-Agent": "Mozilla/5.0 (X11; Linux x86_64) AppleWebKit/537.36 (KHTML, like Gecko) HeadlessChrome/103.0.5058.0 Safari/537.36",
+        "x-ms-client-request-id": "588fe2bd-f7fa-4215-9718-44ecb242f984",
+        "x-ms-useragent": "azsdk-js-ai-language-text/1.1.0-beta.1 core-rest-pipeline/1.10.0 OS/Linuxx86_64"
+      },
+      "RequestBody": null,
+      "StatusCode": 200,
+      "ResponseHeaders": {
+        "apim-request-id": "b9af800c-7525-4b17-aba0-15b04f9465d2",
+        "Content-Length": "280",
+        "Content-Type": "application/json; charset=utf-8",
+        "Date": "Tue, 25 Oct 2022 21:32:12 GMT",
+        "Server": "istio-envoy",
+        "Strict-Transport-Security": "max-age=31536000; includeSubDomains; preload",
+        "X-Content-Type-Options": "nosniff",
+        "x-envoy-upstream-service-time": "8",
+        "x-http2-stream-id": "21",
+        "x-ms-region": "East US"
+      },
+      "ResponseBody": {
+        "jobId": "6be704a8-ec06-4d05-8841-93025b268dc8",
+        "lastUpdatedDateTime": "2022-10-25T21:32:13Z",
+        "createdDateTime": "2022-10-25T21:32:12Z",
+        "expirationDateTime": "2022-10-26T21:32:12Z",
         "status": "running",
-=======
-        "apim-request-id": "1090f347-7960-4708-9ca6-d79e91d98f01",
-        "Content-Length": "283",
-        "Content-Type": "application/json; charset=utf-8",
-        "Date": "Mon, 24 Oct 2022 05:18:34 GMT",
-        "Strict-Transport-Security": "max-age=31536000; includeSubDomains; preload",
-        "X-Content-Type-Options": "nosniff",
-        "x-envoy-upstream-service-time": "7",
-        "x-ms-region": "West US 2"
-      },
-      "ResponseBody": {
-        "jobId": "35afc6af-27fc-4504-b7a4-62badc7763cb",
-        "lastUpdatedDateTime": "2022-10-24T05:18:34Z",
-        "createdDateTime": "2022-10-24T05:18:34Z",
-        "expirationDateTime": "2022-10-25T05:18:34Z",
-        "status": "notStarted",
->>>>>>> d933aa95
         "errors": [],
         "tasks": {
           "completed": 0,
@@ -221,105 +161,56 @@
       }
     },
     {
-<<<<<<< HEAD
-      "RequestUri": "https://endpoint/language/analyze-text/jobs/653ef425-b2aa-48f6-8cb3-c0eeedd21f5b?api-version=2022-10-01-preview",
-=======
-      "RequestUri": "https://endpoint/language/analyze-text/jobs/35afc6af-27fc-4504-b7a4-62badc7763cb?api-version=2022-05-01",
->>>>>>> d933aa95
-      "RequestMethod": "GET",
-      "RequestHeaders": {
-        "Accept": "application/json",
-        "Accept-Encoding": "gzip, deflate, br",
-        "Accept-Language": "en-US",
-        "Connection": "keep-alive",
-        "ocp-apim-subscription-key": "api_key",
-        "Referer": "http://localhost:9876/",
-        "sec-ch-ua": "",
-        "sec-ch-ua-mobile": "?0",
-        "sec-ch-ua-platform": "",
-        "Sec-Fetch-Dest": "empty",
-        "Sec-Fetch-Mode": "cors",
-        "Sec-Fetch-Site": "same-site",
-        "User-Agent": "Mozilla/5.0 (X11; Linux x86_64) AppleWebKit/537.36 (KHTML, like Gecko) HeadlessChrome/103.0.5058.0 Safari/537.36",
-<<<<<<< HEAD
-        "x-ms-client-request-id": "6fadc807-f77c-474d-9165-619b36676e85",
-        "x-ms-useragent": "azsdk-js-ai-language-text/1.1.0-beta.1 core-rest-pipeline/1.9.3 OS/Linuxx86_64"
-=======
-        "x-ms-client-request-id": "ba5e9ccd-b36d-43fd-af22-e7b0fc208239",
-        "x-ms-useragent": "azsdk-js-ai-language-text/1.0.1 core-rest-pipeline/1.10.0 OS/Linuxx86_64"
->>>>>>> d933aa95
-      },
-      "RequestBody": null,
-      "StatusCode": 200,
-      "ResponseHeaders": {
-<<<<<<< HEAD
-        "apim-request-id": "dcfb3e25-a6fa-4786-bc01-f9710f4257f3",
-        "Content-Length": "841",
-        "Content-Type": "application/json; charset=utf-8",
-        "Date": "Fri, 14 Oct 2022 02:49:48 GMT",
-        "Strict-Transport-Security": "max-age=31536000; includeSubDomains; preload",
-        "X-Content-Type-Options": "nosniff",
-        "x-envoy-upstream-service-time": "62"
-      },
-      "ResponseBody": {
-        "jobId": "653ef425-b2aa-48f6-8cb3-c0eeedd21f5b",
-        "lastUpdateDateTime": "2022-10-14T02:49:48Z",
-        "createdDateTime": "2022-10-14T02:49:46Z",
-        "expirationDateTime": "2022-10-15T02:49:46Z",
-=======
-        "apim-request-id": "1b247083-262c-4ccb-8df2-fc7de64cb6a2",
-        "Content-Length": "842",
-        "Content-Type": "application/json; charset=utf-8",
-        "Date": "Mon, 24 Oct 2022 05:18:37 GMT",
-        "Strict-Transport-Security": "max-age=31536000; includeSubDomains; preload",
-        "X-Content-Type-Options": "nosniff",
-        "x-envoy-upstream-service-time": "41",
-        "x-ms-region": "West US 2"
-      },
-      "ResponseBody": {
-        "jobId": "35afc6af-27fc-4504-b7a4-62badc7763cb",
-        "lastUpdatedDateTime": "2022-10-24T05:18:36Z",
-        "createdDateTime": "2022-10-24T05:18:34Z",
-        "expirationDateTime": "2022-10-25T05:18:34Z",
->>>>>>> d933aa95
-        "status": "succeeded",
-        "errors": [],
-        "tasks": {
-          "completed": 2,
-          "failed": 0,
-          "inProgress": 0,
+      "RequestUri": "https://endpoint/language/analyze-text/jobs/6be704a8-ec06-4d05-8841-93025b268dc8?api-version=2022-10-01-preview",
+      "RequestMethod": "GET",
+      "RequestHeaders": {
+        "Accept": "application/json",
+        "Accept-Encoding": "gzip, deflate, br",
+        "Accept-Language": "en-US",
+        "Connection": "keep-alive",
+        "ocp-apim-subscription-key": "api_key",
+        "Referer": "http://localhost:9876/",
+        "sec-ch-ua": "",
+        "sec-ch-ua-mobile": "?0",
+        "sec-ch-ua-platform": "",
+        "Sec-Fetch-Dest": "empty",
+        "Sec-Fetch-Mode": "cors",
+        "Sec-Fetch-Site": "same-site",
+        "User-Agent": "Mozilla/5.0 (X11; Linux x86_64) AppleWebKit/537.36 (KHTML, like Gecko) HeadlessChrome/103.0.5058.0 Safari/537.36",
+        "x-ms-client-request-id": "6e8c1fac-a5bf-4650-abe8-e9e92feb72bc",
+        "x-ms-useragent": "azsdk-js-ai-language-text/1.1.0-beta.1 core-rest-pipeline/1.10.0 OS/Linuxx86_64"
+      },
+      "RequestBody": null,
+      "StatusCode": 200,
+      "ResponseHeaders": {
+        "apim-request-id": "4f9d10af-a000-4858-8160-07a5bdc44a32",
+        "Content-Length": "560",
+        "Content-Type": "application/json; charset=utf-8",
+        "Date": "Tue, 25 Oct 2022 21:32:14 GMT",
+        "Server": "istio-envoy",
+        "Strict-Transport-Security": "max-age=31536000; includeSubDomains; preload",
+        "X-Content-Type-Options": "nosniff",
+        "x-envoy-upstream-service-time": "36",
+        "x-http2-stream-id": "25",
+        "x-ms-region": "East US"
+      },
+      "ResponseBody": {
+        "jobId": "6be704a8-ec06-4d05-8841-93025b268dc8",
+        "lastUpdatedDateTime": "2022-10-25T21:32:15Z",
+        "createdDateTime": "2022-10-25T21:32:12Z",
+        "expirationDateTime": "2022-10-26T21:32:12Z",
+        "status": "running",
+        "errors": [],
+        "tasks": {
+          "completed": 1,
+          "failed": 0,
+          "inProgress": 1,
           "total": 2,
           "items": [
             {
               "kind": "PiiEntityRecognitionLROResults",
-              "taskName": "action1",
-<<<<<<< HEAD
-              "lastUpdateDateTime": "2022-10-14T02:49:48.276538Z",
-=======
-              "lastUpdateDateTime": "2022-10-24T05:18:36.5577682Z",
->>>>>>> d933aa95
-              "status": "succeeded",
-              "results": {
-                "documents": [
-                  {
-                    "redactedText": "I will go to the park.",
-                    "id": "0",
-                    "entities": [],
-                    "warnings": []
-                  }
-                ],
-                "errors": [],
-                "modelVersion": "2021-01-15"
-              }
-            },
-            {
-              "kind": "PiiEntityRecognitionLROResults",
               "taskName": "action2",
-<<<<<<< HEAD
-              "lastUpdateDateTime": "2022-10-14T02:49:48.2188043Z",
-=======
-              "lastUpdateDateTime": "2022-10-24T05:18:36.738703Z",
->>>>>>> d933aa95
+              "lastUpdateDateTime": "2022-10-25T21:32:15.1091383Z",
               "status": "succeeded",
               "results": {
                 "documents": [
@@ -339,67 +230,182 @@
       }
     },
     {
-<<<<<<< HEAD
-      "RequestUri": "https://endpoint/language/analyze-text/jobs/653ef425-b2aa-48f6-8cb3-c0eeedd21f5b?api-version=2022-10-01-preview",
-=======
-      "RequestUri": "https://endpoint/language/analyze-text/jobs/35afc6af-27fc-4504-b7a4-62badc7763cb?api-version=2022-05-01",
->>>>>>> d933aa95
-      "RequestMethod": "GET",
-      "RequestHeaders": {
-        "Accept": "application/json",
-        "Accept-Encoding": "gzip, deflate, br",
-        "Accept-Language": "en-US",
-        "Connection": "keep-alive",
-        "ocp-apim-subscription-key": "api_key",
-        "Referer": "http://localhost:9876/",
-        "sec-ch-ua": "",
-        "sec-ch-ua-mobile": "?0",
-        "sec-ch-ua-platform": "",
-        "Sec-Fetch-Dest": "empty",
-        "Sec-Fetch-Mode": "cors",
-        "Sec-Fetch-Site": "same-site",
-        "User-Agent": "Mozilla/5.0 (X11; Linux x86_64) AppleWebKit/537.36 (KHTML, like Gecko) HeadlessChrome/103.0.5058.0 Safari/537.36",
-<<<<<<< HEAD
-        "x-ms-client-request-id": "7dba7536-fa3f-4b02-b39b-3bdc1fd7a683",
-        "x-ms-useragent": "azsdk-js-ai-language-text/1.1.0-beta.1 core-rest-pipeline/1.9.3 OS/Linuxx86_64"
-=======
-        "x-ms-client-request-id": "1dde15f6-152b-405b-917d-c1f691493f84",
-        "x-ms-useragent": "azsdk-js-ai-language-text/1.0.1 core-rest-pipeline/1.10.0 OS/Linuxx86_64"
->>>>>>> d933aa95
-      },
-      "RequestBody": null,
-      "StatusCode": 200,
-      "ResponseHeaders": {
-<<<<<<< HEAD
-        "apim-request-id": "13690987-5485-446b-a83c-f817c756891f",
-        "Content-Length": "841",
-        "Content-Type": "application/json; charset=utf-8",
-        "Date": "Fri, 14 Oct 2022 02:49:48 GMT",
-        "Strict-Transport-Security": "max-age=31536000; includeSubDomains; preload",
-        "X-Content-Type-Options": "nosniff",
-        "x-envoy-upstream-service-time": "57"
-      },
-      "ResponseBody": {
-        "jobId": "653ef425-b2aa-48f6-8cb3-c0eeedd21f5b",
-        "lastUpdateDateTime": "2022-10-14T02:49:48Z",
-        "createdDateTime": "2022-10-14T02:49:46Z",
-        "expirationDateTime": "2022-10-15T02:49:46Z",
-=======
-        "apim-request-id": "b7be9ab3-b8f9-4088-b2f2-c46d343fb7cd",
-        "Content-Length": "842",
-        "Content-Type": "application/json; charset=utf-8",
-        "Date": "Mon, 24 Oct 2022 05:18:37 GMT",
+      "RequestUri": "https://endpoint/language/analyze-text/jobs/6be704a8-ec06-4d05-8841-93025b268dc8?api-version=2022-10-01-preview",
+      "RequestMethod": "GET",
+      "RequestHeaders": {
+        "Accept": "application/json",
+        "Accept-Encoding": "gzip, deflate, br",
+        "Accept-Language": "en-US",
+        "Connection": "keep-alive",
+        "ocp-apim-subscription-key": "api_key",
+        "Referer": "http://localhost:9876/",
+        "sec-ch-ua": "",
+        "sec-ch-ua-mobile": "?0",
+        "sec-ch-ua-platform": "",
+        "Sec-Fetch-Dest": "empty",
+        "Sec-Fetch-Mode": "cors",
+        "Sec-Fetch-Site": "same-site",
+        "User-Agent": "Mozilla/5.0 (X11; Linux x86_64) AppleWebKit/537.36 (KHTML, like Gecko) HeadlessChrome/103.0.5058.0 Safari/537.36",
+        "x-ms-client-request-id": "9ab96206-531d-4709-b339-0077c3f601b1",
+        "x-ms-useragent": "azsdk-js-ai-language-text/1.1.0-beta.1 core-rest-pipeline/1.10.0 OS/Linuxx86_64"
+      },
+      "RequestBody": null,
+      "StatusCode": 200,
+      "ResponseHeaders": {
+        "apim-request-id": "3bcef2ba-5d2f-4fcf-979f-3d3ca3a5ca4c",
+        "Content-Length": "560",
+        "Content-Type": "application/json; charset=utf-8",
+        "Date": "Tue, 25 Oct 2022 21:32:16 GMT",
+        "Server": "istio-envoy",
         "Strict-Transport-Security": "max-age=31536000; includeSubDomains; preload",
         "X-Content-Type-Options": "nosniff",
         "x-envoy-upstream-service-time": "33",
-        "x-ms-region": "West US 2"
-      },
-      "ResponseBody": {
-        "jobId": "35afc6af-27fc-4504-b7a4-62badc7763cb",
-        "lastUpdatedDateTime": "2022-10-24T05:18:36Z",
-        "createdDateTime": "2022-10-24T05:18:34Z",
-        "expirationDateTime": "2022-10-25T05:18:34Z",
->>>>>>> d933aa95
+        "x-http2-stream-id": "19",
+        "x-ms-region": "East US"
+      },
+      "ResponseBody": {
+        "jobId": "6be704a8-ec06-4d05-8841-93025b268dc8",
+        "lastUpdatedDateTime": "2022-10-25T21:32:15Z",
+        "createdDateTime": "2022-10-25T21:32:12Z",
+        "expirationDateTime": "2022-10-26T21:32:12Z",
+        "status": "running",
+        "errors": [],
+        "tasks": {
+          "completed": 1,
+          "failed": 0,
+          "inProgress": 1,
+          "total": 2,
+          "items": [
+            {
+              "kind": "PiiEntityRecognitionLROResults",
+              "taskName": "action2",
+              "lastUpdateDateTime": "2022-10-25T21:32:15.1091383Z",
+              "status": "succeeded",
+              "results": {
+                "documents": [
+                  {
+                    "redactedText": "I will go to the park.",
+                    "id": "0",
+                    "entities": [],
+                    "warnings": []
+                  }
+                ],
+                "errors": [],
+                "modelVersion": "2021-01-15"
+              }
+            }
+          ]
+        }
+      }
+    },
+    {
+      "RequestUri": "https://endpoint/language/analyze-text/jobs/6be704a8-ec06-4d05-8841-93025b268dc8?api-version=2022-10-01-preview",
+      "RequestMethod": "GET",
+      "RequestHeaders": {
+        "Accept": "application/json",
+        "Accept-Encoding": "gzip, deflate, br",
+        "Accept-Language": "en-US",
+        "Connection": "keep-alive",
+        "ocp-apim-subscription-key": "api_key",
+        "Referer": "http://localhost:9876/",
+        "sec-ch-ua": "",
+        "sec-ch-ua-mobile": "?0",
+        "sec-ch-ua-platform": "",
+        "Sec-Fetch-Dest": "empty",
+        "Sec-Fetch-Mode": "cors",
+        "Sec-Fetch-Site": "same-site",
+        "User-Agent": "Mozilla/5.0 (X11; Linux x86_64) AppleWebKit/537.36 (KHTML, like Gecko) HeadlessChrome/103.0.5058.0 Safari/537.36",
+        "x-ms-client-request-id": "6b71b959-c014-489f-aeb8-eaf56633e5c3",
+        "x-ms-useragent": "azsdk-js-ai-language-text/1.1.0-beta.1 core-rest-pipeline/1.10.0 OS/Linuxx86_64"
+      },
+      "RequestBody": null,
+      "StatusCode": 200,
+      "ResponseHeaders": {
+        "apim-request-id": "569646ba-7856-41bc-aa94-567180a1ffdb",
+        "Content-Length": "560",
+        "Content-Type": "application/json; charset=utf-8",
+        "Date": "Tue, 25 Oct 2022 21:32:19 GMT",
+        "Server": "istio-envoy",
+        "Strict-Transport-Security": "max-age=31536000; includeSubDomains; preload",
+        "X-Content-Type-Options": "nosniff",
+        "x-envoy-upstream-service-time": "35",
+        "x-http2-stream-id": "21",
+        "x-ms-region": "East US"
+      },
+      "ResponseBody": {
+        "jobId": "6be704a8-ec06-4d05-8841-93025b268dc8",
+        "lastUpdatedDateTime": "2022-10-25T21:32:15Z",
+        "createdDateTime": "2022-10-25T21:32:12Z",
+        "expirationDateTime": "2022-10-26T21:32:12Z",
+        "status": "running",
+        "errors": [],
+        "tasks": {
+          "completed": 1,
+          "failed": 0,
+          "inProgress": 1,
+          "total": 2,
+          "items": [
+            {
+              "kind": "PiiEntityRecognitionLROResults",
+              "taskName": "action2",
+              "lastUpdateDateTime": "2022-10-25T21:32:15.1091383Z",
+              "status": "succeeded",
+              "results": {
+                "documents": [
+                  {
+                    "redactedText": "I will go to the park.",
+                    "id": "0",
+                    "entities": [],
+                    "warnings": []
+                  }
+                ],
+                "errors": [],
+                "modelVersion": "2021-01-15"
+              }
+            }
+          ]
+        }
+      }
+    },
+    {
+      "RequestUri": "https://endpoint/language/analyze-text/jobs/6be704a8-ec06-4d05-8841-93025b268dc8?api-version=2022-10-01-preview",
+      "RequestMethod": "GET",
+      "RequestHeaders": {
+        "Accept": "application/json",
+        "Accept-Encoding": "gzip, deflate, br",
+        "Accept-Language": "en-US",
+        "Connection": "keep-alive",
+        "ocp-apim-subscription-key": "api_key",
+        "Referer": "http://localhost:9876/",
+        "sec-ch-ua": "",
+        "sec-ch-ua-mobile": "?0",
+        "sec-ch-ua-platform": "",
+        "Sec-Fetch-Dest": "empty",
+        "Sec-Fetch-Mode": "cors",
+        "Sec-Fetch-Site": "same-site",
+        "User-Agent": "Mozilla/5.0 (X11; Linux x86_64) AppleWebKit/537.36 (KHTML, like Gecko) HeadlessChrome/103.0.5058.0 Safari/537.36",
+        "x-ms-client-request-id": "d61d0ab8-ae52-41fc-8698-ad6dd76adc03",
+        "x-ms-useragent": "azsdk-js-ai-language-text/1.1.0-beta.1 core-rest-pipeline/1.10.0 OS/Linuxx86_64"
+      },
+      "RequestBody": null,
+      "StatusCode": 200,
+      "ResponseHeaders": {
+        "apim-request-id": "fc1b0652-a222-4220-946d-97af96274feb",
+        "Content-Length": "843",
+        "Content-Type": "application/json; charset=utf-8",
+        "Date": "Tue, 25 Oct 2022 21:32:21 GMT",
+        "Server": "istio-envoy",
+        "Strict-Transport-Security": "max-age=31536000; includeSubDomains; preload",
+        "X-Content-Type-Options": "nosniff",
+        "x-envoy-upstream-service-time": "57",
+        "x-http2-stream-id": "21",
+        "x-ms-region": "East US"
+      },
+      "ResponseBody": {
+        "jobId": "6be704a8-ec06-4d05-8841-93025b268dc8",
+        "lastUpdatedDateTime": "2022-10-25T21:32:21Z",
+        "createdDateTime": "2022-10-25T21:32:12Z",
+        "expirationDateTime": "2022-10-26T21:32:12Z",
         "status": "succeeded",
         "errors": [],
         "tasks": {
@@ -411,11 +417,7 @@
             {
               "kind": "PiiEntityRecognitionLROResults",
               "taskName": "action1",
-<<<<<<< HEAD
-              "lastUpdateDateTime": "2022-10-14T02:49:48.276538Z",
-=======
-              "lastUpdateDateTime": "2022-10-24T05:18:36.5577682Z",
->>>>>>> d933aa95
+              "lastUpdateDateTime": "2022-10-25T21:32:21.1795613Z",
               "status": "succeeded",
               "results": {
                 "documents": [
@@ -433,11 +435,94 @@
             {
               "kind": "PiiEntityRecognitionLROResults",
               "taskName": "action2",
-<<<<<<< HEAD
-              "lastUpdateDateTime": "2022-10-14T02:49:48.2188043Z",
-=======
-              "lastUpdateDateTime": "2022-10-24T05:18:36.738703Z",
->>>>>>> d933aa95
+              "lastUpdateDateTime": "2022-10-25T21:32:15.1091383Z",
+              "status": "succeeded",
+              "results": {
+                "documents": [
+                  {
+                    "redactedText": "I will go to the park.",
+                    "id": "0",
+                    "entities": [],
+                    "warnings": []
+                  }
+                ],
+                "errors": [],
+                "modelVersion": "2021-01-15"
+              }
+            }
+          ]
+        }
+      }
+    },
+    {
+      "RequestUri": "https://endpoint/language/analyze-text/jobs/6be704a8-ec06-4d05-8841-93025b268dc8?api-version=2022-10-01-preview",
+      "RequestMethod": "GET",
+      "RequestHeaders": {
+        "Accept": "application/json",
+        "Accept-Encoding": "gzip, deflate, br",
+        "Accept-Language": "en-US",
+        "Connection": "keep-alive",
+        "ocp-apim-subscription-key": "api_key",
+        "Referer": "http://localhost:9876/",
+        "sec-ch-ua": "",
+        "sec-ch-ua-mobile": "?0",
+        "sec-ch-ua-platform": "",
+        "Sec-Fetch-Dest": "empty",
+        "Sec-Fetch-Mode": "cors",
+        "Sec-Fetch-Site": "same-site",
+        "User-Agent": "Mozilla/5.0 (X11; Linux x86_64) AppleWebKit/537.36 (KHTML, like Gecko) HeadlessChrome/103.0.5058.0 Safari/537.36",
+        "x-ms-client-request-id": "ec8fedc6-a910-427a-b3a4-a4162883ae7d",
+        "x-ms-useragent": "azsdk-js-ai-language-text/1.1.0-beta.1 core-rest-pipeline/1.10.0 OS/Linuxx86_64"
+      },
+      "RequestBody": null,
+      "StatusCode": 200,
+      "ResponseHeaders": {
+        "apim-request-id": "5cc5717b-41e7-4cb0-8096-5fca5d426f5d",
+        "Content-Length": "843",
+        "Content-Type": "application/json; charset=utf-8",
+        "Date": "Tue, 25 Oct 2022 21:32:21 GMT",
+        "Server": "istio-envoy",
+        "Strict-Transport-Security": "max-age=31536000; includeSubDomains; preload",
+        "X-Content-Type-Options": "nosniff",
+        "x-envoy-upstream-service-time": "60",
+        "x-http2-stream-id": "33",
+        "x-ms-region": "East US"
+      },
+      "ResponseBody": {
+        "jobId": "6be704a8-ec06-4d05-8841-93025b268dc8",
+        "lastUpdatedDateTime": "2022-10-25T21:32:21Z",
+        "createdDateTime": "2022-10-25T21:32:12Z",
+        "expirationDateTime": "2022-10-26T21:32:12Z",
+        "status": "succeeded",
+        "errors": [],
+        "tasks": {
+          "completed": 2,
+          "failed": 0,
+          "inProgress": 0,
+          "total": 2,
+          "items": [
+            {
+              "kind": "PiiEntityRecognitionLROResults",
+              "taskName": "action1",
+              "lastUpdateDateTime": "2022-10-25T21:32:21.1795613Z",
+              "status": "succeeded",
+              "results": {
+                "documents": [
+                  {
+                    "redactedText": "I will go to the park.",
+                    "id": "0",
+                    "entities": [],
+                    "warnings": []
+                  }
+                ],
+                "errors": [],
+                "modelVersion": "2021-01-15"
+              }
+            },
+            {
+              "kind": "PiiEntityRecognitionLROResults",
+              "taskName": "action2",
+              "lastUpdateDateTime": "2022-10-25T21:32:15.1091383Z",
               "status": "succeeded",
               "results": {
                 "documents": [
