--- conflicted
+++ resolved
@@ -19,13 +19,8 @@
         "Sec-Fetch-Mode": "cors",
         "Sec-Fetch-Site": "same-site",
         "User-Agent": "Mozilla/5.0 (X11; Linux x86_64) AppleWebKit/537.36 (KHTML, like Gecko) HeadlessChrome/103.0.5058.0 Safari/537.36",
-<<<<<<< HEAD
-        "x-ms-client-request-id": "234f5150-cdd9-405a-9c1f-c8d119b24dba",
-        "x-ms-useragent": "azsdk-js-ai-language-text/1.1.0-beta.1 core-rest-pipeline/1.9.3 OS/Linuxx86_64"
-=======
-        "x-ms-client-request-id": "265ae574-ed95-4165-b9fc-ff48572228e6",
-        "x-ms-useragent": "azsdk-js-ai-language-text/1.0.1 core-rest-pipeline/1.10.0 OS/Linuxx86_64"
->>>>>>> d933aa95
+        "x-ms-client-request-id": "781190cc-62ff-41ba-8fc1-1d5440c9d44b",
+        "x-ms-useragent": "azsdk-js-ai-language-text/1.1.0-beta.1 core-rest-pipeline/1.10.0 OS/Linuxx86_64"
       },
       "RequestBody": {
         "kind": "EntityRecognition",
@@ -62,28 +57,18 @@
       },
       "StatusCode": 200,
       "ResponseHeaders": {
-<<<<<<< HEAD
-        "apim-request-id": "132959ca-f0d8-430e-83a1-5993a7d65b87",
+        "apim-request-id": "40387dac-5369-4a3a-867e-bfa2eb40b8ea",
         "Content-Length": "1462",
         "Content-Type": "application/json; charset=utf-8",
         "csp-billing-usage": "CognitiveServices.TextAnalytics.BatchScoring=5,CognitiveServices.TextAnalytics.TextRecords=5",
-        "Date": "Fri, 14 Oct 2022 02:45:49 GMT",
+        "Date": "Tue, 25 Oct 2022 21:30:44 GMT",
+        "Server": "istio-envoy",
         "Set-Cookie": ".AspNetCore.Mvc.CookieTempDataProvider=; expires=Thu, 01 Jan 1970 00:00:00 GMT; path=/; samesite=lax; httponly",
         "Strict-Transport-Security": "max-age=31536000; includeSubDomains; preload",
         "X-Content-Type-Options": "nosniff",
-        "x-envoy-upstream-service-time": "67"
-=======
-        "apim-request-id": "4f62a970-0aa9-4b4b-a36b-7fbdf1d95a9d",
-        "Content-Length": "1462",
-        "Content-Type": "application/json; charset=utf-8",
-        "csp-billing-usage": "CognitiveServices.TextAnalytics.BatchScoring=5,CognitiveServices.TextAnalytics.TextRecords=5",
-        "Date": "Mon, 24 Oct 2022 05:17:18 GMT",
-        "Set-Cookie": ".AspNetCore.Mvc.CookieTempDataProvider=; expires=Thu, 01 Jan 1970 00:00:00 GMT; path=/; samesite=lax; httponly",
-        "Strict-Transport-Security": "max-age=31536000; includeSubDomains; preload",
-        "X-Content-Type-Options": "nosniff",
-        "x-envoy-upstream-service-time": "45",
-        "x-ms-region": "West US 2"
->>>>>>> d933aa95
+        "x-envoy-upstream-service-time": "41",
+        "x-http2-stream-id": "9",
+        "x-ms-region": "East US"
       },
       "ResponseBody": {
         "kind": "EntityRecognitionResults",
