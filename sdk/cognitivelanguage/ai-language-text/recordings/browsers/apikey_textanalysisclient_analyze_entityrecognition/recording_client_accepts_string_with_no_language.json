{
  "Entries": [
    {
      "RequestUri": "https://endpoint/language/:analyze-text?api-version=2022-10-01-preview",
      "RequestMethod": "POST",
      "RequestHeaders": {
        "Accept": "application/json",
        "Accept-Encoding": "gzip, deflate, br",
        "Accept-Language": "en-US",
        "Connection": "keep-alive",
        "Content-Length": "555",
        "Content-Type": "application/json",
        "ocp-apim-subscription-key": "api_key",
        "Referer": "http://localhost:9876/",
        "sec-ch-ua": "",
        "sec-ch-ua-mobile": "?0",
        "sec-ch-ua-platform": "",
        "Sec-Fetch-Dest": "empty",
        "Sec-Fetch-Mode": "cors",
        "Sec-Fetch-Site": "same-site",
        "User-Agent": "Mozilla/5.0 (X11; Linux x86_64) AppleWebKit/537.36 (KHTML, like Gecko) HeadlessChrome/103.0.5058.0 Safari/537.36",
<<<<<<< HEAD
        "x-ms-client-request-id": "ca9f3812-a939-4cbf-875d-edc052d74eb1",
        "x-ms-useragent": "azsdk-js-ai-language-text/1.1.0-beta.1 core-rest-pipeline/1.9.3 OS/Linuxx86_64"
=======
        "x-ms-client-request-id": "b52cd627-0fcf-4de0-b452-cdbe6551e82e",
        "x-ms-useragent": "azsdk-js-ai-language-text/1.0.1 core-rest-pipeline/1.10.0 OS/Linuxx86_64"
>>>>>>> d933aa95
      },
      "RequestBody": {
        "kind": "EntityRecognition",
        "analysisInput": {
          "documents": [
            {
              "id": "0",
              "text": "I had a wonderful trip to Seattle last week and even visited the Space Needle 2 times!",
              "language": "en"
            },
            {
              "id": "1",
              "text": "Unfortunately, it rained during my entire trip to Seattle. I didn\u0027t even get to visit the Space Needle",
              "language": "en"
            },
            {
              "id": "2",
              "text": "I went to see a movie on Saturday and it was perfectly average, nothing more or less than I expected.",
              "language": "en"
            },
            {
              "id": "3",
              "text": "I didn\u0027t like the last book I read at all.",
              "language": "en"
            }
          ]
        },
        "parameters": {}
      },
      "StatusCode": 200,
      "ResponseHeaders": {
<<<<<<< HEAD
        "apim-request-id": "43c7b244-b011-4083-a6f2-de928994c93d",
        "Content-Length": "1221",
        "Content-Type": "application/json; charset=utf-8",
        "csp-billing-usage": "CognitiveServices.TextAnalytics.BatchScoring=4,CognitiveServices.TextAnalytics.TextRecords=4",
        "Date": "Fri, 14 Oct 2022 02:45:49 GMT",
        "Set-Cookie": ".AspNetCore.Mvc.CookieTempDataProvider=; expires=Thu, 01 Jan 1970 00:00:00 GMT; path=/; samesite=lax; httponly",
        "Strict-Transport-Security": "max-age=31536000; includeSubDomains; preload",
        "X-Content-Type-Options": "nosniff",
        "x-envoy-upstream-service-time": "90"
=======
        "apim-request-id": "f8b6daa5-4e29-44bd-8f35-c683e3f64743",
        "Content-Length": "1221",
        "Content-Type": "application/json; charset=utf-8",
        "csp-billing-usage": "CognitiveServices.TextAnalytics.BatchScoring=4,CognitiveServices.TextAnalytics.TextRecords=4",
        "Date": "Mon, 24 Oct 2022 05:17:17 GMT",
        "Set-Cookie": ".AspNetCore.Mvc.CookieTempDataProvider=; expires=Thu, 01 Jan 1970 00:00:00 GMT; path=/; samesite=lax; httponly",
        "Strict-Transport-Security": "max-age=31536000; includeSubDomains; preload",
        "X-Content-Type-Options": "nosniff",
        "x-envoy-upstream-service-time": "51",
        "x-ms-region": "West US 2"
>>>>>>> d933aa95
      },
      "ResponseBody": {
        "kind": "EntityRecognitionResults",
        "results": {
          "documents": [
            {
              "id": "0",
              "entities": [
                {
                  "text": "trip",
                  "category": "Event",
                  "offset": 18,
                  "length": 4,
                  "confidenceScore": 0.61
                },
                {
                  "text": "Seattle",
                  "category": "Location",
                  "subcategory": "GPE",
                  "offset": 26,
                  "length": 7,
                  "confidenceScore": 1.0
                },
                {
                  "text": "last week",
                  "category": "DateTime",
                  "subcategory": "DateRange",
                  "offset": 34,
                  "length": 9,
                  "confidenceScore": 0.8
                },
                {
                  "text": "Space Needle",
                  "category": "Location",
                  "offset": 65,
                  "length": 12,
                  "confidenceScore": 0.96
                },
                {
                  "text": "2",
                  "category": "Quantity",
                  "subcategory": "Number",
                  "offset": 78,
                  "length": 1,
                  "confidenceScore": 0.8
                }
              ],
              "warnings": []
            },
            {
              "id": "1",
              "entities": [
                {
                  "text": "trip",
                  "category": "Event",
                  "offset": 42,
                  "length": 4,
                  "confidenceScore": 0.82
                },
                {
                  "text": "Seattle",
                  "category": "Location",
                  "subcategory": "GPE",
                  "offset": 50,
                  "length": 7,
                  "confidenceScore": 1.0
                },
                {
                  "text": "Space Needle",
                  "category": "Location",
                  "offset": 90,
                  "length": 12,
                  "confidenceScore": 0.92
                }
              ],
              "warnings": []
            },
            {
              "id": "2",
              "entities": [
                {
                  "text": "Saturday",
                  "category": "DateTime",
                  "subcategory": "Date",
                  "offset": 25,
                  "length": 8,
                  "confidenceScore": 0.8
                }
              ],
              "warnings": []
            },
            {
              "id": "3",
              "entities": [
                {
                  "text": "book",
                  "category": "Product",
                  "offset": 23,
                  "length": 4,
                  "confidenceScore": 0.92
                }
              ],
              "warnings": []
            }
          ],
          "errors": [],
          "modelVersion": "2021-06-01"
        }
      }
    }
  ],
  "Variables": {}
}<|MERGE_RESOLUTION|>--- conflicted
+++ resolved
@@ -19,13 +19,8 @@
         "Sec-Fetch-Mode": "cors",
         "Sec-Fetch-Site": "same-site",
         "User-Agent": "Mozilla/5.0 (X11; Linux x86_64) AppleWebKit/537.36 (KHTML, like Gecko) HeadlessChrome/103.0.5058.0 Safari/537.36",
-<<<<<<< HEAD
-        "x-ms-client-request-id": "ca9f3812-a939-4cbf-875d-edc052d74eb1",
-        "x-ms-useragent": "azsdk-js-ai-language-text/1.1.0-beta.1 core-rest-pipeline/1.9.3 OS/Linuxx86_64"
-=======
-        "x-ms-client-request-id": "b52cd627-0fcf-4de0-b452-cdbe6551e82e",
-        "x-ms-useragent": "azsdk-js-ai-language-text/1.0.1 core-rest-pipeline/1.10.0 OS/Linuxx86_64"
->>>>>>> d933aa95
+        "x-ms-client-request-id": "2e36104b-8312-4626-b5e6-e2ac44b50cb8",
+        "x-ms-useragent": "azsdk-js-ai-language-text/1.1.0-beta.1 core-rest-pipeline/1.10.0 OS/Linuxx86_64"
       },
       "RequestBody": {
         "kind": "EntityRecognition",
@@ -57,28 +52,18 @@
       },
       "StatusCode": 200,
       "ResponseHeaders": {
-<<<<<<< HEAD
-        "apim-request-id": "43c7b244-b011-4083-a6f2-de928994c93d",
+        "apim-request-id": "db584825-eec7-44e8-a548-2e2c7408e54e",
         "Content-Length": "1221",
         "Content-Type": "application/json; charset=utf-8",
         "csp-billing-usage": "CognitiveServices.TextAnalytics.BatchScoring=4,CognitiveServices.TextAnalytics.TextRecords=4",
-        "Date": "Fri, 14 Oct 2022 02:45:49 GMT",
+        "Date": "Tue, 25 Oct 2022 21:30:43 GMT",
+        "Server": "istio-envoy",
         "Set-Cookie": ".AspNetCore.Mvc.CookieTempDataProvider=; expires=Thu, 01 Jan 1970 00:00:00 GMT; path=/; samesite=lax; httponly",
         "Strict-Transport-Security": "max-age=31536000; includeSubDomains; preload",
         "X-Content-Type-Options": "nosniff",
-        "x-envoy-upstream-service-time": "90"
-=======
-        "apim-request-id": "f8b6daa5-4e29-44bd-8f35-c683e3f64743",
-        "Content-Length": "1221",
-        "Content-Type": "application/json; charset=utf-8",
-        "csp-billing-usage": "CognitiveServices.TextAnalytics.BatchScoring=4,CognitiveServices.TextAnalytics.TextRecords=4",
-        "Date": "Mon, 24 Oct 2022 05:17:17 GMT",
-        "Set-Cookie": ".AspNetCore.Mvc.CookieTempDataProvider=; expires=Thu, 01 Jan 1970 00:00:00 GMT; path=/; samesite=lax; httponly",
-        "Strict-Transport-Security": "max-age=31536000; includeSubDomains; preload",
-        "X-Content-Type-Options": "nosniff",
-        "x-envoy-upstream-service-time": "51",
-        "x-ms-region": "West US 2"
->>>>>>> d933aa95
+        "x-envoy-upstream-service-time": "54",
+        "x-http2-stream-id": "7",
+        "x-ms-region": "East US"
       },
       "ResponseBody": {
         "kind": "EntityRecognitionResults",
