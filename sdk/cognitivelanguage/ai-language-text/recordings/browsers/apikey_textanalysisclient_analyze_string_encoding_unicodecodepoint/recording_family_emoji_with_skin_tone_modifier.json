--- conflicted
+++ resolved
@@ -19,13 +19,8 @@
         "Sec-Fetch-Mode": "cors",
         "Sec-Fetch-Site": "same-site",
         "User-Agent": "Mozilla/5.0 (X11; Linux x86_64) AppleWebKit/537.36 (KHTML, like Gecko) HeadlessChrome/103.0.5058.0 Safari/537.36",
-<<<<<<< HEAD
-        "x-ms-client-request-id": "eaf030bc-6635-4104-a08f-e37c7c175d0d",
-        "x-ms-useragent": "azsdk-js-ai-language-text/1.1.0-beta.1 core-rest-pipeline/1.9.3 OS/Linuxx86_64"
-=======
-        "x-ms-client-request-id": "2bb84efb-1b46-48ba-992e-bdafc63a206d",
-        "x-ms-useragent": "azsdk-js-ai-language-text/1.0.1 core-rest-pipeline/1.10.0 OS/Linuxx86_64"
->>>>>>> d933aa95
+        "x-ms-client-request-id": "59c73175-d2eb-4b59-97aa-6c3eecce0e5d",
+        "x-ms-useragent": "azsdk-js-ai-language-text/1.1.0-beta.1 core-rest-pipeline/1.10.0 OS/Linuxx86_64"
       },
       "RequestBody": {
         "kind": "PiiEntityRecognition",
@@ -44,28 +39,18 @@
       },
       "StatusCode": 200,
       "ResponseHeaders": {
-<<<<<<< HEAD
-        "apim-request-id": "c40fa746-31fe-43f8-a398-ed3a25220128",
+        "apim-request-id": "770ad355-eca2-43ea-8ad5-75632cc8f042",
         "Content-Length": "324",
         "Content-Type": "application/json; charset=utf-8",
         "csp-billing-usage": "CognitiveServices.TextAnalytics.BatchScoring=1,CognitiveServices.TextAnalytics.TextRecords=1",
-        "Date": "Fri, 14 Oct 2022 02:45:59 GMT",
+        "Date": "Tue, 25 Oct 2022 21:30:58 GMT",
+        "Server": "istio-envoy",
         "Set-Cookie": ".AspNetCore.Mvc.CookieTempDataProvider=; expires=Thu, 01 Jan 1970 00:00:00 GMT; path=/; samesite=lax; httponly",
         "Strict-Transport-Security": "max-age=31536000; includeSubDomains; preload",
         "X-Content-Type-Options": "nosniff",
-        "x-envoy-upstream-service-time": "36"
-=======
-        "apim-request-id": "3217774f-dcaf-4bc0-89f7-e72254521bdf",
-        "Content-Length": "324",
-        "Content-Type": "application/json; charset=utf-8",
-        "csp-billing-usage": "CognitiveServices.TextAnalytics.BatchScoring=1,CognitiveServices.TextAnalytics.TextRecords=1",
-        "Date": "Mon, 24 Oct 2022 05:17:28 GMT",
-        "Set-Cookie": ".AspNetCore.Mvc.CookieTempDataProvider=; expires=Thu, 01 Jan 1970 00:00:00 GMT; path=/; samesite=lax; httponly",
-        "Strict-Transport-Security": "max-age=31536000; includeSubDomains; preload",
-        "X-Content-Type-Options": "nosniff",
-        "x-envoy-upstream-service-time": "29",
-        "x-ms-region": "West US 2"
->>>>>>> d933aa95
+        "x-envoy-upstream-service-time": "27",
+        "x-http2-stream-id": "9",
+        "x-ms-region": "East US"
       },
       "ResponseBody": {
         "kind": "PiiEntityRecognitionResults",
