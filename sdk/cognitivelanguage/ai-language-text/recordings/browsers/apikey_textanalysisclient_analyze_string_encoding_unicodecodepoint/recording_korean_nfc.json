--- conflicted
+++ resolved
@@ -19,13 +19,8 @@
         "Sec-Fetch-Mode": "cors",
         "Sec-Fetch-Site": "same-site",
         "User-Agent": "Mozilla/5.0 (X11; Linux x86_64) AppleWebKit/537.36 (KHTML, like Gecko) HeadlessChrome/103.0.5058.0 Safari/537.36",
-<<<<<<< HEAD
-        "x-ms-client-request-id": "99b9391f-c4df-4f2b-a4ea-777c669db990",
-        "x-ms-useragent": "azsdk-js-ai-language-text/1.1.0-beta.1 core-rest-pipeline/1.9.3 OS/Linuxx86_64"
-=======
-        "x-ms-client-request-id": "0a289902-c09f-4e6c-a7d1-89c3e23757a2",
-        "x-ms-useragent": "azsdk-js-ai-language-text/1.0.1 core-rest-pipeline/1.10.0 OS/Linuxx86_64"
->>>>>>> d933aa95
+        "x-ms-client-request-id": "de7b2528-3c9c-46c6-a3aa-9ab93046e54e",
+        "x-ms-useragent": "azsdk-js-ai-language-text/1.1.0-beta.1 core-rest-pipeline/1.10.0 OS/Linuxx86_64"
       },
       "RequestBody": {
         "kind": "PiiEntityRecognition",
@@ -44,28 +39,18 @@
       },
       "StatusCode": 200,
       "ResponseHeaders": {
-<<<<<<< HEAD
-        "apim-request-id": "5550b881-6c0c-4da3-94f1-00e7fbd1d523",
+        "apim-request-id": "53331c8e-4a08-459d-a5c3-a80c1d57c378",
         "Content-Length": "288",
         "Content-Type": "application/json; charset=utf-8",
         "csp-billing-usage": "CognitiveServices.TextAnalytics.BatchScoring=1,CognitiveServices.TextAnalytics.TextRecords=1",
-        "Date": "Fri, 14 Oct 2022 02:45:59 GMT",
+        "Date": "Tue, 25 Oct 2022 21:30:59 GMT",
+        "Server": "istio-envoy",
         "Set-Cookie": ".AspNetCore.Mvc.CookieTempDataProvider=; expires=Thu, 01 Jan 1970 00:00:00 GMT; path=/; samesite=lax; httponly",
         "Strict-Transport-Security": "max-age=31536000; includeSubDomains; preload",
         "X-Content-Type-Options": "nosniff",
-        "x-envoy-upstream-service-time": "29"
-=======
-        "apim-request-id": "3e1e455e-0f76-4911-bc18-aba121a0a98b",
-        "Content-Length": "288",
-        "Content-Type": "application/json; charset=utf-8",
-        "csp-billing-usage": "CognitiveServices.TextAnalytics.BatchScoring=1,CognitiveServices.TextAnalytics.TextRecords=1",
-        "Date": "Mon, 24 Oct 2022 05:17:29 GMT",
-        "Set-Cookie": ".AspNetCore.Mvc.CookieTempDataProvider=; expires=Thu, 01 Jan 1970 00:00:00 GMT; path=/; samesite=lax; httponly",
-        "Strict-Transport-Security": "max-age=31536000; includeSubDomains; preload",
-        "X-Content-Type-Options": "nosniff",
-        "x-envoy-upstream-service-time": "25",
-        "x-ms-region": "West US 2"
->>>>>>> d933aa95
+        "x-envoy-upstream-service-time": "31",
+        "x-http2-stream-id": "7",
+        "x-ms-region": "East US"
       },
       "ResponseBody": {
         "kind": "PiiEntityRecognitionResults",
