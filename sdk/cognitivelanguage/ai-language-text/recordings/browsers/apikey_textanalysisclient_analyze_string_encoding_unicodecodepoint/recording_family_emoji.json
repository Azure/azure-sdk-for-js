--- conflicted
+++ resolved
@@ -19,13 +19,8 @@
         "Sec-Fetch-Mode": "cors",
         "Sec-Fetch-Site": "same-site",
         "User-Agent": "Mozilla/5.0 (X11; Linux x86_64) AppleWebKit/537.36 (KHTML, like Gecko) HeadlessChrome/103.0.5058.0 Safari/537.36",
-<<<<<<< HEAD
-        "x-ms-client-request-id": "bbffc01c-26b2-49c1-9557-41fd2b45af07",
-        "x-ms-useragent": "azsdk-js-ai-language-text/1.1.0-beta.1 core-rest-pipeline/1.9.3 OS/Linuxx86_64"
-=======
-        "x-ms-client-request-id": "68c004d8-a855-461d-b897-d07e4fbdd3c0",
-        "x-ms-useragent": "azsdk-js-ai-language-text/1.0.1 core-rest-pipeline/1.10.0 OS/Linuxx86_64"
->>>>>>> d933aa95
+        "x-ms-client-request-id": "18d48c88-c5b6-4d1f-a3ee-36a2f7cd802e",
+        "x-ms-useragent": "azsdk-js-ai-language-text/1.1.0-beta.1 core-rest-pipeline/1.10.0 OS/Linuxx86_64"
       },
       "RequestBody": {
         "kind": "PiiEntityRecognition",
@@ -44,28 +39,18 @@
       },
       "StatusCode": 200,
       "ResponseHeaders": {
-<<<<<<< HEAD
-        "apim-request-id": "f1c5d6bb-254d-45fc-aa6e-d110ea60e2de",
+        "apim-request-id": "2d2cb5a8-3551-427f-8e2c-1c026eb6b03d",
         "Content-Length": "308",
         "Content-Type": "application/json; charset=utf-8",
         "csp-billing-usage": "CognitiveServices.TextAnalytics.BatchScoring=1,CognitiveServices.TextAnalytics.TextRecords=1",
-        "Date": "Fri, 14 Oct 2022 02:45:58 GMT",
+        "Date": "Tue, 25 Oct 2022 21:30:57 GMT",
+        "Server": "istio-envoy",
         "Set-Cookie": ".AspNetCore.Mvc.CookieTempDataProvider=; expires=Thu, 01 Jan 1970 00:00:00 GMT; path=/; samesite=lax; httponly",
         "Strict-Transport-Security": "max-age=31536000; includeSubDomains; preload",
         "X-Content-Type-Options": "nosniff",
-        "x-envoy-upstream-service-time": "36"
-=======
-        "apim-request-id": "6a724680-fe37-4982-8065-536e466c1a1a",
-        "Content-Length": "308",
-        "Content-Type": "application/json; charset=utf-8",
-        "csp-billing-usage": "CognitiveServices.TextAnalytics.BatchScoring=1,CognitiveServices.TextAnalytics.TextRecords=1",
-        "Date": "Mon, 24 Oct 2022 05:17:27 GMT",
-        "Set-Cookie": ".AspNetCore.Mvc.CookieTempDataProvider=; expires=Thu, 01 Jan 1970 00:00:00 GMT; path=/; samesite=lax; httponly",
-        "Strict-Transport-Security": "max-age=31536000; includeSubDomains; preload",
-        "X-Content-Type-Options": "nosniff",
-        "x-envoy-upstream-service-time": "23",
-        "x-ms-region": "West US 2"
->>>>>>> d933aa95
+        "x-envoy-upstream-service-time": "27",
+        "x-http2-stream-id": "11",
+        "x-ms-region": "East US"
       },
       "ResponseBody": {
         "kind": "PiiEntityRecognitionResults",
