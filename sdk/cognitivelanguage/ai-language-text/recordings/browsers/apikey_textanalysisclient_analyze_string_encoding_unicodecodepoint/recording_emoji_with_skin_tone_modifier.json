{
  "Entries": [
    {
      "RequestUri": "https://endpoint/language/:analyze-text?api-version=2022-10-01-preview",
      "RequestMethod": "POST",
      "RequestHeaders": {
        "Accept": "application/json",
        "Accept-Encoding": "gzip, deflate, br",
        "Accept-Language": "en-US",
        "Connection": "keep-alive",
        "Content-Length": "177",
        "Content-Type": "application/json",
        "ocp-apim-subscription-key": "api_key",
        "Referer": "http://localhost:9876/",
        "sec-ch-ua": "",
        "sec-ch-ua-mobile": "?0",
        "sec-ch-ua-platform": "",
        "Sec-Fetch-Dest": "empty",
        "Sec-Fetch-Mode": "cors",
        "Sec-Fetch-Site": "same-site",
        "User-Agent": "Mozilla/5.0 (X11; Linux x86_64) AppleWebKit/537.36 (KHTML, like Gecko) HeadlessChrome/103.0.5058.0 Safari/537.36",
<<<<<<< HEAD
        "x-ms-client-request-id": "f14b83cd-1bde-44c5-bdb6-096f84c406f5",
        "x-ms-useragent": "azsdk-js-ai-language-text/1.1.0-beta.1 core-rest-pipeline/1.9.3 OS/Linuxx86_64"
=======
        "x-ms-client-request-id": "ea6136ca-530b-43e2-a8e7-3befa904495a",
        "x-ms-useragent": "azsdk-js-ai-language-text/1.0.1 core-rest-pipeline/1.10.0 OS/Linuxx86_64"
>>>>>>> d933aa95
      },
      "RequestBody": {
        "kind": "PiiEntityRecognition",
        "analysisInput": {
          "documents": [
            {
              "id": "0",
              "text": "\uD83D\uDC69\uD83C\uDFFB SSN: 859-98-0987",
              "language": "en"
            }
          ]
        },
        "parameters": {
          "stringIndexType": "UnicodeCodePoint"
        }
      },
      "StatusCode": 200,
      "ResponseHeaders": {
<<<<<<< HEAD
        "apim-request-id": "f8be014c-4ed0-4905-b63a-462bf62a53f1",
        "Content-Length": "290",
        "Content-Type": "application/json; charset=utf-8",
        "csp-billing-usage": "CognitiveServices.TextAnalytics.BatchScoring=1,CognitiveServices.TextAnalytics.TextRecords=1",
        "Date": "Fri, 14 Oct 2022 02:45:58 GMT",
        "Set-Cookie": ".AspNetCore.Mvc.CookieTempDataProvider=; expires=Thu, 01 Jan 1970 00:00:00 GMT; path=/; samesite=lax; httponly",
        "Strict-Transport-Security": "max-age=31536000; includeSubDomains; preload",
        "X-Content-Type-Options": "nosniff",
        "x-envoy-upstream-service-time": "34"
=======
        "apim-request-id": "b80ada5d-d3a1-4fd3-b686-2b92a09b3186",
        "Content-Length": "290",
        "Content-Type": "application/json; charset=utf-8",
        "csp-billing-usage": "CognitiveServices.TextAnalytics.BatchScoring=1,CognitiveServices.TextAnalytics.TextRecords=1",
        "Date": "Mon, 24 Oct 2022 05:17:27 GMT",
        "Set-Cookie": ".AspNetCore.Mvc.CookieTempDataProvider=; expires=Thu, 01 Jan 1970 00:00:00 GMT; path=/; samesite=lax; httponly",
        "Strict-Transport-Security": "max-age=31536000; includeSubDomains; preload",
        "X-Content-Type-Options": "nosniff",
        "x-envoy-upstream-service-time": "25",
        "x-ms-region": "West US 2"
>>>>>>> d933aa95
      },
      "ResponseBody": {
        "kind": "PiiEntityRecognitionResults",
        "results": {
          "documents": [
            {
              "redactedText": "\uD83D\uDC69\uD83C\uDFFB SSN: ***********",
              "id": "0",
              "entities": [
                {
                  "text": "859-98-0987",
                  "category": "USSocialSecurityNumber",
                  "offset": 8,
                  "length": 11,
                  "confidenceScore": 0.65
                }
              ],
              "warnings": []
            }
          ],
          "errors": [],
          "modelVersion": "2021-01-15"
        }
      }
    }
  ],
  "Variables": {}
}<|MERGE_RESOLUTION|>--- conflicted
+++ resolved
@@ -19,13 +19,8 @@
         "Sec-Fetch-Mode": "cors",
         "Sec-Fetch-Site": "same-site",
         "User-Agent": "Mozilla/5.0 (X11; Linux x86_64) AppleWebKit/537.36 (KHTML, like Gecko) HeadlessChrome/103.0.5058.0 Safari/537.36",
-<<<<<<< HEAD
-        "x-ms-client-request-id": "f14b83cd-1bde-44c5-bdb6-096f84c406f5",
-        "x-ms-useragent": "azsdk-js-ai-language-text/1.1.0-beta.1 core-rest-pipeline/1.9.3 OS/Linuxx86_64"
-=======
-        "x-ms-client-request-id": "ea6136ca-530b-43e2-a8e7-3befa904495a",
-        "x-ms-useragent": "azsdk-js-ai-language-text/1.0.1 core-rest-pipeline/1.10.0 OS/Linuxx86_64"
->>>>>>> d933aa95
+        "x-ms-client-request-id": "4b4ae5f9-b700-447c-9e88-e9f383667003",
+        "x-ms-useragent": "azsdk-js-ai-language-text/1.1.0-beta.1 core-rest-pipeline/1.10.0 OS/Linuxx86_64"
       },
       "RequestBody": {
         "kind": "PiiEntityRecognition",
@@ -44,28 +39,18 @@
       },
       "StatusCode": 200,
       "ResponseHeaders": {
-<<<<<<< HEAD
-        "apim-request-id": "f8be014c-4ed0-4905-b63a-462bf62a53f1",
+        "apim-request-id": "a6fab922-b223-45cc-a6e2-b2ead9ef8258",
         "Content-Length": "290",
         "Content-Type": "application/json; charset=utf-8",
         "csp-billing-usage": "CognitiveServices.TextAnalytics.BatchScoring=1,CognitiveServices.TextAnalytics.TextRecords=1",
-        "Date": "Fri, 14 Oct 2022 02:45:58 GMT",
+        "Date": "Tue, 25 Oct 2022 21:30:57 GMT",
+        "Server": "istio-envoy",
         "Set-Cookie": ".AspNetCore.Mvc.CookieTempDataProvider=; expires=Thu, 01 Jan 1970 00:00:00 GMT; path=/; samesite=lax; httponly",
         "Strict-Transport-Security": "max-age=31536000; includeSubDomains; preload",
         "X-Content-Type-Options": "nosniff",
-        "x-envoy-upstream-service-time": "34"
-=======
-        "apim-request-id": "b80ada5d-d3a1-4fd3-b686-2b92a09b3186",
-        "Content-Length": "290",
-        "Content-Type": "application/json; charset=utf-8",
-        "csp-billing-usage": "CognitiveServices.TextAnalytics.BatchScoring=1,CognitiveServices.TextAnalytics.TextRecords=1",
-        "Date": "Mon, 24 Oct 2022 05:17:27 GMT",
-        "Set-Cookie": ".AspNetCore.Mvc.CookieTempDataProvider=; expires=Thu, 01 Jan 1970 00:00:00 GMT; path=/; samesite=lax; httponly",
-        "Strict-Transport-Security": "max-age=31536000; includeSubDomains; preload",
-        "X-Content-Type-Options": "nosniff",
-        "x-envoy-upstream-service-time": "25",
-        "x-ms-region": "West US 2"
->>>>>>> d933aa95
+        "x-envoy-upstream-service-time": "24",
+        "x-http2-stream-id": "11",
+        "x-ms-region": "East US"
       },
       "ResponseBody": {
         "kind": "PiiEntityRecognitionResults",
