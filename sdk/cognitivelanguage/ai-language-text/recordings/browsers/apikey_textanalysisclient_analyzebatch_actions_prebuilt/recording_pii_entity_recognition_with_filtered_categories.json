--- conflicted
+++ resolved
@@ -19,13 +19,8 @@
         "Sec-Fetch-Mode": "cors",
         "Sec-Fetch-Site": "same-site",
         "User-Agent": "Mozilla/5.0 (X11; Linux x86_64) AppleWebKit/537.36 (KHTML, like Gecko) HeadlessChrome/103.0.5058.0 Safari/537.36",
-<<<<<<< HEAD
-        "x-ms-client-request-id": "9915dcf4-f6bc-4ea1-aa6b-d82c9c223ab3",
-        "x-ms-useragent": "azsdk-js-ai-language-text/1.1.0-beta.1 core-rest-pipeline/1.9.3 OS/Linuxx86_64"
-=======
-        "x-ms-client-request-id": "58a4f09f-b685-4307-9db2-e1b04e3dab60",
-        "x-ms-useragent": "azsdk-js-ai-language-text/1.0.1 core-rest-pipeline/1.10.0 OS/Linuxx86_64"
->>>>>>> d933aa95
+        "x-ms-client-request-id": "53712c6d-61ef-474c-b1af-e3320bf9f17c",
+        "x-ms-useragent": "azsdk-js-ai-language-text/1.1.0-beta.1 core-rest-pipeline/1.10.0 OS/Linuxx86_64"
       },
       "RequestBody": {
         "analysisInput": {
@@ -56,33 +51,21 @@
       },
       "StatusCode": 202,
       "ResponseHeaders": {
-<<<<<<< HEAD
-        "apim-request-id": "dc6dd700-394e-45b2-b8a7-915e43165896",
+        "apim-request-id": "100b2417-374d-44b5-a471-dbfebc685a0a",
         "Content-Length": "0",
-        "Date": "Fri, 14 Oct 2022 02:46:31 GMT",
-        "operation-location": "https://endpoint/language/analyze-text/jobs/4b418f35-7d50-4b85-830d-6226e105488c?api-version=2022-10-01-preview",
-        "Strict-Transport-Security": "max-age=31536000; includeSubDomains; preload",
-        "X-Content-Type-Options": "nosniff",
-        "x-envoy-upstream-service-time": "560"
-=======
-        "apim-request-id": "3e83ea83-faaa-48af-8151-210897c3330a",
-        "Content-Length": "0",
-        "Date": "Mon, 24 Oct 2022 05:18:07 GMT",
-        "operation-location": "https://endpoint/language/analyze-text/jobs/f3a51e6d-4663-43ac-b031-7403532d7fd5?api-version=2022-05-01",
-        "Strict-Transport-Security": "max-age=31536000; includeSubDomains; preload",
-        "X-Content-Type-Options": "nosniff",
-        "x-envoy-upstream-service-time": "127",
-        "x-ms-region": "West US 2"
->>>>>>> d933aa95
+        "Date": "Tue, 25 Oct 2022 21:31:20 GMT",
+        "operation-location": "https://endpoint/language/analyze-text/jobs/fc0bc714-fbec-414b-8c73-15e05866fcf5?api-version=2022-10-01-preview",
+        "Server": "istio-envoy",
+        "Strict-Transport-Security": "max-age=31536000; includeSubDomains; preload",
+        "X-Content-Type-Options": "nosniff",
+        "x-envoy-upstream-service-time": "126",
+        "x-http2-stream-id": "13",
+        "x-ms-region": "East US"
       },
       "ResponseBody": null
     },
     {
-<<<<<<< HEAD
-      "RequestUri": "https://endpoint/language/analyze-text/jobs/4b418f35-7d50-4b85-830d-6226e105488c?api-version=2022-10-01-preview",
-=======
-      "RequestUri": "https://endpoint/language/analyze-text/jobs/f3a51e6d-4663-43ac-b031-7403532d7fd5?api-version=2022-05-01",
->>>>>>> d933aa95
+      "RequestUri": "https://endpoint/language/analyze-text/jobs/fc0bc714-fbec-414b-8c73-15e05866fcf5?api-version=2022-10-01-preview",
       "RequestMethod": "GET",
       "RequestHeaders": {
         "Accept": "application/json",
@@ -98,152 +81,28 @@
         "Sec-Fetch-Mode": "cors",
         "Sec-Fetch-Site": "same-site",
         "User-Agent": "Mozilla/5.0 (X11; Linux x86_64) AppleWebKit/537.36 (KHTML, like Gecko) HeadlessChrome/103.0.5058.0 Safari/537.36",
-<<<<<<< HEAD
-        "x-ms-client-request-id": "79f308fe-f2db-46a2-ba54-98fadb701398",
-        "x-ms-useragent": "azsdk-js-ai-language-text/1.1.0-beta.1 core-rest-pipeline/1.9.3 OS/Linuxx86_64"
-=======
-        "x-ms-client-request-id": "9600ff06-0471-4cdc-98ed-e634d12704e5",
-        "x-ms-useragent": "azsdk-js-ai-language-text/1.0.1 core-rest-pipeline/1.10.0 OS/Linuxx86_64"
->>>>>>> d933aa95
+        "x-ms-client-request-id": "55b201c2-b42a-4bee-bcc1-23796ac7c17e",
+        "x-ms-useragent": "azsdk-js-ai-language-text/1.1.0-beta.1 core-rest-pipeline/1.10.0 OS/Linuxx86_64"
       },
       "RequestBody": null,
       "StatusCode": 200,
       "ResponseHeaders": {
-<<<<<<< HEAD
-        "apim-request-id": "6e5daee3-8618-4379-ad0a-a62864fba54c",
-        "Content-Length": "282",
+        "apim-request-id": "d3c6eade-659b-46bf-a649-a96dcc4db937",
+        "Content-Length": "280",
         "Content-Type": "application/json; charset=utf-8",
-        "Date": "Fri, 14 Oct 2022 02:46:32 GMT",
-        "Strict-Transport-Security": "max-age=31536000; includeSubDomains; preload",
-        "X-Content-Type-Options": "nosniff",
-        "x-envoy-upstream-service-time": "7"
+        "Date": "Tue, 25 Oct 2022 21:31:20 GMT",
+        "Server": "istio-envoy",
+        "Strict-Transport-Security": "max-age=31536000; includeSubDomains; preload",
+        "X-Content-Type-Options": "nosniff",
+        "x-envoy-upstream-service-time": "11",
+        "x-http2-stream-id": "23",
+        "x-ms-region": "East US"
       },
       "ResponseBody": {
-        "jobId": "4b418f35-7d50-4b85-830d-6226e105488c",
-        "lastUpdateDateTime": "2022-10-14T02:46:32Z",
-        "createdDateTime": "2022-10-14T02:46:32Z",
-        "expirationDateTime": "2022-10-15T02:46:32Z",
-=======
-        "apim-request-id": "328b888e-5804-4745-af5d-17d0c7bfe813",
-        "Content-Length": "283",
-        "Content-Type": "application/json; charset=utf-8",
-        "Date": "Mon, 24 Oct 2022 05:18:08 GMT",
-        "Strict-Transport-Security": "max-age=31536000; includeSubDomains; preload",
-        "X-Content-Type-Options": "nosniff",
-        "x-envoy-upstream-service-time": "6",
-        "x-ms-region": "West US 2"
-      },
-      "ResponseBody": {
-        "jobId": "f3a51e6d-4663-43ac-b031-7403532d7fd5",
-        "lastUpdatedDateTime": "2022-10-24T05:18:08Z",
-        "createdDateTime": "2022-10-24T05:18:08Z",
-        "expirationDateTime": "2022-10-25T05:18:08Z",
-        "status": "notStarted",
-        "errors": [],
-        "tasks": {
-          "completed": 0,
-          "failed": 0,
-          "inProgress": 1,
-          "total": 1,
-          "items": []
-        }
-      }
-    },
-    {
-      "RequestUri": "https://endpoint/language/analyze-text/jobs/f3a51e6d-4663-43ac-b031-7403532d7fd5?api-version=2022-05-01",
-      "RequestMethod": "GET",
-      "RequestHeaders": {
-        "Accept": "application/json",
-        "Accept-Encoding": "gzip, deflate, br",
-        "Accept-Language": "en-US",
-        "Connection": "keep-alive",
-        "ocp-apim-subscription-key": "api_key",
-        "Referer": "http://localhost:9876/",
-        "sec-ch-ua": "",
-        "sec-ch-ua-mobile": "?0",
-        "sec-ch-ua-platform": "",
-        "Sec-Fetch-Dest": "empty",
-        "Sec-Fetch-Mode": "cors",
-        "Sec-Fetch-Site": "same-site",
-        "User-Agent": "Mozilla/5.0 (X11; Linux x86_64) AppleWebKit/537.36 (KHTML, like Gecko) HeadlessChrome/103.0.5058.0 Safari/537.36",
-        "x-ms-client-request-id": "0053fd16-63a8-43e3-801b-9168f1efff71",
-        "x-ms-useragent": "azsdk-js-ai-language-text/1.0.1 core-rest-pipeline/1.10.0 OS/Linuxx86_64"
-      },
-      "RequestBody": null,
-      "StatusCode": 200,
-      "ResponseHeaders": {
-        "apim-request-id": "8a3403fa-8df5-4747-bc0e-d70d440cc18d",
-        "Content-Length": "283",
-        "Content-Type": "application/json; charset=utf-8",
-        "Date": "Mon, 24 Oct 2022 05:18:08 GMT",
-        "Strict-Transport-Security": "max-age=31536000; includeSubDomains; preload",
-        "X-Content-Type-Options": "nosniff",
-        "x-envoy-upstream-service-time": "5",
-        "x-ms-region": "West US 2"
-      },
-      "ResponseBody": {
-        "jobId": "f3a51e6d-4663-43ac-b031-7403532d7fd5",
-        "lastUpdatedDateTime": "2022-10-24T05:18:08Z",
-        "createdDateTime": "2022-10-24T05:18:08Z",
-        "expirationDateTime": "2022-10-25T05:18:08Z",
->>>>>>> d933aa95
-        "status": "notStarted",
-        "errors": [],
-        "tasks": {
-          "completed": 0,
-          "failed": 0,
-          "inProgress": 1,
-          "total": 1,
-          "items": []
-        }
-      }
-    },
-    {
-<<<<<<< HEAD
-      "RequestUri": "https://endpoint/language/analyze-text/jobs/4b418f35-7d50-4b85-830d-6226e105488c?api-version=2022-10-01-preview",
-=======
-      "RequestUri": "https://endpoint/language/analyze-text/jobs/f3a51e6d-4663-43ac-b031-7403532d7fd5?api-version=2022-05-01",
->>>>>>> d933aa95
-      "RequestMethod": "GET",
-      "RequestHeaders": {
-        "Accept": "application/json",
-        "Accept-Encoding": "gzip, deflate, br",
-        "Accept-Language": "en-US",
-        "Connection": "keep-alive",
-        "ocp-apim-subscription-key": "api_key",
-        "Referer": "http://localhost:9876/",
-        "sec-ch-ua": "",
-        "sec-ch-ua-mobile": "?0",
-        "sec-ch-ua-platform": "",
-        "Sec-Fetch-Dest": "empty",
-        "Sec-Fetch-Mode": "cors",
-        "Sec-Fetch-Site": "same-site",
-        "User-Agent": "Mozilla/5.0 (X11; Linux x86_64) AppleWebKit/537.36 (KHTML, like Gecko) HeadlessChrome/103.0.5058.0 Safari/537.36",
-<<<<<<< HEAD
-        "x-ms-client-request-id": "d4c9c2df-20a4-47f8-a769-692e9e658573",
-        "x-ms-useragent": "azsdk-js-ai-language-text/1.1.0-beta.1 core-rest-pipeline/1.9.3 OS/Linuxx86_64"
-=======
-        "x-ms-client-request-id": "e738f61b-05d9-4c41-97f1-27d1de41b647",
-        "x-ms-useragent": "azsdk-js-ai-language-text/1.0.1 core-rest-pipeline/1.10.0 OS/Linuxx86_64"
->>>>>>> d933aa95
-      },
-      "RequestBody": null,
-      "StatusCode": 200,
-      "ResponseHeaders": {
-<<<<<<< HEAD
-        "apim-request-id": "cc717501-e102-419d-ab37-bb94e160ba5e",
-        "Content-Length": "279",
-        "Content-Type": "application/json; charset=utf-8",
-        "Date": "Fri, 14 Oct 2022 02:46:32 GMT",
-        "Strict-Transport-Security": "max-age=31536000; includeSubDomains; preload",
-        "X-Content-Type-Options": "nosniff",
-        "x-envoy-upstream-service-time": "10"
-      },
-      "ResponseBody": {
-        "jobId": "4b418f35-7d50-4b85-830d-6226e105488c",
-        "lastUpdateDateTime": "2022-10-14T02:46:32Z",
-        "createdDateTime": "2022-10-14T02:46:32Z",
-        "expirationDateTime": "2022-10-15T02:46:32Z",
+        "jobId": "fc0bc714-fbec-414b-8c73-15e05866fcf5",
+        "lastUpdatedDateTime": "2022-10-25T21:31:21Z",
+        "createdDateTime": "2022-10-25T21:31:21Z",
+        "expirationDateTime": "2022-10-26T21:31:21Z",
         "status": "running",
         "errors": [],
         "tasks": {
@@ -256,7 +115,7 @@
       }
     },
     {
-      "RequestUri": "https://endpoint/language/analyze-text/jobs/4b418f35-7d50-4b85-830d-6226e105488c?api-version=2022-10-01-preview",
+      "RequestUri": "https://endpoint/language/analyze-text/jobs/fc0bc714-fbec-414b-8c73-15e05866fcf5?api-version=2022-10-01-preview",
       "RequestMethod": "GET",
       "RequestHeaders": {
         "Accept": "application/json",
@@ -272,25 +131,28 @@
         "Sec-Fetch-Mode": "cors",
         "Sec-Fetch-Site": "same-site",
         "User-Agent": "Mozilla/5.0 (X11; Linux x86_64) AppleWebKit/537.36 (KHTML, like Gecko) HeadlessChrome/103.0.5058.0 Safari/537.36",
-        "x-ms-client-request-id": "b8e47dbe-624a-4932-9ca4-b4f5bc477f5e",
-        "x-ms-useragent": "azsdk-js-ai-language-text/1.1.0-beta.1 core-rest-pipeline/1.9.3 OS/Linuxx86_64"
+        "x-ms-client-request-id": "c9a2185e-9c1e-435a-a80a-2acaedc5346f",
+        "x-ms-useragent": "azsdk-js-ai-language-text/1.1.0-beta.1 core-rest-pipeline/1.10.0 OS/Linuxx86_64"
       },
       "RequestBody": null,
       "StatusCode": 200,
       "ResponseHeaders": {
-        "apim-request-id": "2dcfab0d-17bc-4250-a0da-f580adfb4e9b",
-        "Content-Length": "279",
+        "apim-request-id": "95caa242-9742-4d3b-9bd8-b2fad47ccd46",
+        "Content-Length": "280",
         "Content-Type": "application/json; charset=utf-8",
-        "Date": "Fri, 14 Oct 2022 02:46:35 GMT",
-        "Strict-Transport-Security": "max-age=31536000; includeSubDomains; preload",
-        "X-Content-Type-Options": "nosniff",
-        "x-envoy-upstream-service-time": "17"
+        "Date": "Tue, 25 Oct 2022 21:31:21 GMT",
+        "Server": "istio-envoy",
+        "Strict-Transport-Security": "max-age=31536000; includeSubDomains; preload",
+        "X-Content-Type-Options": "nosniff",
+        "x-envoy-upstream-service-time": "10",
+        "x-http2-stream-id": "15",
+        "x-ms-region": "East US"
       },
       "ResponseBody": {
-        "jobId": "4b418f35-7d50-4b85-830d-6226e105488c",
-        "lastUpdateDateTime": "2022-10-14T02:46:32Z",
-        "createdDateTime": "2022-10-14T02:46:32Z",
-        "expirationDateTime": "2022-10-15T02:46:32Z",
+        "jobId": "fc0bc714-fbec-414b-8c73-15e05866fcf5",
+        "lastUpdatedDateTime": "2022-10-25T21:31:21Z",
+        "createdDateTime": "2022-10-25T21:31:21Z",
+        "expirationDateTime": "2022-10-26T21:31:21Z",
         "status": "running",
         "errors": [],
         "tasks": {
@@ -303,7 +165,7 @@
       }
     },
     {
-      "RequestUri": "https://endpoint/language/analyze-text/jobs/4b418f35-7d50-4b85-830d-6226e105488c?api-version=2022-10-01-preview",
+      "RequestUri": "https://endpoint/language/analyze-text/jobs/fc0bc714-fbec-414b-8c73-15e05866fcf5?api-version=2022-10-01-preview",
       "RequestMethod": "GET",
       "RequestHeaders": {
         "Accept": "application/json",
@@ -319,41 +181,28 @@
         "Sec-Fetch-Mode": "cors",
         "Sec-Fetch-Site": "same-site",
         "User-Agent": "Mozilla/5.0 (X11; Linux x86_64) AppleWebKit/537.36 (KHTML, like Gecko) HeadlessChrome/103.0.5058.0 Safari/537.36",
-        "x-ms-client-request-id": "4694ba7b-8008-4c49-aba1-d87e8abd5e7a",
-        "x-ms-useragent": "azsdk-js-ai-language-text/1.1.0-beta.1 core-rest-pipeline/1.9.3 OS/Linuxx86_64"
+        "x-ms-client-request-id": "e2b2c253-ebdc-4a40-a166-f8f7eb35a9ad",
+        "x-ms-useragent": "azsdk-js-ai-language-text/1.1.0-beta.1 core-rest-pipeline/1.10.0 OS/Linuxx86_64"
       },
       "RequestBody": null,
       "StatusCode": 200,
       "ResponseHeaders": {
-        "apim-request-id": "f0b2d284-c30d-44f0-a2c0-f065fb783d61",
-        "Content-Length": "915",
+        "apim-request-id": "90826af7-1869-45a1-908f-73a97f11f61a",
+        "Content-Length": "917",
         "Content-Type": "application/json; charset=utf-8",
-        "Date": "Fri, 14 Oct 2022 02:46:37 GMT",
-        "Strict-Transport-Security": "max-age=31536000; includeSubDomains; preload",
-        "X-Content-Type-Options": "nosniff",
-        "x-envoy-upstream-service-time": "44"
+        "Date": "Tue, 25 Oct 2022 21:31:23 GMT",
+        "Server": "istio-envoy",
+        "Strict-Transport-Security": "max-age=31536000; includeSubDomains; preload",
+        "X-Content-Type-Options": "nosniff",
+        "x-envoy-upstream-service-time": "46",
+        "x-http2-stream-id": "21",
+        "x-ms-region": "East US"
       },
       "ResponseBody": {
-        "jobId": "4b418f35-7d50-4b85-830d-6226e105488c",
-        "lastUpdateDateTime": "2022-10-14T02:46:35Z",
-        "createdDateTime": "2022-10-14T02:46:32Z",
-        "expirationDateTime": "2022-10-15T02:46:32Z",
-=======
-        "apim-request-id": "5f7f2b60-7bbc-40b0-b16a-257d72f64053",
-        "Content-Length": "916",
-        "Content-Type": "application/json; charset=utf-8",
-        "Date": "Mon, 24 Oct 2022 05:18:10 GMT",
-        "Strict-Transport-Security": "max-age=31536000; includeSubDomains; preload",
-        "X-Content-Type-Options": "nosniff",
-        "x-envoy-upstream-service-time": "54",
-        "x-ms-region": "West US 2"
-      },
-      "ResponseBody": {
-        "jobId": "f3a51e6d-4663-43ac-b031-7403532d7fd5",
-        "lastUpdatedDateTime": "2022-10-24T05:18:10Z",
-        "createdDateTime": "2022-10-24T05:18:08Z",
-        "expirationDateTime": "2022-10-25T05:18:08Z",
->>>>>>> d933aa95
+        "jobId": "fc0bc714-fbec-414b-8c73-15e05866fcf5",
+        "lastUpdatedDateTime": "2022-10-25T21:31:23Z",
+        "createdDateTime": "2022-10-25T21:31:21Z",
+        "expirationDateTime": "2022-10-26T21:31:21Z",
         "status": "succeeded",
         "errors": [],
         "tasks": {
@@ -364,11 +213,7 @@
           "items": [
             {
               "kind": "PiiEntityRecognitionLROResults",
-<<<<<<< HEAD
-              "lastUpdateDateTime": "2022-10-14T02:46:35.747156Z",
-=======
-              "lastUpdateDateTime": "2022-10-24T05:18:10.307573Z",
->>>>>>> d933aa95
+              "lastUpdateDateTime": "2022-10-25T21:31:23.0145187Z",
               "status": "succeeded",
               "results": {
                 "documents": [
@@ -402,11 +247,7 @@
       }
     },
     {
-<<<<<<< HEAD
-      "RequestUri": "https://endpoint/language/analyze-text/jobs/4b418f35-7d50-4b85-830d-6226e105488c?api-version=2022-10-01-preview",
-=======
-      "RequestUri": "https://endpoint/language/analyze-text/jobs/f3a51e6d-4663-43ac-b031-7403532d7fd5?api-version=2022-05-01",
->>>>>>> d933aa95
+      "RequestUri": "https://endpoint/language/analyze-text/jobs/fc0bc714-fbec-414b-8c73-15e05866fcf5?api-version=2022-10-01-preview",
       "RequestMethod": "GET",
       "RequestHeaders": {
         "Accept": "application/json",
@@ -422,47 +263,28 @@
         "Sec-Fetch-Mode": "cors",
         "Sec-Fetch-Site": "same-site",
         "User-Agent": "Mozilla/5.0 (X11; Linux x86_64) AppleWebKit/537.36 (KHTML, like Gecko) HeadlessChrome/103.0.5058.0 Safari/537.36",
-<<<<<<< HEAD
-        "x-ms-client-request-id": "d63a7051-7be3-4cf7-bfdb-827d030d8c88",
-        "x-ms-useragent": "azsdk-js-ai-language-text/1.1.0-beta.1 core-rest-pipeline/1.9.3 OS/Linuxx86_64"
-=======
-        "x-ms-client-request-id": "341ba1dd-db2a-45be-a8da-94bb9330e7ba",
-        "x-ms-useragent": "azsdk-js-ai-language-text/1.0.1 core-rest-pipeline/1.10.0 OS/Linuxx86_64"
->>>>>>> d933aa95
+        "x-ms-client-request-id": "385a3cb9-70fc-407c-b42c-aa5e9e68abe1",
+        "x-ms-useragent": "azsdk-js-ai-language-text/1.1.0-beta.1 core-rest-pipeline/1.10.0 OS/Linuxx86_64"
       },
       "RequestBody": null,
       "StatusCode": 200,
       "ResponseHeaders": {
-<<<<<<< HEAD
-        "apim-request-id": "a4bf4a0e-9929-491e-9544-b774b40c31c2",
-        "Content-Length": "915",
+        "apim-request-id": "6b0e6a80-219f-4967-b59d-ef5a57043bd7",
+        "Content-Length": "917",
         "Content-Type": "application/json; charset=utf-8",
-        "Date": "Fri, 14 Oct 2022 02:46:37 GMT",
-        "Strict-Transport-Security": "max-age=31536000; includeSubDomains; preload",
-        "X-Content-Type-Options": "nosniff",
-        "x-envoy-upstream-service-time": "69"
+        "Date": "Tue, 25 Oct 2022 21:31:23 GMT",
+        "Server": "istio-envoy",
+        "Strict-Transport-Security": "max-age=31536000; includeSubDomains; preload",
+        "X-Content-Type-Options": "nosniff",
+        "x-envoy-upstream-service-time": "57",
+        "x-http2-stream-id": "25",
+        "x-ms-region": "East US"
       },
       "ResponseBody": {
-        "jobId": "4b418f35-7d50-4b85-830d-6226e105488c",
-        "lastUpdateDateTime": "2022-10-14T02:46:35Z",
-        "createdDateTime": "2022-10-14T02:46:32Z",
-        "expirationDateTime": "2022-10-15T02:46:32Z",
-=======
-        "apim-request-id": "054c9ae4-a877-47fb-9e89-cba730f8a2f2",
-        "Content-Length": "916",
-        "Content-Type": "application/json; charset=utf-8",
-        "Date": "Mon, 24 Oct 2022 05:18:10 GMT",
-        "Strict-Transport-Security": "max-age=31536000; includeSubDomains; preload",
-        "X-Content-Type-Options": "nosniff",
-        "x-envoy-upstream-service-time": "41",
-        "x-ms-region": "West US 2"
-      },
-      "ResponseBody": {
-        "jobId": "f3a51e6d-4663-43ac-b031-7403532d7fd5",
-        "lastUpdatedDateTime": "2022-10-24T05:18:10Z",
-        "createdDateTime": "2022-10-24T05:18:08Z",
-        "expirationDateTime": "2022-10-25T05:18:08Z",
->>>>>>> d933aa95
+        "jobId": "fc0bc714-fbec-414b-8c73-15e05866fcf5",
+        "lastUpdatedDateTime": "2022-10-25T21:31:23Z",
+        "createdDateTime": "2022-10-25T21:31:21Z",
+        "expirationDateTime": "2022-10-26T21:31:21Z",
         "status": "succeeded",
         "errors": [],
         "tasks": {
@@ -473,11 +295,7 @@
           "items": [
             {
               "kind": "PiiEntityRecognitionLROResults",
-<<<<<<< HEAD
-              "lastUpdateDateTime": "2022-10-14T02:46:35.747156Z",
-=======
-              "lastUpdateDateTime": "2022-10-24T05:18:10.307573Z",
->>>>>>> d933aa95
+              "lastUpdateDateTime": "2022-10-25T21:31:23.0145187Z",
               "status": "succeeded",
               "results": {
                 "documents": [
