--- conflicted
+++ resolved
@@ -19,13 +19,8 @@
         "Sec-Fetch-Mode": "cors",
         "Sec-Fetch-Site": "same-site",
         "User-Agent": "Mozilla/5.0 (X11; Linux x86_64) AppleWebKit/537.36 (KHTML, like Gecko) HeadlessChrome/103.0.5058.0 Safari/537.36",
-<<<<<<< HEAD
-        "x-ms-client-request-id": "821e7d75-6998-4b74-bfd2-0bd9de6d3db4",
-        "x-ms-useragent": "azsdk-js-ai-language-text/1.1.0-beta.1 core-rest-pipeline/1.9.3 OS/Linuxx86_64"
-=======
-        "x-ms-client-request-id": "0052e739-bb31-4021-a9db-e10db536c8bf",
-        "x-ms-useragent": "azsdk-js-ai-language-text/1.0.1 core-rest-pipeline/1.10.0 OS/Linuxx86_64"
->>>>>>> d933aa95
+        "x-ms-client-request-id": "8918470d-02a7-4e25-8574-750c93e184ec",
+        "x-ms-useragent": "azsdk-js-ai-language-text/1.1.0-beta.1 core-rest-pipeline/1.10.0 OS/Linuxx86_64"
       },
       "RequestBody": {
         "analysisInput": {
@@ -58,33 +53,21 @@
       },
       "StatusCode": 202,
       "ResponseHeaders": {
-<<<<<<< HEAD
-        "apim-request-id": "b6d8379a-0d62-4200-a26d-5d650fa895a8",
+        "apim-request-id": "113b2ae7-19d8-40c7-8987-e232506d4c6c",
         "Content-Length": "0",
-        "Date": "Fri, 14 Oct 2022 02:46:21 GMT",
-        "operation-location": "https://endpoint/language/analyze-text/jobs/56ef935b-91f7-4e1d-840c-f9272d01df11?api-version=2022-10-01-preview",
-        "Strict-Transport-Security": "max-age=31536000; includeSubDomains; preload",
-        "X-Content-Type-Options": "nosniff",
-        "x-envoy-upstream-service-time": "175"
-=======
-        "apim-request-id": "5f51c98a-60e3-452a-a449-dc7d5372246d",
-        "Content-Length": "0",
-        "Date": "Mon, 24 Oct 2022 05:18:03 GMT",
-        "operation-location": "https://endpoint/language/analyze-text/jobs/b6089c6b-2239-4cc0-aa38-47f73ffb4aac?api-version=2022-05-01",
-        "Strict-Transport-Security": "max-age=31536000; includeSubDomains; preload",
-        "X-Content-Type-Options": "nosniff",
-        "x-envoy-upstream-service-time": "142",
-        "x-ms-region": "West US 2"
->>>>>>> d933aa95
+        "Date": "Tue, 25 Oct 2022 21:31:15 GMT",
+        "operation-location": "https://endpoint/language/analyze-text/jobs/ea11b6fa-698d-410c-87b7-4875158cf7bd?api-version=2022-10-01-preview",
+        "Server": "istio-envoy",
+        "Strict-Transport-Security": "max-age=31536000; includeSubDomains; preload",
+        "X-Content-Type-Options": "nosniff",
+        "x-envoy-upstream-service-time": "176",
+        "x-http2-stream-id": "17",
+        "x-ms-region": "East US"
       },
       "ResponseBody": null
     },
     {
-<<<<<<< HEAD
-      "RequestUri": "https://endpoint/language/analyze-text/jobs/56ef935b-91f7-4e1d-840c-f9272d01df11?api-version=2022-10-01-preview",
-=======
-      "RequestUri": "https://endpoint/language/analyze-text/jobs/b6089c6b-2239-4cc0-aa38-47f73ffb4aac?api-version=2022-05-01",
->>>>>>> d933aa95
+      "RequestUri": "https://endpoint/language/analyze-text/jobs/ea11b6fa-698d-410c-87b7-4875158cf7bd?api-version=2022-10-01-preview",
       "RequestMethod": "GET",
       "RequestHeaders": {
         "Accept": "application/json",
@@ -100,31 +83,128 @@
         "Sec-Fetch-Mode": "cors",
         "Sec-Fetch-Site": "same-site",
         "User-Agent": "Mozilla/5.0 (X11; Linux x86_64) AppleWebKit/537.36 (KHTML, like Gecko) HeadlessChrome/103.0.5058.0 Safari/537.36",
-<<<<<<< HEAD
-        "x-ms-client-request-id": "c63c97fb-92e7-43cc-b1a1-a56248f767da",
-        "x-ms-useragent": "azsdk-js-ai-language-text/1.1.0-beta.1 core-rest-pipeline/1.9.3 OS/Linuxx86_64"
-=======
-        "x-ms-client-request-id": "7bb59724-4211-4655-804f-380d597db580",
-        "x-ms-useragent": "azsdk-js-ai-language-text/1.0.1 core-rest-pipeline/1.10.0 OS/Linuxx86_64"
->>>>>>> d933aa95
+        "x-ms-client-request-id": "cd02b671-e31f-4b87-9685-588241d9a6d8",
+        "x-ms-useragent": "azsdk-js-ai-language-text/1.1.0-beta.1 core-rest-pipeline/1.10.0 OS/Linuxx86_64"
       },
       "RequestBody": null,
       "StatusCode": 200,
       "ResponseHeaders": {
-<<<<<<< HEAD
-        "apim-request-id": "b253365f-5793-4f47-8c77-df856e189007",
-        "Content-Length": "279",
+        "apim-request-id": "f60cbc96-79a0-410e-a46f-56b2f291500f",
+        "Content-Length": "283",
         "Content-Type": "application/json; charset=utf-8",
-        "Date": "Fri, 14 Oct 2022 02:46:21 GMT",
-        "Strict-Transport-Security": "max-age=31536000; includeSubDomains; preload",
-        "X-Content-Type-Options": "nosniff",
-        "x-envoy-upstream-service-time": "9"
+        "Date": "Tue, 25 Oct 2022 21:31:16 GMT",
+        "Server": "istio-envoy",
+        "Strict-Transport-Security": "max-age=31536000; includeSubDomains; preload",
+        "X-Content-Type-Options": "nosniff",
+        "x-envoy-upstream-service-time": "9",
+        "x-http2-stream-id": "15",
+        "x-ms-region": "East US"
       },
       "ResponseBody": {
-        "jobId": "56ef935b-91f7-4e1d-840c-f9272d01df11",
-        "lastUpdateDateTime": "2022-10-14T02:46:22Z",
-        "createdDateTime": "2022-10-14T02:46:21Z",
-        "expirationDateTime": "2022-10-15T02:46:21Z",
+        "jobId": "ea11b6fa-698d-410c-87b7-4875158cf7bd",
+        "lastUpdatedDateTime": "2022-10-25T21:31:16Z",
+        "createdDateTime": "2022-10-25T21:31:16Z",
+        "expirationDateTime": "2022-10-26T21:31:16Z",
+        "status": "notStarted",
+        "errors": [],
+        "tasks": {
+          "completed": 0,
+          "failed": 0,
+          "inProgress": 1,
+          "total": 1,
+          "items": []
+        }
+      }
+    },
+    {
+      "RequestUri": "https://endpoint/language/analyze-text/jobs/ea11b6fa-698d-410c-87b7-4875158cf7bd?api-version=2022-10-01-preview",
+      "RequestMethod": "GET",
+      "RequestHeaders": {
+        "Accept": "application/json",
+        "Accept-Encoding": "gzip, deflate, br",
+        "Accept-Language": "en-US",
+        "Connection": "keep-alive",
+        "ocp-apim-subscription-key": "api_key",
+        "Referer": "http://localhost:9876/",
+        "sec-ch-ua": "",
+        "sec-ch-ua-mobile": "?0",
+        "sec-ch-ua-platform": "",
+        "Sec-Fetch-Dest": "empty",
+        "Sec-Fetch-Mode": "cors",
+        "Sec-Fetch-Site": "same-site",
+        "User-Agent": "Mozilla/5.0 (X11; Linux x86_64) AppleWebKit/537.36 (KHTML, like Gecko) HeadlessChrome/103.0.5058.0 Safari/537.36",
+        "x-ms-client-request-id": "0f73d370-1c23-4bc4-9a1c-cbae57a2076b",
+        "x-ms-useragent": "azsdk-js-ai-language-text/1.1.0-beta.1 core-rest-pipeline/1.10.0 OS/Linuxx86_64"
+      },
+      "RequestBody": null,
+      "StatusCode": 200,
+      "ResponseHeaders": {
+        "apim-request-id": "e8f1a580-d010-4d1c-85a0-35228ed5cbef",
+        "Content-Length": "283",
+        "Content-Type": "application/json; charset=utf-8",
+        "Date": "Tue, 25 Oct 2022 21:31:15 GMT",
+        "Server": "istio-envoy",
+        "Strict-Transport-Security": "max-age=31536000; includeSubDomains; preload",
+        "X-Content-Type-Options": "nosniff",
+        "x-envoy-upstream-service-time": "8",
+        "x-http2-stream-id": "11",
+        "x-ms-region": "East US"
+      },
+      "ResponseBody": {
+        "jobId": "ea11b6fa-698d-410c-87b7-4875158cf7bd",
+        "lastUpdatedDateTime": "2022-10-25T21:31:16Z",
+        "createdDateTime": "2022-10-25T21:31:16Z",
+        "expirationDateTime": "2022-10-26T21:31:16Z",
+        "status": "notStarted",
+        "errors": [],
+        "tasks": {
+          "completed": 0,
+          "failed": 0,
+          "inProgress": 1,
+          "total": 1,
+          "items": []
+        }
+      }
+    },
+    {
+      "RequestUri": "https://endpoint/language/analyze-text/jobs/ea11b6fa-698d-410c-87b7-4875158cf7bd?api-version=2022-10-01-preview",
+      "RequestMethod": "GET",
+      "RequestHeaders": {
+        "Accept": "application/json",
+        "Accept-Encoding": "gzip, deflate, br",
+        "Accept-Language": "en-US",
+        "Connection": "keep-alive",
+        "ocp-apim-subscription-key": "api_key",
+        "Referer": "http://localhost:9876/",
+        "sec-ch-ua": "",
+        "sec-ch-ua-mobile": "?0",
+        "sec-ch-ua-platform": "",
+        "Sec-Fetch-Dest": "empty",
+        "Sec-Fetch-Mode": "cors",
+        "Sec-Fetch-Site": "same-site",
+        "User-Agent": "Mozilla/5.0 (X11; Linux x86_64) AppleWebKit/537.36 (KHTML, like Gecko) HeadlessChrome/103.0.5058.0 Safari/537.36",
+        "x-ms-client-request-id": "98cb9acf-fdd4-4725-ab9a-d51e679aa3cb",
+        "x-ms-useragent": "azsdk-js-ai-language-text/1.1.0-beta.1 core-rest-pipeline/1.10.0 OS/Linuxx86_64"
+      },
+      "RequestBody": null,
+      "StatusCode": 200,
+      "ResponseHeaders": {
+        "apim-request-id": "f3ff108e-33fa-45c5-80c7-132a2fef224e",
+        "Content-Length": "280",
+        "Content-Type": "application/json; charset=utf-8",
+        "Date": "Tue, 25 Oct 2022 21:31:18 GMT",
+        "Server": "istio-envoy",
+        "Strict-Transport-Security": "max-age=31536000; includeSubDomains; preload",
+        "X-Content-Type-Options": "nosniff",
+        "x-envoy-upstream-service-time": "8",
+        "x-http2-stream-id": "15",
+        "x-ms-region": "East US"
+      },
+      "ResponseBody": {
+        "jobId": "ea11b6fa-698d-410c-87b7-4875158cf7bd",
+        "lastUpdatedDateTime": "2022-10-25T21:31:16Z",
+        "createdDateTime": "2022-10-25T21:31:16Z",
+        "expirationDateTime": "2022-10-26T21:31:16Z",
         "status": "running",
         "errors": [],
         "tasks": {
@@ -137,7 +217,7 @@
       }
     },
     {
-      "RequestUri": "https://endpoint/language/analyze-text/jobs/56ef935b-91f7-4e1d-840c-f9272d01df11?api-version=2022-10-01-preview",
+      "RequestUri": "https://endpoint/language/analyze-text/jobs/ea11b6fa-698d-410c-87b7-4875158cf7bd?api-version=2022-10-01-preview",
       "RequestMethod": "GET",
       "RequestHeaders": {
         "Accept": "application/json",
@@ -153,307 +233,28 @@
         "Sec-Fetch-Mode": "cors",
         "Sec-Fetch-Site": "same-site",
         "User-Agent": "Mozilla/5.0 (X11; Linux x86_64) AppleWebKit/537.36 (KHTML, like Gecko) HeadlessChrome/103.0.5058.0 Safari/537.36",
-        "x-ms-client-request-id": "fec543a0-9134-45dd-a1cf-3b873d8e5f96",
-        "x-ms-useragent": "azsdk-js-ai-language-text/1.1.0-beta.1 core-rest-pipeline/1.9.3 OS/Linuxx86_64"
+        "x-ms-client-request-id": "364a510e-3ffe-429f-bcb4-42b88ef33299",
+        "x-ms-useragent": "azsdk-js-ai-language-text/1.1.0-beta.1 core-rest-pipeline/1.10.0 OS/Linuxx86_64"
       },
       "RequestBody": null,
       "StatusCode": 200,
       "ResponseHeaders": {
-        "apim-request-id": "a7daaebb-cf37-444c-b28d-76611bf999bb",
-        "Content-Length": "279",
-        "Content-Type": "application/json; charset=utf-8",
-        "Date": "Fri, 14 Oct 2022 02:46:21 GMT",
-        "Strict-Transport-Security": "max-age=31536000; includeSubDomains; preload",
-        "X-Content-Type-Options": "nosniff",
-        "x-envoy-upstream-service-time": "15"
-      },
-      "ResponseBody": {
-        "jobId": "56ef935b-91f7-4e1d-840c-f9272d01df11",
-        "lastUpdateDateTime": "2022-10-14T02:46:22Z",
-        "createdDateTime": "2022-10-14T02:46:21Z",
-        "expirationDateTime": "2022-10-15T02:46:21Z",
-        "status": "running",
-        "errors": [],
-        "tasks": {
-          "completed": 0,
-          "failed": 0,
-          "inProgress": 1,
-          "total": 1,
-          "items": []
-        }
-      }
-    },
-    {
-      "RequestUri": "https://endpoint/language/analyze-text/jobs/56ef935b-91f7-4e1d-840c-f9272d01df11?api-version=2022-10-01-preview",
-      "RequestMethod": "GET",
-      "RequestHeaders": {
-        "Accept": "application/json",
-        "Accept-Encoding": "gzip, deflate, br",
-        "Accept-Language": "en-US",
-        "Connection": "keep-alive",
-        "ocp-apim-subscription-key": "api_key",
-        "Referer": "http://localhost:9876/",
-        "sec-ch-ua": "",
-        "sec-ch-ua-mobile": "?0",
-        "sec-ch-ua-platform": "",
-        "Sec-Fetch-Dest": "empty",
-        "Sec-Fetch-Mode": "cors",
-        "Sec-Fetch-Site": "same-site",
-        "User-Agent": "Mozilla/5.0 (X11; Linux x86_64) AppleWebKit/537.36 (KHTML, like Gecko) HeadlessChrome/103.0.5058.0 Safari/537.36",
-        "x-ms-client-request-id": "bf75405e-5635-4009-afe1-1b17481822d0",
-        "x-ms-useragent": "azsdk-js-ai-language-text/1.1.0-beta.1 core-rest-pipeline/1.9.3 OS/Linuxx86_64"
-      },
-      "RequestBody": null,
-      "StatusCode": 200,
-      "ResponseHeaders": {
-        "apim-request-id": "f413e14d-f3cf-4d6e-b480-a445533bfb06",
-        "Content-Length": "279",
-        "Content-Type": "application/json; charset=utf-8",
-        "Date": "Fri, 14 Oct 2022 02:46:24 GMT",
-=======
-        "apim-request-id": "a301eff5-b555-4f88-a8b1-f89036a47b9b",
-        "Content-Length": "283",
-        "Content-Type": "application/json; charset=utf-8",
-        "Date": "Mon, 24 Oct 2022 05:18:03 GMT",
->>>>>>> d933aa95
-        "Strict-Transport-Security": "max-age=31536000; includeSubDomains; preload",
-        "X-Content-Type-Options": "nosniff",
-        "x-envoy-upstream-service-time": "7",
-        "x-ms-region": "West US 2"
-      },
-      "ResponseBody": {
-<<<<<<< HEAD
-        "jobId": "56ef935b-91f7-4e1d-840c-f9272d01df11",
-        "lastUpdateDateTime": "2022-10-14T02:46:22Z",
-        "createdDateTime": "2022-10-14T02:46:21Z",
-        "expirationDateTime": "2022-10-15T02:46:21Z",
-        "status": "running",
-=======
-        "jobId": "b6089c6b-2239-4cc0-aa38-47f73ffb4aac",
-        "lastUpdatedDateTime": "2022-10-24T05:18:03Z",
-        "createdDateTime": "2022-10-24T05:18:03Z",
-        "expirationDateTime": "2022-10-25T05:18:03Z",
-        "status": "notStarted",
->>>>>>> d933aa95
-        "errors": [],
-        "tasks": {
-          "completed": 0,
-          "failed": 0,
-          "inProgress": 1,
-          "total": 1,
-          "items": []
-        }
-      }
-    },
-    {
-<<<<<<< HEAD
-      "RequestUri": "https://endpoint/language/analyze-text/jobs/56ef935b-91f7-4e1d-840c-f9272d01df11?api-version=2022-10-01-preview",
-=======
-      "RequestUri": "https://endpoint/language/analyze-text/jobs/b6089c6b-2239-4cc0-aa38-47f73ffb4aac?api-version=2022-05-01",
->>>>>>> d933aa95
-      "RequestMethod": "GET",
-      "RequestHeaders": {
-        "Accept": "application/json",
-        "Accept-Encoding": "gzip, deflate, br",
-        "Accept-Language": "en-US",
-        "Connection": "keep-alive",
-        "ocp-apim-subscription-key": "api_key",
-        "Referer": "http://localhost:9876/",
-        "sec-ch-ua": "",
-        "sec-ch-ua-mobile": "?0",
-        "sec-ch-ua-platform": "",
-        "Sec-Fetch-Dest": "empty",
-        "Sec-Fetch-Mode": "cors",
-        "Sec-Fetch-Site": "same-site",
-        "User-Agent": "Mozilla/5.0 (X11; Linux x86_64) AppleWebKit/537.36 (KHTML, like Gecko) HeadlessChrome/103.0.5058.0 Safari/537.36",
-<<<<<<< HEAD
-        "x-ms-client-request-id": "c71f8b53-3496-4ac8-bf6e-ecf92b9a3a04",
-        "x-ms-useragent": "azsdk-js-ai-language-text/1.1.0-beta.1 core-rest-pipeline/1.9.3 OS/Linuxx86_64"
-=======
-        "x-ms-client-request-id": "f64ec450-b4d7-4f06-99c3-7389f699af42",
-        "x-ms-useragent": "azsdk-js-ai-language-text/1.0.1 core-rest-pipeline/1.10.0 OS/Linuxx86_64"
->>>>>>> d933aa95
-      },
-      "RequestBody": null,
-      "StatusCode": 200,
-      "ResponseHeaders": {
-<<<<<<< HEAD
-        "apim-request-id": "90d8a2e9-1ff5-481c-82a1-790d38fa501f",
-        "Content-Length": "279",
-        "Content-Type": "application/json; charset=utf-8",
-        "Date": "Fri, 14 Oct 2022 02:46:26 GMT",
-        "Strict-Transport-Security": "max-age=31536000; includeSubDomains; preload",
-        "X-Content-Type-Options": "nosniff",
-        "x-envoy-upstream-service-time": "9"
-      },
-      "ResponseBody": {
-        "jobId": "56ef935b-91f7-4e1d-840c-f9272d01df11",
-        "lastUpdateDateTime": "2022-10-14T02:46:22Z",
-        "createdDateTime": "2022-10-14T02:46:21Z",
-        "expirationDateTime": "2022-10-15T02:46:21Z",
-        "status": "running",
-=======
-        "apim-request-id": "c6e0e54a-5b4a-4317-a93e-20c951bc6092",
-        "Content-Length": "283",
-        "Content-Type": "application/json; charset=utf-8",
-        "Date": "Mon, 24 Oct 2022 05:18:03 GMT",
-        "Strict-Transport-Security": "max-age=31536000; includeSubDomains; preload",
-        "X-Content-Type-Options": "nosniff",
-        "x-envoy-upstream-service-time": "5",
-        "x-ms-region": "West US 2"
-      },
-      "ResponseBody": {
-        "jobId": "b6089c6b-2239-4cc0-aa38-47f73ffb4aac",
-        "lastUpdatedDateTime": "2022-10-24T05:18:03Z",
-        "createdDateTime": "2022-10-24T05:18:03Z",
-        "expirationDateTime": "2022-10-25T05:18:03Z",
-        "status": "notStarted",
->>>>>>> d933aa95
-        "errors": [],
-        "tasks": {
-          "completed": 0,
-          "failed": 0,
-          "inProgress": 1,
-          "total": 1,
-          "items": []
-        }
-      }
-    },
-    {
-<<<<<<< HEAD
-      "RequestUri": "https://endpoint/language/analyze-text/jobs/56ef935b-91f7-4e1d-840c-f9272d01df11?api-version=2022-10-01-preview",
-=======
-      "RequestUri": "https://endpoint/language/analyze-text/jobs/b6089c6b-2239-4cc0-aa38-47f73ffb4aac?api-version=2022-05-01",
->>>>>>> d933aa95
-      "RequestMethod": "GET",
-      "RequestHeaders": {
-        "Accept": "application/json",
-        "Accept-Encoding": "gzip, deflate, br",
-        "Accept-Language": "en-US",
-        "Connection": "keep-alive",
-        "ocp-apim-subscription-key": "api_key",
-        "Referer": "http://localhost:9876/",
-        "sec-ch-ua": "",
-        "sec-ch-ua-mobile": "?0",
-        "sec-ch-ua-platform": "",
-        "Sec-Fetch-Dest": "empty",
-        "Sec-Fetch-Mode": "cors",
-        "Sec-Fetch-Site": "same-site",
-        "User-Agent": "Mozilla/5.0 (X11; Linux x86_64) AppleWebKit/537.36 (KHTML, like Gecko) HeadlessChrome/103.0.5058.0 Safari/537.36",
-<<<<<<< HEAD
-        "x-ms-client-request-id": "7e62775d-0152-4e81-b49f-0968af2fd31d",
-        "x-ms-useragent": "azsdk-js-ai-language-text/1.1.0-beta.1 core-rest-pipeline/1.9.3 OS/Linuxx86_64"
-=======
-        "x-ms-client-request-id": "6e3ede08-363f-4f72-a9fa-91b442fc0b54",
-        "x-ms-useragent": "azsdk-js-ai-language-text/1.0.1 core-rest-pipeline/1.10.0 OS/Linuxx86_64"
->>>>>>> d933aa95
-      },
-      "RequestBody": null,
-      "StatusCode": 200,
-      "ResponseHeaders": {
-<<<<<<< HEAD
-        "apim-request-id": "59df6c26-b9a9-462f-944c-10c9f1e894cb",
-        "Content-Length": "279",
-        "Content-Type": "application/json; charset=utf-8",
-        "Date": "Fri, 14 Oct 2022 02:46:28 GMT",
-        "Strict-Transport-Security": "max-age=31536000; includeSubDomains; preload",
-        "X-Content-Type-Options": "nosniff",
-        "x-envoy-upstream-service-time": "11"
-      },
-      "ResponseBody": {
-        "jobId": "56ef935b-91f7-4e1d-840c-f9272d01df11",
-        "lastUpdateDateTime": "2022-10-14T02:46:22Z",
-        "createdDateTime": "2022-10-14T02:46:21Z",
-        "expirationDateTime": "2022-10-15T02:46:21Z",
-=======
-        "apim-request-id": "60771b23-6233-41df-9b23-dd30968680dc",
-        "Content-Length": "280",
-        "Content-Type": "application/json; charset=utf-8",
-        "Date": "Mon, 24 Oct 2022 05:18:05 GMT",
-        "Strict-Transport-Security": "max-age=31536000; includeSubDomains; preload",
-        "X-Content-Type-Options": "nosniff",
-        "x-envoy-upstream-service-time": "7",
-        "x-ms-region": "West US 2"
-      },
-      "ResponseBody": {
-        "jobId": "b6089c6b-2239-4cc0-aa38-47f73ffb4aac",
-        "lastUpdatedDateTime": "2022-10-24T05:18:04Z",
-        "createdDateTime": "2022-10-24T05:18:03Z",
-        "expirationDateTime": "2022-10-25T05:18:03Z",
->>>>>>> d933aa95
-        "status": "running",
-        "errors": [],
-        "tasks": {
-          "completed": 0,
-          "failed": 0,
-          "inProgress": 1,
-          "total": 1,
-          "items": []
-        }
-      }
-    },
-    {
-<<<<<<< HEAD
-      "RequestUri": "https://endpoint/language/analyze-text/jobs/56ef935b-91f7-4e1d-840c-f9272d01df11?api-version=2022-10-01-preview",
-=======
-      "RequestUri": "https://endpoint/language/analyze-text/jobs/b6089c6b-2239-4cc0-aa38-47f73ffb4aac?api-version=2022-05-01",
->>>>>>> d933aa95
-      "RequestMethod": "GET",
-      "RequestHeaders": {
-        "Accept": "application/json",
-        "Accept-Encoding": "gzip, deflate, br",
-        "Accept-Language": "en-US",
-        "Connection": "keep-alive",
-        "ocp-apim-subscription-key": "api_key",
-        "Referer": "http://localhost:9876/",
-        "sec-ch-ua": "",
-        "sec-ch-ua-mobile": "?0",
-        "sec-ch-ua-platform": "",
-        "Sec-Fetch-Dest": "empty",
-        "Sec-Fetch-Mode": "cors",
-        "Sec-Fetch-Site": "same-site",
-        "User-Agent": "Mozilla/5.0 (X11; Linux x86_64) AppleWebKit/537.36 (KHTML, like Gecko) HeadlessChrome/103.0.5058.0 Safari/537.36",
-<<<<<<< HEAD
-        "x-ms-client-request-id": "f9de2644-a3c8-43d1-8237-c3953d78cb32",
-        "x-ms-useragent": "azsdk-js-ai-language-text/1.1.0-beta.1 core-rest-pipeline/1.9.3 OS/Linuxx86_64"
-=======
-        "x-ms-client-request-id": "d7684791-1006-4b14-a902-72f3d7e8ef7f",
-        "x-ms-useragent": "azsdk-js-ai-language-text/1.0.1 core-rest-pipeline/1.10.0 OS/Linuxx86_64"
->>>>>>> d933aa95
-      },
-      "RequestBody": null,
-      "StatusCode": 200,
-      "ResponseHeaders": {
-<<<<<<< HEAD
-        "apim-request-id": "6fdac124-8805-4fd4-bd84-5f999265cf66",
-        "Content-Length": "1197",
-        "Content-Type": "application/json; charset=utf-8",
-        "Date": "Fri, 14 Oct 2022 02:46:30 GMT",
-        "Strict-Transport-Security": "max-age=31536000; includeSubDomains; preload",
-        "X-Content-Type-Options": "nosniff",
-        "x-envoy-upstream-service-time": "175"
-      },
-      "ResponseBody": {
-        "jobId": "56ef935b-91f7-4e1d-840c-f9272d01df11",
-        "lastUpdateDateTime": "2022-10-14T02:46:30Z",
-        "createdDateTime": "2022-10-14T02:46:21Z",
-        "expirationDateTime": "2022-10-15T02:46:21Z",
-=======
-        "apim-request-id": "0acb63f2-286b-4b98-870c-6d2eba3179de",
+        "apim-request-id": "d270e65c-e983-4106-98f6-5886666fe13f",
         "Content-Length": "1198",
         "Content-Type": "application/json; charset=utf-8",
-        "Date": "Mon, 24 Oct 2022 05:18:07 GMT",
-        "Strict-Transport-Security": "max-age=31536000; includeSubDomains; preload",
-        "X-Content-Type-Options": "nosniff",
-        "x-envoy-upstream-service-time": "75",
-        "x-ms-region": "West US 2"
+        "Date": "Tue, 25 Oct 2022 21:31:20 GMT",
+        "Server": "istio-envoy",
+        "Strict-Transport-Security": "max-age=31536000; includeSubDomains; preload",
+        "X-Content-Type-Options": "nosniff",
+        "x-envoy-upstream-service-time": "64",
+        "x-http2-stream-id": "13",
+        "x-ms-region": "East US"
       },
       "ResponseBody": {
-        "jobId": "b6089c6b-2239-4cc0-aa38-47f73ffb4aac",
-        "lastUpdatedDateTime": "2022-10-24T05:18:06Z",
-        "createdDateTime": "2022-10-24T05:18:03Z",
-        "expirationDateTime": "2022-10-25T05:18:03Z",
->>>>>>> d933aa95
+        "jobId": "ea11b6fa-698d-410c-87b7-4875158cf7bd",
+        "lastUpdatedDateTime": "2022-10-25T21:31:18Z",
+        "createdDateTime": "2022-10-25T21:31:16Z",
+        "expirationDateTime": "2022-10-26T21:31:16Z",
         "status": "succeeded",
         "errors": [],
         "tasks": {
@@ -464,11 +265,7 @@
           "items": [
             {
               "kind": "PiiEntityRecognitionLROResults",
-<<<<<<< HEAD
-              "lastUpdateDateTime": "2022-10-14T02:46:30.2694545Z",
-=======
-              "lastUpdateDateTime": "2022-10-24T05:18:06.5384202Z",
->>>>>>> d933aa95
+              "lastUpdateDateTime": "2022-10-25T21:31:18.8404454Z",
               "status": "succeeded",
               "results": {
                 "documents": [
@@ -530,11 +327,7 @@
       }
     },
     {
-<<<<<<< HEAD
-      "RequestUri": "https://endpoint/language/analyze-text/jobs/56ef935b-91f7-4e1d-840c-f9272d01df11?api-version=2022-10-01-preview",
-=======
-      "RequestUri": "https://endpoint/language/analyze-text/jobs/b6089c6b-2239-4cc0-aa38-47f73ffb4aac?api-version=2022-05-01",
->>>>>>> d933aa95
+      "RequestUri": "https://endpoint/language/analyze-text/jobs/ea11b6fa-698d-410c-87b7-4875158cf7bd?api-version=2022-10-01-preview",
       "RequestMethod": "GET",
       "RequestHeaders": {
         "Accept": "application/json",
@@ -550,47 +343,28 @@
         "Sec-Fetch-Mode": "cors",
         "Sec-Fetch-Site": "same-site",
         "User-Agent": "Mozilla/5.0 (X11; Linux x86_64) AppleWebKit/537.36 (KHTML, like Gecko) HeadlessChrome/103.0.5058.0 Safari/537.36",
-<<<<<<< HEAD
-        "x-ms-client-request-id": "bce2d794-4893-4237-a03c-8a66357d0fe7",
-        "x-ms-useragent": "azsdk-js-ai-language-text/1.1.0-beta.1 core-rest-pipeline/1.9.3 OS/Linuxx86_64"
-=======
-        "x-ms-client-request-id": "ca45fedc-931d-4006-b2f0-2282d14b066b",
-        "x-ms-useragent": "azsdk-js-ai-language-text/1.0.1 core-rest-pipeline/1.10.0 OS/Linuxx86_64"
->>>>>>> d933aa95
+        "x-ms-client-request-id": "301e2cfd-1f74-41bc-a0a7-264863b21c81",
+        "x-ms-useragent": "azsdk-js-ai-language-text/1.1.0-beta.1 core-rest-pipeline/1.10.0 OS/Linuxx86_64"
       },
       "RequestBody": null,
       "StatusCode": 200,
       "ResponseHeaders": {
-<<<<<<< HEAD
-        "apim-request-id": "d0ebf533-abde-45c0-b554-969396d64fe8",
-        "Content-Length": "1197",
-        "Content-Type": "application/json; charset=utf-8",
-        "Date": "Fri, 14 Oct 2022 02:46:31 GMT",
-        "Strict-Transport-Security": "max-age=31536000; includeSubDomains; preload",
-        "X-Content-Type-Options": "nosniff",
-        "x-envoy-upstream-service-time": "81"
-      },
-      "ResponseBody": {
-        "jobId": "56ef935b-91f7-4e1d-840c-f9272d01df11",
-        "lastUpdateDateTime": "2022-10-14T02:46:30Z",
-        "createdDateTime": "2022-10-14T02:46:21Z",
-        "expirationDateTime": "2022-10-15T02:46:21Z",
-=======
-        "apim-request-id": "f8305825-138b-4bef-9452-8fdedef47f97",
+        "apim-request-id": "660d7713-4804-49e1-ad1a-f43647adf5c2",
         "Content-Length": "1198",
         "Content-Type": "application/json; charset=utf-8",
-        "Date": "Mon, 24 Oct 2022 05:18:07 GMT",
-        "Strict-Transport-Security": "max-age=31536000; includeSubDomains; preload",
-        "X-Content-Type-Options": "nosniff",
-        "x-envoy-upstream-service-time": "45",
-        "x-ms-region": "West US 2"
+        "Date": "Tue, 25 Oct 2022 21:31:20 GMT",
+        "Server": "istio-envoy",
+        "Strict-Transport-Security": "max-age=31536000; includeSubDomains; preload",
+        "X-Content-Type-Options": "nosniff",
+        "x-envoy-upstream-service-time": "92",
+        "x-http2-stream-id": "15",
+        "x-ms-region": "East US"
       },
       "ResponseBody": {
-        "jobId": "b6089c6b-2239-4cc0-aa38-47f73ffb4aac",
-        "lastUpdatedDateTime": "2022-10-24T05:18:06Z",
-        "createdDateTime": "2022-10-24T05:18:03Z",
-        "expirationDateTime": "2022-10-25T05:18:03Z",
->>>>>>> d933aa95
+        "jobId": "ea11b6fa-698d-410c-87b7-4875158cf7bd",
+        "lastUpdatedDateTime": "2022-10-25T21:31:18Z",
+        "createdDateTime": "2022-10-25T21:31:16Z",
+        "expirationDateTime": "2022-10-26T21:31:16Z",
         "status": "succeeded",
         "errors": [],
         "tasks": {
@@ -601,11 +375,7 @@
           "items": [
             {
               "kind": "PiiEntityRecognitionLROResults",
-<<<<<<< HEAD
-              "lastUpdateDateTime": "2022-10-14T02:46:30.2694545Z",
-=======
-              "lastUpdateDateTime": "2022-10-24T05:18:06.5384202Z",
->>>>>>> d933aa95
+              "lastUpdateDateTime": "2022-10-25T21:31:18.8404454Z",
               "status": "succeeded",
               "results": {
                 "documents": [
