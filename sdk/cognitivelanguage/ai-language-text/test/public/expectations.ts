--- conflicted
+++ resolved
@@ -2713,200 +2713,6 @@
   },
 ];
 
-<<<<<<< HEAD
-export const expectation33: AnalyzeBatchResult[] = [
-  {
-    kind: "EntityRecognition",
-    results: [
-      {
-        id: "0",
-        warnings: [],
-        entities: [
-          {
-            text: "first",
-            category: "Quantity",
-            subCategory: "Ordinal",
-            offset: 12,
-            length: 5,
-            confidenceScore: 0.8,
-            resolutions: [
-              { resolutionKind: "OrdinalResolution", offset: "1", relativeTo: "Start", value: "1" },
-            ],
-          },
-          { text: "aircraft", category: "Product", offset: 18, length: 8, confidenceScore: 0.87 },
-          {
-            text: "1,300 meter per second",
-            category: "Quantity",
-            subCategory: "Dimension",
-            offset: 59,
-            length: 22,
-            confidenceScore: 0.8,
-            resolutions: [
-              { resolutionKind: "SpeedResolution", value: 1300, unit: "MeterPerSecond" },
-            ],
-          },
-          {
-            text: "65-80",
-            category: "Quantity",
-            subCategory: "NumberRange",
-            offset: 92,
-            length: 5,
-            confidenceScore: 0.9,
-            resolutions: [
-              {
-                resolutionKind: "NumericRangeResolution",
-                rangeKind: "Number",
-                minimum: 65,
-                maximum: 80,
-              },
-            ],
-          },
-          {
-            text: "passengers",
-            category: "PersonType",
-            offset: 98,
-            length: 10,
-            confidenceScore: 0.98,
-          },
-        ],
-      },
-      {
-        id: "1",
-        warnings: [],
-        entities: [
-          { text: "apartment", category: "Location", offset: 4, length: 9, confidenceScore: 0.89 },
-          {
-            text: "840 sqft",
-            category: "Quantity",
-            subCategory: "Dimension",
-            offset: 17,
-            length: 8,
-            confidenceScore: 0.8,
-            resolutions: [{ resolutionKind: "AreaResolution", value: 840, unit: "SquareFoot" }],
-          },
-          {
-            text: "2",
-            category: "Quantity",
-            subCategory: "Number",
-            offset: 38,
-            length: 1,
-            confidenceScore: 0.99,
-            resolutions: [{ resolutionKind: "NumberResolution", numberKind: "Integer", value: 2 }],
-          },
-          { text: "bedrooms", category: "Location", offset: 40, length: 8, confidenceScore: 0.88 },
-          {
-            text: "2,000 US dollars",
-            category: "Quantity",
-            subCategory: "Currency",
-            offset: 59,
-            length: 16,
-            confidenceScore: 1,
-            resolutions: [
-              {
-                resolutionKind: "CurrencyResolution",
-                value: 2000,
-                iso4217: "USD",
-                unit: "United States dollar",
-              },
-            ],
-          },
-          {
-            text: "11/01/2022",
-            category: "DateTime",
-            subCategory: "Date",
-            offset: 111,
-            length: 10,
-            confidenceScore: 1,
-            resolutions: [
-              {
-                resolutionKind: "DateTimeResolution",
-                timex: "2022-11-01",
-                dateTimeSubKind: "Date",
-                value: "2022-11-01",
-              },
-            ],
-          },
-        ],
-      },
-      {
-        id: "2",
-        warnings: [],
-        entities: [
-          {
-            text: "200 terabytes",
-            category: "Quantity",
-            subCategory: "Dimension",
-            offset: 15,
-            length: 13,
-            confidenceScore: 0.8,
-            resolutions: [
-              { resolutionKind: "InformationResolution", value: 200, unit: "Terabyte" },
-            ],
-          },
-          {
-            text: "between",
-            category: "DateTime",
-            subCategory: "DateRange",
-            offset: 37,
-            length: 7,
-            confidenceScore: 0.65,
-          },
-          {
-            text: "October 24th, 2022",
-            category: "DateTime",
-            subCategory: "Date",
-            offset: 45,
-            length: 18,
-            confidenceScore: 0.64,
-            resolutions: [
-              {
-                resolutionKind: "DateTimeResolution",
-                timex: "2022-10-24",
-                dateTimeSubKind: "Date",
-                value: "2022-10-24",
-              },
-            ],
-          },
-          {
-            text: "October 28th",
-            category: "DateTime",
-            subCategory: "Date",
-            offset: 68,
-            length: 12,
-            confidenceScore: 0.56,
-            resolutions: [
-              {
-                resolutionKind: "DateTimeResolution",
-                timex: "XXXX-10-28",
-                dateTimeSubKind: "Date",
-                value: "2022-10-28",
-              },
-              {
-                resolutionKind: "DateTimeResolution",
-                timex: "XXXX-10-28",
-                dateTimeSubKind: "Date",
-                value: "2023-10-28",
-              },
-            ],
-          },
-          {
-            text: "2022",
-            category: "DateTime",
-            subCategory: "DateRange",
-            offset: 82,
-            length: 4,
-            confidenceScore: 0.63,
-            resolutions: [
-              {
-                resolutionKind: "TemporalSpanResolution",
-                begin: "2022-01-01",
-                end: "2023-01-01",
-                timex: "2022",
-              },
-            ],
-          },
-        ],
-=======
 export const expectation32: AnalyzeBatchResult[] = [
   {
     kind: "Healthcare",
@@ -4182,17 +3988,13 @@
             },
           ],
         },
->>>>>>> 935a507d
-      },
-    ],
-    completedOn,
-    modelVersion,
-  },
-];
-<<<<<<< HEAD
-=======
-
->>>>>>> 935a507d
+      },
+    ],
+    completedOn,
+    modelVersion,
+  },
+];
+
 export const expectation63: SentimentAnalysisResult[] = [
   {
     id: "0",
