// Copyright (c) Microsoft Corporation.
// Licensed under the MIT license.

import {
  AnalyzeBatchResult,
  DynamicClassificationResult,
  EntityLinkingResult,
  EntityRecognitionResult,
  KeyPhraseExtractionResult,
  LanguageDetectionResult,
  PiiEntityRecognitionResult,
  PiiEntityRecognitionSuccessResult,
  SentimentAnalysisResult,
} from "../../src/";

const modelVersion = undefined as any;
const completedOn = undefined as any;
const deploymentName = undefined as any;
const projectName = undefined as any;

export const expectation1: AnalyzeBatchResult[] = [
  {
    kind: "CustomEntityRecognition",
    results: [
      {
        id: "0",
        warnings: [],
        entities: [
          {
            text: "Government",
            category: "restaurant_name",
            offset: 23,
            length: 10,
            confidenceScore: 0.05,
          },
          {
            text: "Accountability",
            category: "geographic_poi",
            offset: 34,
            length: 14,
            confidenceScore: 0.07,
          },
          {
            text: "Office",
            category: "restaurant_name",
            offset: 49,
            length: 6,
            confidenceScore: 0.11,
          },
          {
            text: "GAO",
            category: "restaurant_name",
            offset: 57,
            length: 3,
            confidenceScore: 0.04,
          },
          { text: "dramatic", category: "sort", offset: 77, length: 8, confidenceScore: 0.03 },
          {
            text: "oil",
            category: "restaurant_type",
            offset: 98,
            length: 3,
            confidenceScore: 0.03,
          },
          { text: "and", category: "served_dish", offset: 102, length: 3, confidenceScore: 0.07 },
          {
            text: "natural",
            category: "geographic_poi",
            offset: 106,
            length: 7,
            confidenceScore: 0.04,
          },
          {
            text: "gas",
            category: "restaurant_type",
            offset: 114,
            length: 3,
            confidenceScore: 0.09,
          },
          {
            text: "development",
            category: "object_type",
            offset: 118,
            length: 11,
            confidenceScore: 0.06,
          },
          { text: "federal", category: "state", offset: 133, length: 7, confidenceScore: 0.07 },
          { text: "lands", category: "poi", offset: 141, length: 5, confidenceScore: 0.04 },
          { text: "the", category: "timeRange", offset: 152, length: 3, confidenceScore: 0.24 },
          {
            text: "past six years",
            category: "timeRange",
            offset: 156,
            length: 14,
            confidenceScore: 0.54,
          },
          { text: "BLM", category: "poi", offset: 202, length: 3, confidenceScore: 0.07 },
          { text: "protection", category: "state", offset: 267, length: 10, confidenceScore: 0.05 },
        ],
      },
    ],
    completedOn,
    deploymentName,
    projectName,
  },
];

export const expectation2: AnalyzeBatchResult[] = [
  {
    kind: "CustomSingleLabelClassification",
    results: [
      {
        id: "0",
        warnings: [],
        classifications: [{ category: "RateBook", confidenceScore: 0.76 }],
      },
    ],
    deploymentName,
    projectName,
    completedOn,
  },
];

export const expectation3: AnalyzeBatchResult[] = [
  {
    kind: "EntityRecognition",
    results: [
      {
        id: "1",
        warnings: [],
        entities: [
          {
            text: "Microsoft",
            category: "Organization",
            offset: 0,
            length: 9,
            confidenceScore: 1,
          },
          {
            text: "Bill Gates",
            category: "Person",
            offset: 25,
            length: 10,
            confidenceScore: 1,
          },
          {
            text: "Paul Allen",
            category: "Person",
            offset: 40,
            length: 10,
            confidenceScore: 1,
          },
        ],
      },
      {
        id: "2",
        warnings: [],
        entities: [
          {
            text: "Microsoft",
            category: "Organization",
            offset: 0,
            length: 9,
            confidenceScore: 1,
          },
          {
            text: "Bill Gates",
            category: "Person",
            offset: 26,
            length: 10,
            confidenceScore: 1,
          },
          {
            text: "Paul Allen",
            category: "Person",
            offset: 39,
            length: 10,
            confidenceScore: 0.99,
          },
        ],
      },
    ],
    modelVersion,
    completedOn,
  },
];

export const expectation4: AnalyzeBatchResult[] = [
  {
    kind: "CustomMultiLabelClassification",
    results: [{ id: "0", warnings: [], classifications: [] }],
    deploymentName,
    projectName,
    completedOn,
  },
];

export const expectation5: AnalyzeBatchResult[] = [
  {
    kind: "KeyPhraseExtraction",
    results: [
      { id: "1", warnings: [], keyPhrases: ["Bill Gates", "Paul Allen", "Microsoft"] },
      { id: "2", warnings: [], keyPhrases: ["Bill Gates", "Paul Allen", "Microsoft"] },
    ],
    modelVersion,
    completedOn,
  },
];

export const expectation6: AnalyzeBatchResult[] = [
  {
    kind: "EntityLinking",
    results: [
      {
        id: "0",
        warnings: [],
        entities: [
          {
            name: "Microsoft",
            matches: [{ confidenceScore: 0.39, text: "Microsoft", offset: 0, length: 9 }],
            language: "en",
            dataSourceEntityId: "Microsoft",
            url: "https://en.wikipedia.org/wiki/Microsoft",
            dataSource: "Wikipedia",
            bingEntitySearchApiId: "a093e9b9-90f5-a3d5-c4b8-5855e1b01f85",
          },
          {
            name: "Bellevue, Washington",
            matches: [
              {
                confidenceScore: 0.87,
                text: "Bellevue, Washington",
                offset: 36,
                length: 20,
              },
            ],
            language: "en",
            dataSourceEntityId: "Bellevue, Washington",
            url: "https://en.wikipedia.org/wiki/Bellevue,_Washington",
            dataSource: "Wikipedia",
            bingEntitySearchApiId: "a2e3a3eb-b83e-42f0-bf19-95b4c4c9d3c0",
          },
          {
            name: "Briann January",
            matches: [{ confidenceScore: 0.14, text: "January", offset: 60, length: 7 }],
            language: "en",
            dataSourceEntityId: "Briann January",
            url: "https://en.wikipedia.org/wiki/Briann_January",
            dataSource: "Wikipedia",
            bingEntitySearchApiId: "19fb6fb4-3c50-f314-30e4-7b5470e08274",
          },
        ],
      },
      {
        id: "1",
        warnings: [],
        entities: [
          {
            name: "Steve Ballmer",
            matches: [{ confidenceScore: 0.92, text: "Steve Ballmer", offset: 0, length: 13 }],
            language: "en",
            dataSourceEntityId: "Steve Ballmer",
            url: "https://en.wikipedia.org/wiki/Steve_Ballmer",
            dataSource: "Wikipedia",
            bingEntitySearchApiId: "56ff0719-4791-406b-99de-0e99c3e8cefc",
          },
          {
            name: "Chief executive officer",
            matches: [{ confidenceScore: 0.25, text: "CEO", offset: 30, length: 3 }],
            language: "en",
            dataSourceEntityId: "Chief executive officer",
            url: "https://en.wikipedia.org/wiki/Chief_executive_officer",
            dataSource: "Wikipedia",
            bingEntitySearchApiId: "cf5db860-9fd2-390d-0b6d-5ba856efed49",
          },
          {
            name: "Microsoft",
            matches: [{ confidenceScore: 0.36, text: "Microsoft", offset: 37, length: 9 }],
            language: "en",
            dataSourceEntityId: "Microsoft",
            url: "https://en.wikipedia.org/wiki/Microsoft",
            dataSource: "Wikipedia",
            bingEntitySearchApiId: "a093e9b9-90f5-a3d5-c4b8-5855e1b01f85",
          },
          {
            name: "Satya Nadella",
            matches: [{ confidenceScore: 0.9, text: "Satya Nadella", offset: 68, length: 13 }],
            language: "en",
            dataSourceEntityId: "Satya Nadella",
            url: "https://en.wikipedia.org/wiki/Satya_Nadella",
            dataSource: "Wikipedia",
            bingEntitySearchApiId: "e23e51ed-d16f-4800-9a31-ed056168b9a2",
          },
        ],
      },
    ],
    modelVersion,
    completedOn,
  },
];

export const expectation7: AnalyzeBatchResult[] = [
  {
    kind: "PiiEntityRecognition",
    results: [
      {
        id: "0",
        warnings: [],
        redactedText: "My SSN is ***********.",
        entities: [
          {
            text: "859-98-0987",
            category: "USSocialSecurityNumber",
            offset: 10,
            length: 11,
            confidenceScore: 0.65,
          },
        ],
      },
      {
        id: "1",
        warnings: [],
        redactedText:
          "Your ABA number - ********* - is the first 9 digits in the lower left hand corner of your personal check.",
        entities: [
          {
            text: "111000025",
            category: "PhoneNumber",
            offset: 18,
            length: 9,
            confidenceScore: 0.8,
          },
          {
            text: "111000025",
            category: "ABARoutingNumber",
            offset: 18,
            length: 9,
            confidenceScore: 0.75,
          },
          {
            text: "111000025",
            category: "NZSocialWelfareNumber",
            offset: 18,
            length: 9,
            confidenceScore: 0.65,
          },
        ],
      },
      {
        id: "2",
        warnings: [],
        redactedText: "Is 998.214.865-68 your Brazilian CPF number?",
        entities: [],
      },
    ],
    modelVersion,
    completedOn,
  },
];

export const expectation8: AnalyzeBatchResult[] = [
  {
    kind: "PiiEntityRecognition",
    results: [
      {
        id: "0",
        warnings: [],
        redactedText:
          "My SSN is *********** and your ABA number - 111000025 - is the first 9 digits in the lower left hand corner of your personal check.",
        entities: [
          {
            text: "859-98-0987",
            category: "USSocialSecurityNumber",
            offset: 10,
            length: 11,
            confidenceScore: 0.65,
          },
        ],
      },
      {
        id: "1",
        warnings: [],
        redactedText:
          "Your ABA number - 111000025 - is the first 9 digits in the lower left hand corner of your personal check.",
        entities: [],
      },
    ],
    modelVersion,
    completedOn,
  },
];

export const expectation9: AnalyzeBatchResult[] = [
  {
    kind: "SentimentAnalysis",
    results: [
      {
        id: "0",
        warnings: [],
        sentiment: "negative",
        confidenceScores: { positive: 0, neutral: 0, negative: 1 },
        sentences: [
          {
            text: "The food was unacceptable",
            sentiment: "negative",
            confidenceScores: { positive: 0, neutral: 0, negative: 1 },
            offset: 0,
            length: 25,
            opinions: [
              {
                target: {
                  sentiment: "negative",
                  confidenceScores: { positive: 0.02, negative: 0.98 },
                  offset: 4,
                  length: 4,
                  text: "food",
                },
                assessments: [
                  {
                    sentiment: "negative",
                    confidenceScores: { positive: 0.02, negative: 0.98 },
                    offset: 13,
                    length: 12,
                    text: "unacceptable",
                    isNegated: false,
                  },
                ],
              },
            ],
          },
        ],
      },
      {
        id: "1",
        warnings: [],
        sentiment: "positive",
        confidenceScores: { positive: 0.99, neutral: 0.01, negative: 0 },
        sentences: [
          {
            text: "The rooms were beautiful. ",
            sentiment: "positive",
            confidenceScores: { positive: 1, neutral: 0, negative: 0 },
            offset: 0,
            length: 26,
            opinions: [
              {
                target: {
                  sentiment: "positive",
                  confidenceScores: { positive: 1, negative: 0 },
                  offset: 4,
                  length: 5,
                  text: "rooms",
                },
                assessments: [
                  {
                    sentiment: "positive",
                    confidenceScores: { positive: 1, negative: 0 },
                    offset: 15,
                    length: 9,
                    text: "beautiful",
                    isNegated: false,
                  },
                ],
              },
            ],
          },
          {
            text: "The AC was good and quiet.",
            sentiment: "positive",
            confidenceScores: { positive: 0.99, neutral: 0.01, negative: 0 },
            offset: 26,
            length: 26,
            opinions: [
              {
                target: {
                  sentiment: "positive",
                  confidenceScores: { positive: 1, negative: 0 },
                  offset: 30,
                  length: 2,
                  text: "AC",
                },
                assessments: [
                  {
                    sentiment: "positive",
                    confidenceScores: { positive: 1, negative: 0 },
                    offset: 37,
                    length: 4,
                    text: "good",
                    isNegated: false,
                  },
                  {
                    sentiment: "positive",
                    confidenceScores: { positive: 1, negative: 0 },
                    offset: 46,
                    length: 5,
                    text: "quiet",
                    isNegated: false,
                  },
                ],
              },
            ],
          },
        ],
      },
      {
        id: "2",
        warnings: [],
        sentiment: "negative",
        confidenceScores: { positive: 0, neutral: 0, negative: 0.99 },
        sentences: [
          {
            text: "The breakfast was good, but the toilet was smelly.",
            sentiment: "negative",
            confidenceScores: { positive: 0, neutral: 0, negative: 0.99 },
            offset: 0,
            length: 50,
            opinions: [
              {
                target: {
                  sentiment: "positive",
                  confidenceScores: { positive: 1, negative: 0 },
                  offset: 4,
                  length: 9,
                  text: "breakfast",
                },
                assessments: [
                  {
                    sentiment: "positive",
                    confidenceScores: { positive: 1, negative: 0 },
                    offset: 18,
                    length: 4,
                    text: "good",
                    isNegated: false,
                  },
                ],
              },
              {
                target: {
                  sentiment: "negative",
                  confidenceScores: { positive: 0, negative: 1 },
                  offset: 32,
                  length: 6,
                  text: "toilet",
                },
                assessments: [
                  {
                    sentiment: "negative",
                    confidenceScores: { positive: 0, negative: 1 },
                    offset: 43,
                    length: 6,
                    text: "smelly",
                    isNegated: false,
                  },
                ],
              },
            ],
          },
        ],
      },
      {
        id: "3",
        warnings: [],
        sentiment: "positive",
        confidenceScores: { positive: 1, neutral: 0, negative: 0 },
        sentences: [
          {
            text: "Loved this hotel - good breakfast - nice shuttle service - clean rooms.",
            sentiment: "positive",
            confidenceScores: { positive: 1, neutral: 0, negative: 0 },
            offset: 0,
            length: 71,
            opinions: [
              {
                target: {
                  sentiment: "positive",
                  confidenceScores: { positive: 1, negative: 0 },
                  offset: 11,
                  length: 5,
                  text: "hotel",
                },
                assessments: [
                  {
                    sentiment: "positive",
                    confidenceScores: { positive: 1, negative: 0 },
                    offset: 0,
                    length: 5,
                    text: "Loved",
                    isNegated: false,
                  },
                ],
              },
              {
                target: {
                  sentiment: "positive",
                  confidenceScores: { positive: 1, negative: 0 },
                  offset: 24,
                  length: 9,
                  text: "breakfast",
                },
                assessments: [
                  {
                    sentiment: "positive",
                    confidenceScores: { positive: 1, negative: 0 },
                    offset: 19,
                    length: 4,
                    text: "good",
                    isNegated: false,
                  },
                ],
              },
              {
                target: {
                  sentiment: "positive",
                  confidenceScores: { positive: 1, negative: 0 },
                  offset: 41,
                  length: 15,
                  text: "shuttle service",
                },
                assessments: [
                  {
                    sentiment: "positive",
                    confidenceScores: { positive: 1, negative: 0 },
                    offset: 36,
                    length: 4,
                    text: "nice",
                    isNegated: false,
                  },
                ],
              },
              {
                target: {
                  sentiment: "positive",
                  confidenceScores: { positive: 1, negative: 0 },
                  offset: 65,
                  length: 5,
                  text: "rooms",
                },
                assessments: [
                  {
                    sentiment: "positive",
                    confidenceScores: { positive: 1, negative: 0 },
                    offset: 59,
                    length: 5,
                    text: "clean",
                    isNegated: false,
                  },
                ],
              },
            ],
          },
        ],
      },
      {
        id: "4",
        warnings: [],
        sentiment: "positive",
        confidenceScores: { positive: 0.92, neutral: 0.07, negative: 0.01 },
        sentences: [
          {
            text: "I had a great unobstructed view of the Microsoft campus.",
            sentiment: "positive",
            confidenceScores: { positive: 0.92, neutral: 0.07, negative: 0.01 },
            offset: 0,
            length: 56,
            opinions: [
              {
                target: {
                  sentiment: "positive",
                  confidenceScores: { positive: 1, negative: 0 },
                  offset: 27,
                  length: 4,
                  text: "view",
                },
                assessments: [
                  {
                    sentiment: "positive",
                    confidenceScores: { positive: 1, negative: 0 },
                    offset: 8,
                    length: 5,
                    text: "great",
                    isNegated: false,
                  },
                ],
              },
            ],
          },
        ],
      },
      {
        id: "5",
        warnings: [],
        sentiment: "negative",
        confidenceScores: { positive: 0.04, neutral: 0, negative: 0.96 },
        sentences: [
          {
            text: "Nice rooms but bathrooms were old and the toilet was dirty when we arrived.",
            sentiment: "negative",
            confidenceScores: { positive: 0.04, neutral: 0, negative: 0.96 },
            offset: 0,
            length: 75,
            opinions: [
              {
                target: {
                  sentiment: "positive",
                  confidenceScores: { positive: 1, negative: 0 },
                  offset: 5,
                  length: 5,
                  text: "rooms",
                },
                assessments: [
                  {
                    sentiment: "positive",
                    confidenceScores: { positive: 1, negative: 0 },
                    offset: 0,
                    length: 4,
                    text: "Nice",
                    isNegated: false,
                  },
                ],
              },
              {
                target: {
                  sentiment: "negative",
                  confidenceScores: { positive: 0, negative: 1 },
                  offset: 15,
                  length: 9,
                  text: "bathrooms",
                },
                assessments: [
                  {
                    sentiment: "negative",
                    confidenceScores: { positive: 0, negative: 1 },
                    offset: 30,
                    length: 3,
                    text: "old",
                    isNegated: false,
                  },
                ],
              },
              {
                target: {
                  sentiment: "negative",
                  confidenceScores: { positive: 0.01, negative: 0.99 },
                  offset: 42,
                  length: 6,
                  text: "toilet",
                },
                assessments: [
                  {
                    sentiment: "negative",
                    confidenceScores: { positive: 0.01, negative: 0.99 },
                    offset: 53,
                    length: 5,
                    text: "dirty",
                    isNegated: false,
                  },
                ],
              },
            ],
          },
        ],
      },
      {
        id: "6",
        warnings: [],
        sentiment: "negative",
        confidenceScores: { positive: 0, neutral: 0.02, negative: 0.98 },
        sentences: [
          {
            text: "The toilet smelled.",
            sentiment: "negative",
            confidenceScores: { positive: 0, neutral: 0.02, negative: 0.98 },
            offset: 0,
            length: 19,
            opinions: [
              {
                target: {
                  sentiment: "negative",
                  confidenceScores: { positive: 0, negative: 1 },
                  offset: 4,
                  length: 6,
                  text: "toilet",
                },
                assessments: [
                  {
                    sentiment: "negative",
                    confidenceScores: { positive: 0, negative: 1 },
                    offset: 11,
                    length: 7,
                    text: "smelled",
                    isNegated: false,
                  },
                ],
              },
            ],
          },
        ],
      },
    ],
    completedOn,
    modelVersion,
  },
];

export const expectation10: AnalyzeBatchResult[] = [
  {
    kind: "EntityRecognition",
    results: [
      { id: "1", error: { code: "InvalidDocument", message: "Document text is empty." } },
      {
        id: "2",
        error: {
          code: "UnsupportedLanguageCode",
          message:
            "Invalid language code. Supported languages: en,es,de,fr,zh-Hans,ar,cs,da,fi,hu,it,ja,ko,no,nl,pl,pt-BR,pt-PT,ru,sv,tr. For additional details see https://aka.ms/language-service/language-support",
        },
      },
      {
        id: "3",
        warnings: [],
        entities: [
          {
            text: "restaurant",
            category: "Location",
            subCategory: "Structural",
            offset: 4,
            length: 10,
            confidenceScore: 0.97,
          },
        ],
      },
    ],
    modelVersion,
    completedOn,
  },
  {
    kind: "PiiEntityRecognition",
    results: [
      { id: "1", error: { code: "InvalidDocument", message: "Document text is empty." } },
      {
        id: "2",
        error: {
          code: "UnsupportedLanguageCode",
          message:
            "Invalid language code. Supported languages: ja,ko,zh-Hans,de,en,es,fr,it,pt-BR,pt-PT. For additional details see https://aka.ms/language-service/language-support",
        },
      },
      {
        id: "3",
        warnings: [],
        redactedText: "The restaurant had really good food. I recommend you try it.",
        entities: [],
      },
    ],
    modelVersion,
    completedOn,
  },
  {
    kind: "KeyPhraseExtraction",
    results: [
      { id: "1", error: { code: "InvalidDocument", message: "Document text is empty." } },
      {
        id: "2",
        error: {
          code: "UnsupportedLanguageCode",
          message:
            "Invalid language code. Supported languages: ja,ko,zh-Hans,de,en,es,fr,it,pt-BR,pt-PT,af,bg,ca,da,el,et,fi,hr,hu,id,lv,nl,no,pl,ro,ru,sk,sl,sv,tr. For additional details see https://aka.ms/language-service/language-support",
        },
      },
      { id: "3", warnings: [], keyPhrases: ["good food", "restaurant"] },
    ],
    modelVersion,
    completedOn,
  },
];

export const expectation11: AnalyzeBatchResult[] = [
  {
    kind: "EntityRecognition",
    results: [
      { id: "1", error: { code: "InvalidDocument", message: "Document text is empty." } },
      {
        id: "2",
        error: {
          code: "UnsupportedLanguageCode",
          message:
            "Invalid language code. Supported languages: en,es,de,fr,zh-Hans,ar,cs,da,fi,hu,it,ja,ko,no,nl,pl,pt-BR,pt-PT,ru,sv,tr. For additional details see https://aka.ms/language-service/language-support",
        },
      },
      { id: "3", error: { code: "InvalidDocument", message: "Document text is empty." } },
    ],
    modelVersion,
    completedOn,
  },
  {
    kind: "PiiEntityRecognition",
    results: [
      { id: "1", error: { code: "InvalidDocument", message: "Document text is empty." } },
      {
        id: "2",
        error: {
          code: "UnsupportedLanguageCode",
          message:
            "Invalid language code. Supported languages: ja,ko,zh-Hans,de,en,es,fr,it,pt-BR,pt-PT. For additional details see https://aka.ms/language-service/language-support",
        },
      },
      { id: "3", error: { code: "InvalidDocument", message: "Document text is empty." } },
    ],
    modelVersion,
    completedOn,
  },
  {
    kind: "KeyPhraseExtraction",
    results: [
      { id: "1", error: { code: "InvalidDocument", message: "Document text is empty." } },
      {
        id: "2",
        error: {
          code: "UnsupportedLanguageCode",
          message:
            "Invalid language code. Supported languages: ja,ko,zh-Hans,de,en,es,fr,it,pt-BR,pt-PT,af,bg,ca,da,el,et,fi,hr,hu,id,lv,nl,no,pl,ro,ru,sk,sl,sv,tr. For additional details see https://aka.ms/language-service/language-support",
        },
      },
      { id: "3", error: { code: "InvalidDocument", message: "Document text is empty." } },
    ],
    modelVersion,
    completedOn,
  },
];

export const expectation12: AnalyzeBatchResult[] = [
  {
    kind: "EntityRecognition",
    results: [
      {
        id: "1",
        warnings: [],
        entities: [
          {
            text: "one",
            category: "Quantity",
            subCategory: "Number",
            offset: 0,
            length: 3,
            confidenceScore: 0.8,
          },
        ],
      },
      {
        id: "2",
        warnings: [],
        entities: [
          {
            text: "two",
            category: "Quantity",
            subCategory: "Number",
            offset: 0,
            length: 3,
            confidenceScore: 0.8,
          },
        ],
      },
      {
        id: "3",
        warnings: [],
        entities: [
          {
            text: "three",
            category: "Quantity",
            subCategory: "Number",
            offset: 0,
            length: 5,
            confidenceScore: 0.8,
          },
        ],
      },
      {
        id: "4",
        warnings: [],
        entities: [
          {
            text: "four",
            category: "Quantity",
            subCategory: "Number",
            offset: 0,
            length: 4,
            confidenceScore: 0.8,
          },
        ],
      },
      {
        id: "5",
        warnings: [],
        entities: [
          {
            text: "five",
            category: "Quantity",
            subCategory: "Number",
            offset: 0,
            length: 4,
            confidenceScore: 0.8,
          },
        ],
      },
    ],
    modelVersion,
    completedOn,
  },
  {
    kind: "PiiEntityRecognition",
    results: [
      { id: "1", warnings: [], redactedText: "one", entities: [] },
      { id: "2", warnings: [], redactedText: "two", entities: [] },
      { id: "3", warnings: [], redactedText: "three", entities: [] },
      { id: "4", warnings: [], redactedText: "four", entities: [] },
      { id: "5", warnings: [], redactedText: "five", entities: [] },
    ],
    modelVersion,
    completedOn,
  },
  {
    kind: "KeyPhraseExtraction",
    results: [
      { id: "1", warnings: [], keyPhrases: [] },
      { id: "2", warnings: [], keyPhrases: [] },
      { id: "3", warnings: [], keyPhrases: [] },
      { id: "4", warnings: [], keyPhrases: [] },
      { id: "5", warnings: [], keyPhrases: [] },
    ],
    modelVersion,
    completedOn,
  },
];

export const expectation13: AnalyzeBatchResult[] = [
  {
    kind: "EntityRecognition",
    results: [
      { id: "56", warnings: [], entities: [] },
      { id: "0", warnings: [], entities: [] },
      { id: "22", warnings: [], entities: [] },
      { id: "19", warnings: [], entities: [] },
      { id: "1", warnings: [], entities: [] },
    ],
    modelVersion,
    completedOn,
  },
  {
    kind: "PiiEntityRecognition",
    results: [
      { id: "56", warnings: [], redactedText: ":)", entities: [] },
      { id: "0", warnings: [], redactedText: ":(", entities: [] },
      { id: "22", warnings: [], redactedText: "w", entities: [] },
      { id: "19", warnings: [], redactedText: ":P", entities: [] },
      { id: "1", warnings: [], redactedText: ":D", entities: [] },
    ],
    modelVersion,
    completedOn,
  },
  {
    kind: "KeyPhraseExtraction",
    results: [
      { id: "56", warnings: [], keyPhrases: [] },
      { id: "0", warnings: [], keyPhrases: [] },
      { id: "22", warnings: [], keyPhrases: [] },
      { id: "19", warnings: [], keyPhrases: [] },
      { id: "1", warnings: [], keyPhrases: [] },
    ],
    modelVersion,
    completedOn,
  },
];

export const expectation14: AnalyzeBatchResult[] = [
  {
    kind: "EntityRecognition",
    results: [
      { id: "0", warnings: [], entities: [] },
      {
        id: "1",
        warnings: [],
        entities: [
          {
            text: "hotel",
            category: "Location",
            offset: 19,
            length: 5,
            confidenceScore: 0.99,
          },
        ],
      },
      {
        id: "2",
        warnings: [],
        entities: [
          {
            text: "restaurant",
            category: "Location",
            subCategory: "Structural",
            offset: 4,
            length: 10,
            confidenceScore: 0.96,
          },
        ],
      },
    ],
    modelVersion,
    completedOn,
  },
  {
    kind: "PiiEntityRecognition",
    results: [
      {
        id: "0",
        warnings: [],
        redactedText: "This was the best day of my life.",
        entities: [],
      },
      {
        id: "1",
        warnings: [],
        redactedText: "I did not like the hotel we stayed at. It was too expensive.",
        entities: [],
      },
      {
        id: "2",
        warnings: [],
        redactedText: "The restaurant was not as good as I hoped.",
        entities: [],
      },
    ],
    modelVersion,
    completedOn,
  },
  {
    kind: "KeyPhraseExtraction",
    results: [
      { id: "0", warnings: [], keyPhrases: ["best day", "life"] },
      { id: "1", warnings: [], keyPhrases: ["hotel"] },
      { id: "2", warnings: [], keyPhrases: ["restaurant"] },
    ],
    modelVersion,
    completedOn,
  },
];

export const expectation15: AnalyzeBatchResult[] = [
  {
    kind: "EntityRecognition",
    results: [
      {
        id: "1",
        warnings: [],
        entities: [
          { text: "park", category: "Location", offset: 17, length: 4, confidenceScore: 0.99 },
        ],
      },
      {
        id: "2",
        warnings: [],
        entities: [
          { text: "Español", category: "Skill", offset: 31, length: 7, confidenceScore: 0.94 },
        ],
      },
      { id: "3", warnings: [], entities: [] },
    ],
    modelVersion,
    completedOn,
  },
  {
    kind: "PiiEntityRecognition",
    results: [
      { id: "1", warnings: [], redactedText: "I will go to the park.", entities: [] },
      {
        id: "2",
        warnings: [],
        redactedText: "Este es un document escrito en Español.",
        entities: [],
      },
      { id: "3", warnings: [], redactedText: "猫は幸せ", entities: [] },
    ],
    modelVersion,
    completedOn,
  },
  {
    kind: "KeyPhraseExtraction",
    results: [
      { id: "1", warnings: [], keyPhrases: ["park"] },
      { id: "2", warnings: [], keyPhrases: ["Español", "document"] },
      { id: "3", warnings: [], keyPhrases: ["は幸せ"] },
    ],
    modelVersion,
    completedOn,
  },
];

export const expectation16: AnalyzeBatchResult[] = [
  {
    kind: "EntityRecognition",
    results: [
      {
        id: "0",
        error: {
          code: "UnsupportedLanguageCode",
          message:
            "Invalid language code. Supported languages: en,es,de,fr,zh-Hans,ar,cs,da,fi,hu,it,ja,ko,no,nl,pl,pt-BR,pt-PT,ru,sv,tr. For additional details see https://aka.ms/language-service/language-support",
        },
      },
    ],
    modelVersion,
    completedOn,
  },
  {
    kind: "PiiEntityRecognition",
    results: [
      {
        id: "0",
        error: {
          code: "UnsupportedLanguageCode",
          message:
            "Invalid language code. Supported languages: ja,ko,zh-Hans,de,en,es,fr,it,pt-BR,pt-PT. For additional details see https://aka.ms/language-service/language-support",
        },
      },
    ],
    modelVersion,
    completedOn,
  },
  {
    kind: "KeyPhraseExtraction",
    results: [
      {
        id: "0",
        error: {
          code: "UnsupportedLanguageCode",
          message:
            "Invalid language code. Supported languages: ja,ko,zh-Hans,de,en,es,fr,it,pt-BR,pt-PT,af,bg,ca,da,el,et,fi,hr,hu,id,lv,nl,no,pl,ro,ru,sk,sl,sv,tr. For additional details see https://aka.ms/language-service/language-support",
        },
      },
    ],
    modelVersion,
    completedOn,
  },
];

export const expectation17: AnalyzeBatchResult[] = [
  {
    kind: "EntityRecognition",
    results: [
      { id: "0", warnings: [], entities: [] },
      { id: "1", warnings: [], entities: [] },
      { id: "2", warnings: [], entities: [] },
      { id: "3", warnings: [], entities: [] },
      { id: "4", warnings: [], entities: [] },
      { id: "5", warnings: [], entities: [] },
      { id: "6", warnings: [], entities: [] },
      { id: "7", warnings: [], entities: [] },
      { id: "8", warnings: [], entities: [] },
      { id: "9", warnings: [], entities: [] },
    ],
    modelVersion,
    completedOn,
  },
  {
    kind: "KeyPhraseExtraction",
    results: [
      { id: "0", warnings: [], keyPhrases: ["random text"] },
      { id: "1", warnings: [], keyPhrases: ["random text"] },
      { id: "2", warnings: [], keyPhrases: ["random text"] },
      { id: "3", warnings: [], keyPhrases: ["random text"] },
      { id: "4", warnings: [], keyPhrases: ["random text"] },
      { id: "5", warnings: [], keyPhrases: ["random text"] },
      { id: "6", warnings: [], keyPhrases: ["random text"] },
      { id: "7", warnings: [], keyPhrases: ["random text"] },
      { id: "8", warnings: [], keyPhrases: ["random text"] },
      { id: "9", warnings: [], keyPhrases: ["random text"] },
    ],
    modelVersion,
    completedOn,
  },
  {
    kind: "EntityRecognition",
    results: [
      { id: "10", warnings: [], entities: [] },
      { id: "11", warnings: [], entities: [] },
      { id: "12", warnings: [], entities: [] },
      { id: "13", warnings: [], entities: [] },
      { id: "14", warnings: [], entities: [] },
      { id: "15", warnings: [], entities: [] },
      { id: "16", warnings: [], entities: [] },
      { id: "17", warnings: [], entities: [] },
      { id: "18", warnings: [], entities: [] },
      { id: "19", warnings: [], entities: [] },
    ],
    modelVersion,
    completedOn,
  },
  {
    kind: "KeyPhraseExtraction",
    results: [
      { id: "10", warnings: [], keyPhrases: ["random text"] },
      { id: "11", warnings: [], keyPhrases: ["random text"] },
      { id: "12", warnings: [], keyPhrases: ["random text"] },
      { id: "13", warnings: [], keyPhrases: ["random text"] },
      { id: "14", warnings: [], keyPhrases: ["random text"] },
      { id: "15", warnings: [], keyPhrases: ["random text"] },
      { id: "16", warnings: [], keyPhrases: ["random text"] },
      { id: "17", warnings: [], keyPhrases: ["random text"] },
      { id: "18", warnings: [], keyPhrases: ["random text"] },
      { id: "19", warnings: [], keyPhrases: ["random text"] },
    ],
    modelVersion,
    completedOn,
  },
  {
    kind: "EntityRecognition",
    results: [
      { id: "20", warnings: [], entities: [] },
      { id: "21", warnings: [], entities: [] },
      { id: "22", warnings: [], entities: [] },
      { id: "23", warnings: [], entities: [] },
      {
        id: "24",
        warnings: [],
        entities: [
          { text: "Microsoft", category: "Organization", offset: 0, length: 9, confidenceScore: 1 },
          { text: "Bill Gates", category: "Person", offset: 25, length: 10, confidenceScore: 1 },
          { text: "Paul Allen", category: "Person", offset: 40, length: 10, confidenceScore: 1 },
        ],
      },
    ],
    modelVersion,
    completedOn,
  },
  {
    kind: "KeyPhraseExtraction",
    results: [
      { id: "20", warnings: [], keyPhrases: ["random text"] },
      { id: "21", warnings: [], keyPhrases: ["random text"] },
      { id: "22", warnings: [], keyPhrases: ["random text"] },
      { id: "23", warnings: [], keyPhrases: ["random text"] },
      { id: "24", warnings: [], keyPhrases: ["Bill Gates", "Paul Allen", "Microsoft"] },
    ],
    modelVersion,
    completedOn,
  },
];

export const expectation18: AnalyzeBatchResult[] = [
  {
    kind: "PiiEntityRecognition",
    results: [
      {
        id: "0",
        warnings: [],
        redactedText: "👩🏻‍👩🏽‍👧🏾‍👦🏿 SSN: ***********",
        entities: [
          {
            text: "859-98-0987",
            category: "USSocialSecurityNumber",
            offset: 17,
            length: 11,
            confidenceScore: 0.65,
          },
        ],
      },
    ],
    modelVersion,
    completedOn,
  },
];

export const expectation19: AnalyzeBatchResult[] = [
  {
    kind: "PiiEntityRecognition",
    results: [{ id: "0", warnings: [], redactedText: "I will go to the park.", entities: [] }],
    actionName: "action1",
    completedOn,
    modelVersion,
  },
  {
    kind: "PiiEntityRecognition",
    results: [{ id: "0", warnings: [], redactedText: "I will go to the park.", entities: [] }],
    actionName: "action2",
    completedOn,
    modelVersion,
  },
];

export const expectation20: AnalyzeBatchResult[] = [
  {
    kind: "Healthcare",
    results: [
      {
        entities: [
          {
            dataSources: [
              { name: "UMLS", entityId: "C0020538" },
              { name: "AOD", entityId: "0000023317" },
              { name: "BI", entityId: "BI00001" },
              { name: "CCPSS", entityId: "1017493" },
              { name: "CCS", entityId: "7.1" },
              { name: "CHV", entityId: "0000015800" },
              { name: "COSTAR", entityId: "397" },
              { name: "CSP", entityId: "0571-5243" },
              { name: "CST", entityId: "HYPERTENS" },
              { name: "DXP", entityId: "U002034" },
              { name: "HPO", entityId: "HP:0000822" },
              { name: "ICD10", entityId: "I10-I15.9" },
              { name: "ICD10AM", entityId: "I10-I15.9" },
              { name: "ICD10CM", entityId: "I10" },
              { name: "ICD9CM", entityId: "997.91" },
              { name: "ICPC2ICD10ENG", entityId: "MTHU035456" },
              { name: "ICPC2P", entityId: "K85004" },
              { name: "LCH", entityId: "U002317" },
              { name: "LCH_NW", entityId: "sh85063723" },
              { name: "LNC", entityId: "LA14293-7" },
              { name: "MDR", entityId: "10020772" },
              { name: "MEDCIN", entityId: "33288" },
              { name: "MEDLINEPLUS", entityId: "34" },
              { name: "MSH", entityId: "D006973" },
              { name: "MTH", entityId: "005" },
              { name: "MTHICD9", entityId: "997.91" },
              { name: "NANDA-I", entityId: "00905" },
              { name: "NCI", entityId: "C3117" },
              { name: "NCI_CPTAC", entityId: "C3117" },
              { name: "NCI_CTCAE", entityId: "E13785" },
              { name: "NCI_CTRP", entityId: "C3117" },
              { name: "NCI_FDA", entityId: "1908" },
              { name: "NCI_GDC", entityId: "C3117" },
              { name: "NCI_NCI-GLOSS", entityId: "CDR0000458091" },
              { name: "NCI_NICHD", entityId: "C3117" },
              { name: "NCI_caDSR", entityId: "C3117" },
              { name: "NOC", entityId: "060808" },
              { name: "OMIM", entityId: "MTHU002068" },
              { name: "PCDS", entityId: "PRB_11000.06" },
              { name: "PDQ", entityId: "CDR0000686951" },
              { name: "PSY", entityId: "23830" },
              { name: "RCD", entityId: "XE0Ub" },
              { name: "SNM", entityId: "F-70700" },
              { name: "SNMI", entityId: "D3-02000" },
              { name: "SNOMEDCT_US", entityId: "38341003" },
              { name: "WHO", entityId: "0210" },
            ],
            text: "high blood pressure",
            category: "SymptomOrSign",
            offset: 29,
            length: 19,
            confidenceScore: 1,
            assertion: { certainty: "negative" },
            normalizedText: "Hypertensive disease",
          },
        ],
        entityRelations: [],
        id: "0",
        warnings: [],
      },
      {
        entities: [
          {
            dataSources: [],
            text: "100mg",
            category: "Dosage",
            offset: 11,
            length: 5,
            confidenceScore: 0.98,
          },
          {
            dataSources: [
              { name: "UMLS", entityId: "C0020740" },
              { name: "AOD", entityId: "0000019879" },
              { name: "ATC", entityId: "M01AE01" },
              { name: "CCPSS", entityId: "0046165" },
              { name: "CHV", entityId: "0000006519" },
              { name: "CSP", entityId: "2270-2077" },
              { name: "DRUGBANK", entityId: "DB01050" },
              { name: "GS", entityId: "1611" },
              { name: "LCH_NW", entityId: "sh97005926" },
              { name: "LNC", entityId: "LP16165-0" },
              { name: "MEDCIN", entityId: "40458" },
              { name: "MMSL", entityId: "d00015" },
              { name: "MSH", entityId: "D007052" },
              { name: "MTHSPL", entityId: "WK2XYI10QM" },
              { name: "NCI", entityId: "C561" },
              { name: "NCI_CTRP", entityId: "C561" },
              { name: "NCI_DCP", entityId: "00803" },
              { name: "NCI_DTP", entityId: "NSC0256857" },
              { name: "NCI_FDA", entityId: "WK2XYI10QM" },
              { name: "NCI_NCI-GLOSS", entityId: "CDR0000613511" },
              { name: "NDDF", entityId: "002377" },
              { name: "PDQ", entityId: "CDR0000040475" },
              { name: "RCD", entityId: "x02MO" },
              { name: "RXNORM", entityId: "5640" },
              { name: "SNM", entityId: "E-7772" },
              { name: "SNMI", entityId: "C-603C0" },
              { name: "SNOMEDCT_US", entityId: "387207008" },
              { name: "USP", entityId: "m39860" },
              { name: "USPMG", entityId: "MTHU000060" },
              { name: "VANDF", entityId: "4017840" },
            ],
            text: "ibuprofen",
            category: "MedicationName",
            offset: 17,
            length: 9,
            confidenceScore: 1,
            normalizedText: "ibuprofen",
          },
          {
            dataSources: [],
            text: "twice daily",
            category: "Frequency",
            offset: 34,
            length: 11,
            confidenceScore: 1,
          },
        ],
        entityRelations: [
          {
            relationType: "DosageOfMedication",
            confidenceScore: 1,
            roles: [
              {
                entity: {
                  dataSources: [],
                  text: "100mg",
                  category: "Dosage",
                  offset: 11,
                  length: 5,
                  confidenceScore: 0.98,
                },
                name: "Dosage",
              },
              {
                entity: {
                  dataSources: [
                    { name: "UMLS", entityId: "C0020740" },
                    { name: "AOD", entityId: "0000019879" },
                    { name: "ATC", entityId: "M01AE01" },
                    { name: "CCPSS", entityId: "0046165" },
                    { name: "CHV", entityId: "0000006519" },
                    { name: "CSP", entityId: "2270-2077" },
                    { name: "DRUGBANK", entityId: "DB01050" },
                    { name: "GS", entityId: "1611" },
                    { name: "LCH_NW", entityId: "sh97005926" },
                    { name: "LNC", entityId: "LP16165-0" },
                    { name: "MEDCIN", entityId: "40458" },
                    { name: "MMSL", entityId: "d00015" },
                    { name: "MSH", entityId: "D007052" },
                    { name: "MTHSPL", entityId: "WK2XYI10QM" },
                    { name: "NCI", entityId: "C561" },
                    { name: "NCI_CTRP", entityId: "C561" },
                    { name: "NCI_DCP", entityId: "00803" },
                    { name: "NCI_DTP", entityId: "NSC0256857" },
                    { name: "NCI_FDA", entityId: "WK2XYI10QM" },
                    { name: "NCI_NCI-GLOSS", entityId: "CDR0000613511" },
                    { name: "NDDF", entityId: "002377" },
                    { name: "PDQ", entityId: "CDR0000040475" },
                    { name: "RCD", entityId: "x02MO" },
                    { name: "RXNORM", entityId: "5640" },
                    { name: "SNM", entityId: "E-7772" },
                    { name: "SNMI", entityId: "C-603C0" },
                    { name: "SNOMEDCT_US", entityId: "387207008" },
                    { name: "USP", entityId: "m39860" },
                    { name: "USPMG", entityId: "MTHU000060" },
                    { name: "VANDF", entityId: "4017840" },
                  ],
                  text: "ibuprofen",
                  category: "MedicationName",
                  offset: 17,
                  length: 9,
                  confidenceScore: 1,
                  normalizedText: "ibuprofen",
                },
                name: "Medication",
              },
            ],
          },
          {
            relationType: "FrequencyOfMedication",
            confidenceScore: 1,
            roles: [
              {
                entity: {
                  dataSources: [
                    { name: "UMLS", entityId: "C0020740" },
                    { name: "AOD", entityId: "0000019879" },
                    { name: "ATC", entityId: "M01AE01" },
                    { name: "CCPSS", entityId: "0046165" },
                    { name: "CHV", entityId: "0000006519" },
                    { name: "CSP", entityId: "2270-2077" },
                    { name: "DRUGBANK", entityId: "DB01050" },
                    { name: "GS", entityId: "1611" },
                    { name: "LCH_NW", entityId: "sh97005926" },
                    { name: "LNC", entityId: "LP16165-0" },
                    { name: "MEDCIN", entityId: "40458" },
                    { name: "MMSL", entityId: "d00015" },
                    { name: "MSH", entityId: "D007052" },
                    { name: "MTHSPL", entityId: "WK2XYI10QM" },
                    { name: "NCI", entityId: "C561" },
                    { name: "NCI_CTRP", entityId: "C561" },
                    { name: "NCI_DCP", entityId: "00803" },
                    { name: "NCI_DTP", entityId: "NSC0256857" },
                    { name: "NCI_FDA", entityId: "WK2XYI10QM" },
                    { name: "NCI_NCI-GLOSS", entityId: "CDR0000613511" },
                    { name: "NDDF", entityId: "002377" },
                    { name: "PDQ", entityId: "CDR0000040475" },
                    { name: "RCD", entityId: "x02MO" },
                    { name: "RXNORM", entityId: "5640" },
                    { name: "SNM", entityId: "E-7772" },
                    { name: "SNMI", entityId: "C-603C0" },
                    { name: "SNOMEDCT_US", entityId: "387207008" },
                    { name: "USP", entityId: "m39860" },
                    { name: "USPMG", entityId: "MTHU000060" },
                    { name: "VANDF", entityId: "4017840" },
                  ],
                  text: "ibuprofen",
                  category: "MedicationName",
                  offset: 17,
                  length: 9,
                  confidenceScore: 1,
                  normalizedText: "ibuprofen",
                },
                name: "Medication",
              },
              {
                entity: {
                  dataSources: [],
                  text: "twice daily",
                  category: "Frequency",
                  offset: 34,
                  length: 11,
                  confidenceScore: 1,
                },
                name: "Frequency",
              },
            ],
          },
        ],
        id: "1",
        warnings: [],
      },
      {
        entities: [
          {
            dataSources: [
              { name: "UMLS", entityId: "C0021270" },
              { name: "AOD", entityId: "0000005273" },
              { name: "CCPSS", entityId: "0030805" },
              { name: "CHV", entityId: "0000006675" },
              { name: "DXP", entityId: "U002089" },
              { name: "LCH", entityId: "U002421" },
              { name: "LCH_NW", entityId: "sh85066022" },
              { name: "LNC", entityId: "LA19747-7" },
              { name: "MDR", entityId: "10021731" },
              { name: "MSH", entityId: "D007223" },
              { name: "NCI", entityId: "C27956" },
              { name: "NCI_FDA", entityId: "C27956" },
              { name: "NCI_NICHD", entityId: "C27956" },
              { name: "SNOMEDCT_US", entityId: "133931009" },
            ],
            text: "Baby",
            category: "Age",
            offset: 0,
            length: 4,
            confidenceScore: 0.94,
            normalizedText: "Infant",
          },
          {
            dataSources: [
              { name: "UMLS", entityId: "C0025289" },
              { name: "AOD", entityId: "0000006185" },
              { name: "BI", entityId: "BI00546" },
              { name: "CCPSS", entityId: "1018016" },
              { name: "CCSR_10", entityId: "NVS001" },
              { name: "CCSR_ICD10CM", entityId: "NVS001" },
              { name: "CHV", entityId: "0000007932" },
              { name: "COSTAR", entityId: "478" },
              { name: "CSP", entityId: "2042-5301" },
              { name: "CST", entityId: "MENINGITIS" },
              { name: "DXP", entityId: "U002543" },
              { name: "HPO", entityId: "HP:0001287" },
              { name: "ICD10", entityId: "G03.9" },
              { name: "ICD10AM", entityId: "G03.9" },
              { name: "ICD10CM", entityId: "G03.9" },
              { name: "ICD9CM", entityId: "322.9" },
              { name: "ICPC2ICD10ENG", entityId: "MTHU048434" },
              { name: "ICPC2P", entityId: "N71002" },
              { name: "LCH", entityId: "U002901" },
              { name: "LCH_NW", entityId: "sh85083562" },
              { name: "LNC", entityId: "LP20756-0" },
              { name: "MDR", entityId: "10027199" },
              { name: "MEDCIN", entityId: "31192" },
              { name: "MEDLINEPLUS", entityId: "324" },
              { name: "MSH", entityId: "D008581" },
              { name: "NANDA-I", entityId: "02899" },
              { name: "NCI", entityId: "C26828" },
              { name: "NCI_CPTAC", entityId: "C26828" },
              { name: "NCI_CTCAE", entityId: "E11458" },
              { name: "NCI_FDA", entityId: "2389" },
              { name: "NCI_NCI-GLOSS", entityId: "CDR0000471780" },
              { name: "NCI_NICHD", entityId: "C26828" },
              { name: "NCI_caDSR", entityId: "C26828" },
              { name: "OMIM", entityId: "MTHU005994" },
              { name: "PSY", entityId: "30660" },
              { name: "RCD", entityId: "X000H" },
              { name: "SNM", entityId: "M-40000" },
              { name: "SNMI", entityId: "DA-10010" },
              { name: "SNOMEDCT_US", entityId: "7180009" },
              { name: "WHO", entityId: "0955" },
            ],
            text: "Meningitis",
            category: "Diagnosis",
            offset: 24,
            length: 10,
            confidenceScore: 1,
            assertion: { certainty: "negativePossible" },
            normalizedText: "Meningitis",
          },
          {
            dataSources: [
              { name: "UMLS", entityId: "C0015967" },
              { name: "AIR", entityId: "FEVER" },
              { name: "AOD", entityId: "0000004396" },
              { name: "BI", entityId: "BI00751" },
              { name: "CCC", entityId: "K25.2" },
              { name: "CCPSS", entityId: "1017166" },
              { name: "CCSR_10", entityId: "SYM002" },
              { name: "CCSR_ICD10CM", entityId: "SYM002" },
              { name: "CHV", entityId: "0000005010" },
              { name: "COSTAR", entityId: "300" },
              { name: "CPM", entityId: "65287" },
              { name: "CSP", entityId: "2871-4310" },
              { name: "CST", entityId: "FEVER" },
              { name: "DXP", entityId: "U001483" },
              { name: "GO", entityId: "GO:0001660" },
              { name: "HPO", entityId: "HP:0001945" },
              { name: "ICD10", entityId: "R50.9" },
              { name: "ICD10AM", entityId: "R50.9" },
              { name: "ICD10CM", entityId: "R50.9" },
              { name: "ICD9CM", entityId: "780.60" },
              { name: "ICNP", entityId: "10041539" },
              { name: "ICPC", entityId: "A03" },
              { name: "ICPC2EENG", entityId: "A03" },
              { name: "ICPC2ICD10ENG", entityId: "MTHU041751" },
              { name: "ICPC2P", entityId: "A03002" },
              { name: "LCH", entityId: "U001776" },
              { name: "LCH_NW", entityId: "sh85047994" },
              { name: "LNC", entityId: "MTHU013518" },
              { name: "MDR", entityId: "10005911" },
              { name: "MEDCIN", entityId: "6005" },
              { name: "MEDLINEPLUS", entityId: "511" },
              { name: "MSH", entityId: "D005334" },
              { name: "MTHICD9", entityId: "780.60" },
              { name: "NANDA-I", entityId: "01128" },
              { name: "NCI", entityId: "C3038" },
              { name: "NCI_CTCAE", entityId: "E11102" },
              { name: "NCI_FDA", entityId: "1858" },
              { name: "NCI_GDC", entityId: "C3038" },
              { name: "NCI_NCI-GLOSS", entityId: "CDR0000450108" },
              { name: "NCI_NICHD", entityId: "C3038" },
              { name: "NCI_caDSR", entityId: "C3038" },
              { name: "NOC", entityId: "070307" },
              { name: "OMIM", entityId: "MTHU005439" },
              { name: "OMS", entityId: "50.03" },
              { name: "PCDS", entityId: "PRB_11020.02" },
              { name: "PDQ", entityId: "CDR0000775882" },
              { name: "PSY", entityId: "23840" },
              { name: "QMR", entityId: "Q0200115" },
              { name: "RCD", entityId: "X76EI" },
              { name: "SNM", entityId: "F-03003" },
              { name: "SNMI", entityId: "F-03003" },
              { name: "SNOMEDCT_US", entityId: "386661006" },
              { name: "WHO", entityId: "0725" },
            ],
            text: "fever",
            category: "SymptomOrSign",
            offset: 47,
            length: 5,
            confidenceScore: 0.98,
            normalizedText: "Fever",
          },
          {
            dataSources: [
              { name: "UMLS", entityId: "C0026591" },
              { name: "AOD", entityId: "0000027173" },
              { name: "CCPSS", entityId: "U000286" },
              { name: "CHV", entityId: "0000008266" },
              { name: "CSP", entityId: "1124-5492" },
              { name: "HL7V3.0", entityId: "MTH" },
              { name: "LCH", entityId: "U003028" },
              { name: "LCH_NW", entityId: "sh85087526" },
              { name: "LNC", entityId: "LA10417-6" },
              { name: "MSH", entityId: "D009035" },
              { name: "NCI", entityId: "C25189" },
              { name: "NCI_CDISC", entityId: "C25189" },
              { name: "NCI_GDC", entityId: "C25189" },
              { name: "NCI_caDSR", entityId: "C25189" },
              { name: "PSY", entityId: "32140" },
              { name: "RCD", entityId: "X78ym" },
              { name: "SNMI", entityId: "S-10120" },
              { name: "SNOMEDCT_US", entityId: "72705000" },
            ],
            text: "mother",
            category: "FamilyRelation",
            offset: 60,
            length: 6,
            confidenceScore: 0.99,
            normalizedText: "Mother (person)",
          },
          {
            dataSources: [
              { name: "UMLS", entityId: "C0030842" },
              { name: "AOD", entityId: "0000019206" },
              { name: "ATC", entityId: "J01C" },
              { name: "CCPSS", entityId: "0014106" },
              { name: "CHV", entityId: "0000009423" },
              { name: "CSP", entityId: "0199-8025" },
              { name: "GS", entityId: "4011" },
              { name: "LCH", entityId: "U003521" },
              { name: "LCH_NW", entityId: "sh85099402" },
              { name: "LNC", entityId: "LP14319-5" },
              { name: "MEDCIN", entityId: "40319" },
              { name: "MMSL", entityId: "d00116" },
              { name: "MSH", entityId: "D010406" },
              { name: "NCI", entityId: "C1500" },
              { name: "NCI_DTP", entityId: "NSC0402815" },
              { name: "NCI_NCI-GLOSS", entityId: "CDR0000045296" },
              { name: "NDDF", entityId: "016121" },
              { name: "PSY", entityId: "37190" },
              { name: "RCD", entityId: "x009C" },
              { name: "SNM", entityId: "E-7260" },
              { name: "SNMI", entityId: "C-54000" },
              { name: "SNOMEDCT_US", entityId: "764146007" },
              { name: "VANDF", entityId: "4019880" },
            ],
            text: "Penicillin",
            category: "MedicationName",
            offset: 77,
            length: 10,
            confidenceScore: 0.84,
            assertion: { certainty: "neutralPossible" },
            normalizedText: "penicillins",
          },
          {
            dataSources: [
              { name: "UMLS", entityId: "C0021270" },
              { name: "AOD", entityId: "0000005273" },
              { name: "CCPSS", entityId: "0030805" },
              { name: "CHV", entityId: "0000006675" },
              { name: "DXP", entityId: "U002089" },
              { name: "LCH", entityId: "U002421" },
              { name: "LCH_NW", entityId: "sh85066022" },
              { name: "LNC", entityId: "LA19747-7" },
              { name: "MDR", entityId: "10021731" },
              { name: "MSH", entityId: "D007223" },
              { name: "NCI", entityId: "C27956" },
              { name: "NCI_FDA", entityId: "C27956" },
              { name: "NCI_NICHD", entityId: "C27956" },
              { name: "SNOMEDCT_US", entityId: "133931009" },
            ],
            text: "baby",
            category: "FamilyRelation",
            offset: 96,
            length: 4,
            confidenceScore: 1,
            normalizedText: "Infant",
          },
        ],
        entityRelations: [],
        id: "2",
        warnings: [],
      },
    ],
    completedOn,
    modelVersion,
  },
];

export const expectation21: AnalyzeBatchResult[] = [
  {
    kind: "Healthcare",
    results: [
      {
        entities: [],
        entityRelations: [],
        id: "0",
        warnings: [
          {
            code: "DocumentTruncated",
            message:
              "Document is greater than 5120 chars; relations across splits of 5120 chars may be skipped by the model",
          },
        ],
      },
    ],
    completedOn,
    modelVersion,
  },
];

export const expectation22: AnalyzeBatchResult[] = [
  {
    kind: "Healthcare",
    results: [
      {
        entities: [
          {
            dataSources: [
              { name: "UMLS", entityId: "C0020740" },
              { name: "AOD", entityId: "0000019879" },
              { name: "ATC", entityId: "M01AE01" },
              { name: "CCPSS", entityId: "0046165" },
              { name: "CHV", entityId: "0000006519" },
              { name: "CSP", entityId: "2270-2077" },
              { name: "DRUGBANK", entityId: "DB01050" },
              { name: "GS", entityId: "1611" },
              { name: "LCH_NW", entityId: "sh97005926" },
              { name: "LNC", entityId: "LP16165-0" },
              { name: "MEDCIN", entityId: "40458" },
              { name: "MMSL", entityId: "d00015" },
              { name: "MSH", entityId: "D007052" },
              { name: "MTHSPL", entityId: "WK2XYI10QM" },
              { name: "NCI", entityId: "C561" },
              { name: "NCI_CTRP", entityId: "C561" },
              { name: "NCI_DCP", entityId: "00803" },
              { name: "NCI_DTP", entityId: "NSC0256857" },
              { name: "NCI_FDA", entityId: "WK2XYI10QM" },
              { name: "NCI_NCI-GLOSS", entityId: "CDR0000613511" },
              { name: "NDDF", entityId: "002377" },
              { name: "PDQ", entityId: "CDR0000040475" },
              { name: "RCD", entityId: "x02MO" },
              { name: "RXNORM", entityId: "5640" },
              { name: "SNM", entityId: "E-7772" },
              { name: "SNMI", entityId: "C-603C0" },
              { name: "SNOMEDCT_US", entityId: "387207008" },
              { name: "USP", entityId: "m39860" },
              { name: "USPMG", entityId: "MTHU000060" },
              { name: "VANDF", entityId: "4017840" },
            ],
            text: "ibuprofen",
            category: "MedicationName",
            offset: 20,
            length: 9,
            confidenceScore: 0.95,
            normalizedText: "ibuprofen",
          },
        ],
        entityRelations: [],
        id: "0",
        warnings: [],
      },
    ],
    completedOn,
    modelVersion,
  },
];

export const expectation23: AnalyzeBatchResult[] = [
  {
    kind: "Healthcare",
    results: [
      {
        entities: [
          {
            dataSources: [
              { name: "UMLS", entityId: "C0020740" },
              { name: "AOD", entityId: "0000019879" },
              { name: "ATC", entityId: "M01AE01" },
              { name: "CCPSS", entityId: "0046165" },
              { name: "CHV", entityId: "0000006519" },
              { name: "CSP", entityId: "2270-2077" },
              { name: "DRUGBANK", entityId: "DB01050" },
              { name: "GS", entityId: "1611" },
              { name: "LCH_NW", entityId: "sh97005926" },
              { name: "LNC", entityId: "LP16165-0" },
              { name: "MEDCIN", entityId: "40458" },
              { name: "MMSL", entityId: "d00015" },
              { name: "MSH", entityId: "D007052" },
              { name: "MTHSPL", entityId: "WK2XYI10QM" },
              { name: "NCI", entityId: "C561" },
              { name: "NCI_CTRP", entityId: "C561" },
              { name: "NCI_DCP", entityId: "00803" },
              { name: "NCI_DTP", entityId: "NSC0256857" },
              { name: "NCI_FDA", entityId: "WK2XYI10QM" },
              { name: "NCI_NCI-GLOSS", entityId: "CDR0000613511" },
              { name: "NDDF", entityId: "002377" },
              { name: "PDQ", entityId: "CDR0000040475" },
              { name: "RCD", entityId: "x02MO" },
              { name: "RXNORM", entityId: "5640" },
              { name: "SNM", entityId: "E-7772" },
              { name: "SNMI", entityId: "C-603C0" },
              { name: "SNOMEDCT_US", entityId: "387207008" },
              { name: "USP", entityId: "m39860" },
              { name: "USPMG", entityId: "MTHU000060" },
              { name: "VANDF", entityId: "4017840" },
            ],
            text: "ibuprofen",
            category: "MedicationName",
            offset: 12,
            length: 9,
            confidenceScore: 0.95,
            normalizedText: "ibuprofen",
          },
        ],
        entityRelations: [],
        id: "0",
        warnings: [],
      },
    ],
    completedOn,
    modelVersion,
  },
];

export const expectation24: AnalyzeBatchResult[] = [
  {
    kind: "PiiEntityRecognition",
    results: [
      {
        id: "0",
        warnings: [],
        redactedText:
          "My SSN is *********** and your ABA number - ********* - is the first 9 digits in the lower left hand corner of your personal check.",
        entities: [
          {
            text: "859-98-0987",
            category: "USSocialSecurityNumber",
            offset: 10,
            length: 11,
            confidenceScore: 0.65,
          },
          {
            text: "111000025",
            category: "PhoneNumber",
            offset: 44,
            length: 9,
            confidenceScore: 0.8,
          },
          {
            text: "111000025",
            category: "ABARoutingNumber",
            offset: 44,
            length: 9,
            confidenceScore: 0.75,
          },
          {
            text: "111000025",
            category: "NZSocialWelfareNumber",
            offset: 44,
            length: 9,
            confidenceScore: 0.65,
          },
        ],
      },
      {
        id: "1",
        warnings: [],
        redactedText:
          "Your ABA number - ********* - is the first 9 digits in the lower left hand corner of your personal check.",
        entities: [
          {
            text: "111000025",
            category: "PhoneNumber",
            offset: 18,
            length: 9,
            confidenceScore: 0.8,
          },
          {
            text: "111000025",
            category: "ABARoutingNumber",
            offset: 18,
            length: 9,
            confidenceScore: 0.75,
          },
          {
            text: "111000025",
            category: "NZSocialWelfareNumber",
            offset: 18,
            length: 9,
            confidenceScore: 0.65,
          },
        ],
      },
    ],
    completedOn,
    modelVersion,
  },
];
export const expectation25: AnalyzeBatchResult[] = [
  {
    kind: "Healthcare",
    results: [
      {
        entities: [
          {
            dataSources: [
              { name: "UMLS", entityId: "C0020538" },
              { name: "AOD", entityId: "0000023317" },
              { name: "BI", entityId: "BI00001" },
              { name: "CCPSS", entityId: "1017493" },
              { name: "CCS", entityId: "7.1" },
              { name: "CHV", entityId: "0000015800" },
              { name: "COSTAR", entityId: "397" },
              { name: "CSP", entityId: "0571-5243" },
              { name: "CST", entityId: "HYPERTENS" },
              { name: "DXP", entityId: "U002034" },
              { name: "HPO", entityId: "HP:0000822" },
              { name: "ICD10", entityId: "I10-I15.9" },
              { name: "ICD10AM", entityId: "I10-I15.9" },
              { name: "ICD10CM", entityId: "I10" },
              { name: "ICD9CM", entityId: "997.91" },
              { name: "ICPC2ICD10ENG", entityId: "MTHU035456" },
              { name: "ICPC2P", entityId: "K85004" },
              { name: "LCH", entityId: "U002317" },
              { name: "LCH_NW", entityId: "sh85063723" },
              { name: "LNC", entityId: "LA14293-7" },
              { name: "MDR", entityId: "10020772" },
              { name: "MEDCIN", entityId: "33288" },
              { name: "MEDLINEPLUS", entityId: "34" },
              { name: "MSH", entityId: "D006973" },
              { name: "MTH", entityId: "005" },
              { name: "MTHICD9", entityId: "997.91" },
              { name: "NANDA-I", entityId: "00905" },
              { name: "NCI", entityId: "C3117" },
              { name: "NCI_CPTAC", entityId: "C3117" },
              { name: "NCI_CTCAE", entityId: "E13785" },
              { name: "NCI_CTRP", entityId: "C3117" },
              { name: "NCI_FDA", entityId: "1908" },
              { name: "NCI_GDC", entityId: "C3117" },
              { name: "NCI_NCI-GLOSS", entityId: "CDR0000458091" },
              { name: "NCI_NICHD", entityId: "C3117" },
              { name: "NCI_caDSR", entityId: "C3117" },
              { name: "NOC", entityId: "060808" },
              { name: "OMIM", entityId: "MTHU002068" },
              { name: "PCDS", entityId: "PRB_11000.06" },
              { name: "PDQ", entityId: "CDR0000686951" },
              { name: "PSY", entityId: "23830" },
              { name: "RCD", entityId: "XE0Ub" },
              { name: "SNM", entityId: "F-70700" },
              { name: "SNMI", entityId: "D3-02000" },
              { name: "SNOMEDCT_US", entityId: "38341003" },
              { name: "WHO", entityId: "0210" },
            ],
            text: "high blood pressure",
            category: "SymptomOrSign",
            offset: 29,
            length: 19,
            confidenceScore: 1,
            assertion: { certainty: "negative" },
            normalizedText: "Hypertensive disease",
          },
        ],
        entityRelations: [],
        id: "0",
        warnings: [],
        fhirBundle: {
          resourceType: "Bundle",
          id: "402da07a-dd7d-4872-b6f0-cdac0c6d60c1",
          meta: { profile: ["http://hl7.org/fhir/4.0.1/StructureDefinition/Bundle"] },
          identifier: {
            system: "urn:ietf:rfc:3986",
            value: "urn:uuid:402da07a-dd7d-4872-b6f0-cdac0c6d60c1",
          },
          type: "document",
          entry: [
            {
              fullUrl: "Composition/6d38391b-7644-45d3-b944-8c34a1202787",
              resource: {
                resourceType: "Composition",
                id: "6d38391b-7644-45d3-b944-8c34a1202787",
                language: "en",
                status: "final",
                type: {
                  coding: [
                    { system: "http://loinc.org", code: "11526-1", display: "Pathology study" },
                  ],
                  text: "Pathology study",
                },
                subject: {
                  reference: "Patient/08753679-6896-4364-88cb-1a6ab88161ee",
                  type: "Patient",
                },
                encounter: {
                  reference: "Encounter/272b0e3f-a564-45f8-8c0d-125eb30c7315",
                  type: "Encounter",
                  display: "unknown",
                },
                date: "0001-01-01T00:00:00+00:00",
                author: [
                  {
                    reference: "Practitioner/238c9e8e-512e-4d6a-a21b-86a6a130b2fa",
                    type: "Practitioner",
                    display: "Unknown",
                  },
                ],
                title: "Pathology study",
                section: [
                  {
                    title: "General",
                    code: {
                      coding: [{ system: "", display: "Unrecognized Section" }],
                      text: "General",
                    },
                    text: {
                      status: "additional",
                      div: "<div>\r\n\t\t\t\t\t\t\t<h1>General</h1>\r\n\t\t\t\t\t\t\t<p>Patient does not suffer from high blood pressure.</p>\r\n\t\t\t\t\t</div>",
                    },
                    entry: [
                      {
                        reference: "List/be590686-b660-4125-b31c-70e68dd7fcf0",
                        type: "List",
                        display: "General",
                      },
                    ],
                  },
                ],
              },
            },
            {
              fullUrl: "Practitioner/238c9e8e-512e-4d6a-a21b-86a6a130b2fa",
              resource: {
                resourceType: "Practitioner",
                id: "238c9e8e-512e-4d6a-a21b-86a6a130b2fa",
                name: [{ text: "Unknown", family: "Unknown" }],
              },
            },
            {
              fullUrl: "Patient/08753679-6896-4364-88cb-1a6ab88161ee",
              resource: {
                resourceType: "Patient",
                id: "08753679-6896-4364-88cb-1a6ab88161ee",
                gender: "unknown",
              },
            },
            {
              fullUrl: "Encounter/272b0e3f-a564-45f8-8c0d-125eb30c7315",
              resource: {
                resourceType: "Encounter",
                id: "272b0e3f-a564-45f8-8c0d-125eb30c7315",
                meta: {
                  profile: ["http://hl7.org/fhir/us/core/StructureDefinition/us-core-encounter"],
                },
                status: "finished",
                class: {
                  system: "http://terminology.hl7.org/CodeSystem/v3-ActCode",
                  display: "unknown",
                },
                subject: {
                  reference: "Patient/08753679-6896-4364-88cb-1a6ab88161ee",
                  type: "Patient",
                },
              },
            },
            {
              fullUrl: "Observation/ca8e76f1-5dde-40bc-af4e-d10b743f29b3",
              resource: {
                resourceType: "Observation",
                id: "ca8e76f1-5dde-40bc-af4e-d10b743f29b3",
                language: "en",
                extension: [
                  {
                    extension: [
                      { url: "offset", valueInteger: 29 },
                      { url: "length", valueInteger: 19 },
                    ],
                    url: "http://hl7.org/fhir/StructureDefinition/derivation-reference",
                  },
                ],
                status: "final",
                category: [
                  {
                    coding: [
                      {
                        system: "http://terminology.hl7.org/CodeSystem/observation-category",
                        code: "exam",
                        display: "Exam",
                      },
                    ],
                    text: "Exam",
                  },
                ],
                code: {
                  coding: [
                    {
                      system: "http://www.nlm.nih.gov/research/umls",
                      code: "C0020538",
                      display: "Hypertensive disease",
                    },
                    { system: "http://www.nlm.nih.gov/research/umls/aod", code: "0000023317" },
                    { system: "http://www.nlm.nih.gov/research/umls/bi", code: "BI00001" },
                    { system: "http://www.nlm.nih.gov/research/umls/ccpss", code: "1017493" },
                    { system: "http://www.nlm.nih.gov/research/umls/ccs", code: "7.1" },
                    { system: "http://www.nlm.nih.gov/research/umls/chv", code: "0000015800" },
                    { system: "http://www.nlm.nih.gov/research/umls/costar", code: "397" },
                    { system: "http://www.nlm.nih.gov/research/umls/csp", code: "0571-5243" },
                    { system: "http://www.nlm.nih.gov/research/umls/cst", code: "HYPERTENS" },
                    { system: "http://www.nlm.nih.gov/research/umls/dxp", code: "U002034" },
                    { system: "http://www.nlm.nih.gov/research/umls/hpo", code: "HP:0000822" },
                    { system: "http://hl7.org/fhir/sid/icd-10", code: "I10-I15.9" },
                    { system: "http://hl7.org/fhir/sid/icd-10-am", code: "I10-I15.9" },
                    { system: "http://hl7.org/fhir/sid/icd-10-cm", code: "I10" },
                    { system: "http://hl7.org/fhir/sid/icd-9-cm", code: "997.91" },
                    { system: "http://hl7.org/fhir/sid/icpc2icd10eng", code: "MTHU035456" },
                    { system: "http://hl7.org/fhir/sid/icpc-2p", code: "K85004" },
                    { system: "http://www.nlm.nih.gov/research/umls/lch", code: "U002317" },
                    { system: "http://www.nlm.nih.gov/research/umls/lch_nw", code: "sh85063723" },
                    { system: "http://loinc.org", code: "LA14293-7" },
                    { system: "http://www.nlm.nih.gov/research/umls/mdr", code: "10020772" },
                    { system: "http://www.nlm.nih.gov/research/umls/medcin", code: "33288" },
                    { system: "http://www.nlm.nih.gov/research/umls/medlineplus", code: "34" },
                    { system: "http://www.nlm.nih.gov/research/umls/msh", code: "D006973" },
                    { system: "http://www.nlm.nih.gov/research/umls/mth", code: "005" },
                    { system: "http://www.nlm.nih.gov/research/umls/mthicd9", code: "997.91" },
                    { system: "http://www.nlm.nih.gov/research/umls/nanda-i", code: "00905" },
                    { system: "http://ncimeta.nci.nih.gov", code: "C3117" },
                    { system: "http://www.nlm.nih.gov/research/umls/nci_cptac", code: "C3117" },
                    { system: "http://www.nlm.nih.gov/research/umls/nci_ctcae", code: "E13785" },
                    { system: "http://www.nlm.nih.gov/research/umls/nci_ctrp", code: "C3117" },
                    { system: "http://www.nlm.nih.gov/research/umls/nci_fda", code: "1908" },
                    { system: "http://www.nlm.nih.gov/research/umls/nci_gdc", code: "C3117" },
                    {
                      system: "http://www.nlm.nih.gov/research/umls/nci_nci-gloss",
                      code: "CDR0000458091",
                    },
                    { system: "http://www.nlm.nih.gov/research/umls/nci_nichd", code: "C3117" },
                    { system: "http://www.nlm.nih.gov/research/umls/nci_cadsr", code: "C3117" },
                    { system: "http://www.nlm.nih.gov/research/umls/noc", code: "060808" },
                    { system: "http://www.nlm.nih.gov/research/umls/omim", code: "MTHU002068" },
                    { system: "http://www.nlm.nih.gov/research/umls/pcds", code: "PRB_11000.06" },
                    { system: "http://www.nlm.nih.gov/research/umls/pdq", code: "CDR0000686951" },
                    { system: "http://www.nlm.nih.gov/research/umls/psy", code: "23830" },
                    { system: "http://www.nlm.nih.gov/research/umls/rcd", code: "XE0Ub" },
                    { system: "http://www.nlm.nih.gov/research/umls/snm", code: "F-70700" },
                    { system: "http://snomed.info/sct/900000000000207008", code: "D3-02000" },
                    { system: "http://snomed.info/sct", code: "38341003" },
                    { system: "http://www.nlm.nih.gov/research/umls/who", code: "0210" },
                  ],
                  text: "high blood pressure",
                },
                subject: {
                  reference: "Patient/08753679-6896-4364-88cb-1a6ab88161ee",
                  type: "Patient",
                },
                encounter: {
                  reference: "Encounter/272b0e3f-a564-45f8-8c0d-125eb30c7315",
                  type: "Encounter",
                  display: "unknown",
                },
                interpretation: [
                  {
                    coding: [
                      {
                        system:
                          "http://terminology.hl7.org/CodeSystem/v3-ObservationInterpretation",
                        code: "NEG",
                        display: "Negative",
                      },
                    ],
                    text: "Negative",
                  },
                ],
              },
            },
            {
              fullUrl: "List/be590686-b660-4125-b31c-70e68dd7fcf0",
              resource: {
                resourceType: "List",
                id: "be590686-b660-4125-b31c-70e68dd7fcf0",
                status: "current",
                mode: "snapshot",
                title: "General",
                subject: {
                  reference: "Patient/08753679-6896-4364-88cb-1a6ab88161ee",
                  type: "Patient",
                },
                encounter: {
                  reference: "Encounter/272b0e3f-a564-45f8-8c0d-125eb30c7315",
                  type: "Encounter",
                  display: "unknown",
                },
                entry: [
                  {
                    item: {
                      reference: "Observation/ca8e76f1-5dde-40bc-af4e-d10b743f29b3",
                      type: "Observation",
                      display: "high blood pressure",
                    },
                  },
                ],
              },
            },
          ],
        },
      },
      {
        entities: [
          {
            dataSources: [],
            text: "100mg",
            category: "Dosage",
            offset: 11,
            length: 5,
            confidenceScore: 0.98,
          },
          {
            dataSources: [
              { name: "UMLS", entityId: "C0020740" },
              { name: "AOD", entityId: "0000019879" },
              { name: "ATC", entityId: "M01AE01" },
              { name: "CCPSS", entityId: "0046165" },
              { name: "CHV", entityId: "0000006519" },
              { name: "CSP", entityId: "2270-2077" },
              { name: "DRUGBANK", entityId: "DB01050" },
              { name: "GS", entityId: "1611" },
              { name: "LCH_NW", entityId: "sh97005926" },
              { name: "LNC", entityId: "LP16165-0" },
              { name: "MEDCIN", entityId: "40458" },
              { name: "MMSL", entityId: "d00015" },
              { name: "MSH", entityId: "D007052" },
              { name: "MTHSPL", entityId: "WK2XYI10QM" },
              { name: "NCI", entityId: "C561" },
              { name: "NCI_CTRP", entityId: "C561" },
              { name: "NCI_DCP", entityId: "00803" },
              { name: "NCI_DTP", entityId: "NSC0256857" },
              { name: "NCI_FDA", entityId: "WK2XYI10QM" },
              { name: "NCI_NCI-GLOSS", entityId: "CDR0000613511" },
              { name: "NDDF", entityId: "002377" },
              { name: "PDQ", entityId: "CDR0000040475" },
              { name: "RCD", entityId: "x02MO" },
              { name: "RXNORM", entityId: "5640" },
              { name: "SNM", entityId: "E-7772" },
              { name: "SNMI", entityId: "C-603C0" },
              { name: "SNOMEDCT_US", entityId: "387207008" },
              { name: "USP", entityId: "m39860" },
              { name: "USPMG", entityId: "MTHU000060" },
              { name: "VANDF", entityId: "4017840" },
            ],
            text: "ibuprofen",
            category: "MedicationName",
            offset: 17,
            length: 9,
            confidenceScore: 1,
            normalizedText: "ibuprofen",
          },
          {
            dataSources: [],
            text: "twice daily",
            category: "Frequency",
            offset: 34,
            length: 11,
            confidenceScore: 1,
          },
        ],
        entityRelations: [
          {
            relationType: "DosageOfMedication",
            confidenceScore: 1,
            roles: [
              {
                entity: {
                  dataSources: [],
                  text: "100mg",
                  category: "Dosage",
                  offset: 11,
                  length: 5,
                  confidenceScore: 0.98,
                },
                name: "Dosage",
              },
              {
                entity: {
                  dataSources: [
                    { name: "UMLS", entityId: "C0020740" },
                    { name: "AOD", entityId: "0000019879" },
                    { name: "ATC", entityId: "M01AE01" },
                    { name: "CCPSS", entityId: "0046165" },
                    { name: "CHV", entityId: "0000006519" },
                    { name: "CSP", entityId: "2270-2077" },
                    { name: "DRUGBANK", entityId: "DB01050" },
                    { name: "GS", entityId: "1611" },
                    { name: "LCH_NW", entityId: "sh97005926" },
                    { name: "LNC", entityId: "LP16165-0" },
                    { name: "MEDCIN", entityId: "40458" },
                    { name: "MMSL", entityId: "d00015" },
                    { name: "MSH", entityId: "D007052" },
                    { name: "MTHSPL", entityId: "WK2XYI10QM" },
                    { name: "NCI", entityId: "C561" },
                    { name: "NCI_CTRP", entityId: "C561" },
                    { name: "NCI_DCP", entityId: "00803" },
                    { name: "NCI_DTP", entityId: "NSC0256857" },
                    { name: "NCI_FDA", entityId: "WK2XYI10QM" },
                    { name: "NCI_NCI-GLOSS", entityId: "CDR0000613511" },
                    { name: "NDDF", entityId: "002377" },
                    { name: "PDQ", entityId: "CDR0000040475" },
                    { name: "RCD", entityId: "x02MO" },
                    { name: "RXNORM", entityId: "5640" },
                    { name: "SNM", entityId: "E-7772" },
                    { name: "SNMI", entityId: "C-603C0" },
                    { name: "SNOMEDCT_US", entityId: "387207008" },
                    { name: "USP", entityId: "m39860" },
                    { name: "USPMG", entityId: "MTHU000060" },
                    { name: "VANDF", entityId: "4017840" },
                  ],
                  text: "ibuprofen",
                  category: "MedicationName",
                  offset: 17,
                  length: 9,
                  confidenceScore: 1,
                  normalizedText: "ibuprofen",
                },
                name: "Medication",
              },
            ],
          },
          {
            relationType: "FrequencyOfMedication",
            confidenceScore: 1,
            roles: [
              {
                entity: {
                  dataSources: [
                    { name: "UMLS", entityId: "C0020740" },
                    { name: "AOD", entityId: "0000019879" },
                    { name: "ATC", entityId: "M01AE01" },
                    { name: "CCPSS", entityId: "0046165" },
                    { name: "CHV", entityId: "0000006519" },
                    { name: "CSP", entityId: "2270-2077" },
                    { name: "DRUGBANK", entityId: "DB01050" },
                    { name: "GS", entityId: "1611" },
                    { name: "LCH_NW", entityId: "sh97005926" },
                    { name: "LNC", entityId: "LP16165-0" },
                    { name: "MEDCIN", entityId: "40458" },
                    { name: "MMSL", entityId: "d00015" },
                    { name: "MSH", entityId: "D007052" },
                    { name: "MTHSPL", entityId: "WK2XYI10QM" },
                    { name: "NCI", entityId: "C561" },
                    { name: "NCI_CTRP", entityId: "C561" },
                    { name: "NCI_DCP", entityId: "00803" },
                    { name: "NCI_DTP", entityId: "NSC0256857" },
                    { name: "NCI_FDA", entityId: "WK2XYI10QM" },
                    { name: "NCI_NCI-GLOSS", entityId: "CDR0000613511" },
                    { name: "NDDF", entityId: "002377" },
                    { name: "PDQ", entityId: "CDR0000040475" },
                    { name: "RCD", entityId: "x02MO" },
                    { name: "RXNORM", entityId: "5640" },
                    { name: "SNM", entityId: "E-7772" },
                    { name: "SNMI", entityId: "C-603C0" },
                    { name: "SNOMEDCT_US", entityId: "387207008" },
                    { name: "USP", entityId: "m39860" },
                    { name: "USPMG", entityId: "MTHU000060" },
                    { name: "VANDF", entityId: "4017840" },
                  ],
                  text: "ibuprofen",
                  category: "MedicationName",
                  offset: 17,
                  length: 9,
                  confidenceScore: 1,
                  normalizedText: "ibuprofen",
                },
                name: "Medication",
              },
              {
                entity: {
                  dataSources: [],
                  text: "twice daily",
                  category: "Frequency",
                  offset: 34,
                  length: 11,
                  confidenceScore: 1,
                },
                name: "Frequency",
              },
            ],
          },
        ],
        id: "1",
        warnings: [],
        fhirBundle: {
          resourceType: "Bundle",
          id: "7cc37cac-fbb3-4a86-ae18-40d65b40b76d",
          meta: { profile: ["http://hl7.org/fhir/4.0.1/StructureDefinition/Bundle"] },
          identifier: {
            system: "urn:ietf:rfc:3986",
            value: "urn:uuid:7cc37cac-fbb3-4a86-ae18-40d65b40b76d",
          },
          type: "document",
          entry: [
            {
              fullUrl: "Composition/d4644e42-4bf7-4d1b-a880-a8c760ccaa2b",
              resource: {
                resourceType: "Composition",
                id: "d4644e42-4bf7-4d1b-a880-a8c760ccaa2b",
                language: "en",
                status: "final",
                type: {
                  coding: [
                    { system: "http://loinc.org", code: "11526-1", display: "Pathology study" },
                  ],
                  text: "Pathology study",
                },
                subject: {
                  reference: "Patient/6f809212-1d61-42c3-b417-e607f047a899",
                  type: "Patient",
                },
                encounter: {
                  reference: "Encounter/1efe56b1-af4f-4ddc-85e1-ef5f06a16d6e",
                  type: "Encounter",
                  display: "unknown",
                },
                date: "0001-01-01T00:00:00+00:00",
                author: [
                  {
                    reference: "Practitioner/ce4fe3b8-afaf-42c3-944b-22a5f3b3e4dc",
                    type: "Practitioner",
                    display: "Unknown",
                  },
                ],
                title: "Pathology study",
                section: [
                  {
                    title: "General",
                    code: {
                      coding: [{ system: "", display: "Unrecognized Section" }],
                      text: "General",
                    },
                    text: {
                      status: "additional",
                      div: "<div>\r\n\t\t\t\t\t\t\t<h1>General</h1>\r\n\t\t\t\t\t\t\t<p>Prescribed 100mg ibuprofen, taken twice daily.</p>\r\n\t\t\t\t\t</div>",
                    },
                    entry: [
                      {
                        reference: "List/688c71ee-9ac0-4f21-8252-33588d538b1d",
                        type: "List",
                        display: "General",
                      },
                    ],
                  },
                ],
              },
            },
            {
              fullUrl: "Practitioner/ce4fe3b8-afaf-42c3-944b-22a5f3b3e4dc",
              resource: {
                resourceType: "Practitioner",
                id: "ce4fe3b8-afaf-42c3-944b-22a5f3b3e4dc",
                name: [{ text: "Unknown", family: "Unknown" }],
              },
            },
            {
              fullUrl: "Patient/6f809212-1d61-42c3-b417-e607f047a899",
              resource: {
                resourceType: "Patient",
                id: "6f809212-1d61-42c3-b417-e607f047a899",
                gender: "unknown",
              },
            },
            {
              fullUrl: "Encounter/1efe56b1-af4f-4ddc-85e1-ef5f06a16d6e",
              resource: {
                resourceType: "Encounter",
                id: "1efe56b1-af4f-4ddc-85e1-ef5f06a16d6e",
                meta: {
                  profile: ["http://hl7.org/fhir/us/core/StructureDefinition/us-core-encounter"],
                },
                status: "finished",
                class: {
                  system: "http://terminology.hl7.org/CodeSystem/v3-ActCode",
                  display: "unknown",
                },
                subject: {
                  reference: "Patient/6f809212-1d61-42c3-b417-e607f047a899",
                  type: "Patient",
                },
              },
            },
            {
              fullUrl: "MedicationStatement/7cda64d3-6144-4992-acb6-28c12ebc194f",
              resource: {
                resourceType: "MedicationStatement",
                id: "7cda64d3-6144-4992-acb6-28c12ebc194f",
                language: "en",
                extension: [
                  {
                    extension: [
                      { url: "offset", valueInteger: 17 },
                      { url: "length", valueInteger: 9 },
                    ],
                    url: "http://hl7.org/fhir/StructureDefinition/derivation-reference",
                  },
                ],
                status: "active",
                medicationCodeableConcept: {
                  coding: [
                    {
                      system: "http://www.nlm.nih.gov/research/umls",
                      code: "C0020740",
                      display: "ibuprofen",
                    },
                    { system: "http://www.nlm.nih.gov/research/umls/aod", code: "0000019879" },
                    { system: "http://www.whocc.no/atc", code: "M01AE01" },
                    { system: "http://www.nlm.nih.gov/research/umls/ccpss", code: "0046165" },
                    { system: "http://www.nlm.nih.gov/research/umls/chv", code: "0000006519" },
                    { system: "http://www.nlm.nih.gov/research/umls/csp", code: "2270-2077" },
                    { system: "http://www.nlm.nih.gov/research/umls/drugbank", code: "DB01050" },
                    { system: "http://www.nlm.nih.gov/research/umls/gs", code: "1611" },
                    { system: "http://www.nlm.nih.gov/research/umls/lch_nw", code: "sh97005926" },
                    { system: "http://loinc.org", code: "LP16165-0" },
                    { system: "http://www.nlm.nih.gov/research/umls/medcin", code: "40458" },
                    { system: "http://www.nlm.nih.gov/research/umls/mmsl", code: "d00015" },
                    { system: "http://www.nlm.nih.gov/research/umls/msh", code: "D007052" },
                    { system: "http://www.nlm.nih.gov/research/umls/mthspl", code: "WK2XYI10QM" },
                    { system: "http://ncimeta.nci.nih.gov", code: "C561" },
                    { system: "http://www.nlm.nih.gov/research/umls/nci_ctrp", code: "C561" },
                    { system: "http://www.nlm.nih.gov/research/umls/nci_dcp", code: "00803" },
                    { system: "http://www.nlm.nih.gov/research/umls/nci_dtp", code: "NSC0256857" },
                    { system: "http://www.nlm.nih.gov/research/umls/nci_fda", code: "WK2XYI10QM" },
                    {
                      system: "http://www.nlm.nih.gov/research/umls/nci_nci-gloss",
                      code: "CDR0000613511",
                    },
                    { system: "http://www.nlm.nih.gov/research/umls/nddf", code: "002377" },
                    { system: "http://www.nlm.nih.gov/research/umls/pdq", code: "CDR0000040475" },
                    { system: "http://www.nlm.nih.gov/research/umls/rcd", code: "x02MO" },
                    { system: "http://www.nlm.nih.gov/research/umls/rxnorm", code: "5640" },
                    { system: "http://www.nlm.nih.gov/research/umls/snm", code: "E-7772" },
                    { system: "http://snomed.info/sct/900000000000207008", code: "C-603C0" },
                    { system: "http://snomed.info/sct", code: "387207008" },
                    { system: "http://www.nlm.nih.gov/research/umls/usp", code: "m39860" },
                    { system: "http://www.nlm.nih.gov/research/umls/uspmg", code: "MTHU000060" },
                    { system: "http://hl7.org/fhir/ndfrt", code: "4017840" },
                  ],
                  text: "ibuprofen",
                },
                subject: {
                  reference: "Patient/6f809212-1d61-42c3-b417-e607f047a899",
                  type: "Patient",
                },
                context: {
                  reference: "Encounter/1efe56b1-af4f-4ddc-85e1-ef5f06a16d6e",
                  type: "Encounter",
                  display: "unknown",
                },
                dosage: [
                  {
                    text: "100mg",
                    timing: {
                      repeat: { frequency: 2, period: 1, periodUnit: "d" },
                      code: { text: "twice daily" },
                    },
                    doseAndRate: [{ doseQuantity: { value: 100 } }],
                  },
                ],
              },
            },
            {
              fullUrl: "List/688c71ee-9ac0-4f21-8252-33588d538b1d",
              resource: {
                resourceType: "List",
                id: "688c71ee-9ac0-4f21-8252-33588d538b1d",
                status: "current",
                mode: "snapshot",
                title: "General",
                subject: {
                  reference: "Patient/6f809212-1d61-42c3-b417-e607f047a899",
                  type: "Patient",
                },
                encounter: {
                  reference: "Encounter/1efe56b1-af4f-4ddc-85e1-ef5f06a16d6e",
                  type: "Encounter",
                  display: "unknown",
                },
                entry: [
                  {
                    item: {
                      reference: "MedicationStatement/7cda64d3-6144-4992-acb6-28c12ebc194f",
                      type: "MedicationStatement",
                      display: "ibuprofen",
                    },
                  },
                ],
              },
            },
          ],
        },
      },
      {
        entities: [
          {
            dataSources: [
              { name: "UMLS", entityId: "C0021270" },
              { name: "AOD", entityId: "0000005273" },
              { name: "CCPSS", entityId: "0030805" },
              { name: "CHV", entityId: "0000006675" },
              { name: "DXP", entityId: "U002089" },
              { name: "LCH", entityId: "U002421" },
              { name: "LCH_NW", entityId: "sh85066022" },
              { name: "LNC", entityId: "LA19747-7" },
              { name: "MDR", entityId: "10021731" },
              { name: "MSH", entityId: "D007223" },
              { name: "NCI", entityId: "C27956" },
              { name: "NCI_FDA", entityId: "C27956" },
              { name: "NCI_NICHD", entityId: "C27956" },
              { name: "SNOMEDCT_US", entityId: "133931009" },
            ],
            text: "Baby",
            category: "Age",
            offset: 0,
            length: 4,
            confidenceScore: 0.94,
            normalizedText: "Infant",
          },
          {
            dataSources: [
              { name: "UMLS", entityId: "C0025289" },
              { name: "AOD", entityId: "0000006185" },
              { name: "BI", entityId: "BI00546" },
              { name: "CCPSS", entityId: "1018016" },
              { name: "CCSR_10", entityId: "NVS001" },
              { name: "CCSR_ICD10CM", entityId: "NVS001" },
              { name: "CHV", entityId: "0000007932" },
              { name: "COSTAR", entityId: "478" },
              { name: "CSP", entityId: "2042-5301" },
              { name: "CST", entityId: "MENINGITIS" },
              { name: "DXP", entityId: "U002543" },
              { name: "HPO", entityId: "HP:0001287" },
              { name: "ICD10", entityId: "G03.9" },
              { name: "ICD10AM", entityId: "G03.9" },
              { name: "ICD10CM", entityId: "G03.9" },
              { name: "ICD9CM", entityId: "322.9" },
              { name: "ICPC2ICD10ENG", entityId: "MTHU048434" },
              { name: "ICPC2P", entityId: "N71002" },
              { name: "LCH", entityId: "U002901" },
              { name: "LCH_NW", entityId: "sh85083562" },
              { name: "LNC", entityId: "LP20756-0" },
              { name: "MDR", entityId: "10027199" },
              { name: "MEDCIN", entityId: "31192" },
              { name: "MEDLINEPLUS", entityId: "324" },
              { name: "MSH", entityId: "D008581" },
              { name: "NANDA-I", entityId: "02899" },
              { name: "NCI", entityId: "C26828" },
              { name: "NCI_CPTAC", entityId: "C26828" },
              { name: "NCI_CTCAE", entityId: "E11458" },
              { name: "NCI_FDA", entityId: "2389" },
              { name: "NCI_NCI-GLOSS", entityId: "CDR0000471780" },
              { name: "NCI_NICHD", entityId: "C26828" },
              { name: "NCI_caDSR", entityId: "C26828" },
              { name: "OMIM", entityId: "MTHU005994" },
              { name: "PSY", entityId: "30660" },
              { name: "RCD", entityId: "X000H" },
              { name: "SNM", entityId: "M-40000" },
              { name: "SNMI", entityId: "DA-10010" },
              { name: "SNOMEDCT_US", entityId: "7180009" },
              { name: "WHO", entityId: "0955" },
            ],
            text: "Meningitis",
            category: "Diagnosis",
            offset: 24,
            length: 10,
            confidenceScore: 1,
            assertion: { certainty: "negativePossible" },
            normalizedText: "Meningitis",
          },
          {
            dataSources: [
              { name: "UMLS", entityId: "C0015967" },
              { name: "AIR", entityId: "FEVER" },
              { name: "AOD", entityId: "0000004396" },
              { name: "BI", entityId: "BI00751" },
              { name: "CCC", entityId: "K25.2" },
              { name: "CCPSS", entityId: "1017166" },
              { name: "CCSR_10", entityId: "SYM002" },
              { name: "CCSR_ICD10CM", entityId: "SYM002" },
              { name: "CHV", entityId: "0000005010" },
              { name: "COSTAR", entityId: "300" },
              { name: "CPM", entityId: "65287" },
              { name: "CSP", entityId: "2871-4310" },
              { name: "CST", entityId: "FEVER" },
              { name: "DXP", entityId: "U001483" },
              { name: "GO", entityId: "GO:0001660" },
              { name: "HPO", entityId: "HP:0001945" },
              { name: "ICD10", entityId: "R50.9" },
              { name: "ICD10AM", entityId: "R50.9" },
              { name: "ICD10CM", entityId: "R50.9" },
              { name: "ICD9CM", entityId: "780.60" },
              { name: "ICNP", entityId: "10041539" },
              { name: "ICPC", entityId: "A03" },
              { name: "ICPC2EENG", entityId: "A03" },
              { name: "ICPC2ICD10ENG", entityId: "MTHU041751" },
              { name: "ICPC2P", entityId: "A03002" },
              { name: "LCH", entityId: "U001776" },
              { name: "LCH_NW", entityId: "sh85047994" },
              { name: "LNC", entityId: "MTHU013518" },
              { name: "MDR", entityId: "10005911" },
              { name: "MEDCIN", entityId: "6005" },
              { name: "MEDLINEPLUS", entityId: "511" },
              { name: "MSH", entityId: "D005334" },
              { name: "MTHICD9", entityId: "780.60" },
              { name: "NANDA-I", entityId: "01128" },
              { name: "NCI", entityId: "C3038" },
              { name: "NCI_CTCAE", entityId: "E11102" },
              { name: "NCI_FDA", entityId: "1858" },
              { name: "NCI_GDC", entityId: "C3038" },
              { name: "NCI_NCI-GLOSS", entityId: "CDR0000450108" },
              { name: "NCI_NICHD", entityId: "C3038" },
              { name: "NCI_caDSR", entityId: "C3038" },
              { name: "NOC", entityId: "070307" },
              { name: "OMIM", entityId: "MTHU005439" },
              { name: "OMS", entityId: "50.03" },
              { name: "PCDS", entityId: "PRB_11020.02" },
              { name: "PDQ", entityId: "CDR0000775882" },
              { name: "PSY", entityId: "23840" },
              { name: "QMR", entityId: "Q0200115" },
              { name: "RCD", entityId: "X76EI" },
              { name: "SNM", entityId: "F-03003" },
              { name: "SNMI", entityId: "F-03003" },
              { name: "SNOMEDCT_US", entityId: "386661006" },
              { name: "WHO", entityId: "0725" },
            ],
            text: "fever",
            category: "SymptomOrSign",
            offset: 47,
            length: 5,
            confidenceScore: 0.98,
            normalizedText: "Fever",
          },
          {
            dataSources: [
              { name: "UMLS", entityId: "C0026591" },
              { name: "AOD", entityId: "0000027173" },
              { name: "CCPSS", entityId: "U000286" },
              { name: "CHV", entityId: "0000008266" },
              { name: "CSP", entityId: "1124-5492" },
              { name: "HL7V3.0", entityId: "MTH" },
              { name: "LCH", entityId: "U003028" },
              { name: "LCH_NW", entityId: "sh85087526" },
              { name: "LNC", entityId: "LA10417-6" },
              { name: "MSH", entityId: "D009035" },
              { name: "NCI", entityId: "C25189" },
              { name: "NCI_CDISC", entityId: "C25189" },
              { name: "NCI_GDC", entityId: "C25189" },
              { name: "NCI_caDSR", entityId: "C25189" },
              { name: "PSY", entityId: "32140" },
              { name: "RCD", entityId: "X78ym" },
              { name: "SNMI", entityId: "S-10120" },
              { name: "SNOMEDCT_US", entityId: "72705000" },
            ],
            text: "mother",
            category: "FamilyRelation",
            offset: 60,
            length: 6,
            confidenceScore: 0.99,
            normalizedText: "Mother (person)",
          },
          {
            dataSources: [
              { name: "UMLS", entityId: "C0030842" },
              { name: "AOD", entityId: "0000019206" },
              { name: "ATC", entityId: "J01C" },
              { name: "CCPSS", entityId: "0014106" },
              { name: "CHV", entityId: "0000009423" },
              { name: "CSP", entityId: "0199-8025" },
              { name: "GS", entityId: "4011" },
              { name: "LCH", entityId: "U003521" },
              { name: "LCH_NW", entityId: "sh85099402" },
              { name: "LNC", entityId: "LP14319-5" },
              { name: "MEDCIN", entityId: "40319" },
              { name: "MMSL", entityId: "d00116" },
              { name: "MSH", entityId: "D010406" },
              { name: "NCI", entityId: "C1500" },
              { name: "NCI_DTP", entityId: "NSC0402815" },
              { name: "NCI_NCI-GLOSS", entityId: "CDR0000045296" },
              { name: "NDDF", entityId: "016121" },
              { name: "PSY", entityId: "37190" },
              { name: "RCD", entityId: "x009C" },
              { name: "SNM", entityId: "E-7260" },
              { name: "SNMI", entityId: "C-54000" },
              { name: "SNOMEDCT_US", entityId: "764146007" },
              { name: "VANDF", entityId: "4019880" },
            ],
            text: "Penicillin",
            category: "MedicationName",
            offset: 77,
            length: 10,
            confidenceScore: 0.84,
            assertion: { certainty: "neutralPossible" },
            normalizedText: "penicillins",
          },
          {
            dataSources: [
              { name: "UMLS", entityId: "C0021270" },
              { name: "AOD", entityId: "0000005273" },
              { name: "CCPSS", entityId: "0030805" },
              { name: "CHV", entityId: "0000006675" },
              { name: "DXP", entityId: "U002089" },
              { name: "LCH", entityId: "U002421" },
              { name: "LCH_NW", entityId: "sh85066022" },
              { name: "LNC", entityId: "LA19747-7" },
              { name: "MDR", entityId: "10021731" },
              { name: "MSH", entityId: "D007223" },
              { name: "NCI", entityId: "C27956" },
              { name: "NCI_FDA", entityId: "C27956" },
              { name: "NCI_NICHD", entityId: "C27956" },
              { name: "SNOMEDCT_US", entityId: "133931009" },
            ],
            text: "baby",
            category: "FamilyRelation",
            offset: 96,
            length: 4,
            confidenceScore: 1,
            normalizedText: "Infant",
          },
        ],
        entityRelations: [],
        id: "2",
        warnings: [],
        fhirBundle: {
          resourceType: "Bundle",
          id: "df9abed4-38ba-40a0-a5dd-7792fb17f381",
          meta: { profile: ["http://hl7.org/fhir/4.0.1/StructureDefinition/Bundle"] },
          identifier: {
            system: "urn:ietf:rfc:3986",
            value: "urn:uuid:df9abed4-38ba-40a0-a5dd-7792fb17f381",
          },
          type: "document",
          entry: [
            {
              fullUrl: "Composition/ad516356-e360-4b1e-a2f7-e9ee94fd0e40",
              resource: {
                resourceType: "Composition",
                id: "ad516356-e360-4b1e-a2f7-e9ee94fd0e40",
                language: "en",
                status: "final",
                type: {
                  coding: [
                    { system: "http://loinc.org", code: "11526-1", display: "Pathology study" },
                  ],
                  text: "Pathology study",
                },
                subject: {
                  reference: "Patient/fb8e02d0-057a-40e5-a941-d4885687447c",
                  type: "Patient",
                },
                encounter: {
                  reference: "Encounter/dc753fd2-748e-4a01-9e77-6bf8ff2005c9",
                  type: "Encounter",
                  display: "unknown",
                },
                date: "0001-01-01T00:00:00+00:00",
                author: [
                  {
                    reference: "Practitioner/d29dbdf8-cbb3-453c-a5ff-465eb646d841",
                    type: "Practitioner",
                    display: "Unknown",
                  },
                ],
                title: "Pathology study",
                section: [
                  {
                    title: "General",
                    code: {
                      coding: [{ system: "", display: "Unrecognized Section" }],
                      text: "General",
                    },
                    text: {
                      status: "additional",
                      div: "<div>\r\n\t\t\t\t\t\t\t<h1>General</h1>\r\n\t\t\t\t\t\t\t<p>Baby not likely to have Meningitis. in case of fever in the mother, consider Penicillin for the baby too.</p>\r\n\t\t\t\t\t</div>",
                    },
                    entry: [
                      {
                        reference: "List/5e0d7db4-283b-4228-98e7-15c9f5de73b3",
                        type: "List",
                        display: "General",
                      },
                    ],
                  },
                ],
              },
            },
            {
              fullUrl: "Practitioner/d29dbdf8-cbb3-453c-a5ff-465eb646d841",
              resource: {
                resourceType: "Practitioner",
                id: "d29dbdf8-cbb3-453c-a5ff-465eb646d841",
                name: [{ text: "Unknown", family: "Unknown" }],
              },
            },
            {
              fullUrl: "Patient/fb8e02d0-057a-40e5-a941-d4885687447c",
              resource: {
                resourceType: "Patient",
                id: "fb8e02d0-057a-40e5-a941-d4885687447c",
                gender: "unknown",
              },
            },
            {
              fullUrl: "Encounter/dc753fd2-748e-4a01-9e77-6bf8ff2005c9",
              resource: {
                resourceType: "Encounter",
                id: "dc753fd2-748e-4a01-9e77-6bf8ff2005c9",
                meta: {
                  profile: ["http://hl7.org/fhir/us/core/StructureDefinition/us-core-encounter"],
                },
                status: "finished",
                class: {
                  system: "http://terminology.hl7.org/CodeSystem/v3-ActCode",
                  display: "unknown",
                },
                subject: {
                  reference: "Patient/fb8e02d0-057a-40e5-a941-d4885687447c",
                  type: "Patient",
                },
              },
            },
            {
              fullUrl: "Condition/a5343e33-ee37-41c7-ada3-ce9e582ec461",
              resource: {
                resourceType: "Condition",
                id: "a5343e33-ee37-41c7-ada3-ce9e582ec461",
                meta: {
                  profile: ["http://hl7.org/fhir/us/core/StructureDefinition/us-core-condition"],
                },
                language: "en",
                extension: [
                  {
                    extension: [
                      { url: "offset", valueInteger: 24 },
                      { url: "length", valueInteger: 10 },
                    ],
                    url: "http://hl7.org/fhir/StructureDefinition/derivation-reference",
                  },
                ],
                verificationStatus: {
                  coding: [
                    {
                      system: "http://terminology.hl7.org/CodeSystem/condition-ver-status",
                      code: "unconfirmed",
                      display: "Unconfirmed",
                    },
                  ],
                  text: "Unconfirmed",
                },
                category: [
                  {
                    coding: [
                      {
                        system: "http://terminology.hl7.org/CodeSystem/condition-category",
                        code: "encounter-diagnosis",
                        display: "Encounter Diagnosis",
                      },
                    ],
                    text: "Encounter Diagnosis",
                  },
                ],
                code: {
                  coding: [
                    {
                      system: "http://www.nlm.nih.gov/research/umls",
                      code: "C0025289",
                      display: "Meningitis",
                    },
                    { system: "http://www.nlm.nih.gov/research/umls/aod", code: "0000006185" },
                    { system: "http://www.nlm.nih.gov/research/umls/bi", code: "BI00546" },
                    { system: "http://www.nlm.nih.gov/research/umls/ccpss", code: "1018016" },
                    { system: "http://www.nlm.nih.gov/research/umls/ccsr_10", code: "NVS001" },
                    { system: "http://www.nlm.nih.gov/research/umls/ccsr_icd10cm", code: "NVS001" },
                    { system: "http://www.nlm.nih.gov/research/umls/chv", code: "0000007932" },
                    { system: "http://www.nlm.nih.gov/research/umls/costar", code: "478" },
                    { system: "http://www.nlm.nih.gov/research/umls/csp", code: "2042-5301" },
                    { system: "http://www.nlm.nih.gov/research/umls/cst", code: "MENINGITIS" },
                    { system: "http://www.nlm.nih.gov/research/umls/dxp", code: "U002543" },
                    { system: "http://www.nlm.nih.gov/research/umls/hpo", code: "HP:0001287" },
                    { system: "http://hl7.org/fhir/sid/icd-10", code: "G03.9" },
                    { system: "http://hl7.org/fhir/sid/icd-10-am", code: "G03.9" },
                    { system: "http://hl7.org/fhir/sid/icd-10-cm", code: "G03.9" },
                    { system: "http://hl7.org/fhir/sid/icd-9-cm", code: "322.9" },
                    { system: "http://hl7.org/fhir/sid/icpc2icd10eng", code: "MTHU048434" },
                    { system: "http://hl7.org/fhir/sid/icpc-2p", code: "N71002" },
                    { system: "http://www.nlm.nih.gov/research/umls/lch", code: "U002901" },
                    { system: "http://www.nlm.nih.gov/research/umls/lch_nw", code: "sh85083562" },
                    { system: "http://loinc.org", code: "LP20756-0" },
                    { system: "http://www.nlm.nih.gov/research/umls/mdr", code: "10027199" },
                    { system: "http://www.nlm.nih.gov/research/umls/medcin", code: "31192" },
                    { system: "http://www.nlm.nih.gov/research/umls/medlineplus", code: "324" },
                    { system: "http://www.nlm.nih.gov/research/umls/msh", code: "D008581" },
                    { system: "http://www.nlm.nih.gov/research/umls/nanda-i", code: "02899" },
                    { system: "http://ncimeta.nci.nih.gov", code: "C26828" },
                    { system: "http://www.nlm.nih.gov/research/umls/nci_cptac", code: "C26828" },
                    { system: "http://www.nlm.nih.gov/research/umls/nci_ctcae", code: "E11458" },
                    { system: "http://www.nlm.nih.gov/research/umls/nci_fda", code: "2389" },
                    {
                      system: "http://www.nlm.nih.gov/research/umls/nci_nci-gloss",
                      code: "CDR0000471780",
                    },
                    { system: "http://www.nlm.nih.gov/research/umls/nci_nichd", code: "C26828" },
                    { system: "http://www.nlm.nih.gov/research/umls/nci_cadsr", code: "C26828" },
                    { system: "http://www.nlm.nih.gov/research/umls/omim", code: "MTHU005994" },
                    { system: "http://www.nlm.nih.gov/research/umls/psy", code: "30660" },
                    { system: "http://www.nlm.nih.gov/research/umls/rcd", code: "X000H" },
                    { system: "http://www.nlm.nih.gov/research/umls/snm", code: "M-40000" },
                    { system: "http://snomed.info/sct/900000000000207008", code: "DA-10010" },
                    { system: "http://snomed.info/sct", code: "7180009" },
                    { system: "http://www.nlm.nih.gov/research/umls/who", code: "0955" },
                  ],
                  text: "Meningitis",
                },
                subject: {
                  reference: "Patient/fb8e02d0-057a-40e5-a941-d4885687447c",
                  type: "Patient",
                },
                encounter: {
                  reference: "Encounter/dc753fd2-748e-4a01-9e77-6bf8ff2005c9",
                  type: "Encounter",
                  display: "unknown",
                },
              },
            },
            {
              fullUrl: "Observation/a0913311-4fc8-4cdb-97b7-0ea5cff27ba8",
              resource: {
                resourceType: "Observation",
                id: "a0913311-4fc8-4cdb-97b7-0ea5cff27ba8",
                language: "en",
                extension: [
                  {
                    extension: [
                      { url: "offset", valueInteger: 47 },
                      { url: "length", valueInteger: 5 },
                    ],
                    url: "http://hl7.org/fhir/StructureDefinition/derivation-reference",
                  },
                ],
                status: "final",
                category: [
                  {
                    coding: [
                      {
                        system: "http://terminology.hl7.org/CodeSystem/observation-category",
                        code: "exam",
                        display: "Exam",
                      },
                    ],
                    text: "Exam",
                  },
                ],
                code: {
                  coding: [
                    {
                      system: "http://www.nlm.nih.gov/research/umls",
                      code: "C0015967",
                      display: "Fever",
                    },
                    { system: "http://www.nlm.nih.gov/research/umls/air", code: "FEVER" },
                    { system: "http://www.nlm.nih.gov/research/umls/aod", code: "0000004396" },
                    { system: "http://www.nlm.nih.gov/research/umls/bi", code: "BI00751" },
                    { system: "http://www.nlm.nih.gov/research/umls/ccc", code: "K25.2" },
                    { system: "http://www.nlm.nih.gov/research/umls/ccpss", code: "1017166" },
                    { system: "http://www.nlm.nih.gov/research/umls/ccsr_10", code: "SYM002" },
                    { system: "http://www.nlm.nih.gov/research/umls/ccsr_icd10cm", code: "SYM002" },
                    { system: "http://www.nlm.nih.gov/research/umls/chv", code: "0000005010" },
                    { system: "http://www.nlm.nih.gov/research/umls/costar", code: "300" },
                    { system: "http://www.nlm.nih.gov/research/umls/cpm", code: "65287" },
                    { system: "http://www.nlm.nih.gov/research/umls/csp", code: "2871-4310" },
                    { system: "http://www.nlm.nih.gov/research/umls/cst", code: "FEVER" },
                    { system: "http://www.nlm.nih.gov/research/umls/dxp", code: "U001483" },
                    { system: "http://www.nlm.nih.gov/research/umls/go", code: "GO:0001660" },
                    { system: "http://www.nlm.nih.gov/research/umls/hpo", code: "HP:0001945" },
                    { system: "http://hl7.org/fhir/sid/icd-10", code: "R50.9" },
                    { system: "http://hl7.org/fhir/sid/icd-10-am", code: "R50.9" },
                    { system: "http://hl7.org/fhir/sid/icd-10-cm", code: "R50.9" },
                    { system: "http://hl7.org/fhir/sid/icd-9-cm", code: "780.60" },
                    { system: "http://www.nlm.nih.gov/research/umls/icnp", code: "10041539" },
                    { system: "http://www.nlm.nih.gov/research/umls/icpc", code: "A03" },
                    { system: "http://www.nlm.nih.gov/research/umls/icpc2eeng", code: "A03" },
                    { system: "http://hl7.org/fhir/sid/icpc2icd10eng", code: "MTHU041751" },
                    { system: "http://hl7.org/fhir/sid/icpc-2p", code: "A03002" },
                    { system: "http://www.nlm.nih.gov/research/umls/lch", code: "U001776" },
                    { system: "http://www.nlm.nih.gov/research/umls/lch_nw", code: "sh85047994" },
                    { system: "http://loinc.org", code: "MTHU013518" },
                    { system: "http://www.nlm.nih.gov/research/umls/mdr", code: "10005911" },
                    { system: "http://www.nlm.nih.gov/research/umls/medcin", code: "6005" },
                    { system: "http://www.nlm.nih.gov/research/umls/medlineplus", code: "511" },
                    { system: "http://www.nlm.nih.gov/research/umls/msh", code: "D005334" },
                    { system: "http://www.nlm.nih.gov/research/umls/mthicd9", code: "780.60" },
                    { system: "http://www.nlm.nih.gov/research/umls/nanda-i", code: "01128" },
                    { system: "http://ncimeta.nci.nih.gov", code: "C3038" },
                    { system: "http://www.nlm.nih.gov/research/umls/nci_ctcae", code: "E11102" },
                    { system: "http://www.nlm.nih.gov/research/umls/nci_fda", code: "1858" },
                    { system: "http://www.nlm.nih.gov/research/umls/nci_gdc", code: "C3038" },
                    {
                      system: "http://www.nlm.nih.gov/research/umls/nci_nci-gloss",
                      code: "CDR0000450108",
                    },
                    { system: "http://www.nlm.nih.gov/research/umls/nci_nichd", code: "C3038" },
                    { system: "http://www.nlm.nih.gov/research/umls/nci_cadsr", code: "C3038" },
                    { system: "http://www.nlm.nih.gov/research/umls/noc", code: "070307" },
                    { system: "http://www.nlm.nih.gov/research/umls/omim", code: "MTHU005439" },
                    { system: "http://www.nlm.nih.gov/research/umls/oms", code: "50.03" },
                    { system: "http://www.nlm.nih.gov/research/umls/pcds", code: "PRB_11020.02" },
                    { system: "http://www.nlm.nih.gov/research/umls/pdq", code: "CDR0000775882" },
                    { system: "http://www.nlm.nih.gov/research/umls/psy", code: "23840" },
                    { system: "http://www.nlm.nih.gov/research/umls/qmr", code: "Q0200115" },
                    { system: "http://www.nlm.nih.gov/research/umls/rcd", code: "X76EI" },
                    { system: "http://www.nlm.nih.gov/research/umls/snm", code: "F-03003" },
                    { system: "http://snomed.info/sct/900000000000207008", code: "F-03003" },
                    { system: "http://snomed.info/sct", code: "386661006" },
                    { system: "http://www.nlm.nih.gov/research/umls/who", code: "0725" },
                  ],
                  text: "fever",
                },
                subject: {
                  reference: "Patient/fb8e02d0-057a-40e5-a941-d4885687447c",
                  type: "Patient",
                },
                encounter: {
                  reference: "Encounter/dc753fd2-748e-4a01-9e77-6bf8ff2005c9",
                  type: "Encounter",
                  display: "unknown",
                },
                interpretation: [
                  {
                    coding: [
                      {
                        system:
                          "http://terminology.hl7.org/CodeSystem/v3-ObservationInterpretation",
                        code: "POS",
                        display: "Positive",
                      },
                    ],
                    text: "Positive",
                  },
                ],
              },
            },
            {
              fullUrl: "MedicationStatement/8a624b1d-3fb1-49ec-97cc-a4dc6907e69d",
              resource: {
                resourceType: "MedicationStatement",
                id: "8a624b1d-3fb1-49ec-97cc-a4dc6907e69d",
                language: "en",
                extension: [
                  {
                    extension: [
                      { url: "offset", valueInteger: 77 },
                      { url: "length", valueInteger: 10 },
                    ],
                    url: "http://hl7.org/fhir/StructureDefinition/derivation-reference",
                  },
                ],
                status: "unknown",
                medicationCodeableConcept: {
                  coding: [
                    {
                      system: "http://www.nlm.nih.gov/research/umls",
                      code: "C0030842",
                      display: "penicillins",
                    },
                    { system: "http://www.nlm.nih.gov/research/umls/aod", code: "0000019206" },
                    { system: "http://www.whocc.no/atc", code: "J01C" },
                    { system: "http://www.nlm.nih.gov/research/umls/ccpss", code: "0014106" },
                    { system: "http://www.nlm.nih.gov/research/umls/chv", code: "0000009423" },
                    { system: "http://www.nlm.nih.gov/research/umls/csp", code: "0199-8025" },
                    { system: "http://www.nlm.nih.gov/research/umls/gs", code: "4011" },
                    { system: "http://www.nlm.nih.gov/research/umls/lch", code: "U003521" },
                    { system: "http://www.nlm.nih.gov/research/umls/lch_nw", code: "sh85099402" },
                    { system: "http://loinc.org", code: "LP14319-5" },
                    { system: "http://www.nlm.nih.gov/research/umls/medcin", code: "40319" },
                    { system: "http://www.nlm.nih.gov/research/umls/mmsl", code: "d00116" },
                    { system: "http://www.nlm.nih.gov/research/umls/msh", code: "D010406" },
                    { system: "http://ncimeta.nci.nih.gov", code: "C1500" },
                    { system: "http://www.nlm.nih.gov/research/umls/nci_dtp", code: "NSC0402815" },
                    {
                      system: "http://www.nlm.nih.gov/research/umls/nci_nci-gloss",
                      code: "CDR0000045296",
                    },
                    { system: "http://www.nlm.nih.gov/research/umls/nddf", code: "016121" },
                    { system: "http://www.nlm.nih.gov/research/umls/psy", code: "37190" },
                    { system: "http://www.nlm.nih.gov/research/umls/rcd", code: "x009C" },
                    { system: "http://www.nlm.nih.gov/research/umls/snm", code: "E-7260" },
                    { system: "http://snomed.info/sct/900000000000207008", code: "C-54000" },
                    { system: "http://snomed.info/sct", code: "764146007" },
                    { system: "http://hl7.org/fhir/ndfrt", code: "4019880" },
                  ],
                  text: "Penicillin",
                },
                subject: {
                  reference: "Patient/fb8e02d0-057a-40e5-a941-d4885687447c",
                  type: "Patient",
                },
                context: {
                  reference: "Encounter/dc753fd2-748e-4a01-9e77-6bf8ff2005c9",
                  type: "Encounter",
                  display: "unknown",
                },
              },
            },
            {
              fullUrl: "List/5e0d7db4-283b-4228-98e7-15c9f5de73b3",
              resource: {
                resourceType: "List",
                id: "5e0d7db4-283b-4228-98e7-15c9f5de73b3",
                status: "current",
                mode: "snapshot",
                title: "General",
                subject: {
                  reference: "Patient/fb8e02d0-057a-40e5-a941-d4885687447c",
                  type: "Patient",
                },
                encounter: {
                  reference: "Encounter/dc753fd2-748e-4a01-9e77-6bf8ff2005c9",
                  type: "Encounter",
                  display: "unknown",
                },
                entry: [
                  {
                    item: {
                      reference: "Condition/a5343e33-ee37-41c7-ada3-ce9e582ec461",
                      type: "Condition",
                      display: "Meningitis",
                    },
                  },
                  {
                    item: {
                      reference: "Observation/a0913311-4fc8-4cdb-97b7-0ea5cff27ba8",
                      type: "Observation",
                      display: "fever",
                    },
                  },
                  {
                    item: {
                      reference: "MedicationStatement/8a624b1d-3fb1-49ec-97cc-a4dc6907e69d",
                      type: "MedicationStatement",
                      display: "Penicillin",
                    },
                  },
                ],
              },
            },
          ],
        },
      },
    ],
    completedOn,
    modelVersion,
  },
];

export const expectation26: AnalyzeBatchResult[] = [
  {
    kind: "Healthcare",
    results: [
      {
        entities: [
          {
            dataSources: [
              { name: "UMLS", entityId: "C0020538" },
              { name: "AOD", entityId: "0000023317" },
              { name: "BI", entityId: "BI00001" },
              { name: "CCPSS", entityId: "1017493" },
              { name: "CCS", entityId: "7.1" },
              { name: "CHV", entityId: "0000015800" },
              { name: "COSTAR", entityId: "397" },
              { name: "CSP", entityId: "0571-5243" },
              { name: "CST", entityId: "HYPERTENS" },
              { name: "DXP", entityId: "U002034" },
              { name: "HPO", entityId: "HP:0000822" },
              { name: "ICD10", entityId: "I10-I15.9" },
              { name: "ICD10AM", entityId: "I10-I15.9" },
              { name: "ICD10CM", entityId: "I10" },
              { name: "ICD9CM", entityId: "997.91" },
              { name: "ICPC2ICD10ENG", entityId: "MTHU035456" },
              { name: "ICPC2P", entityId: "K85004" },
              { name: "LCH", entityId: "U002317" },
              { name: "LCH_NW", entityId: "sh85063723" },
              { name: "LNC", entityId: "LA14293-7" },
              { name: "MDR", entityId: "10020772" },
              { name: "MEDCIN", entityId: "33288" },
              { name: "MEDLINEPLUS", entityId: "34" },
              { name: "MSH", entityId: "D006973" },
              { name: "MTH", entityId: "005" },
              { name: "MTHICD9", entityId: "997.91" },
              { name: "NANDA-I", entityId: "00905" },
              { name: "NCI", entityId: "C3117" },
              { name: "NCI_CPTAC", entityId: "C3117" },
              { name: "NCI_CTCAE", entityId: "E13785" },
              { name: "NCI_CTRP", entityId: "C3117" },
              { name: "NCI_FDA", entityId: "1908" },
              { name: "NCI_GDC", entityId: "C3117" },
              { name: "NCI_NCI-GLOSS", entityId: "CDR0000458091" },
              { name: "NCI_NICHD", entityId: "C3117" },
              { name: "NCI_caDSR", entityId: "C3117" },
              { name: "NOC", entityId: "060808" },
              { name: "OMIM", entityId: "MTHU002068" },
              { name: "PCDS", entityId: "PRB_11000.06" },
              { name: "PDQ", entityId: "CDR0000686951" },
              { name: "PSY", entityId: "23830" },
              { name: "RCD", entityId: "XE0Ub" },
              { name: "SNM", entityId: "F-70700" },
              { name: "SNMI", entityId: "D3-02000" },
              { name: "SNOMEDCT_US", entityId: "38341003" },
              { name: "WHO", entityId: "0210" },
            ],
            text: "high blood pressure",
            category: "SymptomOrSign",
            offset: 29,
            length: 19,
            confidenceScore: 1,
            assertion: { certainty: "negative" },
            normalizedText: "Hypertensive disease",
          },
        ],
        entityRelations: [],
        id: "0",
        warnings: [],
      },
      {
        entities: [
          {
            dataSources: [],
            text: "100mg",
            category: "Dosage",
            offset: 11,
            length: 5,
            confidenceScore: 0.98,
          },
          {
            dataSources: [
              { name: "UMLS", entityId: "C0020740" },
              { name: "AOD", entityId: "0000019879" },
              { name: "ATC", entityId: "M01AE01" },
              { name: "CCPSS", entityId: "0046165" },
              { name: "CHV", entityId: "0000006519" },
              { name: "CSP", entityId: "2270-2077" },
              { name: "DRUGBANK", entityId: "DB01050" },
              { name: "GS", entityId: "1611" },
              { name: "LCH_NW", entityId: "sh97005926" },
              { name: "LNC", entityId: "LP16165-0" },
              { name: "MEDCIN", entityId: "40458" },
              { name: "MMSL", entityId: "d00015" },
              { name: "MSH", entityId: "D007052" },
              { name: "MTHSPL", entityId: "WK2XYI10QM" },
              { name: "NCI", entityId: "C561" },
              { name: "NCI_CTRP", entityId: "C561" },
              { name: "NCI_DCP", entityId: "00803" },
              { name: "NCI_DTP", entityId: "NSC0256857" },
              { name: "NCI_FDA", entityId: "WK2XYI10QM" },
              { name: "NCI_NCI-GLOSS", entityId: "CDR0000613511" },
              { name: "NDDF", entityId: "002377" },
              { name: "PDQ", entityId: "CDR0000040475" },
              { name: "RCD", entityId: "x02MO" },
              { name: "RXNORM", entityId: "5640" },
              { name: "SNM", entityId: "E-7772" },
              { name: "SNMI", entityId: "C-603C0" },
              { name: "SNOMEDCT_US", entityId: "387207008" },
              { name: "USP", entityId: "m39860" },
              { name: "USPMG", entityId: "MTHU000060" },
              { name: "VANDF", entityId: "4017840" },
            ],
            text: "ibuprofen",
            category: "MedicationName",
            offset: 17,
            length: 9,
            confidenceScore: 1,
            normalizedText: "ibuprofen",
          },
          {
            dataSources: [],
            text: "twice daily",
            category: "Frequency",
            offset: 34,
            length: 11,
            confidenceScore: 1,
          },
        ],
        entityRelations: [
          {
            relationType: "DosageOfMedication",
            confidenceScore: 1,
            roles: [
              {
                entity: {
                  dataSources: [],
                  text: "100mg",
                  category: "Dosage",
                  offset: 11,
                  length: 5,
                  confidenceScore: 0.98,
                },
                name: "Dosage",
              },
              {
                entity: {
                  dataSources: [
                    { name: "UMLS", entityId: "C0020740" },
                    { name: "AOD", entityId: "0000019879" },
                    { name: "ATC", entityId: "M01AE01" },
                    { name: "CCPSS", entityId: "0046165" },
                    { name: "CHV", entityId: "0000006519" },
                    { name: "CSP", entityId: "2270-2077" },
                    { name: "DRUGBANK", entityId: "DB01050" },
                    { name: "GS", entityId: "1611" },
                    { name: "LCH_NW", entityId: "sh97005926" },
                    { name: "LNC", entityId: "LP16165-0" },
                    { name: "MEDCIN", entityId: "40458" },
                    { name: "MMSL", entityId: "d00015" },
                    { name: "MSH", entityId: "D007052" },
                    { name: "MTHSPL", entityId: "WK2XYI10QM" },
                    { name: "NCI", entityId: "C561" },
                    { name: "NCI_CTRP", entityId: "C561" },
                    { name: "NCI_DCP", entityId: "00803" },
                    { name: "NCI_DTP", entityId: "NSC0256857" },
                    { name: "NCI_FDA", entityId: "WK2XYI10QM" },
                    { name: "NCI_NCI-GLOSS", entityId: "CDR0000613511" },
                    { name: "NDDF", entityId: "002377" },
                    { name: "PDQ", entityId: "CDR0000040475" },
                    { name: "RCD", entityId: "x02MO" },
                    { name: "RXNORM", entityId: "5640" },
                    { name: "SNM", entityId: "E-7772" },
                    { name: "SNMI", entityId: "C-603C0" },
                    { name: "SNOMEDCT_US", entityId: "387207008" },
                    { name: "USP", entityId: "m39860" },
                    { name: "USPMG", entityId: "MTHU000060" },
                    { name: "VANDF", entityId: "4017840" },
                  ],
                  text: "ibuprofen",
                  category: "MedicationName",
                  offset: 17,
                  length: 9,
                  confidenceScore: 1,
                  normalizedText: "ibuprofen",
                },
                name: "Medication",
              },
            ],
          },
          {
            relationType: "FrequencyOfMedication",
            confidenceScore: 1,
            roles: [
              {
                entity: {
                  dataSources: [
                    { name: "UMLS", entityId: "C0020740" },
                    { name: "AOD", entityId: "0000019879" },
                    { name: "ATC", entityId: "M01AE01" },
                    { name: "CCPSS", entityId: "0046165" },
                    { name: "CHV", entityId: "0000006519" },
                    { name: "CSP", entityId: "2270-2077" },
                    { name: "DRUGBANK", entityId: "DB01050" },
                    { name: "GS", entityId: "1611" },
                    { name: "LCH_NW", entityId: "sh97005926" },
                    { name: "LNC", entityId: "LP16165-0" },
                    { name: "MEDCIN", entityId: "40458" },
                    { name: "MMSL", entityId: "d00015" },
                    { name: "MSH", entityId: "D007052" },
                    { name: "MTHSPL", entityId: "WK2XYI10QM" },
                    { name: "NCI", entityId: "C561" },
                    { name: "NCI_CTRP", entityId: "C561" },
                    { name: "NCI_DCP", entityId: "00803" },
                    { name: "NCI_DTP", entityId: "NSC0256857" },
                    { name: "NCI_FDA", entityId: "WK2XYI10QM" },
                    { name: "NCI_NCI-GLOSS", entityId: "CDR0000613511" },
                    { name: "NDDF", entityId: "002377" },
                    { name: "PDQ", entityId: "CDR0000040475" },
                    { name: "RCD", entityId: "x02MO" },
                    { name: "RXNORM", entityId: "5640" },
                    { name: "SNM", entityId: "E-7772" },
                    { name: "SNMI", entityId: "C-603C0" },
                    { name: "SNOMEDCT_US", entityId: "387207008" },
                    { name: "USP", entityId: "m39860" },
                    { name: "USPMG", entityId: "MTHU000060" },
                    { name: "VANDF", entityId: "4017840" },
                  ],
                  text: "ibuprofen",
                  category: "MedicationName",
                  offset: 17,
                  length: 9,
                  confidenceScore: 1,
                  normalizedText: "ibuprofen",
                },
                name: "Medication",
              },
              {
                entity: {
                  dataSources: [],
                  text: "twice daily",
                  category: "Frequency",
                  offset: 34,
                  length: 11,
                  confidenceScore: 1,
                },
                name: "Frequency",
              },
            ],
          },
        ],
        id: "1",
        warnings: [],
      },
    ],
    completedOn,
    modelVersion,
  },
  {
    kind: "EntityRecognition",
    results: [
      {
        id: "0",
        warnings: [],
        entities: [
          { text: "Patient", category: "PersonType", offset: 0, length: 7, confidenceScore: 0.99 },
        ],
      },
      {
        id: "1",
        warnings: [],
        entities: [
          {
            text: "100mg",
            category: "Quantity",
            subCategory: "Dimension",
            offset: 11,
            length: 5,
            confidenceScore: 0.8,
          },
          { text: "ibuprofen", category: "Product", offset: 17, length: 9, confidenceScore: 0.89 },
          {
            text: "daily",
            category: "DateTime",
            subCategory: "Set",
            offset: 40,
            length: 5,
            confidenceScore: 0.8,
          },
        ],
      },
    ],
    completedOn,
    modelVersion,
  },
  {
    kind: "PiiEntityRecognition",
    results: [
      {
        id: "0",
        warnings: [],
        redactedText: "******* does not suffer from high blood pressure.",
        entities: [
          { text: "Patient", category: "PersonType", offset: 0, length: 7, confidenceScore: 0.94 },
        ],
      },
      {
        id: "1",
        warnings: [],
        redactedText: "Prescribed 100mg ibuprofen, taken twice *****.",
        entities: [
          {
            text: "daily",
            category: "DateTime",
            subCategory: "Set",
            offset: 40,
            length: 5,
            confidenceScore: 0.8,
          },
        ],
      },
    ],
    completedOn,
    modelVersion,
  },
  {
    kind: "SentimentAnalysis",
    results: [
      {
        id: "0",
        warnings: [],
        sentiment: "neutral",
        confidenceScores: { positive: 0.46, neutral: 0.5, negative: 0.05 },
        sentences: [
          {
            text: "Patient does not suffer from high blood pressure.",
            sentiment: "neutral",
            confidenceScores: { positive: 0.46, neutral: 0.5, negative: 0.05 },
            offset: 0,
            length: 49,
            opinions: [],
          },
        ],
      },
      {
        id: "1",
        warnings: [],
        sentiment: "neutral",
        confidenceScores: { positive: 0.01, neutral: 0.99, negative: 0 },
        sentences: [
          {
            text: "Prescribed 100mg ibuprofen, taken twice daily.",
            sentiment: "neutral",
            confidenceScores: { positive: 0.01, neutral: 0.99, negative: 0 },
            offset: 0,
            length: 46,
            opinions: [],
          },
        ],
      },
    ],
    completedOn,
    modelVersion,
  },
];

export const expectation27: AnalyzeBatchResult[] = [
  {
    kind: "ExtractiveSummarization",
    results: [
      {
        id: "0",
        warnings: [],
        sentences: [
          {
            text: "Windows is already accessible in the cloud via Azure Virtual Desktop, which offers customers flexibility to create and run their own virtualization service.",
            rankScore: 0.43,
            offset: 2453,
            length: 156,
          },
          {
            text: "Windows 365 is a new virtualization technology for Windows that is easy to set up and deploy for today’s login-from-anywhere, mobile and elastic workforces.",
            rankScore: 1,
            offset: 2610,
            length: 156,
          },
          {
            text: "With Windows 365, she added, IT admins can manage and deploy Cloud PCs using the same tools they use today to manage physical PCs.",
            rankScore: 0.25,
            offset: 3161,
            length: 130,
          },
        ],
      },
      {
        id: "1",
        warnings: [],
        sentences: [
          {
            text: "Windows 365 was in the works before COVID-19 sent companies around the world on a scramble to secure solutions to support employees suddenly forced to work from home, but “what really put the firecracker behind it was the pandemic, it accelerated everything,” McKelvey said.",
            rankScore: 0.79,
            offset: 10,
            length: 274,
          },
          {
            text: "In this new world of Windows 365, remote workers flip the lid on their laptop, bootup the family workstation or clip a keyboard onto a tablet, launch a native app or modern web browser and login to their Windows 365 account.",
            rankScore: 0.84,
            offset: 479,
            length: 224,
          },
          {
            text: "The ability to login to a Cloud PC from anywhere on any device is part of Microsoft’s larger strategy around tailoring products such as Microsoft Teams and Microsoft 365 for the post-pandemic hybrid workforce of the future, she added.",
            rankScore: 1,
            offset: 1102,
            length: 234,
          },
        ],
      },
    ],
    completedOn,
    modelVersion,
  },
];

export const expectation28: AnalyzeBatchResult[] = [
  {
    kind: "ExtractiveSummarization",
    results: [
      {
        id: "0",
        warnings: [],
        sentences: [
          {
            text: "Windows is already accessible in the cloud via Azure Virtual Desktop, which offers customers flexibility to create and run their own virtualization service.",
            rankScore: 0.43,
            offset: 2453,
            length: 156,
          },
          {
            text: "Windows 365 is a new virtualization technology for Windows that is easy to set up and deploy for today’s login-from-anywhere, mobile and elastic workforces.",
            rankScore: 1,
            offset: 2610,
            length: 156,
          },
        ],
      },
      {
        id: "1",
        warnings: [],
        sentences: [
          {
            text: "In this new world of Windows 365, remote workers flip the lid on their laptop, bootup the family workstation or clip a keyboard onto a tablet, launch a native app or modern web browser and login to their Windows 365 account.",
            rankScore: 0.84,
            offset: 479,
            length: 224,
          },
          {
            text: "The ability to login to a Cloud PC from anywhere on any device is part of Microsoft’s larger strategy around tailoring products such as Microsoft Teams and Microsoft 365 for the post-pandemic hybrid workforce of the future, she added.",
            rankScore: 1,
            offset: 1102,
            length: 234,
          },
        ],
      },
    ],
    completedOn,
    modelVersion,
  },
];

export const expectation29: AnalyzeBatchResult[] = [
  {
    kind: "ExtractiveSummarization",
    results: [
      {
        id: "0",
        warnings: [],
        sentences: [
          {
            text: "Windows 365 is a new virtualization technology for Windows that is easy to set up and deploy for today’s login-from-anywhere, mobile and elastic workforces.",
            rankScore: 1,
            offset: 2610,
            length: 156,
          },
          {
            text: "Windows is already accessible in the cloud via Azure Virtual Desktop, which offers customers flexibility to create and run their own virtualization service.",
            rankScore: 0.43,
            offset: 2453,
            length: 156,
          },
          {
            text: "With Windows 365, she added, IT admins can manage and deploy Cloud PCs using the same tools they use today to manage physical PCs.",
            rankScore: 0.25,
            offset: 3161,
            length: 130,
          },
        ],
      },
      {
        id: "1",
        warnings: [],
        sentences: [
          {
            text: "The ability to login to a Cloud PC from anywhere on any device is part of Microsoft’s larger strategy around tailoring products such as Microsoft Teams and Microsoft 365 for the post-pandemic hybrid workforce of the future, she added.",
            rankScore: 1,
            offset: 1102,
            length: 234,
          },
          {
            text: "In this new world of Windows 365, remote workers flip the lid on their laptop, bootup the family workstation or clip a keyboard onto a tablet, launch a native app or modern web browser and login to their Windows 365 account.",
            rankScore: 0.84,
            offset: 479,
            length: 224,
          },
          {
            text: "Windows 365 was in the works before COVID-19 sent companies around the world on a scramble to secure solutions to support employees suddenly forced to work from home, but “what really put the firecracker behind it was the pandemic, it accelerated everything,” McKelvey said.",
            rankScore: 0.79,
            offset: 10,
            length: 274,
          },
        ],
      },
    ],
    completedOn,
    modelVersion,
  },
];

export const expectation30: AnalyzeBatchResult[] = [
  {
    kind: "AbstractiveSummarization",
    results: [
      {
        id: "0",
        summaries: [
          {
<<<<<<< HEAD
            text: "Microsoft is releasing Windows 365, a new operating system that puts Microsoft’s flagship operating system in the cloud. The Cloud PC is a new virtualization technology for Windows that is easy to set up and deploy for today’s login-from- anywhere, mobile and elastic workforces. The cloud PC is available later this calendar year.",
=======
            text: "Microsoft’s Cloud PC puts Windows in the cloud.\nCloud PCs are easy to set up and deploy for today’s mobile and elastic workforces.\n\nCloud PCs can be accessed through a native app or web browser on any device, from anywhere with an internet connection.",
>>>>>>> d585d8a4
            contexts: [{ offset: 0, length: 7519 }],
          },
        ],
        warnings: [],
      },
      {
        id: "1",
        summaries: [
          {
<<<<<<< HEAD
            text: "Microsoft is rolling out Windows 365 Cloud PCs for employees forced to work from home. The ability to login to a Cloud PC from anywhere on any device is part of a larger strategy around tailoring products such as Microsoft Teams and Microsoft 365 for the post-pandemic hybrid workforce of the future.",
=======
            text: "Microsoft’s new Cloud PC, Windows 365, is designed for the hybrid workforce.\nThe ability to login to a Cloud PC from anywhere on any device is part of Microsoft’S larger strategy around tailoring products for the post-pandemic hybrid workforce of the future.",
>>>>>>> d585d8a4
            contexts: [{ offset: 0, length: 3416 }],
          },
        ],
        warnings: [],
      },
    ],
    completedOn,
    modelVersion,
  },
];

export const expectation31: AnalyzeBatchResult[] = [
  {
    kind: "AbstractiveSummarization",
    results: [
      {
        id: "0",
        summaries: [
          {
            text: "Microsoft is releasing Windows 365, a new operating system that puts Microsoft’s flagship operating system in the cloud. The Cloud PC is a new virtualization technology for Windows that is easy to set up and deploy for today’s login-from- anywhere, mobile and elastic workforces. The cloud PC is available later this calendar year.",
            contexts: [{ offset: 0, length: 7519 }],
          },
        ],
        warnings: [],
      },
      {
        id: "1",
        summaries: [
          {
            text: "Microsoft is rolling out Windows 365 Cloud PCs for employees forced to work from home. The ability to login to a Cloud PC from anywhere on any device is part of a larger strategy around tailoring products such as Microsoft Teams and Microsoft 365 for the post-pandemic hybrid workforce of the future.",
            contexts: [{ offset: 0, length: 3416 }],
          },
        ],
        warnings: [],
      },
    ],
    completedOn,
    modelVersion,
  },
];

export const expectation32: AnalyzeBatchResult[] = [
  {
    kind: "Healthcare",
    results: [
      {
        entities: [
          {
            dataSources: [],
            text: "54-year-old",
            category: "Age",
            offset: 17,
            length: 11,
            confidenceScore: 1,
          },
          {
            dataSources: [
              { name: "UMLS", entityId: "C0025266" },
              { name: "AOD", entityId: "0000026918" },
              { name: "CHV", entityId: "0000007919" },
              { name: "LCH", entityId: "U002897" },
              { name: "LCH_NW", entityId: "sh85083510" },
              { name: "MEDLINEPLUS", entityId: "24" },
              { name: "MSH", entityId: "D008571" },
              { name: "NCI", entityId: "C14366" },
              { name: "PSY", entityId: "30625" },
              { name: "SNOMEDCT_US", entityId: "339947000" },
            ],
            text: "gentleman",
            category: "Gender",
            offset: 29,
            length: 9,
            confidenceScore: 1,
            normalizedText: "Male population group",
          },
          {
            dataSources: [],
            text: "progressive",
            category: "Course",
            offset: 57,
            length: 11,
            confidenceScore: 0.9,
          },
          {
            dataSources: [
              { name: "UMLS", entityId: "C0002962" },
              { name: "AOD", entityId: "0000005330" },
              { name: "BI", entityId: "BI00047" },
              { name: "CCPSS", entityId: "1017852" },
              { name: "CCS", entityId: "7.2.4.1" },
              { name: "CHV", entityId: "0000001165" },
              { name: "COSTAR", entityId: "054" },
              { name: "CSP", entityId: "1393-3407" },
              { name: "CST", entityId: "ANGINA PECTORIS" },
              { name: "DXP", entityId: "U000113" },
              { name: "HPO", entityId: "HP:0001681" },
              { name: "ICD10", entityId: "I20.9" },
              { name: "ICD10AM", entityId: "I20.9" },
              { name: "ICD10CM", entityId: "I20.9" },
              { name: "ICD9CM", entityId: "413" },
              { name: "ICPC", entityId: "K74" },
              { name: "ICPC2EENG", entityId: "K74" },
              { name: "ICPC2ICD10ENG", entityId: "MTHU006338" },
              { name: "ICPC2P", entityId: "K74001" },
              { name: "LCH", entityId: "U000244" },
              { name: "LCH_NW", entityId: "sh85005022" },
              { name: "LNC", entityId: "LA14275-4" },
              { name: "MDR", entityId: "10002383" },
              { name: "MEDCIN", entityId: "33215" },
              { name: "MEDLINEPLUS", entityId: "142" },
              { name: "MSH", entityId: "D000787" },
              { name: "MTH", entityId: "053" },
              { name: "MTHICD9", entityId: "413.9" },
              { name: "MTHICPC2EAE", entityId: "K74" },
              { name: "NCI", entityId: "C51221" },
              { name: "NCI_CTCAE", entityId: "E10110" },
              { name: "NCI_FDA", entityId: "1710" },
              { name: "NCI_NICHD", entityId: "C51221" },
              { name: "NOC", entityId: "040504" },
              { name: "OMIM", entityId: "MTHU009903" },
              { name: "OMS", entityId: "29.13" },
              { name: "PCDS", entityId: "PRB_02040.07" },
              { name: "PSY", entityId: "02530" },
              { name: "QMR", entityId: "Q0300326" },
              { name: "RCD", entityId: "G33.." },
              { name: "RCDAE", entityId: "Ua1eH" },
              { name: "SNM", entityId: "F-71500" },
              { name: "SNMI", entityId: "D3-12000" },
              { name: "SNOMEDCT_US", entityId: "194828000" },
              { name: "WHO", entityId: "0422" },
            ],
            text: "angina",
            category: "SymptomOrSign",
            offset: 69,
            length: 6,
            confidenceScore: 0.83,
            normalizedText: "Angina Pectoris",
          },
          {
            dataSources: [],
            text: "past several months",
            category: "Time",
            offset: 85,
            length: 19,
            confidenceScore: 0.99,
          },
        ],
        entityRelations: [
          {
            relationType: "CourseOfCondition",
            confidenceScore: 0.84,
            roles: [
              {
                entity: {
                  dataSources: [],
                  text: "progressive",
                  category: "Course",
                  offset: 57,
                  length: 11,
                  confidenceScore: 0.9,
                },
                name: "Course",
              },
              {
                entity: {
                  dataSources: [
                    { name: "UMLS", entityId: "C0002962" },
                    { name: "AOD", entityId: "0000005330" },
                    { name: "BI", entityId: "BI00047" },
                    { name: "CCPSS", entityId: "1017852" },
                    { name: "CCS", entityId: "7.2.4.1" },
                    { name: "CHV", entityId: "0000001165" },
                    { name: "COSTAR", entityId: "054" },
                    { name: "CSP", entityId: "1393-3407" },
                    { name: "CST", entityId: "ANGINA PECTORIS" },
                    { name: "DXP", entityId: "U000113" },
                    { name: "HPO", entityId: "HP:0001681" },
                    { name: "ICD10", entityId: "I20.9" },
                    { name: "ICD10AM", entityId: "I20.9" },
                    { name: "ICD10CM", entityId: "I20.9" },
                    { name: "ICD9CM", entityId: "413" },
                    { name: "ICPC", entityId: "K74" },
                    { name: "ICPC2EENG", entityId: "K74" },
                    { name: "ICPC2ICD10ENG", entityId: "MTHU006338" },
                    { name: "ICPC2P", entityId: "K74001" },
                    { name: "LCH", entityId: "U000244" },
                    { name: "LCH_NW", entityId: "sh85005022" },
                    { name: "LNC", entityId: "LA14275-4" },
                    { name: "MDR", entityId: "10002383" },
                    { name: "MEDCIN", entityId: "33215" },
                    { name: "MEDLINEPLUS", entityId: "142" },
                    { name: "MSH", entityId: "D000787" },
                    { name: "MTH", entityId: "053" },
                    { name: "MTHICD9", entityId: "413.9" },
                    { name: "MTHICPC2EAE", entityId: "K74" },
                    { name: "NCI", entityId: "C51221" },
                    { name: "NCI_CTCAE", entityId: "E10110" },
                    { name: "NCI_FDA", entityId: "1710" },
                    { name: "NCI_NICHD", entityId: "C51221" },
                    { name: "NOC", entityId: "040504" },
                    { name: "OMIM", entityId: "MTHU009903" },
                    { name: "OMS", entityId: "29.13" },
                    { name: "PCDS", entityId: "PRB_02040.07" },
                    { name: "PSY", entityId: "02530" },
                    { name: "QMR", entityId: "Q0300326" },
                    { name: "RCD", entityId: "G33.." },
                    { name: "RCDAE", entityId: "Ua1eH" },
                    { name: "SNM", entityId: "F-71500" },
                    { name: "SNMI", entityId: "D3-12000" },
                    { name: "SNOMEDCT_US", entityId: "194828000" },
                    { name: "WHO", entityId: "0422" },
                  ],
                  text: "angina",
                  category: "SymptomOrSign",
                  offset: 69,
                  length: 6,
                  confidenceScore: 0.83,
                  normalizedText: "Angina Pectoris",
                },
                name: "Condition",
              },
            ],
          },
          {
            relationType: "TimeOfCondition",
            confidenceScore: 0.89,
            roles: [
              {
                entity: {
                  dataSources: [
                    { name: "UMLS", entityId: "C0002962" },
                    { name: "AOD", entityId: "0000005330" },
                    { name: "BI", entityId: "BI00047" },
                    { name: "CCPSS", entityId: "1017852" },
                    { name: "CCS", entityId: "7.2.4.1" },
                    { name: "CHV", entityId: "0000001165" },
                    { name: "COSTAR", entityId: "054" },
                    { name: "CSP", entityId: "1393-3407" },
                    { name: "CST", entityId: "ANGINA PECTORIS" },
                    { name: "DXP", entityId: "U000113" },
                    { name: "HPO", entityId: "HP:0001681" },
                    { name: "ICD10", entityId: "I20.9" },
                    { name: "ICD10AM", entityId: "I20.9" },
                    { name: "ICD10CM", entityId: "I20.9" },
                    { name: "ICD9CM", entityId: "413" },
                    { name: "ICPC", entityId: "K74" },
                    { name: "ICPC2EENG", entityId: "K74" },
                    { name: "ICPC2ICD10ENG", entityId: "MTHU006338" },
                    { name: "ICPC2P", entityId: "K74001" },
                    { name: "LCH", entityId: "U000244" },
                    { name: "LCH_NW", entityId: "sh85005022" },
                    { name: "LNC", entityId: "LA14275-4" },
                    { name: "MDR", entityId: "10002383" },
                    { name: "MEDCIN", entityId: "33215" },
                    { name: "MEDLINEPLUS", entityId: "142" },
                    { name: "MSH", entityId: "D000787" },
                    { name: "MTH", entityId: "053" },
                    { name: "MTHICD9", entityId: "413.9" },
                    { name: "MTHICPC2EAE", entityId: "K74" },
                    { name: "NCI", entityId: "C51221" },
                    { name: "NCI_CTCAE", entityId: "E10110" },
                    { name: "NCI_FDA", entityId: "1710" },
                    { name: "NCI_NICHD", entityId: "C51221" },
                    { name: "NOC", entityId: "040504" },
                    { name: "OMIM", entityId: "MTHU009903" },
                    { name: "OMS", entityId: "29.13" },
                    { name: "PCDS", entityId: "PRB_02040.07" },
                    { name: "PSY", entityId: "02530" },
                    { name: "QMR", entityId: "Q0300326" },
                    { name: "RCD", entityId: "G33.." },
                    { name: "RCDAE", entityId: "Ua1eH" },
                    { name: "SNM", entityId: "F-71500" },
                    { name: "SNMI", entityId: "D3-12000" },
                    { name: "SNOMEDCT_US", entityId: "194828000" },
                    { name: "WHO", entityId: "0422" },
                  ],
                  text: "angina",
                  category: "SymptomOrSign",
                  offset: 69,
                  length: 6,
                  confidenceScore: 0.83,
                  normalizedText: "Angina Pectoris",
                },
                name: "Condition",
              },
              {
                entity: {
                  dataSources: [],
                  text: "past several months",
                  category: "Time",
                  offset: 85,
                  length: 19,
                  confidenceScore: 0.99,
                },
                name: "Time",
              },
            ],
          },
        ],
        id: "0",
        warnings: [],
        fhirBundle: {
          resourceType: "Bundle",
          id: "de09cedf-3bdd-4fb9-902a-0cebb94c621d",
          meta: { profile: ["http://hl7.org/fhir/4.0.1/StructureDefinition/Bundle"] },
          identifier: {
            system: "urn:ietf:rfc:3986",
            value: "urn:uuid:de09cedf-3bdd-4fb9-902a-0cebb94c621d",
          },
          type: "document",
          entry: [
            {
              fullUrl: "Composition/5f5bbb7c-0ef5-473a-bdba-788ab0d61863",
              resource: {
                resourceType: "Composition",
                id: "5f5bbb7c-0ef5-473a-bdba-788ab0d61863",
                language: "en",
                status: "final",
                type: {
                  coding: [
                    { system: "http://loinc.org", code: "18842-5", display: "Discharge summary" },
                  ],
                  text: "Discharge summary",
                },
                subject: {
                  reference: "Patient/51881afd-5713-4966-9e36-4564ffe12400",
                  type: "Patient",
                },
                encounter: {
                  reference: "Encounter/18210bfc-0fe1-4bf5-9439-774379af575a",
                  type: "Encounter",
                  display: "unknown",
                },
                date: "0001-01-01T00:00:00+00:00",
                author: [
                  {
                    reference: "Practitioner/0a60b7b0-d6c4-4384-85f6-163a51def135",
                    type: "Practitioner",
                    display: "Unknown",
                  },
                ],
                title: "Discharge summary",
                section: [
                  {
                    title: "General",
                    code: {
                      coding: [{ system: "", display: "Unrecognized Section" }],
                      text: "General",
                    },
                    text: {
                      status: "additional",
                      div: "<div>\r\n\t\t\t\t\t\t\t<h1>General</h1>\r\n\t\t\t\t\t\t\t<p>The patient is a 54-year-old gentleman with a history of progressive angina over the past several months.</p>\r\n\t\t\t\t\t</div>",
                    },
                    entry: [
                      {
                        reference: "List/aae5fe83-71bb-4ddc-aa47-c425dbc11b37",
                        type: "List",
                        display: "General",
                      },
                    ],
                  },
                ],
              },
            },
            {
              fullUrl: "Practitioner/0a60b7b0-d6c4-4384-85f6-163a51def135",
              resource: {
                resourceType: "Practitioner",
                id: "0a60b7b0-d6c4-4384-85f6-163a51def135",
                name: [{ text: "Unknown", family: "Unknown" }],
              },
            },
            {
              fullUrl: "Patient/51881afd-5713-4966-9e36-4564ffe12400",
              resource: {
                resourceType: "Patient",
                id: "51881afd-5713-4966-9e36-4564ffe12400",
                gender: "male",
              },
            },
            {
              fullUrl: "Encounter/18210bfc-0fe1-4bf5-9439-774379af575a",
              resource: {
                resourceType: "Encounter",
                id: "18210bfc-0fe1-4bf5-9439-774379af575a",
                meta: {
                  profile: ["http://hl7.org/fhir/us/core/StructureDefinition/us-core-encounter"],
                },
                status: "finished",
                class: {
                  system: "http://terminology.hl7.org/CodeSystem/v3-ActCode",
                  display: "unknown",
                },
                subject: {
                  reference: "Patient/51881afd-5713-4966-9e36-4564ffe12400",
                  type: "Patient",
                },
              },
            },
            {
              fullUrl: "Observation/765e2c26-0e90-4921-9e90-b30358ab476e",
              resource: {
                resourceType: "Observation",
                id: "765e2c26-0e90-4921-9e90-b30358ab476e",
                language: "en",
                extension: [
                  {
                    extension: [
                      { url: "offset", valueInteger: 69 },
                      { url: "length", valueInteger: 6 },
                    ],
                    url: "http://hl7.org/fhir/StructureDefinition/derivation-reference",
                  },
                ],
                status: "final",
                category: [
                  {
                    coding: [
                      {
                        system: "http://terminology.hl7.org/CodeSystem/observation-category",
                        code: "exam",
                        display: "Exam",
                      },
                    ],
                    text: "Exam",
                  },
                ],
                code: {
                  coding: [
                    {
                      system: "http://www.nlm.nih.gov/research/umls",
                      code: "C0002962",
                      display: "Angina Pectoris",
                    },
                    { system: "http://www.nlm.nih.gov/research/umls/aod", code: "0000005330" },
                    { system: "http://www.nlm.nih.gov/research/umls/bi", code: "BI00047" },
                    { system: "http://www.nlm.nih.gov/research/umls/ccpss", code: "1017852" },
                    { system: "http://www.nlm.nih.gov/research/umls/ccs", code: "7.2.4.1" },
                    { system: "http://www.nlm.nih.gov/research/umls/chv", code: "0000001165" },
                    { system: "http://www.nlm.nih.gov/research/umls/costar", code: "054" },
                    { system: "http://www.nlm.nih.gov/research/umls/csp", code: "1393-3407" },
                    { system: "http://www.nlm.nih.gov/research/umls/cst", code: "ANGINA PECTORIS" },
                    { system: "http://www.nlm.nih.gov/research/umls/dxp", code: "U000113" },
                    { system: "http://www.nlm.nih.gov/research/umls/hpo", code: "HP:0001681" },
                    { system: "http://hl7.org/fhir/sid/icd-10", code: "I20.9" },
                    { system: "http://hl7.org/fhir/sid/icd-10-am", code: "I20.9" },
                    { system: "http://hl7.org/fhir/sid/icd-10-cm", code: "I20.9" },
                    { system: "http://hl7.org/fhir/sid/icd-9-cm", code: "413" },
                    { system: "http://www.nlm.nih.gov/research/umls/icpc", code: "K74" },
                    { system: "http://www.nlm.nih.gov/research/umls/icpc2eeng", code: "K74" },
                    { system: "http://hl7.org/fhir/sid/icpc2icd10eng", code: "MTHU006338" },
                    { system: "http://hl7.org/fhir/sid/icpc-2p", code: "K74001" },
                    { system: "http://www.nlm.nih.gov/research/umls/lch", code: "U000244" },
                    { system: "http://www.nlm.nih.gov/research/umls/lch_nw", code: "sh85005022" },
                    { system: "http://loinc.org", code: "LA14275-4" },
                    { system: "http://www.nlm.nih.gov/research/umls/mdr", code: "10002383" },
                    { system: "http://www.nlm.nih.gov/research/umls/medcin", code: "33215" },
                    { system: "http://www.nlm.nih.gov/research/umls/medlineplus", code: "142" },
                    { system: "http://www.nlm.nih.gov/research/umls/msh", code: "D000787" },
                    { system: "http://www.nlm.nih.gov/research/umls/mth", code: "053" },
                    { system: "http://www.nlm.nih.gov/research/umls/mthicd9", code: "413.9" },
                    { system: "http://hl7.org/fhir/sid/mthicpc2eae", code: "K74" },
                    { system: "http://ncimeta.nci.nih.gov", code: "C51221" },
                    { system: "http://www.nlm.nih.gov/research/umls/nci_ctcae", code: "E10110" },
                    { system: "http://www.nlm.nih.gov/research/umls/nci_fda", code: "1710" },
                    { system: "http://www.nlm.nih.gov/research/umls/nci_nichd", code: "C51221" },
                    { system: "http://www.nlm.nih.gov/research/umls/noc", code: "040504" },
                    { system: "http://www.nlm.nih.gov/research/umls/omim", code: "MTHU009903" },
                    { system: "http://www.nlm.nih.gov/research/umls/oms", code: "29.13" },
                    { system: "http://www.nlm.nih.gov/research/umls/pcds", code: "PRB_02040.07" },
                    { system: "http://www.nlm.nih.gov/research/umls/psy", code: "02530" },
                    { system: "http://www.nlm.nih.gov/research/umls/qmr", code: "Q0300326" },
                    { system: "http://www.nlm.nih.gov/research/umls/rcd", code: "G33.." },
                    { system: "http://www.nlm.nih.gov/research/umls/rcdae", code: "Ua1eH" },
                    { system: "http://www.nlm.nih.gov/research/umls/snm", code: "F-71500" },
                    { system: "http://snomed.info/sct/900000000000207008", code: "D3-12000" },
                    { system: "http://snomed.info/sct", code: "194828000" },
                    { system: "http://www.nlm.nih.gov/research/umls/who", code: "0422" },
                  ],
                  text: "angina",
                },
                subject: {
                  reference: "Patient/51881afd-5713-4966-9e36-4564ffe12400",
                  type: "Patient",
                },
                encounter: {
                  reference: "Encounter/18210bfc-0fe1-4bf5-9439-774379af575a",
                  type: "Encounter",
                  display: "unknown",
                },
                effectiveTiming: {
                  repeat: { duration: 1, durationUnit: "mo" },
                  code: { text: "past several months" },
                },
                interpretation: [
                  {
                    extension: [
                      {
                        extension: [
                          { url: "offset", valueInteger: 57 },
                          { url: "length", valueInteger: 11 },
                        ],
                        url: "http://hl7.org/fhir/StructureDefinition/derivation-reference",
                      },
                    ],
                    text: "progressive",
                  },
                  {
                    coding: [
                      {
                        system:
                          "http://terminology.hl7.org/CodeSystem/v3-ObservationInterpretation",
                        code: "POS",
                        display: "Positive",
                      },
                    ],
                    text: "Positive",
                  },
                ],
              },
            },
            {
              fullUrl: "List/aae5fe83-71bb-4ddc-aa47-c425dbc11b37",
              resource: {
                resourceType: "List",
                id: "aae5fe83-71bb-4ddc-aa47-c425dbc11b37",
                status: "current",
                mode: "snapshot",
                title: "General",
                subject: {
                  reference: "Patient/51881afd-5713-4966-9e36-4564ffe12400",
                  type: "Patient",
                },
                encounter: {
                  reference: "Encounter/18210bfc-0fe1-4bf5-9439-774379af575a",
                  type: "Encounter",
                  display: "unknown",
                },
                entry: [
                  {
                    item: {
                      reference: "Observation/765e2c26-0e90-4921-9e90-b30358ab476e",
                      type: "Observation",
                      display: "angina",
                    },
                  },
                ],
              },
            },
          ],
        },
      },
      {
        entities: [
          {
            dataSources: [],
            text: "100mg",
            category: "Dosage",
            offset: 11,
            length: 5,
            confidenceScore: 0.98,
          },
          {
            dataSources: [
              { name: "UMLS", entityId: "C0020740" },
              { name: "AOD", entityId: "0000019879" },
              { name: "ATC", entityId: "M01AE01" },
              { name: "CCPSS", entityId: "0046165" },
              { name: "CHV", entityId: "0000006519" },
              { name: "CSP", entityId: "2270-2077" },
              { name: "DRUGBANK", entityId: "DB01050" },
              { name: "GS", entityId: "1611" },
              { name: "LCH_NW", entityId: "sh97005926" },
              { name: "LNC", entityId: "LP16165-0" },
              { name: "MEDCIN", entityId: "40458" },
              { name: "MMSL", entityId: "d00015" },
              { name: "MSH", entityId: "D007052" },
              { name: "MTHSPL", entityId: "WK2XYI10QM" },
              { name: "NCI", entityId: "C561" },
              { name: "NCI_CTRP", entityId: "C561" },
              { name: "NCI_DCP", entityId: "00803" },
              { name: "NCI_DTP", entityId: "NSC0256857" },
              { name: "NCI_FDA", entityId: "WK2XYI10QM" },
              { name: "NCI_NCI-GLOSS", entityId: "CDR0000613511" },
              { name: "NDDF", entityId: "002377" },
              { name: "PDQ", entityId: "CDR0000040475" },
              { name: "RCD", entityId: "x02MO" },
              { name: "RXNORM", entityId: "5640" },
              { name: "SNM", entityId: "E-7772" },
              { name: "SNMI", entityId: "C-603C0" },
              { name: "SNOMEDCT_US", entityId: "387207008" },
              { name: "USP", entityId: "m39860" },
              { name: "USPMG", entityId: "MTHU000060" },
              { name: "VANDF", entityId: "4017840" },
            ],
            text: "ibuprofen",
            category: "MedicationName",
            offset: 17,
            length: 9,
            confidenceScore: 1,
            normalizedText: "ibuprofen",
          },
          {
            dataSources: [],
            text: "twice daily",
            category: "Frequency",
            offset: 34,
            length: 11,
            confidenceScore: 1,
          },
        ],
        entityRelations: [
          {
            relationType: "DosageOfMedication",
            confidenceScore: 1,
            roles: [
              {
                entity: {
                  dataSources: [],
                  text: "100mg",
                  category: "Dosage",
                  offset: 11,
                  length: 5,
                  confidenceScore: 0.98,
                },
                name: "Dosage",
              },
              {
                entity: {
                  dataSources: [
                    { name: "UMLS", entityId: "C0020740" },
                    { name: "AOD", entityId: "0000019879" },
                    { name: "ATC", entityId: "M01AE01" },
                    { name: "CCPSS", entityId: "0046165" },
                    { name: "CHV", entityId: "0000006519" },
                    { name: "CSP", entityId: "2270-2077" },
                    { name: "DRUGBANK", entityId: "DB01050" },
                    { name: "GS", entityId: "1611" },
                    { name: "LCH_NW", entityId: "sh97005926" },
                    { name: "LNC", entityId: "LP16165-0" },
                    { name: "MEDCIN", entityId: "40458" },
                    { name: "MMSL", entityId: "d00015" },
                    { name: "MSH", entityId: "D007052" },
                    { name: "MTHSPL", entityId: "WK2XYI10QM" },
                    { name: "NCI", entityId: "C561" },
                    { name: "NCI_CTRP", entityId: "C561" },
                    { name: "NCI_DCP", entityId: "00803" },
                    { name: "NCI_DTP", entityId: "NSC0256857" },
                    { name: "NCI_FDA", entityId: "WK2XYI10QM" },
                    { name: "NCI_NCI-GLOSS", entityId: "CDR0000613511" },
                    { name: "NDDF", entityId: "002377" },
                    { name: "PDQ", entityId: "CDR0000040475" },
                    { name: "RCD", entityId: "x02MO" },
                    { name: "RXNORM", entityId: "5640" },
                    { name: "SNM", entityId: "E-7772" },
                    { name: "SNMI", entityId: "C-603C0" },
                    { name: "SNOMEDCT_US", entityId: "387207008" },
                    { name: "USP", entityId: "m39860" },
                    { name: "USPMG", entityId: "MTHU000060" },
                    { name: "VANDF", entityId: "4017840" },
                  ],
                  text: "ibuprofen",
                  category: "MedicationName",
                  offset: 17,
                  length: 9,
                  confidenceScore: 1,
                  normalizedText: "ibuprofen",
                },
                name: "Medication",
              },
            ],
          },
          {
            relationType: "FrequencyOfMedication",
            confidenceScore: 1,
            roles: [
              {
                entity: {
                  dataSources: [
                    { name: "UMLS", entityId: "C0020740" },
                    { name: "AOD", entityId: "0000019879" },
                    { name: "ATC", entityId: "M01AE01" },
                    { name: "CCPSS", entityId: "0046165" },
                    { name: "CHV", entityId: "0000006519" },
                    { name: "CSP", entityId: "2270-2077" },
                    { name: "DRUGBANK", entityId: "DB01050" },
                    { name: "GS", entityId: "1611" },
                    { name: "LCH_NW", entityId: "sh97005926" },
                    { name: "LNC", entityId: "LP16165-0" },
                    { name: "MEDCIN", entityId: "40458" },
                    { name: "MMSL", entityId: "d00015" },
                    { name: "MSH", entityId: "D007052" },
                    { name: "MTHSPL", entityId: "WK2XYI10QM" },
                    { name: "NCI", entityId: "C561" },
                    { name: "NCI_CTRP", entityId: "C561" },
                    { name: "NCI_DCP", entityId: "00803" },
                    { name: "NCI_DTP", entityId: "NSC0256857" },
                    { name: "NCI_FDA", entityId: "WK2XYI10QM" },
                    { name: "NCI_NCI-GLOSS", entityId: "CDR0000613511" },
                    { name: "NDDF", entityId: "002377" },
                    { name: "PDQ", entityId: "CDR0000040475" },
                    { name: "RCD", entityId: "x02MO" },
                    { name: "RXNORM", entityId: "5640" },
                    { name: "SNM", entityId: "E-7772" },
                    { name: "SNMI", entityId: "C-603C0" },
                    { name: "SNOMEDCT_US", entityId: "387207008" },
                    { name: "USP", entityId: "m39860" },
                    { name: "USPMG", entityId: "MTHU000060" },
                    { name: "VANDF", entityId: "4017840" },
                  ],
                  text: "ibuprofen",
                  category: "MedicationName",
                  offset: 17,
                  length: 9,
                  confidenceScore: 1,
                  normalizedText: "ibuprofen",
                },
                name: "Medication",
              },
              {
                entity: {
                  dataSources: [],
                  text: "twice daily",
                  category: "Frequency",
                  offset: 34,
                  length: 11,
                  confidenceScore: 1,
                },
                name: "Frequency",
              },
            ],
          },
        ],
        id: "1",
        warnings: [],
        fhirBundle: {
          resourceType: "Bundle",
          id: "2ab7e599-8b93-405a-99c0-3e0aa15e5357",
          meta: { profile: ["http://hl7.org/fhir/4.0.1/StructureDefinition/Bundle"] },
          identifier: {
            system: "urn:ietf:rfc:3986",
            value: "urn:uuid:2ab7e599-8b93-405a-99c0-3e0aa15e5357",
          },
          type: "document",
          entry: [
            {
              fullUrl: "Composition/05a2583b-2950-468b-84e7-0d0e8c93d565",
              resource: {
                resourceType: "Composition",
                id: "05a2583b-2950-468b-84e7-0d0e8c93d565",
                language: "en",
                status: "final",
                type: {
                  coding: [
                    { system: "http://loinc.org", code: "18842-5", display: "Discharge summary" },
                  ],
                  text: "Discharge summary",
                },
                subject: {
                  reference: "Patient/b934435a-7dcf-4377-adab-ff9472cf3788",
                  type: "Patient",
                },
                encounter: {
                  reference: "Encounter/67140a2c-7a7d-4da1-9457-9f77d8412325",
                  type: "Encounter",
                  display: "unknown",
                },
                date: "0001-01-01T00:00:00+00:00",
                author: [
                  {
                    reference: "Practitioner/d7e36f71-78a7-4813-840f-aff949879ce6",
                    type: "Practitioner",
                    display: "Unknown",
                  },
                ],
                title: "Discharge summary",
                section: [
                  {
                    title: "General",
                    code: {
                      coding: [{ system: "", display: "Unrecognized Section" }],
                      text: "General",
                    },
                    text: {
                      status: "additional",
                      div: "<div>\r\n\t\t\t\t\t\t\t<h1>General</h1>\r\n\t\t\t\t\t\t\t<p>Prescribed 100mg ibuprofen, taken twice daily.</p>\r\n\t\t\t\t\t</div>",
                    },
                    entry: [
                      {
                        reference: "List/76345e65-1dc8-4fae-bc14-e61f347518c8",
                        type: "List",
                        display: "General",
                      },
                    ],
                  },
                ],
              },
            },
            {
              fullUrl: "Practitioner/d7e36f71-78a7-4813-840f-aff949879ce6",
              resource: {
                resourceType: "Practitioner",
                id: "d7e36f71-78a7-4813-840f-aff949879ce6",
                name: [{ text: "Unknown", family: "Unknown" }],
              },
            },
            {
              fullUrl: "Patient/b934435a-7dcf-4377-adab-ff9472cf3788",
              resource: {
                resourceType: "Patient",
                id: "b934435a-7dcf-4377-adab-ff9472cf3788",
                gender: "unknown",
              },
            },
            {
              fullUrl: "Encounter/67140a2c-7a7d-4da1-9457-9f77d8412325",
              resource: {
                resourceType: "Encounter",
                id: "67140a2c-7a7d-4da1-9457-9f77d8412325",
                meta: {
                  profile: ["http://hl7.org/fhir/us/core/StructureDefinition/us-core-encounter"],
                },
                status: "finished",
                class: {
                  system: "http://terminology.hl7.org/CodeSystem/v3-ActCode",
                  display: "unknown",
                },
                subject: {
                  reference: "Patient/b934435a-7dcf-4377-adab-ff9472cf3788",
                  type: "Patient",
                },
              },
            },
            {
              fullUrl: "MedicationStatement/23fdeb0c-2f4a-43ff-bdca-33b8fecf34c7",
              resource: {
                resourceType: "MedicationStatement",
                id: "23fdeb0c-2f4a-43ff-bdca-33b8fecf34c7",
                language: "en",
                extension: [
                  {
                    extension: [
                      { url: "offset", valueInteger: 17 },
                      { url: "length", valueInteger: 9 },
                    ],
                    url: "http://hl7.org/fhir/StructureDefinition/derivation-reference",
                  },
                ],
                status: "active",
                medicationCodeableConcept: {
                  coding: [
                    {
                      system: "http://www.nlm.nih.gov/research/umls",
                      code: "C0020740",
                      display: "ibuprofen",
                    },
                    { system: "http://www.nlm.nih.gov/research/umls/aod", code: "0000019879" },
                    { system: "http://www.whocc.no/atc", code: "M01AE01" },
                    { system: "http://www.nlm.nih.gov/research/umls/ccpss", code: "0046165" },
                    { system: "http://www.nlm.nih.gov/research/umls/chv", code: "0000006519" },
                    { system: "http://www.nlm.nih.gov/research/umls/csp", code: "2270-2077" },
                    { system: "http://www.nlm.nih.gov/research/umls/drugbank", code: "DB01050" },
                    { system: "http://www.nlm.nih.gov/research/umls/gs", code: "1611" },
                    { system: "http://www.nlm.nih.gov/research/umls/lch_nw", code: "sh97005926" },
                    { system: "http://loinc.org", code: "LP16165-0" },
                    { system: "http://www.nlm.nih.gov/research/umls/medcin", code: "40458" },
                    { system: "http://www.nlm.nih.gov/research/umls/mmsl", code: "d00015" },
                    { system: "http://www.nlm.nih.gov/research/umls/msh", code: "D007052" },
                    { system: "http://www.nlm.nih.gov/research/umls/mthspl", code: "WK2XYI10QM" },
                    { system: "http://ncimeta.nci.nih.gov", code: "C561" },
                    { system: "http://www.nlm.nih.gov/research/umls/nci_ctrp", code: "C561" },
                    { system: "http://www.nlm.nih.gov/research/umls/nci_dcp", code: "00803" },
                    { system: "http://www.nlm.nih.gov/research/umls/nci_dtp", code: "NSC0256857" },
                    { system: "http://www.nlm.nih.gov/research/umls/nci_fda", code: "WK2XYI10QM" },
                    {
                      system: "http://www.nlm.nih.gov/research/umls/nci_nci-gloss",
                      code: "CDR0000613511",
                    },
                    { system: "http://www.nlm.nih.gov/research/umls/nddf", code: "002377" },
                    { system: "http://www.nlm.nih.gov/research/umls/pdq", code: "CDR0000040475" },
                    { system: "http://www.nlm.nih.gov/research/umls/rcd", code: "x02MO" },
                    { system: "http://www.nlm.nih.gov/research/umls/rxnorm", code: "5640" },
                    { system: "http://www.nlm.nih.gov/research/umls/snm", code: "E-7772" },
                    { system: "http://snomed.info/sct/900000000000207008", code: "C-603C0" },
                    { system: "http://snomed.info/sct", code: "387207008" },
                    { system: "http://www.nlm.nih.gov/research/umls/usp", code: "m39860" },
                    { system: "http://www.nlm.nih.gov/research/umls/uspmg", code: "MTHU000060" },
                    { system: "http://hl7.org/fhir/ndfrt", code: "4017840" },
                  ],
                  text: "ibuprofen",
                },
                subject: {
                  reference: "Patient/b934435a-7dcf-4377-adab-ff9472cf3788",
                  type: "Patient",
                },
                context: {
                  reference: "Encounter/67140a2c-7a7d-4da1-9457-9f77d8412325",
                  type: "Encounter",
                  display: "unknown",
                },
                dosage: [
                  {
                    text: "100mg",
                    timing: {
                      repeat: { frequency: 2, period: 1, periodUnit: "d" },
                      code: { text: "twice daily" },
                    },
                    doseAndRate: [{ doseQuantity: { value: 100 } }],
                  },
                ],
              },
            },
            {
              fullUrl: "List/76345e65-1dc8-4fae-bc14-e61f347518c8",
              resource: {
                resourceType: "List",
                id: "76345e65-1dc8-4fae-bc14-e61f347518c8",
                status: "current",
                mode: "snapshot",
                title: "General",
                subject: {
                  reference: "Patient/b934435a-7dcf-4377-adab-ff9472cf3788",
                  type: "Patient",
                },
                encounter: {
                  reference: "Encounter/67140a2c-7a7d-4da1-9457-9f77d8412325",
                  type: "Encounter",
                  display: "unknown",
                },
                entry: [
                  {
                    item: {
                      reference: "MedicationStatement/23fdeb0c-2f4a-43ff-bdca-33b8fecf34c7",
                      type: "MedicationStatement",
                      display: "ibuprofen",
                    },
                  },
                ],
              },
            },
          ],
        },
      },
      {
        entities: [
          {
            dataSources: [
              { name: "UMLS", entityId: "C0020538" },
              { name: "AOD", entityId: "0000023317" },
              { name: "BI", entityId: "BI00001" },
              { name: "CCPSS", entityId: "1017493" },
              { name: "CCS", entityId: "7.1" },
              { name: "CHV", entityId: "0000015800" },
              { name: "COSTAR", entityId: "397" },
              { name: "CSP", entityId: "0571-5243" },
              { name: "CST", entityId: "HYPERTENS" },
              { name: "DXP", entityId: "U002034" },
              { name: "HPO", entityId: "HP:0000822" },
              { name: "ICD10", entityId: "I10-I15.9" },
              { name: "ICD10AM", entityId: "I10-I15.9" },
              { name: "ICD10CM", entityId: "I10" },
              { name: "ICD9CM", entityId: "997.91" },
              { name: "ICPC2ICD10ENG", entityId: "MTHU035456" },
              { name: "ICPC2P", entityId: "K85004" },
              { name: "LCH", entityId: "U002317" },
              { name: "LCH_NW", entityId: "sh85063723" },
              { name: "LNC", entityId: "LA14293-7" },
              { name: "MDR", entityId: "10020772" },
              { name: "MEDCIN", entityId: "33288" },
              { name: "MEDLINEPLUS", entityId: "34" },
              { name: "MSH", entityId: "D006973" },
              { name: "MTH", entityId: "005" },
              { name: "MTHICD9", entityId: "997.91" },
              { name: "NANDA-I", entityId: "00905" },
              { name: "NCI", entityId: "C3117" },
              { name: "NCI_CPTAC", entityId: "C3117" },
              { name: "NCI_CTCAE", entityId: "E13785" },
              { name: "NCI_CTRP", entityId: "C3117" },
              { name: "NCI_FDA", entityId: "1908" },
              { name: "NCI_GDC", entityId: "C3117" },
              { name: "NCI_NCI-GLOSS", entityId: "CDR0000458091" },
              { name: "NCI_NICHD", entityId: "C3117" },
              { name: "NCI_caDSR", entityId: "C3117" },
              { name: "NOC", entityId: "060808" },
              { name: "OMIM", entityId: "MTHU002068" },
              { name: "PCDS", entityId: "PRB_11000.06" },
              { name: "PDQ", entityId: "CDR0000686951" },
              { name: "PSY", entityId: "23830" },
              { name: "RCD", entityId: "XE0Ub" },
              { name: "SNM", entityId: "F-70700" },
              { name: "SNMI", entityId: "D3-02000" },
              { name: "SNOMEDCT_US", entityId: "38341003" },
              { name: "WHO", entityId: "0210" },
            ],
            text: "high blood pressure",
            category: "SymptomOrSign",
            offset: 29,
            length: 19,
            confidenceScore: 1,
            assertion: { certainty: "negative" },
            normalizedText: "Hypertensive disease",
          },
        ],
        entityRelations: [],
        id: "2",
        warnings: [],
        fhirBundle: {
          resourceType: "Bundle",
          id: "bd0a5e35-b396-4c73-bca3-50fdb14ceb6c",
          meta: { profile: ["http://hl7.org/fhir/4.0.1/StructureDefinition/Bundle"] },
          identifier: {
            system: "urn:ietf:rfc:3986",
            value: "urn:uuid:bd0a5e35-b396-4c73-bca3-50fdb14ceb6c",
          },
          type: "document",
          entry: [
            {
              fullUrl: "Composition/77baaef8-7741-44bb-999e-95d454aa7e35",
              resource: {
                resourceType: "Composition",
                id: "77baaef8-7741-44bb-999e-95d454aa7e35",
                language: "en",
                status: "final",
                type: {
                  coding: [
                    { system: "http://loinc.org", code: "18842-5", display: "Discharge summary" },
                  ],
                  text: "Discharge summary",
                },
                subject: {
                  reference: "Patient/9478fbe5-39c6-4638-bc3b-e7b27c48b794",
                  type: "Patient",
                },
                encounter: {
                  reference: "Encounter/72a7ac25-5a47-4974-b28c-f5b4ccbdfc7c",
                  type: "Encounter",
                  display: "unknown",
                },
                date: "0001-01-01T00:00:00+00:00",
                author: [
                  {
                    reference: "Practitioner/95bf16a2-5b8e-4422-814f-0531f9084f5c",
                    type: "Practitioner",
                    display: "Unknown",
                  },
                ],
                title: "Discharge summary",
                section: [
                  {
                    title: "General",
                    code: {
                      coding: [{ system: "", display: "Unrecognized Section" }],
                      text: "General",
                    },
                    text: {
                      status: "additional",
                      div: "<div>\r\n\t\t\t\t\t\t\t<h1>General</h1>\r\n\t\t\t\t\t\t\t<p>Patient does not suffer from high blood pressure.</p>\r\n\t\t\t\t\t</div>",
                    },
                    entry: [
                      {
                        reference: "List/b3135a26-3ae8-4b4e-b675-07c87cf187a6",
                        type: "List",
                        display: "General",
                      },
                    ],
                  },
                ],
              },
            },
            {
              fullUrl: "Practitioner/95bf16a2-5b8e-4422-814f-0531f9084f5c",
              resource: {
                resourceType: "Practitioner",
                id: "95bf16a2-5b8e-4422-814f-0531f9084f5c",
                name: [{ text: "Unknown", family: "Unknown" }],
              },
            },
            {
              fullUrl: "Patient/9478fbe5-39c6-4638-bc3b-e7b27c48b794",
              resource: {
                resourceType: "Patient",
                id: "9478fbe5-39c6-4638-bc3b-e7b27c48b794",
                gender: "unknown",
              },
            },
            {
              fullUrl: "Encounter/72a7ac25-5a47-4974-b28c-f5b4ccbdfc7c",
              resource: {
                resourceType: "Encounter",
                id: "72a7ac25-5a47-4974-b28c-f5b4ccbdfc7c",
                meta: {
                  profile: ["http://hl7.org/fhir/us/core/StructureDefinition/us-core-encounter"],
                },
                status: "finished",
                class: {
                  system: "http://terminology.hl7.org/CodeSystem/v3-ActCode",
                  display: "unknown",
                },
                subject: {
                  reference: "Patient/9478fbe5-39c6-4638-bc3b-e7b27c48b794",
                  type: "Patient",
                },
              },
            },
            {
              fullUrl: "Observation/debb4346-ac9a-4367-ad7c-9b4c4593bef8",
              resource: {
                resourceType: "Observation",
                id: "debb4346-ac9a-4367-ad7c-9b4c4593bef8",
                language: "en",
                extension: [
                  {
                    extension: [
                      { url: "offset", valueInteger: 29 },
                      { url: "length", valueInteger: 19 },
                    ],
                    url: "http://hl7.org/fhir/StructureDefinition/derivation-reference",
                  },
                ],
                status: "final",
                category: [
                  {
                    coding: [
                      {
                        system: "http://terminology.hl7.org/CodeSystem/observation-category",
                        code: "exam",
                        display: "Exam",
                      },
                    ],
                    text: "Exam",
                  },
                ],
                code: {
                  coding: [
                    {
                      system: "http://www.nlm.nih.gov/research/umls",
                      code: "C0020538",
                      display: "Hypertensive disease",
                    },
                    { system: "http://www.nlm.nih.gov/research/umls/aod", code: "0000023317" },
                    { system: "http://www.nlm.nih.gov/research/umls/bi", code: "BI00001" },
                    { system: "http://www.nlm.nih.gov/research/umls/ccpss", code: "1017493" },
                    { system: "http://www.nlm.nih.gov/research/umls/ccs", code: "7.1" },
                    { system: "http://www.nlm.nih.gov/research/umls/chv", code: "0000015800" },
                    { system: "http://www.nlm.nih.gov/research/umls/costar", code: "397" },
                    { system: "http://www.nlm.nih.gov/research/umls/csp", code: "0571-5243" },
                    { system: "http://www.nlm.nih.gov/research/umls/cst", code: "HYPERTENS" },
                    { system: "http://www.nlm.nih.gov/research/umls/dxp", code: "U002034" },
                    { system: "http://www.nlm.nih.gov/research/umls/hpo", code: "HP:0000822" },
                    { system: "http://hl7.org/fhir/sid/icd-10", code: "I10-I15.9" },
                    { system: "http://hl7.org/fhir/sid/icd-10-am", code: "I10-I15.9" },
                    { system: "http://hl7.org/fhir/sid/icd-10-cm", code: "I10" },
                    { system: "http://hl7.org/fhir/sid/icd-9-cm", code: "997.91" },
                    { system: "http://hl7.org/fhir/sid/icpc2icd10eng", code: "MTHU035456" },
                    { system: "http://hl7.org/fhir/sid/icpc-2p", code: "K85004" },
                    { system: "http://www.nlm.nih.gov/research/umls/lch", code: "U002317" },
                    { system: "http://www.nlm.nih.gov/research/umls/lch_nw", code: "sh85063723" },
                    { system: "http://loinc.org", code: "LA14293-7" },
                    { system: "http://www.nlm.nih.gov/research/umls/mdr", code: "10020772" },
                    { system: "http://www.nlm.nih.gov/research/umls/medcin", code: "33288" },
                    { system: "http://www.nlm.nih.gov/research/umls/medlineplus", code: "34" },
                    { system: "http://www.nlm.nih.gov/research/umls/msh", code: "D006973" },
                    { system: "http://www.nlm.nih.gov/research/umls/mth", code: "005" },
                    { system: "http://www.nlm.nih.gov/research/umls/mthicd9", code: "997.91" },
                    { system: "http://www.nlm.nih.gov/research/umls/nanda-i", code: "00905" },
                    { system: "http://ncimeta.nci.nih.gov", code: "C3117" },
                    { system: "http://www.nlm.nih.gov/research/umls/nci_cptac", code: "C3117" },
                    { system: "http://www.nlm.nih.gov/research/umls/nci_ctcae", code: "E13785" },
                    { system: "http://www.nlm.nih.gov/research/umls/nci_ctrp", code: "C3117" },
                    { system: "http://www.nlm.nih.gov/research/umls/nci_fda", code: "1908" },
                    { system: "http://www.nlm.nih.gov/research/umls/nci_gdc", code: "C3117" },
                    {
                      system: "http://www.nlm.nih.gov/research/umls/nci_nci-gloss",
                      code: "CDR0000458091",
                    },
                    { system: "http://www.nlm.nih.gov/research/umls/nci_nichd", code: "C3117" },
                    { system: "http://www.nlm.nih.gov/research/umls/nci_cadsr", code: "C3117" },
                    { system: "http://www.nlm.nih.gov/research/umls/noc", code: "060808" },
                    { system: "http://www.nlm.nih.gov/research/umls/omim", code: "MTHU002068" },
                    { system: "http://www.nlm.nih.gov/research/umls/pcds", code: "PRB_11000.06" },
                    { system: "http://www.nlm.nih.gov/research/umls/pdq", code: "CDR0000686951" },
                    { system: "http://www.nlm.nih.gov/research/umls/psy", code: "23830" },
                    { system: "http://www.nlm.nih.gov/research/umls/rcd", code: "XE0Ub" },
                    { system: "http://www.nlm.nih.gov/research/umls/snm", code: "F-70700" },
                    { system: "http://snomed.info/sct/900000000000207008", code: "D3-02000" },
                    { system: "http://snomed.info/sct", code: "38341003" },
                    { system: "http://www.nlm.nih.gov/research/umls/who", code: "0210" },
                  ],
                  text: "high blood pressure",
                },
                subject: {
                  reference: "Patient/9478fbe5-39c6-4638-bc3b-e7b27c48b794",
                  type: "Patient",
                },
                encounter: {
                  reference: "Encounter/72a7ac25-5a47-4974-b28c-f5b4ccbdfc7c",
                  type: "Encounter",
                  display: "unknown",
                },
                interpretation: [
                  {
                    coding: [
                      {
                        system:
                          "http://terminology.hl7.org/CodeSystem/v3-ObservationInterpretation",
                        code: "NEG",
                        display: "Negative",
                      },
                    ],
                    text: "Negative",
                  },
                ],
              },
            },
            {
              fullUrl: "List/b3135a26-3ae8-4b4e-b675-07c87cf187a6",
              resource: {
                resourceType: "List",
                id: "b3135a26-3ae8-4b4e-b675-07c87cf187a6",
                status: "current",
                mode: "snapshot",
                title: "General",
                subject: {
                  reference: "Patient/9478fbe5-39c6-4638-bc3b-e7b27c48b794",
                  type: "Patient",
                },
                encounter: {
                  reference: "Encounter/72a7ac25-5a47-4974-b28c-f5b4ccbdfc7c",
                  type: "Encounter",
                  display: "unknown",
                },
                entry: [
                  {
                    item: {
                      reference: "Observation/debb4346-ac9a-4367-ad7c-9b4c4593bef8",
                      type: "Observation",
                      display: "high blood pressure",
                    },
                  },
                ],
              },
            },
          ],
        },
      },
    ],
    completedOn,
    modelVersion,
  },
];
export const expectation33: AnalyzeBatchResult[] = [
  {
    kind: "EntityRecognition",
    results: [
      {
        id: "0",
        warnings: [],
        entities: [
          {
            text: "first",
            category: "Quantity",
            subCategory: "Ordinal",
            offset: 12,
            length: 5,
            confidenceScore: 0.8,
            resolutions: [
              { resolutionKind: "OrdinalResolution", offset: "1", relativeTo: "Start", value: "1" },
            ],
          },
          { text: "aircraft", category: "Product", offset: 18, length: 8, confidenceScore: 0.87 },
          {
            text: "1,300 meter per second",
            category: "Quantity",
            subCategory: "Dimension",
            offset: 59,
            length: 22,
            confidenceScore: 0.8,
            resolutions: [
              { resolutionKind: "SpeedResolution", value: 1300, unit: "MeterPerSecond" },
            ],
          },
          {
            text: "65-80",
            category: "Quantity",
            subCategory: "NumberRange",
            offset: 92,
            length: 5,
            confidenceScore: 0.9,
            resolutions: [
              {
                resolutionKind: "NumericRangeResolution",
                rangeKind: "Number",
                minimum: 65,
                maximum: 80,
              },
            ],
          },
          {
            text: "passengers",
            category: "PersonType",
            offset: 98,
            length: 10,
            confidenceScore: 0.98,
          },
        ],
      },
      {
        id: "1",
        warnings: [],
        entities: [
          { text: "apartment", category: "Location", offset: 4, length: 9, confidenceScore: 0.89 },
          {
            text: "840 sqft",
            category: "Quantity",
            subCategory: "Dimension",
            offset: 17,
            length: 8,
            confidenceScore: 0.8,
            resolutions: [{ resolutionKind: "AreaResolution", value: 840, unit: "SquareFoot" }],
          },
          {
            text: "2",
            category: "Quantity",
            subCategory: "Number",
            offset: 38,
            length: 1,
            confidenceScore: 0.99,
            resolutions: [{ resolutionKind: "NumberResolution", numberKind: "Integer", value: 2 }],
          },
          { text: "bedrooms", category: "Location", offset: 40, length: 8, confidenceScore: 0.88 },
          {
            text: "2,000 US dollars",
            category: "Quantity",
            subCategory: "Currency",
            offset: 59,
            length: 16,
            confidenceScore: 1,
            resolutions: [
              {
                resolutionKind: "CurrencyResolution",
                value: 2000,
                iso4217: "USD",
                unit: "United States dollar",
              },
            ],
          },
          {
            text: "11/01/2022",
            category: "DateTime",
            subCategory: "Date",
            offset: 111,
            length: 10,
            confidenceScore: 1,
            resolutions: [
              {
                resolutionKind: "DateTimeResolution",
                timex: "2022-11-01",
                dateTimeSubKind: "Date",
                value: "2022-11-01",
              },
            ],
          },
        ],
      },
      {
        id: "2",
        warnings: [],
        entities: [
          {
            text: "200 terabytes",
            category: "Quantity",
            subCategory: "Dimension",
            offset: 15,
            length: 13,
            confidenceScore: 0.8,
            resolutions: [
              { resolutionKind: "InformationResolution", value: 200, unit: "Terabyte" },
            ],
          },
          {
            text: "between",
            category: "DateTime",
            subCategory: "DateRange",
            offset: 37,
            length: 7,
            confidenceScore: 0.65,
          },
          {
            text: "October 24th, 2022",
            category: "DateTime",
            subCategory: "Date",
            offset: 45,
            length: 18,
            confidenceScore: 0.64,
            resolutions: [
              {
                resolutionKind: "DateTimeResolution",
                timex: "2022-10-24",
                dateTimeSubKind: "Date",
                value: "2022-10-24",
              },
            ],
          },
          {
            text: "October 28th",
            category: "DateTime",
            subCategory: "Date",
            offset: 68,
            length: 12,
            confidenceScore: 0.56,
            resolutions: [
              {
                resolutionKind: "DateTimeResolution",
                timex: "XXXX-10-28",
                dateTimeSubKind: "Date",
                value: "2022-10-28",
              },
              {
                resolutionKind: "DateTimeResolution",
                timex: "XXXX-10-28",
                dateTimeSubKind: "Date",
                value: "2023-10-28",
              },
            ],
          },
          {
            text: "2022",
            category: "DateTime",
            subCategory: "DateRange",
            offset: 82,
            length: 4,
            confidenceScore: 0.63,
            resolutions: [
              {
                resolutionKind: "TemporalSpanResolution",
                begin: "2022-01-01",
                end: "2023-01-01",
                timex: "2022",
              },
            ],
          },
        ],
      },
    ],
    completedOn,
    modelVersion,
  },
];
export const expectation63: SentimentAnalysisResult[] = [
  {
    id: "0",
    warnings: [],
    sentiment: "positive",
    confidenceScores: { positive: 1, neutral: 0, negative: 0 },
    sentences: [
      {
        text: "I had a wonderful trip to Seattle last week and even visited the Space Needle 2 times!",
        sentiment: "positive",
        confidenceScores: { positive: 1, neutral: 0, negative: 0 },
        offset: 0,
        length: 86,
        opinions: [],
      },
    ],
  },
  {
    id: "1",
    warnings: [],
    sentiment: "negative",
    confidenceScores: { positive: 0, neutral: 0.01, negative: 0.99 },
    sentences: [
      {
        text: "Unfortunately, it rained during my entire trip to Seattle. ",
        sentiment: "negative",
        confidenceScores: { positive: 0, neutral: 0.01, negative: 0.99 },
        offset: 0,
        length: 59,
        opinions: [],
      },
      {
        text: "I didn't even get to visit the Space Needle",
        sentiment: "neutral",
        confidenceScores: { positive: 0, neutral: 0.92, negative: 0.08 },
        offset: 59,
        length: 43,
        opinions: [],
      },
    ],
  },
  {
    id: "2",
    warnings: [],
    sentiment: "negative",
    confidenceScores: { positive: 0.19, neutral: 0.28, negative: 0.53 },
    sentences: [
      {
        text: "I went to see a movie on Saturday and it was perfectly average, nothing more or less than I expected.",
        sentiment: "negative",
        confidenceScores: { positive: 0.19, neutral: 0.28, negative: 0.53 },
        offset: 0,
        length: 101,
        opinions: [],
      },
    ],
  },
  {
    id: "3",
    warnings: [],
    sentiment: "negative",
    confidenceScores: { positive: 0, neutral: 0.01, negative: 0.99 },
    sentences: [
      {
        text: "I didn't like the last book I read at all.",
        sentiment: "negative",
        confidenceScores: { positive: 0, neutral: 0.01, negative: 0.99 },
        offset: 0,
        length: 42,
        opinions: [],
      },
    ],
  },
];

export const expectation65: SentimentAnalysisResult[] = [
  {
    id: "0",
    warnings: [],
    sentiment: "negative",
    confidenceScores: { positive: 0, neutral: 0, negative: 1 },
    sentences: [
      {
        text: "The food was unacceptable",
        sentiment: "negative",
        confidenceScores: { positive: 0, neutral: 0, negative: 1 },
        offset: 0,
        length: 25,
        opinions: [
          {
            target: {
              sentiment: "negative",
              confidenceScores: { positive: 0.02, negative: 0.98 },
              offset: 4,
              length: 4,
              text: "food",
            },
            assessments: [
              {
                sentiment: "negative",
                confidenceScores: { positive: 0.02, negative: 0.98 },
                offset: 13,
                length: 12,
                text: "unacceptable",
                isNegated: false,
              },
            ],
          },
        ],
      },
    ],
  },
  {
    id: "1",
    warnings: [],
    sentiment: "positive",
    confidenceScores: { positive: 0.99, neutral: 0.01, negative: 0 },
    sentences: [
      {
        text: "The rooms were beautiful. ",
        sentiment: "positive",
        confidenceScores: { positive: 1, neutral: 0, negative: 0 },
        offset: 0,
        length: 26,
        opinions: [
          {
            target: {
              sentiment: "positive",
              confidenceScores: { positive: 1, negative: 0 },
              offset: 4,
              length: 5,
              text: "rooms",
            },
            assessments: [
              {
                sentiment: "positive",
                confidenceScores: { positive: 1, negative: 0 },
                offset: 15,
                length: 9,
                text: "beautiful",
                isNegated: false,
              },
            ],
          },
        ],
      },
      {
        text: "The AC was good and quiet.",
        sentiment: "positive",
        confidenceScores: { positive: 0.99, neutral: 0.01, negative: 0 },
        offset: 26,
        length: 26,
        opinions: [
          {
            target: {
              sentiment: "positive",
              confidenceScores: { positive: 1, negative: 0 },
              offset: 30,
              length: 2,
              text: "AC",
            },
            assessments: [
              {
                sentiment: "positive",
                confidenceScores: { positive: 1, negative: 0 },
                offset: 37,
                length: 4,
                text: "good",
                isNegated: false,
              },
              {
                sentiment: "positive",
                confidenceScores: { positive: 1, negative: 0 },
                offset: 46,
                length: 5,
                text: "quiet",
                isNegated: false,
              },
            ],
          },
        ],
      },
    ],
  },
  {
    id: "2",
    warnings: [],
    sentiment: "negative",
    confidenceScores: { positive: 0, neutral: 0, negative: 0.99 },
    sentences: [
      {
        text: "The breakfast was good, but the toilet was smelly.",
        sentiment: "negative",
        confidenceScores: { positive: 0, neutral: 0, negative: 0.99 },
        offset: 0,
        length: 50,
        opinions: [
          {
            target: {
              sentiment: "positive",
              confidenceScores: { positive: 1, negative: 0 },
              offset: 4,
              length: 9,
              text: "breakfast",
            },
            assessments: [
              {
                sentiment: "positive",
                confidenceScores: { positive: 1, negative: 0 },
                offset: 18,
                length: 4,
                text: "good",
                isNegated: false,
              },
            ],
          },
          {
            target: {
              sentiment: "negative",
              confidenceScores: { positive: 0, negative: 1 },
              offset: 32,
              length: 6,
              text: "toilet",
            },
            assessments: [
              {
                sentiment: "negative",
                confidenceScores: { positive: 0, negative: 1 },
                offset: 43,
                length: 6,
                text: "smelly",
                isNegated: false,
              },
            ],
          },
        ],
      },
    ],
  },
  {
    id: "3",
    warnings: [],
    sentiment: "positive",
    confidenceScores: { positive: 1, neutral: 0, negative: 0 },
    sentences: [
      {
        text: "Loved this hotel - good breakfast - nice shuttle service - clean rooms.",
        sentiment: "positive",
        confidenceScores: { positive: 1, neutral: 0, negative: 0 },
        offset: 0,
        length: 71,
        opinions: [
          {
            target: {
              sentiment: "positive",
              confidenceScores: { positive: 1, negative: 0 },
              offset: 11,
              length: 5,
              text: "hotel",
            },
            assessments: [
              {
                sentiment: "positive",
                confidenceScores: { positive: 1, negative: 0 },
                offset: 0,
                length: 5,
                text: "Loved",
                isNegated: false,
              },
            ],
          },
          {
            target: {
              sentiment: "positive",
              confidenceScores: { positive: 1, negative: 0 },
              offset: 24,
              length: 9,
              text: "breakfast",
            },
            assessments: [
              {
                sentiment: "positive",
                confidenceScores: { positive: 1, negative: 0 },
                offset: 19,
                length: 4,
                text: "good",
                isNegated: false,
              },
            ],
          },
          {
            target: {
              sentiment: "positive",
              confidenceScores: { positive: 1, negative: 0 },
              offset: 41,
              length: 15,
              text: "shuttle service",
            },
            assessments: [
              {
                sentiment: "positive",
                confidenceScores: { positive: 1, negative: 0 },
                offset: 36,
                length: 4,
                text: "nice",
                isNegated: false,
              },
            ],
          },
          {
            target: {
              sentiment: "positive",
              confidenceScores: { positive: 1, negative: 0 },
              offset: 65,
              length: 5,
              text: "rooms",
            },
            assessments: [
              {
                sentiment: "positive",
                confidenceScores: { positive: 1, negative: 0 },
                offset: 59,
                length: 5,
                text: "clean",
                isNegated: false,
              },
            ],
          },
        ],
      },
    ],
  },
  {
    id: "4",
    warnings: [],
    sentiment: "positive",
    confidenceScores: { positive: 0.92, neutral: 0.07, negative: 0.01 },
    sentences: [
      {
        text: "I had a great unobstructed view of the Microsoft campus.",
        sentiment: "positive",
        confidenceScores: { positive: 0.92, neutral: 0.07, negative: 0.01 },
        offset: 0,
        length: 56,
        opinions: [
          {
            target: {
              sentiment: "positive",
              confidenceScores: { positive: 1, negative: 0 },
              offset: 27,
              length: 4,
              text: "view",
            },
            assessments: [
              {
                sentiment: "positive",
                confidenceScores: { positive: 1, negative: 0 },
                offset: 8,
                length: 5,
                text: "great",
                isNegated: false,
              },
            ],
          },
        ],
      },
    ],
  },
  {
    id: "5",
    warnings: [],
    sentiment: "negative",
    confidenceScores: { positive: 0.04, neutral: 0, negative: 0.96 },
    sentences: [
      {
        text: "Nice rooms but bathrooms were old and the toilet was dirty when we arrived.",
        sentiment: "negative",
        confidenceScores: { positive: 0.04, neutral: 0, negative: 0.96 },
        offset: 0,
        length: 75,
        opinions: [
          {
            target: {
              sentiment: "positive",
              confidenceScores: { positive: 1, negative: 0 },
              offset: 5,
              length: 5,
              text: "rooms",
            },
            assessments: [
              {
                sentiment: "positive",
                confidenceScores: { positive: 1, negative: 0 },
                offset: 0,
                length: 4,
                text: "Nice",
                isNegated: false,
              },
            ],
          },
          {
            target: {
              sentiment: "negative",
              confidenceScores: { positive: 0, negative: 1 },
              offset: 15,
              length: 9,
              text: "bathrooms",
            },
            assessments: [
              {
                sentiment: "negative",
                confidenceScores: { positive: 0, negative: 1 },
                offset: 30,
                length: 3,
                text: "old",
                isNegated: false,
              },
            ],
          },
          {
            target: {
              sentiment: "negative",
              confidenceScores: { positive: 0.01, negative: 0.99 },
              offset: 42,
              length: 6,
              text: "toilet",
            },
            assessments: [
              {
                sentiment: "negative",
                confidenceScores: { positive: 0.01, negative: 0.99 },
                offset: 53,
                length: 5,
                text: "dirty",
                isNegated: false,
              },
            ],
          },
        ],
      },
    ],
  },
  {
    id: "6",
    warnings: [],
    sentiment: "negative",
    confidenceScores: { positive: 0, neutral: 0.02, negative: 0.98 },
    sentences: [
      {
        text: "The toilet smelled.",
        sentiment: "negative",
        confidenceScores: { positive: 0, neutral: 0.02, negative: 0.98 },
        offset: 0,
        length: 19,
        opinions: [
          {
            target: {
              sentiment: "negative",
              confidenceScores: { positive: 0, negative: 1 },
              offset: 4,
              length: 6,
              text: "toilet",
            },
            assessments: [
              {
                sentiment: "negative",
                confidenceScores: { positive: 0, negative: 1 },
                offset: 11,
                length: 7,
                text: "smelled",
                isNegated: false,
              },
            ],
          },
        ],
      },
    ],
  },
];

export const expectation66: SentimentAnalysisResult[] = [
  {
    id: "0",
    warnings: [],
    sentiment: "positive",
    confidenceScores: { positive: 1, neutral: 0, negative: 0 },
    sentences: [
      {
        text: "I had a wonderful trip to Seattle last week and even visited the Space Needle 2 times!",
        sentiment: "positive",
        confidenceScores: { positive: 1, neutral: 0, negative: 0 },
        offset: 0,
        length: 86,
        opinions: [],
      },
    ],
  },
  { id: "1", error: { code: "InvalidDocument", message: "Document text is empty." } },
  {
    id: "2",
    warnings: [],
    sentiment: "negative",
    confidenceScores: { positive: 0, neutral: 0.01, negative: 0.99 },
    sentences: [
      {
        text: "Unfortunately, it rained during my entire trip to Seattle. ",
        sentiment: "negative",
        confidenceScores: { positive: 0, neutral: 0.01, negative: 0.99 },
        offset: 0,
        length: 59,
        opinions: [],
      },
      {
        text: "I didn't even get to visit the Space Needle",
        sentiment: "neutral",
        confidenceScores: { positive: 0, neutral: 0.92, negative: 0.08 },
        offset: 59,
        length: 43,
        opinions: [],
      },
    ],
  },
  {
    id: "3",
    warnings: [],
    sentiment: "negative",
    confidenceScores: { positive: 0.19, neutral: 0.28, negative: 0.53 },
    sentences: [
      {
        text: "I went to see a movie on Saturday and it was perfectly average, nothing more or less than I expected.",
        sentiment: "negative",
        confidenceScores: { positive: 0.19, neutral: 0.28, negative: 0.53 },
        offset: 0,
        length: 101,
        opinions: [],
      },
    ],
  },
  {
    id: "4",
    warnings: [],
    sentiment: "negative",
    confidenceScores: { positive: 0, neutral: 0.01, negative: 0.99 },
    sentences: [
      {
        text: "I didn't like the last book I read at all.",
        sentiment: "negative",
        confidenceScores: { positive: 0, neutral: 0.01, negative: 0.99 },
        offset: 0,
        length: 42,
        opinions: [],
      },
    ],
  },
];

export const expectation34: SentimentAnalysisResult[] = [
  {
    id: "1",
    warnings: [],
    sentiment: "positive",
    confidenceScores: { positive: 1, neutral: 0, negative: 0 },
    sentences: [
      {
        text: "I had a wonderful trip to Seattle last week and even visited the Space Needle 2 times!",
        sentiment: "positive",
        confidenceScores: { positive: 1, neutral: 0, negative: 0 },
        offset: 0,
        length: 86,
        opinions: [],
      },
    ],
  },
  {
    id: "2",
    warnings: [],
    sentiment: "negative",
    confidenceScores: { positive: 0, neutral: 0.01, negative: 0.99 },
    sentences: [
      {
        text: "Unfortunately, it rained during my entire trip to Seattle. ",
        sentiment: "negative",
        confidenceScores: { positive: 0, neutral: 0.01, negative: 0.99 },
        offset: 0,
        length: 59,
        opinions: [],
      },
      {
        text: "I didn't even get to visit the Space Needle",
        sentiment: "neutral",
        confidenceScores: { positive: 0, neutral: 0.92, negative: 0.08 },
        offset: 59,
        length: 43,
        opinions: [],
      },
    ],
  },
  {
    id: "3",
    warnings: [],
    sentiment: "negative",
    confidenceScores: { positive: 0.19, neutral: 0.28, negative: 0.53 },
    sentences: [
      {
        text: "I went to see a movie on Saturday and it was perfectly average, nothing more or less than I expected.",
        sentiment: "negative",
        confidenceScores: { positive: 0.19, neutral: 0.28, negative: 0.53 },
        offset: 0,
        length: 101,
        opinions: [],
      },
    ],
  },
  {
    id: "4",
    warnings: [],
    sentiment: "negative",
    confidenceScores: { positive: 0, neutral: 0.01, negative: 0.99 },
    sentences: [
      {
        text: "I didn't like the last book I read at all.",
        sentiment: "negative",
        confidenceScores: { positive: 0, neutral: 0.01, negative: 0.99 },
        offset: 0,
        length: 42,
        opinions: [],
      },
    ],
  },
  {
    id: "5",
    warnings: [],
    sentiment: "positive",
    confidenceScores: { positive: 1, neutral: 0, negative: 0 },
    sentences: [
      {
        text: "Los caminos que llevan hasta Monte Rainier son espectaculares y hermosos.",
        sentiment: "positive",
        confidenceScores: { positive: 1, neutral: 0, negative: 0 },
        offset: 0,
        length: 73,
        opinions: [],
      },
    ],
  },
  {
    id: "6",
    warnings: [],
    sentiment: "negative",
    confidenceScores: { positive: 0, neutral: 0.03, negative: 0.97 },
    sentences: [
      {
        text: "La carretera estaba atascada. ",
        sentiment: "negative",
        confidenceScores: { positive: 0, neutral: 0.03, negative: 0.97 },
        offset: 0,
        length: 30,
        opinions: [],
      },
      {
        text: "Había mucho tráfico el día de ayer.",
        sentiment: "neutral",
        confidenceScores: { positive: 0.03, neutral: 0.93, negative: 0.04 },
        offset: 30,
        length: 35,
        opinions: [],
      },
    ],
  },
];

export const expectation35: SentimentAnalysisResult[] = [
  {
    id: "0",
    warnings: [],
    sentiment: "positive",
    confidenceScores: { positive: 0.99, neutral: 0.01, negative: 0 },
    sentences: [
      {
        text: "It has a sleek premium aluminum design that makes it beautiful to look at.",
        sentiment: "positive",
        confidenceScores: { positive: 0.99, neutral: 0.01, negative: 0 },
        offset: 0,
        length: 74,
        opinions: [
          {
            target: {
              sentiment: "positive",
              confidenceScores: { positive: 1, negative: 0 },
              offset: 32,
              length: 6,
              text: "design",
            },
            assessments: [
              {
                sentiment: "positive",
                confidenceScores: { positive: 1, negative: 0 },
                offset: 9,
                length: 5,
                text: "sleek",
                isNegated: false,
              },
              {
                sentiment: "positive",
                confidenceScores: { positive: 1, negative: 0 },
                offset: 53,
                length: 9,
                text: "beautiful",
                isNegated: false,
              },
            ],
          },
        ],
      },
    ],
  },
];

export const expectation36: SentimentAnalysisResult[] = [
  {
    id: "0",
    warnings: [],
    sentiment: "negative",
    confidenceScores: { positive: 0, neutral: 0, negative: 1 },
    sentences: [
      {
        text: "The food and service are not good",
        sentiment: "negative",
        confidenceScores: { positive: 0, neutral: 0, negative: 1 },
        offset: 0,
        length: 33,
        opinions: [
          {
            target: {
              sentiment: "negative",
              confidenceScores: { positive: 0, negative: 1 },
              offset: 4,
              length: 4,
              text: "food",
            },
            assessments: [
              {
                sentiment: "negative",
                confidenceScores: { positive: 0, negative: 1 },
                offset: 29,
                length: 4,
                text: "good",
                isNegated: true,
              },
            ],
          },
          {
            target: {
              sentiment: "negative",
              confidenceScores: { positive: 0, negative: 1 },
              offset: 13,
              length: 7,
              text: "service",
            },
            assessments: [
              {
                sentiment: "negative",
                confidenceScores: { positive: 0, negative: 1 },
                offset: 29,
                length: 4,
                text: "good",
                isNegated: true,
              },
            ],
          },
        ],
      },
    ],
  },
];

export const expectation37: SentimentAnalysisResult[] = [
  {
    id: "0",
    warnings: [],
    sentiment: "neutral",
    confidenceScores: { positive: 0.17, neutral: 0.81, negative: 0.01 },
    sentences: [
      {
        text: "today is a hot day",
        sentiment: "neutral",
        confidenceScores: { positive: 0.17, neutral: 0.81, negative: 0.01 },
        offset: 0,
        length: 18,
        opinions: [],
      },
    ],
  },
];

export const expectation38: LanguageDetectionResult[] = [
  {
    primaryLanguage: { name: "English", iso6391Name: "en", confidenceScore: 1 },
    id: "0",
    warnings: [],
  },
  {
    primaryLanguage: { name: "English", iso6391Name: "en", confidenceScore: 1 },
    id: "1",
    warnings: [],
  },
  {
    primaryLanguage: { name: "English", iso6391Name: "en", confidenceScore: 1 },
    id: "2",
    warnings: [],
  },
  {
    primaryLanguage: { name: "English", iso6391Name: "en", confidenceScore: 1 },
    id: "3",
    warnings: [],
  },
];

export const expectation39: LanguageDetectionResult[] = [
  {
    primaryLanguage: { name: "English", iso6391Name: "en", confidenceScore: 1 },
    id: "0",
    warnings: [],
  },
];

export const expectation40: LanguageDetectionResult[] = [
  {
    primaryLanguage: { name: "English", iso6391Name: "en", confidenceScore: 0.95 },
    id: "0",
    warnings: [],
  },
];

export const expectation41: LanguageDetectionResult[] = [
  {
    primaryLanguage: { name: "English", iso6391Name: "en", confidenceScore: 1 },
    id: "1",
    warnings: [],
  },
  {
    primaryLanguage: { name: "English", iso6391Name: "en", confidenceScore: 1 },
    id: "2",
    warnings: [],
  },
  {
    primaryLanguage: { name: "English", iso6391Name: "en", confidenceScore: 1 },
    id: "3",
    warnings: [],
  },
  {
    primaryLanguage: { name: "English", iso6391Name: "en", confidenceScore: 1 },
    id: "4",
    warnings: [],
  },
  {
    primaryLanguage: { name: "Spanish", iso6391Name: "es", confidenceScore: 0.99 },
    id: "5",
    warnings: [],
  },
  {
    primaryLanguage: { name: "Spanish", iso6391Name: "es", confidenceScore: 1 },
    id: "6",
    warnings: [],
  },
];

export const expectation42: LanguageDetectionResult[] = [
  {
    id: "0",
    error: {
      code: "InvalidCountryHint",
      message:
        "Country hint is not valid. Please specify an ISO 3166-1 alpha-2 two letter country code.",
    },
  },
];

export const expectation43: LanguageDetectionResult[] = [
  {
    primaryLanguage: { name: "English", iso6391Name: "en", confidenceScore: 1 },
    id: "1",
    warnings: [],
  },
  {
    primaryLanguage: { name: "English", iso6391Name: "en", confidenceScore: 1 },
    id: "2",
    warnings: [],
  },
  {
    primaryLanguage: { name: "English", iso6391Name: "en", confidenceScore: 1 },
    id: "3",
    warnings: [],
  },
  {
    primaryLanguage: { name: "English", iso6391Name: "en", confidenceScore: 1 },
    id: "4",
    warnings: [],
  },
  {
    primaryLanguage: { name: "Spanish", iso6391Name: "es", confidenceScore: 0.99 },
    id: "5",
    warnings: [],
  },
  {
    primaryLanguage: { name: "Spanish", iso6391Name: "es", confidenceScore: 1 },
    id: "6",
    warnings: [],
  },
];

export const expectation44: EntityRecognitionResult[] = [
  {
    id: "0",
    warnings: [],
    entities: [
      { text: "trip", category: "Event", offset: 18, length: 4, confidenceScore: 0.61 },
      {
        text: "Seattle",
        category: "Location",
        subCategory: "GPE",
        offset: 26,
        length: 7,
        confidenceScore: 1,
      },
      {
        text: "last week",
        category: "DateTime",
        subCategory: "DateRange",
        offset: 34,
        length: 9,
        confidenceScore: 0.8,
      },
      { text: "Space Needle", category: "Location", offset: 65, length: 12, confidenceScore: 0.96 },
      {
        text: "2",
        category: "Quantity",
        subCategory: "Number",
        offset: 78,
        length: 1,
        confidenceScore: 0.8,
      },
    ],
  },
  {
    id: "1",
    warnings: [],
    entities: [
      { text: "trip", category: "Event", offset: 42, length: 4, confidenceScore: 0.82 },
      {
        text: "Seattle",
        category: "Location",
        subCategory: "GPE",
        offset: 50,
        length: 7,
        confidenceScore: 1,
      },
      { text: "Space Needle", category: "Location", offset: 90, length: 12, confidenceScore: 0.92 },
    ],
  },
  {
    id: "2",
    warnings: [],
    entities: [
      {
        text: "Saturday",
        category: "DateTime",
        subCategory: "Date",
        offset: 25,
        length: 8,
        confidenceScore: 0.8,
      },
    ],
  },
  {
    id: "3",
    warnings: [],
    entities: [{ text: "book", category: "Product", offset: 23, length: 4, confidenceScore: 0.92 }],
  },
];

export const expectation45: EntityRecognitionResult[] = [
  {
    id: "0",
    warnings: [],
    entities: [
      { text: "trip", category: "Event", offset: 18, length: 4, confidenceScore: 0.61 },
      {
        text: "Seattle",
        category: "Location",
        subCategory: "GPE",
        offset: 26,
        length: 7,
        confidenceScore: 1,
      },
      {
        text: "last week",
        category: "DateTime",
        subCategory: "DateRange",
        offset: 34,
        length: 9,
        confidenceScore: 0.8,
      },
      { text: "Space Needle", category: "Location", offset: 65, length: 12, confidenceScore: 0.96 },
      {
        text: "2",
        category: "Quantity",
        subCategory: "Number",
        offset: 78,
        length: 1,
        confidenceScore: 0.8,
      },
    ],
  },
  {
    id: "1",
    warnings: [],
    entities: [
      { text: "trip", category: "Event", offset: 42, length: 4, confidenceScore: 0.82 },
      {
        text: "Seattle",
        category: "Location",
        subCategory: "GPE",
        offset: 50,
        length: 7,
        confidenceScore: 1,
      },
      { text: "Space Needle", category: "Location", offset: 90, length: 12, confidenceScore: 0.92 },
    ],
  },
  {
    id: "2",
    warnings: [],
    entities: [
      {
        text: "Saturday",
        category: "DateTime",
        subCategory: "Date",
        offset: 25,
        length: 8,
        confidenceScore: 0.8,
      },
    ],
  },
  {
    id: "3",
    warnings: [],
    entities: [{ text: "book", category: "Product", offset: 23, length: 4, confidenceScore: 0.92 }],
  },
];

export const expectation47: EntityRecognitionResult[] = [
  {
    id: "1",
    warnings: [],
    entities: [
      { text: "trip", category: "Event", offset: 18, length: 4, confidenceScore: 0.61 },
      {
        text: "Seattle",
        category: "Location",
        subCategory: "GPE",
        offset: 26,
        length: 7,
        confidenceScore: 1,
      },
      {
        text: "last week",
        category: "DateTime",
        subCategory: "DateRange",
        offset: 34,
        length: 9,
        confidenceScore: 0.8,
      },
      { text: "Space Needle", category: "Location", offset: 65, length: 12, confidenceScore: 0.96 },
      {
        text: "2",
        category: "Quantity",
        subCategory: "Number",
        offset: 78,
        length: 1,
        confidenceScore: 0.8,
      },
    ],
  },
  {
    id: "2",
    warnings: [],
    entities: [
      { text: "trip", category: "Event", offset: 42, length: 4, confidenceScore: 0.82 },
      {
        text: "Seattle",
        category: "Location",
        subCategory: "GPE",
        offset: 50,
        length: 7,
        confidenceScore: 1,
      },
      { text: "Space Needle", category: "Location", offset: 90, length: 12, confidenceScore: 0.92 },
    ],
  },
  {
    id: "3",
    warnings: [],
    entities: [
      {
        text: "Saturday",
        category: "DateTime",
        subCategory: "Date",
        offset: 25,
        length: 8,
        confidenceScore: 0.8,
      },
    ],
  },
  {
    id: "4",
    warnings: [],
    entities: [
      {
        text: "Monte Rainier",
        category: "Location",
        offset: 29,
        length: 13,
        confidenceScore: 0.85,
      },
    ],
  },
  {
    id: "5",
    warnings: [],
    entities: [
      { text: "carretera", category: "Location", offset: 3, length: 9, confidenceScore: 0.81 },
      {
        text: "ayer",
        category: "DateTime",
        subCategory: "Date",
        offset: 60,
        length: 4,
        confidenceScore: 0.8,
      },
    ],
  },
];

export const expectation48: KeyPhraseExtractionResult[] = [
  { id: "0", warnings: [], keyPhrases: ["wonderful trip", "Space Needle", "Seattle"] },
  { id: "1", warnings: [], keyPhrases: ["entire trip", "Space Needle", "Seattle"] },
  { id: "2", warnings: [], keyPhrases: ["movie", "Saturday"] },
  { id: "3", warnings: [], keyPhrases: ["last book"] },
];

export const expectation49: KeyPhraseExtractionResult[] = [
  { id: "0", warnings: [], keyPhrases: ["wonderful trip", "Space Needle", "Seattle"] },
  { id: "1", warnings: [], keyPhrases: ["entire trip", "Space Needle", "Seattle"] },
  { id: "2", warnings: [], keyPhrases: ["movie", "Saturday"] },
  { id: "3", warnings: [], keyPhrases: ["last book"] },
];

export const expectation51: KeyPhraseExtractionResult[] = [
  { id: "1", warnings: [], keyPhrases: ["wonderful trip", "Space Needle", "Seattle"] },
  { id: "2", warnings: [], keyPhrases: ["entire trip", "Space Needle", "Seattle"] },
  { id: "3", warnings: [], keyPhrases: ["movie", "Saturday"] },
  { id: "4", warnings: [], keyPhrases: ["last book"] },
  { id: "5", warnings: [], keyPhrases: ["Monte Rainier", "caminos"] },
  { id: "6", warnings: [], keyPhrases: ["mucho tráfico", "día", "carretera", "ayer"] },
];

export const expectation52: PiiEntityRecognitionResult[] = [
  {
    id: "0",
    warnings: [],
    redactedText:
      "I had a wonderful trip to Seattle ********* and even visited the Space Needle 2 times!",
    entities: [
      {
        text: "last week",
        category: "DateTime",
        subCategory: "DateRange",
        offset: 34,
        length: 9,
        confidenceScore: 0.8,
      },
    ],
  },
  {
    id: "1",
    warnings: [],
    redactedText:
      "Unfortunately, it rained during my entire trip to Seattle. I didn't even get to visit the Space Needle",
    entities: [],
  },
  {
    id: "2",
    warnings: [],
    redactedText:
      "I went to see a movie on ******** and it was perfectly average, nothing more or less than I expected.",
    entities: [
      {
        text: "Saturday",
        category: "DateTime",
        subCategory: "Date",
        offset: 25,
        length: 8,
        confidenceScore: 0.8,
      },
    ],
  },
  {
    id: "3",
    warnings: [],
    redactedText: "I didn't like the last book I read at all.",
    entities: [],
  },
];

export const expectation53: PiiEntityRecognitionResult[] = [
  {
    id: "0",
    warnings: [],
    redactedText:
      "I had a wonderful trip to Seattle ********* and even visited the Space Needle 2 times!",
    entities: [
      {
        text: "last week",
        category: "DateTime",
        subCategory: "DateRange",
        offset: 34,
        length: 9,
        confidenceScore: 0.8,
      },
    ],
  },
  {
    id: "1",
    warnings: [],
    redactedText:
      "Unfortunately, it rained during my entire trip to Seattle. I didn't even get to visit the Space Needle",
    entities: [],
  },
  {
    id: "2",
    warnings: [],
    redactedText:
      "I went to see a movie on ******** and it was perfectly average, nothing more or less than I expected.",
    entities: [
      {
        text: "Saturday",
        category: "DateTime",
        subCategory: "Date",
        offset: 25,
        length: 8,
        confidenceScore: 0.8,
      },
    ],
  },
  {
    id: "3",
    warnings: [],
    redactedText: "I didn't like the last book I read at all.",
    entities: [],
  },
];

export const expectation54: PiiEntityRecognitionResult[] = [
  {
    id: "0",
    warnings: [],
    redactedText: "Your Social Security Number is ***********.",
    entities: [
      {
        text: "859-98-0987",
        category: "USSocialSecurityNumber",
        offset: 31,
        length: 11,
        confidenceScore: 0.65,
      },
    ],
  },
];

export const expectation56: PiiEntityRecognitionResult[] = [
  {
    id: "1",
    warnings: [],
    redactedText:
      "I had a wonderful trip to Seattle ********* and even visited the Space Needle 2 times!",
    entities: [
      {
        text: "last week",
        category: "DateTime",
        subCategory: "DateRange",
        offset: 34,
        length: 9,
        confidenceScore: 0.8,
      },
    ],
  },
  {
    id: "2",
    warnings: [],
    redactedText:
      "Unfortunately, it rained during my entire trip to Seattle. I didn't even get to visit the Space Needle",
    entities: [],
  },
  {
    id: "3",
    warnings: [],
    redactedText:
      "I went to see a movie on ******** and it was perfectly average, nothing more or less than I expected.",
    entities: [
      {
        text: "Saturday",
        category: "DateTime",
        subCategory: "Date",
        offset: 25,
        length: 8,
        confidenceScore: 0.8,
      },
    ],
  },
  {
    id: "4",
    warnings: [],
    redactedText: "Los caminos que llevan hasta Monte Rainier son espectaculares y hermosos.",
    entities: [],
  },
  {
    id: "5",
    warnings: [],
    redactedText: "La carretera estaba atascada. Había mucho tráfico el día de ****.",
    entities: [
      {
        text: "ayer",
        category: "DateTime",
        subCategory: "Date",
        offset: 60,
        length: 4,
        confidenceScore: 0.8,
      },
    ],
  },
];

export const expectation57: PiiEntityRecognitionResult[] = [
  {
    id: "0",
    warnings: [],
    redactedText: "I work at ********* and my phone number is ************",
    entities: [
      { text: "Microsoft", category: "Organization", offset: 10, length: 9, confidenceScore: 0.94 },
      {
        text: "333-333-3333",
        category: "PhoneNumber",
        offset: 43,
        length: 12,
        confidenceScore: 0.8,
      },
    ],
  },
];

export const expectation58: PiiEntityRecognitionResult[] = [
  {
    id: "0",
    warnings: [],
    redactedText: "Patient name is Joe and SSN is ***********",
    entities: [
      {
        text: "859-98-0987",
        category: "USSocialSecurityNumber",
        offset: 31,
        length: 11,
        confidenceScore: 0.65,
      },
    ],
  },
];

export const expectation59: PiiEntityRecognitionSuccessResult[] = [
  {
    id: "0",
    warnings: [],
    redactedText: "Patient name is *** and SSN is ***********",
    entities: [
      { text: "Joe", category: "Person", offset: 16, length: 3, confidenceScore: 0.78 },
      {
        text: "859-98-0987",
        category: "USSocialSecurityNumber",
        offset: 31,
        length: 11,
        confidenceScore: 0.65,
      },
    ],
  },
];

export const expectation60: EntityLinkingResult[] = [
  {
    id: "0",
    warnings: [],
    entities: [
      {
        name: "Seattle",
        matches: [{ confidenceScore: 0.21, text: "Seattle", offset: 26, length: 7 }],
        language: "en",
        dataSourceEntityId: "Seattle",
        url: "https://en.wikipedia.org/wiki/Seattle",
        dataSource: "Wikipedia",
        bingEntitySearchApiId: "5fbba6b8-85e1-4d41-9444-d9055436e473",
      },
      {
        name: "Space Needle",
        matches: [{ confidenceScore: 0.42, text: "Space Needle", offset: 65, length: 12 }],
        language: "en",
        dataSourceEntityId: "Space Needle",
        url: "https://en.wikipedia.org/wiki/Space_Needle",
        dataSource: "Wikipedia",
        bingEntitySearchApiId: "f8dd5b08-206d-2554-6e4a-893f51f4de7e",
      },
    ],
  },
  {
    id: "1",
    warnings: [],
    entities: [
      {
        name: "Seattle",
        matches: [{ confidenceScore: 0.2, text: "Seattle", offset: 50, length: 7 }],
        language: "en",
        dataSourceEntityId: "Seattle",
        url: "https://en.wikipedia.org/wiki/Seattle",
        dataSource: "Wikipedia",
        bingEntitySearchApiId: "5fbba6b8-85e1-4d41-9444-d9055436e473",
      },
      {
        name: "Space Needle",
        matches: [{ confidenceScore: 0.36, text: "Space Needle", offset: 90, length: 12 }],
        language: "en",
        dataSourceEntityId: "Space Needle",
        url: "https://en.wikipedia.org/wiki/Space_Needle",
        dataSource: "Wikipedia",
        bingEntitySearchApiId: "f8dd5b08-206d-2554-6e4a-893f51f4de7e",
      },
    ],
  },
  {
    id: "2",
    warnings: [],
    entities: [
      {
        name: "Saturday",
        matches: [{ confidenceScore: 0.05, text: "Saturday", offset: 25, length: 8 }],
        language: "en",
        dataSourceEntityId: "Saturday",
        url: "https://en.wikipedia.org/wiki/Saturday",
        dataSource: "Wikipedia",
        bingEntitySearchApiId: "296617ab-4ddb-cc10-beba-56e0f42af76b",
      },
    ],
  },
  { id: "3", warnings: [], entities: [] },
];

export const expectation62: EntityLinkingResult[] = [
  {
    id: "1",
    warnings: [],
    entities: [
      {
        name: "Saturday",
        matches: [{ confidenceScore: 0.05, text: "Saturday", offset: 25, length: 8 }],
        language: "en",
        dataSourceEntityId: "Saturday",
        url: "https://en.wikipedia.org/wiki/Saturday",
        dataSource: "Wikipedia",
        bingEntitySearchApiId: "296617ab-4ddb-cc10-beba-56e0f42af76b",
      },
    ],
  },
  { id: "2", warnings: [], entities: [] },
];

export const expectation67: DynamicClassificationResult[] = [
  { id: "0", warnings: [], classifications: [{ category: "Travel", confidenceScore: 0.84 }] },
  { id: "1", warnings: [], classifications: [{ category: "Travel", confidenceScore: 0.46 }] },
  { id: "2", warnings: [], classifications: [{ category: "Location", confidenceScore: 0.39 }] },
  { id: "3", warnings: [], classifications: [{ category: "Weather", confidenceScore: 0.4 }] },
];
export const expectation68: DynamicClassificationResult[] = [
  { id: "1", warnings: [], classifications: [{ category: "Travel", confidenceScore: 0.84 }] },
  { id: "2", warnings: [], classifications: [{ category: "Travel", confidenceScore: 0.46 }] },
  { id: "3", warnings: [], classifications: [{ category: "Location", confidenceScore: 0.39 }] },
  { id: "4", warnings: [], classifications: [{ category: "Weather", confidenceScore: 0.4 }] },
];

export const expectation69: DynamicClassificationResult[] = [
  {
    id: "0",
    warnings: [],
    classifications: [
      { category: "Travel", confidenceScore: 0.84 },
      { category: "Weather", confidenceScore: 0.08 },
      { category: "Location", confidenceScore: 0.07 },
    ],
  },
  {
    id: "1",
    warnings: [],
    classifications: [
      { category: "Travel", confidenceScore: 0.46 },
      { category: "Weather", confidenceScore: 0.42 },
      { category: "Location", confidenceScore: 0.12 },
    ],
  },
  {
    id: "2",
    warnings: [],
    classifications: [
      { category: "Location", confidenceScore: 0.39 },
      { category: "Weather", confidenceScore: 0.37 },
      { category: "Travel", confidenceScore: 0.24 },
    ],
  },
  {
    id: "3",
    warnings: [],
    classifications: [
      { category: "Weather", confidenceScore: 0.4 },
      { category: "Travel", confidenceScore: 0.31 },
      { category: "Location", confidenceScore: 0.29 },
    ],
  },
];
export const expectation70: DynamicClassificationResult[] = [
  {
    id: "1",
    warnings: [],
    classifications: [
      { category: "Travel", confidenceScore: 0.84 },
      { category: "Weather", confidenceScore: 0.08 },
      { category: "Location", confidenceScore: 0.07 },
    ],
  },
  {
    id: "2",
    warnings: [],
    classifications: [
      { category: "Travel", confidenceScore: 0.46 },
      { category: "Weather", confidenceScore: 0.42 },
      { category: "Location", confidenceScore: 0.12 },
    ],
  },
  {
    id: "3",
    warnings: [],
    classifications: [
      { category: "Location", confidenceScore: 0.39 },
      { category: "Weather", confidenceScore: 0.37 },
      { category: "Travel", confidenceScore: 0.24 },
    ],
  },
  {
    id: "4",
    warnings: [],
    classifications: [
      { category: "Weather", confidenceScore: 0.4 },
      { category: "Travel", confidenceScore: 0.31 },
      { category: "Location", confidenceScore: 0.29 },
    ],
  },
];

export const expectation71: any = [
  {
    kind: "EntityRecognition",
    results: [
      {
        id: "0",
        warnings: [],
        entities: [
          { text: "park", category: "Location", offset: 17, length: 4, confidenceScore: 0.99 },
        ],
        detectedLanguage: { name: "English", iso6391Name: "en", confidenceScore: 0.98 },
        isLanguageDefaulted: false,
      },
      {
        id: "1",
        warnings: [],
        entities: [
          {
            text: "un",
            category: "Quantity",
            subCategory: "Number",
            offset: 8,
            length: 2,
            confidenceScore: 0.8,
          },
          { text: "Español", category: "Skill", offset: 31, length: 7, confidenceScore: 0.94 },
        ],
        detectedLanguage: { name: "Spanish", iso6391Name: "es", confidenceScore: 0.75 },
        isLanguageDefaulted: false,
      },
      {
        id: "2",
        warnings: [],
        entities: [
          { text: "猫", category: "Product", offset: 0, length: 1, confidenceScore: 0.42 },
        ],
        detectedLanguage: { name: "Japanese", iso6391Name: "ja", confidenceScore: 1 },
        isLanguageDefaulted: false,
      },
    ],
    completedOn,
    modelVersion,
  },
  {
    kind: "PiiEntityRecognition",
    results: [
      {
        id: "0",
        warnings: [],
        redactedText: "I will go to the park.",
        entities: [],
        detectedLanguage: { name: "English", iso6391Name: "en", confidenceScore: 0.98 },
        isLanguageDefaulted: false,
      },
      {
        id: "1",
        warnings: [],
        redactedText: "Este es un document escrito en Español.",
        entities: [],
        detectedLanguage: { name: "Spanish", iso6391Name: "es", confidenceScore: 0.75 },
        isLanguageDefaulted: false,
      },
      {
        id: "2",
        warnings: [],
        redactedText: "猫は幸せ",
        entities: [],
        detectedLanguage: { name: "Japanese", iso6391Name: "ja", confidenceScore: 1 },
        isLanguageDefaulted: false,
      },
    ],
    completedOn,
    modelVersion,
  },
  {
    kind: "SentimentAnalysis",
    results: [
      {
        id: "0",
        warnings: [],
        sentiment: "neutral",
        confidenceScores: { positive: 0, neutral: 0.99, negative: 0 },
        detectedLanguage: { name: "English", iso6391Name: "en", confidenceScore: 0.98 },
        isLanguageDefaulted: false,
        sentences: [
          {
            text: "I will go to the park.",
            sentiment: "neutral",
            confidenceScores: { positive: 0, neutral: 0.99, negative: 0 },
            offset: 0,
            length: 22,
            opinions: [],
          },
        ],
      },
      {
        id: "1",
        warnings: [],
        sentiment: "neutral",
        confidenceScores: { positive: 0.02, neutral: 0.98, negative: 0 },
        detectedLanguage: { name: "Spanish", iso6391Name: "es", confidenceScore: 0.75 },
        isLanguageDefaulted: false,
        sentences: [
          {
            text: "Este es un document escrito en Español.",
            sentiment: "neutral",
            confidenceScores: { positive: 0.02, neutral: 0.98, negative: 0 },
            offset: 0,
            length: 39,
            opinions: [],
          },
        ],
      },
      {
        id: "2",
        warnings: [],
        sentiment: "positive",
        confidenceScores: { positive: 0.96, neutral: 0.04, negative: 0.01 },
        detectedLanguage: { name: "Japanese", iso6391Name: "ja", confidenceScore: 1 },
        isLanguageDefaulted: false,
        sentences: [
          {
            text: "猫は幸せ",
            sentiment: "positive",
            confidenceScores: { positive: 0.96, neutral: 0.04, negative: 0.01 },
            offset: 0,
            length: 4,
            opinions: [],
          },
        ],
      },
    ],
    completedOn,
    modelVersion,
  },
  {
    kind: "KeyPhraseExtraction",
    results: [
      {
        id: "0",
        warnings: [],
        keyPhrases: ["park"],
        detectedLanguage: { name: "English", iso6391Name: "en", confidenceScore: 0.98 },
        isLanguageDefaulted: false,
      },
      {
        id: "1",
        warnings: [],
        keyPhrases: ["Español", "document"],
        detectedLanguage: { name: "Spanish", iso6391Name: "es", confidenceScore: 0.75 },
        isLanguageDefaulted: false,
      },
      {
        id: "2",
        warnings: [],
        keyPhrases: [],
        detectedLanguage: { name: "Japanese", iso6391Name: "ja", confidenceScore: 1 },
        isLanguageDefaulted: false,
      },
    ],
    completedOn,
    modelVersion,
  },
  {
    kind: "EntityLinking",
    results: [
      {
        id: "0",
        warnings: [],
        entities: [],
        detectedLanguage: { name: "English", iso6391Name: "en", confidenceScore: 0.98 },
        isLanguageDefaulted: false,
      },
      {
        id: "1",
        warnings: [],
        entities: [],
        detectedLanguage: { name: "Spanish", iso6391Name: "es", confidenceScore: 0.75 },
        isLanguageDefaulted: false,
      },
      {
        id: "2",
        error: {
          code: "UnsupportedLanguageCode",
          message:
            "Invalid language code 'ja'. Supported languages: en,es. For additional details see https://aka.ms/language-service/language-support",
        },
      },
    ],
    completedOn,
    modelVersion,
  },
  {
    kind: "Healthcare",
    results: [
      {
        entities: [],
        entityRelations: [],
        detectedLanguage: { iso6391Name: "en" },
        id: "0",
        warnings: [],
        isLanguageDefaulted: false,
      },
      {
        id: "1",
        error: {
          code: "UnsupportedLanguageCode",
          message:
            "Invalid language code 'es'. Supported languages: en. For additional details see https://aka.ms/language-service/language-support",
        },
      },
      {
        id: "2",
        error: {
          code: "UnsupportedLanguageCode",
          message:
            "Invalid language code 'ja'. Supported languages: en. For additional details see https://aka.ms/language-service/language-support",
        },
      },
    ],
    completedOn,
    modelVersion,
  },
];

export const expectation72: LanguageDetectionResult[] = [
  {
    primaryLanguage: { name: "Hindi", iso6391Name: "hi", confidenceScore: 1, script: "Latin" },
    id: "0",
    warnings: [],
  },
];<|MERGE_RESOLUTION|>--- conflicted
+++ resolved
@@ -3977,11 +3977,7 @@
         id: "0",
         summaries: [
           {
-<<<<<<< HEAD
             text: "Microsoft is releasing Windows 365, a new operating system that puts Microsoft’s flagship operating system in the cloud. The Cloud PC is a new virtualization technology for Windows that is easy to set up and deploy for today’s login-from- anywhere, mobile and elastic workforces. The cloud PC is available later this calendar year.",
-=======
-            text: "Microsoft’s Cloud PC puts Windows in the cloud.\nCloud PCs are easy to set up and deploy for today’s mobile and elastic workforces.\n\nCloud PCs can be accessed through a native app or web browser on any device, from anywhere with an internet connection.",
->>>>>>> d585d8a4
             contexts: [{ offset: 0, length: 7519 }],
           },
         ],
@@ -3991,11 +3987,7 @@
         id: "1",
         summaries: [
           {
-<<<<<<< HEAD
             text: "Microsoft is rolling out Windows 365 Cloud PCs for employees forced to work from home. The ability to login to a Cloud PC from anywhere on any device is part of a larger strategy around tailoring products such as Microsoft Teams and Microsoft 365 for the post-pandemic hybrid workforce of the future.",
-=======
-            text: "Microsoft’s new Cloud PC, Windows 365, is designed for the hybrid workforce.\nThe ability to login to a Cloud PC from anywhere on any device is part of Microsoft’S larger strategy around tailoring products for the post-pandemic hybrid workforce of the future.",
->>>>>>> d585d8a4
             contexts: [{ offset: 0, length: 3416 }],
           },
         ],
