// Copyright (c) Microsoft Corporation.
// Licensed under the MIT license.

import {
  AnalyzeBatchActionNames,
  KnownExtractiveSummarizationOrderingCriteria,
  KnownPiiEntityCategory,
  KnownPiiEntityDomain,
  KnownStringIndexType,
  KnownTextAnalysisErrorCode,
  TextAnalysisClient,
} from "../../src";
import { AuthMethod, createClient, startRecorder } from "./utils/recordedClient";
import { Context, Suite } from "mocha";
import { Recorder, isPlaybackMode } from "@azure-tools/test-recorder";
import { assert, matrix } from "@azure/test-utils";
import { assertActionsResults, assertRestError } from "./utils/resultHelper";
import {
  expectation10,
  expectation11,
  expectation12,
  expectation13,
  expectation14,
  expectation15,
  expectation16,
  expectation17,
  expectation18,
  expectation19,
  expectation20,
  expectation21,
  expectation22,
  expectation23,
  expectation24,
  expectation26,
  expectation27,
  expectation28,
  expectation29,
  expectation3,
  expectation5,
  expectation6,
  expectation7,
  expectation8,
  expectation9,
<<<<<<< HEAD
  expectation33,
=======
  expectation32,
>>>>>>> 935a507d
  expectation30,
  expectation31,
  expectation71,
} from "./expectations";
import { windows365ArticlePart1, windows365ArticlePart2 } from "./inputs";

const FIXME1 = {
  // FIXME: remove this check when the service updates its message
  excludedAdditionalProps: ["message"],
};

const FIXME2 = {
  // FIXME: remove this check when the service returns warnings in document results, see https://dev.azure.com/msazure/Cognitive%20Services/_workitems/edit/15772270
  excludedAdditionalProps: ["warnings"],
};

const excludedSummarizationProperties = {
  excludedAdditionalProps: ["text", "rankScore", "offset", "length"],
};
matrix([["APIKey", "AAD"]] as const, async (authMethod: AuthMethod) => {
  describe(`[${authMethod}] TextAnalysisClient`, function (this: Suite) {
    let recorder: Recorder;
    let client: TextAnalysisClient;

    beforeEach(async function (this: Context) {
      recorder = await startRecorder(this.currentTest);
      client = createClient(authMethod, {
        recorder,
      });
    });

    afterEach(async function () {
      await recorder.stop();
    });

    describe("analyzeBatch", function () {
      const pollingInterval = isPlaybackMode() ? 0 : 2000;

      describe("actions", function () {
        describe("prebuilt", function () {
          it("entity recognition", async function () {
            const docs = [
              {
                id: "1",
                language: "en",
                text: "Microsoft was founded by Bill Gates and Paul Allen",
              },
              {
                id: "2",
                language: "es",
                text: "Microsoft fue fundado por Bill Gates y Paul Allen",
              },
            ];
            const poller = await client.beginAnalyzeBatch(
              [
                {
                  kind: AnalyzeBatchActionNames.EntityRecognition,
                  modelVersion: "latest",
                },
              ],
              docs,
              {
                updateIntervalInMs: pollingInterval,
              }
            );

            await assertActionsResults(await poller.pollUntilDone(), expectation3);
          });

          it("key phrase extraction", async function () {
            const docs = [
              {
                id: "1",
                language: "en",
                text: "Microsoft was founded by Bill Gates and Paul Allen",
              },
              {
                id: "2",
                language: "es",
                text: "Microsoft fue fundado por Bill Gates y Paul Allen",
              },
            ];
            const poller = await client.beginAnalyzeBatch(
              [
                {
                  kind: AnalyzeBatchActionNames.KeyPhraseExtraction,
                  modelVersion: "latest",
                },
              ],
              docs,
              {
                updateIntervalInMs: pollingInterval,
              }
            );
            await assertActionsResults(await poller.pollUntilDone(), expectation5);
          });

          it("entity linking", async function () {
            const docs = [
              "Microsoft moved its headquarters to Bellevue, Washington in January 1979.",
              "Steve Ballmer stepped down as CEO of Microsoft and was succeeded by Satya Nadella.",
            ];
            const poller = await client.beginAnalyzeBatch(
              [
                {
                  kind: AnalyzeBatchActionNames.EntityLinking,
                  modelVersion: "latest",
                },
              ],
              docs,
              "en",
              {
                updateIntervalInMs: pollingInterval,
              }
            );
            await assertActionsResults(await poller.pollUntilDone(), expectation6);
          });

          it("pii entity recognition", async function () {
            const docs = [
              "My SSN is 859-98-0987.",
              "Your ABA number - 111000025 - is the first 9 digits in the lower left hand corner of your personal check.",
              "Is 998.214.865-68 your Brazilian CPF number?",
            ];
            const poller = await client.beginAnalyzeBatch(
              [
                {
                  kind: AnalyzeBatchActionNames.PiiEntityRecognition,
                  modelVersion: "latest",
                },
              ],
              docs,
              "en",
              {
                updateIntervalInMs: pollingInterval,
              }
            );
            await assertActionsResults(await poller.pollUntilDone(), expectation7);
          });

          it("pii entity recognition with filtered categories", async function () {
            const docs = [
              "My SSN is 859-98-0987 and your ABA number - 111000025 - is the first 9 digits in the lower left hand corner of your personal check.",
              "Your ABA number - 111000025 - is the first 9 digits in the lower left hand corner of your personal check.",
            ];
            const poller = await client.beginAnalyzeBatch(
              [
                {
                  kind: AnalyzeBatchActionNames.PiiEntityRecognition,
                  modelVersion: "latest",
                  categoriesFilter: [KnownPiiEntityCategory.USSocialSecurityNumber],
                },
              ],
              docs,
              "en",
              {
                updateIntervalInMs: pollingInterval,
              }
            );
            await assertActionsResults(await poller.pollUntilDone(), expectation8);
          });

          it("pii entity recognition with phi domain", async function () {
            const docs = [
              "My SSN is 859-98-0987 and your ABA number - 111000025 - is the first 9 digits in the lower left hand corner of your personal check.",
              "Your ABA number - 111000025 - is the first 9 digits in the lower left hand corner of your personal check.",
            ];
            const poller = await client.beginAnalyzeBatch(
              [
                {
                  kind: AnalyzeBatchActionNames.PiiEntityRecognition,
                  modelVersion: "latest",
                  domainFilter: KnownPiiEntityDomain.Phi,
                },
              ],
              docs,
              "en",
              {
                updateIntervalInMs: pollingInterval,
              }
            );
            await assertActionsResults(await poller.pollUntilDone(), expectation24);
          });

          it("sentiment analysis with opinion mining", async function () {
            const docs = [
              "The food was unacceptable",
              "The rooms were beautiful. The AC was good and quiet.",
              "The breakfast was good, but the toilet was smelly.",
              "Loved this hotel - good breakfast - nice shuttle service - clean rooms.",
              "I had a great unobstructed view of the Microsoft campus.",
              "Nice rooms but bathrooms were old and the toilet was dirty when we arrived.",
              "The toilet smelled.",
            ];
            const poller = await client.beginAnalyzeBatch(
              [
                {
                  kind: AnalyzeBatchActionNames.SentimentAnalysis,
                  modelVersion: "latest",
                  includeOpinionMining: true,
                },
              ],
              docs,
              "en",
              {
                updateIntervalInMs: pollingInterval,
              }
            );
            await assertActionsResults(await poller.pollUntilDone(), expectation9);
          });

          it("healthcare", async function () {
            const docs = [
              "Patient does not suffer from high blood pressure.",
              "Prescribed 100mg ibuprofen, taken twice daily.",
              "Baby not likely to have Meningitis. in case of fever in the mother, consider Penicillin for the baby too.",
            ];
            const poller = await client.beginAnalyzeBatch(
              [
                {
                  kind: AnalyzeBatchActionNames.Healthcare,
                },
              ],
              docs,
              "en",
              {
                updateIntervalInMs: pollingInterval,
              }
            );
            await assertActionsResults(await poller.pollUntilDone(), expectation20);
          });

          it("extractive summarization", async function () {
            const docs = [windows365ArticlePart1, windows365ArticlePart2];
            const poller = await client.beginAnalyzeBatch(
              [
                {
                  kind: AnalyzeBatchActionNames.ExtractiveSummarization,
                },
              ],
              docs,
              "en",
              {
                updateIntervalInMs: pollingInterval,
              }
            );

            await assertActionsResults(
              await poller.pollUntilDone(),
              expectation27,
              excludedSummarizationProperties
            );
          });

          it("extractive summarization with maxSentenceCount", async function () {
            const docs = [windows365ArticlePart1, windows365ArticlePart2];
            const maxSentenceCount = 2;
            const poller = await client.beginAnalyzeBatch(
              [
                {
                  kind: AnalyzeBatchActionNames.ExtractiveSummarization,
                  maxSentenceCount,
                },
              ],
              docs,
              "en",
              {
                updateIntervalInMs: pollingInterval,
              }
            );
            const results = await poller.pollUntilDone();

            // The max sentence count is 2, so the number of sentences should be 2 or less
            for await (const actionResult of results) {
              if (actionResult.kind === "ExtractiveSummarization" && !actionResult.error) {
                for (const result of actionResult.results) {
                  if (!result.error) {
                    assert.isAtMost(
                      result.sentences.length,
                      maxSentenceCount,
                      `Exceeded maximum sentence count, expected ${maxSentenceCount}`
                    );
                  }
                }
              }
            }

            await assertActionsResults(results, expectation28, excludedSummarizationProperties);
          });

          it("extractive summarization with orderBy", async function () {
            const docs = [windows365ArticlePart1, windows365ArticlePart2];
            const poller = await client.beginAnalyzeBatch(
              [
                {
                  kind: AnalyzeBatchActionNames.ExtractiveSummarization,
                  orderBy: KnownExtractiveSummarizationOrderingCriteria.Rank,
                },
              ],
              docs,
              "en",
              {
                updateIntervalInMs: pollingInterval,
              }
            );
            const results = await poller.pollUntilDone();

            // Assert that the sentences are in descending rankScore order
            for await (const actionResult of results) {
              if (actionResult.kind === "ExtractiveSummarization" && !actionResult.error) {
                for (const result of actionResult.results) {
                  if (!result.error) {
                    assert.isTrue(
                      result.sentences.every(
                        (sentence, i) =>
                          i === 0 || sentence.rankScore <= result.sentences[i - 1].rankScore
                      ),
                      "Expected the sentences to be in descending order"
                    );
                  }
                }
              }
            }
            await assertActionsResults(results, expectation29, excludedSummarizationProperties);
          });

          it("abstractive summarization", async function () {
            const docs = [windows365ArticlePart1, windows365ArticlePart2];
            const poller = await client.beginAnalyzeBatch(
              [
                {
                  kind: AnalyzeBatchActionNames.AbstractiveSummarization,
                },
              ],
              docs,
              "en",
              {
                updateIntervalInMs: pollingInterval,
              }
            );
            await assertActionsResults(await poller.pollUntilDone(), expectation30, {
              ...FIXME2,
              ...excludedSummarizationProperties,
            });
          });

          it("abstractive summarization with sentenceCount", async function () {
            const docs = [windows365ArticlePart1, windows365ArticlePart2];
            const poller = await client.beginAnalyzeBatch(
              [
                {
                  kind: AnalyzeBatchActionNames.AbstractiveSummarization,
                  sentenceCount: 1,
                },
              ],
              docs,
              "en",
              {
                updateIntervalInMs: pollingInterval,
              }
            );
            await assertActionsResults(await poller.pollUntilDone(), expectation31, {
              ...FIXME2,
              ...excludedSummarizationProperties,
            });
          });
        });
      });

      describe("general behavior", function () {
        describe("errors and warnings", function () {
          it("bad request empty string", async function () {
            const docs = [""];
            await assertRestError(
              client.beginAnalyzeBatch(
                [{ kind: AnalyzeBatchActionNames.EntityRecognition }],
                docs,
                "en",
                {
                  updateIntervalInMs: pollingInterval,
                }
              ),
              {
                code: KnownTextAnalysisErrorCode.InvalidDocumentBatch,
                statusCode: 400,
              }
            );
          });

          it("malformed action", async function () {
            const docs = ["I will go to the park."];
            await assertRestError(
              client.beginAnalyzeBatch(
                [
                  {
                    kind: AnalyzeBatchActionNames.PiiEntityRecognition,
                    modelVersion: "bad",
                  },
                ],
                docs,
                "en",
                {
                  updateIntervalInMs: pollingInterval,
                }
              ),
              {
                code: KnownTextAnalysisErrorCode.InvalidParameterValue,
                statusCode: 400,
              }
            );
          });

          it("duplicate actions of the same type are disallowed", async function () {
            const docs = ["I will go to the park."];
            await assertRestError(
              client.beginAnalyzeBatch(
                [
                  {
                    kind: AnalyzeBatchActionNames.PiiEntityRecognition,
                  },
                  {
                    kind: AnalyzeBatchActionNames.PiiEntityRecognition,
                  },
                ],
                docs,
                "en",
                {
                  updateIntervalInMs: pollingInterval,
                }
              ),
              {
                code: KnownTextAnalysisErrorCode.InvalidRequestBodyFormat,
                statusCode: 400,
                messagePattern: /Duplicate task name/,
              }
            );
          });

          it("too many documents", async function () {
            const docs = Array(26).fill("random text");
            await assertRestError(
              client.beginAnalyzeBatch(
                [
                  {
                    kind: AnalyzeBatchActionNames.Healthcare,
                  },
                ],
                docs,
                "en",
                {
                  updateIntervalInMs: pollingInterval,
                }
              ),
              {
                code: KnownTextAnalysisErrorCode.InvalidDocumentBatch,
                statusCode: 400,
                messagePattern: /Batch request contains too many records/,
              }
            );
          });

          it("payload too large", async function () {
            const large_doc =
              "RECORD #333582770390100 | MH | 85986313 | | 054351 | 2/14/2001 12:00:00 AM | \
                CORONARY ARTERY DISEASE | Signed | DIS | Admission Date: 5/22/2001 \
                Report Status: Signed Discharge Date: 4/24/2001 ADMISSION DIAGNOSIS: \
                CORONARY ARTERY DISEASE. HISTORY OF PRESENT ILLNESS: \
                The patient is a 54-year-old gentleman with a history of progressive angina over the past several months. \
                The patient had a cardiac catheterization in July of this year revealing total occlusion of the RCA and \
                50% left main disease , with a strong family history of coronary artery disease with a brother dying at \
                the age of 52 from a myocardial infarction and another brother who is status post coronary artery bypass grafting. \
                The patient had a stress echocardiogram done on July , 2001 , which showed no wall motion abnormalities ,\
                but this was a difficult study due to body habitus. The patient went for six minutes with minimal ST depressions \
                in the anterior lateral leads , thought due to fatigue and wrist pain , his anginal equivalent. Due to the patient's \
                increased symptoms and family history and history left main disease with total occasional of his RCA was referred \
                for revascularization with open heart surgery.";
            const docs = Array(500).fill(large_doc);
            await assertRestError(
              client.beginAnalyzeBatch(
                [
                  {
                    kind: AnalyzeBatchActionNames.Healthcare,
                  },
                ],
                docs,
                "en",
                {
                  updateIntervalInMs: pollingInterval,
                }
              ),
              {
                code: KnownTextAnalysisErrorCode.InvalidDocumentBatch,
                statusCode: 413,
                messagePattern: /Request Payload sent is too large to be processed/,
              }
            );
          });

          // TODO: Unskip when hear back from service team on 'DocumentTruncated' warning
          it.skip("big document causes a warning", async function () {
            let text = "";
            for (let i = 0; i < 5121; ++i) {
              text = text + "x";
            }
            const docs = [text];
            const poller = await client.beginAnalyzeBatch(
              [
                {
                  kind: AnalyzeBatchActionNames.Healthcare,
                },
              ],
              docs,
              "en",
              {
                updateIntervalInMs: pollingInterval,
              }
            );
            await assertActionsResults(await poller.pollUntilDone(), expectation21, FIXME1);
          });
        });

        it("unique multiple actions per type are allowed", async function () {
          const docs = ["I will go to the park."];
          const poller = await client.beginAnalyzeBatch(
            [
              {
                kind: AnalyzeBatchActionNames.PiiEntityRecognition,
                actionName: "action1",
              },
              {
                kind: AnalyzeBatchActionNames.PiiEntityRecognition,
                actionName: "action2",
              },
            ],
            docs,
            "en",
            {
              updateIntervalInMs: pollingInterval,
            }
          );
          await assertActionsResults(await poller.pollUntilDone(), expectation19);
        });

        it("some documents with errors and multiple actions", async function () {
          const docs = [
            { id: "1", language: "", text: "" },
            {
              id: "2",
              language: "english",
              text: "I did not like the hotel we stayed at. It was too expensive.",
            },
            {
              id: "3",
              language: "en",
              text: "The restaurant had really good food. I recommend you try it.",
            },
          ];
          const poller = await client.beginAnalyzeBatch(
            [
              {
                kind: AnalyzeBatchActionNames.EntityRecognition,
              },
              {
                kind: AnalyzeBatchActionNames.PiiEntityRecognition,
              },
              {
                kind: AnalyzeBatchActionNames.KeyPhraseExtraction,
              },
            ],
            docs,
            {
              updateIntervalInMs: pollingInterval,
            }
          );
          await assertActionsResults(await poller.pollUntilDone(), expectation10, FIXME1);
        });

        it("all documents with errors and multiple actions", async function () {
          const docs = [
            { id: "1", language: "", text: "" },
            {
              id: "2",
              language: "english",
              text: "I did not like the hotel we stayed at. It was too expensive.",
            },
            {
              id: "3",
              language: "en",
              text: "",
            },
          ];
          const poller = await client.beginAnalyzeBatch(
            [
              {
                kind: AnalyzeBatchActionNames.EntityRecognition,
              },
              {
                kind: AnalyzeBatchActionNames.PiiEntityRecognition,
              },
              {
                kind: AnalyzeBatchActionNames.KeyPhraseExtraction,
              },
            ],
            docs,
            {
              updateIntervalInMs: pollingInterval,
            }
          );
          await assertActionsResults(await poller.pollUntilDone(), expectation11, FIXME1);
        });

        it("output order is same as the input's one with multiple actions", async function () {
          const docs = [
            { id: "1", text: "one" },
            { id: "2", text: "two" },
            { id: "3", text: "three" },
            { id: "4", text: "four" },
            { id: "5", text: "five" },
          ];
          const poller = await client.beginAnalyzeBatch(
            [
              {
                kind: AnalyzeBatchActionNames.EntityRecognition,
              },
              {
                kind: AnalyzeBatchActionNames.PiiEntityRecognition,
              },
              {
                kind: AnalyzeBatchActionNames.KeyPhraseExtraction,
              },
            ],
            docs,
            {
              updateIntervalInMs: pollingInterval,
            }
          );
          await assertActionsResults(await poller.pollUntilDone(), expectation12);
        });

        it("out of order input IDs with multiple actions", async function () {
          const docs = [
            { id: "56", text: ":)" },
            { id: "0", text: ":(" },
            { id: "22", text: "w" },
            { id: "19", text: ":P" },
            { id: "1", text: ":D" },
          ];
          const poller = await client.beginAnalyzeBatch(
            [
              {
                kind: AnalyzeBatchActionNames.EntityRecognition,
              },
              {
                kind: AnalyzeBatchActionNames.PiiEntityRecognition,
              },
              {
                kind: AnalyzeBatchActionNames.KeyPhraseExtraction,
              },
            ],
            docs,
            {
              updateIntervalInMs: pollingInterval,
            }
          );
          await assertActionsResults(await poller.pollUntilDone(), expectation13);
        });

        it("statistics", async function () {
          const docs = [":)", ":(", "", ":P", ":D"];
          const poller = await client.beginAnalyzeBatch(
            [
              {
                kind: AnalyzeBatchActionNames.EntityRecognition,
              },
              {
                kind: AnalyzeBatchActionNames.PiiEntityRecognition,
              },
              {
                kind: AnalyzeBatchActionNames.KeyPhraseExtraction,
              },
            ],
            docs,
            "en",
            {
              updateIntervalInMs: pollingInterval,
              includeStatistics: true,
            }
          );
          const actions = await poller.pollUntilDone();
          for await (const action of actions) {
            const actionStats = action.statistics;
            if (!actionStats) {
              assert.fail(`statistics are missing`);
            }
            assert.equal(actionStats.documentCount, 5);
            assert.equal(actionStats.transactionCount, 4);
            assert.equal(actionStats.validDocumentCount, 4);
            assert.equal(actionStats.erroneousDocumentCount, 1);
            if (!action.error) {
              for (const doc of action.results) {
                if (!doc.error) {
                  const docStats = doc.statistics!;
                  assert.equal(docStats.characterCount, 2);
                  assert.equal(docStats.transactionCount, 1);
                }
              }
            }
          }
        });

        it("whole batch with a language hint", async function () {
          const docs = [
            "This was the best day of my life.",
            "I did not like the hotel we stayed at. It was too expensive.",
            "The restaurant was not as good as I hoped.",
          ];
          const poller = await client.beginAnalyzeBatch(
            [
              {
                kind: AnalyzeBatchActionNames.EntityRecognition,
              },
              {
                kind: AnalyzeBatchActionNames.PiiEntityRecognition,
              },
              {
                kind: AnalyzeBatchActionNames.KeyPhraseExtraction,
              },
            ],
            docs,
            "en",
            {
              updateIntervalInMs: pollingInterval,
            }
          );
          await assertActionsResults(await poller.pollUntilDone(), expectation14);
        });

        it("whole batch input with no language hint", async function () {
          const docs = [
            { id: "1", text: "I will go to the park." },
            { id: "2", text: "Este es un document escrito en Español." },
            { id: "3", text: "猫は幸せ" },
          ];
          const poller = await client.beginAnalyzeBatch(
            [
              {
                kind: AnalyzeBatchActionNames.EntityRecognition,
              },
              {
                kind: AnalyzeBatchActionNames.PiiEntityRecognition,
              },
              {
                kind: AnalyzeBatchActionNames.KeyPhraseExtraction,
              },
            ],
            docs,
            {
              updateIntervalInMs: pollingInterval,
            }
          );
          await assertActionsResults(await poller.pollUntilDone(), expectation15);
        });

        // TODO: Unskip when hear back from service team on 'isLanguageDefaulted' property
        it.skip("whole batch input with auto language detection", async function () {
          const docs = [
            "I will go to the park.",
            "Este es un document escrito en Español.",
            "猫は幸せ",
          ];
          const poller = await client.beginAnalyzeBatch(
            [
              {
                kind: AnalyzeBatchActionNames.EntityRecognition,
              },
              {
                kind: AnalyzeBatchActionNames.PiiEntityRecognition,
              },
              {
                kind: AnalyzeBatchActionNames.SentimentAnalysis,
              },
              {
                kind: AnalyzeBatchActionNames.KeyPhraseExtraction,
              },
              {
                kind: AnalyzeBatchActionNames.EntityLinking,
              },
              {
                kind: AnalyzeBatchActionNames.Healthcare,
              },
            ],
            docs,
            "auto",
            {
              updateIntervalInMs: pollingInterval,
            }
          );
          await assertActionsResults(await poller.pollUntilDone(), expectation71);
        });

        it("invalid language hint", async function () {
          const docs = ["This should fail because we're passing in an invalid language hint"];
          const poller = await client.beginAnalyzeBatch(
            [
              {
                kind: AnalyzeBatchActionNames.EntityRecognition,
              },
              {
                kind: AnalyzeBatchActionNames.PiiEntityRecognition,
              },
              {
                kind: AnalyzeBatchActionNames.KeyPhraseExtraction,
              },
            ],
            docs,
            "notalanguage",
            {
              updateIntervalInMs: pollingInterval,
            }
          );
          await assertActionsResults(await poller.pollUntilDone(), expectation16, FIXME1);
        });

        it("paged results with custom page size", async function () {
          const totalDocs = 25;
          const docs = Array(totalDocs - 1).fill("random text");
          docs.push("Microsoft was founded by Bill Gates and Paul Allen");
          const poller = await client.beginAnalyzeBatch(
            [
              {
                kind: AnalyzeBatchActionNames.EntityRecognition,
              },
              {
                kind: AnalyzeBatchActionNames.KeyPhraseExtraction,
              },
            ],
            docs,
            "en",
            {
              updateIntervalInMs: pollingInterval,
            }
          );
          await assertActionsResults(await poller.pollUntilDone(), expectation17, {
            maxPageSize: 10,
          });
        });

        it("operation metadata", async function () {
          const docs = ["I will go to the park."];
          const poller = await client.beginAnalyzeBatch(
            [
              {
                kind: AnalyzeBatchActionNames.EntityRecognition,
              },
            ],
            docs,
            "end",
            {
              updateIntervalInMs: pollingInterval,
              displayName: "testJob",
            }
          );
          poller.onProgress((state) => {
            assert.ok(state.createdOn, "createdOn is undefined!");
            assert.ok(state.expiresOn, "expiresOn is undefined!");
            assert.ok(state.modifiedOn, "modifiedOn is undefined!");
            assert.ok(state.status, "status is undefined!");
            assert.ok(state.id, "id is undefined!");
            assert.equal(state.displayName, "testJob");
            assert.isDefined(state.actionSucceededCount, "actionSucceededCount is undefined!");
            assert.equal(state.actionFailedCount, 0);
            assert.isDefined(state.actionInProgressCount, "actionInProgressCount is undefined!");
          });
          await poller.pollUntilDone();
        });

        // FIXME: see https://github.com/Azure/azure-sdk-for-js/issues/23616
        it.skip("cancel after progress", async function () {
          const docs = [
            "Patient does not suffer from high blood pressure.",
            "Prescribed 100mg ibuprofen, taken twice daily.",
          ];
          const actions = [
            {
              kind: AnalyzeBatchActionNames.Healthcare,
            },
            {
              kind: AnalyzeBatchActionNames.EntityRecognition,
            },
            {
              kind: AnalyzeBatchActionNames.PiiEntityRecognition,
            },
            {
              kind: AnalyzeBatchActionNames.SentimentAnalysis,
              includeOpinionMining: true,
            },
          ];
          const poller = await client.beginAnalyzeBatch(actions, docs, "en", {
            updateIntervalInMs: 100,
          });
          const pollPromise = poller.pollUntilDone();
          poller.onProgress(async (state) => {
            if (state.actionInProgressCount < actions.length) {
              await poller.sendCancellationRequest();
            }
          });
          await assert.isRejected(pollPromise, /Operation was canceled/);
          assert.equal(poller.getOperationState().status, "canceled");
          const results = poller.getResult();
          if (results === undefined) {
            assert.fail(`No results found`);
          }
          let nonEmptyResult = false;
          for await (const actionResult of results) {
            nonEmptyResult = true;
            if (actionResult.error) {
              assert.fail("Unexpected failed action");
            }
          }
          assert.isTrue(nonEmptyResult);
        });

        it("rehydrated polling", async function () {
          const docs = [
            { id: "0", language: "en", text: "Patient does not suffer from high blood pressure." },
            { id: "1", language: "en", text: "Prescribed 100mg ibuprofen, taken twice daily." },
          ];
          const originalPoller = await client.beginAnalyzeBatch(
            [
              {
                kind: AnalyzeBatchActionNames.Healthcare,
              },
              {
                kind: AnalyzeBatchActionNames.EntityRecognition,
              },
              {
                kind: AnalyzeBatchActionNames.PiiEntityRecognition,
              },
              {
                kind: AnalyzeBatchActionNames.SentimentAnalysis,
                includeOpinionMining: true,
              },
            ],
            docs,
            {
              updateIntervalInMs: pollingInterval,
            }
          );
          if (originalPoller.isDone()) {
            assert.fail("Operation finished processing before creating a new poller");
          }
          const serializedState = originalPoller.toString();
          assert.deepEqual(
            JSON.parse(serializedState).state.docIds,
            docs.map(({ id }) => id)
          );
          const rehydratedPoller = await client.restoreAnalyzeBatchPoller(serializedState, {
            updateIntervalInMs: pollingInterval,
          });
          await assertActionsResults(await rehydratedPoller.pollUntilDone(), expectation26);
          await assertActionsResults(await originalPoller.pollUntilDone(), expectation26);
        });

        describe("stringIndexType", function () {
          it("family emoji wit skin tone modifier", async function () {
            const docs = ["👩🏻‍👩🏽‍👧🏾‍👦🏿 SSN: 859-98-0987"];
            const poller = await client.beginAnalyzeBatch(
              [
                {
                  kind: AnalyzeBatchActionNames.PiiEntityRecognition,
                  stringIndexType: KnownStringIndexType.UnicodeCodePoint,
                },
              ],
              docs,
              "en",
              {
                updateIntervalInMs: pollingInterval,
              }
            );
            await assertActionsResults(await poller.pollUntilDone(), expectation18);
          });

          it("family emoji wit skin tone modifier with Utf16CodeUnit", async function () {
            const docs = ["👩🏻‍👩🏽‍👧🏾‍👦🏿 ibuprofen"];
            const poller = await client.beginAnalyzeBatch(
              [
                {
                  kind: AnalyzeBatchActionNames.Healthcare,
                  stringIndexType: KnownStringIndexType.Utf16CodeUnit,
                },
              ],
              docs,
              "en",
              {
                updateIntervalInMs: pollingInterval,
              }
            );
            await assertActionsResults(await poller.pollUntilDone(), expectation22);
          });

          it("family emoji wit skin tone modifier with UnicodeCodePoint", async function () {
            const docs = ["👩🏻‍👩🏽‍👧🏾‍👦🏿 ibuprofen"];
            const poller = await client.beginAnalyzeBatch(
              [
                {
                  kind: AnalyzeBatchActionNames.Healthcare,
                  stringIndexType: KnownStringIndexType.UnicodeCodePoint,
                },
              ],
              docs,
              "en",
              {
                updateIntervalInMs: pollingInterval,
              }
            );
            await assertActionsResults(await poller.pollUntilDone(), expectation23);
          });
        });
      });
    });
  });
});<|MERGE_RESOLUTION|>--- conflicted
+++ resolved
@@ -41,11 +41,7 @@
   expectation7,
   expectation8,
   expectation9,
-<<<<<<< HEAD
-  expectation33,
-=======
   expectation32,
->>>>>>> 935a507d
   expectation30,
   expectation31,
   expectation71,
