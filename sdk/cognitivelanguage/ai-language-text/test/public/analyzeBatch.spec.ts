--- conflicted
+++ resolved
@@ -880,12 +880,7 @@
           await poller.pollUntilDone();
         });
 
-<<<<<<< HEAD
         it("cancel after progress", async function () {
-=======
-        // FIXME: see https://github.com/Azure/azure-sdk-for-js/issues/23616
-        it.skip("cancel after progress", async function () {
->>>>>>> 365c3f9a
           const docs = [
             "Patient does not suffer from high blood pressure.",
             "Prescribed 100mg ibuprofen, taken twice daily.",
