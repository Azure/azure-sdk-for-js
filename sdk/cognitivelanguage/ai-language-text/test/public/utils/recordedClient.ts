--- conflicted
+++ resolved
@@ -38,14 +38,8 @@
     clientOptions?: TextAnalysisClientOptions;
   }
 ): TextAnalysisClient {
-<<<<<<< HEAD
-  const { resource = "Default", recorder, clientOptions = {} } = options;
-  const endpoint = assertEnvironmentVariable(getEndpointEnvVarName(resource));
-
-=======
   const { recorder, clientOptions = {} } = options;
   const endpoint = assertEnvironmentVariable("ENDPOINT");
->>>>>>> 9290083a
   const updatedOptions = recorder ? recorder.configureClientOptions(clientOptions) : clientOptions;
 
   switch (authMethod) {
