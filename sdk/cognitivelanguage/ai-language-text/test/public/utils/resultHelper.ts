--- conflicted
+++ resolved
@@ -70,11 +70,6 @@
     excludedAdditionalProps?: string[];
   } = {}
 ): void {
-<<<<<<< HEAD
-  console.log(JSON.stringify(result));
-  const { excludedAdditionalProps = ["confidenceScore", "confidentScores"] } = options;
-=======
   const { excludedAdditionalProps = ["confidenceScore", "confidenceScores"] } = options;
->>>>>>> c660decc
   assert.deepEqualExcludingEvery(result, expectation, excludedAdditionalProps as any);
 }