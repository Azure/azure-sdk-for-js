# Release History

<<<<<<< HEAD
## 1.1.0-beta.2 (2023-03-07)
=======
## 1.1.0-beta.2 (Unreleased)

### Features Added

- Add support for logging API warnings that are part of warn-text response headers.

### Breaking Changes

### Bugs Fixed

### Other Changes
>>>>>>> e405a37e

## 1.1.0-beta.1 (2022-11-17)

### Features Added

- Supports service version 2022-10-01-preview by default instead of 2022-05-01.
- Adds support for extractive summarization and FHIR in `beginAnalyzeBatch`.
- Adds support for abstractive summarization in `beginAnalyzeBatch`.
- Adds support for dynamic classification in `analyze`.
- Adds support for script detection (use model version "2022-04-10-preview")
- Adds automatic language detection in `beginAnalyzeBatch`.
- Adds support for document types in healthcare analysis.
- Adds support for entity resolution in entity recognition (use model version "2022-10-01-preview").
- Adds support for confidence scores in healthcare relations.

## 1.0.0 (2022-09-08)

### Features Added

- Supports service version 2022-05-01 by default instead of 2022-04-01-preview.

### Breaking Changes

- `AnalyzeBatchPoller` has been updated by removing `isStarted`, `isCanceled`, and `isCompleted`.
- `cancelOperation` in `AnalyzeBatchPoller` has been renamed to `sendCancellationRequest`.
- Extractive Summarization action has been removed because it is still in beta. Use @azure/ai-language-text@1.0.0-beta.1 to access this feature.
- FHIR has been removed from healthcare actions because it is still in beta. Use @azure/ai-language-text@1.0.0-beta.1 to access this feature.
- `apiVersion` option in the client class constructor options bag has been renamed to `serviceVersion`.
- `apiVersion` option in the method options bags has been removed.

## 1.0.0-beta.1 (2022-08-11)

- Initial release<|MERGE_RESOLUTION|>--- conflicted
+++ resolved
@@ -1,9 +1,6 @@
 # Release History
 
-<<<<<<< HEAD
 ## 1.1.0-beta.2 (2023-03-07)
-=======
-## 1.1.0-beta.2 (Unreleased)
 
 ### Features Added
 
@@ -14,7 +11,6 @@
 ### Bugs Fixed
 
 ### Other Changes
->>>>>>> e405a37e
 
 ## 1.1.0-beta.1 (2022-11-17)
 
