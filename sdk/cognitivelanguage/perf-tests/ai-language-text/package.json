{
  "name": "@azure-tests/perf-ai-language-text",
  "sdk-type": "perf-test",
  "version": "1.0.0",
  "description": "Performance tests for @azure/ai-language-text",
  "main": "",
  "keywords": [],
  "author": "",
  "license": "ISC",
  "dependencies": {
    "@azure-tools/test-perf": "^1.0.0",
    "@azure/ai-language-text": "^1.1.0",
    "@azure/identity": "workspace:*",
    "dotenv": "catalog:"
  },
  "devDependencies": {
    "@azure/dev-tool": "workspace:*",
    "@types/node": "catalog:",
    "cross-env": "catalog:legacy",
    "eslint": "catalog:",
    "tslib": "catalog:",
    "typescript": "catalog:"
  },
  "private": true,
  "scripts": {
<<<<<<< HEAD
    "audit": "skipped",
=======
>>>>>>> 1b240a90
    "build": "npm run clean && tsc -p .",
    "build:samples": "echo skipped",
    "build:test": "echo skipped",
    "check-format": "dev-tool run vendored prettier --list-different --config ../../../../.prettierrc.json --ignore-path ../../../../.prettierignore \"test/**/*.ts\" \"*.{js,json}\"",
    "clean": "dev-tool run vendored rimraf --glob dist dist-* types *.tgz *.log",
    "format": "dev-tool run vendored prettier --write --config ../../../../.prettierrc.json --ignore-path ../../../../.prettierignore \"test/**/*.ts\" \"*.{js,json}\"",
    "integration-test": "echo skipped",
    "integration-test:browser": "echo skipped",
    "integration-test:node": "echo skipped",
    "lint": "dev-tool run vendored eslint-c ../../../../common/tools/eslint-plugin-azure-sdk/eslint.perftests.config.mjs test",
    "lint:fix": "dev-tool run vendored eslint-c ../../../../common/tools/eslint-plugin-azure-sdk/eslint.perftests.config.mjs test --fix --fix-type [problem,suggestion]",
    "pack": "npm pack 2>&1",
    "perf-test:node": "ts-node test/index.spec.ts",
    "test": "echo skipped",
    "test:browser": "echo skipped",
    "test:node": "echo skipped",
    "unit-test": "echo skipped",
    "unit-test:browser": "echo skipped",
    "unit-test:node": "echo skipped",
    "update-snippets": "echo skipped"
  }
}<|MERGE_RESOLUTION|>--- conflicted
+++ resolved
@@ -23,10 +23,6 @@
   },
   "private": true,
   "scripts": {
-<<<<<<< HEAD
-    "audit": "skipped",
-=======
->>>>>>> 1b240a90
     "build": "npm run clean && tsc -p .",
     "build:samples": "echo skipped",
     "build:test": "echo skipped",
