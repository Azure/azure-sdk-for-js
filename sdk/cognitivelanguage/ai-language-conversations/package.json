{
  "name": "@azure/ai-language-conversations",
  "sdk-type": "client",
  "author": "Microsoft Corporation",
  "description": "An isomorphic client library for the Azure Conversational Language Understanding service.",
  "version": "1.0.0-beta.2",
  "engines": {
    "node": ">=18.0.0"
  },
  "dependencies": {
<<<<<<< HEAD
    "@azure/abort-controller": "workspace:~",
    "@azure/core-auth": "workspace:~",
    "@azure/core-client": "workspace:~",
    "@azure/core-lro": "catalog:core-lroV2",
    "@azure/core-rest-pipeline": "workspace:~",
    "@azure/core-tracing": "workspace:~",
    "tslib": "catalog:"
=======
    "@azure/abort-controller": "^2.0.0",
    "@azure/core-auth": "^1.3.0",
    "@azure/core-client": "^1.5.0",
    "@azure/core-lro": "^2.2.0",
    "@azure/core-rest-pipeline": "^1.8.0",
    "@azure/core-tracing": "^1.0.0",
    "tslib": "^2.2.0"
>>>>>>> e460e3b0
  },
  "keywords": [
    "node",
    "azure",
    "typescript",
    "browser",
    "isomorphic",
    "cloud"
  ],
  "license": "MIT",
  "main": "./dist/index.js",
  "module": "./dist-esm/src/index.js",
  "types": "./types/ai-language-conversations.d.ts",
  "devDependencies": {
<<<<<<< HEAD
    "@azure-tools/test-credential": "catalog:test-credentialV1",
    "@azure-tools/test-recorder": "catalog:test-recorderV3",
    "@azure-tools/test-utils": "workspace:~",
    "@azure/dev-tool": "workspace:~",
    "@azure/eslint-plugin-azure-sdk": "workspace:~",
    "@azure/identity": "workspace:~",
    "@azure/logger": "workspace:~",
    "@microsoft/api-extractor": "catalog:",
=======
    "@azure-tools/test-credential": "^1.0.0",
    "@azure-tools/test-recorder": "^3.0.0",
    "@azure-tools/test-utils": "^1.0.1",
    "@azure/dev-tool": "^1.0.0",
    "@azure/eslint-plugin-azure-sdk": "^3.0.0",
    "@azure/identity": "^4.0.1",
    "@azure/logger": "^1.0.3",
    "@microsoft/api-extractor": "^7.31.1",
>>>>>>> e460e3b0
    "@types/chai": "^4.1.6",
    "@types/chai-as-promised": "^7.1.0",
    "@types/mocha": "^10.0.0",
    "@types/node": "catalog:",
    "@types/sinon": "^17.0.0",
    "chai": "^4.2.0",
    "chai-as-promised": "^7.1.1",
    "cross-env": "^7.0.2",
<<<<<<< HEAD
    "dotenv": "catalog:",
    "eslint": "catalog:",
=======
    "dotenv": "^16.0.0",
    "eslint": "^9.9.0",
>>>>>>> e460e3b0
    "karma": "^6.2.0",
    "karma-chrome-launcher": "^3.0.0",
    "karma-coverage": "^2.0.0",
    "karma-env-preprocessor": "^0.1.1",
    "karma-firefox-launcher": "^1.1.0",
    "karma-junit-reporter": "^2.0.1",
    "karma-mocha": "^2.0.1",
    "karma-mocha-reporter": "^2.2.5",
    "karma-source-map-support": "~1.4.0",
    "karma-sourcemap-loader": "^0.3.8",
<<<<<<< HEAD
    "mkdirp": "catalog:",
    "mocha": "^10.0.0",
    "nyc": "^17.0.0",
    "rimraf": "catalog:",
    "sinon": "^17.0.0",
    "source-map-support": "^0.5.9",
    "ts-node": "^10.0.0",
    "typescript": "catalog:",
=======
    "mkdirp": "^3.0.1",
    "mocha": "^10.0.0",
    "nyc": "^17.0.0",
    "rimraf": "^5.0.5",
    "sinon": "^17.0.0",
    "source-map-support": "^0.5.9",
    "ts-node": "^10.0.0",
    "typescript": "~5.6.2",
>>>>>>> e460e3b0
    "uglify-js": "^3.4.9"
  },
  "homepage": "https://github.com/Azure/azure-sdk-for-js/tree/main/sdk/cognitivelanguage/ai-language-conversations/README.md",
  "repository": "github:Azure/azure-sdk-for-js",
  "bugs": {
    "url": "https://github.com/Azure/azure-sdk-for-js/issues"
  },
  "files": [
    "dist/**/*.js",
    "dist/**/*.js.map",
    "dist/**/*.d.ts",
    "dist/**/*.d.ts.map",
    "dist-esm/**/*.js",
    "dist-esm/**/*.js.map",
    "dist-esm/**/*.d.ts",
    "dist-esm/**/*.d.ts.map",
    "README.md",
    "LICENSE",
    "rollup.config.js",
    "tsconfig.json",
    "review/*",
    "CHANGELOG.md",
    "types/*"
  ],
  "scripts": {
    "audit": "node ../../../common/scripts/rush-audit.js && rimraf node_modules package-lock.json && npm i --package-lock-only 2>&1 && npm audit",
    "build": "npm run clean && tsc -p . && dev-tool run bundle && dev-tool run extract-api",
    "build:browser": "tsc -p . && dev-tool run bundle",
    "build:debug": "tsc -p . && dev-tool run bundle && dev-tool run extract-api",
    "build:node": "tsc -p . && dev-tool run bundle",
    "build:samples": "echo Obsolete.",
    "build:test": "tsc -p . && dev-tool run bundle",
    "check-format": "dev-tool run vendored prettier --list-different --config ../../../.prettierrc.json --ignore-path ../../../.prettierignore \"src/**/*.ts\" \"test/**/*.ts\" \"samples-dev/**/*.ts\" \"*.{js,json}\"",
    "clean": "rimraf --glob dist dist-* temp types *.tgz *.log",
    "execute:samples": "dev-tool samples run samples-dev",
    "extract-api": "tsc -p . && dev-tool run extract-api",
    "format": "dev-tool run vendored prettier --write --config ../../../.prettierrc.json --ignore-path ../../../.prettierignore \"src/**/*.ts\" \"test/**/*.ts\" \"samples-dev/**/*.ts\" \"*.{js,json}\"",
    "integration-test": "npm run integration-test:node && npm run integration-test:browser",
    "integration-test:browser": "dev-tool run test:browser",
    "integration-test:node": "dev-tool run test:node-js-input -- --timeout 5000000 \"dist-esm/test/**/*.spec.js\"",
    "lint": "eslint package.json api-extractor.json src test",
    "lint:fix": "eslint package.json api-extractor.json src test --fix --fix-type [problem,suggestion]",
    "pack": "npm pack 2>&1",
    "test": "npm run clean && npm run build:test && npm run unit-test",
    "test:browser": "npm run clean && npm run build:test && npm run unit-test:browser",
    "test:node": "npm run clean && npm run build:test && npm run unit-test:node",
    "unit-test": "npm run unit-test:node && npm run unit-test:browser",
    "unit-test:browser": "echo Skipped",
    "unit-test:node": "echo skipped",
    "update-snippets": "echo skipped"
  },
  "sideEffects": false,
  "//metadata": {
    "constantPaths": [
      {
        "path": "src/generated/conversationAnalysisClient.ts",
        "prefix": "packageDetails"
      }
    ]
  },
  "//sampleConfiguration": {
    "productName": "Azure Cognitive Language Service",
    "productSlugs": [
      "azure",
      "azure-cognitive-services",
      "language-service"
    ],
    "requiredResources": {
      "Azure Cognitive Services instance": "https://docs.microsoft.com/azure/cognitive-services/cognitive-services-apis-create-account"
    }
  }
}<|MERGE_RESOLUTION|>--- conflicted
+++ resolved
@@ -8,7 +8,6 @@
     "node": ">=18.0.0"
   },
   "dependencies": {
-<<<<<<< HEAD
     "@azure/abort-controller": "workspace:~",
     "@azure/core-auth": "workspace:~",
     "@azure/core-client": "workspace:~",
@@ -16,15 +15,6 @@
     "@azure/core-rest-pipeline": "workspace:~",
     "@azure/core-tracing": "workspace:~",
     "tslib": "catalog:"
-=======
-    "@azure/abort-controller": "^2.0.0",
-    "@azure/core-auth": "^1.3.0",
-    "@azure/core-client": "^1.5.0",
-    "@azure/core-lro": "^2.2.0",
-    "@azure/core-rest-pipeline": "^1.8.0",
-    "@azure/core-tracing": "^1.0.0",
-    "tslib": "^2.2.0"
->>>>>>> e460e3b0
   },
   "keywords": [
     "node",
@@ -39,7 +29,6 @@
   "module": "./dist-esm/src/index.js",
   "types": "./types/ai-language-conversations.d.ts",
   "devDependencies": {
-<<<<<<< HEAD
     "@azure-tools/test-credential": "catalog:test-credentialV1",
     "@azure-tools/test-recorder": "catalog:test-recorderV3",
     "@azure-tools/test-utils": "workspace:~",
@@ -48,16 +37,6 @@
     "@azure/identity": "workspace:~",
     "@azure/logger": "workspace:~",
     "@microsoft/api-extractor": "catalog:",
-=======
-    "@azure-tools/test-credential": "^1.0.0",
-    "@azure-tools/test-recorder": "^3.0.0",
-    "@azure-tools/test-utils": "^1.0.1",
-    "@azure/dev-tool": "^1.0.0",
-    "@azure/eslint-plugin-azure-sdk": "^3.0.0",
-    "@azure/identity": "^4.0.1",
-    "@azure/logger": "^1.0.3",
-    "@microsoft/api-extractor": "^7.31.1",
->>>>>>> e460e3b0
     "@types/chai": "^4.1.6",
     "@types/chai-as-promised": "^7.1.0",
     "@types/mocha": "^10.0.0",
@@ -65,14 +44,9 @@
     "@types/sinon": "^17.0.0",
     "chai": "^4.2.0",
     "chai-as-promised": "^7.1.1",
-    "cross-env": "^7.0.2",
-<<<<<<< HEAD
+    "cross-env": "^7.0.3",
     "dotenv": "catalog:",
     "eslint": "catalog:",
-=======
-    "dotenv": "^16.0.0",
-    "eslint": "^9.9.0",
->>>>>>> e460e3b0
     "karma": "^6.2.0",
     "karma-chrome-launcher": "^3.0.0",
     "karma-coverage": "^2.0.0",
@@ -83,7 +57,6 @@
     "karma-mocha-reporter": "^2.2.5",
     "karma-source-map-support": "~1.4.0",
     "karma-sourcemap-loader": "^0.3.8",
-<<<<<<< HEAD
     "mkdirp": "catalog:",
     "mocha": "^10.0.0",
     "nyc": "^17.0.0",
@@ -92,16 +65,6 @@
     "source-map-support": "^0.5.9",
     "ts-node": "^10.0.0",
     "typescript": "catalog:",
-=======
-    "mkdirp": "^3.0.1",
-    "mocha": "^10.0.0",
-    "nyc": "^17.0.0",
-    "rimraf": "^5.0.5",
-    "sinon": "^17.0.0",
-    "source-map-support": "^0.5.9",
-    "ts-node": "^10.0.0",
-    "typescript": "~5.6.2",
->>>>>>> e460e3b0
     "uglify-js": "^3.4.9"
   },
   "homepage": "https://github.com/Azure/azure-sdk-for-js/tree/main/sdk/cognitivelanguage/ai-language-conversations/README.md",
