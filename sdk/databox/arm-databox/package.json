--- conflicted
+++ resolved
@@ -8,7 +8,6 @@
     "node": ">=18.0.0"
   },
   "dependencies": {
-<<<<<<< HEAD
     "@azure/abort-controller": "workspace:*",
     "@azure/core-auth": "workspace:*",
     "@azure/core-client": "workspace:*",
@@ -16,29 +15,20 @@
     "@azure/core-paging": "workspace:*",
     "@azure/core-rest-pipeline": "workspace:*",
     "tslib": "catalog:"
-=======
-    "@azure/abort-controller": "^2.1.2",
-    "@azure/core-auth": "^1.9.0",
-    "@azure/core-client": "^1.9.3",
-    "@azure/core-lro": "^2.5.4",
-    "@azure/core-paging": "^1.6.2",
-    "@azure/core-rest-pipeline": "^1.19.1",
-    "tslib": "^2.8.1"
->>>>>>> 07a14f87
   },
   "keywords": [
     "node",
     "azure",
     "typescript",
     "browser",
-    "isomorphic"
+    "isomorphic",
+    "cloud"
   ],
   "license": "MIT",
   "main": "./dist/commonjs/index.js",
   "module": "./dist/esm/index.js",
   "types": "./dist/commonjs/index.d.ts",
   "devDependencies": {
-<<<<<<< HEAD
     "@azure-tools/test-credential": "workspace:*",
     "@azure-tools/test-recorder": "workspace:*",
     "@azure-tools/test-utils-vitest": "workspace:*",
@@ -52,21 +42,6 @@
     "playwright": "catalog:testing",
     "typescript": "catalog:",
     "vitest": "catalog:testing"
-=======
-    "@azure-tools/test-credential": "^2.0.0",
-    "@azure-tools/test-recorder": "^4.1.0",
-    "@azure-tools/test-utils-vitest": "^1.0.0",
-    "@azure/dev-tool": "^1.0.0",
-    "@azure/identity": "^4.8.0",
-    "@azure/logger": "^1.1.4",
-    "@types/node": "^18.0.0",
-    "@vitest/browser": "^3.0.9",
-    "@vitest/coverage-istanbul": "^3.0.9",
-    "dotenv": "^16.0.0",
-    "playwright": "^1.50.0",
-    "typescript": "~5.8.2",
-    "vitest": "^3.0.9"
->>>>>>> 07a14f87
   },
   "repository": "github:Azure/azure-sdk-for-js",
   "bugs": {
