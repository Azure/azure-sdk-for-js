--- conflicted
+++ resolved
@@ -93,20 +93,9 @@
     "vitest": "catalog:testing"
   },
   "scripts": {
-<<<<<<< HEAD
     "clean": "rimraf --glob dist dist-browser dist-esm test-dist temp types *.tgz *.log",
     "extract-api": "rimraf review && dev-tool run extract-api",
     "pack": "npm pack 2>&1",
-=======
-    "build": "npm run clean && dev-tool run build-package && dev-tool run extract-api",
-    "build:samples": "tsc -p tsconfig.samples.json",
-    "check-format": "prettier --list-different --config ../../../.prettierrc.json --ignore-path ../../../.prettierignore \"src/**/*.{ts,cts,mts}\" \"test/**/*.{ts,cts,mts}\" \"*.{js,cjs,mjs,json}\" \"samples-dev/*.ts\"",
-    "clean": "rimraf --glob dist dist-browser dist-esm test-dist temp types *.tgz *.log",
-    "execute:samples": "dev-tool samples run samples-dev",
-    "extract-api": "rimraf review && dev-tool run extract-api",
-    "format": "prettier --write --config ../../../.prettierrc.json --ignore-path ../../../.prettierignore \"src/**/*.{ts,cts,mts}\" \"test/**/*.{ts,cts,mts}\" \"*.{js,cjs,mjs,json}\" \"samples-dev/*.ts\"",
-    "generate:client": "echo skipped",
->>>>>>> facaf326
     "lint": "echo skipped",
     "lint:fix": "echo skipped",
     "build:samples": "tsc -p tsconfig.samples.json && dev-tool samples publish -f",
