{
  "name": "@azure/event-processor-host",
  "version": "2.1.1",
  "description": "Azure Event Processor Host (Event Hubs) SDK for JS.",
  "author": "Microsoft Corporation",
  "license": "MIT",
  "homepage": "https://github.com/Azure/azure-sdk-for-js/tree/main/sdk/eventhub/event-processor-host/",
  "repository": "github:Azure/azure-sdk-for-js",
  "sideEffects": false,
  "keywords": [
    "azure",
    "cloud",
    "event hubs",
    "event processor",
    "events"
  ],
  "bugs": {
    "url": "https://github.com/Azure/azure-sdk-for-js/issues"
  },
  "main": "./dist/index.js",
  "module": "dist-esm/src/index.js",
  "types": "./typings/event-processor-host.d.ts",
  "engines": {
    "node": ">=12.0.0"
  },
  "files": [
    "dist/",
    "dist-esm/src/",
    "typings/event-processor-host.d.ts",
    "README.md",
    "LICENSE"
  ],
  "scripts": {
    "audit": "node ../../../common/scripts/rush-audit.js && rimraf node_modules package-lock.json && npm i --package-lock-only 2>&1 && npm audit",
    "build:browser": "tsc -p . && cross-env ONLY_BROWSER=true rollup -c 2>&1",
    "build:node": "tsc -p . && cross-env ONLY_NODE=true rollup -c 2>&1",
    "build:samples": "dev-tool samples prep && cd dist-samples && tsc",
    "build:test": "tsc -p . && cross-env ONLY_NODE=true rollup -c 2>&1",
    "build": "npm run clean && tsc -p . && rollup -c 2>&1 && api-extractor run --local",
    "check-format": "prettier --list-different --config ../../../.prettierrc.json --ignore-path ../../../.prettierignore \"src/**/*.ts\" \"test/**/*.ts\" \"*.{js,json}\"",
    "clean": "rimraf dist dist-* typings *.tgz *.log",
    "execute:samples": "echo skipped",
    "extract-api": "tsc -p . && api-extractor run --local",
    "format": "prettier --write --config ../../../.prettierrc.json --ignore-path ../../../.prettierignore \"src/**/*.ts\" \"test/**/*.ts\" \"*.{js,json}\"",
    "integration-test:browser": "echo skipped",
    "integration-test:node": "nyc mocha -r esm --require source-map-support/register --reporter ../../../common/tools/mocha-multi-reporter.js --timeout 1200000 --full-trace \"dist-esm/test/*.spec.js\"",
    "integration-test": "npm run integration-test:node && npm run integration-test:browser",
    "lint:fix": "eslint package.json src test samples --ext .ts --fix --fix-type [problem,suggestion]",
    "lint": "eslint package.json src test samples --ext .ts -f html -o event-processor-host-lintReport.html || exit 0",
    "pack": "npm pack 2>&1",
    "test:browser": "npm run build:test && npm run unit-test:browser && npm run integration-test:browser",
    "test:node": "npm run build:test && npm run unit-test:node && npm run integration-test:node",
    "test": "npm run build:test && npm run unit-test && npm run integration-test",
    "unit-test:browser": "echo skipped",
    "unit-test:node": "echo skipped",
    "unit-test": "npm run unit-test:node && npm run unit-test:browser"
  },
  "//metadata": {
    "constantPaths": [
      {
        "path": "src/util/constants.ts",
        "prefix": "version"
      }
    ]
  },
  "//sampleConfiguration": {
    "skip": [
      "iothubEph.js",
      "multiEph.js",
      "sendBatch.js",
      "singleEph.js",
      "websockets.js"
    ]
  },
  "dependencies": {
    "@azure/event-hubs": "^2.1.4",
    "@azure/ms-rest-nodeauth": "^0.9.2",
    "async-lock": "^1.1.3",
    "azure-storage": "^2.10.2",
    "debug": "^4.1.1",
    "path-browserify": "^1.0.0",
    "tslib": "^2.2.0",
    "uuid": "^8.3.0"
  },
  "devDependencies": {
    "@azure/dev-tool": "^1.0.0",
    "@azure/eslint-plugin-azure-sdk": "^3.0.0",
    "@microsoft/api-extractor": "^7.18.11",
<<<<<<< HEAD
    "@rollup/plugin-commonjs": "^21.0.1",
    "@rollup/plugin-json": "^4.0.0",
    "@rollup/plugin-multi-entry": "^3.0.0",
    "@rollup/plugin-node-resolve": "^8.0.0",
    "@rollup/plugin-replace": "^2.2.0",
=======
>>>>>>> 12b19410
    "@types/async-lock": "^1.1.0",
    "@types/chai": "^4.1.6",
    "@types/chai-as-promised": "^7.1.0",
    "@types/chai-string": "^1.4.1",
    "@types/debug": "^4.1.4",
    "@types/mocha": "^7.0.2",
    "@types/node": "^12.0.0",
    "@types/uuid": "^8.0.0",
    "@types/ws": "^7.2.4",
    "chai": "^4.2.0",
    "chai-as-promised": "^7.1.1",
    "chai-string": "^1.5.0",
    "cross-env": "^7.0.2",
    "dotenv": "^8.2.0",
    "eslint": "^7.15.0",
    "esm": "^3.2.18",
    "https-proxy-agent": "^5.0.0",
    "mocha": "^7.1.1",
    "mocha-junit-reporter": "^2.0.0",
    "nyc": "^15.0.0",
    "prettier": "^1.16.4",
    "rimraf": "^3.0.0",
<<<<<<< HEAD
    "rollup": "^2.0.0",
    "rollup-plugin-sourcemaps": "^0.4.2",
=======
    "rollup": "^1.16.3",
>>>>>>> 12b19410
    "ts-node": "^10.0.0",
    "typescript": "~4.2.0",
    "ws": "^7.1.1"
  }
}<|MERGE_RESOLUTION|>--- conflicted
+++ resolved
@@ -86,14 +86,6 @@
     "@azure/dev-tool": "^1.0.0",
     "@azure/eslint-plugin-azure-sdk": "^3.0.0",
     "@microsoft/api-extractor": "^7.18.11",
-<<<<<<< HEAD
-    "@rollup/plugin-commonjs": "^21.0.1",
-    "@rollup/plugin-json": "^4.0.0",
-    "@rollup/plugin-multi-entry": "^3.0.0",
-    "@rollup/plugin-node-resolve": "^8.0.0",
-    "@rollup/plugin-replace": "^2.2.0",
-=======
->>>>>>> 12b19410
     "@types/async-lock": "^1.1.0",
     "@types/chai": "^4.1.6",
     "@types/chai-as-promised": "^7.1.0",
@@ -116,12 +108,7 @@
     "nyc": "^15.0.0",
     "prettier": "^1.16.4",
     "rimraf": "^3.0.0",
-<<<<<<< HEAD
     "rollup": "^2.0.0",
-    "rollup-plugin-sourcemaps": "^0.4.2",
-=======
-    "rollup": "^1.16.3",
->>>>>>> 12b19410
     "ts-node": "^10.0.0",
     "typescript": "~4.2.0",
     "ws": "^7.1.1"
