/*
<<<<<<< HEAD
  This sample demonstrates how to use multiple instances of Event Processor Host in the same process
  to receive events from all partitions. It also shows how to checkpoint metadata for received events
  at regular intervals in an Azure Storage Blob.
=======
  Copyright (c) Microsoft Corporation. All rights reserved.
  Licensed under the MIT Licence.

  This sample demonstrates how to create multiple instances of EPH in the same process and
  how the start() function can be used to Start the event processor host and provide messages
  received across all the partitions. It also describes how the checkpointFromEventData() function
  can be used to checkpoint metadata about the received messages at regular interval in an Azure Storage Blob.
>>>>>>> 362110df

  If your Event Hubs instance doesn't have any events, then please run "sendBatch.ts" sample
  to populate Event Hubs before running this sample.

  See https://docs.microsoft.com/en-us/azure/event-hubs/event-hubs-event-processor-host
  to learn about Event Processor Host.
*/

import {
  EventProcessorHost,
  OnReceivedError,
  OnReceivedMessage,
  EventData,
  PartitionContext,
  delay
} from "@azure/event-processor-host";

// Define Storage and Event Hubs connection strings and related Event Hubs entity name here
const ehConnectionString = "";
const eventHubsName = "";
const storageConnectionString = "";

<<<<<<< HEAD
// set the names of eph and the storage container.
// Use `createHostName` to create a unique name based on given prefix to use different storage containers on each run if needed.
=======
// if you want to create a unique storageContainer name for every run, use `createHostName` function, otherwise
// provide storageContainer name here.
// const storageContainerName = "my-container";
>>>>>>> 362110df
const storageContainerName = EventProcessorHost.createHostName("test-container");
const ephName1 = "eph-1";
const ephName2 = "eph-2";

async function main(): Promise<void> {
  // Start eph-1.
  const eph1 = await startEph(ephName1);
  await delay(20000);
  // After 20 seconds start eph-2.
  const eph2 = await startEph(ephName2);
  await delay(90000);
  // Now, load will be evenly balanced between eph-1 and eph-2. After 90 seconds stop eph-1.
  await stopEph(eph1);
  await delay(40000);
  // Now, eph-1 will regain access to all the partitions and will close after 40 seconds.
  await stopEph(eph2);
}

main().catch(err => {
  console.log("Error occurred: ", err);
});

/**
 * Creates an EPH with the given name and starts the EPH.
 * @param ephName The name of the EPH.
 * @returns {Promise<EventProcessorHost>} Promise<EventProcessorHost>
 */
async function startEph(ephName: string): Promise<EventProcessorHost> {
  // Create the Event Processor Host
  const eph = EventProcessorHost.createFromConnectionString(
    ephName,
    storageConnectionString!,
    storageContainerName,
    ehConnectionString!,
    {
      eventHubPath: eventHubsName,
<<<<<<< HEAD
      // This method will provide errors that occur during lease and partition management. The
      // errors that occur while receiving messages will be provided in the onError handler
      // provided in the eph.start() method.
      onEphError: (error: any) => {
=======
      onEphError: error => {
>>>>>>> 362110df
        console.log("[%s] Error: %O", ephName, error);
      }
    }
  );
  // Message handler
  const partionCount: { [x: string]: number } = {};
  const onMessage: OnReceivedMessage = async (context: PartitionContext, event: EventData) => {
    !partionCount[context.partitionId] ? (partionCount[context.partitionId] = 1) : partionCount[context.partitionId]++;
    console.log(
      "[%s] %d - Received message from partition: '%s', offset: '%s'",
      ephName,
      partionCount[context.partitionId],
      context.partitionId,
      event.offset
    );
    // Checkpointing every 100th event
    if (partionCount[context.partitionId] % 100 === 0) {
      try {
        console.log(
          "[%s] EPH is currently receiving messages from partitions: %O",
          ephName,
          eph.receivingFromPartitions
        );
        await context.checkpointFromEventData(event);
        console.log("[%s] Successfully checkpointed message number %d", ephName, partionCount[context.partitionId]);
      } catch (err) {
        console.log(
          "[%s] An error occurred while checkpointing msg number %d: %O",
          ephName,
          partionCount[context.partitionId],
          err
        );
      }
    }
  };
  // Error handler
  const onError: OnReceivedError = (error: any) => {
    console.log("[%s] Received Error: %O", ephName, error);
  };
  console.log("Starting the EPH - %s", ephName);
  await eph.start(onMessage, onError);
  return eph;
}

/**
 * Stops the given EventProcessorHost.
 * @param eph The event processor host.
 * @returns {Promise<void>} Promise<void>
 */
async function stopEph(eph: EventProcessorHost): Promise<void> {
  console.log("Stopping the EPH - '%s'.", eph.hostName);
  await eph.stop();
  console.log("Successfully stopped the EPH - '%s'.", eph.hostName);
}<|MERGE_RESOLUTION|>--- conflicted
+++ resolved
@@ -1,17 +1,10 @@
 /*
-<<<<<<< HEAD
+  Copyright (c) Microsoft Corporation. All rights reserved.
+  Licensed under the MIT Licence.
+
   This sample demonstrates how to use multiple instances of Event Processor Host in the same process
   to receive events from all partitions. It also shows how to checkpoint metadata for received events
   at regular intervals in an Azure Storage Blob.
-=======
-  Copyright (c) Microsoft Corporation. All rights reserved.
-  Licensed under the MIT Licence.
-
-  This sample demonstrates how to create multiple instances of EPH in the same process and
-  how the start() function can be used to Start the event processor host and provide messages
-  received across all the partitions. It also describes how the checkpointFromEventData() function
-  can be used to checkpoint metadata about the received messages at regular interval in an Azure Storage Blob.
->>>>>>> 362110df
 
   If your Event Hubs instance doesn't have any events, then please run "sendBatch.ts" sample
   to populate Event Hubs before running this sample.
@@ -33,18 +26,11 @@
 const ehConnectionString = "";
 const eventHubsName = "";
 const storageConnectionString = "";
-
-<<<<<<< HEAD
-// set the names of eph and the storage container.
-// Use `createHostName` to create a unique name based on given prefix to use different storage containers on each run if needed.
-=======
-// if you want to create a unique storageContainer name for every run, use `createHostName` function, otherwise
-// provide storageContainer name here.
-// const storageContainerName = "my-container";
->>>>>>> 362110df
-const storageContainerName = EventProcessorHost.createHostName("test-container");
 const ephName1 = "eph-1";
 const ephName2 = "eph-2";
+
+// Use `createHostName` to create a unique name based on given prefix to use different storage containers on each run if needed.
+const storageContainerName = EventProcessorHost.createHostName("test-container");
 
 async function main(): Promise<void> {
   // Start eph-1.
@@ -78,14 +64,10 @@
     ehConnectionString!,
     {
       eventHubPath: eventHubsName,
-<<<<<<< HEAD
       // This method will provide errors that occur during lease and partition management. The
       // errors that occur while receiving messages will be provided in the onError handler
       // provided in the eph.start() method.
       onEphError: (error: any) => {
-=======
-      onEphError: error => {
->>>>>>> 362110df
         console.log("[%s] Error: %O", ephName, error);
       }
     }
