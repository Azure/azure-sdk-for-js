--- conflicted
+++ resolved
@@ -1,17 +1,10 @@
 /*
-<<<<<<< HEAD
+  Copyright (c) Microsoft Corporation. All rights reserved.
+  Licensed under the MIT Licence.
+
   This sample demonstrates how to use Event Processor Host to receive events from all partitions
   of an IoTHub instance. It also shows how to checkpoint metadata for received events at regular
   intervals in an Azure Storage Blob.
-=======
-  Copyright (c) Microsoft Corporation. All rights reserved.
-  Licensed under the MIT Licence.
-
-  This sample demonstrates how the start() function can be used for Iot hub to Start the
-  event processor host and provide messages received across all the partitions. It also describes
-  how the checkpointFromEventData() function can be used to checkpoint metadata about the received
-  messages at regular interval in an Azure Storage Blob.
->>>>>>> 362110df
 */
 
 import {
@@ -27,13 +20,7 @@
 const iotConnectionString = "";
 const storageConnectionString = "";
 
-<<<<<<< HEAD
 // Use `createHostName` to create a unique name based on given prefix to use different storage containers on each run if needed.
-=======
-// if you want to create a unique storageContainer name for every run, use `createHostName` function, otherwise
-// provide storageContainer name here.
-// const storageContainerName = "my-iothub-container";
->>>>>>> 362110df
 const storageContainerName = EventProcessorHost.createHostName("iothub-container");
 const ephName = "my-iothub-eph";
 
