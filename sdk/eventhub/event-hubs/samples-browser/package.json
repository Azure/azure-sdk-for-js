--- conflicted
+++ resolved
@@ -28,13 +28,8 @@
   "homepage": "https://github.com/Azure/azure-sdk-for-js#readme",
   "sideEffects": false,
   "dependencies": {
-<<<<<<< HEAD
-    "@azure/event-hubs": "^5.12.0",
+    "@azure/event-hubs": "^6.0.0",
     "@azure/identity": "^4.9.0"
-=======
-    "@azure/event-hubs": "^6.0.0",
-    "@azure/identity": "^4.3.0"
->>>>>>> 07a14f87
   },
   "devDependencies": {
     "http-server": "^0.12.1",
