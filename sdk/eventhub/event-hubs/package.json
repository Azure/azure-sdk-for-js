--- conflicted
+++ resolved
@@ -1,11 +1,7 @@
 {
   "name": "@azure/event-hubs",
   "sdk-type": "client",
-<<<<<<< HEAD
   "version": "5.10.0",
-=======
-  "version": "5.9.1",
->>>>>>> 61b8ab45
   "description": "Azure Event Hubs SDK for JS.",
   "author": "Microsoft Corporation",
   "license": "MIT",
