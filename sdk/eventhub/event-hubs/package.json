--- conflicted
+++ resolved
@@ -151,12 +151,7 @@
     "mocha": "^10.0.0",
     "moment": "^2.24.0",
     "c8": "^8.0.0",
-<<<<<<< HEAD
-    "prettier": "^2.5.1",
     "puppeteer": "^21.0.0",
-=======
-    "puppeteer": "^19.2.2",
->>>>>>> a2a2d038
     "rimraf": "^3.0.0",
     "sinon": "^17.0.0",
     "ts-node": "^10.0.0",
