{
  "name": "@azure/event-hubs",
  "sdk-type": "client",
  "version": "5.13.0-beta.3",
  "description": "Azure Event Hubs SDK for JS.",
  "author": "Microsoft Corporation",
  "license": "MIT",
  "homepage": "https://github.com/Azure/azure-sdk-for-js/tree/main/sdk/eventhub/event-hubs/",
  "repository": "github:Azure/azure-sdk-for-js",
  "sideEffects": false,
  "keywords": [
    "azure",
    "cloud",
    "event hubs",
    "events",
    "Azure"
  ],
  "bugs": {
    "url": "https://github.com/Azure/azure-sdk-for-js/issues"
  },
  "engines": {
    "node": ">=18.0.0"
  },
  "main": "./dist/commonjs/index.js",
  "module": "./dist/esm/index.js",
  "types": "./dist/commonjs/index.d.ts",
  "files": [
    "dist/",
    "README.md",
    "LICENSE"
  ],
  "scripts": {
    "audit": "node ../../../common/scripts/rush-audit.js && rimraf node_modules package-lock.json && npm i --package-lock-only 2>&1 && npm audit",
    "build": "npm run clean && dev-tool run build-package && dev-tool run extract-api",
    "build:samples": "echo Obsolete.",
    "build:test": "npm run build:test:node",
    "build:test:browser": "dev-tool run build-package && dev-tool run build-test",
    "build:test:node": "dev-tool run build-package && dev-tool run build-test && npm run generate-certs && copyfiles -f ./test/internal/node/partitionKeyHashMap.json ./dist-esm/test/internal/node",
    "check-format": "dev-tool run vendored prettier --list-different --config ../../../.prettierrc.json --ignore-path ../../../.prettierignore \"src/**/*.{ts,cts,mts}\" \"test/**/*.{ts,cts,mts}\" \"*.{js,cjs,mjs,json}\"",
    "clean": "rimraf --glob dist dist-* temp *.tgz *.log .tshy *.xml",
    "execute:samples": "dev-tool samples run samples-dev",
    "extract-api": "dev-tool run build-package && dev-tool run extract-api",
    "format": "dev-tool run vendored prettier --write --config ../../../.prettierrc.json --ignore-path ../../../.prettierignore \"src/**/*.{ts,cts,mts}\" \"test/**/*.{ts,cts,mts}\" \"samples-dev/**/*.{ts,cts,mts}\" \"*.{js,cjs,mjs,json}\"",
    "generate-certs": "tsx ./scripts/generateCerts.mts",
    "integration-test": "npm run integration-test:node && npm run integration-test:browser",
    "integration-test:browser": "dev-tool run build-package && dev-tool run build-test && cross-env TEST_MODE=live dev-tool run test:vitest --browser --no-test-proxy",
    "integration-test:node": "cross-env TEST_MODE=live npm run vitest:node",
    "lint": "eslint package.json api-extractor.json src test README.md",
    "lint:fix": "eslint package.json api-extractor.json src test README.md --fix --fix-type [problem,suggestion]",
    "pack": "npm pack 2>&1",
    "perf-test:node": "tsc -p . --module \"commonjs\" && node dist-esm/test/perf/track-2/index.spec.js",
    "test": "npm run build:test && npm run unit-test && npm run integration-test",
    "test:browser": "npm run build:test && npm run unit-test:browser && npm run integration-test:browser",
    "test:node": "npm run build:test && npm run unit-test:node && npm run integration-test:node",
    "unit-test": "npm run unit-test:node && npm run unit-test:browser",
    "unit-test:browser": "echo skipped",
    "unit-test:node": "cross-env NODE_EXTRA_CA_CERTS=\"./certs/my-private-root-ca.crt.pem\" AZURE_LOG_LEVEL=\"info\" npm run vitest:node",
    "update-snippets": "echo skipped",
    "vitest:node": "dev-tool run test:vitest --no-test-proxy"
  },
  "//metadata": {
    "constantPaths": [
      {
        "path": "src/util/constants.ts",
        "prefix": "version"
      }
    ]
  },
  "//sampleConfiguration": {
    "extraFiles": {
      "./samples-browser": [
        "browser"
      ],
      "./samples-express": [
        "express"
      ]
    },
    "skip": [
      "useWithIotHub.js"
    ],
    "productName": "Azure Event Hubs",
    "productSlugs": [
      "azure",
      "azure-event-hubs"
    ],
    "requiredResources": {
      "Azure Event Hub": "https://docs.microsoft.com/azure/event-hubs/event-hubs-create"
    }
  },
  "tshy": {
    "exports": {
      "./package.json": "./package.json",
      ".": "./src/index.ts"
    },
    "dialects": [
      "esm",
      "commonjs"
    ],
    "esmDialects": [
      "browser"
    ],
    "selfLink": false
  },
  "dependencies": {
    "@azure/abort-controller": "workspace:~",
    "@azure/core-amqp": "4.4.0-beta.1",
    "@azure/core-auth": "workspace:~",
    "@azure/core-tracing": "workspace:~",
    "@azure/core-util": "workspace:~",
    "@azure/logger": "workspace:~",
    "buffer": "^6.0.3",
    "is-buffer": "^2.0.5",
    "process": "^0.11.10",
    "rhea-promise": "^3.0.0",
    "tslib": "catalog:"
  },
  "devDependencies": {
    "@azure-tools/test-credential": "workspace:~",
    "@azure-tools/test-utils-vitest": "workspace:~",
    "@azure-tools/vite-plugin-browser-test-map": "workspace:~",
    "@azure/dev-tool": "workspace:~",
    "@azure/eslint-plugin-azure-sdk": "workspace:~",
    "@azure/identity": "workspace:~",
    "@azure/keyvault-secrets": "^4.8.0",
    "@azure/mock-hub": "workspace:~",
    "@microsoft/api-extractor": "catalog:",
    "@rollup/plugin-inject": "^5.0.5",
    "@types/chai-as-promised": "^7.1.8",
    "@types/debug": "^4.1.4",
<<<<<<< HEAD
    "@types/node": "catalog:",
    "@types/ws": "^7.2.4",
    "@vitest/browser": "catalog:",
    "@vitest/coverage-istanbul": "catalog:",
=======
    "@types/node": "^18.0.0",
    "@types/ws": "^7.2.4",
    "@vitest/browser": "^2.0.5",
    "@vitest/coverage-istanbul": "^2.0.5",
>>>>>>> e460e3b0
    "chai": "^5.1.1",
    "chai-as-promised": "^8.0.0",
    "chai-exclude": "^3.0.0",
    "copyfiles": "^2.4.1",
    "cross-env": "^7.0.3",
    "debug": "^4.1.1",
<<<<<<< HEAD
    "dotenv": "catalog:",
    "eslint": "catalog:",
=======
    "dotenv": "^16.0.0",
    "eslint": "^9.9.0",
>>>>>>> e460e3b0
    "https-proxy-agent": "^7.0.0",
    "playwright": "catalog:",
    "rimraf": "^6.0.1",
<<<<<<< HEAD
    "tshy": "catalog:",
    "tsx": "^4.16.2",
    "typescript": "~5.5.4",
    "vitest": "catalog:",
=======
    "tsx": "^4.16.2",
    "typescript": "~5.6.2",
    "vitest": "^2.0.5",
>>>>>>> e460e3b0
    "ws": "^8.2.0"
  },
  "exports": {
    "./package.json": "./package.json",
    ".": {
      "browser": {
        "types": "./dist/browser/index.d.ts",
        "default": "./dist/browser/index.js"
      },
      "import": {
        "types": "./dist/esm/index.d.ts",
        "default": "./dist/esm/index.js"
      },
      "require": {
        "types": "./dist/commonjs/index.d.ts",
        "default": "./dist/commonjs/index.js"
      }
    }
  },
  "type": "module"
}<|MERGE_RESOLUTION|>--- conflicted
+++ resolved
@@ -127,43 +127,25 @@
     "@rollup/plugin-inject": "^5.0.5",
     "@types/chai-as-promised": "^7.1.8",
     "@types/debug": "^4.1.4",
-<<<<<<< HEAD
     "@types/node": "catalog:",
     "@types/ws": "^7.2.4",
     "@vitest/browser": "catalog:",
     "@vitest/coverage-istanbul": "catalog:",
-=======
-    "@types/node": "^18.0.0",
-    "@types/ws": "^7.2.4",
-    "@vitest/browser": "^2.0.5",
-    "@vitest/coverage-istanbul": "^2.0.5",
->>>>>>> e460e3b0
     "chai": "^5.1.1",
     "chai-as-promised": "^8.0.0",
     "chai-exclude": "^3.0.0",
     "copyfiles": "^2.4.1",
     "cross-env": "^7.0.3",
     "debug": "^4.1.1",
-<<<<<<< HEAD
     "dotenv": "catalog:",
     "eslint": "catalog:",
-=======
-    "dotenv": "^16.0.0",
-    "eslint": "^9.9.0",
->>>>>>> e460e3b0
     "https-proxy-agent": "^7.0.0",
     "playwright": "catalog:",
-    "rimraf": "^6.0.1",
-<<<<<<< HEAD
+    "rimraf": "catalog:",
     "tshy": "catalog:",
     "tsx": "^4.16.2",
-    "typescript": "~5.5.4",
+    "typescript": "catalog:",
     "vitest": "catalog:",
-=======
-    "tsx": "^4.16.2",
-    "typescript": "~5.6.2",
-    "vitest": "^2.0.5",
->>>>>>> e460e3b0
     "ws": "^8.2.0"
   },
   "exports": {
