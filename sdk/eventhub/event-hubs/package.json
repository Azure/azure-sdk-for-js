--- conflicted
+++ resolved
@@ -30,11 +30,7 @@
     "LICENSE"
   ],
   "scripts": {
-<<<<<<< HEAD
     "audit": "skipped",
-=======
-    "audit": "node ../../../common/scripts/rush-audit.js && dev-tool run vendored rimraf node_modules package-lock.json && npm i --package-lock-only 2>&1 && npm audit",
->>>>>>> cae1265f
     "build": "npm run clean && dev-tool run build-package && dev-tool run extract-api",
     "build:samples": "echo Obsolete.",
     "build:test": "npm run build:test:node",
@@ -49,8 +45,8 @@
     "integration-test": "npm run integration-test:node && npm run integration-test:browser",
     "integration-test:browser": "dev-tool run build-package && dev-tool run build-test && cross-env TEST_MODE=live dev-tool run test:vitest --browser --no-test-proxy",
     "integration-test:node": "cross-env TEST_MODE=live npm run vitest:node",
-    "lint": "dev-tool run vendored eslintpackage.json api-extractor.json src test README.md",
-    "lint:fix": "dev-tool run vendored eslintpackage.json api-extractor.json src test README.md --fix --fix-type [problem,suggestion]",
+    "lint": "dev-tool run vendored eslint package.json api-extractor.json src test README.md",
+    "lint:fix": "dev-tool run vendored eslint package.json api-extractor.json src test README.md --fix --fix-type [problem,suggestion]",
     "pack": "npm pack 2>&1",
     "perf-test:node": "tsc -p . --module \"commonjs\" && node dist-esm/test/perf/track-2/index.spec.js",
     "test": "npm run build:test && npm run unit-test && npm run integration-test",
@@ -126,12 +122,7 @@
     "@azure/eslint-plugin-azure-sdk": "workspace:*",
     "@azure/identity": "workspace:*",
     "@azure/keyvault-secrets": "^4.8.0",
-<<<<<<< HEAD
     "@azure/mock-hub": "workspace:*",
-    "@microsoft/api-extractor": "catalog:",
-=======
-    "@azure/mock-hub": "^1.0.0",
->>>>>>> cae1265f
     "@rollup/plugin-inject": "^5.0.5",
     "@types/chai-as-promised": "^7.1.8",
     "@types/debug": "^4.1.4",
@@ -148,19 +139,10 @@
     "dotenv": "catalog:",
     "eslint": "catalog:",
     "https-proxy-agent": "^7.0.0",
-<<<<<<< HEAD
     "playwright": "catalog:",
-    "rimraf": "catalog:",
-    "tshy": "catalog:",
     "tsx": "catalog:legacy",
     "typescript": "catalog:",
     "vitest": "catalog:",
-=======
-    "playwright": "^1.45.3",
-    "tsx": "^4.16.2",
-    "typescript": "~5.6.2",
-    "vitest": "^2.0.5",
->>>>>>> cae1265f
     "ws": "^8.2.0"
   },
   "exports": {
