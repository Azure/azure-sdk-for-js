--- conflicted
+++ resolved
@@ -32,11 +32,7 @@
     "@azure/event-hubs": "next",
     "dotenv": "latest",
     "rhea-promise": "^2.1.0",
-<<<<<<< HEAD
-    "ws": "^7.1.1",
-=======
     "ws": "^8.2.0",
->>>>>>> a3f10cea
     "@azure/identity": "^2.0.1",
     "https-proxy-agent": "^5.0.0"
   },
