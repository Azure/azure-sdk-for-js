--- conflicted
+++ resolved
@@ -1,6 +1,5 @@
 # Release History
 
-<<<<<<< HEAD
 ## 5.10.0 (Unreleased)
 
 ### Features Added
@@ -12,19 +11,6 @@
 ### Other Changes
 
 - upgrade dependency `rhea-promise` version to `^3.0.0`.
-
-## 5.9.0 (Unreleased)
-=======
-## 5.9.1 (Unreleased)
->>>>>>> 61b8ab45
-
-### Features Added
-
-### Breaking Changes
-
-### Bugs Fixed
-
-### Other Changes
 
 ## 5.9.0 (2023-03-07)
 
