# Release History

## 5.6.0 (Unreleased)

### Features Added
- With the dropping of support for Node.js versions that are no longer in LTS, the dependency on `@types/node` has been updated to version 12. Read our [support policy](https://github.com/Azure/azure-sdk-for-js/blob/main/SUPPORT.md) for more details.

- Adds the `contentType`, `correlationId`, and `messageId` AMQP properties as top-level fields on `EventData` and `ReceivedEventData`.

- Enable encoding the body of a message to the 'value' or 'sequence' sections (via AmqpAnnotatedMessage.bodyType). Using this encoding is not required but does allow you to take advantage of native AMQP serialization for supported primitives or sequences.

  More information about the AMQP message body type can be found in the AMQP specification: [link](https://docs.oasis-open.org/amqp/core/v1.0/os/amqp-core-messaging-v1.0-os.html#section-message-format)

### Breaking Changes

### Key Bugs Fixed

<<<<<<< HEAD
### Fixed
=======
>>>>>>> 5a7c1299

## 5.5.2 (2021-06-10)

### Bug fixes

- Fixes issue [#13500](https://github.com/Azure/azure-sdk-for-js/issues/13500) where a `TypeError: Cannot read property '_process' of undefined` could be thrown in rare cases.

## 5.5.1 (2021-04-29)

- Fixes a race condition that would cause connection recovery to sometimes fail if a consumer or producer was closed at the same time a connection was disconnected.

- Fixes issue [#14606](https://github.com/Azure/azure-sdk-for-js/issues/14606) where the `EventHubConsumerClient` could call subscribe's `processError` callback with a "Too much pending tasks" error. This could occur if the consumer was unable to connect to the service for an extended period of time.

- Fixes issue [#15002](https://github.com/Azure/azure-sdk-for-js/issues/15002) where in rare cases an unexpected `TypeError` could be thrown from `EventHubProducerClient.sendBatch` when the connection was disconnected while sending events was in progress.

## 5.5.0 (2021-04-06)

- Updates the methods on the `CheckpointStore` interface to accept
  an optional `options` parameter that can be used to pass in an
  `abortSignal` and `tracingOptions`.

### New features:

- Allows passing `NamedKeyCredential` and `SASCredential` as the credential type to `EventHubConsumerClient` and `EventHubProducerClient`.
  These credential types support rotation via their `update` methods and are an alternative to using the `SharedAccessKeyName/SharedAccessKey` or `SharedAccessSignature` properties in a connection string.

### Tracing updates

- Tracing options for `EventDataBatch.tryAdd` now match the shape of `OperationOptions`.

## 5.4.0 (2021-02-09)

- Adds the `customEndpointAddress` field to `EventHubClientOptions`.
  This allows for specifying a custom endpoint to use when communicating
  with the Event Hubs service, which is useful when your network does not
  allow communicating to the standard Event Hubs endpoint.
  Resolves [#12901](https://github.com/Azure/azure-sdk-for-js/issues/12901).

- A helper method `parseEventHubConnectionString` has been added which validates and
  parses a given connection string for Azure Event Hubs.
  Resolves [#11894](https://github.com/Azure/azure-sdk-for-js/issues/11894)

- Re-exports `RetryMode` for use when setting the `RetryOptions.mode` field
  in `EventHubConsumerClientOptions` or `EventHubClientOptions`.
  Resolves [#13166](https://github.com/Azure/azure-sdk-for-js/issues/13166).

- Updates documentation for `EventData` to call out that the `body` field
  must be converted to a byte array or `Buffer` when cross-language
  compatibility while receiving events is required.

## 5.3.1 (2020-11-12)

- Fixes issue [#12278](https://github.com/Azure/azure-sdk-for-js/issues/12278)
  where the `processEvents` handler could ignore the `maxWaitTimeInSeconds`
  parameter after a disconnection.

## 5.3.0 (2020-09-08)

### New features:

- Adds `loadBalancingOptions` to the `EventHubConsumerClient` to add control around
  how aggressively the client claims partitions while load balancing.
  ([PR 9706](https://github.com/Azure/azure-sdk-for-js/pull/9706)).
- Support using the SharedAccessSignature from the connection string.
  ([PR 10951](https://github.com/Azure/azure-sdk-for-js/pull/10951)).

### Bug fixes:

- Fixes issue [#9704](https://github.com/Azure/azure-sdk-for-js/issues/9704)
  where events could be _skipped_ while receiving messages.
  Previously this could occur when a retryable error was encountered and retries were exhausted while receiving a batch of events.

### Tracing updates:

- Fixes issue [#10298](https://github.com/Azure/azure-sdk-for-js/issues/10298)
  where spans had inconsistent `peer.address` attributes by removing the scheme
  (i.e. `sb://`) from EventHub `peer.address` span attributes
- Addresses [#10276](https://github.com/Azure/azure-sdk-for-js/issues/10276): adds
  `message_bus.destination` and `peer.address` attributes to `Azure.EventHubs.message` spans.
  ([PR 10389](https://github.com/Azure/azure-sdk-for-js/pull/10389))

## 5.3.0-preview.1 (2020-07-07)

- Adds `loadBalancingOptions` to the `EventHubConsumerClient` to add control around
  how aggressively the client claims partitions while load balancing.
  ([PR 9706](https://github.com/Azure/azure-sdk-for-js/pull/9706))

## 5.2.2 (2020-06-30)

- Fixes issue [#9289](https://github.com/Azure/azure-sdk-for-js/issues/9289)
  where calling `await subscription.close()` inside of a subscription's `processError`
  handler would cause the subscription to deadlock.
- Fixes issue [#9083](https://github.com/Azure/azure-sdk-for-js/issues/9083)
  where calling `EventHubConsumerClient.close()` would not stop any actively
  running `Subscriptions`.
- Fixes issue [#8598](https://github.com/Azure/azure-sdk-for-js/issues/8598)
  where the EventHubConsumerClient would remain open in the background beyond
  when `subscription.close()` was called. This would prevent the process from
  exiting until the `maxWaitTimeInSeconds` (default 60) was reached.
- Updated to use the latest version of the `@azure/core-amqp` package.
  This update fixes issue [#9287](https://github.com/Azure/azure-sdk-for-js/issues/9287)
  where some failed operations would delay the process exiting.

## 5.2.1 (2020-06-08)

- Fixes issue [#8584](https://github.com/Azure/azure-sdk-for-js/issues/8584)
  where attempting to create AMQP links when the AMQP connection was in the
  process of closing resulted in a `TypeError` in an uncaught exception.
  ([PR 8884](https://github.com/Azure/azure-sdk-for-js/pull/8884))
- Fixes reconnection issues by creating a new connection object rather than re-using the existing one. ([PR 8884](https://github.com/Azure/azure-sdk-for-js/pull/8884))

### Tracing updates:

Tracing functionality is still in preview status and the APIs may have breaking
changes between patch and minor updates.

- Updates the `peer.address` attribute on "Azure.EventHubs.send" spans to refer
  to the fully qualified namespace instead of the endpoint.
  Fixes [#7109](https://github.com/Azure/azure-sdk-for-js/issues/7109)

- Adds a new attribute - `enqueuedTime` - to the links on "Azure.EventHubs.process" spans.
  `enqueuedTime` maps to the enqueuedTimeUtc field from received events, represented as
  Unix epoch time in milliseconds.
  Address [#7112](https://github.com/Azure/azure-sdk-for-js/issues/7112)

## 5.2.0 (2020-05-05)

- Updates the `EventHubProducerClient.sendBatch` API to accept an array of events.
  ([PR #8622](https://github.com/Azure/azure-sdk-for-js/pull/8622))
- Adds compatibility with TypeScript versions 3.1 through 3.6+.
  ([PR #8654](https://github.com/Azure/azure-sdk-for-js/pull/8654))
- Improves the performance of the `EventDataBatch.tryAdd` method.
  ([PR #8637](https://github.com/Azure/azure-sdk-for-js/pull/8637))

## 5.1.0 (2020-04-07)

- Addresses [issue #7801](https://github.com/Azure/azure-sdk-for-js/pull/7973) by moving known AMQP message properties to received events' `systemProperties`.
  ([PR #7973](https://github.com/Azure/azure-sdk-for-js/pull/7973))

## 5.0.2 (2020-03-09)

- Fixes an issue that caused the `getPartitionIds`, `getEventHubProperties`,
  and `getPartitionProperties` methods to throw an error when run against an
  Event Hub in Azure Stack due to missing security token on the outgoing request.
  ([PR #7463](https://github.com/Azure/azure-sdk-for-js/pull/7463))

## 5.0.1 (2020-02-11)

- Fixed a potential issue with deadlock where greedy consumers could
  starve out other consumers, preventing us from properly balancing.
- Fixed an issue where calling `subscription.close()` immediately
  after calling `subscribe` would cause events to still be read.
- Updated to use the latest version of the `@azure/core-amqp` package which in
  turn uses the latest version of the `rhea` package.
  This update improves support for [bundling](https://github.com/Azure/azure-sdk-for-js/blob/main/documentation/Bundling.md) this library.
  ([Pull Request](https://github.com/amqp/rhea/pull/274))

## 5.0.0 (2020-01-09)

- This release marks the general availability of the `@azure/event-hubs` package.
- Fixed potential issues with claims being mismanaged when subscriptions terminate.
- Improved reporting of errors that occur when attempting to claim partitions from CheckpointStores.
- Updated to use the latest version of the `@azure/core-amqp` package.
  This update allows the SDK to detect when a connection has gone idle for 60 seconds and attempt to reconnect.

### Breaking changes:

- Starting event positions are now passed in the `options` to the `subscribe()` method instead of using
  the `processInitialize()` callback.
- If no position is passed and no checkpoints are available for the partition,
  the `subscribe()` method will start receiving events that are queued after the method invocation.
  This is different from the last preview, where events were received from the beginning of the partition.
- The `MessagingError` class is updated to have the `code` property instead of `name` to contain the error
  type that the user can use to differentiate errors that can occur during communication with the service.
  The `name` property of this class will always have the value "MessagingError" and will not change based
  on the error type.
- System errors around network issues like ENOTFOUND, ECONNREFUSED will retain their `code` value even after
  getting converted to a `MessagingError` object and being passed to the user.

## 5.0.0-preview.7 (2019-12-03)

- Improves load-balancing capabilities to reduce the frequency that partitions are claimed by other running
  instances of `EventHubConsumerClient.subscribe` after all partitions are being read.
  ([PR #6294](https://github.com/Azure/azure-sdk-for-js/pull/6294))
- Updated to use OpenTelemetry 0.2 via `@azure/core-tracing`

### Breaking changes:

- CheckpointStore and consumer group are now passed to the EventHubConsumerClient
  constructor rather than being passed to subscribe().

## 5.0.0-preview.6 (2019-11-04)

- Updated to use the latest version of the `@azure/core-tracing` & `@azure/core-amqp` package.

### Breaking changes

`EventHubsClient` has been split into two separate clients: `EventHubProducerClient` and `EventHubConsumerClient`

The `EventHubConsumerClient` provides several overloads for `subscribe` which all take event handlers rather than
requiring an `EventProcessor`. There are no longer any methods that directly return `ReceivedEventData` - all
receiving is done via event handlers.

The `EventHubProducerClient` has standardized on only providing sending via `sendBatch`.

Construction of both objects is the same as it was for the previous client.

## 5.0.0-preview.5 (2019-10-08)

- Updated to use the latest version of the `@azure/core-tracing` package.

## 5.0.0-preview.4 (2019-10-07)

- Current implementation of the Partition Manager takes the event hub name, consumer group name and partition id to ensure uniqueness for the checkpoint and ownership.
  Since the same event hub name and consumer group name can exist in another namespace, we added `fullyQualifiedNamespace` as well to ensure uniqueness.
  ([PR #5153](https://github.com/Azure/azure-sdk-for-js/pull/5153))
- Adds preview capabilities for `@azure/core-tracing`.
  ([PR #5207](https://github.com/Azure/azure-sdk-for-js/pull/5207)

### Breaking changes

- Removed the `createFromIotHubConnectionString` method from `EventHubClient`. ([PR #5311](https://github.com/Azure/azure-sdk-for-js/pull/5311)).
  Instead, pass an [Event Hubs-compatible connection string](https://docs.microsoft.com/azure/iot-hub/iot-hub-devguide-messages-read-builtin)
  when instantiating an `EventHubClient` to read properties or events from an IoT Hub.

  Previously:

  ```javascript
  const client = await EventHubClient.createFromIotHubConnectionString(iotConnectionString);
  ```

  Current:

  ```javascript
  const client = new EventHubClient(iotEventHubsCompatibleConnectionString);
  ```

- The `PartitionContext` properties have been merged into the `PartitionProcessor` class.
  The `PartitionProcessor` now exposes an `updateCheckpoint` method that can be called to checkpoint events.

## 5.0.0-preview.3 (2019-09-09)

### Features

- Adds load-balancing capabilities to `EventProcessor`. `EventProcesor` will use the data from `PartitionManager` to regulate how many partitions it should read from.
  ([PR #4839](https://github.com/Azure/azure-sdk-for-js/pull/4839)).
- Adds `lastEnqueuedEventInfo` property on `EventHubConsumer`. When the consumer is created with `trackLastEnqueuedEventInfo` set to `true`, the `lastEnqueuedEventInfo`
  field is updated everytime a message is received and provides details about the last enqueued event in the partition the `EventHubConsumer` is reading from.
  ([PR #5036](https://github.com/Azure/azure-sdk-for-js/pull/5036))
- Received event data will now expose `systemProperties` for message annotations set by the service. ([PR #5008](https://github.com/Azure/azure-sdk-for-js/pull/5008)).
- Improved error messages when constructing an `EventHubClient` with an invalid connection string and Event Hub name combo. ([PR #4899](https://github.com/Azure/azure-sdk-for-js/pull/4899)).
- Adds client-side type-checking for `EventPosition` static helper methods. ([PR #5052](https://github.com/Azure/azure-sdk-for-js/pull/5052)).

### Breaking changes

- The `PartitionProcessor` interface is now a class with default implementations of `initialize`, `close`, `processEvents`, and `processError`.
  ([PR #4994](https://github.com/Azure/azure-sdk-for-js/pull/4994)).
  - Users should extend the `PartitionProcessor` class and override any of the methods that need custom logic.
  - All 4 methods now accept `PartitionContext` as the last parameter.
    `PartitionContext` contains information about the partition being processed, as well as the `updateCheckpoint` method that can be used to persist a checkpoint.
- The `EventProcessor` constructor was changed to no longer accept a `PartitionProcessorFactory` function that returns a `PartitionProcessor`.
  Instead, users should extend the `PartitionProcessor` class and pass the class (not an instance of the class) to the `EventProcessor` constructor.
  ([PR #4994](https://github.com/Azure/azure-sdk-for-js/pull/4994)).

## 5.0.0-preview.2 (2019-08-06)

### General

- The sender is refactored to avoid the warning around too may listeners being attached which would occur before if too many send requests were in flight at the same time from the same sender.
- The receiver is refactored to allow the same underlying AMQP link to be shared between streaming and batching mode. This results in seamless transition between the three different receive methods on the `EventHubConsumer`
- All time related entites have been updated to use milli seconds as the unit of time for consistency.
- New error `InsufficientCreditError` is introduced for the scenario where [rhea](https://www.npmjs.com/package/rhea) is unable to send events due to its internal buffer being full. This is a transient error and so is treated as retryable.
- The error `OperationTimeoutError` was previously mistakenly classified as an AMQP error which is now corrected. Since this can also be a transient error, it is treated as retryable.

### Publishing events

- Added method `createBatch()` on the `EventHubProducer` to create an `EventDataBatch` that can then be used to add events until the maximum size is reached.
  - This batch object can then be used in the `send()` method to send all the added events to Event Hubs.
  - This allows publishers to build batches without the possibility of encountering the error around the message size exceeding the supported limit when sending events.
  - It also allows publishers with bandwidth concerns to control the size of each batch published.

### Consuming events

- Introduced a new class `EventProcessor` which replaces the older concept of [Event Processor Host](https://www.npmjs.com/package/@azure/event-processor-host).
  - This early preview is intended to allow users to test the new design using a single instance of `EventProcessor`. The ability to store checkpoints to a durable store will be added in future updates

### Retries and timeouts

- The properties on the `RetryOptions` interface have been renamed for ease of use.
- New property `timeoutInMs` on `RetryOptions` to configure the time to wait before declaring an attempt to have failed with `OperationTimeoutError` error which is retryable.
- New properties `mode` and `maxRetryDelayInMs` on `RetryOptions` to configure the exponential retry mode that is now supported

## 5.0.0-preview.1 (2019-06-28)

Version 5.0.0-preview.1 is a preview of our efforts to create a client library that is user friendly and
idiomatic to the Javascript ecosystem. The reasons for most of the changes in this update can be found in the
[Azure SDK Design Guidelines for TypeScript](https://azure.github.io/azure-sdk/typescript_introduction.html).
For more information, please visit https://aka.ms/azsdk/releases/july2019preview

### Breaking changes

- Creating an instance of `EventHubClient` is now done using constructor overloads instead of static helpers.
  - If you previously used the `createFromTokenProvider` static helper to provide your own custom token provider,
    you will now need to update the provider to follow the new `TokenCredential` interface instead.
  - If you previously used the `@azure/ms-rest-nodeauth` library to provide AAD credentials, you will now need to use the new
    [@azure/identity](https://www.npmjs.com/package/@azure/identity) library instead.
- The send methods are moved from the `EventHubClient` class to the new `EventHubProducer` class.
  - Use the `createProducer()` function on the `EventHubClient` to create an instance of a `EventHubProducer`.
  - Each producer represents a dedicated AMQP sender link to Azure Event Hubs.
  - The `EventData` type used for the data being sent only supports a `body` for the content being sent and a
    `properties` bag to hold any custom metadata you want to send. The properties corresponding to a received event are
    removed from this type and a separate type ReceivedEventData is used for received events.
- The receive methods are moved from the `EventHubClient` class to the new `EventHubConsumer` class.
  - Use the `createConsumer()` function on the `EventHubClient` to create an instance of a `EventHubConsumer`.
  - Each consumer represents a dedicated AMQP receiver link to Azure Event Hubs based
    on the flavor of receive function being used i.e `receiveBatch()` that receives events in a batch vs `receive()` that provides
    a streaming receiver.
  - The static methods `EventPosition.fromStart()` and `EventPosition.fromEnd()` are renamed to `EventPosition.earliest()` and `EventPosition.latest()` respectively.
- Inspecting Event Hub
  - The methods `getHubRuntimeInformation()` and `getPartitionInformation()` on the `EventHubClient` are renamed to
    `getProperties()` and `getPartitionProperties()` respectively. Please refer to the return types of these functions
    to ensure you are using the right property names.

### New features

- You can now configure retry options that are used to govern retry attempts when a retryable error occurs. These can be
  set when creating the `EventHubClient`, `EventHubProducer` and `EventHubConsumer`
- You can now pass an abort signal to any of the async operations. This signal can be used to cancel such operations. Use
  the package [@azure/abort-controller](https://www.npmjs.com/package/@azure/abort-controller) to create such abort signals.
- An async iterator is now available to receive events after you create an instance of `EventHubConsumer`. Use the function
  `getEventIterator()` on the consumer to get a `AsyncIterableIterator` which you can then use in a loop or use it's `next()`
  function to receive events.

### Next Steps

- Refer to the `API reference documentation` to get an overview of the entire API surface.
- Refer to our [samples](https://github.com/Azure/azure-sdk-for-js/tree/main/sdk/eventhub/event-hubs/samples) to understand the usage of the new APIs.

## 2.1.0 (2019-06-10)

- Added support for WebSockets. WebSockets enable Event Hubs to work over an HTTP proxy and in environments where the standard AMQP port 5671 is blocked.
  Refer to the [websockets](https://github.com/Azure/azure-sdk-for-js/blob/@azure/event-hubs_2.1.0/sdk/eventhub/event-hubs/samples/websockets.ts) sample to see how to use WebSockets.
- `@types/async-lock` has been moved to being a dependency from a dev-dependency. This fixes the [bug 3240](https://github.com/Azure/azure-sdk-for-js/issues/3240)

## 2.0.0 (2019-03-26)

### Breaking Changes

- If you have been using the `createFromAadTokenCredentials` function to create an instance of the
  `EventHubClient`, you will now need to use the [@azure/ms-rest-nodeauth](https://www.npmjs.com/package/@azure/ms-rest-nodeauth)
  library instead of [ms-rest-azure](https://www.npmjs.com/package/ms-rest-azure) library to create
  the credentials that are needed by the `createFromAadTokenCredentials` function. - Typescript: Replace `import * from "ms-rest-azure";` with `import * from "@azure/ms-rest-nodeauth";` - Javascript: Replace `require("ms-rest-azure")` with `require("@azure/ms-rest-nodeauth")`
- If you have been passing a non string value in the `partitionKey` property on the message when
  sending it using the `EventHubClient`, an error will now be thrown. This property only supports string values.

### Bug fixes and other changes

- A network connection lost error is now treated as retryable error. A new error with name `ConnectionLostError`
  is introduced for this scenario which you can see if you enable the [logs](https://github.com/Azure/azure-sdk-for-js/blob/main/sdk/eventhub/event-hubs/README.md#debug-logs).
- When recovering from an error that caused the underlying AMQP connection to get disconnected,
  [rhea](https://github.com/amqp/rhea/issues/205) reconnects all the older AMQP links on the connection
  resulting in the below 2 errors in the logs. We now clear rhea's internal map to avoid such reconnections.
  We already have code in place to create new AMQP links to resume send/receive operations. - InvalidOperationError: A link to connection '.....' \$cbs node has already been opened. - UnauthorizedError: Unauthorized access. 'Listen' claim(s) are required to perform this operation.
- Enabled the `esModuleInterop` compilerOption in the `tsconfig.json` file for this library to be
  compliant with the [best practices](https://www.typescriptlang.org/docs/handbook/release-notes/typescript-2-7.html#support-for-import-d-from-cjs-form-commonjs-modules-with---esmoduleinterop).

## 1.0.8 (2018-12-14)

- Use `isItselfClosed()` instead of `isClosed()` in rhea to correctly determine if the sdk initiated close on receiver/sender.
  This ensures that on connection issues like the ECONNRESET error, the receivers get re-connected properly thus fixing the [bug 174](https://github.com/Azure/azure-event-hubs-node/issues/174)

## 1.0.7 (2018-10-25)

- Only set `message_id` while sending the message, when provided by caller [PR](https://github.com/Azure/azure-event-hubs-node/pull/169).

## 1.0.6 (2018-10-01)

- export `EventHubConnectionConfig` from the library.

## 1.0.5 (2018-10-01)

- Moved `lib/amqp-common` to `"@azure/amqp-common"` package and took a dependency on it.
- Moved `lib/rhea-promise` to `"rhea-promise"` package and took a dependency on it.
- Fixed issues where the private instance of `rhea receiver or sender` were undefined when `*_open`
  and `*_close` events happened instantaneously.

## 1.0.4 (2018-09-26)

- update the version of ms-rest-azure to "2.5.9"

## 1.0.3 (2018-09-19)

- `EventPosition.fromSequenceNumber()` accepts `0` as a valid argument.
- `client.receive()` and `client.receiveBatch()` accept partitionId as a `string | number`.
- User's error handler in `client.receive()` will only be notified if the user did not close the receiver and the error is not retryable.

## 1.0.2 (2018-09-14)

- `client.getPartitionInformation()` should works as expected when partitionId is of type `number | string`.

## 1.0.1 (2018-09-12)

- Stable version of the libray.

## 0.2.10 (2018-09-11)

- Added support to provide custom user-agent string that will be appended to the default user agent string.

## 0.2.9 (2018-09-11)

- Updated examples and content in README.md

## 0.2.8 (2018-08-31)

- Fixed [issue](https://github.com/Azure/azure-event-hubs-node/issues/135)
  - Added error handlers to the \$management sender/receiver links.
  - Added error handlers to the amqp session of the $management and $cbs sender/receiver links.
- Exported `AadTokenProvider` and `SasTokenProvider` from the client.

## 0.2.7 (2018-08-29)

- Improved logging statements to the connection context.
- Added timeout to promisifed creation/closing of rhea sender, receiver, session, connection.
- Fixed a bug in the EventData deserialization logic by checking for `!= undefined` check rather than the `!` check.
- While handling disconnects we retry for 150 times at an interval of 15 seconds as long the error is `retryable`.

## 0.2.6 (2018-08-07)

- Improved log statements.
- Documented different mechanisms of getting the debug logs in [README](https://github.com/Azure/azure-sdk-for-js/tree/main/sdk/eventhub/event-hubs//#debug-logs).
- Minimum dependency on `"rhea": "^0.2.18"`.
- Fixed bugs in recovery logic
- Added support to recover from session close for sender and receiver
- Added a new property `isConnecting` that provides information whether a linkEntity is currently in the process of establishing itself.
- Using `is_closed()` method of sender, receiver and session in rhea to determine whether the sdk initiated the close.
- MessagingError is retryable by default.
- Added support to translate node.js [`SystemError`](https://nodejs.org/api/errors.html#errors_class_systemerror) into AmqpError.
- Added a new static method `createFromTokenProvider()` on the EventHubClient where customers can provide their own [TokenProvider](https://github.com/Azure/azure-event-hubs-node/blob/v0.2.6-EH-August2018/client/lib/amqp-common/auth/token.ts#L42).

## 0.2.5 (2018-07-17)

- Improved log statements
- Updated README.md
- Updated dependency rhea to "^0.2.16" instead of github dependency.

## 0.2.4 (2018-07-16)

- Added support to handle disconnects and link timeout errors.
- Fixed client examples link in README.
- Updated issue templates
- Improvised the example structure
- Moved the common stuff to `amqp-common` and added `Connection`, `Session`, `Sender`, `Receiver` objects to `rhea-promise`.
- Improved tsconfig.json and tslint.json config files.
- Added `import "mocha"` to all the test files, inorder to get rid of red squiggles in vscode.
- Replaced crypto with jssha which is browser compatible

## 0.2.3 (2018-06-13)

- Minor doc fixes and sample updates.
- Add a listener for the disconnected event after opening the connection.

## 0.2.2 (2018-05-23)

- Fixed the partitionkey issue while sending events. #73.
- Bumped the minimum dependency on rhea to 0.2.13. This gives us type definitions for rhea.
- rpc.open() returns the connection object. This makes it easy to extract common functionality to a
  separate library.

## 0.2.1 (2018-05-09)

- Added support to create EventHubClient from an IotHub connectionstring. The following can be done

```javascript
const client = await EventHubClient.createFromIotHubConnectionString(
  process.env.IOTHUB_CONNECTION_STRING
);
```

- Internal design changes:
  - ManagementClient also does cbs auth before making the management request.
  - EventHubSender, EventHubReceiver, ManagementClient inherit from a base class ClientEntity.
  - Moved opening the connection to CbSClient as that is the first thing that should happen after opening the connection. This reduces calls to `rpc.open()` all over the sdk and puts them at one place in the `init()` method on the CbsClient.

## 0.2.0 (2018-05-02)

- Added functionality to encode/decode the messages sent and received.
- Created an options object in the `client.createFromConnectionString()` and the `EventHubClient` constructor. This is a breaking change. However moving to an options object design reduces the chances of breaking changes in the future.
  This options object will:
- have the existing optional `tokenProvider` property
- and a new an optional property named `dataTransformer`. You can provide your own transformer. If not provided then we will use the [DefaultDataTransformer](https://github.com/Azure/azure-event-hubs-node/blob/v0.2.0-EH-May2018/client/lib/dataTransformer.ts). This should be applicable for majority of the scenarios and will ensure that messages are interoperable between different Azure services. It fixes issue #60.

## 0.1.2 (2018-04-26)

- Added missing dependency for `uuid` package and nit fixes in the README.md

## 0.1.1 (2018-04-24)

- Changing `client.receiveOnMessage()` to `client.receive()` as that is a better naming convention and is in sync with other language sdks.

## 0.1.0 (2018-04-23)

- Previously we were depending on [amqp10](https://npmjs.com/package/amqp10) package for the amqp protocol. Moving forward we will be depending on [rhea](https://npmjs.com/package/rhea).
- The public facing API of this library has major breaking changes from the previous version 0.0.8. Please take a look at the [Readme](https://github.com/Azure/azure-event-hubs-node/blob/v0.1.0-April2018/README.md) and the [examples](https://github.com/Azure/azure-event-hubs-node/tree/v0.1.0-April2018/examples) directory for detailed samples.
- Removed the need to say `client.open.then()`. First call to create a sender, receiver or get metadata about the hub or partition will establish the AMQP connection.
- Added support to authenticate via Service Principal credentials, MSITokenCredentials, DeviceTokenCredentials.
  - This should make it easy for customers to login once using the above mentioned credentials,
    - Create the EventHubs infrastructure on the Azure management/control plane programmatically using (azure-arm-eventhubs) package over HTTPS prtocol.
    - Use the same credentials to send and receive messages to the EventHub using this library over AMQP protocol.
- Provided a promise based API to create senders/receivers off the `EventHubClient`.
- Added capability to send multiple messages by batching them together.
- Added capability to receive predefined number of messages for a specified amount of time. Note that this method will receive all the messages and return an array of EventData objects.
- Added capability to create an epoch receiver.
- Simplified the mechanism to specify the `EventPosition` from which to receive messages from the EventHub.
- Added proper TypeScript type definitions to the library that improves the intellisense experience for our customers.

## 0.0.8 (2017-05-18)

- Fixed a race condition within the AMQP redirection code when using an IoT Hub connection string.
- Disabled auto-retry of AMQP connections in amqp10 since the current client is not built to handle them and fails when retrying.

## 0.0.7 (2017-03-31)

- Pulled changes for #14 and #20/#21.
- Special thanks to @kurtb and @ali92hm for their contributions!

## 0.0.6 (2017-01-13)

- Added support for message properties in the EventData structure.<|MERGE_RESOLUTION|>--- conflicted
+++ resolved
@@ -3,6 +3,7 @@
 ## 5.6.0 (Unreleased)
 
 ### Features Added
+
 - With the dropping of support for Node.js versions that are no longer in LTS, the dependency on `@types/node` has been updated to version 12. Read our [support policy](https://github.com/Azure/azure-sdk-for-js/blob/main/SUPPORT.md) for more details.
 
 - Adds the `contentType`, `correlationId`, and `messageId` AMQP properties as top-level fields on `EventData` and `ReceivedEventData`.
@@ -14,11 +15,6 @@
 ### Breaking Changes
 
 ### Key Bugs Fixed
-
-<<<<<<< HEAD
-### Fixed
-=======
->>>>>>> 5a7c1299
 
 ## 5.5.2 (2021-06-10)
 
