--- conflicted
+++ resolved
@@ -67,19 +67,11 @@
 
 ### Client constructors
 
-<<<<<<< HEAD
-| In v2                                             | Equivalent in v5                                                 | Sample                                                                                                                                                                                                                                                                         |
-| ------------------------------------------------- | ---------------------------------------------------------------- | ------------------------------------------------------------------------------------------------------------------------------------------------------------------------------------------------------------------------------------------------------------------------------ |
-| `EventHubClient.createFromConnectionString()`     | `new EventHubProducerClient()` or `new EventHubConsumerClient()` | [receiveEvents](https://github.com/Azure/azure-sdk-for-js/blob/master/sdk/eventhub/event-hubs/samples/v5/typescript/src/receiveEvents.ts), [sendEvents](https://github.com/Azure/azure-sdk-for-js/blob/master/sdk/eventhub/event-hubs/samples/v5/typescript/src/sendEvents.ts) |
-| `EventHubClient.createFromAadTokenCredentials()`  | `new EventHubProducerClient()` or `new EventHubConsumerClient()` | [usingAadAuth](https://github.com/Azure/azure-sdk-for-js/blob/master/sdk/eventhub/event-hubs/samples/v5/typescript/src/usingAadAuth.ts)                                                                                                                                        |
-| `EventProcessorHost.createFromConnectionString()` | `new EventHubConsumerClient(..., checkpointStore)`               | [receiveEventsUsingCheckpointStore](https://github.com/Azure/azure-sdk-for-js/blob/master/sdk/eventhub/eventhubs-checkpointstore-blob/samples/typescript/src/receiveEventsUsingCheckpointStore.ts)                                                                             |
-=======
-| In v2                                             | Equivalent in v5                                                 | Sample                                                                                                                                                                                                                                                                   |
-| ------------------------------------------------- | ---------------------------------------------------------------- | ------------------------------------------------------------------------------------------------------------------------------------------------------------------------------------------------------------------------------------------------------------------------ |
-| `EventHubClient.createFromConnectionString()`     | `new EventHubProducerClient()` or `new EventHubConsumerClient()` | [receiveEvents](https://github.com/Azure/azure-sdk-for-js/blob/main/sdk/eventhub/event-hubs/samples/typescript/src/receiveEvents.ts), [sendEvents](https://github.com/Azure/azure-sdk-for-js/blob/main/sdk/eventhub/event-hubs/samples/typescript/src/sendEvents.ts) |
-| `EventHubClient.createFromAadTokenCredentials()`  | `new EventHubProducerClient()` or `new EventHubConsumerClient()` | [usingAadAuth](https://github.com/Azure/azure-sdk-for-js/blob/main/sdk/eventhub/event-hubs/samples/typescript/src/usingAadAuth.ts)                                                                                                                                     |
-| `EventProcessorHost.createFromConnectionString()` | `new EventHubConsumerClient(..., checkpointStore)`               | [receiveEventsUsingCheckpointStore](https://github.com/Azure/azure-sdk-for-js/blob/main/sdk/eventhub/eventhubs-checkpointstore-blob/samples/v1/typescript/src/receiveEventsUsingCheckpointStore.ts)                                                                    |
->>>>>>> 5f71ecd2
+| In v2                                             | Equivalent in v5                                                 | Sample                                                                                                                                                                                                                                                                     |
+| ------------------------------------------------- | ---------------------------------------------------------------- | -------------------------------------------------------------------------------------------------------------------------------------------------------------------------------------------------------------------------------------------------------------------------- |
+| `EventHubClient.createFromConnectionString()`     | `new EventHubProducerClient()` or `new EventHubConsumerClient()` | [receiveEvents](https://github.com/Azure/azure-sdk-for-js/blob/main/sdk/eventhub/event-hubs/samples/v5/typescript/src/receiveEvents.ts), [sendEvents](https://github.com/Azure/azure-sdk-for-js/blob/main/sdk/eventhub/event-hubs/samples/v5/typescript/src/sendEvents.ts) |
+| `EventHubClient.createFromAadTokenCredentials()`  | `new EventHubProducerClient()` or `new EventHubConsumerClient()` | [usingAadAuth](https://github.com/Azure/azure-sdk-for-js/blob/main/sdk/eventhub/event-hubs/samples/v5/typescript/src/usingAadAuth.ts)                                                                                                                                      |
+| `EventProcessorHost.createFromConnectionString()` | `new EventHubConsumerClient(..., checkpointStore)`               | [receiveEventsUsingCheckpointStore](https://github.com/Azure/azure-sdk-for-js/blob/main/sdk/eventhub/eventhubs-checkpointstore-blob/samples/v1/typescript/src/receiveEventsUsingCheckpointStore.ts)                                                                        |
 
 Other noteworthy changes:
 
@@ -95,15 +87,9 @@
 
 ### Sending events
 
-<<<<<<< HEAD
-| In v2                              | Equivalent in v5                               | Sample                                                                                                                              |
-| ---------------------------------- | ---------------------------------------------- | ----------------------------------------------------------------------------------------------------------------------------------- |
-| `EventHubClient.sendBatch(events)` | `EventHubProducerClient.sendBatch(eventBatch)` | [sendEvents](https://github.com/Azure/azure-sdk-for-js/blob/master/sdk/eventhub/event-hubs/samples/v5/typescript/src/sendEvents.ts) |
-=======
-| In v2                              | Equivalent in v5                               | Sample                                                                                                                           |
-| ---------------------------------- | ---------------------------------------------- | -------------------------------------------------------------------------------------------------------------------------------- |
-| `EventHubClient.sendBatch(events)` | `EventHubProducerClient.sendBatch(eventBatch)` | [sendEvents](https://github.com/Azure/azure-sdk-for-js/blob/main/sdk/eventhub/event-hubs/samples/typescript/src/sendEvents.ts) |
->>>>>>> 5f71ecd2
+| In v2                              | Equivalent in v5                               | Sample                                                                                                                            |
+| ---------------------------------- | ---------------------------------------------- | --------------------------------------------------------------------------------------------------------------------------------- |
+| `EventHubClient.sendBatch(events)` | `EventHubProducerClient.sendBatch(eventBatch)` | [sendEvents](https://github.com/Azure/azure-sdk-for-js/blob/main/sdk/eventhub/event-hubs/samples/v5/typescript/src/sendEvents.ts) |
 
 Other noteworthy changes:
 
@@ -188,15 +174,9 @@
 
 ### Receiving events
 
-<<<<<<< HEAD
-| In v2                                                          | Equivalent in v5                     | Sample                                                                                                                                    |
-| -------------------------------------------------------------- | ------------------------------------ | ----------------------------------------------------------------------------------------------------------------------------------------- |
-| `EventHubClient.receive()` and `EventHubClient.receiveBatch()` | `EventHubConsumerClient.subscribe()` | [receiveEvents](https://github.com/Azure/azure-sdk-for-js/blob/master/sdk/eventhub/event-hubs/samples/v5/typescript/src/receiveEvents.ts) |
-=======
-| In v2                                                          | Equivalent in v5                     | Sample                                                                                                                                 |
-| -------------------------------------------------------------- | ------------------------------------ | -------------------------------------------------------------------------------------------------------------------------------------- |
-| `EventHubClient.receive()` and `EventHubClient.receiveBatch()` | `EventHubConsumerClient.subscribe()` | [receiveEvents](https://github.com/Azure/azure-sdk-for-js/blob/main/sdk/eventhub/event-hubs/samples/typescript/src/receiveEvents.ts) |
->>>>>>> 5f71ecd2
+| In v2                                                          | Equivalent in v5                     | Sample                                                                                                                                  |
+| -------------------------------------------------------------- | ------------------------------------ | --------------------------------------------------------------------------------------------------------------------------------------- |
+| `EventHubClient.receive()` and `EventHubClient.receiveBatch()` | `EventHubConsumerClient.subscribe()` | [receiveEvents](https://github.com/Azure/azure-sdk-for-js/blob/main/sdk/eventhub/event-hubs/samples/v5/typescript/src/receiveEvents.ts) |
 
 Other noteworthy changes:
 
@@ -246,11 +226,7 @@
 await subscription.close();
 ```
 
-<<<<<<< HEAD
-See [`receiveEvents.ts`](https://github.com/Azure/azure-sdk-for-js/blob/master/sdk/eventhub/event-hubs/samples/v5/typescript/src/receiveEvents.ts)
-=======
-See [`receiveEvents.ts`](https://github.com/Azure/azure-sdk-for-js/blob/main/sdk/eventhub/event-hubs/samples/typescript/src/receiveEvents.ts)
->>>>>>> 5f71ecd2
+See [`receiveEvents.ts`](https://github.com/Azure/azure-sdk-for-js/blob/main/sdk/eventhub/event-hubs/samples/v5/typescript/src/receiveEvents.ts)
 for a sample program demonstrating this.
 
 #### Migrating from `EventProcessorHost` to `EventHubConsumerClient` for receiving events
@@ -357,11 +333,7 @@
 
 In V5 the model has been simplified so new events are not delivered until the
 previous batch has been consumed by your event handler. You can see a sample
-<<<<<<< HEAD
-demonstrating this [here](https://github.com/Azure/azure-sdk-for-js/blob/master/sdk/eventhub/event-hubs/samples/v5/typescript/src/receiveEvents.ts)
-=======
-demonstrating this [here](https://github.com/Azure/azure-sdk-for-js/blob/main/sdk/eventhub/event-hubs/samples/typescript/src/receiveEvents.ts)
->>>>>>> 5f71ecd2
+demonstrating this [here](https://github.com/Azure/azure-sdk-for-js/blob/main/sdk/eventhub/event-hubs/samples/v5/typescript/src/receiveEvents.ts)
 
 ### Creating EventPosition
 
