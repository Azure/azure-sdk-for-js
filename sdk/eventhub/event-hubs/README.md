# Azure Event Hubs client library for Javascript

Azure Event Hubs is a highly scalable publish-subscribe service that can ingest millions of events per second and stream them to multiple consumers. This lets you process and analyze the massive amounts of data produced by your connected devices and applications. If you would like to know more about Azure Event Hubs, you may wish to review: [What is Event Hubs](https://docs.microsoft.com/en-us/azure/event-hubs/event-hubs-about)?

The Azure Event Hubs client library allows you to send and receive events in your Node.js application.

[Source code](https://github.com/Azure/azure-sdk-for-js/tree/master/sdk/eventhub/event-hubs) |
[Package (npm)](https://www.npmjs.com/package/@azure/event-hubs/v/next) |
[API Reference Documentation](https://docs.microsoft.com/javascript/api/@azure/event-hubs) |
[Product documentation](https://azure.microsoft.com/en-us/services/event-hubs/) |
[Samples](https://github.com/Azure/azure-sdk-for-js/tree/master/sdk/eventhub/event-hubs/samples)

**NOTE**: If you are using version 2.1.0 or lower, then please use the below links instead

[Source code for v2.1.0](https://github.com/Azure/azure-sdk-for-js/tree/%40azure/event-hubs_2.1.0/sdk/eventhub/event-hubs) |
[Package for v2.1.0 (npm)](https://www.npmjs.com/package/@azure/event-hubs/v/2.1.0) |
[Samples for v2.1.0](https://github.com/Azure/azure-sdk-for-js/tree/%40azure/event-hubs_2.1.0/sdk/eventhub/event-hubs/samples)

## Getting Started

### Install the package

Install the Azure Event Hubs client library using npm

`npm install @azure/event-hubs@next`

**Prerequisites**: You must have an [Azure subscription](https://azure.microsoft.com/free/) and a
[Event Hubs Namespace](https://docs.microsoft.com/en-us/azure/event-hubs/) to use this package.
If you are using this package in a Node.js application, then use Node.js 8.x or higher.

### Configure Typescript

TypeScript users need to have Node type definitions installed:

```bash
npm install @types/node
```

You also need to enable `compilerOptions.allowSyntheticDefaultImports` in your tsconfig.json. Note that if you have enabled `compilerOptions.esModuleInterop`, `allowSyntheticDefaultImports` is enabled by default. See [TypeScript's compiler options handbook](https://www.typescriptlang.org/docs/handbook/compiler-options.html) for more information.

### Key concepts

- An **Event Hub client** is the primary interface for developers interacting with the Event Hubs client library, allowing for inspection of Event Hub metadata and providing a guided experience towards specific Event Hub operations such as the creation of producers and consumers.

- An **Event Hub producer** is a source of telemetry data, diagnostics information, usage logs, or other log data, as part of an embedded device solution, a mobile device application, a game title running on a console or other device, some client or server based business solution, or a web site.

- An **Event Hub consumer** picks up such information from the Event Hub and processes it. Processing may involve aggregation, complex computation and filtering. Processing may also involve distribution or storage of the information in a raw or transformed fashion. Event Hub consumers are often robust and high-scale platform infrastructure parts with built-in analytics capabilities, like Azure Stream Analytics, Apache Spark, or Apache Storm.

- A **partition** is an ordered sequence of events that is held in an Event Hub. Partitions are a means of data organization associated with the parallelism required by event consumers. Azure Event Hubs provides message streaming through a partitioned consumer pattern in which each consumer only reads a specific subset, or partition, of the message stream. As newer events arrive, they are added to the end of this sequence. The number of partitions is specified at the time an Event Hub is created and cannot be changed.

- A **consumer group** is a view of an entire Event Hub. Consumer groups enable multiple consuming applications to each have a separate view of the event stream, and to read the stream independently at their own pace and from their own position. There can be at most 5 concurrent readers on a partition per consumer group; however it is recommended that there is only one active consumer for a given partition and consumer group pairing. Each active reader receives all of the events from its partition; If there are multiple readers on the same partition, then they will receive duplicate events.

For more concepts and deeper discussion, see: [Event Hubs Features](https://docs.microsoft.com/en-us/azure/event-hubs/event-hubs-features)

### Authenticate the client

<<<<<<< HEAD
Interaction with Event Hubs starts with either an instance of the 
[EventHubConsumerClient](https://docs.microsoft.com/javascript/api/@azure/event-hubs/eventhubconsumerclient) class
or an instance of the [EventHubProducerClient](https://docs.microsoft.com/javascript/api/@azure/event-hubs/eventhubproducerclient) class. 
=======
Interaction with Event Hubs starts with either an instance of the
[EventHubConsumerClient](https://azuresdkdocs.blob.core.windows.net/$web/javascript/azure-event-hubs/5.0.0-preview.6/classes/eventhubconsumerclient.html) class
or an instance of the [EventHubProducerClient](https://azuresdkdocs.blob.core.windows.net/$web/javascript/azure-event-hubs/5.0.0-preview.6/classes/eventhubproducerclient.html) class.
>>>>>>> f54ac9da
There are constructor overloads to support different ways of instantiating these classes as shown below:

```javascript
const { EventHubProducerClient, EventHubConsumerClient } = require("@azure/event-hubs");

const producerClient = new EventHubProducerClient("my-connection-string", "my-event-hub");
const consumerClient = new EventHubConsumerClient(
  "my-consumer-group",
  "my-connection-string",
  "my-event-hub"
);
```

- This constructor takes a connection string of the form 'Endpoint=sb://my-servicebus-namespace.servicebus.windows.net/;SharedAccessKeyName=my-SA-name;SharedAccessKey=my-SA-key;' and entity name to your Event Hub instance. You can create a consumer group, get the connection string as well as the entity name from the [Azure portal](https://docs.microsoft.com/en-us/azure/event-hubs/event-hubs-get-connection-string#get-connection-string-from-the-portal).

```javascript
const { EventHubProducerClient, EventHubConsumerClient } = require("@azure/event-hubs");

const producerClient = new EventHubProducerClient("my-connection-string-with-entity-path");
const consumerClient = new EventHubConsumerClient(
  "my-consumer-group",
  "my-connection-string-with-entity-path"
);
```

- The [connection string from the Azure Portal](https://docs.microsoft.com/en-us/azure/event-hubs/event-hubs-get-connection-string#get-connection-string-from-the-portal) is for the entire Event Hubs namespace and will not contain the path to the desired Event Hub instance which is needed for this constructor overload. In this case, the path can be added manually by adding ";EntityPath=[[ EVENT HUB NAME ]]" to the end of the connection string. For example, ";EntityPath=my-event-hub-name".

If you have defined a shared access policy directly on the Event Hub itself, then copying the connection string from that Event Hub will result in a connection string that contains the path.

```javascript
const { EventHubProducerClient, EventHubConsumerClient } = require("@azure/event-hubs");

const { DefaultAzureCredential } = require("@azure/identity");
const credential = new DefaultAzureCredential();
const producerClient = new EventHubProducerClient("my-host-name", "my-event-hub", credential);
const consumerClient = new EventHubConsumerClient(
  "my-consumer-group",
  "my-host-name",
  "my-event-hub",
  credential
);
```

- This constructor takes the host name and entity name of your Event Hub instance and credential that implements the TokenCredential interface. There are implementations of the `TokenCredential` interface available in the [@azure/identity](https://www.npmjs.com/package/@azure/identity) package. The host name is of the format `<yournamespace>.servicebus.windows.net`.

### Examples

The following sections provide code snippets that cover some of the common tasks using Azure Event Hubs

- [Inspect an Event Hub](#inspect-an-event-hub)
- [Publish events to an Event Hub](#publish-events-to-an-event-hub)
- [Consume events from an Event Hub](#consume-events-from-an-event-hub)
- [Use EventHubConsumerClient to work with IotHub](#use-eventHubConsumerClient-to-work-with-IotHub)

### Inspect an Event Hub

Many Event Hub operations take place within the scope of a specific partition.
Because partitions are owned by the Event Hub, their names are assigned at the time of creation.
To understand what partitions are available, you query the Event Hub using either of the two clients available: `EventHubProducerClient` or `EventHubConsumerClient`

In the below example, we are using an `EventHubProducerClient`.

```javascript
const { EventHubProducerClient } = require("@azure/event-hubs");

async function main() {
  const client = new EventHubProducerClient("connectionString", "eventHubName");

  const partitionIds = await client.getPartitionIds();

  await client.close();
}

main();
```

### Publish events to an Event Hub

In order to publish events, you'll need to create an `EventHubProducerClient`. While the below example shows one way to create the client, see the
[Authenticate the client](#authenticate-the-client) section to learn other ways to instantiate the client.

You may publish events to a specific partition, or allow the Event Hubs service to decide which partition events should be published to. It is recommended to use automatic routing when the publishing of events needs to be highly available or when event data should be distributed evenly among the partitions. In the example below, we will take advantage of automatic routing.

<<<<<<< HEAD
- Create an `EventDataBatch` object using the [createBatch](https://docs.microsoft.com/javascript/api/@azure/event-hubs/eventhubproducerclient#createbatch-createbatchoptions-) 
- Add events to the batch using the [tryAdd](https://docs.microsoft.com/javascript/api/@azure/event-hubs/eventdatabatch#tryadd-eventdata--tryaddoptions-)
method. You can do this until the maximum batch size limit is reached or until you are done adding the number of events you liked, whichever comes first. This method would return `false` to indicate that no more events can be added to the batch due to the max batch size being reached.
- Send the batch of events using the [sendBatch](https://docs.microsoft.com/javascript/api/@azure/event-hubs/eventhubproducerclient#sendbatch-eventdatabatch--sendbatchoptions-) method.
=======
- Create an `EventDataBatch` object using the [createBatch](https://azuresdkdocs.blob.core.windows.net/$web/javascript/azure-event-hubs/5.0.0-preview.6/classes/eventhubproducer.html#createbatch)
- Add events to the batch using the [tryAdd](https://azuresdkdocs.blob.core.windows.net/$web/javascript/azure-event-hubs/5.0.0-preview.6/classes/eventdatabatch.html#tryadd)
  method. You can do this until the maximum batch size limit is reached or until you are done adding the number of events you liked, whichever comes first. This method would return `false` to indicate that no more events can be added to the batch due to the max batch size being reached.
- Send the batch of events using the [sendBatch](https://azuresdkdocs.blob.core.windows.net/$web/javascript/azure-event-hubs/5.0.0-preview.6/classes/eventhubproducerclient.html#sendbatch) method.
>>>>>>> f54ac9da

In the below example, we attempt to send 10 events to Azure Event Hubs.

```javascript
const { EventHubProducerClient } = require("@azure/event-hubs");

async function main() {
  const producerClient = new EventHubProducerClient("connectionString", "eventHubName");

  const eventDataBatch = await producerClient.createBatch();
  let numberOfEventsToSend = 10;

  while (numberOfEventsToSend > 0) {
    let wasAdded = eventDataBatch.tryAdd({ body: "my-event-body" });
    if (!wasAdded) {
      break;
    }
    numberOfEventsToSend--;
  }

  await producerClient.sendBatch(eventDataBatch);
  await producerClient.close();
}

main();
```

There are options you can pass at different stages to control the process of sending events to Azure Event Hubs.

- The `EventHubProducerClient` constructor takes an optional parameter of type `EventHubClientOptions` which you can use to specify options like number of retries.
- The `createBatch` method takes an optional parameter of type `CreateBatchOptions` which you can use to speicify the max batch size supported by the batch being created.
- The `sendBatch` method takes an optional parameter of type `SendBatchOptions` which you can use to specify `abortSignal` to cancel current operation.
- In case you want to send to a specific partition, an overload of the `sendBatch` method allows you to pass the id of the partition to send events to.
  The [Inspect an Event Hub](#inspect-an-event-hub) example above shows how to fetch the available partitions ids.

**Note**: When working with Azure Stream Analytics, the body of the event being sent should be a JSON object as well.
For example: `body: { "message": "Hello World" }`

### Consume events from an Event Hub

<<<<<<< HEAD
To consume events from an Event Hub instance, you also need to know which consumer group you want to target. 
Once you know this, you are ready to create an [EventHubConsumerClient](https://docs.microsoft.com/javascript/api/@azure/event-hubs/eventhubconsumerclient). While the below example shows one way to create the client, see the
=======
To consume events from an Event Hub instance, you also need to know which consumer group you want to target.
Once you know this, you are ready to create an [EventHubConsumerClient](https://azuresdkdocs.blob.core.windows.net/$web/javascript/azure-event-hubs/5.0.0-preview.6/classes/eventhubconsumerclient.html). While the below example shows one way to create the client, see the
>>>>>>> f54ac9da
[Authenticate the client](#authenticate-the-client) section to learn other ways to instantiate the client.

The `subscribe` method on the client has overloads which, combined with the constructor, can cater to several
ways to consume events:

- [Consume events in a single process](consume-events-in-a-single-process)
- [Consume events with load balanced across multiple processes](consume-events-with-load-balanced-across-multiple-processes)
- [Consume events from a single partition](consume-events-from-a-single-partition)

<<<<<<< HEAD
The `subscribe` method takes an optional parameter of type `SubscriptionOptions` which you can use to specify options like the maxBatchSize (number of events to wait for) and maxWaitTimeInSeconds (amount of time to wait for maxBatchSize events to arrive).
=======
The `subscribe` method takes an optional parameter of type [SubscriptionOptions](https://azuresdkdocs.blob.core.windows.net/$web/javascript/azure-event-hubs/5.0.0-preview.6/interfaces/subscriptionoptions.html) which you can use to specify options like the maxBatchSize (number of events to wait for) and maxWaitTimeInSeconds (amount of time to wait for maxBatchSize events to arrive).
>>>>>>> f54ac9da

#### Consume events in a single process

Begin by creating an instance of the `EventHubConsumerClient`, and then call the `subscribe()` method on it to start
consuming events.

<<<<<<< HEAD
The `subscribe` method takes callbacks to process events as they are received from Azure Event Hubs.
=======
The [subscribe](https://azuresdkdocs.blob.core.windows.net/$web/javascript/azure-event-hubs/5.0.0-preview.6/classes/eventhubconsumerclient.html#subscribe)
method takes callbacks to process events as they are receivied from Azure Event Hubs.
>>>>>>> f54ac9da
To stop receiving events, you can call `close()` on the object returned by the `subscribe()` method.

```javascript
const { EventHubConsumerClient } = require("@azure/event-hubs");

async function main() {
  const client = new EventHubConsumerClient("my-consumer-group", "connectionString", "eventHubName");

  const subscription = consumer.subscribe({
    processEvents: (events, context) => {
      // event processing code goes here
    },
    processError: (err, context) => {
      // error reporting/handling code here
    }
  });

  // When ready to stop receiving
  await subscription.close();
  await client.close();
}

main();
```

#### Consume events with load balanced across multiple processes

Azure Event Hubs is capable of dealing with millions of events per second.
To scale your processing application, you can run multiple instances of your application and have it balance the load among themselves.

<<<<<<< HEAD
Begin by creating an instance of the `EventHubConsumerClient` using one of the
constructor overloads that take a `CheckpointStore`, and then call the `subscribe()` 
method to start consuming events. The checkpoint store will enable the subscribers 
within a consumer group to coordinate the processing between multiple instances 
of your application.
=======
Begin by creating an instance of the `EventHubConsumerClient`, and then call the `subscribe()` method on it to start
consuming events. Pass an instance of a `PartitionManager` to the `subscribe()` method which the `EventHubConsumerClient` can
use to co-ordinate the processing between the multiple instances of your application.
>>>>>>> f54ac9da

In this example, we will use the `BlobCheckpointStore` from the `@azure/eventhubs-checkpointstore-blob` package
which implements the required read/writes to a durable store by using Azure Blob Storage.

<<<<<<< HEAD
The `subscribe` method takes callbacks to process events as they are received from Azure Event Hubs.
=======
The [subscribe](https://azuresdkdocs.blob.core.windows.net/$web/javascript/azure-event-hubs/5.0.0-preview.6/classes/eventhubconsumerclient.html#subscribe)
method takes callbacks to process events as they are receivied from Azure Event Hubs.
>>>>>>> f54ac9da
To stop receiving events, you can call `close()` on the object returned by the `subscribe()` method.

```javascript
const { EventHubConsumerClient } = require("@azure/event-hubs");
const { ContainerClient } = require("@azure/storage-blob");
const { BlobCheckpointStore } = require("@azure/eventhubs-checkpointstore-blob");

async function main() {
<<<<<<< HEAD
  const blobContainerClient = new ContainerClient("storage-connection-string", "container-name");
  await blobContainerClient.create(); // This can be skipped if the container already exists
  const checkpointStore = new BlobCheckpointStore(blobContainerClient);
  const consumerClient = new EventHubConsumerClient("my-consumer-group", "connectionString", "eventHubName", checkpointStore);  

  const subscription = consumerClient.subscribe({
    processEvents: (events, context) => {
      // event processing code goes here
    },
    processError: (err, context) => {
      // error reporting/handling code here
    }
=======
  const consumerClient = new EventHubConsumerClient(
    "my-consumer-group",
    "connectionString",
    "eventHubName"
  );
  const blobContainerClient = new ContainerClient("storage-connection-string", "container-name");
  await blobContainerClient.create(); // This can be skipped if the container already exists
  const partitionManager = new BlobPartitionManager(blobContainerClient);

  const myEventHandler = (events, context) => {
    // your code here
  };
  const myErrorHandler = (err, context) => {
    // your error handling code here
  };
  const subscription = consumer.subscribe(partitionManager, {
    processEvents: myEventHandler,
    processError: myErrorHandler
>>>>>>> f54ac9da
  });

  // When ready to stop receiving
  await subscription.close();
  await consumerClient.close();
}

main();
```

#### Consume events from a single partition

Begin by creating an instance of the `EventHubConsumerClient`, and then call the `subscribe()` method on it to start
consuming events. Pass the id of the partition you want to target to the `subscribe()` method to consume only from that partition.

In the below example, we are using the first partition.

<<<<<<< HEAD
The `subscribe` method takes callbacks to process events as they are received from Azure Event Hubs.
=======
The [subscribe](https://azuresdkdocs.blob.core.windows.net/$web/javascript/azure-event-hubs/5.0.0-preview.6/classes/eventhubconsumerclient.html#subscribe)
method takes callbacks to process events as they are receivied from Azure Event Hubs.
>>>>>>> f54ac9da
To stop receiving events, you can call `close()` on the object returned by the `subscribe()` method.

```javascript
const { EventHubConsumerClient } = require("@azure/event-hubs");

async function main() {
  const client = new EventHubConsumerClient("my-consumer-group", "connectionString", "eventHubName");
  const partitionIds = await client.getPartitionIds();
<<<<<<< HEAD
=======
  const myEventHandler = (events, context) => {
    // your code here
  };
  const myErrorHandler = (err, context) => {
    // your error handling code here
  };
>>>>>>> f54ac9da

  const subscription = consumer.subscribe(partitionIds[0], {
    processEvents: (events, context) => {
      // event processing code goes here
    },
    processError: (err, context) => {
      // error reporting/handling code here
    }
  });

  // When ready to stop receiving
  await subscription.close();
  await client.close();
}

main();
```

### Use EventHubConsumerClient to work with IotHub

You can use `EventHubConsumerClient` to work with IotHub as well. This is useful for receiving telemetry data of IotHub from the linked EventHub.
The associated connection string will not have send claims,
hence sending events is not possible.

- Please notice that the connection string needs to be for an
  [Event Hub-compatible endpoint](https://docs.microsoft.com/en-us/azure/iot-hub/iot-hub-devguide-messages-read-builtin)
  e.g. "Endpoint=sb://my-iothub-namespace-[uid].servicebus.windows.net/;SharedAccessKeyName=my-SA-name;SharedAccessKey=my-SA-key;EntityPath=my-iot-hub-name"

```javascript
const { EventHubConsumerClient } = require("@azure/event-hubs");

async function main() {
  const client = new EventHubConsumerClient(
    "my-consumer-group",
    "Endpoint=sb://my-iothub-namespace-[uid].servicebus.windows.net/;SharedAccessKeyName=my-SA-name;SharedAccessKey=my-SA-key;EntityPath=my-iot-hub-name"
  );
  await client.getEventHubProperties();
  // retrieve partitionIds from client.getEventHubProperties() or client.getPartitionIds()
  const partitionId = "0";
  await client.getPartitionProperties(partitionId);

  await client.close();
}

main();
```

## Troubleshooting

### AMQP Dependencies

The Event Hubs library depends on the [rhea-promise](https://github.com/amqp/rhea-promise) library for managing connections, sending and receiving events over the [AMQP](http://docs.oasis-open.org/amqp/core/v1.0/os/amqp-core-complete-v1.0-os.pdf) protocol.

### Enable logs

You can set the following environment variable to get the debug logs when using this library.

- Getting debug logs from the Event Hubs SDK

```bash
export DEBUG=azure*
```

- Getting debug logs from the Event Hubs SDK and the protocol level library.

```bash
export DEBUG=azure*,rhea*
```

- If you are **not interested in viewing the event transformation** (which consumes lot of console/disk space) then you can set the `DEBUG` environment variable as follows:

```bash
export DEBUG=azure*,rhea*,-rhea:raw,-rhea:message,-azure:amqp-common:datatransformer
```

- If you are interested only in **errors**, then you can set the `DEBUG` environment variable as follows:

```bash
export DEBUG=azure:event-hubs:error,azure-amqp-common:error,rhea-promise:error,rhea:events,rhea:frames,rhea:io,rhea:flow
```

### Logging to a file

- Set the `DEBUG` environment variable as shown above and then run your test script as follows:

  - Logging statements from your test script go to `out.log` and logging statements from the sdk go to `debug.log`.
    ```bash
    node your-test-script.js > out.log 2>debug.log
    ```
  - Logging statements from your test script and the sdk go to the same file `out.log` by redirecting stderr to stdout (&1), and then redirect stdout to a file:
    ```bash
    node your-test-script.js >out.log 2>&1
    ```
  - Logging statements from your test script and the sdk go to the same file `out.log`.

    ```bash
      node your-test-script.js &> out.log
    ```

## Next Steps

### More sample code

Please take a look at the [samples](https://github.com/Azure/azure-sdk-for-js/tree/master/sdk/eventhub/event-hubs/samples)
directory for detailed examples of how to use this library to send and receive events to/from
[Event Hubs](https://docs.microsoft.com/en-us/azure/event-hubs/event-hubs-about).

## Contributing

This project welcomes contributions and suggestions. Most contributions require you to agree to a
Contributor License Agreement (CLA) declaring that you have the right to, and actually do, grant us
the rights to use your contribution. For details, visit https://cla.microsoft.com.

When you submit a pull request, a CLA-bot will automatically determine whether you need to provide
a CLA and decorate the PR appropriately (e.g., label, comment). Simply follow the instructions
provided by the bot. You will only need to do this once across all repos using our CLA.

This project has adopted the [Microsoft Open Source Code of Conduct](https://opensource.microsoft.com/codeofconduct/).
For more information see the [Code of Conduct FAQ](https://opensource.microsoft.com/codeofconduct/faq/) or
contact [opencode@microsoft.com](mailto:opencode@microsoft.com) with any additional questions or comments.

If you'd like to contribute to this library, please read the [contributing guide](https://github.com/Azure/azure-sdk-for-js/blob/master/CONTRIBUTING.md) to learn more about how to build and test the code.

![Impressions](https://azure-sdk-impressions.azurewebsites.net/api/impressions/azure-sdk-for-js%2Fsdk%2Feventhub%2Fevent-hubs%2FREADME.png)<|MERGE_RESOLUTION|>--- conflicted
+++ resolved
@@ -54,15 +54,9 @@
 
 ### Authenticate the client
 
-<<<<<<< HEAD
 Interaction with Event Hubs starts with either an instance of the 
 [EventHubConsumerClient](https://docs.microsoft.com/javascript/api/@azure/event-hubs/eventhubconsumerclient) class
 or an instance of the [EventHubProducerClient](https://docs.microsoft.com/javascript/api/@azure/event-hubs/eventhubproducerclient) class. 
-=======
-Interaction with Event Hubs starts with either an instance of the
-[EventHubConsumerClient](https://azuresdkdocs.blob.core.windows.net/$web/javascript/azure-event-hubs/5.0.0-preview.6/classes/eventhubconsumerclient.html) class
-or an instance of the [EventHubProducerClient](https://azuresdkdocs.blob.core.windows.net/$web/javascript/azure-event-hubs/5.0.0-preview.6/classes/eventhubproducerclient.html) class.
->>>>>>> f54ac9da
 There are constructor overloads to support different ways of instantiating these classes as shown below:
 
 ```javascript
@@ -146,17 +140,10 @@
 
 You may publish events to a specific partition, or allow the Event Hubs service to decide which partition events should be published to. It is recommended to use automatic routing when the publishing of events needs to be highly available or when event data should be distributed evenly among the partitions. In the example below, we will take advantage of automatic routing.
 
-<<<<<<< HEAD
 - Create an `EventDataBatch` object using the [createBatch](https://docs.microsoft.com/javascript/api/@azure/event-hubs/eventhubproducerclient#createbatch-createbatchoptions-) 
 - Add events to the batch using the [tryAdd](https://docs.microsoft.com/javascript/api/@azure/event-hubs/eventdatabatch#tryadd-eventdata--tryaddoptions-)
 method. You can do this until the maximum batch size limit is reached or until you are done adding the number of events you liked, whichever comes first. This method would return `false` to indicate that no more events can be added to the batch due to the max batch size being reached.
 - Send the batch of events using the [sendBatch](https://docs.microsoft.com/javascript/api/@azure/event-hubs/eventhubproducerclient#sendbatch-eventdatabatch--sendbatchoptions-) method.
-=======
-- Create an `EventDataBatch` object using the [createBatch](https://azuresdkdocs.blob.core.windows.net/$web/javascript/azure-event-hubs/5.0.0-preview.6/classes/eventhubproducer.html#createbatch)
-- Add events to the batch using the [tryAdd](https://azuresdkdocs.blob.core.windows.net/$web/javascript/azure-event-hubs/5.0.0-preview.6/classes/eventdatabatch.html#tryadd)
-  method. You can do this until the maximum batch size limit is reached or until you are done adding the number of events you liked, whichever comes first. This method would return `false` to indicate that no more events can be added to the batch due to the max batch size being reached.
-- Send the batch of events using the [sendBatch](https://azuresdkdocs.blob.core.windows.net/$web/javascript/azure-event-hubs/5.0.0-preview.6/classes/eventhubproducerclient.html#sendbatch) method.
->>>>>>> f54ac9da
 
 In the below example, we attempt to send 10 events to Azure Event Hubs.
 
@@ -197,13 +184,8 @@
 
 ### Consume events from an Event Hub
 
-<<<<<<< HEAD
 To consume events from an Event Hub instance, you also need to know which consumer group you want to target. 
 Once you know this, you are ready to create an [EventHubConsumerClient](https://docs.microsoft.com/javascript/api/@azure/event-hubs/eventhubconsumerclient). While the below example shows one way to create the client, see the
-=======
-To consume events from an Event Hub instance, you also need to know which consumer group you want to target.
-Once you know this, you are ready to create an [EventHubConsumerClient](https://azuresdkdocs.blob.core.windows.net/$web/javascript/azure-event-hubs/5.0.0-preview.6/classes/eventhubconsumerclient.html). While the below example shows one way to create the client, see the
->>>>>>> f54ac9da
 [Authenticate the client](#authenticate-the-client) section to learn other ways to instantiate the client.
 
 The `subscribe` method on the client has overloads which, combined with the constructor, can cater to several
@@ -213,23 +195,14 @@
 - [Consume events with load balanced across multiple processes](consume-events-with-load-balanced-across-multiple-processes)
 - [Consume events from a single partition](consume-events-from-a-single-partition)
 
-<<<<<<< HEAD
 The `subscribe` method takes an optional parameter of type `SubscriptionOptions` which you can use to specify options like the maxBatchSize (number of events to wait for) and maxWaitTimeInSeconds (amount of time to wait for maxBatchSize events to arrive).
-=======
-The `subscribe` method takes an optional parameter of type [SubscriptionOptions](https://azuresdkdocs.blob.core.windows.net/$web/javascript/azure-event-hubs/5.0.0-preview.6/interfaces/subscriptionoptions.html) which you can use to specify options like the maxBatchSize (number of events to wait for) and maxWaitTimeInSeconds (amount of time to wait for maxBatchSize events to arrive).
->>>>>>> f54ac9da
 
 #### Consume events in a single process
 
 Begin by creating an instance of the `EventHubConsumerClient`, and then call the `subscribe()` method on it to start
 consuming events.
 
-<<<<<<< HEAD
 The `subscribe` method takes callbacks to process events as they are received from Azure Event Hubs.
-=======
-The [subscribe](https://azuresdkdocs.blob.core.windows.net/$web/javascript/azure-event-hubs/5.0.0-preview.6/classes/eventhubconsumerclient.html#subscribe)
-method takes callbacks to process events as they are receivied from Azure Event Hubs.
->>>>>>> f54ac9da
 To stop receiving events, you can call `close()` on the object returned by the `subscribe()` method.
 
 ```javascript
@@ -260,27 +233,16 @@
 Azure Event Hubs is capable of dealing with millions of events per second.
 To scale your processing application, you can run multiple instances of your application and have it balance the load among themselves.
 
-<<<<<<< HEAD
 Begin by creating an instance of the `EventHubConsumerClient` using one of the
 constructor overloads that take a `CheckpointStore`, and then call the `subscribe()` 
 method to start consuming events. The checkpoint store will enable the subscribers 
 within a consumer group to coordinate the processing between multiple instances 
 of your application.
-=======
-Begin by creating an instance of the `EventHubConsumerClient`, and then call the `subscribe()` method on it to start
-consuming events. Pass an instance of a `PartitionManager` to the `subscribe()` method which the `EventHubConsumerClient` can
-use to co-ordinate the processing between the multiple instances of your application.
->>>>>>> f54ac9da
 
 In this example, we will use the `BlobCheckpointStore` from the `@azure/eventhubs-checkpointstore-blob` package
 which implements the required read/writes to a durable store by using Azure Blob Storage.
 
-<<<<<<< HEAD
 The `subscribe` method takes callbacks to process events as they are received from Azure Event Hubs.
-=======
-The [subscribe](https://azuresdkdocs.blob.core.windows.net/$web/javascript/azure-event-hubs/5.0.0-preview.6/classes/eventhubconsumerclient.html#subscribe)
-method takes callbacks to process events as they are receivied from Azure Event Hubs.
->>>>>>> f54ac9da
 To stop receiving events, you can call `close()` on the object returned by the `subscribe()` method.
 
 ```javascript
@@ -289,11 +251,14 @@
 const { BlobCheckpointStore } = require("@azure/eventhubs-checkpointstore-blob");
 
 async function main() {
-<<<<<<< HEAD
   const blobContainerClient = new ContainerClient("storage-connection-string", "container-name");
   await blobContainerClient.create(); // This can be skipped if the container already exists
   const checkpointStore = new BlobCheckpointStore(blobContainerClient);
-  const consumerClient = new EventHubConsumerClient("my-consumer-group", "connectionString", "eventHubName", checkpointStore);  
+  const consumerClient = new EventHubConsumerClient(
+    "my-consumer-group", 
+    "connectionString", 
+    "eventHubName", 
+    checkpointStore);  
 
   const subscription = consumerClient.subscribe({
     processEvents: (events, context) => {
@@ -302,26 +267,6 @@
     processError: (err, context) => {
       // error reporting/handling code here
     }
-=======
-  const consumerClient = new EventHubConsumerClient(
-    "my-consumer-group",
-    "connectionString",
-    "eventHubName"
-  );
-  const blobContainerClient = new ContainerClient("storage-connection-string", "container-name");
-  await blobContainerClient.create(); // This can be skipped if the container already exists
-  const partitionManager = new BlobPartitionManager(blobContainerClient);
-
-  const myEventHandler = (events, context) => {
-    // your code here
-  };
-  const myErrorHandler = (err, context) => {
-    // your error handling code here
-  };
-  const subscription = consumer.subscribe(partitionManager, {
-    processEvents: myEventHandler,
-    processError: myErrorHandler
->>>>>>> f54ac9da
   });
 
   // When ready to stop receiving
@@ -339,12 +284,7 @@
 
 In the below example, we are using the first partition.
 
-<<<<<<< HEAD
 The `subscribe` method takes callbacks to process events as they are received from Azure Event Hubs.
-=======
-The [subscribe](https://azuresdkdocs.blob.core.windows.net/$web/javascript/azure-event-hubs/5.0.0-preview.6/classes/eventhubconsumerclient.html#subscribe)
-method takes callbacks to process events as they are receivied from Azure Event Hubs.
->>>>>>> f54ac9da
 To stop receiving events, you can call `close()` on the object returned by the `subscribe()` method.
 
 ```javascript
@@ -353,15 +293,6 @@
 async function main() {
   const client = new EventHubConsumerClient("my-consumer-group", "connectionString", "eventHubName");
   const partitionIds = await client.getPartitionIds();
-<<<<<<< HEAD
-=======
-  const myEventHandler = (events, context) => {
-    // your code here
-  };
-  const myErrorHandler = (err, context) => {
-    // your error handling code here
-  };
->>>>>>> f54ac9da
 
   const subscription = consumer.subscribe(partitionIds[0], {
     processEvents: (events, context) => {
