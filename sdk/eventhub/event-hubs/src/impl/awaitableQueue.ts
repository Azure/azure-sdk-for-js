--- conflicted
+++ resolved
@@ -33,22 +33,10 @@
       return Promise.resolve(item);
     }
 
-<<<<<<< HEAD
-    return createAbortablePromise<T>(
-      (resolve) => this._resolvers.push(resolve),
-      {
-        ...options,
-        cleanupBeforeAbort: () => {
-          this._resolvers.pop();
-        },
-      }
-    );
-=======
     return createAbortablePromise<T>((resolve) => this._resolvers.push(resolve), {
       ...options,
       cleanupBeforeAbort: () => this._resolvers.pop(),
     });
->>>>>>> ddc5a19e
   }
 
   /**
