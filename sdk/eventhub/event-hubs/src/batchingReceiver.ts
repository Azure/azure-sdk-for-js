--- conflicted
+++ resolved
@@ -3,13 +3,8 @@
 
 import { ReceiverEvents, EventContext, OnAmqpEvent, SessionEvents } from "rhea-promise";
 import { translate, Func, Constants, MessagingError } from "@azure/amqp-common";
-<<<<<<< HEAD
 import { ReceivedEventData, EventDataInternal, fromAmqpMessage } from "./eventData";
 import { ReceiveOptions } from "./eventHubClient";
-=======
-import { ReceivedEventData, EventDataInternal } from "./eventData";
-import { ReceiverOptions } from "./eventHubClient";
->>>>>>> 341c673a
 import { EventHubReceiver } from "./eventHubReceiver";
 import { ConnectionContext } from "./connectionContext";
 import * as log from "./log";
