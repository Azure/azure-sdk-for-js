// Copyright (c) Microsoft Corporation.
// Licensed under the MIT license.

/* eslint-disable @azure/azure-sdk/ts-no-namespaces */
/* eslint-disable no-inner-declarations */

import { logger } from "./log";
import { getRuntimeInfo } from "./util/runtimeInfo";
import { packageJsonInfo } from "./util/constants";
import { EventHubReceiver } from "./eventHubReceiver";
import { EventHubSender } from "./eventHubSender";
import {
  ConnectionContextBase,
  Constants,
  CreateConnectionContextBaseParameters,
  EventHubConnectionConfig,
  SharedKeyCredential,
  TokenCredential
} from "@azure/core-amqp";
import { ManagementClient, ManagementClientOptions } from "./managementClient";
import { EventHubClientOptions } from "./models/public";
<<<<<<< HEAD
import { Dictionary, OnAmqpEvent, EventContext, ConnectionEvents, Connection } from "rhea-promise";
=======
import { ConnectionEvents, Dictionary, EventContext, OnAmqpEvent } from "rhea-promise";
>>>>>>> ae22bd95

/**
 * @internal
 * @ignore
 * Provides contextual information like the underlying amqp connection, cbs session, management session,
 * tokenProvider, senders, receivers, etc. about the EventHub client.
 */
export interface ConnectionContext extends ConnectionContextBase {
  /**
   * @property config The EventHub connection config that is created after
   * parsing the connection string.
   */
  readonly config: EventHubConnectionConfig;
  /**
   * @property wasConnectionCloseCalled Indicates whether the close() method was
   * called on theconnection object.
   */
  wasConnectionCloseCalled: boolean;
  /**
   * @property receivers A dictionary of the EventHub Receivers associated with this client.
   */
  receivers: Dictionary<EventHubReceiver>;
  /**
   * @property senders A dictionary of the EventHub Senders associated with this client.
   */
  senders: Dictionary<EventHubSender>;
  /**
   * @property managementSession A reference to the management session ($management endpoint) on
   * the underlying amqp connection for the EventHub Client.
   */
  managementSession?: ManagementClient;
  /**
   * Resolves once the connectionContext is ready to open a link.
   * A link can be opened when:
   * - The connection is already opened on both sides.
   * - The connection has been closed or disconnected.
   * A link is not ready to be opened if the connection
   * is in the process of closing or disconnecting.
   */
  readyToOpenLink(): Promise<void>;
}

/**
 * Describes the members on the ConnectionContext that are only
 * used by it internally.
 * @ignore
 * @internal
 */
export interface ConnectionContextInternalMembers extends ConnectionContext {
  /**
   * Indicates whether the connection is in the process of closing.
   * When this returns `true`, a `disconnected` event will be received
   * after the connection is closed.
   *
   */
  isConnectionClosing(): boolean;
  /**
   * Resolves once the context's connection emits a `disconnected` event.
   */
  waitForDisconnectedEvent(): Promise<void>;
  /**
   * Resolves once the connection has finished being reset.
   * Connections are reset as part of reacting to a `disconnected` event.
   */
  waitForConnectionReset(): Promise<void>;
}

/**
 * @internal
 * @ignore
 */
export interface ConnectionContextOptions extends EventHubClientOptions {
  managementSessionAddress?: string;
  managementSessionAudience?: string;
}

/**
 * Helper type to get the names of all the functions on an object.
 */
type FunctionPropertyNames<T> = { [K in keyof T]: T[K] extends Function ? K : never }[keyof T];
/**
 * Helper type to get the types of all the functions on an object.
 */
type FunctionProperties<T> = Pick<T, FunctionPropertyNames<T>>;
/**
 * Helper type to get the types of all the functions on ConnectionContext
 * and the internal methods from ConnectionContextInternalMembers.
 * Note that this excludes the functions that ConnectionContext inherits.
 * Each function also has its `this` type set as `ConnectionContext`.
 */
type ConnectionContextMethods = Omit<
  FunctionProperties<ConnectionContextInternalMembers>,
  FunctionPropertyNames<ConnectionContextBase>
> &
  ThisType<ConnectionContextInternalMembers>;

/**
 * @internal
 * @ignore
 */
export namespace ConnectionContext {
  /**
   * @property userAgent The user agent string for the EventHubs client.
   * See guideline at https://github.com/Azure/azure-sdk/blob/master/docs/design/Telemetry.mdk
   */
  const userAgent: string = `azsdk-js-azureeventhubs/${
    packageJsonInfo.version
  } (${getRuntimeInfo()})`;

  export function getUserAgent(options: ConnectionContextOptions): string {
    const finalUserAgent = options.userAgent ? `${userAgent},${options.userAgent}` : userAgent;
    if (finalUserAgent.length > Constants.maxUserAgentLength) {
      throw new Error(
        `The user-agent string cannot be more than ${Constants.maxUserAgentLength} characters in length.` +
          `The given user-agent string is: ${finalUserAgent} with length: ${finalUserAgent.length}`
      );
    }
    return finalUserAgent;
  }

  export function create(
    config: EventHubConnectionConfig,
    tokenCredential: SharedKeyCredential | TokenCredential,
    options?: ConnectionContextOptions
  ): ConnectionContext {
    if (!options) options = {};

    config.webSocket = options.webSocketOptions && options.webSocketOptions.webSocket;
    config.webSocketEndpointPath = "$servicebus/websocket";
    config.webSocketConstructorOptions =
      options.webSocketOptions && options.webSocketOptions.webSocketConstructorOptions;

    const parameters: CreateConnectionContextBaseParameters = {
      config: config,
      tokenCredential: tokenCredential,
      // re-enabling this will be a post-GA discussion.
      // dataTransformer: options.dataTransformer,
      isEntityPathRequired: true,
      connectionProperties: {
        product: "MSJSClient",
        userAgent: getUserAgent(options),
        version: packageJsonInfo.version
      }
    };
    // Let us create the base context and then add EventHub specific ConnectionContext properties.
    const connectionContext = ConnectionContextBase.create(parameters) as ConnectionContext;
    connectionContext.wasConnectionCloseCalled = false;
    connectionContext.senders = {};
    connectionContext.receivers = {};
    const mOptions: ManagementClientOptions = {
      address: options.managementSessionAddress,
      audience: options.managementSessionAudience
    };
    connectionContext.managementSession = new ManagementClient(connectionContext, mOptions);

    let isDisconnecting = false;
    let waitForDisconnectResolve: () => void;
    let waitForDisconnectPromise: Promise<void> | undefined;

    Object.assign<ConnectionContext, ConnectionContextMethods>(connectionContext, {
      isConnectionClosing() {
        // When the connection is not open, but the remote end is open,
        // then the rhea connection is in the process of terminating.
        return Boolean(!this.connection.isOpen() && this.connection.isRemoteOpen());
      },
      async readyToOpenLink() {
        // Check that the connection isn't in the process of closing.
        // This can happen when the idle timeout has been reached but
        // the underlying socket is waiting to be destroyed.
        if (this.isConnectionClosing()) {
          // Wait for the disconnected event that indicates the underlying socket has closed.
          await this.waitForDisconnectedEvent();
        }
        // Check if the connection is currently in the process of disconnecting.
        if (isDisconnecting) {
          // Wait for the connection to be reset.
          await this.waitForConnectionReset();
        }
      },
      waitForDisconnectedEvent() {
        return new Promise((resolve) => {
          logger.verbose(
            `[${this.connectionId}] Attempting to reinitialize connection` +
              ` but the connection is in the process of closing.` +
              ` Waiting for the disconnect event before continuing.`
          );
          this.connection.once(ConnectionEvents.disconnected, resolve);
        });
      },
      waitForConnectionReset() {
        if (waitForDisconnectPromise) {
          return waitForDisconnectPromise;
        }
        return Promise.resolve();
      }
    });

    // Define listeners to be added to the connection object for
    // "connection_open" and "connection_error" events.
    const onConnectionOpen: OnAmqpEvent = () => {
      connectionContext.wasConnectionCloseCalled = false;
      logger.verbose(
        "[%s] setting 'wasConnectionCloseCalled' property of connection context to %s.",
        connectionContext.connection.id,
        connectionContext.wasConnectionCloseCalled
      );
    };

    const onDisconnected: OnAmqpEvent = async (context: EventContext) => {
      if (isDisconnecting) {
        return;
      }
      isDisconnecting = true;
      waitForDisconnectPromise = new Promise((resolve) => {
        waitForDisconnectResolve = resolve;
      });

      logger.verbose(
        "[%s] 'disconnected' event occurred on the amqp connection.",
        connectionContext.connection.id
      );

      if (context.connection && context.connection.error) {
        logger.verbose(
          "[%s] Accompanying error on the context.connection: %O",
          connectionContext.connection.id,
          context.connection && context.connection.error
        );
      }
      if (context.error) {
        logger.verbose(
          "[%s] Accompanying error on the context: %O",
          connectionContext.connection.id,
          context.error
        );
      }
      const state: Readonly<{
        wasConnectionCloseCalled: boolean;
        numSenders: number;
        numReceivers: number;
      }> = {
        wasConnectionCloseCalled: connectionContext.wasConnectionCloseCalled,
        numSenders: Object.keys(connectionContext.senders).length,
        numReceivers: Object.keys(connectionContext.receivers).length
      };
      logger.verbose(
        "[%s] Closing all open senders and receivers in the state: %O",
        connectionContext.connection.id,
        state
      );

      // Clear internal map maintained by rhea to avoid reconnecting of old links once the
      // connection is back up.
      connectionContext.connection.removeAllSessions();

      // Close the cbs session to ensure all the event handlers are released.
      await connectionContext.cbsSession.close().catch(() => {
        /* error already logged, swallow it here */
      });
      // Close the management session to ensure all the event handlers are released.
      await connectionContext.managementSession!.close().catch(() => {
        /* error already logged, swallow it here */
      });

      // Close all senders and receivers to ensure clean up of timers & other resources.
      if (state.numSenders || state.numReceivers) {
        for (const senderName of Object.keys(connectionContext.senders)) {
          const sender = connectionContext.senders[senderName];
          await sender.close().catch(() => {
            /* error already logged, swallow it here */
          });
        }
        for (const receiverName of Object.keys(connectionContext.receivers)) {
          const receiver = connectionContext.receivers[receiverName];
          await receiver.close().catch(() => {
            /* error already logged, swallow it here */
          });
        }
      }

      await refreshConnection(connectionContext);
      waitForDisconnectResolve();
      waitForDisconnectPromise = undefined;
      isDisconnecting = false;
    };

    const protocolError: OnAmqpEvent = async (context: EventContext) => {
      logger.verbose(
        "[%s] 'protocol_error' event occurred on the amqp connection.",
        connectionContext.connection.id
      );

      if (context.connection && context.connection.error) {
        logger.verbose(
          "[%s] Accompanying error on the context.connection: %O",
          connectionContext.connection.id,
          context.connection && context.connection.error
        );
      }
      if (context.error) {
        logger.verbose(
          "[%s] Accompanying error on the context: %O",
          connectionContext.connection.id,
          context.error
        );
      }
    };

    const error: OnAmqpEvent = async (context: EventContext) => {
      logger.verbose(
        "[%s] 'error' event occurred on the amqp connection.",
        connectionContext.connection.id
      );

      if (context.connection && context.connection.error) {
        logger.verbose(
          "[%s] Accompanying error on the context.connection: %O",
          connectionContext.connection.id,
          context.connection && context.connection.error
        );
      }
      if (context.error) {
        logger.verbose(
          "[%s] Accompanying error on the context: %O",
          connectionContext.connection.id,
          context.error
        );
      }
    };

    function addConnectionListeners(connection: Connection) {
      // Add listeners on the connection object.
      connection.on(ConnectionEvents.connectionOpen, onConnectionOpen);
      connection.on(ConnectionEvents.disconnected, onDisconnected);
      connection.on(ConnectionEvents.protocolError, protocolError);
      connection.on(ConnectionEvents.error, error);
    }

    function cleanConnectionContext(connectionContext: ConnectionContext) {
      // Remove listeners from the connection object.
      connectionContext.connection.removeListener(
        ConnectionEvents.connectionOpen,
        onConnectionOpen
      );
      connectionContext.connection.removeListener(ConnectionEvents.disconnected, onDisconnected);
      connectionContext.connection.removeListener(ConnectionEvents.protocolError, protocolError);
      connectionContext.connection.removeListener(ConnectionEvents.error, error);
      // Close the connection
      return connectionContext.connection.close();
    }

    async function refreshConnection(connectionContext: ConnectionContext) {
      const originalConnectionId = connectionContext.connectionId;
      try {
        await cleanConnectionContext(connectionContext);
      } catch (err) {
        logger.verbose(
          `[${connectionContext.connectionId}] There was an error closing the connection before reconnecting: %O`,
          err
        );
      }

      // Create a new connection, id, locks, and cbs client.
      connectionContext.refreshConnection();
      addConnectionListeners(connectionContext.connection);
      logger.verbose(
        `The connection "${originalConnectionId}" has been updated to "${connectionContext.connectionId}".`
      );
    }

    addConnectionListeners(connectionContext.connection);

    logger.verbose("[%s] Created connection context successfully.", connectionContext.connectionId);
    return connectionContext;
  }
}<|MERGE_RESOLUTION|>--- conflicted
+++ resolved
@@ -19,11 +19,7 @@
 } from "@azure/core-amqp";
 import { ManagementClient, ManagementClientOptions } from "./managementClient";
 import { EventHubClientOptions } from "./models/public";
-<<<<<<< HEAD
-import { Dictionary, OnAmqpEvent, EventContext, ConnectionEvents, Connection } from "rhea-promise";
-=======
-import { ConnectionEvents, Dictionary, EventContext, OnAmqpEvent } from "rhea-promise";
->>>>>>> ae22bd95
+import { Connection, ConnectionEvents, Dictionary, EventContext, OnAmqpEvent } from "rhea-promise";
 
 /**
  * @internal
