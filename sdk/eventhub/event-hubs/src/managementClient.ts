// Copyright (c) Microsoft Corporation. All rights reserved.
// Licensed under the MIT License.

import uuid from "uuid/v4";
import {
  RequestResponseLink,
  defaultLock,
  translate,
  Constants,
  SendRequestOptions,
  retry,
  RetryConfig,
  RetryOperationType
} from "@azure/core-amqp";
import {
  Message,
  EventContext,
  SenderEvents,
  ReceiverEvents,
  SenderOptions,
  ReceiverOptions,
  generate_uuid
} from "rhea-promise";
import { ConnectionContext } from "./connectionContext";
import { LinkEntity } from "./linkEntity";
import * as log from "./log";
import { RetryOptions, getRetryAttemptTimeoutInMs } from "./eventHubClient";
import { AbortSignalLike, AbortError } from "@azure/abort-controller";
/**
 * Describes the runtime information of an Event Hub.
 * @interface HubRuntimeInformation
 */
export interface EventHubProperties {
  /**
   * @property The name of the event hub.
   */
  path: string;
  /**
   * @property The date and time the hub was created in UTC.
   */
  createdAt: Date;
  /**
   * @property The slice of string partition identifiers.
   */
  partitionIds: string[];
}

/**
 * Describes the runtime information of an EventHub Partition.
 * @interface PartitionProperties
 */
export interface PartitionProperties {
  /**
   * @property The name of the Event Hub.
   */
  eventHubPath: string;
  /**
   * @property Identifier of the partition within the Event Hub.
   */
  partitionId: string;
  /**
   * @property The starting sequence number of the partition's message log.
   */
  beginningSequenceNumber: number;
  /**
   * @property The last sequence number of the partition's message log.
   */
  lastEnqueuedSequenceNumber: number;
  /**
   * @property The offset of the last enqueued message in the partition's message log.
   */
  lastEnqueuedOffset: string;
  /**
   * @property The time of the last enqueued message in the partition's message log in UTC.
   */
  lastEnqueuedTimeUtc: Date;
}

/**
 * @internal
 * @ignore
 */
export interface ManagementClientOptions {
  address?: string;
  audience?: string;
}

/**
 * @class ManagementClient
 * @internal
 * @ignore
 * Descibes the EventHubs Management Client that talks
 * to the $management endpoint over AMQP connection.
 */
export class ManagementClient extends LinkEntity {
  readonly managementLock: string = `${Constants.managementRequestKey}-${uuid()}`;
  /**
   * @property entityPath - The name/path of the entity (hub name) for which the management
   * request needs to be made.
   */
  entityPath: string;
  /**
   * @property replyTo The reply to Guid for the management client.
   */
  replyTo: string = uuid();
  /**
   * $management sender, receiver on the same session.
   * @private
   */
  private _mgmtReqResLink?: RequestResponseLink;

  /**
   * Instantiates the management client.
   * @constructor
   * @ignore
   * @param context The connection context.
   * @param [address] The address for the management endpoint. For IotHub it will be
   * `/messages/events/$management`.
   */
  constructor(context: ConnectionContext, options?: ManagementClientOptions) {
    super(context, {
      address: options && options.address ? options.address : Constants.management,
      audience:
        options && options.audience ? options.audience : context.config.getManagementAudience()
    });
    this._context = context;
    this.entityPath = context.config.entityPath as string;
  }

  /**
   * Provides the eventhub runtime information.
   * @ignore
   * @param connection - The established amqp connection
   * @returns
   */
  async getHubRuntimeInformation(options?: {
    retryOptions?: RetryOptions;
    abortSignal?: AbortSignalLike;
  }): Promise<EventHubProperties> {
    if (!options) {
      options = {};
    }
    const request: Message = {
      body: Buffer.from(JSON.stringify([])),
      message_id: uuid(),
      reply_to: this.replyTo,
      application_properties: {
        operation: Constants.readOperation,
        name: this.entityPath as string,
        type: `${Constants.vendorString}:${Constants.eventHub}`
      }
    };

    const info: any = await this._makeManagementRequest(request, {
      ...options,
      requestName: "getHubRuntimeInformation"
    });
    const runtimeInfo: EventHubProperties = {
      path: info.name,
      createdAt: new Date(info.created_at),
      partitionIds: info.partition_ids
    };
    log.mgmt("[%s] The hub runtime info is: %O", this._context.connectionId, runtimeInfo);
    return runtimeInfo;
  }

  /**
   * Provides an array of partitionIds.
   * @ignore
   * @param connection - The established amqp connection
   * @returns
   */
  async getPartitionIds(): Promise<Array<string>> {
    const runtimeInfo = await this.getHubRuntimeInformation();
    return runtimeInfo.partitionIds;
  }

  /**
   * Provides information about the specified partition.
   * @ignore
   * @param connection - The established amqp connection
   * @param partitionId Partition ID for which partition information is required.
   */
  async getPartitionProperties(
    partitionId: string,
    options?: { retryOptions?: RetryOptions; abortSignal?: AbortSignalLike }
  ): Promise<PartitionProperties> {
    if (!options) {
      options = {};
    }
    const request: Message = {
      body: Buffer.from(JSON.stringify([])),
      message_id: uuid(),
      reply_to: this.replyTo,
      application_properties: {
        operation: Constants.readOperation,
        name: this.entityPath as string,
        type: `${Constants.vendorString}:${Constants.partition}`,
        partition: `${partitionId}`
      }
    };

    const info: any = await this._makeManagementRequest(request, {
      ...options,
      requestName: "getPartitionInformation"
    });
    const partitionInfo: PartitionProperties = {
      beginningSequenceNumber: info.begin_sequence_number,
      eventHubPath: info.name,
      lastEnqueuedOffset: info.last_enqueued_offset,
      lastEnqueuedTimeUtc: new Date(info.last_enqueued_time_utc),
      lastEnqueuedSequenceNumber: info.last_enqueued_sequence_number,
      partitionId: info.partition
    };
    log.mgmt("[%s] The partition info is: %O.", this._context.connectionId, partitionInfo);
    return partitionInfo;
  }

  /**
   * Closes the AMQP management session to the Event Hub for this client,
   * returning a promise that will be resolved when disconnection is completed.
   * @ignore
   * @returns
   */
  async close(): Promise<void> {
    try {
      if (this._isMgmtRequestResponseLinkOpen()) {
        const mgmtLink = this._mgmtReqResLink;
        this._mgmtReqResLink = undefined;
        clearTimeout(this._tokenRenewalTimer as NodeJS.Timer);
        await mgmtLink!.close();
        log.mgmt("Successfully closed the management session.");
      }
    } catch (err) {
      const msg = `An error occurred while closing the management session: ${err}`;
      log.error(msg);
      throw new Error(msg);
    }
  }

  private async _init(): Promise<void> {
    try {
      if (!this._isMgmtRequestResponseLinkOpen()) {
        await this._negotiateClaim();
        const rxopt: ReceiverOptions = {
          source: { address: this.address },
          name: this.replyTo,
          target: { address: this.replyTo },
          onSessionError: (context: EventContext) => {
            const id = context.connection.options.id;
            const ehError = translate(context.session!.error!);
            log.error(
              "[%s] An error occurred on the session for request/response links for " +
                "$management: %O",
              id,
              ehError
            );
          }
        };
        const sropt: SenderOptions = { target: { address: this.address } };
        log.mgmt(
          "[%s] Creating sender/receiver links on a session for $management endpoint with " +
            "srOpts: %o, receiverOpts: %O.",
          this._context.connectionId,
          sropt,
          rxopt
        );
        this._mgmtReqResLink = await RequestResponseLink.create(
          this._context.connection,
          sropt,
          rxopt
        );
        this._mgmtReqResLink.sender.on(SenderEvents.senderError, (context: EventContext) => {
          const id = context.connection.options.id;
          const ehError = translate(context.sender!.error!);
          log.error("[%s] An error occurred on the $management sender link.. %O", id, ehError);
        });
        this._mgmtReqResLink.receiver.on(ReceiverEvents.receiverError, (context: EventContext) => {
          const id = context.connection.options.id;
          const ehError = translate(context.receiver!.error!);
          log.error("[%s] An error occurred on the $management receiver link.. %O", id, ehError);
        });
        log.mgmt(
          "[%s] Created sender '%s' and receiver '%s' links for $management endpoint.",
          this._context.connectionId,
          this._mgmtReqResLink.sender.name,
          this._mgmtReqResLink.receiver.name
        );
        await this._ensureTokenRenewal();
      }
    } catch (err) {
      err = translate(err);
      log.error(
        "[%s] An error occured while establishing the $management links: %O",
        this._context.connectionId,
        err
      );
      throw err;
    }
  }

  /**
   * @private
   * Helper method to make the management request
   * @param request The AMQP message to send
   * @param options The options to use when sending a request over a $management link
   */
  private async _makeManagementRequest(
    request: Message,
    options: {
      retryOptions?: RetryOptions;
      abortSignal?: AbortSignalLike;
      requestName?: string;
    } = {}
  ): Promise<any> {
    const retryOptions = options.retryOptions || {};
    try {
      const aborter: AbortSignalLike | undefined = options && options.abortSignal;

      const sendOperationPromise = () =>
        new Promise<Message>(async (resolve, reject) => {
          try {
            let count = 0;

            const retryTimeoutInMs = getRetryAttemptTimeoutInMs(options.retryOptions);
            let timeTakenByInit = 0;

            const rejectOnAbort = () => {
              const requestName = options.requestName;
              const desc: string =
                `[${this._context.connectionId}] The request "${requestName}" ` +
                `to has been cancelled by the user.`;
              log.error(desc);
              const error = new AbortError(
                `The ${
                  requestName ? requestName + " " : ""
                }operation has been cancelled by the user.`
              );

              reject(error);
            };

            if (aborter) {
              if (aborter.aborted) {
                return rejectOnAbort();
              }
            }

            if (!this._isMgmtRequestResponseLinkOpen()) {
              log.mgmt(
                "[%s] Acquiring lock to get the management req res link.",
                this._context.connectionId
              );

              const initOperationStartTime = Date.now();

              const actionAfterTimeout = () => {
                const desc: string = `The request with message_id "${request.message_id}" timed out. Please try again later.`;
                const e: Error = {
                  name: "OperationTimeoutError",
                  message: desc
                };

                return reject(translate(e));
              };

              const waitTimer = setTimeout(actionAfterTimeout, retryTimeoutInMs);

              try {
                await defaultLock.acquire(this.managementLock, () => {
                  return this._init();
                });
              } catch (err) {
                return reject(translate(err));
              } finally {
                clearTimeout(waitTimer);
              }
              timeTakenByInit = Date.now() - initOperationStartTime;
            }

            const remainingOperationTimeoutInMs = retryTimeoutInMs - timeTakenByInit;

            const sendRequestOptions: SendRequestOptions = {
              abortSignal: options.abortSignal,
              requestName: options.requestName,
              timeoutInSeconds: remainingOperationTimeoutInMs / 1000
            };

            count++;
            if (count !== 1) {
              // Generate a new message_id every time after the first attempt
              request.message_id = generate_uuid();
            } else if (!request.message_id) {
              // Set the message_id in the first attempt only if it is not set
              request.message_id = generate_uuid();
            }

            const result = await this._mgmtReqResLink!.sendRequest(request, sendRequestOptions);

            resolve(result);
          } catch (err) {
            err = translate(err);
            const address =
              this._mgmtReqResLink || this._mgmtReqResLink!.sender.address
                ? "address"
                : this._mgmtReqResLink!.sender.address;
            log.error(
              "[%s] An error occurred during send on management request-response link with address " +
                "'%s': %O",
              this._context.connectionId,
              address,
              err
            );
            reject(err);
          }
        });

<<<<<<< HEAD
      const sendRequestOptions: SendRequestOptions = {
        maxRetries: retryOptions.maxRetries,
        abortSignal: options.abortSignal,
        requestName: options.requestName,
        timeoutInSeconds: getRetryAttemptTimeoutInMs(retryOptions) / 1000,
        delayInSeconds:
          typeof retryOptions.retryInterval === "number"
            ? retryOptions.retryInterval / 1000
            : undefined
=======
      const maxRetries = options.retryOptions && options.retryOptions.maxRetries;
      const delayInSeconds =
        options.retryOptions &&
        options.retryOptions.retryInterval &&
        options.retryOptions.retryInterval >= 0
          ? options.retryOptions.retryInterval / 1000
          : Constants.defaultDelayBetweenOperationRetriesInSeconds;
      const config: RetryConfig<Message> = {
        operation: sendOperationPromise,
        connectionId: this._context.connectionId,
        operationType: RetryOperationType.management,
        maxRetries: maxRetries,
        delayInSeconds: delayInSeconds
>>>>>>> e2763dbb
      };
      return (await retry<Message>(config)).body;
    } catch (err) {
      err = translate(err);
      log.error("An error occurred while making the request to $management endpoint: %O", err);
      throw err;
    }
  }

  private _isMgmtRequestResponseLinkOpen(): boolean {
    return this._mgmtReqResLink! && this._mgmtReqResLink!.isOpen();
  }
}<|MERGE_RESOLUTION|>--- conflicted
+++ resolved
@@ -415,31 +415,17 @@
           }
         });
 
-<<<<<<< HEAD
-      const sendRequestOptions: SendRequestOptions = {
-        maxRetries: retryOptions.maxRetries,
-        abortSignal: options.abortSignal,
-        requestName: options.requestName,
-        timeoutInSeconds: getRetryAttemptTimeoutInMs(retryOptions) / 1000,
-        delayInSeconds:
-          typeof retryOptions.retryInterval === "number"
-            ? retryOptions.retryInterval / 1000
-            : undefined
-=======
-      const maxRetries = options.retryOptions && options.retryOptions.maxRetries;
+      const maxRetries = retryOptions.maxRetries;
       const delayInSeconds =
-        options.retryOptions &&
-        options.retryOptions.retryInterval &&
-        options.retryOptions.retryInterval >= 0
-          ? options.retryOptions.retryInterval / 1000
-          : Constants.defaultDelayBetweenOperationRetriesInSeconds;
+        typeof retryOptions.retryInterval === "number"
+          ? retryOptions.retryInterval / 1000
+          : undefined;
       const config: RetryConfig<Message> = {
         operation: sendOperationPromise,
         connectionId: this._context.connectionId,
         operationType: RetryOperationType.management,
         maxRetries: maxRetries,
         delayInSeconds: delayInSeconds
->>>>>>> e2763dbb
       };
       return (await retry<Message>(config)).body;
     } catch (err) {
