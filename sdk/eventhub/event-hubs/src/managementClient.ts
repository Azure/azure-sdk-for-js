// Copyright (c) Microsoft Corporation. All rights reserved.
// Licensed under the MIT License.

import uuid from "uuid/v4";
import {
  RequestResponseLink,
  defaultLock,
  translate,
  Constants,
  SendRequestOptions
} from "@azure/core-amqp";
import {
  Message,
  EventContext,
  SenderEvents,
  ReceiverEvents,
  SenderOptions,
  ReceiverOptions
} from "rhea-promise";
import { ConnectionContext } from "./connectionContext";
import { LinkEntity } from "./linkEntity";
import * as log from "./log";
import { RetryOptions } from "./eventHubClient";
import { AbortSignalLike } from "@azure/abort-controller";
/**
 * Describes the runtime information of an Event Hub.
 * @interface HubRuntimeInformation
 */
export interface EventHubProperties {
  /**
   * @property The name of the event hub.
   */
  path: string;
  /**
   * @property The date and time the hub was created in UTC.
   */
  createdAt: Date;
  /**
   * @property The slice of string partition identifiers.
   */
  partitionIds: string[];
}

/**
 * Describes the runtime information of an EventHub Partition.
 * @interface PartitionProperties
 */
export interface PartitionProperties {
  /**
   * @property The name of the Event Hub.
   */
  eventHubPath: string;
  /**
   * @property Identifier of the partition within the Event Hub.
   */
  partitionId: string;
  /**
   * @property The starting sequence number of the partition's message log.
   */
  beginningSequenceNumber: number;
  /**
   * @property The last sequence number of the partition's message log.
   */
  lastEnqueuedSequenceNumber: number;
  /**
   * @property The offset of the last enqueued message in the partition's message log.
   */
  lastEnqueuedOffset: string;
  /**
   * @property The time of the last enqueued message in the partition's message log in UTC.
   */
  lastEnqueuedTimeUtc: Date;
}

/**
 * @internal
 * @ignore
 */
export interface ManagementClientOptions {
  address?: string;
  audience?: string;
}

/**
 * @class ManagementClient
 * @internal
 * @ignore
 * Descibes the EventHubs Management Client that talks
 * to the $management endpoint over AMQP connection.
 */
export class ManagementClient extends LinkEntity {
  readonly managementLock: string = `${Constants.managementRequestKey}-${uuid()}`;
  /**
   * @property entityPath - The name/path of the entity (hub name) for which the management
   * request needs to be made.
   */
  entityPath: string;
  /**
   * @property replyTo The reply to Guid for the management client.
   */
  replyTo: string = uuid();
  /**
   * $management sender, receiver on the same session.
   * @private
   */
  private _mgmtReqResLink?: RequestResponseLink;

  /**
   * Instantiates the management client.
   * @constructor
   * @ignore
   * @param context The connection context.
   * @param [address] The address for the management endpoint. For IotHub it will be
   * `/messages/events/$management`.
   */
  constructor(context: ConnectionContext, options?: ManagementClientOptions) {
    super(context, {
      address: options && options.address ? options.address : Constants.management,
      audience:
        options && options.audience ? options.audience : context.config.getManagementAudience()
    });
    this._context = context;
    this.entityPath = context.config.entityPath as string;
  }

  /**
   * Provides the eventhub runtime information.
   * @ignore
   * @param connection - The established amqp connection
   * @returns
   */
  async getHubRuntimeInformation(options?: {
    retryOptions?: RetryOptions;
    abortSignal?: AbortSignalLike;
  }): Promise<EventHubProperties> {
    if (!options) {
      options = {};
    }
    const request: Message = {
      body: Buffer.from(JSON.stringify([])),
      message_id: uuid(),
      reply_to: this.replyTo,
      application_properties: {
        operation: Constants.readOperation,
        name: this.entityPath as string,
        type: `${Constants.vendorString}:${Constants.eventHub}`
      }
    };

    const info: any = await this._makeManagementRequest(request, {
      ...options,
      requestName: "getHubRuntimeInformation"
    });
    const runtimeInfo: EventHubProperties = {
      path: info.name,
      createdAt: new Date(info.created_at),
      partitionIds: info.partition_ids
    };
    log.mgmt("[%s] The hub runtime info is: %O", this._context.connectionId, runtimeInfo);
    return runtimeInfo;
  }

  /**
   * Provides an array of partitionIds.
   * @ignore
   * @param connection - The established amqp connection
   * @returns
   */
  async getPartitionIds(): Promise<Array<string>> {
    const runtimeInfo = await this.getHubRuntimeInformation();
    return runtimeInfo.partitionIds;
  }

  /**
   * Provides information about the specified partition.
   * @ignore
   * @param connection - The established amqp connection
   * @param partitionId Partition ID for which partition information is required.
   */
  async getPartitionProperties(
    partitionId: string,
    options?: { retryOptions?: RetryOptions; abortSignal?: AbortSignalLike }
  ): Promise<PartitionProperties> {
    if (!options) {
      options = {};
    }
    const request: Message = {
      body: Buffer.from(JSON.stringify([])),
      message_id: uuid(),
      reply_to: this.replyTo,
      application_properties: {
        operation: Constants.readOperation,
        name: this.entityPath as string,
        type: `${Constants.vendorString}:${Constants.partition}`,
        partition: `${partitionId}`
      }
    };

    const info: any = await this._makeManagementRequest(request, {
      ...options,
      requestName: "getPartitionInformation"
    });
    const partitionInfo: PartitionProperties = {
      beginningSequenceNumber: info.begin_sequence_number,
      eventHubPath: info.name,
      lastEnqueuedOffset: info.last_enqueued_offset,
      lastEnqueuedTimeUtc: new Date(info.last_enqueued_time_utc),
      lastEnqueuedSequenceNumber: info.last_enqueued_sequence_number,
      partitionId: info.partition
    };
    log.mgmt("[%s] The partition info is: %O.", this._context.connectionId, partitionInfo);
    return partitionInfo;
  }

  /**
   * Closes the AMQP management session to the Event Hub for this client,
   * returning a promise that will be resolved when disconnection is completed.
   * @ignore
   * @returns
   */
  async close(): Promise<void> {
    try {
      if (this._isMgmtRequestResponseLinkOpen()) {
        const mgmtLink = this._mgmtReqResLink;
        this._mgmtReqResLink = undefined;
        clearTimeout(this._tokenRenewalTimer as NodeJS.Timer);
        await mgmtLink!.close();
        log.mgmt("Successfully closed the management session.");
      }
    } catch (err) {
      const msg = `An error occurred while closing the management session: ${err}`;
      log.error(msg);
      throw new Error(msg);
    }
  }

  private async _init(): Promise<void> {
    try {
      if (!this._isMgmtRequestResponseLinkOpen()) {
        await this._negotiateClaim();
        const rxopt: ReceiverOptions = {
          source: { address: this.address },
          name: this.replyTo,
          target: { address: this.replyTo },
          onSessionError: (context: EventContext) => {
            const id = context.connection.options.id;
            const ehError = translate(context.session!.error!);
            log.error(
              "[%s] An error occurred on the session for request/response links for " +
                "$management: %O",
              id,
              ehError
            );
          }
        };
        const sropt: SenderOptions = { target: { address: this.address } };
        log.mgmt(
          "[%s] Creating sender/receiver links on a session for $management endpoint with " +
            "srOpts: %o, receiverOpts: %O.",
          this._context.connectionId,
          sropt,
          rxopt
        );
        this._mgmtReqResLink = await RequestResponseLink.create(
          this._context.connection,
          sropt,
          rxopt
        );
        this._mgmtReqResLink.sender.on(SenderEvents.senderError, (context: EventContext) => {
          const id = context.connection.options.id;
          const ehError = translate(context.sender!.error!);
          log.error("[%s] An error occurred on the $management sender link.. %O", id, ehError);
        });
        this._mgmtReqResLink.receiver.on(ReceiverEvents.receiverError, (context: EventContext) => {
          const id = context.connection.options.id;
          const ehError = translate(context.receiver!.error!);
          log.error("[%s] An error occurred on the $management receiver link.. %O", id, ehError);
        });
        log.mgmt(
          "[%s] Created sender '%s' and receiver '%s' links for $management endpoint.",
          this._context.connectionId,
          this._mgmtReqResLink.sender.name,
          this._mgmtReqResLink.receiver.name
        );
        await this._ensureTokenRenewal();
      }
    } catch (err) {
      err = translate(err);
      log.error(
        "[%s] An error occured while establishing the $management links: %O",
        this._context.connectionId,
        err
      );
      throw err;
    }
  }

  /**
   * @private
   * Helper method to make the management request
   * @param request The AMQP message to send
   * @param options The options to use when sending a request over a $management link
   */
  private async _makeManagementRequest(
    request: Message,
<<<<<<< HEAD
    options?: { retryOptions?: RetryOptions; abortSignal?: AbortSignalLike; requestName?: string }
=======
    options?: {
      retryOptions?: RetryOptions;
      timeout?: number;
      abortSignal?: AbortSignalLike;
      requestName?: string;
    }
>>>>>>> 59eec86f
  ): Promise<any> {
    try {
      log.mgmt(
        "[%s] Acquiring lock to get the management req res link.",
        this._context.connectionId
      );
      await defaultLock.acquire(this.managementLock, () => {
        return this._init();
      });

      if (!options) {
        options = {};
      }

      const operationTimeoutInMs =
        options.retryOptions == undefined ||
          options.retryOptions.operationTimeoutInMs == undefined ||
          options.retryOptions.operationTimeoutInMs < Constants.defaultOperationTimeoutInSeconds * 1000
          ? Constants.defaultOperationTimeoutInSeconds * 1000
          : options.retryOptions.operationTimeoutInMs;

      const sendRequestOptions: SendRequestOptions = {
        maxRetries: options.retryOptions && options.retryOptions.maxRetries,
        abortSignal: options.abortSignal,
        requestName: options.requestName,
        timeoutInSeconds: operationTimeoutInMs / 1000,
        delayInSeconds:
          options.retryOptions &&
          options.retryOptions.retryInterval &&
          options.retryOptions.retryInterval >= 0
            ? options.retryOptions.retryInterval / 1000
            : undefined
      };
      return (await this._mgmtReqResLink!.sendRequest(request, sendRequestOptions)).body;
    } catch (err) {
      err = translate(err);
      log.error("An error occurred while making the request to $management endpoint: %O", err);
      throw err;
    }
  }

  private _isMgmtRequestResponseLinkOpen(): boolean {
    return this._mgmtReqResLink! && this._mgmtReqResLink!.isOpen();
  }
}<|MERGE_RESOLUTION|>--- conflicted
+++ resolved
@@ -303,16 +303,7 @@
    */
   private async _makeManagementRequest(
     request: Message,
-<<<<<<< HEAD
     options?: { retryOptions?: RetryOptions; abortSignal?: AbortSignalLike; requestName?: string }
-=======
-    options?: {
-      retryOptions?: RetryOptions;
-      timeout?: number;
-      abortSignal?: AbortSignalLike;
-      requestName?: string;
-    }
->>>>>>> 59eec86f
   ): Promise<any> {
     try {
       log.mgmt(
