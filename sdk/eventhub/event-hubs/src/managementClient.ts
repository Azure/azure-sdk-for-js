// Copyright (c) Microsoft Corporation. All rights reserved.
// Licensed under the MIT License.

import uuid from "uuid/v4";
import {
  RequestResponseLink,
  defaultLock,
  translate,
  Constants,
  SendRequestOptions,
  retry,
  RetryConfig,
  RetryOptions,
  RetryOperationType
} from "@azure/core-amqp";
import {
  Message,
  EventContext,
  SenderEvents,
  ReceiverEvents,
  SenderOptions,
  ReceiverOptions,
  generate_uuid
} from "rhea-promise";
import { ConnectionContext } from "./connectionContext";
import { LinkEntity } from "./linkEntity";
import * as log from "./log";
import { getRetryAttemptTimeoutInMs } from "./eventHubClient";
import { AbortSignalLike, AbortError } from "@azure/abort-controller";
/**
 * Describes the runtime information of an Event Hub.
 * @interface HubRuntimeInformation
 */
export interface EventHubProperties {
  /**
   * @property The name of the event hub.
   */
  path: string;
  /**
   * @property The date and time the hub was created in UTC.
   */
  createdAt: Date;
  /**
   * @property The slice of string partition identifiers.
   */
  partitionIds: string[];
}

/**
 * Describes the runtime information of an EventHub Partition.
 * @interface PartitionProperties
 */
export interface PartitionProperties {
  /**
   * @property The name of the Event Hub.
   */
  eventHubPath: string;
  /**
   * @property Identifier of the partition within the Event Hub.
   */
  partitionId: string;
  /**
   * @property The starting sequence number of the partition's message log.
   */
  beginningSequenceNumber: number;
  /**
   * @property The last sequence number of the partition's message log.
   */
  lastEnqueuedSequenceNumber: number;
  /**
   * @property The offset of the last enqueued message in the partition's message log.
   */
  lastEnqueuedOffset: number;
  /**
   * @property The time of the last enqueued message in the partition's message log in UTC.
   */
  lastEnqueuedTimeUtc: Date;
}

/**
 * @internal
 * @ignore
 */
export interface ManagementClientOptions {
  address?: string;
  audience?: string;
}

/**
 * @class ManagementClient
 * @internal
 * @ignore
 * Descibes the EventHubs Management Client that talks
 * to the $management endpoint over AMQP connection.
 */
export class ManagementClient extends LinkEntity {
  readonly managementLock: string = `${Constants.managementRequestKey}-${uuid()}`;
  /**
   * @property entityPath - The name/path of the entity (hub name) for which the management
   * request needs to be made.
   */
  entityPath: string;
  /**
   * @property replyTo The reply to Guid for the management client.
   */
  replyTo: string = uuid();
  /**
   * $management sender, receiver on the same session.
   * @private
   */
  private _mgmtReqResLink?: RequestResponseLink;

  /**
   * Instantiates the management client.
   * @constructor
   * @ignore
   * @param context The connection context.
   * @param [address] The address for the management endpoint. For IotHub it will be
   * `/messages/events/$management`.
   */
  constructor(context: ConnectionContext, options?: ManagementClientOptions) {
    super(context, {
      address: options && options.address ? options.address : Constants.management,
      audience:
        options && options.audience ? options.audience : context.config.getManagementAudience()
    });
    this._context = context;
    this.entityPath = context.config.entityPath as string;
  }

  /**
   * Provides the eventhub runtime information.
   * @ignore
   * @param connection - The established amqp connection
   * @returns
   */
  async getHubRuntimeInformation(options?: {
    retryOptions?: RetryOptions;
    abortSignal?: AbortSignalLike;
  }): Promise<EventHubProperties> {
    if (!options) {
      options = {};
    }
    const request: Message = {
      body: Buffer.from(JSON.stringify([])),
      message_id: uuid(),
      reply_to: this.replyTo,
      application_properties: {
        operation: Constants.readOperation,
        name: this.entityPath as string,
        type: `${Constants.vendorString}:${Constants.eventHub}`
      }
    };

    const info: any = await this._makeManagementRequest(request, {
      ...options,
      requestName: "getHubRuntimeInformation"
    });
    const runtimeInfo: EventHubProperties = {
      path: info.name,
      createdAt: new Date(info.created_at),
      partitionIds: info.partition_ids
    };
    log.mgmt("[%s] The hub runtime info is: %O", this._context.connectionId, runtimeInfo);
    return runtimeInfo;
  }

  /**
   * Provides an array of partitionIds.
   * @ignore
   * @param connection - The established amqp connection
   * @returns
   */
  async getPartitionIds(): Promise<Array<string>> {
    const runtimeInfo = await this.getHubRuntimeInformation();
    return runtimeInfo.partitionIds;
  }

  /**
   * Provides information about the specified partition.
   * @ignore
   * @param connection - The established amqp connection
   * @param partitionId Partition ID for which partition information is required.
   */
  async getPartitionProperties(
    partitionId: string,
    options?: { retryOptions?: RetryOptions; abortSignal?: AbortSignalLike }
  ): Promise<PartitionProperties> {
    if (!options) {
      options = {};
    }
    const request: Message = {
      body: Buffer.from(JSON.stringify([])),
      message_id: uuid(),
      reply_to: this.replyTo,
      application_properties: {
        operation: Constants.readOperation,
        name: this.entityPath as string,
        type: `${Constants.vendorString}:${Constants.partition}`,
        partition: `${partitionId}`
      }
    };

    const info: any = await this._makeManagementRequest(request, {
      ...options,
      requestName: "getPartitionInformation"
    });
    const partitionInfo: PartitionProperties = {
      beginningSequenceNumber: info.begin_sequence_number,
      eventHubPath: info.name,
      lastEnqueuedOffset: info.last_enqueued_offset,
      lastEnqueuedTimeUtc: new Date(info.last_enqueued_time_utc),
      lastEnqueuedSequenceNumber: info.last_enqueued_sequence_number,
      partitionId: info.partition
    };
    log.mgmt("[%s] The partition info is: %O.", this._context.connectionId, partitionInfo);
    return partitionInfo;
  }

  /**
   * Closes the AMQP management session to the Event Hub for this client,
   * returning a promise that will be resolved when disconnection is completed.
   * @ignore
   * @returns
   */
  async close(): Promise<void> {
    try {
      if (this._isMgmtRequestResponseLinkOpen()) {
        const mgmtLink = this._mgmtReqResLink;
        this._mgmtReqResLink = undefined;
        clearTimeout(this._tokenRenewalTimer as NodeJS.Timer);
        await mgmtLink!.close();
        log.mgmt("Successfully closed the management session.");
      }
    } catch (err) {
      const msg = `An error occurred while closing the management session: ${err}`;
      log.error(msg);
      throw new Error(msg);
    }
  }

  private async _init(): Promise<void> {
    try {
      if (!this._isMgmtRequestResponseLinkOpen()) {
        await this._negotiateClaim();
        const rxopt: ReceiverOptions = {
          source: { address: this.address },
          name: this.replyTo,
          target: { address: this.replyTo },
          onSessionError: (context: EventContext) => {
            const id = context.connection.options.id;
            const ehError = translate(context.session!.error!);
            log.error(
              "[%s] An error occurred on the session for request/response links for " +
                "$management: %O",
              id,
              ehError
            );
          }
        };
        const sropt: SenderOptions = { target: { address: this.address } };
        log.mgmt(
          "[%s] Creating sender/receiver links on a session for $management endpoint with " +
            "srOpts: %o, receiverOpts: %O.",
          this._context.connectionId,
          sropt,
          rxopt
        );
        this._mgmtReqResLink = await RequestResponseLink.create(
          this._context.connection,
          sropt,
          rxopt
        );
        this._mgmtReqResLink.sender.on(SenderEvents.senderError, (context: EventContext) => {
          const id = context.connection.options.id;
          const ehError = translate(context.sender!.error!);
          log.error("[%s] An error occurred on the $management sender link.. %O", id, ehError);
        });
        this._mgmtReqResLink.receiver.on(ReceiverEvents.receiverError, (context: EventContext) => {
          const id = context.connection.options.id;
          const ehError = translate(context.receiver!.error!);
          log.error("[%s] An error occurred on the $management receiver link.. %O", id, ehError);
        });
        log.mgmt(
          "[%s] Created sender '%s' and receiver '%s' links for $management endpoint.",
          this._context.connectionId,
          this._mgmtReqResLink.sender.name,
          this._mgmtReqResLink.receiver.name
        );
        await this._ensureTokenRenewal();
      }
    } catch (err) {
      err = translate(err);
      log.error(
        "[%s] An error occured while establishing the $management links: %O",
        this._context.connectionId,
        err
      );
      throw err;
    }
  }

  /**
   * @private
   * Helper method to make the management request
   * @param request The AMQP message to send
   * @param options The options to use when sending a request over a $management link
   */
  private async _makeManagementRequest(
    request: Message,
    options: {
      retryOptions?: RetryOptions;
      abortSignal?: AbortSignalLike;
      requestName?: string;
    } = {}
  ): Promise<any> {
    const retryOptions = options.retryOptions || {};
    try {
      const abortSignal: AbortSignalLike | undefined = options && options.abortSignal;

      const sendOperationPromise = () =>
        new Promise<Message>(async (resolve, reject) => {
          let count = 0;

          const retryTimeoutInMs = getRetryAttemptTimeoutInMs(options.retryOptions);
          let timeTakenByInit = 0;

          const rejectOnAbort = () => {
            const requestName = options.requestName;
            const desc: string =
              `[${this._context.connectionId}] The request "${requestName}" ` +
              `to has been cancelled by the user.`;
            log.error(desc);
            const error = new AbortError(
              `The ${requestName ? requestName + " " : ""}operation has been cancelled by the user.`
            );

            reject(error);
          };

          if (abortSignal) {
            if (abortSignal.aborted) {
              return rejectOnAbort();
            }
          }

          if (!this._isMgmtRequestResponseLinkOpen()) {
            log.mgmt(
              "[%s] Acquiring lock to get the management req res link.",
              this._context.connectionId
            );

            const initOperationStartTime = Date.now();

            const actionAfterTimeout = () => {
              const desc: string = `The request with message_id "${
                request.message_id
              }" timed out. Please try again later.`;
              const e: Error = {
                name: "OperationTimeoutError",
                message: desc
              };

              return reject(translate(e));
            };

            const waitTimer = setTimeout(actionAfterTimeout, retryTimeoutInMs);

            try {
              await defaultLock.acquire(this.managementLock, () => {
                return this._init();
              });
            } catch (err) {
              return reject(translate(err));
            } finally {
              clearTimeout(waitTimer);
            }
            timeTakenByInit = Date.now() - initOperationStartTime;
          }

          const remainingOperationTimeoutInMs = retryTimeoutInMs - timeTakenByInit;

          const sendRequestOptions: SendRequestOptions = {
            abortSignal: options.abortSignal,
            requestName: options.requestName,
            timeoutInMs: remainingOperationTimeoutInMs
          };

          count++;
          if (count !== 1) {
            // Generate a new message_id every time after the first attempt
            request.message_id = generate_uuid();
          } else if (!request.message_id) {
            // Set the message_id in the first attempt only if it is not set
            request.message_id = generate_uuid();
          }

          try {
            const result = await this._mgmtReqResLink!.sendRequest(request, sendRequestOptions);
            resolve(result);
          } catch (err) {
            err = translate(err);
            const address =
              this._mgmtReqResLink || this._mgmtReqResLink!.sender.address
                ? "address"
                : this._mgmtReqResLink!.sender.address;
            log.error(
              "[%s] An error occurred during send on management request-response link with address " +
                "'%s': %O",
              this._context.connectionId,
              address,
              err
            );
            reject(err);
          }
        });

      const config: RetryConfig<Message> = {
        operation: sendOperationPromise,
        connectionId: this._context.connectionId,
        operationType: RetryOperationType.management,
<<<<<<< HEAD
        maxRetries: retryOptions.maxRetries,
        delayInSeconds:
          typeof retryOptions.retryInterval === "number"
            ? retryOptions.retryInterval / 1000
            : undefined,
        retryPolicy: retryOptions.retryPolicy,
        minExponentialRetryDelayInMs: retryOptions.minExponentialRetryDelayInMs,
        maxExponentialRetryDelayInMs: retryOptions.maxExponentialRetryDelayInMs,
        abortSignal: abortSignal
=======
        retryOptions: retryOptions
>>>>>>> 5bc67f9c
      };
      return (await retry<Message>(config)).body;
    } catch (err) {
      err = translate(err);
      log.error("An error occurred while making the request to $management endpoint: %O", err);
      throw err;
    }
  }

  private _isMgmtRequestResponseLinkOpen(): boolean {
    return this._mgmtReqResLink! && this._mgmtReqResLink!.isOpen();
  }
}<|MERGE_RESOLUTION|>--- conflicted
+++ resolved
@@ -353,9 +353,7 @@
             const initOperationStartTime = Date.now();
 
             const actionAfterTimeout = () => {
-              const desc: string = `The request with message_id "${
-                request.message_id
-              }" timed out. Please try again later.`;
+              const desc: string = `The request with message_id "${request.message_id}" timed out. Please try again later.`;
               const e: Error = {
                 name: "OperationTimeoutError",
                 message: desc
@@ -419,19 +417,8 @@
         operation: sendOperationPromise,
         connectionId: this._context.connectionId,
         operationType: RetryOperationType.management,
-<<<<<<< HEAD
-        maxRetries: retryOptions.maxRetries,
-        delayInSeconds:
-          typeof retryOptions.retryInterval === "number"
-            ? retryOptions.retryInterval / 1000
-            : undefined,
-        retryPolicy: retryOptions.retryPolicy,
-        minExponentialRetryDelayInMs: retryOptions.minExponentialRetryDelayInMs,
-        maxExponentialRetryDelayInMs: retryOptions.maxExponentialRetryDelayInMs,
-        abortSignal: abortSignal
-=======
+        abortSignal: abortSignal,
         retryOptions: retryOptions
->>>>>>> 5bc67f9c
       };
       return (await retry<Message>(config)).body;
     } catch (err) {
