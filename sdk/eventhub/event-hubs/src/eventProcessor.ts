// Copyright (c) Microsoft Corporation. All rights reserved.
// Licensed under the MIT License.

import uuid from "uuid/v4";
import { EventHubClient } from "./impl/eventHubClient";
import { EventPosition } from "./eventPosition";
import { PumpManager } from "./pumpManager";
import { AbortController, AbortSignalLike } from "@azure/abort-controller";
import * as log from "./log";
import { FairPartitionLoadBalancer, PartitionLoadBalancer } from "./partitionLoadBalancer";
import { delay } from "@azure/core-amqp";
import { PartitionProcessor, Checkpoint } from "./partitionProcessor";
import { SubscribeOptions } from "./eventHubConsumerClientModels";
import { SubscriptionEventHandlers } from "./eventHubConsumerClientModels";

/**
 * An enum representing the different reasons for an `EventProcessor` to stop processing
 * events from a partition in a consumer group of an Event Hub instance.
 */
export enum CloseReason {
  /**
   * Ownership of the partition was lost or transitioned to a new processor instance.
   */
  OwnershipLost = "OwnershipLost",
  /**
   * The EventProcessor was shutdown.
   */
  Shutdown = "Shutdown"
}

/**
 * An interface representing the details on which instance of a `EventProcessor` owns processing
 * of a given partition from a consumer group of an Event Hub instance.
 *
 * **Note**: This is used internally by the `EventProcessor` and user never has to create it directly.
 */
export interface PartitionOwnership {
  /**
   * @property The fully qualified Event Hubs namespace. This is likely to be similar to
   * <yournamespace>.servicebus.windows.net
   */
  fullyQualifiedNamespace: string;
  /**
   * @property The event hub name
   */
  eventHubName: string;
  /**
   * @property The consumer group name
   */
  consumerGroup: string;
  /**
   * @property The identifier of the Event Hub partition.
   */
  partitionId: string;
  /**
   * @property The unique identifier of the event processor.
   */
  ownerId: string;
  /**
   * @property The last modified time.
   */
  lastModifiedTimeInMs?: number;
  /**
   * @property The unique identifier for the operation.
   */
  etag?: string;
}

/**
 * A checkpoint store stores and retrieves partition ownership information and checkpoint details
 * for each partition in a given consumer group of an event hub instance.
 *
 * Users are not meant to implement an `CheckpointStore`.
 * Users are expected to choose existing implementations of this interface, instantiate it, and pass
 * it to the constructor of `EventProcessor`.
 *
 * To get started, you can use the `InMemoryCheckpointStore` which will store the relevant information in memory.
 * But in production, you should choose an implementation of the `CheckpointStore` interface that will
 * store the checkpoints and partition ownerships to a durable store instead.
 *
 * Implementations of `CheckpointStore` can be found on npm by searching for packages with the prefix &commat;azure/eventhub-checkpointstore-.
 */
export interface CheckpointStore {
  /**
   * Called to get the list of all existing partition ownership from the underlying data store. Could return empty
   * results if there are is no existing ownership information.
   *
   * @param fullyQualifiedNamespace The fully qualified Event Hubs namespace. This is likely to be similar to
   * <yournamespace>.servicebus.windows.net.
   * @param eventHubName The event hub name.
   * @param consumerGroup The consumer group name.
   * @return A list of partition ownership details of all the partitions that have/had an owner.
   */
  listOwnership(
    fullyQualifiedNamespace: string,
    eventHubName: string,
    consumerGroup: string
  ): Promise<PartitionOwnership[]>;
  /**
   * Called to claim ownership of a list of partitions. This will return the list of partitions that were owned
   * successfully.
   *
   * @param partitionOwnership The list of partition ownership this instance is claiming to own.
   * @return A list of partitions this instance successfully claimed ownership.
   */
  claimOwnership(partitionOwnership: PartitionOwnership[]): Promise<PartitionOwnership[]>;

  /**
   * Updates the checkpoint in the data store for a partition.
   *
   * @param checkpoint The checkpoint.
   */
  updateCheckpoint(checkpoint: Checkpoint): Promise<void>;

  /**
   * Lists all the checkpoints in a data store for a given namespace, eventhub and consumer group.
   *
   * @param fullyQualifiedNamespace The fully qualified Event Hubs namespace. This is likely to be similar to
   * <yournamespace>.servicebus.windows.net.
   * @param eventHubName The event hub name.
   * @param consumerGroup The consumer group name.
   */
  listCheckpoints(
    fullyQualifiedNamespace: string,
    eventHubName: string,
    consumerGroup: string
  ): Promise<Checkpoint[]>;
}

/**
 * A set of options to pass to the constructor of `EventProcessor`.
 * You can specify
 * - `maxBatchSize`: The max size of the batch of events passed each time to user code for processing.
 * - `maxWaitTimeInSeconds`: The maximum amount of time to wait to build up the requested message count before
 * passing the data to user code for processing. If not provided, it defaults to 60 seconds.
 *
 * Example usage with default values:
 * ```ts
 * {
 *     maxBatchSize: 1,
 *     maxWaitTimeInSeconds: 60,
 * }
 * ```
 * @internal
 */
export interface FullEventProcessorOptions
  extends // make the 'maxBatchSize', 'maxWaitTimeInSeconds', 'ownerLevel' fields required extends
    // for our internal classes (these are optional for external users)
    Required<Pick<SubscribeOptions, "maxBatchSize" | "maxWaitTimeInSeconds">>,
    Pick<
      SubscribeOptions,
      Exclude<
        keyof SubscribeOptions,
        // (made required above)
        "maxBatchSize" | "maxWaitTimeInSeconds"
      >
    > {
  /**
   * A load balancer to use
   */
  partitionLoadBalancer?: PartitionLoadBalancer;
  /**
   * The amount of time to wait between each attempt at claiming partitions.
   */
  loopIntervalInMs?: number;

  /**
   * The maximum amount of time since a PartitionOwnership was updated
   * to use to determine if a partition is no longer claimed.
   * Setting this value to 0 will cause the default value to be used.
   */
  inactiveTimeLimitInMs?: number;

  /**
   * An optional pump manager to use, rather than instantiating one internally
   * @internal
   * @ignore
   */
  pumpManager?: PumpManager;
}

/**
 * Event Processor based applications consist of one or more instances of EventProcessor which have been
 * configured to consume events from the same Event Hub and consumer group. They balance the
 * workload across different instances by distributing the partitions to be processed among themselves.
 * They also allow the user to track progress when events are processed using checkpoints.
 *
 * A checkpoint is meant to represent the last successfully processed event by the user from a particular
 * partition of a consumer group in an Event Hub instance.
 *
 * You need the below to create an instance of `EventProcessor`
 * - The name of the consumer group from which you want to process events
 * - An instance of `EventHubClient` class that was created for the Event Hub instance.
 * - A user implemented class that extends the `PartitionProcessor` class. To get started, you can use the
 * base class `PartitionProcessor` which simply logs the incoming events. To provide your code to process incoming
 * events, extend this class and override the `processEvents()` method. For example:
 * ```js
 * class SamplePartitionProcessor extends PartitionProcessor {
 *     async processEvents(events) {
 *        // user code to process events here
 *        // Information on the partition being processed is available as properties on the `SamplePartitionProcessor` class
 *        // use `this.updateCheckpoint()` method to update checkpoints as needed
 *     }
 * }
 * ```
 * - An instance of `CheckpointStore`. See &commat;azure/eventhubs-checkpointstore-blob for an implementation.
 * For production, choose an implementation that will store checkpoints and partition ownership details to a durable store.
 * Implementations of `CheckpointStore` can be found on npm by searching for packages with the prefix &commat;azure/eventhub-checkpointstore-.
 *
 * @class EventProcessor
 */
export class EventProcessor {
  private _consumerGroup: string;
  private _eventHubClient: EventHubClient;
  private _processorOptions: FullEventProcessorOptions;
  private _pumpManager: PumpManager;
  private _id: string = uuid();
  private _isRunning: boolean = false;
  private _loopTask?: PromiseLike<void>;
  private _abortController?: AbortController;
  private _partitionLoadBalancer: PartitionLoadBalancer;
  private _loopIntervalInMs = 10000;
  private _inactiveTimeLimitInMs = 60000;

  /**
   * @param consumerGroup The name of the consumer group from which you want to process events.
   * @param eventHubClient An instance of `EventHubClient` that was created for the Event Hub instance.
   * @param PartitionProcessorClass A user-provided class that extends the `PartitionProcessor` class.
   * This class will be responsible for processing and checkpointing events.
   * @param checkpointStore An instance of `CheckpointStore`. See &commat;azure/eventhubs-checkpointstore-blob for an implementation.
   * For production, choose an implementation that will store checkpoints and partition ownership details to a durable store.
   * @param options A set of options to configure the Event Processor
   * - `maxBatchSize`         : The max size of the batch of events passed each time to user code for processing.
   * - `maxWaitTimeInSeconds` : The maximum amount of time to wait to build up the requested message count before
   * passing the data to user code for processing. If not provided, it defaults to 60 seconds.
   */
  constructor(
    consumerGroup: string,
    eventHubClient: EventHubClient,
    private _subscriptionEventHandlers: SubscriptionEventHandlers,
    private _checkpointStore: CheckpointStore,
    options: FullEventProcessorOptions
  ) {
    this._consumerGroup = consumerGroup;
    this._eventHubClient = eventHubClient;
    this._processorOptions = options;
    this._pumpManager = options.pumpManager || new PumpManager(this._id, this._processorOptions);
    const inactiveTimeLimitInMS = options.inactiveTimeLimitInMs || this._inactiveTimeLimitInMs;
    this._partitionLoadBalancer =
      options.partitionLoadBalancer ||
      new FairPartitionLoadBalancer(this._id, inactiveTimeLimitInMS);
    if (options.loopIntervalInMs) {
      this._loopIntervalInMs = options.loopIntervalInMs;
    }
  }

  /**
   * The unique identifier for the EventProcessor.
   *
   * @return {string}
   */
  get id(): string {
    return this._id;
  }

  private _createPartitionOwnershipRequest(
    partitionOwnershipMap: Map<string, PartitionOwnership>,
    partitionIdToClaim: string
  ): PartitionOwnership {
    const previousPartitionOwnership = partitionOwnershipMap.get(partitionIdToClaim);
    const partitionOwnership: PartitionOwnership = {
      ownerId: this._id,
      partitionId: partitionIdToClaim,
      fullyQualifiedNamespace: this._eventHubClient.fullyQualifiedNamespace,
      consumerGroup: this._consumerGroup,
      eventHubName: this._eventHubClient.eventHubName,
      etag: previousPartitionOwnership ? previousPartitionOwnership.etag : undefined
    };

    return partitionOwnership;
  }

  /*
   * Claim ownership of the given partition if it's available
   */
  private async _claimOwnership(
    ownershipRequest: PartitionOwnership
  ): Promise<void> {
    log.partitionLoadBalancer(
      `[${this._id}] Attempting to claim ownership of partition ${ownershipRequest.partitionId}.`
    );
    try {
      const claimedOwnerships = await this._checkpointStore.claimOwnership([ownershipRequest]);
      // since we only claim one ownership at a time, check the array length and throw
      if (!claimedOwnerships.length) {
        throw new Error(`Failed to claim ownership of partition ${ownershipRequest.partitionId}`);
      }

      log.partitionLoadBalancer(
        `[${this._id}] Successfully claimed ownership of partition ${ownershipRequest.partitionId}.`
      );

      log.partitionLoadBalancer(
        `[${this._id}] [${ownershipRequest.partitionId}] Calling user-provided PartitionProcessorFactory.`
      );
      const partitionProcessor = new PartitionProcessor(
        this._subscriptionEventHandlers,
        this._checkpointStore,
        {
          fullyQualifiedNamespace: this._eventHubClient.fullyQualifiedNamespace,
          eventHubName: this._eventHubClient.eventHubName,
          consumerGroup: this._consumerGroup,
          partitionId: ownershipRequest.partitionId,
          eventProcessorId: this.id
        }
      );

<<<<<<< HEAD
      const eventPosition = await this._getStartPosition(ownershipRequest.partitionId);
=======
      const eventPosition = await this._getStartingPosition(partitionIdToClaim);
>>>>>>> 8e89e1cd

      await this._pumpManager.createPump(this._eventHubClient, eventPosition, partitionProcessor);
      log.partitionLoadBalancer(`[${this._id}] PartitionPump created successfully.`);
    } catch (err) {
      log.error(
        `[${this.id}] Failed to claim ownership of partition ${ownershipRequest.partitionId}`
      );
      await this._handleSubscriptionError(err);
    }
  }

  private async _getStartingPosition(partitionIdToClaim: string) {
    const availableCheckpoints = await this._checkpointStore.listCheckpoints(
      this._eventHubClient.fullyQualifiedNamespace,
      this._eventHubClient.eventHubName,
      this._consumerGroup
    );

    const validCheckpoints = availableCheckpoints.filter(
      (chk) => chk.partitionId === partitionIdToClaim
    );

    if (validCheckpoints.length > 0) {
      return EventPosition.fromOffset(validCheckpoints[0].offset);
    }

    return undefined;
  }

  /**
   * Every loop to this method will result in this EventProcessor owning at most one new partition.
   *
   * The load is considered balanced when no active EventProcessor owns 2 partitions more than any other active
   * EventProcessor. Given that each invocation to this method results in ownership claim of at most one partition,
   * this algorithm converges gradually towards a steady state.
   *
   * When a new partition is claimed, this method is also responsible for starting a partition pump that creates an
   * EventHubConsumer for processing events from that partition.
   */

  private async _runLoop(abortSignal: AbortSignalLike): Promise<void> {
    // periodically check if there is any partition not being processed and process it
    while (!abortSignal.aborted) {
      try {
        const partitionOwnershipMap: Map<string, PartitionOwnership> = new Map();
        // Retrieve current partition ownership details from the datastore.
        const partitionOwnership = await this._checkpointStore.listOwnership(
          this._eventHubClient.fullyQualifiedNamespace,
          this._eventHubClient.eventHubName,
          this._consumerGroup
        );

        const abandonedMap: Map<string, PartitionOwnership> = new Map();

        for (const ownership of partitionOwnership) {
          if (isAbandoned(ownership)) {
            abandonedMap.set(ownership.partitionId, ownership);
            continue;
          } 

          partitionOwnershipMap.set(ownership.partitionId, ownership);
        }
        const partitionIds = await this._eventHubClient.getPartitionIds({
          abortSignal: abortSignal
        });

        if (abortSignal.aborted) {
          return;
        }

        if (partitionIds.length > 0) {
          const partitionsToClaim = this._partitionLoadBalancer.loadBalance(
            partitionOwnershipMap,
            partitionIds
          );
          if (partitionsToClaim) {
            for (const partitionToClaim of partitionsToClaim) {
              let ownershipRequest: PartitionOwnership;

              if (abandonedMap.has(partitionToClaim)) {
                ownershipRequest = this._createPartitionOwnershipRequest(
                  abandonedMap,
                  partitionToClaim
                );  
              } else {
                ownershipRequest = this._createPartitionOwnershipRequest(
                  partitionOwnershipMap,
                  partitionToClaim
                );
              }

              await this._claimOwnership(ownershipRequest);
            }
          }
        }

        // sleep
        log.eventProcessor(
          `[${this._id}] Pausing the EventProcessor loop for ${this._loopIntervalInMs} ms.`
        );
        await delay(this._loopIntervalInMs, abortSignal);
      } catch (err) {
        log.error(`[${this._id}] An error occured within the EventProcessor loop: ${err}`);
        await this._handleSubscriptionError(err);
      }
    }
  }

  /**
   * This is called when there are errors that are not specific to a partition (ex: load balancing)
   */
  private async _handleSubscriptionError(err: Error): Promise<void> {
    // filter out any internal "expected" errors
    if (err.name === "AbortError") {
      return;
    }

    if (this._subscriptionEventHandlers.processError) {
      try {
        await this._subscriptionEventHandlers.processError(err, {
          fullyQualifiedNamespace: this._eventHubClient.fullyQualifiedNamespace,
          eventHubName: this._eventHubClient.eventHubName,
          consumerGroup: this._consumerGroup,
          partitionId: "",
          updateCheckpoint: async () => {}
        });
      } catch (err) {
        log.error(`[${this._id}] An error was thrown from the user's processError handler: ${err}`);
      }
    }
  }

  /**
   * Starts the `EventProcessor`. Based on the number of instances of `EventProcessor` that are running for the
   * same consumer group, the partitions are distributed among these instances to process events.
   *
   * For each partition, the user provided `PartitionProcessor` is instantiated.
   *
   * Subsequent calls to start will be ignored if this event processor is already running.
   * Calling `start()` after `stop()` is called will restart this event processor.
   *
   * @return {void}
   */
  start(): void {
    if (this._isRunning) {
      log.eventProcessor(`[${this._id}] Attempted to start an already running EventProcessor.`);
      return;
    }

    this._isRunning = true;
    this._abortController = new AbortController();
    log.eventProcessor(`[${this._id}] Starting an EventProcessor.`);
    this._loopTask = this._runLoop(this._abortController.signal);
  }

  isRunning() {
    return this._isRunning;
  }

  /**
   * Stops processing events for all partitions owned by this event processor.
   * All `PartitionProcessor` will be shutdown and any open resources will be closed.
   *
   * Subsequent calls to stop will be ignored if the event processor is not running.
   *
   */
  async stop(): Promise<void> {
    await this.abandonPartitionOwnerships();

    log.eventProcessor(`[${this._id}] Stopping an EventProcessor.`);
    if (this._abortController) {
      // cancel the event processor loop
      this._abortController.abort();
    }

    this._isRunning = false;
    try {
      // remove all existing pumps
      await this._pumpManager.removeAllPumps(CloseReason.Shutdown);

      // waits for the event processor loop to complete
      // will complete immediately if _loopTask is undefined
      await this._loopTask;
    } catch (err) {
      log.error(`[${this._id}] An error occured while stopping the EventProcessor: ${err}`);
    } finally {
      log.eventProcessor(`[${this._id}] EventProcessor stopped.`);
    }
  }

  private async abandonPartitionOwnerships() {
    const allOwnerships = await this._checkpointStore.listOwnership(this._eventHubClient.fullyQualifiedNamespace, this._eventHubClient.eventHubName, this._consumerGroup);
    const ourOwnerships = allOwnerships.filter(ownership => ownership.ownerId === this._id);
    // unclaim any partitions that we currently own
    for (const ownership of ourOwnerships) {
      ownership.ownerId = "";
    }
    this._checkpointStore.claimOwnership(ourOwnerships);
  }
}

function isAbandoned(ownership: PartitionOwnership): boolean {
  return ownership.ownerId === "";
}<|MERGE_RESOLUTION|>--- conflicted
+++ resolved
@@ -315,11 +315,7 @@
         }
       );
 
-<<<<<<< HEAD
-      const eventPosition = await this._getStartPosition(ownershipRequest.partitionId);
-=======
-      const eventPosition = await this._getStartingPosition(partitionIdToClaim);
->>>>>>> 8e89e1cd
+      const eventPosition = await this._getStartingPosition(ownershipRequest.partitionId);
 
       await this._pumpManager.createPump(this._eventHubClient, eventPosition, partitionProcessor);
       log.partitionLoadBalancer(`[${this._id}] PartitionPump created successfully.`);
