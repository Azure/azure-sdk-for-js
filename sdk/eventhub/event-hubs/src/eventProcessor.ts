// Copyright (c) Microsoft Corporation. All rights reserved.
// Licensed under the MIT License.

import uuid from "uuid/v4";
import { EventHubClient } from "./impl/eventHubClient";
import { EventPosition } from "./eventPosition";
import { PumpManager, PumpManagerImpl } from "./pumpManager";
import { AbortController, AbortSignalLike } from "@azure/abort-controller";
import { logger, logErrorStackTrace } from "./log";
import { FairPartitionLoadBalancer, PartitionLoadBalancer } from "./partitionLoadBalancer";
import { delay } from "@azure/core-amqp";
import { PartitionProcessor, Checkpoint } from "./partitionProcessor";
import { SubscribeOptions } from "./eventHubConsumerClientModels";
import { SubscriptionEventHandlers } from "./eventHubConsumerClientModels";

/**
 * An enum representing the different reasons for an `EventProcessor` to stop processing
 * events from a partition in a consumer group of an Event Hub instance.
 */
export enum CloseReason {
  /**
   * Ownership of the partition was lost or transitioned to a new processor instance.
   */
  OwnershipLost = "OwnershipLost",
  /**
   * The EventProcessor was shutdown.
   */
  Shutdown = "Shutdown"
}

/**
 * An interface representing the details on which instance of a `EventProcessor` owns processing
 * of a given partition from a consumer group of an Event Hub instance.
 *
 * **Note**: This is used internally by the `EventProcessor` and user never has to create it directly.
 */
export interface PartitionOwnership {
  /**
   * @property The fully qualified Event Hubs namespace. This is likely to be similar to
   * <yournamespace>.servicebus.windows.net
   */
  fullyQualifiedNamespace: string;
  /**
   * @property The event hub name
   */
  eventHubName: string;
  /**
   * @property The consumer group name
   */
  consumerGroup: string;
  /**
   * @property The identifier of the Event Hub partition.
   */
  partitionId: string;
  /**
   * @property The unique identifier of the event processor.
   */
  ownerId: string;
  /**
   * @property The last modified time.
   */
  lastModifiedTimeInMs?: number;
  /**
   * @property The unique identifier for the operation.
   */
  etag?: string;
}

/**
 * A checkpoint store stores and retrieves partition ownership information and checkpoint details
 * for each partition in a given consumer group of an event hub instance.
 *
 * Users are not meant to implement an `CheckpointStore`.
 * Users are expected to choose existing implementations of this interface, instantiate it, and pass
 * it to the constructor of `EventProcessor`.
 *
 * To get started, you can use the `InMemoryCheckpointStore` which will store the relevant information in memory.
 * But in production, you should choose an implementation of the `CheckpointStore` interface that will
 * store the checkpoints and partition ownerships to a durable store instead.
 *
 * Implementations of `CheckpointStore` can be found on npm by searching for packages with the prefix &commat;azure/eventhub-checkpointstore-.
 */
export interface CheckpointStore {
  /**
   * Called to get the list of all existing partition ownership from the underlying data store. Could return empty
   * results if there are is no existing ownership information.
   *
   * @param fullyQualifiedNamespace The fully qualified Event Hubs namespace. This is likely to be similar to
   * <yournamespace>.servicebus.windows.net.
   * @param eventHubName The event hub name.
   * @param consumerGroup The consumer group name.
   * @return A list of partition ownership details of all the partitions that have/had an owner.
   */
  listOwnership(
    fullyQualifiedNamespace: string,
    eventHubName: string,
    consumerGroup: string
  ): Promise<PartitionOwnership[]>;
  /**
   * Called to claim ownership of a list of partitions. This will return the list of partitions that were owned
   * successfully.
   *
   * @param partitionOwnership The list of partition ownership this instance is claiming to own.
   * @return A list of partitions this instance successfully claimed ownership.
   */
  claimOwnership(partitionOwnership: PartitionOwnership[]): Promise<PartitionOwnership[]>;

  /**
   * Updates the checkpoint in the data store for a partition.
   *
   * @param checkpoint The checkpoint.
   */
  updateCheckpoint(checkpoint: Checkpoint): Promise<void>;

  /**
   * Lists all the checkpoints in a data store for a given namespace, eventhub and consumer group.
   *
   * @param fullyQualifiedNamespace The fully qualified Event Hubs namespace. This is likely to be similar to
   * <yournamespace>.servicebus.windows.net.
   * @param eventHubName The event hub name.
   * @param consumerGroup The consumer group name.
   */
  listCheckpoints(
    fullyQualifiedNamespace: string,
    eventHubName: string,
    consumerGroup: string
  ): Promise<Checkpoint[]>;
}

/**
 * A set of options to pass to the constructor of `EventProcessor`.
 * You can specify
 * - `maxBatchSize`: The max size of the batch of events passed each time to user code for processing.
 * - `maxWaitTimeInSeconds`: The maximum amount of time to wait to build up the requested message count before
 * passing the data to user code for processing. If not provided, it defaults to 60 seconds.
 *
 * Example usage with default values:
 * ```ts
 * {
 *     maxBatchSize: 1,
 *     maxWaitTimeInSeconds: 60,
 * }
 * ```
 * @internal
 */
export interface FullEventProcessorOptions  // make the 'maxBatchSize', 'maxWaitTimeInSeconds', 'ownerLevel' fields required extends // for our internal classes (these are optional for external users)
  extends Required<Pick<SubscribeOptions, "maxBatchSize" | "maxWaitTimeInSeconds">>,
    Pick<
      SubscribeOptions,
      Exclude<
        keyof SubscribeOptions,
        // (made required above)
        "maxBatchSize" | "maxWaitTimeInSeconds"
      >
    > {
  /**
   * A load balancer to use to find targets or a specific partition to target.
   */
  processingTarget?: PartitionLoadBalancer | string;
  /**
   * The amount of time to wait between each attempt at claiming partitions.
   */
  loopIntervalInMs?: number;

  /**
   * The maximum amount of time since a PartitionOwnership was updated
   * to use to determine if a partition is no longer claimed.
   * Setting this value to 0 will cause the default value to be used.
   */
  inactiveTimeLimitInMs?: number;
  /**
   * An optional ownerId to use rather than using an internally generated ID
   * This allows you to logically group a series of processors together (for instance
   * like we do with EventHubConsumerClient)
   */
  ownerId?: string;

  /**
   * An optional pump manager to use, rather than instantiating one internally
   * @internal
   * @ignore
   */
  pumpManager?: PumpManager;
}

/**
 * Event Processor based applications consist of one or more instances of EventProcessor which have been
 * configured to consume events from the same Event Hub and consumer group. They balance the
 * workload across different instances by distributing the partitions to be processed among themselves.
 * They also allow the user to track progress when events are processed using checkpoints.
 *
 * A checkpoint is meant to represent the last successfully processed event by the user from a particular
 * partition of a consumer group in an Event Hub instance.
 *
 * You need the below to create an instance of `EventProcessor`
 * - The name of the consumer group from which you want to process events
 * - An instance of `EventHubClient` class that was created for the Event Hub instance.
 * - A user implemented class that extends the `PartitionProcessor` class. To get started, you can use the
 * base class `PartitionProcessor` which simply logs the incoming events. To provide your code to process incoming
 * events, extend this class and override the `processEvents()` method. For example:
 * ```js
 * class SamplePartitionProcessor extends PartitionProcessor {
 *     async processEvents(events) {
 *        // user code to process events here
 *        // Information on the partition being processed is available as properties on the `SamplePartitionProcessor` class
 *        // use `this.updateCheckpoint()` method to update checkpoints as needed
 *     }
 * }
 * ```
 * - An instance of `CheckpointStore`. See &commat;azure/eventhubs-checkpointstore-blob for an implementation.
 * For production, choose an implementation that will store checkpoints and partition ownership details to a durable store.
 * Implementations of `CheckpointStore` can be found on npm by searching for packages with the prefix &commat;azure/eventhub-checkpointstore-.
 *
 * @class EventProcessor
 */
export class EventProcessor {
  private _consumerGroup: string;
  private _eventHubClient: EventHubClient;
  private _processorOptions: FullEventProcessorOptions;
  private _pumpManager: PumpManager;
  private _id: string;
  private _isRunning: boolean = false;
  private _loopTask?: PromiseLike<void>;
  private _abortController?: AbortController;
  private _processingTarget: PartitionLoadBalancer | string;
  private _loopIntervalInMs = 10000;
  private _inactiveTimeLimitInMs = 60000;

  /**
   * @param consumerGroup The name of the consumer group from which you want to process events.
   * @param eventHubClient An instance of `EventHubClient` that was created for the Event Hub instance.
   * @param PartitionProcessorClass A user-provided class that extends the `PartitionProcessor` class.
   * This class will be responsible for processing and checkpointing events.
   * @param checkpointStore An instance of `CheckpointStore`. See &commat;azure/eventhubs-checkpointstore-blob for an implementation.
   * For production, choose an implementation that will store checkpoints and partition ownership details to a durable store.
   * @param options A set of options to configure the Event Processor
   * - `maxBatchSize`         : The max size of the batch of events passed each time to user code for processing.
   * - `maxWaitTimeInSeconds` : The maximum amount of time to wait to build up the requested message count before
   * passing the data to user code for processing. If not provided, it defaults to 60 seconds.
   */
  constructor(
    consumerGroup: string,
    eventHubClient: EventHubClient,
    private _subscriptionEventHandlers: SubscriptionEventHandlers,
    private _checkpointStore: CheckpointStore,
    options: FullEventProcessorOptions
  ) {
    if (options.ownerId) {
      this._id = options.ownerId;
      logger.verbose(`Starting event processor with ID ${this._id}`);
    } else {
      this._id = uuid();
      logger.verbose(`Starting event processor with autogenerated ID ${this._id}`);
    }

    this._consumerGroup = consumerGroup;
    this._eventHubClient = eventHubClient;
    this._processorOptions = options;
    this._pumpManager =
      options.pumpManager || new PumpManagerImpl(this._id, this._processorOptions);
    const inactiveTimeLimitInMS = options.inactiveTimeLimitInMs || this._inactiveTimeLimitInMs;
<<<<<<< HEAD
    this._partitionLoadBalancer =
      options.partitionLoadBalancer || new FairPartitionLoadBalancer(inactiveTimeLimitInMS);
=======
    this._processingTarget =
      options.processingTarget || new FairPartitionLoadBalancer(inactiveTimeLimitInMS);
>>>>>>> 075c395d
    if (options.loopIntervalInMs) {
      this._loopIntervalInMs = options.loopIntervalInMs;
    }
  }

  /**
   * The unique identifier for the EventProcessor.
   *
   * @return {string}
   */
  get id(): string {
    return this._id;
  }

  private _createPartitionOwnershipRequest(
    partitionOwnershipMap: Map<string, PartitionOwnership>,
    partitionIdToClaim: string
  ): PartitionOwnership {
    const previousPartitionOwnership = partitionOwnershipMap.get(partitionIdToClaim);
    const partitionOwnership: PartitionOwnership = {
      ownerId: this._id,
      partitionId: partitionIdToClaim,
      fullyQualifiedNamespace: this._eventHubClient.fullyQualifiedNamespace,
      consumerGroup: this._consumerGroup,
      eventHubName: this._eventHubClient.eventHubName,
      etag: previousPartitionOwnership ? previousPartitionOwnership.etag : undefined
    };

    return partitionOwnership;
  }

  /*
   * Claim ownership of the given partition if it's available
   */
  private async _claimOwnership(ownershipRequest: PartitionOwnership): Promise<void> {
<<<<<<< HEAD
    logger.info(
=======
    log.partitionLoadBalancer(
>>>>>>> 075c395d
      `[${this._id}] Attempting to claim ownership of partition ${ownershipRequest.partitionId}.`
    );
    try {
      const claimedOwnerships = await this._checkpointStore.claimOwnership([ownershipRequest]);

      // can happen if the partition was claimed out from underneath us - we shouldn't
      // attempt to spin up a processor.
      if (!claimedOwnerships.length) {
        return;
      }

      logger.info(
        `[${this._id}] Successfully claimed ownership of partition ${ownershipRequest.partitionId}.`
      );

<<<<<<< HEAD
      logger.verbose(
        `[${this._id}] [${ownershipRequest.partitionId}] Calling user-provided PartitionProcessorFactory.`
      );
      const partitionProcessor = new PartitionProcessor(
        this._subscriptionEventHandlers,
        this._checkpointStore,
        {
          fullyQualifiedNamespace: this._eventHubClient.fullyQualifiedNamespace,
          eventHubName: this._eventHubClient.eventHubName,
          consumerGroup: this._consumerGroup,
          partitionId: ownershipRequest.partitionId,
          eventProcessorId: this.id
        }
      );

      const eventPosition = await this._getStartingPosition(ownershipRequest.partitionId);

      await this._pumpManager.createPump(this._eventHubClient, eventPosition, partitionProcessor);
      logger.verbose(`[${this._id}] PartitionPump created successfully.`);
=======
      await this._startPump(ownershipRequest.partitionId);
>>>>>>> 075c395d
    } catch (err) {
      logger.warning(
        `[${this.id}] Failed to claim ownership of partition ${ownershipRequest.partitionId}`
      );
      logErrorStackTrace(err);
      await this._handleSubscriptionError(err);
    }
  }

  private async _startPump(partitionId: string) {
    log.partitionLoadBalancer(
      `[${this._id}] [${partitionId}] Calling user-provided PartitionProcessorFactory.`
    );

    const partitionProcessor = new PartitionProcessor(
      this._subscriptionEventHandlers,
      this._checkpointStore,
      {
        fullyQualifiedNamespace: this._eventHubClient.fullyQualifiedNamespace,
        eventHubName: this._eventHubClient.eventHubName,
        consumerGroup: this._consumerGroup,
        partitionId: partitionId,
        eventProcessorId: this.id
      }
    );

    const eventPosition = await this._getStartingPosition(partitionId);
    await this._pumpManager.createPump(this._eventHubClient, eventPosition, partitionProcessor);

    log.partitionLoadBalancer(`[${this._id}] PartitionPump created successfully.`);
  }

  private async _getStartingPosition(partitionIdToClaim: string) {
    const availableCheckpoints = await this._checkpointStore.listCheckpoints(
      this._eventHubClient.fullyQualifiedNamespace,
      this._eventHubClient.eventHubName,
      this._consumerGroup
    );

    const validCheckpoints = availableCheckpoints.filter(
      (chk) => chk.partitionId === partitionIdToClaim
    );

    if (validCheckpoints.length > 0) {
      return EventPosition.fromOffset(validCheckpoints[0].offset);
    }

    return undefined;
  }

  private async _runLoopWithoutLoadBalancing(partitionId: string): Promise<void> {
    try {
      return this._startPump(partitionId);
    } catch (err) {
      log.error(`[${this._id}] An error occured within the EventProcessor loop: ${err}`);
      await this._handleSubscriptionError(err);
    }
  }

  /**
   * Every loop to this method will result in this EventProcessor owning at most one new partition.
   *
   * The load is considered balanced when no active EventProcessor owns 2 partitions more than any other active
   * EventProcessor. Given that each invocation to this method results in ownership claim of at most one partition,
   * this algorithm converges gradually towards a steady state.
   *
   * When a new partition is claimed, this method is also responsible for starting a partition pump that creates an
   * EventHubConsumer for processing events from that partition.
   */

  private async _runLoopWithLoadBalancing(
    loadBalancer: PartitionLoadBalancer,
    abortSignal: AbortSignalLike
  ): Promise<void> {
    // periodically check if there is any partition not being processed and process it
    while (!abortSignal.aborted) {
      try {
        const partitionOwnershipMap: Map<string, PartitionOwnership> = new Map();
        // Retrieve current partition ownership details from the datastore.
        const partitionOwnership = await this._checkpointStore.listOwnership(
          this._eventHubClient.fullyQualifiedNamespace,
          this._eventHubClient.eventHubName,
          this._consumerGroup
        );

        const abandonedMap: Map<string, PartitionOwnership> = new Map();

        for (const ownership of partitionOwnership) {
          if (isAbandoned(ownership)) {
            abandonedMap.set(ownership.partitionId, ownership);
            continue;
          }

          partitionOwnershipMap.set(ownership.partitionId, ownership);
        }
        const partitionIds = await this._eventHubClient.getPartitionIds({
          abortSignal: abortSignal
        });

        if (abortSignal.aborted) {
          return;
        }

        if (partitionIds.length > 0) {
          const partitionsToClaim = loadBalancer.loadBalance(
            this._id,
            partitionOwnershipMap,
            partitionIds
          );
          if (partitionsToClaim) {
            for (const partitionToClaim of partitionsToClaim) {
              let ownershipRequest: PartitionOwnership;

              if (abandonedMap.has(partitionToClaim)) {
                ownershipRequest = this._createPartitionOwnershipRequest(
                  abandonedMap,
                  partitionToClaim
                );
              } else {
                ownershipRequest = this._createPartitionOwnershipRequest(
                  partitionOwnershipMap,
                  partitionToClaim
                );
              }

              await this._claimOwnership(ownershipRequest);
            }
          }
        }

        // sleep
        logger.verbose(
          `[${this._id}] Pausing the EventProcessor loop for ${this._loopIntervalInMs} ms.`
        );
        await delay(this._loopIntervalInMs, abortSignal);
      } catch (err) {
        logger.warning(`[${this._id}] An error occured within the EventProcessor loop: ${err}`);
        logErrorStackTrace(err);
        await this._handleSubscriptionError(err);
      }
    }
  }

  /**
   * This is called when there are errors that are not specific to a partition (ex: load balancing)
   */
  private async _handleSubscriptionError(err: Error): Promise<void> {
    // filter out any internal "expected" errors
    if (err.name === "AbortError") {
      return;
    }

    if (this._subscriptionEventHandlers.processError) {
      try {
        await this._subscriptionEventHandlers.processError(err, {
          fullyQualifiedNamespace: this._eventHubClient.fullyQualifiedNamespace,
          eventHubName: this._eventHubClient.eventHubName,
          consumerGroup: this._consumerGroup,
          partitionId: "",
          updateCheckpoint: async () => {}
        });
      } catch (err) {
        logger.verbose(
          `[${this._id}] An error was thrown from the user's processError handler: ${err}`
        );
      }
    }
  }

  /**
   * Starts the `EventProcessor`. Based on the number of instances of `EventProcessor` that are running for the
   * same consumer group, the partitions are distributed among these instances to process events.
   *
   * For each partition, the user provided `PartitionProcessor` is instantiated.
   *
   * Subsequent calls to start will be ignored if this event processor is already running.
   * Calling `start()` after `stop()` is called will restart this event processor.
   *
   * @return {void}
   */
  start(): void {
    if (this._isRunning) {
      logger.verbose(`[${this._id}] Attempted to start an already running EventProcessor.`);
      return;
    }

    this._isRunning = true;
    this._abortController = new AbortController();
<<<<<<< HEAD
    logger.verbose(`[${this._id}] Starting an EventProcessor.`);
    this._loopTask = this._runLoop(this._abortController.signal);
=======
    log.eventProcessor(`[${this._id}] Starting an EventProcessor.`);

    if (targetWithoutOwnership(this._processingTarget)) {
      log.eventProcessor(`[${this._id}] Single partition target: ${this._processingTarget}`);
      this._loopTask = this._runLoopWithoutLoadBalancing(this._processingTarget);
    } else {
      log.eventProcessor(`[${this._id}] Multiple partitions, using load balancer`);
      this._loopTask = this._runLoopWithLoadBalancing(
        this._processingTarget,
        this._abortController.signal
      );
    }
>>>>>>> 075c395d
  }

  isRunning() {
    return this._isRunning;
  }

  /**
   * Stops processing events for all partitions owned by this event processor.
   * All `PartitionProcessor` will be shutdown and any open resources will be closed.
   *
   * Subsequent calls to stop will be ignored if the event processor is not running.
   *
   */
  async stop(): Promise<void> {
    logger.verbose(`[${this._id}] Stopping an EventProcessor.`);
    if (this._abortController) {
      // cancel the event processor loop
      this._abortController.abort();
    }

    this._isRunning = false;
    try {
      // remove all existing pumps
      await this._pumpManager.removeAllPumps(CloseReason.Shutdown);

      // waits for the event processor loop to complete
      // will complete immediately if _loopTask is undefined
      if (this._loopTask) {
        await this._loopTask;
      }
    } catch (err) {
      logger.verbose(`[${this._id}] An error occured while stopping the EventProcessor: ${err}`);
    } finally {
      logger.verbose(`[${this._id}] EventProcessor stopped.`);
    }

    if (targetWithoutOwnership(this._processingTarget)) {
      log.eventProcessor(`[${this._id}] No partitions owned, skipping abandoning.`);
    } else {
      await this.abandonPartitionOwnerships();
    }
  }

  private async abandonPartitionOwnerships() {
<<<<<<< HEAD
=======
    log.eventProcessor(`[${this._id}] Abandoning owned partitions`);
>>>>>>> 075c395d
    const allOwnerships = await this._checkpointStore.listOwnership(
      this._eventHubClient.fullyQualifiedNamespace,
      this._eventHubClient.eventHubName,
      this._consumerGroup
    );
    const ourOwnerships = allOwnerships.filter((ownership) => ownership.ownerId === this._id);
    // unclaim any partitions that we currently own
    for (const ownership of ourOwnerships) {
      ownership.ownerId = "";
    }
    return this._checkpointStore.claimOwnership(ourOwnerships);
  }
}

function isAbandoned(ownership: PartitionOwnership): boolean {
  return ownership.ownerId === "";
}

function targetWithoutOwnership(target: PartitionLoadBalancer | string): target is string {
  return typeof target === "string";
}<|MERGE_RESOLUTION|>--- conflicted
+++ resolved
@@ -259,13 +259,8 @@
     this._pumpManager =
       options.pumpManager || new PumpManagerImpl(this._id, this._processorOptions);
     const inactiveTimeLimitInMS = options.inactiveTimeLimitInMs || this._inactiveTimeLimitInMs;
-<<<<<<< HEAD
-    this._partitionLoadBalancer =
-      options.partitionLoadBalancer || new FairPartitionLoadBalancer(inactiveTimeLimitInMS);
-=======
     this._processingTarget =
       options.processingTarget || new FairPartitionLoadBalancer(inactiveTimeLimitInMS);
->>>>>>> 075c395d
     if (options.loopIntervalInMs) {
       this._loopIntervalInMs = options.loopIntervalInMs;
     }
@@ -301,11 +296,7 @@
    * Claim ownership of the given partition if it's available
    */
   private async _claimOwnership(ownershipRequest: PartitionOwnership): Promise<void> {
-<<<<<<< HEAD
     logger.info(
-=======
-    log.partitionLoadBalancer(
->>>>>>> 075c395d
       `[${this._id}] Attempting to claim ownership of partition ${ownershipRequest.partitionId}.`
     );
     try {
@@ -321,29 +312,7 @@
         `[${this._id}] Successfully claimed ownership of partition ${ownershipRequest.partitionId}.`
       );
 
-<<<<<<< HEAD
-      logger.verbose(
-        `[${this._id}] [${ownershipRequest.partitionId}] Calling user-provided PartitionProcessorFactory.`
-      );
-      const partitionProcessor = new PartitionProcessor(
-        this._subscriptionEventHandlers,
-        this._checkpointStore,
-        {
-          fullyQualifiedNamespace: this._eventHubClient.fullyQualifiedNamespace,
-          eventHubName: this._eventHubClient.eventHubName,
-          consumerGroup: this._consumerGroup,
-          partitionId: ownershipRequest.partitionId,
-          eventProcessorId: this.id
-        }
-      );
-
-      const eventPosition = await this._getStartingPosition(ownershipRequest.partitionId);
-
-      await this._pumpManager.createPump(this._eventHubClient, eventPosition, partitionProcessor);
-      logger.verbose(`[${this._id}] PartitionPump created successfully.`);
-=======
       await this._startPump(ownershipRequest.partitionId);
->>>>>>> 075c395d
     } catch (err) {
       logger.warning(
         `[${this.id}] Failed to claim ownership of partition ${ownershipRequest.partitionId}`
@@ -532,23 +501,18 @@
 
     this._isRunning = true;
     this._abortController = new AbortController();
-<<<<<<< HEAD
     logger.verbose(`[${this._id}] Starting an EventProcessor.`);
-    this._loopTask = this._runLoop(this._abortController.signal);
-=======
-    log.eventProcessor(`[${this._id}] Starting an EventProcessor.`);
 
     if (targetWithoutOwnership(this._processingTarget)) {
-      log.eventProcessor(`[${this._id}] Single partition target: ${this._processingTarget}`);
+      logger.verbose(`[${this._id}] Single partition target: ${this._processingTarget}`);
       this._loopTask = this._runLoopWithoutLoadBalancing(this._processingTarget);
     } else {
-      log.eventProcessor(`[${this._id}] Multiple partitions, using load balancer`);
+      logger.verbose(`[${this._id}] Multiple partitions, using load balancer`);
       this._loopTask = this._runLoopWithLoadBalancing(
         this._processingTarget,
         this._abortController.signal
       );
     }
->>>>>>> 075c395d
   }
 
   isRunning() {
@@ -593,10 +557,7 @@
   }
 
   private async abandonPartitionOwnerships() {
-<<<<<<< HEAD
-=======
-    log.eventProcessor(`[${this._id}] Abandoning owned partitions`);
->>>>>>> 075c395d
+    logger.verbose(`[${this._id}] Abandoning owned partitions`);
     const allOwnerships = await this._checkpointStore.listOwnership(
       this._eventHubClient.fullyQualifiedNamespace,
       this._eventHubClient.eventHubName,
