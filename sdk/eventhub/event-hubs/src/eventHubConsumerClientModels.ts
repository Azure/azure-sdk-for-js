--- conflicted
+++ resolved
@@ -1,11 +1,6 @@
 
-<<<<<<< HEAD
 import { CloseReason, PartitionContext } from './eventProcessor';
 import { PartitionCheckpointer, SubscriptionPartitionInitializer } from './eventHubConsumerClient';
-=======
-import { CloseReason, PartitionContext, EventProcessorOptions, EventProcessorBatchOptions, PartitionContextError } from './eventProcessor';
-import { PartitionCheckpointer } from './eventHubConsumerClient';
->>>>>>> 8f5fb246
 import { ReceivedEventData } from './eventData';
 import { LastEnqueuedEventProperties } from './eventHubReceiver';
 import { EventPosition } from './eventPosition';
@@ -35,15 +30,13 @@
 /**
  * Called when errors occur during event receiving.
  */
-<<<<<<< HEAD
 export type ProcessErrorHandler = (error: Error, context: SubscriptionPartitionContext) => Promise<void>;
-=======
-export type ProcessErrorHandler = (error: Error, context: PartitionContextError) => Promise<void>;
->>>>>>> 8f5fb246
 
 /**
  * Called when we first start processing events from a partition.
  */
+
+ // TODO: combine the various Subscription<blah> types into a single type (for the usages needed)
 export type ProcessInitializeHandler = (context: SubscriptionPartitionContext & SubscriptionPartitionInitializer) => Promise<void>;
 
 /**
@@ -101,7 +94,7 @@
 
 
   // TODO: temporary
-  initialPosition?: EventPosition;
+  tempDefaultEventPosition?: EventPosition;
 }
 
 /**
