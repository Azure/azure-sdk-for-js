--- conflicted
+++ resolved
@@ -1,12 +1,9 @@
 import { CloseReason, PartitionManager, PartitionContext } from "./eventProcessor";
 import { ReceivedEventData } from "./eventData";
-<<<<<<< HEAD
 import { LastEnqueuedEventProperties } from "./eventHubReceiver";
-=======
-import { LastEnqueuedEventInfo } from "./eventHubReceiver";
-import { SubscriptionEventHandlers } from './eventHubConsumerClientModels';
-import { PartitionCheckpointer } from '.';
->>>>>>> 8f5fb246
+import { SubscriptionEventHandlers, SubscriptionPartitionContext } from './eventHubConsumerClientModels';
+import { PartitionCheckpointer, EventPosition } from '.';
+import { SubscriptionPartitionInitializer } from './eventHubConsumerClient';
 
 /**
  * A checkpoint is meant to represent the last successfully processed event by the user from a particular
@@ -39,20 +36,8 @@
  * - Optionally override the `initialize()` method to implement any set up related tasks you would want to carry out before starting to receive events from the partition
  * - Optionally override the `close()` method to implement any tear down or clean up tasks you would want to carry out.
  */
-<<<<<<< HEAD
-export class PartitionProcessor {
-  private _partitionManager: PartitionManager | undefined;
-  private _consumerGroupName: string | undefined;
-  private _fullyQualifiedNamespace: string | undefined;
-  private _eventHubName: string | undefined;
-  private _eventProcessorId: string | undefined;
-  private _partitionId: string | undefined;
-  private _lastEnqueuedEventProperties: LastEnqueuedEventProperties | undefined;
-=======
-export class PartitionProcessor implements PartitionCheckpointer, PartitionContext {
-  private _eTag: string = "";
-  private _lastEnqueuedEventInfo: LastEnqueuedEventInfo | undefined;
->>>>>>> 8f5fb246
+export class PartitionProcessor implements PartitionCheckpointer, SubscriptionPartitionContext {
+  private _lastEnqueuedEventProperties?: LastEnqueuedEventProperties;
 
   constructor(
     private _eventHandlers: SubscriptionEventHandlers,
@@ -117,29 +102,7 @@
    * @property The unique identifier of the `EventProcessor` that has spawned the current instance of `PartitionProcessor`. This is set by the `EventProcessor`
    */
   public get eventProcessorId() {
-<<<<<<< HEAD
-    return this._eventProcessorId!;
-  }
-
-  /**
-   * @property The unique identifier of the `EventProcessor` that has spawned the current instance of `PartitionProcessor`. This is set by the `EventProcessor`
-   */
-  public set eventProcessorId(eventProcessorId: string) {
-    if (!this._eventProcessorId) {
-      this._eventProcessorId = eventProcessorId;
-    }
-  }
-
-  /**
-   * @property The Partition Manager used for checkpointing events. This is set by the `EventProcessor`
-   */
-  public set checkpointManager(checkpointManager: PartitionManager) {
-    if (!this._partitionManager) {
-      this._partitionManager = checkpointManager;
-    }
-=======
     return this._context.eventProcessorId;
->>>>>>> 8f5fb246
   }
 
   /**
@@ -148,9 +111,19 @@
    *
    * @return {Promise<void>}
    */
-  async initialize(): Promise<void> {
+  async initialize(partitionInitializer: SubscriptionPartitionInitializer): Promise<void> {
     if (this._eventHandlers.processInitialize) {
-      await this._eventHandlers.processInitialize(this);
+      await this._eventHandlers.processInitialize({
+        consumerGroupName: this.consumerGroupName,
+        eventHubName: this.eventHubName,
+        fullyQualifiedNamespace: this.fullyQualifiedNamespace,
+        lastEnqueuedEventProperties: this.lastEnqueuedEventProperties,
+        partitionId: this.partitionId,
+        setStartPosition: (startPosition: EventPosition | "earliest" | "latest") => {
+          partitionInitializer.setStartPosition(startPosition);
+        },
+        updateCheckpoint: this.updateCheckpoint
+      });
     }
   }
 
@@ -174,13 +147,9 @@
    * @param event The received events to be processed.
    * @return {Promise<void>}
    */
-<<<<<<< HEAD
-  async processEvent(event: ReceivedEventData): Promise<void> {}
-=======
-  async processEvents(events: ReceivedEventData[]): Promise<void> {
-    await this._eventHandlers.processEvents(events, this);
-  }
->>>>>>> 8f5fb246
+  async processEvent(event: ReceivedEventData): Promise<void> {
+    await this._eventHandlers.processEvent(event, this);
+  }
 
   /**
    * This method is called when an error occurs while receiving events from Event Hubs.
@@ -221,19 +190,17 @@
     eventDataOrSequenceNumber: ReceivedEventData | number,
     offset?: number
   ): Promise<void> {
+    
+    
+    console.log(`updating checkpointing with ${this._context}`);
+
+
+    
     const checkpoint: Checkpoint = {
-<<<<<<< HEAD
-      fullyQualifiedNamespace: this._fullyQualifiedNamespace!,
-      eventHubName: this._eventHubName!,
-      consumerGroupName: this._consumerGroupName!,
-      partitionId: this._partitionId!,
-=======
       fullyQualifiedNamespace: this._context.fullyQualifiedNamespace,
       eventHubName: this._context.eventHubName,
       consumerGroupName: this._context.consumerGroupName,
-      ownerId: this._context.eventProcessorId,
       partitionId: this._context.partitionId,
->>>>>>> 8f5fb246
       sequenceNumber:
         typeof eventDataOrSequenceNumber === "number"
           ? eventDataOrSequenceNumber
