// Copyright (c) Microsoft Corporation. All rights reserved.
// Licensed under the MIT License.

import uuid from "uuid/v4";
import { logger, logErrorStackTrace } from "./log";
import {
  AwaitableSender,
  EventContext,
  OnAmqpEvent,
  AwaitableSenderOptions,
  message,
  AmqpError
} from "rhea-promise";
import {
  defaultLock,
  retry,
  translate,
  AmqpMessage,
  ErrorNameConditionMapper,
  RetryConfig,
  RetryOperationType,
  RetryOptions,
  Constants,
  MessagingError
} from "@azure/core-amqp";
import { EventData, toAmqpMessage } from "./eventData";
import { ConnectionContext } from "./connectionContext";
import { LinkEntity } from "./linkEntity";
import {
  SendOptions,
  EventHubProducerOptions,
  getRetryAttemptTimeoutInMs
} from "./impl/eventHubClient";
import { AbortSignalLike, AbortError } from "@azure/abort-controller";
import { EventDataBatch, isEventDataBatch } from "./eventDataBatch";

/**
 * Describes the EventHubSender that will send event data to EventHub.
 * @class EventHubSender
 * @internal
 * @ignore
 */
export class EventHubSender extends LinkEntity {
  /**
   * @property senderLock The unqiue lock name per connection that is used to acquire the
   * lock for establishing a sender link by an entity on that connection.
   * @readonly
   */
  readonly senderLock: string = `sender-${uuid()}`;
  /**
   * @property _onAmqpError The handler function to handle errors that happen on the
   * underlying sender.
   * @readonly
   */
  private readonly _onAmqpError: OnAmqpEvent;
  /**
   * @property _onAmqpClose The handler function to handle "sender_close" event
   * that happens on the underlying sender.
   * @readonly
   */
  private readonly _onAmqpClose: OnAmqpEvent;
  /**
   * @property _onSessionError The message handler that will be set as the handler on
   * the underlying rhea sender's session for the "session_error" event.
   * @private
   */
  private _onSessionError: OnAmqpEvent;
  /**
   * @property _onSessionClose The message handler that will be set as the handler on
   * the underlying rhea sender's session for the "session_close" event.
   * @private
   */
  private _onSessionClose: OnAmqpEvent;
  /**
   * @property [_sender] The AMQP sender link.
   * @private
   */
  private _sender?: AwaitableSender;

  /**
   * Creates a new EventHubSender instance.
   * @ignore
   * @constructor
   * @param context The connection context.
   * @param [partitionId] The EventHub partition id to which the sender
   * wants to send the event data.
   */
  constructor(context: ConnectionContext, partitionId?: string) {
    super(context, {
      name: context.config.getSenderAddress(partitionId),
      partitionId: partitionId
    });
    this.address = context.config.getSenderAddress(partitionId);
    this.audience = context.config.getSenderAudience(partitionId);

    this._onAmqpError = (context: EventContext) => {
      const senderError = context.sender && context.sender.error;
      logger.verbose(
        "[%s] 'sender_error' event occurred on the sender '%s' with address '%s'. " +
          "The associated error is: %O",
        this._context.connectionId,
        this.name,
        this.address,
        senderError
      );
      // TODO: Consider rejecting promise in trySendBatch() or createBatch()
    };

    this._onSessionError = (context: EventContext) => {
      const sessionError = context.session && context.session.error;
      logger.verbose(
        "[%s] 'session_error' event occurred on the session of sender '%s' with address '%s'. " +
          "The associated error is: %O",
        this._context.connectionId,
        this.name,
        this.address,
        sessionError
      );
      // TODO: Consider rejecting promise in trySendBatch() or createBatch()
    };

    this._onAmqpClose = async (context: EventContext) => {
      const sender = this._sender || context.sender!;
      logger.verbose(
        "[%s] 'sender_close' event occurred on the sender '%s' with address '%s'. " +
          "Value for isItselfClosed on the receiver is: '%s' " +
          "Value for isConnecting on the session is: '%s'.",
        this._context.connectionId,
        this.name,
        this.address,
        sender ? sender.isItselfClosed().toString() : undefined,
        this.isConnecting
      );
      if (sender && !this.isConnecting) {
        // Call close to clean up timers & other resources
        await sender.close().catch((err) => {
          logger.verbose(
            "[%s] Error when closing sender [%s] after 'sender_close' event: %O",
            this._context.connectionId,
            this.name,
            err
          );
        });
      }
    };

    this._onSessionClose = async (context: EventContext) => {
      const sender = this._sender || context.sender!;
<<<<<<< HEAD
      const sessionError = context.session && context.session.error;
      if (sessionError) {
        logger.verbose(
          "[%s] 'session_close' event occurred for sender '%s' with address '%s'. " +
            "The associated error is: %O",
          this._context.connectionId,
          this.name,
          this.address,
          sessionError
        );
      }
      if (sender && !sender.isSessionItselfClosed()) {
        if (!this.isConnecting) {
          logger.verbose(
            "[%s] 'session_close' event occurred on the session of sender '%s' with " +
              "address '%s' and the sdk did not initiate this. Hence calling detached from the " +
              "_onSessionClose() handler.",
            this._context.connectionId,
            this.name,
            this.address
          );
          await this.onDetached(sessionError);
        } else {
          logger.verbose(
            "[%s] 'session_close' event occurred on the session of sender '%s' with " +
              "address '%s' and the sdk did not initiate this. Moreover the sender is already " +
              "re-connecting. Hence not calling detached from the _onSessionClose() handler.",
            this._context.connectionId,
            this.name,
            this.address
          );
        }
      } else {
        logger.verbose(
          "[%s] 'session_close' event occurred on the session of sender '%s' with address " +
            "'%s' because the sdk initiated it. Hence not calling detached from the _onSessionClose" +
            "() handler.",
          this._context.connectionId,
          this.name,
          this.address
        );
      }
    };
  }

  /**
   * Will reconnect the sender link if necessary.
   * @ignore
   * @param [senderError] The sender error if any.
   * @returns Promise<void>.
   */
  async onDetached(senderError?: AmqpError | Error): Promise<void> {
    try {
      const wasCloseInitiated = this._sender && this._sender.isItselfClosed();
      // Clears the token renewal timer. Closes the link and its session if they are open.
      // Removes the link and its session if they are present in rhea's cache.
      await this._closeLink(this._sender);
      // We should attempt to reopen only when the sender(sdk) did not initiate the close
      let shouldReopen = false;
      if (senderError && !wasCloseInitiated) {
        const translatedError = translate(senderError);
        if ((translatedError as MessagingError).retryable) {
          shouldReopen = true;
          logger.verbose(
            "[%s] close() method of Sender '%s' with address '%s' was not called. There " +
              "was an accompanying error an it is retryable. This is a candidate for re-establishing " +
              "the sender link.",
            this._context.connectionId,
            this.name,
            this.address
          );
        } else {
=======
      logger.verbose(
        "[%s] 'session_close' event occurred on the session of sender '%s' with address '%s'. " +
          "Value for isSessionItselfClosed on the session is: '%s' " +
          "Value for isConnecting on the session is: '%s'.",
        this._context.connectionId,
        this.name,
        this.address,
        sender ? sender.isSessionItselfClosed().toString() : undefined,
        this.isConnecting
      );
      if (sender && !this.isConnecting) {
        // Call close to clean up timers & other resources
        await sender.close().catch((err) => {
>>>>>>> beb20d60
          logger.verbose(
            "[%s] Error when closing sender [%s] after 'session_close' event: %O",
            this._context.connectionId,
            this.name,
            err
          );
        });
      }
    };
  }

  /**
   * Deletes the sender fromt the context. Clears the token renewal timer. Closes the sender link.
   * @ignore
   * @returns Promise<void>
   */
  async close(): Promise<void> {
    if (this._sender) {
      logger.info(
        "[%s] Closing the Sender for the entity '%s'.",
        this._context.connectionId,
        this._context.config.entityPath
      );
      const senderLink = this._sender;
      this._deleteFromCache();
      await this._closeLink(senderLink);
    }
  }

  /**
   * Determines whether the AMQP sender link is open. If open then returns true else returns false.
   * @ignore
   * @returns boolean
   */
  isOpen(): boolean {
    const result: boolean = this._sender! && this._sender!.isOpen();
    logger.verbose(
      "[%s] Sender '%s' with address '%s' is open? -> %s",
      this._context.connectionId,
      this.name,
      this.address,
      result
    );
    return result;
  }
  /**
   * Returns maximum message size on the AMQP sender link.
   * @param abortSignal An implementation of the `AbortSignalLike` interface to signal the request to cancel the operation.
   * For example, use the &commat;azure/abort-controller to create an `AbortSignal`.
   * @returns Promise<number>
   * @throws AbortError if the operation is cancelled via the abortSignal.
   */
  async getMaxMessageSize(
    options: {
      retryOptions?: RetryOptions;
      abortSignal?: AbortSignalLike;
    } = {}
  ): Promise<number> {
    const abortSignal = options.abortSignal;
    const retryOptions = options.retryOptions || {};
    if (this.isOpen()) {
      return this._sender!.maxMessageSize;
    }
    return new Promise<number>(async (resolve, reject) => {
      const rejectOnAbort = () => {
        const desc: string = `[${this._context.connectionId}] The create batch operation has been cancelled by the user.`;
        // Cancellation is user-intented, so treat as info instead of warning.
        logger.info(desc);
        const error = new AbortError(`The create batch operation has been cancelled by the user.`);
        reject(error);
      };

      const onAbort = () => {
        if (abortSignal) {
          abortSignal.removeEventListener("abort", onAbort);
        }
        rejectOnAbort();
      };

      if (abortSignal) {
        // the aborter may have been triggered between request attempts
        // so check if it was triggered and reject if needed.
        if (abortSignal.aborted) {
          return rejectOnAbort();
        }
        abortSignal.addEventListener("abort", onAbort);
      }
      try {
        logger.verbose(
          "Acquiring lock %s for initializing the session, sender and " +
            "possibly the connection.",
          this.senderLock
        );
        const senderOptions = this._createSenderOptions(Constants.defaultOperationTimeoutInMs);
        await defaultLock.acquire(this.senderLock, () => {
          const config: RetryConfig<void> = {
            operation: () => this._init(senderOptions),
            connectionId: this._context.connectionId,
            operationType: RetryOperationType.senderLink,
            abortSignal: abortSignal,
            retryOptions: retryOptions
          };

          return retry<void>(config);
        });
        resolve(this._sender!.maxMessageSize);
      } catch (err) {
        logger.warning(
          "[%s] An error occurred while creating the sender %s",
          this._context.connectionId,
          this.name
        );
        logErrorStackTrace(err);
        reject(err);
      } finally {
        if (abortSignal) {
          abortSignal.removeEventListener("abort", onAbort);
        }
      }
    });
  }

  /**
   * Send a batch of EventData to the EventHub. The "message_annotations",
   * "application_properties" and "properties" of the first message will be set as that
   * of the envelope (batch message).
   * @ignore
   * @param events  An array of EventData objects to be sent in a Batch message.
   * @param options Options to control the way the events are batched along with request options
   * @return Promise<void>
   */
  async send(
    events: EventData[] | EventDataBatch,
    options?: SendOptions & EventHubProducerOptions
  ): Promise<void> {
    try {
      // throw an error if partition key and partition id are both defined
      if (
        options &&
        typeof options.partitionKey === "string" &&
        typeof options.partitionId === "string"
      ) {
        const error = new Error(
          "Partition key is not supported when using producers that were created using a partition id."
        );
        logger.warning(
          "[%s] Partition key is not supported when using producers that were created using a partition id. %O",
          this._context.connectionId,
          error
        );
        logErrorStackTrace(error);
        throw error;
      }

      // throw an error if partition key is different than the one provided in the options.
      if (isEventDataBatch(events) && options && options.partitionKey) {
        const error = new Error(
          "Partition key is not supported when sending a batch message. Pass the partition key when creating the batch message instead."
        );
        logger.warning(
          "[%s] Partition key is not supported when sending a batch message. Pass the partition key when creating the batch message instead. %O",
          this._context.connectionId,
          error
        );
        logErrorStackTrace(error);
        throw error;
      }

      logger.info(
        "[%s] Sender '%s', trying to send EventData[].",
        this._context.connectionId,
        this.name
      );

      let encodedBatchMessage: Buffer | undefined;
      if (isEventDataBatch(events)) {
        encodedBatchMessage = events._message!;
      } else {
        const partitionKey = (options && options.partitionKey) || undefined;
        const messages: AmqpMessage[] = [];
        // Convert EventData to AmqpMessage.
        for (let i = 0; i < events.length; i++) {
          const message = toAmqpMessage(events[i], partitionKey);
          message.body = this._context.dataTransformer.encode(events[i].body);
          messages[i] = message;
        }
        // Encode every amqp message and then convert every encoded message to amqp data section
        const batchMessage: AmqpMessage = {
          body: message.data_sections(messages.map(message.encode))
        };

        // Set message_annotations of the first message as
        // that of the envelope (batch message).
        if (messages[0].message_annotations) {
          batchMessage.message_annotations = messages[0].message_annotations;
        }

        // Finally encode the envelope (batch message).
        encodedBatchMessage = message.encode(batchMessage);
      }
      logger.info(
        "[%s] Sender '%s', sending encoded batch message.",
        this._context.connectionId,
        this.name,
        encodedBatchMessage
      );
      return await this._trySendBatch(encodedBatchMessage, options);
    } catch (err) {
      logger.warning("An error occurred while sending the batch message %O", err);
      logErrorStackTrace(err);
      throw err;
    }
  }

  private _deleteFromCache(): void {
    this._sender = undefined;
    delete this._context.senders[this.name];
    logger.verbose(
      "[%s] Deleted the sender '%s' with address '%s' from the client cache.",
      this._context.connectionId,
      this.name,
      this.address
    );
  }

  private _createSenderOptions(timeoutInMs: number, newName?: boolean): AwaitableSenderOptions {
    if (newName) this.name = `${uuid()}`;
    const srOptions: AwaitableSenderOptions = {
      name: this.name,
      target: {
        address: this.address
      },
      onError: this._onAmqpError,
      onClose: this._onAmqpClose,
      onSessionError: this._onSessionError,
      onSessionClose: this._onSessionClose,
      sendTimeoutInSeconds: timeoutInMs / 1000
    };
    logger.verbose("Creating sender with options: %O", srOptions);
    return srOptions;
  }

  /**
   * Tries to send the message to EventHub if there is enough credit to send them
   * and the circular buffer has available space to settle the message after sending them.
   *
   * We have implemented a synchronous send over here in the sense that we shall be waiting
   * for the message to be accepted or rejected and accordingly resolve or reject the promise.
   * @ignore
   * @param message The message to be sent to EventHub.
   * @returns Promise<void>
   */
  private _trySendBatch(
    message: AmqpMessage | Buffer,
    options: SendOptions & EventHubProducerOptions = {}
  ): Promise<void> {
    const abortSignal: AbortSignalLike | undefined = options.abortSignal;
    const retryOptions = options.retryOptions || {};
    const sendEventPromise = () =>
      new Promise<void>(async (resolve, reject) => {
        const rejectOnAbort = () => {
          const desc: string =
            `[${this._context.connectionId}] The send operation on the Sender "${this.name}" with ` +
            `address "${this.address}" has been cancelled by the user.`;
          // Cancellation is user-intended, so log to info instead of warning.
          logger.info(desc);
          return reject(new AbortError("The send operation has been cancelled by the user."));
        };

        if (abortSignal && abortSignal.aborted) {
          // operation has been cancelled, so exit quickly
          return rejectOnAbort();
        }

        const removeListeners = (): void => {
          clearTimeout(waitTimer);
          if (abortSignal) {
            abortSignal.removeEventListener("abort", onAborted);
          }
        };

        const onAborted = () => {
          removeListeners();
          return rejectOnAbort();
        };

        if (abortSignal) {
          abortSignal.addEventListener("abort", onAborted);
        }

        const actionAfterTimeout = () => {
          removeListeners();
          const desc: string =
            `[${this._context.connectionId}] Sender "${this.name}" with ` +
            `address "${this.address}", was not able to send the message right now, due ` +
            `to operation timeout.`;
          logger.warning(desc);
          const e: Error = {
            name: "OperationTimeoutError",
            message: desc
          };
          return reject(translate(e));
        };

        const waitTimer = setTimeout(
          actionAfterTimeout,
          getRetryAttemptTimeoutInMs(options.retryOptions)
        );

        if (!this.isOpen()) {
          logger.verbose(
            "Acquiring lock %s for initializing the session, sender and " +
              "possibly the connection.",
            this.senderLock
          );

          try {
            const senderOptions = this._createSenderOptions(
              getRetryAttemptTimeoutInMs(options.retryOptions)
            );
            await defaultLock.acquire(this.senderLock, () => {
              return this._init(senderOptions);
            });
          } catch (err) {
            removeListeners();
            err = translate(err);
            logger.warning(
              "[%s] An error occurred while creating the sender %s",
              this._context.connectionId,
              this.name,
              err
            );
            logErrorStackTrace(err);
            return reject(err);
          }
        }

        logger.verbose(
          "[%s] Sender '%s', credit: %d available: %d",
          this._context.connectionId,
          this.name,
          this._sender!.credit,
          this._sender!.session.outgoing.available()
        );
        if (this._sender!.sendable()) {
          logger.verbose(
            "[%s] Sender '%s', sending message with id '%s'.",
            this._context.connectionId,
            this.name
          );

          try {
            const delivery = await this._sender!.send(message, undefined, 0x80013700);
            logger.info(
              "[%s] Sender '%s', sent message with delivery id: %d",
              this._context.connectionId,
              this.name,
              delivery.id
            );
            return resolve();
          } catch (err) {
            err = translate(err.innerError || err);
            logger.warning(
              "[%s] An error occurred while sending the message",
              this._context.connectionId,
              err
            );
            logErrorStackTrace(err);
            return reject(err);
          } finally {
            removeListeners();
          }
        } else {
          // let us retry to send the message after some time.
          const msg =
            `[${this._context.connectionId}] Sender "${this.name}", ` +
            `cannot send the message right now. Please try later.`;
          logger.warning(msg);
          const amqpError: AmqpError = {
            condition: ErrorNameConditionMapper.SenderBusyError,
            description: msg
          };
          reject(translate(amqpError));
        }
      });

    const config: RetryConfig<void> = {
      operation: sendEventPromise,
      connectionId: this._context.connectionId,
      operationType: RetryOperationType.sendMessage,
      abortSignal: abortSignal,
      retryOptions: retryOptions
    };
    return retry<void>(config);
  }

  /**
   * Initializes the sender session on the connection.
   * @ignore
   * @returns
   */
  private async _init(options: AwaitableSenderOptions): Promise<void> {
    try {
      if (!this.isOpen() && !this.isConnecting) {
        this.isConnecting = true;
        await this._negotiateClaim();

        logger.verbose(
          "[%s] Trying to create sender '%s'...",
          this._context.connectionId,
          this.name
        );

        this._sender = await this._context.connection.createAwaitableSender(options);
        this.isConnecting = false;
        logger.verbose(
          "[%s] Sender '%s' created with sender options: %O",
          this._context.connectionId,
          this.name,
          options
        );
        this._sender.setMaxListeners(1000);

        // It is possible for someone to close the sender and then start it again.
        // Thus make sure that the sender is present in the client cache.
        if (!this._context.senders[this.name]) this._context.senders[this.name] = this;
        await this._ensureTokenRenewal();
      } else {
        logger.verbose(
          "[%s] The sender '%s' with address '%s' is open -> %s and is connecting " +
            "-> %s. Hence not reconnecting.",
          this._context.connectionId,
          this.name,
          this.address,
          this.isOpen(),
          this.isConnecting
        );
      }
    } catch (err) {
      this.isConnecting = false;
      err = translate(err);
      logger.warning(
        "[%s] An error occurred while creating the sender %s",
        this._context.connectionId,
        this.name,
        err
      );
      logErrorStackTrace(err);
      throw err;
    }
  }

  /**
   * Creates a new sender to the given event hub, and optionally to a given partition if it is
   * not present in the context or returns the one present in the context.
   * @ignore
   * @static
   * @param [partitionId] Partition ID to which it will send event data.
   * @returns
   */
  static create(context: ConnectionContext, partitionId?: string): EventHubSender {
    const ehSender: EventHubSender = new EventHubSender(context, partitionId);
    if (!context.senders[ehSender.name]) {
      context.senders[ehSender.name] = ehSender;
    }
    return context.senders[ehSender.name];
  }
}<|MERGE_RESOLUTION|>--- conflicted
+++ resolved
@@ -146,80 +146,6 @@
 
     this._onSessionClose = async (context: EventContext) => {
       const sender = this._sender || context.sender!;
-<<<<<<< HEAD
-      const sessionError = context.session && context.session.error;
-      if (sessionError) {
-        logger.verbose(
-          "[%s] 'session_close' event occurred for sender '%s' with address '%s'. " +
-            "The associated error is: %O",
-          this._context.connectionId,
-          this.name,
-          this.address,
-          sessionError
-        );
-      }
-      if (sender && !sender.isSessionItselfClosed()) {
-        if (!this.isConnecting) {
-          logger.verbose(
-            "[%s] 'session_close' event occurred on the session of sender '%s' with " +
-              "address '%s' and the sdk did not initiate this. Hence calling detached from the " +
-              "_onSessionClose() handler.",
-            this._context.connectionId,
-            this.name,
-            this.address
-          );
-          await this.onDetached(sessionError);
-        } else {
-          logger.verbose(
-            "[%s] 'session_close' event occurred on the session of sender '%s' with " +
-              "address '%s' and the sdk did not initiate this. Moreover the sender is already " +
-              "re-connecting. Hence not calling detached from the _onSessionClose() handler.",
-            this._context.connectionId,
-            this.name,
-            this.address
-          );
-        }
-      } else {
-        logger.verbose(
-          "[%s] 'session_close' event occurred on the session of sender '%s' with address " +
-            "'%s' because the sdk initiated it. Hence not calling detached from the _onSessionClose" +
-            "() handler.",
-          this._context.connectionId,
-          this.name,
-          this.address
-        );
-      }
-    };
-  }
-
-  /**
-   * Will reconnect the sender link if necessary.
-   * @ignore
-   * @param [senderError] The sender error if any.
-   * @returns Promise<void>.
-   */
-  async onDetached(senderError?: AmqpError | Error): Promise<void> {
-    try {
-      const wasCloseInitiated = this._sender && this._sender.isItselfClosed();
-      // Clears the token renewal timer. Closes the link and its session if they are open.
-      // Removes the link and its session if they are present in rhea's cache.
-      await this._closeLink(this._sender);
-      // We should attempt to reopen only when the sender(sdk) did not initiate the close
-      let shouldReopen = false;
-      if (senderError && !wasCloseInitiated) {
-        const translatedError = translate(senderError);
-        if ((translatedError as MessagingError).retryable) {
-          shouldReopen = true;
-          logger.verbose(
-            "[%s] close() method of Sender '%s' with address '%s' was not called. There " +
-              "was an accompanying error an it is retryable. This is a candidate for re-establishing " +
-              "the sender link.",
-            this._context.connectionId,
-            this.name,
-            this.address
-          );
-        } else {
-=======
       logger.verbose(
         "[%s] 'session_close' event occurred on the session of sender '%s' with address '%s'. " +
           "Value for isSessionItselfClosed on the session is: '%s' " +
@@ -233,7 +159,6 @@
       if (sender && !this.isConnecting) {
         // Call close to clean up timers & other resources
         await sender.close().catch((err) => {
->>>>>>> beb20d60
           logger.verbose(
             "[%s] Error when closing sender [%s] after 'session_close' event: %O",
             this._context.connectionId,
