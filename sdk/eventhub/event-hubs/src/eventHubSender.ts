// Copyright (c) Microsoft Corporation. All rights reserved.
// Licensed under the MIT License.

import uuid from "uuid/v4";
import * as log from "./log";
import {
  Sender,
  EventContext,
  OnAmqpEvent,
  SenderOptions as RheaSenderOptions,
  SenderEvents,
  message,
  AmqpError
} from "rhea-promise";
import {
  defaultLock,
  Func,
  retry,
  translate,
  AmqpMessage,
  ErrorNameConditionMapper,
  RetryConfig,
  RetryOperationType,
  Constants,
  randomNumberFromInterval
} from "@azure/core-amqp";
import { EventData, toAmqpMessage } from "./eventData";
import { ConnectionContext } from "./connectionContext";
import { LinkEntity } from "./linkEntity";
import { SendOptions, EventHubProducerOptions } from "./eventHubClient";
import { AbortSignalLike, AbortError } from "@azure/abort-controller";
import { EventDataBatch } from "./eventDataBatch";
import { getRetryAttemptTimeoutInMs } from "./eventHubClient";

/**
 * @ignore
 */
interface CreateSenderOptions {
  newName?: boolean;
}

/**
 * Describes the EventHubSender that will send event data to EventHub.
 * @class EventHubSender
 * @internal
 * @ignore
 */
export class EventHubSender extends LinkEntity {
  /**
   * @property senderLock The unqiue lock name per connection that is used to acquire the
   * lock for establishing a sender link by an entity on that connection.
   * @readonly
   */
  readonly senderLock: string = `sender-${uuid()}`;
  /**
   * @property _onAmqpError The handler function to handle errors that happen on the
   * underlying sender.
   * @readonly
   */
  private readonly _onAmqpError: OnAmqpEvent;
  /**
   * @property _onAmqpClose The handler function to handle "sender_close" event
   * that happens on the underlying sender.
   * @readonly
   */
  private readonly _onAmqpClose: OnAmqpEvent;
  /**
   * @property _onSessionError The message handler that will be set as the handler on
   * the underlying rhea sender's session for the "session_error" event.
   * @private
   */
  private _onSessionError: OnAmqpEvent;
  /**
   * @property _onSessionClose The message handler that will be set as the handler on
   * the underlying rhea sender's session for the "session_close" event.
   * @private
   */
  private _onSessionClose: OnAmqpEvent;
  /**
   * @property [_sender] The AMQP sender link.
   * @private
   */
  private _sender?: Sender;

  /**
   * Creates a new EventHubSender instance.
   * @ignore
   * @constructor
   * @param context The connection context.
   * @param [partitionId] The EventHub partition id to which the sender
   * wants to send the event data.
   */
  constructor(context: ConnectionContext, partitionId?: string) {
    super(context, {
      name: context.config.getSenderAddress(partitionId),
      partitionId: partitionId
    });
    this.address = context.config.getSenderAddress(partitionId);
    this.audience = context.config.getSenderAudience(partitionId);

    this._onAmqpError = (context: EventContext) => {
      const senderError = context.sender && context.sender.error;
      if (senderError) {
        const err = translate(senderError);
        log.error(
          "[%s] An error occurred for sender '%s': %O.",
          this._context.connectionId,
          this.name,
          err
        );
      }
    };

    this._onSessionError = (context: EventContext) => {
      const sessionError = context.session && context.session.error;
      if (sessionError) {
        const err = translate(sessionError);
        log.error(
          "[%s] An error occurred on the session of sender '%s': %O.",
          this._context.connectionId,
          this.name,
          err
        );
      }
    };

    this._onAmqpClose = async (context: EventContext) => {
      const sender = this._sender || context.sender!;
      const senderError = context.sender && context.sender.error;
      if (senderError) {
        log.error(
          "[%s] 'sender_close' event occurred for sender '%s' with address '%s'. " +
            "The associated error is: %O",
          this._context.connectionId,
          this.name,
          this.address,
          senderError
        );
      }
      if (sender && !sender.isItselfClosed()) {
        if (!this.isConnecting) {
          log.error(
            "[%s] 'sender_close' event occurred on the sender '%s' with address '%s' " +
              "and the sdk did not initiate this. The sender is not reconnecting. Hence, calling " +
              "detached from the _onAmqpClose() handler.",
            this._context.connectionId,
            this.name,
            this.address
          );
          await this.onDetached(senderError);
        } else {
          log.error(
            "[%s] 'sender_close' event occurred on the sender '%s' with address '%s' " +
              "and the sdk did not initate this. Moreover the sender is already re-connecting. " +
              "Hence not calling detached from the _onAmqpClose() handler.",
            this._context.connectionId,
            this.name,
            this.address
          );
        }
      } else {
        log.error(
          "[%s] 'sender_close' event occurred on the sender '%s' with address '%s' " +
            "because the sdk initiated it. Hence not calling detached from the _onAmqpClose" +
            "() handler.",
          this._context.connectionId,
          this.name,
          this.address
        );
      }
    };

    this._onSessionClose = async (context: EventContext) => {
      const sender = this._sender || context.sender!;
      const sessionError = context.session && context.session.error;
      if (sessionError) {
        log.error(
          "[%s] 'session_close' event occurred for sender '%s' with address '%s'. " +
            "The associated error is: %O",
          this._context.connectionId,
          this.name,
          this.address,
          sessionError
        );
      }
      if (sender && !sender.isSessionItselfClosed()) {
        if (!this.isConnecting) {
          log.error(
            "[%s] 'session_close' event occurred on the session of sender '%s' with " +
              "address '%s' and the sdk did not initiate this. Hence calling detached from the " +
              "_onSessionClose() handler.",
            this._context.connectionId,
            this.name,
            this.address
          );
          await this.onDetached(sessionError);
        } else {
          log.error(
            "[%s] 'session_close' event occurred on the session of sender '%s' with " +
              "address '%s' and the sdk did not initiate this. Moreover the sender is already " +
              "re-connecting. Hence not calling detached from the _onSessionClose() handler.",
            this._context.connectionId,
            this.name,
            this.address
          );
        }
      } else {
        log.error(
          "[%s] 'session_close' event occurred on the session of sender '%s' with address " +
            "'%s' because the sdk initiated it. Hence not calling detached from the _onSessionClose" +
            "() handler.",
          this._context.connectionId,
          this.name,
          this.address
        );
      }
    };
  }

  /**
   * Will reconnect the sender link if necessary.
   * @ignore
   * @param [senderError] The sender error if any.
   * @returns Promise<void>.
   */
  async onDetached(senderError?: AmqpError | Error): Promise<void> {
    try {
      const wasCloseInitiated = this._sender && this._sender.isItselfClosed();
      // Clears the token renewal timer. Closes the link and its session if they are open.
      // Removes the link and its session if they are present in rhea's cache.
      await this._closeLink(this._sender);
      // We should attempt to reopen only when the sender(sdk) did not initiate the close
      let shouldReopen = false;
      if (senderError && !wasCloseInitiated) {
        const translatedError = translate(senderError);
        if (translatedError.retryable) {
          shouldReopen = true;
          log.error(
            "[%s] close() method of Sender '%s' with address '%s' was not called. There " +
              "was an accompanying error an it is retryable. This is a candidate for re-establishing " +
              "the sender link.",
            this._context.connectionId,
            this.name,
            this.address
          );
        } else {
          log.error(
            "[%s] close() method of Sender '%s' with address '%s' was not called. There " +
              "was an accompanying error and it is NOT retryable. Hence NOT re-establishing " +
              "the sender link.",
            this._context.connectionId,
            this.name,
            this.address
          );
        }
      } else if (!wasCloseInitiated) {
        shouldReopen = true;
        log.error(
          "[%s] close() method of Sender '%s' with address '%s' was not called. There " +
            "was no accompanying error as well. This is a candidate for re-establishing " +
            "the sender link.",
          this._context.connectionId,
          this.name,
          this.address
        );
      } else {
        const state: any = {
          wasCloseInitiated: wasCloseInitiated,
          senderError: senderError,
          _sender: this._sender
        };
        log.error(
          "[%s] Something went wrong. State of sender '%s' with address '%s' is: %O",
          this._context.connectionId,
          this.name,
          this.address,
          state
        );
      }
      if (shouldReopen) {
        await defaultLock.acquire(this.senderLock, () => {
          const options: RheaSenderOptions = this._createSenderOptions({
            newName: true
          });
          // shall retry forever at an interval of 15 seconds if the error is a retryable error
          // else bail out when the error is not retryable or the oepration succeeds.
          const config: RetryConfig<void> = {
            operation: () => this._init(options),
            connectionId: this._context.connectionId,
            operationType: RetryOperationType.senderLink,
            maxRetries: Constants.defaultMaxRetriesForConnection,
            connectionHost: this._context.config.host,
            delayInSeconds: 15
          };
          return retry<void>(config);
        });
      }
    } catch (err) {
      log.error(
        "[%s] An error occurred while processing onDetached() of Sender '%s' with address " +
          "'%s': %O",
        this._context.connectionId,
        this.name,
        this.address,
        err
      );
    }
  }

  /**
   * Deletes the sender fromt the context. Clears the token renewal timer. Closes the sender link.
   * @ignore
   * @returns Promise<void>
   */
  async close(): Promise<void> {
    if (this._sender) {
      log.sender(
        "[%s] Closing the Sender for the entity '%s'.",
        this._context.connectionId,
        this._context.config.entityPath
      );
      const senderLink = this._sender;
      this._deleteFromCache();
      await this._closeLink(senderLink);
    }
  }

  /**
   * Determines whether the AMQP sender link is open. If open then returns true else returns false.
   * @ignore
   * @returns boolean
   */
  isOpen(): boolean {
    const result: boolean = this._sender! && this._sender!.isOpen();
    log.error(
      "[%s] Sender '%s' with address '%s' is open? -> %s",
      this._context.connectionId,
      this.name,
      this.address,
      result
    );
    return result;
  }
  /**
   * Returns maximum message size on the AMQP sender link.
   * @ignore
   * @returns Promise<number>
   */
  async getMaxMessageSize(): Promise<number> {
    try {
      if (!this.isOpen()) {
        log.sender(
          "Acquiring lock %s for initializing the session, sender and " +
            "possibly the connection.",
          this.senderLock
        );
        await defaultLock.acquire(this.senderLock, () => {
          return this._init();
        });
      }
      return this._sender!.maxMessageSize;
    } catch (err) {
      log.error(
        "[%s] An error occurred while creating the sender %s",
        this._context.connectionId,
        this.name,
        err
      );
      throw err;
    }
  }

  /**
   * Send a batch of EventData to the EventHub. The "message_annotations",
   * "application_properties" and "properties" of the first message will be set as that
   * of the envelope (batch message).
   * @ignore
   * @param events  An array of EventData objects to be sent in a Batch message.
   * @param options Options to control the way the events are batched along with request options
   * @return Promise<void>
   */
  async send(
    events: EventData[] | EventDataBatch,
    options?: SendOptions & EventHubProducerOptions
  ): Promise<void> {
    try {
      // throw an error if partition key and partition id are both defined
      if (
        options &&
        typeof options.partitionKey === "string" &&
        typeof options.partitionId === "string"
      ) {
        const error = new Error(
          "Partition key is not supported when using producers that were created using a partition id."
        );
        log.error(
          "[%s] Partition key is not supported when using producers that were created using a partition id. %O",
          this._context.connectionId,
          error
        );
        throw error;
      }

<<<<<<< HEAD
=======
      if (events instanceof EventDataBatch && options && options.partitionKey) {
        // throw an error if partition key is different than the one provided in the options.
        const error = new Error("Partition key is not supported when sending a batch message. Pass the partition key when creating the batch message instead.");
        log.error(
          "[%s] Partition key is not supported when using createBatch(). %O",
          this._context.connectionId,
          error
        );
        throw error;
      }

      if (!this.isOpen()) {
        log.sender(
          "Acquiring lock %s for initializing the session, sender and " +
            "possibly the connection.",
          this.senderLock
        );
        await defaultLock.acquire(this.senderLock, () => {
          return this._init();
        });
      }
>>>>>>> ef2b4e62
      log.sender(
        "[%s] Sender '%s', trying to send EventData[].",
        this._context.connectionId,
        this.name
      );

      let encodedBatchMessage: Buffer | undefined;
      if (events instanceof EventDataBatch) {
        encodedBatchMessage = events.batchMessage!;
      } else {
        const partitionKey = (options && options.partitionKey) || undefined;
        const messages: AmqpMessage[] = [];
        // Convert EventData to AmqpMessage.
        for (let i = 0; i < events.length; i++) {
          const message = toAmqpMessage(events[i], partitionKey);
          message.body = this._context.dataTransformer.encode(events[i].body);
          messages[i] = message;
        }
        // Encode every amqp message and then convert every encoded message to amqp data section
        const batchMessage: AmqpMessage = {
          body: message.data_sections(messages.map(message.encode))
        };

        // Set message_annotations of the first message as
        // that of the envelope (batch message).
        if (messages[0].message_annotations) {
          batchMessage.message_annotations = messages[0].message_annotations;
        }

        // Finally encode the envelope (batch message).
        encodedBatchMessage = message.encode(batchMessage);
      }
      log.sender(
        "[%s] Sender '%s', sending encoded batch message.",
        this._context.connectionId,
        this.name,
        encodedBatchMessage
      );
      return await this._trySendBatch(encodedBatchMessage, options);
    } catch (err) {
      log.error("An error occurred while sending the batch message %O", err);
      throw err;
    }
  }

  private _deleteFromCache(): void {
    this._sender = undefined;
    delete this._context.senders[this.name];
    log.error(
      "[%s] Deleted the sender '%s' with address '%s' from the client cache.",
      this._context.connectionId,
      this.name,
      this.address
    );
  }

  private _createSenderOptions(options: CreateSenderOptions): RheaSenderOptions {
    if (options.newName) this.name = `${uuid()}`;
    const srOptions: RheaSenderOptions = {
      name: this.name,
      target: {
        address: this.address
      },
      onError: this._onAmqpError,
      onClose: this._onAmqpClose,
      onSessionError: this._onSessionError,
      onSessionClose: this._onSessionClose
    };
    log.sender("Creating sender with options: %O", srOptions);
    return srOptions;
  }

  /**
   * Tries to send the message to EventHub if there is enough credit to send them
   * and the circular buffer has available space to settle the message after sending them.
   *
   * We have implemented a synchronous send over here in the sense that we shall be waiting
   * for the message to be accepted or rejected and accordingly resolve or reject the promise.
   * @ignore
   * @param message The message to be sent to EventHub.
   * @returns Promise<void>
   */
  private _trySendBatch(
    message: AmqpMessage | Buffer,
    options: SendOptions & EventHubProducerOptions = {}
  ): Promise<void> {
    const abortSignal: AbortSignalLike | undefined = options.abortSignal;

    const sendOperationPromise = () =>
      new Promise<void>((resolve, reject) => {
        let waitTimer: any;

        let onRejected: Func<EventContext, void>;
        let onReleased: Func<EventContext, void>;
        let onModified: Func<EventContext, void>;
        let onAccepted: Func<EventContext, void>;
        let onAborted: () => void;

        const rejectOnAbort = () => {
          const desc: string =
            `[${this._context.connectionId}] The send operation on the Sender "${
              this.name
            }" with ` + `address "${this.address}" has been cancelled by the user.`;
          log.error(desc);
          reject(new AbortError("The send operation has been cancelled by the user."));
        };

        onAborted = () => {
          removeListeners();
          rejectOnAbort();
        };

        onAccepted = (context: EventContext) => {
          // Since we will be adding listener for accepted and rejected event every time
          // we send a message, we need to remove listener for both the events.
          // This will ensure duplicate listeners are not added for the same event.
          removeListeners();
          log.sender(
            "[%s] Sender '%s', got event accepted.",
            this._context.connectionId,
            this.name
          );
          resolve();
        };

        onRejected = (context: EventContext) => {
          removeListeners();
          log.error("[%s] Sender '%s', got event rejected.", this._context.connectionId, this.name);
          const err = translate(context!.delivery!.remote_state!.error);
          log.error(err);
          reject(err);
        };
        onReleased = (context: EventContext) => {
          removeListeners();
          log.error("[%s] Sender '%s', got event released.", this._context.connectionId, this.name);
          let err: Error;
          if (context!.delivery!.remote_state!.error) {
            err = translate(context!.delivery!.remote_state!.error);
          } else {
            err = new Error(
              `[${this._context.connectionId}] Sender '${this.name}', ` +
                `received a release disposition.Hence we are rejecting the promise.`
            );
          }
          log.error(err);
          reject(err);
        };
        onModified = (context: EventContext) => {
          removeListeners();
          log.error("[%s] Sender '%s', got event modified.", this._context.connectionId, this.name);
          let err: Error;
          if (context!.delivery!.remote_state!.error) {
            err = translate(context!.delivery!.remote_state!.error);
          } else {
            err = new Error(
              `[${this._context.connectionId}] Sender "${this.name}", ` +
                `received a modified disposition.Hence we are rejecting the promise.`
            );
          }
          log.error(err);
          reject(err);
        };

        const removeListeners = (): void => {
          // When `removeListeners` is called on timeout, the sender might be closed and cleared
          // So, check if it exists, before removing listeners from it.
          if (abortSignal) {
            abortSignal.removeEventListener("abort", onAborted);
          }
          if (this._sender) {
            this._sender.removeListener(SenderEvents.rejected, onRejected);
            this._sender.removeListener(SenderEvents.accepted, onAccepted);
            this._sender.removeListener(SenderEvents.released, onReleased);
            this._sender.removeListener(SenderEvents.modified, onModified);
          }
        };

        const rejectOnSendError = (err: Error) => {
          err = translate(err);
          log.error(
            "[%s] An error occurred while performing send on %s",
            this._context.connectionId,
            this.name,
            err
          );
          reject(err);
        };

        const actionAfterTimeout = () => {
          clearTimeout(waitTimer);
          removeListeners();
          const desc: string =
            `[${this._context.connectionId}] Sender "${this.name}" with ` +
            `address "${this.address}", was not able to send the message right now, due ` +
            `to operation timeout.`;
          log.error(desc);
          const e: Error = {
            name: "OperationTimeoutError",
            message: desc
          };
          return reject(translate(e));
        };

        const sendEventPromise = () =>
          new Promise<void>((resolve, reject) => {
            if (abortSignal && abortSignal.aborted) {
              // operation has been cancelled, so exit quickly
              return rejectOnAbort();
            }

            log.sender(
              "[%s] Sender '%s', credit: %d available: %d",
              this._context.connectionId,
              this.name,
              this._sender!.credit,
              this._sender!.session.outgoing.available()
            );
            if (this._sender!.sendable()) {
              log.sender(
                "[%s] Sender '%s', sending message with id '%s'.",
                this._context.connectionId,
                this.name,
                (Buffer.isBuffer(message) ? tag : message.message_id) || tag || "<not specified>"
              );

              if (abortSignal) {
                abortSignal.addEventListener("abort", onAborted);
              }
              this._sender!.on(SenderEvents.accepted, onAccepted);
              this._sender!.on(SenderEvents.rejected, onRejected);
              this._sender!.on(SenderEvents.modified, onModified);
              this._sender!.on(SenderEvents.released, onReleased);

              const delivery = this._sender!.send(message, tag, 0x80013700);
              log.sender(
                "[%s] Sender '%s', sent message with delivery id: %d and tag: %s",
                this._context.connectionId,
                this.name,
                delivery.id,
                delivery.tag.toString()
              );
            } else {
              // let us retry to send the message after some time.
              const msg =
                `[${this._context.connectionId}] Sender "${this.name}", ` +
                `cannot send the message right now. Please try later.`;
              log.error(msg);
              const amqpError: AmqpError = {
                condition: ErrorNameConditionMapper.SenderBusyError,
                description: msg
              };
              reject(translate(amqpError));
            }
          });

        waitTimer = setTimeout(
          actionAfterTimeout,
          getRetryAttemptTimeoutInMs(options.retryOptions)
        );

<<<<<<< HEAD
        if (!this.isOpen()) {
          log.sender(
            "Acquiring lock %s for initializing the session, sender and " +
              "possibly the connection.",
            this.senderLock
=======
          if (abortSignal) {
            abortSignal.addEventListener("abort", onAborted);
          }
          this._sender!.on(SenderEvents.accepted, onAccepted);
          this._sender!.on(SenderEvents.rejected, onRejected);
          this._sender!.on(SenderEvents.modified, onModified);
          this._sender!.on(SenderEvents.released, onReleased);
          waitTimer = setTimeout(actionAfterTimeout, getRetryAttemptTimeoutInMs(options.retryOptions));
          const delivery = this._sender!.send(message, undefined, 0x80013700);
          log.sender(
            "[%s] Sender '%s', sent message with delivery id: %d",
            this._context.connectionId,
            this.name,
            delivery.id
>>>>>>> ef2b4e62
          );
          defaultLock
            .acquire(this.senderLock, () => {
              return this._init();
            })
            .then(() => {
              sendEventPromise()
                .then(() => {
                  resolve();
                })
                .catch((err: Error) => {
                  rejectOnSendError(err);
                });
            })
            .catch((err: Error) => {
              rejectOnSendError(err);
            });
        }
      });

    const jitterInSeconds = randomNumberFromInterval(1, 4);
    const maxRetries = options.retryOptions && options.retryOptions.maxRetries;
    const delayInSeconds =
      options.retryOptions &&
      options.retryOptions.retryInterval &&
      options.retryOptions.retryInterval >= 0
        ? options.retryOptions.retryInterval / 1000
        : Constants.defaultDelayBetweenOperationRetriesInSeconds;
    const config: RetryConfig<void> = {
      operation: sendOperationPromise,
      connectionId: this._context.connectionId,
      operationType: RetryOperationType.sendMessage,
      maxRetries: maxRetries,
      delayInSeconds: delayInSeconds + jitterInSeconds
    };
    return retry<void>(config);
  }

  /**
   * Initializes the sender session on the connection.
   * @ignore
   * @returns
   */
  private async _init(options?: RheaSenderOptions): Promise<void> {
    try {
      // isOpen isConnecting  Should establish
      // true     false          No
      // true     true           No
      // false    true           No
      // false    false          Yes
      if (!this.isOpen() && !this.isConnecting) {
        log.error(
          "[%s] The sender '%s' with address '%s' is not open and is not currently " +
            "establishing itself. Hence let's try to connect.",
          this._context.connectionId,
          this.name,
          this.address
        );
        this.isConnecting = true;
        await this._negotiateClaim();
        log.error("[%s] Trying to create sender '%s'...", this._context.connectionId, this.name);
        if (!options) {
          options = this._createSenderOptions({});
        }
        this._sender = await this._context.connection.createSender(options);
        this.isConnecting = false;
        log.error(
          "[%s] Sender '%s' with address '%s' has established itself.",
          this._context.connectionId,
          this.name,
          this.address
        );
        this._sender.setMaxListeners(1000);
        log.error(
          "[%s] Promise to create the sender resolved. Created sender with name: %s",
          this._context.connectionId,
          this.name
        );
        log.error(
          "[%s] Sender '%s' created with sender options: %O",
          this._context.connectionId,
          this.name,
          options
        );
        // It is possible for someone to close the sender and then start it again.
        // Thus make sure that the sender is present in the client cache.
        if (!this._context.senders[this.name]) this._context.senders[this.name] = this;
        await this._ensureTokenRenewal();
      } else {
        log.error(
          "[%s] The sender '%s' with address '%s' is open -> %s and is connecting " +
            "-> %s. Hence not reconnecting.",
          this._context.connectionId,
          this.name,
          this.address,
          this.isOpen(),
          this.isConnecting
        );
      }
    } catch (err) {
      this.isConnecting = false;
      err = translate(err);
      log.error(
        "[%s] An error occurred while creating the sender %s",
        this._context.connectionId,
        this.name,
        err
      );
      throw err;
    }
  }

  /**
   * Creates a new sender to the given event hub, and optionally to a given partition if it is
   * not present in the context or returns the one present in the context.
   * @ignore
   * @static
   * @param [partitionId] Partition ID to which it will send event data.
   * @returns
   */
  static create(context: ConnectionContext, partitionId?: string): EventHubSender {
    const ehSender: EventHubSender = new EventHubSender(context, partitionId);
    if (!context.senders[ehSender.name]) {
      context.senders[ehSender.name] = ehSender;
    }
    return context.senders[ehSender.name];
  }
}<|MERGE_RESOLUTION|>--- conflicted
+++ resolved
@@ -401,8 +401,6 @@
         throw error;
       }
 
-<<<<<<< HEAD
-=======
       if (events instanceof EventDataBatch && options && options.partitionKey) {
         // throw an error if partition key is different than the one provided in the options.
         const error = new Error("Partition key is not supported when sending a batch message. Pass the partition key when creating the batch message instead.");
@@ -414,17 +412,6 @@
         throw error;
       }
 
-      if (!this.isOpen()) {
-        log.sender(
-          "Acquiring lock %s for initializing the session, sender and " +
-            "possibly the connection.",
-          this.senderLock
-        );
-        await defaultLock.acquire(this.senderLock, () => {
-          return this._init();
-        });
-      }
->>>>>>> ef2b4e62
       log.sender(
         "[%s] Sender '%s', trying to send EventData[].",
         this._context.connectionId,
@@ -685,28 +672,11 @@
           getRetryAttemptTimeoutInMs(options.retryOptions)
         );
 
-<<<<<<< HEAD
         if (!this.isOpen()) {
           log.sender(
             "Acquiring lock %s for initializing the session, sender and " +
               "possibly the connection.",
             this.senderLock
-=======
-          if (abortSignal) {
-            abortSignal.addEventListener("abort", onAborted);
-          }
-          this._sender!.on(SenderEvents.accepted, onAccepted);
-          this._sender!.on(SenderEvents.rejected, onRejected);
-          this._sender!.on(SenderEvents.modified, onModified);
-          this._sender!.on(SenderEvents.released, onReleased);
-          waitTimer = setTimeout(actionAfterTimeout, getRetryAttemptTimeoutInMs(options.retryOptions));
-          const delivery = this._sender!.send(message, undefined, 0x80013700);
-          log.sender(
-            "[%s] Sender '%s', sent message with delivery id: %d",
-            this._context.connectionId,
-            this.name,
-            delivery.id
->>>>>>> ef2b4e62
           );
           defaultLock
             .acquire(this.senderLock, () => {
