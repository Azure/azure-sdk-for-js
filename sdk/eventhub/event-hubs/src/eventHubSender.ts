--- conflicted
+++ resolved
@@ -362,9 +362,7 @@
     }
     return new Promise<number>(async (resolve, reject) => {
       const rejectOnAbort = () => {
-        const desc: string = `[${
-          this._context.connectionId
-        }] The create batch operation has been cancelled by the user.`;
+        const desc: string = `[${this._context.connectionId}] The create batch operation has been cancelled by the user.`;
         log.error(desc);
         const error = new AbortError(`The create batch operation has been cancelled by the user.`);
         reject(error);
@@ -396,19 +394,8 @@
             operation: () => this._init(),
             connectionId: this._context.connectionId,
             operationType: RetryOperationType.senderLink,
-<<<<<<< HEAD
-            maxRetries: retryOptions.maxRetries,
-            delayInSeconds:
-              typeof retryOptions.retryInterval === "number"
-                ? retryOptions.retryInterval / 1000
-                : undefined,
-            retryPolicy: retryOptions.retryPolicy,
-            minExponentialRetryDelayInMs: retryOptions.minExponentialRetryDelayInMs,
-            maxExponentialRetryDelayInMs: retryOptions.maxExponentialRetryDelayInMs,
-            abortSignal: abortSignal
-=======
+            abortSignal: abortSignal,
             retryOptions: retryOptions
->>>>>>> 5bc67f9c
           };
 
           return retry<void>(config);
@@ -574,9 +561,8 @@
 
         const rejectOnAbort = () => {
           const desc: string =
-            `[${this._context.connectionId}] The send operation on the Sender "${
-              this.name
-            }" with ` + `address "${this.address}" has been cancelled by the user.`;
+            `[${this._context.connectionId}] The send operation on the Sender "${this.name}" with ` +
+            `address "${this.address}" has been cancelled by the user.`;
           log.error(desc);
           return reject(new AbortError("The send operation has been cancelled by the user."));
         };
@@ -753,19 +739,8 @@
       operation: sendEventPromise,
       connectionId: this._context.connectionId,
       operationType: RetryOperationType.sendMessage,
-<<<<<<< HEAD
-      maxRetries: retryOptions.maxRetries,
-      delayInSeconds:
-        typeof retryOptions.retryInterval === "number"
-          ? retryOptions.retryInterval / 1000
-          : undefined,
-      retryPolicy: retryOptions.retryPolicy,
-      minExponentialRetryDelayInMs: retryOptions.minExponentialRetryDelayInMs,
-      maxExponentialRetryDelayInMs: retryOptions.maxExponentialRetryDelayInMs,
-      abortSignal: abortSignal
-=======
+      abortSignal: abortSignal,
       retryOptions: retryOptions
->>>>>>> 5bc67f9c
     };
     return retry<void>(config);
   }
