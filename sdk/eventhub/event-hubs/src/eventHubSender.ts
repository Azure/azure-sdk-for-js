// Copyright (c) Microsoft Corporation. All rights reserved.
// Licensed under the MIT License.

import uuid from "uuid/v4";
import * as log from "./log";
import {
  Sender,
  EventContext,
  OnAmqpEvent,
  SenderOptions as RheaSenderOptions,
  SenderEvents,
  message,
  AmqpError
} from "rhea-promise";
import {
  defaultLock,
  Func,
  retry,
  translate,
  AmqpMessage,
  ErrorNameConditionMapper,
  RetryConfig,
  RetryOperationType,
  Constants
} from "@azure/core-amqp";
import { EventData, toAmqpMessage } from "./eventData";
import { ConnectionContext } from "./connectionContext";
import { LinkEntity } from "./linkEntity";
import { SendOptions, EventHubProducerOptions } from "./eventHubClient";
import { AbortSignalLike, AbortError } from "@azure/abort-controller";
import { EventDataBatch } from "./eventDataBatch";
import { getRetryAttemptTimeoutInMs, RetryOptions } from "./eventHubClient";

/**
 * @ignore
 */
interface CreateSenderOptions {
  newName?: boolean;
}

/**
 * Describes the EventHubSender that will send event data to EventHub.
 * @class EventHubSender
 * @internal
 * @ignore
 */
export class EventHubSender extends LinkEntity {
  /**
   * @property senderLock The unqiue lock name per connection that is used to acquire the
   * lock for establishing a sender link by an entity on that connection.
   * @readonly
   */
  readonly senderLock: string = `sender-${uuid()}`;
  /**
   * @property _onAmqpError The handler function to handle errors that happen on the
   * underlying sender.
   * @readonly
   */
  private readonly _onAmqpError: OnAmqpEvent;
  /**
   * @property _onAmqpClose The handler function to handle "sender_close" event
   * that happens on the underlying sender.
   * @readonly
   */
  private readonly _onAmqpClose: OnAmqpEvent;
  /**
   * @property _onSessionError The message handler that will be set as the handler on
   * the underlying rhea sender's session for the "session_error" event.
   * @private
   */
  private _onSessionError: OnAmqpEvent;
  /**
   * @property _onSessionClose The message handler that will be set as the handler on
   * the underlying rhea sender's session for the "session_close" event.
   * @private
   */
  private _onSessionClose: OnAmqpEvent;
  /**
   * @property [_sender] The AMQP sender link.
   * @private
   */
  private _sender?: Sender;

  /**
   * Creates a new EventHubSender instance.
   * @ignore
   * @constructor
   * @param context The connection context.
   * @param [partitionId] The EventHub partition id to which the sender
   * wants to send the event data.
   */
  constructor(context: ConnectionContext, partitionId?: string) {
    super(context, {
      name: context.config.getSenderAddress(partitionId),
      partitionId: partitionId
    });
    this.address = context.config.getSenderAddress(partitionId);
    this.audience = context.config.getSenderAudience(partitionId);

    this._onAmqpError = (context: EventContext) => {
      const senderError = context.sender && context.sender.error;
      if (senderError) {
        const err = translate(senderError);
        log.error(
          "[%s] An error occurred for sender '%s': %O.",
          this._context.connectionId,
          this.name,
          err
        );
      }
    };

    this._onSessionError = (context: EventContext) => {
      const sessionError = context.session && context.session.error;
      if (sessionError) {
        const err = translate(sessionError);
        log.error(
          "[%s] An error occurred on the session of sender '%s': %O.",
          this._context.connectionId,
          this.name,
          err
        );
      }
    };

    this._onAmqpClose = async (context: EventContext) => {
      const sender = this._sender || context.sender!;
      const senderError = context.sender && context.sender.error;
      if (senderError) {
        log.error(
          "[%s] 'sender_close' event occurred for sender '%s' with address '%s'. " +
            "The associated error is: %O",
          this._context.connectionId,
          this.name,
          this.address,
          senderError
        );
      }
      if (sender && !sender.isItselfClosed()) {
        if (!this.isConnecting) {
          log.error(
            "[%s] 'sender_close' event occurred on the sender '%s' with address '%s' " +
              "and the sdk did not initiate this. The sender is not reconnecting. Hence, calling " +
              "detached from the _onAmqpClose() handler.",
            this._context.connectionId,
            this.name,
            this.address
          );
          await this.onDetached(senderError);
        } else {
          log.error(
            "[%s] 'sender_close' event occurred on the sender '%s' with address '%s' " +
              "and the sdk did not initate this. Moreover the sender is already re-connecting. " +
              "Hence not calling detached from the _onAmqpClose() handler.",
            this._context.connectionId,
            this.name,
            this.address
          );
        }
      } else {
        log.error(
          "[%s] 'sender_close' event occurred on the sender '%s' with address '%s' " +
            "because the sdk initiated it. Hence not calling detached from the _onAmqpClose" +
            "() handler.",
          this._context.connectionId,
          this.name,
          this.address
        );
      }
    };

    this._onSessionClose = async (context: EventContext) => {
      const sender = this._sender || context.sender!;
      const sessionError = context.session && context.session.error;
      if (sessionError) {
        log.error(
          "[%s] 'session_close' event occurred for sender '%s' with address '%s'. " +
            "The associated error is: %O",
          this._context.connectionId,
          this.name,
          this.address,
          sessionError
        );
      }
      if (sender && !sender.isSessionItselfClosed()) {
        if (!this.isConnecting) {
          log.error(
            "[%s] 'session_close' event occurred on the session of sender '%s' with " +
              "address '%s' and the sdk did not initiate this. Hence calling detached from the " +
              "_onSessionClose() handler.",
            this._context.connectionId,
            this.name,
            this.address
          );
          await this.onDetached(sessionError);
        } else {
          log.error(
            "[%s] 'session_close' event occurred on the session of sender '%s' with " +
              "address '%s' and the sdk did not initiate this. Moreover the sender is already " +
              "re-connecting. Hence not calling detached from the _onSessionClose() handler.",
            this._context.connectionId,
            this.name,
            this.address
          );
        }
      } else {
        log.error(
          "[%s] 'session_close' event occurred on the session of sender '%s' with address " +
            "'%s' because the sdk initiated it. Hence not calling detached from the _onSessionClose" +
            "() handler.",
          this._context.connectionId,
          this.name,
          this.address
        );
      }
    };
  }

  /**
   * Will reconnect the sender link if necessary.
   * @ignore
   * @param [senderError] The sender error if any.
   * @returns Promise<void>.
   */
  async onDetached(senderError?: AmqpError | Error): Promise<void> {
    try {
      const wasCloseInitiated = this._sender && this._sender.isItselfClosed();
      // Clears the token renewal timer. Closes the link and its session if they are open.
      // Removes the link and its session if they are present in rhea's cache.
      await this._closeLink(this._sender);
      // We should attempt to reopen only when the sender(sdk) did not initiate the close
      let shouldReopen = false;
      if (senderError && !wasCloseInitiated) {
        const translatedError = translate(senderError);
        if (translatedError.retryable) {
          shouldReopen = true;
          log.error(
            "[%s] close() method of Sender '%s' with address '%s' was not called. There " +
              "was an accompanying error an it is retryable. This is a candidate for re-establishing " +
              "the sender link.",
            this._context.connectionId,
            this.name,
            this.address
          );
        } else {
          log.error(
            "[%s] close() method of Sender '%s' with address '%s' was not called. There " +
              "was an accompanying error and it is NOT retryable. Hence NOT re-establishing " +
              "the sender link.",
            this._context.connectionId,
            this.name,
            this.address
          );
        }
      } else if (!wasCloseInitiated) {
        shouldReopen = true;
        log.error(
          "[%s] close() method of Sender '%s' with address '%s' was not called. There " +
            "was no accompanying error as well. This is a candidate for re-establishing " +
            "the sender link.",
          this._context.connectionId,
          this.name,
          this.address
        );
      } else {
        const state: any = {
          wasCloseInitiated: wasCloseInitiated,
          senderError: senderError,
          _sender: this._sender
        };
        log.error(
          "[%s] Something went wrong. State of sender '%s' with address '%s' is: %O",
          this._context.connectionId,
          this.name,
          this.address,
          state
        );
      }
      if (shouldReopen) {
        await defaultLock.acquire(this.senderLock, () => {
          const options: RheaSenderOptions = this._createSenderOptions({
            newName: true
          });
          // shall retry forever at an interval of 15 seconds if the error is a retryable error
          // else bail out when the error is not retryable or the oepration succeeds.
          const config: RetryConfig<void> = {
            operation: () => this._init(options),
            connectionId: this._context.connectionId,
            operationType: RetryOperationType.senderLink,
            maxRetries: Constants.defaultMaxRetriesForConnection,
            connectionHost: this._context.config.host,
            delayInSeconds: 15
          };
          return retry<void>(config);
        });
      }
    } catch (err) {
      log.error(
        "[%s] An error occurred while processing onDetached() of Sender '%s' with address " +
          "'%s': %O",
        this._context.connectionId,
        this.name,
        this.address,
        err
      );
    }
  }

  /**
   * Deletes the sender fromt the context. Clears the token renewal timer. Closes the sender link.
   * @ignore
   * @returns Promise<void>
   */
  async close(): Promise<void> {
    if (this._sender) {
      log.sender(
        "[%s] Closing the Sender for the entity '%s'.",
        this._context.connectionId,
        this._context.config.entityPath
      );
      const senderLink = this._sender;
      this._deleteFromCache();
      await this._closeLink(senderLink);
    }
  }

  /**
   * Determines whether the AMQP sender link is open. If open then returns true else returns false.
   * @ignore
   * @returns boolean
   */
  isOpen(): boolean {
    const result: boolean = this._sender! && this._sender!.isOpen();
    log.error(
      "[%s] Sender '%s' with address '%s' is open? -> %s",
      this._context.connectionId,
      this.name,
      this.address,
      result
    );
    return result;
  }
  /**
   * Returns maximum message size on the AMQP sender link.
   * @param abortSignal An implementation of the `AbortSignalLike` interface to signal the request to cancel the operation.
   * For example, use the &commat;azure/abort-controller to create an `AbortSignal`.
   * @returns Promise<number>
   * @throws {AbortError} Thrown if the operation is cancelled via the abortSignal.
   */
  async getMaxMessageSize(options?: {
    retryOptions?: RetryOptions;
    abortSignal?: AbortSignalLike;
  }): Promise<number> {
    const abortSignal = options && options.abortSignal;
    const retryOptions = options && options.retryOptions;
    if (this.isOpen()) {
      return this._sender!.maxMessageSize;
    }
    return new Promise<number>(async (resolve, reject) => {
      const rejectOnAbort = () => {
        const desc: string = `[${this._context.connectionId}] The create batch operation has been cancelled by the user.`;
        log.error(desc);
        const error = new AbortError(`The create batch operation has been cancelled by the user.`);
        reject(error);
      };

      const onAbort = () => {
        if (abortSignal) {
          abortSignal.removeEventListener("abort", onAbort);
        }
        rejectOnAbort();
      };

      if (abortSignal) {
        // the aborter may have been triggered between request attempts
        // so check if it was triggered and reject if needed.
        if (abortSignal.aborted) {
          return rejectOnAbort();
        }
        abortSignal.addEventListener("abort", onAbort);
      }
      try {
        log.sender(
          "Acquiring lock %s for initializing the session, sender and " +
            "possibly the connection.",
          this.senderLock
        );
        await defaultLock.acquire(this.senderLock, () => {
          const maxRetries =
            retryOptions && typeof retryOptions.maxRetries === "number"
              ? retryOptions.maxRetries
              : Constants.defaultMaxRetries;
          const retryInterval =
            retryOptions &&
            typeof retryOptions.retryInterval === "number" &&
            retryOptions.retryInterval > 0
              ? retryOptions.retryInterval / 1000
              : Constants.defaultDelayBetweenOperationRetriesInSeconds;

          const config: RetryConfig<void> = {
            operation: () => this._init(),
            connectionId: this._context.connectionId,
            operationType: RetryOperationType.senderLink,
            maxRetries: maxRetries,
            delayInSeconds: retryInterval
          };

          return retry<void>(config);
        });
        resolve(this._sender!.maxMessageSize);
      } catch (err) {
        log.error(
          "[%s] An error occurred while creating the sender %s",
          this._context.connectionId,
          this.name,
          err
        );
        reject(err);
      } finally {
        if (abortSignal) {
          abortSignal.removeEventListener("abort", onAbort);
        }
      }
    });
  }

  /**
   * Send a batch of EventData to the EventHub. The "message_annotations",
   * "application_properties" and "properties" of the first message will be set as that
   * of the envelope (batch message).
   * @ignore
   * @param events  An array of EventData objects to be sent in a Batch message.
   * @param options Options to control the way the events are batched along with request options
   * @return Promise<void>
   */
  async send(
    events: EventData[] | EventDataBatch,
    options?: SendOptions & EventHubProducerOptions
  ): Promise<void> {
    try {
      // throw an error if partition key and partition id are both defined
      if (
        options &&
        typeof options.partitionKey === "string" &&
        typeof options.partitionId === "string"
      ) {
        const error = new Error(
          "Partition key is not supported when using producers that were created using a partition id."
        );
        log.error(
          "[%s] Partition key is not supported when using producers that were created using a partition id. %O",
          this._context.connectionId,
          error
        );
        throw error;
      }

      // throw an error if partition key is different than the one provided in the options.
      if (events instanceof EventDataBatch && options && options.partitionKey) {
        const error = new Error(
          "Partition key is not supported when sending a batch message. Pass the partition key when creating the batch message instead."
        );
        log.error(
          "[%s] Partition key is not supported when sending a batch message. Pass the partition key when creating the batch message instead. %O",
          this._context.connectionId,
          error
        );
        throw error;
      }

      log.sender(
        "[%s] Sender '%s', trying to send EventData[].",
        this._context.connectionId,
        this.name
      );

      let encodedBatchMessage: Buffer | undefined;
      if (events instanceof EventDataBatch) {
        encodedBatchMessage = events.batchMessage!;
      } else {
        const partitionKey = (options && options.partitionKey) || undefined;
        const messages: AmqpMessage[] = [];
        // Convert EventData to AmqpMessage.
        for (let i = 0; i < events.length; i++) {
          const message = toAmqpMessage(events[i], partitionKey);
          message.body = this._context.dataTransformer.encode(events[i].body);
          messages[i] = message;
        }
        // Encode every amqp message and then convert every encoded message to amqp data section
        const batchMessage: AmqpMessage = {
          body: message.data_sections(messages.map(message.encode))
        };

        // Set message_annotations of the first message as
        // that of the envelope (batch message).
        if (messages[0].message_annotations) {
          batchMessage.message_annotations = messages[0].message_annotations;
        }

        // Finally encode the envelope (batch message).
        encodedBatchMessage = message.encode(batchMessage);
      }
      log.sender(
        "[%s] Sender '%s', sending encoded batch message.",
        this._context.connectionId,
        this.name,
        encodedBatchMessage
      );
      return await this._trySendBatch(encodedBatchMessage, options);
    } catch (err) {
      log.error("An error occurred while sending the batch message %O", err);
      throw err;
    }
  }

  private _deleteFromCache(): void {
    this._sender = undefined;
    delete this._context.senders[this.name];
    log.error(
      "[%s] Deleted the sender '%s' with address '%s' from the client cache.",
      this._context.connectionId,
      this.name,
      this.address
    );
  }

  private _createSenderOptions(options: CreateSenderOptions): RheaSenderOptions {
    if (options.newName) this.name = `${uuid()}`;
    const srOptions: RheaSenderOptions = {
      name: this.name,
      target: {
        address: this.address
      },
      onError: this._onAmqpError,
      onClose: this._onAmqpClose,
      onSessionError: this._onSessionError,
      onSessionClose: this._onSessionClose
    };
    log.sender("Creating sender with options: %O", srOptions);
    return srOptions;
  }

  /**
   * Tries to send the message to EventHub if there is enough credit to send them
   * and the circular buffer has available space to settle the message after sending them.
   *
   * We have implemented a synchronous send over here in the sense that we shall be waiting
   * for the message to be accepted or rejected and accordingly resolve or reject the promise.
   * @ignore
   * @param message The message to be sent to EventHub.
   * @returns Promise<void>
   */
  private _trySendBatch(
    message: AmqpMessage | Buffer,
    options: SendOptions & EventHubProducerOptions = {}
  ): Promise<void> {
    const abortSignal: AbortSignalLike | undefined = options.abortSignal;
    const sendEventPromise = () =>
      new Promise<void>(async (resolve, reject) => {
        let waitTimer: any;

        let onRejected: Func<EventContext, void>;
        let onReleased: Func<EventContext, void>;
        let onModified: Func<EventContext, void>;
        let onAccepted: Func<EventContext, void>;
        let onAborted: () => void;

        const rejectOnAbort = () => {
          const desc: string =
            `[${this._context.connectionId}] The send operation on the Sender "${
              this.name
            }" with ` + `address "${this.address}" has been cancelled by the user.`;
          log.error(desc);
          return reject(new AbortError("The send operation has been cancelled by the user."));
        };

        if (abortSignal && abortSignal.aborted) {
          // operation has been cancelled, so exit quickly
          return rejectOnAbort();
        }

        onAborted = () => {
          removeListeners();
          rejectOnAbort();
        };

        onAccepted = (context: EventContext) => {
          // Since we will be adding listener for accepted and rejected event every time
          // we send a message, we need to remove listener for both the events.
          // This will ensure duplicate listeners are not added for the same event.
          removeListeners();
          log.sender(
            "[%s] Sender '%s', got event accepted.",
            this._context.connectionId,
            this.name
          );
          resolve();
        };

        onRejected = (context: EventContext) => {
          removeListeners();
          log.error("[%s] Sender '%s', got event rejected.", this._context.connectionId, this.name);
          const err = translate(context!.delivery!.remote_state!.error);
          log.error(err);
          reject(err);
        };

        onReleased = (context: EventContext) => {
          removeListeners();
          log.error("[%s] Sender '%s', got event released.", this._context.connectionId, this.name);
          let err: Error;
          if (context!.delivery!.remote_state!.error) {
            err = translate(context!.delivery!.remote_state!.error);
          } else {
            err = new Error(
              `[${this._context.connectionId}] Sender '${this.name}', ` +
                `received a release disposition.Hence we are rejecting the promise.`
            );
          }
          log.error(err);
          reject(err);
        };

        onModified = (context: EventContext) => {
          removeListeners();
          log.error("[%s] Sender '%s', got event modified.", this._context.connectionId, this.name);
          let err: Error;
          if (context!.delivery!.remote_state!.error) {
            err = translate(context!.delivery!.remote_state!.error);
          } else {
            err = new Error(
              `[${this._context.connectionId}] Sender "${this.name}", ` +
                `received a modified disposition.Hence we are rejecting the promise.`
            );
          }
          log.error(err);
          reject(err);
        };

        const removeListeners = (): void => {
          clearTimeout(waitTimer);
          // When `removeListeners` is called on timeout, the sender might be closed and cleared
          // So, check if it exists, before removing listeners from it.
          if (abortSignal) {
            abortSignal.removeEventListener("abort", onAborted);
          }
          if (this._sender) {
            this._sender.removeListener(SenderEvents.rejected, onRejected);
            this._sender.removeListener(SenderEvents.accepted, onAccepted);
            this._sender.removeListener(SenderEvents.released, onReleased);
            this._sender.removeListener(SenderEvents.modified, onModified);
          }
        };

        const actionAfterTimeout = () => {
          removeListeners();
          const desc: string =
            `[${this._context.connectionId}] Sender "${this.name}" with ` +
            `address "${this.address}", was not able to send the message right now, due ` +
            `to operation timeout.`;
          log.error(desc);
          const e: Error = {
            name: "OperationTimeoutError",
            message: desc
          };
          return reject(translate(e));
        };

        if (abortSignal) {
          abortSignal.addEventListener("abort", onAborted);
        }

        waitTimer = setTimeout(
          actionAfterTimeout,
          getRetryAttemptTimeoutInMs(options.retryOptions)
        );

        if (!this.isOpen()) {
          log.sender(
            "Acquiring lock %s for initializing the session, sender and " +
              "possibly the connection.",
            this.senderLock
          );

          try {
            await defaultLock.acquire(this.senderLock, () => {
              return this._init();
            });
          } catch (err) {
            if (abortSignal) {
              abortSignal.removeEventListener("abort", onAborted);
            }
            clearTimeout(waitTimer);
            err = translate(err);
            log.error(
              "[%s] An error occurred while creating the sender %s",
              this._context.connectionId,
              this.name,
              err
            );
            return reject(err);
          }
        }

        log.sender(
          "[%s] Sender '%s', credit: %d available: %d",
          this._context.connectionId,
          this.name,
          this._sender!.credit,
          this._sender!.session.outgoing.available()
        );
        if (this._sender!.sendable()) {
          log.sender(
            "[%s] Sender '%s', sending message with id '%s'.",
            this._context.connectionId,
            this.name
          );

          this._sender!.on(SenderEvents.accepted, onAccepted);
          this._sender!.on(SenderEvents.rejected, onRejected);
          this._sender!.on(SenderEvents.modified, onModified);
          this._sender!.on(SenderEvents.released, onReleased);

          const delivery = this._sender!.send(message, undefined, 0x80013700);
          log.sender(
            "[%s] Sender '%s', sent message with delivery id: %d",
            this._context.connectionId,
            this.name,
            delivery.id
          );
        } else {
          // let us retry to send the message after some time.
          const msg =
            `[${this._context.connectionId}] Sender "${this.name}", ` +
            `cannot send the message right now. Please try later.`;
          log.error(msg);
          const amqpError: AmqpError = {
            condition: ErrorNameConditionMapper.SenderBusyError,
            description: msg
          };
          reject(translate(amqpError));
        }
      });

    const maxRetries = options.retryOptions && options.retryOptions.maxRetries;
    const delayInSeconds =
      options.retryOptions &&
      options.retryOptions.retryInterval &&
      options.retryOptions.retryInterval >= 0
        ? options.retryOptions.retryInterval / 1000
        : Constants.defaultDelayBetweenOperationRetriesInSeconds;
    const config: RetryConfig<void> = {
      operation: sendEventPromise,
      connectionId: this._context.connectionId,
      operationType: RetryOperationType.sendMessage,
      maxRetries: maxRetries,
<<<<<<< HEAD
      delayInSeconds: delayInSeconds + jitterInSeconds,
      retryPolicy: options.retryOptions && options.retryOptions.retryPolicy,
      minExponentialRetryDelayInMs:
        options.retryOptions && options.retryOptions.minExponentialRetryDelayInMs,
      maxExponentialRetryDelayInMs:
        options.retryOptions && options.retryOptions.maxExponentialRetryDelayInMs
=======
      delayInSeconds: delayInSeconds
>>>>>>> 48feaa90
    };
    return retry<void>(config);
  }

  /**
   * Initializes the sender session on the connection.
   * @ignore
   * @returns
   */
  private async _init(options?: RheaSenderOptions): Promise<void> {
    try {
      // isOpen isConnecting  Should establish
      // true     false          No
      // true     true           No
      // false    true           No
      // false    false          Yes
      if (!this.isOpen() && !this.isConnecting) {
        log.error(
          "[%s] The sender '%s' with address '%s' is not open and is not currently " +
            "establishing itself. Hence let's try to connect.",
          this._context.connectionId,
          this.name,
          this.address
        );
        this.isConnecting = true;
        await this._negotiateClaim();
        log.error("[%s] Trying to create sender '%s'...", this._context.connectionId, this.name);
        if (!options) {
          options = this._createSenderOptions({});
        }
        this._sender = await this._context.connection.createSender(options);
        this.isConnecting = false;
        log.error(
          "[%s] Sender '%s' with address '%s' has established itself.",
          this._context.connectionId,
          this.name,
          this.address
        );
        this._sender.setMaxListeners(1000);
        log.error(
          "[%s] Promise to create the sender resolved. Created sender with name: %s",
          this._context.connectionId,
          this.name
        );
        log.error(
          "[%s] Sender '%s' created with sender options: %O",
          this._context.connectionId,
          this.name,
          options
        );
        // It is possible for someone to close the sender and then start it again.
        // Thus make sure that the sender is present in the client cache.
        if (!this._context.senders[this.name]) this._context.senders[this.name] = this;
        await this._ensureTokenRenewal();
      } else {
        log.error(
          "[%s] The sender '%s' with address '%s' is open -> %s and is connecting " +
            "-> %s. Hence not reconnecting.",
          this._context.connectionId,
          this.name,
          this.address,
          this.isOpen(),
          this.isConnecting
        );
      }
    } catch (err) {
      this.isConnecting = false;
      err = translate(err);
      log.error(
        "[%s] An error occurred while creating the sender %s",
        this._context.connectionId,
        this.name,
        err
      );
      throw err;
    }
  }

  /**
   * Creates a new sender to the given event hub, and optionally to a given partition if it is
   * not present in the context or returns the one present in the context.
   * @ignore
   * @static
   * @param [partitionId] Partition ID to which it will send event data.
   * @returns
   */
  static create(context: ConnectionContext, partitionId?: string): EventHubSender {
    const ehSender: EventHubSender = new EventHubSender(context, partitionId);
    if (!context.senders[ehSender.name]) {
      context.senders[ehSender.name] = ehSender;
    }
    return context.senders[ehSender.name];
  }
}<|MERGE_RESOLUTION|>--- conflicted
+++ resolved
@@ -754,16 +754,12 @@
       connectionId: this._context.connectionId,
       operationType: RetryOperationType.sendMessage,
       maxRetries: maxRetries,
-<<<<<<< HEAD
-      delayInSeconds: delayInSeconds + jitterInSeconds,
+      delayInSeconds: delayInSeconds,
       retryPolicy: options.retryOptions && options.retryOptions.retryPolicy,
       minExponentialRetryDelayInMs:
         options.retryOptions && options.retryOptions.minExponentialRetryDelayInMs,
       maxExponentialRetryDelayInMs:
         options.retryOptions && options.retryOptions.maxExponentialRetryDelayInMs
-=======
-      delayInSeconds: delayInSeconds
->>>>>>> 48feaa90
     };
     return retry<void>(config);
   }
