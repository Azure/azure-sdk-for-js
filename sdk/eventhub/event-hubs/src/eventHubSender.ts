--- conflicted
+++ resolved
@@ -29,11 +29,8 @@
 import { LinkEntity } from "./linkEntity";
 import { SendOptions, EventHubProducerOptions } from "./eventHubClient";
 import { AbortSignalLike, AbortError } from "@azure/abort-controller";
-<<<<<<< HEAD
 import { EventDataBatch } from "./eventDataBatch";
-=======
 import { getRetryAttemptTimeoutInMs } from "./eventHubClient";
->>>>>>> 40328554
 
 /**
  * @ignore
@@ -509,13 +506,7 @@
    */
   private _trySendBatch(
     message: AmqpMessage | Buffer,
-<<<<<<< HEAD
-    options?: SendOptions & EventHubProducerOptions,
-=======
-    tag: any,
-    options: SendOptions & EventHubProducerOptions = {},
->>>>>>> 40328554
-    format?: number
+    options: SendOptions & EventHubProducerOptions = {}
   ): Promise<void> {
 
     const abortSignal: AbortSignalLike | undefined = options.abortSignal;
@@ -656,22 +647,13 @@
           this._sender!.on(SenderEvents.rejected, onRejected);
           this._sender!.on(SenderEvents.modified, onModified);
           this._sender!.on(SenderEvents.released, onReleased);
-<<<<<<< HEAD
-          waitTimer = setTimeout(
-            actionAfterTimeout,
-            Constants.defaultOperationTimeoutInSeconds * 1000
-          );
+          waitTimer = setTimeout(actionAfterTimeout, getRetryAttemptTimeoutInMs(options.retryOptions));
           const delivery = this._sender!.send(message, undefined, 0x80013700);
-=======
-          waitTimer = setTimeout(actionAfterTimeout, getRetryAttemptTimeoutInMs(options.retryOptions));
-          const delivery = this._sender!.send(message, tag, 0x80013700);
->>>>>>> 40328554
           log.sender(
-            "[%s] Sender '%s', sent message with delivery id: %d and tag: %s",
+            "[%s] Sender '%s', sent message with delivery id: %d",
             this._context.connectionId,
             this.name,
-            delivery.id,
-            delivery.tag.toString()
+            delivery.id
           );
         } else {
           // let us retry to send the message after some time.
