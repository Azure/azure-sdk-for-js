// Copyright (c) Microsoft Corporation. All rights reserved.
// Licensed under the MIT License.

import * as log from "./log";
import { WebSocketImpl } from "rhea-promise";
import {
  DataTransformer,
  TokenCredential,
  EventHubConnectionConfig,
  SharedKeyCredential,
  ConnectionConfig,
  isTokenCredential,
  RetryOptions,
  Constants,
  parseConnectionString,
  EventHubConnectionStringModel
} from "@azure/core-amqp";

import { ConnectionContext } from "./connectionContext";
import { PartitionProperties, EventHubProperties } from "./managementClient";
import { EventPosition } from "./eventPosition";

import { IotHubClient } from "./iothub/iothubClient";
import { AbortSignalLike } from "@azure/abort-controller";
import { EventHubProducer } from "./sender";
import { EventHubConsumer } from "./receiver";
import { throwTypeErrorIfParameterMissing, throwErrorIfConnectionClosed } from "./util/error";

export function getRetryAttemptTimeoutInMs(retryOptions: RetryOptions | undefined): number {
  const timeoutInMs =
    retryOptions == undefined ||
    typeof retryOptions.timeoutInMs !== "number" ||
    !isFinite(retryOptions.timeoutInMs) ||
    retryOptions.timeoutInMs < Constants.defaultOperationTimeoutInMs
      ? Constants.defaultOperationTimeoutInMs
      : retryOptions.timeoutInMs;
  return timeoutInMs;
}

/**
 * The set of options to configure the behavior of an `EventHubProducer`.
 * These can be specified when creating the producer via the `createProducer` method.
 * - `partitionId`  : The string identifier of the partition that the producer can be bound to.
 * - `retryOptions` : The retry options used to govern retry attempts when an issue is encountered while sending events.
 * A simple usage can be `{ "maxRetries": 4 }`.
 */
export interface EventHubProducerOptions {
  /**
   * @property
   * The identifier of the partition that the producer will be bound to.
   * If a value is provided, all events sent using the producer will reach the same partition.
   * If no value is provided, the service will determine the partition to which the event will be sent.
   */
  partitionId?: string;
  /**
   * @property
   * The retry options used to govern retry attempts when an issue is encountered while sending events.
   * If no value is provided here, the retry options set when creating the `EventHubClient` is used.
   */
  retryOptions?: RetryOptions;
}

/**
 * The set of options to configure the `send` operation on the `EventHubProducer`.
 * - `partitionKey` : A value that is hashed to produce a partition assignment.
 * - `abortSignal`  : A signal the request to cancel the send operation.
 */
export interface SendOptions {
  /**
   * @property
   * A value that is hashed to produce a partition assignment.
   * It guarantees that messages with the same partitionKey end up in the same partition.
   * Specifying this will throw an error if the producer was created using a `paritionId`.
   */
  partitionKey?: string | null;
  /**
   * @property
   * An implementation of the `AbortSignalLike` interface to signal the request to cancel the operation.
   * For example, use the &commat;azure/abort-controller to create an `AbortSignal`.
   */
  abortSignal?: AbortSignalLike;
}

/**
 * The set of options to configure the `createBatch` operation on the `EventProducer`.
 * - `partitionKey`  : A value that is hashed to produce a partition assignment.
 * Not applicable if the `EventHubProducer` was created using a `partitionId`.
 * - `maxSizeInBytes`: The upper limit for the size of batch. The `tryAdd` function will return `false` after this limit is reached.
 * - `abortSignal`   : A signal the request to cancel the send operation.
 */
export interface BatchOptions {
  /**
   * @property
   * A value that is hashed to produce a partition assignment.
   * It guarantees that messages with the same partitionKey end up in the same partition.
   * Specifying this will throw an error if the producer was created using a `paritionId`.
   */
  partitionKey?: string;
  /**
   * @property
   * The upper limit for the size of batch. The `tryAdd` function will return `false` after this limit is reached.
   */
  maxSizeInBytes?: number;
  /**
   * @property
   * An implementation of the `AbortSignalLike` interface to signal the request to cancel the operation.
   * For example, use the &commat;azure/abort-controller to create an `AbortSignal`.
   */
  abortSignal?: AbortSignalLike;
}

/**
 * The set of options to configure the behavior of an `EventHubConsumer`.
 * These can be specified when creating the consumer using the `createConsumer` method.
 * - `ownerLevel`  : A number indicating that the consumer intends to be an exclusive consumer of events resulting in other
 * consumers to fail if their `ownerLevel` is lower or doesn't exist.
 * - `retryOptions`: The retry options used to govern retry attempts when an issue is encountered while receiving events.
 * A simple usage can be `{ "maxRetries": 4 }`.
 */
export interface EventHubConsumerOptions {
  /**
   * @property
   * The owner level associated with an exclusive consumer.
   *
   * When provided, the owner level indicates that a consumer is intended to be the exclusive receiver of events for the
   * requested partition and the associated consumer group.
   * When multiple consumers exist for the same partition/consumer group pair, then the ones with lower or no
   * `ownerLevel` will get a `ReceiverDisconnectedError` during the next attempted receive operation.
   */
  ownerLevel?: number;
  /**
   * @property
   * The retry options used to govern retry attempts when an issue is encountered while receiving events.
   * If no value is provided here, the retry options set when creating the `EventHubClient` is used.
   */
  retryOptions?: RetryOptions;
}

/**
 * Describes the options that can be provided while creating the EventHubClient.
 * - `dataTransformer`: A set of `encode`/`decode` methods to be used to encode an event before sending to service
 * and to decode the event received from the service
 * - `userAgent`      : A string to append to the built in user agent string that is passed as a connection property
 * to the service.
 * - `websocket`      : The WebSocket constructor used to create an AMQP connection if you choose to make the connection
 * over a WebSocket.
 * - `webSocketConstructorOptions` : Options to pass to the Websocket constructor when you choose to make the connection
 * over a WebSocket.
 * - `retryOptions`   : The retry options for all the operations on the client/producer/consumer.
 * A simple usage can be `{ "maxRetries": 4 }`.
 * @interface ClientOptions
 */
export interface EventHubClientOptions {
  /**
   * @property
   * The data transformer that will be used to encode and decode the sent and received messages respectively.
   * If not provided then the `DefaultDataTransformer` is used which has the below `encode` & `decode` features
   * - `encode`:
   *    - If event body is a Buffer, then the event is sent without any data transformation
   *    - Else, JSON.stringfy() is run on the body, and then converted to Buffer before sending the event
   *    - If JSON.stringify() fails at this point, the send operation fails too.
   * - `decode`
   *    - The body receivied via the AMQP protocol is always of type Buffer
   *    - UTF-8 encoding is used to convert Buffer to string, and then JSON.parse() is run on it to get the event body
   *    - If the JSON.parse() fails at this point, then the originally received Buffer object is returned in the event body.
   */
  dataTransformer?: DataTransformer;
  /**
   * @property
   * The user agent that will be appended to the built in user agent string that is passed as a
   * connection property to the Event Hubs service.
   */
  userAgent?: string;
  /**
   * @property
   * The WebSocket constructor used to create an AMQP connection over a WebSocket.
   * This option should be provided in the below scenarios:
   * - The TCP port 5671 which is what is used by the AMQP connection to Event Hubs is blocked in your environment.
   * - Your application needs to be run behind a proxy server
   * - Your application needs to run in the browser and you want to provide your own choice of Websocket implementation
   * instead of the built-in WebSocket in the browser.
   */
  webSocket?: WebSocketImpl;
  /**
   * @property
   * Options to be passed to the WebSocket constructor when the underlying `rhea` library instantiates
   * the WebSocket.
   */
  webSocketConstructorOptions?: any;
  /**
   * @property
   * The retry options for all the operations on the client/producer/consumer.
   * This can be overridden by the retry options set on the producer and consumer.
   */
  retryOptions?: RetryOptions;
}

/**
 * @class
 * The client is the main point of interaction with Azure Event Hubs service.
 * It offers connection to a specific Event Hub within the Event Hubs namespace along with
 * operations for sending event data, receiving events, and inspecting the connected Event Hub.
 * 
 * There are multiple ways to create an `EventHubClient`
 * - Use the connection string from the SAS policy created for your Event Hub instance.
 * - Use the connection string from the SAS policy created for your Event Hub namespace, 
 * and the name of the Event Hub instance
 * - Use the fully qualified domain name of your Event Hub namespace like `<yournamespace>.servicebus.windows.net`,
 * and a credentials object.
 * 
 */
export class EventHubClient {
  /**
   * Describes the amqp connection context for the eventhub client.
   */
  private _context: ConnectionContext;

  /**
   * The options passed by the user when creating the EventHubClient instance.
   */
  private _clientOptions: EventHubClientOptions;

  /**
   * @property
   * @readonly
   * The name of the Event Hub instance for which this client is created.
   */
  get eventHubName(): string {
    return this._context.config.entityPath;
  }

  /**
   * @constructor
   * @param connectionString - The connection string to use for connecting to the Event Hubs namespace.
   * It is expected that the shared key properties and the Event Hub path are contained in this connection string.
   * e.g. 'Endpoint=sb://my-servicebus-namespace.servicebus.windows.net/;SharedAccessKeyName=my-SA-name;SharedAccessKey=my-SA-key;EntityPath=my-event-hub-name'.
   * @param options - A set of options to apply when configuring the client.
   * - `dataTransformer`: A set of `encode`/`decode` methods to be used to encode an event before sending to service
   * and to decode the event received from the service
   * - `userAgent`      : A string to append to the built in user agent string that is passed as a connection property
   * to the service.
   * - `websocket`      : The WebSocket constructor used to create an AMQP connection if you choose to make the connection
   * over a WebSocket.
   * - `webSocketConstructorOptions` : Options to pass to the Websocket constructor when you choose to make the connection
   * over a WebSocket.
   * - `retryOptions`   : The retry options for all the operations on the client/producer/consumer.
   * A simple usage can be `{ "maxRetries": 4 }`.
   */
  constructor(connectionString: string, options?: EventHubClientOptions);
  /**
   * @constructor
   * @param connectionString - The connection string to use for connecting to the Event Hubs namespace;
   * it is expected that the shared key properties are contained in this connection string, but not the Event Hub path,
   * e.g. 'Endpoint=sb://my-servicebus-namespace.servicebus.windows.net/;SharedAccessKeyName=my-SA-name;SharedAccessKey=my-SA-key;'.
   * @param eventHubName - The path of the specific Event Hub to connect the client to.
   * @param options - A set of options to apply when configuring the client.
   * - `dataTransformer`: A set of `encode`/`decode` methods to be used to encode an event before sending to service
   * and to decode the event received from the service
   * - `userAgent`      : A string to append to the built in user agent string that is passed as a connection property
   * to the service.
   * - `websocket`      : The WebSocket constructor used to create an AMQP connection if you choose to make the connection
   * over a WebSocket.
   * - `webSocketConstructorOptions` : Options to pass to the Websocket constructor when you choose to make the connection
   * over a WebSocket.
   * - `retryOptions`   : The retry options for all the operations on the client/producer/consumer.
   * A simple usage can be `{ "maxRetries": 4 }`.
   */
  constructor(connectionString: string, eventHubName: string, options?: EventHubClientOptions);
  /**
   * @constructor
   * @param host - The fully qualified host name for the Event Hubs namespace. This is likely to be similar to
   * <yournamespace>.servicebus.windows.net
   * @param eventHubName - The path of the specific Event Hub to connect the client to.
   * @param credential - SharedKeyCredential object or your credential that implements the TokenCredential interface.
   * @param options - A set of options to apply when configuring the client.
   * - `dataTransformer`: A set of `encode`/`decode` methods to be used to encode an event before sending to service
   * and to decode the event received from the service
   * - `userAgent`      : A string to append to the built in user agent string that is passed as a connection property
   * to the service.
   * - `websocket`      : The WebSocket constructor used to create an AMQP connection if you choose to make the connection
   * over a WebSocket.
   * - `webSocketConstructorOptions` : Options to pass to the Websocket constructor when you choose to make the connection
   * over a WebSocket.
   * - `retryOptions`   : The retry options for all the operations on the client/producer/consumer.
   * A simple usage can be `{ "maxRetries": 4 }`.
   */
  constructor(
    host: string,
    eventHubName: string,
    credential: TokenCredential,
    options?: EventHubClientOptions
  );
  constructor(
    hostOrConnectionString: string,
    eventHubNameOrOptions?: string | EventHubClientOptions,
    credentialOrOptions?: TokenCredential | EventHubClientOptions,
    options?: EventHubClientOptions
  ) {
    let connectionString;
    let config;
    let credential: TokenCredential | SharedKeyCredential;
    hostOrConnectionString = String(hostOrConnectionString);

    if (!isTokenCredential(credentialOrOptions)) {
      const parsedCS = parseConnectionString<EventHubConnectionStringModel>(hostOrConnectionString);
      if (
        !(
          parsedCS.EntityPath ||
          (typeof eventHubNameOrOptions === "string" && eventHubNameOrOptions)
        )
      ) {
        throw new TypeError(
          `Either provide "eventHubName" or the "connectionString": "${hostOrConnectionString}", ` +
            `must contain "EntityPath=<your-event-hub-name>".`
        );
      }
      if (
        parsedCS.EntityPath &&
        typeof eventHubNameOrOptions === "string" &&
        eventHubNameOrOptions &&
        parsedCS.EntityPath !== eventHubNameOrOptions
      ) {
        throw new TypeError(
          `The entity path "${parsedCS.EntityPath}" in connectionString: "${hostOrConnectionString}" ` +
            `doesn't match with eventHubName: "${eventHubNameOrOptions}".`
        );
      }
      connectionString = hostOrConnectionString;
      if (typeof eventHubNameOrOptions !== "string") {
        // connectionstring and/or options were passed to constructor
        config = EventHubConnectionConfig.create(connectionString);
        options = eventHubNameOrOptions;
      } else {
        // connectionstring, eventHubName and/or options were passed to constructor
        const eventHubName = eventHubNameOrOptions;
        config = EventHubConnectionConfig.create(connectionString, eventHubName);
        options = credentialOrOptions;
      }
      // Since connectionstring was passed, create a SharedKeyCredential
      credential = new SharedKeyCredential(config.sharedAccessKeyName, config.sharedAccessKey);
    } else {
      // host, eventHubName, a TokenCredential and/or options were passed to constructor
      const eventHubName = eventHubNameOrOptions;
      let host = hostOrConnectionString;
      credential = credentialOrOptions;
      if (!eventHubName) {
        throw new TypeError(`"eventHubName" is missing`);
      }

      if (!host.endsWith("/")) host += "/";
      connectionString = `Endpoint=sb://${host};SharedAccessKeyName=defaultKeyName;SharedAccessKey=defaultKeyValue;EntityPath=${eventHubName}`;
      config = EventHubConnectionConfig.create(connectionString);
    }

    ConnectionConfig.validate(config);

    this._clientOptions = options || {};
    this._context = ConnectionContext.create(config, credential, this._clientOptions);
  }

  /**
   * Closes the AMQP connection to the Event Hub instance,
   * returning a promise that will be resolved when disconnection is completed.
   * @returns Promise<void>
   * @throws {Error} Thrown if the underlying connection encounters an error while closing.
   */
  async close(): Promise<void> {
    try {
      if (this._context.connection.isOpen()) {
        // Close all the senders.
        for (const senderName of Object.keys(this._context.senders)) {
          await this._context.senders[senderName].close();
        }
        // Close all the receivers.
        for (const receiverName of Object.keys(this._context.receivers)) {
          await this._context.receivers[receiverName].close();
        }
        // Close the cbs session;
        await this._context.cbsSession.close();
        // Close the management session
        await this._context.managementSession!.close();
        await this._context.connection.close();
        this._context.wasConnectionCloseCalled = true;
        log.client("Closed the amqp connection '%s' on the client.", this._context.connectionId);
      }
    } catch (err) {
      err = err instanceof Error ? err : JSON.stringify(err);
      log.error(
        `An error occurred while closing the connection "${this._context.connectionId}":\n${err}`
      );
      throw err;
    }
  }

  /**
   * Creates an Event Hub producer that can send events to the Event Hub.
   * If `partitionId` is specified in the `options`, all event data sent using the producer
   * will be sent to the specified partition.
   * Otherwise, they are automatically routed to an available partition by the Event Hubs service.
   *
   * Automatic routing of partitions is recommended because:
   *  - The sending of events will be highly available.
   *  - The event data will be evenly distributed among all available partitions.
   *
   * @param options The set of options to apply when creating the producer.
   * - `partitionId`  : The identifier of the partition that the producer can be bound to.
   * - `retryOptions` : The retry options used to govern retry attempts when an issue is encountered while sending events.
   * A simple usage can be `{ "maxRetries": 4 }`.
   *
   * @throws {Error} Thrown if the underlying connection has been closed, create a new EventHubClient.
   * @returns EventHubProducer
   */
  createProducer(options?: EventHubProducerOptions): EventHubProducer {
    if (!options) {
      options = {};
    }
    if (!options.retryOptions) {
      options.retryOptions = this._clientOptions.retryOptions;
    }
    throwErrorIfConnectionClosed(this._context);
    return new EventHubProducer(this._context, options);
  }

  /**
   * Creates an Event Hub consumer that can receive events from a specific Event Hub partition,
   * in the context of a specific consumer group.
   *
   * Multiple consumers are allowed on the same partition in a consumer group.
   * If there is a need to have an exclusive consumer for a partition in a consumer group,
   * then specify the `ownerLevel` in the `options`.
   * Exclusive consumers were previously referred to as "Epoch Receivers".
   *
   * @param consumerGroup The name of the consumer group this consumer is associated with.
   * Events are read in the context of this group. You can get this information from Azure portal.
   * @param partitionId The identifier of the Event Hub partition from which events will be received.
   * You can get identifiers for all partitions by using the `getPartitionProperties` method on the `EventHubClient`.
   * @param eventPosition The position within the partition where the consumer should begin reading events.
   * The easiest way to create an instance of EventPosition is to use the static helpers on it like
   * - `EventPosition.fromOffset()`
   * - `EventPosition.fromSequenceNumber()`
   * - `EventPosition.fromEnqueuedTime()`
   * - `EventPosition.earliest()`
   * - `EventPosition.latest()`
   * @param options The set of options to apply when creating the consumer.
   * - `ownerLevel`  : A number indicating that the consumer intends to be an exclusive consumer of events resulting in other
   * consumers to fail if their `ownerLevel` is lower or doesn't exist.
   * - `retryOptions`: The retry options used to govern retry attempts when an issue is encountered while receiving events.
<<<<<<< HEAD
   * A simple usage can be `{ "maxRetries": 4 }`.
=======
>>>>>>> 1729689e
   *
   * @throws {Error} Thrown if the underlying connection has been closed, create a new EventHubClient.
   * @throws {TypeError} Thrown if a required parameter is missing.
   */
  createConsumer(
    consumerGroup: string,
    partitionId: string,
    eventPosition: EventPosition,
    options?: EventHubConsumerOptions
  ): EventHubConsumer {
    if (!options) {
      options = {};
    }
    if (!options.retryOptions) {
      options.retryOptions = this._clientOptions.retryOptions;
    }
    throwErrorIfConnectionClosed(this._context);
    throwTypeErrorIfParameterMissing(this._context.connectionId, "consumerGroup", consumerGroup);
    throwTypeErrorIfParameterMissing(this._context.connectionId, "partitionId", partitionId);
    throwTypeErrorIfParameterMissing(this._context.connectionId, "eventPosition", eventPosition);
    partitionId = String(partitionId);
    return new EventHubConsumer(this._context, consumerGroup, partitionId, eventPosition, options);
  }

  /**
   * Provides the Event Hub runtime information.
   * @param abortSignal An implementation of the `AbortSignalLike` interface to signal the request to cancel the operation.
   * For example, use the &commat;azure/abort-controller to create an `AbortSignal`.
   * @returns A promise that resolves with EventHubProperties.
   * @throws {Error} Thrown if the underlying connection has been closed, create a new EventHubClient.
   * @throws {AbortError} Thrown if the operation is cancelled via the abortSignal.
   */
  async getProperties(abortSignal?: AbortSignalLike): Promise<EventHubProperties> {
    throwErrorIfConnectionClosed(this._context);
    try {
      return await this._context.managementSession!.getHubRuntimeInformation({
        retryOptions: this._clientOptions.retryOptions,
        abortSignal
      });
    } catch (err) {
      log.error("An error occurred while getting the hub runtime information: %O", err);
      throw err;
    }
  }

  /**
   * Provides an array of partitionIds.
   * @param abortSignal An implementation of the `AbortSignalLike` interface to signal the request to cancel the operation.
   * For example, use the &commat;azure/abort-controller to create an `AbortSignal`.
   * @returns A promise that resolves with an Array of strings.
   * @throws {Error} Thrown if the underlying connection has been closed, create a new EventHubClient.
   * @throws {AbortError} Thrown if the operation is cancelled via the abortSignal.
   */
  async getPartitionIds(abortSignal?: AbortSignalLike): Promise<Array<string>> {
    throwErrorIfConnectionClosed(this._context);
    try {
      const runtimeInfo = await this.getProperties(abortSignal);
      return runtimeInfo.partitionIds;
    } catch (err) {
      log.error("An error occurred while getting the partition ids: %O", err);
      throw err;
    }
  }

  /**
   * Provides information about the specified partition.
   * @param partitionId Partition ID for which partition information is required.
   * @param abortSignal An implementation of the `AbortSignalLike` interface to signal the request to cancel the operation.
   * For example, use the &commat;azure/abort-controller to create an `AbortSignal`.
   * @returns A promise that resoloves with PartitionProperties.
   * @throws {Error} Thrown if the underlying connection has been closed, create a new EventHubClient.
   * @throws {AbortError} Thrown if the operation is cancelled via the abortSignal.
   */
  async getPartitionProperties(
    partitionId: string,
    abortSignal?: AbortSignalLike
  ): Promise<PartitionProperties> {
    throwErrorIfConnectionClosed(this._context);
    throwTypeErrorIfParameterMissing(this._context.connectionId, "partitionId", partitionId);
    partitionId = String(partitionId);
    try {
      return await this._context.managementSession!.getPartitionProperties(partitionId, {
        retryOptions: this._clientOptions.retryOptions,
        abortSignal
      });
    } catch (err) {
      log.error("An error occurred while getting the partition information: %O", err);
      throw err;
    }
  }

  /**
   * Creates an EventHubClient from connection string.
   * @param iothubConnectionString - Connection string of the form 'HostName=iot-host-name;SharedAccessKeyName=my-SA-name;SharedAccessKey=my-SA-key'.
   * @param [options] Options that can be provided during client creation.
   * @returns - Promise<EventHubClient>.
   * @throws {Error} Thrown if the iothubConnectionString is not provided as a string.
   */
  static async createFromIotHubConnectionString(
    iothubConnectionString: string,
    options?: EventHubClientOptions
  ): Promise<EventHubClient> {
    if (
      !iothubConnectionString ||
      (iothubConnectionString && typeof iothubConnectionString !== "string")
    ) {
      throw new Error("'connectionString' is a required parameter and must be of type: 'string'.");
    }
    const connectionString = await new IotHubClient(
      iothubConnectionString
    ).getEventHubConnectionString();
    return new EventHubClient(connectionString, options);
  }

  /**
   * @property
   * The name of the default consumer group in the Event Hubs service.
   */
  static defaultConsumerGroupName: string = Constants.defaultConsumerGroup;
}<|MERGE_RESOLUTION|>--- conflicted
+++ resolved
@@ -445,10 +445,7 @@
    * - `ownerLevel`  : A number indicating that the consumer intends to be an exclusive consumer of events resulting in other
    * consumers to fail if their `ownerLevel` is lower or doesn't exist.
    * - `retryOptions`: The retry options used to govern retry attempts when an issue is encountered while receiving events.
-<<<<<<< HEAD
    * A simple usage can be `{ "maxRetries": 4 }`.
-=======
->>>>>>> 1729689e
    *
    * @throws {Error} Thrown if the underlying connection has been closed, create a new EventHubClient.
    * @throws {TypeError} Thrown if a required parameter is missing.
