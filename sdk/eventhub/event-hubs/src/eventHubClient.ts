// Copyright (c) Microsoft Corporation. All rights reserved.
// Licensed under the MIT License.

import * as log from "./log";
import { WebSocketImpl } from "rhea-promise";
import {
  DataTransformer,
  TokenCredential,
  EventHubConnectionConfig,
  SharedKeyCredential,
  ConnectionConfig,
  parseConnectionString,
  EventHubConnectionStringModel,
  Constants
} from "@azure/core-amqp";

import { ConnectionContext } from "./connectionContext";
import { PartitionProperties, EventHubProperties } from "./managementClient";
import { EventPosition } from "./eventPosition";

import { IotHubClient } from "./iothub/iothubClient";
import { AbortSignalLike } from "@azure/abort-controller";
import { EventHubProducer } from "./sender";
import { EventHubConsumer } from "./receiver";
import { throwTypeErrorIfParameterMissing } from "./util/error";

/**
 * Retry policy options for operations on the EventHubClient
 */
export interface RetryOptions {
  /**
   * Total number of times to attempt an operation
   */
  retryCount?: number;
  /**
   * Number of milliseconds to wait between retries
   */
  retryInterval?: number;
  // /**
  //  * The maximum value the `retryInterval` gets incremented exponentially between retries.
  //  * Not applicable, when `isExponential` is set to `false`.
  //  */
  // maxRetryInterval?: number;
  // /**
  //  * Boolean denoting if the `retryInterval` should be incremented exponentially between
  //  * retries or kept the same.
  //  */
  // isExponential?: boolean;
}

/**
 * Options to passed when creating a sender using the EventHubClient
 */
export interface EventHubProducerOptions {
  /**
   * @property
   * The id of the partition to which the event should be sent. If no id is provided,
   * the service will determine the partition to which the event will be sent.
   */
  partitionId?: string;
  /**
   * @property
   * Retry options for the send operation on the sender. If no value is provided here, the
   * retry options set when creating the `EventHubClient` is used.
   */
  retryOptions?: RetryOptions;
}

/**
 * Options that can be passed when sending a batch of events using the EventHubsClient
 */
export interface SendOptions {
  /**
   * @property
   * If specified EventHub will hash this string to map to a partitionId.
   * It guarantees that messages with the same partitionKey end up in the same partition.
   * This will be ignored if the sender was created using a `paritionId`.
   */
  partitionKey?: string | null;
  /**
   * @property
   * Cancel current operation
   */
  abortSignal?: AbortSignalLike;
}

/**
 * Options that can be passed to the receive operations on the EventHubsClient
 * @interface EventHubConsumerOptions
 */
export interface EventHubConsumerOptions {
  /**
   * @property
   * The priority value that this receiver is currently using for partition ownership.
   * If another receiver is currently active for the same partition with no or lesser
   * priority, then it will get disconnected.
   * If another receiver is currently active with a higher priority, then this receiver
   * will fail to connect.
   */
  ownerLevel?: number;
  /**
   * @property
   * Retry options for the receive operation on the receiver. If no value is provided here, the
   * retry options set when creating the `EventHubClient` is used.
   */
  retryOptions?: RetryOptions;
}

/**
 * Describes the options that can be provided while creating the EventHub Client.
 * @interface ClientOptions
 */
export interface EventHubClientOptions {
  /**
   * @property
   * The data transformer that will be used to encode and decode the sent and received messages respectively.
   * If not provided then the `DefaultDataTransformer` is used which has the below `encode` & `decode` features
   * - `encode`:
   *    - If event body is a Buffer, then the event is sent without any data transformation
   *    - Else, JSON.stringfy() is run on the body, and then converted to Buffer before sending the event
   *    - If JSON.stringify() fails at this point, the send operation fails too.
   * - `decode`
   *    - The body receivied via the AMQP protocol is always of type Buffer
   *    - UTF-8 encoding is used to convert Buffer to string, and then JSON.parse() is run on it to get the event body
   *    - If the JSON.parse() fails at this point, then the originally received Buffer object is returned in the event body.
   */
  dataTransformer?: DataTransformer;
  /**
   * @property
   * The user agent that will be appended to the built in user agent string that is passed as a
   * connection property to the Event Hubs service
   */
  userAgent?: string;
  /**
   * @property
   * The WebSocket constructor used to create an AMQP connection over a WebSocket.
   * This option should be provided in the below scenarios
   * - The TCP port 5671 which is what is used by the AMQP connection to Event Hubs is blocked in your environment.
   * - Your application needs to be run behind a proxy server
   * - Your application needs to run in the browser and you want to provide your own choice of Websocket implementation
   * instead of the built-in WebSocket in the browser.
   */
  webSocket?: WebSocketImpl;
  /**
   * @property
   * Options to be passed to the WebSocket constructor when the underlying `rhea` library instantiates
   * the WebSocket.
   */
  webSocketConstructorOptions?: any;
  /**
   * @property
   * Retry options for all the operations on the client/sender/receiver.
   * This can be overridden by the retry options set on the sender and receiver.
   */
  retryOptions?: RetryOptions;
}

/**
 * @class EventHubClient
 * Describes the EventHub client.
 */
export class EventHubClient {
  /**
   * Describes the amqp connection context for the eventhub client.
   */
  private _context: ConnectionContext;

  /**
   * The options passed by the user when creating the EventHubClient instance.
   */
  private _clientOptions: EventHubClientOptions;

  /**
   * @property
   * @readonly
   * The name of the Event Hub instance for which this client is created
   */
  get eventHubName(): string {
    return this._context.config.entityPath;
  }

  /**
   * @constructor
   * @param connectionString - Connection string of the form 'Endpoint=sb://my-servicebus-namespace.servicebus.windows.net/;SharedAccessKeyName=my-SA-name;SharedAccessKey=my-SA-key;EntityPath=my-event-hub-name'
   * @param options - The options that can be provided during client creation.
   */
  constructor(connectionString: string, options?: EventHubClientOptions);
  /**
   * @constructor
   * @param host - Fully qualified domain name for Event Hubs. Most likely,
   * <yournamespace>.servicebus.windows.net
   * @param eventHubPath - EventHub path of the form 'my-event-hub-name'
   * @param credential - SharedKeyCredential object or your credential that implements the TokenCredential interface.
   * @param options - The options that can be provided during client creation.
   */
  constructor(
    host: string,
    eventHubPath: string,
    credential: SharedKeyCredential | TokenCredential,
    options?: EventHubClientOptions
  );
  constructor(
    hostOrConnectionString: string,
    eventHubPathOrOptions?: string | EventHubClientOptions,
    credential?: SharedKeyCredential | TokenCredential,
    options?: EventHubClientOptions
  ) {
    let connectionString;
    let cred: TokenCredential | SharedKeyCredential;
    hostOrConnectionString = String(hostOrConnectionString);

    if (typeof eventHubPathOrOptions !== "string") {
      connectionString = hostOrConnectionString;
      options = eventHubPathOrOptions;
      const parsedCS = parseConnectionString<EventHubConnectionStringModel>(connectionString);
      if (!parsedCS.EntityPath) {
        throw new Error(
          'EntityPath is missing in the connection string. The value for the "connectionString" parameter must be of the form ' +
            '"Endpoint=sb://fully-qualified-host-name/;SharedAccessKeyName=shared-access-policy-name;SharedAccessKey=shared-access-key;EntityPath=event-hub-name"'
        );
      }
      cred = new SharedKeyCredential(parsedCS.SharedAccessKeyName, parsedCS.SharedAccessKey);
    } else {
      const eventHubPath = eventHubPathOrOptions;
      let sharedAccessKeyName = "defaultKeyName";
      let sharedAccessKey = "defaultKeyValue";

      if (!credential) {
        throw new Error("Please provide either a token credential interface or a valid SharedKeyCredential object.");
      }

      cred = credential;
      if (cred instanceof SharedKeyCredential) {
        sharedAccessKeyName = cred.keyName;
        sharedAccessKey = cred.key;
      }

      let host = String(hostOrConnectionString);
      if (!host.endsWith("/")) host += "/";
      connectionString = `Endpoint=sb://${host};SharedAccessKeyName=${sharedAccessKeyName};SharedAccessKey=${sharedAccessKey};EntityPath=${eventHubPath}`;
    }

    const config = EventHubConnectionConfig.create(connectionString);
    ConnectionConfig.validate(config);

    this._clientOptions = options || {};
    this._context = ConnectionContext.create(config, cred, this._clientOptions);
  }

  /**
   * Closes the AMQP connection to the Event Hub for this client,
   * returning a promise that will be resolved when disconnection is completed.
   * @returns {Promise<void>} Promise<void>
   */
  async close(): Promise<void> {
    try {
      if (this._context.connection.isOpen()) {
        // Close all the senders.
        for (const senderName of Object.keys(this._context.senders)) {
          await this._context.senders[senderName].close();
        }
        // Close all the receivers.
        for (const receiverName of Object.keys(this._context.receivers)) {
          await this._context.receivers[receiverName].close();
        }
        // Close the cbs session;
        await this._context.cbsSession.close();
        // Close the management session
        await this._context.managementSession!.close();
        await this._context.connection.close();
        this._context.wasConnectionCloseCalled = true;
        log.client("Closed the amqp connection '%s' on the client.", this._context.connectionId);
      }
    } catch (err) {
      err = err instanceof Error ? err : JSON.stringify(err);
      log.error(`An error occurred while closing the connection "${this._context.connectionId}":\n${err}`);
      throw err;
    }
  }

  /**
   * Creates a Sender that can be used to send events to the Event Hub for which this client
   * was created.
   *
   * @param options Options to create a Sender where you can specify the id of the partition
   * to which events need to be sent to and retry options.
   *
   * @return {Promise<void>} Promise<void>
   */
  createSender(options?: EventHubProducerOptions): EventHubProducer {
    return new EventHubProducer(this._context, options);
  }

  /**
   * Creates a Receiver that can be used to receive events from the Event Hub for which this
   * client was created.
   *
   * @param consumerGroup The consumer group from which the receiver should receive events from.
   * @param partitionId The id of the partition from which to receive events
   * @param eventPosition The event position in the partition at which to start receiving messages.
   * @param options Options to create the Receiver where you can specify the position from
   * which to start receiving events, the consumer group to receive events from, retry options
   * and more.
   */
<<<<<<< HEAD
  createReceiver(partitionId: string, options?: EventHubConsumerOptions): EventHubConsumer {
=======
  createReceiver(
    consumerGroup: string,
    partitionId: string,
    eventPosition: EventPosition,
    options?: EventReceiverOptions
  ): EventReceiver {
    throwTypeErrorIfParameterMissing(this._context.connectionId, "consumerGroup", consumerGroup);
>>>>>>> 9dce20aa
    throwTypeErrorIfParameterMissing(this._context.connectionId, "partitionId", partitionId);
    throwTypeErrorIfParameterMissing(this._context.connectionId, "eventPosition", eventPosition);
    partitionId = String(partitionId);
<<<<<<< HEAD
    return new EventHubConsumer(this._context, partitionId, options);
=======
    return new EventReceiver(this._context, consumerGroup, partitionId, eventPosition, options);
>>>>>>> 9dce20aa
  }

  /**
   * Provides the eventhub runtime information.
   * @returns {Promise<EventHubProperties>} A promise that resolves with HubInformation.
   */
  async getProperties(abortSignal?: AbortSignalLike): Promise<EventHubProperties> {
    try {
      return await this._context.managementSession!.getHubRuntimeInformation({
        retryOptions: this._clientOptions.retryOptions,
        abortSignal
      });
    } catch (err) {
      log.error("An error occurred while getting the hub runtime information: %O", err);
      throw err;
    }
  }

  /**
   * Provides an array of partitionIds.
   * @returns {Promise<Array<string>>} A promise that resolves with an Array of strings.
   */
  async getPartitionIds(abortSignal?: AbortSignalLike): Promise<Array<string>> {
    try {
      const runtimeInfo = await this.getProperties(abortSignal);
      return runtimeInfo.partitionIds;
    } catch (err) {
      log.error("An error occurred while getting the partition ids: %O", err);
      throw err;
    }
  }

  /**
   * Provides information about the specified partition.
   * @param {string} partitionId Partition ID for which partition information is required.
   * @returns {Promise<PartitionProperties>} A promise that resoloves with EventHubPartitionRuntimeInformation.
   */
  async getPartitionInformation(partitionId: string, abortSignal?: AbortSignalLike): Promise<PartitionProperties> {
    throwTypeErrorIfParameterMissing(this._context.connectionId, "partitionId", partitionId);
    partitionId = String(partitionId);
    try {
      return await this._context.managementSession!.getPartitionInformation(partitionId, {
        retryOptions: this._clientOptions.retryOptions,
        abortSignal
      });
    } catch (err) {
      log.error("An error occurred while getting the partition information: %O", err);
      throw err;
    }
  }

  /**
   * Creates an EventHubClient from connection string. If the connection string doesnt have
   * the EntityPath set in it, then use the entityPath parameter to pass the event hub name
   * @param {string} connectionString - Connection string of the form 'Endpoint=sb://my-servicebus-namespace.servicebus.windows.net/;SharedAccessKeyName=my-SA-name;SharedAccessKey=my-SA-key'
   * @param {string} [entityPath] - EventHub path of the form 'my-event-hub-name'
   * @param {EventHubClientOptions} [options] Options that can be provided during client creation.
   * @returns {EventHubClient} - An instance of the eventhub client.
   */

  static createFromConnectionString(
    connectionString: string,
    entityPath?: string,
    options?: EventHubClientOptions
  ): EventHubClient {
    const config = ConnectionConfig.create(connectionString, entityPath);
    if (!config.entityPath) {
      throw new Error(
        `Either provide "path" or the "connectionString": "${connectionString}", ` +
          `must contain EntityPath="<path-to-the-entity>".`
      );
    }
    const sharedTokenCredential = new SharedKeyCredential(config.sharedAccessKeyName, config.sharedAccessKey);
    return new EventHubClient(config.host, config.entityPath, sharedTokenCredential, options);
  }

  /**
   * Creates an EventHub Client from connection string.
   * @param {string} iothubConnectionString - Connection string of the form 'HostName=iot-host-name;SharedAccessKeyName=my-SA-name;SharedAccessKey=my-SA-key'
   * @param {EventHubClientOptions} [options] Options that can be provided during client creation.
   * @returns {Promise<EventHubClient>} - Promise<EventHubClient>.
   */
  static async createFromIotHubConnectionString(
    iothubConnectionString: string,
    options?: EventHubClientOptions
  ): Promise<EventHubClient> {
    if (!iothubConnectionString || (iothubConnectionString && typeof iothubConnectionString !== "string")) {
      throw new Error("'connectionString' is a required parameter and must be of type: 'string'.");
    }
    const connectionString = await new IotHubClient(iothubConnectionString).getEventHubConnectionString();
    return new EventHubClient(connectionString, options);
  }

  /**
   * @property
   * The name of the default consumer group for any Event Hub instance
   */
  static defaultConsumerGroup: string = Constants.defaultConsumerGroup;
}<|MERGE_RESOLUTION|>--- conflicted
+++ resolved
@@ -302,25 +302,17 @@
    * which to start receiving events, the consumer group to receive events from, retry options
    * and more.
    */
-<<<<<<< HEAD
-  createReceiver(partitionId: string, options?: EventHubConsumerOptions): EventHubConsumer {
-=======
   createReceiver(
     consumerGroup: string,
     partitionId: string,
     eventPosition: EventPosition,
-    options?: EventReceiverOptions
-  ): EventReceiver {
+    options?: EventHubConsumerOptions
+  ): EventHubConsumer {
     throwTypeErrorIfParameterMissing(this._context.connectionId, "consumerGroup", consumerGroup);
->>>>>>> 9dce20aa
     throwTypeErrorIfParameterMissing(this._context.connectionId, "partitionId", partitionId);
     throwTypeErrorIfParameterMissing(this._context.connectionId, "eventPosition", eventPosition);
     partitionId = String(partitionId);
-<<<<<<< HEAD
-    return new EventHubConsumer(this._context, partitionId, options);
-=======
-    return new EventReceiver(this._context, consumerGroup, partitionId, eventPosition, options);
->>>>>>> 9dce20aa
+    return new EventHubConsumer(this._context, consumerGroup, partitionId, eventPosition, options);
   }
 
   /**
