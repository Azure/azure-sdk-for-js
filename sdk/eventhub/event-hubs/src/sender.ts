// Copyright (c) Microsoft Corporation. All rights reserved.
// Licensed under the MIT License.

import { EventData } from "./eventData";
import { EventHubSender } from "./eventHubSender";
import { EventHubProducerOptions, SendOptions, CreateBatchOptions } from "./impl/eventHubClient";
import { ConnectionContext } from "./connectionContext";
import * as log from "./log";
import { throwErrorIfConnectionClosed, throwTypeErrorIfParameterMissing } from "./util/error";
<<<<<<< HEAD
import { EventDataBatch, isEventDataBatch, EventDataBatchImpl } from "./eventDataBatch";
import { SpanContext, Span, getTracer, SpanKind, CanonicalCode } from "@azure/core-tracing";
=======
import { EventDataBatch, isEventDataBatch } from "./eventDataBatch";
import { getTracer } from "@azure/core-tracing";
import { SpanContext, Span, SpanKind, CanonicalCode, Link } from "@opentelemetry/types";
>>>>>>> 299856ba
import { instrumentEventData, TRACEPARENT_PROPERTY } from "./diagnostics/instrumentEventData";
import { createMessageSpan } from "./diagnostics/messageSpan";
import { getParentSpan } from './util/operationOptions';

/**
 * A producer responsible for sending events to an Event Hub.
 * To create a producer use the `createProducer()` method on your `EventHubClient`.
 * You can pass the below in the `options` when creating a producer.
 * - `partitionId`  : The identifier of the partition that the producer can be bound to.
 * - `retryOptions` : The retry options used to govern retry attempts when an issue is encountered while sending events.
 * A simple usage can be `{ "maxRetries": 4 }`.
 *
 * If `partitionId` is specified when creating a producer, all event data sent using the producer
 * will be sent to the specified partition.
 * Otherwise, they are automatically routed to an available partition by the Event Hubs service.
 *
 * Automatic routing of partitions is recommended because:
 *  - The sending of events will be highly available.
 *  - The event data will be evenly distributed among all available partitions.
 *
 * @class
 */
export class EventHubProducer {
  /**
   * @property Describes the amqp connection context for the Client.
   */
  private _context: ConnectionContext;
  /**
   * @property Denotes if close() was called on this sender
   */
  private _isClosed: boolean = false;

  private _senderOptions: EventHubProducerOptions;

  private _eventHubSender: EventHubSender | undefined;

  private _eventHubName: string;
  private _endpoint: string;

  /**
   * @property Returns `true` if either the producer or the client that created it has been closed.
   * @readonly
   */
  public get isClosed(): boolean {
    return this._isClosed || this._context.wasConnectionCloseCalled;
  }

  /**
   * EventHubProducer should not be constructed using `new EventHubProduer()`
   * Use the `createProducer()` method on your `EventHubClient` instead.
   * @private
   * @constructor
   * @internal
   * @ignore
   */
  constructor(
    eventHubName: string,
    endpoint: string,
    context: ConnectionContext,
    options?: EventHubProducerOptions
  ) {
    this._context = context;
    this._senderOptions = options || {};
    const partitionId =
      this._senderOptions.partitionId != undefined
        ? String(this._senderOptions.partitionId)
        : undefined;
    this._eventHubSender = EventHubSender.create(this._context, partitionId);
    this._eventHubName = eventHubName;
    this._endpoint = endpoint;
  }

  /**
   * Creates an instance of `EventDataBatch` to which one can add events until the maximum supported size is reached.
   * The batch can be passed to the `send()` method of the `EventHubProducer` to be sent to Azure Event Hubs.
   * @param options  A set of options to configure the behavior of the batch.
   * - `partitionKey`  : A value that is hashed to produce a partition assignment.
   * Not applicable if the `EventHubProducer` was created using a `partitionId`.
   * - `maxSizeInBytes`: The upper limit for the size of batch. The `tryAdd` function will return `false` after this limit is reached.
   * - `abortSignal`   : A signal the request to cancel the send operation.
   * @returns Promise<EventDataBatch>
   */
  async createBatch(options?: CreateBatchOptions): Promise<EventDataBatch> {
    this._throwIfSenderOrConnectionClosed();
    if (!options) {
      options = {};
    }
    // throw an error if partition key and partition id are both defined
    if (
      typeof options.partitionKey === "string" &&
      typeof this._senderOptions.partitionId === "string"
    ) {
      const error = new Error(
        "Creating a batch with partition key is not supported when using producers that were created using a partition id."
      );
      log.error(
        "[%s] Creating a batch with partition key is not supported when using producers that were created using a partition id. %O",
        this._context.connectionId,
        error
      );
      throw error;
    }

    let maxMessageSize = await this._eventHubSender!.getMaxMessageSize({
      retryOptions: this._senderOptions.retryOptions,
      abortSignal: options.abortSignal
    });
    if (options.maxSizeInBytes) {
      if (options.maxSizeInBytes > maxMessageSize) {
        const error = new Error(
          `Max message size (${options.maxSizeInBytes} bytes) is greater than maximum message size (${maxMessageSize} bytes) on the AMQP sender link.`
        );
        log.error(
          `[${this._context.connectionId}] Max message size (${options.maxSizeInBytes} bytes) is greater than maximum message size (${maxMessageSize} bytes) on the AMQP sender link. ${error}`
        );
        throw error;
      }
      maxMessageSize = options.maxSizeInBytes;
    }
    return new EventDataBatchImpl(this._context, maxMessageSize, options.partitionKey, options.partitionId);
  }

  /**
   * Send one or more of events to the associated Event Hub.
   *
   * @param eventData  An individual `EventData` object, or an array of `EventData` objects or an
   * instance of `EventDataBatch`.
   * @param options The set of options that can be specified to influence the way in which
   * events are sent to the associated Event Hub.
   * - `partitionKey` : A value that is hashed to produce a partition assignment.
   * Not applicable if the `EventHubProducer` was created using a `partitionId`.
   * - `abortSignal`  : A signal the request to cancel the send operation.
   *
   * @returns Promise<void>
   * @throws {AbortError} Thrown if the operation is cancelled via the abortSignal.
   * @throws {MessagingError} Thrown if an error is encountered while sending a message.
   * @throws {TypeError} Thrown if a required parameter is missing.
   * @throws {Error} Thrown if the underlying connection or sender has been closed.
   * @throws {Error} Thrown if a partitionKey is provided when the producer was created with a partitionId.
   * @throws {Error} Thrown if batch was created with partitionKey different than the one provided in the options.
   * Create a new producer using the EventHubClient createProducer method.
   */
  async send(
    eventData: EventData | EventData[] | EventDataBatch,
    options: SendOptions = {}
  ): Promise<void> {
    this._throwIfSenderOrConnectionClosed();
    throwTypeErrorIfParameterMissing(this._context.connectionId, "send", "eventData", eventData);
    if (Array.isArray(eventData) && eventData.length === 0) {
      log.error(`[${this._context.connectionId}] Empty array was passed. No events to send.`);
      return;
    }
    if (isEventDataBatch(eventData) && eventData.count === 0) {
      log.error(`[${this._context.connectionId}] Empty batch was passsed. No events to send.`);
      return;
    }
    if (!Array.isArray(eventData) && !isEventDataBatch(eventData)) {
      eventData = [eventData];
    }

    // link message span contexts
    let spanContextsToLink: SpanContext[] = [];
    if (Array.isArray(eventData)) {
      for (let i = 0; i < eventData.length; i++) {
        const event = eventData[i];
        if (!event.properties || !event.properties[TRACEPARENT_PROPERTY]) {
          const messageSpan = createMessageSpan(getParentSpan(options));
          // since these message spans are created from same context as the send span,
          // these message spans don't need to be linked.
          // replace the original event with the instrumented one
          eventData[i] = instrumentEventData(eventData[i], messageSpan);
          messageSpan.end();
        }
      }
    } else if (isEventDataBatch(eventData)) {
      spanContextsToLink = eventData._messageSpanContexts;
    }

<<<<<<< HEAD
    const sendSpan = this._createSendSpan(getParentSpan(options));
    for (const spanContext of spanContextsToLink) {
      sendSpan.addLink(spanContext);
    }
=======
    const sendSpan = this._createSendSpan(options.parentSpan, spanContextsToLink);
>>>>>>> 299856ba

    try {
      const result = await this._eventHubSender!.send(eventData, {
        ...this._senderOptions,
        ...options
      });
      sendSpan.setStatus({ code: CanonicalCode.OK });
      return result;
    } catch (err) {
      sendSpan.setStatus({
        code: CanonicalCode.UNKNOWN,
        message: err.message
      });
      throw err;
    } finally {
      sendSpan.end();
    }
  }

  /**
   * Closes the underlying AMQP sender link.
   * Once closed, the producer cannot be used for any further operations.
   * Use the `createProducer` function on the EventHubClient to instantiate a new EventHubProducer.
   *
   * @returns
   * @throws {Error} Thrown if the underlying connection encounters an error while closing.
   */
  async close(): Promise<void> {
    try {
      if (this._context.connection && this._context.connection.isOpen() && this._eventHubSender) {
        await this._eventHubSender.close();
        this._eventHubSender = undefined;
      }
      this._isClosed = true;
    } catch (err) {
      log.error(
        "[%s] An error occurred while closing the Sender for %s: %O",
        this._context.connectionId,
        this._context.config.entityPath,
        err
      );
      throw err;
    }
  }

  private _createSendSpan(
    parentSpan?: Span | SpanContext,
    spanContextsToLink: SpanContext[] = []
  ): Span {
    const links: Link[] = spanContextsToLink.map((spanContext) => {
      return {
        spanContext
      };
    });
    const tracer = getTracer();
    const span = tracer.startSpan("Azure.EventHubs.send", {
      kind: SpanKind.PRODUCER,
      parent: parentSpan,
      links
    });

    span.setAttribute("component", "eventhubs");
    span.setAttribute("message_bus.destination", this._eventHubName);
    span.setAttribute("peer.address", this._endpoint);

    return span;
  }

  private _throwIfSenderOrConnectionClosed(): void {
    throwErrorIfConnectionClosed(this._context);
    if (this.isClosed) {
      const errorMessage =
        `The EventHubProducer for "${this._context.config.entityPath}" has been closed and can no longer be used. ` +
        `Please create a new EventHubProducer using the "createProducer" function on the EventHubClient.`;
      const error = new Error(errorMessage);
      log.error(`[${this._context.connectionId}] %O`, error);
      throw error;
    }
  }
}<|MERGE_RESOLUTION|>--- conflicted
+++ resolved
@@ -7,14 +7,9 @@
 import { ConnectionContext } from "./connectionContext";
 import * as log from "./log";
 import { throwErrorIfConnectionClosed, throwTypeErrorIfParameterMissing } from "./util/error";
-<<<<<<< HEAD
 import { EventDataBatch, isEventDataBatch, EventDataBatchImpl } from "./eventDataBatch";
-import { SpanContext, Span, getTracer, SpanKind, CanonicalCode } from "@azure/core-tracing";
-=======
-import { EventDataBatch, isEventDataBatch } from "./eventDataBatch";
 import { getTracer } from "@azure/core-tracing";
 import { SpanContext, Span, SpanKind, CanonicalCode, Link } from "@opentelemetry/types";
->>>>>>> 299856ba
 import { instrumentEventData, TRACEPARENT_PROPERTY } from "./diagnostics/instrumentEventData";
 import { createMessageSpan } from "./diagnostics/messageSpan";
 import { getParentSpan } from './util/operationOptions';
@@ -193,14 +188,7 @@
       spanContextsToLink = eventData._messageSpanContexts;
     }
 
-<<<<<<< HEAD
-    const sendSpan = this._createSendSpan(getParentSpan(options));
-    for (const spanContext of spanContextsToLink) {
-      sendSpan.addLink(spanContext);
-    }
-=======
-    const sendSpan = this._createSendSpan(options.parentSpan, spanContextsToLink);
->>>>>>> 299856ba
+    const sendSpan = this._createSendSpan(getParentSpan(options), spanContextsToLink);
 
     try {
       const result = await this._eventHubSender!.send(eventData, {
