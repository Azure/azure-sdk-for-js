// Copyright (c) Microsoft Corporation. All rights reserved.
// Licensed under the MIT License.

import * as log from "./log";
import { ConnectionContext } from "./connectionContext";
import { EventHubConsumerOptions } from "./eventHubClient";
import { OnMessage, OnError } from "./eventHubReceiver";
import { ReceivedEventData } from "./eventData";
import { Constants } from "@azure/core-amqp";
import { StreamingReceiver, ReceiveHandler } from "./streamingReceiver";
import { BatchingReceiver } from "./batchingReceiver";
import { AbortSignalLike } from "@azure/abort-controller";
import { throwErrorIfConnectionClosed } from "./util/error";
import { EventPosition } from "./eventPosition";

/**
 * Options to pass when creating an iterator to iterate over events
 */
export interface EventIteratorOptions {
  /**
   * Number of events to fetch at a time in the background
   */
  // prefetchCount?: number;
  /**
   * Cancellation token to cancel the operation
   */
  abortSignal?: AbortSignalLike;
}

/**
 * The Receiver class can be used to receive messages in a batch or by registering handlers.
 * Use the `createConsumer` function on the QueueClient or SubscriptionClient to instantiate a Receiver.
 * The Receiver class is an abstraction over the underlying AMQP receiver link.
 * @class Receiver
 */
export class EventHubConsumer  {
  /**
   * @property Describes the amqp connection context for the QueueClient.
   */
  private _context: ConnectionContext;
  /**
   * @property The consumer group from which the receiver should receive events from.
   */
  private _consumerGroup: string;
  /**
   * @property The event position in the partition at which to start receiving messages.
   */
  private _eventPosition: EventPosition;
  /**
   * @property {boolean} [_isClosed] Denotes if close() was called on this receiver
   */
  private _isClosed: boolean = false;

  private _partitionId: string;
  private _receiverOptions: EventHubConsumerOptions;
  private _streamingReceiver: StreamingReceiver | undefined;
  private _batchingReceiver: BatchingReceiver | undefined;

  /**
   * @property Returns `true` if the receiver is closed. This can happen either because the receiver
   * itself has been closed or the client that created it has been closed.
   * @readonly
   */
  public get isClosed(): boolean {
    return this._isClosed;
  }

  /**
   * @property Returns `true` if the receiver is closed. This can happen either because the receiver
   * itself has been closed or the client that created it has been closed.
   * @readonly
   */
  public get partitionId(): string {
    return this._partitionId;
  }

  /**
   * @property {string} [consumerGroup] The consumer group from which the handler is receiving
   * events from.
   * @readonly
   */
  get consumerGroup(): string {
    return this._consumerGroup;
  }

  /**
   * @property {number} [ownerLevel] The ownerLevel value of the underlying receiver, if present.
   * @readonly
   */
  get ownerLevel(): number | undefined {
    return this._receiverOptions && this._receiverOptions.ownerLevel;
  }

  /**
   * @internal
   */
  constructor(
    context: ConnectionContext,
    consumerGroup: string,
    partitionId: string,
    eventPosition: EventPosition,
    options?: EventHubConsumerOptions
  ) {
    this._context = context;
    this._consumerGroup = consumerGroup;
    this._partitionId = partitionId;
    this._eventPosition = eventPosition;
    this._receiverOptions = options || {};
  }
  /**
   * Starts the receiver by establishing an AMQP session and an AMQP receiver link on the session. Messages will be passed to
   * the provided onMessage handler and error will be passed to the provided onError handler.
   *
   * @param {OnMessage} onMessage The message handler to receive event data objects.
   * @param {OnError} onError The error handler to receive an error that occurs
   * while receiving messages.
   * @param {AbortSignalLike} abortSignal Signal to cancel current operation.
   *
   * @returns {ReceiveHandler} ReceiveHandler - An object that provides a mechanism to stop receiving more messages.
   */
  receive(onMessage: OnMessage, onError: OnError, abortSignal?: AbortSignalLike): ReceiveHandler {
    this._throwIfReceiverOrConnectionClosed();
    this._throwIfAlreadyReceiving();
    if (typeof onMessage !== "function") {
      throw new TypeError("The parameter 'onMessage' must be of type 'function'.");
    }
    if (typeof onError !== "function") {
      throw new TypeError("The parameter 'onError' must be of type 'function'.");
    }
    const checkpoint = this.getCheckpoint();
    if (checkpoint) {
      this._eventPosition = EventPosition.fromSequenceNumber(checkpoint);
    }
    this._streamingReceiver = StreamingReceiver.create(
      this._context,
      this.consumerGroup,
      this.partitionId,
      this._eventPosition,
      this._receiverOptions
    );
    this._streamingReceiver.prefetchCount = Constants.defaultPrefetchCount;
    return this._streamingReceiver.receive(onMessage, onError, abortSignal);
  }

  /**
   * Gets an async iterator over events from the receiver.
   */
  async *getEventIterator(options?: EventIteratorOptions): AsyncIterableIterator<ReceivedEventData> {
    if (!options) {
      options = {};
    }

    const maxMessageCount = 1;
    const maxWaitTimeInSeconds = 60;
    while (true) {
      const currentBatch = await this.receiveBatch(maxMessageCount, maxWaitTimeInSeconds, options.abortSignal);
      yield currentBatch[0];
    }
  }

  /**
   * Closes the underlying AMQP receiver link.
   * Once closed, the receiver cannot be used for any further operations.
   * Use the `createConsumer` function on the EventHubClient to instantiate
   * a new Receiver
   *
   * @returns {Promise<void>}
   */
  async close(): Promise<void> {
    try {
      if (this._context.connection && this._context.connection.isOpen()) {
        // Close the streaming receiver.
        if (this._streamingReceiver) {
          await this._streamingReceiver.close();
        }

        // Close the batching receiver.
        if (this._batchingReceiver) {
          await this._batchingReceiver.close();
        }
      }
    } catch (err) {
      log.error(
        "[%s] An error occurred while closing the Receiver for %s: %O",
        this._context.connectionId,
        this._context.config.entityPath,
        err
      );
      throw err;
    } finally {
      this._isClosed = true;
    }
  }

  /**
   * Indicates whether the receiver is currently receiving messages or not.
   * When this returns true, new `receive()` or `receiveBatch()` calls cannot be made.
   */
  isReceivingMessages(): boolean {
    if (this._streamingReceiver && this._streamingReceiver.isOpen()) {
      return true;
    }
    if (this._batchingReceiver && this._batchingReceiver.isOpen() && this._batchingReceiver.isReceivingMessages) {
      return true;
    }
    return false;
  }

  /**
   * Receives a batch of EventData objects from an EventHub partition for a given count and a given max wait time in seconds, whichever
   * happens first. This method can be used directly after creating the receiver object and **MUST NOT** be used along with the `start()` method.
   *
   * @param {number} maxMessageCount The maximum message count. Must be a value greater than 0.
   * @param {number} [maxWaitTimeInSeconds] The maximum wait time in seconds for which the Receiver should wait
   * to receiver the said amount of messages. If not provided, it defaults to 60 seconds.
   * @param {AbortSignalLike} abortSignal Signal to cancel current operation.
   *
   * @returns {Promise<ReceivedEventData[]>} Promise<ReceivedEventData[]>.
   */
  async receiveBatch(
    maxMessageCount: number,
    maxWaitTimeInSeconds?: number,
    abortSignal?: AbortSignalLike
  ): Promise<ReceivedEventData[]> {
    this._throwIfReceiverOrConnectionClosed();
    this._throwIfAlreadyReceiving();
    const checkpoint = this.getCheckpoint();
    if (checkpoint) {
      this._eventPosition = EventPosition.fromSequenceNumber(checkpoint);
    }
<<<<<<< HEAD
    if (!this._batchingReceiver || !this._batchingReceiver.isOpen()) {
      this._batchingReceiver = BatchingReceiver.create(this._context, this.partitionId, this._receiverOptions);
=======
    if (!this._batchingReceiver) {
      this._batchingReceiver = BatchingReceiver.create(
        this._context,
        this.consumerGroup,
        this.partitionId,
        this._eventPosition,
        this._receiverOptions
      );
>>>>>>> 1c256a0e
    } else if (this._batchingReceiver.checkpoint < checkpoint!) {
      await this._batchingReceiver.close();
      this._batchingReceiver = BatchingReceiver.create(
        this._context,
        this.consumerGroup,
        this.partitionId,
        this._eventPosition,
        this._receiverOptions
      );
    }

    let result: ReceivedEventData[] = [];
    try {
      result = await this._batchingReceiver.receive(
        maxMessageCount,
        maxWaitTimeInSeconds,
        this._receiverOptions.retryOptions,
        abortSignal
      );
      if (result.length < maxMessageCount) {
       // we are now re-using the same receiver link between multiple calls to receiveBatch() or the iterator on the receiver.
       // This can result in the receiver link having pending credits if a receiveBatch() call asking for m events returned n events where n < m.
       // Since Event Hubs doesnt support the drain feature yet, this can result in the receiver link receiving events when the user is not expecting it to.
       // Hence closing the link when result.length < maxMessageCount
        await this._batchingReceiver.close();
      }
    } catch (err) {
      log.error(
        "[%s] Receiver '%s', an error occurred while receiving %d messages for %d max time:\n %O",
        this._context.connectionId,
        this._batchingReceiver.name,
        maxMessageCount,
        maxWaitTimeInSeconds,
        err
      );
      throw err;
    }
    return result;
  }

  private getCheckpoint(): number | undefined {
    if (!this._streamingReceiver && !this._batchingReceiver) {
      return;
    }
    let lastBatchingReceiverSequenceNum: number = -1;
    let lastStreamingReceiverSequenceNum: number = -1;
    if (this._batchingReceiver) {
      lastBatchingReceiverSequenceNum = this._batchingReceiver.checkpoint;
    }
    if (this._streamingReceiver) {
      lastStreamingReceiverSequenceNum = this._streamingReceiver.checkpoint;
    }

    const checkpoint = Math.max(lastStreamingReceiverSequenceNum, lastBatchingReceiverSequenceNum);
    if (checkpoint === -1) {
      return;
    }
    return checkpoint;
  }

  private _throwIfAlreadyReceiving(): void {
    if (this.isReceivingMessages()) {
      const errorMessage = `The receiver for "${this._context.config.entityPath}" is already receiving messages.`;
      const error = new Error(errorMessage);
      log.error(`[${this._context.connectionId}] %O`, error);
      throw error;
    }
  }

  private _throwIfReceiverOrConnectionClosed(): void {
    throwErrorIfConnectionClosed(this._context);
    if (this.isClosed) {
      const errorMessage =
        `The receiver for "${this._context.config.entityPath}" has been closed and can no longer be used. ` +
        `Please create a new receiver using the "createConsumer" function on the EventHubClient.`;
      const error = new Error(errorMessage);
      log.error(`[${this._context.connectionId}] %O`, error);
      throw error;
    }
  }
}<|MERGE_RESOLUTION|>--- conflicted
+++ resolved
@@ -228,11 +228,7 @@
     if (checkpoint) {
       this._eventPosition = EventPosition.fromSequenceNumber(checkpoint);
     }
-<<<<<<< HEAD
     if (!this._batchingReceiver || !this._batchingReceiver.isOpen()) {
-      this._batchingReceiver = BatchingReceiver.create(this._context, this.partitionId, this._receiverOptions);
-=======
-    if (!this._batchingReceiver) {
       this._batchingReceiver = BatchingReceiver.create(
         this._context,
         this.consumerGroup,
@@ -240,7 +236,6 @@
         this._eventPosition,
         this._receiverOptions
       );
->>>>>>> 1c256a0e
     } else if (this._batchingReceiver.checkpoint < checkpoint!) {
       await this._batchingReceiver.close();
       this._batchingReceiver = BatchingReceiver.create(
