--- conflicted
+++ resolved
@@ -6,11 +6,7 @@
  */
 export const packageJsonInfo = {
   name: "@azure/event-hubs",
-<<<<<<< HEAD
   version: "5.8.0-beta.1",
-};
-=======
-  version: "5.7.0-beta.2",
 };
 
 /**
@@ -28,5 +24,4 @@
  */
 export const PENDING_PUBLISH_SEQ_NUM_SYMBOL = Symbol.for(
   "@azure/event-hubs.pendingPublishSequenceNumber"
-);
->>>>>>> 9bb61a1c
+);