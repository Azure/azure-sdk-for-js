--- conflicted
+++ resolved
@@ -8,10 +8,9 @@
   GetEventHubPropertiesOptions,
   GetPartitionIdsOptions
 } from "./impl/eventHubClient";
-import { PartitionProcessor, Checkpoint } from "./partitionProcessor";
 import { ReceivedEventData } from "./eventData";
 import { InMemoryPartitionManager } from "./inMemoryPartitionManager";
-import { EventProcessor, PartitionManager, CloseReason, PartitionContext, FullEventProcessorOptions } from "./eventProcessor";
+import { EventProcessor, PartitionManager, FullEventProcessorOptions } from "./eventProcessor";
 import { GreedyPartitionLoadBalancer } from "./partitionLoadBalancer";
 import { TokenCredential, Constants } from "@azure/core-amqp";
 import * as log from "./log";
@@ -301,18 +300,10 @@
 
       const partitionManager = new InMemoryPartitionManager();
 
-<<<<<<< HEAD
-      const partitionProcessorType = createPartitionProcessorType(
-        partitionManager,
-        optionsOrHandlers2
-      );
-
-=======
->>>>>>> 8f5fb246
       eventProcessor = new EventProcessor(
         this._consumerGroup,
         this._eventHubClient,
-        possibleOptions3,
+        optionsOrHandlers2,
         partitionManager,
         {
           ...defaultConsumerClientOptions,
@@ -328,18 +319,10 @@
       const subscriptionOptions = possibleOptions3 as (SubscriptionOptions | undefined);
       const partitionManager = handlersOrPartitionIdOrPartitionManager1;
 
-<<<<<<< HEAD
-      const partitionProcessorType = createPartitionProcessorType(
-        partitionManager,
-        optionsOrHandlers2
-      );
-
-=======
->>>>>>> 8f5fb246
       eventProcessor = new EventProcessor(
         this._consumerGroup,
         this._eventHubClient,
-        possibleOptions3,
+        optionsOrHandlers2,
         partitionManager,
         {
           ...defaultConsumerClientOptions,
@@ -352,18 +335,11 @@
       log.consumerClient("Subscribing to all partitions, don't coordinate.");
       const subscriptionOptions = optionsOrHandlers2 as (SubscriptionOptions | undefined);
       const partitionManager = new InMemoryPartitionManager();
-<<<<<<< HEAD
-      const partitionProcessorType = createPartitionProcessorType(
-        partitionManager,
-        handlersOrPartitionIdOrPartitionManager1
-      );
-=======
->>>>>>> 8f5fb246
 
       eventProcessor = new EventProcessor(
         this._consumerGroup,
         this._eventHubClient,
-        optionsOrPartitionIdOrPartitionManager2,
+        handlersOrPartitionIdOrPartitionManager1,
         partitionManager,
         {
           ...defaultConsumerClientOptions,
@@ -386,47 +362,6 @@
 }
 
 /**
- * @ignore
- */
-export function createPartitionProcessorType(
-  partitionManager: PartitionManager,
-  options: SubscriptionEventHandlers
-): typeof PartitionProcessor {
-  class DefaultPartitionProcessor extends PartitionProcessor {
-    private _partitionCheckpointer?: SimplePartitionCheckpointer;
-
-    async processEvent(event: ReceivedEventData): Promise<void> {
-      await options.processEvent(
-        event,
-        this._partitionCheckpointer!
-      );
-    }
-
-    async processError(error: Error): Promise<void> {
-      if (options.processError) {
-        await options.processError(error, this._partitionCheckpointer!);
-      }
-    }
-
-    async processInitialize() {
-      this._partitionCheckpointer = new SimplePartitionCheckpointer(partitionManager, this, this.eventHubName, this.consumerGroupName, this.partitionId, this.fullyQualifiedNamespace);
-
-      if (options.processInitialize) {
-        await options.processInitialize(this._partitionCheckpointer);
-      }
-    }
-
-    async close(reason: CloseReason) {
-      if (options.processClose) {
-        await options.processClose(reason, this._partitionCheckpointer!);
-      }
-    }
-  }
-
-  return DefaultPartitionProcessor;
-}
-
-/**
  * @internal
  * @ignore
  */
@@ -454,51 +389,6 @@
   return typeof (possible as SubscriptionEventHandlers).processEvent === "function";
 }
 
-class SimplePartitionCheckpointer implements PartitionCheckpointer, PartitionContext, SubscriptionPartitionInitializer {
-  // private _eTag: string = "";
-
-  constructor(private _manager: PartitionManager, private _processor: PartitionProcessor, public eventHubName: string, public consumerGroupName: string, public partitionId: string, public fullyQualifiedNamespace: string) {   }
-
-  async updateCheckpoint(
-    eventData: ReceivedEventData
-  ): Promise<void>;
-  async updateCheckpoint(
-    sequenceNumber: number,
-    offset: number
-  ): Promise<void>;
-  async updateCheckpoint(
-    eventDataOrSequenceNumber: ReceivedEventData | number,
-    offset?: number
-  ): Promise<void> {
-    const checkpoint: Checkpoint = {
-      fullyQualifiedNamespace: this._processor.fullyQualifiedNamespace!,
-      eventHubName: this._processor.eventHubName!,
-      consumerGroupName: this._processor.consumerGroupName!,
-      partitionId: this._processor.partitionId!,
-      sequenceNumber:
-        typeof eventDataOrSequenceNumber === "number"
-          ? eventDataOrSequenceNumber
-          : eventDataOrSequenceNumber.sequenceNumber,
-      offset:
-        typeof offset === "number"
-          ? offset
-          : (eventDataOrSequenceNumber as ReceivedEventData).offset,
-      // TODO: doesn't seem right...
-      // I believe this isn't needed anymore because it's primary purpose was to prevent
-      // issues with checkpoints and ownership being stored in the same blob's metadata.
-      // TOOD: check with @chradek.
-      // eTag: this._eTag
-    };
-
-    // this._eTag = await this._manager.updateCheckpoint(checkpoint);
-    await this._manager.updateCheckpoint(checkpoint);
-  }
-
-  setStartPosition(startPosition: EventPosition | "earliest" | "latest"): void {
-    // TODO: fill in once I remove this class entirely
-  } 
-}
-
 function getOwnerLevel(options?: SubscriptionOptions) : number {
   if (options && options.ownerLevel) {
     return options.ownerLevel;
