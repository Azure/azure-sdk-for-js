// Copyright (c) Microsoft Corporation. All rights reserved.
// Licensed under the MIT License.

import {
  EventHubClientOptions,
  EventHubClient,
  GetPartitionPropertiesOptions,
  GetEventHubPropertiesOptions,
  GetPartitionIdsOptions
} from "./impl/eventHubClient";
import { InMemoryCheckpointStore } from "./inMemoryCheckpointStore";
import { EventProcessor, CheckpointStore, FullEventProcessorOptions } from "./eventProcessor";
import { GreedyPartitionLoadBalancer } from "./partitionLoadBalancer";
import { TokenCredential, Constants } from "@azure/core-amqp";
import { logger } from "./log";

import {
  SubscribeOptions,
  Subscription,
  SubscriptionEventHandlers
} from "./eventHubConsumerClientModels";
import { isTokenCredential } from "@azure/core-amqp";
import { PartitionProperties, EventHubProperties } from "./managementClient";
import { PartitionGate } from "./impl/partitionGate";
import uuid from "uuid/v4";

const defaultConsumerClientOptions: Required<Pick<
  FullEventProcessorOptions,
  "maxWaitTimeInSeconds" | "maxBatchSize"
>> = {
  // to support our current "process single event only" workflow we'll also purposefully
  // only request a single event at a time.
  maxBatchSize: 1,
  maxWaitTimeInSeconds: 60
};

/**
 * The `EventHubConsumerClient` is the main point of interaction for consuming events in Azure Event Hubs service.
 *
 * There are multiple ways to create an `EventHubConsumerClient`
 * - Use the connection string from the SAS policy created for your Event Hub instance.
 * - Use the connection string from the SAS policy created for your Event Hub namespace,
 * and the name of the Event Hub instance
 * - Use the fully qualified domain name of your Event Hub namespace like `<yournamespace>.servicebus.windows.net`,
 * and a credentials object.
 */
export class EventHubConsumerClient {
  private _eventHubClient: EventHubClient;
  private _partitionGate = new PartitionGate();
  private _id = uuid();

  /**
   * @property
   * The name of the default consumer group in the Event Hubs service.
   */
  static defaultConsumerGroupName: string = Constants.defaultConsumerGroup;

  private _checkpointStore: CheckpointStore;
  private _userChoseCheckpointStore: boolean;

  /**
   * @constructor
   * @param consumerGroup The name of the consumer group from which you want to process events.
   * @param connectionString - The connection string to use for connecting to the Event Hubs namespace.
   * It is expected that the shared key properties and the Event Hub path are contained in this connection string.
   * e.g. 'Endpoint=sb://my-servicebus-namespace.servicebus.windows.net/;SharedAccessKeyName=my-SA-name;SharedAccessKey=my-SA-key;EntityPath=my-event-hub-name'.
   * @param options - A set of options to apply when configuring the client.
   * - `userAgent`      : A string to append to the built in user agent string that is passed as a connection property
   * to the service.
   * - `retryOptions`   : The retry options for all the operations on the client/producer/consumer.
   * A simple usage can be `{ "maxRetries": 4 }`.
   * - `webSocketOptions`: Options for the websocket implementation used for AMQP.
   */
  constructor(consumerGroup: string, connectionString: string, options?: EventHubClientOptions); // #1
  /**
   * @constructor
   * @param consumerGroup The name of the consumer group from which you want to process events.
   * @param connectionString - The connection string to use for connecting to the Event Hubs namespace.
   * It is expected that the shared key properties and the Event Hub path are contained in this connection string.
   * e.g. 'Endpoint=sb://my-servicebus-namespace.servicebus.windows.net/;SharedAccessKeyName=my-SA-name;SharedAccessKey=my-SA-key;EntityPath=my-event-hub-name'.
   * @param checkpointStore An instance of `CheckpointStore`. See &commat;azure/eventhubs-checkpointstore-blob for a
   *  production-ready implementation.
   * @param options - A set of options to apply when configuring the client.
   * - `userAgent`      : A string to append to the built in user agent string that is passed as a connection property
   * to the service.
   * - `retryOptions`   : The retry options for all the operations on the client/producer/consumer.
   * A simple usage can be `{ "maxRetries": 4 }`.
   * - `webSocketOptions`: Options for the websocket implementation used for AMQP.
   */
  constructor(
    consumerGroup: string,
    connectionString: string,
    checkpointStore: CheckpointStore,
    options?: EventHubClientOptions
  ); // #1.1
  /**
   * @constructor
   * @param consumerGroup The name of the consumer group from which you want to process events.
   * @param connectionString - The connection string to use for connecting to the Event Hubs namespace;
   * it is expected that the shared key properties are contained in this connection string, but not the Event Hub path,
   * e.g. 'Endpoint=sb://my-servicebus-namespace.servicebus.windows.net/;SharedAccessKeyName=my-SA-name;SharedAccessKey=my-SA-key;'.
   * @param eventHubName - The path of the specific Event Hub to connect the client to.
   * @param options - A set of options to apply when configuring the client.
   * - `userAgent`      : A string to append to the built in user agent string that is passed as a connection property
   * to the service.
   * - `webSocketOptions`: Options for the websocket implementation used for AMQP.
   * - `retryOptions`   : The retry options for all the operations on the client/producer/consumer.
   * A simple usage can be `{ "maxRetries": 4 }`.
   */
  constructor(
    consumerGroup: string,
    connectionString: string,
    eventHubName: string,
    options?: EventHubClientOptions
  ); // #2
  /**
   * @constructor
   * @param consumerGroup The name of the consumer group from which you want to process events.
   * @param connectionString - The connection string to use for connecting to the Event Hubs namespace;
   * it is expected that the shared key properties are contained in this connection string, but not the Event Hub path,
   * e.g. 'Endpoint=sb://my-servicebus-namespace.servicebus.windows.net/;SharedAccessKeyName=my-SA-name;SharedAccessKey=my-SA-key;'.
   * @param eventHubName - The path of the specific Event Hub to connect the client to.
   * @param checkpointStore An instance of `CheckpointStore`. See &commat;azure/eventhubs-checkpointstore-blob for a
   *  production-ready implementation.
   * @param options - A set of options to apply when configuring the client.
   * - `userAgent`      : A string to append to the built in user agent string that is passed as a connection property
   * to the service.
   * - `webSocketOptions`: Options for the websocket implementation used for AMQP.
   * - `retryOptions`   : The retry options for all the operations on the client/producer/consumer.
   * A simple usage can be `{ "maxRetries": 4 }`.
   */
  constructor(
    consumerGroup: string,
    connectionString: string,
    eventHubName: string,
    checkpointStore: CheckpointStore,
    options?: EventHubClientOptions
  ); // #2.1
  /**
   * @constructor
   * @param consumerGroup The name of the consumer group from which you want to process events.
   * @param fullyQualifiedNamespace - The fully qualified host name for the Event Hubs namespace. This is likely to be similar to
   * <yournamespace>.servicebus.windows.net
   * @param eventHubName - The path of the specific Event Hub to connect the client to.
   * @param credential - SharedKeyCredential object or your credential that implements the TokenCredential interface.
   * @param options - A set of options to apply when configuring the client.
   * - `userAgent`      : A string to append to the built in user agent string that is passed as a connection property
   * to the service.
   * - `webSocketOptions`: Options for the websocket implementation used for AMQP.
   * - `retryOptions`   : The retry options for all the operations on the client/producer/consumer.
   * A simple usage can be `{ "maxRetries": 4 }`.
   */
  constructor(
    consumerGroup: string,
    fullyQualifiedNamespace: string,
    eventHubName: string,
    credential: TokenCredential,
    options?: EventHubClientOptions
  ); // #3
  /**
   * @constructor
   * @param consumerGroup The name of the consumer group from which you want to process events.
   * @param fullyQualifiedNamespace - The fully qualified host name for the Event Hubs namespace. This is likely to be similar to
   * <yournamespace>.servicebus.windows.net
   * @param eventHubName - The path of the specific Event Hub to connect the client to.
   * @param credential - SharedKeyCredential object or your credential that implements the TokenCredential interface.
   * @param checkpointStore An instance of `CheckpointStore`. See &commat;azure/eventhubs-checkpointstore-blob for a
   *  production-ready implementation.
   * @param options - A set of options to apply when configuring the client.
   * - `userAgent`      : A string to append to the built in user agent string that is passed as a connection property
   * to the service.
   * - `webSocketOptions`: Options for the websocket implementation used for AMQP.
   * - `retryOptions`   : The retry options for all the operations on the client/producer/consumer.
   * A simple usage can be `{ "maxRetries": 4 }`.
   */
  constructor(
    consumerGroup: string,
    fullyQualifiedNamespace: string,
    eventHubName: string,
    credential: TokenCredential,
    checkpointStore: CheckpointStore,
    options?: EventHubClientOptions
  ); // #3.1
  constructor(
    private _consumerGroup: string,
    connectionStringOrFullyQualifiedNamespace2: string,
    checkpointStoreOrEventHubNameOrOptions3?: CheckpointStore | EventHubClientOptions | string,
    checkpointStoreOrCredentialOrOptions4?:
      | CheckpointStore
      | EventHubClientOptions
      | TokenCredential,
    checkpointStoreOrOptions5?: CheckpointStore | EventHubClientOptions,
    options6?: EventHubClientOptions
  ) {
    if (isTokenCredential(checkpointStoreOrCredentialOrOptions4)) {
      // #3 or 3.1
      logger.info("Creating EventHubConsumerClient with TokenCredential.");

      let eventHubClientOptions: EventHubClientOptions | undefined;

      if (isCheckpointStore(checkpointStoreOrOptions5)) {
        // 3.1
        this._checkpointStore = checkpointStoreOrOptions5;
        this._userChoseCheckpointStore = true;
        eventHubClientOptions = options6;
      } else {
        this._checkpointStore = new InMemoryCheckpointStore();
        this._userChoseCheckpointStore = false;
        eventHubClientOptions = checkpointStoreOrOptions5;
      }

      this._eventHubClient = new EventHubClient(
        connectionStringOrFullyQualifiedNamespace2,
        checkpointStoreOrEventHubNameOrOptions3 as string,
        checkpointStoreOrCredentialOrOptions4,
        eventHubClientOptions
      );
    } else if (typeof checkpointStoreOrEventHubNameOrOptions3 === "string") {
      // #2 or 2.1
      logger.info("Creating EventHubConsumerClient with connection string and event hub name.");

      let eventHubClientOptions: EventHubClientOptions | undefined;

      if (isCheckpointStore(checkpointStoreOrCredentialOrOptions4)) {
        // 2.1
        this._checkpointStore = checkpointStoreOrCredentialOrOptions4;
        this._userChoseCheckpointStore = true;
        eventHubClientOptions = checkpointStoreOrOptions5 as EventHubClientOptions | undefined;
      } else {
        // 2
        this._checkpointStore = new InMemoryCheckpointStore();
        this._userChoseCheckpointStore = false;
        eventHubClientOptions = checkpointStoreOrCredentialOrOptions4;
      }

      this._eventHubClient = new EventHubClient(
        connectionStringOrFullyQualifiedNamespace2,
        checkpointStoreOrEventHubNameOrOptions3,
        eventHubClientOptions as EventHubClientOptions
      );
    } else {
      // #1 or 1.1
      logger.info("Creating EventHubConsumerClient with connection string.");

      let eventHubClientOptions: EventHubClientOptions | undefined;

      if (isCheckpointStore(checkpointStoreOrEventHubNameOrOptions3)) {
        // 1.1
        this._checkpointStore = checkpointStoreOrEventHubNameOrOptions3;
        this._userChoseCheckpointStore = true;
        eventHubClientOptions = checkpointStoreOrCredentialOrOptions4 as
          | EventHubClientOptions
          | undefined;
      } else {
        // 1
        this._checkpointStore = new InMemoryCheckpointStore();
        this._userChoseCheckpointStore = false;
        eventHubClientOptions = checkpointStoreOrEventHubNameOrOptions3 as
          | EventHubClientOptions
          | undefined;
      }

      this._eventHubClient = new EventHubClient(
        connectionStringOrFullyQualifiedNamespace2,
        eventHubClientOptions
      );
    }
  }

  /**
   * Closes the AMQP connection to the Event Hub instance,
   * returning a promise that will be resolved when disconnection is completed.
   * @returns Promise<void>
   * @throws {Error} Thrown if the underlying connection encounters an error while closing.
   */
  close(): Promise<void> {
    return this._eventHubClient.close();
  }

  /**
   * Provides an array of partitionIds.
   * @param [options] The set of options to apply to the operation call.
   * @returns A promise that resolves with an Array of strings.
   * @throws {Error} Thrown if the underlying connection has been closed, create a new EventHubClient.
   * @throws {AbortError} Thrown if the operation is cancelled via the abortSignal.
   */
  getPartitionIds(options: GetPartitionIdsOptions = {}): Promise<string[]> {
    return this._eventHubClient.getPartitionIds(options);
  }

  /**
   * Provides information about the specified partition.
   * @param partitionId Partition ID for which partition information is required.
   * @param [options] The set of options to apply to the operation call.
   * @returns A promise that resoloves with PartitionProperties.
   * @throws {Error} Thrown if the underlying connection has been closed, create a new EventHubClient.
   * @throws {AbortError} Thrown if the operation is cancelled via the abortSignal.
   */
  getPartitionProperties(
    partitionId: string,
    options: GetPartitionPropertiesOptions = {}
  ): Promise<PartitionProperties> {
    return this._eventHubClient.getPartitionProperties(partitionId, options);
  }

  /**
   * Provides the Event Hub runtime information.
   * @param [options] The set of options to apply to the operation call.
   * @returns A promise that resolves with EventHubProperties.
   * @throws {Error} Thrown if the underlying connection has been closed, create a new EventHubClient.
   * @throws {AbortError} Thrown if the operation is cancelled via the abortSignal.
   */
  getEventHubProperties(options: GetEventHubPropertiesOptions = {}): Promise<EventHubProperties> {
    return this._eventHubClient.getProperties(options);
  }

  /**
   * Subscribe to all messages from all available partitions.
   *
   * @param handlers Handlers for the lifecycle of the subscription - initialization
   *                 per partition, receiving events, handling errors and the closing
   *                 of a subscription per partition.
   * @param options Options to handle additional events related to partitions (errors,
   *                opening, closing) as well as batch sizing.
   */
  subscribe(handlers: SubscriptionEventHandlers, options?: SubscribeOptions): Subscription; // #1
  /**
   * Subscribe to all messages from a single partition.
   *
   * @param partitionId A partition id to subscribe to.
   * @param handlers Handlers for the lifecycle of the subscription - initialization
   *                 per partition, receiving events, handling errors and the closing
   *                 of a subscription per partition.
   * @param options Options to handle additional events related to partitions (errors,
   *                opening, closing) as well as batch sizing.
   */

  subscribe(
    partitionId: string,
    handlers: SubscriptionEventHandlers,
    options?: SubscribeOptions
  ): Subscription; // #2
  subscribe(
    handlersOrPartitionId1?: SubscriptionEventHandlers | string,
    optionsOrHandlers2?: SubscribeOptions | SubscriptionEventHandlers,
    possibleOptions3?: SubscribeOptions
  ): Subscription {
    let eventProcessor: EventProcessor;
    let targetedPartitionId: string;

    if (isSubscriptionEventHandlers(handlersOrPartitionId1)) {
      // #1: subscribe overload - read from all partitions
      ({ targetedPartitionId, eventProcessor } = this.createEventProcessorForAllPartitions(
        handlersOrPartitionId1,
        optionsOrHandlers2 as SubscribeOptions | undefined
      ));
    } else if (
      typeof handlersOrPartitionId1 === "string" &&
      isSubscriptionEventHandlers(optionsOrHandlers2)
    ) {
      // #2: subscribe overload (read from specific partition IDs), don't coordinate
      ({ targetedPartitionId, eventProcessor } = this.createEventProcessorForSinglePartition(
        handlersOrPartitionId1,
        optionsOrHandlers2,
        possibleOptions3
      ));
    } else {
      throw new TypeError("Unhandled subscribe() overload");
    }

    eventProcessor.start();

    return {
      get isRunning() {
        return eventProcessor.isRunning();
      },
      close: () => {
        this._partitionGate.remove(targetedPartitionId);
        return eventProcessor.stop();
      }
    };
  }

  private createEventProcessorForAllPartitions(
    subscriptionEventHandlers: SubscriptionEventHandlers,
    options?: SubscribeOptions
  ) {
    this._partitionGate.add("all");

    if (this._userChoseCheckpointStore) {
      logger.verbose(
        "EventHubConsumerClient subscribing to all partitions, using a checkpoint store."
      );
    } else {
      logger.verbose("EventHubConsumerClient subscribing to all partitions, no checkpoint store.");
    }

    const eventProcessor = this._createEventProcessor(
      this._consumerGroup,
      this._eventHubClient,
      subscriptionEventHandlers,
      this._checkpointStore,
      {
        ...defaultConsumerClientOptions,
        ...(options as SubscribeOptions),
        ownerLevel: getOwnerLevel(options, this._userChoseCheckpointStore),
        processingTarget: this._userChoseCheckpointStore
          ? undefined
          : new GreedyPartitionLoadBalancer(),
        // make it so all the event processors process work with the same overarching owner ID
        // this allows the EventHubConsumer to unify all the work for any processors that it spawns
        ownerId: this._id
      }
    );

    return { targetedPartitionId: "all", eventProcessor };
  }

  private createEventProcessorForSinglePartition(
    partitionId: string,
    eventHandlers: SubscriptionEventHandlers,
    options?: SubscribeOptions
  ) {
    this._partitionGate.add(partitionId);

    const subscribeOptions = options as SubscribeOptions | undefined;

    if (this._userChoseCheckpointStore) {
<<<<<<< HEAD
      logger.verbose(
        `EventHubConsumerClient subscribing to specific partition (${partitionId}), using a checkpoint store.`
=======
      log.consumerClient(
        `Subscribing to specific partition (${partitionId}), using a checkpoint store`
>>>>>>> 075c395d
      );
    } else {
      logger.verbose(
        `EventHubConsumerClient subscribing to specific partition (${partitionId}), no checkpoint store.`
      );
    }

    const eventProcessor = this._createEventProcessor(
      this._consumerGroup,
      this._eventHubClient,
      eventHandlers,
      this._checkpointStore,
      {
        ...defaultConsumerClientOptions,
        ...options,
        processingTarget: partitionId,
        ownerLevel: getOwnerLevel(subscribeOptions, this._userChoseCheckpointStore)
      }
    );

    return { targetedPartitionId: partitionId, eventProcessor };
  }

  private _createEventProcessor(
    consumerGroup: string,
    eventHubClient: EventHubClient,
    subscriptionEventHandlers: SubscriptionEventHandlers,
    checkpointStore: CheckpointStore,
    options: FullEventProcessorOptions
  ) {
    return new EventProcessor(
      consumerGroup,
      eventHubClient,
      subscriptionEventHandlers,
      checkpointStore,
      options
    );
  }
}

/**
 * @internal
 * @ignore
 */
export function isCheckpointStore(possible: CheckpointStore | any): possible is CheckpointStore {
  if (!possible) {
    return false;
  }

  const checkpointStore = possible as CheckpointStore;

  return (
    typeof checkpointStore.claimOwnership === "function" &&
    typeof checkpointStore.listCheckpoints === "function" &&
    typeof checkpointStore.listOwnership === "function" &&
    typeof checkpointStore.updateCheckpoint === "function"
  );
}

/**
 * @internal
 * @ignore
 */
function isSubscriptionEventHandlers(
  possible: any | SubscriptionEventHandlers
): possible is SubscriptionEventHandlers {
  return typeof (possible as SubscriptionEventHandlers).processEvents === "function";
}

function getOwnerLevel(
  options: SubscribeOptions | undefined,
  userChoseCheckpointStore: boolean
): number | undefined {
  if (options && options.ownerLevel) {
    return options.ownerLevel;
  }

  if (userChoseCheckpointStore) {
    return 0;
  } else {
    return undefined;
  }
}<|MERGE_RESOLUTION|>--- conflicted
+++ resolved
@@ -426,13 +426,8 @@
     const subscribeOptions = options as SubscribeOptions | undefined;
 
     if (this._userChoseCheckpointStore) {
-<<<<<<< HEAD
       logger.verbose(
         `EventHubConsumerClient subscribing to specific partition (${partitionId}), using a checkpoint store.`
-=======
-      log.consumerClient(
-        `Subscribing to specific partition (${partitionId}), using a checkpoint store`
->>>>>>> 075c395d
       );
     } else {
       logger.verbose(
