--- conflicted
+++ resolved
@@ -13,13 +13,8 @@
   isAmqpError
 } from "rhea-promise";
 import { translate, Constants, MessagingError, retry, RetryOperationType, RetryConfig } from "@azure/amqp-common";
-<<<<<<< HEAD
 import { ReceivedEventData, EventDataInternal, fromAmqpMessage } from "./eventData";
 import { ReceiveOptions } from "./eventHubClient";
-=======
-import { EventDataInternal, ReceivedEventData } from "./eventData";
-import { ReceiverOptions } from "./eventHubClient";
->>>>>>> 341c673a
 import { ConnectionContext } from "./connectionContext";
 import { LinkEntity } from "./linkEntity";
 import { EventPosition } from "./eventPosition";
