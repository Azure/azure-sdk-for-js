// Copyright (c) Microsoft Corporation. All rights reserved.
// Licensed under the MIT License.

import uuid from "uuid/v4";
import * as log from "./log";
<<<<<<< HEAD
import {
  Receiver,
  OnAmqpEvent,
  EventContext,
  ReceiverOptions as RheaReceiverOptions,
  types,
  AmqpError,
  isAmqpError
} from "rhea-promise";
=======
import { Receiver, OnAmqpEvent, EventContext, ReceiverOptions, types, AmqpError } from "rhea-promise";
>>>>>>> b51e3ab5
import { translate, Constants, MessagingError, retry, RetryOperationType, RetryConfig } from "@azure/amqp-common";
import { ReceivedEventData, EventDataInternal, fromAmqpMessage } from "./eventData";
import { ReceiverOptions } from "./eventHubClient";
import { ConnectionContext } from "./connectionContext";
import { LinkEntity } from "./linkEntity";
import { EventPosition } from "./eventPosition";
import { getEventPositionFilter } from "./util/utils";
import { Aborter } from "./aborter";

interface CreateReceiverOptions {
  onMessage: OnAmqpEvent;
  onError: OnAmqpEvent;
  onClose: OnAmqpEvent;
  onSessionError: OnAmqpEvent;
  onSessionClose: OnAmqpEvent;
  newName?: boolean;
  eventPosition?: EventPosition;
}

/**
 * Represents the approximate receiver runtime information for a logical partition of an Event Hub.
 * @interface ReceiverRuntimeInfo
 */
export interface ReceiverRuntimeInfo {
  /**
   * @property {number} lastSequenceNumber The logical sequence number of the event.
   */
  lastEnqueuedSequenceNumber?: number;
  /**
   * @property {Date} lastEnqueuedTimeUtc The enqueued time of the last event.
   */
  lastEnqueuedTimeUtc?: Date;
  /**
   * @property {string} lastEnqueuedOffset The offset of the last enqueued event.
   */
  lastEnqueuedOffset?: string;
  /**
   * @property {Date} retrievalTime The enqueued time of the last event.
   */
  retrievalTime?: Date;
}

/**
 * Describes the checkoint information.
 * @interface CheckpointData
 */
export interface CheckpointData {
  /**
   * @property {Date} enqueuedTimeUtc The enqueued time of the event.
   */
  enqueuedTimeUtc: Date;
  /**
   * @property {string} offset The offset of the event to be checked in.
   */
  offset: string;
  /**
   * @property {string} sequenceNumber The sequence number of the event to be checked in.
   */
  sequenceNumber: number;
}

/**
 * Describes the message handler signature.
 */
export type OnMessage = (eventData: ReceivedEventData) => void;

/**
 * Describes the error handler signature.
 */
export type OnError = (error: MessagingError | Error) => void;

/**
 * Describes the EventHubReceiver that will receive event data from EventHub.
 * @class EventHubReceiver
 * @ignore
 */
export class EventHubReceiver extends LinkEntity {
  /**
   * @property {string} consumerGroup The EventHub consumer group from which the receiver will
   * receive messages. (Default: "default").
   */
  consumerGroup: string;
  /**
   * @property {ReceiverRuntimeInfo} runtimeInfo The receiver runtime info.
   */
  runtimeInfo: ReceiverRuntimeInfo;
  /**
   * @property {number} [epoch] The Receiver epoch.
   */
  epoch?: number;
  /**
   * @property {ReceiveOptions} [options] Optional properties that can be set while creating
   * the EventHubReceiver.
   */
  options: ReceiverOptions;
  /**
   * @property {number} [prefetchCount] The number of messages that the receiver can fetch/receive
   * initially. Defaults to 1000.
   */
  prefetchCount?: number = Constants.defaultPrefetchCount;
  /**
   * @property {boolean} receiverRuntimeMetricEnabled Indicates whether receiver runtime metric
   * is enabled. Default: false.
   */
  receiverRuntimeMetricEnabled: boolean = false;
  /**
   * @property {Receiver} [_receiver] The AMQP receiver link.
   * @protected
   */
  protected _receiver?: Receiver;
  /**
   * @property {OnMessage} _onMessage The message handler provided by the user that will be wrapped
   * inside _onAmqpMessage.
   * @protected
   */
  protected _onMessage?: OnMessage;
  /**
   * @property {OnError} _onError The error handler provided by the user that will be wrapped
   * inside _onAmqpError.
   * @protected
   */
  protected _onError?: OnError;
  /**
   * @property {() => void} onAbort The aborter handler that will be invoked when user will call Aborter.abort()
   * to cancel the receive request.
   * @protected
   */
  protected _onAbort: () => void;
  /**
   * @property {OnAmqpEvent} _onAmqpError The message handler that will be set as the handler on the
   * underlying rhea receiver for the "message" event.
   * @protected
   */
  protected _onAmqpMessage: OnAmqpEvent;
  /**
   * @property {OnAmqpEvent} _onAmqpError The message handler that will be set as the handler on the
   * underlying rhea receiver for the "receiver_error" event.
   * @protected
   */
  protected _onAmqpError: OnAmqpEvent;
  /**
   * @property {OnAmqpEvent} _onAmqpClose The message handler that will be set as the handler on the
   * underlying rhea receiver for the "receiver_close" event.
   * @protected
   */
  protected _onAmqpClose: OnAmqpEvent;
  /**
   * @property {OnAmqpEvent} _onSessionError The message handler that will be set as the handler on
   * the underlying rhea receiver's session for the "session_error" event.
   * @protected
   */
  protected _onSessionError: OnAmqpEvent;
  /**
   * @property {OnAmqpEvent} _onSessionClose The message handler that will be set as the handler on
   * the underlying rhea receiver's session for the "session_close" event.
   * @protected
   */
  protected _onSessionClose: OnAmqpEvent;
  /**
   * @property {CheckpointData} _checkpoint Describes metadata about the last message received.
   * This is used as the offset to receive messages from incase of recovery.
   */
  protected _checkpoint: CheckpointData;
  /**
   * @property {Aborter | undefined} _aborter Describes Aborter instance that will be set by the user
   * to cancel the request.
   */
  protected _aborter: Aborter | undefined;

  /**
   * Instantiate a new receiver from the AMQP `Receiver`. Used by `EventHubClient`.
   * @ignore
   * @constructor
   * @param {EventHubClient} client                            The EventHub client.
   * @param {string} partitionId                               Partition ID from which to receive.
   * @param {ReceiverOptions} [options]                         Receiver options.
   */
  constructor(context: ConnectionContext, partitionId: string | number, options?: ReceiverOptions) {
    super(context, {
      partitionId: partitionId,
      name: context.config.getReceiverAddress(partitionId, options && options.consumerGroup)
    });
    if (!options) options = {};
    this.consumerGroup = options.consumerGroup ? options.consumerGroup : Constants.defaultConsumerGroup;
    this.address = context.config.getReceiverAddress(partitionId, this.consumerGroup);
    this.audience = context.config.getReceiverAudience(partitionId, this.consumerGroup);
    this.epoch = options.exclusiveReceiverPriority;
    this.options = options;
    this.receiverRuntimeMetricEnabled = false;
    this.runtimeInfo = {};
    this._checkpoint = {
      enqueuedTimeUtc: new Date(),
      offset: "0",
      sequenceNumber: -1
    };
    this._onAmqpMessage = (context: EventContext) => {
      const data: EventDataInternal = fromAmqpMessage(context.message!);
      const receivedEventData: ReceivedEventData = {
        body: this._context.dataTransformer.decode(context.message!.body),
        properties: data.properties,
        offset: data.offset,
        sequenceNumber: data.sequenceNumber,
        enqueuedTimeUtc: data.enqueuedTimeUtc,
        partitionKey: data.partitionKey
      };
      this._checkpoint = {
        enqueuedTimeUtc: receivedEventData.enqueuedTimeUtc!,
        offset: receivedEventData.offset!,
        sequenceNumber: receivedEventData.sequenceNumber!
      };
      if (this.receiverRuntimeMetricEnabled && data) {
        this.runtimeInfo.lastEnqueuedSequenceNumber = data.lastSequenceNumber;
        this.runtimeInfo.lastEnqueuedTimeUtc = data.lastEnqueuedTime;
        this.runtimeInfo.lastEnqueuedOffset = data.lastEnqueuedOffset;
        this.runtimeInfo.retrievalTime = data.retrievalTime;
        log.receiver(
          "[%s] RuntimeInfo of Receiver '%s' is %O",
          this._context.connectionId,
          this.name,
          this.runtimeInfo
        );
      }
<<<<<<< HEAD
      try {
        this._onMessage!(receivedEventData);
      } catch (err) {
        // This ensures we call users' error handler when users' message handler throws.
        if (!isAmqpError(err)) {
          log.error(
            "[%s] An error occurred while running user's message handler for the message " +
              "with sequence number '%s' on the receiver '%s': %O",
            this._context.connectionId,
            receivedEventData.sequenceNumber,
            this.name,
            err
          );
          this._onError!(err);
        }
      }
=======
      this._onMessage!(evData);
>>>>>>> b51e3ab5
    };

    this._onAbort = async () => {
      const desc: string =
        `[${this._context.connectionId}] The receive operation on the Receiver "${this.name}" with ` +
        `address "${this.address}" has been cancelled by the user.`;
      log.error(desc);
      await this.close();
      this._onError!(new Error(desc));
    };

    this._onAmqpError = (context: EventContext) => {
      const receiver = this._receiver || context.receiver!;
      const receiverError = context.receiver && context.receiver.error;
      if (receiverError) {
        const ehError = translate(receiverError);
        log.error("[%s] An error occurred for Receiver '%s': %O.", this._context.connectionId, this.name, ehError);
        if (!ehError.retryable) {
          if (receiver && !receiver.isItselfClosed()) {
            log.error(
              "[%s] Since the user did not close the receiver and the error is not " +
                "retryable, we let the user know about it by calling the user's error handler.",
              this._context.connectionId
            );
            this._onError!(ehError);
          } else {
            log.error(
              "[%s] The received error is not retryable. However, the receiver was " +
                "closed by the user. Hence not notifying the user's error handler.",
              this._context.connectionId
            );
          }
        } else {
          log.error(
            "[%s] Since received error is retryable, we will NOT notify the user's " + "error handler.",
            this._context.connectionId
          );
        }
      }
    };

    this._onSessionError = (context: EventContext) => {
      const receiver = this._receiver || context.receiver!;
      const sessionError = context.session && context.session.error;
      if (sessionError) {
        const ehError = translate(sessionError);
        log.error(
          "[%s] An error occurred on the session for Receiver '%s': %O.",
          this._context.connectionId,
          this.name,
          ehError
        );
        if (receiver && !receiver.isSessionItselfClosed() && !ehError.retryable) {
          log.error(
            "[%s] Since the user did not close the receiver and the session error is not " +
              "retryable, we let the user know about it by calling the user's error handler.",
            this._context.connectionId
          );
          this._onError!(ehError);
        }
      }
    };

    this._onAmqpClose = async (context: EventContext) => {
      const receiverError = context.receiver && context.receiver.error;
      const receiver = this._receiver || context.receiver!;
      if (receiverError) {
        log.error(
          "[%s] 'receiver_close' event occurred for receiver '%s' with address '%s'. " + "The associated error is: %O",
          this._context.connectionId,
          this.name,
          this.address,
          receiverError
        );
      }
      if (receiver && !receiver.isItselfClosed()) {
        if (!this.isConnecting) {
          log.error(
            "[%s] 'receiver_close' event occurred on the receiver '%s' with address '%s' " +
              "and the sdk did not initiate this. The receiver is not reconnecting. Hence, calling " +
              "detached from the _onAmqpClose() handler.",
            this._context.connectionId,
            this.name,
            this.address
          );
          await this.detached(receiverError);
        } else {
          log.error(
            "[%s] 'receiver_close' event occurred on the receiver '%s' with address '%s' " +
              "and the sdk did not initate this. Moreover the receiver is already re-connecting. " +
              "Hence not calling detached from the _onAmqpClose() handler.",
            this._context.connectionId,
            this.name,
            this.address
          );
        }
      } else {
        if (this._aborter) {
          this._aborter.removeEventListener("abort", this._onAbort);
        }
        log.error(
          "[%s] 'receiver_close' event occurred on the receiver '%s' with address '%s' " +
            "because the sdk initiated it. Hence not calling detached from the _onAmqpClose" +
            "() handler.",
          this._context.connectionId,
          this.name,
          this.address
        );
      }
    };

    this._onSessionClose = async (context: EventContext) => {
      const receiver = this._receiver || context.receiver!;
      const sessionError = context.session && context.session.error;
      if (sessionError) {
        log.error(
          "[%s] 'session_close' event occurred for receiver '%s' with address '%s'. " + "The associated error is: %O",
          this._context.connectionId,
          this.name,
          this.address,
          sessionError
        );
      }

      if (receiver && !receiver.isSessionItselfClosed()) {
        if (!this.isConnecting) {
          log.error(
            "[%s] 'session_close' event occurred on the session of receiver '%s' with " +
              "address '%s' and the sdk did not initiate this. Hence calling detached from the " +
              "_onSessionClose() handler.",
            this._context.connectionId,
            this.name,
            this.address
          );
          await this.detached(sessionError);
        } else {
          log.error(
            "[%s] 'session_close' event occurred on the session of receiver '%s' with " +
              "address '%s' and the sdk did not initiate this. Moreover the receiver is already " +
              "re-connecting. Hence not calling detached from the _onSessionClose() handler.",
            this._context.connectionId,
            this.name,
            this.address
          );
        }
      } else {
        if (this._aborter) {
          this._aborter.removeEventListener("abort", this._onAbort);
        }
        log.error(
          "[%s] 'session_close' event occurred on the session of receiver '%s' with address " +
            "'%s' because the sdk initiated it. Hence not calling detached from the _onSessionClose" +
            "() handler.",
          this._context.connectionId,
          this.name,
          this.address
        );
      }
    };
  }

  /**
   * Will reconnect the receiver link if necessary.
   * @ignore
   * @param {AmqpError | Error} [receiverError] The receiver error if any.
   * @returns {Promise<void>} Promise<void>.
   */
  async detached(receiverError?: AmqpError | Error): Promise<void> {
    try {
      const wasCloseInitiated = this._receiver && this._receiver.isItselfClosed();
      // Clears the token renewal timer. Closes the link and its session if they are open.
      // Removes the link and its session if they are present in rhea's cache.
      await this._closeLink(this._receiver);
      // We should attempt to reopen only when the receiver(sdk) did not initiate the close
      let shouldReopen = false;
      if (receiverError && !wasCloseInitiated) {
        const translatedError = translate(receiverError);
        if (translatedError.retryable) {
          shouldReopen = true;
          log.error(
            "[%s] close() method of Receiver '%s' with address '%s' was not called. There " +
              "was an accompanying error and it is retryable. This is a candidate for re-establishing " +
              "the receiver link.",
            this._context.connectionId,
            this.name,
            this.address
          );
        } else {
          log.error(
            "[%s] close() method of Receiver '%s' with address '%s' was not called. There " +
              "was an accompanying error and it is NOT retryable. Hence NOT re-establishing " +
              "the receiver link.",
            this._context.connectionId,
            this.name,
            this.address
          );
        }
      } else if (!wasCloseInitiated) {
        shouldReopen = true;
        log.error(
          "[%s] close() method of Receiver '%s' with address '%s' was not called. " +
            "There was no accompanying error as well. This is a candidate for re-establishing " +
            "the receiver link.",
          this._context.connectionId,
          this.name,
          this.address
        );
      } else {
        const state: any = {
          wasCloseInitiated: wasCloseInitiated,
          receiverError: receiverError,
          _receiver: this._receiver
        };
        log.error(
          "[%s] Something went wrong. State of Receiver '%s' with address '%s' is: %O",
          this._context.connectionId,
          this.name,
          this.address,
          state
        );
      }
      if (shouldReopen) {
        const rcvrOptions: CreateReceiverOptions = {
          onMessage: this._onAmqpMessage,
          onError: this._onAmqpError,
          onClose: this._onAmqpClose,
          onSessionError: this._onSessionError,
          onSessionClose: this._onSessionClose,
          newName: true // provide a new name to the link while re-connecting it. This ensures that
          // the service does not send an error stating that the link is still open.
        };
        // reconnect the receiver link with sequenceNumber of the last received message as the offset
        // if messages were received by the receiver before it got disconnected.
        if (this._checkpoint.sequenceNumber > -1) {
          rcvrOptions.eventPosition = EventPosition.fromSequenceNumber(this._checkpoint.sequenceNumber);
        }
        const options: RheaReceiverOptions = this._createReceiverOptions(rcvrOptions);
        // shall retry forever at an interval of 15 seconds if the error is a retryable error
        // else bail out when the error is not retryable or the oepration succeeds.
        const config: RetryConfig<void> = {
          operation: () => this._init(options),
          connectionId: this._context.connectionId,
          operationType: RetryOperationType.receiverLink,
          times: Constants.defaultConnectionRetryAttempts,
          connectionHost: this._context.config.host,
          delayInSeconds: 15
        };
        await retry<void>(config);
      } else {
        if (this._aborter) {
          this._aborter.removeEventListener("abort", this._onAbort);
        }
      }
    } catch (err) {
      log.error(
        "[%s] An error occurred while processing detached() of Receiver '%s' with address " + "'%s': %O",
        this._context.connectionId,
        this.name,
        this.address,
        err
      );
    }
  }

  /**
   * Closes the underlying AMQP receiver.
   * @ignore
   * @returns {Promise<void>}
   */
  async close(): Promise<void> {
    if (this._receiver) {
      if (this._aborter) {
        this._aborter.removeEventListener("abort", this._onAbort);
      }
      const receiverLink = this._receiver;
      this._deleteFromCache();
      await this._closeLink(receiverLink);
    }
  }

  /**
   * Determines whether the AMQP receiver link is open. If open then returns true else returns false.
   * @ignore
   * @return {boolean} boolean
   */
  isOpen(): boolean {
    const result: boolean = this._receiver! && this._receiver!.isOpen();
    log.error(
      "[%s] Receiver '%s' with address '%s' is open? -> %s",
      this._context.connectionId,
      this.name,
      this.address,
      result
    );
    return result;
  }

  protected _deleteFromCache(): void {
    this._receiver = undefined;
    delete this._context.receivers[this.name];
    log.error("[%s] Deleted the receiver '%s' from the client cache.", this._context.connectionId, this.name);
  }

  /**
   * Creates a new AMQP receiver under a new AMQP session.
   * @ignore
   * @returns {Promise<void>}
   */
  protected async _init(options?: RheaReceiverOptions): Promise<void> {
    try {
      if (!this.isOpen() && !this.isConnecting) {
        log.error(
          "[%s] The receiver '%s' with address '%s' is not open and is not currently " +
            "establishing itself. Hence let's try to connect.",
          this._context.connectionId,
          this.name,
          this.address
        );
        this.isConnecting = true;
        await this._negotiateClaim();
        if (!options) {
          options = this._createReceiverOptions({
            onMessage: this._onAmqpMessage,
            onError: this._onAmqpError,
            onClose: this._onAmqpClose,
            onSessionError: this._onSessionError,
            onSessionClose: this._onSessionClose
          });
        }
        log.error(
          "[%s] Trying to create receiver '%s' with options %O",
          this._context.connectionId,
          this.name,
          options
        );

        this._receiver = await this._context.connection.createReceiver(options);
        this.isConnecting = false;
        log.error(
          "[%s] Receiver '%s' with address '%s' has established itself.",
          this._context.connectionId,
          this.name,
          this.address
        );
        log.receiver("Promise to create the receiver resolved. Created receiver with name: ", this.name);
        log.receiver(
          "[%s] Receiver '%s' created with receiver options: %O",
          this._context.connectionId,
          this.name,
          options
        );
        // It is possible for someone to close the receiver and then start it again.
        // Thus make sure that the receiver is present in the client cache.
        if (!this._context.receivers[this.name]) this._context.receivers[this.name] = this;
        await this._ensureTokenRenewal();
      } else {
        log.error(
          "[%s] The receiver '%s' with address '%s' is open -> %s and is connecting " +
            "-> %s. Hence not reconnecting.",
          this._context.connectionId,
          this.name,
          this.address,
          this.isOpen(),
          this.isConnecting
        );
      }
    } catch (err) {
      this.isConnecting = false;
      err = translate(err);
      log.error(
        "[%s] An error occured while creating the receiver '%s': %O",
        this._context.connectionId,
        this.name,
        err
      );
      throw err;
    }
  }

  /**
   * Creates the options that need to be specified while creating an AMQP receiver link.
   * @ignore
   */
  protected _createReceiverOptions(options: CreateReceiverOptions): RheaReceiverOptions {
    if (options.newName) this.name = `${uuid()}`;
    const rcvrOptions: RheaReceiverOptions = {
      name: this.name,
      autoaccept: true,
      source: {
        address: this.address
      },
      credit_window: this.prefetchCount,
      onMessage: options.onMessage || this._onAmqpMessage,
      onError: options.onError || this._onAmqpError,
      onClose: options.onClose || this._onAmqpClose,
      onSessionError: options.onSessionError || this._onSessionError,
      onSessionClose: options.onSessionClose || this._onSessionClose
    };
    if (this.epoch !== undefined && this.epoch !== null) {
      if (!rcvrOptions.properties) rcvrOptions.properties = {};
      rcvrOptions.properties[Constants.attachEpoch] = types.wrap_long(this.epoch);
    }
    if (this.receiverRuntimeMetricEnabled) {
      rcvrOptions.desired_capabilities = Constants.enableReceiverRuntimeMetricName;
    }
    const eventPosition = options.eventPosition || this.options.eventPosition;
    if (eventPosition) {
      // Set filter on the receiver if event position is specified.
      const filterClause = getEventPositionFilter(eventPosition);
      if (filterClause) {
        (rcvrOptions.source as any).filter = {
          "apache.org:selector-filter:string": types.wrap_described(filterClause, 0x468c00000004)
        };
      }
    }
    return rcvrOptions;
  }
}<|MERGE_RESOLUTION|>--- conflicted
+++ resolved
@@ -3,19 +3,7 @@
 
 import uuid from "uuid/v4";
 import * as log from "./log";
-<<<<<<< HEAD
-import {
-  Receiver,
-  OnAmqpEvent,
-  EventContext,
-  ReceiverOptions as RheaReceiverOptions,
-  types,
-  AmqpError,
-  isAmqpError
-} from "rhea-promise";
-=======
-import { Receiver, OnAmqpEvent, EventContext, ReceiverOptions, types, AmqpError } from "rhea-promise";
->>>>>>> b51e3ab5
+import { Receiver, OnAmqpEvent, EventContext, ReceiverOptions as RheaReceiverOptions, types, AmqpError } from "rhea-promise";
 import { translate, Constants, MessagingError, retry, RetryOperationType, RetryConfig } from "@azure/amqp-common";
 import { ReceivedEventData, EventDataInternal, fromAmqpMessage } from "./eventData";
 import { ReceiverOptions } from "./eventHubClient";
@@ -238,26 +226,7 @@
           this.runtimeInfo
         );
       }
-<<<<<<< HEAD
-      try {
-        this._onMessage!(receivedEventData);
-      } catch (err) {
-        // This ensures we call users' error handler when users' message handler throws.
-        if (!isAmqpError(err)) {
-          log.error(
-            "[%s] An error occurred while running user's message handler for the message " +
-              "with sequence number '%s' on the receiver '%s': %O",
-            this._context.connectionId,
-            receivedEventData.sequenceNumber,
-            this.name,
-            err
-          );
-          this._onError!(err);
-        }
-      }
-=======
-      this._onMessage!(evData);
->>>>>>> b51e3ab5
+      this._onMessage!(receivedEventData);
     };
 
     this._onAbort = async () => {
