--- conflicted
+++ resolved
@@ -4,7 +4,7 @@
 import { logger, logErrorStackTrace } from "./log";
 import { FullEventProcessorOptions, CloseReason } from "./eventProcessor";
 import { EventHubClient } from "./impl/eventHubClient";
-import { EventPosition, earliestEventPosition } from "./eventPosition";
+import { EventPosition } from "./eventPosition";
 import { PartitionProcessor } from "./partitionProcessor";
 import { EventHubConsumer } from "./receiver";
 import { AbortController } from "@azure/abort-controller";
@@ -15,11 +15,6 @@
 import { extractSpanContextFromEventData } from "./diagnostics/instrumentEventData";
 import { ReceivedEventData } from "./eventData";
 
-<<<<<<< HEAD
-const defaultEventPosition = earliestEventPosition;
-
-=======
->>>>>>> 51e6a524
 export class PartitionPump {
   private _eventHubClient: EventHubClient;
   private _partitionProcessor: PartitionProcessor;
