// https://github.com/karma-runner/karma-chrome-launcher
process.env.CHROME_BIN = require("puppeteer").executablePath();
require("dotenv").config();

module.exports = function(config) {
  config.set({
    // base path that will be used to resolve all patterns (eg. files, exclude)
    basePath: "./",

    // frameworks to use
    // available frameworks: https://npmjs.org/browse/keyword/karma-adapter
    frameworks: ["mocha"],

    plugins: [
      "karma-mocha",
      "karma-mocha-reporter",
      "karma-chrome-launcher",
      "karma-edge-launcher",
      "karma-firefox-launcher",
      "karma-ie-launcher",
      "karma-env-preprocessor",
      "karma-coverage",
      "karma-remap-coverage",
      "karma-junit-reporter"
    ],

    // list of files / patterns to load in the browser
    files: [
      // polyfill service supporting IE11 missing features
      // Promise,String.prototype.startsWith,String.prototype.endsWith,String.prototype.repeat,String.prototype.includes,Array.prototype.includes,Object.keys
      "https://cdn.polyfill.io/v2/polyfill.js?features=Promise,String.prototype.startsWith,String.prototype.endsWith,String.prototype.repeat,String.prototype.includes,Array.prototype.includes,Object.keys|always",
      "test-browser/index.js"
    ],

    // list of files / patterns to exclude
    exclude: [],

    // preprocess matching files before serving them to the browser
    // available preprocessors: https://npmjs.org/browse/keyword/karma-preprocessor
    preprocessors: {
      "**/*.js": ["env"]
      // IMPORTANT: COMMENT following line if you want to debug in your browsers!!
      // Preprocess source file to calculate code coverage, however this will make source file unreadable
      // "test-browser/index.js": ["coverage"]
    },

    // inject following environment values into browser testing with window.__env__
    // environment values MUST be exported or set with same console running "karma start"
    // https://www.npmjs.com/package/karma-env-preprocessor
<<<<<<< HEAD
    envPreprocessor: [
      "EVENTHUB_CONNECTION_STRING_BROWSER",
      "EVENTHUB_NAME",
      "IOTHUB_EH_COMPATIBLE_CONNECTION_STRING_BROWSER"
    ],
=======
    envPreprocessor: ["EVENTHUB_CONNECTION_STRING", "EVENTHUB_NAME", "IOTHUB_EH_COMPATIBLE_CONNECTION_STRING"],
>>>>>>> 7f8dacba

    // test results reporter to use
    // possible values: 'dots', 'progress'
    // available reporters: https://npmjs.org/browse/keyword/karma-reporter
    reporters: ["mocha", "coverage", "remap-coverage", "junit"],

    coverageReporter: { type: "in-memory" },

    // Coverage report settings
    remapCoverageReporter: {
      "text-summary": null, // to show summary in console
      html: "./coverage-browser",
      cobertura: "./coverage-browser/cobertura-coverage.xml"
    },

    // Exclude coverage calculation for following files
    remapOptions: {
      exclude: /node_modules|tests/g
    },

    junitReporter: {
      outputDir: "", // results will be saved as $outputDir/$browserName.xml
      outputFile: "test-results.browser.xml", // if included, results will be saved as $outputDir/$browserName/$outputFile
      suite: "", // suite will become the package name attribute in xml testsuite element
      useBrowserName: false, // add browser name to report and classes names
      nameFormatter: undefined, // function (browser, result) to customize the name attribute in xml testcase element
      classNameFormatter: undefined, // function (browser, result) to customize the classname attribute in xml testcase element
      properties: {} // key value pair of properties to add to the <properties> section of the report
    },

    // web server port
    port: 9876,

    // enable / disable colors in the output (reporters and logs)
    colors: true,

    // level of logging
    // possible values: config.LOG_DISABLE || config.LOG_ERROR || config.LOG_WARN || config.LOG_INFO || config.LOG_DEBUG
    logLevel: config.LOG_INFO,

    // enable / disable watching file and executing tests whenever any file changes
    autoWatch: false,

    // start these browsers
    // available browser launchers: https://npmjs.org/browse/keyword/karma-launcher
    // 'ChromeHeadless', 'Chrome', 'Firefox', 'Edge', 'IE'
    browsers: ["ChromeHeadless"],

    // Continuous Integration mode
    // if true, Karma captures browsers, runs the tests and exits
    singleRun: false,

    // Concurrency level
    // how many browser should be started simultaneous
    concurrency: 1,

    browserNoActivityTimeout: 600000,
    browserDisconnectTimeout: 10000,
    browserDisconnectTolerance: 3,

    client: {
      mocha: {
        // change Karma's debug.html to the mocha web reporter
        reporter: "html",
        timeout: "600000",
        grep: "#RunnableInBrowser"
      }
    }
  });
};<|MERGE_RESOLUTION|>--- conflicted
+++ resolved
@@ -47,15 +47,7 @@
     // inject following environment values into browser testing with window.__env__
     // environment values MUST be exported or set with same console running "karma start"
     // https://www.npmjs.com/package/karma-env-preprocessor
-<<<<<<< HEAD
-    envPreprocessor: [
-      "EVENTHUB_CONNECTION_STRING_BROWSER",
-      "EVENTHUB_NAME",
-      "IOTHUB_EH_COMPATIBLE_CONNECTION_STRING_BROWSER"
-    ],
-=======
     envPreprocessor: ["EVENTHUB_CONNECTION_STRING", "EVENTHUB_NAME", "IOTHUB_EH_COMPATIBLE_CONNECTION_STRING"],
->>>>>>> 7f8dacba
 
     // test results reporter to use
     // possible values: 'dots', 'progress'
