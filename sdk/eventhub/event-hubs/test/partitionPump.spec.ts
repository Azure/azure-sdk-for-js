// Copyright (c) Microsoft Corporation.
// Licensed under the MIT license.

import { createProcessingSpan, trace } from "../src/partitionPump";
import { TestTracer, TestSpan, NoOpSpan } from "@azure/core-tracing";
import { CanonicalCode, SpanOptions, SpanKind } from "@opentelemetry/api";
import chai from "chai";
import { ReceivedEventData } from "../src/eventData";
import { instrumentEventData } from "../src/diagnostics/instrumentEventData";
import { setTracerForTest } from "./utils/testUtils";

const should = chai.should();

describe("PartitionPump", () => {
  describe("telemetry", () => {
    const eventHubProperties = {
      endpoint: "theendpoint",
      eventHubName: "theeventhubname"
    };

    class TestTracer2 extends TestTracer {
      public spanOptions: SpanOptions | undefined;
      public spanName: string | undefined;

      constructor() {
        super();
      }

      startSpan(nameArg: string, optionsArg?: SpanOptions): TestSpan {
        this.spanName = nameArg;
        this.spanOptions = optionsArg;
        return super.startSpan(nameArg, optionsArg);
      }
    }

    it("basic span properties are set", async () => {
      const fakeParentSpanContext = new NoOpSpan().context();
      const { tracer, resetTracer } = setTracerForTest(new TestTracer2());

      await createProcessingSpan([], eventHubProperties, {
        tracingOptions: {
          spanOptions: {
            parent: fakeParentSpanContext
          }
        }
      });

      should.equal(tracer.spanName, "Azure.EventHubs.process");

      should.exist(tracer.spanOptions);
      tracer.spanOptions!.kind!.should.equal(SpanKind.CONSUMER);
      tracer.spanOptions!.parent!.should.equal(fakeParentSpanContext);

      const attributes = tracer.getRootSpans()[0].attributes;

      attributes!.should.deep.equal({
        "az.namespace": "Microsoft.EventHub",
        "message_bus.destination": "theeventhubname",
        "peer.address": "theendpoint"
      });

      resetTracer();
    });

    it("received events are linked to this span using Diagnostic-Id", async () => {
      const requiredEventProperties = {
        body: "",
        enqueuedTimeUtc: new Date(),
        offset: 0,
        partitionKey: null,
        sequenceNumber: 0
      };

      const { tracer, resetTracer } = setTracerForTest(new TestTracer2());

      const firstEvent = tracer.startSpan("a");
      const thirdEvent = tracer.startSpan("c");

      const receivedEvents: ReceivedEventData[] = [
        instrumentEventData({ ...requiredEventProperties }, firstEvent) as ReceivedEventData,
        { properties: {}, ...requiredEventProperties }, // no diagnostic ID means it gets skipped
        instrumentEventData({ ...requiredEventProperties }, thirdEvent) as ReceivedEventData
      ];

      await createProcessingSpan(receivedEvents, eventHubProperties, {});

      // middle event, since it has no trace information, doesn't get included
      // in the telemetry
      tracer.spanOptions!.links!.length.should.equal(3 - 1);
      // the test tracer just hands out a string integer that just gets
      // incremented
      tracer.spanOptions!.links![0]!.context.traceId.should.equal(firstEvent.context().traceId);
      (tracer.spanOptions!.links![0]!.attributes!.enqueuedTime as number).should.equal(
        requiredEventProperties.enqueuedTimeUtc.getTime()
      );
      tracer.spanOptions!.links![1]!.context.traceId.should.equal(thirdEvent.context().traceId);
<<<<<<< HEAD
=======
      (tracer.spanOptions!.links![1]!.attributes!.enqueuedTime as number).should.equal(
        requiredEventProperties.enqueuedTimeUtc.getTime()
      );
>>>>>>> f7a74a3b

      resetTracer();
    });

    it("trace - normal", async () => {
      const tracer = new TestTracer();
      const span = tracer.startSpan("whatever");

      await trace(async () => {}, span);

      span.status!.code.should.equal(CanonicalCode.OK);
      span.endCalled.should.be.ok;
    });

    it("trace - throws", async () => {
      const tracer = new TestTracer();
      const span = tracer.startSpan("whatever");

      await trace(async () => {
        throw new Error("error thrown from fn");
      }, span).should.be.rejectedWith(/error thrown from fn/);

      span.status!.code.should.equal(CanonicalCode.UNKNOWN);
      span.status!.message!.should.equal("error thrown from fn");
      span.endCalled.should.be.ok;
    });
  });
});<|MERGE_RESOLUTION|>--- conflicted
+++ resolved
@@ -94,12 +94,9 @@
         requiredEventProperties.enqueuedTimeUtc.getTime()
       );
       tracer.spanOptions!.links![1]!.context.traceId.should.equal(thirdEvent.context().traceId);
-<<<<<<< HEAD
-=======
       (tracer.spanOptions!.links![1]!.attributes!.enqueuedTime as number).should.equal(
         requiredEventProperties.enqueuedTimeUtc.getTime()
       );
->>>>>>> f7a74a3b
 
       resetTracer();
     });
