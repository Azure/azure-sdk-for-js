--- conflicted
+++ resolved
@@ -374,14 +374,8 @@
           });
 
           await loopUntil({
-<<<<<<< HEAD
-            maxTimes: 20,
-            name:
-              "Wait for subscription2 to read from all partitions and subscription1 to invoke close handlers",
-=======
             maxTimes: 10,
             name: "Wait for subscription2 to read from all partitions and subscription1 to invoke close handlers",
->>>>>>> 93a910ca
             timeBetweenRunsMs: 1000,
             async until() {
               const sub1CloseHandlersCalled = Boolean(
