--- conflicted
+++ resolved
@@ -32,23 +32,12 @@
     client = await EventHubClient.createFromIotHubConnectionString(service.connectionString!);
     const runtimeInfo = await client.getProperties();
     debug(">>> RuntimeInfo: ", runtimeInfo);
-<<<<<<< HEAD
-    should.exist(runtimeInfo);
-    runtimeInfo.partitionIds.length.should.be.greaterThan(0);
-=======
     should.exist(runtimeInfo, `RuntimeIno does not exist. Found ${runtimeInfo}`);
-    should.equal(runtimeInfo.type, "com.microsoft:eventhub", `Runtime Type is not equal and found ${runtimeInfo.type}`);
-    should.equal(
-      runtimeInfo.partitionCount > 0,
-      true,
-      `partitionCount is not > 0 and found ${runtimeInfo.partitionCount}`
-    );
     should.equal(
       runtimeInfo.partitionIds.length > 0,
       true,
       `partitionIds.length is not > 0 and found ${runtimeInfo.partitionIds.length}`
     );
->>>>>>> f28e7610
   });
 
   it("should be able to receive messages from the event hub", async function(): Promise<void> {
