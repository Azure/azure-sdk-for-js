// Copyright (c) Microsoft Corporation. All rights reserved.
// Licensed under the MIT License.

import uuid from "uuid/v4";
import chai from "chai";
import assert from "assert";
const should = chai.should();
import chaiAsPromised from "chai-as-promised";
chai.use(chaiAsPromised);
import debugModule from "debug";
const debug = debugModule("azure:event-hubs:misc-spec");
import {
  EventData,
  EventHubProperties,
  ReceivedEventData,
  EventHubConsumerClient,
  Subscription
} from "../src";
import { EventHubClient } from "../src/impl/eventHubClient";
import { EnvVarKeys, getEnvVars } from "./utils/testUtils";
import {
  TRACEPARENT_PROPERTY,
  extractSpanContextFromEventData
} from "../src/diagnostics/instrumentEventData";
import { TraceFlags } from "@opentelemetry/types";
import { EventHubConsumer } from "../src/receiver";
import { SubscriptionHandlerForTests } from "./utils/subscriptionHandlerForTests";
const env = getEnvVars();

describe("Misc tests #RunnableInBrowser", function(): void {
  const service = {
    connectionString: env[EnvVarKeys.EVENTHUB_CONNECTION_STRING],
    path: env[EnvVarKeys.EVENTHUB_NAME]
  };
  const client: EventHubClient = new EventHubClient(service.connectionString, service.path);
  let receiver: EventHubConsumer;
  let hubInfo: EventHubProperties;
  before("validate environment", async function(): Promise<void> {
    should.exist(
      env[EnvVarKeys.EVENTHUB_CONNECTION_STRING],
      "define EVENTHUB_CONNECTION_STRING in your environment before running integration tests."
    );
    should.exist(
      env[EnvVarKeys.EVENTHUB_NAME],
      "define EVENTHUB_NAME in your environment before running integration tests."
    );
    hubInfo = await client.getProperties();
  });

  after("close the connection", async function(): Promise<void> {
    await client.close();
  });

  it("should be able to send and receive a large message correctly", async function(): Promise<
    void
  > {
    const bodysize = 220 * 1024;
    const partitionId = hubInfo.partitionIds[0];
    const msgString = "A".repeat(220 * 1024);
    const msgBody = Buffer.from(msgString);
    const obj: EventData = { body: msgBody };
    const offset = (await client.getPartitionProperties(partitionId)).lastEnqueuedOffset;
    debug(`Partition ${partitionId} has last message with offset ${offset}.`);
    debug("Sending one message with %d bytes.", bodysize);
    receiver = client.createConsumer(
      EventHubClient.defaultConsumerGroupName,
      partitionId,
      EventPosition.fromOffset(offset)
    );
    let data = await receiver.receiveBatch(1, 1);
    should.equal(data.length, 0, "Unexpected to receive message before client sends it");
    const sender = client.createProducer({ partitionId });
    await sender.send([obj]);
    debug("Successfully sent the large message.");
    data = await receiver.receiveBatch(1, 30);
    debug("Closing the receiver..");
    await receiver.close();
    debug("received message: ", data.length);
    should.exist(data);
    should.equal(data.length, 1);
    should.equal(data[0].body.toString(), msgString);
    should.not.exist((data[0].properties || {}).message_id);
  });

  it("should be able to send and receive a JSON object as a message correctly", async function(): Promise<
    void
  > {
    const partitionId = hubInfo.partitionIds[0];
    const msgBody = {
      id: "123-456-789",
      weight: 10,
      isBlue: true,
      siblings: [
        {
          id: "098-789-564",
          weight: 20,
          isBlue: false
        }
      ]
    };
    const obj: EventData = { body: msgBody };
    const offset = (await client.getPartitionProperties(partitionId)).lastEnqueuedOffset;
    debug(`Partition ${partitionId} has last message with offset ${offset}.`);
    debug("Sending one message %O", obj);
    receiver = client.createConsumer(
      EventHubClient.defaultConsumerGroupName,
      partitionId,
      EventPosition.fromOffset(offset)
    );
    const sender = client.createProducer({ partitionId });
    await sender.send([obj]);
    debug("Successfully sent the large message.");
    const data = await receiver.receiveBatch(1, 30);
    await receiver.close();
    debug("received message: ", data);
    should.exist(data);
    should.equal(data.length, 1);
    debug("Received message: %O", data);
    assert.deepEqual(data[0].body, msgBody);
    should.not.exist((data[0].properties || {}).message_id);
  });

  it("should be able to send and receive an array as a message correctly", async function(): Promise<
    void
  > {
    const partitionId = hubInfo.partitionIds[0];
    const msgBody = [
      {
        id: "098-789-564",
        weight: 20,
        isBlue: false
      },
      10,
      20,
      "some string"
    ];
    const obj: EventData = { body: msgBody, properties: { message_id: uuid() } };
    const offset = (await client.getPartitionProperties(partitionId)).lastEnqueuedOffset;
    debug(`Partition ${partitionId} has last message with offset ${offset}.`);
    debug("Sending one message %O", obj);
    receiver = client.createConsumer(
      EventHubClient.defaultConsumerGroupName,
      partitionId,
      EventPosition.fromOffset(offset)
    );
    const sender = client.createProducer({ partitionId });
    await sender.send([obj]);
    debug("Successfully sent the large message.");
    const data = await receiver.receiveBatch(1, 30);
    await receiver.close();
    debug("received message: ", data);
    should.exist(data);
    should.equal(data.length, 1);
    debug("Received message: %O", data);
    assert.deepEqual(data[0].body, msgBody);
    assert.strictEqual(data[0].properties!.message_id, obj.properties!.message_id);
  });

  it("should be able to send a boolean as a message correctly", async function(): Promise<void> {
    const partitionId = hubInfo.partitionIds[0];
    const msgBody = true;
    const obj: EventData = { body: msgBody };
    const offset = (await client.getPartitionProperties(partitionId)).lastEnqueuedOffset;
    debug(`Partition ${partitionId} has last message with offset ${offset}.`);
    debug("Sending one message %O", obj);
    receiver = client.createConsumer(
      EventHubClient.defaultConsumerGroupName,
      partitionId,
      EventPosition.fromOffset(offset)
    );
    const sender = client.createProducer({ partitionId });
    await sender.send([obj]);
    debug("Successfully sent the large message.");
    const data = await receiver.receiveBatch(1, 30);
    await receiver.close();
    debug("received message: ", data);
    should.exist(data);
    should.equal(data.length, 1);
    debug("Received message: %O", data);
    assert.deepEqual(data[0].body, msgBody);
    should.not.exist((data[0].properties || {}).message_id);
  });

  it("should be able to send and receive batched messages correctly ", async function(): Promise<
    void
  > {
    try {
      const partitionId = hubInfo.partitionIds[0];
      const offset = (await client.getPartitionProperties(partitionId)).lastEnqueuedOffset;
      debug(`Partition ${partitionId} has last message with offset ${offset}.`);
<<<<<<< HEAD
      debug("Sending one message with %d bytes.", bodysize);
      receiver = client.createConsumer(
        EventHubClient.defaultConsumerGroupName,
        partitionId,
       { offset }
      );
      let data = await receiver.receiveBatch(1, 1);
      should.equal(data.length, 0, "Unexpected to receive message before client sends it");
=======
      const messageCount = 5;
      const d: EventData[] = [];
      for (let i = 0; i < messageCount; i++) {
        const obj: EventData = { body: `Hello EH ${i}` };
        d.push(obj);
      }

>>>>>>> 51e6a524
      const sender = client.createProducer({ partitionId });
      await sender.send(d);
      debug("Successfully sent 5 messages batched together.");

      const receiver = client.createConsumer(
        EventHubClient.defaultConsumerGroupName,
        partitionId,
       { offset }
      );
      const data = await receiver.receiveBatch(5, 30);
      await receiver.close();
      debug("received message: ", data);
      should.exist(data);
      data.length.should.equal(5);
      for (const message of data) {
        should.not.exist((message.properties || {}).message_id);
      }
    } catch (err) {
      debug("should not have happened, uber catch....", err);
      throw err;
    }
  });

  it("should be able to send and receive batched messages as JSON objects correctly ", async function(): Promise<
    void
  > {
    try {
      const partitionId = hubInfo.partitionIds[0];
      const offset = (await client.getPartitionProperties(partitionId)).lastEnqueuedOffset;
      debug(`Partition ${partitionId} has last message with offset ${offset}.`);
<<<<<<< HEAD
      debug("Sending one message %O", obj);
      receiver = client.createConsumer(
        EventHubClient.defaultConsumerGroupName,
        partitionId,
       { offset }
      );
=======
      const messageCount = 5;
      const d: EventData[] = [];
      for (let i = 0; i < messageCount; i++) {
        const obj: EventData = {
          body: {
            id: "123-456-789",
            count: i,
            weight: 10,
            isBlue: true,
            siblings: [
              {
                id: "098-789-564",
                weight: 20,
                isBlue: false
              }
            ]
          },
          properties: {
            message_id: uuid()
          }
        };
        d.push(obj);
      }

>>>>>>> 51e6a524
      const sender = client.createProducer({ partitionId });
      await sender.send(d);
      debug("Successfully sent 5 messages batched together.");

      const receiver = client.createConsumer(
        EventHubClient.defaultConsumerGroupName,
        partitionId,
       { offset }
      );
      const data = await receiver.receiveBatch(5, 30);
      await receiver.close();
      debug("received message: ", data);
      should.exist(data);
<<<<<<< HEAD
      should.equal(data.length, 1);
      debug("Received message: %O", data);
      assert.deepEqual(data[0].body, msgBody);
      should.not.exist((data[0].properties || {}).message_id);
    });

    it("should be able to send and receive batched messages correctly ", async function(): Promise<
      void
    > {
      try {
        const partitionId = hubInfo.partitionIds[0];
        const offset = (await client.getPartitionProperties(partitionId)).lastEnqueuedOffset;
        debug(`Partition ${partitionId} has last message with offset ${offset}.`);
        const messageCount = 5;
        const d: EventData[] = [];
        for (let i = 0; i < messageCount; i++) {
          const obj: EventData = { body: `Hello EH ${i}` };
          d.push(obj);
        }

        const sender = client.createProducer({ partitionId });
        await sender.send(d);
        debug("Successfully sent 5 messages batched together.");

        const receiver = client.createConsumer(
          EventHubClient.defaultConsumerGroupName,
          partitionId,
         { offset }
        );
        const data = await receiver.receiveBatch(5, 30);
        await receiver.close();
        debug("received message: ", data);
        should.exist(data);
        data.length.should.equal(5);
        for (const message of data) {
          should.not.exist((message.properties || {}).message_id);
        }
      } catch (err) {
        debug("should not have happened, uber catch....", err);
        throw err;
      }
    });

    it("should be able to send and receive batched messages as JSON objects correctly ", async function(): Promise<
      void
    > {
      try {
        const partitionId = hubInfo.partitionIds[0];
        const offset = (await client.getPartitionProperties(partitionId)).lastEnqueuedOffset;
        debug(`Partition ${partitionId} has last message with offset ${offset}.`);
        const messageCount = 5;
        const d: EventData[] = [];
        for (let i = 0; i < messageCount; i++) {
          const obj: EventData = {
            body: {
              id: "123-456-789",
              count: i,
              weight: 10,
              isBlue: true,
              siblings: [
                {
                  id: "098-789-564",
                  weight: 20,
                  isBlue: false
                }
              ]
            },
            properties: {
              message_id: uuid()
            }
          };
          d.push(obj);
        }

        const sender = client.createProducer({ partitionId });
        await sender.send(d);
        debug("Successfully sent 5 messages batched together.");

        const receiver = client.createConsumer(
          EventHubClient.defaultConsumerGroupName,
          partitionId,
         { offset }
        );
        const data = await receiver.receiveBatch(5, 30);
        await receiver.close();
        debug("received message: ", data);
        should.exist(data);
        should.equal(data[0].body.count, 0);
        should.equal(data.length, 5);
        for (const [index, message] of data.entries()) {
          assert.strictEqual(message.properties!.message_id, d[index].properties!.message_id);
        }
      } catch (err) {
        debug("should not have happened, uber catch....", err);
        throw err;
      }
    });

    it("should consistently send messages with partitionkey to a partitionId", async function(): Promise<
      void
    > {
      const consumerClient = new EventHubConsumerClient(
        EventHubClient.defaultConsumerGroupName,
        service.connectionString!,
        service.path
      );

      const tester = await SubscriptionHandlerForTests.startingFromHere(consumerClient);

      const msgToSendCount = 50;
      debug("Sending %d messages.", msgToSendCount);
      
      function getRandomInt(max: number): number {
        return Math.floor(Math.random() * Math.floor(max));
      }

      const senderPromises = [];

      for (let i = 0; i < msgToSendCount; i++) {
        const partitionKey = getRandomInt(10);
        const sender = client.createProducer();
        senderPromises.push(sender.send([{ body: "Hello EventHub " + i }], {
=======
      should.equal(data[0].body.count, 0);
      should.equal(data.length, 5);
      for (const [index, message] of data.entries()) {
        assert.strictEqual(message.properties!.message_id, d[index].properties!.message_id);
      }
    } catch (err) {
      debug("should not have happened, uber catch....", err);
      throw err;
    }
  });

  it("should consistently send messages with partitionkey to a partitionId", async function(): Promise<
    void
  > {
    const consumerClient = new EventHubConsumerClient(
      EventHubClient.defaultConsumerGroupName,
      service.connectionString!,
      service.path
    );

    const {
      subscriptionEventHandler,
      startPosition
    } = await SubscriptionHandlerForTests.startingFromHere(consumerClient);

    const msgToSendCount = 50;
    debug("Sending %d messages.", msgToSendCount);

    function getRandomInt(max: number): number {
      return Math.floor(Math.random() * Math.floor(max));
    }

    const senderPromises = [];

    for (let i = 0; i < msgToSendCount; i++) {
      const partitionKey = getRandomInt(10);
      const sender = client.createProducer();
      senderPromises.push(
        sender.send([{ body: "Hello EventHub " + i }], {
>>>>>>> 51e6a524
          partitionKey: partitionKey.toString()
        })
      );
    }

    await Promise.all(senderPromises);

    debug("Starting to receive all messages from each partition.");
    const partitionMap: any = {};

    let subscription: Subscription | undefined = undefined;

    try {
      subscription = consumerClient.subscribe(subscriptionEventHandler, {
        startPosition
      });
      const receivedEvents = await subscriptionEventHandler.waitForFullEvents(
        hubInfo.partitionIds,
        msgToSendCount
      );

      for (const d of receivedEvents) {
        debug(">>>> _raw_amqp_mesage: ", (d as any)._raw_amqp_mesage);
        const pk = d.event.partitionKey as string;
        debug("pk: ", pk);

        if (partitionMap[pk] && partitionMap[pk] !== d.partitionId) {
          debug(
            `#### Error: Received a message from partition ${d.partitionId} with partition key ${pk}, whereas the same key was observed on partition ${partitionMap[pk]} before.`
          );
          assert(partitionMap[pk] === d.partitionId);
        }
        partitionMap[pk] = d.partitionId;
        debug("partitionMap ", partitionMap);
      }
    } finally {
      if (subscription) {
        await subscription.close();
      }
      await consumerClient.close();
    }
  });

  describe("extractSpanContextFromEventData", function() {
    it("should extract a SpanContext from a properly instrumented EventData", function() {
      const traceId = "11111111111111111111111111111111";
      const spanId = "2222222222222222";
      const flags = "00";
      const eventData: ReceivedEventData = {
        body: "This is a test.",
        enqueuedTimeUtc: new Date(),
        offset: 0,
        sequenceNumber: 0,
        partitionKey: null,
        properties: {
          [TRACEPARENT_PROPERTY]: `00-${traceId}-${spanId}-${flags}`
        }
      };

      const spanContext = extractSpanContextFromEventData(eventData);

      should.exist(spanContext, "Extracted spanContext should be defined.");
      should.equal(spanContext!.traceId, traceId, "Extracted traceId does not match expectation.");
      should.equal(spanContext!.spanId, spanId, "Extracted spanId does not match expectation.");
      should.equal(
        spanContext!.traceFlags,
        TraceFlags.UNSAMPLED,
        "Extracted traceFlags do not match expectations."
      );
    });

    it("should return undefined when EventData is not properly instrumented", function() {
      const traceId = "11111111111111111111111111111111";
      const spanId = "2222222222222222";
      const flags = "00";
      const eventData: ReceivedEventData = {
        body: "This is a test.",
        enqueuedTimeUtc: new Date(),
        offset: 0,
        sequenceNumber: 0,
        partitionKey: null,
        properties: {
          [TRACEPARENT_PROPERTY]: `99-${traceId}-${spanId}-${flags}`
        }
      };

      const spanContext = extractSpanContextFromEventData(eventData);

      should.not.exist(
        spanContext,
        "Invalid diagnosticId version should return undefined spanContext."
      );
    });

    it("should return undefined when EventData is not instrumented", function() {
      const eventData: ReceivedEventData = {
        body: "This is a test.",
        enqueuedTimeUtc: new Date(),
        offset: 0,
        sequenceNumber: 0,
        partitionKey: null
      };

      const spanContext = extractSpanContextFromEventData(eventData);

      should.not.exist(
        spanContext,
        `Missing property "${TRACEPARENT_PROPERTY}" should return undefined spanContext.`
      );
    });
  });
}).timeout(60000);<|MERGE_RESOLUTION|>--- conflicted
+++ resolved
@@ -65,7 +65,7 @@
     receiver = client.createConsumer(
       EventHubClient.defaultConsumerGroupName,
       partitionId,
-      EventPosition.fromOffset(offset)
+      { offset }
     );
     let data = await receiver.receiveBatch(1, 1);
     should.equal(data.length, 0, "Unexpected to receive message before client sends it");
@@ -105,7 +105,7 @@
     receiver = client.createConsumer(
       EventHubClient.defaultConsumerGroupName,
       partitionId,
-      EventPosition.fromOffset(offset)
+      { offset }
     );
     const sender = client.createProducer({ partitionId });
     await sender.send([obj]);
@@ -141,7 +141,7 @@
     receiver = client.createConsumer(
       EventHubClient.defaultConsumerGroupName,
       partitionId,
-      EventPosition.fromOffset(offset)
+      { offset }
     );
     const sender = client.createProducer({ partitionId });
     await sender.send([obj]);
@@ -166,7 +166,7 @@
     receiver = client.createConsumer(
       EventHubClient.defaultConsumerGroupName,
       partitionId,
-      EventPosition.fromOffset(offset)
+      { offset }
     );
     const sender = client.createProducer({ partitionId });
     await sender.send([obj]);
@@ -188,16 +188,6 @@
       const partitionId = hubInfo.partitionIds[0];
       const offset = (await client.getPartitionProperties(partitionId)).lastEnqueuedOffset;
       debug(`Partition ${partitionId} has last message with offset ${offset}.`);
-<<<<<<< HEAD
-      debug("Sending one message with %d bytes.", bodysize);
-      receiver = client.createConsumer(
-        EventHubClient.defaultConsumerGroupName,
-        partitionId,
-       { offset }
-      );
-      let data = await receiver.receiveBatch(1, 1);
-      should.equal(data.length, 0, "Unexpected to receive message before client sends it");
-=======
       const messageCount = 5;
       const d: EventData[] = [];
       for (let i = 0; i < messageCount; i++) {
@@ -205,7 +195,6 @@
         d.push(obj);
       }
 
->>>>>>> 51e6a524
       const sender = client.createProducer({ partitionId });
       await sender.send(d);
       debug("Successfully sent 5 messages batched together.");
@@ -236,14 +225,6 @@
       const partitionId = hubInfo.partitionIds[0];
       const offset = (await client.getPartitionProperties(partitionId)).lastEnqueuedOffset;
       debug(`Partition ${partitionId} has last message with offset ${offset}.`);
-<<<<<<< HEAD
-      debug("Sending one message %O", obj);
-      receiver = client.createConsumer(
-        EventHubClient.defaultConsumerGroupName,
-        partitionId,
-       { offset }
-      );
-=======
       const messageCount = 5;
       const d: EventData[] = [];
       for (let i = 0; i < messageCount; i++) {
@@ -268,7 +249,6 @@
         d.push(obj);
       }
 
->>>>>>> 51e6a524
       const sender = client.createProducer({ partitionId });
       await sender.send(d);
       debug("Successfully sent 5 messages batched together.");
@@ -282,130 +262,6 @@
       await receiver.close();
       debug("received message: ", data);
       should.exist(data);
-<<<<<<< HEAD
-      should.equal(data.length, 1);
-      debug("Received message: %O", data);
-      assert.deepEqual(data[0].body, msgBody);
-      should.not.exist((data[0].properties || {}).message_id);
-    });
-
-    it("should be able to send and receive batched messages correctly ", async function(): Promise<
-      void
-    > {
-      try {
-        const partitionId = hubInfo.partitionIds[0];
-        const offset = (await client.getPartitionProperties(partitionId)).lastEnqueuedOffset;
-        debug(`Partition ${partitionId} has last message with offset ${offset}.`);
-        const messageCount = 5;
-        const d: EventData[] = [];
-        for (let i = 0; i < messageCount; i++) {
-          const obj: EventData = { body: `Hello EH ${i}` };
-          d.push(obj);
-        }
-
-        const sender = client.createProducer({ partitionId });
-        await sender.send(d);
-        debug("Successfully sent 5 messages batched together.");
-
-        const receiver = client.createConsumer(
-          EventHubClient.defaultConsumerGroupName,
-          partitionId,
-         { offset }
-        );
-        const data = await receiver.receiveBatch(5, 30);
-        await receiver.close();
-        debug("received message: ", data);
-        should.exist(data);
-        data.length.should.equal(5);
-        for (const message of data) {
-          should.not.exist((message.properties || {}).message_id);
-        }
-      } catch (err) {
-        debug("should not have happened, uber catch....", err);
-        throw err;
-      }
-    });
-
-    it("should be able to send and receive batched messages as JSON objects correctly ", async function(): Promise<
-      void
-    > {
-      try {
-        const partitionId = hubInfo.partitionIds[0];
-        const offset = (await client.getPartitionProperties(partitionId)).lastEnqueuedOffset;
-        debug(`Partition ${partitionId} has last message with offset ${offset}.`);
-        const messageCount = 5;
-        const d: EventData[] = [];
-        for (let i = 0; i < messageCount; i++) {
-          const obj: EventData = {
-            body: {
-              id: "123-456-789",
-              count: i,
-              weight: 10,
-              isBlue: true,
-              siblings: [
-                {
-                  id: "098-789-564",
-                  weight: 20,
-                  isBlue: false
-                }
-              ]
-            },
-            properties: {
-              message_id: uuid()
-            }
-          };
-          d.push(obj);
-        }
-
-        const sender = client.createProducer({ partitionId });
-        await sender.send(d);
-        debug("Successfully sent 5 messages batched together.");
-
-        const receiver = client.createConsumer(
-          EventHubClient.defaultConsumerGroupName,
-          partitionId,
-         { offset }
-        );
-        const data = await receiver.receiveBatch(5, 30);
-        await receiver.close();
-        debug("received message: ", data);
-        should.exist(data);
-        should.equal(data[0].body.count, 0);
-        should.equal(data.length, 5);
-        for (const [index, message] of data.entries()) {
-          assert.strictEqual(message.properties!.message_id, d[index].properties!.message_id);
-        }
-      } catch (err) {
-        debug("should not have happened, uber catch....", err);
-        throw err;
-      }
-    });
-
-    it("should consistently send messages with partitionkey to a partitionId", async function(): Promise<
-      void
-    > {
-      const consumerClient = new EventHubConsumerClient(
-        EventHubClient.defaultConsumerGroupName,
-        service.connectionString!,
-        service.path
-      );
-
-      const tester = await SubscriptionHandlerForTests.startingFromHere(consumerClient);
-
-      const msgToSendCount = 50;
-      debug("Sending %d messages.", msgToSendCount);
-      
-      function getRandomInt(max: number): number {
-        return Math.floor(Math.random() * Math.floor(max));
-      }
-
-      const senderPromises = [];
-
-      for (let i = 0; i < msgToSendCount; i++) {
-        const partitionKey = getRandomInt(10);
-        const sender = client.createProducer();
-        senderPromises.push(sender.send([{ body: "Hello EventHub " + i }], {
-=======
       should.equal(data[0].body.count, 0);
       should.equal(data.length, 5);
       for (const [index, message] of data.entries()) {
@@ -445,7 +301,6 @@
       const sender = client.createProducer();
       senderPromises.push(
         sender.send([{ body: "Hello EventHub " + i }], {
->>>>>>> 51e6a524
           partitionKey: partitionKey.toString()
         })
       );
