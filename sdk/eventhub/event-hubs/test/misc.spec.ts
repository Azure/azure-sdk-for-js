--- conflicted
+++ resolved
@@ -159,15 +159,6 @@
       const partitionId = hubInfo.partitionIds[0];
       const offset = (await client.getPartitionInformation(partitionId)).lastEnqueuedOffset;
       debug(`Partition ${partitionId} has last message with offset ${offset}.`);
-<<<<<<< HEAD
-      breceiver = BatchingReceiver.create((client as any)._context, partitionId, {
-        beginReceivingAt: EventPosition.fromOffset(offset)
-      });
-      let data = await breceiver.receive(5, 10);
-      should.equal(data.length, 0, "Unexpected to receive message before client sends it");
-=======
-
->>>>>>> 3592bf80
       const messageCount = 5;
       const d: EventData[] = [];
       for (let i = 0; i < messageCount; i++) {
@@ -179,9 +170,10 @@
       await sender.send(d, { partitionKey: "pk1234656" });
       debug("Successfully sent 5 messages batched together.");
 
-      const data = await client.receiveBatch(partitionId, 5, 30, {
-        eventPosition: EventPosition.fromOffset(offset)
+      const receiver = client.createReceiver(partitionId, {
+        beginReceivingAt: EventPosition.fromOffset(offset)
       });
+      const data = await receiver.receiveBatch(5, 30);
 
       debug("received message: ", data);
       should.exist(data);
@@ -200,15 +192,6 @@
       const partitionId = hubInfo.partitionIds[0];
       const offset = (await client.getPartitionInformation(partitionId)).lastEnqueuedOffset;
       debug(`Partition ${partitionId} has last message with offset ${offset}.`);
-<<<<<<< HEAD
-      breceiver = BatchingReceiver.create((client as any)._context, partitionId, {
-        beginReceivingAt: EventPosition.fromOffset(offset)
-      });
-      let data = await breceiver.receive(5, 10);
-      should.equal(data.length, 0, "Unexpected to receive message before client sends it");
-=======
-
->>>>>>> 3592bf80
       const messageCount = 5;
       const d: EventData[] = [];
       for (let i = 0; i < messageCount; i++) {
@@ -237,9 +220,10 @@
       await sender.send(d, { partitionKey: "pk1234656" });
       debug("Successfully sent 5 messages batched together.");
 
-      const data = await client.receiveBatch(partitionId, 5, 30, {
-        eventPosition: EventPosition.fromOffset(offset)
+      const receiver = client.createReceiver(partitionId, {
+        beginReceivingAt: EventPosition.fromOffset(offset)
       });
+      const data = await receiver.receiveBatch(5, 30);
 
       debug("received message: ", data);
       should.exist(data);
