--- conflicted
+++ resolved
@@ -53,14 +53,9 @@
       beginReceivingAt: EventPosition.fromOffset(offset)
     });
     let data = await breceiver.receive(5, 10);
-<<<<<<< HEAD
-    data.length.should.equal(0, "Unexpected to receive message before client sends it");
-    const sender = client.createSender({ partitionId });
-    await sender.send([obj]);
-=======
     should.equal(data.length, 0, "Unexpected to receive message before client sends it");
-    await client.send(obj, partitionId);
->>>>>>> f28e7610
+    const sender = client.createSender({ partitionId });
+    await sender.send([obj]);
     debug("Successfully sent the large message.");
     data = await breceiver.receive(5, 30);
     debug("Closing the receiver..");
