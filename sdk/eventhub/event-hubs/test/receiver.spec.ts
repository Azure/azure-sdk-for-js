// Copyright (c) Microsoft Corporation. All rights reserved.
// Licensed under the MIT License.

import chai from "chai";
import uuid from "uuid/v4";
const should = chai.should();
import chaiAsPromised from "chai-as-promised";
chai.use(chaiAsPromised);
import debugModule from "debug";
const debug = debugModule("azure:event-hubs:receiver-spec");
import { EventPosition, EventHubClient, EventData, MessagingError, ReceivedEventData, EventReceiver } from "../src";
import { BatchingReceiver } from "../src/batchingReceiver";
import { ReceiveHandler } from "../src/streamingReceiver";
import { EnvVarKeys, getEnvVars } from "./utils/testUtils";
const env = getEnvVars();

describe("EventHub Receiver #RunnableInBrowser", function(): void {
  const service = {
    connectionString: env[EnvVarKeys.EVENTHUB_CONNECTION_STRING],
    path: env[EnvVarKeys.EVENTHUB_NAME]
  };
  const client: EventHubClient = EventHubClient.createFromConnectionString(service.connectionString!, service.path);
  let breceiver: BatchingReceiver;
  let receiver: EventReceiver | undefined;
  let partitionIds: string[];
  before("validate environment", async function(): Promise<void> {
    should.exist(
      env[EnvVarKeys.EVENTHUB_CONNECTION_STRING],
      "define EVENTHUB_CONNECTION_STRING in your environment before running integration tests."
    );
    should.exist(
      env[EnvVarKeys.EVENTHUB_NAME],
      "define EVENTHUB_NAME in your environment before running integration tests."
    );
    partitionIds = await client.getPartitionIds();
  });

  after("close the connection", async function(): Promise<void> {
    await client.close();
  });

  afterEach("close the sender link", async function(): Promise<void> {
    if (breceiver) {
      await breceiver.close();
      debug("After each - Batching Receiver closed.");
    }
  });

<<<<<<< HEAD
  afterEach("close the receiver link", async function(): Promise<void> {
    if (receiver) {
      await receiver.close();
      debug("After each - Receiver closed.");
    }
  });

  describe("with partitionId 0 as number #RunnableInBrowser", function(): void {
=======
  describe("with partitionId 0 as number", function(): void {
>>>>>>> 3592bf80
    it("should work for receiveBatch", async function(): Promise<void> {
      receiver = client.createReceiver(partitionIds[0], { beginReceivingAt: EventPosition.fromSequenceNumber(0) });
      const result = await receiver.receiveBatch(10, 20);
      should.equal(true, Array.isArray(result));
    });

    it("should work for receive", function(done: Mocha.Done): void {
      let rcvHandler: ReceiveHandler;
      let stopCalled = false;
      const onError = (error: MessagingError | Error) => {
        debug(">>>> An error occurred: %O", error);
      };
      const onMsg = (data: ReceivedEventData) => {
        debug(">>>> Received Data: %O", data);
        if (!stopCalled) {
          stopCalled = true;
          rcvHandler
            .stop()
            .then(() => {
              done();
            })
            .catch(() => {
              done();
            });
        }
      };
      rcvHandler = client
        .createReceiver(partitionIds[0], {
          exclusiveReceiverPriority: 1,
          beginReceivingAt: EventPosition.fromOffset("0")
        })
        .receive(onMsg, onError);
    });
  });

  describe("with EventPosition specified as", function(): void {
<<<<<<< HEAD
    it("'from end of stream' should receive messages correctly", async function(): Promise<void> {
      const partitionId = partitionIds[0];
      const events: EventData[] = [];
=======
    // TODO: Enable following test as part of https://github.com/Azure/azure-sdk-for-js/issues/3714
    // After we ensure the multiple receiveBatch calls on the user facing receiver work as expected
    /*
    it("'from end of stream' should receive messages correctly", async function(): Promise<void> {
      const partitionId = hubInfo.partitionIds[0];
>>>>>>> 3592bf80
      for (let i = 0; i < 10; i++) {
        const ed: EventData = {
          body: "Hello awesome world " + i
        };
        events.push(ed);
      }
      await client.createSender({ partitionId: partitionId }).send(events);
      debug("Creating new receiver with offset EndOfStream");
      breceiver = BatchingReceiver.create((client as any)._context, partitionId, {
        beginReceivingAt: EventPosition.fromNewEventsOnly()
      });
      const data1 = await breceiver.receive(10, 10);
      data1.length.should.equal(0, "Unexpected message received when using EventPosition.fromEnd()");
      // send a new message. We should only receive this new message.
      const uid = uuid();
      const ed: EventData = {
        body: "New message",
        properties: {
          stamp: uid
        }
      };
      await client.createSender({ partitionId: partitionId }).send([ed]);
      debug(">>>>>>> Sent the new message after creating the receiver. We should only receive this message.");
      const data2 = await breceiver.receive(10, 20);
      debug("received messages: ", data2);
      data2.length.should.equal(1, "Failed to receive the expected one single message");
      data2[0].properties!.stamp.should.equal(uid, "Message received with unexpected uid");
      debug("Next receive on this partition should not receive any messages.");
      const data3 = await breceiver.receive(10, 10);
      data3.length.should.equal(0, "Unexpected message received");
    });

<<<<<<< HEAD
    it("'after a particular offset' should receive messages correctly", async function(): Promise<void> {
      const partitionId = partitionIds[0];
      const pInfo = await client.getPartitionInformation(partitionId);
      debug(`Creating new receiver with last enqueued offset: "${pInfo.lastEnqueuedOffset}".`);
      breceiver = BatchingReceiver.create((client as any)._context, parseInt(partitionId), {
        beginReceivingAt: EventPosition.fromOffset(pInfo.lastEnqueuedOffset)
      });
=======
    */

    it("'after a particular offset' should receive messages correctly", async function(): Promise<void> {
      const partitionId = hubInfo.partitionIds[0];
      const pInfo = await client.getPartitionInformation(partitionId);
      debug(`Creating new receiver with last enqueued offset: "${pInfo.lastEnqueuedOffset}".`);

>>>>>>> 3592bf80
      debug("Establishing the receiver link...");
      // send a new message. We should only receive this new message.
      const uid = uuid();
      const ed: EventData = {
        body: "New message after last enqueued offset",
        properties: {
          stamp: uid
        }
      };
      await client.createSender({ partitionId: partitionId }).send([ed]);
      debug("Sent the new message after creating the receiver. We should only receive this message.");
      const data = await client.receiveBatch(partitionId, 10, 20, {
        eventPosition: EventPosition.fromOffset(pInfo.lastEnqueuedOffset)
      });
      debug("received messages: ", data);
      data.length.should.equal(1);
<<<<<<< HEAD
      data[0].properties!.stamp.should.equal(uid);
      debug("Next receive on this partition should not receive any messages.");
      const data2 = await breceiver.receive(10, 10);
      data2.length.should.equal(0);
=======
      data[0].applicationProperties!.stamp.should.equal(uid);
>>>>>>> 3592bf80
    });

    it("'after a particular offset with isInclusive true' should receive messages correctly", async function(): Promise<
      void
    > {
      const partitionId = partitionIds[0];
      const uid = uuid();
      const ed: EventData = {
        body: "New message after last enqueued offset",
        properties: {
          stamp: uid
        }
      };
      await client.createSender({ partitionId: partitionId }).send([ed]);
      debug(`Sent message 1 with stamp: ${uid}.`);
      const pInfo = await client.getPartitionInformation(partitionId);
      const uid2 = uuid();
      const ed2: EventData = {
        body: "New message after last enqueued offset",
        properties: {
          stamp: uid2
        }
      };
      await client.createSender({ partitionId: partitionId }).send([ed2]);
      debug(`Sent message 2 with stamp: ${uid} after getting the enqueued offset.`);
      debug(`Creating new receiver with last enqueued offset: "${pInfo.lastEnqueuedOffset}".`);
      breceiver = BatchingReceiver.create((client as any)._context, partitionId, {
        beginReceivingAt: EventPosition.fromOffset(pInfo.lastEnqueuedOffset, true)
      });
      debug("We should receive the last 2 messages.");
      const data = await breceiver.receive(10, 30);
      debug("received messages: ", data);
      data.length.should.equal(2, "Failed to receive the two expected messages");
      data[0].properties!.stamp.should.equal(uid, "First message has unexpected uid");
      data[1].properties!.stamp.should.equal(uid2, "Second message has unexpected uid");
      debug("Next receive on this partition should not receive any messages.");
      const data2 = await breceiver.receive(10, 10);
      data2.length.should.equal(0, "Unexpected message received");
    });

    it("'from a particular enqueued time' should receive messages correctly", async function(): Promise<void> {
      const partitionId = partitionIds[0];
      const pInfo = await client.getPartitionInformation(partitionId);
      debug(`Creating new receiver with last enqueued time: "${pInfo.lastEnqueuedTimeUtc}".`);
<<<<<<< HEAD
      breceiver = BatchingReceiver.create((client as any)._context, partitionId, {
        beginReceivingAt: EventPosition.fromEnqueuedTime(pInfo.lastEnqueuedTimeUtc)
      });
=======
>>>>>>> 3592bf80
      debug("Establishing the receiver link...");

      // send a new message. We should only receive this new message.
      const uid = uuid();
      const ed: EventData = {
        body: "New message after last enqueued time " + pInfo.lastEnqueuedTimeUtc,
        properties: {
          stamp: uid
        }
      };
      await client.createSender({ partitionId: partitionId }).send([ed]);
      debug("Sent the new message after creating the receiver. We should only receive this message.");
      const data = await client.receiveBatch(partitionId, 10, 20, {
        eventPosition: EventPosition.fromEnqueuedTime(pInfo.lastEnqueuedTimeUtc)
      });
      debug("received messages: ", data);
      data.length.should.equal(1, "Failed to received the expected single message");
<<<<<<< HEAD
      data[0].properties!.stamp.should.equal(uid);
      debug("Next receive on this partition should not receive any messages.");
      const data2 = await breceiver.receive(10, 10);
      data2.length.should.equal(0, "Unexpected message received");
    });

    it("'after the particular sequence number' should receive messages correctly #RunnableInBrowser", async function(): Promise<void> {
      const partitionId = partitionIds[0];
=======
      data[0].applicationProperties!.stamp.should.equal(uid);
    });

    it("'after the particular sequence number' should receive messages correctly", async function(): Promise<void> {
      const partitionId = hubInfo.partitionIds[0];
>>>>>>> 3592bf80
      const pInfo = await client.getPartitionInformation(partitionId);
      // send a new message. We should only receive this new message.
      const uid = uuid();
      const ed: EventData = {
        body: "New message after last enqueued sequence number " + pInfo.lastEnqueuedSequenceNumber,
        properties: {
          stamp: uid
        }
      };
      await client.createSender({ partitionId: partitionId }).send([ed]);
      debug(
        "Sent the new message after getting the partition runtime information. We should only receive this message."
      );
      debug(`Creating new receiver with last enqueued sequence number: "${pInfo.lastEnqueuedSequenceNumber}".`);
      breceiver = BatchingReceiver.create((client as any)._context, partitionId, {
        beginReceivingAt: EventPosition.fromSequenceNumber(pInfo.lastEnqueuedSequenceNumber)
      });
      const data = await breceiver.receive(10, 20);
      debug("received messages: ", data);
      data.length.should.equal(1, "Failed to receive the expected single message");
      data[0].properties!.stamp.should.equal(uid, "Received message has unexpected uid");
      debug("Next receive on this partition should not receive any messages.");
      const data2 = await breceiver.receive(10, 10);
      data2.length.should.equal(0, "Unexpected message received");
    });

    it("'after the particular sequence number' with isInclusive true should receive messages correctly", async function(): Promise<
      void
    > {
      const partitionId = partitionIds[0];
      const uid = uuid();
      const ed: EventData = {
        body: "New message before getting the last sequence number",
        properties: {
          stamp: uid
        }
      };
      await client.createSender({ partitionId: partitionId }).send([ed]);
      debug(`Sent message 1 with stamp: ${uid}.`);
      const pInfo = await client.getPartitionInformation(partitionId);
      const uid2 = uuid();
      const ed2: EventData = {
        body: "New message after the last enqueued offset",
        properties: {
          stamp: uid2
        }
      };
      await client.createSender({ partitionId: partitionId }).send([ed2]);
      debug(`Sent message 2 with stamp: ${uid}.`);
      debug(`Creating new receiver with last sequence number: "${pInfo.lastEnqueuedSequenceNumber}".`);
      breceiver = BatchingReceiver.create((client as any)._context, partitionId, {
        beginReceivingAt: EventPosition.fromSequenceNumber(pInfo.lastEnqueuedSequenceNumber, true)
      });
      debug("We should receive the last 2 messages.");
      const data = await breceiver.receive(10, 30);
      debug("received messages: ", data);
      data.length.should.equal(2, "Failed to received two expected messages");
      data[0].properties!.stamp.should.equal(uid, "Message 1 has unexpected uid");
      data[1].properties!.stamp.should.equal(uid2, "Message 2 has unexpected uid");
      debug("Next receive on this partition should not receive any messages.");
      const data2 = await breceiver.receive(10, 10);
      data2.length.should.equal(0, "Unexpected message received");
    });
  });

  describe("in batch mode", function(): void {
    it("should receive messages correctly", async function(): Promise<void> {
      const partitionId = partitionIds[0];
      receiver = client.createReceiver(partitionId);
      const data = await receiver.receiveBatch(5, 10);
      debug("received messages: ", data);
      data.length.should.equal(5, "Failed to receive five expected messages");
    });
  });

  describe("getIterator", function(): void {
    it("should receive messages correctly", async function(): Promise<void> {
      const partitionId = partitionIds[0];

      const time = Date.now();
      // ensure messages exist to retrieve
      const messageCount = 5;
      const sentEventData: EventData[] = [];
      for (let i = 0; i < messageCount; i++) {
        sentEventData.push({
          body: `getIterator test message ${Date.now()} - ${i}`
        });
      }

      const sender = client.createSender({ partitionId: partitionId });
      try {
        await sender.send(sentEventData);
      } finally {
        await sender.close();
      }

      receiver = client.createReceiver(partitionId, {
        beginReceivingAt: EventPosition.fromEnqueuedTime(time)
      });
      const eventIterator = receiver.getEventIterator();

      let messagesReceivedCount = 0;
      const data: ReceivedEventData[] = [];
      for await (const event of eventIterator) {
        data.push(event);
        if (++messagesReceivedCount >= messageCount) {
          break;
        }
      }

      debug("received messages: ", data);
      data.length.should.equal(messageCount, `Failed to receive ${messageCount} expected messages`);
    });
  });

  describe("mix and match receive methods", function(): void {
    it("should maintain sequence across calls", function(done: Mocha.Done): void {
      // wrap test to allow mixing async/await with done
      (async (done: Mocha.Done) => {
        const partitionId = partitionIds[0];

        const time = Date.now();
        // ensure messages exist to retrieve
        const messageCount = 25;
        const sentEventData: EventData[] = [];
        for (let i = 0; i < messageCount; i++) {
          sentEventData.push({
            body: `mix and match test messsage ${Date.now()} - ${i}`
          });
        }

        const sender = client.createSender({ partitionId: partitionId });
        try {
          await sender.send(sentEventData);
        } finally {
          await sender.close();
        }

        const data: ReceivedEventData[] = [];
        receiver = client.createReceiver(partitionId, {
          beginReceivingAt: EventPosition.fromEnqueuedTime(time)
        });

        // start with iterator
        for await (const event of receiver.getEventIterator()) {
          data.push(event);
          if (data.length >= 5) {
            break;
          }
        }

        // switch to batcher
        (await receiver.receiveBatch(5)).forEach(event => {
          data.push(event);
        });

        // switch to handler
        let handlerReceivedCount = 0;
        const handler = receiver.receive(
          async event => {
            data.push(event);

            if (++handlerReceivedCount >= 5) {
              await handler.stop();

              // get the rest of the messages using another iterator
              for await (const event of receiver!.getEventIterator()) {
                data.push(event);
                if (data.length >= messageCount) {
                  break;
                }
              }

              data.length.should.equal(messageCount, `Failed to receive ${messageCount} expected messages`);

              try {
                data
                  .map(event => event.sequenceNumber)
                  .reduce((prev, current) => {
                    // each sequenceNumber should only be incremented by 1
                    current.should.equal(prev + 1, `Invalid sequence of events`);
                    return current;
                  });
                // test complete
                done();
              } catch (err) {
                done(err);
              }
            }
          },
          err => {
            throw err;
          }
        );
      })(done).catch(done);
    });
  });

  // describe("with receiverRuntimeMetricEnabled", function (): void {
  //   it("should have ReceiverRuntimeInfo populated", async function (): Promise<void> {
  //     const partitionId = hubInfo.partitionIds[0];
  //     sender = client.createSender(partitionId);
  //     for (let i = 0; i < 10; i++) {
  //       const ed: EventData = {
  //         body: "Hello awesome world " + i
  //       }
  //       await sender.send(ed);
  //       debug("sent message - " + i);
  //     }
  //     debug("Getting the partition information");
  //     const pInfo = await client.getPartitionInformation(partitionId);
  //     debug("partition info: ", pInfo);
  //     debug("Creating new receiver with offset EndOfStream");
  //     receiver = client.createReceiver(partitionId, { eventPosition: EventPosition.fromStart(), enableReceiverRuntimeMetric: true });
  //     let data = await receiver.receive(1, 10);
  //     debug("receiver.runtimeInfo ", receiver.runtimeInfo);
  //     data.length.should.equal(1);
  //     should.exist(receiver.runtimeInfo);
  //     receiver.runtimeInfo!.lastEnqueuedOffset!.should.equal(pInfo.lastEnqueuedOffset);
  //     receiver.runtimeInfo!.lastSequenceNumber!.should.equal(pInfo.lastSequenceNumber);
  //     receiver.runtimeInfo!.lastEnqueuedTimeUtc!.getTime().should.equal(pInfo.lastEnqueuedTimeUtc.getTime());
  //     receiver.runtimeInfo!.partitionId!.should.equal(pInfo.partitionId);
  //     receiver.runtimeInfo!.retrievalTime!.getTime().should.be.greaterThan(Date.now() - 60000);
  //   });
  // });

  describe("with epoch", function(): void {
    it("should behave correctly when a receiver with lower epoch value is connected after a receiver with higher epoch value to a partition in a consumer group", function(done: Mocha.Done): void {
      const partitionId = partitionIds[0];
      let epochRcvr1: ReceiveHandler;
      let epochRcvr2: ReceiveHandler;
      const onError = (error: MessagingError | Error) => {
        debug(">>>> epoch Receiver 1", error);
        throw new Error("An Error should not have happened for epoch receiver with epoch value 2.");
      };
      const onMsg = (data: ReceivedEventData) => {
        debug(">>>> epoch Receiver 1", data);
      };
      epochRcvr1 = client
        .createReceiver(partitionId, {
          exclusiveReceiverPriority: 2,
          beginReceivingAt: EventPosition.fromNewEventsOnly()
        })
        .receive(onMsg, onError);
      debug("Created epoch receiver 1 %s", epochRcvr1);
      setTimeout(() => {
        const onError2 = (error: MessagingError | Error) => {
          debug(">>>> epoch Receiver 2", error);
          should.exist(error);
          should.equal(error.name, "ReceiverDisconnectedError");
          epochRcvr2
            .stop()
            .then(() => epochRcvr1.stop())
            .then(() => {
              debug("Successfully closed the epoch receivers 1 and 2.");
              done();
            })
            .catch(err => {
              debug("error occurred while closing the receivers... ", err);
              done();
            });
        };
        const onMsg2 = (data: ReceivedEventData) => {
          debug(">>>> epoch Receiver 2", data);
        };
        epochRcvr2 = client
          .createReceiver(partitionId, {
            exclusiveReceiverPriority: 1,
            beginReceivingAt: EventPosition.fromNewEventsOnly()
          })
          .receive(onMsg2, onError2);
        debug("Created epoch receiver 2 %s", epochRcvr2);
      }, 3000);
    });

    it("should behave correctly when a receiver with higher epoch value is connected after a receiver with lower epoch value to a partition in a consumer group", function(done: Mocha.Done): void {
      const partitionId = partitionIds[0];
      let epochRcvr1: ReceiveHandler;
      let epochRcvr2: ReceiveHandler;
      const onError = (error: MessagingError | Error) => {
        debug(">>>> epoch Receiver 1", error);
        should.exist(error);
        should.equal(error.name, "ReceiverDisconnectedError");
        epochRcvr1
          .stop()
          .then(() => epochRcvr2.stop())
          .then(() => {
            debug("Successfully closed the epoch receivers 1 and 2.");
            done();
          })
          .catch(err => {
            debug("error occurred while closing the receivers... ", err);
            done();
          });
      };
      const onMsg = (data: ReceivedEventData) => {
        debug(">>>> epoch Receiver 1", data);
      };
      epochRcvr1 = client
        .createReceiver(partitionId, {
          exclusiveReceiverPriority: 1,
          beginReceivingAt: EventPosition.fromNewEventsOnly()
        })
        .receive(onMsg, onError);
      debug("Created epoch receiver 1 %s", epochRcvr1);
      setTimeout(() => {
        const onError2 = (error: MessagingError | Error) => {
          debug(">>>> epoch Receiver 2", error);
          throw new Error("An Error should not have happened for epoch receiver with epoch value 2.");
        };
        const onMsg2 = (data: ReceivedEventData) => {
          debug(">>>> epoch Receiver 2", data);
        };
        epochRcvr2 = client
          .createReceiver(partitionId, {
            exclusiveReceiverPriority: 2,
            beginReceivingAt: EventPosition.fromNewEventsOnly()
          })
          .receive(onMsg2, onError2);
        debug("Created epoch receiver 2 %s", epochRcvr2);
      }, 3000);
    });

    it("should behave correctly when a non epoch receiver is created after an epoch receiver", function(done: Mocha.Done): void {
      const partitionId = partitionIds[0];
      let epochRcvr: ReceiveHandler;
      let nonEpochRcvr: ReceiveHandler;
      const onerr1 = (error: MessagingError | Error) => {
        debug(">>>> epoch Receiver ", error);
        throw new Error("An Error should not have happened for epoch receiver with epoch value 1.");
      };
      const onmsg1 = (data: ReceivedEventData) => {
        debug(">>>> epoch Receiver ", data);
      };
      epochRcvr = client
        .createReceiver(partitionId, {
          exclusiveReceiverPriority: 1,
          beginReceivingAt: EventPosition.fromNewEventsOnly()
        })
        .receive(onmsg1, onerr1);
      debug("Created epoch receiver %s", epochRcvr);
      const onerr2 = (error: MessagingError | Error) => {
        debug(">>>> non epoch Receiver", error);
        should.exist(error);
        should.equal(error.name, "ReceiverDisconnectedError");
        nonEpochRcvr
          .stop()
          .then(() => epochRcvr.stop())
          .then(() => {
            debug("Successfully closed the nonEpoch and epoch receivers");
            done();
          })
          .catch(err => {
            debug("error occurred while closing the receivers... ", err);
            done();
          });
      };
      const onmsg2 = (data: ReceivedEventData) => {
        debug(">>>> non epoch Receiver", data);
      };
      nonEpochRcvr = client
        .createReceiver(partitionId, {
          beginReceivingAt: EventPosition.fromNewEventsOnly()
        })
        .receive(onmsg2, onerr2);
      debug("Created non epoch receiver %s", nonEpochRcvr);
    });

    it("should behave correctly when an epoch receiver is created after a non epoch receiver", function(done: Mocha.Done): void {
      const partitionId = partitionIds[0];
      let epochRcvr: ReceiveHandler;
      let nonEpochRcvr: ReceiveHandler;
      const onerr3 = (error: MessagingError | Error) => {
        debug(">>>> non epoch Receiver", error);
        should.exist(error);
        should.equal(error.name, "ReceiverDisconnectedError");
        nonEpochRcvr
          .stop()
          .then(() => epochRcvr.stop())
          .then(() => {
            debug("Successfully closed the nonEpoch and epoch receivers");
            done();
          })
          .catch(err => {
            debug("error occurred while closing the receivers... ", err);
            done();
          });
      };
      const onmsg3 = (data: ReceivedEventData) => {
        debug(">>>> non epoch Receiver", data);
      };
      nonEpochRcvr = client
        .createReceiver(partitionId, {
          beginReceivingAt: EventPosition.fromNewEventsOnly()
        })
        .receive(onmsg3, onerr3);
      debug("Created non epoch receiver %s", nonEpochRcvr);
      setTimeout(() => {
        const onerr4 = (error: MessagingError | Error) => {
          debug(">>>> epoch Receiver ", error);
          throw new Error("OnErr4 >> An Error should not have happened for epoch receiver with epoch value 1.");
        };
        const onmsg4 = (data: ReceivedEventData) => {
          debug(">>>> epoch Receiver ", data);
        };
        epochRcvr = client
          .createReceiver(partitionId, {
            exclusiveReceiverPriority: 1,
            beginReceivingAt: EventPosition.fromNewEventsOnly()
          })
          .receive(onmsg4, onerr4);
        debug("Created epoch receiver %s", epochRcvr);
      }, 3000);
    });
  });

  describe("Negative scenarios", function(): void {
    describe("on invalid partition ids like", function(): void {
      const invalidIds = ["XYZ", "-1", "1000", "-"];
      invalidIds.forEach(function(id: string): void {
        it(`"${id}" should throw an error`, async function(): Promise<void> {
          try {
            debug("Created receiver and will be receiving messages from partition id ...", id);
            const d = await client.createReceiver(id).receiveBatch(10, 3);
            debug("received messages ", d.length);
          } catch (err) {
            debug("Receiver received an error", err);
            should.exist(err);
            err.message.should.match(
              /.*The specified partition is invalid for an EventHub partition sender or receiver.*/gi
            );
          }
        });
      });

      it(`" " should throw an invalid EventHub address error`, async function(): Promise<void> {
        try {
          const id = " ";
          debug("Created receiver and will be receiving messages from partition id ...", id);
          const d = await client.createReceiver(id).receiveBatch(10, 3);
          debug("received messages ", d.length);
        } catch (err) {
          debug("Receiver received an error", err);
          should.exist(err);
          err.message.should.match(/.*Invalid EventHub address. It must be either of the following.*/gi);
        }
      });

      const invalidIds2 = [""];
      invalidIds2.forEach(function(id: string): void {
        it(`"${id}" should throw an error`, async function(): Promise<void> {
          try {
            await client.createReceiver(id).receiveBatch(10, 3);
          } catch (err) {
            debug(`>>>> Received error - `, err);
            should.exist(err);
          }
        });
      });
    });

    it("should receive 'QuotaExceededError' when attempting to connect more than 5 receivers to a partition in a consumer group", function(done: Mocha.Done): void {
      const partitionId = partitionIds[0];
      const rcvHndlrs: ReceiveHandler[] = [];
      const rcvrs: any[] = [];

      // This test does not require recieving any messages.  Just attempting to connect the 6th receiver causes
      // onerr2() to be called with QuotaExceededError.  So it's fastest to use EventPosition.fromEnd().
      // Using EventPosition.fromStart() can cause timeouts or ServiceUnavailableException if the EventHub has
      // a large number of messages.
      const eventPosition = EventPosition.fromNewEventsOnly();

      debug(">>> Receivers length: ", rcvHndlrs.length);
      for (let i = 1; i <= 5; i++) {
        const rcvrId = `rcvr-${i}`;
        debug(rcvrId);
        const onMsg = (data: ReceivedEventData) => {
          if (!rcvrs[i]) {
            rcvrs[i] = rcvrId;
            debug("receiver id %s", rcvrId);
          }
        };
        const onError = (err: MessagingError | Error) => {
          debug("@@@@ Error received by receiver %s", rcvrId);
          debug(err);
        };
        const rcvHndlr = client
          .createReceiver(partitionId, { beginReceivingAt: eventPosition })
          .receive(onMsg, onError);
        rcvHndlrs.push(rcvHndlr);
      }
      debug(">>> Attached message handlers to each receiver.");
      setTimeout(() => {
        debug(`Created 6th receiver - "rcvr-6"`);
        const onmsg2 = (data: ReceivedEventData) => {
          // debug(data);
        };
        const onerr2 = (err: MessagingError | Error) => {
          debug("@@@@ Error received by receiver rcvr-6");
          debug(err);
          should.equal(err.name, "QuotaExceededError");
          const promises = [];
          for (const rcvr of rcvHndlrs) {
            promises.push(rcvr.stop());
          }
          Promise.all(promises)
            .then(() => {
              debug("Successfully closed all the receivers..");
              done();
            })
            .catch(err => {
              debug("An error occurred while closing the receiver in the 'QuotaExceededError' test.", err);
              done();
            });
        };
        const failedRcvHandler = client
          .createReceiver(partitionId, { beginReceivingAt: eventPosition })
          .receive(onmsg2, onerr2);
        rcvHndlrs.push(failedRcvHandler);
      }, 5000);
    });
  });
}).timeout(90000);<|MERGE_RESOLUTION|>--- conflicted
+++ resolved
@@ -46,7 +46,6 @@
     }
   });
 
-<<<<<<< HEAD
   afterEach("close the receiver link", async function(): Promise<void> {
     if (receiver) {
       await receiver.close();
@@ -54,10 +53,7 @@
     }
   });
 
-  describe("with partitionId 0 as number #RunnableInBrowser", function(): void {
-=======
   describe("with partitionId 0 as number", function(): void {
->>>>>>> 3592bf80
     it("should work for receiveBatch", async function(): Promise<void> {
       receiver = client.createReceiver(partitionIds[0], { beginReceivingAt: EventPosition.fromSequenceNumber(0) });
       const result = await receiver.receiveBatch(10, 20);
@@ -94,17 +90,12 @@
   });
 
   describe("with EventPosition specified as", function(): void {
-<<<<<<< HEAD
-    it("'from end of stream' should receive messages correctly", async function(): Promise<void> {
-      const partitionId = partitionIds[0];
-      const events: EventData[] = [];
-=======
     // TODO: Enable following test as part of https://github.com/Azure/azure-sdk-for-js/issues/3714
     // After we ensure the multiple receiveBatch calls on the user facing receiver work as expected
     /*
     it("'from end of stream' should receive messages correctly", async function(): Promise<void> {
-      const partitionId = hubInfo.partitionIds[0];
->>>>>>> 3592bf80
+      const partitionId = partitionIds[0];
+      const events: EventData[] = [];
       for (let i = 0; i < 10; i++) {
         const ed: EventData = {
           body: "Hello awesome world " + i
@@ -136,24 +127,13 @@
       const data3 = await breceiver.receive(10, 10);
       data3.length.should.equal(0, "Unexpected message received");
     });
-
-<<<<<<< HEAD
+    */
+   
     it("'after a particular offset' should receive messages correctly", async function(): Promise<void> {
       const partitionId = partitionIds[0];
       const pInfo = await client.getPartitionInformation(partitionId);
       debug(`Creating new receiver with last enqueued offset: "${pInfo.lastEnqueuedOffset}".`);
-      breceiver = BatchingReceiver.create((client as any)._context, parseInt(partitionId), {
-        beginReceivingAt: EventPosition.fromOffset(pInfo.lastEnqueuedOffset)
-      });
-=======
-    */
-
-    it("'after a particular offset' should receive messages correctly", async function(): Promise<void> {
-      const partitionId = hubInfo.partitionIds[0];
-      const pInfo = await client.getPartitionInformation(partitionId);
-      debug(`Creating new receiver with last enqueued offset: "${pInfo.lastEnqueuedOffset}".`);
-
->>>>>>> 3592bf80
+
       debug("Establishing the receiver link...");
       // send a new message. We should only receive this new message.
       const uid = uuid();
@@ -165,19 +145,13 @@
       };
       await client.createSender({ partitionId: partitionId }).send([ed]);
       debug("Sent the new message after creating the receiver. We should only receive this message.");
-      const data = await client.receiveBatch(partitionId, 10, 20, {
-        eventPosition: EventPosition.fromOffset(pInfo.lastEnqueuedOffset)
-      });
+      const receiver = client.createReceiver(partitionId, {
+        beginReceivingAt: EventPosition.fromOffset(pInfo.lastEnqueuedOffset)
+      });
+      const data = await receiver.receiveBatch(10, 20);
       debug("received messages: ", data);
       data.length.should.equal(1);
-<<<<<<< HEAD
       data[0].properties!.stamp.should.equal(uid);
-      debug("Next receive on this partition should not receive any messages.");
-      const data2 = await breceiver.receive(10, 10);
-      data2.length.should.equal(0);
-=======
-      data[0].applicationProperties!.stamp.should.equal(uid);
->>>>>>> 3592bf80
     });
 
     it("'after a particular offset with isInclusive true' should receive messages correctly", async function(): Promise<
@@ -222,12 +196,6 @@
       const partitionId = partitionIds[0];
       const pInfo = await client.getPartitionInformation(partitionId);
       debug(`Creating new receiver with last enqueued time: "${pInfo.lastEnqueuedTimeUtc}".`);
-<<<<<<< HEAD
-      breceiver = BatchingReceiver.create((client as any)._context, partitionId, {
-        beginReceivingAt: EventPosition.fromEnqueuedTime(pInfo.lastEnqueuedTimeUtc)
-      });
-=======
->>>>>>> 3592bf80
       debug("Establishing the receiver link...");
 
       // send a new message. We should only receive this new message.
@@ -240,27 +208,18 @@
       };
       await client.createSender({ partitionId: partitionId }).send([ed]);
       debug("Sent the new message after creating the receiver. We should only receive this message.");
-      const data = await client.receiveBatch(partitionId, 10, 20, {
-        eventPosition: EventPosition.fromEnqueuedTime(pInfo.lastEnqueuedTimeUtc)
-      });
+
+      const receiver = client.createReceiver(partitionId, {
+        beginReceivingAt: EventPosition.fromEnqueuedTime(pInfo.lastEnqueuedTimeUtc)
+      });
+      const data = await receiver.receiveBatch(10, 20);
       debug("received messages: ", data);
       data.length.should.equal(1, "Failed to received the expected single message");
-<<<<<<< HEAD
       data[0].properties!.stamp.should.equal(uid);
-      debug("Next receive on this partition should not receive any messages.");
-      const data2 = await breceiver.receive(10, 10);
-      data2.length.should.equal(0, "Unexpected message received");
-    });
-
-    it("'after the particular sequence number' should receive messages correctly #RunnableInBrowser", async function(): Promise<void> {
-      const partitionId = partitionIds[0];
-=======
-      data[0].applicationProperties!.stamp.should.equal(uid);
     });
 
     it("'after the particular sequence number' should receive messages correctly", async function(): Promise<void> {
-      const partitionId = hubInfo.partitionIds[0];
->>>>>>> 3592bf80
+      const partitionId = partitionIds[0];
       const pInfo = await client.getPartitionInformation(partitionId);
       // send a new message. We should only receive this new message.
       const uid = uuid();
