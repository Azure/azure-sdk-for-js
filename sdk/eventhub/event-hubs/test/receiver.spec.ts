// Copyright (c) Microsoft Corporation.
// Licensed under the MIT license.

import chai from "chai";
const should = chai.should();
import chaiAsPromised from "chai-as-promised";
chai.use(chaiAsPromised);
import debugModule from "debug";
const debug = debugModule("azure:event-hubs:receiver-spec");
import {
  EventData,
  MessagingError,
  ReceivedEventData,
  latestEventPosition,
  earliestEventPosition,
  EventHubConsumerClient,
  EventHubProducerClient,
  Subscription,
  EventPosition
} from "../src";
import { EnvVarKeys, getEnvVars } from "./utils/testUtils";
import { AbortController } from "@azure/abort-controller";
import { EventHubReceiver } from "../src/eventHubReceiver";
import { translate } from "@azure/core-amqp";
const env = getEnvVars();

const allowDirectPartitionConnections = [false, true];
allowDirectPartitionConnections.forEach((directPartitionConnectionsEnabled) => {
  describe(`EventHubConsumerClient (allowDirectPartitionConnections: ${directPartitionConnectionsEnabled})`, function(): void {
    const service = {
      connectionString: env[EnvVarKeys.EVENTHUB_CONNECTION_STRING],
      path: env[EnvVarKeys.EVENTHUB_NAME]
    };
    let producerClient: EventHubProducerClient;
    let consumerClient: EventHubConsumerClient;
    let partitionIds: string[];
    before("validate environment", async function(): Promise<void> {
      should.exist(
        env[EnvVarKeys.EVENTHUB_CONNECTION_STRING],
        "define EVENTHUB_CONNECTION_STRING in your environment before running integration tests."
      );
      should.exist(
        env[EnvVarKeys.EVENTHUB_NAME],
        "define EVENTHUB_NAME in your environment before running integration tests."
      );
    });

    beforeEach("Creating the clients", async () => {
      producerClient = new EventHubProducerClient(service.connectionString, service.path);
      consumerClient = new EventHubConsumerClient(
        EventHubConsumerClient.defaultConsumerGroupName,
        service.connectionString,
        service.path
      );
      consumerClient["_allowDirectPartitionConnections"] = directPartitionConnectionsEnabled;
      partitionIds = await producerClient.getPartitionIds({});
    });

    afterEach("Closing the clients", async () => {
      await producerClient.close();
      await consumerClient.close();
    });

    describe("subscribe() with partitionId 0 as number", function(): void {
      it("should not throw an error", async function(): Promise<void> {
        let subscription: Subscription | undefined;
        await new Promise((resolve, reject) => {
          subscription = consumerClient.subscribe(
            // @ts-expect-error
            0,
            {
              processEvents: async () => {
                resolve();
              },
              processError: async (err) => {
                reject(err);
              }
            },
            {
              startPosition: latestEventPosition,
              maxWaitTimeInSeconds: 0 // Set timeout of 0 to resolve the promise ASAP
            }
          );
        });
        await subscription!.close();
      });
    });

    describe("subscribe() with EventPosition specified as", function(): void {
      let partitionId: string;
      let eventSentBeforeSubscribe: EventData;
      let eventsSentAfterSubscribe: EventData[];

      beforeEach(async () => {
        partitionId = partitionIds[0];

        eventSentBeforeSubscribe = {
          body: "Hello awesome world " + Math.random()
        };
        await producerClient.sendBatch([eventSentBeforeSubscribe], { partitionId });

        eventsSentAfterSubscribe = [];
        for (let i = 0; i < 5; i++) {
          eventsSentAfterSubscribe.push({
            body: "Hello awesome world " + Math.random(),
            properties: {
              stamp: Math.random()
            }
          });
        }
      });

      it("'from end of stream' should receive messages correctly", async function(): Promise<void> {
        let subscription: Subscription | undefined;
        let processEventsCalled = false;
        const eventsReceived: ReceivedEventData[] = [];

        await new Promise((resolve, reject) => {
          subscription = consumerClient.subscribe(
            partitionId,
            {
              processEvents: async (data) => {
                if (!processEventsCalled) {
                  processEventsCalled = true;
                  should.equal(data.length, 0, "Received events when none were sent yet.");
                  await producerClient.sendBatch(eventsSentAfterSubscribe, { partitionId });
                  return;
                }
                eventsReceived.push(...data);
                if (eventsReceived.length === eventsSentAfterSubscribe.length) {
                  resolve();
                }
              },
              processError: async (err) => {
                reject(err);
              }
            },
            {
              startPosition: latestEventPosition,
              maxWaitTimeInSeconds: 30
            }
          );
        });
        await subscription!.close();

        if (eventsReceived.find((event) => event.body === eventSentBeforeSubscribe.body)) {
          should.fail("Received event sent before subscribe call with latestEventPosition.");
        }

        should.equal(
          eventsReceived.length,
          eventsSentAfterSubscribe.length,
          "Not received the same number of events that were sent."
        );
        for (let i = 0; i < eventsSentAfterSubscribe.length; i++) {
          eventsReceived[i].body.should.equal(eventsSentAfterSubscribe[i].body);
          eventsReceived[i].properties!.stamp.should.equal(
            eventsSentAfterSubscribe[i].properties!.stamp
          );
        }
      });

      it("'after a particular sequence number' should receive messages correctly", async function(): Promise<
        void
      > {
        const partitionInfo = await consumerClient.getPartitionProperties(partitionId);
        let subscription: Subscription | undefined;
        let processEventsCalled = false;
        const eventsReceived: ReceivedEventData[] = [];

        await new Promise((resolve, reject) => {
          subscription = consumerClient.subscribe(
            partitionId,
            {
              processEvents: async (data) => {
                if (!processEventsCalled) {
                  processEventsCalled = true;
                  should.equal(data.length, 0, "Received events when none were sent yet.");
                  await producerClient.sendBatch(eventsSentAfterSubscribe, { partitionId });
                  return;
                }
                eventsReceived.push(...data);
                if (eventsReceived.length === eventsSentAfterSubscribe.length) {
                  resolve();
                }
              },
              processError: async (err) => {
                reject(err);
              }
            },
            {
              startPosition: { sequenceNumber: partitionInfo.lastEnqueuedSequenceNumber },
              maxWaitTimeInSeconds: 30
            }
          );
        });
        await subscription!.close();

        if (eventsReceived.find((event) => event.body === eventSentBeforeSubscribe.body)) {
          should.fail("Received event sent before subscribe call with last sequence number.");
        }

        should.equal(
          eventsReceived.length,
          eventsSentAfterSubscribe.length,
          "Not received the same number of events that were sent."
        );
        for (let i = 0; i < eventsSentAfterSubscribe.length; i++) {
          eventsReceived[i].body.should.equal(eventsSentAfterSubscribe[i].body);
          eventsReceived[i].properties!.stamp.should.equal(
            eventsSentAfterSubscribe[i].properties!.stamp
          );
        }
      });

      it("'after a particular sequence number' with isInclusive should receive messages correctly", async function(): Promise<
        void
      > {
        const partitionInfo = await consumerClient.getPartitionProperties(partitionId);
        let subscription: Subscription | undefined;
        let processEventsCalled = false;
        const eventsReceived: ReceivedEventData[] = [];

        await new Promise((resolve, reject) => {
          subscription = consumerClient.subscribe(
            partitionId,
            {
              processEvents: async (data) => {
                if (!processEventsCalled) {
                  processEventsCalled = true;
                  should.equal(
                    data.length,
                    1,
                    "Expected 1 event sent right before subscribe call."
                  );
                  should.equal(
                    data[0].body,
                    eventSentBeforeSubscribe.body,
                    "Should have received only the 1 event sent right before subscribe call."
                  );

                  await producerClient.sendBatch(eventsSentAfterSubscribe, { partitionId });
                  return;
                }

                eventsReceived.push(...data);
                if (eventsReceived.length === eventsSentAfterSubscribe.length) {
                  resolve();
                }
              },
              processError: async (err) => {
                reject(err);
              }
            },
            {
              startPosition: {
                sequenceNumber: partitionInfo.lastEnqueuedSequenceNumber,
                isInclusive: true
              },
              maxWaitTimeInSeconds: 30
            }
          );
        });
        await subscription!.close();

        should.equal(
          eventsReceived.length,
          eventsSentAfterSubscribe.length,
          "Not received the same number of events that were sent."
        );

        for (let i = 0; i < eventsSentAfterSubscribe.length; i++) {
          eventsReceived[i].body.should.equal(eventsSentAfterSubscribe[i].body);
          eventsReceived[i].properties!.stamp.should.equal(
            eventsSentAfterSubscribe[i].properties!.stamp
          );
        }
      });

      it("'after a particular offset' should receive messages correctly", async function(): Promise<
        void
      > {
        const partitionInfo = await consumerClient.getPartitionProperties(partitionId);
        let subscription: Subscription | undefined;
        let processEventsCalled = false;
        const eventsReceived: ReceivedEventData[] = [];

        await new Promise((resolve, reject) => {
          subscription = consumerClient.subscribe(
            partitionId,
            {
              processEvents: async (data) => {
                if (!processEventsCalled) {
                  processEventsCalled = true;
                  should.equal(data.length, 0, "Received events when none were sent yet.");
                  await producerClient.sendBatch(eventsSentAfterSubscribe, { partitionId });
                  return;
                }
                eventsReceived.push(...data);
                if (eventsReceived.length === eventsSentAfterSubscribe.length) {
                  resolve();
                }
              },
              processError: async (err) => {
                reject(err);
              }
            },
            {
              startPosition: { offset: partitionInfo.lastEnqueuedOffset },
              maxWaitTimeInSeconds: 30
            }
          );
        });
        await subscription!.close();

        if (eventsReceived.find((event) => event.body === eventSentBeforeSubscribe.body)) {
          should.fail("Received event sent before subscribe call with last offset.");
        }

        should.equal(
          eventsReceived.length,
          eventsSentAfterSubscribe.length,
          "Not received the same number of events that were sent."
        );
        for (let i = 0; i < eventsSentAfterSubscribe.length; i++) {
          eventsReceived[i].body.should.equal(eventsSentAfterSubscribe[i].body);
          eventsReceived[i].properties!.stamp.should.equal(
            eventsSentAfterSubscribe[i].properties!.stamp
          );
        }
      });

      it("'after a particular offset' with isInclusive should receive messages correctly", async function(): Promise<
        void
      > {
        const partitionInfo = await consumerClient.getPartitionProperties(partitionId);
        let subscription: Subscription | undefined;
        let processEventsCalled = false;
        const eventsReceived: ReceivedEventData[] = [];

        await new Promise((resolve, reject) => {
          subscription = consumerClient.subscribe(
            partitionId,
            {
              processEvents: async (data) => {
                if (!processEventsCalled) {
                  processEventsCalled = true;
                  should.equal(
                    data.length,
                    1,
                    "Expected 1 event sent right before subscribe call."
                  );
                  should.equal(
                    data[0].body,
                    eventSentBeforeSubscribe.body,
                    "Should have received only the 1 event sent right before subscribe call."
                  );

                  await producerClient.sendBatch(eventsSentAfterSubscribe, {
                    partitionId
                  });
                  return;
                }

                eventsReceived.push(...data);
                if (eventsReceived.length === eventsSentAfterSubscribe.length) {
                  resolve();
                }
              },
              processError: async (err) => {
                reject(err);
              }
            },
            {
              startPosition: {
                offset: partitionInfo.lastEnqueuedOffset,
                isInclusive: true
              },
              maxWaitTimeInSeconds: 30
            }
          );
        });
        await subscription!.close();

        should.equal(
          eventsReceived.length,
          eventsSentAfterSubscribe.length,
          "Not received the same number of events that were sent."
        );

        for (let i = 0; i < eventsSentAfterSubscribe.length; i++) {
          eventsReceived[i].body.should.equal(eventsSentAfterSubscribe[i].body);
          eventsReceived[i].properties!.stamp.should.equal(
            eventsSentAfterSubscribe[i].properties!.stamp
          );
        }
      });

      it("'after a particular enqueued time' should receive messages correctly", async function(): Promise<
        void
      > {
        const partitionInfo = await consumerClient.getPartitionProperties(partitionId);
        let subscription: Subscription | undefined;
        let processEventsCalled = false;
        const eventsReceived: ReceivedEventData[] = [];

        await new Promise((resolve, reject) => {
          subscription = consumerClient.subscribe(
            partitionId,
            {
              processEvents: async (data) => {
                if (!processEventsCalled) {
                  processEventsCalled = true;
                  should.equal(data.length, 0, "Received events when none were sent yet.");
                  await producerClient.sendBatch(eventsSentAfterSubscribe, {
                    partitionId
                  });
                  return;
                }

                eventsReceived.push(...data);
                if (eventsReceived.length === eventsSentAfterSubscribe.length) {
                  resolve();
                }
              },
              processError: async (err) => {
                reject(err);
              }
            },
            {
              startPosition: { enqueuedOn: partitionInfo.lastEnqueuedOnUtc },
              maxWaitTimeInSeconds: 30
            }
          );
        });
        await subscription!.close();

        if (eventsReceived.find((event) => event.body === eventSentBeforeSubscribe.body)) {
          should.fail("Received event sent before subscribe call with last offset.");
        }

        should.equal(
          eventsReceived.length,
          eventsSentAfterSubscribe.length,
          "Not received the same number of events that were sent."
        );
        for (let i = 0; i < eventsSentAfterSubscribe.length; i++) {
          eventsReceived[i].body.should.equal(eventsSentAfterSubscribe[i].body);
          eventsReceived[i].properties!.stamp.should.equal(
            eventsSentAfterSubscribe[i].properties!.stamp
          );
        }
      });
    });

    describe("EventHubConsumer receiveBatch", function(): void {
      it("should support being cancelled", async function(): Promise<void> {
        const partitionId = partitionIds[0];
        const time = Date.now();

        // send a message that can be received
        await producerClient.sendBatch([{ body: "batchReceiver cancellation - timeout 0" }], {
          partitionId
        });

        const receiver = new EventHubReceiver(
          consumerClient["_contextManager"].getGatewayConnectionContext(),
          EventHubConsumerClient.defaultConsumerGroupName,
          partitionId,
          {
            enqueuedOn: time
          }
        );

        try {
          // abortSignal event listeners will be triggered after synchronous paths are executed
          const abortSignal = AbortController.timeout(0);
          await receiver.receiveBatch(1, 60, abortSignal);
          throw new Error(`Test failure`);
        } catch (err) {
          err.name.should.equal("AbortError");
          err.message.should.equal("The receive operation has been cancelled by the user.");
        }

        await receiver.close();
      });

      it("should support being cancelled from an already aborted AbortSignal", async function(): Promise<
        void
      > {
        const partitionId = partitionIds[0];
        const time = Date.now();

        // send a message that can be received
        await producerClient.sendBatch([{ body: "batchReceiver cancellation - immediate" }], {
          partitionId
        });

        const receiver = new EventHubReceiver(
          consumerClient["_contextManager"].getGatewayConnectionContext(),
          EventHubConsumerClient.defaultConsumerGroupName,
          partitionId,
          {
            enqueuedOn: time
          }
        );

        try {
          // abortSignal event listeners will be triggered after synchronous paths are executed
          const abortController = new AbortController();
          abortController.abort();
          await receiver.receiveBatch(1, 60, abortController.signal);
          throw new Error(`Test failure`);
        } catch (err) {
          err.name.should.equal("AbortError");
          err.message.should.equal("The receive operation has been cancelled by the user.");
        }

        await receiver.close();
      });

      it("should support cancellation when a connection already exists", async function(): Promise<
        void
      > {
        const partitionId = partitionIds[0];
        const time = Date.now();

        // send a message that can be received
        await producerClient.sendBatch([{ body: "batchReceiver cancellation - timeout 0" }], {
          partitionId
        });

        const receiver = new EventHubReceiver(
          consumerClient["_contextManager"].getGatewayConnectionContext(),
          EventHubConsumerClient.defaultConsumerGroupName,
          partitionId,
          {
            enqueuedOn: time
          }
        );

        try {
          // call receiveBatch once to establish a connection
          await receiver.receiveBatch(1, 60);
          // abortSignal event listeners will be triggered after synchronous paths are executed
          const abortSignal = AbortController.timeout(0);
          await receiver.receiveBatch(1, 60, abortSignal);
          throw new Error(`Test failure`);
        } catch (err) {
          err.name.should.equal("AbortError");
          err.message.should.equal("The receive operation has been cancelled by the user.");
        }

        await receiver.close();
      });
    });
<<<<<<< HEAD
=======

    it("should not lose messages on error", async () => {
      const partitionId = partitionIds[0];
      const { lastEnqueuedSequenceNumber } = await producerClient.getPartitionProperties(
        partitionId
      );

      // Ensure the receiver only looks at new messages.
      const startPosition: EventPosition = {
        sequenceNumber: lastEnqueuedSequenceNumber,
        isInclusive: false
      };

      // Send a message we expect to receive.
      const message: EventData = { body: "remember me!" };
      await producerClient.sendBatch([message], { partitionId });

      // Disable retries to make it easier to test scenario.
      const receiver = new EventHubReceiver(
        consumerClient["_context"],
        EventHubConsumerClient.defaultConsumerGroupName,
        partitionId,
        startPosition,
        {
          retryOptions: {
            maxRetries: 0
          }
        }
      );

      // Periodically check that the receiver's checkpoint has been updated.
      const checkpointInterval = setInterval(() => {
        if (receiver.checkpoint > -1) {
          clearInterval(checkpointInterval);
          const error = translate(new Error("I break receivers for fun."));
          receiver["_onError"]!(error);
        }
      }, 50);

      try {
        // There is only 1 message.
        // We expect to see an error.
        await receiver.receiveBatch(2, 60);
        throw new Error(`Test failure`);
      } catch (err) {
        err.message.should.not.equal("Test failure");
        receiver.checkpoint.should.be.greaterThan(-1, "Did not see a message come through.");
      } finally {
        clearInterval(checkpointInterval);
      }

      const events = await receiver.receiveBatch(1);
      events.length.should.equal(1, "Unexpected number of events received.");
      events[0].body.should.equal(message.body, "Unexpected message received.");
    });

    it("should not lose messages between retries", async () => {
      const partitionId = partitionIds[0];
      const { lastEnqueuedSequenceNumber } = await producerClient.getPartitionProperties(
        partitionId
      );

      // Ensure the receiver only looks at new messages.
      const startPosition: EventPosition = {
        sequenceNumber: lastEnqueuedSequenceNumber,
        isInclusive: false
      };

      // Send a message we expect to receive.
      const message: EventData = { body: "remember me!" };
      await producerClient.sendBatch([message], { partitionId });

      // Disable retries to make it easier to test scenario.
      const receiver = new EventHubReceiver(
        consumerClient["_context"],
        EventHubConsumerClient.defaultConsumerGroupName,
        partitionId,
        startPosition,
        {
          retryOptions: {
            maxRetries: 1
          }
        }
      );

      // Periodically check that the receiver's checkpoint has been updated.
      const checkpointInterval = setInterval(() => {
        if (receiver.checkpoint > -1) {
          clearInterval(checkpointInterval);
          const error = translate(new Error("I break receivers for fun.")) as MessagingError;
          error.retryable = true;
          receiver["_onError"]!(error);
        }
      }, 50);

      // There is only 1 message.
      const events = await receiver.receiveBatch(2, 20);

      events.length.should.equal(1, "Unexpected number of events received.");
      events[0].body.should.equal(message.body, "Unexpected message received.");
    });
  });

  describe("subscribe() with trackLastEnqueuedEventProperties", function(): void {
    it("should have lastEnqueuedEventProperties populated", async function(): Promise<void> {
      const partitionId = partitionIds[0];

      const eventData = { body: "Hello awesome world " + Math.random() };
      await producerClient.sendBatch([eventData], { partitionId });
      debug("sent: ", eventData);
>>>>>>> 5cd41873

    describe("subscribe() with trackLastEnqueuedEventProperties", function(): void {
      it("should have lastEnqueuedEventProperties populated", async function(): Promise<void> {
        const partitionId = partitionIds[0];

        const eventData = { body: "Hello awesome world " + Math.random() };
        await producerClient.sendBatch([eventData], { partitionId });
        debug("sent: ", eventData);

        const pInfo = await consumerClient.getPartitionProperties(partitionId);
        debug("partition info: ", pInfo);

        let subscription: Subscription | undefined;
        await new Promise((resolve, reject) => {
          subscription = consumerClient.subscribe(
            partitionId,
            {
              processEvents: async (data, context) => {
                data.length.should.equal(1);
                should.exist(context.lastEnqueuedEventProperties);
                context.lastEnqueuedEventProperties!.offset!.should.equal(pInfo.lastEnqueuedOffset);
                context.lastEnqueuedEventProperties!.sequenceNumber!.should.equal(
                  pInfo.lastEnqueuedSequenceNumber
                );
                context
                  .lastEnqueuedEventProperties!.enqueuedOn!.getTime()
                  .should.equal(pInfo.lastEnqueuedOnUtc.getTime());
                context
                  .lastEnqueuedEventProperties!.retrievedOn!.getTime()
                  .should.be.greaterThan(Date.now() - 60000);

                resolve();
              },
              processError: async (err) => {
                reject(err);
              }
            },
            {
              startPosition: earliestEventPosition,
              maxBatchSize: 1,
              trackLastEnqueuedEventProperties: true
            }
          );
        });
        await subscription!.close();
      });
    });
<<<<<<< HEAD

    describe("Negative scenarios", function(): void {
      it("should throw MessagingEntityNotFoundError for non existing consumer group", async function(): Promise<
        void
      > {
        const badConsumerClient = new EventHubConsumerClient(
          "boo",
          service.connectionString,
          service.path
        );
        let subscription: Subscription | undefined;
        const caughtErr = await new Promise<Error | MessagingError>((resolve) => {
          subscription = badConsumerClient.subscribe({
            processEvents: async () => {},
            processError: async (err) => {
              resolve(err);
            }
          });
        });
        await subscription!.close();
        await badConsumerClient.close();
=======
  });

  describe("Negative scenarios", function(): void {
    it("should throw MessagingEntityNotFoundError for non existing consumer group", async function(): Promise<
      void
    > {
      const badConsumerClient = new EventHubConsumerClient(
        "boo",
        service.connectionString,
        service.path
      );
      let subscription: Subscription | undefined;
      const caughtErr = await new Promise<Error | MessagingError>((resolve) => {
        subscription = badConsumerClient.subscribe({
          processEvents: async () => {},
          processError: async (err) => {
            resolve(err);
          }
        });
      });
      await subscription!.close();
      await badConsumerClient.close();
>>>>>>> 5cd41873

        should.exist(caughtErr);
        should.equal((caughtErr as MessagingError).code, "MessagingEntityNotFoundError");
      });

      it(`should throw an invalid EventHub address error for invalid partition`, async function(): Promise<
        void
      > {
        let subscription: Subscription | undefined;
        const caughtErr = await new Promise<Error | MessagingError>((resolve) => {
          subscription = consumerClient.subscribe("boo", {
            processEvents: async () => {},
            processError: async (err) => {
              resolve(err);
            }
          });
        });
        await subscription!.close();
        should.exist(caughtErr);
        should.equal((caughtErr as MessagingError).code, "ArgumentOutOfRangeError");
      });
    });
  }).timeout(90000);
});<|MERGE_RESOLUTION|>--- conflicted
+++ resolved
@@ -553,120 +553,108 @@
 
         await receiver.close();
       });
+
+      it("should not lose messages on error", async () => {
+        const partitionId = partitionIds[0];
+        const { lastEnqueuedSequenceNumber } = await producerClient.getPartitionProperties(
+          partitionId
+        );
+  
+        // Ensure the receiver only looks at new messages.
+        const startPosition: EventPosition = {
+          sequenceNumber: lastEnqueuedSequenceNumber,
+          isInclusive: false
+        };
+  
+        // Send a message we expect to receive.
+        const message: EventData = { body: "remember me!" };
+        await producerClient.sendBatch([message], { partitionId });
+  
+        // Disable retries to make it easier to test scenario.
+        const receiver = new EventHubReceiver(
+          consumerClient["_context"],
+          EventHubConsumerClient.defaultConsumerGroupName,
+          partitionId,
+          startPosition,
+          {
+            retryOptions: {
+              maxRetries: 0
+            }
+          }
+        );
+  
+        // Periodically check that the receiver's checkpoint has been updated.
+        const checkpointInterval = setInterval(() => {
+          if (receiver.checkpoint > -1) {
+            clearInterval(checkpointInterval);
+            const error = translate(new Error("I break receivers for fun."));
+            receiver["_onError"]!(error);
+          }
+        }, 50);
+  
+        try {
+          // There is only 1 message.
+          // We expect to see an error.
+          await receiver.receiveBatch(2, 60);
+          throw new Error(`Test failure`);
+        } catch (err) {
+          err.message.should.not.equal("Test failure");
+          receiver.checkpoint.should.be.greaterThan(-1, "Did not see a message come through.");
+        } finally {
+          clearInterval(checkpointInterval);
+        }
+  
+        const events = await receiver.receiveBatch(1);
+        events.length.should.equal(1, "Unexpected number of events received.");
+        events[0].body.should.equal(message.body, "Unexpected message received.");
+      });
+  
+      it("should not lose messages between retries", async () => {
+        const partitionId = partitionIds[0];
+        const { lastEnqueuedSequenceNumber } = await producerClient.getPartitionProperties(
+          partitionId
+        );
+  
+        // Ensure the receiver only looks at new messages.
+        const startPosition: EventPosition = {
+          sequenceNumber: lastEnqueuedSequenceNumber,
+          isInclusive: false
+        };
+  
+        // Send a message we expect to receive.
+        const message: EventData = { body: "remember me!" };
+        await producerClient.sendBatch([message], { partitionId });
+  
+        // Disable retries to make it easier to test scenario.
+        const receiver = new EventHubReceiver(
+          consumerClient["_context"],
+          EventHubConsumerClient.defaultConsumerGroupName,
+          partitionId,
+          startPosition,
+          {
+            retryOptions: {
+              maxRetries: 1
+            }
+          }
+        );
+  
+        // Periodically check that the receiver's checkpoint has been updated.
+        const checkpointInterval = setInterval(() => {
+          if (receiver.checkpoint > -1) {
+            clearInterval(checkpointInterval);
+            const error = translate(new Error("I break receivers for fun.")) as MessagingError;
+            error.retryable = true;
+            receiver["_onError"]!(error);
+          }
+        }, 50);
+  
+        // There is only 1 message.
+        const events = await receiver.receiveBatch(2, 20);
+  
+        events.length.should.equal(1, "Unexpected number of events received.");
+        events[0].body.should.equal(message.body, "Unexpected message received.");
+      });
     });
-<<<<<<< HEAD
-=======
-
-    it("should not lose messages on error", async () => {
-      const partitionId = partitionIds[0];
-      const { lastEnqueuedSequenceNumber } = await producerClient.getPartitionProperties(
-        partitionId
-      );
-
-      // Ensure the receiver only looks at new messages.
-      const startPosition: EventPosition = {
-        sequenceNumber: lastEnqueuedSequenceNumber,
-        isInclusive: false
-      };
-
-      // Send a message we expect to receive.
-      const message: EventData = { body: "remember me!" };
-      await producerClient.sendBatch([message], { partitionId });
-
-      // Disable retries to make it easier to test scenario.
-      const receiver = new EventHubReceiver(
-        consumerClient["_context"],
-        EventHubConsumerClient.defaultConsumerGroupName,
-        partitionId,
-        startPosition,
-        {
-          retryOptions: {
-            maxRetries: 0
-          }
-        }
-      );
-
-      // Periodically check that the receiver's checkpoint has been updated.
-      const checkpointInterval = setInterval(() => {
-        if (receiver.checkpoint > -1) {
-          clearInterval(checkpointInterval);
-          const error = translate(new Error("I break receivers for fun."));
-          receiver["_onError"]!(error);
-        }
-      }, 50);
-
-      try {
-        // There is only 1 message.
-        // We expect to see an error.
-        await receiver.receiveBatch(2, 60);
-        throw new Error(`Test failure`);
-      } catch (err) {
-        err.message.should.not.equal("Test failure");
-        receiver.checkpoint.should.be.greaterThan(-1, "Did not see a message come through.");
-      } finally {
-        clearInterval(checkpointInterval);
-      }
-
-      const events = await receiver.receiveBatch(1);
-      events.length.should.equal(1, "Unexpected number of events received.");
-      events[0].body.should.equal(message.body, "Unexpected message received.");
-    });
-
-    it("should not lose messages between retries", async () => {
-      const partitionId = partitionIds[0];
-      const { lastEnqueuedSequenceNumber } = await producerClient.getPartitionProperties(
-        partitionId
-      );
-
-      // Ensure the receiver only looks at new messages.
-      const startPosition: EventPosition = {
-        sequenceNumber: lastEnqueuedSequenceNumber,
-        isInclusive: false
-      };
-
-      // Send a message we expect to receive.
-      const message: EventData = { body: "remember me!" };
-      await producerClient.sendBatch([message], { partitionId });
-
-      // Disable retries to make it easier to test scenario.
-      const receiver = new EventHubReceiver(
-        consumerClient["_context"],
-        EventHubConsumerClient.defaultConsumerGroupName,
-        partitionId,
-        startPosition,
-        {
-          retryOptions: {
-            maxRetries: 1
-          }
-        }
-      );
-
-      // Periodically check that the receiver's checkpoint has been updated.
-      const checkpointInterval = setInterval(() => {
-        if (receiver.checkpoint > -1) {
-          clearInterval(checkpointInterval);
-          const error = translate(new Error("I break receivers for fun.")) as MessagingError;
-          error.retryable = true;
-          receiver["_onError"]!(error);
-        }
-      }, 50);
-
-      // There is only 1 message.
-      const events = await receiver.receiveBatch(2, 20);
-
-      events.length.should.equal(1, "Unexpected number of events received.");
-      events[0].body.should.equal(message.body, "Unexpected message received.");
-    });
-  });
-
-  describe("subscribe() with trackLastEnqueuedEventProperties", function(): void {
-    it("should have lastEnqueuedEventProperties populated", async function(): Promise<void> {
-      const partitionId = partitionIds[0];
-
-      const eventData = { body: "Hello awesome world " + Math.random() };
-      await producerClient.sendBatch([eventData], { partitionId });
-      debug("sent: ", eventData);
->>>>>>> 5cd41873
 
     describe("subscribe() with trackLastEnqueuedEventProperties", function(): void {
       it("should have lastEnqueuedEventProperties populated", async function(): Promise<void> {
@@ -714,29 +702,6 @@
         await subscription!.close();
       });
     });
-<<<<<<< HEAD
-
-    describe("Negative scenarios", function(): void {
-      it("should throw MessagingEntityNotFoundError for non existing consumer group", async function(): Promise<
-        void
-      > {
-        const badConsumerClient = new EventHubConsumerClient(
-          "boo",
-          service.connectionString,
-          service.path
-        );
-        let subscription: Subscription | undefined;
-        const caughtErr = await new Promise<Error | MessagingError>((resolve) => {
-          subscription = badConsumerClient.subscribe({
-            processEvents: async () => {},
-            processError: async (err) => {
-              resolve(err);
-            }
-          });
-        });
-        await subscription!.close();
-        await badConsumerClient.close();
-=======
   });
 
   describe("Negative scenarios", function(): void {
@@ -759,7 +724,6 @@
       });
       await subscription!.close();
       await badConsumerClient.close();
->>>>>>> 5cd41873
 
         should.exist(caughtErr);
         should.equal((caughtErr as MessagingError).code, "MessagingEntityNotFoundError");
