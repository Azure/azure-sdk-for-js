--- conflicted
+++ resolved
@@ -14,11 +14,8 @@
   ReceivedEventData,
   latestEventPosition,
   earliestEventPosition,
-<<<<<<< HEAD
+  EventHubConsumerClient,
   EventHubProducerClient
-=======
-  EventHubConsumerClient
->>>>>>> e5c2a2b2
 } from "../src";
 import { EventHubClient } from "../src/impl/eventHubClient";
 import { EnvVarKeys, getEnvVars } from "./utils/testUtils";
@@ -267,19 +264,9 @@
       const time = Date.now();
       
       // send a message that can be received
-<<<<<<< HEAD
       await producerClient.sendBatch([{ body: "receive behaves correctly" }], { partitionId });
 
-      receiver = client.createConsumer(EventHubClient.defaultConsumerGroupName, partitionId, {
-=======
-      const sender = client.createProducer({ partitionId });
-      try {
-        await sender.send({ body: "receive behaves correctly" });
-      } finally {
-        await sender.close();
-      }
-      receiver = client.createConsumer(EventHubConsumerClient.defaultConsumerGroupName, partitionId, {
->>>>>>> e5c2a2b2
+      receiver = client.createConsumer(EventHubConsumerClient.defaultConsumerGroupName, partitionId, {
         enqueuedOn: time
       });
 
@@ -509,14 +496,10 @@
       const partitionId = partitionIds[0];
       const time = Date.now();
 
-<<<<<<< HEAD
       // send a message that can be received
       await producerClient.sendBatch([{ body: "batchReceiver cancellation - immediate" }], { partitionId });
       
-      receiver = client.createConsumer(EventHubClient.defaultConsumerGroupName, partitionId, {
-=======
-      receiver = client.createConsumer(EventHubConsumerClient.defaultConsumerGroupName, partitionId, {
->>>>>>> e5c2a2b2
+      receiver = client.createConsumer(EventHubConsumerClient.defaultConsumerGroupName, partitionId, {
         enqueuedOn: time
       });
 
@@ -564,14 +547,10 @@
       const partitionId = partitionIds[0];
       const time = Date.now();
 
-<<<<<<< HEAD
       // send a message that can be received
       await producerClient.sendBatch([{ body: "batchReceiver post-cancellation - timeout 0" }], { partitionId });
       
-      receiver = client.createConsumer(EventHubClient.defaultConsumerGroupName, partitionId, {
-=======
-      receiver = client.createConsumer(EventHubConsumerClient.defaultConsumerGroupName, partitionId, {
->>>>>>> e5c2a2b2
+      receiver = client.createConsumer(EventHubConsumerClient.defaultConsumerGroupName, partitionId, {
         enqueuedOn: time
       });
 
