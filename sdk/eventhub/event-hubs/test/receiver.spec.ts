// Copyright (c) Microsoft Corporation.
// Licensed under the MIT license.

import chai from "chai";
import { v4 as uuid } from "uuid";
const should = chai.should();
import chaiAsPromised from "chai-as-promised";
chai.use(chaiAsPromised);
import debugModule from "debug";
const debug = debugModule("azure:event-hubs:receiver-spec");
import {
  EventData,
  MessagingError,
  ReceivedEventData,
<<<<<<< HEAD
  latestEventPosition,
  earliestEventPosition,
  EventHubConsumerClient
=======
  earliestEventPosition,
  latestEventPosition
>>>>>>> 5ea97131
} from "../src";
import { EventHubClient } from "../src/impl/eventHubClient";
import { EnvVarKeys, getEnvVars } from "./utils/testUtils";
import { AbortController } from "@azure/abort-controller";
import { EventHubConsumer } from "../src/receiver";
import { ReceiveHandler } from "../src/receiveHandler";
const env = getEnvVars();

describe("EventHub Receiver", function(): void {
  const service = {
    connectionString: env[EnvVarKeys.EVENTHUB_CONNECTION_STRING],
    path: env[EnvVarKeys.EVENTHUB_NAME]
  };
  const client: EventHubClient = new EventHubClient(service.connectionString, service.path);
  let receiver: EventHubConsumer | undefined;
  let partitionIds: string[];
  before("validate environment", async function(): Promise<void> {
    should.exist(
      env[EnvVarKeys.EVENTHUB_CONNECTION_STRING],
      "define EVENTHUB_CONNECTION_STRING in your environment before running integration tests."
    );
    should.exist(
      env[EnvVarKeys.EVENTHUB_NAME],
      "define EVENTHUB_NAME in your environment before running integration tests."
    );
    partitionIds = await client.getPartitionIds({});
  });

  after("close the connection", async function(): Promise<void> {
    await client.close();
  });

  afterEach("close the receiver link", async function(): Promise<void> {
    if (receiver && !receiver.isClosed) {
      await receiver.close();
      debug("After each - Receiver closed.");
    }
    receiver = undefined;
  });

  describe("with partitionId 0 as number", function(): void {
    it("should not throw an error", async function(): Promise<void> {
      receiver = client.createConsumer(EventHubConsumerClient.defaultConsumerGroupName, 0 as any, {
        sequenceNumber: 0
      });
      await receiver.receiveBatch(10, 20);
    });
  });

  describe("with EventPosition specified as", function(): void {
    it("'from end of stream' should receive messages correctly", async function(): Promise<void> {
      const partitionId = partitionIds[0];
      debug("Creating new receiver with offset EndOfStream");
      const receiver = client.createConsumer(
        EventHubConsumerClient.defaultConsumerGroupName,
        partitionId,
        latestEventPosition
      );
      const data = await receiver.receiveBatch(10, 10);
      data.length.should.equal(0, "Unexpected message received when using EventPosition.fromEnd()");
      const events: EventData[] = [];
      for (let i = 0; i < 10; i++) {
        const ed: EventData = {
          body: "Hello awesome world " + i
        };
        events.push(ed);
      }
      await client.createProducer({ partitionId: partitionId }).send(events);
      debug(">>>>>>> Sent the new messages. We should only receive these messages.");
      const data2 = await receiver.receiveBatch(10, 20);
      debug("received messages: ", data2);
      data2.length.should.equal(10, "Failed to receive the expected nummber of messages");
      debug("Next receive on this partition should not receive any messages.");
      const data3 = await receiver.receiveBatch(10, 10);
      data3.length.should.equal(0, "Unexpected message received");
      await receiver.close();
    });

    it("'from last enqueued sequence number' should receive messages correctly", async function(): Promise<
      void
    > {
      const partitionId = partitionIds[0];
      const partitionInfo = await client.getPartitionProperties(partitionId);
      debug("Creating a receiver with last enqueued sequence number");
      receiver = client.createConsumer(EventHubConsumerClient.defaultConsumerGroupName, partitionId, {
        sequenceNumber: partitionInfo.lastEnqueuedSequenceNumber
      });
      const data = await receiver.receiveBatch(10, 10);
      data.length.should.equal(
        0,
        "Unexpected message received when using EventPosition with sequenceNumber"
      );
      const events: EventData[] = [];
      for (let i = 0; i < 10; i++) {
        const ed: EventData = {
          body: "Hello awesome world " + i
        };
        events.push(ed);
      }
      await client.createProducer({ partitionId: partitionId }).send(events);
      debug(">>>>>>> Sent 10 messages. We should only receive these 10 messages.");
      const data2 = await receiver.receiveBatch(10, 20);
      debug("received messages: ", data2);
      data2.length.should.equal(10, "Failed to receive the expected nummber of messages");
      await receiver.close();
    });

    it("'after a particular offset' should receive messages correctly", async function(): Promise<
      void
    > {
      const partitionId = partitionIds[0];
      const pInfo = await client.getPartitionProperties(partitionId);
      debug(`Creating new receiver with last enqueued offset: "${pInfo.lastEnqueuedOffset}".`);
      debug("Establishing the receiver link...");
      // send a new message. We should only receive this new message.
      const uid = uuid();
      const ed: EventData = {
        body: "New message after last enqueued offset",
        properties: {
          stamp: uid
        }
      };
      await client.createProducer({ partitionId: partitionId }).send([ed]);
      debug(
        "Sent the new message after creating the receiver. We should only receive this message."
      );
      receiver = client.createConsumer(EventHubConsumerClient.defaultConsumerGroupName, partitionId, {
        offset: pInfo.lastEnqueuedOffset
      });
      const data = await receiver.receiveBatch(10, 20);
      debug("received messages: ", data);
      data.length.should.equal(1);
      data[0].properties!.stamp.should.equal(uid);
    });

    it("'from a particular enqueued time' should receive messages correctly", async function(): Promise<
      void
    > {
      const partitionId = partitionIds[0];
      const pInfo = await client.getPartitionProperties(partitionId);
      debug(`Creating new receiver with last enqueued time: "${pInfo.lastEnqueuedOnUtc}".`);
      debug("Establishing the receiver link...");

      // send a new message. We should only receive this new message.
      const uid = uuid();
      const ed: EventData = {
        body: "New message after last enqueued time " + pInfo.lastEnqueuedOnUtc,
        properties: {
          stamp: uid
        }
      };
      await client.createProducer({ partitionId: partitionId }).send([ed]);
      debug(
        "Sent the new message after creating the receiver. We should only receive this message."
      );

      receiver = client.createConsumer(EventHubConsumerClient.defaultConsumerGroupName, partitionId, {
        enqueuedOn: pInfo.lastEnqueuedOnUtc
      });
      const data = await receiver.receiveBatch(10, 20);
      debug("received messages: ", data);
      data.length.should.equal(1, "Failed to received the expected single message");
      data[0].properties!.stamp.should.equal(uid);
    });

    it("'after the particular sequence number' should receive messages correctly", async function(): Promise<
      void
    > {
      const partitionId = partitionIds[0];
      const pInfo = await client.getPartitionProperties(partitionId);
      // send a new message. We should only receive this new message.
      const uid = uuid();
      const ed: EventData = {
        body: "New message after last enqueued sequence number " + pInfo.lastEnqueuedSequenceNumber,
        properties: {
          stamp: uid
        }
      };
      await client.createProducer({ partitionId: partitionId }).send([ed]);
      debug(
        "Sent the new message after getting the partition runtime information. We should only receive this message."
      );
      debug(
        `Creating new receiver with last enqueued sequence number: "${pInfo.lastEnqueuedSequenceNumber}".`
      );
      receiver = client.createConsumer(EventHubConsumerClient.defaultConsumerGroupName, partitionId, {
        sequenceNumber: pInfo.lastEnqueuedSequenceNumber
      });
      const data = await receiver.receiveBatch(1, 20);
      debug("received messages: ", data);
      data.length.should.equal(1, "Failed to receive the expected single message");
      data[0].properties!.stamp.should.equal(uid, "Received message has unexpected uid");
      debug("Next receive on this partition should not receive any messages.");
      const data2 = await receiver.receiveBatch(1, 1);
      data2.length.should.equal(0, "Unexpected message received");
    });

    it("'after the particular sequence number' with isInclusive true should receive messages correctly", async function(): Promise<
      void
    > {
      const partitionId = partitionIds[0];
      const uid = uuid();
      const ed: EventData = {
        body: "New message before getting the last sequence number",
        properties: {
          stamp: uid
        }
      };
      await client.createProducer({ partitionId: partitionId }).send([ed]);
      debug(`Sent message 1 with stamp: ${uid}.`);
      const pInfo = await client.getPartitionProperties(partitionId);
      const uid2 = uuid();
      const ed2: EventData = {
        body: "New message after the last enqueued offset",
        properties: {
          stamp: uid2
        }
      };
      await client.createProducer({ partitionId: partitionId }).send([ed2]);
      debug(`Sent message 2 with stamp: ${uid}.`);
      debug(
        `Creating new receiver with last sequence number: "${pInfo.lastEnqueuedSequenceNumber}".`
      );
      receiver = client.createConsumer(EventHubConsumerClient.defaultConsumerGroupName, partitionId, {
        sequenceNumber: pInfo.lastEnqueuedSequenceNumber,
        isInclusive: true
      });
      debug("We should receive the last 2 messages.");
      const data = await receiver.receiveBatch(2, 30);
      debug("received messages: ", data);
      data.length.should.equal(2, "Failed to received two expected messages");
      data[0].properties!.stamp.should.equal(uid, "Message 1 has unexpected uid");
      data[1].properties!.stamp.should.equal(uid2, "Message 2 has unexpected uid");
      debug("Next receive on this partition should not receive any messages.");
      const data2 = await receiver.receiveBatch(1, 1);
      data2.length.should.equal(0, "Unexpected message received");
    });
  });

  describe("in streaming mode", function(): void {
    it("should receive messages correctly", async function(): Promise<void> {
      const partitionId = partitionIds[0];
      const time = Date.now();
      // send a message that can be received
      const sender = client.createProducer({ partitionId });
      try {
        await sender.send({ body: "receive behaves correctly" });
      } finally {
        await sender.close();
      }
      receiver = client.createConsumer(EventHubConsumerClient.defaultConsumerGroupName, partitionId, {
        enqueuedOn: time
      });

      const received: ReceivedEventData[] = await new Promise((resolve, reject) => {
        let shouldStop = false;
        const events: ReceivedEventData[] = [];

        const handler = receiver!.receive((event) => {
          if (!shouldStop) {
            events.push(event);
            shouldStop = true;
            handler
              .stop()
              .then(() => resolve(events))
              .catch(reject);
          }
        }, reject);
      });

      received.length.should.equal(1);
    });

    it("should support being cancelled", async function(): Promise<void> {
      const partitionId = partitionIds[0];
      const time = Date.now();
      // send a message that can be received
      const sender = client.createProducer({ partitionId });
      try {
        await sender.send({ body: "receive cancellation - timeout 0" });
      } finally {
        await sender.close();
      }

      receiver = client.createConsumer(EventHubConsumerClient.defaultConsumerGroupName, partitionId, {
        enqueuedOn: time
      });

      try {
        await new Promise((resolve, reject) => {
          let shouldStop = false;
          const events: ReceivedEventData[] = [];
          // abortSignal event listeners will be triggered after synchronous paths are executed
          const abortSignal = AbortController.timeout(0);

          const handler = receiver!.receive(
            (event) => {
              if (!shouldStop) {
                events.push(event);
                shouldStop = true;
                handler
                  .stop()
                  .then(() => resolve(events))
                  .catch(reject);
              }
            },
            reject,
            abortSignal
          );
        });
        throw new Error(`Test failure`);
      } catch (err) {
        err.name.should.equal("AbortError");
        err.message.should.equal("The receive operation has been cancelled by the user.");
      }
    });

    it("should support being cancelled from an already aborted AbortSignal", async function(): Promise<
      void
    > {
      const partitionId = partitionIds[0];
      const time = Date.now();
      // send a message that can be received
      const sender = client.createProducer({ partitionId });
      try {
        await sender.send({ body: "receive cancellation - immediate" });
      } finally {
        await sender.close();
      }

      receiver = client.createConsumer(EventHubConsumerClient.defaultConsumerGroupName, partitionId, {
        enqueuedOn: time
      });

      try {
        await new Promise((resolve, reject) => {
          let shouldStop = false;
          const events: ReceivedEventData[] = [];

          // create an AbortSignal that's in the aborted state
          const abortController = new AbortController();
          abortController.abort();

          const handler = receiver!.receive(
            (event) => {
              if (!shouldStop) {
                events.push(event);
                shouldStop = true;
                handler
                  .stop()
                  .then(() => resolve(events))
                  .catch(reject);
              }
            },
            reject,
            abortController.signal
          );
        });
        throw new Error(`Test failure`);
      } catch (err) {
        err.name.should.equal("AbortError");
        err.message.should.equal("The receive operation has been cancelled by the user.");
      }
    });

    it("should not support creating a new handler after cancellation", async function(): Promise<
      void
    > {
      const partitionId = partitionIds[0];
      const time = Date.now();
      // send a message that can be received
      const sender = client.createProducer({ partitionId });
      try {
        await sender.send({ body: "receive cancellation - immediate" });
      } finally {
        await sender.close();
      }

      receiver = client.createConsumer(EventHubConsumerClient.defaultConsumerGroupName, partitionId, {
        enqueuedOn: time
      });

      try {
        await new Promise((resolve, reject) => {
          let shouldStop = false;
          const events: ReceivedEventData[] = [];

          // create an AbortSignal that's in the aborted state
          const abortController = new AbortController();
          abortController.abort();

          const handler = receiver!.receive(
            (event) => {
              if (!shouldStop) {
                events.push(event);
                shouldStop = true;
                handler
                  .stop()
                  .then(() => resolve(events))
                  .catch(reject);
              }
            },
            reject,
            abortController.signal
          );
        });
        throw new Error(`Test failure`);
      } catch (err) {
        err.name.should.equal("AbortError");
        err.message.should.equal("The receive operation has been cancelled by the user.");

        const events: ReceivedEventData[] = [];
        try {
          await new Promise((resolve, reject) => {
            let shouldStop = false;

            const handler = receiver!.receive((event) => {
              if (!shouldStop) {
                events.push(event);
                shouldStop = true;
                handler
                  .stop()
                  .then(() => resolve(events))
                  .catch(reject);
              }
            }, reject);
          });
        } catch (err) {
          err.message.should.match(
            /The EventHubConsumer for ".+" has been closed and can no longer be used.*/gi
          );
        }

        events.length.should.equal(0);
      }
    });
  });

  describe("in batch mode", function(): void {
    it("should receive messages correctly", async function(): Promise<void> {
      const partitionId = partitionIds[0];
      receiver = client.createConsumer(
        EventHubConsumerClient.defaultConsumerGroupName,
        partitionId,
        earliestEventPosition
      );
      const data = await receiver.receiveBatch(5, 10);
      debug("received messages: ", data);
      data.length.should.equal(5, "Failed to receive five expected messages");
    });

    it("should receive messages correctly with maxRetries 0", async function(): Promise<void> {
      const partitionId = partitionIds[0];
      receiver = client.createConsumer(
        EventHubConsumerClient.defaultConsumerGroupName,
        partitionId,
        earliestEventPosition,
        { retryOptions: { maxRetries: 0 } }
      );
      const data = await receiver.receiveBatch(5, 10);
      debug("received messages: ", data);
      data.length.should.equal(5, "Failed to receive five expected messages");
    });

    it("should support being cancelled", async function(): Promise<void> {
      const partitionId = partitionIds[0];
      const time = Date.now();
      // send a message that can be received
      const sender = client.createProducer({ partitionId });
      try {
        await sender.send({ body: "batchReceiver cancellation - timeout 0" });
      } finally {
        await sender.close();
      }

      receiver = client.createConsumer(EventHubConsumerClient.defaultConsumerGroupName, partitionId, {
        enqueuedOn: time
      });

      try {
        // abortSignal event listeners will be triggered after synchronous paths are executed
        const abortSignal = AbortController.timeout(0);
        await receiver.receiveBatch(1, 60, abortSignal);
        throw new Error(`Test failure`);
      } catch (err) {
        err.name.should.equal("AbortError");
        err.message.should.equal("The receive operation has been cancelled by the user.");
      }
    });

    it("should support being cancelled from an already aborted AbortSignal", async function(): Promise<
      void
    > {
      const partitionId = partitionIds[0];
      const time = Date.now();
      // send a message that can be received
      const sender = client.createProducer({ partitionId });
      try {
        await sender.send({ body: "batchReceiver cancellation - immediate" });
      } finally {
        await sender.close();
      }

      receiver = client.createConsumer(EventHubConsumerClient.defaultConsumerGroupName, partitionId, {
        enqueuedOn: time
      });

      try {
        // abortSignal event listeners will be triggered after synchronous paths are executed
        const abortController = new AbortController();
        abortController.abort();
        await receiver.receiveBatch(1, 60, abortController.signal);
        throw new Error(`Test failure`);
      } catch (err) {
        err.name.should.equal("AbortError");
        err.message.should.equal("The receive operation has been cancelled by the user.");
      }
    });

    it("should support cancellation when a connection already exists", async function(): Promise<
      void
    > {
      const partitionId = partitionIds[0];
      const time = Date.now();
      // send a message that can be received
      const sender = client.createProducer({ partitionId });
      try {
        await sender.send({ body: "batchReceiver cancellation - timeout 0" });
      } finally {
        await sender.close();
      }

      receiver = client.createConsumer(EventHubConsumerClient.defaultConsumerGroupName, partitionId, {
        enqueuedOn: time
      });

      try {
        // call receiveBatch once to establish a connection
        await receiver.receiveBatch(1, 60);
        // abortSignal event listeners will be triggered after synchronous paths are executed
        const abortSignal = AbortController.timeout(0);
        await receiver.receiveBatch(1, 60, abortSignal);
        throw new Error(`Test failure`);
      } catch (err) {
        err.name.should.equal("AbortError");
        err.message.should.equal("The receive operation has been cancelled by the user.");
      }
    });

    it("should not support calling receiveBatch after a cancellation", async function(): Promise<
      void
    > {
      const partitionId = partitionIds[0];
      const time = Date.now();
      // send a message that can be received
      const sender = client.createProducer({ partitionId });
      try {
        await sender.send({ body: "batchReceiver post-cancellation - timeout 0" });
      } finally {
        await sender.close();
      }

      receiver = client.createConsumer(EventHubConsumerClient.defaultConsumerGroupName, partitionId, {
        enqueuedOn: time
      });

      try {
        // abortSignal event listeners will be triggered after synchronous paths are executed
        const abortSignal = AbortController.timeout(0);
        await receiver.receiveBatch(1, 60, abortSignal);
        throw new Error(`Test failure`);
      } catch (err) {
        err.name.should.equal("AbortError");
        err.message.should.equal("The receive operation has been cancelled by the user.");
        try {
          await receiver.receiveBatch(1, 60);
          throw new Error(`Test failure`);
        } catch (err) {
          err.message.should.match(
            /The EventHubConsumer for ".+" has been closed and can no longer be used.*/gi
          );
        }
      }
    });
  });

  describe("Errors when calling createConsumer", function(): void {
    it("should throw an error if EventPosition is missing", function() {
      try {
        client.createConsumer(EventHubConsumerClient.defaultConsumerGroupName, "0", undefined as any);
        throw new Error("Test failure");
      } catch (err) {
        err.name.should.equal("TypeError");
        err.message.should.equal(`createConsumer called without required argument "eventPosition"`);
      }
    });

    it("should throw an error if consumerGroup is missing", function() {
      try {
        client.createConsumer(undefined as any, "0", earliestEventPosition);
        throw new Error("Test failure");
      } catch (err) {
        err.name.should.equal("TypeError");
        err.message.should.equal(`createConsumer called without required argument "consumerGroup"`);
      }
    });

    it("should throw MessagingEntityNotFoundError fr non existing consumer group", function(done: Mocha.Done): void {
      try {
        debug(">>>>>>>> client created.");
        const onMessage = (data: any) => {
          debug(">>>>> data: ", data);
        };
        const onError = (error: any) => {
          debug(">>>>>>>> error occurred", error);
          // sleep for 3 seconds so that receiver link and the session can be closed properly then
          // in aftereach the connection can be closed. closing the connection while the receiver
          // link and it's session are being closed (and the session being removed from rhea's
          // internal map) can create havoc.
          setTimeout(() => {
            done(should.equal(error.code, "MessagingEntityNotFoundError"));
          }, 3000);
        };
        receiver = client.createConsumer("some-random-name", "0", earliestEventPosition);
        receiver.receive(onMessage, onError);
        debug(">>>>>>>> attached the error handler on the receiver...");
      } catch (err) {
        debug(">>> Some error", err);
        throw new Error("This code path must not have hit.. " + JSON.stringify(err));
      }
    });
  });

  describe("with trackLastEnqueuedEventProperties", function(): void {
    it("should have lastEnqueuedEventProperties populated", async function(): Promise<void> {
      const partitionId = partitionIds[0];
      const producer = client.createProducer({ partitionId: partitionId });
      for (let i = 0; i < 10; i++) {
        const ed: EventData = {
          body: "Hello awesome world " + i
        };
        await producer.send(ed);
        debug("sent message - " + i);
      }
      debug("Getting the partition information");
      const pInfo = await client.getPartitionProperties(partitionId);
      debug("partition info: ", pInfo);
      debug("Creating new receiver with offset EndOfStream");
      receiver = client.createConsumer(
        EventHubConsumerClient.defaultConsumerGroupName,
        partitionId,
        earliestEventPosition,
        {
          trackLastEnqueuedEventProperties: true
        }
      );

      const data = await receiver.receiveBatch(1, 10);
      debug("receiver.runtimeInfo ", receiver.lastEnqueuedEventProperties);
      data.length.should.equal(1);
      should.exist(receiver.lastEnqueuedEventProperties);
      receiver.lastEnqueuedEventProperties!.offset!.should.equal(pInfo.lastEnqueuedOffset);
      receiver.lastEnqueuedEventProperties!.sequenceNumber!.should.equal(
        pInfo.lastEnqueuedSequenceNumber
      );
      receiver
        .lastEnqueuedEventProperties!.enqueuedOn!.getTime()
        .should.equal(pInfo.lastEnqueuedOnUtc.getTime());
      receiver
        .lastEnqueuedEventProperties!.retrievedOn!.getTime()
        .should.be.greaterThan(Date.now() - 60000);
    });
  });

  describe("with ownerLevel", function(): void {
    it("should behave correctly when a receiver with lower ownerLevel value is connected after a receiver with higher ownerLevel value to a partition in a consumer group", function(done: Mocha.Done): void {
      const partitionId = partitionIds[0];
      let ownerLevelRcvr1: ReceiveHandler;
      let ownerLevelRcvr2: ReceiveHandler;
      const onError = (error: MessagingError | Error) => {
        debug(">>>> ownerLevel Receiver 1", error);
        throw new Error(
          "An Error should not have happened for ownerLevel receiver with ownerLevel value 2."
        );
      };
      const onMsg = (data: ReceivedEventData) => {
        debug(">>>> ownerLevel Receiver 1", data);
      };
      const receiver1 = client.createConsumer(
        EventHubConsumerClient.defaultConsumerGroupName,
        partitionId,
        latestEventPosition,
        {
          ownerLevel: 2
        }
      );
      ownerLevelRcvr1 = receiver1.receive(onMsg, onError);
      debug("Created ownerLevel receiver 1 %s", ownerLevelRcvr1);
      setTimeout(() => {
        const onError2 = (error: MessagingError | Error) => {
          debug(">>>> ownerLevel Receiver 2", error);
          should.exist(error);
          should.equal((error as any).code, "ReceiverDisconnectedError");
          ownerLevelRcvr2
            .stop()
            .then(() => receiver2.close())
            .then(() => ownerLevelRcvr1.stop())
            .then(() => receiver1.close())
            .then(() => {
              debug("Successfully closed the ownerLevel receivers 1 and 2.");
              done();
            })
            .catch((err) => {
              debug("error occurred while closing the receivers... ", err);
              done();
            });
        };
        const onMsg2 = (data: ReceivedEventData) => {
          debug(">>>> ownerLevel Receiver 2", data);
        };
        const receiver2 = client.createConsumer(
          EventHubConsumerClient.defaultConsumerGroupName,
          partitionId,
          latestEventPosition,
          {
            ownerLevel: 1
          }
        );
        ownerLevelRcvr2 = receiver2.receive(onMsg2, onError2);
        debug("Created ownerLevel receiver 2 %s", ownerLevelRcvr2);
      }, 3000);
    });

    it("should behave correctly when a receiver with higher ownerLevel value is connected after a receiver with lower ownerLevel value to a partition in a consumer group", function(done: Mocha.Done): void {
      const partitionId = partitionIds[0];
      let ownerLevelRcvr1: ReceiveHandler;
      let ownerLevelRcvr2: ReceiveHandler;
      let receiver2: EventHubConsumer;
      const onError = (error: MessagingError | Error) => {
        debug(">>>> ownerLevel Receiver 1", error);
        should.exist(error);
        should.equal((error as any).code, "ReceiverDisconnectedError");
        ownerLevelRcvr1
          .stop()
          .then(() => receiver1.close())
          .then(() => ownerLevelRcvr2.stop())
          .then(() => receiver2.close())
          .then(() => {
            debug("Successfully closed the ownerLevel receivers 1 and 2.");
            done();
          })
          .catch((err) => {
            debug("error occurred while closing the receivers... ", err);
            done();
          });
      };
      const onMsg = (data: ReceivedEventData) => {
        debug(">>>> ownerLevel Receiver 1", data);
      };
      const receiver1 = client.createConsumer(
        EventHubConsumerClient.defaultConsumerGroupName,
        partitionId,
        latestEventPosition,
        {
          ownerLevel: 1
        }
      );
      ownerLevelRcvr1 = receiver1.receive(onMsg, onError);
      debug("Created ownerLevel receiver 1 %s", ownerLevelRcvr1);
      setTimeout(() => {
        const onError2 = (error: MessagingError | Error) => {
          debug(">>>> ownerLevel Receiver 2", error);
          throw new Error(
            "An Error should not have happened for ownerLevel receiver with ownerLevel value 2."
          );
        };
        const onMsg2 = (data: ReceivedEventData) => {
          debug(">>>> ownerLevel Receiver 2", data);
        };
        receiver2 = client.createConsumer(
          EventHubConsumerClient.defaultConsumerGroupName,
          partitionId,
          latestEventPosition,
          {
            ownerLevel: 2
          }
        );
        ownerLevelRcvr2 = receiver2.receive(onMsg2, onError2);
        debug("Created ownerLevel receiver 2 %s", ownerLevelRcvr2);
      }, 3000);
    });

    it("should behave correctly when a non ownerLevel receiver is created after an ownerLevel receiver", function(done: Mocha.Done): void {
      const partitionId = partitionIds[0];
      let ownerLevelRcvr: ReceiveHandler;
      let nonownerLevelRcvr: ReceiveHandler;
      const onerr1 = (error: MessagingError | Error) => {
        debug(">>>> ownerLevel Receiver ", error);
        throw new Error(
          "An Error should not have happened for ownerLevel receiver with ownerLevel value 1."
        );
      };
      const onmsg1 = (data: ReceivedEventData) => {
        debug(">>>> ownerLevel Receiver ", data);
      };
      const receiver1 = client.createConsumer(
        EventHubConsumerClient.defaultConsumerGroupName,
        partitionId,
        latestEventPosition,
        {
          ownerLevel: 1
        }
      );
      ownerLevelRcvr = receiver1.receive(onmsg1, onerr1);
      debug("Created ownerLevel receiver %s", ownerLevelRcvr);
      const onerr2 = (error: MessagingError | Error) => {
        debug(">>>> non ownerLevel Receiver", error);
        should.exist(error);
        should.equal((error as any).code, "ReceiverDisconnectedError");
        nonownerLevelRcvr
          .stop()
          .then(() => receiver2.close())
          .then(() => ownerLevelRcvr.stop())
          .then(() => receiver1.close())
          .then(() => {
            debug("Successfully closed the nonownerLevel and ownerLevel receivers");
            done();
          })
          .catch((err) => {
            debug("error occurred while closing the receivers... ", err);
            done();
          });
      };
      const onmsg2 = (data: ReceivedEventData) => {
        debug(">>>> non ownerLevel Receiver", data);
      };
      const receiver2 = client.createConsumer(
        EventHubConsumerClient.defaultConsumerGroupName,
        partitionId,
        latestEventPosition
      );
      nonownerLevelRcvr = receiver2.receive(onmsg2, onerr2);
      debug("Created non ownerLevel receiver %s", nonownerLevelRcvr);
    });

    it("should behave correctly when an ownerLevel receiver is created after a non ownerLevel receiver", function(done: Mocha.Done): void {
      const partitionId = partitionIds[0];
      let ownerLevelRcvr: ReceiveHandler;
      let nonownerLevelRcvr: ReceiveHandler;
      let receiver1: EventHubConsumer;
      let receiver2: EventHubConsumer;
      const onerr3 = (error: MessagingError | Error) => {
        debug(">>>> non ownerLevel Receiver", error);
        should.exist(error);
        should.equal((error as any).code, "ReceiverDisconnectedError");
        nonownerLevelRcvr
          .stop()
          .then(() => receiver1.close())
          .then(() => ownerLevelRcvr.stop())
          .then(() => receiver2.close())
          .then(() => {
            debug("Successfully closed the nonownerLevel and ownerLevel receivers");
            done();
          })
          .catch((err) => {
            debug("error occurred while closing the receivers... ", err);
            done();
          });
      };
      const onmsg3 = (data: ReceivedEventData) => {
        debug(">>>> non ownerLevel Receiver", data);
      };
      receiver1 = client.createConsumer(
        EventHubConsumerClient.defaultConsumerGroupName,
        partitionId,
        latestEventPosition
      );
      nonownerLevelRcvr = receiver1.receive(onmsg3, onerr3);
      debug("Created non ownerLevel receiver %s", nonownerLevelRcvr);
      setTimeout(() => {
        const onerr4 = (error: MessagingError | Error) => {
          debug(">>>> ownerLevel Receiver ", error);
          throw new Error(
            "OnErr4 >> An Error should not have happened for ownerLevel receiver with ownerLevel value 1."
          );
        };
        const onmsg4 = (data: ReceivedEventData) => {
          debug(">>>> ownerLevel Receiver ", data);
        };
        receiver2 = client.createConsumer(
          EventHubConsumerClient.defaultConsumerGroupName,
          partitionId,
          latestEventPosition,
          {
            ownerLevel: 1
          }
        );
        ownerLevelRcvr = receiver2.receive(onmsg4, onerr4);
        debug("Created ownerLevel receiver %s", ownerLevelRcvr);
      }, 3000);
    });
  });

  describe("Negative scenarios", function(): void {
    describe("on invalid partition ids like", function(): void {
      const invalidIds = ["XYZ", "-1", "1000", "-"];
      invalidIds.forEach(function(id: string): void {
        it(`"${id}" should throw an error`, async function(): Promise<void> {
          try {
            debug("Created receiver and will be receiving messages from partition id ...", id);
            const d = await client
              .createConsumer(EventHubConsumerClient.defaultConsumerGroupName, id, latestEventPosition)
              .receiveBatch(10, 3);
            debug("received messages ", d.length);
            throw new Error("Test failure");
          } catch (err) {
            debug("Receiver received an error", err);
            should.exist(err);
            err.message.should.match(
              /.*The specified partition is invalid for an EventHub partition sender or receiver.*/gi
            );
          }
        });
      });

      it(`" " should throw an invalid EventHub address error`, async function(): Promise<void> {
        try {
          const id = " ";
          debug("Created receiver and will be receiving messages from partition id ...", id);
          const d = await client
            .createConsumer(EventHubConsumerClient.defaultConsumerGroupName, id, latestEventPosition)
            .receiveBatch(10, 3);
          debug("received messages ", d.length);
          throw new Error("Test failure");
        } catch (err) {
          debug("Receiver received an error", err);
          should.exist(err);
          err.message.should.match(
            /.*Invalid EventHub address. It must be either of the following.*/gi
          );
        }
      });

      const invalidIds2 = [""];
      invalidIds2.forEach(function(id: string): void {
        it(`"${id}" should throw an error`, async function(): Promise<void> {
          try {
            await client
              .createConsumer(EventHubConsumerClient.defaultConsumerGroupName, id, latestEventPosition)
              .receiveBatch(10, 3);
            throw new Error("Test failure");
          } catch (err) {
            debug(`>>>> Received error - `, err);
            should.exist(err);
          }
        });
      });
    });

    it("should receive 'QuotaExceededError' when attempting to connect more than 5 receivers to a partition in a consumer group", function(done: Mocha.Done): void {
      const partitionId = partitionIds[0];
      const rcvHndlrs: ReceiveHandler[] = [];
      const rcvrs: any[] = [];

      // This test does not require recieving any messages.  Just attempting to connect the 6th receiver causes
      // onerr2() to be called with QuotaExceededError.  So it's fastest to use latestEventPosition.
      // Using EventPosition.earliestEventPosition() can cause timeouts or ServiceUnavailableException if the EventHub has
      // a large number of messages.
      const eventPosition = latestEventPosition;

      debug(">>> Receivers length: ", rcvHndlrs.length);
      for (let i = 1; i <= 5; i++) {
        const rcvrId = `rcvr-${i}`;
        debug(rcvrId);
        const onMsg = (_data: ReceivedEventData) => {
          if (!rcvrs[i]) {
            rcvrs[i] = rcvrId;
            debug("receiver id %s", rcvrId);
          }
        };
        const onError = (err: MessagingError | Error) => {
          debug("@@@@ Error received by receiver %s", rcvrId);
          debug(err);
        };
        const rcvHndlr = client
          .createConsumer(EventHubConsumerClient.defaultConsumerGroupName, partitionId, eventPosition)
          .receive(onMsg, onError);
        rcvHndlrs.push(rcvHndlr);
      }
      debug(">>> Attached message handlers to each receiver.");
      setTimeout(() => {
        debug(`Created 6th receiver - "rcvr-6"`);
        const onmsg2 = () => {
          // debug(data);
        };
        const onerr2 = (err: MessagingError | Error) => {
          debug("@@@@ Error received by receiver rcvr-6");
          debug(err);
          should.equal((err as any).code, "QuotaExceededError");
          const promises = [];
          for (const rcvr of rcvHndlrs) {
            promises.push(rcvr.stop());
          }
          Promise.all(promises)
            .then(() => {
              debug("Successfully closed all the receivers..");
              done();
            })
            .catch((err) => {
              debug(
                "An error occurred while closing the receiver in the 'QuotaExceededError' test.",
                err
              );
              done();
            });
        };
        const failedRcvHandler = client
          .createConsumer(EventHubConsumerClient.defaultConsumerGroupName, partitionId, eventPosition)
          .receive(onmsg2, onerr2);
        rcvHndlrs.push(failedRcvHandler);
      }, 5000);
    });
  });
}).timeout(90000);<|MERGE_RESOLUTION|>--- conflicted
+++ resolved
@@ -12,14 +12,9 @@
   EventData,
   MessagingError,
   ReceivedEventData,
-<<<<<<< HEAD
   latestEventPosition,
   earliestEventPosition,
   EventHubConsumerClient
-=======
-  earliestEventPosition,
-  latestEventPosition
->>>>>>> 5ea97131
 } from "../src";
 import { EventHubClient } from "../src/impl/eventHubClient";
 import { EnvVarKeys, getEnvVars } from "./utils/testUtils";
