--- conflicted
+++ resolved
@@ -229,18 +229,11 @@
     > {
       const logTester = new LogTester(
         [
-<<<<<<< HEAD
-          "EventHubConsumerClient subscribing to specific partition (0), no checkpoint store.",
-          "GreedyPartitionLoadBalancer created. Watching (0)."
-        ],
-        [logger.verbose as debug.Debugger, logger.verbose as debug.Debugger]
-=======
           "Subscribing to specific partition (0), no checkpoint store.",
           "Single partition target: 0",
           "No partitions owned, skipping abandoning."
         ],
         [log.consumerClient, log.partitionLoadBalancer, log.eventProcessor]
->>>>>>> 075c395d
       );
 
       const tester = new ReceivedMessagesTester(["0"], false);
@@ -271,11 +264,7 @@
           "EventHubConsumerClient subscribing to all partitions, no checkpoint store.",
           "GreedyPartitionLoadBalancer created. Watching all."
         ],
-<<<<<<< HEAD
-        [logger.verbose as debug.Debugger, logger.verbose as debug.Debugger]
-=======
         [log.consumerClient, log.partitionLoadBalancer, log.eventProcessor]
->>>>>>> 075c395d
       );
 
       const tester = new ReceivedMessagesTester(partitionIds, false);
@@ -303,22 +292,12 @@
         [
           ...partitionIds.map(
             (partitionId) =>
-<<<<<<< HEAD
-              `EventHubConsumerClient subscribing to specific partition (${partitionId}), no checkpoint store.`
-          ),
-          ...partitionIds.map(
-            (partitionId) => `GreedyPartitionLoadBalancer created. Watching (${partitionId}).`
-          )
-        ],
-        [logger.verbose as debug.Debugger, logger.verbose as debug.Debugger]
-=======
               `Subscribing to specific partition (${partitionId}), no checkpoint store.`,
             `Abandoning owned partitions`
           ),
           ...partitionIds.map((partitionId) => `Single partition target: ${partitionId}`)
         ],
         [log.consumerClient, log.partitionLoadBalancer, log.eventProcessor]
->>>>>>> 075c395d
       );
 
       const tester = new ReceivedMessagesTester(partitionIds, false);
@@ -348,18 +327,11 @@
       // instead of the beginning of time.
       const logTester = new LogTester(
         [
-<<<<<<< HEAD
-          "EventHubConsumerClient subscribing to all partitions, using a checkpoint store.",
-          /Starting event processor with ID /
-        ],
-        [logger.verbose as debug.Debugger, logger.verbose as debug.Debugger]
-=======
           "Subscribing to all partitions, using a checkpoint store.",
           /Starting event processor with ID /,
           "Abandoning owned partitions"
         ],
         [log.consumerClient, log.eventProcessor, log.eventProcessor]
->>>>>>> 075c395d
       );
 
       clients.push(
