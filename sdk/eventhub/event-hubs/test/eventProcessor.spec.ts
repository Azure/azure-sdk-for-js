// Copyright (c) Microsoft Corporation. All rights reserved.
// Licensed under the MIT License.

import chai from "chai";
const should = chai.should();
import chaiAsPromised from "chai-as-promised";
chai.use(chaiAsPromised);
import debugModule from "debug";
const debug = debugModule("azure:event-hubs:partitionPump");
import {
  EventData,
  InMemoryPartitionManager,
  PartitionOwnership,
  CloseReason,
  ReceivedEventData,
<<<<<<< HEAD
  LastEnqueuedEventProperties
=======
  LastEnqueuedEventInfo,
  SubscriptionEventHandlers,
  PartitionCheckpointer,
  EventPosition,
>>>>>>> 8f5fb246
} from "../src";
import { EventHubClient } from "../src/impl/eventHubClient";
import { EnvVarKeys, getEnvVars } from "./utils/testUtils";
import { generate_uuid, Dictionary } from "rhea-promise";
import { EventProcessor, FullEventProcessorOptions, PartitionContext, PartitionContextError } from '../src/eventProcessor';
import { Checkpoint } from '../src/partitionProcessor';
import { delay } from '@azure/core-amqp';
const env = getEnvVars();

describe("Event Processor", function (): void {
  const defaultOptions : FullEventProcessorOptions = {
    maxBatchSize: 1,
    maxWaitTimeInSeconds: 60,
<<<<<<< HEAD
    ownerLevel: 0
=======
    defaultEventPosition: EventPosition.latest()
>>>>>>> 8f5fb246
  };
  
  const service = {
    connectionString: env[EnvVarKeys.EVENTHUB_CONNECTION_STRING],
    path: env[EnvVarKeys.EVENTHUB_NAME]
  };
  let client: EventHubClient;
  before("validate environment", async function(): Promise<void> {
    should.exist(
      env[EnvVarKeys.EVENTHUB_CONNECTION_STRING],
      "define EVENTHUB_CONNECTION_STRING in your environment before running integration tests."
    );
    should.exist(
      env[EnvVarKeys.EVENTHUB_NAME],
      "define EVENTHUB_NAME in your environment before running integration tests."
    );
  });

  beforeEach("create the client", function() {
    client = new EventHubClient(service.connectionString, service.path, {});
  });

  afterEach("close the connection", async function(): Promise<void> {
    await client.close();
  });

  it("should expose an id #RunnableInBrowser", async function (): Promise<void> {
    const partitionManager = new InMemoryPartitionManager();

    const processor = new EventProcessor(
      EventHubClient.defaultConsumerGroupName,
      client,
<<<<<<< HEAD
      PartitionProcessor,
      partitionManager,
=======
      {
        processEvents: async () => { },
      },
      new InMemoryPartitionManager(),
>>>>>>> 8f5fb246
      defaultOptions
    );

    const id = processor.id;
    id.length.should.be.gt(1);
  });

<<<<<<< HEAD
  it("should match the fullyQualifiedNamespace, eventHubName and consumerGroupName of partition processor with respective EventHubClient's properties #RunnableInBrowser", async function(): Promise<
    void
  > {
    const producer = client.createProducer({ partitionId: `0` });
    await producer.send({ body: `Hello world - ${0}` });
    await producer.close();

    let partitionProcessorInfo: string[] = [];
    let receivedEvents = [];
    class SimpleEventProcessor extends PartitionProcessor {
      async processEvent(event: ReceivedEventData) {
        receivedEvents.push(event);
        partitionProcessorInfo.push(this.fullyQualifiedNamespace);
        partitionProcessorInfo.push(this.eventHubName);
        partitionProcessorInfo.push(this.consumerGroupName);
      }
    }

    const partitionManager = new InMemoryPartitionManager();

    const processor = new EventProcessor(
      EventHubClient.defaultConsumerGroupName,
      client,
      SimpleEventProcessor,
      partitionManager,
      {
        ...defaultOptions,
        trackLastEnqueuedEventProperties: false
      }
    );
    processor.start();

    while (receivedEvents.length === 0) {
      await delay(1000);
    }
    await processor.stop();

    partitionProcessorInfo[0].should.equals(client.fullyQualifiedNamespace);
    partitionProcessorInfo[1].should.equals(client.eventHubName);
    partitionProcessorInfo[2].should.equals(EventHubClient.defaultConsumerGroupName);
  });

=======
>>>>>>> 8f5fb246
  it("should treat consecutive start invocations as idempotent #RunnableInBrowser", async function(): Promise<void> {
    const partitionIds = await client.getPartitionIds({});

    // ensure we have at least 2 partitions
    partitionIds.length.should.gte(2);

    const partitionResultsMap = new Map<
      string,
      { events: string[]; initialized: boolean; closeReason?: CloseReason }
    >();
    partitionIds.forEach((id) => partitionResultsMap.set(id, { events: [], initialized: false }));

<<<<<<< HEAD
    // The partitionProcess will need to add events to the partitionResultsMap as they are received
    class FooPartitionProcessor extends PartitionProcessor {
      async initialize() {
        partitionResultsMap.get(this.partitionId)!.initialized = true;
      }
      async close(reason: CloseReason) {
        partitionResultsMap.get(this.partitionId)!.closeReason = reason;
      }
      async processEvent(event: ReceivedEventData) {
        partitionOwnerShip.add(this.partitionId);
        const existingEvents = partitionResultsMap.get(this.partitionId)!.events;
        existingEvents.push(event.body);
      }
      async processError() {
        didError = true;
      }
    }
=======
    const subscriptionEventHandler = new SubscriptionHandlerForTests();
>>>>>>> 8f5fb246

    const partitionManager = new InMemoryPartitionManager();

    const processor = new EventProcessor(
      EventHubClient.defaultConsumerGroupName,
      client,
<<<<<<< HEAD
      FooPartitionProcessor,
      partitionManager,
=======
      subscriptionEventHandler,
      new InMemoryPartitionManager(),
>>>>>>> 8f5fb246
      defaultOptions
    );

    processor.start();
    processor.start();
    processor.start();

    await subscriptionEventHandler.waitUntilInitialized(partitionIds);

    // create messages
    const expectedMessagePrefix = "EventProcessor test - multiple partitions - ";
    for (const partitionId of partitionIds) {
      const producer = client.createProducer({ partitionId });
      await producer.send({ body: expectedMessagePrefix + partitionId });
      await producer.close();
    }

    const receivedEvents = await subscriptionEventHandler.waitForEvents(partitionIds);

    // shutdown the processor
    await processor.stop();

    receivedEvents.should.deep.equal([
      { partitionId: "0", body: "EventProcessor test - multiple partitions - 0" },
      { partitionId: "1", body: "EventProcessor test - multiple partitions - 1" },
      { partitionId: "2", body: "EventProcessor test - multiple partitions - 2" }
    ]);

    subscriptionEventHandler.hasErrors(partitionIds).should.be.false;
    subscriptionEventHandler.allShutdown(partitionIds).should.be.true;
  });

  it("should not throw if stop is called without start #RunnableInBrowser", async function(): Promise<void> {
    let didPartitionProcessorStart = false;

<<<<<<< HEAD
    class FooPartitionProcessor extends PartitionProcessor {
      async initialize() {
        didPartitionProcessorStart = true;
      }
      async close() {
        didPartitionProcessorStart = true;
      }
      async processEvent() {
        didPartitionProcessorStart = true;
      }
      async processError() {
        didPartitionProcessorStart = true;
      }
    }

    const partitionManager = new InMemoryPartitionManager();

    const processor = new EventProcessor(
      EventHubClient.defaultConsumerGroupName,
      client,
      FooPartitionProcessor,
      partitionManager, 
=======
    const processor = new EventProcessor(
      EventHubClient.defaultConsumerGroupName,
      client,
      {
        processInitialize: async (context) => {
          didPartitionProcessorStart = true;
        },
        processEvents: async (events, context) => {}
      },
      new InMemoryPartitionManager(),
>>>>>>> 8f5fb246
      defaultOptions
    );

    // shutdown the processor
    await processor.stop();

    didPartitionProcessorStart.should.be.false;
  });

<<<<<<< HEAD
  it("should support start after stopping #RunnableInBrowser", async function(): Promise<void> {
    const partitionIds = await client.getPartitionIds({});
    let partitionOwnerShip = new Set();
=======
  it("should support start after stopping #RunnableInBrowser", async function (): Promise<void> {
    const partitionIds = await client.getPartitionIds();
>>>>>>> 8f5fb246

    // ensure we have at least 2 partitions
    partitionIds.length.should.gte(2);

<<<<<<< HEAD
    const partitionResultsMap = new Map<
      string,
      { events: string[]; initialized: boolean; closeReason?: CloseReason }
    >();
    partitionIds.forEach((id) => partitionResultsMap.set(id, { events: [], initialized: false }));
    let didError = false;

    // The partitionProcess will need to add events to the partitionResultsMap as they are received
    class FooPartitionProcessor extends PartitionProcessor {
      async initialize() {
        partitionResultsMap.get(this.partitionId)!.initialized = true;
      }
      async close(reason: CloseReason) {
        partitionResultsMap.get(this.partitionId)!.closeReason = reason;
      }
      async processEvent(event: ReceivedEventData) {
        partitionOwnerShip.add(this.partitionId);
        const existingEvents = partitionResultsMap.get(this.partitionId)!.events;
        existingEvents.push(event.body);
      }
      async processError() {
        didError = true;
      }
    }
=======
    let subscriptionEventHandler = new SubscriptionHandlerForTests();
>>>>>>> 8f5fb246

    const partitionManager = new InMemoryPartitionManager();

    const processor = new EventProcessor(
      EventHubClient.defaultConsumerGroupName,
      client,
<<<<<<< HEAD
      FooPartitionProcessor,
      partitionManager,
=======
      subscriptionEventHandler,
      new InMemoryPartitionManager(),
>>>>>>> 8f5fb246
      defaultOptions
    );

    processor.start();

    await subscriptionEventHandler.waitUntilInitialized(partitionIds);

    // create messages
    const expectedMessagePrefix = "EventProcessor test - multiple partitions - ";
    for (const partitionId of partitionIds) {
      const producer = client.createProducer({ partitionId });
      await producer.send({ body: expectedMessagePrefix + partitionId });
      await producer.close();
    }

    // wait until all partitions have received at least 1 event
    let receivedEvents = await subscriptionEventHandler.waitForEvents(partitionIds);
    await processor.stop();

    receivedEvents.should.deep.equal([
      { partitionId: "0", body: "EventProcessor test - multiple partitions - 0" },
      { partitionId: "1", body: "EventProcessor test - multiple partitions - 1" },
      { partitionId: "2", body: "EventProcessor test - multiple partitions - 2" }
    ]);

    subscriptionEventHandler.hasErrors(partitionIds).should.be.false;
    subscriptionEventHandler.allShutdown(partitionIds).should.be.true;

    // validate correct events captured for each partition

    // start it again
    // note: since checkpointing isn't implemented yet,
    // EventProcessor will retrieve events from the initialEventPosition.
    subscriptionEventHandler.clear();
    processor.start();

    await subscriptionEventHandler.waitUntilInitialized(partitionIds);

    await processor.stop();

    subscriptionEventHandler.hasErrors(partitionIds).should.be.false;
    subscriptionEventHandler.allShutdown(partitionIds).should.be.true;

    // TODO: well, we have checkpointing now. 
    //
    // validate that partitionProcessor methods were called
    // do not check events until checkpointing is implemented
  });

  describe("Partition processor #RunnableInBrowser", function(): void {
    it("should support processing events across multiple partitions", async function(): Promise<
      void
    > {
<<<<<<< HEAD
      const partitionIds = await client.getPartitionIds({});
      const partitionOwnerShip = new Set();
      // ensure we have at least 2 partitions
      partitionIds.length.should.gte(2);

      const partitionResultsMap = new Map<
        string,
        { events: string[]; initialized: boolean; closeReason?: CloseReason }
      >();
      partitionIds.forEach((id) => partitionResultsMap.set(id, { events: [], initialized: false }));
      let didError = false;

      // The partitionProcess will need to add events to the partitionResultsMap as they are received
      class FooPartitionProcessor extends PartitionProcessor {
        async initialize() {
          partitionResultsMap.get(this.partitionId)!.initialized = true;
        }
        async close(reason: CloseReason) {
          partitionResultsMap.get(this.partitionId)!.closeReason = reason;
        }
        async processEvent(event: ReceivedEventData) {
          partitionOwnerShip.add(this.partitionId);
          const existingEvents = partitionResultsMap.get(this.partitionId)!.events;
          existingEvents.push(event.body);
        }
        async processError() {
          didError = true;
        }
      }
=======
      const partitionIds = await client.getPartitionIds();
      const subscriptionEventHandler = new SubscriptionHandlerForTests();
>>>>>>> 8f5fb246

      const partitionManager = new InMemoryPartitionManager();

      const processor = new EventProcessor(
        EventHubClient.defaultConsumerGroupName,
        client,
<<<<<<< HEAD
        FooPartitionProcessor,
        partitionManager,
=======
        subscriptionEventHandler,
        new InMemoryPartitionManager(),
>>>>>>> 8f5fb246
        defaultOptions
      );

      processor.start();

<<<<<<< HEAD
      // create messages
      const expectedMessagePrefix = "EventProcessor test - multiple partitions - ";
      for (const partitionId of partitionIds) {
        const producer = client.createProducer({ partitionId });
        await producer.send({ body: expectedMessagePrefix + partitionId });
        await producer.close();
      }

      // set a delay to give a consumers a chance to receive a message
      while (partitionOwnerShip.size !== partitionIds.length) {
        await delay(1000);
      }

      // wait until all partitions have received at least 1 event
      while (true) {
        const emptyPartition = [];
        for (const results of partitionResultsMap.values()) {
          if (!results.events.length) {
            emptyPartition.push(results);
          }
        }
        if (emptyPartition.length) {
          await delay(100);
        } else {
          break;
        }
      }

      // shutdown the processor
      await processor.stop();

      didError.should.be.false;
      // validate correct events captured for each partition
      for (const partitionId of partitionIds) {
        const results = partitionResultsMap.get(partitionId)!;
        const events = results.events;
        events.length.should.gte(1);
        results.initialized.should.be.true;
        (results.closeReason === CloseReason.Shutdown).should.be.true;
      }
    });

    it("should support processing events across multiple partitions without initialize or close", async function(): Promise<
      void
    > {
      const partitionIds = await client.getPartitionIds({});
      const partitionOwnerShip = new Set();

      // ensure we have at least 2 partitions
      partitionIds.length.should.gte(2);

      const partitionResultsMap = new Map<string, string[]>();
      partitionIds.forEach((id) => partitionResultsMap.set(id, []));
      let didError = false;

      // The partitionProcess will need to add events to the partitionResultsMap as they are received
      class FooPartitionProcessor extends PartitionProcessor {
        async processEvent(event: ReceivedEventData) {
          partitionOwnerShip.add(this.partitionId);
          const existingEvents = partitionResultsMap.get(this.partitionId)!;
          existingEvents.push(event.body);
        }
        async processError() {
          didError = true;
        }
      }

      const partitionManager = new InMemoryPartitionManager();

      const processor = new EventProcessor(
        EventHubClient.defaultConsumerGroupName,
        client,
        FooPartitionProcessor,
        partitionManager,
        defaultOptions
      );

      processor.start();
=======
      await subscriptionEventHandler.waitUntilInitialized(partitionIds);
>>>>>>> 8f5fb246

      // create messages
      const expectedMessagePrefix = "EventProcessor test - multiple partitions - ";
      for (const partitionId of partitionIds) {
        const producer = client.createProducer({ partitionId });
        await producer.send({ body: expectedMessagePrefix + partitionId });
        await producer.close();
      }

      const events = await subscriptionEventHandler.waitForEvents(partitionIds);

      // shutdown the processor
      await processor.stop();

<<<<<<< HEAD
      didError.should.be.false;
      // validate correct events captured for each partition
      for (const partitionId of partitionIds) {
        const events = partitionResultsMap.get(partitionId)!;
        events.length.should.gte(1);
      }
    });

    it("should call methods on a PartitionProcessor ", async function(): Promise<void> {
      const receivedEvents: EventData[] = [];
      let isinitializeCalled = false;
      let isCloseCalled = false;
      let didError = false;
      class SimpleEventProcessor extends PartitionProcessor {
        async initialize() {
          isinitializeCalled = true;
          debug(`Started processing`);
        }
        async processEvent(event: ReceivedEventData) {
          receivedEvents.push(event);
          debug("Received event", event.body);
        }

        async processError(error: Error) {
          didError = true;
          debug(`Encountered an error: ${error.message}`);
        }

        async close() {
          isCloseCalled = true;
          debug(`Stopped processing`);
        }
      }

      const partitionManager = new InMemoryPartitionManager();

      const processor = new EventProcessor(
        EventHubClient.defaultConsumerGroupName,
        client,
        SimpleEventProcessor,
        partitionManager,
        defaultOptions
      );
      processor.start();
=======
      subscriptionEventHandler.hasErrors(partitionIds).should.be.false;
      subscriptionEventHandler.allShutdown(partitionIds).should.be.true;
>>>>>>> 8f5fb246

      events.should.deep.equal([
        { partitionId: "0", body: "EventProcessor test - multiple partitions - 0" },
        { partitionId: "1", body: "EventProcessor test - multiple partitions - 1" },
        { partitionId: "2", body: "EventProcessor test - multiple partitions - 2" }        
      ]);
    });
  });

  describe("InMemory Partition Manager #RunnableInBrowser", function(): void {
    it("should claim ownership, get a list of ownership and update checkpoint", async function(): Promise<
      void
    > {
      const inMemoryPartitionManager = new InMemoryPartitionManager();
      const partitionOwnership1: PartitionOwnership = {
        fullyQualifiedNamespace: "myNamespace.servicebus.windows.net",
        eventHubName: "myEventHub",
        consumerGroupName: EventHubClient.defaultConsumerGroupName,
        ownerId: generate_uuid(),
        partitionId: "0"
      };
      const partitionOwnership2: PartitionOwnership = {
        fullyQualifiedNamespace: "myNamespace.servicebus.windows.net",
        eventHubName: "myEventHub",
        consumerGroupName: EventHubClient.defaultConsumerGroupName,
        ownerId: generate_uuid(),
        partitionId: "1"
      };
      const partitionOwnership = await inMemoryPartitionManager.claimOwnership([
        partitionOwnership1,
        partitionOwnership2
      ]);
      partitionOwnership.length.should.equals(2);
      const ownershiplist = await inMemoryPartitionManager.listOwnership(
        "myNamespace.servicebus.windows.net",
        "myEventHub",
        EventHubClient.defaultConsumerGroupName
      );
      ownershiplist.length.should.equals(2);

      const checkpoint: Checkpoint = {
        fullyQualifiedNamespace: "myNamespace.servicebus.windows.net",
        eventHubName: "myEventHub",
        consumerGroupName: EventHubClient.defaultConsumerGroupName,
        partitionId: "0",
        sequenceNumber: 10,
        offset: 50
      };

      await inMemoryPartitionManager.updateCheckpoint(checkpoint);
      const partitionOwnershipList = await inMemoryPartitionManager.listOwnership(
        "myNamespace.servicebus.windows.net",
        "myEventHub",
        EventHubClient.defaultConsumerGroupName
      );
      partitionOwnershipList[0].partitionId.should.equals(checkpoint.partitionId);
      partitionOwnershipList[0].fullyQualifiedNamespace!.should.equals(
        "myNamespace.servicebus.windows.net"
      );
      partitionOwnershipList[0].eventHubName!.should.equals("myEventHub");
      partitionOwnershipList[0].consumerGroupName!.should.equals(
        EventHubClient.defaultConsumerGroupName
      );
    });

    it("should receive events from the checkpoint", async function(): Promise<void> {
      const partitionIds = await client.getPartitionIds({});

      // ensure we have at least 2 partitions
      partitionIds.length.should.gte(2);

      let checkpointMap = new Map<string, ReceivedEventData[]>();
      partitionIds.forEach((id) => checkpointMap.set(id, []));
      let didError = false;
      let partitionOwnerShip = new Set();

      let partionCount: { [x: string]: number } = {};
<<<<<<< HEAD
      class FooPartitionProcessor extends PartitionProcessor {
        async processEvent(event: ReceivedEventData) {
          partitionOwnerShip.add(this.partitionId);
          !partionCount[this.partitionId]
            ? (partionCount[this.partitionId] = 1)
            : partionCount[this.partitionId]++;
          const existingEvents = checkpointMap.get(this.partitionId)!;
          debug("Received event: '%s' from partition: '%s'", event.body, this.partitionId);
          if (partionCount[this.partitionId] <= 50) {
            await this.updateCheckpoint(event);
            existingEvents.push(event);
=======
      class FooPartitionProcessor  {
        async processEvents(events: ReceivedEventData[], context: PartitionContext & PartitionCheckpointer) {
          partitionOwnerShip.add(context.partitionId);

          !partionCount[context.partitionId]
            ? (partionCount[context.partitionId] = 1)
            : partionCount[context.partitionId]++;
          
          const existingEvents = checkpointMap.get(context.partitionId)!;

          for (const event of events) {
            debug("Received event: '%s' from partition: '%s'", event.body, context.partitionId);

            if (partionCount[context.partitionId] <= 50) {
              await context.updateCheckpoint(event);
              existingEvents.push(event);
            }
>>>>>>> 8f5fb246
          }

        }
        async processError(err: Error) {
          didError = true;
        }
      }

      const inMemoryPartitionManager = new InMemoryPartitionManager();
      const processor1 = new EventProcessor(
        EventHubClient.defaultConsumerGroupName,
        client,
        new FooPartitionProcessor(),
        inMemoryPartitionManager,
        {
          ...defaultOptions,
          defaultEventPosition: EventPosition.earliest()
        }
      );

      // start first processor
      processor1.start();

      // create messages
      const expectedMessagePrefix = "EventProcessor test - checkpoint - ";
      const events: EventData[] = [];

      for (const partitionId of partitionIds) {
        const producer = client.createProducer({ partitionId });
        for (let index = 1; index <= 100; index++) {
          events.push({ body: `${expectedMessagePrefix} ${index} ${partitionId}` });
        }
        await producer.send(events);
        await producer.close();
      }

      // set a delay to give a consumers a chance to receive a message
      while (partitionOwnerShip.size !== partitionIds.length) {
        await delay(5000);
      }

      // shutdown the first processor
      await processor1.stop();

      const lastEventsReceivedFromProcessor1: ReceivedEventData[] = [];
      let index = 0;

      for (const partitionId of partitionIds) {
        const receivedEvents = checkpointMap.get(partitionId)!;
        lastEventsReceivedFromProcessor1[index++] = receivedEvents[receivedEvents.length - 1];
      }

      checkpointMap = new Map<string, ReceivedEventData[]>();
      partitionIds.forEach((id) => checkpointMap.set(id, []));
      partionCount = {};
      partitionOwnerShip = new Set();

      const processor2 = new EventProcessor(
        EventHubClient.defaultConsumerGroupName,
        client,
        new FooPartitionProcessor(),
        inMemoryPartitionManager,
        defaultOptions
      );
      // start second processor
      processor2.start();

      // set a delay to give a consumers a chance to receive a message
      while (partitionOwnerShip.size !== partitionIds.length) {
        await delay(5000);
      }

      // shutdown the second processor
      await processor2.stop();

      index = 0;
      const firstEventsReceivedFromProcessor2: ReceivedEventData[] = [];
      for (const partitionId of partitionIds) {
        const receivedEvents = checkpointMap.get(partitionId)!;
        firstEventsReceivedFromProcessor2[index++] = receivedEvents[0];
      }

      didError.should.be.false;
      index = 0;
      // validate correct events captured for each partition using checkpoint
      for (const partitionId of partitionIds) {
        debug(`Validate events for partition: ${partitionId}`);
        lastEventsReceivedFromProcessor1[index].sequenceNumber.should.equal(
          firstEventsReceivedFromProcessor2[index].sequenceNumber - 1
        );
        index++;
      }
    });
  });

  describe("Load balancing", function(): void {
    beforeEach("validate partitions", async function(): Promise<void> {
      const partitionIds = await client.getPartitionIds({});
      // ensure we have at least 3 partitions
      partitionIds.length.should.gte(
        3,
        "The load balancing tests must be ran on an Event Hub with at least 3 partitions"
      );
    });

    it("should 'steal' partitions until all the  processors have reached a steady-state", async function(): Promise<
      void
    > {
      const processorByName: Dictionary<EventProcessor> = {};
      const partitionManager = new InMemoryPartitionManager();
      const partitionIds = await client.getPartitionIds({});
      const partitionOwnershipArr = new Set();

      const partitionResultsMap = new Map<
        string,
        { events: string[]; initialized: boolean; closeReason?: CloseReason }
      >();
      partitionIds.forEach((id) => partitionResultsMap.set(id, { events: [], initialized: false }));
      let didError = false;
      let errorName = "";

      // The partitionProcess will need to add events to the partitionResultsMap as they are received
      class FooPartitionProcessor implements Required<SubscriptionEventHandlers> {
        async processInitialize(context: PartitionContext) {
          partitionResultsMap.get(context.partitionId)!.initialized = true;
        }
        async processClose(reason: CloseReason, context: PartitionContext) {
          partitionResultsMap.get(context.partitionId)!.closeReason = reason;
        }
<<<<<<< HEAD
        async processEvent(event: ReceivedEventData) {
          partitionOwnershipArr.add(this.partitionId);
          const existingEvents = partitionResultsMap.get(this.partitionId)!.events;
          existingEvents.push(event.body);
=======
        async processEvents(events: ReceivedEventData[], context: PartitionContext) {
          partitionOwnershipArr.add(context.partitionId);
          const existingEvents = partitionResultsMap.get(context.partitionId)!.events;
          events.forEach((event) => {
            existingEvents.push(event.body);
          });
>>>>>>> 8f5fb246
        }
        async processError(err: Error, context: PartitionContextError) {
          didError = true;
          errorName = err.name;
        }
      }

      // create messages
      const expectedMessagePrefix = "EventProcessor test - multiple partitions - ";
      for (const partitionId of partitionIds) {
        const producer = client.createProducer({ partitionId });
        await producer.send({ body: expectedMessagePrefix + partitionId });
        await producer.close();
      }

      processorByName[`processor-1`] = new EventProcessor(
        EventHubClient.defaultConsumerGroupName,
        client,
        new FooPartitionProcessor(),
        partitionManager,
        { ...defaultOptions, defaultEventPosition: EventPosition.earliest() }
      );

      processorByName[`processor-1`].start();

      while (partitionOwnershipArr.size !== partitionIds.length) {
        await delay(5000);
      }

      processorByName[`processor-2`] = new EventProcessor(
        EventHubClient.defaultConsumerGroupName,
        client,
        new FooPartitionProcessor(),
        partitionManager,
        defaultOptions
      );

      partitionOwnershipArr.size.should.equal(partitionIds.length);
      processorByName[`processor-2`].start();

      await delay(12000);

      for (const processor in processorByName) {
        await processorByName[processor].stop();
      }

      // map of ownerId as a key and partitionIds as a value
      const partitionOwnershipMap: Map<string, string[]> = new Map();

      const partitionOwnership = await partitionManager.listOwnership(
        client.fullyQualifiedNamespace,
        client.eventHubName,
        EventHubClient.defaultConsumerGroupName
      );

      for (const ownership of partitionOwnership) {
        if (!partitionOwnershipMap.has(ownership.ownerId)) {
          partitionOwnershipMap.set(ownership.ownerId, [ownership.partitionId]);
        } else {
          let arr = partitionOwnershipMap.get(ownership.ownerId);
          arr!.push(ownership.partitionId);
          partitionOwnershipMap.set(ownership.ownerId, arr!);
        }
      }

      didError.should.be.true;
      errorName.should.equal("ReceiverDisconnectedError");
      const n = Math.floor(partitionIds.length / 2);
      partitionOwnershipMap.get(processorByName[`processor-1`].id)!.length.should.oneOf([n, n + 1]);
      partitionOwnershipMap.get(processorByName[`processor-2`].id)!.length.should.oneOf([n, n + 1]);

      for (const partitionId of partitionIds) {
        const results = partitionResultsMap.get(partitionId)!;
        results.events.length.should.be.gte(1);
        results.initialized.should.be.true;
        (results.closeReason === CloseReason.Shutdown).should.be.true;
      }
    });

    it("should ensure that all the processors reach a steady-state where all partitions are being processed", async function(): Promise<
      void
    > {
      const processorByName: Dictionary<EventProcessor> = {};
      const partitionIds = await client.getPartitionIds({});
      const partitionManager = new InMemoryPartitionManager();
      const partitionOwnershipArr = new Set();
      let didError = false;

      // The partitionProcess will need to add events to the partitionResultsMap as they are received
<<<<<<< HEAD
      class FooPartitionProcessor extends PartitionProcessor {
        async processEvent(event: ReceivedEventData) {
          partitionOwnershipArr.add(this.partitionId);
=======
      class FooPartitionProcessor implements SubscriptionEventHandlers {
        async processEvents(events: ReceivedEventData[], context: PartitionContext) {
          partitionOwnershipArr.add(context.partitionId);
>>>>>>> 8f5fb246
        }
        async processError() {
          didError = true;
        }
      }

      // create messages
      const expectedMessagePrefix = "EventProcessor test - multiple partitions - ";
      for (const partitionId of partitionIds) {
        const producer = client.createProducer({ partitionId });
        await producer.send({ body: expectedMessagePrefix + partitionId });
        await producer.close();
      }

      for (let i = 0; i < 2; i++) {
        const processorName = `processor-${i}`;
        processorByName[processorName] = new EventProcessor(
          EventHubClient.defaultConsumerGroupName,
          client,
          new FooPartitionProcessor(),
          partitionManager,
          defaultOptions
        );
        processorByName[processorName].start();
        await delay(12000);
      }

      while (partitionOwnershipArr.size !== partitionIds.length) {
        await delay(5000);
      }

      partitionOwnershipArr.size.should.equal(partitionIds.length);
      for (const processor in processorByName) {
        await processorByName[processor].stop();
      }

      // map of ownerId as a key and partitionIds as a value
      const partitionOwnershipMap: Map<string, string[]> = new Map();

      const partitionOwnership = await partitionManager.listOwnership(
        client.fullyQualifiedNamespace,
        client.eventHubName,
        EventHubClient.defaultConsumerGroupName
      );
      for (const ownership of partitionOwnership) {
        if (!partitionOwnershipMap.has(ownership.ownerId)) {
          partitionOwnershipMap.set(ownership.ownerId, [ownership.partitionId]);
        } else {
          let arr = partitionOwnershipMap.get(ownership.ownerId);
          arr!.push(ownership.partitionId);
          partitionOwnershipMap.set(ownership.ownerId, arr!);
        }
      }

      didError.should.be.false;
      const n = Math.floor(partitionIds.length / 2);
      partitionOwnershipMap.get(processorByName[`processor-0`].id)!.length.should.oneOf([n, n + 1]);
      partitionOwnershipMap.get(processorByName[`processor-1`].id)!.length.should.oneOf([n, n + 1]);
    });
  });

  describe("with trackLastEnqueuedEventProperties #RunnableInBrowser", function(): void {
    it("should have lastEnqueuedEventProperties populated when trackLastEnqueuedEventProperties is set to true", async function(): Promise<
      void
    > {
      const partitionIds = await client.getPartitionIds({});
      for (const partitionId of partitionIds) {
        const producer = client.createProducer({ partitionId: `${partitionId}` });
        await producer.send({ body: `Hello world - ${partitionId}` });
        await producer.close();
      }

      let partitionIdsSet = new Set();
<<<<<<< HEAD
      const lastEnqueuedEventPropertiesMap: Map<string, LastEnqueuedEventProperties> = new Map();
      class SimpleEventProcessor extends PartitionProcessor {
        async processEvent(event: ReceivedEventData) {
          partitionIdsSet.add(this.partitionId);
          lastEnqueuedEventPropertiesMap.set(this.partitionId, this.lastEnqueuedEventProperties);
        }
      }

      const partitionManager = new InMemoryPartitionManager();

      const processor = new EventProcessor(
        EventHubClient.defaultConsumerGroupName,
        client,
        SimpleEventProcessor,
        partitionManager,
        {
          ...defaultOptions,
          trackLastEnqueuedEventProperties: true
=======
      const lastEnqueuedEventInfoMap: Map<string, LastEnqueuedEventInfo> = new Map();

      class SimpleEventProcessor implements Required<Pick<SubscriptionEventHandlers, 'processEvents'>> {
        async processEvents(events: ReceivedEventData[], context: PartitionContext) {
          partitionIdsSet.add(context.partitionId);
          lastEnqueuedEventInfoMap.set(context.partitionId, context.lastEnqueuedEventInfo!);
        }
      }

      const processor = new EventProcessor(
        EventHubClient.defaultConsumerGroupName,
        client,
        new SimpleEventProcessor(),
        new InMemoryPartitionManager(),
        {
          ...defaultOptions,
          defaultEventPosition: EventPosition.earliest(),
          trackLastEnqueuedEventInfo: true
>>>>>>> 8f5fb246
        }
      );

      processor.start();

      while (partitionIdsSet.size !== partitionIds.length) {
        await delay(1000);
      }
      
      await processor.stop();

      for (const partitionId of partitionIds) {
        debug("Getting the partition information");
<<<<<<< HEAD
        const patitionInfo = await client.getPartitionProperties(partitionId);
        debug("partition info: ", patitionInfo);
        const results = lastEnqueuedEventPropertiesMap.get(partitionId)!;
=======
        const partitionInfo = await client.getPartitionProperties(partitionId);
        debug("partition info: ", partitionInfo);
        
        const results = lastEnqueuedEventInfoMap.get(partitionId)!;
>>>>>>> 8f5fb246
        should.exist(results);

        results!.offset!.should.equal(partitionInfo.lastEnqueuedOffset);
        results!.sequenceNumber!.should.equal(partitionInfo.lastEnqueuedSequenceNumber);
        results!.enqueuedTime!.getTime().should.equal(partitionInfo.lastEnqueuedTimeUtc.getTime());
        results!.retrievalTime!.getTime().should.be.greaterThan(Date.now() - 60000);
      }
    });
  });
}).timeout(90000);

<<<<<<< HEAD
    it("should not have lastEnqueuedEventProperties populated when trackLastEnqueuedEventProperties is set to false", async function(): Promise<
      void
    > {
      const partitionIds = await client.getPartitionIds({});
      for (const partitionId of partitionIds) {
        const producer = client.createProducer({ partitionId: `${partitionId}` });
        await producer.send({ body: `Hello world - ${partitionId}` });
        await producer.close();
=======

class SubscriptionHandlerForTests implements Required<SubscriptionEventHandlers> {
  maxTimeToWaitSeconds = 120;

  public data: Map<string, {
    closeReason?: CloseReason;
    error?: Error;
  }> = new Map();

  public events: { partitionId: string, body: string }[] = [];

  async processInitialize(context: PartitionContext) {
    this.data.set(context.partitionId, {});
  }

  async processClose(reason: CloseReason, context: PartitionContext) {
    this.data.get(context.partitionId)!.closeReason = reason;
  }

  async processEvents(events: ReceivedEventData[], context: PartitionContext) {
    // by default we don't fill out the lastEnqueuedEventInfo field (they have to enable it
    // explicitly in the options for the processor).
    should.not.exist(context.lastEnqueuedEventInfo);

    const eventsWithPartitionId = events.map(evt => {
      return {
        body: evt.body,
        partitionId: context.partitionId
>>>>>>> 8f5fb246
      }
    });
    
    this.events.push(...eventsWithPartitionId);
  }
  async processError(err: Error, context: PartitionContextError) {
    should.exist(context.partitionId, `Non-partition level errors should definitely not happen : ${err}`);

    if (context.partitionId) {
      this.data.get(context.partitionId)!.error = err;
    }
  }

<<<<<<< HEAD
      let partitionIdsSet = new Set();
      const lastEnqueuedEventPropertiesMap: Map<string, LastEnqueuedEventProperties> = new Map();
      class SimpleEventProcessor extends PartitionProcessor {
        async processEvent(event: ReceivedEventData) {
          partitionIdsSet.add(this.partitionId);
          lastEnqueuedEventPropertiesMap.set(this.partitionId, this.lastEnqueuedEventProperties);
        }
      }

      const partitionManager = new InMemoryPartitionManager();

      const processor = new EventProcessor(
        EventHubClient.defaultConsumerGroupName,
        client,
        SimpleEventProcessor,
        partitionManager,
        {
          ...defaultOptions,
          trackLastEnqueuedEventProperties: false
=======
  async waitUntilInitialized(partitionIds: string[]): Promise<void> {
    const startTime = Date.now();

    while (this.data.size !== partitionIds.length) {
      await delay(1000);

      if ((Date.now() - startTime) > this.maxTimeToWaitSeconds * 1000) {
        throw new Error("Waiting _way_ too long in initialize");
      }
    }
  }

  async waitForEvents(partitionIds: string[]): Promise<{ partitionId: string, body: string }[]>{
    const startTime = Date.now();

    // wait until all partitions have received at least 1 event
    while (true) {
      if (this.events.length !== partitionIds.length && !this.hasErrors) {
        await delay(100);

        if ((Date.now() - startTime) > this.maxTimeToWaitSeconds * 1000) {
          throw new Error("Waiting _way_ too long in initialize");
>>>>>>> 8f5fb246
        }
      } else {
        // sort for simpler comparisons in our tests
        this.events.sort((a, b) => {
          const akey = `${a.partitionId}:${a.body}`;
          const bkey = `${b.partitionId}:${b.body}`;
          return akey.localeCompare(bkey);
        })

        return this.events;
      }
    }
  }

<<<<<<< HEAD
      for (const partitionId of partitionIds) {
        const results = lastEnqueuedEventPropertiesMap.get(partitionId)!;
        should.not.exist(results);
=======
  clear() {
    this.data = new Map();
    this.events = [];
  }

  hasErrors(partitionIds: string[]): boolean {
    for (const partitionId of partitionIds) {
      if (this.data.get(partitionId)!.error) {
        return true;
>>>>>>> 8f5fb246
      }
    }

    return false;
  }

  allShutdown(partitionIds: string[]): boolean {
    for (const partitionId of partitionIds) {
      if (this.data.get(partitionId)!.closeReason !== CloseReason.Shutdown) {
        return false;
      }
    }

    return true;
  }
}<|MERGE_RESOLUTION|>--- conflicted
+++ resolved
@@ -13,14 +13,10 @@
   PartitionOwnership,
   CloseReason,
   ReceivedEventData,
-<<<<<<< HEAD
-  LastEnqueuedEventProperties
-=======
-  LastEnqueuedEventInfo,
+  LastEnqueuedEventProperties,
   SubscriptionEventHandlers,
+  EventPosition,
   PartitionCheckpointer,
-  EventPosition,
->>>>>>> 8f5fb246
 } from "../src";
 import { EventHubClient } from "../src/impl/eventHubClient";
 import { EnvVarKeys, getEnvVars } from "./utils/testUtils";
@@ -34,11 +30,8 @@
   const defaultOptions : FullEventProcessorOptions = {
     maxBatchSize: 1,
     maxWaitTimeInSeconds: 60,
-<<<<<<< HEAD
-    ownerLevel: 0
-=======
-    defaultEventPosition: EventPosition.latest()
->>>>>>> 8f5fb246
+    ownerLevel: 0,
+    tempDefaultEventPosition: EventPosition.latest()
   };
   
   const service = {
@@ -66,20 +59,13 @@
   });
 
   it("should expose an id #RunnableInBrowser", async function (): Promise<void> {
-    const partitionManager = new InMemoryPartitionManager();
-
     const processor = new EventProcessor(
       EventHubClient.defaultConsumerGroupName,
       client,
-<<<<<<< HEAD
-      PartitionProcessor,
-      partitionManager,
-=======
       {
-        processEvents: async () => { },
+        processEvent: async () => { },
       },
       new InMemoryPartitionManager(),
->>>>>>> 8f5fb246
       defaultOptions
     );
 
@@ -87,51 +73,6 @@
     id.length.should.be.gt(1);
   });
 
-<<<<<<< HEAD
-  it("should match the fullyQualifiedNamespace, eventHubName and consumerGroupName of partition processor with respective EventHubClient's properties #RunnableInBrowser", async function(): Promise<
-    void
-  > {
-    const producer = client.createProducer({ partitionId: `0` });
-    await producer.send({ body: `Hello world - ${0}` });
-    await producer.close();
-
-    let partitionProcessorInfo: string[] = [];
-    let receivedEvents = [];
-    class SimpleEventProcessor extends PartitionProcessor {
-      async processEvent(event: ReceivedEventData) {
-        receivedEvents.push(event);
-        partitionProcessorInfo.push(this.fullyQualifiedNamespace);
-        partitionProcessorInfo.push(this.eventHubName);
-        partitionProcessorInfo.push(this.consumerGroupName);
-      }
-    }
-
-    const partitionManager = new InMemoryPartitionManager();
-
-    const processor = new EventProcessor(
-      EventHubClient.defaultConsumerGroupName,
-      client,
-      SimpleEventProcessor,
-      partitionManager,
-      {
-        ...defaultOptions,
-        trackLastEnqueuedEventProperties: false
-      }
-    );
-    processor.start();
-
-    while (receivedEvents.length === 0) {
-      await delay(1000);
-    }
-    await processor.stop();
-
-    partitionProcessorInfo[0].should.equals(client.fullyQualifiedNamespace);
-    partitionProcessorInfo[1].should.equals(client.eventHubName);
-    partitionProcessorInfo[2].should.equals(EventHubClient.defaultConsumerGroupName);
-  });
-
-=======
->>>>>>> 8f5fb246
   it("should treat consecutive start invocations as idempotent #RunnableInBrowser", async function(): Promise<void> {
     const partitionIds = await client.getPartitionIds({});
 
@@ -144,40 +85,13 @@
     >();
     partitionIds.forEach((id) => partitionResultsMap.set(id, { events: [], initialized: false }));
 
-<<<<<<< HEAD
-    // The partitionProcess will need to add events to the partitionResultsMap as they are received
-    class FooPartitionProcessor extends PartitionProcessor {
-      async initialize() {
-        partitionResultsMap.get(this.partitionId)!.initialized = true;
-      }
-      async close(reason: CloseReason) {
-        partitionResultsMap.get(this.partitionId)!.closeReason = reason;
-      }
-      async processEvent(event: ReceivedEventData) {
-        partitionOwnerShip.add(this.partitionId);
-        const existingEvents = partitionResultsMap.get(this.partitionId)!.events;
-        existingEvents.push(event.body);
-      }
-      async processError() {
-        didError = true;
-      }
-    }
-=======
     const subscriptionEventHandler = new SubscriptionHandlerForTests();
->>>>>>> 8f5fb246
-
-    const partitionManager = new InMemoryPartitionManager();
 
     const processor = new EventProcessor(
       EventHubClient.defaultConsumerGroupName,
       client,
-<<<<<<< HEAD
-      FooPartitionProcessor,
-      partitionManager,
-=======
       subscriptionEventHandler,
       new InMemoryPartitionManager(),
->>>>>>> 8f5fb246
       defaultOptions
     );
 
@@ -213,30 +127,6 @@
   it("should not throw if stop is called without start #RunnableInBrowser", async function(): Promise<void> {
     let didPartitionProcessorStart = false;
 
-<<<<<<< HEAD
-    class FooPartitionProcessor extends PartitionProcessor {
-      async initialize() {
-        didPartitionProcessorStart = true;
-      }
-      async close() {
-        didPartitionProcessorStart = true;
-      }
-      async processEvent() {
-        didPartitionProcessorStart = true;
-      }
-      async processError() {
-        didPartitionProcessorStart = true;
-      }
-    }
-
-    const partitionManager = new InMemoryPartitionManager();
-
-    const processor = new EventProcessor(
-      EventHubClient.defaultConsumerGroupName,
-      client,
-      FooPartitionProcessor,
-      partitionManager, 
-=======
     const processor = new EventProcessor(
       EventHubClient.defaultConsumerGroupName,
       client,
@@ -244,10 +134,9 @@
         processInitialize: async (context) => {
           didPartitionProcessorStart = true;
         },
-        processEvents: async (events, context) => {}
+        processEvent: async (event, context) => {}
       },
       new InMemoryPartitionManager(),
->>>>>>> 8f5fb246
       defaultOptions
     );
 
@@ -257,59 +146,19 @@
     didPartitionProcessorStart.should.be.false;
   });
 
-<<<<<<< HEAD
-  it("should support start after stopping #RunnableInBrowser", async function(): Promise<void> {
+  it("should support start after stopping #RunnableInBrowser", async function (): Promise<void> {
     const partitionIds = await client.getPartitionIds({});
-    let partitionOwnerShip = new Set();
-=======
-  it("should support start after stopping #RunnableInBrowser", async function (): Promise<void> {
-    const partitionIds = await client.getPartitionIds();
->>>>>>> 8f5fb246
 
     // ensure we have at least 2 partitions
     partitionIds.length.should.gte(2);
 
-<<<<<<< HEAD
-    const partitionResultsMap = new Map<
-      string,
-      { events: string[]; initialized: boolean; closeReason?: CloseReason }
-    >();
-    partitionIds.forEach((id) => partitionResultsMap.set(id, { events: [], initialized: false }));
-    let didError = false;
-
-    // The partitionProcess will need to add events to the partitionResultsMap as they are received
-    class FooPartitionProcessor extends PartitionProcessor {
-      async initialize() {
-        partitionResultsMap.get(this.partitionId)!.initialized = true;
-      }
-      async close(reason: CloseReason) {
-        partitionResultsMap.get(this.partitionId)!.closeReason = reason;
-      }
-      async processEvent(event: ReceivedEventData) {
-        partitionOwnerShip.add(this.partitionId);
-        const existingEvents = partitionResultsMap.get(this.partitionId)!.events;
-        existingEvents.push(event.body);
-      }
-      async processError() {
-        didError = true;
-      }
-    }
-=======
     let subscriptionEventHandler = new SubscriptionHandlerForTests();
->>>>>>> 8f5fb246
-
-    const partitionManager = new InMemoryPartitionManager();
 
     const processor = new EventProcessor(
       EventHubClient.defaultConsumerGroupName,
       client,
-<<<<<<< HEAD
-      FooPartitionProcessor,
-      partitionManager,
-=======
       subscriptionEventHandler,
       new InMemoryPartitionManager(),
->>>>>>> 8f5fb246
       defaultOptions
     );
 
@@ -363,59 +212,21 @@
     it("should support processing events across multiple partitions", async function(): Promise<
       void
     > {
-<<<<<<< HEAD
       const partitionIds = await client.getPartitionIds({});
-      const partitionOwnerShip = new Set();
-      // ensure we have at least 2 partitions
-      partitionIds.length.should.gte(2);
-
-      const partitionResultsMap = new Map<
-        string,
-        { events: string[]; initialized: boolean; closeReason?: CloseReason }
-      >();
-      partitionIds.forEach((id) => partitionResultsMap.set(id, { events: [], initialized: false }));
-      let didError = false;
-
-      // The partitionProcess will need to add events to the partitionResultsMap as they are received
-      class FooPartitionProcessor extends PartitionProcessor {
-        async initialize() {
-          partitionResultsMap.get(this.partitionId)!.initialized = true;
-        }
-        async close(reason: CloseReason) {
-          partitionResultsMap.get(this.partitionId)!.closeReason = reason;
-        }
-        async processEvent(event: ReceivedEventData) {
-          partitionOwnerShip.add(this.partitionId);
-          const existingEvents = partitionResultsMap.get(this.partitionId)!.events;
-          existingEvents.push(event.body);
-        }
-        async processError() {
-          didError = true;
-        }
-      }
-=======
-      const partitionIds = await client.getPartitionIds();
       const subscriptionEventHandler = new SubscriptionHandlerForTests();
->>>>>>> 8f5fb246
-
-      const partitionManager = new InMemoryPartitionManager();
 
       const processor = new EventProcessor(
         EventHubClient.defaultConsumerGroupName,
         client,
-<<<<<<< HEAD
-        FooPartitionProcessor,
-        partitionManager,
-=======
         subscriptionEventHandler,
         new InMemoryPartitionManager(),
->>>>>>> 8f5fb246
         defaultOptions
       );
 
       processor.start();
 
-<<<<<<< HEAD
+      await subscriptionEventHandler.waitUntilInitialized(partitionIds);
+
       // create messages
       const expectedMessagePrefix = "EventProcessor test - multiple partitions - ";
       for (const partitionId of partitionIds) {
@@ -424,142 +235,13 @@
         await producer.close();
       }
 
-      // set a delay to give a consumers a chance to receive a message
-      while (partitionOwnerShip.size !== partitionIds.length) {
-        await delay(1000);
-      }
-
-      // wait until all partitions have received at least 1 event
-      while (true) {
-        const emptyPartition = [];
-        for (const results of partitionResultsMap.values()) {
-          if (!results.events.length) {
-            emptyPartition.push(results);
-          }
-        }
-        if (emptyPartition.length) {
-          await delay(100);
-        } else {
-          break;
-        }
-      }
+      const events = await subscriptionEventHandler.waitForEvents(partitionIds);
 
       // shutdown the processor
       await processor.stop();
 
-      didError.should.be.false;
-      // validate correct events captured for each partition
-      for (const partitionId of partitionIds) {
-        const results = partitionResultsMap.get(partitionId)!;
-        const events = results.events;
-        events.length.should.gte(1);
-        results.initialized.should.be.true;
-        (results.closeReason === CloseReason.Shutdown).should.be.true;
-      }
-    });
-
-    it("should support processing events across multiple partitions without initialize or close", async function(): Promise<
-      void
-    > {
-      const partitionIds = await client.getPartitionIds({});
-      const partitionOwnerShip = new Set();
-
-      // ensure we have at least 2 partitions
-      partitionIds.length.should.gte(2);
-
-      const partitionResultsMap = new Map<string, string[]>();
-      partitionIds.forEach((id) => partitionResultsMap.set(id, []));
-      let didError = false;
-
-      // The partitionProcess will need to add events to the partitionResultsMap as they are received
-      class FooPartitionProcessor extends PartitionProcessor {
-        async processEvent(event: ReceivedEventData) {
-          partitionOwnerShip.add(this.partitionId);
-          const existingEvents = partitionResultsMap.get(this.partitionId)!;
-          existingEvents.push(event.body);
-        }
-        async processError() {
-          didError = true;
-        }
-      }
-
-      const partitionManager = new InMemoryPartitionManager();
-
-      const processor = new EventProcessor(
-        EventHubClient.defaultConsumerGroupName,
-        client,
-        FooPartitionProcessor,
-        partitionManager,
-        defaultOptions
-      );
-
-      processor.start();
-=======
-      await subscriptionEventHandler.waitUntilInitialized(partitionIds);
->>>>>>> 8f5fb246
-
-      // create messages
-      const expectedMessagePrefix = "EventProcessor test - multiple partitions - ";
-      for (const partitionId of partitionIds) {
-        const producer = client.createProducer({ partitionId });
-        await producer.send({ body: expectedMessagePrefix + partitionId });
-        await producer.close();
-      }
-
-      const events = await subscriptionEventHandler.waitForEvents(partitionIds);
-
-      // shutdown the processor
-      await processor.stop();
-
-<<<<<<< HEAD
-      didError.should.be.false;
-      // validate correct events captured for each partition
-      for (const partitionId of partitionIds) {
-        const events = partitionResultsMap.get(partitionId)!;
-        events.length.should.gte(1);
-      }
-    });
-
-    it("should call methods on a PartitionProcessor ", async function(): Promise<void> {
-      const receivedEvents: EventData[] = [];
-      let isinitializeCalled = false;
-      let isCloseCalled = false;
-      let didError = false;
-      class SimpleEventProcessor extends PartitionProcessor {
-        async initialize() {
-          isinitializeCalled = true;
-          debug(`Started processing`);
-        }
-        async processEvent(event: ReceivedEventData) {
-          receivedEvents.push(event);
-          debug("Received event", event.body);
-        }
-
-        async processError(error: Error) {
-          didError = true;
-          debug(`Encountered an error: ${error.message}`);
-        }
-
-        async close() {
-          isCloseCalled = true;
-          debug(`Stopped processing`);
-        }
-      }
-
-      const partitionManager = new InMemoryPartitionManager();
-
-      const processor = new EventProcessor(
-        EventHubClient.defaultConsumerGroupName,
-        client,
-        SimpleEventProcessor,
-        partitionManager,
-        defaultOptions
-      );
-      processor.start();
-=======
       subscriptionEventHandler.hasErrors(partitionIds).should.be.false;
       subscriptionEventHandler.allShutdown(partitionIds).should.be.true;
->>>>>>> 8f5fb246
 
       events.should.deep.equal([
         { partitionId: "0", body: "EventProcessor test - multiple partitions - 0" },
@@ -637,21 +319,8 @@
       let partitionOwnerShip = new Set();
 
       let partionCount: { [x: string]: number } = {};
-<<<<<<< HEAD
-      class FooPartitionProcessor extends PartitionProcessor {
-        async processEvent(event: ReceivedEventData) {
-          partitionOwnerShip.add(this.partitionId);
-          !partionCount[this.partitionId]
-            ? (partionCount[this.partitionId] = 1)
-            : partionCount[this.partitionId]++;
-          const existingEvents = checkpointMap.get(this.partitionId)!;
-          debug("Received event: '%s' from partition: '%s'", event.body, this.partitionId);
-          if (partionCount[this.partitionId] <= 50) {
-            await this.updateCheckpoint(event);
-            existingEvents.push(event);
-=======
       class FooPartitionProcessor  {
-        async processEvents(events: ReceivedEventData[], context: PartitionContext & PartitionCheckpointer) {
+        async processEvent(event: ReceivedEventData, context: PartitionContext & PartitionCheckpointer) {
           partitionOwnerShip.add(context.partitionId);
 
           !partionCount[context.partitionId]
@@ -660,16 +329,12 @@
           
           const existingEvents = checkpointMap.get(context.partitionId)!;
 
-          for (const event of events) {
-            debug("Received event: '%s' from partition: '%s'", event.body, context.partitionId);
-
-            if (partionCount[context.partitionId] <= 50) {
-              await context.updateCheckpoint(event);
-              existingEvents.push(event);
-            }
->>>>>>> 8f5fb246
+          debug("Received event: '%s' from partition: '%s'", event.body, context.partitionId);
+
+          if (partionCount[context.partitionId] <= 50) {
+            await context.updateCheckpoint(event);
+            existingEvents.push(event);
           }
-
         }
         async processError(err: Error) {
           didError = true;
@@ -684,7 +349,7 @@
         inMemoryPartitionManager,
         {
           ...defaultOptions,
-          defaultEventPosition: EventPosition.earliest()
+          tempDefaultEventPosition: EventPosition.earliest()
         }
       );
 
@@ -797,19 +462,10 @@
         async processClose(reason: CloseReason, context: PartitionContext) {
           partitionResultsMap.get(context.partitionId)!.closeReason = reason;
         }
-<<<<<<< HEAD
-        async processEvent(event: ReceivedEventData) {
-          partitionOwnershipArr.add(this.partitionId);
-          const existingEvents = partitionResultsMap.get(this.partitionId)!.events;
-          existingEvents.push(event.body);
-=======
-        async processEvents(events: ReceivedEventData[], context: PartitionContext) {
+        async processEvent(event: ReceivedEventData, context: PartitionContext) {
           partitionOwnershipArr.add(context.partitionId);
           const existingEvents = partitionResultsMap.get(context.partitionId)!.events;
-          events.forEach((event) => {
-            existingEvents.push(event.body);
-          });
->>>>>>> 8f5fb246
+          existingEvents.push(event.body);
         }
         async processError(err: Error, context: PartitionContextError) {
           didError = true;
@@ -830,7 +486,7 @@
         client,
         new FooPartitionProcessor(),
         partitionManager,
-        { ...defaultOptions, defaultEventPosition: EventPosition.earliest() }
+        { ...defaultOptions, tempDefaultEventPosition: EventPosition.earliest() }
       );
 
       processorByName[`processor-1`].start();
@@ -899,15 +555,9 @@
       let didError = false;
 
       // The partitionProcess will need to add events to the partitionResultsMap as they are received
-<<<<<<< HEAD
-      class FooPartitionProcessor extends PartitionProcessor {
-        async processEvent(event: ReceivedEventData) {
-          partitionOwnershipArr.add(this.partitionId);
-=======
-      class FooPartitionProcessor implements SubscriptionEventHandlers {
-        async processEvents(events: ReceivedEventData[], context: PartitionContext) {
+      class FooPartitionProcessor {
+        async processEvent(event: ReceivedEventData, context: PartitionContext) {
           partitionOwnershipArr.add(context.partitionId);
->>>>>>> 8f5fb246
         }
         async processError() {
           didError = true;
@@ -981,32 +631,11 @@
       }
 
       let partitionIdsSet = new Set();
-<<<<<<< HEAD
       const lastEnqueuedEventPropertiesMap: Map<string, LastEnqueuedEventProperties> = new Map();
-      class SimpleEventProcessor extends PartitionProcessor {
-        async processEvent(event: ReceivedEventData) {
-          partitionIdsSet.add(this.partitionId);
-          lastEnqueuedEventPropertiesMap.set(this.partitionId, this.lastEnqueuedEventProperties);
-        }
-      }
-
-      const partitionManager = new InMemoryPartitionManager();
-
-      const processor = new EventProcessor(
-        EventHubClient.defaultConsumerGroupName,
-        client,
-        SimpleEventProcessor,
-        partitionManager,
-        {
-          ...defaultOptions,
-          trackLastEnqueuedEventProperties: true
-=======
-      const lastEnqueuedEventInfoMap: Map<string, LastEnqueuedEventInfo> = new Map();
-
-      class SimpleEventProcessor implements Required<Pick<SubscriptionEventHandlers, 'processEvents'>> {
-        async processEvents(events: ReceivedEventData[], context: PartitionContext) {
+      class SimpleEventProcessor implements SubscriptionEventHandlers {
+        async processEvent(event: ReceivedEventData, context: PartitionContext) {
           partitionIdsSet.add(context.partitionId);
-          lastEnqueuedEventInfoMap.set(context.partitionId, context.lastEnqueuedEventInfo!);
+          lastEnqueuedEventPropertiesMap.set(context.partitionId, context.lastEnqueuedEventProperties!);
         }
       }
 
@@ -1017,9 +646,8 @@
         new InMemoryPartitionManager(),
         {
           ...defaultOptions,
-          defaultEventPosition: EventPosition.earliest(),
-          trackLastEnqueuedEventInfo: true
->>>>>>> 8f5fb246
+          tempDefaultEventPosition: EventPosition.earliest(),
+          trackLastEnqueuedEventProperties: true
         }
       );
 
@@ -1033,16 +661,10 @@
 
       for (const partitionId of partitionIds) {
         debug("Getting the partition information");
-<<<<<<< HEAD
-        const patitionInfo = await client.getPartitionProperties(partitionId);
-        debug("partition info: ", patitionInfo);
-        const results = lastEnqueuedEventPropertiesMap.get(partitionId)!;
-=======
         const partitionInfo = await client.getPartitionProperties(partitionId);
         debug("partition info: ", partitionInfo);
         
-        const results = lastEnqueuedEventInfoMap.get(partitionId)!;
->>>>>>> 8f5fb246
+        const results = lastEnqueuedEventPropertiesMap.get(partitionId)!;
         should.exist(results);
 
         results!.offset!.should.equal(partitionInfo.lastEnqueuedOffset);
@@ -1054,16 +676,6 @@
   });
 }).timeout(90000);
 
-<<<<<<< HEAD
-    it("should not have lastEnqueuedEventProperties populated when trackLastEnqueuedEventProperties is set to false", async function(): Promise<
-      void
-    > {
-      const partitionIds = await client.getPartitionIds({});
-      for (const partitionId of partitionIds) {
-        const producer = client.createProducer({ partitionId: `${partitionId}` });
-        await producer.send({ body: `Hello world - ${partitionId}` });
-        await producer.close();
-=======
 
 class SubscriptionHandlerForTests implements Required<SubscriptionEventHandlers> {
   maxTimeToWaitSeconds = 120;
@@ -1083,20 +695,15 @@
     this.data.get(context.partitionId)!.closeReason = reason;
   }
 
-  async processEvents(events: ReceivedEventData[], context: PartitionContext) {
+  async processEvent(event: ReceivedEventData, context: PartitionContext) {
     // by default we don't fill out the lastEnqueuedEventInfo field (they have to enable it
     // explicitly in the options for the processor).
-    should.not.exist(context.lastEnqueuedEventInfo);
-
-    const eventsWithPartitionId = events.map(evt => {
-      return {
-        body: evt.body,
-        partitionId: context.partitionId
->>>>>>> 8f5fb246
-      }
+    should.not.exist(context.lastEnqueuedEventProperties);
+
+    this.events.push({
+      body: event.body,
+      partitionId: context.partitionId
     });
-    
-    this.events.push(...eventsWithPartitionId);
   }
   async processError(err: Error, context: PartitionContextError) {
     should.exist(context.partitionId, `Non-partition level errors should definitely not happen : ${err}`);
@@ -1106,27 +713,6 @@
     }
   }
 
-<<<<<<< HEAD
-      let partitionIdsSet = new Set();
-      const lastEnqueuedEventPropertiesMap: Map<string, LastEnqueuedEventProperties> = new Map();
-      class SimpleEventProcessor extends PartitionProcessor {
-        async processEvent(event: ReceivedEventData) {
-          partitionIdsSet.add(this.partitionId);
-          lastEnqueuedEventPropertiesMap.set(this.partitionId, this.lastEnqueuedEventProperties);
-        }
-      }
-
-      const partitionManager = new InMemoryPartitionManager();
-
-      const processor = new EventProcessor(
-        EventHubClient.defaultConsumerGroupName,
-        client,
-        SimpleEventProcessor,
-        partitionManager,
-        {
-          ...defaultOptions,
-          trackLastEnqueuedEventProperties: false
-=======
   async waitUntilInitialized(partitionIds: string[]): Promise<void> {
     const startTime = Date.now();
 
@@ -1149,7 +735,6 @@
 
         if ((Date.now() - startTime) > this.maxTimeToWaitSeconds * 1000) {
           throw new Error("Waiting _way_ too long in initialize");
->>>>>>> 8f5fb246
         }
       } else {
         // sort for simpler comparisons in our tests
@@ -1164,11 +749,6 @@
     }
   }
 
-<<<<<<< HEAD
-      for (const partitionId of partitionIds) {
-        const results = lastEnqueuedEventPropertiesMap.get(partitionId)!;
-        should.not.exist(results);
-=======
   clear() {
     this.data = new Map();
     this.events = [];
@@ -1178,7 +758,6 @@
     for (const partitionId of partitionIds) {
       if (this.data.get(partitionId)!.error) {
         return true;
->>>>>>> 8f5fb246
       }
     }
 
