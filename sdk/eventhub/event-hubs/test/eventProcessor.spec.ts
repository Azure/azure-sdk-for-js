--- conflicted
+++ resolved
@@ -68,31 +68,6 @@
     await client.close();
   });
 
-<<<<<<< HEAD
-  describe("unit tests", () => {
-    it("_getStartPosition", async () => {
-      let checkpoints: Checkpoint[] = [
-        {
-          fullyQualifiedNamespace: "not-used-for-this-test",
-          consumerGroup: "not-used-for-this-test",
-          eventHubName: "not-used-for-this-test",
-          offset: 1009,
-          sequenceNumber: 1010,
-          partitionId: "0"
-        },
-        {
-          fullyQualifiedNamespace: "not-used-for-this-test",
-          consumerGroup: "not-used-for-this-test",
-          eventHubName: "not-used-for-this-test",
-          // this caused a bug for us before - it's a perfectly valid offset
-          // but we were thrown off by its falsy-ness. (actually it was
-          // sequence number before but the concept is the same)
-          offset: 0,
-          sequenceNumber: 0,
-          partitionId: "1"
-        }
-      ];
-=======
   it("_getStartingPosition", async () => {
     let checkpoints: Checkpoint[] = [
       {
@@ -115,7 +90,6 @@
         partitionId: "1"
       }
     ];
->>>>>>> 8e89e1cd
 
       const checkpointStore: CheckpointStore = {
         claimOwnership: async () => {
@@ -130,37 +104,6 @@
         updateCheckpoint: async () => { }
       };
 
-<<<<<<< HEAD
-      // we're not actually going to start anything here so there's nothing
-      // to stop
-      const processor = new EventProcessor(
-        EventHubClient.defaultConsumerGroupName,
-        client,
-        {
-          processEvent: async () => { }
-        },
-        checkpointStore,
-        {
-          maxBatchSize: 1,
-          maxWaitTimeInSeconds: 1
-        }
-      );
-
-      // checkpoint is available for partition 0
-      let eventPosition = await processor["_getStartPosition"]("0");
-      eventPosition!.offset!.should.equal(1009);
-      should.not.exist(eventPosition!.sequenceNumber);
-
-      //checkpoint is available for partition 1
-      eventPosition = await processor["_getStartPosition"]("1");
-      eventPosition!.offset!.should.equal(0);
-      should.not.exist(eventPosition!.sequenceNumber);
-
-      // no checkpoint available for partition 2
-      eventPosition = await processor["_getStartPosition"]("2");
-      should.not.exist(eventPosition);
-    });
-=======
     // we're not actually going to start anything here so there's nothing
     // to stop
     const processor = new EventProcessor(EventHubClient.defaultConsumerGroupName, client, {
@@ -186,7 +129,6 @@
     eventPosition = await processor['_getStartingPosition']("2");
     should.not.exist(eventPosition);
   });
->>>>>>> 8e89e1cd
 
     describe("_handleSubscriptionError", () => {
       let eventProcessor: EventProcessor;
@@ -199,14 +141,13 @@
         errorFromCallback = undefined;
         contextFromCallback = undefined;
 
-<<<<<<< HEAD
         // note: we're not starting this event processor so there's nothing to stop()
         // it's only here so we can call a few private methods on it.
-        eventProcessor = new EventProcessor(
+        eventProcessor = new EventProcessor(        
           EventHubClient.defaultConsumerGroupName,
           client,
           {
-            processEvent: async () => { },
+            processEvents: async () => { },
             processError: async (err, context) => {
               // simulate the user messing up and accidentally throwing an error
               // we should just log it and not kill anything.
@@ -216,24 +157,7 @@
               if (userCallback) {
                 userCallback();
               }
-=======
-      // note: we're not starting this event processor so there's nothing to stop()
-      // it's only here so we can call a few private methods on it.
-      eventProcessor = new EventProcessor(
-        EventHubClient.defaultConsumerGroupName,
-        client,
-        {
-          processEvents: async () => {},
-          processError: async (err, context) => {
-            // simulate the user messing up and accidentally throwing an error
-            // we should just log it and not kill anything.
-            errorFromCallback = err;
-            contextFromCallback = context;
-
-            if (userCallback) {
-              userCallback();
->>>>>>> 8e89e1cd
-            }
+            },
           },
           new InMemoryCheckpointStore(),
           defaultOptions
