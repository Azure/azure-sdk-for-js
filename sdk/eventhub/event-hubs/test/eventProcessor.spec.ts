// Copyright (c) Microsoft Corporation.
// Licensed under the MIT license.

import chai from "chai";
const should = chai.should();
import chaiAsPromised from "chai-as-promised";
chai.use(chaiAsPromised);
import debugModule from "debug";
const debug = debugModule("azure:event-hubs:partitionPump");
import {
  CheckpointStore,
  CloseReason,
  EventData,
  LastEnqueuedEventProperties,
  PartitionOwnership,
  ReceivedEventData,
  SubscriptionEventHandlers,
  earliestEventPosition,
<<<<<<< HEAD
  latestEventPosition,
  CheckpointStore,
  EventHubConsumerClient
=======
  latestEventPosition
>>>>>>> 5ea97131
} from "../src";
import { EventHubClient } from "../src/impl/eventHubClient";
import { EnvVarKeys, getEnvVars, loopUntil } from "./utils/testUtils";
import { Dictionary, generate_uuid } from "rhea-promise";
import { EventProcessor, FullEventProcessorOptions } from "../src/eventProcessor";
import { Checkpoint } from "../src/partitionProcessor";
import { delay } from "@azure/core-amqp";
import { PartitionContext } from "../src/eventHubConsumerClientModels";
import { InMemoryCheckpointStore } from "../src/inMemoryCheckpointStore";
import { loggerForTest } from "./utils/logHelpers";
import {
  SubscriptionHandlerForTests,
  sendOneMessagePerPartition
} from "./utils/subscriptionHandlerForTests";
import { GreedyPartitionLoadBalancer, PartitionLoadBalancer } from "../src/partitionLoadBalancer";
import { AbortError, AbortSignal } from "@azure/abort-controller";
import { FakeSubscriptionEventHandlers } from "./utils/fakeSubscriptionEventHandlers";
import sinon from "sinon";
import { isLatestPosition } from "../src/eventPosition";
import { AbortController } from "@azure/abort-controller";
const env = getEnvVars();

describe("Event Processor", function(): void {
  const defaultOptions: FullEventProcessorOptions = {
    maxBatchSize: 1,
    maxWaitTimeInSeconds: 60,
    ownerLevel: 0
  };

  const service = {
    connectionString: env[EnvVarKeys.EVENTHUB_CONNECTION_STRING],
    path: env[EnvVarKeys.EVENTHUB_NAME]
  };
  let client: EventHubClient;
  before("validate environment", async function(): Promise<void> {
    should.exist(
      env[EnvVarKeys.EVENTHUB_CONNECTION_STRING],
      "define EVENTHUB_CONNECTION_STRING in your environment before running integration tests."
    );
    should.exist(
      env[EnvVarKeys.EVENTHUB_NAME],
      "define EVENTHUB_NAME in your environment before running integration tests."
    );
  });

  beforeEach("create the client", function() {
    client = new EventHubClient(service.connectionString, service.path, {});
  });

  afterEach("close the connection", async function(): Promise<void> {
    await client.close();
  });

  describe("unit tests", () => {
    describe("_getStartingPosition", () => {
      before(() => {
        client["getPartitionIds"] = async () => ["0", "1"];
      });

      it("no checkpoint or user specified default", async () => {
        const processor = createEventProcessor(emptyCheckpointStore);

        const eventPosition = await processor["_getStartingPosition"]("0");
        isLatestPosition(eventPosition).should.be.ok;
      });

      it("has a checkpoint", async () => {
        const checkpointStore = createCheckpointStore([
          {
            offset: 1009,
            sequenceNumber: 1010,
            partitionId: "0"
          }
        ]);

        const processor = createEventProcessor(
          checkpointStore,
          // checkpoints always win over the user's specified position
          latestEventPosition
        );

        const eventPosition = await processor["_getStartingPosition"]("0");
        eventPosition!.offset!.should.equal(1009);
        should.not.exist(eventPosition!.sequenceNumber);
      });

      it("checkpoint with falsy values", async () => {
        // this caused a bug for us before - it's a perfectly valid offset
        // but we were thrown off by its falsy-ness. (actually it was
        // sequence number before but the concept is the same)
        const checkpointStore = createCheckpointStore([
          {
            offset: 0,
            sequenceNumber: 0,
            partitionId: "0"
          }
        ]);

        const processor = createEventProcessor(checkpointStore);

        const eventPosition = await processor["_getStartingPosition"]("0");
        eventPosition!.offset!.should.equal(0);
        should.not.exist(eventPosition!.sequenceNumber);
      });

      it("using a single default event position for any partition", async () => {
        const processor = createEventProcessor(emptyCheckpointStore, { offset: 1009 });

        const eventPosition = await processor["_getStartingPosition"]("0");
        eventPosition!.offset!.should.equal(1009);
        should.not.exist(eventPosition!.sequenceNumber);
      });

      it("using a fallback map", async () => {
        const fallbackPositions = { "0": { offset: 2001 } };
        // we'll purposefully omit "1" which should act as "fallback to the fallback" which is earliest()

        const processor = createEventProcessor(emptyCheckpointStore, fallbackPositions);

        const eventPositionForPartitionZero = await processor["_getStartingPosition"]("0");
        eventPositionForPartitionZero!.offset!.should.equal(2001);
        should.not.exist(eventPositionForPartitionZero!.sequenceNumber);

        const eventPositionForPartitionOne = await processor["_getStartingPosition"]("1");
        isLatestPosition(eventPositionForPartitionOne).should.be.ok;
      });

      function createEventProcessor(
        checkpointStore: CheckpointStore,
        startPosition?: FullEventProcessorOptions["startPosition"]
      ) {
        return new EventProcessor(
          EventHubConsumerClient.defaultConsumerGroupName,
          client,
          {
            processEvents: async () => {},
            processError: async () => {}
          },
          checkpointStore,
          {
            startPosition,
            maxBatchSize: 1,
            maxWaitTimeInSeconds: 1
          }
        );
      }

      const emptyCheckpointStore = createCheckpointStore([]);

      function createCheckpointStore(
        checkpointsForTest: Pick<Checkpoint, "offset" | "sequenceNumber" | "partitionId">[]
      ): CheckpointStore {
        return {
          claimOwnership: async () => {
            return [];
          },
          listCheckpoints: async () => {
            return checkpointsForTest.map((cp) => {
              return {
                fullyQualifiedNamespace: "not-used-for-this-test",
                consumerGroup: "not-used-for-this-test",
                eventHubName: "not-used-for-this-test",
                offset: cp.offset,
                sequenceNumber: cp.sequenceNumber,
                partitionId: cp.partitionId
              };
            });
          },
          listOwnership: async () => {
            return [];
          },
          updateCheckpoint: async () => {}
        };
      }
    });

    describe("_handleSubscriptionError", () => {
      let eventProcessor: EventProcessor;
      let userCallback: (() => void) | undefined;
      let errorFromCallback: Error | undefined;
      let contextFromCallback: PartitionContext | undefined;

      beforeEach(() => {
        userCallback = undefined;
        errorFromCallback = undefined;
        contextFromCallback = undefined;

        // note: we're not starting this event processor so there's nothing to stop()
        // it's only here so we can call a few private methods on it.
        eventProcessor = new EventProcessor(
          EventHubConsumerClient.defaultConsumerGroupName,
          client,
          {
            processEvents: async () => {},
            processError: async (err, context) => {
              // simulate the user messing up and accidentally throwing an error
              // we should just log it and not kill anything.
              errorFromCallback = err;
              contextFromCallback = context;

              if (userCallback) {
                userCallback();
              }
            }
          },
          new InMemoryCheckpointStore(),
          defaultOptions
        );
      });

      it("error thrown from user's processError handler", async () => {
        // the user's error handler will throw an error - won't escape from this function
        userCallback = () => {
          throw new Error("Error thrown from the user's error handler");
        };

        await eventProcessor["_handleSubscriptionError"](new Error("test error"));

        errorFromCallback!.message.should.equal("test error");
        contextFromCallback!.partitionId.should.equal("");
      });

      it("non-useful errors are filtered out", async () => {
        // the user's error handler will throw an error - won't escape from this function

        await eventProcessor["_handleSubscriptionError"](new AbortError("test error"));

        // we don't call the user's handler for abort errors
        should.not.exist(errorFromCallback);
        should.not.exist(contextFromCallback);
      });
    });

    it("if we fail to claim partitions we don't start up new processors", async () => {
      const checkpointStore = {
        claimOwnershipCalled: false,

        // the important thing is that the EventProcessor won't be able to claim
        // any partitions, causing it to go down the "I tried but failed" path.
        async claimOwnership(_: PartitionOwnership[]): Promise<PartitionOwnership[]> {
          checkpointStore.claimOwnershipCalled = true;
          return [];
        },

        // (these aren't used for this test)
        async listOwnership(): Promise<PartitionOwnership[]> {
          return [];
        },
        async updateCheckpoint(): Promise<void> {},
        async listCheckpoints(): Promise<Checkpoint[]> {
          return [];
        }
      };

      const pumpManager = {
        createPumpCalled: false,

        async createPump() {
          pumpManager.createPumpCalled = true;
        },

        async removeAllPumps() {},

        isReceivingFromPartition() {
          return false;
        }
      };

      const eventProcessor = new EventProcessor(
        EventHubConsumerClient.defaultConsumerGroupName,
        client,
        {
          processEvents: async () => {},
          processError: async () => {}
        },
        checkpointStore,
        {
          ...defaultOptions,
          pumpManager: pumpManager
        }
      );

      await eventProcessor["_claimOwnership"](
        {
          consumerGroup: "cgname",
          eventHubName: "ehname",
          fullyQualifiedNamespace: "fqdn",
          ownerId: "owner",
          partitionId: "0"
        },
        new AbortController().signal
      );

      // when we fail to claim a partition we should _definitely_
      // not attempt to start a pump.
      pumpManager.createPumpCalled.should.be.false;

      // we'll attempt to claim a partition (but won't succeed)
      checkpointStore.claimOwnershipCalled.should.be.true;
    });

    it("abandoned claims are treated as unowned claims", async () => {
      const commonFields = {
        fullyQualifiedNamespace: "irrelevant namespace",
        eventHubName: "irrelevant eventhub name",
        consumerGroup: "irrelevant consumer group"
      };

      const handlers = new FakeSubscriptionEventHandlers();
      const checkpointStore = new InMemoryCheckpointStore();

      const originalClaimedPartitions = await checkpointStore.claimOwnership([
        // abandoned claim
        { ...commonFields, partitionId: "1001", ownerId: "", etag: "abandoned etag" },
        // normally owned claim
        { ...commonFields, partitionId: "1002", ownerId: "owned partition", etag: "owned etag" }
        // 1003 - completely unowned
      ]);

      originalClaimedPartitions.sort((a, b) => a.partitionId.localeCompare(b.partitionId));

      const fakeEventHubClient = sinon.createStubInstance(EventHubClient);
      const partitionIds = ["1001", "1002", "1003"];

      fakeEventHubClient.getPartitionIds.resolves(partitionIds);
      sinon.replaceGetter(fakeEventHubClient, "eventHubName", () => commonFields.eventHubName);
      sinon.replaceGetter(
        fakeEventHubClient,
        "fullyQualifiedNamespace",
        () => commonFields.fullyQualifiedNamespace
      );

      const ep = new EventProcessor(
        commonFields.consumerGroup,
        fakeEventHubClient as any,
        handlers,
        checkpointStore,
        {
          maxBatchSize: 1,
          loopIntervalInMs: 1,
          maxWaitTimeInSeconds: 1,
          pumpManager: {
            async createPump() {},
            async removeAllPumps(): Promise<void> {},
            isReceivingFromPartition() {
              return false;
            }
          }
        }
      );

      // allow three iterations through the loop - one for each partition that
      // we expect to be claimed
      //
      // we'll let one more go through just to make sure we're not going to
      // pick up an extra surprise partition
      //
      // This particular behavior is really specific to the FairPartitionLoadBalancer but that's okay for now.
      const numTimesAbortedIsCheckedInLoop = 4;
      await ep["_runLoopWithLoadBalancing"](
        ep["_processingTarget"] as PartitionLoadBalancer,
        triggerAbortedSignalAfterNumCalls(partitionIds.length * numTimesAbortedIsCheckedInLoop)
      );

      handlers.errors.should.be.empty;

      const currentOwnerships = await checkpointStore.listOwnership(
        commonFields.fullyQualifiedNamespace,
        commonFields.eventHubName,
        commonFields.consumerGroup
      );
      currentOwnerships.sort((a, b) => a.partitionId.localeCompare(b.partitionId));

      currentOwnerships.should.deep.equal([
        {
          ...commonFields,
          partitionId: "1001",
          ownerId: ep.id,
          etag: currentOwnerships[0].etag,
          lastModifiedTimeInMs: currentOwnerships[0].lastModifiedTimeInMs
        },
        // 1002 is not going to be claimed since it's already owned so it should be untouched
        originalClaimedPartitions[1],
        {
          ...commonFields,
          partitionId: "1003",
          ownerId: ep.id,
          etag: currentOwnerships[2].etag,
          lastModifiedTimeInMs: currentOwnerships[2].lastModifiedTimeInMs
        }
      ]);

      // now let's "unclaim" everything by stopping our event processor
      await ep.stop();

      // sanity check - we were previously modifying the original instances
      // in place which...isn't right.
      currentOwnerships.should.deep.equal([
        {
          ...commonFields,
          partitionId: "1001",
          ownerId: ep.id,
          etag: currentOwnerships[0].etag,
          lastModifiedTimeInMs: currentOwnerships[0].lastModifiedTimeInMs
        },
        // 1002 is not going to be claimed since it's already owned so it should be untouched
        originalClaimedPartitions[1],
        {
          ...commonFields,
          partitionId: "1003",
          ownerId: ep.id,
          etag: currentOwnerships[2].etag,
          lastModifiedTimeInMs: currentOwnerships[2].lastModifiedTimeInMs
        }
      ]);

      const ownershipsAfterStop = await checkpointStore.listOwnership(
        commonFields.fullyQualifiedNamespace,
        commonFields.eventHubName,
        commonFields.consumerGroup
      );
      ownershipsAfterStop.sort((a, b) => a.partitionId.localeCompare(b.partitionId));

      ownershipsAfterStop.should.deep.equal([
        {
          ...commonFields,
          partitionId: "1001",
          ownerId: "",
          etag: ownershipsAfterStop[0].etag,
          lastModifiedTimeInMs: ownershipsAfterStop[0].lastModifiedTimeInMs
        },
        // 1002 is not going to be claimed since it's already owned so it should be untouched
        originalClaimedPartitions[1],
        {
          ...commonFields,
          partitionId: "1003",
          ownerId: "",
          etag: ownershipsAfterStop[2].etag,
          lastModifiedTimeInMs: ownershipsAfterStop[2].lastModifiedTimeInMs
        }
      ]);
    });
  });

  it("claimOwnership throws and is reported to the user", async () => {
    const errors = [];

    const faultyCheckpointStore: CheckpointStore = {
      listOwnership: async () => [],
      claimOwnership: async () => {
        throw new Error("Some random failure!");
      },
      updateCheckpoint: async () => {},
      listCheckpoints: async () => []
    };

    const eventProcessor = new EventProcessor(
      EventHubConsumerClient.defaultConsumerGroupName,
      client,
      {
        processEvents: async () => {},
        processError: async (err, _) => {
          errors.push(err);
        }
      },
      faultyCheckpointStore,
      {
        ...defaultOptions,
        processingTarget: new GreedyPartitionLoadBalancer(["0"])
      }
    );

    // claimOwnership() calls that fail in the runloop of eventProcessor
    // will get directed to the user's processError handler.
    eventProcessor.start();

    try {
      await loopUntil({
        name: "waiting for checkpoint store errors to show up",
        timeBetweenRunsMs: 1000,
        maxTimes: 30,
        until: async () => errors.length !== 0
      });

      errors.length.should.equal(1);
    } finally {
      // this will also fail - we "abandon" all claimed partitions at
      // when a processor is stopped (which requires us to claim them
      // with an empty owner ID).
      //
      // Note that this one gets thrown directly from stop(), rather
      // than reporting to processError() since we have a direct
      // point of contact with the user.
      await eventProcessor.stop().should.be.rejectedWith(/Some random failure!/);
    }
  });

  it("errors thrown from the user's handlers are reported to processError()", async () => {
    const errors = new Set<Error>();

    const eventProcessor = new EventProcessor(
      EventHubConsumerClient.defaultConsumerGroupName,
      client,
      {
        processClose: async () => {
          throw new Error("processClose() error");
        },
        processEvents: async () => {
          throw new Error("processEvents() error");
        },
        processInitialize: async () => {
          throw new Error("processInitialize() error");
        },
        processError: async (err, _) => {
          errors.add(err);
          throw new Error("These are logged but ignored");
        }
      },
      new InMemoryCheckpointStore(),
      {
        ...defaultOptions,
        processingTarget: new GreedyPartitionLoadBalancer(["0"]),
        startPosition: earliestEventPosition
      }
    );

    // errors that occur within the user's own event handlers will get
    // routed to their processError() handler
    eventProcessor.start();

    try {
      await loopUntil({
        name: "waiting for errors thrown from user's handlers",
        timeBetweenRunsMs: 1000,
        maxTimes: 30,
        until: async () => errors.size >= 3
      });

      const messages = [...errors].map((e) => e.message);
      messages.sort();

      messages.should.deep.equal([
        "processClose() error",
        "processEvents() error",
        "processInitialize() error"
      ]);
    } finally {
      await eventProcessor.stop();
    }
  });

  it("should expose an id", async function(): Promise<void> {
    const processor = new EventProcessor(
      EventHubConsumerClient.defaultConsumerGroupName,
      client,
      {
        processEvents: async () => {},
        processError: async () => {}
      },
      new InMemoryCheckpointStore(),
      {
        ...defaultOptions,
        startPosition: latestEventPosition
      }
    );

    const id = processor.id;
    id.length.should.be.gt(1);
  });

  it("id can be forced to be a specific value", async function(): Promise<void> {
    const processor = new EventProcessor(
      EventHubConsumerClient.defaultConsumerGroupName,
      client,
      {
        processEvents: async () => {},
        processError: async () => {}
      },
      new InMemoryCheckpointStore(),
      { ...defaultOptions, ownerId: "hello", startPosition: latestEventPosition }
    );

    processor.id.should.equal("hello");
  });

  it("should treat consecutive start invocations as idempotent", async function(): Promise<void> {
    const partitionIds = await client.getPartitionIds({});

    // ensure we have at least 2 partitions
    partitionIds.length.should.gte(2);

    const {
      subscriptionEventHandler,
      startPosition
    } = await SubscriptionHandlerForTests.startingFromHere(client);

    const processor = new EventProcessor(
      EventHubConsumerClient.defaultConsumerGroupName,
      client,
      subscriptionEventHandler,
      new InMemoryCheckpointStore(),
      {
        ...defaultOptions,
        processingTarget: new GreedyPartitionLoadBalancer(),
        startPosition: startPosition
      }
    );

    processor.start();
    processor.start();
    processor.start();

    const expectedMessages = await sendOneMessagePerPartition(partitionIds, client);
    const receivedEvents = await subscriptionEventHandler.waitForEvents(partitionIds);

    // shutdown the processor
    await processor.stop();

    receivedEvents.should.deep.equal(expectedMessages);

    subscriptionEventHandler.hasErrors(partitionIds).should.be.false;
    subscriptionEventHandler.allShutdown(partitionIds).should.be.true;
  });

  it("should not throw if stop is called without start", async function(): Promise<void> {
    let didPartitionProcessorStart = false;

    const processor = new EventProcessor(
      EventHubConsumerClient.defaultConsumerGroupName,
      client,
      {
        processInitialize: async () => {
          didPartitionProcessorStart = true;
        },
        processEvents: async () => {},
        processError: async () => {}
      },
      new InMemoryCheckpointStore(),
      {
        ...defaultOptions,
        startPosition: latestEventPosition
      }
    );

    // shutdown the processor
    await processor.stop();

    didPartitionProcessorStart.should.be.false;
  });

  it("should support start after stopping", async function(): Promise<void> {
    const partitionIds = await client.getPartitionIds({});

    // ensure we have at least 2 partitions
    partitionIds.length.should.gte(2);

    const {
      subscriptionEventHandler,
      startPosition
    } = await SubscriptionHandlerForTests.startingFromHere(client);
    const partitionLoadBalancer = new GreedyPartitionLoadBalancer();

    const processor = new EventProcessor(
      EventHubConsumerClient.defaultConsumerGroupName,
      client,
      subscriptionEventHandler,
      new InMemoryCheckpointStore(),
      {
        processingTarget: partitionLoadBalancer,
        ...defaultOptions,
        startPosition: startPosition
      }
    );

    loggerForTest(`Starting processor for the first time`);
    processor.start();

    const expectedMessages = await sendOneMessagePerPartition(partitionIds, client);
    const receivedEvents = await subscriptionEventHandler.waitForEvents(partitionIds);

    loggerForTest(`Stopping processor for the first time`);
    await processor.stop();

    receivedEvents.should.deep.equal(expectedMessages);

    subscriptionEventHandler.hasErrors(partitionIds).should.be.false;
    subscriptionEventHandler.allShutdown(partitionIds).should.be.true;

    // validate correct events captured for each partition

    // start it again
    loggerForTest(`Starting processor again`);
    subscriptionEventHandler.clear();

    processor.start();

    await subscriptionEventHandler.waitUntilInitialized(partitionIds);

    loggerForTest(`Stopping processor again`);
    await processor.stop();

    subscriptionEventHandler.hasErrors(partitionIds).should.be.false;
    subscriptionEventHandler.allShutdown(partitionIds).should.be.true;
  });

  describe("Partition processor", function(): void {
    it("should support processing events across multiple partitions", async function(): Promise<
      void
    > {
      const partitionIds = await client.getPartitionIds({});
      const {
        subscriptionEventHandler,
        startPosition
      } = await SubscriptionHandlerForTests.startingFromHere(client);

      const processor = new EventProcessor(
        EventHubConsumerClient.defaultConsumerGroupName,
        client,
        subscriptionEventHandler,
        new InMemoryCheckpointStore(),
        {
          ...defaultOptions,
          processingTarget: new GreedyPartitionLoadBalancer(),
          startPosition: startPosition
        }
      );

      processor.start();

      const expectedMessages = await sendOneMessagePerPartition(partitionIds, client);
      const receivedEvents = await subscriptionEventHandler.waitForEvents(partitionIds);

      // shutdown the processor
      await processor.stop();

      subscriptionEventHandler.hasErrors(partitionIds).should.be.false;
      subscriptionEventHandler.allShutdown(partitionIds).should.be.true;

      receivedEvents.should.deep.equal(expectedMessages);
    });
  });

  describe("InMemory Partition Manager", function(): void {
    it("should claim ownership, get a list of ownership and update checkpoint", async function(): Promise<
      void
    > {
      const inMemoryCheckpointStore = new InMemoryCheckpointStore();
      const partitionOwnership1: PartitionOwnership = {
        fullyQualifiedNamespace: "myNamespace.servicebus.windows.net",
        eventHubName: "myEventHub",
        consumerGroup: EventHubConsumerClient.defaultConsumerGroupName,
        ownerId: generate_uuid(),
        partitionId: "0"
      };
      const partitionOwnership2: PartitionOwnership = {
        fullyQualifiedNamespace: "myNamespace.servicebus.windows.net",
        eventHubName: "myEventHub",
        consumerGroup: EventHubConsumerClient.defaultConsumerGroupName,
        ownerId: generate_uuid(),
        partitionId: "1"
      };
      const partitionOwnership = await inMemoryCheckpointStore.claimOwnership([
        partitionOwnership1,
        partitionOwnership2
      ]);
      partitionOwnership.length.should.equals(2);
      const ownershiplist = await inMemoryCheckpointStore.listOwnership(
        "myNamespace.servicebus.windows.net",
        "myEventHub",
        EventHubConsumerClient.defaultConsumerGroupName
      );
      ownershiplist.length.should.equals(2);

      const checkpoint: Checkpoint = {
        fullyQualifiedNamespace: "myNamespace.servicebus.windows.net",
        eventHubName: "myEventHub",
        consumerGroup: EventHubConsumerClient.defaultConsumerGroupName,
        partitionId: "0",
        sequenceNumber: 10,
        offset: 50
      };

      await inMemoryCheckpointStore.updateCheckpoint(checkpoint);
      const partitionOwnershipList = await inMemoryCheckpointStore.listOwnership(
        "myNamespace.servicebus.windows.net",
        "myEventHub",
        EventHubConsumerClient.defaultConsumerGroupName
      );
      partitionOwnershipList[0].partitionId.should.equals(checkpoint.partitionId);
      partitionOwnershipList[0].fullyQualifiedNamespace!.should.equals(
        "myNamespace.servicebus.windows.net"
      );
      partitionOwnershipList[0].eventHubName!.should.equals("myEventHub");
      partitionOwnershipList[0].consumerGroup!.should.equals(
        EventHubConsumerClient.defaultConsumerGroupName
      );
    });

    it("should receive events from the checkpoint", async function(): Promise<void> {
      const partitionIds = await client.getPartitionIds({});

      // ensure we have at least 2 partitions
      partitionIds.length.should.gte(2);

      let checkpointMap = new Map<string, ReceivedEventData[]>();
      partitionIds.forEach((id) => checkpointMap.set(id, []));

      let didError = false;
      let processedAtLeastOneEvent = new Set();
      const checkpointSequenceNumbers: Map<string, number> = new Map();

      let partionCount: { [x: string]: number } = {};

      class FooPartitionProcessor {
        async processEvents(events: ReceivedEventData[], context: PartitionContext) {
          processedAtLeastOneEvent.add(context.partitionId);

          !partionCount[context.partitionId]
            ? (partionCount[context.partitionId] = 1)
            : partionCount[context.partitionId]++;

          const existingEvents = checkpointMap.get(context.partitionId)!;

          for (const event of events) {
            debug("Received event: '%s' from partition: '%s'", event.body, context.partitionId);

            if (partionCount[context.partitionId] <= 50) {
              checkpointSequenceNumbers.set(context.partitionId, event.sequenceNumber);
              await context.updateCheckpoint(event);
              existingEvents.push(event);
            }
          }
        }
        async processError() {
          didError = true;
        }
      }

      const inMemoryCheckpointStore = new InMemoryCheckpointStore();
      const processor1 = new EventProcessor(
        EventHubConsumerClient.defaultConsumerGroupName,
        client,
        new FooPartitionProcessor(),
        inMemoryCheckpointStore,
        {
          ...defaultOptions,
          startPosition: earliestEventPosition
        }
      );

      // start first processor
      processor1.start();

      // create messages
      const expectedMessagePrefix = "EventProcessor test - checkpoint - ";
      const events: EventData[] = [];

      for (const partitionId of partitionIds) {
        const producer = client.createProducer({ partitionId });
        for (let index = 1; index <= 100; index++) {
          events.push({ body: `${expectedMessagePrefix} ${index} ${partitionId}` });
        }
        await producer.send(events);
        await producer.close();
      }

      // set a delay to give a consumers a chance to receive a message
      while (checkpointSequenceNumbers.size !== partitionIds.length) {
        await delay(5000);
      }

      // shutdown the first processor
      await processor1.stop();

      const lastEventsReceivedFromProcessor1: ReceivedEventData[] = [];
      let index = 0;

      for (const partitionId of partitionIds) {
        const receivedEvents = checkpointMap.get(partitionId)!;
        lastEventsReceivedFromProcessor1[index++] = receivedEvents[receivedEvents.length - 1];
      }

      checkpointMap = new Map<string, ReceivedEventData[]>();
      partitionIds.forEach((id) => checkpointMap.set(id, []));
      partionCount = {};
      processedAtLeastOneEvent = new Set();

      const processor2 = new EventProcessor(
        EventHubConsumerClient.defaultConsumerGroupName,
        client,
        new FooPartitionProcessor(),
        inMemoryCheckpointStore,
        { ...defaultOptions, startPosition: earliestEventPosition }
      );

      const checkpoints = await inMemoryCheckpointStore.listCheckpoints(
        client.fullyQualifiedNamespace,
        client.eventHubName,
        EventHubConsumerClient.defaultConsumerGroupName
      );

      checkpoints.sort((a, b) => a.partitionId.localeCompare(b.partitionId));

      for (const checkpoint of checkpoints) {
        const expectedSequenceNumber = checkpointSequenceNumbers.get(checkpoint.partitionId);
        should.exist(expectedSequenceNumber);

        expectedSequenceNumber!.should.equal(checkpoint.sequenceNumber);
      }

      // start second processor
      processor2.start();

      // set a delay to give a consumers a chance to receive a message
      while (processedAtLeastOneEvent.size !== partitionIds.length) {
        await delay(5000);
      }

      // shutdown the second processor
      await processor2.stop();

      index = 0;
      const firstEventsReceivedFromProcessor2: ReceivedEventData[] = [];
      for (const partitionId of partitionIds) {
        const receivedEvents = checkpointMap.get(partitionId)!;
        firstEventsReceivedFromProcessor2[index++] = receivedEvents[0];
      }

      didError.should.be.false;
      index = 0;
      // validate correct events captured for each partition using checkpoint
      for (const partitionId of partitionIds) {
        debug(`Validate events for partition: ${partitionId}`);
        lastEventsReceivedFromProcessor1[index].sequenceNumber.should.equal(
          firstEventsReceivedFromProcessor2[index].sequenceNumber - 1
        );
        index++;
      }
    });

    it("makes copies and never returns internal instances directly", async () => {
      const checkpointStore = new InMemoryCheckpointStore();
      const allObjects = new Set();

      const assertUnique = (...objects: any[]) => {
        const size = allObjects.size;

        for (const obj of objects) {
          allObjects.add(obj);
          size.should.be.lessThan(allObjects.size);
        }
      };

      const basicProperties = {
        consumerGroup: "initial consumer group",
        eventHubName: "initial event hub name",
        fullyQualifiedNamespace: "initial fully qualified namespace"
      };

      const originalPartitionOwnership = {
        ...basicProperties,
        ownerId: "initial owner ID",
        partitionId: "1001"
      };

      const copyOfPartitionOwnership = {
        ...originalPartitionOwnership
      };

      assertUnique(originalPartitionOwnership);

      for (let i = 0; i < 2; ++i) {
        const ownerships = await checkpointStore.claimOwnership([originalPartitionOwnership]);

        // second sanity check - we were also modifying the input parameter
        // (which was also bad)
        copyOfPartitionOwnership.should.deep.equal(originalPartitionOwnership);

        assertUnique(...ownerships);
      }

      for (let i = 0; i < 2; ++i) {
        const ownerships = await checkpointStore.listOwnership(
          basicProperties.fullyQualifiedNamespace,
          basicProperties.eventHubName,
          basicProperties.consumerGroup
        );
        assertUnique(...ownerships);
      }

      const originalCheckpoint: Checkpoint = {
        ...basicProperties,
        sequenceNumber: 1,
        partitionId: "1",
        offset: 101
      };

      const copyOfOriginalCheckpoint = {
        ...originalCheckpoint
      };

      await checkpointStore.updateCheckpoint(originalCheckpoint);

      // checking that we don't modify input parameters
      copyOfOriginalCheckpoint.should.deep.equal(originalCheckpoint);

      for (let i = 0; i < 2; ++i) {
        const checkpoints = await checkpointStore.listCheckpoints(
          basicProperties.fullyQualifiedNamespace,
          basicProperties.eventHubName,
          basicProperties.consumerGroup
        );
        assertUnique(...checkpoints);
      }
    });
  });

  describe("Load balancing", function(): void {
    beforeEach("validate partitions", async function(): Promise<void> {
      const partitionIds = await client.getPartitionIds({});
      // ensure we have at least 3 partitions
      partitionIds.length.should.gte(
        3,
        "The load balancing tests must be ran on an Event Hub with at least 3 partitions"
      );
    });

    it("should 'steal' partitions until all the processors have reached a steady-state", async function(): Promise<
      void
    > {
      loggerForTest("starting up the stealing test");

      const processorByName: Dictionary<EventProcessor> = {};
      const checkpointStore = new InMemoryCheckpointStore();
      const partitionIds = await client.getPartitionIds({});
      const partitionOwnershipArr = new Set();

      const partitionResultsMap = new Map<
        string,
        { events: string[]; initialized: boolean; closeReason?: CloseReason }
      >();
      partitionIds.forEach((id) => partitionResultsMap.set(id, { events: [], initialized: false }));
      let didGetReceiverDisconnectedError = false;

      // The partitionProcess will need to add events to the partitionResultsMap as they are received
      class FooPartitionProcessor implements Required<SubscriptionEventHandlers> {
        async processInitialize(context: PartitionContext) {
          loggerForTest(`processInitialize(${context.partitionId})`);
          partitionResultsMap.get(context.partitionId)!.initialized = true;
        }
        async processClose(reason: CloseReason, context: PartitionContext) {
          loggerForTest(`processClose(${context.partitionId})`);
          partitionResultsMap.get(context.partitionId)!.closeReason = reason;
        }
        async processEvents(events: ReceivedEventData[], context: PartitionContext) {
          partitionOwnershipArr.add(context.partitionId);
          const existingEvents = partitionResultsMap.get(context.partitionId)!.events;
          existingEvents.push(...events.map((event) => event.body));
        }
        async processError(err: Error, context: PartitionContext) {
          loggerForTest(`processError(${context.partitionId})`);
          const errorName = (err as any).code;
          if (errorName === "ReceiverDisconnectedError") {
            didGetReceiverDisconnectedError = true;
          }
        }
      }

      // create messages
      const expectedMessagePrefix = "EventProcessor test - multiple partitions - ";
      for (const partitionId of partitionIds) {
        const producer = client.createProducer({ partitionId });
        await producer.send({ body: expectedMessagePrefix + partitionId });
        await producer.close();
      }

      const processor1LoadBalancingInterval = {
        loopIntervalInMs: 1000
      };

      // working around a potential deadlock - this allows `processor-2` to more
      // aggressively pursue getting its required partitions and avoid being in
      // lockstep with `processor-1`
      const processor2LoadBalancingInterval = {
        loopIntervalInMs: processor1LoadBalancingInterval.loopIntervalInMs / 2
      };

      processorByName[`processor-1`] = new EventProcessor(
        EventHubConsumerClient.defaultConsumerGroupName,
        client,
        new FooPartitionProcessor(),
        checkpointStore,
        {
          ...defaultOptions,
          startPosition: earliestEventPosition,
          ...processor1LoadBalancingInterval
        }
      );

      processorByName[`processor-1`].start();

      await loopUntil({
        name: "All partitions are owned",
        maxTimes: 60,
        timeBetweenRunsMs: 1000,
        until: async () => partitionOwnershipArr.size === partitionIds.length,
        errorMessageFn: () => `${partitionOwnershipArr.size}/${partitionIds.length}`
      });

      processorByName[`processor-2`] = new EventProcessor(
        EventHubConsumerClient.defaultConsumerGroupName,
        client,
        new FooPartitionProcessor(),
        checkpointStore,
        {
          ...defaultOptions,
          startPosition: earliestEventPosition,
          ...processor2LoadBalancingInterval
        }
      );

      partitionOwnershipArr.size.should.equal(partitionIds.length);
      processorByName[`processor-2`].start();

      await loopUntil({
        name: "Processors are balanced",
        maxTimes: 60,
        timeBetweenRunsMs: 1000,
        until: async () => {
          // it should be impossible for 'processor-2' to have obtained the number of
          // partitions it needed without having stolen some from 'processor-1'
          // so if we haven't see any `ReceiverDisconnectedError`'s then that stealing
          // hasn't occurred yet.
          if (!didGetReceiverDisconnectedError) {
            return false;
          }

          const partitionOwnership = await checkpointStore.listOwnership(
            client.fullyQualifiedNamespace,
            client.eventHubName,
            EventHubConsumerClient.defaultConsumerGroupName
          );

          // map of ownerId as a key and partitionIds as a value
          const partitionOwnershipMap: Map<string, string[]> = ownershipListToMap(
            partitionOwnership
          );

          // if stealing has occurred we just want to make sure that _all_
          // the stealing has completed.
          const isBalanced = (friendlyName: string) => {
            const n = Math.floor(partitionIds.length / 2);
            const numPartitions = partitionOwnershipMap.get(processorByName[friendlyName].id)!
              .length;
            return numPartitions == n || numPartitions == n + 1;
          };

          if (!isBalanced(`processor-1`) || !isBalanced(`processor-2`)) {
            return false;
          }

          return true;
        }
      });

      for (const processor in processorByName) {
        await processorByName[processor].stop();
      }

      // now that all the dust has settled let's make sure that
      // a. we received some events from each partition (doesn't matter which processor)
      //    did the work
      // b. each partition was initialized
      // c. each partition should have received at least one shutdown event
      for (const partitionId of partitionIds) {
        const results = partitionResultsMap.get(partitionId)!;
        results.events.length.should.be.gte(1);
        results.initialized.should.be.true;
        (results.closeReason === CloseReason.Shutdown).should.be.true;
      }
    });

    it("should ensure that all the processors reach a steady-state where all partitions are being processed", async function(): Promise<
      void
    > {
      const processorByName: Dictionary<EventProcessor> = {};
      const partitionIds = await client.getPartitionIds({});
      const checkpointStore = new InMemoryCheckpointStore();
      const partitionOwnershipArr = new Set();
      let didError = false;

      // The partitionProcess will need to add events to the partitionResultsMap as they are received
      class FooPartitionProcessor {
        async processEvents(_events: ReceivedEventData[], context: PartitionContext) {
          partitionOwnershipArr.add(context.partitionId);
        }
        async processError() {
          didError = true;
        }
      }

      // create messages
      const expectedMessagePrefix = "EventProcessor test - multiple partitions - ";
      for (const partitionId of partitionIds) {
        const producer = client.createProducer({ partitionId });
        await producer.send({ body: expectedMessagePrefix + partitionId });
        await producer.close();
      }

      for (let i = 0; i < 2; i++) {
        const processorName = `processor-${i}`;
        processorByName[processorName] = new EventProcessor(
          EventHubConsumerClient.defaultConsumerGroupName,
          client,
          new FooPartitionProcessor(),
          checkpointStore,
          { ...defaultOptions, startPosition: earliestEventPosition }
        );
        processorByName[processorName].start();
        await delay(12000);
      }

      await loopUntil({
        name: "partitionownership",
        timeBetweenRunsMs: 5000,
        maxTimes: 10,
        until: async () => partitionOwnershipArr.size === partitionIds.length
      });

      // map of ownerId as a key and partitionIds as a value
      const partitionOwnershipMap: Map<string, string[]> = new Map();

      const partitionOwnership = await checkpointStore.listOwnership(
        client.fullyQualifiedNamespace,
        client.eventHubName,
        EventHubConsumerClient.defaultConsumerGroupName
      );

      partitionOwnershipArr.size.should.equal(partitionIds.length);
      for (const processor in processorByName) {
        await processorByName[processor].stop();
      }

      for (const ownership of partitionOwnership) {
        if (!partitionOwnershipMap.has(ownership.ownerId)) {
          partitionOwnershipMap.set(ownership.ownerId, [ownership.partitionId]);
        } else {
          const arr = partitionOwnershipMap.get(ownership.ownerId);
          arr!.push(ownership.partitionId);
          partitionOwnershipMap.set(ownership.ownerId, arr!);
        }
      }

      didError.should.be.false;
      const n = Math.floor(partitionIds.length / 2);
      partitionOwnershipMap.get(processorByName[`processor-0`].id)!.length.should.oneOf([n, n + 1]);
      partitionOwnershipMap.get(processorByName[`processor-1`].id)!.length.should.oneOf([n, n + 1]);
    });

    it("should ensure that all the processors maintain a steady-state when all partitions are being processed", async function(): Promise<
      void
    > {
      const partitionIds = await client.getPartitionIds({});
      const checkpointStore = new InMemoryCheckpointStore();
      const claimedPartitionsMap = {} as { [eventProcessorId: string]: Set<string> };

      const partitionOwnershipHistory: string[] = [];

      let allPartitionsClaimed = false;
      let thrashAfterSettling = false;
      const handlers: SubscriptionEventHandlers = {
        async processInitialize(context) {
          const eventProcessorId: string = (context as any).eventProcessorId;
          const partitionId = context.partitionId;

          partitionOwnershipHistory.push(`${eventProcessorId}: init ${partitionId}`);

          loggerForTest(`[${eventProcessorId}] Claimed partition ${partitionId}`);
          if (allPartitionsClaimed) {
            thrashAfterSettling = true;
            return;
          }

          const claimedPartitions = claimedPartitionsMap[eventProcessorId] || new Set();
          claimedPartitions.add(partitionId);
          claimedPartitionsMap[eventProcessorId] = claimedPartitions;
        },
        async processEvents() {},
        async processError() {},
        async processClose(reason, context) {
          const eventProcessorId: string = (context as any).eventProcessorId;
          const partitionId = context.partitionId;
          const claimedPartitions = claimedPartitionsMap[eventProcessorId];
          claimedPartitions.delete(partitionId);
          loggerForTest(
            `[${(context as any).eventProcessorId}] processClose(${reason}) on partition ${
              context.partitionId
            }`
          );
          if (reason === CloseReason.OwnershipLost && allPartitionsClaimed) {
            loggerForTest(
              `[${(context as any).eventProcessorId}] Lost partition ${context.partitionId}`
            );
            thrashAfterSettling = true;
          }
        }
      };

      const eventProcessorOptions: FullEventProcessorOptions = {
        maxBatchSize: 1,
        maxWaitTimeInSeconds: 5,
        loopIntervalInMs: 1000,
        inactiveTimeLimitInMs: 3000,
        ownerLevel: 0,
        // For this test we don't want to actually checkpoint, just test ownership.
        startPosition: latestEventPosition
      };

      const processor1 = new EventProcessor(
        EventHubConsumerClient.defaultConsumerGroupName,
        client,
        handlers,
        checkpointStore,
        eventProcessorOptions
      );

      const processor2 = new EventProcessor(
        EventHubConsumerClient.defaultConsumerGroupName,
        client,
        handlers,
        checkpointStore,
        eventProcessorOptions
      );

      processor1.start();
      processor2.start();

      // loop until all partitions are claimed
      try {
        let lastLoopError: Record<string, any> = {};

        await loopUntil({
          name: "partitionOwnership",
          maxTimes: 30,
          timeBetweenRunsMs: 10000,

          errorMessageFn: () => JSON.stringify(lastLoopError, undefined, "  "),
          until: async () => {
            // Ensure the partition ownerships are balanced.
            const eventProcessorIds = Object.keys(claimedPartitionsMap);

            // There are 2 processors, so we should see 2 entries.
            if (eventProcessorIds.length !== 2) {
              lastLoopError = {
                reason: "Not all event processors have shown up",
                eventProcessorIds,
                partitionOwnershipHistory
              };
              return false;
            }

            const aProcessorPartitions = claimedPartitionsMap[eventProcessorIds[0]];
            const bProcessorPartitions = claimedPartitionsMap[eventProcessorIds[1]];

            // The delta between number of partitions each processor owns can't be more than 1.
            if (Math.abs(aProcessorPartitions.size - bProcessorPartitions.size) > 1) {
              lastLoopError = {
                reason: "Delta between partitions is greater than 1",
                a: Array.from(aProcessorPartitions),
                b: Array.from(bProcessorPartitions),
                partitionOwnershipHistory
              };
              return false;
            }

            // All partitions must be claimed.
            const allPartitionsClaimed =
              aProcessorPartitions.size + bProcessorPartitions.size === partitionIds.length;

            if (!allPartitionsClaimed) {
              lastLoopError = {
                reason: "All partitions not claimed",
                partitionIds,
                a: Array.from(aProcessorPartitions),
                b: Array.from(bProcessorPartitions),
                partitionOwnershipHistory
              };
            }

            return allPartitionsClaimed;
          }
        });
      } catch (err) {
        // close processors
        await Promise.all([processor1.stop(), processor2.stop()]);
        throw err;
      }

      loggerForTest(`All partitions have been claimed.`);
      allPartitionsClaimed = true;

      try {
        // loop for some time to see if thrashing occurs
        await loopUntil({
          name: "partitionThrash",
          maxTimes: 4,
          timeBetweenRunsMs: 1000,
          until: async () => thrashAfterSettling
        });
      } catch (err) {
        // swallow error, check trashAfterSettling for the condition in finally
      } finally {
        await Promise.all([processor1.stop(), processor2.stop()]);
        should.equal(
          thrashAfterSettling,
          false,
          "Detected PartitionOwnership thrashing after load-balancing has settled."
        );
      }
    });
  });

  describe("with trackLastEnqueuedEventProperties", function(): void {
    it("should have lastEnqueuedEventProperties populated when trackLastEnqueuedEventProperties is set to true", async function(): Promise<
      void
    > {
      const { startPosition } = await SubscriptionHandlerForTests.startingFromHere(client);
      const partitionIds = await client.getPartitionIds({});
      for (const partitionId of partitionIds) {
        const producer = client.createProducer({ partitionId: `${partitionId}` });
        await producer.send({ body: `Hello world - ${partitionId}` });
        await producer.close();
      }

      const partitionIdsSet = new Set();
      const lastEnqueuedEventPropertiesMap: Map<string, LastEnqueuedEventProperties> = new Map();
      class SimpleEventProcessor implements SubscriptionEventHandlers {
        async processEvents(_events: ReceivedEventData[], context: PartitionContext) {
          partitionIdsSet.add(context.partitionId);
          lastEnqueuedEventPropertiesMap.set(
            context.partitionId,
            context.lastEnqueuedEventProperties!
          );
        }
        async processError() {}
      }

      const processor = new EventProcessor(
        EventHubConsumerClient.defaultConsumerGroupName,
        client,
        new SimpleEventProcessor(),
        new InMemoryCheckpointStore(),
        {
          ...defaultOptions,
          trackLastEnqueuedEventProperties: true,
          processingTarget: new GreedyPartitionLoadBalancer(),
          startPosition
        }
      );

      processor.start();

      while (partitionIdsSet.size !== partitionIds.length) {
        await delay(1000);
      }

      await processor.stop();

      for (const partitionId of partitionIds) {
        debug("Getting the partition information");
        const partitionInfo = await client.getPartitionProperties(partitionId);
        debug("partition info: ", partitionInfo);

        // sanity check - no partition should report being empty since we've sent messages
        // to each one
        partitionInfo.isEmpty.should.be.false;

        const results = lastEnqueuedEventPropertiesMap.get(partitionId)!;
        should.exist(results);

        results!.offset!.should.equal(partitionInfo.lastEnqueuedOffset);
        results!.sequenceNumber!.should.equal(partitionInfo.lastEnqueuedSequenceNumber);
        results!.enqueuedOn!.getTime().should.equal(partitionInfo.lastEnqueuedOnUtc.getTime());
        results!.retrievedOn!.getTime().should.be.greaterThan(Date.now() - 60000);
      }
    });
  });
}).timeout(90000);

function ownershipListToMap(partitionOwnership: PartitionOwnership[]): Map<string, string[]> {
  const partitionOwnershipMap: Map<string, string[]> = new Map();

  for (const ownership of partitionOwnership) {
    if (!partitionOwnershipMap.has(ownership.ownerId)) {
      partitionOwnershipMap.set(ownership.ownerId, [ownership.partitionId]);
    } else {
      const arr = partitionOwnershipMap.get(ownership.ownerId);
      arr!.push(ownership.partitionId);
      partitionOwnershipMap.set(ownership.ownerId, arr!);
    }
  }

  return partitionOwnershipMap;
}

function triggerAbortedSignalAfterNumCalls(maxCalls: number): AbortSignal {
  let count = 0;

  const abortSignal: AbortSignal = {
    get aborted(): boolean {
      ++count;

      if (count >= maxCalls) {
        return true;
      }

      return false;
    },
    addEventListener: () => {},
    removeEventListener: () => {},
    onabort: () => {},
    dispatchEvent: () => true
  };

  return abortSignal;
}<|MERGE_RESOLUTION|>--- conflicted
+++ resolved
@@ -16,13 +16,8 @@
   ReceivedEventData,
   SubscriptionEventHandlers,
   earliestEventPosition,
-<<<<<<< HEAD
   latestEventPosition,
-  CheckpointStore,
   EventHubConsumerClient
-=======
-  latestEventPosition
->>>>>>> 5ea97131
 } from "../src";
 import { EventHubClient } from "../src/impl/eventHubClient";
 import { EnvVarKeys, getEnvVars, loopUntil } from "./utils/testUtils";
