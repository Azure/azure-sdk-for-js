// Copyright (c) Microsoft Corporation.
// Licensed under the MIT license.

import chai from "chai";
const should = chai.should();
import chaiAsPromised from "chai-as-promised";
chai.use(chaiAsPromised);
import debugModule from "debug";
const debug = debugModule("azure:event-hubs:partitionPump");
import {
  CheckpointStore,
  CloseReason,
  EventData,
  LastEnqueuedEventProperties,
  PartitionOwnership,
  ReceivedEventData,
  SubscriptionEventHandlers,
  earliestEventPosition,
  latestEventPosition,
<<<<<<< HEAD
  CheckpointStore,
  EventHubProducerClient
=======
  EventHubConsumerClient
>>>>>>> e5c2a2b2
} from "../src";
import { EventHubClient } from "../src/impl/eventHubClient";
import { EnvVarKeys, getEnvVars, loopUntil } from "./utils/testUtils";
import { Dictionary, generate_uuid } from "rhea-promise";
import { EventProcessor, FullEventProcessorOptions } from "../src/eventProcessor";
import { Checkpoint } from "../src/partitionProcessor";
import { delay } from "@azure/core-amqp";
import { PartitionContext } from "../src/eventHubConsumerClientModels";
import { InMemoryCheckpointStore } from "../src/inMemoryCheckpointStore";
import { loggerForTest } from "./utils/logHelpers";
import {
  SubscriptionHandlerForTests,
  sendOneMessagePerPartition
} from "./utils/subscriptionHandlerForTests";
import { GreedyPartitionLoadBalancer, PartitionLoadBalancer } from "../src/partitionLoadBalancer";
import { AbortError, AbortSignal } from "@azure/abort-controller";
import { FakeSubscriptionEventHandlers } from "./utils/fakeSubscriptionEventHandlers";
import sinon from "sinon";
import { isLatestPosition } from "../src/eventPosition";
import { AbortController } from "@azure/abort-controller";
const env = getEnvVars();

describe("Event Processor", function(): void {
  const defaultOptions: FullEventProcessorOptions = {
    maxBatchSize: 1,
    maxWaitTimeInSeconds: 60,
    ownerLevel: 0
  };

  const service = {
    connectionString: env[EnvVarKeys.EVENTHUB_CONNECTION_STRING],
    path: env[EnvVarKeys.EVENTHUB_NAME]
  };
  let client: EventHubClient;
  let producerClient: EventHubProducerClient;

  before("validate environment", async function(): Promise<void> {
    should.exist(
      env[EnvVarKeys.EVENTHUB_CONNECTION_STRING],
      "define EVENTHUB_CONNECTION_STRING in your environment before running integration tests."
    );
    should.exist(
      env[EnvVarKeys.EVENTHUB_NAME],
      "define EVENTHUB_NAME in your environment before running integration tests."
    );
  });

  beforeEach("create the client", function() {
    client = new EventHubClient(service.connectionString, service.path, {});
    producerClient = new EventHubProducerClient(service.connectionString, service.path);
  });

  afterEach("close the connection", async function(): Promise<void> {
    await client.close();
    await producerClient.close();
  });

  describe("unit tests", () => {
    describe("_getStartingPosition", () => {
      before(() => {
        client["getPartitionIds"] = async () => ["0", "1"];
      });

      it("no checkpoint or user specified default", async () => {
        const processor = createEventProcessor(emptyCheckpointStore);

        const eventPosition = await processor["_getStartingPosition"]("0");
        isLatestPosition(eventPosition).should.be.ok;
      });

      it("has a checkpoint", async () => {
        const checkpointStore = createCheckpointStore([
          {
            offset: 1009,
            sequenceNumber: 1010,
            partitionId: "0"
          }
        ]);

        const processor = createEventProcessor(
          checkpointStore,
          // checkpoints always win over the user's specified position
          latestEventPosition
        );

        const eventPosition = await processor["_getStartingPosition"]("0");
        eventPosition!.offset!.should.equal(1009);
        should.not.exist(eventPosition!.sequenceNumber);
      });

      it("checkpoint with falsy values", async () => {
        // this caused a bug for us before - it's a perfectly valid offset
        // but we were thrown off by its falsy-ness. (actually it was
        // sequence number before but the concept is the same)
        const checkpointStore = createCheckpointStore([
          {
            offset: 0,
            sequenceNumber: 0,
            partitionId: "0"
          }
        ]);

        const processor = createEventProcessor(checkpointStore);

        const eventPosition = await processor["_getStartingPosition"]("0");
        eventPosition!.offset!.should.equal(0);
        should.not.exist(eventPosition!.sequenceNumber);
      });

      it("using a single default event position for any partition", async () => {
        const processor = createEventProcessor(emptyCheckpointStore, { offset: 1009 });

        const eventPosition = await processor["_getStartingPosition"]("0");
        eventPosition!.offset!.should.equal(1009);
        should.not.exist(eventPosition!.sequenceNumber);
      });

      it("using a fallback map", async () => {
        const fallbackPositions = { "0": { offset: 2001 } };
        // we'll purposefully omit "1" which should act as "fallback to the fallback" which is earliest()

        const processor = createEventProcessor(emptyCheckpointStore, fallbackPositions);

        const eventPositionForPartitionZero = await processor["_getStartingPosition"]("0");
        eventPositionForPartitionZero!.offset!.should.equal(2001);
        should.not.exist(eventPositionForPartitionZero!.sequenceNumber);

        const eventPositionForPartitionOne = await processor["_getStartingPosition"]("1");
        isLatestPosition(eventPositionForPartitionOne).should.be.ok;
      });

      function createEventProcessor(
        checkpointStore: CheckpointStore,
        startPosition?: FullEventProcessorOptions["startPosition"]
      ) {
        return new EventProcessor(
          EventHubConsumerClient.defaultConsumerGroupName,
          client,
          {
            processEvents: async () => {},
            processError: async () => {}
          },
          checkpointStore,
          {
            startPosition,
            maxBatchSize: 1,
            maxWaitTimeInSeconds: 1
          }
        );
      }

      const emptyCheckpointStore = createCheckpointStore([]);

      function createCheckpointStore(
        checkpointsForTest: Pick<Checkpoint, "offset" | "sequenceNumber" | "partitionId">[]
      ): CheckpointStore {
        return {
          claimOwnership: async () => {
            return [];
          },
          listCheckpoints: async () => {
            return checkpointsForTest.map((cp) => {
              return {
                fullyQualifiedNamespace: "not-used-for-this-test",
                consumerGroup: "not-used-for-this-test",
                eventHubName: "not-used-for-this-test",
                offset: cp.offset,
                sequenceNumber: cp.sequenceNumber,
                partitionId: cp.partitionId
              };
            });
          },
          listOwnership: async () => {
            return [];
          },
          updateCheckpoint: async () => {}
        };
      }
    });

    describe("_handleSubscriptionError", () => {
      let eventProcessor: EventProcessor;
      let userCallback: (() => void) | undefined;
      let errorFromCallback: Error | undefined;
      let contextFromCallback: PartitionContext | undefined;

      beforeEach(() => {
        userCallback = undefined;
        errorFromCallback = undefined;
        contextFromCallback = undefined;

        // note: we're not starting this event processor so there's nothing to stop()
        // it's only here so we can call a few private methods on it.
        eventProcessor = new EventProcessor(
          EventHubConsumerClient.defaultConsumerGroupName,
          client,
          {
            processEvents: async () => {},
            processError: async (err, context) => {
              // simulate the user messing up and accidentally throwing an error
              // we should just log it and not kill anything.
              errorFromCallback = err;
              contextFromCallback = context;

              if (userCallback) {
                userCallback();
              }
            }
          },
          new InMemoryCheckpointStore(),
          defaultOptions
        );
      });

      it("error thrown from user's processError handler", async () => {
        // the user's error handler will throw an error - won't escape from this function
        userCallback = () => {
          throw new Error("Error thrown from the user's error handler");
        };

        await eventProcessor["_handleSubscriptionError"](new Error("test error"));

        errorFromCallback!.message.should.equal("test error");
        contextFromCallback!.partitionId.should.equal("");
      });

      it("non-useful errors are filtered out", async () => {
        // the user's error handler will throw an error - won't escape from this function

        await eventProcessor["_handleSubscriptionError"](new AbortError("test error"));

        // we don't call the user's handler for abort errors
        should.not.exist(errorFromCallback);
        should.not.exist(contextFromCallback);
      });
    });

    it("if we fail to claim partitions we don't start up new processors", async () => {
      const checkpointStore = {
        claimOwnershipCalled: false,

        // the important thing is that the EventProcessor won't be able to claim
        // any partitions, causing it to go down the "I tried but failed" path.
        async claimOwnership(_: PartitionOwnership[]): Promise<PartitionOwnership[]> {
          checkpointStore.claimOwnershipCalled = true;
          return [];
        },

        // (these aren't used for this test)
        async listOwnership(): Promise<PartitionOwnership[]> {
          return [];
        },
        async updateCheckpoint(): Promise<void> {},
        async listCheckpoints(): Promise<Checkpoint[]> {
          return [];
        }
      };

      const pumpManager = {
        createPumpCalled: false,

        async createPump() {
          pumpManager.createPumpCalled = true;
        },

        async removeAllPumps() {},

        isReceivingFromPartition() {
          return false;
        }
      };

      const eventProcessor = new EventProcessor(
        EventHubConsumerClient.defaultConsumerGroupName,
        client,
        {
          processEvents: async () => {},
          processError: async () => {}
        },
        checkpointStore,
        {
          ...defaultOptions,
          pumpManager: pumpManager
        }
      );

      await eventProcessor["_claimOwnership"](
        {
          consumerGroup: "cgname",
          eventHubName: "ehname",
          fullyQualifiedNamespace: "fqdn",
          ownerId: "owner",
          partitionId: "0"
        },
        new AbortController().signal
      );

      // when we fail to claim a partition we should _definitely_
      // not attempt to start a pump.
      pumpManager.createPumpCalled.should.be.false;

      // we'll attempt to claim a partition (but won't succeed)
      checkpointStore.claimOwnershipCalled.should.be.true;
    });

    it("abandoned claims are treated as unowned claims", async () => {
      const commonFields = {
        fullyQualifiedNamespace: "irrelevant namespace",
        eventHubName: "irrelevant eventhub name",
        consumerGroup: "irrelevant consumer group"
      };

      const handlers = new FakeSubscriptionEventHandlers();
      const checkpointStore = new InMemoryCheckpointStore();

      const originalClaimedPartitions = await checkpointStore.claimOwnership([
        // abandoned claim
        { ...commonFields, partitionId: "1001", ownerId: "", etag: "abandoned etag" },
        // normally owned claim
        { ...commonFields, partitionId: "1002", ownerId: "owned partition", etag: "owned etag" }
        // 1003 - completely unowned
      ]);

      originalClaimedPartitions.sort((a, b) => a.partitionId.localeCompare(b.partitionId));

      const fakeEventHubClient = sinon.createStubInstance(EventHubClient);
      const partitionIds = ["1001", "1002", "1003"];

      fakeEventHubClient.getPartitionIds.resolves(partitionIds);
      sinon.replaceGetter(fakeEventHubClient, "eventHubName", () => commonFields.eventHubName);
      sinon.replaceGetter(
        fakeEventHubClient,
        "fullyQualifiedNamespace",
        () => commonFields.fullyQualifiedNamespace
      );

      const ep = new EventProcessor(
        commonFields.consumerGroup,
        fakeEventHubClient as any,
        handlers,
        checkpointStore,
        {
          maxBatchSize: 1,
          loopIntervalInMs: 1,
          maxWaitTimeInSeconds: 1,
          pumpManager: {
            async createPump() {},
            async removeAllPumps(): Promise<void> {},
            isReceivingFromPartition() {
              return false;
            }
          }
        }
      );

      // allow three iterations through the loop - one for each partition that
      // we expect to be claimed
      //
      // we'll let one more go through just to make sure we're not going to
      // pick up an extra surprise partition
      //
      // This particular behavior is really specific to the FairPartitionLoadBalancer but that's okay for now.
      const numTimesAbortedIsCheckedInLoop = 4;
      await ep["_runLoopWithLoadBalancing"](
        ep["_processingTarget"] as PartitionLoadBalancer,
        triggerAbortedSignalAfterNumCalls(partitionIds.length * numTimesAbortedIsCheckedInLoop)
      );

      handlers.errors.should.be.empty;

      const currentOwnerships = await checkpointStore.listOwnership(
        commonFields.fullyQualifiedNamespace,
        commonFields.eventHubName,
        commonFields.consumerGroup
      );
      currentOwnerships.sort((a, b) => a.partitionId.localeCompare(b.partitionId));

      currentOwnerships.should.deep.equal([
        {
          ...commonFields,
          partitionId: "1001",
          ownerId: ep.id,
          etag: currentOwnerships[0].etag,
          lastModifiedTimeInMs: currentOwnerships[0].lastModifiedTimeInMs
        },
        // 1002 is not going to be claimed since it's already owned so it should be untouched
        originalClaimedPartitions[1],
        {
          ...commonFields,
          partitionId: "1003",
          ownerId: ep.id,
          etag: currentOwnerships[2].etag,
          lastModifiedTimeInMs: currentOwnerships[2].lastModifiedTimeInMs
        }
      ]);

      // now let's "unclaim" everything by stopping our event processor
      await ep.stop();

      // sanity check - we were previously modifying the original instances
      // in place which...isn't right.
      currentOwnerships.should.deep.equal([
        {
          ...commonFields,
          partitionId: "1001",
          ownerId: ep.id,
          etag: currentOwnerships[0].etag,
          lastModifiedTimeInMs: currentOwnerships[0].lastModifiedTimeInMs
        },
        // 1002 is not going to be claimed since it's already owned so it should be untouched
        originalClaimedPartitions[1],
        {
          ...commonFields,
          partitionId: "1003",
          ownerId: ep.id,
          etag: currentOwnerships[2].etag,
          lastModifiedTimeInMs: currentOwnerships[2].lastModifiedTimeInMs
        }
      ]);

      const ownershipsAfterStop = await checkpointStore.listOwnership(
        commonFields.fullyQualifiedNamespace,
        commonFields.eventHubName,
        commonFields.consumerGroup
      );
      ownershipsAfterStop.sort((a, b) => a.partitionId.localeCompare(b.partitionId));

      ownershipsAfterStop.should.deep.equal([
        {
          ...commonFields,
          partitionId: "1001",
          ownerId: "",
          etag: ownershipsAfterStop[0].etag,
          lastModifiedTimeInMs: ownershipsAfterStop[0].lastModifiedTimeInMs
        },
        // 1002 is not going to be claimed since it's already owned so it should be untouched
        originalClaimedPartitions[1],
        {
          ...commonFields,
          partitionId: "1003",
          ownerId: "",
          etag: ownershipsAfterStop[2].etag,
          lastModifiedTimeInMs: ownershipsAfterStop[2].lastModifiedTimeInMs
        }
      ]);
    });
  });

  it("claimOwnership throws and is reported to the user", async () => {
    const errors = [];

    const faultyCheckpointStore: CheckpointStore = {
      listOwnership: async () => [],
      claimOwnership: async () => {
        throw new Error("Some random failure!");
      },
      updateCheckpoint: async () => {},
      listCheckpoints: async () => []
    };

    const eventProcessor = new EventProcessor(
      EventHubConsumerClient.defaultConsumerGroupName,
      client,
      {
        processEvents: async () => {},
        processError: async (err, _) => {
          errors.push(err);
        }
      },
      faultyCheckpointStore,
      {
        ...defaultOptions,
        processingTarget: new GreedyPartitionLoadBalancer(["0"])
      }
    );

    // claimOwnership() calls that fail in the runloop of eventProcessor
    // will get directed to the user's processError handler.
    eventProcessor.start();

    try {
      await loopUntil({
        name: "waiting for checkpoint store errors to show up",
        timeBetweenRunsMs: 1000,
        maxTimes: 30,
        until: async () => errors.length !== 0
      });

      errors.length.should.equal(1);
    } finally {
      // this will also fail - we "abandon" all claimed partitions at
      // when a processor is stopped (which requires us to claim them
      // with an empty owner ID).
      //
      // Note that this one gets thrown directly from stop(), rather
      // than reporting to processError() since we have a direct
      // point of contact with the user.
      await eventProcessor.stop().should.be.rejectedWith(/Some random failure!/);
    }
  });

  it("errors thrown from the user's handlers are reported to processError()", async () => {
    const errors = new Set<Error>();

    const eventProcessor = new EventProcessor(
      EventHubConsumerClient.defaultConsumerGroupName,
      client,
      {
        processClose: async () => {
          throw new Error("processClose() error");
        },
        processEvents: async () => {
          throw new Error("processEvents() error");
        },
        processInitialize: async () => {
          throw new Error("processInitialize() error");
        },
        processError: async (err, _) => {
          errors.add(err);
          throw new Error("These are logged but ignored");
        }
      },
      new InMemoryCheckpointStore(),
      {
        ...defaultOptions,
        processingTarget: new GreedyPartitionLoadBalancer(["0"]),
        startPosition: earliestEventPosition
      }
    );

    // errors that occur within the user's own event handlers will get
    // routed to their processError() handler
    eventProcessor.start();

    try {
      await loopUntil({
        name: "waiting for errors thrown from user's handlers",
        timeBetweenRunsMs: 1000,
        maxTimes: 30,
        until: async () => errors.size >= 3
      });

      const messages = [...errors].map((e) => e.message);
      messages.sort();

      messages.should.deep.equal([
        "processClose() error",
        "processEvents() error",
        "processInitialize() error"
      ]);
    } finally {
      await eventProcessor.stop();
    }
  });

  it("should expose an id", async function(): Promise<void> {
    const processor = new EventProcessor(
      EventHubConsumerClient.defaultConsumerGroupName,
      client,
      {
        processEvents: async () => {},
        processError: async () => {}
      },
      new InMemoryCheckpointStore(),
      {
        ...defaultOptions,
        startPosition: latestEventPosition
      }
    );

    const id = processor.id;
    id.length.should.be.gt(1);
  });

  it("id can be forced to be a specific value", async function(): Promise<void> {
    const processor = new EventProcessor(
      EventHubConsumerClient.defaultConsumerGroupName,
      client,
      {
        processEvents: async () => {},
        processError: async () => {}
      },
      new InMemoryCheckpointStore(),
      { ...defaultOptions, ownerId: "hello", startPosition: latestEventPosition }
    );

    processor.id.should.equal("hello");
  });

  it("should treat consecutive start invocations as idempotent", async function(): Promise<void> {
    const partitionIds = await client.getPartitionIds({});

    // ensure we have at least 2 partitions
    partitionIds.length.should.gte(2);

    const {
      subscriptionEventHandler,
      startPosition
    } = await SubscriptionHandlerForTests.startingFromHere(client);

    const processor = new EventProcessor(
      EventHubConsumerClient.defaultConsumerGroupName,
      client,
      subscriptionEventHandler,
      new InMemoryCheckpointStore(),
      {
        ...defaultOptions,
        processingTarget: new GreedyPartitionLoadBalancer(),
        startPosition: startPosition
      }
    );

    processor.start();
    processor.start();
    processor.start();

    const expectedMessages = await sendOneMessagePerPartition(partitionIds, producerClient);
    const receivedEvents = await subscriptionEventHandler.waitForEvents(partitionIds);

    // shutdown the processor
    await processor.stop();

    receivedEvents.should.deep.equal(expectedMessages);

    subscriptionEventHandler.hasErrors(partitionIds).should.be.false;
    subscriptionEventHandler.allShutdown(partitionIds).should.be.true;
  });

  it("should not throw if stop is called without start", async function(): Promise<void> {
    let didPartitionProcessorStart = false;

    const processor = new EventProcessor(
      EventHubConsumerClient.defaultConsumerGroupName,
      client,
      {
        processInitialize: async () => {
          didPartitionProcessorStart = true;
        },
        processEvents: async () => {},
        processError: async () => {}
      },
      new InMemoryCheckpointStore(),
      {
        ...defaultOptions,
        startPosition: latestEventPosition
      }
    );

    // shutdown the processor
    await processor.stop();

    didPartitionProcessorStart.should.be.false;
  });

  it("should support start after stopping", async function(): Promise<void> {
    const partitionIds = await client.getPartitionIds({});

    // ensure we have at least 2 partitions
    partitionIds.length.should.gte(2);

    const {
      subscriptionEventHandler,
      startPosition
    } = await SubscriptionHandlerForTests.startingFromHere(client);
    const partitionLoadBalancer = new GreedyPartitionLoadBalancer();

    const processor = new EventProcessor(
      EventHubConsumerClient.defaultConsumerGroupName,
      client,
      subscriptionEventHandler,
      new InMemoryCheckpointStore(),
      {
        processingTarget: partitionLoadBalancer,
        ...defaultOptions,
        startPosition: startPosition
      }
    );

    loggerForTest(`Starting processor for the first time`);
    processor.start();

    const expectedMessages = await sendOneMessagePerPartition(partitionIds, producerClient);
    const receivedEvents = await subscriptionEventHandler.waitForEvents(partitionIds);

    loggerForTest(`Stopping processor for the first time`);
    await processor.stop();

    receivedEvents.should.deep.equal(expectedMessages);

    subscriptionEventHandler.hasErrors(partitionIds).should.be.false;
    subscriptionEventHandler.allShutdown(partitionIds).should.be.true;

    // validate correct events captured for each partition

    // start it again
    loggerForTest(`Starting processor again`);
    subscriptionEventHandler.clear();

    processor.start();

    await subscriptionEventHandler.waitUntilInitialized(partitionIds);

    loggerForTest(`Stopping processor again`);
    await processor.stop();

    subscriptionEventHandler.hasErrors(partitionIds).should.be.false;
    subscriptionEventHandler.allShutdown(partitionIds).should.be.true;
  });

  describe("Partition processor", function(): void {
    it("should support processing events across multiple partitions", async function(): Promise<
      void
    > {
      const partitionIds = await client.getPartitionIds({});
      const {
        subscriptionEventHandler,
        startPosition
      } = await SubscriptionHandlerForTests.startingFromHere(client);

      const processor = new EventProcessor(
        EventHubConsumerClient.defaultConsumerGroupName,
        client,
        subscriptionEventHandler,
        new InMemoryCheckpointStore(),
        {
          ...defaultOptions,
          processingTarget: new GreedyPartitionLoadBalancer(),
          startPosition: startPosition
        }
      );

      processor.start();

      const expectedMessages = await sendOneMessagePerPartition(partitionIds, producerClient);
      const receivedEvents = await subscriptionEventHandler.waitForEvents(partitionIds);

      // shutdown the processor
      await processor.stop();

      subscriptionEventHandler.hasErrors(partitionIds).should.be.false;
      subscriptionEventHandler.allShutdown(partitionIds).should.be.true;

      receivedEvents.should.deep.equal(expectedMessages);
    });
  });

  describe("InMemory Partition Manager", function(): void {
    it("should claim ownership, get a list of ownership and update checkpoint", async function(): Promise<
      void
    > {
      const inMemoryCheckpointStore = new InMemoryCheckpointStore();
      const partitionOwnership1: PartitionOwnership = {
        fullyQualifiedNamespace: "myNamespace.servicebus.windows.net",
        eventHubName: "myEventHub",
        consumerGroup: EventHubConsumerClient.defaultConsumerGroupName,
        ownerId: generate_uuid(),
        partitionId: "0"
      };
      const partitionOwnership2: PartitionOwnership = {
        fullyQualifiedNamespace: "myNamespace.servicebus.windows.net",
        eventHubName: "myEventHub",
        consumerGroup: EventHubConsumerClient.defaultConsumerGroupName,
        ownerId: generate_uuid(),
        partitionId: "1"
      };
      const partitionOwnership = await inMemoryCheckpointStore.claimOwnership([
        partitionOwnership1,
        partitionOwnership2
      ]);
      partitionOwnership.length.should.equals(2);
      const ownershiplist = await inMemoryCheckpointStore.listOwnership(
        "myNamespace.servicebus.windows.net",
        "myEventHub",
        EventHubConsumerClient.defaultConsumerGroupName
      );
      ownershiplist.length.should.equals(2);

      const checkpoint: Checkpoint = {
        fullyQualifiedNamespace: "myNamespace.servicebus.windows.net",
        eventHubName: "myEventHub",
        consumerGroup: EventHubConsumerClient.defaultConsumerGroupName,
        partitionId: "0",
        sequenceNumber: 10,
        offset: 50
      };

      await inMemoryCheckpointStore.updateCheckpoint(checkpoint);
      const partitionOwnershipList = await inMemoryCheckpointStore.listOwnership(
        "myNamespace.servicebus.windows.net",
        "myEventHub",
        EventHubConsumerClient.defaultConsumerGroupName
      );
      partitionOwnershipList[0].partitionId.should.equals(checkpoint.partitionId);
      partitionOwnershipList[0].fullyQualifiedNamespace!.should.equals(
        "myNamespace.servicebus.windows.net"
      );
      partitionOwnershipList[0].eventHubName!.should.equals("myEventHub");
      partitionOwnershipList[0].consumerGroup!.should.equals(
        EventHubConsumerClient.defaultConsumerGroupName
      );
    });

    it("should receive events from the checkpoint", async function(): Promise<void> {
      const partitionIds = await client.getPartitionIds({});

      // ensure we have at least 2 partitions
      partitionIds.length.should.gte(2);

      let checkpointMap = new Map<string, ReceivedEventData[]>();
      partitionIds.forEach((id) => checkpointMap.set(id, []));

      let didError = false;
      let processedAtLeastOneEvent = new Set();
      const checkpointSequenceNumbers: Map<string, number> = new Map();

      let partionCount: { [x: string]: number } = {};

      class FooPartitionProcessor {
        async processEvents(events: ReceivedEventData[], context: PartitionContext) {
          processedAtLeastOneEvent.add(context.partitionId);

          !partionCount[context.partitionId]
            ? (partionCount[context.partitionId] = 1)
            : partionCount[context.partitionId]++;

          const existingEvents = checkpointMap.get(context.partitionId)!;

          for (const event of events) {
            debug("Received event: '%s' from partition: '%s'", event.body, context.partitionId);

            if (partionCount[context.partitionId] <= 50) {
              checkpointSequenceNumbers.set(context.partitionId, event.sequenceNumber);
              await context.updateCheckpoint(event);
              existingEvents.push(event);
            }
          }
        }
        async processError() {
          didError = true;
        }
      }

      const inMemoryCheckpointStore = new InMemoryCheckpointStore();
      const processor1 = new EventProcessor(
        EventHubConsumerClient.defaultConsumerGroupName,
        client,
        new FooPartitionProcessor(),
        inMemoryCheckpointStore,
        {
          ...defaultOptions,
          startPosition: earliestEventPosition
        }
      );

      // start first processor
      processor1.start();

      // create messages
      const expectedMessagePrefix = "EventProcessor test - checkpoint - ";
      const events: EventData[] = [];

      for (const partitionId of partitionIds) {
        for (let index = 1; index <= 100; index++) {
          events.push({ body: `${expectedMessagePrefix} ${index} ${partitionId}` });
        }
        await producerClient.sendBatch(events, { partitionId });
      }

      // set a delay to give a consumers a chance to receive a message
      while (checkpointSequenceNumbers.size !== partitionIds.length) {
        await delay(5000);
      }

      // shutdown the first processor
      await processor1.stop();

      const lastEventsReceivedFromProcessor1: ReceivedEventData[] = [];
      let index = 0;

      for (const partitionId of partitionIds) {
        const receivedEvents = checkpointMap.get(partitionId)!;
        lastEventsReceivedFromProcessor1[index++] = receivedEvents[receivedEvents.length - 1];
      }

      checkpointMap = new Map<string, ReceivedEventData[]>();
      partitionIds.forEach((id) => checkpointMap.set(id, []));
      partionCount = {};
      processedAtLeastOneEvent = new Set();

      const processor2 = new EventProcessor(
        EventHubConsumerClient.defaultConsumerGroupName,
        client,
        new FooPartitionProcessor(),
        inMemoryCheckpointStore,
        { ...defaultOptions, startPosition: earliestEventPosition }
      );

      const checkpoints = await inMemoryCheckpointStore.listCheckpoints(
        client.fullyQualifiedNamespace,
        client.eventHubName,
        EventHubConsumerClient.defaultConsumerGroupName
      );

      checkpoints.sort((a, b) => a.partitionId.localeCompare(b.partitionId));

      for (const checkpoint of checkpoints) {
        const expectedSequenceNumber = checkpointSequenceNumbers.get(checkpoint.partitionId);
        should.exist(expectedSequenceNumber);

        expectedSequenceNumber!.should.equal(checkpoint.sequenceNumber);
      }

      // start second processor
      processor2.start();

      // set a delay to give a consumers a chance to receive a message
      while (processedAtLeastOneEvent.size !== partitionIds.length) {
        await delay(5000);
      }

      // shutdown the second processor
      await processor2.stop();

      index = 0;
      const firstEventsReceivedFromProcessor2: ReceivedEventData[] = [];
      for (const partitionId of partitionIds) {
        const receivedEvents = checkpointMap.get(partitionId)!;
        firstEventsReceivedFromProcessor2[index++] = receivedEvents[0];
      }

      didError.should.be.false;
      index = 0;
      // validate correct events captured for each partition using checkpoint
      for (const partitionId of partitionIds) {
        debug(`Validate events for partition: ${partitionId}`);
        lastEventsReceivedFromProcessor1[index].sequenceNumber.should.equal(
          firstEventsReceivedFromProcessor2[index].sequenceNumber - 1
        );
        index++;
      }
    });

    it("makes copies and never returns internal instances directly", async () => {
      const checkpointStore = new InMemoryCheckpointStore();
      const allObjects = new Set();

      const assertUnique = (...objects: any[]) => {
        const size = allObjects.size;

        for (const obj of objects) {
          allObjects.add(obj);
          size.should.be.lessThan(allObjects.size);
        }
      };

      const basicProperties = {
        consumerGroup: "initial consumer group",
        eventHubName: "initial event hub name",
        fullyQualifiedNamespace: "initial fully qualified namespace"
      };

      const originalPartitionOwnership = {
        ...basicProperties,
        ownerId: "initial owner ID",
        partitionId: "1001"
      };

      const copyOfPartitionOwnership = {
        ...originalPartitionOwnership
      };

      assertUnique(originalPartitionOwnership);

      for (let i = 0; i < 2; ++i) {
        const ownerships = await checkpointStore.claimOwnership([originalPartitionOwnership]);

        // second sanity check - we were also modifying the input parameter
        // (which was also bad)
        copyOfPartitionOwnership.should.deep.equal(originalPartitionOwnership);

        assertUnique(...ownerships);
      }

      for (let i = 0; i < 2; ++i) {
        const ownerships = await checkpointStore.listOwnership(
          basicProperties.fullyQualifiedNamespace,
          basicProperties.eventHubName,
          basicProperties.consumerGroup
        );
        assertUnique(...ownerships);
      }

      const originalCheckpoint: Checkpoint = {
        ...basicProperties,
        sequenceNumber: 1,
        partitionId: "1",
        offset: 101
      };

      const copyOfOriginalCheckpoint = {
        ...originalCheckpoint
      };

      await checkpointStore.updateCheckpoint(originalCheckpoint);

      // checking that we don't modify input parameters
      copyOfOriginalCheckpoint.should.deep.equal(originalCheckpoint);

      for (let i = 0; i < 2; ++i) {
        const checkpoints = await checkpointStore.listCheckpoints(
          basicProperties.fullyQualifiedNamespace,
          basicProperties.eventHubName,
          basicProperties.consumerGroup
        );
        assertUnique(...checkpoints);
      }
    });
  });

  describe("Load balancing", function(): void {
    beforeEach("validate partitions", async function(): Promise<void> {
      const partitionIds = await client.getPartitionIds({});
      // ensure we have at least 3 partitions
      partitionIds.length.should.gte(
        3,
        "The load balancing tests must be ran on an Event Hub with at least 3 partitions"
      );
    });

    it("should 'steal' partitions until all the processors have reached a steady-state", async function(): Promise<
      void
    > {
      loggerForTest("starting up the stealing test");

      const processorByName: Dictionary<EventProcessor> = {};
      const checkpointStore = new InMemoryCheckpointStore();
      const partitionIds = await client.getPartitionIds({});
      const partitionOwnershipArr = new Set();

      const partitionResultsMap = new Map<
        string,
        { events: string[]; initialized: boolean; closeReason?: CloseReason }
      >();
      partitionIds.forEach((id) => partitionResultsMap.set(id, { events: [], initialized: false }));
      let didGetReceiverDisconnectedError = false;

      // The partitionProcess will need to add events to the partitionResultsMap as they are received
      class FooPartitionProcessor implements Required<SubscriptionEventHandlers> {
        async processInitialize(context: PartitionContext) {
          loggerForTest(`processInitialize(${context.partitionId})`);
          partitionResultsMap.get(context.partitionId)!.initialized = true;
        }
        async processClose(reason: CloseReason, context: PartitionContext) {
          loggerForTest(`processClose(${context.partitionId})`);
          partitionResultsMap.get(context.partitionId)!.closeReason = reason;
        }
        async processEvents(events: ReceivedEventData[], context: PartitionContext) {
          partitionOwnershipArr.add(context.partitionId);
          const existingEvents = partitionResultsMap.get(context.partitionId)!.events;
          existingEvents.push(...events.map((event) => event.body));
        }
        async processError(err: Error, context: PartitionContext) {
          loggerForTest(`processError(${context.partitionId})`);
          const errorName = (err as any).code;
          if (errorName === "ReceiverDisconnectedError") {
            didGetReceiverDisconnectedError = true;
          }
        }
      }

      // create messages
      const expectedMessagePrefix = "EventProcessor test - multiple partitions - ";
      for (const partitionId of partitionIds) {
        await producerClient.sendBatch([{ body: expectedMessagePrefix + partitionId }], { partitionId });
      }

      const processor1LoadBalancingInterval = {
        loopIntervalInMs: 1000
      };

      // working around a potential deadlock - this allows `processor-2` to more
      // aggressively pursue getting its required partitions and avoid being in
      // lockstep with `processor-1`
      const processor2LoadBalancingInterval = {
        loopIntervalInMs: processor1LoadBalancingInterval.loopIntervalInMs / 2
      };

      processorByName[`processor-1`] = new EventProcessor(
        EventHubConsumerClient.defaultConsumerGroupName,
        client,
        new FooPartitionProcessor(),
        checkpointStore,
        {
          ...defaultOptions,
          startPosition: earliestEventPosition,
          ...processor1LoadBalancingInterval
        }
      );

      processorByName[`processor-1`].start();

      await loopUntil({
        name: "All partitions are owned",
        maxTimes: 60,
        timeBetweenRunsMs: 1000,
        until: async () => partitionOwnershipArr.size === partitionIds.length,
        errorMessageFn: () => `${partitionOwnershipArr.size}/${partitionIds.length}`
      });

      processorByName[`processor-2`] = new EventProcessor(
        EventHubConsumerClient.defaultConsumerGroupName,
        client,
        new FooPartitionProcessor(),
        checkpointStore,
        {
          ...defaultOptions,
          startPosition: earliestEventPosition,
          ...processor2LoadBalancingInterval
        }
      );

      partitionOwnershipArr.size.should.equal(partitionIds.length);
      processorByName[`processor-2`].start();

      await loopUntil({
        name: "Processors are balanced",
        maxTimes: 60,
        timeBetweenRunsMs: 1000,
        until: async () => {
          // it should be impossible for 'processor-2' to have obtained the number of
          // partitions it needed without having stolen some from 'processor-1'
          // so if we haven't see any `ReceiverDisconnectedError`'s then that stealing
          // hasn't occurred yet.
          if (!didGetReceiverDisconnectedError) {
            return false;
          }

          const partitionOwnership = await checkpointStore.listOwnership(
            client.fullyQualifiedNamespace,
            client.eventHubName,
            EventHubConsumerClient.defaultConsumerGroupName
          );

          // map of ownerId as a key and partitionIds as a value
          const partitionOwnershipMap: Map<string, string[]> = ownershipListToMap(
            partitionOwnership
          );

          // if stealing has occurred we just want to make sure that _all_
          // the stealing has completed.
          const isBalanced = (friendlyName: string) => {
            const n = Math.floor(partitionIds.length / 2);
            const numPartitions = partitionOwnershipMap.get(processorByName[friendlyName].id)!
              .length;
            return numPartitions == n || numPartitions == n + 1;
          };

          if (!isBalanced(`processor-1`) || !isBalanced(`processor-2`)) {
            return false;
          }

          return true;
        }
      });

      for (const processor in processorByName) {
        await processorByName[processor].stop();
      }

      // now that all the dust has settled let's make sure that
      // a. we received some events from each partition (doesn't matter which processor)
      //    did the work
      // b. each partition was initialized
      // c. each partition should have received at least one shutdown event
      for (const partitionId of partitionIds) {
        const results = partitionResultsMap.get(partitionId)!;
        results.events.length.should.be.gte(1);
        results.initialized.should.be.true;
        (results.closeReason === CloseReason.Shutdown).should.be.true;
      }
    });

    it("should ensure that all the processors reach a steady-state where all partitions are being processed", async function(): Promise<
      void
    > {
      const processorByName: Dictionary<EventProcessor> = {};
      const partitionIds = await client.getPartitionIds({});
      const checkpointStore = new InMemoryCheckpointStore();
      const partitionOwnershipArr = new Set();
      let didError = false;

      // The partitionProcess will need to add events to the partitionResultsMap as they are received
      class FooPartitionProcessor {
        async processEvents(_events: ReceivedEventData[], context: PartitionContext) {
          partitionOwnershipArr.add(context.partitionId);
        }
        async processError() {
          didError = true;
        }
      }

      // create messages
      const expectedMessagePrefix = "EventProcessor test - multiple partitions - ";
      for (const partitionId of partitionIds) {
        await producerClient.sendBatch([{ body: expectedMessagePrefix + partitionId }], { partitionId });
      }

      for (let i = 0; i < 2; i++) {
        const processorName = `processor-${i}`;
        processorByName[processorName] = new EventProcessor(
          EventHubConsumerClient.defaultConsumerGroupName,
          client,
          new FooPartitionProcessor(),
          checkpointStore,
          { ...defaultOptions, startPosition: earliestEventPosition }
        );
        processorByName[processorName].start();
        await delay(12000);
      }

      await loopUntil({
        name: "partitionownership",
        timeBetweenRunsMs: 5000,
        maxTimes: 10,
        until: async () => partitionOwnershipArr.size === partitionIds.length
      });

      // map of ownerId as a key and partitionIds as a value
      const partitionOwnershipMap: Map<string, string[]> = new Map();

      const partitionOwnership = await checkpointStore.listOwnership(
        client.fullyQualifiedNamespace,
        client.eventHubName,
        EventHubConsumerClient.defaultConsumerGroupName
      );

      partitionOwnershipArr.size.should.equal(partitionIds.length);
      for (const processor in processorByName) {
        await processorByName[processor].stop();
      }

      for (const ownership of partitionOwnership) {
        if (!partitionOwnershipMap.has(ownership.ownerId)) {
          partitionOwnershipMap.set(ownership.ownerId, [ownership.partitionId]);
        } else {
          const arr = partitionOwnershipMap.get(ownership.ownerId);
          arr!.push(ownership.partitionId);
          partitionOwnershipMap.set(ownership.ownerId, arr!);
        }
      }

      didError.should.be.false;
      const n = Math.floor(partitionIds.length / 2);
      partitionOwnershipMap.get(processorByName[`processor-0`].id)!.length.should.oneOf([n, n + 1]);
      partitionOwnershipMap.get(processorByName[`processor-1`].id)!.length.should.oneOf([n, n + 1]);
    });

    it("should ensure that all the processors maintain a steady-state when all partitions are being processed", async function(): Promise<
      void
    > {
      const partitionIds = await client.getPartitionIds({});
      const checkpointStore = new InMemoryCheckpointStore();
      const claimedPartitionsMap = {} as { [eventProcessorId: string]: Set<string> };

      const partitionOwnershipHistory: string[] = [];

      let allPartitionsClaimed = false;
      let thrashAfterSettling = false;
      const handlers: SubscriptionEventHandlers = {
        async processInitialize(context) {
          const eventProcessorId: string = (context as any).eventProcessorId;
          const partitionId = context.partitionId;

          partitionOwnershipHistory.push(`${eventProcessorId}: init ${partitionId}`);

          loggerForTest(`[${eventProcessorId}] Claimed partition ${partitionId}`);
          if (allPartitionsClaimed) {
            thrashAfterSettling = true;
            return;
          }

          const claimedPartitions = claimedPartitionsMap[eventProcessorId] || new Set();
          claimedPartitions.add(partitionId);
          claimedPartitionsMap[eventProcessorId] = claimedPartitions;
        },
        async processEvents() {},
        async processError() {},
        async processClose(reason, context) {
          const eventProcessorId: string = (context as any).eventProcessorId;
          const partitionId = context.partitionId;
          const claimedPartitions = claimedPartitionsMap[eventProcessorId];
          claimedPartitions.delete(partitionId);
          loggerForTest(
            `[${(context as any).eventProcessorId}] processClose(${reason}) on partition ${
              context.partitionId
            }`
          );
          if (reason === CloseReason.OwnershipLost && allPartitionsClaimed) {
            loggerForTest(
              `[${(context as any).eventProcessorId}] Lost partition ${context.partitionId}`
            );
            thrashAfterSettling = true;
          }
        }
      };

      const eventProcessorOptions: FullEventProcessorOptions = {
        maxBatchSize: 1,
        maxWaitTimeInSeconds: 5,
        loopIntervalInMs: 1000,
        inactiveTimeLimitInMs: 3000,
        ownerLevel: 0,
        // For this test we don't want to actually checkpoint, just test ownership.
        startPosition: latestEventPosition
      };

      const processor1 = new EventProcessor(
        EventHubConsumerClient.defaultConsumerGroupName,
        client,
        handlers,
        checkpointStore,
        eventProcessorOptions
      );

      const processor2 = new EventProcessor(
        EventHubConsumerClient.defaultConsumerGroupName,
        client,
        handlers,
        checkpointStore,
        eventProcessorOptions
      );

      processor1.start();
      processor2.start();

      // loop until all partitions are claimed
      try {
        let lastLoopError: Record<string, any> = {};

        await loopUntil({
          name: "partitionOwnership",
          maxTimes: 30,
          timeBetweenRunsMs: 10000,

          errorMessageFn: () => JSON.stringify(lastLoopError, undefined, "  "),
          until: async () => {
            // Ensure the partition ownerships are balanced.
            const eventProcessorIds = Object.keys(claimedPartitionsMap);

            // There are 2 processors, so we should see 2 entries.
            if (eventProcessorIds.length !== 2) {
              lastLoopError = {
                reason: "Not all event processors have shown up",
                eventProcessorIds,
                partitionOwnershipHistory
              };
              return false;
            }

            const aProcessorPartitions = claimedPartitionsMap[eventProcessorIds[0]];
            const bProcessorPartitions = claimedPartitionsMap[eventProcessorIds[1]];

            // The delta between number of partitions each processor owns can't be more than 1.
            if (Math.abs(aProcessorPartitions.size - bProcessorPartitions.size) > 1) {
              lastLoopError = {
                reason: "Delta between partitions is greater than 1",
                a: Array.from(aProcessorPartitions),
                b: Array.from(bProcessorPartitions),
                partitionOwnershipHistory
              };
              return false;
            }

            // All partitions must be claimed.
            const allPartitionsClaimed =
              aProcessorPartitions.size + bProcessorPartitions.size === partitionIds.length;

            if (!allPartitionsClaimed) {
              lastLoopError = {
                reason: "All partitions not claimed",
                partitionIds,
                a: Array.from(aProcessorPartitions),
                b: Array.from(bProcessorPartitions),
                partitionOwnershipHistory
              };
            }

            return allPartitionsClaimed;
          }
        });
      } catch (err) {
        // close processors
        await Promise.all([processor1.stop(), processor2.stop()]);
        throw err;
      }

      loggerForTest(`All partitions have been claimed.`);
      allPartitionsClaimed = true;

      try {
        // loop for some time to see if thrashing occurs
        await loopUntil({
          name: "partitionThrash",
          maxTimes: 4,
          timeBetweenRunsMs: 1000,
          until: async () => thrashAfterSettling
        });
      } catch (err) {
        // swallow error, check trashAfterSettling for the condition in finally
      } finally {
        await Promise.all([processor1.stop(), processor2.stop()]);
        should.equal(
          thrashAfterSettling,
          false,
          "Detected PartitionOwnership thrashing after load-balancing has settled."
        );
      }
    });
  });

  describe("with trackLastEnqueuedEventProperties", function(): void {
    it("should have lastEnqueuedEventProperties populated when trackLastEnqueuedEventProperties is set to true", async function(): Promise<
      void
    > {
      const { startPosition } = await SubscriptionHandlerForTests.startingFromHere(client);
      const partitionIds = await client.getPartitionIds({});
      for (const partitionId of partitionIds) {
        await producerClient.sendBatch([{ body: `Hello world - ${partitionId}` }], { partitionId });
      }

      const partitionIdsSet = new Set();
      const lastEnqueuedEventPropertiesMap: Map<string, LastEnqueuedEventProperties> = new Map();
      class SimpleEventProcessor implements SubscriptionEventHandlers {
        async processEvents(_events: ReceivedEventData[], context: PartitionContext) {
          partitionIdsSet.add(context.partitionId);
          lastEnqueuedEventPropertiesMap.set(
            context.partitionId,
            context.lastEnqueuedEventProperties!
          );
        }
        async processError() {}
      }

      const processor = new EventProcessor(
        EventHubConsumerClient.defaultConsumerGroupName,
        client,
        new SimpleEventProcessor(),
        new InMemoryCheckpointStore(),
        {
          ...defaultOptions,
          trackLastEnqueuedEventProperties: true,
          processingTarget: new GreedyPartitionLoadBalancer(),
          startPosition
        }
      );

      processor.start();

      while (partitionIdsSet.size !== partitionIds.length) {
        await delay(1000);
      }

      await processor.stop();

      for (const partitionId of partitionIds) {
        debug("Getting the partition information");
        const partitionInfo = await client.getPartitionProperties(partitionId);
        debug("partition info: ", partitionInfo);

        // sanity check - no partition should report being empty since we've sent messages
        // to each one
        partitionInfo.isEmpty.should.be.false;

        const results = lastEnqueuedEventPropertiesMap.get(partitionId)!;
        should.exist(results);

        results!.offset!.should.equal(partitionInfo.lastEnqueuedOffset);
        results!.sequenceNumber!.should.equal(partitionInfo.lastEnqueuedSequenceNumber);
        results!.enqueuedOn!.getTime().should.equal(partitionInfo.lastEnqueuedOnUtc.getTime());
        results!.retrievedOn!.getTime().should.be.greaterThan(Date.now() - 60000);
      }
    });
  });
}).timeout(90000);

function ownershipListToMap(partitionOwnership: PartitionOwnership[]): Map<string, string[]> {
  const partitionOwnershipMap: Map<string, string[]> = new Map();

  for (const ownership of partitionOwnership) {
    if (!partitionOwnershipMap.has(ownership.ownerId)) {
      partitionOwnershipMap.set(ownership.ownerId, [ownership.partitionId]);
    } else {
      const arr = partitionOwnershipMap.get(ownership.ownerId);
      arr!.push(ownership.partitionId);
      partitionOwnershipMap.set(ownership.ownerId, arr!);
    }
  }

  return partitionOwnershipMap;
}

function triggerAbortedSignalAfterNumCalls(maxCalls: number): AbortSignal {
  let count = 0;

  const abortSignal: AbortSignal = {
    get aborted(): boolean {
      ++count;

      if (count >= maxCalls) {
        return true;
      }

      return false;
    },
    addEventListener: () => {},
    removeEventListener: () => {},
    onabort: () => {},
    dispatchEvent: () => true
  };

  return abortSignal;
}<|MERGE_RESOLUTION|>--- conflicted
+++ resolved
@@ -17,12 +17,8 @@
   SubscriptionEventHandlers,
   earliestEventPosition,
   latestEventPosition,
-<<<<<<< HEAD
-  CheckpointStore,
+  EventHubConsumerClient,
   EventHubProducerClient
-=======
-  EventHubConsumerClient
->>>>>>> e5c2a2b2
 } from "../src";
 import { EventHubClient } from "../src/impl/eventHubClient";
 import { EnvVarKeys, getEnvVars, loopUntil } from "./utils/testUtils";
