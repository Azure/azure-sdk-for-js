// Copyright (c) Microsoft Corporation.
// Licensed under the MIT license.

import chai from "chai";
const should = chai.should();
import chaiAsPromised from "chai-as-promised";
chai.use(chaiAsPromised);
import debugModule from "debug";
const debug = debugModule("azure:event-hubs:sender-spec");
import {
  EventData,
  EventHubProducerClient,
  EventHubConsumerClient,
  ReceivedEventData,
  EventPosition
} from "../src";
import { EventHubClient } from "../src/impl/eventHubClient";
import { SendOptions, SendBatchOptions } from "../src/models/public";
import {
  EnvVarKeys,
  getEnvVars,
  getStartingPositionsForTests,
  setTracerForTest
} from "./utils/testUtils";
import { AbortController } from "@azure/abort-controller";
<<<<<<< HEAD
import { SpanGraph } from "@azure/core-tracing";
=======
import { SpanGraph, TestSpan } from "@azure/core-tracing";
>>>>>>> f7a74a3b
import { TRACEPARENT_PROPERTY } from "../src/diagnostics/instrumentEventData";
import { EventHubProducer } from "../src/sender";
import { SubscriptionHandlerForTests } from "./utils/subscriptionHandlerForTests";
const env = getEnvVars();

describe("EventHub Sender", function(): void {
  const service = {
    connectionString: env[EnvVarKeys.EVENTHUB_CONNECTION_STRING],
    path: env[EnvVarKeys.EVENTHUB_NAME]
  };
  const client: EventHubClient = new EventHubClient(service.connectionString, service.path);
  const producerClient = new EventHubProducerClient(service.connectionString, service.path);

  before("validate environment", function(): void {
    should.exist(
      env[EnvVarKeys.EVENTHUB_CONNECTION_STRING],
      "define EVENTHUB_CONNECTION_STRING in your environment before running integration tests."
    );
    should.exist(
      env[EnvVarKeys.EVENTHUB_NAME],
      "define EVENTHUB_NAME in your environment before running integration tests."
    );
  });

  after("close the connection", async function(): Promise<void> {
    debug("Closing the client..");
    await client.close();
    await producerClient.close();
  });

  describe("Single message", function(): void {
    it("should be sent successfully.", async function(): Promise<void> {
      const data: EventData = { body: "Hello World 1" };
      await client.createProducer().send(data);
    });

    it("with partition key should be sent successfully.", async function(): Promise<void> {
      const data: EventData = { body: "Hello World 1" };
      await client.createProducer().send(data, { partitionKey: "1" });
    });

    it("with partition key as a number should be sent successfully.", async function(): Promise<
      void
    > {
      const data: EventData = { body: "Hello World 1" };
      await client.createProducer().send(data, { partitionKey: 1 as any });
    });

    it("should be sent successfully to a specific partition.", async function(): Promise<void> {
      const data: EventData = { body: "Hello World 1" };
      await client.createProducer({ partitionId: "0" }).send(data);
    });

    it("should support being cancelled", async function(): Promise<void> {
      try {
        const data: EventData = { body: "Sender single message Cancellation Test - timeout 0" };
        const sender = client.createProducer();
        // call send() once to create a connection
        await sender.send(data);
        // abortSignal event listeners will be triggered after synchronous paths are executed
        const abortSignal = AbortController.timeout(0);
        await sender.send(data, { abortSignal });
        throw new Error(`Test failure`);
      } catch (err) {
        err.name.should.equal("AbortError");
        err.message.should.equal("The send operation has been cancelled by the user.");
      }
    });

    it("should support being cancelled from an already aborted AbortSignal", async function(): Promise<
      void
    > {
      const abortController = new AbortController();
      abortController.abort();

      try {
        const data: EventData = { body: "Sender single message Cancellation Test - immediate" };
        await client.createProducer().send(data, { abortSignal: abortController.signal });
        throw new Error(`Test failure`);
      } catch (err) {
        err.name.should.equal("AbortError");
        err.message.should.equal("The send operation has been cancelled by the user.");
      }
    });

    it("should throw when partitionId and partitionKey are provided", async function(): Promise<
      void
    > {
      try {
        const data: EventData = { body: "Sender paritition id and partition key" };
        await client.createProducer({ partitionId: "0" }).send(data, { partitionKey: "1" });
        throw new Error("Test Failure");
      } catch (err) {
        err.message.should.equal(
          "Partition key is not supported when using producers that were created using a partition id."
        );
      }
    });

    it("can be manually traced", async function(): Promise<void> {
      const { tracer, resetTracer } = setTracerForTest();

      const rootSpan = tracer.startSpan("root");

      const producer = client.createProducer({ partitionId: "0" });

      await producer.send(
        { body: "single message - manual trace propagation" },
        {
          tracingOptions: {
            spanOptions: {
              parent: rootSpan.context()
            }
          }
        }
      );

      rootSpan.end();

      const rootSpans = tracer.getRootSpans();
      rootSpans.length.should.equal(1, "Should only have one root spans.");
      rootSpans[0].should.equal(rootSpan, "The root span should match what was passed in.");

      const expectedGraph: SpanGraph = {
        roots: [
          {
            name: rootSpan.name,
            children: [
              {
                name: "Azure.EventHubs.message",
                children: []
              },
              {
                name: "Azure.EventHubs.send",
                children: []
              }
            ]
          }
        ]
      };

      tracer.getSpanGraph(rootSpan.context().traceId).should.eql(expectedGraph);
      tracer.getActiveSpans().length.should.equal(0, "All spans should have had end called.");

      await producer.close();
      resetTracer();
    });
  });

  describe("Batch message", function(): void {
    it("should be sent successfully.", async function(): Promise<void> {
      const data: EventData[] = [
        {
          body: "Hello World 1"
        },
        {
          body: "Hello World 2"
        }
      ];
      await client.createProducer().send(data);
    });
    it("with partition key should be sent successfully.", async function(): Promise<void> {
      const data: EventData[] = [
        {
          body: "Hello World 1"
        },
        {
          body: "Hello World 2"
        }
      ];
      await client.createProducer().send(data, { partitionKey: 1 as any });
    });
    it("should be sent successfully to a specific partition.", async function(): Promise<void> {
      const data: EventData[] = [
        {
          body: "Hello World 1"
        },
        {
          body: "Hello World 2"
        }
      ];
      await client.createProducer({ partitionId: "0" }).send(data);
    });

    it("should support being cancelled", async function(): Promise<void> {
      try {
        const data: EventData[] = [
          {
            body: "Sender Cancellation Test - timeout 0"
          }
        ];
        const sender = client.createProducer();
        // call send() once to create a connection
        await sender.send(data);
        // abortSignal event listeners will be triggered after synchronous paths are executed
        const abortSignal = AbortController.timeout(0);
        await sender.send(data, { abortSignal });
        throw new Error(`Test failure`);
      } catch (err) {
        err.name.should.equal("AbortError");
        err.message.should.equal("The send operation has been cancelled by the user.");
      }
    });

    it("should support being cancelled from an already aborted AbortSignal", async function(): Promise<
      void
    > {
      const abortController = new AbortController();
      abortController.abort();

      try {
        const data: EventData[] = [
          {
            body: "Sender Cancellation Test - immediate"
          }
        ];
        await client.createProducer().send(data, { abortSignal: abortController.signal });
        throw new Error(`Test failure`);
      } catch (err) {
        err.name.should.equal("AbortError");
        err.message.should.equal("The send operation has been cancelled by the user.");
      }
    });

    it("should throw when partitionId and partitionKey are provided", async function(): Promise<
      void
    > {
      try {
        const data: EventData[] = [
          {
            body: "Sender paritition id and partition key"
          }
        ];
        await client.createProducer({ partitionId: "0" }).send(data, { partitionKey: "1" });
        throw new Error("Test Failure");
      } catch (err) {
        err.message.should.equal(
          "Partition key is not supported when using producers that were created using a partition id."
        );
      }
    });
  });

  describe("Create batch", function(): void {
    let consumerClient: EventHubConsumerClient;

    beforeEach(() => {
      consumerClient = new EventHubConsumerClient(
        EventHubConsumerClient.defaultConsumerGroupName,
        service.connectionString,
        service.path
      );
    });

    afterEach(() => {
      consumerClient.close();
    });

    describe("tryAdd", function() {
      it("doesn't grow if invalid events are added", async () => {
        const batch = await producerClient.createBatch({ maxSizeInBytes: 20 });
        const event = { body: Buffer.alloc(30).toString() };

        const numToAdd = 5;
        let failures = 0;
        for (let i = 0; i < numToAdd; i++) {
          if (!batch.tryAdd(event)) {
            failures++;
          }
        }

        failures.should.equal(5);
        batch.sizeInBytes.should.equal(0);
      });
    });

    it("should be sent successfully", async function(): Promise<void> {
      const list = ["Albert", `${Buffer.from("Mike".repeat(1300000))}`, "Marie"];

      const batch = await producerClient.createBatch({
        partitionId: "0"
      });

      batch.partitionId!.should.equal("0");
      should.not.exist(batch.partitionKey);
      batch.maxSizeInBytes.should.be.gt(0);

      batch.tryAdd({ body: list[0] }).should.be.ok;
      batch.tryAdd({ body: list[1] }).should.not.be.ok; // The Mike message will be rejected - it's over the limit.
      batch.tryAdd({ body: list[2] }).should.be.ok; // Marie should get added";

      const {
        subscriptionEventHandler,
        startPosition
      } = await SubscriptionHandlerForTests.startingFromHere(client);

      const subscriber = consumerClient.subscribe("0", subscriptionEventHandler, {
        startPosition
      });
      await producerClient.sendBatch(batch);

      let receivedEvents;

      try {
        receivedEvents = await subscriptionEventHandler.waitForEvents(["0"], 2);
      } finally {
        await subscriber.close();
      }

      // Mike didn't make it - the message was too big for the batch
      // and was rejected above.
      [list[0], list[2]].should.be.deep.eq(
        receivedEvents.map((event) => event.body),
        "Received messages should be equal to our sent messages"
      );
    });

    it("should be sent successfully with properties", async function(): Promise<void> {
      const properties = { test: "super" };
      const list = [
        { body: "Albert-With-Properties", properties },
        { body: "Mike-With-Properties", properties },
        { body: "Marie-With-Properties", properties }
      ];

      const batch = await producerClient.createBatch({
        partitionId: "0"
      });

      batch.maxSizeInBytes.should.be.gt(0);

      batch.tryAdd(list[0]).should.be.ok;
      batch.tryAdd(list[1]).should.be.ok;
      batch.tryAdd(list[2]).should.be.ok;

      const receivedEvents: ReceivedEventData[] = [];
      let waitUntilEventsReceivedResolver: Function;
      const waitUntilEventsReceived = new Promise((r) => (waitUntilEventsReceivedResolver = r));

      const sequenceNumber = (await consumerClient.getPartitionProperties("0"))
        .lastEnqueuedSequenceNumber;

      const subscriber = consumerClient.subscribe(
        "0",
        {
          async processError() {},
          async processEvents(events) {
            receivedEvents.push(...events);
            if (receivedEvents.length >= 3) {
              waitUntilEventsReceivedResolver();
            }
          }
        },
        {
          startPosition: {
            sequenceNumber
          },
          maxBatchSize: 3
        }
      );

      await producerClient.sendBatch(batch);
      await waitUntilEventsReceived;
      await subscriber.close();

      sequenceNumber.should.be.lessThan(receivedEvents[0].sequenceNumber);
      sequenceNumber.should.be.lessThan(receivedEvents[1].sequenceNumber);
      sequenceNumber.should.be.lessThan(receivedEvents[2].sequenceNumber);

      [list[0], list[1], list[2]].should.be.deep.eq(
        receivedEvents.map((event) => {
          return {
            body: event.body,
            properties: event.properties
          };
        }),
        "Received messages should be equal to our sent messages"
      );
    });

    it("can be manually traced", async function(): Promise<void> {
      const { tracer, resetTracer } = setTracerForTest();

      const rootSpan = tracer.startSpan("root");

      const list = [{ name: "Albert" }, { name: "Marie" }];

      const eventDataBatch = await producerClient.createBatch({
        partitionId: "0"
      });

      for (let i = 0; i < 2; i++) {
        eventDataBatch.tryAdd({ body: `${list[i].name}` }, { parentSpan: rootSpan });
      }
      await producerClient.sendBatch(eventDataBatch);
      rootSpan.end();

      const rootSpans = tracer.getRootSpans();
      rootSpans.length.should.equal(2, "Should only have two root spans.");
      rootSpans[0].should.equal(rootSpan, "The root span should match what was passed in.");

      const expectedGraph: SpanGraph = {
        roots: [
          {
            name: rootSpan.name,
            children: [
              {
                name: "Azure.EventHubs.message",
                children: []
              },
              {
                name: "Azure.EventHubs.message",
                children: []
              }
            ]
          }
        ]
      };

      tracer.getSpanGraph(rootSpan.context().traceId).should.eql(expectedGraph);
      tracer.getActiveSpans().length.should.equal(0, "All spans should have had end called.");
      resetTracer();
    });

    it("will not instrument already instrumented events", async function(): Promise<void> {
      const { tracer, resetTracer } = setTracerForTest();

      const rootSpan = tracer.startSpan("test");

      const list = [
        { name: "Albert" },
        {
          name: "Marie",
          properties: {
            [TRACEPARENT_PROPERTY]: "foo"
          }
        }
      ];

      const eventDataBatch = await producerClient.createBatch({
        partitionId: "0"
      });

      for (let i = 0; i < 2; i++) {
        eventDataBatch.tryAdd(
          { body: `${list[i].name}`, properties: list[i].properties },
          { parentSpan: rootSpan }
        );
      }
      await producerClient.sendBatch(eventDataBatch);
      rootSpan.end();

      const rootSpans = tracer.getRootSpans();
      rootSpans.length.should.equal(2, "Should only have two root spans.");
      rootSpans[0].should.equal(rootSpan, "The root span should match what was passed in.");

      const expectedGraph: SpanGraph = {
        roots: [
          {
            name: rootSpan.name,
            children: [
              {
                name: "Azure.EventHubs.message",
                children: []
              }
            ]
          }
        ]
      };

      tracer.getSpanGraph(rootSpan.context().traceId).should.eql(expectedGraph);
      tracer.getActiveSpans().length.should.equal(0, "All spans should have had end called.");
      resetTracer();
    });

    it("will support tracing batch and send", async function(): Promise<void> {
      const { tracer, resetTracer } = setTracerForTest();

      const rootSpan = tracer.startSpan("root");

      const list = [{ name: "Albert" }, { name: "Marie" }];

      const eventDataBatch = await producerClient.createBatch({
        partitionId: "0"
      });
      for (let i = 0; i < 2; i++) {
        eventDataBatch.tryAdd({ body: `${list[i].name}` }, { parentSpan: rootSpan });
      }
      await producerClient.sendBatch(eventDataBatch, {
        tracingOptions: {
          spanOptions: {
            parent: rootSpan.context()
          }
        }
      });
      rootSpan.end();

      const rootSpans = tracer.getRootSpans();
      rootSpans.length.should.equal(1, "Should only have one root span.");
      rootSpans[0].should.equal(rootSpan, "The root span should match what was passed in.");

      const expectedGraph: SpanGraph = {
        roots: [
          {
            name: rootSpan.name,
            children: [
              {
                name: "Azure.EventHubs.message",
                children: []
              },
              {
                name: "Azure.EventHubs.message",
                children: []
              },
              {
                name: "Azure.EventHubs.send",
                children: []
              }
            ]
          }
        ]
      };

      tracer.getSpanGraph(rootSpan.context().traceId).should.eql(expectedGraph);
      tracer.getActiveSpans().length.should.equal(0, "All spans should have had end called.");
      resetTracer();
    });

    it("with partition key should be sent successfully.", async function(): Promise<void> {
      const eventDataBatch = await producerClient.createBatch({ partitionKey: "1" });
      for (let i = 0; i < 5; i++) {
        eventDataBatch.tryAdd({ body: `Hello World ${i}` });
      }
      await producerClient.sendBatch(eventDataBatch);
    });

    it("with max message size should be sent successfully.", async function(): Promise<void> {
      const partitionInfo = await client.getPartitionProperties("0");
      const consumer = client.createConsumer(EventHubClient.defaultConsumerGroupName, "0", {
        sequenceNumber: partitionInfo.lastEnqueuedSequenceNumber
      });
      const eventDataBatch = await producerClient.createBatch({
        maxSizeInBytes: 5000,
        partitionId: "0"
      });
      const message = { body: `${Buffer.from("Z".repeat(4096))}` };
      for (let i = 1; i <= 3; i++) {
        const isAdded = eventDataBatch.tryAdd(message);
        if (!isAdded) {
          debug(`Unable to add ${i} event to the batch`);
          break;
        }
      }
      await producerClient.sendBatch(eventDataBatch);
      const data = await consumer.receiveBatch(3, 5);
      data.length.should.equal(1);
      message.body.should.equal(data[0].body);
      await consumer.close();
    });

    it("should throw when maxMessageSize is greater than maximum message size on the AMQP sender link", async function(): Promise<
      void
    > {
      const newClient: EventHubProducerClient = new EventHubProducerClient(
        service.connectionString,
        service.path
      );

      try {
        await newClient.createBatch({ maxSizeInBytes: 2046528 });
        throw new Error("Test Failure");
      } catch (err) {
        err.message.should.match(
          /.*Max message size \((\d+) bytes\) is greater than maximum message size \((\d+) bytes\) on the AMQP sender link.*/gi
        );
      } finally {
        await newClient.close();
      }
    });

    it("should support being cancelled", async function(): Promise<void> {
      try {
        const producer = client.createProducer();
        // abortSignal event listeners will be triggered after synchronous paths are executed
        const abortSignal = AbortController.timeout(0);
        await producer.createBatch({ abortSignal: abortSignal });
        throw new Error(`Test failure`);
      } catch (err) {
        err.name.should.equal("AbortError");
        err.message.should.equal("The create batch operation has been cancelled by the user.");
      }
    });

    it("should support being cancelled from an already aborted AbortSignal", async function(): Promise<
      void
    > {
      const abortController = new AbortController();
      abortController.abort();
      try {
        const producer = client.createProducer();
        await producer.createBatch({ abortSignal: abortController.signal });
        throw new Error(`Test failure`);
      } catch (err) {
        err.name.should.equal("AbortError");
        err.message.should.equal("The create batch operation has been cancelled by the user.");
      }
    });
  });

  describe("multiple producers", function(): void {
    let consumerClient: EventHubConsumerClient;

    beforeEach(() => {
      consumerClient = new EventHubConsumerClient(
        EventHubConsumerClient.defaultConsumerGroupName,
        service.connectionString,
        service.path
      );
    });

    afterEach(() => {
      consumerClient.close();
    });

    it("should be isolated on same partitionId", async function(): Promise<void> {
      const producers: EventHubProducer[] = [];

      // create multiple producers with the same partition id
      for (let i = 0; i < 5; i++) {
        producers.push(client.createProducer({ partitionId: "0" }));
      }

      // ensure all producers can send a message
      for (const producer of producers) {
        await producer.send({ body: "foo" });
      }

      do {
        // close one of the producers and send messages with remaining senders
        // also closes all of the senders by the end of the test!
        await producers.pop()!.close();
        for (const producer of producers) {
          await producer.send({ body: "bar" });
        }
      } while (producers.length);
    });
  });

  describe("Multiple messages", function(): void {
    let consumerClient: EventHubConsumerClient;

    beforeEach(() => {
      consumerClient = new EventHubConsumerClient(
        EventHubConsumerClient.defaultConsumerGroupName,
        service.connectionString,
        service.path
      );
    });

    afterEach(() => {
      consumerClient.close();
    });

    it("should be sent successfully in parallel", async function(): Promise<void> {
      const {
        subscriptionEventHandler,
        startPosition
      } = await SubscriptionHandlerForTests.startingFromHere(client);

      const promises = [];
      for (let i = 0; i < 5; i++) {
        promises.push(sendBatch([`Hello World ${i}`]));
      }
      await Promise.all(promises);

      const subscription = await consumerClient.subscribe(subscriptionEventHandler, {
        startPosition
      });

      try {
        const events = await subscriptionEventHandler.waitForEvents(
          await client.getPartitionIds({}),
          5
        );

        // we've allowed the server to choose which partition the messages are distributed to
        // so our expectation here is just that all the bodies have arrived
        const bodiesOnly = events.map((evt) => evt.body);
        bodiesOnly.sort();

        bodiesOnly.should.deep.equal([
          "Hello World 0",
          "Hello World 1",
          "Hello World 2",
          "Hello World 3",
          "Hello World 4"
        ]);
      } finally {
        subscription.close();
      }
    });

    it("should be sent successfully in parallel, even when exceeding max event listener count of 1000", async function(): Promise<
      void
    > {
      const senderCount = 1200;
      try {
        const promises = [];
        for (let i = 0; i < senderCount; i++) {
          promises.push(sendBatch([`Hello World ${i}`]));
        }
        await Promise.all(promises);
      } catch (err) {
        debug("An error occurred while running the test: ", err);
        throw err;
      }
    });

    it("should be sent successfully in parallel by multiple senders", async function(): Promise<
      void
    > {
      const senderCount = 3;
      try {
        const promises = [];
        for (let i = 0; i < senderCount; i++) {
          if (i === 0) {
            debug(">>>>> Sending a message to partition %d", i);
            promises.push(await sendBatch([`Hello World ${i}`], "0"));
          } else if (i === 1) {
            debug(">>>>> Sending a message to partition %d", i);
            promises.push(await sendBatch([`Hello World ${i}`], "1"));
          } else {
            debug(">>>>> Sending a message to the hub when i == %d", i);
            promises.push(await sendBatch([`Hello World ${i}`]));
          }
        }
        await Promise.all(promises);
      } catch (err) {
        debug("An error occurred while running the test: ", err);
        throw err;
      }
    });

    it("should fail when a message greater than 1 MB is sent and succeed when a normal message is sent after that on the same link.", async function(): Promise<
      void
    > {
      const data: EventData = {
        body: Buffer.from("Z".repeat(1300000))
      };
      try {
        debug("Sending a message of 300KB...");
        await client.createProducer({ partitionId: "0" }).send([data]);
        throw new Error("Test failure");
      } catch (err) {
        debug(err);
        should.exist(err);
        should.equal(err.code, "MessageTooLargeError");
        err.message.should.match(
          /.*The received message \(delivery-id:(\d+), size:(\d+) bytes\) exceeds the limit \((\d+) bytes\) currently allowed on the link\..*/gi
        );
      }
      await client.createProducer({ partitionId: "0" }).send([{ body: "Hello World EventHub!!" }]);
      debug("Sent the message successfully on the same link..");
    });

    it("can be manually traced", async function(): Promise<void> {
      const { tracer, resetTracer } = setTracerForTest();

      const rootSpan = tracer.startSpan("root");

      const producer = client.createProducer({ partitionId: "0" });

      const events = [];
      for (let i = 0; i < 5; i++) {
        events.push({ body: `multiple messages - manual trace propgation: ${i}` });
      }
      await producer.send(events, {
        tracingOptions: {
          spanOptions: {
            parent: rootSpan.context()
          }
        }
      });
      rootSpan.end();

      const rootSpans = tracer.getRootSpans();
      rootSpans.length.should.equal(1, "Should only have one root spans.");
      rootSpans[0].should.equal(rootSpan, "The root span should match what was passed in.");

      const expectedGraph: SpanGraph = {
        roots: [
          {
            name: rootSpan.name,
            children: [
              {
                name: "Azure.EventHubs.message",
                children: []
              },
              {
                name: "Azure.EventHubs.message",
                children: []
              },
              {
                name: "Azure.EventHubs.message",
                children: []
              },
              {
                name: "Azure.EventHubs.message",
                children: []
              },
              {
                name: "Azure.EventHubs.message",
                children: []
              },
              {
                name: "Azure.EventHubs.send",
                children: []
              }
            ]
          }
        ]
      };

      tracer.getSpanGraph(rootSpan.context().traceId).should.eql(expectedGraph);
      tracer.getActiveSpans().length.should.equal(0, "All spans should have had end called.");

      await producer.close();
      resetTracer();
    });

    it("skips already instrumented events when manually traced", async function(): Promise<void> {
      const { tracer, resetTracer } = setTracerForTest();

      const rootSpan = tracer.startSpan("root");

      const producer = client.createProducer({ partitionId: "0" });

      const events: EventData[] = [];
      for (let i = 0; i < 5; i++) {
        events.push({ body: `multiple messages - manual trace propgation: ${i}` });
      }
      events[0].properties = { [TRACEPARENT_PROPERTY]: "foo" };
      await producer.send(events, {
        tracingOptions: {
          spanOptions: {
            parent: rootSpan.context()
          }
        }
      });
      rootSpan.end();

      const rootSpans = tracer.getRootSpans();
      rootSpans.length.should.equal(1, "Should only have one root spans.");
      rootSpans[0].should.equal(rootSpan, "The root span should match what was passed in.");

      const expectedGraph: SpanGraph = {
        roots: [
          {
            name: rootSpan.name,
            children: [
              {
                name: "Azure.EventHubs.message",
                children: []
              },
              {
                name: "Azure.EventHubs.message",
                children: []
              },
              {
                name: "Azure.EventHubs.message",
                children: []
              },
              {
                name: "Azure.EventHubs.message",
                children: []
              },
              {
                name: "Azure.EventHubs.send",
                children: []
              }
            ]
          }
        ]
      };

      tracer.getSpanGraph(rootSpan.context().traceId).should.eql(expectedGraph);
      tracer.getActiveSpans().length.should.equal(0, "All spans should have had end called.");

      await producer.close();
      resetTracer();
    });
  });

  describe("Array of events", function() {
    let consumerClient: EventHubConsumerClient;
    let startPosition: { [partitionId: string]: EventPosition };

    beforeEach(async () => {
      consumerClient = new EventHubConsumerClient(
        EventHubConsumerClient.defaultConsumerGroupName,
        service.connectionString,
        service.path
      );

      startPosition = await getStartingPositionsForTests(consumerClient);
    });

    afterEach(() => {
      return consumerClient.close();
    });

    it("should be sent successfully", async () => {
      const data: EventData[] = [{ body: "Hello World 1" }, { body: "Hello World 2" }];
      const receivedEvents: ReceivedEventData[] = [];
      let receivingResolver: Function;

      const receivingPromise = new Promise((r) => (receivingResolver = r));
      const subscription = consumerClient.subscribe(
        {
          async processError() {},
          async processEvents(events) {
            receivedEvents.push(...events);
            receivingResolver();
          }
        },
        {
          startPosition,
          maxBatchSize: data.length
        }
      );

      await producerClient.sendBatch(data);

      await receivingPromise;
      await subscription.close();

      receivedEvents.length.should.equal(data.length);
      receivedEvents.map((e) => e.body).should.eql(data.map((d) => d.body));
    });

    it("should be sent successfully with partitionKey", async () => {
      const data: EventData[] = [{ body: "Hello World 1" }, { body: "Hello World 2" }];
      const receivedEvents: ReceivedEventData[] = [];
      let receivingResolver: Function;
      const receivingPromise = new Promise((r) => (receivingResolver = r));
      const subscription = consumerClient.subscribe(
        {
          async processError() {},
          async processEvents(events) {
            receivedEvents.push(...events);
            receivingResolver();
          }
        },
        {
          startPosition,
          maxBatchSize: data.length
        }
      );

      await producerClient.sendBatch(data, { partitionKey: "foo" });

      await receivingPromise;
      await subscription.close();

      receivedEvents.length.should.equal(data.length);
      receivedEvents.map((e) => e.body).should.eql(data.map((d) => d.body));
      for (let i = 0; i < receivedEvents.length; i++) {
        receivedEvents[i].body.should.equal(data[i].body);
      }
    });

    it("should be sent successfully with partitionId", async () => {
      const partitionId = "0";
      const data: EventData[] = [{ body: "Hello World 1" }, { body: "Hello World 2" }];
      const receivedEvents: ReceivedEventData[] = [];
      let receivingResolver: Function;
      const receivingPromise = new Promise((r) => (receivingResolver = r));
      const subscription = consumerClient.subscribe(
        partitionId,
        {
          async processError() {},
          async processEvents(events) {
            receivedEvents.push(...events);
            receivingResolver();
          }
        },
        {
          startPosition,
          maxBatchSize: data.length
        }
      );

      await producerClient.sendBatch(data, { partitionId });

      await receivingPromise;
      await subscription.close();

      receivedEvents.length.should.equal(data.length);
      receivedEvents.map((e) => e.body).should.eql(data.map((d) => d.body));
      for (let i = 0; i < receivedEvents.length; i++) {
        receivedEvents[i].body.should.equal(data[i].body);
      }
    });

    it("can be manually traced", async function(): Promise<void> {
      const { tracer, resetTracer } = setTracerForTest();

      const rootSpan = tracer.startSpan("root");

      const events = [];
      for (let i = 0; i < 5; i++) {
        events.push({ body: `multiple messages - manual trace propgation: ${i}` });
      }
      await producerClient.sendBatch(events, {
        tracingOptions: {
          spanOptions: {
            parent: rootSpan.context()
          }
        }
      });
      rootSpan.end();

      const rootSpans = tracer.getRootSpans();
      rootSpans.length.should.equal(1, "Should only have one root spans.");
      rootSpans[0].should.equal(rootSpan, "The root span should match what was passed in.");

      const expectedGraph: SpanGraph = {
        roots: [
          {
            name: rootSpan.name,
            children: [
              {
                name: "Azure.EventHubs.message",
                children: []
              },
              {
                name: "Azure.EventHubs.message",
                children: []
              },
              {
                name: "Azure.EventHubs.message",
                children: []
              },
              {
                name: "Azure.EventHubs.message",
                children: []
              },
              {
                name: "Azure.EventHubs.message",
                children: []
              },
              {
                name: "Azure.EventHubs.send",
                children: []
              }
            ]
          }
        ]
      };

      tracer.getSpanGraph(rootSpan.context().traceId).should.eql(expectedGraph);
      tracer.getActiveSpans().length.should.equal(0, "All spans should have had end called.");
<<<<<<< HEAD
=======

      const knownSendSpans = tracer
        .getKnownSpans()
        .filter((span: TestSpan) => span.name === "Azure.EventHubs.send");
      knownSendSpans.length.should.equal(1, "There should have been one send span.");
      knownSendSpans[0].attributes.should.deep.equal({
        "az.namespace": "Microsoft.EventHub",
        "message_bus.destination": producerClient.eventHubName,
        "peer.address": producerClient.fullyQualifiedNamespace
      });
>>>>>>> f7a74a3b
      resetTracer();
    });

    it("skips already instrumented events when manually traced", async function(): Promise<void> {
      const { tracer, resetTracer } = setTracerForTest();

      const rootSpan = tracer.startSpan("root");

      const events: EventData[] = [];
      for (let i = 0; i < 5; i++) {
        events.push({ body: `multiple messages - manual trace propgation: ${i}` });
      }
      events[0].properties = { [TRACEPARENT_PROPERTY]: "foo" };
      await producerClient.sendBatch(events, {
        tracingOptions: {
          spanOptions: {
            parent: rootSpan.context()
          }
        }
      });
      rootSpan.end();

      const rootSpans = tracer.getRootSpans();
      rootSpans.length.should.equal(1, "Should only have one root spans.");
      rootSpans[0].should.equal(rootSpan, "The root span should match what was passed in.");

      const expectedGraph: SpanGraph = {
        roots: [
          {
            name: rootSpan.name,
            children: [
              {
                name: "Azure.EventHubs.message",
                children: []
              },
              {
                name: "Azure.EventHubs.message",
                children: []
              },
              {
                name: "Azure.EventHubs.message",
                children: []
              },
              {
                name: "Azure.EventHubs.message",
                children: []
              },
              {
                name: "Azure.EventHubs.send",
                children: []
              }
            ]
          }
        ]
      };

      tracer.getSpanGraph(rootSpan.context().traceId).should.eql(expectedGraph);
      tracer.getActiveSpans().length.should.equal(0, "All spans should have had end called.");
      resetTracer();
    });
  });

  describe("Validation", function() {
    describe("sendBatch", function() {
      describe("with EventDataBatch", function() {
        it("works if partitionKeys match", async () => {
          const misconfiguredOptions: SendBatchOptions = {
            partitionKey: "foo"
          };
          const batch = await producerClient.createBatch({ partitionKey: "foo" });
          await producerClient.sendBatch(batch, misconfiguredOptions);
        });
        it("works if partitionIds match", async () => {
          const misconfiguredOptions: SendBatchOptions = {
            partitionId: "0"
          };
          const batch = await producerClient.createBatch({ partitionId: "0" });
          await producerClient.sendBatch(batch, misconfiguredOptions);
        });
        it("throws an error if partitionKeys don't match", async () => {
          const badOptions: SendBatchOptions = {
            partitionKey: "bar"
          };
          const batch = await producerClient.createBatch({ partitionKey: "foo" });
          try {
            await producerClient.sendBatch(batch, badOptions);
            throw new Error("Test failure");
          } catch (err) {
            err.message.should.equal(
              "The partitionKey (bar) set on sendBatch does not match the partitionKey (foo) set when creating the batch."
            );
          }
        });
        it("throws an error if partitionKeys don't match (undefined)", async () => {
          const badOptions: SendBatchOptions = {
            partitionKey: "bar"
          };
          const batch = await producerClient.createBatch();
          try {
            await producerClient.sendBatch(batch, badOptions);
            throw new Error("Test failure");
          } catch (err) {
            err.message.should.equal(
              "The partitionKey (bar) set on sendBatch does not match the partitionKey (undefined) set when creating the batch."
            );
          }
        });
        it("throws an error if partitionIds don't match", async () => {
          const badOptions: SendBatchOptions = {
            partitionId: "0"
          };
          const batch = await producerClient.createBatch({ partitionId: "1" });
          try {
            await producerClient.sendBatch(batch, badOptions);
            throw new Error("Test failure");
          } catch (err) {
            err.message.should.equal(
              "The partitionId (0) set on sendBatch does not match the partitionId (1) set when creating the batch."
            );
          }
        });
        it("throws an error if partitionIds don't match (undefined)", async () => {
          const badOptions: SendBatchOptions = {
            partitionId: "0"
          };
          const batch = await producerClient.createBatch();
          try {
            await producerClient.sendBatch(batch, badOptions);
            throw new Error("Test failure");
          } catch (err) {
            err.message.should.equal(
              "The partitionId (0) set on sendBatch does not match the partitionId (undefined) set when creating the batch."
            );
          }
        });
        it("throws an error if partitionId and partitionKey are set (create, send)", async () => {
          const badOptions: SendBatchOptions = {
            partitionKey: "foo"
          };
          const batch = await producerClient.createBatch({ partitionId: "0" });
          try {
            await producerClient.sendBatch(batch, badOptions);
            throw new Error("Test failure");
          } catch (err) {
            err.message.should.not.equal("Test failure");
          }
        });
        it("throws an error if partitionId and partitionKey are set (send, create)", async () => {
          const badOptions: SendBatchOptions = {
            partitionId: "0"
          };
          const batch = await producerClient.createBatch({ partitionKey: "foo" });
          try {
            await producerClient.sendBatch(batch, badOptions);
            throw new Error("Test failure");
          } catch (err) {
            err.message.should.not.equal("Test failure");
          }
        });
        it("throws an error if partitionId and partitionKey are set (send, send)", async () => {
          const badOptions: SendBatchOptions = {
            partitionKey: "foo",
            partitionId: "0"
          };
          const batch = await producerClient.createBatch();
          try {
            await producerClient.sendBatch(batch, badOptions);
            throw new Error("Test failure");
          } catch (err) {
            err.message.should.not.equal("Test failure");
          }
        });
      });
      describe("with events array", function() {
        it("throws an error if partitionId and partitionKey are set", async () => {
          const badOptions: SendBatchOptions = {
            partitionKey: "foo",
            partitionId: "0"
          };
          const batch = [{ body: "Hello 1" }, { body: "Hello 2" }];
          try {
            await producerClient.sendBatch(batch, badOptions);
            throw new Error("Test failure");
          } catch (err) {
            err.message.should.equal(
              "The partitionId (0) and partitionKey (foo) cannot both be specified."
            );
          }
        });
      });
    });
  });

  describe("Negative scenarios", function(): void {
    it("a message greater than 1 MB should fail.", async function(): Promise<void> {
      const data: EventData = {
        body: Buffer.from("Z".repeat(1300000))
      };
      try {
        await client.createProducer().send([data]);
        throw new Error("Test failure");
      } catch (err) {
        debug(err);
        should.exist(err);
        should.equal(err.code, "MessageTooLargeError");
        err.message.should.match(
          /.*The received message \(delivery-id:(\d+), size:(\d+) bytes\) exceeds the limit \((\d+) bytes\) currently allowed on the link\..*/gi
        );
      }
    });

    describe("on invalid partition ids like", function(): void {
      // tslint:disable-next-line: no-null-keyword
      const invalidIds = ["XYZ", "-1", "1000", "-"];
      invalidIds.forEach(function(id: string | null): void {
        it(`"${id}" should throw an error`, async function(): Promise<void> {
          try {
            debug("Created sender and will be sending a message to partition id ...", id);
            await client
              .createProducer({ partitionId: id as any })
              .send([{ body: "Hello world!" }]);
            debug("sent the message.");
            throw new Error("Test failure");
          } catch (err) {
            debug(`>>>> Received error for invalid partition id "${id}" - `, err);
            should.exist(err);
            err.message.should.match(
              /.*The specified partition is invalid for an EventHub partition sender or receiver.*/gi
            );
          }
        });
      });

      const invalidIds2 = ["", " "];
      invalidIds2.forEach(function(id: string): void {
        it(`"${id}" should throw an invalid EventHub address error`, async function(): Promise<void> {
          try {
            debug("Created sender and will be sending a message to partition id ...", id);
            await client
              .createProducer({ partitionId: id as any })
              .send([{ body: "Hello world!" }]);
            debug("sent the message.");
            throw new Error("Test failure");
          } catch (err) {
            debug(`>>>> Received invalid EventHub address error for partition id "${id}" - `, err);
            should.exist(err);
            err.message.should.match(
              /.*Invalid EventHub address. It must be either of the following.*/gi
            );
          }
        });
      });
    });
  });

  async function sendBatch(
    bodies: any[],
    partitionId: string,
    options?: SendOptions
  ): Promise<void>;
  async function sendBatch(bodies: any[], options?: SendOptions): Promise<void>;
  async function sendBatch(
    bodies1: any[],
    partitionIdOrOptions2: string | SendOptions | undefined,
    options3?: SendOptions
  ): Promise<void> {
    let sendOptions: SendOptions | undefined = options3;

    let partitionId: string | undefined = undefined;

    if (typeof partitionIdOrOptions2 !== "string") {
      sendOptions = partitionIdOrOptions2 as SendOptions;
    } else {
      partitionId = partitionIdOrOptions2;
      sendOptions = options3;
    }

    const batch = await producerClient.createBatch({
      abortSignal: sendOptions && sendOptions.abortSignal,
      partitionId: partitionId
    });

    for (const body of bodies1) {
      batch.tryAdd({ body }).should.be.ok;
    }

    await producerClient.sendBatch(batch, sendOptions);
  }
}).timeout(20000);<|MERGE_RESOLUTION|>--- conflicted
+++ resolved
@@ -23,11 +23,7 @@
   setTracerForTest
 } from "./utils/testUtils";
 import { AbortController } from "@azure/abort-controller";
-<<<<<<< HEAD
-import { SpanGraph } from "@azure/core-tracing";
-=======
 import { SpanGraph, TestSpan } from "@azure/core-tracing";
->>>>>>> f7a74a3b
 import { TRACEPARENT_PROPERTY } from "../src/diagnostics/instrumentEventData";
 import { EventHubProducer } from "../src/sender";
 import { SubscriptionHandlerForTests } from "./utils/subscriptionHandlerForTests";
@@ -1090,8 +1086,6 @@
 
       tracer.getSpanGraph(rootSpan.context().traceId).should.eql(expectedGraph);
       tracer.getActiveSpans().length.should.equal(0, "All spans should have had end called.");
-<<<<<<< HEAD
-=======
 
       const knownSendSpans = tracer
         .getKnownSpans()
@@ -1102,7 +1096,6 @@
         "message_bus.destination": producerClient.eventHubName,
         "peer.address": producerClient.fullyQualifiedNamespace
       });
->>>>>>> f7a74a3b
       resetTracer();
     });
 
