// Copyright (c) Microsoft Corporation.
// Licensed under the MIT license.

import { CheckpointStore, PartitionOwnership, Checkpoint } from "@azure/event-hubs";
import { odata, TableClient, TableInsertEntityHeaders } from "@azure/data-tables";
import { logger, logErrorStackTrace } from "./log";

/**
<<<<<<< HEAD
 * checks if value of timestamp is a string
=======
 * Checks if the value contains a `Timestamp` field of type `string`.
 *
 *
>>>>>>> 23b6b6d6
 */
function _hasTimestamp<T extends TableInsertEntityHeaders>(
  value: T
): value is T & { Timestamp: string } {
  return typeof (value as any).Timestamp === "string";
}

/**
 * A checkpoint entity of type CheckpointEntity to be stored in the table
 * @internal
 *
 */
export interface CheckpointEntity {
  /**
   * The partitionKey is a composite key assembled in the following format:
   * `${fullyQualifiedNamespace} ${eventHubName} ${consumerGroup} Checkpoint`
   */
  partitionKey: string;
  /**
   * The rowKey is the partitionId
   *
   */
  rowKey: string;
  sequencenumber: string;
  offset: string;
}

/**
 * An ownership entity of type PartitionOwnership to be stored in the table
 * @internal
 * @hidden
 */
export interface PartitionOwnershipEntity {
  /**
   * The partitionKey is a composite key assembled in the following format:
   * `${fullyQualifiedNamespace} ${eventHubName} ${consumerGroup} Ownership`
   */
  partitionKey: string;
  /**
   * The rowKey is the partitionId
   *
   */
  rowKey: string;
  ownerid: string;
}

/**
 * An implementation of CheckpointStore that uses Azure Table Storage to persist checkpoint data.
 */
export class TableCheckpointStore implements CheckpointStore {
  private _tableClient: TableClient;

  constructor(tableClient: TableClient) {
    this._tableClient = tableClient;
  }

  /**
   * Get the list of all existing partition ownership from the underlying data store. May return empty
   * results if there are is no existing ownership information.
   * Partition Ownership contains the information on which `EventHubConsumerClient` subscribe call is currently processing the partition.
   *
   * @param fullyQualifiedNamespace - The fully qualified Event Hubs namespace. This is likely to be similar to
   * <yournamespace>.servicebus.windows.net.
   * @param eventHubName - The event hub name.
   * @param consumerGroup - The consumer group name.
   * @param options - A set of options that can be specified to influence the behavior of this method.
   *  - `abortSignal`: A signal used to request operation cancellation.
   *  - `tracingOptions`: Options for configuring tracing.
   * @returns Partition ownership details of all the partitions that have had an owner.
   */
  async listOwnership(
    fullyQualifiedNamespace: string,
    eventHubName: string,
    consumerGroup: string
  ): Promise<PartitionOwnership[]> {
    const partitionKey = `${fullyQualifiedNamespace} ${eventHubName} ${consumerGroup} Ownership`;
    const partitionOwnershipArray: PartitionOwnership[] = [];
    const entitiesIter = this._tableClient.listEntities<PartitionOwnershipEntity>({
      queryOptions: { filter: odata`PartitionKey eq ${partitionKey}` }
    });
    try {
      for await (const entity of entitiesIter) {
        if (!entity.timestamp) {
          throw new Error(
            `Unable to retrieve timestamp from partitionKey "${partitionKey}", rowKey "${entity.rowKey}"`
          );
        }

        const partitionOwnership: PartitionOwnership = {
          fullyQualifiedNamespace,
          eventHubName,
          consumerGroup,
          ownerId: entity.ownerid,
          partitionId: entity.rowKey,
          lastModifiedTimeInMs: new Date(entity.timestamp).getTime(),
          etag: entity.etag
        };
        partitionOwnershipArray.push(partitionOwnership);
      }
      return partitionOwnershipArray;
    } catch (err) {
      logger.warning(`Error occurred while fetching the list of entities`, err.message);
      logErrorStackTrace(err);
      if (err?.name === "AbortError") throw err;

      throw new Error(`Error occurred while fetching the list of entities. \n${err}`);
    }
  }

  /**
   * Claim ownership of a list of partitions. This will return the list of partitions that were
   * successfully claimed.
   *
   * @param partitionOwnership - The list of partition ownership this instance is claiming to own.
   * @param options - A set of options that can be specified to influence the behavior of this method.
   *  - `abortSignal`: A signal used to request operation cancellation.
   *  - `tracingOptions`: Options for configuring tracing.
   * @returns A list partitions this instance successfully claimed ownership.
   */
  async claimOwnership(partitionOwnership: PartitionOwnership[]): Promise<PartitionOwnership[]> {
    const partitionOwnershipArray: PartitionOwnership[] = [];

    for (const ownership of partitionOwnership) {
      const updatedOwnership = { ...ownership };
      const partitionKey = `${ownership.fullyQualifiedNamespace} ${ownership.eventHubName} ${ownership.consumerGroup} Ownership`;
      const ownershipEntity: PartitionOwnershipEntity = {
        partitionKey: partitionKey,
        rowKey: ownership.partitionId,
        ownerid: ownership.ownerId
      };

      // When we have an etag, we know the entity existed.
      // If we encounter an error we should fail.
      try {
        if (ownership.etag) {
          const updatedMetadata = await this._tableClient.updateEntity(ownershipEntity, "Replace", {
            etag: ownership.etag
          });
          const entityRetrieved = await this._tableClient.getEntity(
            ownershipEntity.partitionKey,
            ownershipEntity.rowKey
          );
          if (!entityRetrieved.timestamp) {
            throw new Error(
              `Unable to retrieve timestamp from partitionKey "${partitionKey}", rowKey "${entityRetrieved.rowKey}"`
            );
          }
          updatedOwnership.lastModifiedTimeInMs = new Date(entityRetrieved.timestamp).getTime();
          updatedOwnership.etag = updatedMetadata.etag;
          partitionOwnershipArray.push(updatedOwnership);
          logger.info(
            `[${ownership.ownerId}] Claimed ownership successfully for partition: ${ownership.partitionId}`,
            `LastModifiedTime: ${ownership.lastModifiedTimeInMs}, ETag: ${ownership.etag}`
          );
        } else {
          const newOwnershipMetadata = await this._tableClient.createEntity(ownershipEntity, {
            requestOptions: {
              customHeaders: {
                Prefer: "return-content"
              }
            }
          });

          if (!_hasTimestamp(newOwnershipMetadata)) {
            throw new Error(
              `Unable to retrieve timestamp from partitionKey "${partitionKey}", rowKey "${ownershipEntity.rowKey}"`
            );
          }

          updatedOwnership.lastModifiedTimeInMs = new Date(
            newOwnershipMetadata.Timestamp
          ).getTime();
          updatedOwnership.etag = newOwnershipMetadata.etag;
          partitionOwnershipArray.push(updatedOwnership);
        }
      } catch (err) {
        if (err.statusCode === 412) {
          // etag failures (precondition not met) aren't fatal errors. They happen
          // as multiple consumers attempt to claim the same partition (first one wins)
          // and losers get this error.
          logger.verbose(
            `[${ownership.ownerId}] Did not claim partition ${ownership.partitionId}. Another processor has already claimed it.`
          );
          continue;
        }
        logger.warning(
          `Error occurred while claiming ownership for partition: ${ownership.partitionId}`,
          err.message
        );
        logErrorStackTrace(err);
      }
    }
    return partitionOwnershipArray;
  }

  /**
   * Lists all the checkpoints in a data store for a given namespace, eventhub and consumer group.
   *
   * @param fullyQualifiedNamespace - The fully qualified Event Hubs namespace. This is likely to be similar to
   * <yournamespace>.servicebus.windows.net.
   * @param eventHubName - The event hub name.
   * @param consumerGroup - The consumer group name.
   * @param options - A set of options that can be specified to influence the behavior of this method.
   *  - `abortSignal`: A signal used to request operation cancellation.
   *  - `tracingOptions`: Options for configuring tracing.
   */
  async listCheckpoints(
    fullyQualifiedNamespace: string,
    eventHubName: string,
    consumerGroup: string
  ): Promise<Checkpoint[]> {
    const partitionKey = `${fullyQualifiedNamespace} ${eventHubName} ${consumerGroup} Checkpoint`;
    const checkpoints: Checkpoint[] = [];
    const entitiesIter = this._tableClient.listEntities<CheckpointEntity>({
      queryOptions: { filter: odata`PartitionKey eq ${partitionKey}` }
    });
    for await (const entity of entitiesIter) {
      checkpoints.push({
        consumerGroup,
        eventHubName,
        fullyQualifiedNamespace,
        partitionId: entity.rowKey,
        offset: parseInt(entity.offset, 10),
        sequenceNumber: parseInt(entity.sequencenumber, 10)
      });
    }
    return checkpoints;
  }

  /**
   * Updates the checkpoint in the data store for a partition.
   *
   * @param checkpoint - The checkpoint.
   * @param options - A set of options that can be specified to influence the behavior of this method.
   *  - `abortSignal`: A signal used to request operation cancellation.
   *  - `tracingOptions`: Options for configuring tracing.
   * @returns A promise that resolves when the checkpoint has been updated.
   */
  async updateCheckpoint(checkpoint: Checkpoint): Promise<void> {
    const partitionKey = `${checkpoint.fullyQualifiedNamespace} ${checkpoint.eventHubName} ${checkpoint.consumerGroup} Checkpoint`;
    const checkpointEntity: CheckpointEntity = {
      partitionKey: partitionKey,
      rowKey: checkpoint.partitionId,
      sequencenumber: checkpoint.sequenceNumber.toString(),
      offset: checkpoint.offset.toString()
    };
    try {
      await this._tableClient.upsertEntity(checkpointEntity);
      logger.verbose(`Updated checkpoint successfully for partition: ${checkpoint.partitionId}`);
      return;
    } catch (err) {
      logger.verbose(
        `Error occurred while upating the checkpoint for partition: ${checkpoint.partitionId}.`,
        err.message
      );
      throw err;
    }
  }
}<|MERGE_RESOLUTION|>--- conflicted
+++ resolved
@@ -6,13 +6,8 @@
 import { logger, logErrorStackTrace } from "./log";
 
 /**
-<<<<<<< HEAD
- * checks if value of timestamp is a string
-=======
+ * 
  * Checks if the value contains a `Timestamp` field of type `string`.
- *
- *
->>>>>>> 23b6b6d6
  */
 function _hasTimestamp<T extends TableInsertEntityHeaders>(
   value: T
