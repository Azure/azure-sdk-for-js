--- conflicted
+++ resolved
@@ -72,15 +72,9 @@
   "dependencies": {
     "@azure/abort-controller": "workspace:*",
     "@azure/data-tables": "^13.3.0",
-<<<<<<< HEAD
-    "@azure/event-hubs": "6.0.0-beta.1",
+    "@azure/event-hubs": "workspace:*",
     "@azure/logger": "workspace:*",
     "tslib": "catalog:"
-=======
-    "@azure/event-hubs": "^6.0.0",
-    "@azure/logger": "^1.1.4",
-    "tslib": "^2.8.1"
->>>>>>> 07a14f87
   },
   "devDependencies": {
     "@azure-tools/test-credential": "workspace:*",
