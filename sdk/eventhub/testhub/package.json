{
  "name": "testhub",
  "version": "0.1.0",
  "license": "MIT",
  "engine": {
    "node": ">=6.0.0"
  },
  "bin": {
    "testhub": "./dist/cli.js"
  },
  "scripts": {
    "audit": "node ../../../common/scripts/rush-audit.js && rimraf node_modules package-lock.json && npm i --package-lock-only 2>&1 && npm audit",
    "build": "tsc",
    "check-format": "true",
    "clean": "rimraf dist dist-esm test-dist typings *.tgz *.log",
    "format": "true",
    "lint": "true",
    "pack": "npm pack 2>&1",
    "prebuild": "npm run clean",
    "prepare": "npm run build",
    "test": "true"
  },
  "dependencies": {
    "@azure/event-hubs": "^1.0.6",
    "@azure/event-processor-host": "^1.0.6",
    "@types/node": "^8.0.0",
    "@types/uuid": "^3.4.3",
    "@types/yargs": "^11.0.0",
    "async-lock": "^1.1.3",
    "death": "^1.1.0",
    "debug": "^3.1.0",
    "is-buffer": "^2.0.3",
    "jssha": "^2.3.1",
    "ms-rest": "^2.3.3",
    "ms-rest-azure": "^2.5.9",
    "rhea": "^1.0.4",
    "rimraf": "^2.6.2",
    "tslib": "^1.9.3",
    "typescript": "^3.2.2",
    "uuid": "^3.3.2",
    "yargs": "^11.0.0"
<<<<<<< HEAD
=======
  },
  "bin": {
    "testhub": "./dist/cli.js"
  },
  "scripts": {
    "audit": "node ../../../common/scripts/rush-audit.js && rimraf node_modules package-lock.json && npm i --package-lock-only 2>&1 && npm audit",
    "build:test": "npm run build",
    "build": "tsc",
    "check-format": "echo skipped",
    "clean": "rimraf dist dist-esm test-dist typings *.tgz *.log",
    "format": "echo skipped",
    "integration-test:browser": "echo skipped",
    "integration-test:node": "echo skipped",
    "integration-test": "npm run integration-test:node && npm run integration-test:browser",
    "lint:fix": "echo skipped",
    "lint": "echo skipped",
    "pack": "npm pack 2>&1",
    "prebuild": "npm run clean",
    "prepare": "npm run build",
    "test:browser": "npm run build:test && npm run unit-test:browser && npm run integration-test:browser",
    "test:node": "npm run build:test && npm run unit-test:node && npm run integration-test:node",
    "test": "npm run build:test && npm run unit-test && npm run integration-test",
    "unit-test:browser": "echo skipped",
    "unit-test:node": "echo skipped",
    "unit-test": "npm run unit-test:node && npm run unit-test:browser"
>>>>>>> 0186e89c
  }
}<|MERGE_RESOLUTION|>--- conflicted
+++ resolved
@@ -39,8 +39,6 @@
     "typescript": "^3.2.2",
     "uuid": "^3.3.2",
     "yargs": "^11.0.0"
-<<<<<<< HEAD
-=======
   },
   "bin": {
     "testhub": "./dist/cli.js"
@@ -66,6 +64,5 @@
     "unit-test:browser": "echo skipped",
     "unit-test:node": "echo skipped",
     "unit-test": "npm run unit-test:node && npm run unit-test:browser"
->>>>>>> 0186e89c
   }
 }