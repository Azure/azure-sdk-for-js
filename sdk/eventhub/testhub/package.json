--- conflicted
+++ resolved
@@ -12,7 +12,6 @@
   "scripts": {
     "audit": "node ../../../common/scripts/rush-audit.js && rimraf node_modules package-lock.json && npm i --package-lock-only 2>&1 && npm audit",
     "build": "tsc",
-    "build:samples": "echo Skipped.",
     "build:test": "npm run build",
     "check-format": "echo skipped",
     "clean": "rimraf dist dist-esm test-dist typings *.tgz *.log",
@@ -29,15 +28,10 @@
     "test": "npm run build:test && npm run unit-test && npm run integration-test",
     "test:browser": "npm run build:test && npm run unit-test:browser && npm run integration-test:browser",
     "test:node": "npm run build:test && npm run unit-test:node && npm run integration-test:node",
-    "unit-test": "npm run unit-test:node && npm run unit-test:browser",
     "unit-test:browser": "echo skipped",
-<<<<<<< HEAD
-    "unit-test:node": "echo skipped"
-=======
     "unit-test:node": "echo skipped",
     "unit-test": "npm run unit-test:node && npm run unit-test:browser",
     "build:samples": "echo Skipped."
->>>>>>> 1cc6607d
   },
   "dependencies": {
     "@azure/event-hubs": "^2.1.4",
