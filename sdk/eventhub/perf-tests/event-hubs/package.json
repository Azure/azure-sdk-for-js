--- conflicted
+++ resolved
@@ -8,21 +8,14 @@
   "author": "",
   "license": "ISC",
   "dependencies": {
-    "@azure-tools/test-perf": "^1.0.0",
-<<<<<<< HEAD
+    "@azure-tools/test-perf": "workspace:~",
     "@azure/core-amqp": "workspace:~",
-    "@azure/event-hubs": "^5.6.0",
+    "@azure/event-hubs": "workspace:~",
     "dotenv": "catalog:",
-=======
-    "@azure/core-amqp": "^4.0.0",
-    "@azure/event-hubs": "^5.6.0",
-    "dotenv": "^16.0.0",
->>>>>>> e460e3b0
     "moment": "^2.24.0",
     "uuid": "^8.3.0"
   },
   "devDependencies": {
-<<<<<<< HEAD
     "@azure/dev-tool": "workspace:~",
     "@types/node": "catalog:",
     "@types/uuid": "^8.0.0",
@@ -32,16 +25,6 @@
     "ts-node": "^10.0.0",
     "tslib": "catalog:",
     "typescript": "catalog:"
-=======
-    "@azure/dev-tool": "^1.0.0",
-    "@types/node": "^18.0.0",
-    "@types/uuid": "^8.0.0",
-    "eslint": "^9.9.0",
-    "rimraf": "^5.0.5",
-    "ts-node": "^10.0.0",
-    "tslib": "^2.2.0",
-    "typescript": "~5.6.2"
->>>>>>> e460e3b0
   },
   "private": true,
   "scripts": {
