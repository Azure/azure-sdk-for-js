{
  "name": "@azure/arm-quota",
  "sdk-type": "mgmt",
  "author": "Microsoft Corporation",
  "description": "A generated SDK for AzureQuotaExtensionAPI.",
  "version": "1.1.0-beta.2",
  "engines": {
    "node": ">=18.0.0"
  },
  "dependencies": {
    "@azure/abort-controller": "^2.1.2",
    "@azure/core-auth": "^1.9.0",
    "@azure/core-client": "^1.9.2",
    "@azure/core-lro": "^2.5.4",
    "@azure/core-paging": "^1.6.2",
    "@azure/core-rest-pipeline": "^1.18.2",
    "tslib": "^2.8.1"
  },
  "keywords": [
    "node",
    "azure",
    "typescript",
    "browser",
    "isomorphic"
  ],
  "license": "MIT",
  "main": "./dist/commonjs/index.js",
  "module": "./dist/esm/index.js",
  "types": "./dist/commonjs/index.d.ts",
  "devDependencies": {
    "@azure-tools/test-credential": "^2.0.0",
    "@azure-tools/test-recorder": "^4.1.0",
    "@azure-tools/test-utils-vitest": "^1.0.0",
    "@azure/dev-tool": "^1.0.0",
    "@azure/identity": "^4.6.0",
    "@types/node": "^18.0.0",
    "@vitest/browser": "^2.1.8",
    "@vitest/coverage-istanbul": "^2.1.8",
    "dotenv": "^16.0.0",
    "playwright": "^1.49.1",
    "typescript": "~5.6.2",
    "vitest": "^2.1.8"
  },
  "repository": {
    "type": "git",
    "url": "https://github.com/Azure/azure-sdk-for-js.git"
  },
  "bugs": {
    "url": "https://github.com/Azure/azure-sdk-for-js/issues"
  },
  "files": [
    "dist/",
    "README.md",
    "LICENSE",
    "review/",
    "CHANGELOG.md"
  ],
  "scripts": {
<<<<<<< HEAD
    "build": "npm run clean && dev-tool run build-package && dev-tool run vendored mkdirp ./review && dev-tool run extract-api",
=======
    "build": "npm run clean && tsc && dev-tool run bundle && npm run minify && npm run extract-api",
>>>>>>> b4739afb
    "build:browser": "echo skipped",
    "build:node": "echo skipped",
    "build:samples": "echo skipped.",
    "build:test": "echo skipped",
    "check-format": "echo skipped",
    "clean": "dev-tool run vendored rimraf --glob dist dist-browser dist-esm test-dist temp types *.tgz *.log",
    "execute:samples": "echo skipped",
    "extract-api": "dev-tool run extract-api",
    "format": "echo skipped",
    "integration-test": "npm run integration-test:node && npm run integration-test:browser",
    "integration-test:browser": "echo skipped",
    "integration-test:node": "dev-tool run test:vitest --esm",
    "lint": "echo skipped",
    "minify": "dev-tool run vendored uglifyjs -c -m --comments --source-map \"content='./dist/index.js.map'\" -o ./dist/index.min.js ./dist/index.js",
    "pack": "npm pack 2>&1",
    "prepack": "npm run build",
    "test": "npm run integration-test",
    "test:browser": "echo skipped",
    "test:node": "echo skipped",
    "unit-test": "npm run unit-test:node && npm run unit-test:browser",
    "unit-test:browser": "echo skipped",
    "unit-test:node": "dev-tool run test:vitest",
    "update-snippets": "echo skipped"
  },
  "sideEffects": false,
  "//metadata": {
    "constantPaths": [
      {
        "path": "src/azureQuotaExtensionAPI.ts",
        "prefix": "packageDetails"
      }
    ]
  },
  "autoPublish": true,
  "homepage": "https://github.com/Azure/azure-sdk-for-js/tree/main/sdk/quota/arm-quota",
  "//sampleConfiguration": {
    "productName": "",
    "productSlugs": [
      "azure"
    ],
    "disableDocsMs": true,
    "apiRefLink": "https://learn.microsoft.com/javascript/api/@azure/arm-quota?view=azure-node-preview"
  },
  "type": "module",
  "tshy": {
    "project": "./tsconfig.src.json",
    "exports": {
      "./package.json": "./package.json",
      ".": "./src/index.ts"
    },
    "dialects": [
      "esm",
      "commonjs"
    ],
    "esmDialects": [
      "browser",
      "react-native"
    ],
    "selfLink": false
  },
  "browser": "./dist/browser/index.js",
  "react-native": "./dist/react-native/index.js",
  "exports": {
    "./package.json": "./package.json",
    ".": {
      "browser": {
        "types": "./dist/browser/index.d.ts",
        "default": "./dist/browser/index.js"
      },
      "react-native": {
        "types": "./dist/react-native/index.d.ts",
        "default": "./dist/react-native/index.js"
      },
      "import": {
        "types": "./dist/esm/index.d.ts",
        "default": "./dist/esm/index.js"
      },
      "require": {
        "types": "./dist/commonjs/index.d.ts",
        "default": "./dist/commonjs/index.js"
      }
    }
  }
}<|MERGE_RESOLUTION|>--- conflicted
+++ resolved
@@ -56,11 +56,7 @@
     "CHANGELOG.md"
   ],
   "scripts": {
-<<<<<<< HEAD
-    "build": "npm run clean && dev-tool run build-package && dev-tool run vendored mkdirp ./review && dev-tool run extract-api",
-=======
     "build": "npm run clean && tsc && dev-tool run bundle && npm run minify && npm run extract-api",
->>>>>>> b4739afb
     "build:browser": "echo skipped",
     "build:node": "echo skipped",
     "build:samples": "echo skipped.",
