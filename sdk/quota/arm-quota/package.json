--- conflicted
+++ resolved
@@ -33,21 +33,6 @@
     "@azure-tools/test-recorder": "^4.1.0",
     "@azure-tools/test-utils-vitest": "^1.0.0",
     "@azure/dev-tool": "^1.0.0",
-<<<<<<< HEAD
-    "@azure/identity": "^4.6.0",
-    "@azure/logger": "^1.1.4",
-    "@types/node": "^18.0.0",
-    "@vitest/browser": "^3.0.5",
-    "@vitest/coverage-istanbul": "^3.0.5",
-    "dotenv": "^16.0.0",
-    "playwright": "^1.50.1",
-    "typescript": "~5.6.2",
-    "vitest": "^3.0.5"
-  },
-  "repository": {
-    "type": "git",
-    "url": "https://github.com/Azure/azure-sdk-for-js.git"
-=======
     "@azure/identity": "^4.7.0",
     "@azure/logger": "^1.1.4",
     "@types/node": "^18.0.0",
@@ -57,7 +42,6 @@
     "playwright": "^1.50.1",
     "typescript": "~5.6.2",
     "vitest": "^3.0.6"
->>>>>>> cc69e27b
   },
   "repository": "github:Azure/azure-sdk-for-js",
   "bugs": {
