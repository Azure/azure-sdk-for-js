// Copyright (c) Microsoft Corporation.
// Licensed under the MIT License.

import type {
  AzureQuotaExtensionAPIContext,
  AzureQuotaExtensionAPIOptionalParams,
} from "./api/index.js";
import { createAzureQuotaExtensionAPI } from "./api/index.js";
import type { GroupQuotaLimitsOperations } from "./classic/groupQuotaLimits/index.js";
import { _getGroupQuotaLimitsOperations } from "./classic/groupQuotaLimits/index.js";
import type { GroupQuotaLimitsRequestOperations } from "./classic/groupQuotaLimitsRequest/index.js";
import { _getGroupQuotaLimitsRequestOperations } from "./classic/groupQuotaLimitsRequest/index.js";
import type { GroupQuotaLocationSettingsOperations } from "./classic/groupQuotaLocationSettings/index.js";
import { _getGroupQuotaLocationSettingsOperations } from "./classic/groupQuotaLocationSettings/index.js";
import type { GroupQuotaSubscriptionAllocationOperations } from "./classic/groupQuotaSubscriptionAllocation/index.js";
import { _getGroupQuotaSubscriptionAllocationOperations } from "./classic/groupQuotaSubscriptionAllocation/index.js";
import type { GroupQuotaSubscriptionAllocationRequestOperations } from "./classic/groupQuotaSubscriptionAllocationRequest/index.js";
import { _getGroupQuotaSubscriptionAllocationRequestOperations } from "./classic/groupQuotaSubscriptionAllocationRequest/index.js";
import type { GroupQuotaSubscriptionRequestsOperations } from "./classic/groupQuotaSubscriptionRequests/index.js";
import { _getGroupQuotaSubscriptionRequestsOperations } from "./classic/groupQuotaSubscriptionRequests/index.js";
import type { GroupQuotaSubscriptionsOperations } from "./classic/groupQuotaSubscriptions/index.js";
import { _getGroupQuotaSubscriptionsOperations } from "./classic/groupQuotaSubscriptions/index.js";
import type { GroupQuotaUsagesOperations } from "./classic/groupQuotaUsages/index.js";
import { _getGroupQuotaUsagesOperations } from "./classic/groupQuotaUsages/index.js";
import type { GroupQuotasOperations } from "./classic/groupQuotas/index.js";
import { _getGroupQuotasOperations } from "./classic/groupQuotas/index.js";
import type { QuotaOperations } from "./classic/quota/index.js";
import { _getQuotaOperations } from "./classic/quota/index.js";
import type { QuotaOperationOperations } from "./classic/quotaOperation/index.js";
import { _getQuotaOperationOperations } from "./classic/quotaOperation/index.js";
import type { QuotaRequestStatusOperations } from "./classic/quotaRequestStatus/index.js";
import { _getQuotaRequestStatusOperations } from "./classic/quotaRequestStatus/index.js";
import type { UsagesOperations } from "./classic/usages/index.js";
import { _getUsagesOperations } from "./classic/usages/index.js";
import type { TokenCredential } from "@azure/core-auth";
import type { Pipeline } from "@azure/core-rest-pipeline";

export { AzureQuotaExtensionAPIOptionalParams } from "./api/azureQuotaExtensionAPIContext.js";

export class AzureQuotaExtensionAPI {
  private _client: AzureQuotaExtensionAPIContext;
  /** The pipeline used by this client to make requests */
  public readonly pipeline: Pipeline;

  /** Microsoft Azure Quota Resource Provider */
  constructor(credential: TokenCredential, options?: AzureQuotaExtensionAPIOptionalParams);
  constructor(
    credential: TokenCredential,
    subscriptionId: string,
    options?: AzureQuotaExtensionAPIOptionalParams,
  );
  constructor(
    credential: TokenCredential,
    subscriptionIdOrOptions?: string | AzureQuotaExtensionAPIOptionalParams,
    options?: AzureQuotaExtensionAPIOptionalParams,
  ) {
    let subscriptionId: string | undefined;
    let mergedOptions: AzureQuotaExtensionAPIOptionalParams | undefined;

    if (typeof subscriptionIdOrOptions === "string") {
      subscriptionId = subscriptionIdOrOptions;
      mergedOptions = options;
    } else {
      subscriptionId = undefined;
      mergedOptions = subscriptionIdOrOptions;
    }

<<<<<<< HEAD
    const packageDetails = `azsdk-js-arm-quota/1.1.2`;
    const userAgentPrefix =
      options.userAgentOptions && options.userAgentOptions.userAgentPrefix
        ? `${options.userAgentOptions.userAgentPrefix} ${packageDetails}`
        : `${packageDetails}`;

    const optionsWithDefaults = {
      ...defaults,
      ...options,
      userAgentOptions: {
        userAgentPrefix,
      },
      endpoint:
        options.endpoint ?? options.baseUri ?? "https://management.azure.com",
    };
    super(optionsWithDefaults);

    let bearerTokenAuthenticationPolicyFound: boolean = false;
    if (options?.pipeline && options.pipeline.getOrderedPolicies().length > 0) {
      const pipelinePolicies: coreRestPipeline.PipelinePolicy[] =
        options.pipeline.getOrderedPolicies();
      bearerTokenAuthenticationPolicyFound = pipelinePolicies.some(
        (pipelinePolicy) =>
          pipelinePolicy.name ===
          coreRestPipeline.bearerTokenAuthenticationPolicyName,
      );
    }
    if (
      !options ||
      !options.pipeline ||
      options.pipeline.getOrderedPolicies().length == 0 ||
      !bearerTokenAuthenticationPolicyFound
    ) {
      this.pipeline.removePolicy({
        name: coreRestPipeline.bearerTokenAuthenticationPolicyName,
      });
      this.pipeline.addPolicy(
        coreRestPipeline.bearerTokenAuthenticationPolicy({
          credential: credentials,
          scopes:
            optionsWithDefaults.credentialScopes ??
            `${optionsWithDefaults.endpoint}/.default`,
          challengeCallbacks: {
            authorizeRequestOnChallenge:
              coreClient.authorizeRequestOnClaimChallenge,
          },
        }),
      );
    }
    // Parameter assignments
    this.subscriptionId = subscriptionId;

    // Assigning values to Constant parameters
    this.$host = options.$host || "https://management.azure.com";
    this.apiVersion = options.apiVersion || "2025-03-01";
    this.groupQuotas = new GroupQuotasImpl(this);
    this.groupQuotaSubscriptions = new GroupQuotaSubscriptionsImpl(this);
    this.groupQuotaSubscriptionRequests =
      new GroupQuotaSubscriptionRequestsImpl(this);
    this.groupQuotaLimitsRequest = new GroupQuotaLimitsRequestImpl(this);
    this.groupQuotaLimits = new GroupQuotaLimitsImpl(this);
=======
    const prefixFromOptions = mergedOptions?.userAgentOptions?.userAgentPrefix;
    const userAgentPrefix = prefixFromOptions
      ? `${prefixFromOptions} azsdk-js-client`
      : `azsdk-js-client`;
    this._client = createAzureQuotaExtensionAPI(credential, subscriptionId ?? "", {
      ...mergedOptions,
      userAgentOptions: { userAgentPrefix },
    });
    this.pipeline = this._client.pipeline;
    this.quota = _getQuotaOperations(this._client);
    this.usages = _getUsagesOperations(this._client);
    this.groupQuotaLocationSettings = _getGroupQuotaLocationSettingsOperations(this._client);
>>>>>>> 6ff7e4d4
    this.groupQuotaSubscriptionAllocationRequest =
      _getGroupQuotaSubscriptionAllocationRequestOperations(this._client);
    this.groupQuotaSubscriptionAllocation = _getGroupQuotaSubscriptionAllocationOperations(
      this._client,
    );
    this.groupQuotaLimits = _getGroupQuotaLimitsOperations(this._client);
    this.groupQuotaSubscriptionRequests = _getGroupQuotaSubscriptionRequestsOperations(
      this._client,
    );
    this.groupQuotaSubscriptions = _getGroupQuotaSubscriptionsOperations(this._client);
    this.groupQuotaUsages = _getGroupQuotaUsagesOperations(this._client);
    this.groupQuotaLimitsRequest = _getGroupQuotaLimitsRequestOperations(this._client);
    this.groupQuotas = _getGroupQuotasOperations(this._client);
    this.quotaRequestStatus = _getQuotaRequestStatusOperations(this._client);
    this.quotaOperation = _getQuotaOperationOperations(this._client);
  }

  /** The operation groups for quota */
  public readonly quota: QuotaOperations;
  /** The operation groups for usages */
  public readonly usages: UsagesOperations;
  /** The operation groups for groupQuotaLocationSettings */
  public readonly groupQuotaLocationSettings: GroupQuotaLocationSettingsOperations;
  /** The operation groups for groupQuotaSubscriptionAllocationRequest */
  public readonly groupQuotaSubscriptionAllocationRequest: GroupQuotaSubscriptionAllocationRequestOperations;
  /** The operation groups for groupQuotaSubscriptionAllocation */
  public readonly groupQuotaSubscriptionAllocation: GroupQuotaSubscriptionAllocationOperations;
  /** The operation groups for groupQuotaLimits */
  public readonly groupQuotaLimits: GroupQuotaLimitsOperations;
  /** The operation groups for groupQuotaSubscriptionRequests */
  public readonly groupQuotaSubscriptionRequests: GroupQuotaSubscriptionRequestsOperations;
  /** The operation groups for groupQuotaSubscriptions */
  public readonly groupQuotaSubscriptions: GroupQuotaSubscriptionsOperations;
  /** The operation groups for groupQuotaUsages */
  public readonly groupQuotaUsages: GroupQuotaUsagesOperations;
  /** The operation groups for groupQuotaLimitsRequest */
  public readonly groupQuotaLimitsRequest: GroupQuotaLimitsRequestOperations;
  /** The operation groups for groupQuotas */
  public readonly groupQuotas: GroupQuotasOperations;
  /** The operation groups for quotaRequestStatus */
  public readonly quotaRequestStatus: QuotaRequestStatusOperations;
  /** The operation groups for quotaOperation */
  public readonly quotaOperation: QuotaOperationOperations;
}<|MERGE_RESOLUTION|>--- conflicted
+++ resolved
@@ -65,69 +65,6 @@
       mergedOptions = subscriptionIdOrOptions;
     }
 
-<<<<<<< HEAD
-    const packageDetails = `azsdk-js-arm-quota/1.1.2`;
-    const userAgentPrefix =
-      options.userAgentOptions && options.userAgentOptions.userAgentPrefix
-        ? `${options.userAgentOptions.userAgentPrefix} ${packageDetails}`
-        : `${packageDetails}`;
-
-    const optionsWithDefaults = {
-      ...defaults,
-      ...options,
-      userAgentOptions: {
-        userAgentPrefix,
-      },
-      endpoint:
-        options.endpoint ?? options.baseUri ?? "https://management.azure.com",
-    };
-    super(optionsWithDefaults);
-
-    let bearerTokenAuthenticationPolicyFound: boolean = false;
-    if (options?.pipeline && options.pipeline.getOrderedPolicies().length > 0) {
-      const pipelinePolicies: coreRestPipeline.PipelinePolicy[] =
-        options.pipeline.getOrderedPolicies();
-      bearerTokenAuthenticationPolicyFound = pipelinePolicies.some(
-        (pipelinePolicy) =>
-          pipelinePolicy.name ===
-          coreRestPipeline.bearerTokenAuthenticationPolicyName,
-      );
-    }
-    if (
-      !options ||
-      !options.pipeline ||
-      options.pipeline.getOrderedPolicies().length == 0 ||
-      !bearerTokenAuthenticationPolicyFound
-    ) {
-      this.pipeline.removePolicy({
-        name: coreRestPipeline.bearerTokenAuthenticationPolicyName,
-      });
-      this.pipeline.addPolicy(
-        coreRestPipeline.bearerTokenAuthenticationPolicy({
-          credential: credentials,
-          scopes:
-            optionsWithDefaults.credentialScopes ??
-            `${optionsWithDefaults.endpoint}/.default`,
-          challengeCallbacks: {
-            authorizeRequestOnChallenge:
-              coreClient.authorizeRequestOnClaimChallenge,
-          },
-        }),
-      );
-    }
-    // Parameter assignments
-    this.subscriptionId = subscriptionId;
-
-    // Assigning values to Constant parameters
-    this.$host = options.$host || "https://management.azure.com";
-    this.apiVersion = options.apiVersion || "2025-03-01";
-    this.groupQuotas = new GroupQuotasImpl(this);
-    this.groupQuotaSubscriptions = new GroupQuotaSubscriptionsImpl(this);
-    this.groupQuotaSubscriptionRequests =
-      new GroupQuotaSubscriptionRequestsImpl(this);
-    this.groupQuotaLimitsRequest = new GroupQuotaLimitsRequestImpl(this);
-    this.groupQuotaLimits = new GroupQuotaLimitsImpl(this);
-=======
     const prefixFromOptions = mergedOptions?.userAgentOptions?.userAgentPrefix;
     const userAgentPrefix = prefixFromOptions
       ? `${prefixFromOptions} azsdk-js-client`
@@ -140,7 +77,6 @@
     this.quota = _getQuotaOperations(this._client);
     this.usages = _getUsagesOperations(this._client);
     this.groupQuotaLocationSettings = _getGroupQuotaLocationSettingsOperations(this._client);
->>>>>>> 6ff7e4d4
     this.groupQuotaSubscriptionAllocationRequest =
       _getGroupQuotaSubscriptionAllocationRequestOperations(this._client);
     this.groupQuotaSubscriptionAllocation = _getGroupQuotaSubscriptionAllocationOperations(
