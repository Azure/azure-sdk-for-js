--- conflicted
+++ resolved
@@ -64,16 +64,6 @@
 
     const authPolicy = bearerTokenAuthenticationPolicy({ credential, scopes: DEFAULT_SCOPE });
     this.client.pipeline.addPolicy(authPolicy);
-<<<<<<< HEAD
-=======
-    this.schemaToIdMap = new Map();
-    this.idToSchemaMap = new Map();
-  }
-
-  private addToCache(schema: SchemaDescription, id: SchemaProperties): void {
-    this.schemaToIdMap.set(schema, id);
-    this.idToSchemaMap.set(id.id, { ...id, definition: schema.definition });
->>>>>>> 6a350c64
   }
 
   /**
@@ -90,13 +80,8 @@
     schema: SchemaDescription,
     options?: RegisterSchemaOptions
   ): Promise<SchemaProperties> {
-<<<<<<< HEAD
     return this.client.schema
-      .register(schema.groupName, schema.name, schema.serializationType, schema.content, options)
-=======
-    const id = await this.client.schema
       .register(schema.groupName, schema.name, schema.format, schema.definition, options)
->>>>>>> 6a350c64
       .then(convertSchemaIdResponse);
   }
 
@@ -111,23 +96,8 @@
     schema: SchemaDescription,
     options?: GetSchemaPropertiesOptions
   ): Promise<SchemaProperties> {
-<<<<<<< HEAD
     return this.client.schema
-      .queryIdByContent(
-        schema.groupName,
-        schema.name,
-        schema.serializationType,
-        schema.content,
-        options
-      )
-=======
-    const cached = this.schemaToIdMap.get(schema);
-    if (cached !== undefined) {
-      return cached;
-    }
-    const id = await this.client.schema
       .queryIdByContent(schema.groupName, schema.name, schema.format, schema.definition, options)
->>>>>>> 6a350c64
       .then(convertSchemaIdResponse);
   }
 
