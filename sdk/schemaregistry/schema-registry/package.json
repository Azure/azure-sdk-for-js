--- conflicted
+++ resolved
@@ -20,12 +20,8 @@
     "customize": "rimraf src && dev-tool customization apply -s sources/generated/src && npm run format",
     "execute:samples": "dev-tool samples run samples-dev",
     "extract-api": "tsc -p . && api-extractor run --local",
-<<<<<<< HEAD
     "generate": "pwsh ../../../eng/common/scripts/TypeSpec-Project-Sync.ps1 . && pwsh ../../../eng/common/scripts/TypeSpec-Project-Generate.ps1 .",
     "format": "prettier --write --config ../../../.prettierrc.json --ignore-path ../../../.prettierignore \"src/**/*.ts\" \"sources/**/*.ts\" \"test/**/*.ts\" \"samples-dev/**/*.ts\" \"*.{js,json}\"",
-=======
-    "format": "dev-tool run vendored prettier --write --config ../../../.prettierrc.json --ignore-path ../../../.prettierignore \"src/**/*.ts\" \"test/**/*.ts\" \"samples-dev/**/*.ts\" \"*.{js,json}\"",
->>>>>>> 8d729ac2
     "integration-test:browser": "dev-tool run test:browser",
     "integration-test:node": "dev-tool run test:node-js-input -- --timeout 5000000 'dist-esm/test/**/*.spec.js'",
     "integration-test": "npm run integration-test:node && npm run integration-test:browser",
