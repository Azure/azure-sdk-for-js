{
<<<<<<< HEAD
 "recordings": [
  {
   "method": "POST",
   "url": "https://login.microsoftonline.com/azuretenantid/oauth2/v2.0/token",
   "query": {},
   "requestBody": "response_type=token&grant_type=client_credentials&client_id=azure_client_id&client_secret=azure_client_secret&scope=https%3A%2F%2Fsanitized%2F",
   "status": 200,
   "response": "{\"token_type\":\"Bearer\",\"expires_in\":86399,\"ext_expires_in\":86399,\"access_token\":\"access_token\"}",
   "responseHeaders": {
    "cache-control": "no-store, no-cache",
    "content-length": "1321",
    "content-type": "application/json; charset=utf-8",
    "date": "Thu, 06 Jan 2022 21:37:12 GMT",
    "expires": "-1",
    "nel": "{\"report_to\":\"network-errors\",\"max_age\":86400,\"success_fraction\":0.001,\"failure_fraction\":1.0}",
    "p3p": "CP=\"DSP CUR OTPi IND OTRi ONL FIN\"",
    "pragma": "no-cache",
    "referrer-policy": "strict-origin-when-cross-origin",
    "report-to": "{\"group\":\"network-errors\",\"max_age\":86400,\"endpoints\":[{\"url\":\"https://identity.nel.measure.office.net/api/report?catId=GW+estsfd+wst\"}]}",
    "strict-transport-security": "max-age=31536000; includeSubDomains",
    "x-content-type-options": "nosniff",
    "x-ms-ests-server": "2.1.12261.17 - NCUS ProdSlices",
    "x-ms-request-id": "f45137c9-fb3e-4f89-ac48-329c3c837002"
   }
  },
  {
   "method": "PUT",
   "url": "https://endpoint/$schemaGroups/group-1/schemas/com.azure.schemaregistry.samples.User",
   "query": {
    "api-version": "2021-10"
   },
   "requestBody": "{\"type\":\"record\",\"name\":\"User\",\"namespace\":\"com.azure.schemaregistry.samples\",\"fields\":[{\"name\":\"name\",\"type\":\"string\"},{\"name\":\"favoriteNumber\",\"type\":\"int\"}]}",
   "status": 204,
   "response": "",
   "responseHeaders": {
    "content-length": "0",
    "date": "Thu, 06 Jan 2022 21:37:13 GMT",
    "location": "https://endpoint/$schemagroups/group-1/schemas/com.azure.schemaregistry.samples.User/versions/1?api-version=2021-10",
    "schema-group-name": "group-1",
    "schema-id": "180d092e2b38416b91a2901fda6b480c",
    "schema-id-location": "https://endpoint/$schemagroups/$schemas/180d092e2b38416b91a2901fda6b480c?api-version=2021-10",
    "schema-name": "com.azure.schemaregistry.samples.User",
    "schema-version": "1",
    "schema-versions-location": "https://endpoint/$schemagroups/group-1/schemas/com.azure.schemaregistry.samples.User/versions?api-version=2021-10",
    "server": "Microsoft-HTTPAPI/2.0",
    "strict-transport-security": "max-age=31536000"
   }
  }
 ],
 "uniqueTestInfo": {
  "uniqueName": {},
  "newDate": {}
 },
 "hash": "bdc2df5b891ca4327fbc710b8421f210"
=======
  "Entries": [
    {
      "RequestUri": "https://endpoint/$schemaGroups/group-1/schemas/com.azure.schemaregistry.samples.User?api-version=2021-10",
      "RequestMethod": "PUT",
      "RequestHeaders": {
        "Accept": "application/json",
        "Accept-Encoding": "gzip, deflate, br",
        "Accept-Language": "en-US",
        "Authorization": "Sanitized",
        "Connection": "keep-alive",
        "Content-Length": "160",
        "Content-Type": "application/json; serialization=Avro",
        "Referer": "http://localhost:9876/",
        "sec-ch-ua": "",
        "sec-ch-ua-mobile": "?0",
        "sec-ch-ua-platform": "",
        "Sec-Fetch-Dest": "empty",
        "Sec-Fetch-Mode": "cors",
        "Sec-Fetch-Site": "same-site",
        "User-Agent": "Mozilla/5.0 (Windows NT 10.0; Win64; x64) AppleWebKit/537.36 (KHTML, like Gecko) HeadlessChrome/93.0.4577.0 Safari/537.36",
        "x-ms-client-request-id": "7f1f64b0-bc77-4be8-b3a6-e25103887c43",
        "x-ms-useragent": "azsdk-js-schema-registry/1.0.2 core-rest-pipeline/1.3.3 OS/Win32"
      },
      "RequestBody": {
        "type": "record",
        "name": "User",
        "namespace": "com.azure.schemaregistry.samples",
        "fields": [
          {
            "name": "name",
            "type": "string"
          },
          {
            "name": "favoriteNumber",
            "type": "int"
          }
        ]
      },
      "StatusCode": 204,
      "ResponseHeaders": {
        "Content-Length": "0",
        "Date": "Wed, 05 Jan 2022 18:01:41 GMT",
        "Location": "https://endpoint/$schemagroups/group-1/schemas/com.azure.schemaregistry.samples.User/versions/4?api-version=2021-10",
        "Schema-Group-Name": "group-1",
        "Schema-Id": "35e5aac2e5514c7daa638ebb32f8bb43",
        "Schema-Id-Location": "https://endpoint:443/$schemagroups/$schemas/35e5aac2e5514c7daa638ebb32f8bb43?api-version=2021-10",
        "Schema-Name": "com.azure.schemaregistry.samples.User",
        "Schema-Version": "4",
        "Schema-Versions-Location": "https://endpoint:443/$schemagroups/group-1/schemas/com.azure.schemaregistry.samples.User/versions?api-version=2021-10",
        "Server": "Microsoft-HTTPAPI/2.0",
        "Strict-Transport-Security": "max-age=31536000"
      },
      "ResponseBody": null
    }
  ],
  "Variables": {}
>>>>>>> 6e720028
}<|MERGE_RESOLUTION|>--- conflicted
+++ resolved
@@ -1,60 +1,4 @@
 {
-<<<<<<< HEAD
- "recordings": [
-  {
-   "method": "POST",
-   "url": "https://login.microsoftonline.com/azuretenantid/oauth2/v2.0/token",
-   "query": {},
-   "requestBody": "response_type=token&grant_type=client_credentials&client_id=azure_client_id&client_secret=azure_client_secret&scope=https%3A%2F%2Fsanitized%2F",
-   "status": 200,
-   "response": "{\"token_type\":\"Bearer\",\"expires_in\":86399,\"ext_expires_in\":86399,\"access_token\":\"access_token\"}",
-   "responseHeaders": {
-    "cache-control": "no-store, no-cache",
-    "content-length": "1321",
-    "content-type": "application/json; charset=utf-8",
-    "date": "Thu, 06 Jan 2022 21:37:12 GMT",
-    "expires": "-1",
-    "nel": "{\"report_to\":\"network-errors\",\"max_age\":86400,\"success_fraction\":0.001,\"failure_fraction\":1.0}",
-    "p3p": "CP=\"DSP CUR OTPi IND OTRi ONL FIN\"",
-    "pragma": "no-cache",
-    "referrer-policy": "strict-origin-when-cross-origin",
-    "report-to": "{\"group\":\"network-errors\",\"max_age\":86400,\"endpoints\":[{\"url\":\"https://identity.nel.measure.office.net/api/report?catId=GW+estsfd+wst\"}]}",
-    "strict-transport-security": "max-age=31536000; includeSubDomains",
-    "x-content-type-options": "nosniff",
-    "x-ms-ests-server": "2.1.12261.17 - NCUS ProdSlices",
-    "x-ms-request-id": "f45137c9-fb3e-4f89-ac48-329c3c837002"
-   }
-  },
-  {
-   "method": "PUT",
-   "url": "https://endpoint/$schemaGroups/group-1/schemas/com.azure.schemaregistry.samples.User",
-   "query": {
-    "api-version": "2021-10"
-   },
-   "requestBody": "{\"type\":\"record\",\"name\":\"User\",\"namespace\":\"com.azure.schemaregistry.samples\",\"fields\":[{\"name\":\"name\",\"type\":\"string\"},{\"name\":\"favoriteNumber\",\"type\":\"int\"}]}",
-   "status": 204,
-   "response": "",
-   "responseHeaders": {
-    "content-length": "0",
-    "date": "Thu, 06 Jan 2022 21:37:13 GMT",
-    "location": "https://endpoint/$schemagroups/group-1/schemas/com.azure.schemaregistry.samples.User/versions/1?api-version=2021-10",
-    "schema-group-name": "group-1",
-    "schema-id": "180d092e2b38416b91a2901fda6b480c",
-    "schema-id-location": "https://endpoint/$schemagroups/$schemas/180d092e2b38416b91a2901fda6b480c?api-version=2021-10",
-    "schema-name": "com.azure.schemaregistry.samples.User",
-    "schema-version": "1",
-    "schema-versions-location": "https://endpoint/$schemagroups/group-1/schemas/com.azure.schemaregistry.samples.User/versions?api-version=2021-10",
-    "server": "Microsoft-HTTPAPI/2.0",
-    "strict-transport-security": "max-age=31536000"
-   }
-  }
- ],
- "uniqueTestInfo": {
-  "uniqueName": {},
-  "newDate": {}
- },
- "hash": "bdc2df5b891ca4327fbc710b8421f210"
-=======
   "Entries": [
     {
       "RequestUri": "https://endpoint/$schemaGroups/group-1/schemas/com.azure.schemaregistry.samples.User?api-version=2021-10",
@@ -111,5 +55,4 @@
     }
   ],
   "Variables": {}
->>>>>>> 6e720028
 }