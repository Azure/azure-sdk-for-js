--- conflicted
+++ resolved
@@ -1,107 +1,4 @@
 {
-<<<<<<< HEAD
- "recordings": [
-  {
-   "method": "POST",
-   "url": "https://login.microsoftonline.com/azuretenantid/oauth2/v2.0/token",
-   "query": {},
-   "requestBody": "response_type=token&grant_type=client_credentials&client_id=azure_client_id&client_secret=azure_client_secret&scope=https%3A%2F%2Fsanitized%2F",
-   "status": 200,
-   "response": "{\"token_type\":\"Bearer\",\"expires_in\":86399,\"ext_expires_in\":86399,\"access_token\":\"access_token\"}",
-   "responseHeaders": {
-    "cache-control": "no-store, no-cache",
-    "content-length": "1321",
-    "content-type": "application/json; charset=utf-8",
-    "date": "Thu, 06 Jan 2022 21:37:10 GMT",
-    "expires": "-1",
-    "nel": "{\"report_to\":\"network-errors\",\"max_age\":86400,\"success_fraction\":0.001,\"failure_fraction\":1.0}",
-    "p3p": "CP=\"DSP CUR OTPi IND OTRi ONL FIN\"",
-    "pragma": "no-cache",
-    "referrer-policy": "strict-origin-when-cross-origin",
-    "report-to": "{\"group\":\"network-errors\",\"max_age\":86400,\"endpoints\":[{\"url\":\"https://identity.nel.measure.office.net/api/report?catId=GW+estsfd+wst\"}]}",
-    "strict-transport-security": "max-age=31536000; includeSubDomains",
-    "x-content-type-options": "nosniff",
-    "x-ms-ests-server": "2.1.12261.17 - NCUS ProdSlices",
-    "x-ms-request-id": "186bd1cc-459b-441f-8ba4-78b8f6c16902"
-   }
-  },
-  {
-   "method": "PUT",
-   "url": "https://endpoint/$schemaGroups/group-1/schemas/azsdk_js_test2",
-   "query": {
-    "api-version": "2021-10"
-   },
-   "requestBody": "{\n  \"type\": \"record\",\n  \"name\": \"Test\",\n  \"fields\": [{ \"name\": \"X\", \"type\": { \"type\": \"string\" } }]\n}\n",
-   "status": 204,
-   "response": "",
-   "responseHeaders": {
-    "content-length": "0",
-    "date": "Thu, 06 Jan 2022 21:37:11 GMT",
-    "location": "https://endpoint/$schemagroups/group-1/schemas/azsdk_js_test2/versions/1?api-version=2021-10",
-    "schema-group-name": "group-1",
-    "schema-id": "052e7046f99f4a6a82f38b5902ebf5e3",
-    "schema-id-location": "https://endpoint/$schemagroups/$schemas/052e7046f99f4a6a82f38b5902ebf5e3?api-version=2021-10",
-    "schema-name": "azsdk_js_test2",
-    "schema-version": "1",
-    "schema-versions-location": "https://endpoint/$schemagroups/group-1/schemas/azsdk_js_test2/versions?api-version=2021-10",
-    "server": "Microsoft-HTTPAPI/2.0",
-    "strict-transport-security": "max-age=31536000"
-   }
-  },
-  {
-   "method": "GET",
-   "url": "https://endpoint/$schemaGroups/$schemas/052e7046f99f4a6a82f38b5902ebf5e3",
-   "query": {
-    "api-version": "2021-10"
-   },
-   "requestBody": null,
-   "status": 200,
-   "response": "{\"type\":\"record\",\"name\":\"Test\",\"fields\":[{\"name\":\"X\",\"type\":{\"type\":\"string\"}}]}",
-   "responseHeaders": {
-    "content-type": "application/json;serialization=Avro",
-    "date": "Thu, 06 Jan 2022 21:37:11 GMT",
-    "location": "https://endpoint/$schemagroups/group-1/schemas/azsdk_js_test2/versions/1?api-version=2021-10",
-    "schema-group-name": "group-1",
-    "schema-id": "052e7046f99f4a6a82f38b5902ebf5e3",
-    "schema-id-location": "https://endpoint/$schemagroups/$schemas/052e7046f99f4a6a82f38b5902ebf5e3?api-version=2021-10",
-    "schema-name": "azsdk_js_test2",
-    "schema-version": "1",
-    "schema-versions-location": "https://endpoint/$schemagroups/group-1/schemas/azsdk_js_test2/versions?api-version=2021-10",
-    "server": "Microsoft-HTTPAPI/2.0",
-    "strict-transport-security": "max-age=31536000",
-    "transfer-encoding": "chunked"
-   }
-  },
-  {
-   "method": "POST",
-   "url": "https://endpoint/$schemaGroups/group-1/schemas/azsdk_js_test2:get-id",
-   "query": {
-    "api-version": "2021-10"
-   },
-   "requestBody": "{\"type\":\"record\",\"name\":\"Test\",\"fields\":[{\"name\":\"X\",\"type\":{\"type\":\"string\"}}]}",
-   "status": 204,
-   "response": "",
-   "responseHeaders": {
-    "content-length": "0",
-    "date": "Thu, 06 Jan 2022 21:37:11 GMT",
-    "location": "https://endpoint/$schemagroups/group-1/schemas/azsdk_js_test2/versions/1?api-version=2021-10",
-    "schema-group-name": "group-1",
-    "schema-id": "052e7046f99f4a6a82f38b5902ebf5e3",
-    "schema-id-location": "https://endpoint/$schemagroups/$schemas/052e7046f99f4a6a82f38b5902ebf5e3?api-version=2021-10",
-    "schema-name": "azsdk_js_test2",
-    "schema-version": "1",
-    "schema-versions-location": "https://endpoint/$schemagroups/group-1/schemas/azsdk_js_test2/versions?api-version=2021-10",
-    "server": "Microsoft-HTTPAPI/2.0",
-    "strict-transport-security": "max-age=31536000"
-   }
-  }
- ],
- "uniqueTestInfo": {
-  "uniqueName": {},
-  "newDate": {}
- },
- "hash": "07cbcfbe11786c83f236fa5ea63ca410"
-=======
   "Entries": [
     {
       "RequestUri": "https://endpoint/$schemaGroups/group-1/schemas/azsdk_js_test2?api-version=2021-10",
@@ -249,5 +146,4 @@
     }
   ],
   "Variables": {}
->>>>>>> 6e720028
 }