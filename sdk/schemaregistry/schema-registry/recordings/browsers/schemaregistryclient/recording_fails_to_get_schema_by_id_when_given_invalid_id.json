{
<<<<<<< HEAD
 "recordings": [],
 "uniqueTestInfo": {
  "uniqueName": {},
  "newDate": {}
 },
 "hash": "b6ca0536073fae27625f2b87b25e6125"
=======
  "Entries": [],
  "Variables": {}
>>>>>>> 6e720028
}<|MERGE_RESOLUTION|>--- conflicted
+++ resolved
@@ -1,13 +1,4 @@
 {
-<<<<<<< HEAD
- "recordings": [],
- "uniqueTestInfo": {
-  "uniqueName": {},
-  "newDate": {}
- },
- "hash": "b6ca0536073fae27625f2b87b25e6125"
-=======
   "Entries": [],
   "Variables": {}
->>>>>>> 6e720028
 }