{
<<<<<<< HEAD
 "recordings": [
  {
   "method": "POST",
   "url": "https://login.microsoftonline.com/azuretenantid/oauth2/v2.0/token",
   "query": {},
   "requestBody": "response_type=token&grant_type=client_credentials&client_id=azure_client_id&client_secret=azure_client_secret&scope=https%3A%2F%2Fsanitized%2F",
   "status": 200,
   "response": "{\"token_type\":\"Bearer\",\"expires_in\":86399,\"ext_expires_in\":86399,\"access_token\":\"access_token\"}",
   "responseHeaders": {
    "cache-control": "no-store, no-cache",
    "content-length": "1321",
    "content-type": "application/json; charset=utf-8",
    "date": "Thu, 06 Jan 2022 21:37:03 GMT",
    "expires": "-1",
    "nel": "{\"report_to\":\"network-errors\",\"max_age\":86400,\"success_fraction\":0.001,\"failure_fraction\":1.0}",
    "p3p": "CP=\"DSP CUR OTPi IND OTRi ONL FIN\"",
    "pragma": "no-cache",
    "referrer-policy": "strict-origin-when-cross-origin",
    "report-to": "{\"group\":\"network-errors\",\"max_age\":86400,\"endpoints\":[{\"url\":\"https://identity.nel.measure.office.net/api/report?catId=GW+estsfd+wst\"}]}",
    "strict-transport-security": "max-age=31536000; includeSubDomains",
    "x-content-type-options": "nosniff",
    "x-ms-ests-server": "2.1.12261.17 - NCUS ProdSlices",
    "x-ms-request-id": "72360e94-6ed9-4e82-aa43-60497ae82b02"
   }
  },
  {
   "method": "PUT",
   "url": "https://endpoint/$schemaGroups/group-1/schemas/azsdk_js_test",
   "query": {
    "api-version": "2021-10"
   },
   "requestBody": "{\"type\":\"record\",\"name\":\"User\",\"namespace\":\"com.azure.schemaregistry.samples\",\"fields\":[{\"name\":\"name\",\"type\":\"string\"},{\"name\":\"favoriteNumber\",\"type\":\"int\"}]}",
   "status": 415,
   "response": "{\"error\":{\"code\":\"InvalidSchemaType\",\"message\":\"Invalid schema type for PUT request. 'null' is not supported. TrackingId:cad10e6f-dc46-4e27-9192-e182a1207d6e_G7, SystemTracker:endpoint:$schemaGroups\\/group-1\\/schemas\\/azsdk_js_test, Timestamp:2022-01-06T21:37:05\"}}",
   "responseHeaders": {
    "content-type": "application/json",
    "date": "Thu, 06 Jan 2022 21:37:05 GMT",
    "server": "Microsoft-HTTPAPI/2.0",
    "strict-transport-security": "max-age=31536000",
    "transfer-encoding": "chunked",
    "x-ms-error-code": "InvalidSchemaType"
   }
  },
  {
   "method": "PUT",
   "url": "https://endpoint/$schemaGroups/group-1/schemas/azsdk_js_test",
   "query": {
    "api-version": "2021-10"
   },
   "requestBody": "{\"type\":\"record\",\"name\":\"User\",\"namespace\":\"com.azure.schemaregistry.samples\",\"fields\":[{\"name\":\"name\",\"type\":\"string\"},{\"name\":\"favoriteNumber\",\"type\":\"int\"}]}",
   "status": 415,
   "response": "{\"error\":{\"code\":\"InvalidSchemaType\",\"message\":\"Invalid schema type for PUT request. 'not-valid' is not supported. TrackingId:00b048f4-6a46-4fc4-b0d9-ae2072e517aa_G7, SystemTracker:endpoint:$schemaGroups\\/group-1\\/schemas\\/azsdk_js_test, Timestamp:2022-01-06T21:37:05\"}}",
   "responseHeaders": {
    "content-type": "application/json",
    "date": "Thu, 06 Jan 2022 21:37:05 GMT",
    "server": "Microsoft-HTTPAPI/2.0",
    "strict-transport-security": "max-age=31536000",
    "transfer-encoding": "chunked",
    "x-ms-error-code": "InvalidSchemaType"
   }
  }
 ],
 "uniqueTestInfo": {
  "uniqueName": {},
  "newDate": {}
 },
 "hash": "6507b2ac06d90bf48328a97745a4ccf2"
=======
  "Entries": [
    {
      "RequestUri": "https://endpoint/$schemaGroups/group-1/schemas/azsdk_js_test?api-version=2021-10",
      "RequestMethod": "PUT",
      "RequestHeaders": {
        "Accept": "application/json",
        "Accept-Encoding": "gzip, deflate, br",
        "Accept-Language": "en-US",
        "Authorization": "Sanitized",
        "Connection": "keep-alive",
        "Content-Length": "160",
        "Content-Type": "application/json; serialization=null",
        "Referer": "http://localhost:9876/",
        "sec-ch-ua": "",
        "sec-ch-ua-mobile": "?0",
        "sec-ch-ua-platform": "",
        "Sec-Fetch-Dest": "empty",
        "Sec-Fetch-Mode": "cors",
        "Sec-Fetch-Site": "same-site",
        "User-Agent": "Mozilla/5.0 (Windows NT 10.0; Win64; x64) AppleWebKit/537.36 (KHTML, like Gecko) HeadlessChrome/93.0.4577.0 Safari/537.36",
        "x-ms-client-request-id": "d4310266-c1fb-4de4-8288-a9bfaeecd501",
        "x-ms-useragent": "azsdk-js-schema-registry/1.0.2 core-rest-pipeline/1.3.3 OS/Win32"
      },
      "RequestBody": {
        "type": "record",
        "name": "User",
        "namespace": "com.azure.schemaregistry.samples",
        "fields": [
          {
            "name": "name",
            "type": "string"
          },
          {
            "name": "favoriteNumber",
            "type": "int"
          }
        ]
      },
      "StatusCode": 415,
      "ResponseHeaders": {
        "Content-Type": "application/json",
        "Date": "Wed, 05 Jan 2022 18:01:30 GMT",
        "Server": "Microsoft-HTTPAPI/2.0",
        "Strict-Transport-Security": "max-age=31536000",
        "Transfer-Encoding": "chunked"
      },
      "ResponseBody": "{\u0022Code\u0022:415,\u0022Detail\u0022:\u0022Invalid schema type for PUT request. \u0027null\u0027 is not supported. TrackingId:b1e24548-7cb3-4db5-b05c-5837c6b3760b_G29, SystemTracker:sdktesting.servicebus.windows.net:$schemaGroups\\/group-1\\/schemas\\/azsdk_js_test, Timestamp:2022-01-05T18:01:30\u0022}"
    },
    {
      "RequestUri": "https://endpoint/$schemaGroups/group-1/schemas/azsdk_js_test?api-version=2021-10",
      "RequestMethod": "PUT",
      "RequestHeaders": {
        "Accept": "application/json",
        "Accept-Encoding": "gzip, deflate, br",
        "Accept-Language": "en-US",
        "Authorization": "Sanitized",
        "Connection": "keep-alive",
        "Content-Length": "160",
        "Content-Type": "application/json; serialization=not-valid",
        "Referer": "http://localhost:9876/",
        "sec-ch-ua": "",
        "sec-ch-ua-mobile": "?0",
        "sec-ch-ua-platform": "",
        "Sec-Fetch-Dest": "empty",
        "Sec-Fetch-Mode": "cors",
        "Sec-Fetch-Site": "same-site",
        "User-Agent": "Mozilla/5.0 (Windows NT 10.0; Win64; x64) AppleWebKit/537.36 (KHTML, like Gecko) HeadlessChrome/93.0.4577.0 Safari/537.36",
        "x-ms-client-request-id": "f0095753-283a-4ce8-9393-f5c3da69a7e2",
        "x-ms-useragent": "azsdk-js-schema-registry/1.0.2 core-rest-pipeline/1.3.3 OS/Win32"
      },
      "RequestBody": {
        "type": "record",
        "name": "User",
        "namespace": "com.azure.schemaregistry.samples",
        "fields": [
          {
            "name": "name",
            "type": "string"
          },
          {
            "name": "favoriteNumber",
            "type": "int"
          }
        ]
      },
      "StatusCode": 415,
      "ResponseHeaders": {
        "Content-Type": "application/json",
        "Date": "Wed, 05 Jan 2022 18:01:31 GMT",
        "Server": "Microsoft-HTTPAPI/2.0",
        "Strict-Transport-Security": "max-age=31536000",
        "Transfer-Encoding": "chunked"
      },
      "ResponseBody": "{\u0022Code\u0022:415,\u0022Detail\u0022:\u0022Invalid schema type for PUT request. \u0027not-valid\u0027 is not supported. TrackingId:55b6cf46-42b4-4e9c-862b-41af1fec26e7_G29, SystemTracker:sdktesting.servicebus.windows.net:$schemaGroups\\/group-1\\/schemas\\/azsdk_js_test, Timestamp:2022-01-05T18:01:31\u0022}"
    }
  ],
  "Variables": {}
>>>>>>> 6e720028
}<|MERGE_RESOLUTION|>--- conflicted
+++ resolved
@@ -1,73 +1,4 @@
 {
-<<<<<<< HEAD
- "recordings": [
-  {
-   "method": "POST",
-   "url": "https://login.microsoftonline.com/azuretenantid/oauth2/v2.0/token",
-   "query": {},
-   "requestBody": "response_type=token&grant_type=client_credentials&client_id=azure_client_id&client_secret=azure_client_secret&scope=https%3A%2F%2Fsanitized%2F",
-   "status": 200,
-   "response": "{\"token_type\":\"Bearer\",\"expires_in\":86399,\"ext_expires_in\":86399,\"access_token\":\"access_token\"}",
-   "responseHeaders": {
-    "cache-control": "no-store, no-cache",
-    "content-length": "1321",
-    "content-type": "application/json; charset=utf-8",
-    "date": "Thu, 06 Jan 2022 21:37:03 GMT",
-    "expires": "-1",
-    "nel": "{\"report_to\":\"network-errors\",\"max_age\":86400,\"success_fraction\":0.001,\"failure_fraction\":1.0}",
-    "p3p": "CP=\"DSP CUR OTPi IND OTRi ONL FIN\"",
-    "pragma": "no-cache",
-    "referrer-policy": "strict-origin-when-cross-origin",
-    "report-to": "{\"group\":\"network-errors\",\"max_age\":86400,\"endpoints\":[{\"url\":\"https://identity.nel.measure.office.net/api/report?catId=GW+estsfd+wst\"}]}",
-    "strict-transport-security": "max-age=31536000; includeSubDomains",
-    "x-content-type-options": "nosniff",
-    "x-ms-ests-server": "2.1.12261.17 - NCUS ProdSlices",
-    "x-ms-request-id": "72360e94-6ed9-4e82-aa43-60497ae82b02"
-   }
-  },
-  {
-   "method": "PUT",
-   "url": "https://endpoint/$schemaGroups/group-1/schemas/azsdk_js_test",
-   "query": {
-    "api-version": "2021-10"
-   },
-   "requestBody": "{\"type\":\"record\",\"name\":\"User\",\"namespace\":\"com.azure.schemaregistry.samples\",\"fields\":[{\"name\":\"name\",\"type\":\"string\"},{\"name\":\"favoriteNumber\",\"type\":\"int\"}]}",
-   "status": 415,
-   "response": "{\"error\":{\"code\":\"InvalidSchemaType\",\"message\":\"Invalid schema type for PUT request. 'null' is not supported. TrackingId:cad10e6f-dc46-4e27-9192-e182a1207d6e_G7, SystemTracker:endpoint:$schemaGroups\\/group-1\\/schemas\\/azsdk_js_test, Timestamp:2022-01-06T21:37:05\"}}",
-   "responseHeaders": {
-    "content-type": "application/json",
-    "date": "Thu, 06 Jan 2022 21:37:05 GMT",
-    "server": "Microsoft-HTTPAPI/2.0",
-    "strict-transport-security": "max-age=31536000",
-    "transfer-encoding": "chunked",
-    "x-ms-error-code": "InvalidSchemaType"
-   }
-  },
-  {
-   "method": "PUT",
-   "url": "https://endpoint/$schemaGroups/group-1/schemas/azsdk_js_test",
-   "query": {
-    "api-version": "2021-10"
-   },
-   "requestBody": "{\"type\":\"record\",\"name\":\"User\",\"namespace\":\"com.azure.schemaregistry.samples\",\"fields\":[{\"name\":\"name\",\"type\":\"string\"},{\"name\":\"favoriteNumber\",\"type\":\"int\"}]}",
-   "status": 415,
-   "response": "{\"error\":{\"code\":\"InvalidSchemaType\",\"message\":\"Invalid schema type for PUT request. 'not-valid' is not supported. TrackingId:00b048f4-6a46-4fc4-b0d9-ae2072e517aa_G7, SystemTracker:endpoint:$schemaGroups\\/group-1\\/schemas\\/azsdk_js_test, Timestamp:2022-01-06T21:37:05\"}}",
-   "responseHeaders": {
-    "content-type": "application/json",
-    "date": "Thu, 06 Jan 2022 21:37:05 GMT",
-    "server": "Microsoft-HTTPAPI/2.0",
-    "strict-transport-security": "max-age=31536000",
-    "transfer-encoding": "chunked",
-    "x-ms-error-code": "InvalidSchemaType"
-   }
-  }
- ],
- "uniqueTestInfo": {
-  "uniqueName": {},
-  "newDate": {}
- },
- "hash": "6507b2ac06d90bf48328a97745a4ccf2"
-=======
   "Entries": [
     {
       "RequestUri": "https://endpoint/$schemaGroups/group-1/schemas/azsdk_js_test?api-version=2021-10",
@@ -165,5 +96,4 @@
     }
   ],
   "Variables": {}
->>>>>>> 6e720028
 }