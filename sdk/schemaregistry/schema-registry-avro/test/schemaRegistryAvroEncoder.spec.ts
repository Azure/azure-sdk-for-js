--- conflicted
+++ resolved
@@ -214,8 +214,6 @@
       testValue
     );
   });
-<<<<<<< HEAD
-=======
 
   it("cache size growth is bounded", async () => {
     function makeRndStr(length: number): string {
@@ -262,5 +260,4 @@
       }
     }
   });
->>>>>>> b88c0bae
 });