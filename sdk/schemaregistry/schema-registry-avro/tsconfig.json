--- conflicted
+++ resolved
@@ -5,13 +5,10 @@
       "@azure/schema-registry-avro": ["./src/index"]
     },
     "lib": ["dom"],
-<<<<<<< HEAD
+    "skipLibCheck": true,
     "module": "NodeNext",
     "moduleResolution": "NodeNext",
     "rootDir": "."
-=======
-    "skipLibCheck": true
->>>>>>> 51696d66
   },
   "include": [
     "./src/**/*.ts",
