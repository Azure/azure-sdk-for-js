--- conflicted
+++ resolved
@@ -13,45 +13,26 @@
     "build:browser": "npm run bundle",
     "build:node": "npm run bundle",
     "build:samples": "echo Obsolete.",
-<<<<<<< HEAD
     "build:test": "tshy & dev-tool run build-test",
     "build": "npm run clean && tshy && dev-tool run extract-api",
-=======
-    "build:test": "npm run bundle",
-    "bundle": "tsc -p . && dev-tool run bundle --polyfill-node false --inject-node-polyfills true --ignore-missing-node-builtins true",
->>>>>>> 5c1d60c4
     "check-format": "dev-tool run vendored prettier --list-different --config ../../../.prettierrc.json --ignore-path ../../../.prettierignore \"src/**/*.ts\" \"test/**/*.ts\" \"samples-dev/**/*.ts\" \"*.{js,json}\"",
     "clean": "rimraf --glob dist dist-* temp \"types/!(schema-registry-avro.shims.d.ts)\" *.tgz *.log",
     "execute:samples": "dev-tool samples run samples-dev",
     "extract-api": "tsc -p . && dev-tool run extract-api",
     "format": "dev-tool run vendored prettier --write --config ../../../.prettierrc.json --ignore-path ../../../.prettierignore \"src/**/*.ts\" \"test/**/*.ts\" \"samples-dev/**/*.ts\" \"*.{js,json}\"",
-<<<<<<< HEAD
+    "integration-test": "npm run integration-test:node && npm run integration-test:browser",
     "integration-test:browser": "npm run build:test && dev-tool run test:vitest --browser --no-test-proxy",
     "integration-test:node": "dev-tool run test:vitest --no-test-proxy",
-    "integration-test": "npm run integration-test:node && npm run integration-test:browser",
-    "lint:fix": "eslint package.json api-extractor.json README.md src test --fix --fix-type [problem,suggestion]",
-=======
-    "integration-test": "npm run integration-test:node && npm run integration-test:browser",
-    "integration-test:browser": "dev-tool run test:browser",
-    "integration-test:node": "dev-tool run test:node-js-input -- --timeout 5000000 'dist-esm/test/**/*.spec.js'",
->>>>>>> 5c1d60c4
     "lint": "eslint package.json api-extractor.json README.md src test",
     "lint:fix": "eslint package.json api-extractor.json README.md src test --fix --fix-type [problem,suggestion]",
     "pack": "npm pack 2>&1",
     "test": "npm run build:test && npm run unit-test && npm run integration-test",
     "test:browser": "npm run build:test && npm run unit-test:browser && npm run integration-test:browser",
     "test:node": "npm run build:test && npm run unit-test:node && npm run integration-test:node",
-<<<<<<< HEAD
-    "test": "npm run build:test && npm run unit-test && npm run integration-test",
+    "unit-test": "npm run unit-test:node && npm run unit-test:browser",
     "unit-test:browser": "npm run clean && tshy && dev-tool run build-test && dev-tool run test:vitest --no-test-proxy --browser",
     "unit-test:node": "dev-tool run test:vitest --no-test-proxy",
-    "unit-test": "npm run unit-test:node && npm run unit-test:browser"
-=======
-    "unit-test": "npm run unit-test:node && npm run unit-test:browser",
-    "unit-test:browser": "dev-tool run test:browser",
-    "unit-test:node": "dev-tool run test:node-ts-input -- --timeout 1200000 \"test/{,!(browser)/**/}*.spec.ts\"",
     "update-snippets": "echo skipped"
->>>>>>> 5c1d60c4
   },
   "files": [
     "dist/",
@@ -94,16 +75,10 @@
     "tslib": "^2.2.0"
   },
   "devDependencies": {
-<<<<<<< HEAD
     "@azure-tools/test-credential": "^2.0.0",
     "@azure-tools/test-recorder": "^4.1.0",
     "@azure-tools/test-utils-vitest": "^1.0.0",
     "@azure-tools/vite-plugin-browser-test-map": "^1.0.0",
-=======
-    "@azure-tools/test-credential": "^1.0.0",
-    "@azure-tools/test-recorder": "^3.0.0",
-    "@azure-tools/test-utils": "^1.0.1",
->>>>>>> 5c1d60c4
     "@azure/core-rest-pipeline": "^1.12.1",
     "@azure/dev-tool": "^1.0.0",
     "@azure/eslint-plugin-azure-sdk": "^3.0.0",
@@ -123,8 +98,8 @@
     "process": "^0.11.10",
     "rimraf": "^5.0.5",
     "stream": "^0.0.3",
-<<<<<<< HEAD
     "tshy": "^3.0.2",
+    "ts-node": "^10.0.0",
     "typescript": "~5.6.2",
     "uuid": "^8.3.0",
     "vitest": "^2.1.1"
@@ -165,10 +140,5 @@
         "default": "./dist/commonjs/index.js"
       }
     }
-=======
-    "ts-node": "^10.0.0",
-    "typescript": "~5.6.2",
-    "uuid": "^8.3.0"
->>>>>>> 5c1d60c4
   }
 }