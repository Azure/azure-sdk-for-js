--- conflicted
+++ resolved
@@ -68,11 +68,7 @@
   },
   "dependencies": {
     "@azure/logger": "^1.0.0",
-<<<<<<< HEAD
-    "@azure/schema-registry": "^1.3.0",
-=======
     "@azure/schema-registry": "^1.2.0",
->>>>>>> 03c210fd
     "avsc": "^5.5.1",
     "lru-cache": "^10.2.0",
     "tslib": "^2.2.0"
