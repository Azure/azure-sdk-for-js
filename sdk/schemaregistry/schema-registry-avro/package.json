--- conflicted
+++ resolved
@@ -80,7 +80,6 @@
     "tslib": "catalog:"
   },
   "devDependencies": {
-<<<<<<< HEAD
     "@azure-tools/test-credential": "catalog:test-credentialV1",
     "@azure-tools/test-recorder": "catalog:test-recorderV3",
     "@azure-tools/test-utils": "workspace:~",
@@ -90,17 +89,6 @@
     "@azure/event-hubs": "^5.8.0",
     "@azure/identity": "workspace:~",
     "@microsoft/api-extractor": "catalog:",
-=======
-    "@azure-tools/test-credential": "^1.0.0",
-    "@azure-tools/test-recorder": "^3.0.0",
-    "@azure-tools/test-utils": "^1.0.1",
-    "@azure/core-rest-pipeline": "^1.12.1",
-    "@azure/dev-tool": "^1.0.0",
-    "@azure/eslint-plugin-azure-sdk": "^3.0.0",
-    "@azure/event-hubs": "^5.8.0",
-    "@azure/identity": "^4.0.1",
-    "@microsoft/api-extractor": "^7.31.1",
->>>>>>> e460e3b0
     "@types/chai": "^4.1.6",
     "@types/chai-as-promised": "^7.1.0",
     "@types/mocha": "^10.0.0",
@@ -110,13 +98,8 @@
     "chai": "^4.2.0",
     "chai-as-promised": "^7.1.1",
     "cross-env": "^7.0.2",
-<<<<<<< HEAD
     "dotenv": "catalog:",
     "eslint": "catalog:",
-=======
-    "dotenv": "^16.0.0",
-    "eslint": "^9.9.0",
->>>>>>> e460e3b0
     "karma": "^6.2.0",
     "karma-chrome-launcher": "^3.0.0",
     "karma-coverage": "^2.0.0",
@@ -134,11 +117,7 @@
     "rimraf": "catalog:",
     "stream": "^0.0.3",
     "ts-node": "^10.0.0",
-<<<<<<< HEAD
     "typescript": "catalog:",
-=======
-    "typescript": "~5.6.2",
->>>>>>> e460e3b0
     "uuid": "^8.3.0"
   }
 }