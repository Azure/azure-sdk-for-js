{
  "name": "@azure-tests/perf-schema-registry-avro",
  "sdk-type": "perf-test",
  "version": "1.0.0",
  "description": "",
  "main": "",
  "keywords": [],
  "author": "",
  "license": "ISC",
  "dependencies": {
    "@azure-tools/test-perf": "workspace:*",
    "@azure/identity": "workspace:*",
    "@azure/schema-registry": "workspace:*",
    "@azure/schema-registry-avro": "workspace:*",
    "dotenv": "catalog:",
    "tslib": "catalog:"
  },
  "devDependencies": {
<<<<<<< HEAD
    "@azure/dev-tool": "workspace:*",
    "@types/node": "catalog:",
    "cross-env": "catalog:legacy",
    "eslint": "catalog:",
    "rimraf": "catalog:",
    "typescript": "catalog:"
  },
  "private": true,
  "scripts": {
    "audit": "skipped",
=======
    "@azure/dev-tool": "^1.0.0",
    "@types/node": "^18.0.0",
    "eslint": "^9.9.0",
    "ts-node": "^10.0.0",
    "tslib": "^2.2.0",
    "typescript": "~5.6.2"
  },
  "private": true,
  "scripts": {
    "audit": "node ../../../common/scripts/rush-audit.js && dev-tool run vendored rimraf node_modules package-lock.json && npm i --package-lock-only 2>&1 && npm audit",
>>>>>>> cae1265f
    "build": "npm run clean && tsc -p .",
    "build:samples": "echo skipped",
    "build:test": "echo skipped",
    "check-format": "dev-tool run vendored prettier --list-different --config ../../../../.prettierrc.json --ignore-path ../../../../.prettierignore \"test/**/*.ts\" \"*.{js,json}\"",
    "clean": "dev-tool run vendored rimraf --glob dist dist-* types *.tgz *.log",
    "format": "dev-tool run vendored prettier --write --config ../../../../.prettierrc.json --ignore-path ../../../../.prettierignore \"test/**/*.ts\" \"*.{js,json}\"",
    "integration-test": "echo skipped",
    "integration-test:browser": "echo skipped",
    "integration-test:node": "echo skipped",
    "lint": "dev-tool run vendored eslint-c ../../../../common/tools/eslint-plugin-azure-sdk/eslint.perftests.config.mjs test",
    "lint:fix": "dev-tool run vendored eslint-c ../../../../common/tools/eslint-plugin-azure-sdk/eslint.perftests.config.mjs test --fix --fix-type [problem,suggestion]",
    "pack": "npm pack 2>&1",
    "perf-test:node": "npm run build && node dist-esm/index.spec.js",
    "test": "echo skipped",
    "test:browser": "echo skipped",
    "test:node": "echo skipped",
    "unit-test": "echo skipped",
    "unit-test:browser": "echo skipped",
    "unit-test:node": "echo skipped",
    "update-snippets": "echo skipped"
  }
}<|MERGE_RESOLUTION|>--- conflicted
+++ resolved
@@ -16,29 +16,15 @@
     "tslib": "catalog:"
   },
   "devDependencies": {
-<<<<<<< HEAD
     "@azure/dev-tool": "workspace:*",
     "@types/node": "catalog:",
     "cross-env": "catalog:legacy",
     "eslint": "catalog:",
-    "rimraf": "catalog:",
     "typescript": "catalog:"
   },
   "private": true,
   "scripts": {
     "audit": "skipped",
-=======
-    "@azure/dev-tool": "^1.0.0",
-    "@types/node": "^18.0.0",
-    "eslint": "^9.9.0",
-    "ts-node": "^10.0.0",
-    "tslib": "^2.2.0",
-    "typescript": "~5.6.2"
-  },
-  "private": true,
-  "scripts": {
-    "audit": "node ../../../common/scripts/rush-audit.js && dev-tool run vendored rimraf node_modules package-lock.json && npm i --package-lock-only 2>&1 && npm audit",
->>>>>>> cae1265f
     "build": "npm run clean && tsc -p .",
     "build:samples": "echo skipped",
     "build:test": "echo skipped",
