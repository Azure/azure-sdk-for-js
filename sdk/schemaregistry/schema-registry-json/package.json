--- conflicted
+++ resolved
@@ -75,38 +75,21 @@
     "tslib": "catalog:"
   },
   "devDependencies": {
-<<<<<<< HEAD
     "@azure-tools/test-credential": "catalog:test-credentialV1",
     "@azure-tools/test-recorder": "catalog:test-recorderV3",
     "@azure-tools/test-utils": "workspace:~",
     "@azure/core-util": "workspace:~",
     "@azure/dev-tool": "workspace:~",
     "@azure/eslint-plugin-azure-sdk": "workspace:~",
-    "@azure/event-hubs": "^5.8.0",
+    "@azure/event-hubs": "workspace:~",
     "@azure/identity": "workspace:~",
     "@microsoft/api-extractor": "catalog:",
-=======
-    "@azure-tools/test-credential": "^1.0.0",
-    "@azure-tools/test-recorder": "^3.0.0",
-    "@azure-tools/test-utils": "^1.0.1",
-    "@azure/core-util": "^1.3.0",
-    "@azure/dev-tool": "^1.0.0",
-    "@azure/eslint-plugin-azure-sdk": "^3.0.0",
-    "@azure/event-hubs": "^5.8.0",
-    "@azure/identity": "^4.0.1",
-    "@microsoft/api-extractor": "^7.31.1",
->>>>>>> e460e3b0
     "@types/mocha": "^10.0.0",
     "@types/node": "catalog:",
     "ajv": "^8.12.0",
     "cross-env": "^7.0.2",
-<<<<<<< HEAD
     "dotenv": "catalog:",
     "eslint": "catalog:",
-=======
-    "dotenv": "^16.0.0",
-    "eslint": "^9.9.0",
->>>>>>> e460e3b0
     "karma": "^6.2.0",
     "karma-chrome-launcher": "^3.0.0",
     "karma-coverage": "^2.0.0",
@@ -120,14 +103,8 @@
     "karma-sourcemap-loader": "^0.3.8",
     "mocha": "^10.0.0",
     "nyc": "^17.0.0",
-<<<<<<< HEAD
     "rimraf": "catalog:",
     "ts-node": "^10.0.0",
     "typescript": "catalog:"
-=======
-    "rimraf": "^5.0.5",
-    "ts-node": "^10.0.0",
-    "typescript": "~5.6.2"
->>>>>>> e460e3b0
   }
 }