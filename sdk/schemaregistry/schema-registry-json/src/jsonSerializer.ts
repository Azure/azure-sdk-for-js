--- conflicted
+++ resolved
@@ -25,10 +25,6 @@
   schema: string;
 }
 interface SchemaObject {
-<<<<<<< HEAD
-  id?: string;
-=======
->>>>>>> 8c11738c
   $id?: string;
   $schema?: string;
 }
