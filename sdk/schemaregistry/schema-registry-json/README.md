--- conflicted
+++ resolved
@@ -78,7 +78,6 @@
 });
 
 // Example Json schema
-<<<<<<< HEAD
 const schema = JSON.stringify({  
   $schema: "http://json-schema.org/draft-04/schema#",
   $id: "person",
@@ -91,21 +90,8 @@
       description: "The name of the student",
     },
   },
-  required: ["name"]});
-=======
-const schema = JSON.stringify(
-  $schema: "https://json-schema.org/draft/2020-12/schema",
-  $id: "score",
-  description: "A score",
-  type: "object",
-  properties: {
-    score: {
-      type: "integer",
-    },
-  },
-  required: ["score"]
-);
->>>>>>> acebd7f3
+  required: ["name"]
+});
 
 // Example value that matches the Json schema above
 const value = { name: "Bob" };
