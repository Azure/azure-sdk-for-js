{
  "name": "@azure/arm-appservice",
  "sdk-type": "mgmt",
  "author": "Microsoft Corporation",
  "description": "A generated SDK for WebSiteManagementClient.",
  "version": "17.0.0",
  "engines": {
    "node": ">=20.0.0"
  },
  "dependencies": {
    "@azure/core-lro": "^2.5.4",
    "@azure/abort-controller": "^2.1.2",
    "@azure/core-paging": "^1.6.2",
    "@azure/core-client": "^1.9.2",
    "@azure/core-auth": "^1.9.0",
    "@azure/core-rest-pipeline": "^1.19.0",
    "tslib": "^2.8.1"
  },
  "keywords": [
    "node",
    "azure",
    "typescript",
    "browser",
    "isomorphic",
    "cloud"
  ],
  "license": "MIT",
  "main": "./dist/commonjs/index.js",
  "module": "./dist/esm/index.js",
  "types": "./dist/commonjs/index.d.ts",
  "type": "module",
  "devDependencies": {
    "typescript": "~5.8.2",
    "dotenv": "^16.0.0",
    "@azure/dev-tool": "^1.0.0",
    "@azure/identity": "^4.6.0",
    "@azure/logger": "^1.1.4",
<<<<<<< HEAD
    "@azure-tools/test-recorder": "^4.1.0",
    "@azure-tools/test-credential": "^2.0.0",
    "@azure-tools/test-utils-vitest": "^1.0.0",
    "@types/node": "^18.0.0",
=======
    "@types/node": "^20.0.0",
>>>>>>> bfcb3c06
    "@vitest/browser": "^3.0.9",
    "@vitest/coverage-istanbul": "^3.0.9",
    "playwright": "^1.50.1",
    "vitest": "^3.0.9"
  },
  "repository": "github:Azure/azure-sdk-for-js",
  "bugs": {
    "url": "https://github.com/Azure/azure-sdk-for-js/issues"
  },
  "files": [
    "dist/",
    "README.md",
    "LICENSE",
    "review/*",
    "CHANGELOG.md"
  ],
  "scripts": {
    "build": "npm run clean && dev-tool run build-package && dev-tool run extract-api",
    "build:samples": "echo skipped.",
    "check-format": "echo skipped",
    "clean": "dev-tool run vendored rimraf --glob dist dist-browser dist-esm test-dist temp types *.tgz *.log",
    "execute:samples": "echo skipped",
    "extract-api": "dev-tool run extract-api",
    "format": "echo skipped",
    "lint": "echo skipped",
    "pack": "npm pack 2>&1",
    "prepack": "npm run build",
    "test": "npm run test:node && npm run test:browser",
    "test:browser": "echo skipped",
    "test:node": "dev-tool run test:vitest",
    "test:node:esm": "dev-tool run test:vitest --esm",
    "update-snippets": "dev-tool run update-snippets"
  },
  "sideEffects": false,
  "//metadata": {
    "constantPaths": [
      {
        "path": "src/webSiteManagementClient.ts",
        "prefix": "packageDetails"
      }
    ]
  },
  "autoPublish": true,
  "browser": "./dist/browser/index.js",
  "react-native": "./dist/react-native/index.js",
  "tshy": {
    "project": "./tsconfig.src.json",
    "exports": {
      "./package.json": "./package.json",
      ".": "./src/index.ts"
    },
    "dialects": [
      "esm",
      "commonjs"
    ],
    "esmDialects": [
      "browser",
      "react-native"
    ],
    "selfLink": false
  },
  "homepage": "https://github.com/Azure/azure-sdk-for-js/tree/main/sdk/appservice/arm-appservice",
  "//sampleConfiguration": {
    "productName": "",
    "productSlugs": [
      "azure"
    ],
    "disableDocsMs": true,
    "apiRefLink": "https://learn.microsoft.com/javascript/api/@azure/arm-appservice?view=azure-node-preview"
  },
  "exports": {
    "./package.json": "./package.json",
    ".": {
      "browser": {
        "types": "./dist/browser/index.d.ts",
        "default": "./dist/browser/index.js"
      },
      "react-native": {
        "types": "./dist/react-native/index.d.ts",
        "default": "./dist/react-native/index.js"
      },
      "import": {
        "types": "./dist/esm/index.d.ts",
        "default": "./dist/esm/index.js"
      },
      "require": {
        "types": "./dist/commonjs/index.d.ts",
        "default": "./dist/commonjs/index.js"
      }
    }
  }
}<|MERGE_RESOLUTION|>--- conflicted
+++ resolved
@@ -35,17 +35,13 @@
     "@azure/dev-tool": "^1.0.0",
     "@azure/identity": "^4.6.0",
     "@azure/logger": "^1.1.4",
-<<<<<<< HEAD
     "@azure-tools/test-recorder": "^4.1.0",
     "@azure-tools/test-credential": "^2.0.0",
     "@azure-tools/test-utils-vitest": "^1.0.0",
-    "@types/node": "^18.0.0",
-=======
     "@types/node": "^20.0.0",
->>>>>>> bfcb3c06
     "@vitest/browser": "^3.0.9",
     "@vitest/coverage-istanbul": "^3.0.9",
-    "playwright": "^1.50.1",
+    "playwright": "^1.52.0",
     "vitest": "^3.0.9"
   },
   "repository": "github:Azure/azure-sdk-for-js",
