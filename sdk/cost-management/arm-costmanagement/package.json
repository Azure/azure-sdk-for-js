{
  "name": "@azure/arm-costmanagement",
  "sdk-type": "mgmt",
  "author": "Microsoft Corporation",
  "description": "A generated SDK for CostManagementClient.",
  "version": "1.0.0-beta.2",
  "engines": {
    "node": ">=18.0.0"
  },
  "dependencies": {
    "@azure/abort-controller": "^1.0.0",
    "@azure/core-auth": "^1.3.0",
    "@azure/core-client": "^1.7.0",
    "@azure/core-lro": "^2.5.0",
    "@azure/core-paging": "^1.2.0",
    "@azure/core-rest-pipeline": "^1.8.0",
    "tslib": "^2.2.0"
  },
  "keywords": [
    "node",
    "azure",
    "typescript",
    "browser",
    "isomorphic"
  ],
  "license": "MIT",
  "main": "./dist/commonjs/index.js",
  "module": "./dist/esm/index.js",
  "types": "./dist/commonjs/index.d.ts",
  "devDependencies": {
    "@azure-tools/test-credential": "^2.0.0",
    "@azure-tools/test-recorder": "^4.1.0",
    "@azure-tools/test-utils-vitest": "^1.0.0",
    "@azure/dev-tool": "^1.0.0",
    "@azure/identity": "^4.0.1",
    "@types/node": "^18.0.0",
    "@vitest/browser": "^2.1.8",
    "@vitest/coverage-istanbul": "^2.1.8",
    "dotenv": "^16.0.0",
    "playwright": "^1.49.1",
    "typescript": "~5.7.2",
    "vitest": "^2.1.8"
  },
  "repository": {
    "type": "git",
    "url": "https://github.com/Azure/azure-sdk-for-js.git"
  },
  "bugs": {
    "url": "https://github.com/Azure/azure-sdk-for-js/issues"
  },
  "files": [
    "dist/",
    "README.md",
    "LICENSE",
    "review/",
    "CHANGELOG.md"
  ],
  "scripts": {
    "build": "npm run clean && dev-tool run build-package && dev-tool run vendored mkdirp ./review && dev-tool run extract-api",
    "build:browser": "echo skipped",
    "build:node": "echo skipped",
    "build:samples": "echo skipped.",
    "build:test": "echo skipped",
    "check-format": "echo skipped",
    "clean": "dev-tool run vendored rimraf --glob dist dist-browser dist-esm test-dist temp types *.tgz *.log",
    "execute:samples": "echo skipped",
    "extract-api": "dev-tool run extract-api",
    "format": "echo skipped",
    "integration-test": "npm run integration-test:node && npm run integration-test:browser",
    "integration-test:browser": "echo skipped",
    "integration-test:node": "dev-tool run test:vitest --esm",
    "lint": "echo skipped",
    "minify": "dev-tool run vendored uglifyjs -c -m --comments --source-map \"content='./dist/index.js.map'\" -o ./dist/index.min.js ./dist/index.js",
    "pack": "npm pack 2>&1",
    "prepack": "npm run build",
    "test": "npm run integration-test",
    "test:browser": "echo skipped",
    "test:node": "echo skipped",
    "unit-test": "npm run unit-test:node && npm run unit-test:browser",
    "unit-test:browser": "echo skipped",
    "unit-test:node": "dev-tool run test:vitest",
    "update-snippets": "echo skipped"
  },
  "sideEffects": false,
  "//metadata": {
    "constantPaths": [
      {
        "path": "src/costManagementClient.ts",
        "prefix": "packageDetails"
      }
    ]
  },
  "autoPublish": true,
  "homepage": "https://github.com/Azure/azure-sdk-for-js/tree/main/sdk/cost-management/arm-costmanagement",
  "//sampleConfiguration": {
    "productName": "",
    "productSlugs": [
      "azure"
    ],
    "disableDocsMs": true,
<<<<<<< HEAD
    "apiRefLink": "https://docs.microsoft.com/javascript/api/@azure/arm-costmanagement?view=azure-node-preview"
  },
  "type": "module",
  "tshy": {
    "project": "./tsconfig.src.json",
    "exports": {
      "./package.json": "./package.json",
      ".": "./src/index.ts"
    },
    "dialects": [
      "esm",
      "commonjs"
    ],
    "esmDialects": [
      "browser",
      "react-native"
    ],
    "selfLink": false
  },
  "browser": "./dist/browser/index.js",
  "react-native": "./dist/react-native/index.js",
  "exports": {
    "./package.json": "./package.json",
    ".": {
      "browser": {
        "types": "./dist/browser/index.d.ts",
        "default": "./dist/browser/index.js"
      },
      "react-native": {
        "types": "./dist/react-native/index.d.ts",
        "default": "./dist/react-native/index.js"
      },
      "import": {
        "types": "./dist/esm/index.d.ts",
        "default": "./dist/esm/index.js"
      },
      "require": {
        "types": "./dist/commonjs/index.d.ts",
        "default": "./dist/commonjs/index.js"
      }
    }
=======
    "apiRefLink": "https://learn.microsoft.com/javascript/api/@azure/arm-costmanagement?view=azure-node-preview"
>>>>>>> f901afac
  }
}<|MERGE_RESOLUTION|>--- conflicted
+++ resolved
@@ -98,8 +98,7 @@
       "azure"
     ],
     "disableDocsMs": true,
-<<<<<<< HEAD
-    "apiRefLink": "https://docs.microsoft.com/javascript/api/@azure/arm-costmanagement?view=azure-node-preview"
+    "apiRefLink": "https://learn.microsoft.com/javascript/api/@azure/arm-costmanagement?view=azure-node-preview"
   },
   "type": "module",
   "tshy": {
@@ -140,8 +139,5 @@
         "default": "./dist/commonjs/index.js"
       }
     }
-=======
-    "apiRefLink": "https://learn.microsoft.com/javascript/api/@azure/arm-costmanagement?view=azure-node-preview"
->>>>>>> f901afac
   }
 }