--- conflicted
+++ resolved
@@ -64,7 +64,6 @@
     "tslib": "catalog:"
   },
   "devDependencies": {
-<<<<<<< HEAD
     "@azure-tools/test-credential": "catalog:test-credentialV1",
     "@azure-tools/test-recorder": "workspace:*",
     "@azure/core-util": "workspace:*",
@@ -82,43 +81,20 @@
   },
   "scripts": {
     "audit": "skipped",
-=======
-    "@azure-tools/test-credential": "^1.0.0",
-    "@azure-tools/test-recorder": "^4.0.0",
-    "@azure/core-util": "^1.0.0",
-    "@azure/dev-tool": "^1.0.0",
-    "@azure/eslint-plugin-azure-sdk": "^3.0.0",
-    "@azure/identity": "^4.0.1",
-    "@types/node": "^18.0.0",
-    "@vitest/browser": "^2.0.5",
-    "@vitest/coverage-istanbul": "^2.0.5",
-    "dotenv": "^16.0.0",
-    "eslint": "^9.9.0",
-    "playwright": "^1.41.2",
-    "typescript": "~5.6.2",
-    "vitest": "^2.0.5"
-  },
-  "scripts": {
-    "audit": "node ../../../common/scripts/rush-audit.js && dev-tool run vendored rimraf node_modules package-lock.json && npm i --package-lock-only 2>&1 && npm audit",
->>>>>>> cae1265f
     "build": "npm run clean && dev-tool run build-package && dev-tool run vendored mkdirp ./review && dev-tool run extract-api",
     "build:samples": "dev-tool samples publish --force",
     "build:test": "npm run clean && dev-tool run build-package && dev-tool run build-test",
     "check-format": "dev-tool run vendored prettier --list-different --config ../../../.prettierrc.json --ignore-path ../../../.prettierignore \"src/**/*.{ts,cts,mts}\" \"test/**/*.{ts,cts,mts}\" \"*.{js,cjs,mjs,json}\"",
     "clean": "dev-tool run vendored rimraf --glob dist dist-browser dist-esm test-dist temp types *.tgz *.log",
     "execute:samples": "dev-tool samples run samples-dev",
-<<<<<<< HEAD
-    "extract-api": "rimraf review && dev-tool run vendored mkdirp ./review && dev-tool run extract-api",
-=======
     "extract-api": "dev-tool run vendored rimraf review && dev-tool run vendored mkdirp ./review && dev-tool run extract-api",
->>>>>>> cae1265f
     "format": "dev-tool run vendored prettier --write --config ../../../.prettierrc.json --ignore-path ../../../.prettierignore \"src/**/*.{ts,cts,mts}\" \"test/**/*.{ts,cts,mts}\" \"*.{js,cjs,mjs,json}\"",
     "generate:client": "echo skipped",
     "integration-test": "npm run integration-test:node && npm run integration-test:browser",
     "integration-test:browser": "echo skipped",
     "integration-test:node": "echo skipped",
-    "lint": "dev-tool run vendored eslintpackage.json api-extractor.json src test",
-    "lint:fix": "dev-tool run vendored eslintpackage.json api-extractor.json src test --fix --fix-type [problem,suggestion]",
+    "lint": "dev-tool run vendored eslint package.json api-extractor.json src test",
+    "lint:fix": "dev-tool run vendored eslint package.json api-extractor.json src test --fix --fix-type [problem,suggestion]",
     "minify": "dev-tool run vendored uglifyjs -c -m --comments --source-map \"content='./dist/index.js.map'\" -o ./dist/index.min.js ./dist/index.js",
     "pack": "npm pack 2>&1",
     "test": "npm run clean && dev-tool run build-package && npm run unit-test:node && dev-tool run bundle && npm run unit-test:browser && npm run integration-test",
