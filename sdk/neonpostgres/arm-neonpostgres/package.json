{
  "name": "@azure/arm-neonpostgres",
  "version": "1.0.0",
  "description": "A generated SDK for PostgresClient.",
  "engines": {
    "node": ">=18.0.0"
  },
  "sideEffects": false,
  "autoPublish": false,
  "tshy": {
    "exports": {
      "./package.json": "./package.json",
      ".": "./src/index.ts",
      "./api": "./src/api/index.ts",
      "./api/endpoints": "./src/api/endpoints/index.ts",
      "./api/neonRoles": "./src/api/neonRoles/index.ts",
      "./api/neonDatabases": "./src/api/neonDatabases/index.ts",
      "./api/computes": "./src/api/computes/index.ts",
      "./api/branches": "./src/api/branches/index.ts",
      "./api/projects": "./src/api/projects/index.ts",
      "./api/organizations": "./src/api/organizations/index.ts",
      "./api/operations": "./src/api/operations/index.ts",
      "./models": "./src/models/index.ts",
      "./models/models": "./src/models/models/index.ts"
    },
    "dialects": [
      "esm",
      "commonjs"
    ],
    "esmDialects": [
      "browser",
      "react-native"
    ],
    "selfLink": false,
    "project": "./tsconfig.src.json"
  },
  "type": "module",
  "keywords": [
    "node",
    "azure",
    "cloud",
    "typescript",
    "browser",
    "isomorphic"
  ],
  "author": "Microsoft Corporation",
  "license": "MIT",
  "files": [
    "dist/",
    "README.md",
    "LICENSE",
    "review/",
    "CHANGELOG.md"
  ],
  "sdk-type": "mgmt",
  "repository": "github:Azure/azure-sdk-for-js",
  "bugs": {
    "url": "https://github.com/Azure/azure-sdk-for-js/issues"
  },
  "homepage": "https://github.com/Azure/azure-sdk-for-js/tree/main/sdk/neonpostgres/arm-neonpostgres/README.md",
  "prettier": "@azure/eslint-plugin-azure-sdk/prettier.json",
  "//metadata": {
    "constantPaths": [
      {
        "path": "src/api/postgresContext.ts",
        "prefix": "userAgentInfo"
      }
    ]
  },
  "dependencies": {
<<<<<<< HEAD
    "@azure-rest/core-client": "workspace:*",
    "@azure/abort-controller": "workspace:*",
    "@azure/core-auth": "workspace:*",
    "@azure/core-lro": "workspace:*",
    "@azure/core-rest-pipeline": "workspace:*",
    "@azure/core-util": "workspace:*",
    "@azure/logger": "workspace:*",
    "tslib": "catalog:"
  },
  "devDependencies": {
    "@azure-tools/test-credential": "workspace:*",
    "@azure-tools/test-recorder": "workspace:*",
    "@azure-tools/test-utils-vitest": "workspace:*",
    "@azure/dev-tool": "workspace:*",
    "@azure/eslint-plugin-azure-sdk": "workspace:*",
    "@azure/identity": "catalog:internal",
    "@types/node": "catalog:",
    "@vitest/browser": "catalog:testing",
    "@vitest/coverage-istanbul": "catalog:testing",
    "dotenv": "catalog:testing",
    "eslint": "catalog:",
    "playwright": "catalog:testing",
    "typescript": "catalog:",
    "vitest": "catalog:testing"
=======
    "@azure-rest/core-client": "^2.3.1",
    "@azure/abort-controller": "^2.1.2",
    "@azure/core-auth": "^1.9.0",
    "@azure/core-lro": "^3.1.0",
    "@azure/core-rest-pipeline": "^1.19.1",
    "@azure/core-util": "^1.11.0",
    "@azure/logger": "^1.1.4",
    "tslib": "^2.8.1"
  },
  "devDependencies": {
    "@azure-tools/test-credential": "^2.0.0",
    "@azure-tools/test-recorder": "^4.1.0",
    "@azure-tools/test-utils-vitest": "^1.0.0",
    "@azure/dev-tool": "^1.0.0",
    "@azure/eslint-plugin-azure-sdk": "^3.0.0",
    "@azure/identity": "^4.9.0",
    "@types/node": "^18.0.0",
    "@vitest/browser": "^3.0.9",
    "@vitest/coverage-istanbul": "^3.0.9",
    "dotenv": "^16.0.0",
    "eslint": "^9.9.0",
    "playwright": "^1.52.0",
    "typescript": "~5.8.2",
    "vitest": "^3.0.9"
>>>>>>> be9ede38
  },
  "scripts": {
    "build": "npm run clean && dev-tool run build-package && dev-tool run extract-api",
    "build:samples": "tsc -p tsconfig.samples.json && dev-tool samples publish -f",
    "build:test": "npm run clean && dev-tool run build-package && dev-tool run build-test",
    "check-format": "dev-tool run vendored prettier --list-different --config ../../../.prettierrc.json --ignore-path ../../../.prettierignore \"src/**/*.{ts,cts,mts}\" \"test/**/*.{ts,cts,mts}\" \"*.{js,cjs,mjs,json}\" \"samples-dev/*.ts\"",
    "clean": "dev-tool run vendored rimraf --glob dist dist-browser dist-esm test-dist temp types *.tgz *.log",
    "execute:samples": "dev-tool samples run samples-dev",
    "extract-api": "dev-tool run vendored rimraf review && dev-tool run extract-api",
    "format": "dev-tool run vendored prettier --write --config ../../../.prettierrc.json --ignore-path ../../../.prettierignore \"src/**/*.{ts,cts,mts}\" \"test/**/*.{ts,cts,mts}\" \"*.{js,cjs,mjs,json}\" \"samples-dev/*.ts\"",
    "generate:client": "echo skipped",
    "integration-test": "npm run integration-test:node && npm run integration-test:browser",
    "integration-test:browser": "echo skipped",
    "integration-test:node": "dev-tool run test:vitest --esm",
    "lint": "echo skipped",
    "lint:fix": "echo skipped",
    "minify": "dev-tool run vendored uglifyjs -c -m --comments --source-map \"content='./dist/index.js.map'\" -o ./dist/index.min.js ./dist/index.js",
    "pack": "npm pack 2>&1",
    "test": "npm run clean && dev-tool run build-package && npm run unit-test:node && npm run unit-test:browser && npm run integration-test",
    "test:browser": "npm run clean && npm run build:test && npm run unit-test:browser && npm run integration-test:browser",
    "test:node": "npm run clean && dev-tool run build-package && npm run unit-test:node && npm run integration-test:node",
    "unit-test": "npm run unit-test:node && npm run unit-test:browser",
    "unit-test:browser": "echo skipped",
    "unit-test:node": "dev-tool run test:vitest",
    "update-snippets": "dev-tool run update-snippets"
  },
  "//sampleConfiguration": {
    "productName": "@azure/arm-neonpostgres",
    "productSlugs": [
      "azure"
    ],
    "disableDocsMs": true,
    "apiRefLink": "https://learn.microsoft.com/javascript/api/@azure/arm-neonpostgres?view=azure-node-preview"
  },
  "browser": "./dist/browser/index.js",
  "react-native": "./dist/react-native/index.js",
  "exports": {
    "./package.json": "./package.json",
    ".": {
      "browser": {
        "types": "./dist/browser/index.d.ts",
        "default": "./dist/browser/index.js"
      },
      "react-native": {
        "types": "./dist/react-native/index.d.ts",
        "default": "./dist/react-native/index.js"
      },
      "import": {
        "types": "./dist/esm/index.d.ts",
        "default": "./dist/esm/index.js"
      },
      "require": {
        "types": "./dist/commonjs/index.d.ts",
        "default": "./dist/commonjs/index.js"
      }
    },
    "./api": {
      "browser": {
        "types": "./dist/browser/api/index.d.ts",
        "default": "./dist/browser/api/index.js"
      },
      "react-native": {
        "types": "./dist/react-native/api/index.d.ts",
        "default": "./dist/react-native/api/index.js"
      },
      "import": {
        "types": "./dist/esm/api/index.d.ts",
        "default": "./dist/esm/api/index.js"
      },
      "require": {
        "types": "./dist/commonjs/api/index.d.ts",
        "default": "./dist/commonjs/api/index.js"
      }
    },
    "./api/endpoints": {
      "browser": {
        "types": "./dist/browser/api/endpoints/index.d.ts",
        "default": "./dist/browser/api/endpoints/index.js"
      },
      "react-native": {
        "types": "./dist/react-native/api/endpoints/index.d.ts",
        "default": "./dist/react-native/api/endpoints/index.js"
      },
      "import": {
        "types": "./dist/esm/api/endpoints/index.d.ts",
        "default": "./dist/esm/api/endpoints/index.js"
      },
      "require": {
        "types": "./dist/commonjs/api/endpoints/index.d.ts",
        "default": "./dist/commonjs/api/endpoints/index.js"
      }
    },
    "./api/neonRoles": {
      "browser": {
        "types": "./dist/browser/api/neonRoles/index.d.ts",
        "default": "./dist/browser/api/neonRoles/index.js"
      },
      "react-native": {
        "types": "./dist/react-native/api/neonRoles/index.d.ts",
        "default": "./dist/react-native/api/neonRoles/index.js"
      },
      "import": {
        "types": "./dist/esm/api/neonRoles/index.d.ts",
        "default": "./dist/esm/api/neonRoles/index.js"
      },
      "require": {
        "types": "./dist/commonjs/api/neonRoles/index.d.ts",
        "default": "./dist/commonjs/api/neonRoles/index.js"
      }
    },
    "./api/neonDatabases": {
      "browser": {
        "types": "./dist/browser/api/neonDatabases/index.d.ts",
        "default": "./dist/browser/api/neonDatabases/index.js"
      },
      "react-native": {
        "types": "./dist/react-native/api/neonDatabases/index.d.ts",
        "default": "./dist/react-native/api/neonDatabases/index.js"
      },
      "import": {
        "types": "./dist/esm/api/neonDatabases/index.d.ts",
        "default": "./dist/esm/api/neonDatabases/index.js"
      },
      "require": {
        "types": "./dist/commonjs/api/neonDatabases/index.d.ts",
        "default": "./dist/commonjs/api/neonDatabases/index.js"
      }
    },
    "./api/computes": {
      "browser": {
        "types": "./dist/browser/api/computes/index.d.ts",
        "default": "./dist/browser/api/computes/index.js"
      },
      "react-native": {
        "types": "./dist/react-native/api/computes/index.d.ts",
        "default": "./dist/react-native/api/computes/index.js"
      },
      "import": {
        "types": "./dist/esm/api/computes/index.d.ts",
        "default": "./dist/esm/api/computes/index.js"
      },
      "require": {
        "types": "./dist/commonjs/api/computes/index.d.ts",
        "default": "./dist/commonjs/api/computes/index.js"
      }
    },
    "./api/branches": {
      "browser": {
        "types": "./dist/browser/api/branches/index.d.ts",
        "default": "./dist/browser/api/branches/index.js"
      },
      "react-native": {
        "types": "./dist/react-native/api/branches/index.d.ts",
        "default": "./dist/react-native/api/branches/index.js"
      },
      "import": {
        "types": "./dist/esm/api/branches/index.d.ts",
        "default": "./dist/esm/api/branches/index.js"
      },
      "require": {
        "types": "./dist/commonjs/api/branches/index.d.ts",
        "default": "./dist/commonjs/api/branches/index.js"
      }
    },
    "./api/projects": {
      "browser": {
        "types": "./dist/browser/api/projects/index.d.ts",
        "default": "./dist/browser/api/projects/index.js"
      },
      "react-native": {
        "types": "./dist/react-native/api/projects/index.d.ts",
        "default": "./dist/react-native/api/projects/index.js"
      },
      "import": {
        "types": "./dist/esm/api/projects/index.d.ts",
        "default": "./dist/esm/api/projects/index.js"
      },
      "require": {
        "types": "./dist/commonjs/api/projects/index.d.ts",
        "default": "./dist/commonjs/api/projects/index.js"
      }
    },
    "./api/organizations": {
      "browser": {
        "types": "./dist/browser/api/organizations/index.d.ts",
        "default": "./dist/browser/api/organizations/index.js"
      },
      "react-native": {
        "types": "./dist/react-native/api/organizations/index.d.ts",
        "default": "./dist/react-native/api/organizations/index.js"
      },
      "import": {
        "types": "./dist/esm/api/organizations/index.d.ts",
        "default": "./dist/esm/api/organizations/index.js"
      },
      "require": {
        "types": "./dist/commonjs/api/organizations/index.d.ts",
        "default": "./dist/commonjs/api/organizations/index.js"
      }
    },
    "./api/operations": {
      "browser": {
        "types": "./dist/browser/api/operations/index.d.ts",
        "default": "./dist/browser/api/operations/index.js"
      },
      "react-native": {
        "types": "./dist/react-native/api/operations/index.d.ts",
        "default": "./dist/react-native/api/operations/index.js"
      },
      "import": {
        "types": "./dist/esm/api/operations/index.d.ts",
        "default": "./dist/esm/api/operations/index.js"
      },
      "require": {
        "types": "./dist/commonjs/api/operations/index.d.ts",
        "default": "./dist/commonjs/api/operations/index.js"
      }
    },
    "./models": {
      "browser": {
        "types": "./dist/browser/models/index.d.ts",
        "default": "./dist/browser/models/index.js"
      },
      "react-native": {
        "types": "./dist/react-native/models/index.d.ts",
        "default": "./dist/react-native/models/index.js"
      },
      "import": {
        "types": "./dist/esm/models/index.d.ts",
        "default": "./dist/esm/models/index.js"
      },
      "require": {
        "types": "./dist/commonjs/models/index.d.ts",
        "default": "./dist/commonjs/models/index.js"
      }
    },
    "./models/models": {
      "browser": {
        "types": "./dist/browser/models/models/index.d.ts",
        "default": "./dist/browser/models/models/index.js"
      },
      "react-native": {
        "types": "./dist/react-native/models/models/index.d.ts",
        "default": "./dist/react-native/models/models/index.js"
      },
      "import": {
        "types": "./dist/esm/models/models/index.d.ts",
        "default": "./dist/esm/models/models/index.js"
      },
      "require": {
        "types": "./dist/commonjs/models/models/index.d.ts",
        "default": "./dist/commonjs/models/models/index.js"
      }
    }
  },
  "main": "./dist/commonjs/index.js",
  "types": "./dist/commonjs/index.d.ts",
  "module": "./dist/esm/index.js"
}<|MERGE_RESOLUTION|>--- conflicted
+++ resolved
@@ -68,7 +68,6 @@
     ]
   },
   "dependencies": {
-<<<<<<< HEAD
     "@azure-rest/core-client": "workspace:*",
     "@azure/abort-controller": "workspace:*",
     "@azure/core-auth": "workspace:*",
@@ -93,32 +92,6 @@
     "playwright": "catalog:testing",
     "typescript": "catalog:",
     "vitest": "catalog:testing"
-=======
-    "@azure-rest/core-client": "^2.3.1",
-    "@azure/abort-controller": "^2.1.2",
-    "@azure/core-auth": "^1.9.0",
-    "@azure/core-lro": "^3.1.0",
-    "@azure/core-rest-pipeline": "^1.19.1",
-    "@azure/core-util": "^1.11.0",
-    "@azure/logger": "^1.1.4",
-    "tslib": "^2.8.1"
-  },
-  "devDependencies": {
-    "@azure-tools/test-credential": "^2.0.0",
-    "@azure-tools/test-recorder": "^4.1.0",
-    "@azure-tools/test-utils-vitest": "^1.0.0",
-    "@azure/dev-tool": "^1.0.0",
-    "@azure/eslint-plugin-azure-sdk": "^3.0.0",
-    "@azure/identity": "^4.9.0",
-    "@types/node": "^18.0.0",
-    "@vitest/browser": "^3.0.9",
-    "@vitest/coverage-istanbul": "^3.0.9",
-    "dotenv": "^16.0.0",
-    "eslint": "^9.9.0",
-    "playwright": "^1.52.0",
-    "typescript": "~5.8.2",
-    "vitest": "^3.0.9"
->>>>>>> be9ede38
   },
   "scripts": {
     "build": "npm run clean && dev-tool run build-package && dev-tool run extract-api",
