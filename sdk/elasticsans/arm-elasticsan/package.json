{
  "name": "@azure/arm-elasticsan",
  "version": "2.0.0",
  "description": "A generated SDK for ElasticSanManagement.",
  "engines": {
    "node": ">=20.0.0"
  },
  "sideEffects": false,
  "autoPublish": false,
  "tshy": {
    "exports": {
      "./package.json": "./package.json",
      ".": "./src/index.ts",
      "./api": "./src/api/index.ts",
      "./api/skus": "./src/api/skus/index.ts",
      "./api/volumeSnapshots": "./src/api/volumeSnapshots/index.ts",
      "./api/privateLinkResources": "./src/api/privateLinkResources/index.ts",
      "./api/volumeGroups": "./src/api/volumeGroups/index.ts",
      "./api/volumes": "./src/api/volumes/index.ts",
      "./api/privateEndpointConnections": "./src/api/privateEndpointConnections/index.ts",
      "./api/elasticSans": "./src/api/elasticSans/index.ts",
      "./api/operations": "./src/api/operations/index.ts",
      "./models": "./src/models/index.ts"
    },
    "dialects": [
      "esm",
      "commonjs"
    ],
    "esmDialects": [
      "browser",
      "react-native"
    ],
    "selfLink": false,
    "project": "../../../tsconfig.src.build.json"
  },
  "type": "module",
  "browser": "./dist/browser/index.js",
  "react-native": "./dist/react-native/index.js",
  "keywords": [
    "node",
    "azure",
    "cloud",
    "typescript",
    "browser",
    "isomorphic"
  ],
  "author": "Microsoft Corporation",
  "license": "MIT",
  "files": [
    "dist/",
    "!dist/**/*.d.*ts.map",
    "README.md",
    "LICENSE"
  ],
  "sdk-type": "mgmt",
  "repository": "github:Azure/azure-sdk-for-js",
  "bugs": {
    "url": "https://github.com/Azure/azure-sdk-for-js/issues"
  },
  "homepage": "https://github.com/Azure/azure-sdk-for-js/tree/main/sdk/elasticsans/arm-elasticsan/README.md",
  "prettier": "@azure/eslint-plugin-azure-sdk/prettier.json",
  "//metadata": {
    "constantPaths": [
      {
        "path": "src/api/elasticSanManagementContext.ts",
        "prefix": "userAgentInfo"
      }
    ]
  },
  "dependencies": {
    "@azure/core-util": "^1.12.0",
    "@azure-rest/core-client": "^2.3.1",
    "@azure/abort-controller": "^2.1.2",
    "@azure/core-auth": "^1.9.0",
    "@azure/core-lro": "^3.1.0",
    "@azure/core-rest-pipeline": "^1.20.0",
    "@azure/logger": "^1.2.0",
    "tslib": "^2.8.1"
  },
  "devDependencies": {
    "@azure-tools/test-credential": "workspace:*",
    "@azure-tools/test-recorder": "workspace:*",
    "@azure-tools/test-utils-vitest": "workspace:*",
    "@azure/dev-tool": "workspace:*",
    "tshy": "catalog:",
    "@azure/eslint-plugin-azure-sdk": "workspace:*",
    "@azure/identity": "catalog:internal",
    "@types/node": "catalog:",
<<<<<<< HEAD
    "cross-env": "catalog:",
    "eslint": "catalog:",
    "prettier": "catalog:",
    "rimraf": "catalog:",
    "@vitest/browser": "catalog:testing",
=======
    "@vitest/browser-playwright": "catalog:testing",
>>>>>>> 2d3ddf51
    "@vitest/coverage-istanbul": "catalog:testing",
    "dotenv": "catalog:testing",
    "playwright": "catalog:testing",
    "typescript": "catalog:",
    "vitest": "catalog:testing"
  },
  "scripts": {
    "clean": "rimraf --glob dist dist-browser dist-esm test-dist temp types *.tgz *.log",
    "extract-api": "rimraf review && dev-tool run extract-api",
    "pack": "pnpm pack 2>&1",
    "lint": "echo skipped",
    "lint:fix": "echo skipped",
    "build:samples": "tsc -p tsconfig.samples.json && dev-tool samples publish -f",
    "check-format": "prettier --list-different --config ../../../.prettierrc.json --ignore-path ../../../.prettierignore \"src/**/*.{ts,cts,mts}\" \"test/**/*.{ts,cts,mts}\" \"*.{js,cjs,mjs,json}\" \"samples-dev/*.ts\"",
    "execute:samples": "dev-tool samples run samples-dev",
    "format": "prettier --write --config ../../../.prettierrc.json --ignore-path ../../../.prettierignore \"src/**/*.{ts,cts,mts}\" \"test/**/*.{ts,cts,mts}\" \"*.{js,cjs,mjs,json}\" \"samples-dev/*.ts\"",
    "generate:client": "echo skipped",
    "test:browser": "dev-tool run build-test && dev-tool run test:vitest --browser",
    "build": "npm run clean && dev-tool run build-package && dev-tool run extract-api",
    "test:node": "dev-tool run test:vitest",
    "test:node:esm": "dev-tool run test:vitest --esm",
    "test": "npm run test:node && npm run test:browser",
    "update-snippets": "dev-tool run update-snippets"
  },
  "//sampleConfiguration": {
    "productName": "@azure/arm-elasticsan",
    "productSlugs": [
      "azure"
    ],
    "disableDocsMs": true,
    "apiRefLink": "https://learn.microsoft.com/javascript/api/@azure/arm-elasticsan?view=azure-node-preview"
  },
  "exports": {
    "./package.json": "./package.json",
    ".": {
      "browser": {
        "types": "./dist/browser/index.d.ts",
        "default": "./dist/browser/index.js"
      },
      "react-native": {
        "types": "./dist/react-native/index.d.ts",
        "default": "./dist/react-native/index.js"
      },
      "import": {
        "types": "./dist/esm/index.d.ts",
        "default": "./dist/esm/index.js"
      },
      "require": {
        "types": "./dist/commonjs/index.d.ts",
        "default": "./dist/commonjs/index.js"
      }
    },
    "./api": {
      "browser": {
        "types": "./dist/browser/api/index.d.ts",
        "default": "./dist/browser/api/index.js"
      },
      "react-native": {
        "types": "./dist/react-native/api/index.d.ts",
        "default": "./dist/react-native/api/index.js"
      },
      "import": {
        "types": "./dist/esm/api/index.d.ts",
        "default": "./dist/esm/api/index.js"
      },
      "require": {
        "types": "./dist/commonjs/api/index.d.ts",
        "default": "./dist/commonjs/api/index.js"
      }
    },
    "./api/skus": {
      "browser": {
        "types": "./dist/browser/api/skus/index.d.ts",
        "default": "./dist/browser/api/skus/index.js"
      },
      "react-native": {
        "types": "./dist/react-native/api/skus/index.d.ts",
        "default": "./dist/react-native/api/skus/index.js"
      },
      "import": {
        "types": "./dist/esm/api/skus/index.d.ts",
        "default": "./dist/esm/api/skus/index.js"
      },
      "require": {
        "types": "./dist/commonjs/api/skus/index.d.ts",
        "default": "./dist/commonjs/api/skus/index.js"
      }
    },
    "./api/volumeSnapshots": {
      "browser": {
        "types": "./dist/browser/api/volumeSnapshots/index.d.ts",
        "default": "./dist/browser/api/volumeSnapshots/index.js"
      },
      "react-native": {
        "types": "./dist/react-native/api/volumeSnapshots/index.d.ts",
        "default": "./dist/react-native/api/volumeSnapshots/index.js"
      },
      "import": {
        "types": "./dist/esm/api/volumeSnapshots/index.d.ts",
        "default": "./dist/esm/api/volumeSnapshots/index.js"
      },
      "require": {
        "types": "./dist/commonjs/api/volumeSnapshots/index.d.ts",
        "default": "./dist/commonjs/api/volumeSnapshots/index.js"
      }
    },
    "./api/privateLinkResources": {
      "browser": {
        "types": "./dist/browser/api/privateLinkResources/index.d.ts",
        "default": "./dist/browser/api/privateLinkResources/index.js"
      },
      "react-native": {
        "types": "./dist/react-native/api/privateLinkResources/index.d.ts",
        "default": "./dist/react-native/api/privateLinkResources/index.js"
      },
      "import": {
        "types": "./dist/esm/api/privateLinkResources/index.d.ts",
        "default": "./dist/esm/api/privateLinkResources/index.js"
      },
      "require": {
        "types": "./dist/commonjs/api/privateLinkResources/index.d.ts",
        "default": "./dist/commonjs/api/privateLinkResources/index.js"
      }
    },
    "./api/volumeGroups": {
      "browser": {
        "types": "./dist/browser/api/volumeGroups/index.d.ts",
        "default": "./dist/browser/api/volumeGroups/index.js"
      },
      "react-native": {
        "types": "./dist/react-native/api/volumeGroups/index.d.ts",
        "default": "./dist/react-native/api/volumeGroups/index.js"
      },
      "import": {
        "types": "./dist/esm/api/volumeGroups/index.d.ts",
        "default": "./dist/esm/api/volumeGroups/index.js"
      },
      "require": {
        "types": "./dist/commonjs/api/volumeGroups/index.d.ts",
        "default": "./dist/commonjs/api/volumeGroups/index.js"
      }
    },
    "./api/volumes": {
      "browser": {
        "types": "./dist/browser/api/volumes/index.d.ts",
        "default": "./dist/browser/api/volumes/index.js"
      },
      "react-native": {
        "types": "./dist/react-native/api/volumes/index.d.ts",
        "default": "./dist/react-native/api/volumes/index.js"
      },
      "import": {
        "types": "./dist/esm/api/volumes/index.d.ts",
        "default": "./dist/esm/api/volumes/index.js"
      },
      "require": {
        "types": "./dist/commonjs/api/volumes/index.d.ts",
        "default": "./dist/commonjs/api/volumes/index.js"
      }
    },
    "./api/privateEndpointConnections": {
      "browser": {
        "types": "./dist/browser/api/privateEndpointConnections/index.d.ts",
        "default": "./dist/browser/api/privateEndpointConnections/index.js"
      },
      "react-native": {
        "types": "./dist/react-native/api/privateEndpointConnections/index.d.ts",
        "default": "./dist/react-native/api/privateEndpointConnections/index.js"
      },
      "import": {
        "types": "./dist/esm/api/privateEndpointConnections/index.d.ts",
        "default": "./dist/esm/api/privateEndpointConnections/index.js"
      },
      "require": {
        "types": "./dist/commonjs/api/privateEndpointConnections/index.d.ts",
        "default": "./dist/commonjs/api/privateEndpointConnections/index.js"
      }
    },
    "./api/elasticSans": {
      "browser": {
        "types": "./dist/browser/api/elasticSans/index.d.ts",
        "default": "./dist/browser/api/elasticSans/index.js"
      },
      "react-native": {
        "types": "./dist/react-native/api/elasticSans/index.d.ts",
        "default": "./dist/react-native/api/elasticSans/index.js"
      },
      "import": {
        "types": "./dist/esm/api/elasticSans/index.d.ts",
        "default": "./dist/esm/api/elasticSans/index.js"
      },
      "require": {
        "types": "./dist/commonjs/api/elasticSans/index.d.ts",
        "default": "./dist/commonjs/api/elasticSans/index.js"
      }
    },
    "./api/operations": {
      "browser": {
        "types": "./dist/browser/api/operations/index.d.ts",
        "default": "./dist/browser/api/operations/index.js"
      },
      "react-native": {
        "types": "./dist/react-native/api/operations/index.d.ts",
        "default": "./dist/react-native/api/operations/index.js"
      },
      "import": {
        "types": "./dist/esm/api/operations/index.d.ts",
        "default": "./dist/esm/api/operations/index.js"
      },
      "require": {
        "types": "./dist/commonjs/api/operations/index.d.ts",
        "default": "./dist/commonjs/api/operations/index.js"
      }
    },
    "./models": {
      "browser": {
        "types": "./dist/browser/models/index.d.ts",
        "default": "./dist/browser/models/index.js"
      },
      "react-native": {
        "types": "./dist/react-native/models/index.d.ts",
        "default": "./dist/react-native/models/index.js"
      },
      "import": {
        "types": "./dist/esm/models/index.d.ts",
        "default": "./dist/esm/models/index.js"
      },
      "require": {
        "types": "./dist/commonjs/models/index.d.ts",
        "default": "./dist/commonjs/models/index.js"
      }
    }
  },
  "main": "./dist/commonjs/index.js",
  "types": "./dist/commonjs/index.d.ts",
  "module": "./dist/esm/index.js"
}<|MERGE_RESOLUTION|>--- conflicted
+++ resolved
@@ -86,15 +86,11 @@
     "@azure/eslint-plugin-azure-sdk": "workspace:*",
     "@azure/identity": "catalog:internal",
     "@types/node": "catalog:",
-<<<<<<< HEAD
     "cross-env": "catalog:",
     "eslint": "catalog:",
     "prettier": "catalog:",
     "rimraf": "catalog:",
-    "@vitest/browser": "catalog:testing",
-=======
     "@vitest/browser-playwright": "catalog:testing",
->>>>>>> 2d3ddf51
     "@vitest/coverage-istanbul": "catalog:testing",
     "dotenv": "catalog:testing",
     "playwright": "catalog:testing",
