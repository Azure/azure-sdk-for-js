--- conflicted
+++ resolved
@@ -34,22 +34,16 @@
     "uglify-js": "^3.4.9",
     "rimraf": "^5.0.0",
     "dotenv": "^16.0.0",
-    "@azure/identity": "^2.0.1",
+    "@azure/identity": "^3.3.0",
     "@azure-tools/test-recorder": "^3.0.0",
     "@azure-tools/test-credential": "^1.0.0",
-    "mocha": "^7.1.1",
+    "mocha": "^10.0.0",
     "@types/chai": "^4.2.8",
     "chai": "^4.2.0",
     "cross-env": "^7.0.2",
-<<<<<<< HEAD
-    "@types/node": "^14.0.0",
+    "@types/node": "^16.0.0",
     "ts-node": "^10.0.0",
     "@azure/dev-tool": "^1.0.0"
-=======
-    "@types/node": "^16.0.0",
-    "@azure/dev-tool": "^1.0.0",
-    "ts-node": "^10.0.0"
->>>>>>> 9ceb7cfc
   },
   "repository": {
     "type": "git",
