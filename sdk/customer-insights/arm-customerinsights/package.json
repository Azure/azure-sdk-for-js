--- conflicted
+++ resolved
@@ -97,8 +97,7 @@
       "azure"
     ],
     "disableDocsMs": true,
-<<<<<<< HEAD
-    "apiRefLink": "https://docs.microsoft.com/javascript/api/@azure/arm-customerinsights?view=azure-node-preview"
+    "apiRefLink": "https://learn.microsoft.com/javascript/api/@azure/arm-customerinsights?view=azure-node-preview"
   },
   "type": "module",
   "tshy": {
@@ -139,8 +138,5 @@
         "default": "./dist/commonjs/index.js"
       }
     }
-=======
-    "apiRefLink": "https://learn.microsoft.com/javascript/api/@azure/arm-customerinsights?view=azure-node-preview"
->>>>>>> f901afac
   }
 }