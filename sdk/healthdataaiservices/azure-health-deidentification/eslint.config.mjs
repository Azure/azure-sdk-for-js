--- conflicted
+++ resolved
@@ -5,7 +5,6 @@
   {
     rules: {
       "@azure/azure-sdk/ts-modules-only-named": "warn",
-<<<<<<< HEAD
       "@azure/azure-sdk/ts-apiextractor-json-types": "warn",
       "@azure/azure-sdk/ts-package-json-types": "warn",
       "@azure/azure-sdk/ts-package-json-engine-is-present": "warn",
@@ -13,9 +12,7 @@
       "@azure/azure-sdk/ts-package-json-files-required": "off",
       "@azure/azure-sdk/ts-package-json-main-is-cjs": "off",
       "tsdoc/syntax": "warn",
-=======
       "@azure/azure-sdk/ts-package-json-name": "warn",
->>>>>>> e0fbdb82
     },
   },
 ];