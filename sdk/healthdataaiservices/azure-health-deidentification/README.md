--- conflicted
+++ resolved
@@ -4,12 +4,6 @@
 
 **Please rely heavily on our [REST client docs](https://github.com/Azure/azure-sdk-for-js/blob/main/documentation/rest-clients.md) to use this library**
 
-<<<<<<< HEAD
-=======
-<!-- **Please rely heavily on our [REST client docs](https://github.com/Azure/azure-sdk-for-js/blob/main/documentation/rest-clients.md) to use this library** -->
-<!-- TODO Fix links once they are live use placeholden until then -->
-
->>>>>>> 2d40eeb8
 Key links:
 
 - [Source code](https://github.com/Azure/azure-sdk-for-js/tree/main/sdk/healthdataaiservices/azure-health-deidentification)
@@ -53,35 +47,7 @@
 
 ![Service Url Location](documentation/images/ServiceUrl_Location.png)
 
-<<<<<<< HEAD
 The samples folder contains simple code examples to Deidentify text.
-=======
-Basic code snippet to create your Deidentification Client and Deidentify a string.
-
-```ts snippet:ReadmeSample_Deidentify
-import { DefaultAzureCredential } from "@azure/identity";
-import DeidentificationClient, {
-  DeidentificationContent,
-  isUnexpected,
-} from "@azure-rest/health-deidentification";
-
-const credential = new DefaultAzureCredential();
-const serviceEndpoint = "https://example.api.cac001.deid.azure.com";
-const client = DeidentificationClient(serviceEndpoint, credential);
-
-const content: DeidentificationContent = {
-  inputText: "Hello John!",
-};
-
-const response = await client.path("/deid").post({ body: content });
-
-if (isUnexpected(response)) {
-  throw response.body.error;
-}
-
-console.log(response.body.outputText); // Hello, Tom!
-```
->>>>>>> 2d40eeb8
 
 ## Key concepts
 
