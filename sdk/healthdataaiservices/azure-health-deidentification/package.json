--- conflicted
+++ resolved
@@ -92,10 +92,6 @@
     "vitest": "catalog:"
   },
   "scripts": {
-<<<<<<< HEAD
-    "audit": "skipped",
-=======
->>>>>>> 1b240a90
     "build": "npm run clean && dev-tool run build-package && dev-tool run extract-api",
     "build:node": "dev-tool run build-package",
     "build:samples": "echo Obsolete.",
