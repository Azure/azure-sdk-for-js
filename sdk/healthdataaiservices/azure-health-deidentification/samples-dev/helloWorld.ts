// Copyright (c) Microsoft Corporation.
// Licensed under the MIT License.

/**
 * @summary This sample demonstrates how to create a `DeidentificationClient` and then deidentify a `string`
 */

<<<<<<< HEAD
import createClient, {
  DeidentificationContent,
  isUnexpected,
} from "@azure-rest/azure-health-deidentification";
=======
import type { DeidentificationContent } from "@azure-rest/health-deidentification";
import createClient, { isUnexpected } from "@azure-rest/health-deidentification";
>>>>>>> 2d40eeb8
import { DefaultAzureCredential } from "@azure/identity";
import "dotenv/config";

export async function main(): Promise<void> {
  const credential = new DefaultAzureCredential();
  const serviceEndpoint =
    process.env["DEID_SERVICE_ENDPOINT"] || "https://example.api.cac001.deid.azure.com";
  const client = createClient(serviceEndpoint, credential);

  const content: DeidentificationContent = {
    inputText: "Hello, John!",
  };

  const response = await client.path("/deid").post({ body: content });

  if (isUnexpected(response)) {
    throw response.body.error;
  }

  console.log(response.body.outputText); // Hello, Tom!
}

main().catch((err) => {
  console.error("The sample encountered an error:", err);
});<|MERGE_RESOLUTION|>--- conflicted
+++ resolved
@@ -5,15 +5,10 @@
  * @summary This sample demonstrates how to create a `DeidentificationClient` and then deidentify a `string`
  */
 
-<<<<<<< HEAD
 import createClient, {
   DeidentificationContent,
   isUnexpected,
 } from "@azure-rest/azure-health-deidentification";
-=======
-import type { DeidentificationContent } from "@azure-rest/health-deidentification";
-import createClient, { isUnexpected } from "@azure-rest/health-deidentification";
->>>>>>> 2d40eeb8
 import { DefaultAzureCredential } from "@azure/identity";
 import "dotenv/config";
 
