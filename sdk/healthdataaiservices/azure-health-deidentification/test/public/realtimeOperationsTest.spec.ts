--- conflicted
+++ resolved
@@ -68,7 +68,6 @@
     );
   }, 20000);
 
-<<<<<<< HEAD
   it("redact returns expected", async function () {
     const content: DeidentificationContent = {
       inputText: inputText,
@@ -94,9 +93,6 @@
   }, 10000);
 
   it("tag returns expected", async function () {
-=======
-  it("tag returns expected", async () => {
->>>>>>> 2d40eeb8
     const content: DeidentificationContent = {
       inputText: inputText,
       operation: "Tag",
