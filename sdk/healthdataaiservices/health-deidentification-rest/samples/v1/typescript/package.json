{
  "name": "@azure-samples/health-deidentification-ts",
  "private": true,
  "version": "1.0.0",
  "description": "Health Deidentification Service client library samples for TypeScript",
  "engines": {
    "node": ">=20.0.0"
  },
  "scripts": {
    "build": "tsc",
    "prebuild": "rimraf dist/"
  },
  "repository": {
    "type": "git",
    "url": "git+https://github.com/Azure/azure-sdk-for-js.git",
    "directory": "sdk/healthdataaiservices/health-deidentification-rest"
  },
  "keywords": [
    "node",
    "azure",
    "cloud",
    "typescript",
    "browser",
    "isomorphic"
  ],
  "author": "Microsoft Corporation",
  "license": "MIT",
  "bugs": {
    "url": "https://github.com/Azure/azure-sdk-for-js/issues"
  },
  "homepage": "https://github.com/Azure/azure-sdk-for-js/tree/main/sdk/healthdataaiservices/health-deidentification-rest",
  "dependencies": {
    "@azure-rest/health-deidentification": "latest",
    "dotenv": "latest",
    "@azure/identity": "^4.4.0"
  },
  "devDependencies": {
<<<<<<< HEAD
    "@types/node": "^18.0.0",
    "typescript": "~5.9.2",
=======
    "@types/node": "^20.0.0",
    "typescript": "~5.8.2",
>>>>>>> e30cc173
    "rimraf": "latest"
  }
}<|MERGE_RESOLUTION|>--- conflicted
+++ resolved
@@ -35,13 +35,8 @@
     "@azure/identity": "^4.4.0"
   },
   "devDependencies": {
-<<<<<<< HEAD
-    "@types/node": "^18.0.0",
-    "typescript": "~5.9.2",
-=======
     "@types/node": "^20.0.0",
     "typescript": "~5.8.2",
->>>>>>> e30cc173
     "rimraf": "latest"
   }
 }