{
  "name": "@azure/arm-healthdataaiservices",
  "version": "1.0.0",
  "description": "A generated SDK for HealthDataAIServicesClient.",
  "engines": {
    "node": ">=18.0.0"
  },
  "sideEffects": false,
  "autoPublish": false,
  "tshy": {
    "project": "./tsconfig.src.json",
    "exports": {
      "./package.json": "./package.json",
      ".": "./src/index.ts",
      "./models": "./src/models/index.ts"
    },
    "dialects": [
      "esm",
      "commonjs"
    ],
    "esmDialects": [
      "browser",
      "react-native"
    ],
    "selfLink": false
  },
  "type": "module",
  "keywords": [
    "node",
    "azure",
    "cloud",
    "typescript",
    "browser",
    "isomorphic"
  ],
  "author": "Microsoft Corporation",
  "license": "MIT",
  "files": [
    "dist/",
    "README.md",
    "LICENSE",
    "review/",
    "CHANGELOG.md"
  ],
  "sdk-type": "mgmt",
  "repository": "github:Azure/azure-sdk-for-js",
  "bugs": {
    "url": "https://github.com/Azure/azure-sdk-for-js/issues"
  },
  "homepage": "https://github.com/Azure/azure-sdk-for-js/tree/main/sdk/healthdataaiservices/arm-healthdataaiservices/README.md",
  "prettier": "@azure/eslint-plugin-azure-sdk/prettier.json",
  "//metadata": {
    "constantPaths": [
      {
        "path": "src/api/healthDataAIServicesContext.ts",
        "prefix": "userAgentInfo"
      }
    ]
  },
  "dependencies": {
    "@azure-rest/core-client": "^2.3.1",
    "@azure/abort-controller": "^2.1.2",
    "@azure/core-auth": "^1.9.0",
    "@azure/core-lro": "^3.1.0",
    "@azure/core-rest-pipeline": "^1.18.2",
    "@azure/core-util": "^1.11.0",
    "@azure/logger": "^1.1.4",
    "tslib": "^2.8.1"
  },
  "devDependencies": {
    "@azure-tools/test-credential": "^2.0.0",
    "@azure-tools/test-recorder": "^4.1.0",
    "@azure-tools/test-utils-vitest": "^1.0.0",
    "@azure/dev-tool": "^1.0.0",
    "@azure/eslint-plugin-azure-sdk": "^3.0.0",
    "@azure/identity": "^4.6.0",
    "@types/node": "^18.0.0",
<<<<<<< HEAD
    "eslint": "^9.9.0",
    "typescript": "~5.7.2",
    "tshy": "^2.0.0",
    "@azure/identity": "^4.2.1",
=======
>>>>>>> 9e30933c
    "@vitest/browser": "^3.0.3",
    "@vitest/coverage-istanbul": "^3.0.3",
    "dotenv": "^16.0.0",
    "eslint": "^8.55.0",
    "playwright": "^1.50.1",
    "typescript": "~5.7.2",
    "vitest": "^3.0.3"
  },
  "scripts": {
    "build": "npm run clean && dev-tool run build-package && dev-tool run extract-api",
    "build:samples": "tsc -p tsconfig.samples.json && dev-tool samples publish -f",
    "build:test": "npm run clean && dev-tool run build-package && dev-tool run build-test",
    "check-format": "dev-tool run vendored prettier --list-different --config ../../../.prettierrc.json --ignore-path ../../../.prettierignore \"src/**/*.{ts,cts,mts}\" \"test/**/*.{ts,cts,mts}\" \"*.{js,cjs,mjs,json}\" \"samples-dev/*.ts\"",
    "clean": "dev-tool run vendored rimraf --glob dist dist-browser dist-esm test-dist temp types *.tgz *.log",
    "execute:samples": "dev-tool samples run samples-dev",
    "extract-api": "dev-tool run vendored rimraf review && dev-tool run extract-api",
    "format": "dev-tool run vendored prettier --write --config ../../../.prettierrc.json --ignore-path ../../../.prettierignore \"src/**/*.{ts,cts,mts}\" \"test/**/*.{ts,cts,mts}\" \"*.{js,cjs,mjs,json}\" \"samples-dev/*.ts\"",
    "generate:client": "echo skipped",
    "integration-test": "npm run integration-test:node && npm run integration-test:browser",
    "integration-test:browser": "echo skipped",
    "integration-test:node": "dev-tool run test:vitest --esm",
    "lint": "echo skipped",
    "lint:fix": "echo skipped",
    "minify": "dev-tool run vendored uglifyjs -c -m --comments --source-map \"content='./dist/index.js.map'\" -o ./dist/index.min.js ./dist/index.js",
    "pack": "npm pack 2>&1",
    "test": "npm run clean && dev-tool run build-package && npm run unit-test:node && dev-tool run bundle && npm run unit-test:browser && npm run integration-test",
    "test:browser": "npm run clean && npm run build:test && npm run unit-test:browser && npm run integration-test:browser",
    "test:node": "npm run clean && dev-tool run build-package && npm run unit-test:node && npm run integration-test:node",
    "unit-test": "npm run unit-test:node && npm run unit-test:browser",
    "unit-test:browser": "echo skipped",
    "unit-test:node": "dev-tool run test:vitest",
    "update-snippets": "dev-tool run update-snippets"
  },
  "//sampleConfiguration": {
    "productName": "@azure/arm-healthdataaiservices",
    "productSlugs": [
      "azure"
    ],
    "disableDocsMs": true,
    "apiRefLink": "https://learn.microsoft.com/javascript/api/@azure/arm-healthdataaiservices?view=azure-node-preview"
  },
  "exports": {
    "./package.json": "./package.json",
    ".": {
      "browser": {
        "types": "./dist/browser/index.d.ts",
        "default": "./dist/browser/index.js"
      },
      "react-native": {
        "types": "./dist/react-native/index.d.ts",
        "default": "./dist/react-native/index.js"
      },
      "import": {
        "types": "./dist/esm/index.d.ts",
        "default": "./dist/esm/index.js"
      },
      "require": {
        "types": "./dist/commonjs/index.d.ts",
        "default": "./dist/commonjs/index.js"
      }
    },
    "./models": {
      "browser": {
        "types": "./dist/browser/models/index.d.ts",
        "default": "./dist/browser/models/index.js"
      },
      "react-native": {
        "types": "./dist/react-native/models/index.d.ts",
        "default": "./dist/react-native/models/index.js"
      },
      "import": {
        "types": "./dist/esm/models/index.d.ts",
        "default": "./dist/esm/models/index.js"
      },
      "require": {
        "types": "./dist/commonjs/models/index.d.ts",
        "default": "./dist/commonjs/models/index.js"
      }
    }
  },
  "main": "./dist/commonjs/index.js",
  "types": "./dist/commonjs/index.d.ts",
  "module": "./dist/esm/index.js",
  "browser": "./dist/browser/index.js",
  "react-native": "./dist/react-native/index.js"
}<|MERGE_RESOLUTION|>--- conflicted
+++ resolved
@@ -75,17 +75,10 @@
     "@azure/eslint-plugin-azure-sdk": "^3.0.0",
     "@azure/identity": "^4.6.0",
     "@types/node": "^18.0.0",
-<<<<<<< HEAD
-    "eslint": "^9.9.0",
-    "typescript": "~5.7.2",
-    "tshy": "^2.0.0",
-    "@azure/identity": "^4.2.1",
-=======
->>>>>>> 9e30933c
     "@vitest/browser": "^3.0.3",
     "@vitest/coverage-istanbul": "^3.0.3",
     "dotenv": "^16.0.0",
-    "eslint": "^8.55.0",
+    "eslint": "^9.9.0",
     "playwright": "^1.50.1",
     "typescript": "~5.7.2",
     "vitest": "^3.0.3"
