--- conflicted
+++ resolved
@@ -125,14 +125,7 @@
     "mocha": "^10.0.0",
     "rimraf": "^5.0.5",
     "source-map-support": "^0.5.9",
-<<<<<<< HEAD
-    "typescript": "~5.2.0",
-=======
     "typescript": "~5.4.5",
-    "@azure/core-util": "^1.0.1",
-    "uuid": "^8.3.0",
-    "@types/uuid": "^8.0.0",
->>>>>>> 93648802
     "ts-node": "^10.0.0"
   }
 }