{
  "name": "@azure/arm-reservations",
  "sdk-type": "mgmt",
  "author": "Microsoft Corporation",
  "description": "A generated SDK for AzureReservationAPI.",
<<<<<<< HEAD
  "version": "7.1.0",
=======
  "version": "7.0.0",
>>>>>>> 2df5b843
  "engines": {
    "node": ">=12.0.0"
  },
  "dependencies": {
    "@azure/core-lro": "^2.2.0",
    "@azure/abort-controller": "^1.0.0",
    "@azure/core-paging": "^1.2.0",
    "@azure/core-client": "^1.5.0",
    "@azure/core-auth": "^1.3.0",
    "@azure/core-rest-pipeline": "^1.8.0",
    "tslib": "^2.2.0"
  },
  "keywords": [
    "node",
    "azure",
    "typescript",
    "browser",
    "isomorphic"
  ],
  "license": "MIT",
  "main": "./dist/index.js",
  "module": "./dist-esm/src/index.js",
  "types": "./types/arm-reservations.d.ts",
  "devDependencies": {
<<<<<<< HEAD
    "@microsoft/api-extractor": "^7.18.11",
    "@rollup/plugin-commonjs": "^21.0.1",
    "@rollup/plugin-json": "^4.1.0",
    "@rollup/plugin-multi-entry": "^4.1.0",
    "@rollup/plugin-node-resolve": "^13.1.3",
=======
    "@microsoft/api-extractor": "7.18.11",
    "@rollup/plugin-commonjs": "11.0.2",
    "@rollup/plugin-json": "^4.0.0",
    "@rollup/plugin-multi-entry": "^3.0.0",
    "@rollup/plugin-node-resolve": "^8.0.0",
>>>>>>> 2df5b843
    "mkdirp": "^1.0.4",
    "rollup": "^2.66.1",
    "rollup-plugin-sourcemaps": "^0.6.3",
    "typescript": "~4.2.0",
    "uglify-js": "^3.4.9",
    "rimraf": "^3.0.0",
    "@azure/identity": "^2.0.1",
    "@azure-tools/test-recorder": "^1.0.0",
    "mocha": "^7.1.1",
    "cross-env": "^7.0.2"
  },
  "homepage": "https://github.com/Azure/azure-sdk-for-js/tree/main/sdk/reservations/arm-reservations",
  "repository": {
    "type": "git",
    "url": "https://github.com/Azure/azure-sdk-for-js.git"
  },
  "bugs": {
    "url": "https://github.com/Azure/azure-sdk-for-js/issues"
  },
  "files": [
    "dist/**/*.js",
    "dist/**/*.js.map",
    "dist/**/*.d.ts",
    "dist/**/*.d.ts.map",
    "dist-esm/**/*.js",
    "dist-esm/**/*.js.map",
    "dist-esm/**/*.d.ts",
    "dist-esm/**/*.d.ts.map",
    "src/**/*.ts",
    "README.md",
    "LICENSE",
    "rollup.config.js",
    "tsconfig.json",
    "review/*",
    "CHANGELOG.md",
    "types/*"
  ],
  "scripts": {
    "build": "npm run clean && tsc && rollup -c 2>&1 && npm run minify && mkdirp ./review && npm run extract-api",
    "minify": "uglifyjs -c -m --comments --source-map \"content='./dist/index.js.map'\" -o ./dist/index.min.js ./dist/index.js",
    "prepack": "npm run build",
    "pack": "npm pack 2>&1",
    "extract-api": "api-extractor run --local",
    "lint": "echo skipped",
    "audit": "echo skipped",
    "clean": "rimraf dist dist-browser dist-esm test-dist temp types *.tgz *.log",
    "build:node": "echo skipped",
    "build:browser": "echo skipped",
    "build:test": "echo skipped",
    "build:samples": "echo skipped.",
    "check-format": "echo skipped",
    "execute:samples": "echo skipped",
    "format": "echo skipped",
    "test": "npm run integration-test",
    "test:node": "echo skipped",
    "test:browser": "echo skipped",
    "unit-test": "npm run unit-test:node && npm run unit-test:browser",
    "unit-test:node": "cross-env TEST_MODE=playback npm run integration-test:node",
    "unit-test:browser": "echo skipped",
    "integration-test": "npm run integration-test:node && npm run integration-test:browser",
    "integration-test:node": "mocha -r esm --require ts-node/register --timeout 1200000 --full-trace test/*.ts --reporter ../../../common/tools/mocha-multi-reporter.js",
    "integration-test:browser": "echo skipped",
    "docs": "echo skipped"
  },
  "sideEffects": false,
  "//metadata": {
    "constantPaths": [
      {
<<<<<<< HEAD
        "path": "src/azureReservationAPI.ts",
=======
        "path": "src/AzureReservationAPI.ts",
>>>>>>> 2df5b843
        "prefix": "packageDetails"
      }
    ]
  },
  "autoPublish": true,
  "//sampleConfiguration": {
    "productName": "",
    "productSlugs": [
      "azure"
    ],
    "disableDocsMs": true,
    "apiRefLink": "https://docs.microsoft.com/javascript/api/@azure/arm-reservations?view=azure-node-preview"
  }
}<|MERGE_RESOLUTION|>--- conflicted
+++ resolved
@@ -3,11 +3,7 @@
   "sdk-type": "mgmt",
   "author": "Microsoft Corporation",
   "description": "A generated SDK for AzureReservationAPI.",
-<<<<<<< HEAD
   "version": "7.1.0",
-=======
-  "version": "7.0.0",
->>>>>>> 2df5b843
   "engines": {
     "node": ">=12.0.0"
   },
@@ -32,19 +28,11 @@
   "module": "./dist-esm/src/index.js",
   "types": "./types/arm-reservations.d.ts",
   "devDependencies": {
-<<<<<<< HEAD
-    "@microsoft/api-extractor": "^7.18.11",
+    "@microsoft/api-extractor": "7.18.11",
     "@rollup/plugin-commonjs": "^21.0.1",
     "@rollup/plugin-json": "^4.1.0",
     "@rollup/plugin-multi-entry": "^4.1.0",
     "@rollup/plugin-node-resolve": "^13.1.3",
-=======
-    "@microsoft/api-extractor": "7.18.11",
-    "@rollup/plugin-commonjs": "11.0.2",
-    "@rollup/plugin-json": "^4.0.0",
-    "@rollup/plugin-multi-entry": "^3.0.0",
-    "@rollup/plugin-node-resolve": "^8.0.0",
->>>>>>> 2df5b843
     "mkdirp": "^1.0.4",
     "rollup": "^2.66.1",
     "rollup-plugin-sourcemaps": "^0.6.3",
@@ -113,11 +101,7 @@
   "//metadata": {
     "constantPaths": [
       {
-<<<<<<< HEAD
-        "path": "src/azureReservationAPI.ts",
-=======
         "path": "src/AzureReservationAPI.ts",
->>>>>>> 2df5b843
         "prefix": "packageDetails"
       }
     ]
