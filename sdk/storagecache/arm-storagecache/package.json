--- conflicted
+++ resolved
@@ -2,11 +2,7 @@
   "name": "@azure/arm-storagecache",
   "author": "Microsoft Corporation",
   "description": "StorageCacheManagementClient Library with typescript type definitions for node.js and browser.",
-<<<<<<< HEAD
-  "version": "4.1.1",
-=======
   "version": "4.2.0",
->>>>>>> bb59c824
   "dependencies": {
     "@azure/ms-rest-azure-js": "^2.1.0",
     "@azure/ms-rest-js": "^2.2.0",
