--- conflicted
+++ resolved
@@ -1,14 +1,5 @@
 // Copyright (c) Microsoft Corporation.
 // Licensed under the MIT License.
-<<<<<<< HEAD
-
-import type { LoadBalancersCreateOrUpdateParameters } from "@azure-rest/arm-network";
-import createNetworkManagementClient, { getLongRunningPoller } from "@azure-rest/arm-network";
-import { DefaultAzureCredential } from "@azure/identity";
-import "dotenv/config";
-
-=======
->>>>>>> 171ba411
 /**
  * This sample demonstrates how to Creates or updates a load balancer.
  *
@@ -107,7 +98,8 @@
       loadBalancerName,
     )
     .put(options);
-  const result = await getLongRunningPoller(client, initialResponse);
+  const poller = getLongRunningPoller(client, initialResponse);
+  const result = await poller.pollUntilDone();
   console.log(result);
 }
 
@@ -205,7 +197,8 @@
       loadBalancerName,
     )
     .put(options);
-  const result = await getLongRunningPoller(client, initialResponse);
+  const poller = getLongRunningPoller(client, initialResponse);
+  const result = await poller.pollUntilDone();
   console.log(result);
 }
 
@@ -305,7 +298,8 @@
       loadBalancerName,
     )
     .put(options);
-  const result = await getLongRunningPoller(client, initialResponse);
+  const poller = getLongRunningPoller(client, initialResponse);
+  const result = await poller.pollUntilDone();
   console.log(result);
 }
 
@@ -409,7 +403,8 @@
       loadBalancerName,
     )
     .put(options);
-  const result = await getLongRunningPoller(client, initialResponse);
+  const poller = getLongRunningPoller(client, initialResponse);
+  const result = await poller.pollUntilDone();
   console.log(result);
 }
 
@@ -502,7 +497,8 @@
       loadBalancerName,
     )
     .put(options);
-  const result = await getLongRunningPoller(client, initialResponse);
+  const poller = getLongRunningPoller(client, initialResponse);
+  const result = await poller.pollUntilDone();
   console.log(result);
 }
 
@@ -600,7 +596,8 @@
       loadBalancerName,
     )
     .put(options);
-  const result = await getLongRunningPoller(client, initialResponse);
+  const poller = getLongRunningPoller(client, initialResponse);
+  const result = await poller.pollUntilDone();
   console.log(result);
 }
 
@@ -697,7 +694,8 @@
       loadBalancerName,
     )
     .put(options);
-  const result = await getLongRunningPoller(client, initialResponse);
+  const poller = getLongRunningPoller(client, initialResponse);
+  const result = await poller.pollUntilDone();
   console.log(result);
 }
 
@@ -767,7 +765,8 @@
       loadBalancerName,
     )
     .put(options);
-  const result = await getLongRunningPoller(client, initialResponse);
+  const poller = getLongRunningPoller(client, initialResponse);
+  const result = await poller.pollUntilDone();
   console.log(result);
 }
 
@@ -880,7 +879,8 @@
       loadBalancerName,
     )
     .put(options);
-  const result = await getLongRunningPoller(client, initialResponse);
+  const poller = getLongRunningPoller(client, initialResponse);
+  const result = await poller.pollUntilDone();
   console.log(result);
 }
 
