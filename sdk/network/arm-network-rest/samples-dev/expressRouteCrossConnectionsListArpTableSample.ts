// Copyright (c) Microsoft Corporation.
// Licensed under the MIT License.
<<<<<<< HEAD

import type { ExpressRouteCrossConnectionsListArpTableParameters } from "@azure-rest/arm-network";
import createNetworkManagementClient, { getLongRunningPoller } from "@azure-rest/arm-network";
import { DefaultAzureCredential } from "@azure/identity";
import "dotenv/config";

=======
>>>>>>> 171ba411
/**
 * This sample demonstrates how to Gets the currently advertised ARP table associated with the express route cross connection in a resource group.
 *
 * @summary Gets the currently advertised ARP table associated with the express route cross connection in a resource group.
 * x-ms-original-file: specification/network/resource-manager/Microsoft.Network/stable/2022-05-01/examples/ExpressRouteCrossConnectionsArpTable.json
 */

import type { ExpressRouteCrossConnectionsListArpTableParameters } from "@azure-rest/arm-network";
import createNetworkManagementClient, { getLongRunningPoller } from "@azure-rest/arm-network";
import { DefaultAzureCredential } from "@azure/identity";
import "dotenv/config";

async function getExpressRouteCrossConnectionsArpTable(): Promise<void> {
  const credential = new DefaultAzureCredential();
  const client = createNetworkManagementClient(credential);
  const subscriptionId = "";
  const resourceGroupName = "CrossConnection-SiliconValley";
  const crossConnectionName = "<circuitServiceKey>";
  const peeringName = "AzurePrivatePeering";
  const devicePath = "primary";
  const options: ExpressRouteCrossConnectionsListArpTableParameters = {
    queryParameters: { "api-version": "2022-05-01" },
  };
  const initialResponse = await client
    .path(
      "/subscriptions/{subscriptionId}/resourceGroups/{resourceGroupName}/providers/Microsoft.Network/expressRouteCrossConnections/{crossConnectionName}/peerings/{peeringName}/arpTables/{devicePath}",
      subscriptionId,
      resourceGroupName,
      crossConnectionName,
      peeringName,
      devicePath,
    )
    .post(options);
  const result = await getLongRunningPoller(client, initialResponse);
  console.log(result);
}

getExpressRouteCrossConnectionsArpTable().catch(console.error);<|MERGE_RESOLUTION|>--- conflicted
+++ resolved
@@ -1,14 +1,5 @@
 // Copyright (c) Microsoft Corporation.
 // Licensed under the MIT License.
-<<<<<<< HEAD
-
-import type { ExpressRouteCrossConnectionsListArpTableParameters } from "@azure-rest/arm-network";
-import createNetworkManagementClient, { getLongRunningPoller } from "@azure-rest/arm-network";
-import { DefaultAzureCredential } from "@azure/identity";
-import "dotenv/config";
-
-=======
->>>>>>> 171ba411
 /**
  * This sample demonstrates how to Gets the currently advertised ARP table associated with the express route cross connection in a resource group.
  *
@@ -42,7 +33,8 @@
       devicePath,
     )
     .post(options);
-  const result = await getLongRunningPoller(client, initialResponse);
+  const poller = getLongRunningPoller(client, initialResponse);
+  const result = await poller.pollUntilDone();
   console.log(result);
 }
 
