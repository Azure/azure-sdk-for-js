--- conflicted
+++ resolved
@@ -1,14 +1,5 @@
 // Copyright (c) Microsoft Corporation.
 // Licensed under the MIT License.
-<<<<<<< HEAD
-
-import type { SecurityRulesCreateOrUpdateParameters } from "@azure-rest/arm-network";
-import createNetworkManagementClient, { getLongRunningPoller } from "@azure-rest/arm-network";
-import { DefaultAzureCredential } from "@azure/identity";
-import "dotenv/config";
-
-=======
->>>>>>> 171ba411
 /**
  * This sample demonstrates how to Creates or updates a security rule in the specified network security group.
  *
@@ -52,7 +43,8 @@
       securityRuleName,
     )
     .put(options);
-  const result = await getLongRunningPoller(client, initialResponse);
+  const poller = getLongRunningPoller(client, initialResponse);
+  const result = await poller.pollUntilDone();
   console.log(result);
 }
 
