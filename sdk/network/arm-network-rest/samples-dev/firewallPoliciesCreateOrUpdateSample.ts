--- conflicted
+++ resolved
@@ -1,14 +1,5 @@
 // Copyright (c) Microsoft Corporation.
 // Licensed under the MIT License.
-<<<<<<< HEAD
-
-import type { FirewallPoliciesCreateOrUpdateParameters } from "@azure-rest/arm-network";
-import createNetworkManagementClient, { getLongRunningPoller } from "@azure-rest/arm-network";
-import { DefaultAzureCredential } from "@azure/identity";
-import "dotenv/config";
-
-=======
->>>>>>> 171ba411
 /**
  * This sample demonstrates how to Creates or updates the specified Firewall Policy.
  *
@@ -111,7 +102,8 @@
       firewallPolicyName,
     )
     .put(options);
-  const result = await getLongRunningPoller(client, initialResponse);
+  const poller = getLongRunningPoller(client, initialResponse);
+  const result = await poller.pollUntilDone();
   console.log(result);
 }
 
