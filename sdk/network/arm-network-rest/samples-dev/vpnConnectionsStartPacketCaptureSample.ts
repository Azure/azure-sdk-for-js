--- conflicted
+++ resolved
@@ -1,14 +1,5 @@
 // Copyright (c) Microsoft Corporation.
 // Licensed under the MIT License.
-<<<<<<< HEAD
-
-import type { VpnConnectionsStartPacketCaptureParameters } from "@azure-rest/arm-network";
-import createNetworkManagementClient, { getLongRunningPoller } from "@azure-rest/arm-network";
-import { DefaultAzureCredential } from "@azure/identity";
-import "dotenv/config";
-
-=======
->>>>>>> 171ba411
 /**
  * This sample demonstrates how to Starts packet capture on Vpn connection in the specified resource group.
  *
@@ -45,7 +36,8 @@
       vpnConnectionName,
     )
     .post(options);
-  const result = await getLongRunningPoller(client, initialResponse);
+  const poller = getLongRunningPoller(client, initialResponse);
+  const result = await poller.pollUntilDone();
   console.log(result);
 }
 
@@ -76,7 +68,8 @@
       vpnConnectionName,
     )
     .post(options);
-  const result = await getLongRunningPoller(client, initialResponse);
+  const poller = getLongRunningPoller(client, initialResponse);
+  const result = await poller.pollUntilDone();
   console.log(result);
 }
 
