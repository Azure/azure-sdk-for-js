// Copyright (c) Microsoft Corporation.
// Licensed under the MIT License.
<<<<<<< HEAD

import type { VpnGatewaysDeleteParameters } from "@azure-rest/arm-network";
import createNetworkManagementClient, { getLongRunningPoller } from "@azure-rest/arm-network";
import { DefaultAzureCredential } from "@azure/identity";
import "dotenv/config";

=======
>>>>>>> 171ba411
/**
 * This sample demonstrates how to Deletes a virtual wan vpn gateway.
 *
 * @summary Deletes a virtual wan vpn gateway.
 * x-ms-original-file: specification/network/resource-manager/Microsoft.Network/stable/2022-05-01/examples/VpnGatewayDelete.json
 */

import type { VpnGatewaysDeleteParameters } from "@azure-rest/arm-network";
import createNetworkManagementClient, { getLongRunningPoller } from "@azure-rest/arm-network";
import { DefaultAzureCredential } from "@azure/identity";
import "dotenv/config";

async function vpnGatewayDelete(): Promise<void> {
  const credential = new DefaultAzureCredential();
  const client = createNetworkManagementClient(credential);
  const subscriptionId = "";
  const resourceGroupName = "rg1";
  const gatewayName = "gateway1";
  const options: VpnGatewaysDeleteParameters = {
    queryParameters: { "api-version": "2022-05-01" },
  };
  const initialResponse = await client
    .path(
      "/subscriptions/{subscriptionId}/resourceGroups/{resourceGroupName}/providers/Microsoft.Network/vpnGateways/{gatewayName}",
      subscriptionId,
      resourceGroupName,
      gatewayName,
    )
    .delete(options);
  const result = await getLongRunningPoller(client, initialResponse);
  console.log(result);
}

vpnGatewayDelete().catch(console.error);<|MERGE_RESOLUTION|>--- conflicted
+++ resolved
@@ -1,14 +1,5 @@
 // Copyright (c) Microsoft Corporation.
 // Licensed under the MIT License.
-<<<<<<< HEAD
-
-import type { VpnGatewaysDeleteParameters } from "@azure-rest/arm-network";
-import createNetworkManagementClient, { getLongRunningPoller } from "@azure-rest/arm-network";
-import { DefaultAzureCredential } from "@azure/identity";
-import "dotenv/config";
-
-=======
->>>>>>> 171ba411
 /**
  * This sample demonstrates how to Deletes a virtual wan vpn gateway.
  *
@@ -38,7 +29,8 @@
       gatewayName,
     )
     .delete(options);
-  const result = await getLongRunningPoller(client, initialResponse);
+  const poller = getLongRunningPoller(client, initialResponse);
+  const result = await poller.pollUntilDone();
   console.log(result);
 }
 
