--- conflicted
+++ resolved
@@ -1,14 +1,5 @@
 // Copyright (c) Microsoft Corporation.
 // Licensed under the MIT License.
-<<<<<<< HEAD
-
-import type { ServiceEndpointPoliciesCreateOrUpdateParameters } from "@azure-rest/arm-network";
-import createNetworkManagementClient, { getLongRunningPoller } from "@azure-rest/arm-network";
-import { DefaultAzureCredential } from "@azure/identity";
-import "dotenv/config";
-
-=======
->>>>>>> 171ba411
 /**
  * This sample demonstrates how to Creates or updates a service Endpoint Policies.
  *
@@ -39,7 +30,8 @@
       serviceEndpointPolicyName,
     )
     .put(options);
-  const result = await getLongRunningPoller(client, initialResponse);
+  const poller = getLongRunningPoller(client, initialResponse);
+  const result = await poller.pollUntilDone();
   console.log(result);
 }
 
@@ -86,7 +78,8 @@
       serviceEndpointPolicyName,
     )
     .put(options);
-  const result = await getLongRunningPoller(client, initialResponse);
+  const poller = getLongRunningPoller(client, initialResponse);
+  const result = await poller.pollUntilDone();
   console.log(result);
 }
 
