--- conflicted
+++ resolved
@@ -1,14 +1,6 @@
 // Copyright (c) Microsoft Corporation.
 // Licensed under the MIT License.
-<<<<<<< HEAD
 
-import type { ApplicationGatewayPrivateEndpointConnectionsUpdateParameters } from "@azure-rest/arm-network";
-import createNetworkManagementClient, { getLongRunningPoller } from "@azure-rest/arm-network";
-import { DefaultAzureCredential } from "@azure/identity";
-import "dotenv/config";
-
-=======
->>>>>>> 171ba411
 /**
  * This sample demonstrates how to Updates the specified private endpoint connection on application gateway.
  *
