// Copyright (c) Microsoft Corporation.
// Licensed under the MIT License.
<<<<<<< HEAD

import type { AzureFirewallsCreateOrUpdateParameters } from "@azure-rest/arm-network";
import createNetworkManagementClient, { getLongRunningPoller } from "@azure-rest/arm-network";
import { DefaultAzureCredential } from "@azure/identity";
import "dotenv/config";

=======
>>>>>>> 171ba411
/**
 * This sample demonstrates how to Creates or updates the specified Azure Firewall.
 *
 * @summary Creates or updates the specified Azure Firewall.
 * x-ms-original-file: specification/network/resource-manager/Microsoft.Network/stable/2022-05-01/examples/AzureFirewallPut.json
 */

import type { AzureFirewallsCreateOrUpdateParameters } from "@azure-rest/arm-network";
import createNetworkManagementClient, { getLongRunningPoller } from "@azure-rest/arm-network";
import { DefaultAzureCredential } from "@azure/identity";
import "dotenv/config";

async function createAzureFirewall(): Promise<void> {
  const credential = new DefaultAzureCredential();
  const client = createNetworkManagementClient(credential);
  const subscriptionId = "";
  const resourceGroupName = "rg1";
  const azureFirewallName = "azurefirewall";
  const options: AzureFirewallsCreateOrUpdateParameters = {
    body: {
      location: "West US",
      properties: {
        applicationRuleCollections: [
          {
            name: "apprulecoll",
            properties: {
              action: { type: "Deny" },
              priority: 110,
              rules: [
                {
                  name: "rule1",
                  description: "Deny inbound rule",
                  protocols: [{ port: 443, protocolType: "Https" }],
                  sourceAddresses: ["216.58.216.164", "10.0.0.0/24"],
                  targetFqdns: ["www.test.com"],
                },
              ],
            },
          },
        ],
        ipConfigurations: [
          {
            name: "azureFirewallIpConfiguration",
            properties: {
              publicIPAddress: {
                id: "/subscriptions/subid/resourceGroups/rg1/providers/Microsoft.Network/publicIPAddresses/pipName",
              },
              subnet: {
                id: "/subscriptions/subid/resourceGroups/rg1/providers/Microsoft.Network/virtualNetworks/vnet2/subnets/AzureFirewallSubnet",
              },
            },
          },
        ],
        natRuleCollections: [
          {
            name: "natrulecoll",
            properties: {
              action: { type: "Dnat" },
              priority: 112,
              rules: [
                {
                  name: "DNAT-HTTPS-traffic",
                  description: "D-NAT all outbound web traffic for inspection",
                  destinationAddresses: ["1.2.3.4"],
                  destinationPorts: ["443"],
                  protocols: ["TCP"],
                  sourceAddresses: ["*"],
                  translatedAddress: "1.2.3.5",
                  translatedPort: "8443",
                },
                {
                  name: "DNAT-HTTP-traffic-With-FQDN",
                  description: "D-NAT all inbound web traffic for inspection",
                  destinationAddresses: ["1.2.3.4"],
                  destinationPorts: ["80"],
                  protocols: ["TCP"],
                  sourceAddresses: ["*"],
                  translatedFqdn: "internalhttpserver",
                  translatedPort: "880",
                },
              ],
            },
          },
        ],
        networkRuleCollections: [
          {
            name: "netrulecoll",
            properties: {
              action: { type: "Deny" },
              priority: 112,
              rules: [
                {
                  name: "L4-traffic",
                  description: "Block traffic based on source IPs and ports",
                  destinationAddresses: ["*"],
                  destinationPorts: ["443-444", "8443"],
                  protocols: ["TCP"],
                  sourceAddresses: ["192.168.1.1-192.168.1.12", "10.1.4.12-10.1.4.255"],
                },
                {
                  name: "L4-traffic-with-FQDN",
                  description: "Block traffic based on source IPs and ports to amazon",
                  destinationFqdns: ["www.amazon.com"],
                  destinationPorts: ["443-444", "8443"],
                  protocols: ["TCP"],
                  sourceAddresses: ["10.2.4.12-10.2.4.255"],
                },
              ],
            },
          },
        ],
        sku: { name: "AZFW_VNet", tier: "Standard" },
        threatIntelMode: "Alert",
      },
      tags: { key1: "value1" },
      zones: [],
    },
    queryParameters: { "api-version": "2022-05-01" },
  };
  const initialResponse = await client
    .path(
      "/subscriptions/{subscriptionId}/resourceGroups/{resourceGroupName}/providers/Microsoft.Network/azureFirewalls/{azureFirewallName}",
      subscriptionId,
      resourceGroupName,
      azureFirewallName,
    )
    .put(options);
  const poller = await getLongRunningPoller(client, initialResponse);
  const result = await poller.pollUntilDone();
  console.log(result);
}

createAzureFirewall().catch(console.error);
/**
 * This sample demonstrates how to Creates or updates the specified Azure Firewall.
 *
 * @summary Creates or updates the specified Azure Firewall.
 * x-ms-original-file: specification/network/resource-manager/Microsoft.Network/stable/2022-05-01/examples/AzureFirewallPutWithAdditionalProperties.json
 */
async function createAzureFirewallWithAdditionalProperties(): Promise<void> {
  const credential = new DefaultAzureCredential();
  const client = createNetworkManagementClient(credential);
  const subscriptionId = "";
  const resourceGroupName = "rg1";
  const azureFirewallName = "azurefirewall";
  const options: AzureFirewallsCreateOrUpdateParameters = {
    body: {
      location: "West US",
      properties: {
        additionalProperties: { key1: "value1", key2: "value2" },
        applicationRuleCollections: [
          {
            name: "apprulecoll",
            properties: {
              action: { type: "Deny" },
              priority: 110,
              rules: [
                {
                  name: "rule1",
                  description: "Deny inbound rule",
                  protocols: [{ port: 443, protocolType: "Https" }],
                  sourceAddresses: ["216.58.216.164", "10.0.0.0/24"],
                  targetFqdns: ["www.test.com"],
                },
              ],
            },
          },
        ],
        ipConfigurations: [
          {
            name: "azureFirewallIpConfiguration",
            properties: {
              publicIPAddress: {
                id: "/subscriptions/subid/resourceGroups/rg1/providers/Microsoft.Network/publicIPAddresses/pipName",
              },
              subnet: {
                id: "/subscriptions/subid/resourceGroups/rg1/providers/Microsoft.Network/virtualNetworks/vnet2/subnets/AzureFirewallSubnet",
              },
            },
          },
        ],
        natRuleCollections: [
          {
            name: "natrulecoll",
            properties: {
              action: { type: "Dnat" },
              priority: 112,
              rules: [
                {
                  name: "DNAT-HTTPS-traffic",
                  description: "D-NAT all outbound web traffic for inspection",
                  destinationAddresses: ["1.2.3.4"],
                  destinationPorts: ["443"],
                  protocols: ["TCP"],
                  sourceAddresses: ["*"],
                  translatedAddress: "1.2.3.5",
                  translatedPort: "8443",
                },
                {
                  name: "DNAT-HTTP-traffic-With-FQDN",
                  description: "D-NAT all inbound web traffic for inspection",
                  destinationAddresses: ["1.2.3.4"],
                  destinationPorts: ["80"],
                  protocols: ["TCP"],
                  sourceAddresses: ["*"],
                  translatedFqdn: "internalhttpserver",
                  translatedPort: "880",
                },
              ],
            },
          },
        ],
        networkRuleCollections: [
          {
            name: "netrulecoll",
            properties: {
              action: { type: "Deny" },
              priority: 112,
              rules: [
                {
                  name: "L4-traffic",
                  description: "Block traffic based on source IPs and ports",
                  destinationAddresses: ["*"],
                  destinationPorts: ["443-444", "8443"],
                  protocols: ["TCP"],
                  sourceAddresses: ["192.168.1.1-192.168.1.12", "10.1.4.12-10.1.4.255"],
                },
                {
                  name: "L4-traffic-with-FQDN",
                  description: "Block traffic based on source IPs and ports to amazon",
                  destinationFqdns: ["www.amazon.com"],
                  destinationPorts: ["443-444", "8443"],
                  protocols: ["TCP"],
                  sourceAddresses: ["10.2.4.12-10.2.4.255"],
                },
              ],
            },
          },
        ],
        sku: { name: "AZFW_VNet", tier: "Standard" },
        threatIntelMode: "Alert",
      },
      tags: { key1: "value1" },
      zones: [],
    },
    queryParameters: { "api-version": "2022-05-01" },
  };
  const initialResponse = await client
    .path(
      "/subscriptions/{subscriptionId}/resourceGroups/{resourceGroupName}/providers/Microsoft.Network/azureFirewalls/{azureFirewallName}",
      subscriptionId,
      resourceGroupName,
      azureFirewallName,
    )
    .put(options);
  const poller = await getLongRunningPoller(client, initialResponse);
  const result = await poller.pollUntilDone();
  console.log(result);
}

createAzureFirewallWithAdditionalProperties().catch(console.error);
/**
 * This sample demonstrates how to Creates or updates the specified Azure Firewall.
 *
 * @summary Creates or updates the specified Azure Firewall.
 * x-ms-original-file: specification/network/resource-manager/Microsoft.Network/stable/2022-05-01/examples/AzureFirewallPutWithIpGroups.json
 */
async function createAzureFirewallWithIPGroups(): Promise<void> {
  const credential = new DefaultAzureCredential();
  const client = createNetworkManagementClient(credential);
  const subscriptionId = "";
  const resourceGroupName = "rg1";
  const azureFirewallName = "azurefirewall";
  const options: AzureFirewallsCreateOrUpdateParameters = {
    body: {
      location: "West US",
      properties: {
        applicationRuleCollections: [
          {
            name: "apprulecoll",
            properties: {
              action: { type: "Deny" },
              priority: 110,
              rules: [
                {
                  name: "rule1",
                  description: "Deny inbound rule",
                  protocols: [{ port: 443, protocolType: "Https" }],
                  sourceAddresses: ["216.58.216.164", "10.0.0.0/24"],
                  targetFqdns: ["www.test.com"],
                },
              ],
            },
          },
        ],
        ipConfigurations: [
          {
            name: "azureFirewallIpConfiguration",
            properties: {
              publicIPAddress: {
                id: "/subscriptions/subid/resourceGroups/rg1/providers/Microsoft.Network/publicIPAddresses/pipName",
              },
              subnet: {
                id: "/subscriptions/subid/resourceGroups/rg1/providers/Microsoft.Network/virtualNetworks/vnet2/subnets/AzureFirewallSubnet",
              },
            },
          },
        ],
        natRuleCollections: [
          {
            name: "natrulecoll",
            properties: {
              action: { type: "Dnat" },
              priority: 112,
              rules: [
                {
                  name: "DNAT-HTTPS-traffic",
                  description: "D-NAT all outbound web traffic for inspection",
                  destinationAddresses: ["1.2.3.4"],
                  destinationPorts: ["443"],
                  protocols: ["TCP"],
                  sourceAddresses: ["*"],
                  translatedAddress: "1.2.3.5",
                  translatedPort: "8443",
                },
                {
                  name: "DNAT-HTTP-traffic-With-FQDN",
                  description: "D-NAT all inbound web traffic for inspection",
                  destinationAddresses: ["1.2.3.4"],
                  destinationPorts: ["80"],
                  protocols: ["TCP"],
                  sourceAddresses: ["*"],
                  translatedFqdn: "internalhttpserver",
                  translatedPort: "880",
                },
              ],
            },
          },
        ],
        networkRuleCollections: [
          {
            name: "netrulecoll",
            properties: {
              action: { type: "Deny" },
              priority: 112,
              rules: [
                {
                  name: "L4-traffic",
                  description: "Block traffic based on source IPs and ports",
                  destinationAddresses: ["*"],
                  destinationPorts: ["443-444", "8443"],
                  protocols: ["TCP"],
                  sourceAddresses: ["192.168.1.1-192.168.1.12", "10.1.4.12-10.1.4.255"],
                },
                {
                  name: "L4-traffic-with-FQDN",
                  description: "Block traffic based on source IPs and ports to amazon",
                  destinationFqdns: ["www.amazon.com"],
                  destinationPorts: ["443-444", "8443"],
                  protocols: ["TCP"],
                  sourceAddresses: ["10.2.4.12-10.2.4.255"],
                },
              ],
            },
          },
        ],
        sku: { name: "AZFW_VNet", tier: "Standard" },
        threatIntelMode: "Alert",
      },
      tags: { key1: "value1" },
      zones: [],
    },
    queryParameters: { "api-version": "2022-05-01" },
  };
  const initialResponse = await client
    .path(
      "/subscriptions/{subscriptionId}/resourceGroups/{resourceGroupName}/providers/Microsoft.Network/azureFirewalls/{azureFirewallName}",
      subscriptionId,
      resourceGroupName,
      azureFirewallName,
    )
    .put(options);
  const poller = await getLongRunningPoller(client, initialResponse);
  const result = await poller.pollUntilDone();
  console.log(result);
}

createAzureFirewallWithIPGroups().catch(console.error);
/**
 * This sample demonstrates how to Creates or updates the specified Azure Firewall.
 *
 * @summary Creates or updates the specified Azure Firewall.
 * x-ms-original-file: specification/network/resource-manager/Microsoft.Network/stable/2022-05-01/examples/AzureFirewallPutWithZones.json
 */
async function createAzureFirewallWithZones(): Promise<void> {
  const credential = new DefaultAzureCredential();
  const client = createNetworkManagementClient(credential);
  const subscriptionId = "";
  const resourceGroupName = "rg1";
  const azureFirewallName = "azurefirewall";
  const options: AzureFirewallsCreateOrUpdateParameters = {
    body: {
      location: "West US 2",
      properties: {
        applicationRuleCollections: [
          {
            name: "apprulecoll",
            properties: {
              action: { type: "Deny" },
              priority: 110,
              rules: [
                {
                  name: "rule1",
                  description: "Deny inbound rule",
                  protocols: [{ port: 443, protocolType: "Https" }],
                  sourceAddresses: ["216.58.216.164", "10.0.0.0/24"],
                  targetFqdns: ["www.test.com"],
                },
              ],
            },
          },
        ],
        ipConfigurations: [
          {
            name: "azureFirewallIpConfiguration",
            properties: {
              publicIPAddress: {
                id: "/subscriptions/subid/resourceGroups/rg1/providers/Microsoft.Network/publicIPAddresses/pipName",
              },
              subnet: {
                id: "/subscriptions/subid/resourceGroups/rg1/providers/Microsoft.Network/virtualNetworks/vnet2/subnets/AzureFirewallSubnet",
              },
            },
          },
        ],
        natRuleCollections: [
          {
            name: "natrulecoll",
            properties: {
              action: { type: "Dnat" },
              priority: 112,
              rules: [
                {
                  name: "DNAT-HTTPS-traffic",
                  description: "D-NAT all outbound web traffic for inspection",
                  destinationAddresses: ["1.2.3.4"],
                  destinationPorts: ["443"],
                  protocols: ["TCP"],
                  sourceAddresses: ["*"],
                  translatedAddress: "1.2.3.5",
                  translatedPort: "8443",
                },
                {
                  name: "DNAT-HTTP-traffic-With-FQDN",
                  description: "D-NAT all inbound web traffic for inspection",
                  destinationAddresses: ["1.2.3.4"],
                  destinationPorts: ["80"],
                  protocols: ["TCP"],
                  sourceAddresses: ["*"],
                  translatedFqdn: "internalhttpserver",
                  translatedPort: "880",
                },
              ],
            },
          },
        ],
        networkRuleCollections: [
          {
            name: "netrulecoll",
            properties: {
              action: { type: "Deny" },
              priority: 112,
              rules: [
                {
                  name: "L4-traffic",
                  description: "Block traffic based on source IPs and ports",
                  destinationAddresses: ["*"],
                  destinationPorts: ["443-444", "8443"],
                  protocols: ["TCP"],
                  sourceAddresses: ["192.168.1.1-192.168.1.12", "10.1.4.12-10.1.4.255"],
                },
                {
                  name: "L4-traffic-with-FQDN",
                  description: "Block traffic based on source IPs and ports to amazon",
                  destinationFqdns: ["www.amazon.com"],
                  destinationPorts: ["443-444", "8443"],
                  protocols: ["TCP"],
                  sourceAddresses: ["10.2.4.12-10.2.4.255"],
                },
              ],
            },
          },
        ],
        sku: { name: "AZFW_VNet", tier: "Standard" },
        threatIntelMode: "Alert",
      },
      tags: { key1: "value1" },
      zones: ["1", "2", "3"],
    },
    queryParameters: { "api-version": "2022-05-01" },
  };
  const initialResponse = await client
    .path(
      "/subscriptions/{subscriptionId}/resourceGroups/{resourceGroupName}/providers/Microsoft.Network/azureFirewalls/{azureFirewallName}",
      subscriptionId,
      resourceGroupName,
      azureFirewallName,
    )
    .put(options);
  const poller = await getLongRunningPoller(client, initialResponse);
  const result = await poller.pollUntilDone();
  console.log(result);
}

createAzureFirewallWithZones().catch(console.error);
/**
 * This sample demonstrates how to Creates or updates the specified Azure Firewall.
 *
 * @summary Creates or updates the specified Azure Firewall.
 * x-ms-original-file: specification/network/resource-manager/Microsoft.Network/stable/2022-05-01/examples/AzureFirewallPutWithMgmtSubnet.json
 */
async function createAzureFirewallWithManagementSubnet(): Promise<void> {
  const credential = new DefaultAzureCredential();
  const client = createNetworkManagementClient(credential);
  const subscriptionId = "";
  const resourceGroupName = "rg1";
  const azureFirewallName = "azurefirewall";
  const options: AzureFirewallsCreateOrUpdateParameters = {
    body: {
      location: "West US",
      properties: {
        applicationRuleCollections: [
          {
            name: "apprulecoll",
            properties: {
              action: { type: "Deny" },
              priority: 110,
              rules: [
                {
                  name: "rule1",
                  description: "Deny inbound rule",
                  protocols: [{ port: 443, protocolType: "Https" }],
                  sourceAddresses: ["216.58.216.164", "10.0.0.0/24"],
                  targetFqdns: ["www.test.com"],
                },
              ],
            },
          },
        ],
        ipConfigurations: [
          {
            name: "azureFirewallIpConfiguration",
            properties: {
              publicIPAddress: {
                id: "/subscriptions/subid/resourceGroups/rg1/providers/Microsoft.Network/publicIPAddresses/pipName",
              },
              subnet: {
                id: "/subscriptions/subid/resourceGroups/rg1/providers/Microsoft.Network/virtualNetworks/vnet2/subnets/AzureFirewallSubnet",
              },
            },
          },
        ],
        managementIpConfiguration: {
          name: "azureFirewallMgmtIpConfiguration",
          properties: {
            publicIPAddress: {
              id: "/subscriptions/subid/resourceGroups/rg1/providers/Microsoft.Network/publicIPAddresses/managementPipName",
            },
            subnet: {
              id: "/subscriptions/subid/resourceGroups/rg1/providers/Microsoft.Network/virtualNetworks/vnet2/subnets/AzureFirewallManagementSubnet",
            },
          },
        },
        natRuleCollections: [
          {
            name: "natrulecoll",
            properties: {
              action: { type: "Dnat" },
              priority: 112,
              rules: [
                {
                  name: "DNAT-HTTPS-traffic",
                  description: "D-NAT all outbound web traffic for inspection",
                  destinationAddresses: ["1.2.3.4"],
                  destinationPorts: ["443"],
                  protocols: ["TCP"],
                  sourceAddresses: ["*"],
                  translatedAddress: "1.2.3.5",
                  translatedPort: "8443",
                },
                {
                  name: "DNAT-HTTP-traffic-With-FQDN",
                  description: "D-NAT all inbound web traffic for inspection",
                  destinationAddresses: ["1.2.3.4"],
                  destinationPorts: ["80"],
                  protocols: ["TCP"],
                  sourceAddresses: ["*"],
                  translatedFqdn: "internalhttpserver",
                  translatedPort: "880",
                },
              ],
            },
          },
        ],
        networkRuleCollections: [
          {
            name: "netrulecoll",
            properties: {
              action: { type: "Deny" },
              priority: 112,
              rules: [
                {
                  name: "L4-traffic",
                  description: "Block traffic based on source IPs and ports",
                  destinationAddresses: ["*"],
                  destinationPorts: ["443-444", "8443"],
                  protocols: ["TCP"],
                  sourceAddresses: ["192.168.1.1-192.168.1.12", "10.1.4.12-10.1.4.255"],
                },
                {
                  name: "L4-traffic-with-FQDN",
                  description: "Block traffic based on source IPs and ports to amazon",
                  destinationFqdns: ["www.amazon.com"],
                  destinationPorts: ["443-444", "8443"],
                  protocols: ["TCP"],
                  sourceAddresses: ["10.2.4.12-10.2.4.255"],
                },
              ],
            },
          },
        ],
        sku: { name: "AZFW_VNet", tier: "Standard" },
        threatIntelMode: "Alert",
      },
      tags: { key1: "value1" },
      zones: [],
    },
    queryParameters: { "api-version": "2022-05-01" },
  };
  const initialResponse = await client
    .path(
      "/subscriptions/{subscriptionId}/resourceGroups/{resourceGroupName}/providers/Microsoft.Network/azureFirewalls/{azureFirewallName}",
      subscriptionId,
      resourceGroupName,
      azureFirewallName,
    )
    .put(options);
  const poller = await getLongRunningPoller(client, initialResponse);
  const result = await poller.pollUntilDone();
  console.log(result);
}

createAzureFirewallWithManagementSubnet().catch(console.error);
/**
 * This sample demonstrates how to Creates or updates the specified Azure Firewall.
 *
 * @summary Creates or updates the specified Azure Firewall.
 * x-ms-original-file: specification/network/resource-manager/Microsoft.Network/stable/2022-05-01/examples/AzureFirewallPutInHub.json
 */
async function createAzureFirewallInVirtualHub(): Promise<void> {
  const credential = new DefaultAzureCredential();
  const client = createNetworkManagementClient(credential);
  const subscriptionId = "";
  const resourceGroupName = "rg1";
  const azureFirewallName = "azurefirewall";
  const options: AzureFirewallsCreateOrUpdateParameters = {
    body: {
      location: "West US",
      properties: {
        firewallPolicy: {
          id: "/subscriptions/subid/resourceGroups/rg1/providers/Microsoft.Network/firewallPolicies/policy1",
        },
        hubIPAddresses: { publicIPs: { addresses: [], count: 1 } },
        sku: { name: "AZFW_Hub", tier: "Standard" },
        threatIntelMode: "Alert",
        virtualHub: {
          id: "/subscriptions/subid/resourceGroups/rg1/providers/Microsoft.Network/virtualHubs/hub1",
        },
      },
      tags: { key1: "value1" },
      zones: [],
    },
    queryParameters: { "api-version": "2022-05-01" },
  };
  const initialResponse = await client
    .path(
      "/subscriptions/{subscriptionId}/resourceGroups/{resourceGroupName}/providers/Microsoft.Network/azureFirewalls/{azureFirewallName}",
      subscriptionId,
      resourceGroupName,
      azureFirewallName,
    )
    .put(options);
  const poller = await getLongRunningPoller(client, initialResponse);
  const result = await poller.pollUntilDone();
  console.log(result);
}

createAzureFirewallInVirtualHub().catch(console.error);<|MERGE_RESOLUTION|>--- conflicted
+++ resolved
@@ -1,14 +1,6 @@
 // Copyright (c) Microsoft Corporation.
 // Licensed under the MIT License.
-<<<<<<< HEAD
-
-import type { AzureFirewallsCreateOrUpdateParameters } from "@azure-rest/arm-network";
-import createNetworkManagementClient, { getLongRunningPoller } from "@azure-rest/arm-network";
-import { DefaultAzureCredential } from "@azure/identity";
-import "dotenv/config";
-
-=======
->>>>>>> 171ba411
+
 /**
  * This sample demonstrates how to Creates or updates the specified Azure Firewall.
  *
