--- conflicted
+++ resolved
@@ -1,14 +1,5 @@
 // Copyright (c) Microsoft Corporation.
 // Licensed under the MIT License.
-<<<<<<< HEAD
-
-import type { PrivateLinkServicesUpdatePrivateEndpointConnectionParameters } from "@azure-rest/arm-network";
-import createNetworkManagementClient from "@azure-rest/arm-network";
-import { DefaultAzureCredential } from "@azure/identity";
-import "dotenv/config";
-
-=======
->>>>>>> 171ba411
 /**
  * This sample demonstrates how to Approve or reject private end point connection for a private link service in a subscription.
  *
@@ -32,6 +23,9 @@
     body: {
       name: "testPlePeConnection",
       properties: {
+        privateEndpoint: {
+          id: "/subscriptions/subId/resourceGroups/rg1/providers/Microsoft.Network/privateEndpoints/testPe",
+        },
         privateLinkServiceConnectionState: {
           description: "approved it for some reason.",
           status: "Approved",
