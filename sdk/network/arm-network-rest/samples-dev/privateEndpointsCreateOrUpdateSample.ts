--- conflicted
+++ resolved
@@ -1,14 +1,5 @@
 // Copyright (c) Microsoft Corporation.
 // Licensed under the MIT License.
-<<<<<<< HEAD
-
-import type { PrivateEndpointsCreateOrUpdateParameters } from "@azure-rest/arm-network";
-import createNetworkManagementClient, { getLongRunningPoller } from "@azure-rest/arm-network";
-import { DefaultAzureCredential } from "@azure/identity";
-import "dotenv/config";
-
-=======
->>>>>>> 171ba411
 /**
  * This sample demonstrates how to Creates or updates an private endpoint in the specified resource group.
  *
@@ -67,7 +58,8 @@
       privateEndpointName,
     )
     .put(options);
-  const result = await getLongRunningPoller(client, initialResponse);
+  const poller = getLongRunningPoller(client, initialResponse);
+  const result = await poller.pollUntilDone();
   console.log(result);
 }
 
@@ -118,7 +110,8 @@
       privateEndpointName,
     )
     .put(options);
-  const result = await getLongRunningPoller(client, initialResponse);
+  const poller = getLongRunningPoller(client, initialResponse);
+  const result = await poller.pollUntilDone();
   console.log(result);
 }
 
@@ -175,7 +168,8 @@
       privateEndpointName,
     )
     .put(options);
-  const result = await getLongRunningPoller(client, initialResponse);
+  const poller = getLongRunningPoller(client, initialResponse);
+  const result = await poller.pollUntilDone();
   console.log(result);
 }
 
