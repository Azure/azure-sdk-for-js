// Copyright (c) Microsoft Corporation.
// Licensed under the MIT License.
<<<<<<< HEAD

import type { SecurityAdminConfigurationsDeleteParameters } from "@azure-rest/arm-network";
import createNetworkManagementClient, { getLongRunningPoller } from "@azure-rest/arm-network";
import { DefaultAzureCredential } from "@azure/identity";
import "dotenv/config";

=======
>>>>>>> 171ba411
/**
 * This sample demonstrates how to Deletes a network manager security admin configuration.
 *
 * @summary Deletes a network manager security admin configuration.
 * x-ms-original-file: specification/network/resource-manager/Microsoft.Network/stable/2022-05-01/examples/NetworkManagerSecurityAdminConfigurationDelete.json
 */

import type { SecurityAdminConfigurationsDeleteParameters } from "@azure-rest/arm-network";
import createNetworkManagementClient, { getLongRunningPoller } from "@azure-rest/arm-network";
import { DefaultAzureCredential } from "@azure/identity";
import "dotenv/config";

async function deleteNetworkManagerSecurityAdminConfiguration(): Promise<void> {
  const credential = new DefaultAzureCredential();
  const client = createNetworkManagementClient(credential);
  const subscriptionId = "";
  const resourceGroupName = "rg1";
  const networkManagerName = "testNetworkManager";
  const configurationName = "myTestSecurityConfig";
  const options: SecurityAdminConfigurationsDeleteParameters = {
    queryParameters: { "api-version": "2022-05-01", force: false },
  };
  const initialResponse = await client
    .path(
      "/subscriptions/{subscriptionId}/resourceGroups/{resourceGroupName}/providers/Microsoft.Network/networkManagers/{networkManagerName}/securityAdminConfigurations/{configurationName}",
      subscriptionId,
      resourceGroupName,
      networkManagerName,
      configurationName,
    )
    .delete(options);
  const result = await getLongRunningPoller(client, initialResponse);
  console.log(result);
}

deleteNetworkManagerSecurityAdminConfiguration().catch(console.error);<|MERGE_RESOLUTION|>--- conflicted
+++ resolved
@@ -1,14 +1,5 @@
 // Copyright (c) Microsoft Corporation.
 // Licensed under the MIT License.
-<<<<<<< HEAD
-
-import type { SecurityAdminConfigurationsDeleteParameters } from "@azure-rest/arm-network";
-import createNetworkManagementClient, { getLongRunningPoller } from "@azure-rest/arm-network";
-import { DefaultAzureCredential } from "@azure/identity";
-import "dotenv/config";
-
-=======
->>>>>>> 171ba411
 /**
  * This sample demonstrates how to Deletes a network manager security admin configuration.
  *
@@ -40,7 +31,8 @@
       configurationName,
     )
     .delete(options);
-  const result = await getLongRunningPoller(client, initialResponse);
+  const poller = getLongRunningPoller(client, initialResponse);
+  const result = await poller.pollUntilDone();
   console.log(result);
 }
 
