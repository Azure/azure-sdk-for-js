--- conflicted
+++ resolved
@@ -8,14 +8,7 @@
     "node": ">=18.0.0"
   },
   "dependencies": {
-<<<<<<< HEAD
-    "@azure/core-lro": "^2.5.4",
-    "@azure/abort-controller": "^2.1.2",
-    "@azure/core-paging": "^1.2.0",
-    "@azure/core-client": "^1.7.0",
-=======
     "@azure/abort-controller": "^1.0.0",
->>>>>>> 537dc7dc
     "@azure/core-auth": "^1.6.0",
     "@azure/core-client": "^1.7.0",
     "@azure/core-lro": "^2.5.4",
@@ -38,17 +31,8 @@
     "@azure-tools/test-credential": "^1.1.0",
     "@azure-tools/test-recorder": "^3.0.0",
     "@azure/dev-tool": "^1.0.0",
-<<<<<<< HEAD
-    "@azure/identity": "^4.2.1",
-    "@azure-tools/test-recorder": "^3.0.0",
-    "@azure-tools/test-credential": "^1.1.0",
-    "mocha": "^10.0.0",
-    "@types/mocha": "^10.0.0",
-    "tsx": "^4.7.1",
-=======
     "@azure/identity": "^4.0.1",
     "@microsoft/api-extractor": "^7.31.1",
->>>>>>> 537dc7dc
     "@types/chai": "^4.2.8",
     "@types/mocha": "^10.0.0",
     "@types/node": "^18.0.0",
