{
  "name": "@azure/arm-network",
  "sdk-type": "mgmt",
  "author": "Microsoft Corporation",
  "description": "A generated SDK for NetworkManagementClient.",
  "version": "33.5.0",
  "engines": {
    "node": ">=18.0.0"
  },
  "dependencies": {
    "@azure/core-lro": "^2.5.4",
    "@azure/abort-controller": "^2.1.2",
    "@azure/core-paging": "^1.2.0",
    "@azure/core-client": "^1.7.0",
    "@azure/core-auth": "^1.6.0",
    "@azure/core-rest-pipeline": "^1.14.0",
    "tslib": "^2.2.0"
  },
  "keywords": [
    "node",
    "azure",
    "typescript",
    "browser",
    "isomorphic"
  ],
  "license": "MIT",
  "main": "./dist/index.js",
  "module": "./dist-esm/src/index.js",
  "types": "./types/arm-network.d.ts",
  "devDependencies": {
    "typescript": "~5.6.2",
    "dotenv": "^16.0.0",
    "@azure/dev-tool": "^1.0.0",
    "@azure/identity": "^4.2.1",
    "@azure-tools/test-recorder": "^3.0.0",
    "@azure-tools/test-credential": "^1.1.0",
    "mocha": "^10.0.0",
    "@types/mocha": "^10.0.0",
    "tsx": "^4.7.1",
<<<<<<< HEAD
    "@types/chai": "^4.2.8",
    "chai": "^4.2.0",
    "@types/node": "^18.0.0",
    "ts-node": "^10.0.0"
=======
    "typescript": "~5.7.2"
>>>>>>> c7a5e8f2
  },
  "repository": {
    "type": "git",
    "url": "https://github.com/Azure/azure-sdk-for-js.git"
  },
  "bugs": {
    "url": "https://github.com/Azure/azure-sdk-for-js/issues"
  },
  "files": [
    "dist/**/*.js",
    "dist/**/*.js.map",
    "dist/**/*.d.ts",
    "dist/**/*.d.ts.map",
    "dist-esm/**/*.js",
    "dist-esm/**/*.js.map",
    "dist-esm/**/*.d.ts",
    "dist-esm/**/*.d.ts.map",
    "src/**/*.ts",
    "README.md",
    "LICENSE",
    "tsconfig.json",
    "review/*",
    "CHANGELOG.md",
    "types/*"
  ],
  "scripts": {
    "build": "npm run clean && tsc && dev-tool run bundle && npm run minify && dev-tool run vendored mkdirp ./review && npm run extract-api",
    "minify": "dev-tool run vendored uglifyjs -c -m --comments --source-map \"content='./dist/index.js.map'\" -o ./dist/index.min.js ./dist/index.js",
    "prepack": "npm run build",
    "pack": "npm pack 2>&1",
    "extract-api": "dev-tool run extract-api",
    "lint": "echo skipped",
    "clean": "dev-tool run vendored rimraf --glob dist dist-browser dist-esm test-dist temp types *.tgz *.log",
    "build:node": "echo skipped",
    "build:browser": "echo skipped",
    "build:test": "echo skipped",
    "build:samples": "echo skipped.",
    "check-format": "echo skipped",
    "execute:samples": "echo skipped",
    "format": "echo skipped",
    "test": "npm run integration-test",
    "test:node": "echo skipped",
    "test:browser": "echo skipped",
    "unit-test": "npm run unit-test:node && npm run unit-test:browser",
    "unit-test:node": "dev-tool run vendored cross-env TEST_MODE=playback npm run integration-test:node",
    "unit-test:browser": "echo skipped",
    "integration-test": "npm run integration-test:node && npm run integration-test:browser",
    "integration-test:node": "dev-tool run test:node-ts-input -- --timeout 1200000 'test/*.ts'",
    "integration-test:browser": "echo skipped",
    "update-snippets": "echo skipped"
  },
  "sideEffects": false,
  "//metadata": {
    "constantPaths": [
      {
        "path": "src/networkManagementClient.ts",
        "prefix": "packageDetails"
      }
    ]
  },
  "autoPublish": true,
  "homepage": "https://github.com/Azure/azure-sdk-for-js/tree/main/sdk/network/arm-network",
  "//sampleConfiguration": {
    "productName": "",
    "productSlugs": [
      "azure"
    ],
    "disableDocsMs": true,
    "apiRefLink": "https://docs.microsoft.com/javascript/api/@azure/arm-network?view=azure-node-preview"
  }
}<|MERGE_RESOLUTION|>--- conflicted
+++ resolved
@@ -28,7 +28,7 @@
   "module": "./dist-esm/src/index.js",
   "types": "./types/arm-network.d.ts",
   "devDependencies": {
-    "typescript": "~5.6.2",
+    "typescript": "~5.7.2",
     "dotenv": "^16.0.0",
     "@azure/dev-tool": "^1.0.0",
     "@azure/identity": "^4.2.1",
@@ -37,14 +37,10 @@
     "mocha": "^10.0.0",
     "@types/mocha": "^10.0.0",
     "tsx": "^4.7.1",
-<<<<<<< HEAD
     "@types/chai": "^4.2.8",
     "chai": "^4.2.0",
     "@types/node": "^18.0.0",
     "ts-node": "^10.0.0"
-=======
-    "typescript": "~5.7.2"
->>>>>>> c7a5e8f2
   },
   "repository": {
     "type": "git",
