# NOTE: Please refer to https://aka.ms/azsdk/engsys/ci-yaml before editing this file.
                
trigger:
  branches:
    include:
      - main
      - release/*
      - hotfix/*
  paths:
    include:
      - sdk/botservice/ci.mgmt.yml
<<<<<<< HEAD
      - sdk/botservice/arm-botservice/
=======
>>>>>>> b9a35033
      - sdk/botservice/arm-botservice
pr:
  branches:
    include:
      - main
      - feature/*
      - release/*
      - hotfix/*
    exclude:
      - feature/v4
  paths:
    include:
      - sdk/botservice/ci.mgmt.yml
<<<<<<< HEAD
      - sdk/botservice/arm-botservice/
=======
>>>>>>> b9a35033
      - sdk/botservice/arm-botservice
extends:
  template: /eng/pipelines/templates/stages/archetype-sdk-client.yml
  parameters:
    ServiceDirectory: botservice
    Artifacts:
      - name: azure-arm-botservice
        safeName: azurearmbotservice<|MERGE_RESOLUTION|>--- conflicted
+++ resolved
@@ -9,10 +9,6 @@
   paths:
     include:
       - sdk/botservice/ci.mgmt.yml
-<<<<<<< HEAD
-      - sdk/botservice/arm-botservice/
-=======
->>>>>>> b9a35033
       - sdk/botservice/arm-botservice
 pr:
   branches:
@@ -26,10 +22,6 @@
   paths:
     include:
       - sdk/botservice/ci.mgmt.yml
-<<<<<<< HEAD
-      - sdk/botservice/arm-botservice/
-=======
->>>>>>> b9a35033
       - sdk/botservice/arm-botservice
 extends:
   template: /eng/pipelines/templates/stages/archetype-sdk-client.yml
