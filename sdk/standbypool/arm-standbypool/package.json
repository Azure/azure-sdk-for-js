--- conflicted
+++ resolved
@@ -1,9 +1,7 @@
 {
   "name": "@azure/arm-standbypool",
-  "sdk-type": "mgmt",
-  "author": "Microsoft Corporation",
-  "description": "A generated SDK for StandbyPoolManagementClient.",
-  "version": "1.0.0-beta.1",
+  "version": "1.0.0",
+  "description": "A generated SDK for StandbyPoolClient.",
   "engines": {
     "node": ">=18.0.0"
   },
@@ -25,76 +23,24 @@
     ],
     "selfLink": false
   },
-  "dependencies": {
-    "@azure/abort-controller": "workspace:*",
-    "@azure/core-auth": "workspace:*",
-    "@azure/core-client": "workspace:*",
-    "@azure/core-lro": "workspace:*",
-    "@azure/core-paging": "workspace:*",
-    "@azure/core-rest-pipeline": "workspace:*",
-    "@azure/logger": "workspace:*",
-    "@azure-rest/core-client": "workspace:*",
-    "tslib": "catalog:"
-  },
+  "type": "module",
   "keywords": [
     "node",
     "azure",
+    "cloud",
     "typescript",
     "browser",
-    "isomorphic",
-    "cloud"
+    "isomorphic"
   ],
+  "author": "Microsoft Corporation",
   "license": "MIT",
-  "main": "./dist/commonjs/index.js",
-  "module": "./dist/esm/index.js",
-  "types": "./dist/commonjs/index.d.ts",
-  "devDependencies": {
-    "@azure-tools/test-credential": "workspace:*",
-    "@azure-tools/test-recorder": "workspace:*",
-    "@azure/dev-tool": "workspace:*",
-    "@azure/eslint-plugin-azure-sdk": "workspace:*",
-    "@azure/identity": "workspace:*",
-    "@microsoft/api-extractor": "catalog:",
-    "@types/node": "catalog:",
-    "@vitest/browser": "catalog:",
-    "@vitest/coverage-istanbul": "catalog:",
-    "dotenv": "catalog:",
-    "eslint": "catalog:",
-    "mkdirp": "catalog:legacy",
-    "playwright": "catalog:",
-    "rimraf": "catalog:",
-    "tshy": "catalog:",
-    "typescript": "catalog:",
-    "vitest": "catalog:"
-  },
-  "repository": {
-    "type": "git",
-    "url": "https://github.com/Azure/azure-sdk-for-js.git"
-  },
-  "bugs": {
-    "url": "https://github.com/Azure/azure-sdk-for-js/issues"
-  },
   "files": [
-    "dist/**/*.js",
-    "dist/**/*.js.map",
-    "dist/**/*.d.ts",
-    "dist/**/*.d.ts.map",
-    "dist-esm/**/*.js",
-    "dist-esm/**/*.js.map",
-    "dist-esm/**/*.d.ts",
-    "dist-esm/**/*.d.ts.map",
-    "src/**/*.ts",
+    "dist",
     "README.md",
     "LICENSE",
-    "tsconfig.json",
     "review/*",
-    "CHANGELOG.md",
-    "types/*"
+    "CHANGELOG.md"
   ],
-<<<<<<< HEAD
-  "scripts": {
-    "audit": "skipped",
-=======
   "sdk-type": "mgmt",
   "repository": "github:Azure/azure-sdk-for-js",
   "bugs": {
@@ -110,46 +56,43 @@
     ]
   },
   "dependencies": {
-    "@azure-rest/core-client": "^2.1.0",
-    "@azure/abort-controller": "^2.1.2",
-    "@azure/core-auth": "^1.6.0",
-    "@azure/core-lro": "^3.0.0",
-    "@azure/core-rest-pipeline": "^1.5.0",
-    "@azure/core-util": "^1.9.2",
-    "@azure/logger": "^1.0.0",
-    "tslib": "^2.6.2"
+    "@azure/abort-controller": "workspace:*",
+    "@azure/core-auth": "workspace:*",
+    "@azure/core-client": "workspace:*",
+    "@azure/core-lro": "workspace:*",
+    "@azure/core-paging": "workspace:*",
+    "@azure/core-rest-pipeline": "workspace:*",
+    "@azure/logger": "workspace:*",
+    "@azure-rest/core-client": "workspace:*",
+    "tslib": "catalog:"
   },
+  "main": "./dist/commonjs/index.js",
+  "module": "./dist/esm/index.js",
+  "types": "./dist/commonjs/index.d.ts",
   "devDependencies": {
-    "@azure-tools/test-credential": "^2.0.0",
-    "@azure-tools/test-recorder": "^4.0.0",
-    "@azure/dev-tool": "^1.0.0",
-    "@azure/eslint-plugin-azure-sdk": "^3.0.0",
-    "@azure/identity": "^4.2.1",
-    "@types/node": "^18.0.0",
-    "@vitest/browser": "^2.0.5",
-    "@vitest/coverage-istanbul": "^2.0.5",
-    "dotenv": "^16.0.0",
-    "eslint": "^8.55.0",
-    "playwright": "^1.41.2",
-    "prettier": "^3.2.5",
-    "tshy": "^1.11.1",
-    "typescript": "~5.6.2",
-    "vitest": "^2.0.5"
+    "@azure-tools/test-credential": "workspace:*",
+    "@azure-tools/test-recorder": "workspace:*",
+    "@azure/dev-tool": "workspace:*",
+    "@azure/eslint-plugin-azure-sdk": "workspace:*",
+    "@azure/identity": "workspace:*",
+    "@types/node": "catalog:",
+    "@vitest/browser": "catalog:",
+    "@vitest/coverage-istanbul": "catalog:",
+    "dotenv": "catalog:",
+    "eslint": "catalog:",
+    "playwright": "catalog:",
+    "typescript": "catalog:",
+    "vitest": "catalog:"
   },
   "scripts": {
-    "audit": "node ../../../common/scripts/rush-audit.js && dev-tool run vendored rimraf node_modules package-lock.json && npm i --package-lock-only 2>&1 && npm audit",
->>>>>>> cae1265f
-    "build": "npm run clean && tshy && dev-tool run vendored mkdirp ./review && dev-tool run extract-api",
+    "audit": "skipped",
+    "build": "npm run clean && dev-tool run build-package && dev-tool run vendored mkdirp ./review && dev-tool run extract-api",
     "build:samples": "dev-tool run typecheck --paths samples-dev/*.ts && dev-tool samples publish -f",
-    "build:test": "npm run clean && tshy && dev-tool run build-test",
+    "build:test": "npm run clean && dev-tool run build-package && dev-tool run build-test",
     "check-format": "dev-tool run vendored prettier --list-different --config ../../../.prettierrc.json --ignore-path ../../../.prettierignore \"src/**/*.{ts,cts,mts}\" \"test/**/*.{ts,cts,mts}\" \"*.{js,cjs,mjs,json}\" \"samples-dev/*.ts\"",
     "clean": "dev-tool run vendored rimraf --glob dist dist-browser dist-esm test-dist temp types *.tgz *.log",
     "execute:samples": "dev-tool samples run samples-dev",
-<<<<<<< HEAD
-    "extract-api": "rimraf review && dev-tool run vendored mkdirp ./review && dev-tool run extract-api",
-=======
     "extract-api": "dev-tool run vendored rimraf review && dev-tool run vendored mkdirp ./review && dev-tool run extract-api",
->>>>>>> cae1265f
     "format": "dev-tool run vendored prettier --write --config ../../../.prettierrc.json --ignore-path ../../../.prettierignore \"src/**/*.{ts,cts,mts}\" \"test/**/*.{ts,cts,mts}\" \"*.{js,cjs,mjs,json}\" \"samples-dev/*.ts\"",
     "generate:client": "echo skipped",
     "integration-test": "npm run integration-test:node && npm run integration-test:browser",
@@ -158,21 +101,13 @@
     "lint": "echo skipped",
     "lint:fix": "echo skipped",
     "pack": "npm pack 2>&1",
-    "test": "npm run clean && tshy && npm run unit-test:node && dev-tool run bundle && npm run unit-test:browser && npm run integration-test",
+    "test": "npm run clean && dev-tool run build-package && npm run unit-test:node && dev-tool run bundle && npm run unit-test:browser && npm run integration-test",
     "test:browser": "npm run clean && npm run build:test && npm run unit-test:browser && npm run integration-test:browser",
-    "test:node": "npm run clean && tshy && npm run unit-test:node && npm run integration-test:node",
+    "test:node": "npm run clean && dev-tool run build-package && npm run unit-test:node && npm run integration-test:node",
     "unit-test": "npm run unit-test:node && npm run unit-test:browser",
     "unit-test:browser": "npm run build:test && dev-tool run test:vitest --browser",
     "unit-test:node": "dev-tool run test:vitest",
     "update-snippets": "echo skipped"
-  },
-  "//metadata": {
-    "constantPaths": [
-      {
-        "path": "src/standbyPoolManagementClient.ts",
-        "prefix": "packageDetails"
-      }
-    ]
   },
   "homepage": "https://github.com/Azure/azure-sdk-for-js/tree/main/sdk/standbypool/arm-standbypool",
   "//sampleConfiguration": {
@@ -183,7 +118,6 @@
     "disableDocsMs": true,
     "apiRefLink": "https://docs.microsoft.com/javascript/api/@azure/arm-standbypool?view=azure-node-preview"
   },
-  "type": "module",
   "exports": {
     "./package.json": "./package.json",
     ".": {
