--- conflicted
+++ resolved
@@ -85,12 +85,7 @@
     "vitest": "catalog:"
   },
   "scripts": {
-<<<<<<< HEAD
-    "audit": "skipped",
     "build": "npm run clean && dev-tool run build-package && dev-tool run vendored mkdirp ./review && dev-tool run extract-api",
-=======
-    "build": "npm run clean && tshy && dev-tool run vendored mkdirp ./review && dev-tool run extract-api",
->>>>>>> 1b240a90
     "build:samples": "dev-tool run typecheck --paths samples-dev/*.ts && dev-tool samples publish -f",
     "build:test": "npm run clean && dev-tool run build-package && dev-tool run build-test",
     "check-format": "dev-tool run vendored prettier --list-different --config ../../../.prettierrc.json --ignore-path ../../../.prettierignore \"src/**/*.{ts,cts,mts}\" \"test/**/*.{ts,cts,mts}\" \"*.{js,cjs,mjs,json}\" \"samples-dev/*.ts\"",
