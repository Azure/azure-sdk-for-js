{
  "name": "@azure/opentelemetry-instrumentation-azure-sdk",
  "version": "1.0.0-beta.8",
  "description": "Instrumentation client for the Azure SDK.",
  "sdk-type": "client",
  "type": "module",
  "main": "./dist/commonjs/index.js",
  "module": "./dist/esm/index.js",
  "browser": "dist/browser/index.js",
  "react-native": "dist/react-native/index.js",
  "//metadata": {
    "constantPaths": [
      {
        "path": "src/configuration.ts",
        "prefix": "SDK_VERSION"
      }
    ]
  },
  "types": "./dist/commonjs/index.d.ts",
  "scripts": {
<<<<<<< HEAD
    "audit": "skipped",
=======
    "audit": "node ../../../common/scripts/rush-audit.js && dev-tool run vendored rimraf node_modules package-lock.json && npm i --package-lock-only 2>&1 && npm audit",
>>>>>>> cae1265f
    "build": "npm run clean && dev-tool run build-package && dev-tool run extract-api",
    "build:samples": "echo Obsolete",
    "build:test": "echo skipped. actual commands inlined in browser test scripts",
    "check-format": "dev-tool run vendored prettier --list-different --config ../../../.prettierrc.json --ignore-path ../../../.prettierignore \"src/**/*.ts\" \"test/**/*.ts\" \"*.{js,json}\"",
    "clean": "dev-tool run vendored rimraf --glob dist dist-* temp types *.tgz *.log",
    "execute:samples": "dev-tool samples run samples-dev",
    "extract-api": "dev-tool run build-package && dev-tool run extract-api",
    "format": "dev-tool run vendored prettier --write --config ../../../.prettierrc.json --ignore-path ../../../.prettierignore \"src/**/*.ts\" \"test/**/*.ts\" \"*.{js,json}\"",
    "generate:client": "autorest --typescript ./swagger/README.md",
    "integration-test": "npm run integration-test:node && npm run integration-test:browser",
    "integration-test:browser": "echo skipped",
    "integration-test:node": "echo skipped",
    "lint": "dev-tool run vendored eslintpackage.json api-extractor.json README.md src test",
    "lint:fix": "dev-tool run vendored eslintpackage.json api-extractor.json README.md src test --fix --fix-type [problem,suggestion]",
    "pack": "npm pack 2>&1",
    "test": "npm run clean && dev-tool run build-package && npm run unit-test:node && dev-tool run bundle && npm run unit-test:browser && npm run integration-test",
    "test:browser": "npm run clean && npm run build:test && npm run unit-test:browser && npm run integration-test:browser",
    "test:node": "npm run clean && dev-tool run build-package && npm run unit-test:node && npm run integration-test:node",
    "unit-test": "npm run unit-test:node && npm run unit-test:browser",
    "unit-test:browser": "npm run clean && dev-tool run build-package && dev-tool run build-test && dev-tool run test:vitest --no-test-proxy --browser",
    "unit-test:node": "dev-tool run test:vitest --no-test-proxy",
    "update-snippets": "echo skipped"
  },
  "files": [
    "dist/",
    "dist-esm/src/",
    "types/latest/",
    "README.md",
    "LICENSE"
  ],
  "repository": "github:Azure/azure-sdk-for-js",
  "engines": {
    "node": ">=18.0.0"
  },
  "keywords": [
    "azure",
    "cloud",
    "tracing",
    "typescript"
  ],
  "author": "Microsoft Corporation",
  "license": "MIT",
  "bugs": {
    "url": "https://github.com/Azure/azure-sdk-for-js/issues"
  },
  "homepage": "https://github.com/Azure/azure-sdk-for-js/blob/main/sdk/instrumentation/opentelemetry-instrumentation-azure-sdk/README.md",
  "sideEffects": false,
  "prettier": "@azure/eslint-plugin-azure-sdk/prettier.json",
  "dependencies": {
    "@azure/core-tracing": "workspace:*",
    "@azure/logger": "workspace:*",
    "@opentelemetry/api": "catalog:otel",
    "@opentelemetry/core": "catalog:otel",
    "@opentelemetry/instrumentation": "catalog:otel",
    "tslib": "catalog:"
  },
  "devDependencies": {
<<<<<<< HEAD
    "@azure/core-rest-pipeline": "workspace:*",
    "@azure/dev-tool": "workspace:*",
    "@azure/eslint-plugin-azure-sdk": "workspace:*",
    "@microsoft/api-extractor": "catalog:",
    "@opentelemetry/sdk-trace-base": "catalog:otel",
    "@opentelemetry/sdk-trace-node": "catalog:otel",
    "@types/chai": "catalog:legacy",
    "@types/mocha": "catalog:legacy",
    "@types/node": "catalog:",
    "@types/sinon": "catalog:legacy",
    "chai": "catalog:legacy",
    "cross-env": "catalog:legacy",
    "dotenv": "catalog:",
    "eslint": "catalog:",
    "inherits": "^2.0.3",
    "karma": "catalog:legacy",
    "karma-chrome-launcher": "catalog:legacy",
    "karma-coverage": "catalog:legacy",
    "karma-env-preprocessor": "catalog:legacy",
    "karma-firefox-launcher": "catalog:legacy",
    "karma-junit-reporter": "catalog:legacy",
    "karma-mocha": "catalog:legacy",
    "karma-mocha-reporter": "catalog:legacy",
    "mocha": "catalog:legacy",
    "nyc": "catalog:legacy",
    "rimraf": "catalog:",
    "sinon": "catalog:legacy",
    "source-map-support": "^0.5.9",
    "tsx": "catalog:legacy",
    "typescript": "catalog:",
    "util": "^0.12.1"
=======
    "@azure/core-rest-pipeline": "^1.5.1",
    "@azure/dev-tool": "^1.0.0",
    "@azure/eslint-plugin-azure-sdk": "^3.0.0",
    "@opentelemetry/sdk-trace-base": "^1.26.0",
    "@opentelemetry/sdk-trace-node": "^1.26.0",
    "@types/node": "^18.0.0",
    "@vitest/browser": "^2.1.1",
    "@vitest/coverage-istanbul": "^2.1.1",
    "dotenv": "^16.0.0",
    "eslint": "^9.9.0",
    "playwright": "^1.47.2",
    "typescript": "~5.6.2",
    "vitest": "^2.1.1"
>>>>>>> cae1265f
  },
  "//sampleConfiguration": {
    "skipFolder": true,
    "disableDocsMs": true,
    "productName": "Azure OpenTelemetry Instrumentation",
    "productSlugs": [],
    "apiRefLink": "https://docs.microsoft.com/javascript/api/",
    "requiredResources": {}
  },
  "tshy": {
    "exports": {
      "./package.json": "./package.json",
      ".": "./src/index.ts"
    },
    "dialects": [
      "esm",
      "commonjs"
    ],
    "esmDialects": [
      "browser",
      "react-native"
    ],
    "selfLink": false
  },
  "exports": {
    "./package.json": "./package.json",
    ".": {
      "browser": {
        "types": "./dist/browser/index.d.ts",
        "default": "./dist/browser/index.js"
      },
      "react-native": {
        "types": "./dist/react-native/index.d.ts",
        "default": "./dist/react-native/index.js"
      },
      "import": {
        "types": "./dist/esm/index.d.ts",
        "default": "./dist/esm/index.js"
      },
      "require": {
        "types": "./dist/commonjs/index.d.ts",
        "default": "./dist/commonjs/index.js"
      }
    }
  }
}<|MERGE_RESOLUTION|>--- conflicted
+++ resolved
@@ -18,11 +18,7 @@
   },
   "types": "./dist/commonjs/index.d.ts",
   "scripts": {
-<<<<<<< HEAD
     "audit": "skipped",
-=======
-    "audit": "node ../../../common/scripts/rush-audit.js && dev-tool run vendored rimraf node_modules package-lock.json && npm i --package-lock-only 2>&1 && npm audit",
->>>>>>> cae1265f
     "build": "npm run clean && dev-tool run build-package && dev-tool run extract-api",
     "build:samples": "echo Obsolete",
     "build:test": "echo skipped. actual commands inlined in browser test scripts",
@@ -35,8 +31,8 @@
     "integration-test": "npm run integration-test:node && npm run integration-test:browser",
     "integration-test:browser": "echo skipped",
     "integration-test:node": "echo skipped",
-    "lint": "dev-tool run vendored eslintpackage.json api-extractor.json README.md src test",
-    "lint:fix": "dev-tool run vendored eslintpackage.json api-extractor.json README.md src test --fix --fix-type [problem,suggestion]",
+    "lint": "dev-tool run vendored eslint package.json api-extractor.json README.md src test",
+    "lint:fix": "dev-tool run vendored eslint package.json api-extractor.json README.md src test --fix --fix-type [problem,suggestion]",
     "pack": "npm pack 2>&1",
     "test": "npm run clean && dev-tool run build-package && npm run unit-test:node && dev-tool run bundle && npm run unit-test:browser && npm run integration-test",
     "test:browser": "npm run clean && npm run build:test && npm run unit-test:browser && npm run integration-test:browser",
@@ -80,7 +76,6 @@
     "tslib": "catalog:"
   },
   "devDependencies": {
-<<<<<<< HEAD
     "@azure/core-rest-pipeline": "workspace:*",
     "@azure/dev-tool": "workspace:*",
     "@azure/eslint-plugin-azure-sdk": "workspace:*",
@@ -95,7 +90,6 @@
     "cross-env": "catalog:legacy",
     "dotenv": "catalog:",
     "eslint": "catalog:",
-    "inherits": "^2.0.3",
     "karma": "catalog:legacy",
     "karma-chrome-launcher": "catalog:legacy",
     "karma-coverage": "catalog:legacy",
@@ -106,27 +100,8 @@
     "karma-mocha-reporter": "catalog:legacy",
     "mocha": "catalog:legacy",
     "nyc": "catalog:legacy",
-    "rimraf": "catalog:",
     "sinon": "catalog:legacy",
-    "source-map-support": "^0.5.9",
-    "tsx": "catalog:legacy",
-    "typescript": "catalog:",
-    "util": "^0.12.1"
-=======
-    "@azure/core-rest-pipeline": "^1.5.1",
-    "@azure/dev-tool": "^1.0.0",
-    "@azure/eslint-plugin-azure-sdk": "^3.0.0",
-    "@opentelemetry/sdk-trace-base": "^1.26.0",
-    "@opentelemetry/sdk-trace-node": "^1.26.0",
-    "@types/node": "^18.0.0",
-    "@vitest/browser": "^2.1.1",
-    "@vitest/coverage-istanbul": "^2.1.1",
-    "dotenv": "^16.0.0",
-    "eslint": "^9.9.0",
-    "playwright": "^1.47.2",
-    "typescript": "~5.6.2",
-    "vitest": "^2.1.1"
->>>>>>> cae1265f
+    "typescript": "catalog:"
   },
   "//sampleConfiguration": {
     "skipFolder": true,
