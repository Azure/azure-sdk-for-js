--- conflicted
+++ resolved
@@ -59,12 +59,12 @@
   "sideEffects": false,
   "prettier": "@azure/eslint-plugin-azure-sdk/prettier.json",
   "dependencies": {
-<<<<<<< HEAD
     "@azure/core-tracing": "workspace:*",
     "@azure/logger": "workspace:*",
     "@opentelemetry/api": "catalog:otel",
     "@opentelemetry/core": "catalog:otel",
     "@opentelemetry/instrumentation": "catalog:otel",
+    "@opentelemetry/sdk-trace-web": "catalog:otel",
     "tslib": "catalog:"
   },
   "devDependencies": {
@@ -81,30 +81,6 @@
     "playwright": "catalog:testing",
     "typescript": "catalog:",
     "vitest": "catalog:testing"
-=======
-    "@azure/core-tracing": "^1.2.0",
-    "@azure/logger": "^1.0.0",
-    "@opentelemetry/api": "^1.9.0",
-    "@opentelemetry/core": "^2.0.0",
-    "@opentelemetry/instrumentation": "^0.200.0",
-    "tslib": "^2.7.0",
-    "@opentelemetry/sdk-trace-web": "^2.0.0"
-  },
-  "devDependencies": {
-    "@azure/core-rest-pipeline": "^1.18.1",
-    "@azure/dev-tool": "^1.0.0",
-    "@azure/eslint-plugin-azure-sdk": "^3.0.0",
-    "@opentelemetry/sdk-trace-base": "^2.0.0",
-    "@opentelemetry/sdk-trace-node": "^2.0.0",
-    "@types/node": "^18.0.0",
-    "@vitest/browser": "^3.0.9",
-    "@vitest/coverage-istanbul": "^3.0.9",
-    "dotenv": "^16.0.0",
-    "eslint": "^9.9.0",
-    "playwright": "^1.49.1",
-    "typescript": "~5.8.2",
-    "vitest": "^3.0.9"
->>>>>>> 342a5a5e
   },
   "//sampleConfiguration": {
     "skipFolder": true,
