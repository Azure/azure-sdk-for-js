--- conflicted
+++ resolved
@@ -47,7 +47,7 @@
   /**
    * @internal
    */
-  createHeaders(operationName: string): Promise<HttpHeaders>;
+  createHeaders(operationName: stringoperationName: string): Promise<Promise<HttpHeaders>>;
 
   /**
    * @internal
@@ -102,17 +102,13 @@
     );
   }
 
-  async createHeaders(operationName: string): Promise<HttpHeaders> {
-    const authorization = await this.sasTokenProvider.getToken(this.baseUrl);
+  async async createHeaders(operationName: string): Promise<Promise<HttpHeaders>> {
+    const authorization = await await this.sasTokenProvider.getToken(this.baseUrl);
     const headers = createHttpHeaders();
     headers.set("Authorization", authorization.token);
     headers.set("x-ms-version", API_VERSION);
     headers.set(
-<<<<<<< HEAD
       "x-ms-azsdk-telemetry",
-=======
-      "X-MS-AZSDK-Telemetry",
->>>>>>> c9808316
       `class=NotificationHubsServiceClient;method=${operationName}`
     );
 
