// Copyright (c) Microsoft Corporation.
// Licensed under the MIT license.

import { Recorder, RecorderStartOptions, env } from "@azure-tools/test-recorder";
import { NotificationHubsClientContext, createClientContext } from "../../../src/api/index.js";
import { isBrowser } from "@azure/core-util";

const replaceableVariables: { [k: string]: string } = {
  // Used in record and playback modes
  // 1. The key-value pairs will be used as the environment variables in playback mode
  // 2. If the env variables are present in the recordings as plain strings, they will be replaced with the provided values in record mode
  NOTIFICATION_HUB_CONNECTION_STRING:
    "Endpoint=sb://azsdktestns.servicebus.windows.net/;SharedAccessKeyName=DefaultFullSharedAccessSignature;SharedAccessKey=foobarbaz=",
  NOTIFICATION_HUB_NAME: "hub_name",
};

const recorderOptions: RecorderStartOptions = {
  envSetupForPlayback: replaceableVariables,
  sanitizerOptions: {
    uriSanitizers: [
      {
        regex: true,
        target: `https://(.*).servicebus.windows.net`,
        value: "https://azsdktestns.servicebus.windows.net",
      },
    ],
  },
};

export async function createRecordedClientContext(
  recorder: Recorder,
): Promise<NotificationHubsClientContext> {
  await recorder.start(recorderOptions);
  if (isBrowser) {
<<<<<<< HEAD
    // there seems to be timestamps in the body, so do not match body
    await recorder.setMatcher("BodilessMatcher");
    await recorder.addSanitizers(
      {
        // looks like the registration id seems to be dynamic, redacting it instead
        generalSanitizers: [
          {
            regex: true,
            target: "registrations/(?<secret>.*?)?api-version=",
            value: "registration-id-redacted",
            groupForReplace: "secret",
          },
        ],
      },
      ["record", "playback"],
    );
=======
    // there are timestamps in the body, so do not match body
    await recorder.setMatcher("BodilessMatcher")
    await recorder.addSanitizers({
      // looks like the registration id is dynamic, redacting it instead
      generalSanitizers: [{
        regex: true,
        target: "registrations/(?<secret>.*?)?api-version=",
        value: "registration-id-redacted",
        groupForReplace: "secret"
      }]
    }, ["record", "playback"])
>>>>>>> 29e19775
  }

  if (!env.NOTIFICATION_HUB_CONNECTION_STRING || !env.NOTIFICATION_HUB_NAME) {
    throw new Error(
      "Notification Hub connection string and hub name must be specified. Make sure NOTIFICATION_HUB_CONNECTION_STRING and NOTIFICATION_HUB_NAME are defined",
    );
  }
  return createClientContext(
    env.NOTIFICATION_HUB_CONNECTION_STRING,
    env.NOTIFICATION_HUB_NAME,
    recorder.configureClientOptions({}),
  );
}<|MERGE_RESOLUTION|>--- conflicted
+++ resolved
@@ -32,24 +32,6 @@
 ): Promise<NotificationHubsClientContext> {
   await recorder.start(recorderOptions);
   if (isBrowser) {
-<<<<<<< HEAD
-    // there seems to be timestamps in the body, so do not match body
-    await recorder.setMatcher("BodilessMatcher");
-    await recorder.addSanitizers(
-      {
-        // looks like the registration id seems to be dynamic, redacting it instead
-        generalSanitizers: [
-          {
-            regex: true,
-            target: "registrations/(?<secret>.*?)?api-version=",
-            value: "registration-id-redacted",
-            groupForReplace: "secret",
-          },
-        ],
-      },
-      ["record", "playback"],
-    );
-=======
     // there are timestamps in the body, so do not match body
     await recorder.setMatcher("BodilessMatcher")
     await recorder.addSanitizers({
@@ -61,7 +43,6 @@
         groupForReplace: "secret"
       }]
     }, ["record", "playback"])
->>>>>>> 29e19775
   }
 
   if (!env.NOTIFICATION_HUB_CONNECTION_STRING || !env.NOTIFICATION_HUB_NAME) {
