{
  "name": "@azure/notification-hubs",
  "version": "2.0.0",
  "description": "Azure Notification Hubs SDK for JavaScript",
  "sdk-type": "client",
  "main": "./dist/commonjs/index.js",
  "browser": "./dist/browser/index.js",
  "react-native": "./dist/react-native/index.js",
  "type": "module",
  "//metadata": {
    "constantPaths": [
      {
        "path": "src/utils/constants.ts",
        "prefix": "SDK_VERSION"
      }
    ]
  },
  "types": "./dist/commonjs/index.d.ts",
  "scripts": {
    "audit": "node ../../../common/scripts/rush-audit.js && rimraf -G node_modules package-lock.json && npm i --package-lock-only 2>&1 && npm audit",
    "build": "npm run build:test && dev-tool run extract-api",
    "build:samples": "echo Obsolete",
    "build:test": "dev-tool run build-package && dev-tool run build-test",
    "check-format": "dev-tool run vendored prettier --list-different --config ../../../.prettierrc.json --ignore-path ../../../.prettierignore \"src/**/*.ts\" \"samples-dev/**/*.ts\" \"test/**/*.ts\" \"*.{js,json}\"",
    "clean": "rimraf --glob dist dist-* temp types *.tgz *.log",
    "execute:samples": "tsx",
    "extract-api": "dev-tool run build-package && dev-tool run extract-api",
    "format": "dev-tool run vendored prettier --write --config ../../../.prettierrc.json --ignore-path ../../../.prettierignore \"src/**/*.ts\" \"test/**/*.ts\" \"samples-dev/**/*.ts\" \"*.{js,json}\"",
    "integration-test": "npm run integration-test:node && npm run integration-test:browser",
    "integration-test:browser": "npm run build:test && dev-tool run test:vitest --browser -- -c vitest.browser.int.config.ts",
    "integration-test:node": "dev-tool run test:vitest -- -c vitest.int.config.ts",
    "lint": "eslint README.md package.json api-extractor.json src test",
    "lint:fix": "eslint README.md package.json api-extractor.json src test --fix --fix-type [problem,suggestion]",
    "pack": "npm pack 2>&1",
    "test": "npm run clean && dev-tool run build-package && npm run unit-test:node && npm run build:test && npm run unit-test:browser && npm run integration-test",
    "test:browser": "npm run clean && npm run build:test && npm run integration-test:browser",
    "test:node": "npm run clean && dev-tool run build-package && npm run integration-test:node",
    "unit-test": "npm run unit-test:node && npm run unit-test:browser",
    "unit-test:browser": "npm run build:test && dev-tool run test:vitest --no-test-proxy --browser -- -c vitest.browser.unit.config.ts",
    "unit-test:node": "dev-tool run test:vitest --no-test-proxy -- -c vitest.unit.config.ts",
    "update-snippets": "dev-tool run update-snippets"
  },
  "files": [
    "dist/",
    "README.md",
    "LICENSE"
  ],
  "repository": "github:Azure/azure-sdk-for-js",
  "engines": {
    "node": ">=18.0.0"
  },
  "keywords": [
    "azure",
    "cloud",
    "typescript"
  ],
  "author": "Microsoft Corporation",
  "license": "MIT",
  "bugs": {
    "url": "https://github.com/Azure/azure-sdk-for-js/issues"
  },
  "homepage": "https://github.com/Azure/azure-sdk-for-js/blob/main/sdk/notificationhubs/notification-hubs/README.md",
  "sideEffects": false,
  "prettier": "@azure/eslint-plugin-azure-sdk/prettier.json",
  "devDependencies": {
<<<<<<< HEAD
    "@azure-tools/test-recorder": "workspace:~",
    "@azure/dev-tool": "workspace:~",
    "@azure/eslint-plugin-azure-sdk": "workspace:~",
    "@microsoft/api-extractor": "catalog:",
    "@types/node": "catalog:",
    "@vitest/browser": "catalog:",
    "@vitest/coverage-istanbul": "catalog:",
    "dotenv": "catalog:",
    "eslint": "catalog:",
    "playwright": "catalog:",
    "rimraf": "catalog:",
    "tshy": "catalog:",
    "typescript": "catalog:",
    "vitest": "catalog:"
  },
  "dependencies": {
    "@azure-rest/core-client": "workspace:~",
    "@azure/abort-controller": "workspace:~",
    "@azure/core-auth": "workspace:~",
    "@azure/core-lro": "catalog:core-lroV2",
    "@azure/core-paging": "workspace:~",
    "@azure/core-rest-pipeline": "workspace:~",
    "@azure/core-tracing": "workspace:~",
    "@azure/core-util": "workspace:~",
    "@azure/core-xml": "workspace:~",
    "@azure/logger": "workspace:~",
    "tslib": "catalog:"
=======
    "@azure-tools/test-recorder": "^4.0.0",
    "@azure/dev-tool": "^1.0.0",
    "@azure/eslint-plugin-azure-sdk": "^3.0.0",
    "@microsoft/api-extractor": "^7.43.7",
    "@types/node": "^18.0.0",
    "@vitest/browser": "^2.0.5",
    "@vitest/coverage-istanbul": "^2.0.5",
    "dotenv": "^16.4.5",
    "eslint": "^9.9.0",
    "playwright": "^1.43.0",
    "rimraf": "^5.0.5",
    "tsx": "^4.19.1",
    "typescript": "~5.5.3",
    "vitest": "^2.0.5"
  },
  "dependencies": {
    "@azure-rest/core-client": "^2.0.0",
    "@azure/abort-controller": "^2.1.2",
    "@azure/core-auth": "^1.7.2",
    "@azure/core-lro": "^3.0.0",
    "@azure/core-paging": "^1.6.2",
    "@azure/core-rest-pipeline": "^1.15.2",
    "@azure/core-tracing": "^1.1.2",
    "@azure/core-util": "^1.9.0",
    "@azure/core-xml": "^1.4.2",
    "@azure/logger": "^1.1.2",
    "tslib": "^2.6.2"
>>>>>>> e460e3b0
  },
  "tshy": {
    "exports": {
      "./package.json": "./package.json",
      ".": "./src/index.ts",
      "./api": "./src/api/index.ts",
      "./models": "./src/models/index.ts"
    },
    "dialects": [
      "esm",
      "commonjs"
    ],
    "esmDialects": [
      "browser",
      "react-native"
    ],
    "selfLink": false
  },
  "exports": {
    "./package.json": "./package.json",
    ".": {
      "browser": {
        "types": "./dist/browser/index.d.ts",
        "default": "./dist/browser/index.js"
      },
      "react-native": {
        "types": "./dist/react-native/index.d.ts",
        "default": "./dist/react-native/index.js"
      },
      "import": {
        "types": "./dist/esm/index.d.ts",
        "default": "./dist/esm/index.js"
      },
      "require": {
        "types": "./dist/commonjs/index.d.ts",
        "default": "./dist/commonjs/index.js"
      }
    },
    "./api": {
      "browser": {
        "types": "./dist/browser/api/index.d.ts",
        "default": "./dist/browser/api/index.js"
      },
      "react-native": {
        "types": "./dist/react-native/api/index.d.ts",
        "default": "./dist/react-native/api/index.js"
      },
      "import": {
        "types": "./dist/esm/api/index.d.ts",
        "default": "./dist/esm/api/index.js"
      },
      "require": {
        "types": "./dist/commonjs/api/index.d.ts",
        "default": "./dist/commonjs/api/index.js"
      }
    },
    "./models": {
      "browser": {
        "types": "./dist/browser/models/index.d.ts",
        "default": "./dist/browser/models/index.js"
      },
      "react-native": {
        "types": "./dist/react-native/models/index.d.ts",
        "default": "./dist/react-native/models/index.js"
      },
      "import": {
        "types": "./dist/esm/models/index.d.ts",
        "default": "./dist/esm/models/index.js"
      },
      "require": {
        "types": "./dist/commonjs/models/index.d.ts",
        "default": "./dist/commonjs/models/index.js"
      }
    }
  },
  "module": "./dist/esm/index.js"
}<|MERGE_RESOLUTION|>--- conflicted
+++ resolved
@@ -63,7 +63,6 @@
   "sideEffects": false,
   "prettier": "@azure/eslint-plugin-azure-sdk/prettier.json",
   "devDependencies": {
-<<<<<<< HEAD
     "@azure-tools/test-recorder": "workspace:~",
     "@azure/dev-tool": "workspace:~",
     "@azure/eslint-plugin-azure-sdk": "workspace:~",
@@ -91,35 +90,6 @@
     "@azure/core-xml": "workspace:~",
     "@azure/logger": "workspace:~",
     "tslib": "catalog:"
-=======
-    "@azure-tools/test-recorder": "^4.0.0",
-    "@azure/dev-tool": "^1.0.0",
-    "@azure/eslint-plugin-azure-sdk": "^3.0.0",
-    "@microsoft/api-extractor": "^7.43.7",
-    "@types/node": "^18.0.0",
-    "@vitest/browser": "^2.0.5",
-    "@vitest/coverage-istanbul": "^2.0.5",
-    "dotenv": "^16.4.5",
-    "eslint": "^9.9.0",
-    "playwright": "^1.43.0",
-    "rimraf": "^5.0.5",
-    "tsx": "^4.19.1",
-    "typescript": "~5.5.3",
-    "vitest": "^2.0.5"
-  },
-  "dependencies": {
-    "@azure-rest/core-client": "^2.0.0",
-    "@azure/abort-controller": "^2.1.2",
-    "@azure/core-auth": "^1.7.2",
-    "@azure/core-lro": "^3.0.0",
-    "@azure/core-paging": "^1.6.2",
-    "@azure/core-rest-pipeline": "^1.15.2",
-    "@azure/core-tracing": "^1.1.2",
-    "@azure/core-util": "^1.9.0",
-    "@azure/core-xml": "^1.4.2",
-    "@azure/logger": "^1.1.2",
-    "tslib": "^2.6.2"
->>>>>>> e460e3b0
   },
   "tshy": {
     "exports": {
