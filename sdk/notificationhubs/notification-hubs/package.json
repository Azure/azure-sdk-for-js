--- conflicted
+++ resolved
@@ -63,7 +63,7 @@
     "@azure/dev-tool": "^1.0.0",
     "@azure/eslint-plugin-azure-sdk": "^3.0.0",
     "@azure-tools/test-recorder": "^4.0.0",
-    "@microsoft/api-extractor": "^7.43.0",
+    "@microsoft/api-extractor": "^7.43.1",
     "@types/node": "^18.0.0",
     "@vitest/browser": "^1.5.0",
     "@vitest/coverage-istanbul": "^1.5.0",
@@ -72,14 +72,9 @@
     "playwright": "^1.43.0",
     "prettier": "^3.2.5",
     "rimraf": "^5.0.5",
-<<<<<<< HEAD
     "tshy": "^1.13.1",
-    "typescript": "~5.3.3",
+    "typescript": "~5.4.5",
     "vitest": "^1.5.0"
-=======
-    "tsx": "^4.7.1",
-    "typescript": "~5.4.5"
->>>>>>> 08366cb8
   },
   "dependencies": {
     "@azure/core-auth": "^1.7.2",
