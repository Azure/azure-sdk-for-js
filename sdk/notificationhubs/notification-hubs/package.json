--- conflicted
+++ resolved
@@ -63,35 +63,17 @@
   "sideEffects": false,
   "prettier": "@azure/eslint-plugin-azure-sdk/prettier.json",
   "devDependencies": {
-<<<<<<< HEAD
     "@azure-tools/test-recorder": "workspace:*",
     "@azure/dev-tool": "workspace:*",
     "@azure/eslint-plugin-azure-sdk": "workspace:*",
-    "@microsoft/api-extractor": "catalog:",
     "@types/node": "catalog:",
     "@vitest/browser": "catalog:",
     "@vitest/coverage-istanbul": "catalog:",
     "dotenv": "catalog:",
     "eslint": "catalog:",
     "playwright": "catalog:",
-    "rimraf": "catalog:",
-    "tshy": "catalog:",
     "typescript": "catalog:",
     "vitest": "catalog:"
-=======
-    "@azure-tools/test-recorder": "^4.0.0",
-    "@azure/dev-tool": "^1.0.0",
-    "@azure/eslint-plugin-azure-sdk": "^3.0.0",
-    "@types/node": "^18.0.0",
-    "@vitest/browser": "^2.0.5",
-    "@vitest/coverage-istanbul": "^2.0.5",
-    "dotenv": "^16.4.5",
-    "eslint": "^9.9.0",
-    "playwright": "^1.43.0",
-    "tsx": "^4.19.1",
-    "typescript": "~5.5.3",
-    "vitest": "^2.0.5"
->>>>>>> cae1265f
   },
   "dependencies": {
     "@azure-rest/core-client": "workspace:*",
