--- conflicted
+++ resolved
@@ -73,7 +73,6 @@
     "tslib": "catalog:"
   },
   "devDependencies": {
-<<<<<<< HEAD
     "@azure-tools/test-credential": "workspace:*",
     "@azure-tools/test-recorder": "workspace:*",
     "@azure-tools/test-utils-vitest": "workspace:*",
@@ -88,22 +87,6 @@
     "playwright": "catalog:testing",
     "typescript": "catalog:",
     "vitest": "catalog:testing"
-=======
-    "@azure-tools/test-credential": "^2.0.0",
-    "@azure-tools/test-recorder": "^4.1.0",
-    "@azure-tools/test-utils-vitest": "^1.0.0",
-    "@azure/dev-tool": "^1.0.0",
-    "@azure/eslint-plugin-azure-sdk": "^3.0.0",
-    "@azure/identity": "^4.9.0",
-    "@types/node": "^18.0.0",
-    "@vitest/browser": "^3.0.9",
-    "@vitest/coverage-istanbul": "^3.0.9",
-    "dotenv": "^16.0.0",
-    "eslint": "^9.9.0",
-    "playwright": "^1.51.1",
-    "typescript": "~5.8.2",
-    "vitest": "^3.0.9"
->>>>>>> ba93a6eb
   },
   "scripts": {
     "build": "npm run clean && dev-tool run build-package && dev-tool run extract-api",
