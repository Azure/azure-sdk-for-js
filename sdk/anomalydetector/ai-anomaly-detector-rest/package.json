{
  "name": "@azure-rest/ai-anomaly-detector",
  "sdk-type": "client",
  "author": "Microsoft Corporation",
  "version": "1.0.0-beta.2",
  "description": "A generated SDK for AnomalyDetectorRest.",
  "keywords": [
    "node",
    "azure",
    "cloud",
    "typescript",
    "browser",
    "isomorphic"
  ],
  "license": "MIT",
  "main": "./dist/commonjs/index.js",
  "module": "./dist/esm/index.js",
  "types": "./dist/commonjs/index.d.ts",
  "repository": "github:Azure/azure-sdk-for-js",
  "bugs": {
    "url": "https://github.com/Azure/azure-sdk-for-js/issues"
  },
  "files": [
    "dist/",
    "README.md",
    "LICENSE"
  ],
  "engines": {
    "node": ">=18.0.0"
  },
  "scripts": {
    "build": "npm run clean && dev-tool run build-package && dev-tool run extract-api",
    "build:samples": "echo skipped.",
    "build:test": "dev-tool run build-package && dev-tool run bundle",
    "check-format": "dev-tool run vendored prettier --list-different --config ../../../.prettierrc.json --ignore-path ../../../.prettierignore \"src/**/*.ts\" \"test/**/*.ts\" \"samples-dev/**/*.ts\" \"*.{js,json}\"",
    "clean": "dev-tool run vendored rimraf --glob dist dist-browser dist-esm test-dist temp types *.tgz *.log",
    "execute:samples": "dev-tool samples run samples-dev",
    "extract-api": "dev-tool run vendored rimraf review && dev-tool run vendored mkdirp ./review && dev-tool run extract-api",
    "format": "dev-tool run vendored prettier --write --config ../../../.prettierrc.json --ignore-path ../../../.prettierignore \"src/**/*.ts\" \"test/**/*.ts\" \"samples-dev/**/*.ts\" \"*.{js,json}\"",
    "generate:client": "autorest --typescript swagger/README.md && npm run format",
    "integration-test": "npm run integration-test:node && npm run integration-test:browser",
    "integration-test:browser": "npm run unit-test:browser",
    "integration-test:node": "npm run unit-test:node --esm",
    "lint": "eslint package.json api-extractor.json src test",
    "lint:fix": "eslint package.json api-extractor.json src test --fix --fix-type [problem,suggestion]",
    "pack": "npm pack 2>&1",
    "test": "npm run clean && npm run build:test && npm run unit-test",
    "test:browser": "npm run clean && npm run build:test && npm run unit-test:browser",
    "test:node": "npm run clean && npm run build:test && npm run unit-test:node",
    "unit-test": "npm run unit-test:node && npm run unit-test:browser",
    "unit-test:browser": "npm run clean && dev-tool run build-package && dev-tool run build-test && dev-tool run test:vitest --browser",
    "unit-test:node": "dev-tool run test:vitest",
    "update-snippets": "dev-tool run update-snippets"
  },
  "sideEffects": false,
  "autoPublish": false,
  "dependencies": {
    "@azure-rest/core-client": "^2.3.1",
    "@azure/core-auth": "^1.9.0",
    "@azure/core-lro": "^2.7.2",
    "@azure/core-paging": "^1.6.2",
    "@azure/core-rest-pipeline": "^1.18.1",
    "@azure/logger": "^1.1.4",
    "tslib": "^2.8.1"
  },
  "devDependencies": {
    "@azure-tools/test-credential": "^2.0.0",
    "@azure-tools/test-recorder": "^4.1.0",
    "@azure-tools/test-utils-vitest": "^1.0.0",
    "@azure/dev-tool": "^1.0.0",
    "@azure/eslint-plugin-azure-sdk": "^3.0.0",
    "@azure/identity": "^4.0.1",
    "@types/node": "^18.0.0",
    "@vitest/browser": "^2.1.5",
    "@vitest/coverage-istanbul": "^2.1.5",
    "autorest": "latest",
    "csv-parse": "^5.0.3",
    "dotenv": "^16.0.0",
    "eslint": "^9.9.0",
    "playwright": "^1.49.0",
    "typescript": "~5.7.2",
    "vitest": "^2.1.5"
  },
  "homepage": "https://github.com/Azure/azure-sdk-for-js/tree/main/sdk/anomalydetector/ai-anomaly-detector-rest/README.md",
  "//metadata": {
    "constantPaths": [
      {
        "path": "swagger/README.md",
        "prefix": "package-version"
      }
    ]
  },
  "browser": "./dist/browser/index.js",
  "//sampleConfiguration": {
    "productName": "AnomalyDetectorRest",
    "productSlugs": [
      "azure"
    ],
<<<<<<< HEAD
    "disableDocsMs": true
=======
    "disableDocsMs": true,
    "apiRefLink": "https://learn.microsoft.com/javascript/api/@azure-rest/ai-anomaly-detector?view=azure-node-preview"
>>>>>>> 57056dce
  },
  "type": "module",
  "tshy": {
    "project": "./tsconfig.src.json",
    "exports": {
      "./package.json": "./package.json",
      ".": "./src/index.ts"
    },
    "dialects": [
      "esm",
      "commonjs"
    ],
    "esmDialects": [
      "browser",
      "react-native"
    ],
    "selfLink": false
  },
  "exports": {
    "./package.json": "./package.json",
    ".": {
      "browser": {
        "types": "./dist/browser/index.d.ts",
        "default": "./dist/browser/index.js"
      },
      "react-native": {
        "types": "./dist/react-native/index.d.ts",
        "default": "./dist/react-native/index.js"
      },
      "import": {
        "types": "./dist/esm/index.d.ts",
        "default": "./dist/esm/index.js"
      },
      "require": {
        "types": "./dist/commonjs/index.d.ts",
        "default": "./dist/commonjs/index.js"
      }
    }
  }
}<|MERGE_RESOLUTION|>--- conflicted
+++ resolved
@@ -96,12 +96,7 @@
     "productSlugs": [
       "azure"
     ],
-<<<<<<< HEAD
     "disableDocsMs": true
-=======
-    "disableDocsMs": true,
-    "apiRefLink": "https://learn.microsoft.com/javascript/api/@azure-rest/ai-anomaly-detector?view=azure-node-preview"
->>>>>>> 57056dce
   },
   "type": "module",
   "tshy": {
