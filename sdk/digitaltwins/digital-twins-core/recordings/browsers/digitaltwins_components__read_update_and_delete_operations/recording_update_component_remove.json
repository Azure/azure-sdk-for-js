{
 "recordings": [
  {
   "method": "DELETE",
   "url": "https://AZURE_DIGITALTWINS_URL.api.wcus.digitaltwins.azure.net/models/dtmi%3Asamples%3ADTComponentTestsModel%3B1",
   "query": {
<<<<<<< HEAD
    "api-version": "2022-05-31"
=======
    "api-version": "2021-06-30-preview"
>>>>>>> 4c7bd6e9
   },
   "requestBody": null,
   "status": 404,
   "response": "{\"error\":{\"code\":\"ModelNotFound\",\"message\":\"There is no Model(s) available that matches the provided id(s) dtmi:samples:DTComponentTestsModel;1. Check that the Model ID provided is valid by doing a Model_List API call.\"}}",
   "responseHeaders": {
    "content-length": "221",
    "content-type": "application/json; charset=utf-8",
<<<<<<< HEAD
    "date": "Thu, 26 May 2022 10:31:30 GMT",
    "mise-correlation-id": "d7f45462-a75e-41c2-9aa5-d1c015922ca4",
    "strict-transport-security": "max-age=2592000",
    "traceresponse": "00-19d20ff7f3f6774a9ee6fdbb7be0a2d0-27faf5d8d3a7f74a-01"
=======
    "date": "Thu, 31 Mar 2022 17:40:33 GMT",
    "strict-transport-security": "max-age=2592000",
    "traceresponse": "00-9b630888daca5a498deafd1519c7511e-21bdeb5f60c5a341-01"
>>>>>>> 4c7bd6e9
   }
  },
  {
   "method": "DELETE",
   "url": "https://AZURE_DIGITALTWINS_URL.api.wcus.digitaltwins.azure.net/models/dtmi%3Asamples%3ADTComponentTestsComponent%3B1",
   "query": {
<<<<<<< HEAD
    "api-version": "2022-05-31"
=======
    "api-version": "2021-06-30-preview"
>>>>>>> 4c7bd6e9
   },
   "requestBody": null,
   "status": 404,
   "response": "{\"error\":{\"code\":\"ModelNotFound\",\"message\":\"There is no Model(s) available that matches the provided id(s) dtmi:samples:DTComponentTestsComponent;1. Check that the Model ID provided is valid by doing a Model_List API call.\"}}",
   "responseHeaders": {
    "content-length": "225",
    "content-type": "application/json; charset=utf-8",
<<<<<<< HEAD
    "date": "Thu, 26 May 2022 10:31:30 GMT",
    "mise-correlation-id": "ec339e2e-d0af-4366-a7cb-f9b4a42febf7",
    "strict-transport-security": "max-age=2592000",
    "traceresponse": "00-8c784a31667e994aaa57523c0903e2b0-0a01bea2a673e94d-01"
=======
    "date": "Thu, 31 Mar 2022 17:40:34 GMT",
    "strict-transport-security": "max-age=2592000",
    "traceresponse": "00-f6f7850406cb614ba3e98f28489d0e4f-14ceaff74400d84f-01"
>>>>>>> 4c7bd6e9
   }
  },
  {
   "method": "POST",
   "url": "https://AZURE_DIGITALTWINS_URL.api.wcus.digitaltwins.azure.net/models",
   "query": {
<<<<<<< HEAD
    "api-version": "2022-05-31"
   },
   "requestBody": "[{\"@id\":\"dtmi:samples:DTComponentTestsComponent;1\",\"@type\":\"Interface\",\"@context\":\"dtmi:dtdl:context;2\",\"displayName\":\"Component1\",\"contents\":[{\"@type\":\"Property\",\"name\":\"ComponentProp1\",\"schema\":\"string\"},{\"@type\":\"Telemetry\",\"name\":\"ComponentTelemetry1\",\"schema\":\"integer\"}]},{\"@id\":\"dtmi:samples:DTComponentTestsModel;1\",\"@type\":\"Interface\",\"@context\":\"dtmi:dtdl:context;2\",\"displayName\":\"TempModel\",\"contents\":[{\"@type\":\"Property\",\"name\":\"Prop1\",\"schema\":\"string\"},{\"@type\":\"Component\",\"name\":\"Component1\",\"schema\":\"dtmi:samples:DTComponentTestsComponent;1\"},{\"@type\":\"Telemetry\",\"name\":\"Telemetry1\",\"schema\":\"integer\"}]}]",
   "status": 201,
   "response": "[{\"id\":\"dtmi:samples:DTComponentTestsComponent;1\",\"description\":{},\"displayName\":{\"en-US\":\"Component1\"},\"decommissioned\":false,\"uploadTime\":\"2022-05-26T10:31:31.3877464+00:00\"},{\"id\":\"dtmi:samples:DTComponentTestsModel;1\",\"description\":{},\"displayName\":{\"en-US\":\"TempModel\"},\"decommissioned\":false,\"uploadTime\":\"2022-05-26T10:31:31.3877718+00:00\"}]",
=======
    "api-version": "2021-06-30-preview"
   },
   "requestBody": "[{\"@id\":\"dtmi:samples:DTComponentTestsComponent;1\",\"@type\":\"Interface\",\"@context\":\"dtmi:dtdl:context;2\",\"displayName\":\"Component1\",\"contents\":[{\"@type\":\"Property\",\"name\":\"ComponentProp1\",\"schema\":\"string\"},{\"@type\":\"Telemetry\",\"name\":\"ComponentTelemetry1\",\"schema\":\"integer\"}]},{\"@id\":\"dtmi:samples:DTComponentTestsModel;1\",\"@type\":\"Interface\",\"@context\":\"dtmi:dtdl:context;2\",\"displayName\":\"TempModel\",\"contents\":[{\"@type\":\"Property\",\"name\":\"Prop1\",\"schema\":\"string\"},{\"@type\":\"Component\",\"name\":\"Component1\",\"schema\":\"dtmi:samples:DTComponentTestsComponent;1\"},{\"@type\":\"Telemetry\",\"name\":\"Telemetry1\",\"schema\":\"integer\"}]}]",
   "status": 201,
   "response": "[{\"id\":\"dtmi:samples:DTComponentTestsComponent;1\",\"description\":{},\"displayName\":{\"en\":\"Component1\"},\"decommissioned\":false,\"uploadTime\":\"2022-03-31T17:40:35.1076804+00:00\"},{\"id\":\"dtmi:samples:DTComponentTestsModel;1\",\"description\":{},\"displayName\":{\"en\":\"TempModel\"},\"decommissioned\":false,\"uploadTime\":\"2022-03-31T17:40:35.1077085+00:00\"}]",
>>>>>>> 4c7bd6e9
   "responseHeaders": {
    "content-length": "348",
    "content-type": "application/json; charset=utf-8",
<<<<<<< HEAD
    "date": "Thu, 26 May 2022 10:31:30 GMT",
    "mise-correlation-id": "ec675006-c7e6-495a-9acf-60251b414358",
    "strict-transport-security": "max-age=2592000",
    "traceresponse": "00-ba3ecee4dce0f64c8b4c2d9a85ada270-eac72f86f6274c45-01"
=======
    "date": "Thu, 31 Mar 2022 17:40:34 GMT",
    "strict-transport-security": "max-age=2592000",
    "traceresponse": "00-01a8898f557bdc41bc8bf74b55a904fa-3675cc2e06d76f46-01"
>>>>>>> 4c7bd6e9
   }
  },
  {
   "method": "DELETE",
   "url": "https://AZURE_DIGITALTWINS_URL.api.wcus.digitaltwins.azure.net/digitaltwins/DTComponentTestsTempTwin",
   "query": {
<<<<<<< HEAD
    "api-version": "2022-05-31"
=======
    "api-version": "2021-06-30-preview"
>>>>>>> 4c7bd6e9
   },
   "requestBody": null,
   "status": 404,
   "response": "{\"error\":{\"code\":\"DigitalTwinNotFound\",\"message\":\"There is no digital twin instance that exists with the ID DTComponentTestsTempTwin. Please verify that the twin id is valid and ensure that the twin is not deleted. See section on querying the twins https://aka.ms/adtv2query.\"}}",
   "responseHeaders": {
    "content-length": "278",
    "content-type": "application/json; charset=utf-8",
<<<<<<< HEAD
    "date": "Thu, 26 May 2022 10:31:30 GMT",
    "strict-transport-security": "max-age=2592000",
    "traceresponse": "00-212d3e58679b2f44992b37e9fd769d1f-0be263d8a19d584b-01"
=======
    "date": "Thu, 31 Mar 2022 17:40:34 GMT",
    "strict-transport-security": "max-age=2592000",
    "traceresponse": "00-8ffc0046d629f8459b338f3c8bd9feca-d8237fdf8e9d2540-01"
>>>>>>> 4c7bd6e9
   }
  },
  {
   "method": "PUT",
   "url": "https://AZURE_DIGITALTWINS_URL.api.wcus.digitaltwins.azure.net/digitaltwins/DTComponentTestsTempTwin",
   "query": {
<<<<<<< HEAD
    "api-version": "2022-05-31"
   },
   "requestBody": "{\"$metadata\":{\"$model\":\"dtmi:samples:DTComponentTestsModel;1\"},\"Prop1\":\"value\",\"Component1\":{\"$metadata\":{},\"ComponentProp1\":\"value1\"}}",
   "status": 200,
   "response": "{\"$dtId\":\"DTComponentTestsTempTwin\",\"$etag\":\"W/\\\"79bd380f-f545-44ab-9ace-680085ec5e93\\\"\",\"Prop1\":\"value\",\"Component1\":{\"ComponentProp1\":\"value1\",\"$metadata\":{\"$lastUpdateTime\":\"2022-05-26T10:31:31.5021605Z\",\"ComponentProp1\":{\"lastUpdateTime\":\"2022-05-26T10:31:31.5021605Z\"}}},\"$metadata\":{\"$model\":\"dtmi:samples:DTComponentTestsModel;1\",\"$lastUpdateTime\":\"2022-05-26T10:31:31.5021605Z\",\"Prop1\":{\"lastUpdateTime\":\"2022-05-26T10:31:31.5021605Z\"}}}",
=======
    "api-version": "2021-06-30-preview"
   },
   "requestBody": "{\"$metadata\":{\"$model\":\"dtmi:samples:DTComponentTestsModel;1\"},\"Prop1\":\"value\",\"Component1\":{\"$metadata\":{},\"ComponentProp1\":\"value1\"}}",
   "status": 200,
   "response": "{\"$dtId\":\"DTComponentTestsTempTwin\",\"$etag\":\"W/\\\"458d3d23-1b20-4103-bcae-293eaff6328b\\\"\",\"Prop1\":\"value\",\"Component1\":{\"ComponentProp1\":\"value1\",\"$metadata\":{\"ComponentProp1\":{\"lastUpdateTime\":\"2022-03-31T17:40:35.3453818Z\"}}},\"$metadata\":{\"$model\":\"dtmi:samples:DTComponentTestsModel;1\",\"Prop1\":{\"lastUpdateTime\":\"2022-03-31T17:40:35.3453818Z\"}}}",
>>>>>>> 4c7bd6e9
   "responseHeaders": {
    "content-length": "445",
    "content-type": "application/json; charset=utf-8",
<<<<<<< HEAD
    "date": "Thu, 26 May 2022 10:31:30 GMT",
    "etag": "W/\"79bd380f-f545-44ab-9ace-680085ec5e93\"",
    "strict-transport-security": "max-age=2592000",
    "traceresponse": "00-74ee62b3313d0249ad0ac391add37882-f35fdcee78687b47-01"
=======
    "date": "Thu, 31 Mar 2022 17:40:34 GMT",
    "etag": "W/\"458d3d23-1b20-4103-bcae-293eaff6328b\"",
    "strict-transport-security": "max-age=2592000",
    "traceresponse": "00-3a6d534b623e2b4fbad5a323122f0c70-5d1253dd21cfe049-01"
>>>>>>> 4c7bd6e9
   }
  },
  {
   "method": "PATCH",
   "url": "https://AZURE_DIGITALTWINS_URL.api.wcus.digitaltwins.azure.net/digitaltwins/DTComponentTestsTempTwin/components/Component1",
   "query": {
<<<<<<< HEAD
    "api-version": "2022-05-31"
=======
    "api-version": "2021-06-30-preview"
>>>>>>> 4c7bd6e9
   },
   "requestBody": "[{\"op\":\"remove\",\"path\":\"/ComponentProp1\"}]",
   "status": 204,
   "response": "",
   "responseHeaders": {
    "content-length": "0",
<<<<<<< HEAD
    "date": "Thu, 26 May 2022 10:31:30 GMT",
    "etag": "W/\"fb01ac81-d325-4731-8a06-9b634323fc10\"",
    "strict-transport-security": "max-age=2592000",
    "traceresponse": "00-c4f2daabfb0651419e7ff12aafad2f43-b16aeb08cc132841-01"
=======
    "date": "Thu, 31 Mar 2022 17:40:34 GMT",
    "etag": "W/\"941c1216-1796-45cb-b8f8-492fd1548eec\"",
    "strict-transport-security": "max-age=2592000",
    "traceresponse": "00-83ad7ca89611e84aa6a7b777b8a86245-2bcbf4cc828c1b42-01"
>>>>>>> 4c7bd6e9
   }
  },
  {
   "method": "GET",
   "url": "https://AZURE_DIGITALTWINS_URL.api.wcus.digitaltwins.azure.net/digitaltwins/DTComponentTestsTempTwin/components/Component1",
   "query": {
<<<<<<< HEAD
    "api-version": "2022-05-31"
=======
    "api-version": "2021-06-30-preview"
>>>>>>> 4c7bd6e9
   },
   "requestBody": null,
   "status": 200,
   "response": "{\"$metadata\":{\"$lastUpdateTime\":\"2022-05-26T10:31:31.5021605Z\"}}",
   "responseHeaders": {
    "content-length": "64",
    "content-type": "application/json; charset=utf-8",
<<<<<<< HEAD
    "date": "Thu, 26 May 2022 10:31:30 GMT",
    "etag": "W/\"fb01ac81-d325-4731-8a06-9b634323fc10\"",
    "strict-transport-security": "max-age=2592000",
    "traceresponse": "00-21a441d8621b0742bcc61a56ac8d72a4-db8ccdb5d229a041-01"
=======
    "date": "Thu, 31 Mar 2022 17:40:34 GMT",
    "etag": "W/\"941c1216-1796-45cb-b8f8-492fd1548eec\"",
    "strict-transport-security": "max-age=2592000",
    "traceresponse": "00-5cc7ca1880acae48ab8e19b044a741c1-ebb4d10785fa804d-01"
>>>>>>> 4c7bd6e9
   }
  },
  {
   "method": "DELETE",
   "url": "https://AZURE_DIGITALTWINS_URL.api.wcus.digitaltwins.azure.net/digitaltwins/DTComponentTestsTempTwin",
   "query": {
<<<<<<< HEAD
    "api-version": "2022-05-31"
=======
    "api-version": "2021-06-30-preview"
>>>>>>> 4c7bd6e9
   },
   "requestBody": null,
   "status": 204,
   "response": "",
   "responseHeaders": {
    "content-length": "0",
<<<<<<< HEAD
    "date": "Thu, 26 May 2022 10:31:30 GMT",
    "strict-transport-security": "max-age=2592000",
    "traceresponse": "00-33684a7483f64f45a51d7a8fae7527ca-4154c695280a494b-01"
=======
    "date": "Thu, 31 Mar 2022 17:40:34 GMT",
    "strict-transport-security": "max-age=2592000",
    "traceresponse": "00-7aba159d81af4f4c8c0b9ce46b9d6cf3-d1dae9e7e925ef4f-01"
>>>>>>> 4c7bd6e9
   }
  },
  {
   "method": "DELETE",
   "url": "https://AZURE_DIGITALTWINS_URL.api.wcus.digitaltwins.azure.net/models/dtmi%3Asamples%3ADTComponentTestsModel%3B1",
   "query": {
<<<<<<< HEAD
    "api-version": "2022-05-31"
=======
    "api-version": "2021-06-30-preview"
>>>>>>> 4c7bd6e9
   },
   "requestBody": null,
   "status": 204,
   "response": "",
   "responseHeaders": {
    "content-length": "0",
<<<<<<< HEAD
    "date": "Thu, 26 May 2022 10:31:30 GMT",
    "mise-correlation-id": "2fa239b8-dd24-40f4-b368-925c76d128cc",
    "strict-transport-security": "max-age=2592000",
    "traceresponse": "00-02a235f1b77718449fc3154f2db127ac-9ad2560fb0a12244-01"
=======
    "date": "Thu, 31 Mar 2022 17:40:34 GMT",
    "strict-transport-security": "max-age=2592000",
    "traceresponse": "00-4471ee493f8e0549a54bc467a23b2788-05020b0e1bd1e241-01"
>>>>>>> 4c7bd6e9
   }
  },
  {
   "method": "DELETE",
   "url": "https://AZURE_DIGITALTWINS_URL.api.wcus.digitaltwins.azure.net/models/dtmi%3Asamples%3ADTComponentTestsComponent%3B1",
   "query": {
<<<<<<< HEAD
    "api-version": "2022-05-31"
=======
    "api-version": "2021-06-30-preview"
>>>>>>> 4c7bd6e9
   },
   "requestBody": null,
   "status": 204,
   "response": "",
   "responseHeaders": {
    "content-length": "0",
<<<<<<< HEAD
    "date": "Thu, 26 May 2022 10:31:30 GMT",
    "mise-correlation-id": "fe9f1317-369c-497e-97be-2af7498410fa",
    "strict-transport-security": "max-age=2592000",
    "traceresponse": "00-f8d6b1c0ce73e941bd81cdecb610f789-72f63f3c41a0c541-01"
=======
    "date": "Thu, 31 Mar 2022 17:40:36 GMT",
    "strict-transport-security": "max-age=2592000",
    "traceresponse": "00-449ad0fa3463044f9e98825c3d62951e-8bb025bf7cdcca46-01"
>>>>>>> 4c7bd6e9
   }
  }
 ],
 "uniqueTestInfo": {
  "uniqueName": {},
  "newDate": {}
 },
<<<<<<< HEAD
 "hash": "026cc5a9a91a1f77d300d3cf17bde223"
=======
 "hash": "3e9f93114662f33ac921482c98492e06"
>>>>>>> 4c7bd6e9
}<|MERGE_RESOLUTION|>--- conflicted
+++ resolved
@@ -4,11 +4,7 @@
    "method": "DELETE",
    "url": "https://AZURE_DIGITALTWINS_URL.api.wcus.digitaltwins.azure.net/models/dtmi%3Asamples%3ADTComponentTestsModel%3B1",
    "query": {
-<<<<<<< HEAD
     "api-version": "2022-05-31"
-=======
-    "api-version": "2021-06-30-preview"
->>>>>>> 4c7bd6e9
    },
    "requestBody": null,
    "status": 404,
@@ -16,27 +12,17 @@
    "responseHeaders": {
     "content-length": "221",
     "content-type": "application/json; charset=utf-8",
-<<<<<<< HEAD
-    "date": "Thu, 26 May 2022 10:31:30 GMT",
-    "mise-correlation-id": "d7f45462-a75e-41c2-9aa5-d1c015922ca4",
+    "date": "Tue, 28 Jun 2022 18:50:36 GMT",
+    "mise-correlation-id": "2feaca87-7b6b-45f7-9119-38bf825d4f56",
     "strict-transport-security": "max-age=2592000",
-    "traceresponse": "00-19d20ff7f3f6774a9ee6fdbb7be0a2d0-27faf5d8d3a7f74a-01"
-=======
-    "date": "Thu, 31 Mar 2022 17:40:33 GMT",
-    "strict-transport-security": "max-age=2592000",
-    "traceresponse": "00-9b630888daca5a498deafd1519c7511e-21bdeb5f60c5a341-01"
->>>>>>> 4c7bd6e9
+    "traceresponse": "00-89434a2ac122d40b3184a4d91354e9b5-100d39b9b88a330a-01"
    }
   },
   {
    "method": "DELETE",
    "url": "https://AZURE_DIGITALTWINS_URL.api.wcus.digitaltwins.azure.net/models/dtmi%3Asamples%3ADTComponentTestsComponent%3B1",
    "query": {
-<<<<<<< HEAD
     "api-version": "2022-05-31"
-=======
-    "api-version": "2021-06-30-preview"
->>>>>>> 4c7bd6e9
    },
    "requestBody": null,
    "status": 404,
@@ -44,59 +30,35 @@
    "responseHeaders": {
     "content-length": "225",
     "content-type": "application/json; charset=utf-8",
-<<<<<<< HEAD
-    "date": "Thu, 26 May 2022 10:31:30 GMT",
-    "mise-correlation-id": "ec339e2e-d0af-4366-a7cb-f9b4a42febf7",
+    "date": "Tue, 28 Jun 2022 18:50:36 GMT",
+    "mise-correlation-id": "3f78333e-bd42-469d-9dfa-c3eb3f0f515c",
     "strict-transport-security": "max-age=2592000",
-    "traceresponse": "00-8c784a31667e994aaa57523c0903e2b0-0a01bea2a673e94d-01"
-=======
-    "date": "Thu, 31 Mar 2022 17:40:34 GMT",
-    "strict-transport-security": "max-age=2592000",
-    "traceresponse": "00-f6f7850406cb614ba3e98f28489d0e4f-14ceaff74400d84f-01"
->>>>>>> 4c7bd6e9
+    "traceresponse": "00-adf045ac8d0d41ff84fc98d331730592-2481938c1b2d9ac9-01"
    }
   },
   {
    "method": "POST",
    "url": "https://AZURE_DIGITALTWINS_URL.api.wcus.digitaltwins.azure.net/models",
    "query": {
-<<<<<<< HEAD
     "api-version": "2022-05-31"
    },
    "requestBody": "[{\"@id\":\"dtmi:samples:DTComponentTestsComponent;1\",\"@type\":\"Interface\",\"@context\":\"dtmi:dtdl:context;2\",\"displayName\":\"Component1\",\"contents\":[{\"@type\":\"Property\",\"name\":\"ComponentProp1\",\"schema\":\"string\"},{\"@type\":\"Telemetry\",\"name\":\"ComponentTelemetry1\",\"schema\":\"integer\"}]},{\"@id\":\"dtmi:samples:DTComponentTestsModel;1\",\"@type\":\"Interface\",\"@context\":\"dtmi:dtdl:context;2\",\"displayName\":\"TempModel\",\"contents\":[{\"@type\":\"Property\",\"name\":\"Prop1\",\"schema\":\"string\"},{\"@type\":\"Component\",\"name\":\"Component1\",\"schema\":\"dtmi:samples:DTComponentTestsComponent;1\"},{\"@type\":\"Telemetry\",\"name\":\"Telemetry1\",\"schema\":\"integer\"}]}]",
    "status": 201,
-   "response": "[{\"id\":\"dtmi:samples:DTComponentTestsComponent;1\",\"description\":{},\"displayName\":{\"en-US\":\"Component1\"},\"decommissioned\":false,\"uploadTime\":\"2022-05-26T10:31:31.3877464+00:00\"},{\"id\":\"dtmi:samples:DTComponentTestsModel;1\",\"description\":{},\"displayName\":{\"en-US\":\"TempModel\"},\"decommissioned\":false,\"uploadTime\":\"2022-05-26T10:31:31.3877718+00:00\"}]",
-=======
-    "api-version": "2021-06-30-preview"
-   },
-   "requestBody": "[{\"@id\":\"dtmi:samples:DTComponentTestsComponent;1\",\"@type\":\"Interface\",\"@context\":\"dtmi:dtdl:context;2\",\"displayName\":\"Component1\",\"contents\":[{\"@type\":\"Property\",\"name\":\"ComponentProp1\",\"schema\":\"string\"},{\"@type\":\"Telemetry\",\"name\":\"ComponentTelemetry1\",\"schema\":\"integer\"}]},{\"@id\":\"dtmi:samples:DTComponentTestsModel;1\",\"@type\":\"Interface\",\"@context\":\"dtmi:dtdl:context;2\",\"displayName\":\"TempModel\",\"contents\":[{\"@type\":\"Property\",\"name\":\"Prop1\",\"schema\":\"string\"},{\"@type\":\"Component\",\"name\":\"Component1\",\"schema\":\"dtmi:samples:DTComponentTestsComponent;1\"},{\"@type\":\"Telemetry\",\"name\":\"Telemetry1\",\"schema\":\"integer\"}]}]",
-   "status": 201,
-   "response": "[{\"id\":\"dtmi:samples:DTComponentTestsComponent;1\",\"description\":{},\"displayName\":{\"en\":\"Component1\"},\"decommissioned\":false,\"uploadTime\":\"2022-03-31T17:40:35.1076804+00:00\"},{\"id\":\"dtmi:samples:DTComponentTestsModel;1\",\"description\":{},\"displayName\":{\"en\":\"TempModel\"},\"decommissioned\":false,\"uploadTime\":\"2022-03-31T17:40:35.1077085+00:00\"}]",
->>>>>>> 4c7bd6e9
+   "response": "[{\"id\":\"dtmi:samples:DTComponentTestsComponent;1\",\"description\":{},\"displayName\":{\"en\":\"Component1\"},\"decommissioned\":false,\"uploadTime\":\"2022-06-28T18:50:37.4942808+00:00\"},{\"id\":\"dtmi:samples:DTComponentTestsModel;1\",\"description\":{},\"displayName\":{\"en\":\"TempModel\"},\"decommissioned\":false,\"uploadTime\":\"2022-06-28T18:50:37.4943083+00:00\"}]",
    "responseHeaders": {
-    "content-length": "348",
+    "content-length": "342",
     "content-type": "application/json; charset=utf-8",
-<<<<<<< HEAD
-    "date": "Thu, 26 May 2022 10:31:30 GMT",
-    "mise-correlation-id": "ec675006-c7e6-495a-9acf-60251b414358",
+    "date": "Tue, 28 Jun 2022 18:50:36 GMT",
+    "mise-correlation-id": "1f93bea8-2f54-45f5-9477-c5a9880f92f8",
     "strict-transport-security": "max-age=2592000",
-    "traceresponse": "00-ba3ecee4dce0f64c8b4c2d9a85ada270-eac72f86f6274c45-01"
-=======
-    "date": "Thu, 31 Mar 2022 17:40:34 GMT",
-    "strict-transport-security": "max-age=2592000",
-    "traceresponse": "00-01a8898f557bdc41bc8bf74b55a904fa-3675cc2e06d76f46-01"
->>>>>>> 4c7bd6e9
+    "traceresponse": "00-ad9e1632d77421eb3b8cbfa30f98fa44-95d9afaa1b2c4912-01"
    }
   },
   {
    "method": "DELETE",
    "url": "https://AZURE_DIGITALTWINS_URL.api.wcus.digitaltwins.azure.net/digitaltwins/DTComponentTestsTempTwin",
    "query": {
-<<<<<<< HEAD
     "api-version": "2022-05-31"
-=======
-    "api-version": "2021-06-30-preview"
->>>>>>> 4c7bd6e9
    },
    "requestBody": null,
    "status": 404,
@@ -104,185 +66,112 @@
    "responseHeaders": {
     "content-length": "278",
     "content-type": "application/json; charset=utf-8",
-<<<<<<< HEAD
-    "date": "Thu, 26 May 2022 10:31:30 GMT",
+    "date": "Tue, 28 Jun 2022 18:50:36 GMT",
     "strict-transport-security": "max-age=2592000",
-    "traceresponse": "00-212d3e58679b2f44992b37e9fd769d1f-0be263d8a19d584b-01"
-=======
-    "date": "Thu, 31 Mar 2022 17:40:34 GMT",
-    "strict-transport-security": "max-age=2592000",
-    "traceresponse": "00-8ffc0046d629f8459b338f3c8bd9feca-d8237fdf8e9d2540-01"
->>>>>>> 4c7bd6e9
+    "traceresponse": "00-65bbfc9e1a21994d804dcafb9aba18ba-a0e6a461d8089c45-01"
    }
   },
   {
    "method": "PUT",
    "url": "https://AZURE_DIGITALTWINS_URL.api.wcus.digitaltwins.azure.net/digitaltwins/DTComponentTestsTempTwin",
    "query": {
-<<<<<<< HEAD
     "api-version": "2022-05-31"
    },
    "requestBody": "{\"$metadata\":{\"$model\":\"dtmi:samples:DTComponentTestsModel;1\"},\"Prop1\":\"value\",\"Component1\":{\"$metadata\":{},\"ComponentProp1\":\"value1\"}}",
    "status": 200,
-   "response": "{\"$dtId\":\"DTComponentTestsTempTwin\",\"$etag\":\"W/\\\"79bd380f-f545-44ab-9ace-680085ec5e93\\\"\",\"Prop1\":\"value\",\"Component1\":{\"ComponentProp1\":\"value1\",\"$metadata\":{\"$lastUpdateTime\":\"2022-05-26T10:31:31.5021605Z\",\"ComponentProp1\":{\"lastUpdateTime\":\"2022-05-26T10:31:31.5021605Z\"}}},\"$metadata\":{\"$model\":\"dtmi:samples:DTComponentTestsModel;1\",\"$lastUpdateTime\":\"2022-05-26T10:31:31.5021605Z\",\"Prop1\":{\"lastUpdateTime\":\"2022-05-26T10:31:31.5021605Z\"}}}",
-=======
-    "api-version": "2021-06-30-preview"
-   },
-   "requestBody": "{\"$metadata\":{\"$model\":\"dtmi:samples:DTComponentTestsModel;1\"},\"Prop1\":\"value\",\"Component1\":{\"$metadata\":{},\"ComponentProp1\":\"value1\"}}",
-   "status": 200,
-   "response": "{\"$dtId\":\"DTComponentTestsTempTwin\",\"$etag\":\"W/\\\"458d3d23-1b20-4103-bcae-293eaff6328b\\\"\",\"Prop1\":\"value\",\"Component1\":{\"ComponentProp1\":\"value1\",\"$metadata\":{\"ComponentProp1\":{\"lastUpdateTime\":\"2022-03-31T17:40:35.3453818Z\"}}},\"$metadata\":{\"$model\":\"dtmi:samples:DTComponentTestsModel;1\",\"Prop1\":{\"lastUpdateTime\":\"2022-03-31T17:40:35.3453818Z\"}}}",
->>>>>>> 4c7bd6e9
+   "response": "{\"$dtId\":\"DTComponentTestsTempTwin\",\"$etag\":\"W/\\\"b6b6e598-c3ad-4860-a673-931a61f12e64\\\"\",\"Prop1\":\"value\",\"Component1\":{\"ComponentProp1\":\"value1\",\"$metadata\":{\"$lastUpdateTime\":\"2022-06-28T18:50:37.9087353Z\",\"ComponentProp1\":{\"lastUpdateTime\":\"2022-06-28T18:50:37.9087353Z\"}}},\"$metadata\":{\"$model\":\"dtmi:samples:DTComponentTestsModel;1\",\"$lastUpdateTime\":\"2022-06-28T18:50:37.9087353Z\",\"Prop1\":{\"lastUpdateTime\":\"2022-06-28T18:50:37.9087353Z\"}}}",
    "responseHeaders": {
     "content-length": "445",
     "content-type": "application/json; charset=utf-8",
-<<<<<<< HEAD
-    "date": "Thu, 26 May 2022 10:31:30 GMT",
-    "etag": "W/\"79bd380f-f545-44ab-9ace-680085ec5e93\"",
+    "date": "Tue, 28 Jun 2022 18:50:37 GMT",
+    "etag": "W/\"b6b6e598-c3ad-4860-a673-931a61f12e64\"",
     "strict-transport-security": "max-age=2592000",
-    "traceresponse": "00-74ee62b3313d0249ad0ac391add37882-f35fdcee78687b47-01"
-=======
-    "date": "Thu, 31 Mar 2022 17:40:34 GMT",
-    "etag": "W/\"458d3d23-1b20-4103-bcae-293eaff6328b\"",
-    "strict-transport-security": "max-age=2592000",
-    "traceresponse": "00-3a6d534b623e2b4fbad5a323122f0c70-5d1253dd21cfe049-01"
->>>>>>> 4c7bd6e9
+    "traceresponse": "00-abcec9da510a554ca4ba9c2d2f42c6da-dc81ae4d64b3714f-01"
    }
   },
   {
    "method": "PATCH",
    "url": "https://AZURE_DIGITALTWINS_URL.api.wcus.digitaltwins.azure.net/digitaltwins/DTComponentTestsTempTwin/components/Component1",
    "query": {
-<<<<<<< HEAD
     "api-version": "2022-05-31"
-=======
-    "api-version": "2021-06-30-preview"
->>>>>>> 4c7bd6e9
    },
    "requestBody": "[{\"op\":\"remove\",\"path\":\"/ComponentProp1\"}]",
    "status": 204,
    "response": "",
    "responseHeaders": {
     "content-length": "0",
-<<<<<<< HEAD
-    "date": "Thu, 26 May 2022 10:31:30 GMT",
-    "etag": "W/\"fb01ac81-d325-4731-8a06-9b634323fc10\"",
+    "date": "Tue, 28 Jun 2022 18:50:37 GMT",
+    "etag": "W/\"5f60e4c8-ded7-41bd-bcac-955c17f8e4a9\"",
     "strict-transport-security": "max-age=2592000",
-    "traceresponse": "00-c4f2daabfb0651419e7ff12aafad2f43-b16aeb08cc132841-01"
-=======
-    "date": "Thu, 31 Mar 2022 17:40:34 GMT",
-    "etag": "W/\"941c1216-1796-45cb-b8f8-492fd1548eec\"",
-    "strict-transport-security": "max-age=2592000",
-    "traceresponse": "00-83ad7ca89611e84aa6a7b777b8a86245-2bcbf4cc828c1b42-01"
->>>>>>> 4c7bd6e9
+    "traceresponse": "00-242cfa16b9cc614aa7e3a0d8c787fd9b-664bfb39a9279f4c-01"
    }
   },
   {
    "method": "GET",
    "url": "https://AZURE_DIGITALTWINS_URL.api.wcus.digitaltwins.azure.net/digitaltwins/DTComponentTestsTempTwin/components/Component1",
    "query": {
-<<<<<<< HEAD
     "api-version": "2022-05-31"
-=======
-    "api-version": "2021-06-30-preview"
->>>>>>> 4c7bd6e9
    },
    "requestBody": null,
    "status": 200,
-   "response": "{\"$metadata\":{\"$lastUpdateTime\":\"2022-05-26T10:31:31.5021605Z\"}}",
+   "response": "{\"$metadata\":{\"$lastUpdateTime\":\"2022-06-28T18:50:37.9087353Z\"}}",
    "responseHeaders": {
     "content-length": "64",
     "content-type": "application/json; charset=utf-8",
-<<<<<<< HEAD
-    "date": "Thu, 26 May 2022 10:31:30 GMT",
-    "etag": "W/\"fb01ac81-d325-4731-8a06-9b634323fc10\"",
+    "date": "Tue, 28 Jun 2022 18:50:37 GMT",
+    "etag": "W/\"5f60e4c8-ded7-41bd-bcac-955c17f8e4a9\"",
     "strict-transport-security": "max-age=2592000",
-    "traceresponse": "00-21a441d8621b0742bcc61a56ac8d72a4-db8ccdb5d229a041-01"
-=======
-    "date": "Thu, 31 Mar 2022 17:40:34 GMT",
-    "etag": "W/\"941c1216-1796-45cb-b8f8-492fd1548eec\"",
-    "strict-transport-security": "max-age=2592000",
-    "traceresponse": "00-5cc7ca1880acae48ab8e19b044a741c1-ebb4d10785fa804d-01"
->>>>>>> 4c7bd6e9
+    "traceresponse": "00-4eaedae6c4a6aa49b56cf6799c6addb5-a0a050f7246aaa45-01"
    }
   },
   {
    "method": "DELETE",
    "url": "https://AZURE_DIGITALTWINS_URL.api.wcus.digitaltwins.azure.net/digitaltwins/DTComponentTestsTempTwin",
    "query": {
-<<<<<<< HEAD
     "api-version": "2022-05-31"
-=======
-    "api-version": "2021-06-30-preview"
->>>>>>> 4c7bd6e9
    },
    "requestBody": null,
    "status": 204,
    "response": "",
    "responseHeaders": {
     "content-length": "0",
-<<<<<<< HEAD
-    "date": "Thu, 26 May 2022 10:31:30 GMT",
+    "date": "Tue, 28 Jun 2022 18:50:37 GMT",
     "strict-transport-security": "max-age=2592000",
-    "traceresponse": "00-33684a7483f64f45a51d7a8fae7527ca-4154c695280a494b-01"
-=======
-    "date": "Thu, 31 Mar 2022 17:40:34 GMT",
-    "strict-transport-security": "max-age=2592000",
-    "traceresponse": "00-7aba159d81af4f4c8c0b9ce46b9d6cf3-d1dae9e7e925ef4f-01"
->>>>>>> 4c7bd6e9
+    "traceresponse": "00-c47fddef1b9f4944ad6fb8810486dca0-b352c867f4e9f845-01"
    }
   },
   {
    "method": "DELETE",
    "url": "https://AZURE_DIGITALTWINS_URL.api.wcus.digitaltwins.azure.net/models/dtmi%3Asamples%3ADTComponentTestsModel%3B1",
    "query": {
-<<<<<<< HEAD
     "api-version": "2022-05-31"
-=======
-    "api-version": "2021-06-30-preview"
->>>>>>> 4c7bd6e9
    },
    "requestBody": null,
    "status": 204,
    "response": "",
    "responseHeaders": {
     "content-length": "0",
-<<<<<<< HEAD
-    "date": "Thu, 26 May 2022 10:31:30 GMT",
-    "mise-correlation-id": "2fa239b8-dd24-40f4-b368-925c76d128cc",
+    "date": "Tue, 28 Jun 2022 18:50:37 GMT",
+    "mise-correlation-id": "c1c54945-a51a-425d-89d1-948744fa619c",
     "strict-transport-security": "max-age=2592000",
-    "traceresponse": "00-02a235f1b77718449fc3154f2db127ac-9ad2560fb0a12244-01"
-=======
-    "date": "Thu, 31 Mar 2022 17:40:34 GMT",
-    "strict-transport-security": "max-age=2592000",
-    "traceresponse": "00-4471ee493f8e0549a54bc467a23b2788-05020b0e1bd1e241-01"
->>>>>>> 4c7bd6e9
+    "traceresponse": "00-318b9716aeb86ca381e92deaf42969ab-aa697788d802092a-01"
    }
   },
   {
    "method": "DELETE",
    "url": "https://AZURE_DIGITALTWINS_URL.api.wcus.digitaltwins.azure.net/models/dtmi%3Asamples%3ADTComponentTestsComponent%3B1",
    "query": {
-<<<<<<< HEAD
     "api-version": "2022-05-31"
-=======
-    "api-version": "2021-06-30-preview"
->>>>>>> 4c7bd6e9
    },
    "requestBody": null,
    "status": 204,
    "response": "",
    "responseHeaders": {
     "content-length": "0",
-<<<<<<< HEAD
-    "date": "Thu, 26 May 2022 10:31:30 GMT",
-    "mise-correlation-id": "fe9f1317-369c-497e-97be-2af7498410fa",
+    "date": "Tue, 28 Jun 2022 18:50:37 GMT",
+    "mise-correlation-id": "239b3ce0-4d6e-407b-a22f-f132dc2d70f6",
     "strict-transport-security": "max-age=2592000",
-    "traceresponse": "00-f8d6b1c0ce73e941bd81cdecb610f789-72f63f3c41a0c541-01"
-=======
-    "date": "Thu, 31 Mar 2022 17:40:36 GMT",
-    "strict-transport-security": "max-age=2592000",
-    "traceresponse": "00-449ad0fa3463044f9e98825c3d62951e-8bb025bf7cdcca46-01"
->>>>>>> 4c7bd6e9
+    "traceresponse": "00-972d12773718d12ef22675447789897d-06825fbc3501915d-01"
    }
   }
  ],
@@ -290,9 +179,5 @@
   "uniqueName": {},
   "newDate": {}
  },
-<<<<<<< HEAD
- "hash": "026cc5a9a91a1f77d300d3cf17bde223"
-=======
  "hash": "3e9f93114662f33ac921482c98492e06"
->>>>>>> 4c7bd6e9
 }