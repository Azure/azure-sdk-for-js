{
 "recordings": [
  {
   "method": "DELETE",
   "url": "https://AZURE_DIGITALTWINS_URL.api.wcus.digitaltwins.azure.net/models/dtmi%3Asamples%3ADTComponentTestsModel%3B1",
   "query": {
<<<<<<< HEAD
    "api-version": "2022-05-31"
=======
    "api-version": "2021-06-30-preview"
>>>>>>> 4c7bd6e9
   },
   "requestBody": null,
   "status": 404,
   "response": "{\"error\":{\"code\":\"ModelNotFound\",\"message\":\"There is no Model(s) available that matches the provided id(s) dtmi:samples:DTComponentTestsModel;1. Check that the Model ID provided is valid by doing a Model_List API call.\"}}",
   "responseHeaders": {
    "content-length": "221",
    "content-type": "application/json; charset=utf-8",
<<<<<<< HEAD
    "date": "Thu, 26 May 2022 10:31:34 GMT",
    "mise-correlation-id": "f19a0696-83f4-4a90-aa56-0f7feac6d431",
    "strict-transport-security": "max-age=2592000",
    "traceresponse": "00-cab778238259b149978e1bf44e20ef14-a2bda0c71c58224d-01"
=======
    "date": "Thu, 31 Mar 2022 17:40:40 GMT",
    "strict-transport-security": "max-age=2592000",
    "traceresponse": "00-fb153853cf5fdb4cb35fbf87fb6f790f-b7066079c6b21c40-01"
>>>>>>> 4c7bd6e9
   }
  },
  {
   "method": "DELETE",
   "url": "https://AZURE_DIGITALTWINS_URL.api.wcus.digitaltwins.azure.net/models/dtmi%3Asamples%3ADTComponentTestsComponent%3B1",
   "query": {
<<<<<<< HEAD
    "api-version": "2022-05-31"
=======
    "api-version": "2021-06-30-preview"
>>>>>>> 4c7bd6e9
   },
   "requestBody": null,
   "status": 404,
   "response": "{\"error\":{\"code\":\"ModelNotFound\",\"message\":\"There is no Model(s) available that matches the provided id(s) dtmi:samples:DTComponentTestsComponent;1. Check that the Model ID provided is valid by doing a Model_List API call.\"}}",
   "responseHeaders": {
    "content-length": "225",
    "content-type": "application/json; charset=utf-8",
<<<<<<< HEAD
    "date": "Thu, 26 May 2022 10:31:34 GMT",
    "mise-correlation-id": "87fe52ba-c4ef-48d6-a313-7c7632f42abc",
    "strict-transport-security": "max-age=2592000",
    "traceresponse": "00-29969d9be8cab0459ad76f601ad91cfa-356ceb1dddf03843-01"
=======
    "date": "Thu, 31 Mar 2022 17:40:40 GMT",
    "strict-transport-security": "max-age=2592000",
    "traceresponse": "00-fd7ad25846e4724cb7d3c91452618152-50e382b5d334c044-01"
>>>>>>> 4c7bd6e9
   }
  },
  {
   "method": "POST",
   "url": "https://AZURE_DIGITALTWINS_URL.api.wcus.digitaltwins.azure.net/models",
   "query": {
<<<<<<< HEAD
    "api-version": "2022-05-31"
   },
   "requestBody": "[{\"@id\":\"dtmi:samples:DTComponentTestsComponent;1\",\"@type\":\"Interface\",\"@context\":\"dtmi:dtdl:context;2\",\"displayName\":\"Component1\",\"contents\":[{\"@type\":\"Property\",\"name\":\"ComponentProp1\",\"schema\":\"string\"},{\"@type\":\"Telemetry\",\"name\":\"ComponentTelemetry1\",\"schema\":\"integer\"}]},{\"@id\":\"dtmi:samples:DTComponentTestsModel;1\",\"@type\":\"Interface\",\"@context\":\"dtmi:dtdl:context;2\",\"displayName\":\"TempModel\",\"contents\":[{\"@type\":\"Property\",\"name\":\"Prop1\",\"schema\":\"string\"},{\"@type\":\"Component\",\"name\":\"Component1\",\"schema\":\"dtmi:samples:DTComponentTestsComponent;1\"},{\"@type\":\"Telemetry\",\"name\":\"Telemetry1\",\"schema\":\"integer\"}]}]",
   "status": 201,
   "response": "[{\"id\":\"dtmi:samples:DTComponentTestsComponent;1\",\"description\":{},\"displayName\":{\"en-US\":\"Component1\"},\"decommissioned\":false,\"uploadTime\":\"2022-05-26T10:31:34.2223866+00:00\"},{\"id\":\"dtmi:samples:DTComponentTestsModel;1\",\"description\":{},\"displayName\":{\"en-US\":\"TempModel\"},\"decommissioned\":false,\"uploadTime\":\"2022-05-26T10:31:34.2224095+00:00\"}]",
=======
    "api-version": "2021-06-30-preview"
   },
   "requestBody": "[{\"@id\":\"dtmi:samples:DTComponentTestsComponent;1\",\"@type\":\"Interface\",\"@context\":\"dtmi:dtdl:context;2\",\"displayName\":\"Component1\",\"contents\":[{\"@type\":\"Property\",\"name\":\"ComponentProp1\",\"schema\":\"string\"},{\"@type\":\"Telemetry\",\"name\":\"ComponentTelemetry1\",\"schema\":\"integer\"}]},{\"@id\":\"dtmi:samples:DTComponentTestsModel;1\",\"@type\":\"Interface\",\"@context\":\"dtmi:dtdl:context;2\",\"displayName\":\"TempModel\",\"contents\":[{\"@type\":\"Property\",\"name\":\"Prop1\",\"schema\":\"string\"},{\"@type\":\"Component\",\"name\":\"Component1\",\"schema\":\"dtmi:samples:DTComponentTestsComponent;1\"},{\"@type\":\"Telemetry\",\"name\":\"Telemetry1\",\"schema\":\"integer\"}]}]",
   "status": 201,
   "response": "[{\"id\":\"dtmi:samples:DTComponentTestsComponent;1\",\"description\":{},\"displayName\":{\"en\":\"Component1\"},\"decommissioned\":false,\"uploadTime\":\"2022-03-31T17:40:40.7888991+00:00\"},{\"id\":\"dtmi:samples:DTComponentTestsModel;1\",\"description\":{},\"displayName\":{\"en\":\"TempModel\"},\"decommissioned\":false,\"uploadTime\":\"2022-03-31T17:40:40.7889284+00:00\"}]",
>>>>>>> 4c7bd6e9
   "responseHeaders": {
    "content-length": "348",
    "content-type": "application/json; charset=utf-8",
<<<<<<< HEAD
    "date": "Thu, 26 May 2022 10:31:34 GMT",
    "mise-correlation-id": "82c0fcbf-ac2e-45ec-87b0-eb38b91b0f88",
    "strict-transport-security": "max-age=2592000",
    "traceresponse": "00-b12e7a17245884419b898ec676748b7b-3c3e7b1516a5504e-01"
=======
    "date": "Thu, 31 Mar 2022 17:40:40 GMT",
    "strict-transport-security": "max-age=2592000",
    "traceresponse": "00-9410212a709be04f9a37310426d67604-a5baf1a89b88924c-01"
>>>>>>> 4c7bd6e9
   }
  },
  {
   "method": "DELETE",
   "url": "https://AZURE_DIGITALTWINS_URL.api.wcus.digitaltwins.azure.net/digitaltwins/DTComponentTestsTempTwin",
   "query": {
<<<<<<< HEAD
    "api-version": "2022-05-31"
=======
    "api-version": "2021-06-30-preview"
>>>>>>> 4c7bd6e9
   },
   "requestBody": null,
   "status": 404,
   "response": "{\"error\":{\"code\":\"DigitalTwinNotFound\",\"message\":\"There is no digital twin instance that exists with the ID DTComponentTestsTempTwin. Please verify that the twin id is valid and ensure that the twin is not deleted. See section on querying the twins https://aka.ms/adtv2query.\"}}",
   "responseHeaders": {
    "content-length": "278",
    "content-type": "application/json; charset=utf-8",
<<<<<<< HEAD
    "date": "Thu, 26 May 2022 10:31:34 GMT",
    "strict-transport-security": "max-age=2592000",
    "traceresponse": "00-31c78b30f79be4458543a16b6a2edd09-561da1f14cc7db4e-01"
=======
    "date": "Thu, 31 Mar 2022 17:40:40 GMT",
    "strict-transport-security": "max-age=2592000",
    "traceresponse": "00-9ffbaaa1d6cf70459183834b5f523285-731716134c2c234c-01"
>>>>>>> 4c7bd6e9
   }
  },
  {
   "method": "PUT",
   "url": "https://AZURE_DIGITALTWINS_URL.api.wcus.digitaltwins.azure.net/digitaltwins/DTComponentTestsTempTwin",
   "query": {
<<<<<<< HEAD
    "api-version": "2022-05-31"
   },
   "requestBody": "{\"$metadata\":{\"$model\":\"dtmi:samples:DTComponentTestsModel;1\"},\"Prop1\":\"value\",\"Component1\":{\"$metadata\":{},\"ComponentProp1\":\"value1\"}}",
   "status": 200,
   "response": "{\"$dtId\":\"DTComponentTestsTempTwin\",\"$etag\":\"W/\\\"bf43116c-57fa-4a5c-bf44-891ffd70e504\\\"\",\"Prop1\":\"value\",\"Component1\":{\"ComponentProp1\":\"value1\",\"$metadata\":{\"$lastUpdateTime\":\"2022-05-26T10:31:34.3591578Z\",\"ComponentProp1\":{\"lastUpdateTime\":\"2022-05-26T10:31:34.3591578Z\"}}},\"$metadata\":{\"$model\":\"dtmi:samples:DTComponentTestsModel;1\",\"$lastUpdateTime\":\"2022-05-26T10:31:34.3591578Z\",\"Prop1\":{\"lastUpdateTime\":\"2022-05-26T10:31:34.3591578Z\"}}}",
=======
    "api-version": "2021-06-30-preview"
   },
   "requestBody": "{\"$metadata\":{\"$model\":\"dtmi:samples:DTComponentTestsModel;1\"},\"Prop1\":\"value\",\"Component1\":{\"$metadata\":{},\"ComponentProp1\":\"value1\"}}",
   "status": 200,
   "response": "{\"$dtId\":\"DTComponentTestsTempTwin\",\"$etag\":\"W/\\\"eef4f50e-1b40-4101-a87e-6e922b6e4afd\\\"\",\"Prop1\":\"value\",\"Component1\":{\"ComponentProp1\":\"value1\",\"$metadata\":{\"ComponentProp1\":{\"lastUpdateTime\":\"2022-03-31T17:40:41.0093373Z\"}}},\"$metadata\":{\"$model\":\"dtmi:samples:DTComponentTestsModel;1\",\"Prop1\":{\"lastUpdateTime\":\"2022-03-31T17:40:41.0093373Z\"}}}",
>>>>>>> 4c7bd6e9
   "responseHeaders": {
    "content-length": "445",
    "content-type": "application/json; charset=utf-8",
<<<<<<< HEAD
    "date": "Thu, 26 May 2022 10:31:34 GMT",
    "etag": "W/\"bf43116c-57fa-4a5c-bf44-891ffd70e504\"",
    "strict-transport-security": "max-age=2592000",
    "traceresponse": "00-a6257a07b285f3429fc0a72efa0f8251-5a3b3d65a7b9174d-01"
=======
    "date": "Thu, 31 Mar 2022 17:40:40 GMT",
    "etag": "W/\"eef4f50e-1b40-4101-a87e-6e922b6e4afd\"",
    "strict-transport-security": "max-age=2592000",
    "traceresponse": "00-d60c55472330084eaff3e82a61549ecc-e72cf0b0894fc140-01"
>>>>>>> 4c7bd6e9
   }
  },
  {
   "method": "GET",
   "url": "https://AZURE_DIGITALTWINS_URL.api.wcus.digitaltwins.azure.net/digitaltwins/DTComponentTestsTempTwin",
   "query": {
<<<<<<< HEAD
    "api-version": "2022-05-31"
   },
   "requestBody": null,
   "status": 200,
   "response": "{\"$dtId\":\"DTComponentTestsTempTwin\",\"$etag\":\"W/\\\"bf43116c-57fa-4a5c-bf44-891ffd70e504\\\"\",\"Prop1\":\"value\",\"Component1\":{\"ComponentProp1\":\"value1\",\"$metadata\":{\"$lastUpdateTime\":\"2022-05-26T10:31:34.3591578Z\",\"ComponentProp1\":{\"lastUpdateTime\":\"2022-05-26T10:31:34.3591578Z\"}}},\"$metadata\":{\"$model\":\"dtmi:samples:DTComponentTestsModel;1\",\"$lastUpdateTime\":\"2022-05-26T10:31:34.3591578Z\",\"Prop1\":{\"lastUpdateTime\":\"2022-05-26T10:31:34.3591578Z\"}}}",
=======
    "api-version": "2021-06-30-preview"
   },
   "requestBody": null,
   "status": 200,
   "response": "{\"$dtId\":\"DTComponentTestsTempTwin\",\"$etag\":\"W/\\\"eef4f50e-1b40-4101-a87e-6e922b6e4afd\\\"\",\"Prop1\":\"value\",\"Component1\":{\"ComponentProp1\":\"value1\",\"$metadata\":{\"ComponentProp1\":{\"lastUpdateTime\":\"2022-03-31T17:40:41.0093373Z\"}}},\"$metadata\":{\"$model\":\"dtmi:samples:DTComponentTestsModel;1\",\"Prop1\":{\"lastUpdateTime\":\"2022-03-31T17:40:41.0093373Z\"}}}",
>>>>>>> 4c7bd6e9
   "responseHeaders": {
    "content-length": "445",
    "content-type": "application/json; charset=utf-8",
<<<<<<< HEAD
    "date": "Thu, 26 May 2022 10:31:34 GMT",
    "etag": "W/\"bf43116c-57fa-4a5c-bf44-891ffd70e504\"",
    "strict-transport-security": "max-age=2592000",
    "traceresponse": "00-010ebbf670480c43b7c8ce2c68b27f23-775e5ba2cf64c447-01"
=======
    "date": "Thu, 31 Mar 2022 17:40:40 GMT",
    "etag": "W/\"eef4f50e-1b40-4101-a87e-6e922b6e4afd\"",
    "strict-transport-security": "max-age=2592000",
    "traceresponse": "00-ade91fd5febb164d9b6313e6dd59ecb2-67d529bc9965664b-01"
>>>>>>> 4c7bd6e9
   }
  },
  {
   "method": "PATCH",
   "url": "https://AZURE_DIGITALTWINS_URL.api.wcus.digitaltwins.azure.net/digitaltwins/DTComponentTestsTempTwin/components/Component1",
   "query": {
<<<<<<< HEAD
    "api-version": "2022-05-31"
=======
    "api-version": "2021-06-30-preview"
>>>>>>> 4c7bd6e9
   },
   "requestBody": "[{\"op\":\"replace\",\"path\":\"/ComponentProp1\",\"value\":\"value2\"}]",
   "status": 204,
   "response": "",
   "responseHeaders": {
    "content-length": "0",
<<<<<<< HEAD
    "date": "Thu, 26 May 2022 10:31:34 GMT",
    "etag": "W/\"ae85b595-aff0-417f-9f81-6bec13f3dd04\"",
    "strict-transport-security": "max-age=2592000",
    "traceresponse": "00-f1ba5c364beb4c4c819536e652d2eae0-3a5840a57e197047-01"
=======
    "date": "Thu, 31 Mar 2022 17:40:40 GMT",
    "etag": "W/\"3387a2f7-5ef3-46cf-859a-2d4cee396022\"",
    "strict-transport-security": "max-age=2592000",
    "traceresponse": "00-6c2b02bb99804d4bbf6d8991e827e56b-9a4c22e54761fe46-01"
>>>>>>> 4c7bd6e9
   }
  },
  {
   "method": "GET",
   "url": "https://AZURE_DIGITALTWINS_URL.api.wcus.digitaltwins.azure.net/digitaltwins/DTComponentTestsTempTwin/components/Component1",
   "query": {
<<<<<<< HEAD
    "api-version": "2022-05-31"
   },
   "requestBody": null,
   "status": 200,
   "response": "{\"ComponentProp1\":\"value2\",\"$metadata\":{\"$lastUpdateTime\":\"2022-05-26T10:31:34.4686020Z\",\"ComponentProp1\":{\"lastUpdateTime\":\"2022-05-26T10:31:34.4686020Z\"}}}",
=======
    "api-version": "2021-06-30-preview"
   },
   "requestBody": null,
   "status": 200,
   "response": "{\"ComponentProp1\":\"value2\",\"$metadata\":{\"ComponentProp1\":{\"lastUpdateTime\":\"2022-03-31T17:40:41.2335514Z\"}}}",
>>>>>>> 4c7bd6e9
   "responseHeaders": {
    "content-length": "157",
    "content-type": "application/json; charset=utf-8",
<<<<<<< HEAD
    "date": "Thu, 26 May 2022 10:31:34 GMT",
    "etag": "W/\"ae85b595-aff0-417f-9f81-6bec13f3dd04\"",
    "strict-transport-security": "max-age=2592000",
    "traceresponse": "00-22c1e4463ddbb34aaa7383c70e68f1f8-f15781025075cd49-01"
=======
    "date": "Thu, 31 Mar 2022 17:40:41 GMT",
    "etag": "W/\"3387a2f7-5ef3-46cf-859a-2d4cee396022\"",
    "strict-transport-security": "max-age=2592000",
    "traceresponse": "00-96a8cfd1ca76db41ad3ffd2f0936b336-6a0303154a1bef4d-01"
>>>>>>> 4c7bd6e9
   }
  },
  {
   "method": "DELETE",
   "url": "https://AZURE_DIGITALTWINS_URL.api.wcus.digitaltwins.azure.net/digitaltwins/DTComponentTestsTempTwin",
   "query": {
<<<<<<< HEAD
    "api-version": "2022-05-31"
=======
    "api-version": "2021-06-30-preview"
>>>>>>> 4c7bd6e9
   },
   "requestBody": null,
   "status": 204,
   "response": "",
   "responseHeaders": {
    "content-length": "0",
<<<<<<< HEAD
    "date": "Thu, 26 May 2022 10:31:34 GMT",
    "strict-transport-security": "max-age=2592000",
    "traceresponse": "00-5d589d738d0af141ab3c739a4e7e03bb-207ba87101f8154d-01"
=======
    "date": "Thu, 31 Mar 2022 17:40:41 GMT",
    "strict-transport-security": "max-age=2592000",
    "traceresponse": "00-a6c6abf1020adc46a5311eeb6acf7279-bdd6663ba43ce14f-01"
>>>>>>> 4c7bd6e9
   }
  },
  {
   "method": "DELETE",
   "url": "https://AZURE_DIGITALTWINS_URL.api.wcus.digitaltwins.azure.net/models/dtmi%3Asamples%3ADTComponentTestsModel%3B1",
   "query": {
<<<<<<< HEAD
    "api-version": "2022-05-31"
=======
    "api-version": "2021-06-30-preview"
>>>>>>> 4c7bd6e9
   },
   "requestBody": null,
   "status": 204,
   "response": "",
   "responseHeaders": {
    "content-length": "0",
<<<<<<< HEAD
    "date": "Thu, 26 May 2022 10:31:34 GMT",
    "mise-correlation-id": "7bc6777d-0066-42ce-99c0-c4d4aa80243f",
    "strict-transport-security": "max-age=2592000",
    "traceresponse": "00-403d9b213a9dc24eb0b346c93b8ab4dd-6520ea715be7ec41-01"
=======
    "date": "Thu, 31 Mar 2022 17:40:41 GMT",
    "strict-transport-security": "max-age=2592000",
    "traceresponse": "00-76624ea49f6c5c468a0cf20f7c27a752-cf8d21f0970ffb47-01"
>>>>>>> 4c7bd6e9
   }
  },
  {
   "method": "DELETE",
   "url": "https://AZURE_DIGITALTWINS_URL.api.wcus.digitaltwins.azure.net/models/dtmi%3Asamples%3ADTComponentTestsComponent%3B1",
   "query": {
<<<<<<< HEAD
    "api-version": "2022-05-31"
=======
    "api-version": "2021-06-30-preview"
>>>>>>> 4c7bd6e9
   },
   "requestBody": null,
   "status": 204,
   "response": "",
   "responseHeaders": {
    "content-length": "0",
<<<<<<< HEAD
    "date": "Thu, 26 May 2022 10:31:34 GMT",
    "mise-correlation-id": "d892c83b-6502-4023-a60f-5194527e519b",
    "strict-transport-security": "max-age=2592000",
    "traceresponse": "00-40064b9c3ce9664682af20ae49442c1b-cde729d458c83a45-01"
=======
    "date": "Thu, 31 Mar 2022 17:40:41 GMT",
    "strict-transport-security": "max-age=2592000",
    "traceresponse": "00-0f030b12142974419f7096cd335a58c6-32269de6a28f1a4c-01"
>>>>>>> 4c7bd6e9
   }
  }
 ],
 "uniqueTestInfo": {
  "uniqueName": {},
  "newDate": {}
 },
<<<<<<< HEAD
 "hash": "2caa6c1ab350df0240378ae4c6284144"
=======
 "hash": "6683949ff3ec36c312e2c4af4103a13d"
>>>>>>> 4c7bd6e9
}<|MERGE_RESOLUTION|>--- conflicted
+++ resolved
@@ -4,11 +4,7 @@
    "method": "DELETE",
    "url": "https://AZURE_DIGITALTWINS_URL.api.wcus.digitaltwins.azure.net/models/dtmi%3Asamples%3ADTComponentTestsModel%3B1",
    "query": {
-<<<<<<< HEAD
-    "api-version": "2022-05-31"
-=======
-    "api-version": "2021-06-30-preview"
->>>>>>> 4c7bd6e9
+    "api-version": "2022-05-31"
    },
    "requestBody": null,
    "status": 404,
@@ -16,27 +12,17 @@
    "responseHeaders": {
     "content-length": "221",
     "content-type": "application/json; charset=utf-8",
-<<<<<<< HEAD
-    "date": "Thu, 26 May 2022 10:31:34 GMT",
-    "mise-correlation-id": "f19a0696-83f4-4a90-aa56-0f7feac6d431",
-    "strict-transport-security": "max-age=2592000",
-    "traceresponse": "00-cab778238259b149978e1bf44e20ef14-a2bda0c71c58224d-01"
-=======
-    "date": "Thu, 31 Mar 2022 17:40:40 GMT",
-    "strict-transport-security": "max-age=2592000",
-    "traceresponse": "00-fb153853cf5fdb4cb35fbf87fb6f790f-b7066079c6b21c40-01"
->>>>>>> 4c7bd6e9
+    "date": "Tue, 28 Jun 2022 18:50:41 GMT",
+    "mise-correlation-id": "25ff4cbd-9b3b-404a-b134-cd3536424220",
+    "strict-transport-security": "max-age=2592000",
+    "traceresponse": "00-181b7257a00b5e96d8caaa7370f73270-1767e0959c011819-01"
    }
   },
   {
    "method": "DELETE",
    "url": "https://AZURE_DIGITALTWINS_URL.api.wcus.digitaltwins.azure.net/models/dtmi%3Asamples%3ADTComponentTestsComponent%3B1",
    "query": {
-<<<<<<< HEAD
-    "api-version": "2022-05-31"
-=======
-    "api-version": "2021-06-30-preview"
->>>>>>> 4c7bd6e9
+    "api-version": "2022-05-31"
    },
    "requestBody": null,
    "status": 404,
@@ -44,59 +30,35 @@
    "responseHeaders": {
     "content-length": "225",
     "content-type": "application/json; charset=utf-8",
-<<<<<<< HEAD
-    "date": "Thu, 26 May 2022 10:31:34 GMT",
-    "mise-correlation-id": "87fe52ba-c4ef-48d6-a313-7c7632f42abc",
-    "strict-transport-security": "max-age=2592000",
-    "traceresponse": "00-29969d9be8cab0459ad76f601ad91cfa-356ceb1dddf03843-01"
-=======
-    "date": "Thu, 31 Mar 2022 17:40:40 GMT",
-    "strict-transport-security": "max-age=2592000",
-    "traceresponse": "00-fd7ad25846e4724cb7d3c91452618152-50e382b5d334c044-01"
->>>>>>> 4c7bd6e9
+    "date": "Tue, 28 Jun 2022 18:50:41 GMT",
+    "mise-correlation-id": "c31f4adf-951f-4f61-8fec-11e119c89bb9",
+    "strict-transport-security": "max-age=2592000",
+    "traceresponse": "00-ee6d2c89e55b69483f1039bbdcac9aa7-0e7b8606a61dafa2-01"
    }
   },
   {
    "method": "POST",
    "url": "https://AZURE_DIGITALTWINS_URL.api.wcus.digitaltwins.azure.net/models",
    "query": {
-<<<<<<< HEAD
     "api-version": "2022-05-31"
    },
    "requestBody": "[{\"@id\":\"dtmi:samples:DTComponentTestsComponent;1\",\"@type\":\"Interface\",\"@context\":\"dtmi:dtdl:context;2\",\"displayName\":\"Component1\",\"contents\":[{\"@type\":\"Property\",\"name\":\"ComponentProp1\",\"schema\":\"string\"},{\"@type\":\"Telemetry\",\"name\":\"ComponentTelemetry1\",\"schema\":\"integer\"}]},{\"@id\":\"dtmi:samples:DTComponentTestsModel;1\",\"@type\":\"Interface\",\"@context\":\"dtmi:dtdl:context;2\",\"displayName\":\"TempModel\",\"contents\":[{\"@type\":\"Property\",\"name\":\"Prop1\",\"schema\":\"string\"},{\"@type\":\"Component\",\"name\":\"Component1\",\"schema\":\"dtmi:samples:DTComponentTestsComponent;1\"},{\"@type\":\"Telemetry\",\"name\":\"Telemetry1\",\"schema\":\"integer\"}]}]",
    "status": 201,
-   "response": "[{\"id\":\"dtmi:samples:DTComponentTestsComponent;1\",\"description\":{},\"displayName\":{\"en-US\":\"Component1\"},\"decommissioned\":false,\"uploadTime\":\"2022-05-26T10:31:34.2223866+00:00\"},{\"id\":\"dtmi:samples:DTComponentTestsModel;1\",\"description\":{},\"displayName\":{\"en-US\":\"TempModel\"},\"decommissioned\":false,\"uploadTime\":\"2022-05-26T10:31:34.2224095+00:00\"}]",
-=======
-    "api-version": "2021-06-30-preview"
-   },
-   "requestBody": "[{\"@id\":\"dtmi:samples:DTComponentTestsComponent;1\",\"@type\":\"Interface\",\"@context\":\"dtmi:dtdl:context;2\",\"displayName\":\"Component1\",\"contents\":[{\"@type\":\"Property\",\"name\":\"ComponentProp1\",\"schema\":\"string\"},{\"@type\":\"Telemetry\",\"name\":\"ComponentTelemetry1\",\"schema\":\"integer\"}]},{\"@id\":\"dtmi:samples:DTComponentTestsModel;1\",\"@type\":\"Interface\",\"@context\":\"dtmi:dtdl:context;2\",\"displayName\":\"TempModel\",\"contents\":[{\"@type\":\"Property\",\"name\":\"Prop1\",\"schema\":\"string\"},{\"@type\":\"Component\",\"name\":\"Component1\",\"schema\":\"dtmi:samples:DTComponentTestsComponent;1\"},{\"@type\":\"Telemetry\",\"name\":\"Telemetry1\",\"schema\":\"integer\"}]}]",
-   "status": 201,
-   "response": "[{\"id\":\"dtmi:samples:DTComponentTestsComponent;1\",\"description\":{},\"displayName\":{\"en\":\"Component1\"},\"decommissioned\":false,\"uploadTime\":\"2022-03-31T17:40:40.7888991+00:00\"},{\"id\":\"dtmi:samples:DTComponentTestsModel;1\",\"description\":{},\"displayName\":{\"en\":\"TempModel\"},\"decommissioned\":false,\"uploadTime\":\"2022-03-31T17:40:40.7889284+00:00\"}]",
->>>>>>> 4c7bd6e9
-   "responseHeaders": {
-    "content-length": "348",
-    "content-type": "application/json; charset=utf-8",
-<<<<<<< HEAD
-    "date": "Thu, 26 May 2022 10:31:34 GMT",
-    "mise-correlation-id": "82c0fcbf-ac2e-45ec-87b0-eb38b91b0f88",
-    "strict-transport-security": "max-age=2592000",
-    "traceresponse": "00-b12e7a17245884419b898ec676748b7b-3c3e7b1516a5504e-01"
-=======
-    "date": "Thu, 31 Mar 2022 17:40:40 GMT",
-    "strict-transport-security": "max-age=2592000",
-    "traceresponse": "00-9410212a709be04f9a37310426d67604-a5baf1a89b88924c-01"
->>>>>>> 4c7bd6e9
-   }
-  },
-  {
-   "method": "DELETE",
-   "url": "https://AZURE_DIGITALTWINS_URL.api.wcus.digitaltwins.azure.net/digitaltwins/DTComponentTestsTempTwin",
-   "query": {
-<<<<<<< HEAD
-    "api-version": "2022-05-31"
-=======
-    "api-version": "2021-06-30-preview"
->>>>>>> 4c7bd6e9
+   "response": "[{\"id\":\"dtmi:samples:DTComponentTestsComponent;1\",\"description\":{},\"displayName\":{\"en\":\"Component1\"},\"decommissioned\":false,\"uploadTime\":\"2022-06-28T18:50:41.7059512+00:00\"},{\"id\":\"dtmi:samples:DTComponentTestsModel;1\",\"description\":{},\"displayName\":{\"en\":\"TempModel\"},\"decommissioned\":false,\"uploadTime\":\"2022-06-28T18:50:41.7059995+00:00\"}]",
+   "responseHeaders": {
+    "content-length": "342",
+    "content-type": "application/json; charset=utf-8",
+    "date": "Tue, 28 Jun 2022 18:50:41 GMT",
+    "mise-correlation-id": "9548935e-2d1c-485d-b2b0-0171773894ec",
+    "strict-transport-security": "max-age=2592000",
+    "traceresponse": "00-b8aaf89f9b93c37f3a6e00462f613da6-f03ae7fec2e49b8e-01"
+   }
+  },
+  {
+   "method": "DELETE",
+   "url": "https://AZURE_DIGITALTWINS_URL.api.wcus.digitaltwins.azure.net/digitaltwins/DTComponentTestsTempTwin",
+   "query": {
+    "api-version": "2022-05-31"
    },
    "requestBody": null,
    "status": 404,
@@ -104,222 +66,130 @@
    "responseHeaders": {
     "content-length": "278",
     "content-type": "application/json; charset=utf-8",
-<<<<<<< HEAD
-    "date": "Thu, 26 May 2022 10:31:34 GMT",
-    "strict-transport-security": "max-age=2592000",
-    "traceresponse": "00-31c78b30f79be4458543a16b6a2edd09-561da1f14cc7db4e-01"
-=======
-    "date": "Thu, 31 Mar 2022 17:40:40 GMT",
-    "strict-transport-security": "max-age=2592000",
-    "traceresponse": "00-9ffbaaa1d6cf70459183834b5f523285-731716134c2c234c-01"
->>>>>>> 4c7bd6e9
+    "date": "Tue, 28 Jun 2022 18:50:41 GMT",
+    "strict-transport-security": "max-age=2592000",
+    "traceresponse": "00-4b4300dfdbb1e74bac21b86105d09619-52931284fcbcc145-01"
    }
   },
   {
    "method": "PUT",
    "url": "https://AZURE_DIGITALTWINS_URL.api.wcus.digitaltwins.azure.net/digitaltwins/DTComponentTestsTempTwin",
    "query": {
-<<<<<<< HEAD
     "api-version": "2022-05-31"
    },
    "requestBody": "{\"$metadata\":{\"$model\":\"dtmi:samples:DTComponentTestsModel;1\"},\"Prop1\":\"value\",\"Component1\":{\"$metadata\":{},\"ComponentProp1\":\"value1\"}}",
    "status": 200,
-   "response": "{\"$dtId\":\"DTComponentTestsTempTwin\",\"$etag\":\"W/\\\"bf43116c-57fa-4a5c-bf44-891ffd70e504\\\"\",\"Prop1\":\"value\",\"Component1\":{\"ComponentProp1\":\"value1\",\"$metadata\":{\"$lastUpdateTime\":\"2022-05-26T10:31:34.3591578Z\",\"ComponentProp1\":{\"lastUpdateTime\":\"2022-05-26T10:31:34.3591578Z\"}}},\"$metadata\":{\"$model\":\"dtmi:samples:DTComponentTestsModel;1\",\"$lastUpdateTime\":\"2022-05-26T10:31:34.3591578Z\",\"Prop1\":{\"lastUpdateTime\":\"2022-05-26T10:31:34.3591578Z\"}}}",
-=======
-    "api-version": "2021-06-30-preview"
-   },
-   "requestBody": "{\"$metadata\":{\"$model\":\"dtmi:samples:DTComponentTestsModel;1\"},\"Prop1\":\"value\",\"Component1\":{\"$metadata\":{},\"ComponentProp1\":\"value1\"}}",
+   "response": "{\"$dtId\":\"DTComponentTestsTempTwin\",\"$etag\":\"W/\\\"09f54ee4-05b8-4ece-b270-e1cd901be64c\\\"\",\"Prop1\":\"value\",\"Component1\":{\"ComponentProp1\":\"value1\",\"$metadata\":{\"$lastUpdateTime\":\"2022-06-28T18:50:41.8662859Z\",\"ComponentProp1\":{\"lastUpdateTime\":\"2022-06-28T18:50:41.8662859Z\"}}},\"$metadata\":{\"$model\":\"dtmi:samples:DTComponentTestsModel;1\",\"$lastUpdateTime\":\"2022-06-28T18:50:41.8662859Z\",\"Prop1\":{\"lastUpdateTime\":\"2022-06-28T18:50:41.8662859Z\"}}}",
+   "responseHeaders": {
+    "content-length": "445",
+    "content-type": "application/json; charset=utf-8",
+    "date": "Tue, 28 Jun 2022 18:50:41 GMT",
+    "etag": "W/\"09f54ee4-05b8-4ece-b270-e1cd901be64c\"",
+    "strict-transport-security": "max-age=2592000",
+    "traceresponse": "00-0318528b2a303249a165bbbb07296185-5efd3d7d63918e48-01"
+   }
+  },
+  {
+   "method": "GET",
+   "url": "https://AZURE_DIGITALTWINS_URL.api.wcus.digitaltwins.azure.net/digitaltwins/DTComponentTestsTempTwin",
+   "query": {
+    "api-version": "2022-05-31"
+   },
+   "requestBody": null,
    "status": 200,
-   "response": "{\"$dtId\":\"DTComponentTestsTempTwin\",\"$etag\":\"W/\\\"eef4f50e-1b40-4101-a87e-6e922b6e4afd\\\"\",\"Prop1\":\"value\",\"Component1\":{\"ComponentProp1\":\"value1\",\"$metadata\":{\"ComponentProp1\":{\"lastUpdateTime\":\"2022-03-31T17:40:41.0093373Z\"}}},\"$metadata\":{\"$model\":\"dtmi:samples:DTComponentTestsModel;1\",\"Prop1\":{\"lastUpdateTime\":\"2022-03-31T17:40:41.0093373Z\"}}}",
->>>>>>> 4c7bd6e9
+   "response": "{\"$dtId\":\"DTComponentTestsTempTwin\",\"$etag\":\"W/\\\"09f54ee4-05b8-4ece-b270-e1cd901be64c\\\"\",\"Prop1\":\"value\",\"Component1\":{\"ComponentProp1\":\"value1\",\"$metadata\":{\"$lastUpdateTime\":\"2022-06-28T18:50:41.8662859Z\",\"ComponentProp1\":{\"lastUpdateTime\":\"2022-06-28T18:50:41.8662859Z\"}}},\"$metadata\":{\"$model\":\"dtmi:samples:DTComponentTestsModel;1\",\"$lastUpdateTime\":\"2022-06-28T18:50:41.8662859Z\",\"Prop1\":{\"lastUpdateTime\":\"2022-06-28T18:50:41.8662859Z\"}}}",
    "responseHeaders": {
     "content-length": "445",
     "content-type": "application/json; charset=utf-8",
-<<<<<<< HEAD
-    "date": "Thu, 26 May 2022 10:31:34 GMT",
-    "etag": "W/\"bf43116c-57fa-4a5c-bf44-891ffd70e504\"",
-    "strict-transport-security": "max-age=2592000",
-    "traceresponse": "00-a6257a07b285f3429fc0a72efa0f8251-5a3b3d65a7b9174d-01"
-=======
-    "date": "Thu, 31 Mar 2022 17:40:40 GMT",
-    "etag": "W/\"eef4f50e-1b40-4101-a87e-6e922b6e4afd\"",
-    "strict-transport-security": "max-age=2592000",
-    "traceresponse": "00-d60c55472330084eaff3e82a61549ecc-e72cf0b0894fc140-01"
->>>>>>> 4c7bd6e9
-   }
-  },
-  {
-   "method": "GET",
-   "url": "https://AZURE_DIGITALTWINS_URL.api.wcus.digitaltwins.azure.net/digitaltwins/DTComponentTestsTempTwin",
-   "query": {
-<<<<<<< HEAD
-    "api-version": "2022-05-31"
-   },
-   "requestBody": null,
-   "status": 200,
-   "response": "{\"$dtId\":\"DTComponentTestsTempTwin\",\"$etag\":\"W/\\\"bf43116c-57fa-4a5c-bf44-891ffd70e504\\\"\",\"Prop1\":\"value\",\"Component1\":{\"ComponentProp1\":\"value1\",\"$metadata\":{\"$lastUpdateTime\":\"2022-05-26T10:31:34.3591578Z\",\"ComponentProp1\":{\"lastUpdateTime\":\"2022-05-26T10:31:34.3591578Z\"}}},\"$metadata\":{\"$model\":\"dtmi:samples:DTComponentTestsModel;1\",\"$lastUpdateTime\":\"2022-05-26T10:31:34.3591578Z\",\"Prop1\":{\"lastUpdateTime\":\"2022-05-26T10:31:34.3591578Z\"}}}",
-=======
-    "api-version": "2021-06-30-preview"
-   },
-   "requestBody": null,
-   "status": 200,
-   "response": "{\"$dtId\":\"DTComponentTestsTempTwin\",\"$etag\":\"W/\\\"eef4f50e-1b40-4101-a87e-6e922b6e4afd\\\"\",\"Prop1\":\"value\",\"Component1\":{\"ComponentProp1\":\"value1\",\"$metadata\":{\"ComponentProp1\":{\"lastUpdateTime\":\"2022-03-31T17:40:41.0093373Z\"}}},\"$metadata\":{\"$model\":\"dtmi:samples:DTComponentTestsModel;1\",\"Prop1\":{\"lastUpdateTime\":\"2022-03-31T17:40:41.0093373Z\"}}}",
->>>>>>> 4c7bd6e9
-   "responseHeaders": {
-    "content-length": "445",
-    "content-type": "application/json; charset=utf-8",
-<<<<<<< HEAD
-    "date": "Thu, 26 May 2022 10:31:34 GMT",
-    "etag": "W/\"bf43116c-57fa-4a5c-bf44-891ffd70e504\"",
-    "strict-transport-security": "max-age=2592000",
-    "traceresponse": "00-010ebbf670480c43b7c8ce2c68b27f23-775e5ba2cf64c447-01"
-=======
-    "date": "Thu, 31 Mar 2022 17:40:40 GMT",
-    "etag": "W/\"eef4f50e-1b40-4101-a87e-6e922b6e4afd\"",
-    "strict-transport-security": "max-age=2592000",
-    "traceresponse": "00-ade91fd5febb164d9b6313e6dd59ecb2-67d529bc9965664b-01"
->>>>>>> 4c7bd6e9
+    "date": "Tue, 28 Jun 2022 18:50:41 GMT",
+    "etag": "W/\"09f54ee4-05b8-4ece-b270-e1cd901be64c\"",
+    "strict-transport-security": "max-age=2592000",
+    "traceresponse": "00-e4ea775c60bc4b418bab8ce617da3006-e499b6cf649f5342-01"
    }
   },
   {
    "method": "PATCH",
    "url": "https://AZURE_DIGITALTWINS_URL.api.wcus.digitaltwins.azure.net/digitaltwins/DTComponentTestsTempTwin/components/Component1",
    "query": {
-<<<<<<< HEAD
-    "api-version": "2022-05-31"
-=======
-    "api-version": "2021-06-30-preview"
->>>>>>> 4c7bd6e9
+    "api-version": "2022-05-31"
    },
    "requestBody": "[{\"op\":\"replace\",\"path\":\"/ComponentProp1\",\"value\":\"value2\"}]",
    "status": 204,
    "response": "",
    "responseHeaders": {
     "content-length": "0",
-<<<<<<< HEAD
-    "date": "Thu, 26 May 2022 10:31:34 GMT",
-    "etag": "W/\"ae85b595-aff0-417f-9f81-6bec13f3dd04\"",
-    "strict-transport-security": "max-age=2592000",
-    "traceresponse": "00-f1ba5c364beb4c4c819536e652d2eae0-3a5840a57e197047-01"
-=======
-    "date": "Thu, 31 Mar 2022 17:40:40 GMT",
-    "etag": "W/\"3387a2f7-5ef3-46cf-859a-2d4cee396022\"",
-    "strict-transport-security": "max-age=2592000",
-    "traceresponse": "00-6c2b02bb99804d4bbf6d8991e827e56b-9a4c22e54761fe46-01"
->>>>>>> 4c7bd6e9
+    "date": "Tue, 28 Jun 2022 18:50:42 GMT",
+    "etag": "W/\"e90b8316-72a1-4c18-8ba5-7a9471522f5a\"",
+    "strict-transport-security": "max-age=2592000",
+    "traceresponse": "00-4c872e1cd922ca47a064b8aabb924192-f2652dd95a017b43-01"
    }
   },
   {
    "method": "GET",
    "url": "https://AZURE_DIGITALTWINS_URL.api.wcus.digitaltwins.azure.net/digitaltwins/DTComponentTestsTempTwin/components/Component1",
    "query": {
-<<<<<<< HEAD
     "api-version": "2022-05-31"
    },
    "requestBody": null,
    "status": 200,
-   "response": "{\"ComponentProp1\":\"value2\",\"$metadata\":{\"$lastUpdateTime\":\"2022-05-26T10:31:34.4686020Z\",\"ComponentProp1\":{\"lastUpdateTime\":\"2022-05-26T10:31:34.4686020Z\"}}}",
-=======
-    "api-version": "2021-06-30-preview"
-   },
-   "requestBody": null,
-   "status": 200,
-   "response": "{\"ComponentProp1\":\"value2\",\"$metadata\":{\"ComponentProp1\":{\"lastUpdateTime\":\"2022-03-31T17:40:41.2335514Z\"}}}",
->>>>>>> 4c7bd6e9
+   "response": "{\"ComponentProp1\":\"value2\",\"$metadata\":{\"$lastUpdateTime\":\"2022-06-28T18:50:42.0166261Z\",\"ComponentProp1\":{\"lastUpdateTime\":\"2022-06-28T18:50:42.0166261Z\"}}}",
    "responseHeaders": {
     "content-length": "157",
     "content-type": "application/json; charset=utf-8",
-<<<<<<< HEAD
-    "date": "Thu, 26 May 2022 10:31:34 GMT",
-    "etag": "W/\"ae85b595-aff0-417f-9f81-6bec13f3dd04\"",
-    "strict-transport-security": "max-age=2592000",
-    "traceresponse": "00-22c1e4463ddbb34aaa7383c70e68f1f8-f15781025075cd49-01"
-=======
-    "date": "Thu, 31 Mar 2022 17:40:41 GMT",
-    "etag": "W/\"3387a2f7-5ef3-46cf-859a-2d4cee396022\"",
-    "strict-transport-security": "max-age=2592000",
-    "traceresponse": "00-96a8cfd1ca76db41ad3ffd2f0936b336-6a0303154a1bef4d-01"
->>>>>>> 4c7bd6e9
-   }
-  },
-  {
-   "method": "DELETE",
-   "url": "https://AZURE_DIGITALTWINS_URL.api.wcus.digitaltwins.azure.net/digitaltwins/DTComponentTestsTempTwin",
-   "query": {
-<<<<<<< HEAD
-    "api-version": "2022-05-31"
-=======
-    "api-version": "2021-06-30-preview"
->>>>>>> 4c7bd6e9
-   },
-   "requestBody": null,
-   "status": 204,
-   "response": "",
-   "responseHeaders": {
-    "content-length": "0",
-<<<<<<< HEAD
-    "date": "Thu, 26 May 2022 10:31:34 GMT",
-    "strict-transport-security": "max-age=2592000",
-    "traceresponse": "00-5d589d738d0af141ab3c739a4e7e03bb-207ba87101f8154d-01"
-=======
-    "date": "Thu, 31 Mar 2022 17:40:41 GMT",
-    "strict-transport-security": "max-age=2592000",
-    "traceresponse": "00-a6c6abf1020adc46a5311eeb6acf7279-bdd6663ba43ce14f-01"
->>>>>>> 4c7bd6e9
+    "date": "Tue, 28 Jun 2022 18:50:42 GMT",
+    "etag": "W/\"e90b8316-72a1-4c18-8ba5-7a9471522f5a\"",
+    "strict-transport-security": "max-age=2592000",
+    "traceresponse": "00-91789b2a3e81b249a323cd394a618a59-116b57e073187a49-01"
+   }
+  },
+  {
+   "method": "DELETE",
+   "url": "https://AZURE_DIGITALTWINS_URL.api.wcus.digitaltwins.azure.net/digitaltwins/DTComponentTestsTempTwin",
+   "query": {
+    "api-version": "2022-05-31"
+   },
+   "requestBody": null,
+   "status": 204,
+   "response": "",
+   "responseHeaders": {
+    "content-length": "0",
+    "date": "Tue, 28 Jun 2022 18:50:42 GMT",
+    "strict-transport-security": "max-age=2592000",
+    "traceresponse": "00-f76b3966ae54d84e90f3dcde09acd631-9952e1afe25e374f-01"
    }
   },
   {
    "method": "DELETE",
    "url": "https://AZURE_DIGITALTWINS_URL.api.wcus.digitaltwins.azure.net/models/dtmi%3Asamples%3ADTComponentTestsModel%3B1",
    "query": {
-<<<<<<< HEAD
-    "api-version": "2022-05-31"
-=======
-    "api-version": "2021-06-30-preview"
->>>>>>> 4c7bd6e9
-   },
-   "requestBody": null,
-   "status": 204,
-   "response": "",
-   "responseHeaders": {
-    "content-length": "0",
-<<<<<<< HEAD
-    "date": "Thu, 26 May 2022 10:31:34 GMT",
-    "mise-correlation-id": "7bc6777d-0066-42ce-99c0-c4d4aa80243f",
-    "strict-transport-security": "max-age=2592000",
-    "traceresponse": "00-403d9b213a9dc24eb0b346c93b8ab4dd-6520ea715be7ec41-01"
-=======
-    "date": "Thu, 31 Mar 2022 17:40:41 GMT",
-    "strict-transport-security": "max-age=2592000",
-    "traceresponse": "00-76624ea49f6c5c468a0cf20f7c27a752-cf8d21f0970ffb47-01"
->>>>>>> 4c7bd6e9
+    "api-version": "2022-05-31"
+   },
+   "requestBody": null,
+   "status": 204,
+   "response": "",
+   "responseHeaders": {
+    "content-length": "0",
+    "date": "Tue, 28 Jun 2022 18:50:42 GMT",
+    "mise-correlation-id": "597722dc-cbc8-4775-ad4a-91b869447fbc",
+    "strict-transport-security": "max-age=2592000",
+    "traceresponse": "00-dbc59844bd06068dc40f051c0f1579cc-45ffb31a68ca200c-01"
    }
   },
   {
    "method": "DELETE",
    "url": "https://AZURE_DIGITALTWINS_URL.api.wcus.digitaltwins.azure.net/models/dtmi%3Asamples%3ADTComponentTestsComponent%3B1",
    "query": {
-<<<<<<< HEAD
-    "api-version": "2022-05-31"
-=======
-    "api-version": "2021-06-30-preview"
->>>>>>> 4c7bd6e9
-   },
-   "requestBody": null,
-   "status": 204,
-   "response": "",
-   "responseHeaders": {
-    "content-length": "0",
-<<<<<<< HEAD
-    "date": "Thu, 26 May 2022 10:31:34 GMT",
-    "mise-correlation-id": "d892c83b-6502-4023-a60f-5194527e519b",
-    "strict-transport-security": "max-age=2592000",
-    "traceresponse": "00-40064b9c3ce9664682af20ae49442c1b-cde729d458c83a45-01"
-=======
-    "date": "Thu, 31 Mar 2022 17:40:41 GMT",
-    "strict-transport-security": "max-age=2592000",
-    "traceresponse": "00-0f030b12142974419f7096cd335a58c6-32269de6a28f1a4c-01"
->>>>>>> 4c7bd6e9
+    "api-version": "2022-05-31"
+   },
+   "requestBody": null,
+   "status": 204,
+   "response": "",
+   "responseHeaders": {
+    "content-length": "0",
+    "date": "Tue, 28 Jun 2022 18:50:42 GMT",
+    "mise-correlation-id": "bbb5290a-3af5-49b3-835e-f64c2f5f61b7",
+    "strict-transport-security": "max-age=2592000",
+    "traceresponse": "00-01aa188ee855e4df2fd1d1ac798183cd-14b895fbd09b2857-01"
    }
   }
  ],
@@ -327,9 +197,5 @@
   "uniqueName": {},
   "newDate": {}
  },
-<<<<<<< HEAD
- "hash": "2caa6c1ab350df0240378ae4c6284144"
-=======
  "hash": "6683949ff3ec36c312e2c4af4103a13d"
->>>>>>> 4c7bd6e9
 }