--- conflicted
+++ resolved
@@ -4,9 +4,5 @@
   "uniqueName": {},
   "newDate": {}
  },
-<<<<<<< HEAD
- "hash": "e34218ff71947f8970ada8a7166867c0"
-=======
  "hash": "855daaa93d5c9f4e6c5a90fc88d23976"
->>>>>>> 4c7bd6e9
 }