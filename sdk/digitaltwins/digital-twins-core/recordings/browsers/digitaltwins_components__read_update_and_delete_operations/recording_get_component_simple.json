{
 "recordings": [
  {
   "method": "DELETE",
   "url": "https://AZURE_DIGITALTWINS_URL.api.wcus.digitaltwins.azure.net/models/dtmi%3Asamples%3ADTComponentTestsModel%3B1",
   "query": {
<<<<<<< HEAD
    "api-version": "2022-05-31"
=======
    "api-version": "2021-06-30-preview"
>>>>>>> 4c7bd6e9
   },
   "requestBody": null,
   "status": 404,
   "response": "{\"error\":{\"code\":\"ModelNotFound\",\"message\":\"There is no Model(s) available that matches the provided id(s) dtmi:samples:DTComponentTestsModel;1. Check that the Model ID provided is valid by doing a Model_List API call.\"}}",
   "responseHeaders": {
    "content-length": "221",
    "content-type": "application/json; charset=utf-8",
<<<<<<< HEAD
    "date": "Thu, 26 May 2022 10:31:29 GMT",
    "mise-correlation-id": "bed45266-974a-450b-8e46-a10c69e3fe23",
    "strict-transport-security": "max-age=2592000",
    "traceresponse": "00-458366783ccf2544b540299d9beea461-399328f601cab942-01"
=======
    "date": "Thu, 31 Mar 2022 17:40:31 GMT",
    "strict-transport-security": "max-age=2592000",
    "traceresponse": "00-6d2cc00af65b3c408cb6c928b9edd217-1f031272a5a28243-01"
>>>>>>> 4c7bd6e9
   }
  },
  {
   "method": "DELETE",
   "url": "https://AZURE_DIGITALTWINS_URL.api.wcus.digitaltwins.azure.net/models/dtmi%3Asamples%3ADTComponentTestsComponent%3B1",
   "query": {
<<<<<<< HEAD
    "api-version": "2022-05-31"
=======
    "api-version": "2021-06-30-preview"
>>>>>>> 4c7bd6e9
   },
   "requestBody": null,
   "status": 404,
   "response": "{\"error\":{\"code\":\"ModelNotFound\",\"message\":\"There is no Model(s) available that matches the provided id(s) dtmi:samples:DTComponentTestsComponent;1. Check that the Model ID provided is valid by doing a Model_List API call.\"}}",
   "responseHeaders": {
    "content-length": "225",
    "content-type": "application/json; charset=utf-8",
<<<<<<< HEAD
    "date": "Thu, 26 May 2022 10:31:29 GMT",
    "mise-correlation-id": "ca0f7f4b-11e9-4543-9430-c1ca31a84d80",
    "strict-transport-security": "max-age=2592000",
    "traceresponse": "00-53238509026d8443ac4827d99b0019ac-8aa9662d47e2d94b-01"
=======
    "date": "Thu, 31 Mar 2022 17:40:31 GMT",
    "strict-transport-security": "max-age=2592000",
    "traceresponse": "00-6920e264c1377d44b30df43caec74474-c3bee414a4470147-01"
>>>>>>> 4c7bd6e9
   }
  },
  {
   "method": "POST",
   "url": "https://AZURE_DIGITALTWINS_URL.api.wcus.digitaltwins.azure.net/models",
   "query": {
<<<<<<< HEAD
    "api-version": "2022-05-31"
   },
   "requestBody": "[{\"@id\":\"dtmi:samples:DTComponentTestsComponent;1\",\"@type\":\"Interface\",\"@context\":\"dtmi:dtdl:context;2\",\"displayName\":\"Component1\",\"contents\":[{\"@type\":\"Property\",\"name\":\"ComponentProp1\",\"schema\":\"string\"},{\"@type\":\"Telemetry\",\"name\":\"ComponentTelemetry1\",\"schema\":\"integer\"}]},{\"@id\":\"dtmi:samples:DTComponentTestsModel;1\",\"@type\":\"Interface\",\"@context\":\"dtmi:dtdl:context;2\",\"displayName\":\"TempModel\",\"contents\":[{\"@type\":\"Property\",\"name\":\"Prop1\",\"schema\":\"string\"},{\"@type\":\"Component\",\"name\":\"Component1\",\"schema\":\"dtmi:samples:DTComponentTestsComponent;1\"},{\"@type\":\"Telemetry\",\"name\":\"Telemetry1\",\"schema\":\"integer\"}]}]",
   "status": 201,
   "response": "[{\"id\":\"dtmi:samples:DTComponentTestsComponent;1\",\"description\":{},\"displayName\":{\"en-US\":\"Component1\"},\"decommissioned\":false,\"uploadTime\":\"2022-05-26T10:31:30.0856003+00:00\"},{\"id\":\"dtmi:samples:DTComponentTestsModel;1\",\"description\":{},\"displayName\":{\"en-US\":\"TempModel\"},\"decommissioned\":false,\"uploadTime\":\"2022-05-26T10:31:30.0856225+00:00\"}]",
=======
    "api-version": "2021-06-30-preview"
   },
   "requestBody": "[{\"@id\":\"dtmi:samples:DTComponentTestsComponent;1\",\"@type\":\"Interface\",\"@context\":\"dtmi:dtdl:context;2\",\"displayName\":\"Component1\",\"contents\":[{\"@type\":\"Property\",\"name\":\"ComponentProp1\",\"schema\":\"string\"},{\"@type\":\"Telemetry\",\"name\":\"ComponentTelemetry1\",\"schema\":\"integer\"}]},{\"@id\":\"dtmi:samples:DTComponentTestsModel;1\",\"@type\":\"Interface\",\"@context\":\"dtmi:dtdl:context;2\",\"displayName\":\"TempModel\",\"contents\":[{\"@type\":\"Property\",\"name\":\"Prop1\",\"schema\":\"string\"},{\"@type\":\"Component\",\"name\":\"Component1\",\"schema\":\"dtmi:samples:DTComponentTestsComponent;1\"},{\"@type\":\"Telemetry\",\"name\":\"Telemetry1\",\"schema\":\"integer\"}]}]",
   "status": 201,
   "response": "[{\"id\":\"dtmi:samples:DTComponentTestsComponent;1\",\"description\":{},\"displayName\":{\"en\":\"Component1\"},\"decommissioned\":false,\"uploadTime\":\"2022-03-31T17:40:32.5700532+00:00\"},{\"id\":\"dtmi:samples:DTComponentTestsModel;1\",\"description\":{},\"displayName\":{\"en\":\"TempModel\"},\"decommissioned\":false,\"uploadTime\":\"2022-03-31T17:40:32.5700834+00:00\"}]",
>>>>>>> 4c7bd6e9
   "responseHeaders": {
    "content-length": "348",
    "content-type": "application/json; charset=utf-8",
<<<<<<< HEAD
    "date": "Thu, 26 May 2022 10:31:29 GMT",
    "mise-correlation-id": "8f7d0f3c-fc2f-4046-845e-3376b6b7017f",
    "strict-transport-security": "max-age=2592000",
    "traceresponse": "00-5b36079abfe87d4f81ee3365fbb64bf8-beb1dbae9bf27440-01"
=======
    "date": "Thu, 31 Mar 2022 17:40:31 GMT",
    "strict-transport-security": "max-age=2592000",
    "traceresponse": "00-85908dd188d459409d8dadb4554bb3e6-1ad1a26f113ee345-01"
>>>>>>> 4c7bd6e9
   }
  },
  {
   "method": "DELETE",
   "url": "https://AZURE_DIGITALTWINS_URL.api.wcus.digitaltwins.azure.net/digitaltwins/DTComponentTestsTempTwin",
   "query": {
<<<<<<< HEAD
    "api-version": "2022-05-31"
=======
    "api-version": "2021-06-30-preview"
>>>>>>> 4c7bd6e9
   },
   "requestBody": null,
   "status": 404,
   "response": "{\"error\":{\"code\":\"DigitalTwinNotFound\",\"message\":\"There is no digital twin instance that exists with the ID DTComponentTestsTempTwin. Please verify that the twin id is valid and ensure that the twin is not deleted. See section on querying the twins https://aka.ms/adtv2query.\"}}",
   "responseHeaders": {
    "content-length": "278",
    "content-type": "application/json; charset=utf-8",
<<<<<<< HEAD
    "date": "Thu, 26 May 2022 10:31:29 GMT",
    "strict-transport-security": "max-age=2592000",
    "traceresponse": "00-889c9e6ade57ba4cb7b1fb52c2b4445e-db15fb7b45cc7840-01"
=======
    "date": "Thu, 31 Mar 2022 17:40:31 GMT",
    "strict-transport-security": "max-age=2592000",
    "traceresponse": "00-cb7a85c05f3e3240b3fb82c50370cdc5-6a74b4293ca9a94d-01"
>>>>>>> 4c7bd6e9
   }
  },
  {
   "method": "PUT",
   "url": "https://AZURE_DIGITALTWINS_URL.api.wcus.digitaltwins.azure.net/digitaltwins/DTComponentTestsTempTwin",
   "query": {
<<<<<<< HEAD
    "api-version": "2022-05-31"
   },
   "requestBody": "{\"$metadata\":{\"$model\":\"dtmi:samples:DTComponentTestsModel;1\"},\"Prop1\":\"value\",\"Component1\":{\"$metadata\":{},\"ComponentProp1\":\"value1\"}}",
   "status": 200,
   "response": "{\"$dtId\":\"DTComponentTestsTempTwin\",\"$etag\":\"W/\\\"b46ff9bd-6036-49ab-92fc-e00a4e438572\\\"\",\"Prop1\":\"value\",\"Component1\":{\"ComponentProp1\":\"value1\",\"$metadata\":{\"$lastUpdateTime\":\"2022-05-26T10:31:30.2034727Z\",\"ComponentProp1\":{\"lastUpdateTime\":\"2022-05-26T10:31:30.2034727Z\"}}},\"$metadata\":{\"$model\":\"dtmi:samples:DTComponentTestsModel;1\",\"$lastUpdateTime\":\"2022-05-26T10:31:30.2034727Z\",\"Prop1\":{\"lastUpdateTime\":\"2022-05-26T10:31:30.2034727Z\"}}}",
=======
    "api-version": "2021-06-30-preview"
   },
   "requestBody": "{\"$metadata\":{\"$model\":\"dtmi:samples:DTComponentTestsModel;1\"},\"Prop1\":\"value\",\"Component1\":{\"$metadata\":{},\"ComponentProp1\":\"value1\"}}",
   "status": 200,
   "response": "{\"$dtId\":\"DTComponentTestsTempTwin\",\"$etag\":\"W/\\\"8d15dbd4-e1f6-4bdf-b2a7-73a9073d5469\\\"\",\"Prop1\":\"value\",\"Component1\":{\"ComponentProp1\":\"value1\",\"$metadata\":{\"ComponentProp1\":{\"lastUpdateTime\":\"2022-03-31T17:40:32.8099343Z\"}}},\"$metadata\":{\"$model\":\"dtmi:samples:DTComponentTestsModel;1\",\"Prop1\":{\"lastUpdateTime\":\"2022-03-31T17:40:32.8099343Z\"}}}",
>>>>>>> 4c7bd6e9
   "responseHeaders": {
    "content-length": "445",
    "content-type": "application/json; charset=utf-8",
<<<<<<< HEAD
    "date": "Thu, 26 May 2022 10:31:29 GMT",
    "etag": "W/\"b46ff9bd-6036-49ab-92fc-e00a4e438572\"",
    "strict-transport-security": "max-age=2592000",
    "traceresponse": "00-cf9f7653a99b834098a1c1d34eef275e-517ceb27c38d0447-01"
=======
    "date": "Thu, 31 Mar 2022 17:40:31 GMT",
    "etag": "W/\"8d15dbd4-e1f6-4bdf-b2a7-73a9073d5469\"",
    "strict-transport-security": "max-age=2592000",
    "traceresponse": "00-643dce1bdae44448ad0cef4dbef7d07a-8b6be01c7b5a5242-01"
>>>>>>> 4c7bd6e9
   }
  },
  {
   "method": "GET",
   "url": "https://AZURE_DIGITALTWINS_URL.api.wcus.digitaltwins.azure.net/digitaltwins/DTComponentTestsTempTwin/components/Component1",
   "query": {
<<<<<<< HEAD
    "api-version": "2022-05-31"
   },
   "requestBody": null,
   "status": 200,
   "response": "{\"ComponentProp1\":\"value1\",\"$metadata\":{\"$lastUpdateTime\":\"2022-05-26T10:31:30.2034727Z\",\"ComponentProp1\":{\"lastUpdateTime\":\"2022-05-26T10:31:30.2034727Z\"}}}",
=======
    "api-version": "2021-06-30-preview"
   },
   "requestBody": null,
   "status": 200,
   "response": "{\"ComponentProp1\":\"value1\",\"$metadata\":{\"ComponentProp1\":{\"lastUpdateTime\":\"2022-03-31T17:40:32.8099343Z\"}}}",
>>>>>>> 4c7bd6e9
   "responseHeaders": {
    "content-length": "157",
    "content-type": "application/json; charset=utf-8",
<<<<<<< HEAD
    "date": "Thu, 26 May 2022 10:31:29 GMT",
    "etag": "W/\"b46ff9bd-6036-49ab-92fc-e00a4e438572\"",
    "strict-transport-security": "max-age=2592000",
    "traceresponse": "00-fdc3de95d7b7414faf7b446742519d55-71ffe2f8054f9f4f-01"
=======
    "date": "Thu, 31 Mar 2022 17:40:32 GMT",
    "etag": "W/\"8d15dbd4-e1f6-4bdf-b2a7-73a9073d5469\"",
    "strict-transport-security": "max-age=2592000",
    "traceresponse": "00-bea1f2446325c64b9c274b6fbf3b48b7-47e92473b118f34f-01"
>>>>>>> 4c7bd6e9
   }
  },
  {
   "method": "DELETE",
   "url": "https://AZURE_DIGITALTWINS_URL.api.wcus.digitaltwins.azure.net/digitaltwins/DTComponentTestsTempTwin",
   "query": {
<<<<<<< HEAD
    "api-version": "2022-05-31"
=======
    "api-version": "2021-06-30-preview"
>>>>>>> 4c7bd6e9
   },
   "requestBody": null,
   "status": 204,
   "response": "",
   "responseHeaders": {
    "content-length": "0",
<<<<<<< HEAD
    "date": "Thu, 26 May 2022 10:31:29 GMT",
    "strict-transport-security": "max-age=2592000",
    "traceresponse": "00-4c1a6fac5cd17c4dae8b85047e6dff08-279d907a80c2d545-01"
=======
    "date": "Thu, 31 Mar 2022 17:40:32 GMT",
    "strict-transport-security": "max-age=2592000",
    "traceresponse": "00-90858884a6c1b24d8d6115f66b3c65c5-e5c5f1b09cc75247-01"
>>>>>>> 4c7bd6e9
   }
  },
  {
   "method": "DELETE",
   "url": "https://AZURE_DIGITALTWINS_URL.api.wcus.digitaltwins.azure.net/models/dtmi%3Asamples%3ADTComponentTestsModel%3B1",
   "query": {
<<<<<<< HEAD
    "api-version": "2022-05-31"
=======
    "api-version": "2021-06-30-preview"
>>>>>>> 4c7bd6e9
   },
   "requestBody": null,
   "status": 204,
   "response": "",
   "responseHeaders": {
    "content-length": "0",
<<<<<<< HEAD
    "date": "Thu, 26 May 2022 10:31:29 GMT",
    "mise-correlation-id": "590342e6-0064-4f33-8797-c4991d89a68f",
    "strict-transport-security": "max-age=2592000",
    "traceresponse": "00-3ea14dd48c8fbe41bbf3d6d9df5f3438-f93dc17b2807ba4b-01"
=======
    "date": "Thu, 31 Mar 2022 17:40:32 GMT",
    "strict-transport-security": "max-age=2592000",
    "traceresponse": "00-701ca9c92d1b984d9457274f24bf7b23-51248b46d6365d4c-01"
>>>>>>> 4c7bd6e9
   }
  },
  {
   "method": "DELETE",
   "url": "https://AZURE_DIGITALTWINS_URL.api.wcus.digitaltwins.azure.net/models/dtmi%3Asamples%3ADTComponentTestsComponent%3B1",
   "query": {
<<<<<<< HEAD
    "api-version": "2022-05-31"
=======
    "api-version": "2021-06-30-preview"
>>>>>>> 4c7bd6e9
   },
   "requestBody": null,
   "status": 204,
   "response": "",
   "responseHeaders": {
    "content-length": "0",
<<<<<<< HEAD
    "date": "Thu, 26 May 2022 10:31:29 GMT",
    "mise-correlation-id": "13fc6a7c-2eb2-4387-bb38-847c12e28e7b",
    "strict-transport-security": "max-age=2592000",
    "traceresponse": "00-eea3851744ef864d9e8cb96dc93f4545-7e679e1795c0f648-01"
=======
    "date": "Thu, 31 Mar 2022 17:40:32 GMT",
    "strict-transport-security": "max-age=2592000",
    "traceresponse": "00-50923d57c37c3c4397d4f3abb4b517e3-ff6066edd6eef746-01"
>>>>>>> 4c7bd6e9
   }
  }
 ],
 "uniqueTestInfo": {
  "uniqueName": {},
  "newDate": {}
 },
<<<<<<< HEAD
 "hash": "20f2ce30cae4efbe159ca4d7818664e2"
=======
 "hash": "ef08b463822fa991c8b3ed2da9372467"
>>>>>>> 4c7bd6e9
}<|MERGE_RESOLUTION|>--- conflicted
+++ resolved
@@ -4,11 +4,7 @@
    "method": "DELETE",
    "url": "https://AZURE_DIGITALTWINS_URL.api.wcus.digitaltwins.azure.net/models/dtmi%3Asamples%3ADTComponentTestsModel%3B1",
    "query": {
-<<<<<<< HEAD
     "api-version": "2022-05-31"
-=======
-    "api-version": "2021-06-30-preview"
->>>>>>> 4c7bd6e9
    },
    "requestBody": null,
    "status": 404,
@@ -16,27 +12,17 @@
    "responseHeaders": {
     "content-length": "221",
     "content-type": "application/json; charset=utf-8",
-<<<<<<< HEAD
-    "date": "Thu, 26 May 2022 10:31:29 GMT",
-    "mise-correlation-id": "bed45266-974a-450b-8e46-a10c69e3fe23",
+    "date": "Tue, 28 Jun 2022 18:50:34 GMT",
+    "mise-correlation-id": "48d88ac5-3d7b-423f-b13a-8fecfd5db535",
     "strict-transport-security": "max-age=2592000",
-    "traceresponse": "00-458366783ccf2544b540299d9beea461-399328f601cab942-01"
-=======
-    "date": "Thu, 31 Mar 2022 17:40:31 GMT",
-    "strict-transport-security": "max-age=2592000",
-    "traceresponse": "00-6d2cc00af65b3c408cb6c928b9edd217-1f031272a5a28243-01"
->>>>>>> 4c7bd6e9
+    "traceresponse": "00-30c1e3a3fbcd6929c3feedfe712e109c-8ecab1a5bb597bac-01"
    }
   },
   {
    "method": "DELETE",
    "url": "https://AZURE_DIGITALTWINS_URL.api.wcus.digitaltwins.azure.net/models/dtmi%3Asamples%3ADTComponentTestsComponent%3B1",
    "query": {
-<<<<<<< HEAD
     "api-version": "2022-05-31"
-=======
-    "api-version": "2021-06-30-preview"
->>>>>>> 4c7bd6e9
    },
    "requestBody": null,
    "status": 404,
@@ -44,59 +30,35 @@
    "responseHeaders": {
     "content-length": "225",
     "content-type": "application/json; charset=utf-8",
-<<<<<<< HEAD
-    "date": "Thu, 26 May 2022 10:31:29 GMT",
-    "mise-correlation-id": "ca0f7f4b-11e9-4543-9430-c1ca31a84d80",
+    "date": "Tue, 28 Jun 2022 18:50:34 GMT",
+    "mise-correlation-id": "553a9022-a586-4c5b-b929-c09d08f40874",
     "strict-transport-security": "max-age=2592000",
-    "traceresponse": "00-53238509026d8443ac4827d99b0019ac-8aa9662d47e2d94b-01"
-=======
-    "date": "Thu, 31 Mar 2022 17:40:31 GMT",
-    "strict-transport-security": "max-age=2592000",
-    "traceresponse": "00-6920e264c1377d44b30df43caec74474-c3bee414a4470147-01"
->>>>>>> 4c7bd6e9
+    "traceresponse": "00-1307a489f81298c8fe3e236ccea8d959-cde08b0347f4f202-01"
    }
   },
   {
    "method": "POST",
    "url": "https://AZURE_DIGITALTWINS_URL.api.wcus.digitaltwins.azure.net/models",
    "query": {
-<<<<<<< HEAD
     "api-version": "2022-05-31"
    },
    "requestBody": "[{\"@id\":\"dtmi:samples:DTComponentTestsComponent;1\",\"@type\":\"Interface\",\"@context\":\"dtmi:dtdl:context;2\",\"displayName\":\"Component1\",\"contents\":[{\"@type\":\"Property\",\"name\":\"ComponentProp1\",\"schema\":\"string\"},{\"@type\":\"Telemetry\",\"name\":\"ComponentTelemetry1\",\"schema\":\"integer\"}]},{\"@id\":\"dtmi:samples:DTComponentTestsModel;1\",\"@type\":\"Interface\",\"@context\":\"dtmi:dtdl:context;2\",\"displayName\":\"TempModel\",\"contents\":[{\"@type\":\"Property\",\"name\":\"Prop1\",\"schema\":\"string\"},{\"@type\":\"Component\",\"name\":\"Component1\",\"schema\":\"dtmi:samples:DTComponentTestsComponent;1\"},{\"@type\":\"Telemetry\",\"name\":\"Telemetry1\",\"schema\":\"integer\"}]}]",
    "status": 201,
-   "response": "[{\"id\":\"dtmi:samples:DTComponentTestsComponent;1\",\"description\":{},\"displayName\":{\"en-US\":\"Component1\"},\"decommissioned\":false,\"uploadTime\":\"2022-05-26T10:31:30.0856003+00:00\"},{\"id\":\"dtmi:samples:DTComponentTestsModel;1\",\"description\":{},\"displayName\":{\"en-US\":\"TempModel\"},\"decommissioned\":false,\"uploadTime\":\"2022-05-26T10:31:30.0856225+00:00\"}]",
-=======
-    "api-version": "2021-06-30-preview"
-   },
-   "requestBody": "[{\"@id\":\"dtmi:samples:DTComponentTestsComponent;1\",\"@type\":\"Interface\",\"@context\":\"dtmi:dtdl:context;2\",\"displayName\":\"Component1\",\"contents\":[{\"@type\":\"Property\",\"name\":\"ComponentProp1\",\"schema\":\"string\"},{\"@type\":\"Telemetry\",\"name\":\"ComponentTelemetry1\",\"schema\":\"integer\"}]},{\"@id\":\"dtmi:samples:DTComponentTestsModel;1\",\"@type\":\"Interface\",\"@context\":\"dtmi:dtdl:context;2\",\"displayName\":\"TempModel\",\"contents\":[{\"@type\":\"Property\",\"name\":\"Prop1\",\"schema\":\"string\"},{\"@type\":\"Component\",\"name\":\"Component1\",\"schema\":\"dtmi:samples:DTComponentTestsComponent;1\"},{\"@type\":\"Telemetry\",\"name\":\"Telemetry1\",\"schema\":\"integer\"}]}]",
-   "status": 201,
-   "response": "[{\"id\":\"dtmi:samples:DTComponentTestsComponent;1\",\"description\":{},\"displayName\":{\"en\":\"Component1\"},\"decommissioned\":false,\"uploadTime\":\"2022-03-31T17:40:32.5700532+00:00\"},{\"id\":\"dtmi:samples:DTComponentTestsModel;1\",\"description\":{},\"displayName\":{\"en\":\"TempModel\"},\"decommissioned\":false,\"uploadTime\":\"2022-03-31T17:40:32.5700834+00:00\"}]",
->>>>>>> 4c7bd6e9
+   "response": "[{\"id\":\"dtmi:samples:DTComponentTestsComponent;1\",\"description\":{},\"displayName\":{\"en\":\"Component1\"},\"decommissioned\":false,\"uploadTime\":\"2022-06-28T18:50:35.6642785+00:00\"},{\"id\":\"dtmi:samples:DTComponentTestsModel;1\",\"description\":{},\"displayName\":{\"en\":\"TempModel\"},\"decommissioned\":false,\"uploadTime\":\"2022-06-28T18:50:35.6643041+00:00\"}]",
    "responseHeaders": {
-    "content-length": "348",
+    "content-length": "342",
     "content-type": "application/json; charset=utf-8",
-<<<<<<< HEAD
-    "date": "Thu, 26 May 2022 10:31:29 GMT",
-    "mise-correlation-id": "8f7d0f3c-fc2f-4046-845e-3376b6b7017f",
+    "date": "Tue, 28 Jun 2022 18:50:34 GMT",
+    "mise-correlation-id": "b3e55511-fcea-452a-99a0-9cb4438381ee",
     "strict-transport-security": "max-age=2592000",
-    "traceresponse": "00-5b36079abfe87d4f81ee3365fbb64bf8-beb1dbae9bf27440-01"
-=======
-    "date": "Thu, 31 Mar 2022 17:40:31 GMT",
-    "strict-transport-security": "max-age=2592000",
-    "traceresponse": "00-85908dd188d459409d8dadb4554bb3e6-1ad1a26f113ee345-01"
->>>>>>> 4c7bd6e9
+    "traceresponse": "00-ce94c55d3bdde3f8fc1f307184b1f905-9bcb5e91b826d8b4-01"
    }
   },
   {
    "method": "DELETE",
    "url": "https://AZURE_DIGITALTWINS_URL.api.wcus.digitaltwins.azure.net/digitaltwins/DTComponentTestsTempTwin",
    "query": {
-<<<<<<< HEAD
     "api-version": "2022-05-31"
-=======
-    "api-version": "2021-06-30-preview"
->>>>>>> 4c7bd6e9
    },
    "requestBody": null,
    "status": 404,
@@ -104,161 +66,95 @@
    "responseHeaders": {
     "content-length": "278",
     "content-type": "application/json; charset=utf-8",
-<<<<<<< HEAD
-    "date": "Thu, 26 May 2022 10:31:29 GMT",
+    "date": "Tue, 28 Jun 2022 18:50:34 GMT",
     "strict-transport-security": "max-age=2592000",
-    "traceresponse": "00-889c9e6ade57ba4cb7b1fb52c2b4445e-db15fb7b45cc7840-01"
-=======
-    "date": "Thu, 31 Mar 2022 17:40:31 GMT",
-    "strict-transport-security": "max-age=2592000",
-    "traceresponse": "00-cb7a85c05f3e3240b3fb82c50370cdc5-6a74b4293ca9a94d-01"
->>>>>>> 4c7bd6e9
+    "traceresponse": "00-5bc4b8b2a27d0b42ae44397016d57b03-fab9981bea3a924f-01"
    }
   },
   {
    "method": "PUT",
    "url": "https://AZURE_DIGITALTWINS_URL.api.wcus.digitaltwins.azure.net/digitaltwins/DTComponentTestsTempTwin",
    "query": {
-<<<<<<< HEAD
     "api-version": "2022-05-31"
    },
    "requestBody": "{\"$metadata\":{\"$model\":\"dtmi:samples:DTComponentTestsModel;1\"},\"Prop1\":\"value\",\"Component1\":{\"$metadata\":{},\"ComponentProp1\":\"value1\"}}",
    "status": 200,
-   "response": "{\"$dtId\":\"DTComponentTestsTempTwin\",\"$etag\":\"W/\\\"b46ff9bd-6036-49ab-92fc-e00a4e438572\\\"\",\"Prop1\":\"value\",\"Component1\":{\"ComponentProp1\":\"value1\",\"$metadata\":{\"$lastUpdateTime\":\"2022-05-26T10:31:30.2034727Z\",\"ComponentProp1\":{\"lastUpdateTime\":\"2022-05-26T10:31:30.2034727Z\"}}},\"$metadata\":{\"$model\":\"dtmi:samples:DTComponentTestsModel;1\",\"$lastUpdateTime\":\"2022-05-26T10:31:30.2034727Z\",\"Prop1\":{\"lastUpdateTime\":\"2022-05-26T10:31:30.2034727Z\"}}}",
-=======
-    "api-version": "2021-06-30-preview"
-   },
-   "requestBody": "{\"$metadata\":{\"$model\":\"dtmi:samples:DTComponentTestsModel;1\"},\"Prop1\":\"value\",\"Component1\":{\"$metadata\":{},\"ComponentProp1\":\"value1\"}}",
-   "status": 200,
-   "response": "{\"$dtId\":\"DTComponentTestsTempTwin\",\"$etag\":\"W/\\\"8d15dbd4-e1f6-4bdf-b2a7-73a9073d5469\\\"\",\"Prop1\":\"value\",\"Component1\":{\"ComponentProp1\":\"value1\",\"$metadata\":{\"ComponentProp1\":{\"lastUpdateTime\":\"2022-03-31T17:40:32.8099343Z\"}}},\"$metadata\":{\"$model\":\"dtmi:samples:DTComponentTestsModel;1\",\"Prop1\":{\"lastUpdateTime\":\"2022-03-31T17:40:32.8099343Z\"}}}",
->>>>>>> 4c7bd6e9
+   "response": "{\"$dtId\":\"DTComponentTestsTempTwin\",\"$etag\":\"W/\\\"2febb433-6149-48e4-ab4a-48c2df69c58e\\\"\",\"Prop1\":\"value\",\"Component1\":{\"ComponentProp1\":\"value1\",\"$metadata\":{\"$lastUpdateTime\":\"2022-06-28T18:50:35.8488770Z\",\"ComponentProp1\":{\"lastUpdateTime\":\"2022-06-28T18:50:35.8488770Z\"}}},\"$metadata\":{\"$model\":\"dtmi:samples:DTComponentTestsModel;1\",\"$lastUpdateTime\":\"2022-06-28T18:50:35.8488770Z\",\"Prop1\":{\"lastUpdateTime\":\"2022-06-28T18:50:35.8488770Z\"}}}",
    "responseHeaders": {
     "content-length": "445",
     "content-type": "application/json; charset=utf-8",
-<<<<<<< HEAD
-    "date": "Thu, 26 May 2022 10:31:29 GMT",
-    "etag": "W/\"b46ff9bd-6036-49ab-92fc-e00a4e438572\"",
+    "date": "Tue, 28 Jun 2022 18:50:35 GMT",
+    "etag": "W/\"2febb433-6149-48e4-ab4a-48c2df69c58e\"",
     "strict-transport-security": "max-age=2592000",
-    "traceresponse": "00-cf9f7653a99b834098a1c1d34eef275e-517ceb27c38d0447-01"
-=======
-    "date": "Thu, 31 Mar 2022 17:40:31 GMT",
-    "etag": "W/\"8d15dbd4-e1f6-4bdf-b2a7-73a9073d5469\"",
-    "strict-transport-security": "max-age=2592000",
-    "traceresponse": "00-643dce1bdae44448ad0cef4dbef7d07a-8b6be01c7b5a5242-01"
->>>>>>> 4c7bd6e9
+    "traceresponse": "00-88b5da18a3dbb24bbe7eaab1307541ac-712f5a05b56f0247-01"
    }
   },
   {
    "method": "GET",
    "url": "https://AZURE_DIGITALTWINS_URL.api.wcus.digitaltwins.azure.net/digitaltwins/DTComponentTestsTempTwin/components/Component1",
    "query": {
-<<<<<<< HEAD
     "api-version": "2022-05-31"
    },
    "requestBody": null,
    "status": 200,
-   "response": "{\"ComponentProp1\":\"value1\",\"$metadata\":{\"$lastUpdateTime\":\"2022-05-26T10:31:30.2034727Z\",\"ComponentProp1\":{\"lastUpdateTime\":\"2022-05-26T10:31:30.2034727Z\"}}}",
-=======
-    "api-version": "2021-06-30-preview"
-   },
-   "requestBody": null,
-   "status": 200,
-   "response": "{\"ComponentProp1\":\"value1\",\"$metadata\":{\"ComponentProp1\":{\"lastUpdateTime\":\"2022-03-31T17:40:32.8099343Z\"}}}",
->>>>>>> 4c7bd6e9
+   "response": "{\"ComponentProp1\":\"value1\",\"$metadata\":{\"$lastUpdateTime\":\"2022-06-28T18:50:35.8488770Z\",\"ComponentProp1\":{\"lastUpdateTime\":\"2022-06-28T18:50:35.8488770Z\"}}}",
    "responseHeaders": {
     "content-length": "157",
     "content-type": "application/json; charset=utf-8",
-<<<<<<< HEAD
-    "date": "Thu, 26 May 2022 10:31:29 GMT",
-    "etag": "W/\"b46ff9bd-6036-49ab-92fc-e00a4e438572\"",
+    "date": "Tue, 28 Jun 2022 18:50:35 GMT",
+    "etag": "W/\"2febb433-6149-48e4-ab4a-48c2df69c58e\"",
     "strict-transport-security": "max-age=2592000",
-    "traceresponse": "00-fdc3de95d7b7414faf7b446742519d55-71ffe2f8054f9f4f-01"
-=======
-    "date": "Thu, 31 Mar 2022 17:40:32 GMT",
-    "etag": "W/\"8d15dbd4-e1f6-4bdf-b2a7-73a9073d5469\"",
-    "strict-transport-security": "max-age=2592000",
-    "traceresponse": "00-bea1f2446325c64b9c274b6fbf3b48b7-47e92473b118f34f-01"
->>>>>>> 4c7bd6e9
+    "traceresponse": "00-2225764bf2de7f4785427f8af5c5fb96-602da2301e146d40-01"
    }
   },
   {
    "method": "DELETE",
    "url": "https://AZURE_DIGITALTWINS_URL.api.wcus.digitaltwins.azure.net/digitaltwins/DTComponentTestsTempTwin",
    "query": {
-<<<<<<< HEAD
     "api-version": "2022-05-31"
-=======
-    "api-version": "2021-06-30-preview"
->>>>>>> 4c7bd6e9
    },
    "requestBody": null,
    "status": 204,
    "response": "",
    "responseHeaders": {
     "content-length": "0",
-<<<<<<< HEAD
-    "date": "Thu, 26 May 2022 10:31:29 GMT",
+    "date": "Tue, 28 Jun 2022 18:50:35 GMT",
     "strict-transport-security": "max-age=2592000",
-    "traceresponse": "00-4c1a6fac5cd17c4dae8b85047e6dff08-279d907a80c2d545-01"
-=======
-    "date": "Thu, 31 Mar 2022 17:40:32 GMT",
-    "strict-transport-security": "max-age=2592000",
-    "traceresponse": "00-90858884a6c1b24d8d6115f66b3c65c5-e5c5f1b09cc75247-01"
->>>>>>> 4c7bd6e9
+    "traceresponse": "00-385fda8d92ca7c4490fd45f48d229c57-aa1f43e7f01a4041-01"
    }
   },
   {
    "method": "DELETE",
    "url": "https://AZURE_DIGITALTWINS_URL.api.wcus.digitaltwins.azure.net/models/dtmi%3Asamples%3ADTComponentTestsModel%3B1",
    "query": {
-<<<<<<< HEAD
     "api-version": "2022-05-31"
-=======
-    "api-version": "2021-06-30-preview"
->>>>>>> 4c7bd6e9
    },
    "requestBody": null,
    "status": 204,
    "response": "",
    "responseHeaders": {
     "content-length": "0",
-<<<<<<< HEAD
-    "date": "Thu, 26 May 2022 10:31:29 GMT",
-    "mise-correlation-id": "590342e6-0064-4f33-8797-c4991d89a68f",
+    "date": "Tue, 28 Jun 2022 18:50:35 GMT",
+    "mise-correlation-id": "6c3e9f5a-3279-4c22-97d0-8d50c1137fd4",
     "strict-transport-security": "max-age=2592000",
-    "traceresponse": "00-3ea14dd48c8fbe41bbf3d6d9df5f3438-f93dc17b2807ba4b-01"
-=======
-    "date": "Thu, 31 Mar 2022 17:40:32 GMT",
-    "strict-transport-security": "max-age=2592000",
-    "traceresponse": "00-701ca9c92d1b984d9457274f24bf7b23-51248b46d6365d4c-01"
->>>>>>> 4c7bd6e9
+    "traceresponse": "00-8730bbe09361476019425e25afb4a1c4-43e7096987c1be41-01"
    }
   },
   {
    "method": "DELETE",
    "url": "https://AZURE_DIGITALTWINS_URL.api.wcus.digitaltwins.azure.net/models/dtmi%3Asamples%3ADTComponentTestsComponent%3B1",
    "query": {
-<<<<<<< HEAD
     "api-version": "2022-05-31"
-=======
-    "api-version": "2021-06-30-preview"
->>>>>>> 4c7bd6e9
    },
    "requestBody": null,
    "status": 204,
    "response": "",
    "responseHeaders": {
     "content-length": "0",
-<<<<<<< HEAD
-    "date": "Thu, 26 May 2022 10:31:29 GMT",
-    "mise-correlation-id": "13fc6a7c-2eb2-4387-bb38-847c12e28e7b",
+    "date": "Tue, 28 Jun 2022 18:50:35 GMT",
+    "mise-correlation-id": "c91eb357-5201-40b6-8b8e-28e284a6873f",
     "strict-transport-security": "max-age=2592000",
-    "traceresponse": "00-eea3851744ef864d9e8cb96dc93f4545-7e679e1795c0f648-01"
-=======
-    "date": "Thu, 31 Mar 2022 17:40:32 GMT",
-    "strict-transport-security": "max-age=2592000",
-    "traceresponse": "00-50923d57c37c3c4397d4f3abb4b517e3-ff6066edd6eef746-01"
->>>>>>> 4c7bd6e9
+    "traceresponse": "00-e0cbc4261723b1543c2ae260f8dae5d8-b4f349bdfe534e32-01"
    }
   }
  ],
@@ -266,9 +162,5 @@
   "uniqueName": {},
   "newDate": {}
  },
-<<<<<<< HEAD
- "hash": "20f2ce30cae4efbe159ca4d7818664e2"
-=======
  "hash": "ef08b463822fa991c8b3ed2da9372467"
->>>>>>> 4c7bd6e9
 }