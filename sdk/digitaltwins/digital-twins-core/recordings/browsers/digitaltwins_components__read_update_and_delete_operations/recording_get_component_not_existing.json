--- conflicted
+++ resolved
@@ -4,11 +4,7 @@
    "method": "DELETE",
    "url": "https://AZURE_DIGITALTWINS_URL.api.wcus.digitaltwins.azure.net/models/dtmi%3Asamples%3ADTComponentTestsModel%3B1",
    "query": {
-<<<<<<< HEAD
     "api-version": "2022-05-31"
-=======
-    "api-version": "2021-06-30-preview"
->>>>>>> 4c7bd6e9
    },
    "requestBody": null,
    "status": 404,
@@ -16,27 +12,17 @@
    "responseHeaders": {
     "content-length": "221",
     "content-type": "application/json; charset=utf-8",
-<<<<<<< HEAD
-    "date": "Thu, 26 May 2022 10:31:28 GMT",
-    "mise-correlation-id": "7585b27d-8b82-4d55-8972-000ef2ca7579",
+    "date": "Tue, 28 Jun 2022 18:50:33 GMT",
+    "mise-correlation-id": "8bd4a17f-dd85-41cc-b876-91886429328f",
     "strict-transport-security": "max-age=2592000",
-    "traceresponse": "00-785a4eec80621b4483b6c0cfa80ee1be-5594184a2fc28945-01"
-=======
-    "date": "Thu, 31 Mar 2022 17:40:29 GMT",
-    "strict-transport-security": "max-age=2592000",
-    "traceresponse": "00-1ad42d0a584cf24fb5b52a097bcddb8f-51dbecd07bfc634a-01"
->>>>>>> 4c7bd6e9
+    "traceresponse": "00-bd29ac89757eadc098237435694dd5b4-30044f8cf1479ea3-01"
    }
   },
   {
    "method": "DELETE",
    "url": "https://AZURE_DIGITALTWINS_URL.api.wcus.digitaltwins.azure.net/models/dtmi%3Asamples%3ADTComponentTestsComponent%3B1",
    "query": {
-<<<<<<< HEAD
     "api-version": "2022-05-31"
-=======
-    "api-version": "2021-06-30-preview"
->>>>>>> 4c7bd6e9
    },
    "requestBody": null,
    "status": 404,
@@ -44,59 +30,35 @@
    "responseHeaders": {
     "content-length": "225",
     "content-type": "application/json; charset=utf-8",
-<<<<<<< HEAD
-    "date": "Thu, 26 May 2022 10:31:28 GMT",
-    "mise-correlation-id": "2a8f4db8-ad34-47b2-adc3-d8e5cda38308",
+    "date": "Tue, 28 Jun 2022 18:50:33 GMT",
+    "mise-correlation-id": "c94437d9-3602-4402-872f-7a63a1c960d6",
     "strict-transport-security": "max-age=2592000",
-    "traceresponse": "00-2855876731e80b408118e6b6b7602659-5abf40b87dcb0b46-01"
-=======
-    "date": "Thu, 31 Mar 2022 17:40:29 GMT",
-    "strict-transport-security": "max-age=2592000",
-    "traceresponse": "00-ccef1aeb4fb4954cb002b4d501b43d3f-d41e6fa62e0caf4f-01"
->>>>>>> 4c7bd6e9
+    "traceresponse": "00-2af93a7c760374725f528fa2e98e3f42-d67b1bd13cdf1a51-01"
    }
   },
   {
    "method": "POST",
    "url": "https://AZURE_DIGITALTWINS_URL.api.wcus.digitaltwins.azure.net/models",
    "query": {
-<<<<<<< HEAD
     "api-version": "2022-05-31"
    },
    "requestBody": "[{\"@id\":\"dtmi:samples:DTComponentTestsComponent;1\",\"@type\":\"Interface\",\"@context\":\"dtmi:dtdl:context;2\",\"displayName\":\"Component1\",\"contents\":[{\"@type\":\"Property\",\"name\":\"ComponentProp1\",\"schema\":\"string\"},{\"@type\":\"Telemetry\",\"name\":\"ComponentTelemetry1\",\"schema\":\"integer\"}]},{\"@id\":\"dtmi:samples:DTComponentTestsModel;1\",\"@type\":\"Interface\",\"@context\":\"dtmi:dtdl:context;2\",\"displayName\":\"TempModel\",\"contents\":[{\"@type\":\"Property\",\"name\":\"Prop1\",\"schema\":\"string\"},{\"@type\":\"Component\",\"name\":\"Component1\",\"schema\":\"dtmi:samples:DTComponentTestsComponent;1\"},{\"@type\":\"Telemetry\",\"name\":\"Telemetry1\",\"schema\":\"integer\"}]}]",
    "status": 201,
-   "response": "[{\"id\":\"dtmi:samples:DTComponentTestsComponent;1\",\"description\":{},\"displayName\":{\"en-US\":\"Component1\"},\"decommissioned\":false,\"uploadTime\":\"2022-05-26T10:31:29.4917862+00:00\"},{\"id\":\"dtmi:samples:DTComponentTestsModel;1\",\"description\":{},\"displayName\":{\"en-US\":\"TempModel\"},\"decommissioned\":false,\"uploadTime\":\"2022-05-26T10:31:29.4918103+00:00\"}]",
+   "response": "[{\"id\":\"dtmi:samples:DTComponentTestsComponent;1\",\"description\":{},\"displayName\":{\"en\":\"Component1\"},\"decommissioned\":false,\"uploadTime\":\"2022-06-28T18:50:34.539173+00:00\"},{\"id\":\"dtmi:samples:DTComponentTestsModel;1\",\"description\":{},\"displayName\":{\"en\":\"TempModel\"},\"decommissioned\":false,\"uploadTime\":\"2022-06-28T18:50:34.5391976+00:00\"}]",
    "responseHeaders": {
-    "content-length": "348",
+    "content-length": "341",
     "content-type": "application/json; charset=utf-8",
-    "date": "Thu, 26 May 2022 10:31:28 GMT",
-    "mise-correlation-id": "ab16c019-a1cf-4f04-a5e1-a63a53f85767",
+    "date": "Tue, 28 Jun 2022 18:50:33 GMT",
+    "mise-correlation-id": "3405e2c1-2942-4dfb-ac89-b874c107c0ee",
     "strict-transport-security": "max-age=2592000",
-    "traceresponse": "00-4485278ce59fc442ac184334c79601b5-1943181b83c55e45-01"
-=======
-    "api-version": "2021-06-30-preview"
-   },
-   "requestBody": "[{\"@id\":\"dtmi:samples:DTComponentTestsComponent;1\",\"@type\":\"Interface\",\"@context\":\"dtmi:dtdl:context;2\",\"displayName\":\"Component1\",\"contents\":[{\"@type\":\"Property\",\"name\":\"ComponentProp1\",\"schema\":\"string\"},{\"@type\":\"Telemetry\",\"name\":\"ComponentTelemetry1\",\"schema\":\"integer\"}]},{\"@id\":\"dtmi:samples:DTComponentTestsModel;1\",\"@type\":\"Interface\",\"@context\":\"dtmi:dtdl:context;2\",\"displayName\":\"TempModel\",\"contents\":[{\"@type\":\"Property\",\"name\":\"Prop1\",\"schema\":\"string\"},{\"@type\":\"Component\",\"name\":\"Component1\",\"schema\":\"dtmi:samples:DTComponentTestsComponent;1\"},{\"@type\":\"Telemetry\",\"name\":\"Telemetry1\",\"schema\":\"integer\"}]}]",
-   "status": 201,
-   "response": "[{\"id\":\"dtmi:samples:DTComponentTestsComponent;1\",\"description\":{},\"displayName\":{\"en\":\"Component1\"},\"decommissioned\":false,\"uploadTime\":\"2022-03-31T17:40:30.8707314+00:00\"},{\"id\":\"dtmi:samples:DTComponentTestsModel;1\",\"description\":{},\"displayName\":{\"en\":\"TempModel\"},\"decommissioned\":false,\"uploadTime\":\"2022-03-31T17:40:30.8707604+00:00\"}]",
-   "responseHeaders": {
-    "content-length": "342",
-    "content-type": "application/json; charset=utf-8",
-    "date": "Thu, 31 Mar 2022 17:40:30 GMT",
-    "strict-transport-security": "max-age=2592000",
-    "traceresponse": "00-5d2908421b68004b9f54ec6408845348-3c3287e5f5cd684a-01"
->>>>>>> 4c7bd6e9
+    "traceresponse": "00-cbb9fef18cab1e4e537f132ed03c23f2-e68dc0829eee6bdc-01"
    }
   },
   {
    "method": "DELETE",
    "url": "https://AZURE_DIGITALTWINS_URL.api.wcus.digitaltwins.azure.net/digitaltwins/DTComponentTestsTempTwin",
    "query": {
-<<<<<<< HEAD
     "api-version": "2022-05-31"
-=======
-    "api-version": "2021-06-30-preview"
->>>>>>> 4c7bd6e9
    },
    "requestBody": null,
    "status": 404,
@@ -104,59 +66,34 @@
    "responseHeaders": {
     "content-length": "278",
     "content-type": "application/json; charset=utf-8",
-<<<<<<< HEAD
-    "date": "Thu, 26 May 2022 10:31:28 GMT",
+    "date": "Tue, 28 Jun 2022 18:50:34 GMT",
     "strict-transport-security": "max-age=2592000",
-    "traceresponse": "00-81e7008f00503241a5d14b97b15d490f-796ac44fff598248-01"
-=======
-    "date": "Thu, 31 Mar 2022 17:40:30 GMT",
-    "strict-transport-security": "max-age=2592000",
-    "traceresponse": "00-9d14e1c6ead89e4d88545b835d6b8259-2092a2af2dfdae4e-01"
->>>>>>> 4c7bd6e9
+    "traceresponse": "00-c4095e72b46f0d4c873e1eb17e6b08d6-1c1436c11339b341-01"
    }
   },
   {
    "method": "PUT",
    "url": "https://AZURE_DIGITALTWINS_URL.api.wcus.digitaltwins.azure.net/digitaltwins/DTComponentTestsTempTwin",
    "query": {
-<<<<<<< HEAD
     "api-version": "2022-05-31"
    },
    "requestBody": "{\"$metadata\":{\"$model\":\"dtmi:samples:DTComponentTestsModel;1\"},\"Prop1\":\"value\",\"Component1\":{\"$metadata\":{},\"ComponentProp1\":\"value1\"}}",
    "status": 200,
-   "response": "{\"$dtId\":\"DTComponentTestsTempTwin\",\"$etag\":\"W/\\\"1e64b2a2-978f-4a75-86b7-b74d12d9687e\\\"\",\"Prop1\":\"value\",\"Component1\":{\"ComponentProp1\":\"value1\",\"$metadata\":{\"$lastUpdateTime\":\"2022-05-26T10:31:29.6002787Z\",\"ComponentProp1\":{\"lastUpdateTime\":\"2022-05-26T10:31:29.6002787Z\"}}},\"$metadata\":{\"$model\":\"dtmi:samples:DTComponentTestsModel;1\",\"$lastUpdateTime\":\"2022-05-26T10:31:29.6002787Z\",\"Prop1\":{\"lastUpdateTime\":\"2022-05-26T10:31:29.6002787Z\"}}}",
-=======
-    "api-version": "2021-06-30-preview"
-   },
-   "requestBody": "{\"$metadata\":{\"$model\":\"dtmi:samples:DTComponentTestsModel;1\"},\"Prop1\":\"value\",\"Component1\":{\"$metadata\":{},\"ComponentProp1\":\"value1\"}}",
-   "status": 200,
-   "response": "{\"$dtId\":\"DTComponentTestsTempTwin\",\"$etag\":\"W/\\\"5c2f12cc-6f1f-4c39-9e4b-e837d0f5ec70\\\"\",\"Prop1\":\"value\",\"Component1\":{\"ComponentProp1\":\"value1\",\"$metadata\":{\"ComponentProp1\":{\"lastUpdateTime\":\"2022-03-31T17:40:31.5695706Z\"}}},\"$metadata\":{\"$model\":\"dtmi:samples:DTComponentTestsModel;1\",\"Prop1\":{\"lastUpdateTime\":\"2022-03-31T17:40:31.5695706Z\"}}}",
->>>>>>> 4c7bd6e9
+   "response": "{\"$dtId\":\"DTComponentTestsTempTwin\",\"$etag\":\"W/\\\"58a53e3f-c077-470d-9822-c79075c26d65\\\"\",\"Prop1\":\"value\",\"Component1\":{\"ComponentProp1\":\"value1\",\"$metadata\":{\"$lastUpdateTime\":\"2022-06-28T18:50:34.9404595Z\",\"ComponentProp1\":{\"lastUpdateTime\":\"2022-06-28T18:50:34.9404595Z\"}}},\"$metadata\":{\"$model\":\"dtmi:samples:DTComponentTestsModel;1\",\"$lastUpdateTime\":\"2022-06-28T18:50:34.9404595Z\",\"Prop1\":{\"lastUpdateTime\":\"2022-06-28T18:50:34.9404595Z\"}}}",
    "responseHeaders": {
     "content-length": "445",
     "content-type": "application/json; charset=utf-8",
-<<<<<<< HEAD
-    "date": "Thu, 26 May 2022 10:31:28 GMT",
-    "etag": "W/\"1e64b2a2-978f-4a75-86b7-b74d12d9687e\"",
+    "date": "Tue, 28 Jun 2022 18:50:34 GMT",
+    "etag": "W/\"58a53e3f-c077-470d-9822-c79075c26d65\"",
     "strict-transport-security": "max-age=2592000",
-    "traceresponse": "00-bc39a0ceb1921241b844d8a43e34a18a-d9cb5676ad710e40-01"
-=======
-    "date": "Thu, 31 Mar 2022 17:40:30 GMT",
-    "etag": "W/\"5c2f12cc-6f1f-4c39-9e4b-e837d0f5ec70\"",
-    "strict-transport-security": "max-age=2592000",
-    "traceresponse": "00-06493faa868fcc46bcc4aa612b869b06-db0d93a7f3d7f64e-01"
->>>>>>> 4c7bd6e9
+    "traceresponse": "00-1e45a26c35b0ca47ba001d357b162306-ae03690525450f4f-01"
    }
   },
   {
    "method": "GET",
    "url": "https://AZURE_DIGITALTWINS_URL.api.wcus.digitaltwins.azure.net/digitaltwins/DTComponentTestsTempTwin/components/Component3",
    "query": {
-<<<<<<< HEAD
     "api-version": "2022-05-31"
-=======
-    "api-version": "2021-06-30-preview"
->>>>>>> 4c7bd6e9
    },
    "requestBody": null,
    "status": 404,
@@ -164,95 +101,59 @@
    "responseHeaders": {
     "content-length": "246",
     "content-type": "application/json; charset=utf-8",
-<<<<<<< HEAD
-    "date": "Thu, 26 May 2022 10:31:28 GMT",
+    "date": "Tue, 28 Jun 2022 18:50:34 GMT",
     "strict-transport-security": "max-age=2592000",
-    "traceresponse": "00-347aee5ca8a4b648aeeaf8cd47acc1ef-fa8c387e2d1c7748-01"
-=======
-    "date": "Thu, 31 Mar 2022 17:40:30 GMT",
-    "strict-transport-security": "max-age=2592000",
-    "traceresponse": "00-15e34f8595d409428895ae9172ae4d55-8096fb4cae6c0a40-01"
->>>>>>> 4c7bd6e9
+    "traceresponse": "00-7e401c1d0fe1fb469d68f775557e1ceb-f3405eea2aca8d4d-01"
    }
   },
   {
    "method": "DELETE",
    "url": "https://AZURE_DIGITALTWINS_URL.api.wcus.digitaltwins.azure.net/digitaltwins/DTComponentTestsTempTwin",
    "query": {
-<<<<<<< HEAD
     "api-version": "2022-05-31"
-=======
-    "api-version": "2021-06-30-preview"
->>>>>>> 4c7bd6e9
    },
    "requestBody": null,
    "status": 204,
    "response": "",
    "responseHeaders": {
     "content-length": "0",
-<<<<<<< HEAD
-    "date": "Thu, 26 May 2022 10:31:28 GMT",
+    "date": "Tue, 28 Jun 2022 18:50:34 GMT",
     "strict-transport-security": "max-age=2592000",
-    "traceresponse": "00-9695bf236f53414494698d73f6fa1a3d-68e404358c130d4e-01"
-=======
-    "date": "Thu, 31 Mar 2022 17:40:30 GMT",
-    "strict-transport-security": "max-age=2592000",
-    "traceresponse": "00-c310fcba77d66143920baf91f9193428-eb385a2f421f5642-01"
->>>>>>> 4c7bd6e9
+    "traceresponse": "00-22f50c4f4860f042b7d1506ccdd1a84f-1b48c30af0950745-01"
    }
   },
   {
    "method": "DELETE",
    "url": "https://AZURE_DIGITALTWINS_URL.api.wcus.digitaltwins.azure.net/models/dtmi%3Asamples%3ADTComponentTestsModel%3B1",
    "query": {
-<<<<<<< HEAD
     "api-version": "2022-05-31"
-=======
-    "api-version": "2021-06-30-preview"
->>>>>>> 4c7bd6e9
    },
    "requestBody": null,
    "status": 204,
    "response": "",
    "responseHeaders": {
     "content-length": "0",
-<<<<<<< HEAD
-    "date": "Thu, 26 May 2022 10:31:28 GMT",
-    "mise-correlation-id": "75dcf628-f3fc-453c-8ace-0dfff363679b",
+    "date": "Tue, 28 Jun 2022 18:50:34 GMT",
+    "mise-correlation-id": "ed3f03da-ef63-4d6a-a010-1f342b26775c",
     "strict-transport-security": "max-age=2592000",
-    "traceresponse": "00-4540bdc4c6a3f346aaf964e3b424150e-0bcd506a31334d4c-01"
-=======
-    "date": "Thu, 31 Mar 2022 17:40:31 GMT",
-    "strict-transport-security": "max-age=2592000",
-    "traceresponse": "00-5758f1678f992a4296e5ea16ef4518d2-dc8405d781d7d54e-01"
->>>>>>> 4c7bd6e9
+    "traceresponse": "00-b2583c062f82b7e91dddf949e1179a0a-3d2b2ba22d402330-01"
    }
   },
   {
    "method": "DELETE",
    "url": "https://AZURE_DIGITALTWINS_URL.api.wcus.digitaltwins.azure.net/models/dtmi%3Asamples%3ADTComponentTestsComponent%3B1",
    "query": {
-<<<<<<< HEAD
     "api-version": "2022-05-31"
-=======
-    "api-version": "2021-06-30-preview"
->>>>>>> 4c7bd6e9
    },
    "requestBody": null,
    "status": 204,
    "response": "",
    "responseHeaders": {
     "content-length": "0",
-<<<<<<< HEAD
-    "date": "Thu, 26 May 2022 10:31:29 GMT",
-    "mise-correlation-id": "8df6cccc-c2b5-4e44-a465-3f370e9fd681",
+    "date": "Tue, 28 Jun 2022 18:50:34 GMT",
+    "mise-correlation-id": "230fee51-db7a-48d8-beec-a8a6c1eacea1",
     "strict-transport-security": "max-age=2592000",
-    "traceresponse": "00-952d07c87504464b86a6666e1df9afc5-51fc816e50fe3849-01"
-=======
-    "date": "Thu, 31 Mar 2022 17:40:31 GMT",
-    "strict-transport-security": "max-age=2592000",
-    "traceresponse": "00-c7966705ae802342b5c49f654c055eed-5e6c6ed2ed763c42-01"
->>>>>>> 4c7bd6e9
+    "traceresponse": "00-b5f02dd932f94588a3e8b5907e83e24b-81de66a3f9bd5b07-01"
    }
   }
  ],
@@ -260,9 +161,5 @@
   "uniqueName": {},
   "newDate": {}
  },
-<<<<<<< HEAD
- "hash": "5b180da03ed04be6e47771fb4b10b12e"
-=======
  "hash": "a222658dff011bff6d5e435bf6f4acc6"
->>>>>>> 4c7bd6e9
 }