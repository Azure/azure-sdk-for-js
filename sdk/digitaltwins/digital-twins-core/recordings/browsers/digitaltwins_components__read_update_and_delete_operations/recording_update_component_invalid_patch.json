{
 "recordings": [
  {
   "method": "DELETE",
   "url": "https://AZURE_DIGITALTWINS_URL.api.wcus.digitaltwins.azure.net/models/dtmi%3Asamples%3ADTComponentTestsModel%3B1",
   "query": {
<<<<<<< HEAD
    "api-version": "2022-05-31"
=======
    "api-version": "2021-06-30-preview"
>>>>>>> 4c7bd6e9
   },
   "requestBody": null,
   "status": 404,
   "response": "{\"error\":{\"code\":\"ModelNotFound\",\"message\":\"There is no Model(s) available that matches the provided id(s) dtmi:samples:DTComponentTestsModel;1. Check that the Model ID provided is valid by doing a Model_List API call.\"}}",
   "responseHeaders": {
    "content-length": "221",
    "content-type": "application/json; charset=utf-8",
<<<<<<< HEAD
    "date": "Thu, 26 May 2022 10:31:32 GMT",
    "mise-correlation-id": "d1d687b1-dbbd-41d5-8d29-63eb4ebeaa79",
    "strict-transport-security": "max-age=2592000",
    "traceresponse": "00-306395e0182e854cab9c173d3e5e7e16-7f31be13d811764d-01"
=======
    "date": "Thu, 31 Mar 2022 17:40:39 GMT",
    "strict-transport-security": "max-age=2592000",
    "traceresponse": "00-ab8c3b32075b744db15414fc32aee554-7db0648cef99194f-01"
>>>>>>> 4c7bd6e9
   }
  },
  {
   "method": "DELETE",
   "url": "https://AZURE_DIGITALTWINS_URL.api.wcus.digitaltwins.azure.net/models/dtmi%3Asamples%3ADTComponentTestsComponent%3B1",
   "query": {
<<<<<<< HEAD
    "api-version": "2022-05-31"
=======
    "api-version": "2021-06-30-preview"
>>>>>>> 4c7bd6e9
   },
   "requestBody": null,
   "status": 404,
   "response": "{\"error\":{\"code\":\"ModelNotFound\",\"message\":\"There is no Model(s) available that matches the provided id(s) dtmi:samples:DTComponentTestsComponent;1. Check that the Model ID provided is valid by doing a Model_List API call.\"}}",
   "responseHeaders": {
    "content-length": "225",
    "content-type": "application/json; charset=utf-8",
<<<<<<< HEAD
    "date": "Thu, 26 May 2022 10:31:32 GMT",
    "mise-correlation-id": "e395c470-d409-4ddd-950e-fc65ac100bf2",
    "strict-transport-security": "max-age=2592000",
    "traceresponse": "00-d76df9194f921346adad693846503b15-5e60087bc10e924f-01"
=======
    "date": "Thu, 31 Mar 2022 17:40:39 GMT",
    "strict-transport-security": "max-age=2592000",
    "traceresponse": "00-54160665e52e1143b043ec0ccc4f6df2-bf1570ebc0b83848-01"
>>>>>>> 4c7bd6e9
   }
  },
  {
   "method": "POST",
   "url": "https://AZURE_DIGITALTWINS_URL.api.wcus.digitaltwins.azure.net/models",
   "query": {
<<<<<<< HEAD
    "api-version": "2022-05-31"
   },
   "requestBody": "[{\"@id\":\"dtmi:samples:DTComponentTestsComponent;1\",\"@type\":\"Interface\",\"@context\":\"dtmi:dtdl:context;2\",\"displayName\":\"Component1\",\"contents\":[{\"@type\":\"Property\",\"name\":\"ComponentProp1\",\"schema\":\"string\"},{\"@type\":\"Telemetry\",\"name\":\"ComponentTelemetry1\",\"schema\":\"integer\"}]},{\"@id\":\"dtmi:samples:DTComponentTestsModel;1\",\"@type\":\"Interface\",\"@context\":\"dtmi:dtdl:context;2\",\"displayName\":\"TempModel\",\"contents\":[{\"@type\":\"Property\",\"name\":\"Prop1\",\"schema\":\"string\"},{\"@type\":\"Component\",\"name\":\"Component1\",\"schema\":\"dtmi:samples:DTComponentTestsComponent;1\"},{\"@type\":\"Telemetry\",\"name\":\"Telemetry1\",\"schema\":\"integer\"}]}]",
   "status": 201,
   "response": "[{\"id\":\"dtmi:samples:DTComponentTestsComponent;1\",\"description\":{},\"displayName\":{\"en-US\":\"Component1\"},\"decommissioned\":false,\"uploadTime\":\"2022-05-26T10:31:33.5806203+00:00\"},{\"id\":\"dtmi:samples:DTComponentTestsModel;1\",\"description\":{},\"displayName\":{\"en-US\":\"TempModel\"},\"decommissioned\":false,\"uploadTime\":\"2022-05-26T10:31:33.5806425+00:00\"}]",
=======
    "api-version": "2021-06-30-preview"
   },
   "requestBody": "[{\"@id\":\"dtmi:samples:DTComponentTestsComponent;1\",\"@type\":\"Interface\",\"@context\":\"dtmi:dtdl:context;2\",\"displayName\":\"Component1\",\"contents\":[{\"@type\":\"Property\",\"name\":\"ComponentProp1\",\"schema\":\"string\"},{\"@type\":\"Telemetry\",\"name\":\"ComponentTelemetry1\",\"schema\":\"integer\"}]},{\"@id\":\"dtmi:samples:DTComponentTestsModel;1\",\"@type\":\"Interface\",\"@context\":\"dtmi:dtdl:context;2\",\"displayName\":\"TempModel\",\"contents\":[{\"@type\":\"Property\",\"name\":\"Prop1\",\"schema\":\"string\"},{\"@type\":\"Component\",\"name\":\"Component1\",\"schema\":\"dtmi:samples:DTComponentTestsComponent;1\"},{\"@type\":\"Telemetry\",\"name\":\"Telemetry1\",\"schema\":\"integer\"}]}]",
   "status": 201,
   "response": "[{\"id\":\"dtmi:samples:DTComponentTestsComponent;1\",\"description\":{},\"displayName\":{\"en\":\"Component1\"},\"decommissioned\":false,\"uploadTime\":\"2022-03-31T17:40:39.5411717+00:00\"},{\"id\":\"dtmi:samples:DTComponentTestsModel;1\",\"description\":{},\"displayName\":{\"en\":\"TempModel\"},\"decommissioned\":false,\"uploadTime\":\"2022-03-31T17:40:39.5411998+00:00\"}]",
>>>>>>> 4c7bd6e9
   "responseHeaders": {
    "content-length": "348",
    "content-type": "application/json; charset=utf-8",
<<<<<<< HEAD
    "date": "Thu, 26 May 2022 10:31:32 GMT",
    "mise-correlation-id": "afe9a388-607e-4c64-9fbd-4788697a369b",
    "strict-transport-security": "max-age=2592000",
    "traceresponse": "00-50c116785d7b6c44a3f8ac5e89a35974-28f35fc0d2b7c540-01"
=======
    "date": "Thu, 31 Mar 2022 17:40:39 GMT",
    "strict-transport-security": "max-age=2592000",
    "traceresponse": "00-7535bb91157a0e46b4098b67f919f88b-4ac2b2f26285264a-01"
>>>>>>> 4c7bd6e9
   }
  },
  {
   "method": "DELETE",
   "url": "https://AZURE_DIGITALTWINS_URL.api.wcus.digitaltwins.azure.net/digitaltwins/DTComponentTestsTempTwin",
   "query": {
<<<<<<< HEAD
    "api-version": "2022-05-31"
=======
    "api-version": "2021-06-30-preview"
>>>>>>> 4c7bd6e9
   },
   "requestBody": null,
   "status": 404,
   "response": "{\"error\":{\"code\":\"DigitalTwinNotFound\",\"message\":\"There is no digital twin instance that exists with the ID DTComponentTestsTempTwin. Please verify that the twin id is valid and ensure that the twin is not deleted. See section on querying the twins https://aka.ms/adtv2query.\"}}",
   "responseHeaders": {
    "content-length": "278",
    "content-type": "application/json; charset=utf-8",
<<<<<<< HEAD
    "date": "Thu, 26 May 2022 10:31:32 GMT",
    "strict-transport-security": "max-age=2592000",
    "traceresponse": "00-4a9c2547c590ee4cb3f7f48e63e6b027-dc89ab372e59bd44-01"
=======
    "date": "Thu, 31 Mar 2022 17:40:39 GMT",
    "strict-transport-security": "max-age=2592000",
    "traceresponse": "00-b71680ed6edea743a711493cfa1a2f5d-a223e0458382fa4e-01"
>>>>>>> 4c7bd6e9
   }
  },
  {
   "method": "PUT",
   "url": "https://AZURE_DIGITALTWINS_URL.api.wcus.digitaltwins.azure.net/digitaltwins/DTComponentTestsTempTwin",
   "query": {
<<<<<<< HEAD
    "api-version": "2022-05-31"
   },
   "requestBody": "{\"$metadata\":{\"$model\":\"dtmi:samples:DTComponentTestsModel;1\"},\"Prop1\":\"value\",\"Component1\":{\"$metadata\":{},\"ComponentProp1\":\"value1\"}}",
   "status": 200,
   "response": "{\"$dtId\":\"DTComponentTestsTempTwin\",\"$etag\":\"W/\\\"5c547ad4-131b-4dac-b820-f270c5febfc5\\\"\",\"Prop1\":\"value\",\"Component1\":{\"ComponentProp1\":\"value1\",\"$metadata\":{\"$lastUpdateTime\":\"2022-05-26T10:31:33.6888166Z\",\"ComponentProp1\":{\"lastUpdateTime\":\"2022-05-26T10:31:33.6888166Z\"}}},\"$metadata\":{\"$model\":\"dtmi:samples:DTComponentTestsModel;1\",\"$lastUpdateTime\":\"2022-05-26T10:31:33.6888166Z\",\"Prop1\":{\"lastUpdateTime\":\"2022-05-26T10:31:33.6888166Z\"}}}",
=======
    "api-version": "2021-06-30-preview"
   },
   "requestBody": "{\"$metadata\":{\"$model\":\"dtmi:samples:DTComponentTestsModel;1\"},\"Prop1\":\"value\",\"Component1\":{\"$metadata\":{},\"ComponentProp1\":\"value1\"}}",
   "status": 200,
   "response": "{\"$dtId\":\"DTComponentTestsTempTwin\",\"$etag\":\"W/\\\"f8f392be-bba0-4d14-8f7d-f83655d28243\\\"\",\"Prop1\":\"value\",\"Component1\":{\"ComponentProp1\":\"value1\",\"$metadata\":{\"ComponentProp1\":{\"lastUpdateTime\":\"2022-03-31T17:40:39.7714529Z\"}}},\"$metadata\":{\"$model\":\"dtmi:samples:DTComponentTestsModel;1\",\"Prop1\":{\"lastUpdateTime\":\"2022-03-31T17:40:39.7714529Z\"}}}",
>>>>>>> 4c7bd6e9
   "responseHeaders": {
    "content-length": "445",
    "content-type": "application/json; charset=utf-8",
<<<<<<< HEAD
    "date": "Thu, 26 May 2022 10:31:32 GMT",
    "etag": "W/\"5c547ad4-131b-4dac-b820-f270c5febfc5\"",
    "strict-transport-security": "max-age=2592000",
    "traceresponse": "00-a98ccd955ffaee449e8f2f4e3f59a341-ff6dc76ca4e60740-01"
=======
    "date": "Thu, 31 Mar 2022 17:40:39 GMT",
    "etag": "W/\"f8f392be-bba0-4d14-8f7d-f83655d28243\"",
    "strict-transport-security": "max-age=2592000",
    "traceresponse": "00-89d0b74138685e43919fb85673c3e351-116b875a8c66a042-01"
>>>>>>> 4c7bd6e9
   }
  },
  {
   "method": "PATCH",
   "url": "https://AZURE_DIGITALTWINS_URL.api.wcus.digitaltwins.azure.net/digitaltwins/DTComponentTestsTempTwin/components/Component1",
   "query": {
<<<<<<< HEAD
    "api-version": "2022-05-31"
=======
    "api-version": "2021-06-30-preview"
>>>>>>> 4c7bd6e9
   },
   "requestBody": "[{\"op\":\"move\",\"path\":\"/AverageTemperature\",\"value\":42}]",
   "status": 400,
   "response": "{\"error\":{\"code\":\"JsonPatchInvalid\",\"message\":\"Unsupported operation type move. Please provide a valid patch document. See section on update apis in the documentation https://aka.ms/adtv2twins.\"}}",
   "responseHeaders": {
    "content-length": "196",
    "content-type": "application/json; charset=utf-8",
<<<<<<< HEAD
    "date": "Thu, 26 May 2022 10:31:32 GMT",
    "strict-transport-security": "max-age=2592000",
    "traceresponse": "00-1b139d6958d1424ab863200892aeba3b-f4fd2d4dbdc0ec49-01"
=======
    "date": "Thu, 31 Mar 2022 17:40:39 GMT",
    "strict-transport-security": "max-age=2592000",
    "traceresponse": "00-894fd4812b8bda489d338426b8b41e48-ebba8836790a8042-01"
>>>>>>> 4c7bd6e9
   }
  },
  {
   "method": "DELETE",
   "url": "https://AZURE_DIGITALTWINS_URL.api.wcus.digitaltwins.azure.net/digitaltwins/DTComponentTestsTempTwin",
   "query": {
<<<<<<< HEAD
    "api-version": "2022-05-31"
=======
    "api-version": "2021-06-30-preview"
>>>>>>> 4c7bd6e9
   },
   "requestBody": null,
   "status": 204,
   "response": "",
   "responseHeaders": {
    "content-length": "0",
<<<<<<< HEAD
    "date": "Thu, 26 May 2022 10:31:32 GMT",
    "strict-transport-security": "max-age=2592000",
    "traceresponse": "00-8baf91aa01bc534ea41852c585f19e2d-9f81ebbdefd28848-01"
=======
    "date": "Thu, 31 Mar 2022 17:40:39 GMT",
    "strict-transport-security": "max-age=2592000",
    "traceresponse": "00-f16635730133b743a97e5070af4e7408-01cfc443e7d0e749-01"
>>>>>>> 4c7bd6e9
   }
  },
  {
   "method": "DELETE",
   "url": "https://AZURE_DIGITALTWINS_URL.api.wcus.digitaltwins.azure.net/models/dtmi%3Asamples%3ADTComponentTestsModel%3B1",
   "query": {
<<<<<<< HEAD
    "api-version": "2022-05-31"
=======
    "api-version": "2021-06-30-preview"
>>>>>>> 4c7bd6e9
   },
   "requestBody": null,
   "status": 204,
   "response": "",
   "responseHeaders": {
    "content-length": "0",
<<<<<<< HEAD
    "date": "Thu, 26 May 2022 10:31:32 GMT",
    "mise-correlation-id": "7c0e6b9f-1494-432c-8def-dc73710aaf88",
    "strict-transport-security": "max-age=2592000",
    "traceresponse": "00-2bdb93d19b6c7d498fccf8167ef4275f-1c5013c19f19ce45-01"
=======
    "date": "Thu, 31 Mar 2022 17:40:39 GMT",
    "strict-transport-security": "max-age=2592000",
    "traceresponse": "00-5e123252307ac74fa546b72b19caffd4-670134fbb474fc43-01"
>>>>>>> 4c7bd6e9
   }
  },
  {
   "method": "DELETE",
   "url": "https://AZURE_DIGITALTWINS_URL.api.wcus.digitaltwins.azure.net/models/dtmi%3Asamples%3ADTComponentTestsComponent%3B1",
   "query": {
<<<<<<< HEAD
    "api-version": "2022-05-31"
=======
    "api-version": "2021-06-30-preview"
>>>>>>> 4c7bd6e9
   },
   "requestBody": null,
   "status": 204,
   "response": "",
   "responseHeaders": {
    "content-length": "0",
<<<<<<< HEAD
    "date": "Thu, 26 May 2022 10:31:32 GMT",
    "mise-correlation-id": "017210db-33bf-4a84-a324-f8e8473092aa",
    "strict-transport-security": "max-age=2592000",
    "traceresponse": "00-1d4a8274be31834aa4ed8f700ce0a5fb-496e1778e971f346-01"
=======
    "date": "Thu, 31 Mar 2022 17:40:40 GMT",
    "strict-transport-security": "max-age=2592000",
    "traceresponse": "00-6b2b5395f0970746a8924415dc55cc22-7ec04848b5f3bb4f-01"
>>>>>>> 4c7bd6e9
   }
  }
 ],
 "uniqueTestInfo": {
  "uniqueName": {},
  "newDate": {}
 },
<<<<<<< HEAD
 "hash": "16d42211565009c95e698e22f28678ed"
=======
 "hash": "9c680997d171a706b9f8cab268af9281"
>>>>>>> 4c7bd6e9
}<|MERGE_RESOLUTION|>--- conflicted
+++ resolved
@@ -4,11 +4,7 @@
    "method": "DELETE",
    "url": "https://AZURE_DIGITALTWINS_URL.api.wcus.digitaltwins.azure.net/models/dtmi%3Asamples%3ADTComponentTestsModel%3B1",
    "query": {
-<<<<<<< HEAD
     "api-version": "2022-05-31"
-=======
-    "api-version": "2021-06-30-preview"
->>>>>>> 4c7bd6e9
    },
    "requestBody": null,
    "status": 404,
@@ -16,27 +12,17 @@
    "responseHeaders": {
     "content-length": "221",
     "content-type": "application/json; charset=utf-8",
-<<<<<<< HEAD
-    "date": "Thu, 26 May 2022 10:31:32 GMT",
-    "mise-correlation-id": "d1d687b1-dbbd-41d5-8d29-63eb4ebeaa79",
+    "date": "Tue, 28 Jun 2022 18:50:39 GMT",
+    "mise-correlation-id": "2048fe22-dd91-48e5-a4dd-08a42888a76d",
     "strict-transport-security": "max-age=2592000",
-    "traceresponse": "00-306395e0182e854cab9c173d3e5e7e16-7f31be13d811764d-01"
-=======
-    "date": "Thu, 31 Mar 2022 17:40:39 GMT",
-    "strict-transport-security": "max-age=2592000",
-    "traceresponse": "00-ab8c3b32075b744db15414fc32aee554-7db0648cef99194f-01"
->>>>>>> 4c7bd6e9
+    "traceresponse": "00-53d62e51b1b88d0fd6e2678684a0a116-22f616991cfdf83d-01"
    }
   },
   {
    "method": "DELETE",
    "url": "https://AZURE_DIGITALTWINS_URL.api.wcus.digitaltwins.azure.net/models/dtmi%3Asamples%3ADTComponentTestsComponent%3B1",
    "query": {
-<<<<<<< HEAD
     "api-version": "2022-05-31"
-=======
-    "api-version": "2021-06-30-preview"
->>>>>>> 4c7bd6e9
    },
    "requestBody": null,
    "status": 404,
@@ -44,59 +30,35 @@
    "responseHeaders": {
     "content-length": "225",
     "content-type": "application/json; charset=utf-8",
-<<<<<<< HEAD
-    "date": "Thu, 26 May 2022 10:31:32 GMT",
-    "mise-correlation-id": "e395c470-d409-4ddd-950e-fc65ac100bf2",
+    "date": "Tue, 28 Jun 2022 18:50:39 GMT",
+    "mise-correlation-id": "61669025-443e-4e15-88e1-d09d4ea1881d",
     "strict-transport-security": "max-age=2592000",
-    "traceresponse": "00-d76df9194f921346adad693846503b15-5e60087bc10e924f-01"
-=======
-    "date": "Thu, 31 Mar 2022 17:40:39 GMT",
-    "strict-transport-security": "max-age=2592000",
-    "traceresponse": "00-54160665e52e1143b043ec0ccc4f6df2-bf1570ebc0b83848-01"
->>>>>>> 4c7bd6e9
+    "traceresponse": "00-fc932cbf79c23736f5000f7ca901f0c7-3a70479c33ea62cb-01"
    }
   },
   {
    "method": "POST",
    "url": "https://AZURE_DIGITALTWINS_URL.api.wcus.digitaltwins.azure.net/models",
    "query": {
-<<<<<<< HEAD
     "api-version": "2022-05-31"
    },
    "requestBody": "[{\"@id\":\"dtmi:samples:DTComponentTestsComponent;1\",\"@type\":\"Interface\",\"@context\":\"dtmi:dtdl:context;2\",\"displayName\":\"Component1\",\"contents\":[{\"@type\":\"Property\",\"name\":\"ComponentProp1\",\"schema\":\"string\"},{\"@type\":\"Telemetry\",\"name\":\"ComponentTelemetry1\",\"schema\":\"integer\"}]},{\"@id\":\"dtmi:samples:DTComponentTestsModel;1\",\"@type\":\"Interface\",\"@context\":\"dtmi:dtdl:context;2\",\"displayName\":\"TempModel\",\"contents\":[{\"@type\":\"Property\",\"name\":\"Prop1\",\"schema\":\"string\"},{\"@type\":\"Component\",\"name\":\"Component1\",\"schema\":\"dtmi:samples:DTComponentTestsComponent;1\"},{\"@type\":\"Telemetry\",\"name\":\"Telemetry1\",\"schema\":\"integer\"}]}]",
    "status": 201,
-   "response": "[{\"id\":\"dtmi:samples:DTComponentTestsComponent;1\",\"description\":{},\"displayName\":{\"en-US\":\"Component1\"},\"decommissioned\":false,\"uploadTime\":\"2022-05-26T10:31:33.5806203+00:00\"},{\"id\":\"dtmi:samples:DTComponentTestsModel;1\",\"description\":{},\"displayName\":{\"en-US\":\"TempModel\"},\"decommissioned\":false,\"uploadTime\":\"2022-05-26T10:31:33.5806425+00:00\"}]",
-=======
-    "api-version": "2021-06-30-preview"
-   },
-   "requestBody": "[{\"@id\":\"dtmi:samples:DTComponentTestsComponent;1\",\"@type\":\"Interface\",\"@context\":\"dtmi:dtdl:context;2\",\"displayName\":\"Component1\",\"contents\":[{\"@type\":\"Property\",\"name\":\"ComponentProp1\",\"schema\":\"string\"},{\"@type\":\"Telemetry\",\"name\":\"ComponentTelemetry1\",\"schema\":\"integer\"}]},{\"@id\":\"dtmi:samples:DTComponentTestsModel;1\",\"@type\":\"Interface\",\"@context\":\"dtmi:dtdl:context;2\",\"displayName\":\"TempModel\",\"contents\":[{\"@type\":\"Property\",\"name\":\"Prop1\",\"schema\":\"string\"},{\"@type\":\"Component\",\"name\":\"Component1\",\"schema\":\"dtmi:samples:DTComponentTestsComponent;1\"},{\"@type\":\"Telemetry\",\"name\":\"Telemetry1\",\"schema\":\"integer\"}]}]",
-   "status": 201,
-   "response": "[{\"id\":\"dtmi:samples:DTComponentTestsComponent;1\",\"description\":{},\"displayName\":{\"en\":\"Component1\"},\"decommissioned\":false,\"uploadTime\":\"2022-03-31T17:40:39.5411717+00:00\"},{\"id\":\"dtmi:samples:DTComponentTestsModel;1\",\"description\":{},\"displayName\":{\"en\":\"TempModel\"},\"decommissioned\":false,\"uploadTime\":\"2022-03-31T17:40:39.5411998+00:00\"}]",
->>>>>>> 4c7bd6e9
+   "response": "[{\"id\":\"dtmi:samples:DTComponentTestsComponent;1\",\"description\":{},\"displayName\":{\"en\":\"Component1\"},\"decommissioned\":false,\"uploadTime\":\"2022-06-28T18:50:40.7482201+00:00\"},{\"id\":\"dtmi:samples:DTComponentTestsModel;1\",\"description\":{},\"displayName\":{\"en\":\"TempModel\"},\"decommissioned\":false,\"uploadTime\":\"2022-06-28T18:50:40.7482478+00:00\"}]",
    "responseHeaders": {
-    "content-length": "348",
+    "content-length": "342",
     "content-type": "application/json; charset=utf-8",
-<<<<<<< HEAD
-    "date": "Thu, 26 May 2022 10:31:32 GMT",
-    "mise-correlation-id": "afe9a388-607e-4c64-9fbd-4788697a369b",
+    "date": "Tue, 28 Jun 2022 18:50:39 GMT",
+    "mise-correlation-id": "6bd93225-244f-4857-b03c-cd4b04579249",
     "strict-transport-security": "max-age=2592000",
-    "traceresponse": "00-50c116785d7b6c44a3f8ac5e89a35974-28f35fc0d2b7c540-01"
-=======
-    "date": "Thu, 31 Mar 2022 17:40:39 GMT",
-    "strict-transport-security": "max-age=2592000",
-    "traceresponse": "00-7535bb91157a0e46b4098b67f919f88b-4ac2b2f26285264a-01"
->>>>>>> 4c7bd6e9
+    "traceresponse": "00-cb6cf2af373a96f1032c7b7ee45c767b-1372c36381131d4e-01"
    }
   },
   {
    "method": "DELETE",
    "url": "https://AZURE_DIGITALTWINS_URL.api.wcus.digitaltwins.azure.net/digitaltwins/DTComponentTestsTempTwin",
    "query": {
-<<<<<<< HEAD
     "api-version": "2022-05-31"
-=======
-    "api-version": "2021-06-30-preview"
->>>>>>> 4c7bd6e9
    },
    "requestBody": null,
    "status": 404,
@@ -104,59 +66,34 @@
    "responseHeaders": {
     "content-length": "278",
     "content-type": "application/json; charset=utf-8",
-<<<<<<< HEAD
-    "date": "Thu, 26 May 2022 10:31:32 GMT",
+    "date": "Tue, 28 Jun 2022 18:50:39 GMT",
     "strict-transport-security": "max-age=2592000",
-    "traceresponse": "00-4a9c2547c590ee4cb3f7f48e63e6b027-dc89ab372e59bd44-01"
-=======
-    "date": "Thu, 31 Mar 2022 17:40:39 GMT",
-    "strict-transport-security": "max-age=2592000",
-    "traceresponse": "00-b71680ed6edea743a711493cfa1a2f5d-a223e0458382fa4e-01"
->>>>>>> 4c7bd6e9
+    "traceresponse": "00-426dce0b7346454c9623b4101a8249bc-4c95bfcca6bd5d4a-01"
    }
   },
   {
    "method": "PUT",
    "url": "https://AZURE_DIGITALTWINS_URL.api.wcus.digitaltwins.azure.net/digitaltwins/DTComponentTestsTempTwin",
    "query": {
-<<<<<<< HEAD
     "api-version": "2022-05-31"
    },
    "requestBody": "{\"$metadata\":{\"$model\":\"dtmi:samples:DTComponentTestsModel;1\"},\"Prop1\":\"value\",\"Component1\":{\"$metadata\":{},\"ComponentProp1\":\"value1\"}}",
    "status": 200,
-   "response": "{\"$dtId\":\"DTComponentTestsTempTwin\",\"$etag\":\"W/\\\"5c547ad4-131b-4dac-b820-f270c5febfc5\\\"\",\"Prop1\":\"value\",\"Component1\":{\"ComponentProp1\":\"value1\",\"$metadata\":{\"$lastUpdateTime\":\"2022-05-26T10:31:33.6888166Z\",\"ComponentProp1\":{\"lastUpdateTime\":\"2022-05-26T10:31:33.6888166Z\"}}},\"$metadata\":{\"$model\":\"dtmi:samples:DTComponentTestsModel;1\",\"$lastUpdateTime\":\"2022-05-26T10:31:33.6888166Z\",\"Prop1\":{\"lastUpdateTime\":\"2022-05-26T10:31:33.6888166Z\"}}}",
-=======
-    "api-version": "2021-06-30-preview"
-   },
-   "requestBody": "{\"$metadata\":{\"$model\":\"dtmi:samples:DTComponentTestsModel;1\"},\"Prop1\":\"value\",\"Component1\":{\"$metadata\":{},\"ComponentProp1\":\"value1\"}}",
-   "status": 200,
-   "response": "{\"$dtId\":\"DTComponentTestsTempTwin\",\"$etag\":\"W/\\\"f8f392be-bba0-4d14-8f7d-f83655d28243\\\"\",\"Prop1\":\"value\",\"Component1\":{\"ComponentProp1\":\"value1\",\"$metadata\":{\"ComponentProp1\":{\"lastUpdateTime\":\"2022-03-31T17:40:39.7714529Z\"}}},\"$metadata\":{\"$model\":\"dtmi:samples:DTComponentTestsModel;1\",\"Prop1\":{\"lastUpdateTime\":\"2022-03-31T17:40:39.7714529Z\"}}}",
->>>>>>> 4c7bd6e9
+   "response": "{\"$dtId\":\"DTComponentTestsTempTwin\",\"$etag\":\"W/\\\"06df0947-fe7e-4a49-a160-fca530313ee8\\\"\",\"Prop1\":\"value\",\"Component1\":{\"ComponentProp1\":\"value1\",\"$metadata\":{\"$lastUpdateTime\":\"2022-06-28T18:50:40.9088035Z\",\"ComponentProp1\":{\"lastUpdateTime\":\"2022-06-28T18:50:40.9088035Z\"}}},\"$metadata\":{\"$model\":\"dtmi:samples:DTComponentTestsModel;1\",\"$lastUpdateTime\":\"2022-06-28T18:50:40.9088035Z\",\"Prop1\":{\"lastUpdateTime\":\"2022-06-28T18:50:40.9088035Z\"}}}",
    "responseHeaders": {
     "content-length": "445",
     "content-type": "application/json; charset=utf-8",
-<<<<<<< HEAD
-    "date": "Thu, 26 May 2022 10:31:32 GMT",
-    "etag": "W/\"5c547ad4-131b-4dac-b820-f270c5febfc5\"",
+    "date": "Tue, 28 Jun 2022 18:50:39 GMT",
+    "etag": "W/\"06df0947-fe7e-4a49-a160-fca530313ee8\"",
     "strict-transport-security": "max-age=2592000",
-    "traceresponse": "00-a98ccd955ffaee449e8f2f4e3f59a341-ff6dc76ca4e60740-01"
-=======
-    "date": "Thu, 31 Mar 2022 17:40:39 GMT",
-    "etag": "W/\"f8f392be-bba0-4d14-8f7d-f83655d28243\"",
-    "strict-transport-security": "max-age=2592000",
-    "traceresponse": "00-89d0b74138685e43919fb85673c3e351-116b875a8c66a042-01"
->>>>>>> 4c7bd6e9
+    "traceresponse": "00-480e3ecdd7a635488e6ef1c13320b087-629f0e23a5ff9a48-01"
    }
   },
   {
    "method": "PATCH",
    "url": "https://AZURE_DIGITALTWINS_URL.api.wcus.digitaltwins.azure.net/digitaltwins/DTComponentTestsTempTwin/components/Component1",
    "query": {
-<<<<<<< HEAD
     "api-version": "2022-05-31"
-=======
-    "api-version": "2021-06-30-preview"
->>>>>>> 4c7bd6e9
    },
    "requestBody": "[{\"op\":\"move\",\"path\":\"/AverageTemperature\",\"value\":42}]",
    "status": 400,
@@ -164,95 +101,59 @@
    "responseHeaders": {
     "content-length": "196",
     "content-type": "application/json; charset=utf-8",
-<<<<<<< HEAD
-    "date": "Thu, 26 May 2022 10:31:32 GMT",
+    "date": "Tue, 28 Jun 2022 18:50:41 GMT",
     "strict-transport-security": "max-age=2592000",
-    "traceresponse": "00-1b139d6958d1424ab863200892aeba3b-f4fd2d4dbdc0ec49-01"
-=======
-    "date": "Thu, 31 Mar 2022 17:40:39 GMT",
-    "strict-transport-security": "max-age=2592000",
-    "traceresponse": "00-894fd4812b8bda489d338426b8b41e48-ebba8836790a8042-01"
->>>>>>> 4c7bd6e9
+    "traceresponse": "00-fcca5caa65f86a4f9c2db326e74321d9-1a735c71a2454c4e-01"
    }
   },
   {
    "method": "DELETE",
    "url": "https://AZURE_DIGITALTWINS_URL.api.wcus.digitaltwins.azure.net/digitaltwins/DTComponentTestsTempTwin",
    "query": {
-<<<<<<< HEAD
     "api-version": "2022-05-31"
-=======
-    "api-version": "2021-06-30-preview"
->>>>>>> 4c7bd6e9
    },
    "requestBody": null,
    "status": 204,
    "response": "",
    "responseHeaders": {
     "content-length": "0",
-<<<<<<< HEAD
-    "date": "Thu, 26 May 2022 10:31:32 GMT",
+    "date": "Tue, 28 Jun 2022 18:50:41 GMT",
     "strict-transport-security": "max-age=2592000",
-    "traceresponse": "00-8baf91aa01bc534ea41852c585f19e2d-9f81ebbdefd28848-01"
-=======
-    "date": "Thu, 31 Mar 2022 17:40:39 GMT",
-    "strict-transport-security": "max-age=2592000",
-    "traceresponse": "00-f16635730133b743a97e5070af4e7408-01cfc443e7d0e749-01"
->>>>>>> 4c7bd6e9
+    "traceresponse": "00-0290325aa052ac4a9640df8041791b8e-d98f1dc6b3a80148-01"
    }
   },
   {
    "method": "DELETE",
    "url": "https://AZURE_DIGITALTWINS_URL.api.wcus.digitaltwins.azure.net/models/dtmi%3Asamples%3ADTComponentTestsModel%3B1",
    "query": {
-<<<<<<< HEAD
     "api-version": "2022-05-31"
-=======
-    "api-version": "2021-06-30-preview"
->>>>>>> 4c7bd6e9
    },
    "requestBody": null,
    "status": 204,
    "response": "",
    "responseHeaders": {
     "content-length": "0",
-<<<<<<< HEAD
-    "date": "Thu, 26 May 2022 10:31:32 GMT",
-    "mise-correlation-id": "7c0e6b9f-1494-432c-8def-dc73710aaf88",
+    "date": "Tue, 28 Jun 2022 18:50:41 GMT",
+    "mise-correlation-id": "5c582d45-e23b-40ac-a156-20e20767f882",
     "strict-transport-security": "max-age=2592000",
-    "traceresponse": "00-2bdb93d19b6c7d498fccf8167ef4275f-1c5013c19f19ce45-01"
-=======
-    "date": "Thu, 31 Mar 2022 17:40:39 GMT",
-    "strict-transport-security": "max-age=2592000",
-    "traceresponse": "00-5e123252307ac74fa546b72b19caffd4-670134fbb474fc43-01"
->>>>>>> 4c7bd6e9
+    "traceresponse": "00-b28092d317912e22e67678b8dfc05528-6a6782a2f932f980-01"
    }
   },
   {
    "method": "DELETE",
    "url": "https://AZURE_DIGITALTWINS_URL.api.wcus.digitaltwins.azure.net/models/dtmi%3Asamples%3ADTComponentTestsComponent%3B1",
    "query": {
-<<<<<<< HEAD
     "api-version": "2022-05-31"
-=======
-    "api-version": "2021-06-30-preview"
->>>>>>> 4c7bd6e9
    },
    "requestBody": null,
    "status": 204,
    "response": "",
    "responseHeaders": {
     "content-length": "0",
-<<<<<<< HEAD
-    "date": "Thu, 26 May 2022 10:31:32 GMT",
-    "mise-correlation-id": "017210db-33bf-4a84-a324-f8e8473092aa",
+    "date": "Tue, 28 Jun 2022 18:50:41 GMT",
+    "mise-correlation-id": "70d7a281-441d-48fb-9bc4-507e7e5e45c1",
     "strict-transport-security": "max-age=2592000",
-    "traceresponse": "00-1d4a8274be31834aa4ed8f700ce0a5fb-496e1778e971f346-01"
-=======
-    "date": "Thu, 31 Mar 2022 17:40:40 GMT",
-    "strict-transport-security": "max-age=2592000",
-    "traceresponse": "00-6b2b5395f0970746a8924415dc55cc22-7ec04848b5f3bb4f-01"
->>>>>>> 4c7bd6e9
+    "traceresponse": "00-ee8b0ed12af5b8b60f30e883faa86f0f-a2e19688f0c4dfc5-01"
    }
   }
  ],
@@ -260,9 +161,5 @@
   "uniqueName": {},
   "newDate": {}
  },
-<<<<<<< HEAD
- "hash": "16d42211565009c95e698e22f28678ed"
-=======
  "hash": "9c680997d171a706b9f8cab268af9281"
->>>>>>> 4c7bd6e9
 }