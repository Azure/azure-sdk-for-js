--- conflicted
+++ resolved
@@ -4,11 +4,7 @@
    "method": "DELETE",
    "url": "https://AZURE_DIGITALTWINS_URL.api.wcus.digitaltwins.azure.net/models/dtmi%3Asamples%3ADTComponentTestsModel%3B1",
    "query": {
-<<<<<<< HEAD
-    "api-version": "2022-05-31"
-=======
-    "api-version": "2021-06-30-preview"
->>>>>>> 4c7bd6e9
+    "api-version": "2022-05-31"
    },
    "requestBody": null,
    "status": 404,
@@ -16,27 +12,17 @@
    "responseHeaders": {
     "content-length": "221",
     "content-type": "application/json; charset=utf-8",
-<<<<<<< HEAD
-    "date": "Thu, 26 May 2022 10:31:31 GMT",
-    "mise-correlation-id": "c12c3205-390d-4666-806e-318caecd4170",
-    "strict-transport-security": "max-age=2592000",
-    "traceresponse": "00-8134db70d5d06446841b14cd73bc35cc-453647f468df0542-01"
-=======
-    "date": "Thu, 31 Mar 2022 17:40:37 GMT",
-    "strict-transport-security": "max-age=2592000",
-    "traceresponse": "00-7d270c7758bad247a39f9efd0d394426-8dc89780dd4d8d4a-01"
->>>>>>> 4c7bd6e9
+    "date": "Tue, 28 Jun 2022 18:50:38 GMT",
+    "mise-correlation-id": "bb09aeec-0f65-4953-aad9-ed04bb1820d3",
+    "strict-transport-security": "max-age=2592000",
+    "traceresponse": "00-a790321a491feedb1667952e7224d226-f4993539743f03f0-01"
    }
   },
   {
    "method": "DELETE",
    "url": "https://AZURE_DIGITALTWINS_URL.api.wcus.digitaltwins.azure.net/models/dtmi%3Asamples%3ADTComponentTestsComponent%3B1",
    "query": {
-<<<<<<< HEAD
-    "api-version": "2022-05-31"
-=======
-    "api-version": "2021-06-30-preview"
->>>>>>> 4c7bd6e9
+    "api-version": "2022-05-31"
    },
    "requestBody": null,
    "status": 404,
@@ -44,59 +30,35 @@
    "responseHeaders": {
     "content-length": "225",
     "content-type": "application/json; charset=utf-8",
-<<<<<<< HEAD
-    "date": "Thu, 26 May 2022 10:31:31 GMT",
-    "mise-correlation-id": "a207e94d-70c3-41a7-930e-dac0393b3d0e",
-    "strict-transport-security": "max-age=2592000",
-    "traceresponse": "00-c70d469e182ba44bb16428f28089c38a-e04c48b6f0deae4d-01"
-=======
-    "date": "Thu, 31 Mar 2022 17:40:37 GMT",
-    "strict-transport-security": "max-age=2592000",
-    "traceresponse": "00-6b341fe1b1f19b4fbaeb54d8e6d32783-fefa21472ec0ef4c-01"
->>>>>>> 4c7bd6e9
+    "date": "Tue, 28 Jun 2022 18:50:38 GMT",
+    "mise-correlation-id": "d8deb6b2-37ee-4c0b-a4ee-7282aa675f02",
+    "strict-transport-security": "max-age=2592000",
+    "traceresponse": "00-424986f4aba58dc2004d021ccb330ed0-0b48ce79d8740ec4-01"
    }
   },
   {
    "method": "POST",
    "url": "https://AZURE_DIGITALTWINS_URL.api.wcus.digitaltwins.azure.net/models",
    "query": {
-<<<<<<< HEAD
     "api-version": "2022-05-31"
    },
    "requestBody": "[{\"@id\":\"dtmi:samples:DTComponentTestsComponent;1\",\"@type\":\"Interface\",\"@context\":\"dtmi:dtdl:context;2\",\"displayName\":\"Component1\",\"contents\":[{\"@type\":\"Property\",\"name\":\"ComponentProp1\",\"schema\":\"string\"},{\"@type\":\"Telemetry\",\"name\":\"ComponentTelemetry1\",\"schema\":\"integer\"}]},{\"@id\":\"dtmi:samples:DTComponentTestsModel;1\",\"@type\":\"Interface\",\"@context\":\"dtmi:dtdl:context;2\",\"displayName\":\"TempModel\",\"contents\":[{\"@type\":\"Property\",\"name\":\"Prop1\",\"schema\":\"string\"},{\"@type\":\"Component\",\"name\":\"Component1\",\"schema\":\"dtmi:samples:DTComponentTestsComponent;1\"},{\"@type\":\"Telemetry\",\"name\":\"Telemetry1\",\"schema\":\"integer\"}]}]",
    "status": 201,
-   "response": "[{\"id\":\"dtmi:samples:DTComponentTestsComponent;1\",\"description\":{},\"displayName\":{\"en-US\":\"Component1\"},\"decommissioned\":false,\"uploadTime\":\"2022-05-26T10:31:32.8178917+00:00\"},{\"id\":\"dtmi:samples:DTComponentTestsModel;1\",\"description\":{},\"displayName\":{\"en-US\":\"TempModel\"},\"decommissioned\":false,\"uploadTime\":\"2022-05-26T10:31:32.8179215+00:00\"}]",
-=======
-    "api-version": "2021-06-30-preview"
-   },
-   "requestBody": "[{\"@id\":\"dtmi:samples:DTComponentTestsComponent;1\",\"@type\":\"Interface\",\"@context\":\"dtmi:dtdl:context;2\",\"displayName\":\"Component1\",\"contents\":[{\"@type\":\"Property\",\"name\":\"ComponentProp1\",\"schema\":\"string\"},{\"@type\":\"Telemetry\",\"name\":\"ComponentTelemetry1\",\"schema\":\"integer\"}]},{\"@id\":\"dtmi:samples:DTComponentTestsModel;1\",\"@type\":\"Interface\",\"@context\":\"dtmi:dtdl:context;2\",\"displayName\":\"TempModel\",\"contents\":[{\"@type\":\"Property\",\"name\":\"Prop1\",\"schema\":\"string\"},{\"@type\":\"Component\",\"name\":\"Component1\",\"schema\":\"dtmi:samples:DTComponentTestsComponent;1\"},{\"@type\":\"Telemetry\",\"name\":\"Telemetry1\",\"schema\":\"integer\"}]}]",
-   "status": 201,
-   "response": "[{\"id\":\"dtmi:samples:DTComponentTestsComponent;1\",\"description\":{},\"displayName\":{\"en\":\"Component1\"},\"decommissioned\":false,\"uploadTime\":\"2022-03-31T17:40:38.1333929+00:00\"},{\"id\":\"dtmi:samples:DTComponentTestsModel;1\",\"description\":{},\"displayName\":{\"en\":\"TempModel\"},\"decommissioned\":false,\"uploadTime\":\"2022-03-31T17:40:38.1334216+00:00\"}]",
->>>>>>> 4c7bd6e9
-   "responseHeaders": {
-    "content-length": "348",
-    "content-type": "application/json; charset=utf-8",
-<<<<<<< HEAD
-    "date": "Thu, 26 May 2022 10:31:31 GMT",
-    "mise-correlation-id": "71bbfdbe-6da9-40cf-911e-73b8f6fdc3b8",
-    "strict-transport-security": "max-age=2592000",
-    "traceresponse": "00-f429d3499cad584e8acc0cd7134ca410-ae487cab0cb18e4e-01"
-=======
-    "date": "Thu, 31 Mar 2022 17:40:38 GMT",
-    "strict-transport-security": "max-age=2592000",
-    "traceresponse": "00-d9e4cd27a318324abf1581badd649d87-60a70c8b99c3e84f-01"
->>>>>>> 4c7bd6e9
-   }
-  },
-  {
-   "method": "DELETE",
-   "url": "https://AZURE_DIGITALTWINS_URL.api.wcus.digitaltwins.azure.net/digitaltwins/DTComponentTestsTempTwin",
-   "query": {
-<<<<<<< HEAD
-    "api-version": "2022-05-31"
-=======
-    "api-version": "2021-06-30-preview"
->>>>>>> 4c7bd6e9
+   "response": "[{\"id\":\"dtmi:samples:DTComponentTestsComponent;1\",\"description\":{},\"displayName\":{\"en\":\"Component1\"},\"decommissioned\":false,\"uploadTime\":\"2022-06-28T18:50:39.6352647+00:00\"},{\"id\":\"dtmi:samples:DTComponentTestsModel;1\",\"description\":{},\"displayName\":{\"en\":\"TempModel\"},\"decommissioned\":false,\"uploadTime\":\"2022-06-28T18:50:39.6352923+00:00\"}]",
+   "responseHeaders": {
+    "content-length": "342",
+    "content-type": "application/json; charset=utf-8",
+    "date": "Tue, 28 Jun 2022 18:50:38 GMT",
+    "mise-correlation-id": "f125a4e3-b0c4-4cbf-8fc9-177c8ebdc5aa",
+    "strict-transport-security": "max-age=2592000",
+    "traceresponse": "00-ce2a13fa76f094e258f48f737bdd137c-223f17885c179494-01"
+   }
+  },
+  {
+   "method": "DELETE",
+   "url": "https://AZURE_DIGITALTWINS_URL.api.wcus.digitaltwins.azure.net/digitaltwins/DTComponentTestsTempTwin",
+   "query": {
+    "api-version": "2022-05-31"
    },
    "requestBody": null,
    "status": 404,
@@ -104,218 +66,130 @@
    "responseHeaders": {
     "content-length": "278",
     "content-type": "application/json; charset=utf-8",
-<<<<<<< HEAD
-    "date": "Thu, 26 May 2022 10:31:31 GMT",
-    "strict-transport-security": "max-age=2592000",
-    "traceresponse": "00-0dd16ce748643c47b6cd91185583e7ad-52d7612f9e4df743-01"
-=======
-    "date": "Thu, 31 Mar 2022 17:40:38 GMT",
-    "strict-transport-security": "max-age=2592000",
-    "traceresponse": "00-0310584f3847de4dbdebeccc8026aa40-df346e19a2069146-01"
->>>>>>> 4c7bd6e9
+    "date": "Tue, 28 Jun 2022 18:50:38 GMT",
+    "strict-transport-security": "max-age=2592000",
+    "traceresponse": "00-8a3037838f7a274187057c64623e4944-8373b6dae37dab41-01"
    }
   },
   {
    "method": "PUT",
    "url": "https://AZURE_DIGITALTWINS_URL.api.wcus.digitaltwins.azure.net/digitaltwins/DTComponentTestsTempTwin",
    "query": {
-<<<<<<< HEAD
     "api-version": "2022-05-31"
    },
    "requestBody": "{\"$metadata\":{\"$model\":\"dtmi:samples:DTComponentTestsModel;1\"},\"Prop1\":\"value\",\"Component1\":{\"$metadata\":{},\"ComponentProp1\":\"value1\"}}",
    "status": 200,
-   "response": "{\"$dtId\":\"DTComponentTestsTempTwin\",\"$etag\":\"W/\\\"b8e3ddb2-39cc-4af1-aaf1-47bb747b3f28\\\"\",\"Prop1\":\"value\",\"Component1\":{\"ComponentProp1\":\"value1\",\"$metadata\":{\"$lastUpdateTime\":\"2022-05-26T10:31:32.9270376Z\",\"ComponentProp1\":{\"lastUpdateTime\":\"2022-05-26T10:31:32.9270376Z\"}}},\"$metadata\":{\"$model\":\"dtmi:samples:DTComponentTestsModel;1\",\"$lastUpdateTime\":\"2022-05-26T10:31:32.9270376Z\",\"Prop1\":{\"lastUpdateTime\":\"2022-05-26T10:31:32.9270376Z\"}}}",
-=======
-    "api-version": "2021-06-30-preview"
-   },
-   "requestBody": "{\"$metadata\":{\"$model\":\"dtmi:samples:DTComponentTestsModel;1\"},\"Prop1\":\"value\",\"Component1\":{\"$metadata\":{},\"ComponentProp1\":\"value1\"}}",
-   "status": 200,
-   "response": "{\"$dtId\":\"DTComponentTestsTempTwin\",\"$etag\":\"W/\\\"08797d30-83fa-46db-bc2d-773457a6c21d\\\"\",\"Prop1\":\"value\",\"Component1\":{\"ComponentProp1\":\"value1\",\"$metadata\":{\"ComponentProp1\":{\"lastUpdateTime\":\"2022-03-31T17:40:38.3594759Z\"}}},\"$metadata\":{\"$model\":\"dtmi:samples:DTComponentTestsModel;1\",\"Prop1\":{\"lastUpdateTime\":\"2022-03-31T17:40:38.3594759Z\"}}}",
->>>>>>> 4c7bd6e9
+   "response": "{\"$dtId\":\"DTComponentTestsTempTwin\",\"$etag\":\"W/\\\"a7ca0ad2-91eb-4418-936c-665bdcf9b714\\\"\",\"Prop1\":\"value\",\"Component1\":{\"ComponentProp1\":\"value1\",\"$metadata\":{\"$lastUpdateTime\":\"2022-06-28T18:50:39.7942689Z\",\"ComponentProp1\":{\"lastUpdateTime\":\"2022-06-28T18:50:39.7942689Z\"}}},\"$metadata\":{\"$model\":\"dtmi:samples:DTComponentTestsModel;1\",\"$lastUpdateTime\":\"2022-06-28T18:50:39.7942689Z\",\"Prop1\":{\"lastUpdateTime\":\"2022-06-28T18:50:39.7942689Z\"}}}",
    "responseHeaders": {
     "content-length": "445",
     "content-type": "application/json; charset=utf-8",
-<<<<<<< HEAD
-    "date": "Thu, 26 May 2022 10:31:31 GMT",
-    "etag": "W/\"b8e3ddb2-39cc-4af1-aaf1-47bb747b3f28\"",
-    "strict-transport-security": "max-age=2592000",
-    "traceresponse": "00-2556810834d9a449b9d43340befd1814-c2d3ec41c0200243-01"
-=======
-    "date": "Thu, 31 Mar 2022 17:40:38 GMT",
-    "etag": "W/\"08797d30-83fa-46db-bc2d-773457a6c21d\"",
-    "strict-transport-security": "max-age=2592000",
-    "traceresponse": "00-de3dd13019aecc47b07423991c096cf4-28c71e7b196b194c-01"
->>>>>>> 4c7bd6e9
+    "date": "Tue, 28 Jun 2022 18:50:38 GMT",
+    "etag": "W/\"a7ca0ad2-91eb-4418-936c-665bdcf9b714\"",
+    "strict-transport-security": "max-age=2592000",
+    "traceresponse": "00-74ef61670a1b1f418a4eb801d3555fbf-8c075f49bb87fe40-01"
    }
   },
   {
    "method": "PATCH",
    "url": "https://AZURE_DIGITALTWINS_URL.api.wcus.digitaltwins.azure.net/digitaltwins/DTComponentTestsTempTwin/components/Component1",
    "query": {
-<<<<<<< HEAD
-    "api-version": "2022-05-31"
-=======
-    "api-version": "2021-06-30-preview"
->>>>>>> 4c7bd6e9
+    "api-version": "2022-05-31"
    },
    "requestBody": "[{\"op\":\"replace\",\"path\":\"/ComponentProp1\",\"value\":\"value2\"},{\"op\":\"remove\",\"path\":\"/ComponentProp1\"}]",
    "status": 204,
    "response": "",
    "responseHeaders": {
     "content-length": "0",
-<<<<<<< HEAD
-    "date": "Thu, 26 May 2022 10:31:32 GMT",
-    "etag": "W/\"eb884030-28e2-406c-9a94-b10f7303e890\"",
-    "strict-transport-security": "max-age=2592000",
-    "traceresponse": "00-d6856b974ceb054f84f1b5458edf2cc5-2173faeebedb5a4e-01"
-=======
-    "date": "Thu, 31 Mar 2022 17:40:38 GMT",
-    "etag": "W/\"ca6f6902-12e8-4ffd-b207-a65c557ea71f\"",
-    "strict-transport-security": "max-age=2592000",
-    "traceresponse": "00-e885b433b3cfe842afc1473a20c37298-0f38fe536691e649-01"
->>>>>>> 4c7bd6e9
+    "date": "Tue, 28 Jun 2022 18:50:38 GMT",
+    "etag": "W/\"d57f5bc1-1aa5-4f9d-bb21-062f198f7bf7\"",
+    "strict-transport-security": "max-age=2592000",
+    "traceresponse": "00-199895fb22fb614d87975b0afd37a438-c5b503fc5ad5b64d-01"
    }
   },
   {
    "method": "GET",
    "url": "https://AZURE_DIGITALTWINS_URL.api.wcus.digitaltwins.azure.net/digitaltwins/DTComponentTestsTempTwin/components/Component1",
    "query": {
-<<<<<<< HEAD
-    "api-version": "2022-05-31"
-=======
-    "api-version": "2021-06-30-preview"
->>>>>>> 4c7bd6e9
+    "api-version": "2022-05-31"
    },
    "requestBody": null,
    "status": 200,
-   "response": "{\"$metadata\":{\"$lastUpdateTime\":\"2022-05-26T10:31:32.9270376Z\"}}",
+   "response": "{\"$metadata\":{\"$lastUpdateTime\":\"2022-06-28T18:50:39.7942689Z\"}}",
    "responseHeaders": {
     "content-length": "64",
     "content-type": "application/json; charset=utf-8",
-<<<<<<< HEAD
-    "date": "Thu, 26 May 2022 10:31:32 GMT",
-    "etag": "W/\"eb884030-28e2-406c-9a94-b10f7303e890\"",
-    "strict-transport-security": "max-age=2592000",
-    "traceresponse": "00-80aa84703b99ca43a58b00fc93f2877a-02278464b7c9ac44-01"
-=======
-    "date": "Thu, 31 Mar 2022 17:40:38 GMT",
-    "etag": "W/\"ca6f6902-12e8-4ffd-b207-a65c557ea71f\"",
-    "strict-transport-security": "max-age=2592000",
-    "traceresponse": "00-24bb94af3eabb6408fb967ddac329d24-19af4ff6f3126748-01"
->>>>>>> 4c7bd6e9
+    "date": "Tue, 28 Jun 2022 18:50:39 GMT",
+    "etag": "W/\"d57f5bc1-1aa5-4f9d-bb21-062f198f7bf7\"",
+    "strict-transport-security": "max-age=2592000",
+    "traceresponse": "00-afdb5f9ddf84014da41466bed0e6bedc-eff873ebce5cc14c-01"
    }
   },
   {
    "method": "GET",
    "url": "https://AZURE_DIGITALTWINS_URL.api.wcus.digitaltwins.azure.net/digitaltwins/DTComponentTestsTempTwin",
    "query": {
-<<<<<<< HEAD
     "api-version": "2022-05-31"
    },
    "requestBody": null,
    "status": 200,
-   "response": "{\"$dtId\":\"DTComponentTestsTempTwin\",\"$etag\":\"W/\\\"eb884030-28e2-406c-9a94-b10f7303e890\\\"\",\"Prop1\":\"value\",\"Component1\":{\"$metadata\":{\"$lastUpdateTime\":\"2022-05-26T10:31:32.9270376Z\"}},\"$metadata\":{\"$model\":\"dtmi:samples:DTComponentTestsModel;1\",\"$lastUpdateTime\":\"2022-05-26T10:31:32.9869366Z\",\"Prop1\":{\"lastUpdateTime\":\"2022-05-26T10:31:32.9270376Z\"}}}",
-=======
-    "api-version": "2021-06-30-preview"
-   },
-   "requestBody": null,
-   "status": 200,
-   "response": "{\"$dtId\":\"DTComponentTestsTempTwin\",\"$etag\":\"W/\\\"ca6f6902-12e8-4ffd-b207-a65c557ea71f\\\"\",\"Prop1\":\"value\",\"Component1\":{\"$metadata\":{}},\"$metadata\":{\"$model\":\"dtmi:samples:DTComponentTestsModel;1\",\"Prop1\":{\"lastUpdateTime\":\"2022-03-31T17:40:38.3594759Z\"}}}",
->>>>>>> 4c7bd6e9
+   "response": "{\"$dtId\":\"DTComponentTestsTempTwin\",\"$etag\":\"W/\\\"d57f5bc1-1aa5-4f9d-bb21-062f198f7bf7\\\"\",\"Prop1\":\"value\",\"Component1\":{\"$metadata\":{\"$lastUpdateTime\":\"2022-06-28T18:50:39.7942689Z\"}},\"$metadata\":{\"$model\":\"dtmi:samples:DTComponentTestsModel;1\",\"$lastUpdateTime\":\"2022-06-28T18:50:39.8769067Z\",\"Prop1\":{\"lastUpdateTime\":\"2022-06-28T18:50:39.7942689Z\"}}}",
    "responseHeaders": {
     "content-length": "352",
     "content-type": "application/json; charset=utf-8",
-<<<<<<< HEAD
-    "date": "Thu, 26 May 2022 10:31:32 GMT",
-    "etag": "W/\"eb884030-28e2-406c-9a94-b10f7303e890\"",
-    "strict-transport-security": "max-age=2592000",
-    "traceresponse": "00-514a9e8a56d35545a98b287d0899dbff-55a8f527ddfe3243-01"
-=======
-    "date": "Thu, 31 Mar 2022 17:40:38 GMT",
-    "etag": "W/\"ca6f6902-12e8-4ffd-b207-a65c557ea71f\"",
-    "strict-transport-security": "max-age=2592000",
-    "traceresponse": "00-31be26fdcb9b4d47a192eb181407d0e0-e80441d3376a1d4f-01"
->>>>>>> 4c7bd6e9
-   }
-  },
-  {
-   "method": "DELETE",
-   "url": "https://AZURE_DIGITALTWINS_URL.api.wcus.digitaltwins.azure.net/digitaltwins/DTComponentTestsTempTwin",
-   "query": {
-<<<<<<< HEAD
-    "api-version": "2022-05-31"
-=======
-    "api-version": "2021-06-30-preview"
->>>>>>> 4c7bd6e9
-   },
-   "requestBody": null,
-   "status": 204,
-   "response": "",
-   "responseHeaders": {
-    "content-length": "0",
-<<<<<<< HEAD
-    "date": "Thu, 26 May 2022 10:31:32 GMT",
-    "strict-transport-security": "max-age=2592000",
-    "traceresponse": "00-addcf9376824e64db456410d1ce14222-0a4a896668c6274b-01"
-=======
-    "date": "Thu, 31 Mar 2022 17:40:38 GMT",
-    "strict-transport-security": "max-age=2592000",
-    "traceresponse": "00-345e289a7f758441aa9be297ad40fb38-ea1055a3d2a20a48-01"
->>>>>>> 4c7bd6e9
+    "date": "Tue, 28 Jun 2022 18:50:39 GMT",
+    "etag": "W/\"d57f5bc1-1aa5-4f9d-bb21-062f198f7bf7\"",
+    "strict-transport-security": "max-age=2592000",
+    "traceresponse": "00-4ecfbdc265b3c64486e94f143c117f91-bb578385d42c9c4e-01"
+   }
+  },
+  {
+   "method": "DELETE",
+   "url": "https://AZURE_DIGITALTWINS_URL.api.wcus.digitaltwins.azure.net/digitaltwins/DTComponentTestsTempTwin",
+   "query": {
+    "api-version": "2022-05-31"
+   },
+   "requestBody": null,
+   "status": 204,
+   "response": "",
+   "responseHeaders": {
+    "content-length": "0",
+    "date": "Tue, 28 Jun 2022 18:50:39 GMT",
+    "strict-transport-security": "max-age=2592000",
+    "traceresponse": "00-0e1fc61404932a47a521325fa7eab114-e7f1703bf3c0e648-01"
    }
   },
   {
    "method": "DELETE",
    "url": "https://AZURE_DIGITALTWINS_URL.api.wcus.digitaltwins.azure.net/models/dtmi%3Asamples%3ADTComponentTestsModel%3B1",
    "query": {
-<<<<<<< HEAD
-    "api-version": "2022-05-31"
-=======
-    "api-version": "2021-06-30-preview"
->>>>>>> 4c7bd6e9
-   },
-   "requestBody": null,
-   "status": 204,
-   "response": "",
-   "responseHeaders": {
-    "content-length": "0",
-<<<<<<< HEAD
-    "date": "Thu, 26 May 2022 10:31:32 GMT",
-    "mise-correlation-id": "f9bccafa-c4e6-4e6b-b8da-54f164aad02d",
-    "strict-transport-security": "max-age=2592000",
-    "traceresponse": "00-75178bb92725da408fba2f3262c32df9-22ed5f9b074a9e44-01"
-=======
-    "date": "Thu, 31 Mar 2022 17:40:38 GMT",
-    "strict-transport-security": "max-age=2592000",
-    "traceresponse": "00-e93ae944ec58f248abe94aecb1abd64a-73f0d09b387d3348-01"
->>>>>>> 4c7bd6e9
+    "api-version": "2022-05-31"
+   },
+   "requestBody": null,
+   "status": 204,
+   "response": "",
+   "responseHeaders": {
+    "content-length": "0",
+    "date": "Tue, 28 Jun 2022 18:50:39 GMT",
+    "mise-correlation-id": "ea52ab47-4bac-47be-bf05-dcbe34dc0c33",
+    "strict-transport-security": "max-age=2592000",
+    "traceresponse": "00-ee78005f3b1d4854073f68a230a659cb-4ab75359e217e6fe-01"
    }
   },
   {
    "method": "DELETE",
    "url": "https://AZURE_DIGITALTWINS_URL.api.wcus.digitaltwins.azure.net/models/dtmi%3Asamples%3ADTComponentTestsComponent%3B1",
    "query": {
-<<<<<<< HEAD
-    "api-version": "2022-05-31"
-=======
-    "api-version": "2021-06-30-preview"
->>>>>>> 4c7bd6e9
-   },
-   "requestBody": null,
-   "status": 204,
-   "response": "",
-   "responseHeaders": {
-    "content-length": "0",
-<<<<<<< HEAD
-    "date": "Thu, 26 May 2022 10:31:32 GMT",
-    "mise-correlation-id": "d71c8c85-add4-405a-83a0-a75f12e36d5f",
-    "strict-transport-security": "max-age=2592000",
-    "traceresponse": "00-fd026562dce2254999306d778f57a4e7-bc163cb3946c7741-01"
-=======
-    "date": "Thu, 31 Mar 2022 17:40:38 GMT",
-    "strict-transport-security": "max-age=2592000",
-    "traceresponse": "00-ceb00cc2f5d5504695d119ac8dc21531-771abbe115a54b47-01"
->>>>>>> 4c7bd6e9
+    "api-version": "2022-05-31"
+   },
+   "requestBody": null,
+   "status": 204,
+   "response": "",
+   "responseHeaders": {
+    "content-length": "0",
+    "date": "Tue, 28 Jun 2022 18:50:39 GMT",
+    "mise-correlation-id": "a6e27898-c9b2-4cff-bfdb-4150b92e2949",
+    "strict-transport-security": "max-age=2592000",
+    "traceresponse": "00-81d1b8c7c51afedf30ad36c408616d90-6e3b0dd282962ff1-01"
    }
   }
  ],
@@ -323,9 +197,5 @@
   "uniqueName": {},
   "newDate": {}
  },
-<<<<<<< HEAD
- "hash": "f8a76e993195b8f6d986bf2053dcc09b"
-=======
  "hash": "0cb2a10c5eb3e462b48054aa73ac332c"
->>>>>>> 4c7bd6e9
 }