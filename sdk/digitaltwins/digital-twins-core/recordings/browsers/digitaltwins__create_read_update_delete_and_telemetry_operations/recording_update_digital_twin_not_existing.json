{
 "recordings": [
  {
   "method": "DELETE",
   "url": "https://AZURE_DIGITALTWINS_URL.api.wcus.digitaltwins.azure.net/models/dtmi%3Asamples%3ADTTestBuilding%3B1",
   "query": {
<<<<<<< HEAD
    "api-version": "2022-05-31"
=======
    "api-version": "2021-06-30-preview"
>>>>>>> 4c7bd6e9
   },
   "requestBody": null,
   "status": 404,
   "response": "{\"error\":{\"code\":\"ModelNotFound\",\"message\":\"There is no Model(s) available that matches the provided id(s) dtmi:samples:DTTestBuilding;1. Check that the Model ID provided is valid by doing a Model_List API call.\"}}",
   "responseHeaders": {
    "content-length": "214",
    "content-type": "application/json; charset=utf-8",
<<<<<<< HEAD
    "date": "Thu, 26 May 2022 10:31:11 GMT",
    "mise-correlation-id": "8f525f46-f964-4058-aa7e-00cc21214e62",
    "strict-transport-security": "max-age=2592000",
    "traceresponse": "00-2c632597af0305478c35314142b2915e-ecf27dc9761b0140-01"
=======
    "date": "Thu, 31 Mar 2022 17:41:02 GMT",
    "strict-transport-security": "max-age=2592000",
    "traceresponse": "00-f35d84543b89d84f8ed23f8f15675c96-60c0b9a103fa2f47-01"
>>>>>>> 4c7bd6e9
   }
  },
  {
   "method": "POST",
   "url": "https://AZURE_DIGITALTWINS_URL.api.wcus.digitaltwins.azure.net/models",
   "query": {
<<<<<<< HEAD
    "api-version": "2022-05-31"
   },
   "requestBody": "[{\"@id\":\"dtmi:samples:DTTestBuilding;1\",\"@type\":\"Interface\",\"@context\":\"dtmi:dtdl:context;2\",\"displayName\":\"Building\",\"contents\":[{\"@type\":\"Property\",\"name\":\"AverageTemperature\",\"schema\":\"double\"},{\"@type\":\"Property\",\"name\":\"TemperatureUnit\",\"schema\":\"string\"}]}]",
   "status": 201,
   "response": "[{\"id\":\"dtmi:samples:DTTestBuilding;1\",\"description\":{},\"displayName\":{\"en-US\":\"Building\"},\"decommissioned\":false,\"uploadTime\":\"2022-05-26T10:31:12.337368+00:00\"}]",
=======
    "api-version": "2021-06-30-preview"
   },
   "requestBody": "[{\"@id\":\"dtmi:samples:DTTestBuilding;1\",\"@type\":\"Interface\",\"@context\":\"dtmi:dtdl:context;2\",\"displayName\":\"Building\",\"contents\":[{\"@type\":\"Property\",\"name\":\"AverageTemperature\",\"schema\":\"double\"},{\"@type\":\"Property\",\"name\":\"TemperatureUnit\",\"schema\":\"string\"}]}]",
   "status": 201,
   "response": "[{\"id\":\"dtmi:samples:DTTestBuilding;1\",\"description\":{},\"displayName\":{\"en\":\"Building\"},\"decommissioned\":false,\"uploadTime\":\"2022-03-31T17:41:02.5928109+00:00\"}]",
>>>>>>> 4c7bd6e9
   "responseHeaders": {
    "content-length": "163",
    "content-type": "application/json; charset=utf-8",
<<<<<<< HEAD
    "date": "Thu, 26 May 2022 10:31:11 GMT",
    "mise-correlation-id": "a84c5ebc-2db4-4c0c-8294-c3339eb4992a",
    "strict-transport-security": "max-age=2592000",
    "traceresponse": "00-f6edf171663cbd4f838d62f8b48dbad2-0401e0718aa7754f-01"
=======
    "date": "Thu, 31 Mar 2022 17:41:02 GMT",
    "strict-transport-security": "max-age=2592000",
    "traceresponse": "00-9ce51b4408fd3f428200c38caa5ed1da-ffc8a6562ce26648-01"
>>>>>>> 4c7bd6e9
   }
  },
  {
   "method": "DELETE",
<<<<<<< HEAD
   "url": "https://AZURE_DIGITALTWINS_URL.api.wcus.digitaltwins.azure.net/digitaltwins/digitalTwin165356107104408020",
   "query": {
    "api-version": "2022-05-31"
   },
   "requestBody": null,
   "status": 404,
   "response": "{\"error\":{\"code\":\"DigitalTwinNotFound\",\"message\":\"There is no digital twin instance that exists with the ID digitalTwin165356107104408020. Please verify that the twin id is valid and ensure that the twin is not deleted. See section on querying the twins https://aka.ms/adtv2query.\"}}",
   "responseHeaders": {
    "content-length": "283",
    "content-type": "application/json; charset=utf-8",
    "date": "Thu, 26 May 2022 10:31:11 GMT",
    "strict-transport-security": "max-age=2592000",
    "traceresponse": "00-1e81f83a29dcd24588480a307fc377c4-0733f378d105234b-01"
=======
   "url": "https://AZURE_DIGITALTWINS_URL.api.wus2.digitaltwins.azure.net/digitaltwins/digitalTwin164874846173009281",
   "query": {
    "api-version": "2021-06-30-preview"
   },
   "requestBody": null,
   "status": 404,
   "response": "{\"error\":{\"code\":\"DigitalTwinNotFound\",\"message\":\"There is no digital twin instance that exists with the ID digitalTwin164874846173009281. Please verify that the twin id is valid and ensure that the twin is not deleted. See section on querying the twins https://aka.ms/adtv2query.\"}}",
   "responseHeaders": {
    "content-length": "283",
    "content-type": "application/json; charset=utf-8",
    "date": "Thu, 31 Mar 2022 17:41:02 GMT",
    "strict-transport-security": "max-age=2592000",
    "traceresponse": "00-a35f7a3064ca8b4a889bf6681b7c8155-674c14fdfcb93a4a-01"
>>>>>>> 4c7bd6e9
   }
  },
  {
   "method": "PATCH",
<<<<<<< HEAD
   "url": "https://AZURE_DIGITALTWINS_URL.api.wcus.digitaltwins.azure.net/digitaltwins/digitalTwin165356107104408020",
   "query": {
    "api-version": "2022-05-31"
   },
   "requestBody": "[{\"op\":\"replace\",\"path\":\"/AverageTemperature\",\"value\":42}]",
   "status": 404,
   "response": "{\"error\":{\"code\":\"DigitalTwinNotFound\",\"message\":\"There is no digital twin instance that exists with the ID digitalTwin165356107104408020. Please verify that the twin id is valid and ensure that the twin is not deleted. See section on querying the twins https://aka.ms/adtv2query.\"}}",
   "responseHeaders": {
    "content-length": "283",
    "content-type": "application/json; charset=utf-8",
    "date": "Thu, 26 May 2022 10:31:11 GMT",
    "strict-transport-security": "max-age=2592000",
    "traceresponse": "00-ed283322e8a62540bf70467e0320de56-e6e520be909b8840-01"
=======
   "url": "https://AZURE_DIGITALTWINS_URL.api.wus2.digitaltwins.azure.net/digitaltwins/digitalTwin164874846173009281",
   "query": {
    "api-version": "2021-06-30-preview"
   },
   "requestBody": "[{\"op\":\"replace\",\"path\":\"/AverageTemperature\",\"value\":42}]",
   "status": 404,
   "response": "{\"error\":{\"code\":\"DigitalTwinNotFound\",\"message\":\"There is no digital twin instance that exists with the ID digitalTwin164874846173009281. Please verify that the twin id is valid and ensure that the twin is not deleted. See section on querying the twins https://aka.ms/adtv2query.\"}}",
   "responseHeaders": {
    "content-length": "283",
    "content-type": "application/json; charset=utf-8",
    "date": "Thu, 31 Mar 2022 17:41:02 GMT",
    "strict-transport-security": "max-age=2592000",
    "traceresponse": "00-39ee64ad16195348b69e996cb29312d2-b110020ecfe48e41-01"
>>>>>>> 4c7bd6e9
   }
  },
  {
   "method": "DELETE",
<<<<<<< HEAD
   "url": "https://AZURE_DIGITALTWINS_URL.api.wcus.digitaltwins.azure.net/digitaltwins/digitalTwin165356107104408020",
   "query": {
    "api-version": "2022-05-31"
   },
   "requestBody": null,
   "status": 404,
   "response": "{\"error\":{\"code\":\"DigitalTwinNotFound\",\"message\":\"There is no digital twin instance that exists with the ID digitalTwin165356107104408020. Please verify that the twin id is valid and ensure that the twin is not deleted. See section on querying the twins https://aka.ms/adtv2query.\"}}",
   "responseHeaders": {
    "content-length": "283",
    "content-type": "application/json; charset=utf-8",
    "date": "Thu, 26 May 2022 10:31:11 GMT",
    "strict-transport-security": "max-age=2592000",
    "traceresponse": "00-ea9ad11008d3f24289653c7ebf322007-86c54594ffca3946-01"
=======
   "url": "https://AZURE_DIGITALTWINS_URL.api.wus2.digitaltwins.azure.net/digitaltwins/digitalTwin164874846173009281",
   "query": {
    "api-version": "2021-06-30-preview"
   },
   "requestBody": null,
   "status": 404,
   "response": "{\"error\":{\"code\":\"DigitalTwinNotFound\",\"message\":\"There is no digital twin instance that exists with the ID digitalTwin164874846173009281. Please verify that the twin id is valid and ensure that the twin is not deleted. See section on querying the twins https://aka.ms/adtv2query.\"}}",
   "responseHeaders": {
    "content-length": "283",
    "content-type": "application/json; charset=utf-8",
    "date": "Thu, 31 Mar 2022 17:41:02 GMT",
    "strict-transport-security": "max-age=2592000",
    "traceresponse": "00-7ef99435c899ce4a88a869e1ef889299-8c4485fb92d68c4a-01"
>>>>>>> 4c7bd6e9
   }
  },
  {
   "method": "DELETE",
   "url": "https://AZURE_DIGITALTWINS_URL.api.wcus.digitaltwins.azure.net/models/dtmi%3Asamples%3ADTTestBuilding%3B1",
   "query": {
<<<<<<< HEAD
    "api-version": "2022-05-31"
=======
    "api-version": "2021-06-30-preview"
>>>>>>> 4c7bd6e9
   },
   "requestBody": null,
   "status": 204,
   "response": "",
   "responseHeaders": {
    "content-length": "0",
<<<<<<< HEAD
    "date": "Thu, 26 May 2022 10:31:12 GMT",
    "mise-correlation-id": "a4d1de25-7177-4b97-9046-35f384f80546",
    "strict-transport-security": "max-age=2592000",
    "traceresponse": "00-621c5e36e637da4c8702b9c0b602053d-6a3eb31f403efa4c-01"
=======
    "date": "Thu, 31 Mar 2022 17:41:02 GMT",
    "strict-transport-security": "max-age=2592000",
    "traceresponse": "00-e37722d56743d84f973884261dce6546-df343de65c6bbf49-01"
>>>>>>> 4c7bd6e9
   }
  }
 ],
 "uniqueTestInfo": {
  "uniqueName": {
<<<<<<< HEAD
   "update-digitaltwin-not-existing": "digitalTwin165356107104408020"
  },
  "newDate": {}
 },
 "hash": "ff3caa64cc4cef9ba9b4e6ae20490580"
=======
   "update-digitaltwin-not-existing": "digitalTwin164874846173009281"
  },
  "newDate": {}
 },
 "hash": "49c615c3890423f449295fcb05e18f00"
>>>>>>> 4c7bd6e9
}<|MERGE_RESOLUTION|>--- conflicted
+++ resolved
@@ -4,11 +4,7 @@
    "method": "DELETE",
    "url": "https://AZURE_DIGITALTWINS_URL.api.wcus.digitaltwins.azure.net/models/dtmi%3Asamples%3ADTTestBuilding%3B1",
    "query": {
-<<<<<<< HEAD
     "api-version": "2022-05-31"
-=======
-    "api-version": "2021-06-30-preview"
->>>>>>> 4c7bd6e9
    },
    "requestBody": null,
    "status": 404,
@@ -16,190 +12,104 @@
    "responseHeaders": {
     "content-length": "214",
     "content-type": "application/json; charset=utf-8",
-<<<<<<< HEAD
-    "date": "Thu, 26 May 2022 10:31:11 GMT",
-    "mise-correlation-id": "8f525f46-f964-4058-aa7e-00cc21214e62",
+    "date": "Tue, 28 Jun 2022 18:50:57 GMT",
+    "mise-correlation-id": "adc72f79-9dce-4009-83e9-28e97817e809",
     "strict-transport-security": "max-age=2592000",
-    "traceresponse": "00-2c632597af0305478c35314142b2915e-ecf27dc9761b0140-01"
-=======
-    "date": "Thu, 31 Mar 2022 17:41:02 GMT",
-    "strict-transport-security": "max-age=2592000",
-    "traceresponse": "00-f35d84543b89d84f8ed23f8f15675c96-60c0b9a103fa2f47-01"
->>>>>>> 4c7bd6e9
+    "traceresponse": "00-6e1f10340c2064c87b68219ecfdf86d7-f7f77257ae3de3eb-01"
    }
   },
   {
    "method": "POST",
    "url": "https://AZURE_DIGITALTWINS_URL.api.wcus.digitaltwins.azure.net/models",
    "query": {
-<<<<<<< HEAD
     "api-version": "2022-05-31"
    },
    "requestBody": "[{\"@id\":\"dtmi:samples:DTTestBuilding;1\",\"@type\":\"Interface\",\"@context\":\"dtmi:dtdl:context;2\",\"displayName\":\"Building\",\"contents\":[{\"@type\":\"Property\",\"name\":\"AverageTemperature\",\"schema\":\"double\"},{\"@type\":\"Property\",\"name\":\"TemperatureUnit\",\"schema\":\"string\"}]}]",
    "status": 201,
-   "response": "[{\"id\":\"dtmi:samples:DTTestBuilding;1\",\"description\":{},\"displayName\":{\"en-US\":\"Building\"},\"decommissioned\":false,\"uploadTime\":\"2022-05-26T10:31:12.337368+00:00\"}]",
-=======
-    "api-version": "2021-06-30-preview"
-   },
-   "requestBody": "[{\"@id\":\"dtmi:samples:DTTestBuilding;1\",\"@type\":\"Interface\",\"@context\":\"dtmi:dtdl:context;2\",\"displayName\":\"Building\",\"contents\":[{\"@type\":\"Property\",\"name\":\"AverageTemperature\",\"schema\":\"double\"},{\"@type\":\"Property\",\"name\":\"TemperatureUnit\",\"schema\":\"string\"}]}]",
-   "status": 201,
-   "response": "[{\"id\":\"dtmi:samples:DTTestBuilding;1\",\"description\":{},\"displayName\":{\"en\":\"Building\"},\"decommissioned\":false,\"uploadTime\":\"2022-03-31T17:41:02.5928109+00:00\"}]",
->>>>>>> 4c7bd6e9
+   "response": "[{\"id\":\"dtmi:samples:DTTestBuilding;1\",\"description\":{},\"displayName\":{\"en\":\"Building\"},\"decommissioned\":false,\"uploadTime\":\"2022-06-28T18:50:57.9658517+00:00\"}]",
    "responseHeaders": {
-    "content-length": "163",
+    "content-length": "161",
     "content-type": "application/json; charset=utf-8",
-<<<<<<< HEAD
-    "date": "Thu, 26 May 2022 10:31:11 GMT",
-    "mise-correlation-id": "a84c5ebc-2db4-4c0c-8294-c3339eb4992a",
+    "date": "Tue, 28 Jun 2022 18:50:57 GMT",
+    "mise-correlation-id": "f34de9bc-5ec2-4b46-8819-0e52f92fe060",
     "strict-transport-security": "max-age=2592000",
-    "traceresponse": "00-f6edf171663cbd4f838d62f8b48dbad2-0401e0718aa7754f-01"
-=======
-    "date": "Thu, 31 Mar 2022 17:41:02 GMT",
-    "strict-transport-security": "max-age=2592000",
-    "traceresponse": "00-9ce51b4408fd3f428200c38caa5ed1da-ffc8a6562ce26648-01"
->>>>>>> 4c7bd6e9
+    "traceresponse": "00-f990b5e4f010a97d012a7e635c8eb428-4c7c38987a0ce59d-01"
    }
   },
   {
    "method": "DELETE",
-<<<<<<< HEAD
-   "url": "https://AZURE_DIGITALTWINS_URL.api.wcus.digitaltwins.azure.net/digitaltwins/digitalTwin165356107104408020",
+   "url": "https://AZURE_DIGITALTWINS_URL.api.wcus.digitaltwins.azure.net/digitaltwins/digitalTwin165644225778208564",
    "query": {
     "api-version": "2022-05-31"
    },
    "requestBody": null,
    "status": 404,
-   "response": "{\"error\":{\"code\":\"DigitalTwinNotFound\",\"message\":\"There is no digital twin instance that exists with the ID digitalTwin165356107104408020. Please verify that the twin id is valid and ensure that the twin is not deleted. See section on querying the twins https://aka.ms/adtv2query.\"}}",
+   "response": "{\"error\":{\"code\":\"DigitalTwinNotFound\",\"message\":\"There is no digital twin instance that exists with the ID digitalTwin165644225778208564. Please verify that the twin id is valid and ensure that the twin is not deleted. See section on querying the twins https://aka.ms/adtv2query.\"}}",
    "responseHeaders": {
     "content-length": "283",
     "content-type": "application/json; charset=utf-8",
-    "date": "Thu, 26 May 2022 10:31:11 GMT",
+    "date": "Tue, 28 Jun 2022 18:50:57 GMT",
     "strict-transport-security": "max-age=2592000",
-    "traceresponse": "00-1e81f83a29dcd24588480a307fc377c4-0733f378d105234b-01"
-=======
-   "url": "https://AZURE_DIGITALTWINS_URL.api.wus2.digitaltwins.azure.net/digitaltwins/digitalTwin164874846173009281",
-   "query": {
-    "api-version": "2021-06-30-preview"
-   },
-   "requestBody": null,
-   "status": 404,
-   "response": "{\"error\":{\"code\":\"DigitalTwinNotFound\",\"message\":\"There is no digital twin instance that exists with the ID digitalTwin164874846173009281. Please verify that the twin id is valid and ensure that the twin is not deleted. See section on querying the twins https://aka.ms/adtv2query.\"}}",
-   "responseHeaders": {
-    "content-length": "283",
-    "content-type": "application/json; charset=utf-8",
-    "date": "Thu, 31 Mar 2022 17:41:02 GMT",
-    "strict-transport-security": "max-age=2592000",
-    "traceresponse": "00-a35f7a3064ca8b4a889bf6681b7c8155-674c14fdfcb93a4a-01"
->>>>>>> 4c7bd6e9
+    "traceresponse": "00-989b2289fec4b447909c6efd628a6ed9-55c4633352dc3444-01"
    }
   },
   {
    "method": "PATCH",
-<<<<<<< HEAD
-   "url": "https://AZURE_DIGITALTWINS_URL.api.wcus.digitaltwins.azure.net/digitaltwins/digitalTwin165356107104408020",
+   "url": "https://AZURE_DIGITALTWINS_URL.api.wcus.digitaltwins.azure.net/digitaltwins/digitalTwin165644225778208564",
    "query": {
     "api-version": "2022-05-31"
    },
    "requestBody": "[{\"op\":\"replace\",\"path\":\"/AverageTemperature\",\"value\":42}]",
    "status": 404,
-   "response": "{\"error\":{\"code\":\"DigitalTwinNotFound\",\"message\":\"There is no digital twin instance that exists with the ID digitalTwin165356107104408020. Please verify that the twin id is valid and ensure that the twin is not deleted. See section on querying the twins https://aka.ms/adtv2query.\"}}",
+   "response": "{\"error\":{\"code\":\"DigitalTwinNotFound\",\"message\":\"There is no digital twin instance that exists with the ID digitalTwin165644225778208564. Please verify that the twin id is valid and ensure that the twin is not deleted. See section on querying the twins https://aka.ms/adtv2query.\"}}",
    "responseHeaders": {
     "content-length": "283",
     "content-type": "application/json; charset=utf-8",
-    "date": "Thu, 26 May 2022 10:31:11 GMT",
+    "date": "Tue, 28 Jun 2022 18:50:57 GMT",
     "strict-transport-security": "max-age=2592000",
-    "traceresponse": "00-ed283322e8a62540bf70467e0320de56-e6e520be909b8840-01"
-=======
-   "url": "https://AZURE_DIGITALTWINS_URL.api.wus2.digitaltwins.azure.net/digitaltwins/digitalTwin164874846173009281",
-   "query": {
-    "api-version": "2021-06-30-preview"
-   },
-   "requestBody": "[{\"op\":\"replace\",\"path\":\"/AverageTemperature\",\"value\":42}]",
-   "status": 404,
-   "response": "{\"error\":{\"code\":\"DigitalTwinNotFound\",\"message\":\"There is no digital twin instance that exists with the ID digitalTwin164874846173009281. Please verify that the twin id is valid and ensure that the twin is not deleted. See section on querying the twins https://aka.ms/adtv2query.\"}}",
-   "responseHeaders": {
-    "content-length": "283",
-    "content-type": "application/json; charset=utf-8",
-    "date": "Thu, 31 Mar 2022 17:41:02 GMT",
-    "strict-transport-security": "max-age=2592000",
-    "traceresponse": "00-39ee64ad16195348b69e996cb29312d2-b110020ecfe48e41-01"
->>>>>>> 4c7bd6e9
+    "traceresponse": "00-8103685ec3505d4784770efcd425c5c1-9a06eef644e5544d-01"
    }
   },
   {
    "method": "DELETE",
-<<<<<<< HEAD
-   "url": "https://AZURE_DIGITALTWINS_URL.api.wcus.digitaltwins.azure.net/digitaltwins/digitalTwin165356107104408020",
+   "url": "https://AZURE_DIGITALTWINS_URL.api.wcus.digitaltwins.azure.net/digitaltwins/digitalTwin165644225778208564",
    "query": {
     "api-version": "2022-05-31"
    },
    "requestBody": null,
    "status": 404,
-   "response": "{\"error\":{\"code\":\"DigitalTwinNotFound\",\"message\":\"There is no digital twin instance that exists with the ID digitalTwin165356107104408020. Please verify that the twin id is valid and ensure that the twin is not deleted. See section on querying the twins https://aka.ms/adtv2query.\"}}",
+   "response": "{\"error\":{\"code\":\"DigitalTwinNotFound\",\"message\":\"There is no digital twin instance that exists with the ID digitalTwin165644225778208564. Please verify that the twin id is valid and ensure that the twin is not deleted. See section on querying the twins https://aka.ms/adtv2query.\"}}",
    "responseHeaders": {
     "content-length": "283",
     "content-type": "application/json; charset=utf-8",
-    "date": "Thu, 26 May 2022 10:31:11 GMT",
+    "date": "Tue, 28 Jun 2022 18:50:57 GMT",
     "strict-transport-security": "max-age=2592000",
-    "traceresponse": "00-ea9ad11008d3f24289653c7ebf322007-86c54594ffca3946-01"
-=======
-   "url": "https://AZURE_DIGITALTWINS_URL.api.wus2.digitaltwins.azure.net/digitaltwins/digitalTwin164874846173009281",
-   "query": {
-    "api-version": "2021-06-30-preview"
-   },
-   "requestBody": null,
-   "status": 404,
-   "response": "{\"error\":{\"code\":\"DigitalTwinNotFound\",\"message\":\"There is no digital twin instance that exists with the ID digitalTwin164874846173009281. Please verify that the twin id is valid and ensure that the twin is not deleted. See section on querying the twins https://aka.ms/adtv2query.\"}}",
-   "responseHeaders": {
-    "content-length": "283",
-    "content-type": "application/json; charset=utf-8",
-    "date": "Thu, 31 Mar 2022 17:41:02 GMT",
-    "strict-transport-security": "max-age=2592000",
-    "traceresponse": "00-7ef99435c899ce4a88a869e1ef889299-8c4485fb92d68c4a-01"
->>>>>>> 4c7bd6e9
+    "traceresponse": "00-342a6e460b87d240891f0cf76366f624-743ab1bd1046b94a-01"
    }
   },
   {
    "method": "DELETE",
    "url": "https://AZURE_DIGITALTWINS_URL.api.wcus.digitaltwins.azure.net/models/dtmi%3Asamples%3ADTTestBuilding%3B1",
    "query": {
-<<<<<<< HEAD
     "api-version": "2022-05-31"
-=======
-    "api-version": "2021-06-30-preview"
->>>>>>> 4c7bd6e9
    },
    "requestBody": null,
    "status": 204,
    "response": "",
    "responseHeaders": {
     "content-length": "0",
-<<<<<<< HEAD
-    "date": "Thu, 26 May 2022 10:31:12 GMT",
-    "mise-correlation-id": "a4d1de25-7177-4b97-9046-35f384f80546",
+    "date": "Tue, 28 Jun 2022 18:50:57 GMT",
+    "mise-correlation-id": "e7ef5ee1-22e2-42f9-967c-cbaa56667c93",
     "strict-transport-security": "max-age=2592000",
-    "traceresponse": "00-621c5e36e637da4c8702b9c0b602053d-6a3eb31f403efa4c-01"
-=======
-    "date": "Thu, 31 Mar 2022 17:41:02 GMT",
-    "strict-transport-security": "max-age=2592000",
-    "traceresponse": "00-e37722d56743d84f973884261dce6546-df343de65c6bbf49-01"
->>>>>>> 4c7bd6e9
+    "traceresponse": "00-74f5b203f21ee198e0d95e4c20273446-5cf4d6e596a4a9d8-01"
    }
   }
  ],
  "uniqueTestInfo": {
   "uniqueName": {
-<<<<<<< HEAD
-   "update-digitaltwin-not-existing": "digitalTwin165356107104408020"
-  },
-  "newDate": {}
- },
- "hash": "ff3caa64cc4cef9ba9b4e6ae20490580"
-=======
-   "update-digitaltwin-not-existing": "digitalTwin164874846173009281"
+   "update-digitaltwin-not-existing": "digitalTwin165644225778208564"
   },
   "newDate": {}
  },
  "hash": "49c615c3890423f449295fcb05e18f00"
->>>>>>> 4c7bd6e9
 }