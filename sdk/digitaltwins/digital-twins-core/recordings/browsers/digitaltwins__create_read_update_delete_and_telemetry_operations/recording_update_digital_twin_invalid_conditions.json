{
 "recordings": [
  {
   "method": "DELETE",
   "url": "https://AZURE_DIGITALTWINS_URL.api.wcus.digitaltwins.azure.net/models/dtmi%3Asamples%3ADTTestBuilding%3B1",
   "query": {
<<<<<<< HEAD
    "api-version": "2022-05-31"
=======
    "api-version": "2021-06-30-preview"
>>>>>>> 4c7bd6e9
   },
   "requestBody": null,
   "status": 404,
   "response": "{\"error\":{\"code\":\"ModelNotFound\",\"message\":\"There is no Model(s) available that matches the provided id(s) dtmi:samples:DTTestBuilding;1. Check that the Model ID provided is valid by doing a Model_List API call.\"}}",
   "responseHeaders": {
    "content-length": "214",
    "content-type": "application/json; charset=utf-8",
<<<<<<< HEAD
    "date": "Thu, 26 May 2022 10:31:11 GMT",
    "mise-correlation-id": "29786727-21af-47e5-b576-d61dfadb1984",
    "strict-transport-security": "max-age=2592000",
    "traceresponse": "00-34787a608bf4934ba4043ceb0fe7c048-2e7035254fdace4a-01"
=======
    "date": "Thu, 31 Mar 2022 17:41:01 GMT",
    "strict-transport-security": "max-age=2592000",
    "traceresponse": "00-1afeaf92e28176408b47685808759f04-dc3ee195fa57b543-01"
>>>>>>> 4c7bd6e9
   }
  },
  {
   "method": "POST",
   "url": "https://AZURE_DIGITALTWINS_URL.api.wcus.digitaltwins.azure.net/models",
   "query": {
<<<<<<< HEAD
    "api-version": "2022-05-31"
   },
   "requestBody": "[{\"@id\":\"dtmi:samples:DTTestBuilding;1\",\"@type\":\"Interface\",\"@context\":\"dtmi:dtdl:context;2\",\"displayName\":\"Building\",\"contents\":[{\"@type\":\"Property\",\"name\":\"AverageTemperature\",\"schema\":\"double\"},{\"@type\":\"Property\",\"name\":\"TemperatureUnit\",\"schema\":\"string\"}]}]",
   "status": 201,
   "response": "[{\"id\":\"dtmi:samples:DTTestBuilding;1\",\"description\":{},\"displayName\":{\"en-US\":\"Building\"},\"decommissioned\":false,\"uploadTime\":\"2022-05-26T10:31:11.6036403+00:00\"}]",
=======
    "api-version": "2021-06-30-preview"
   },
   "requestBody": "[{\"@id\":\"dtmi:samples:DTTestBuilding;1\",\"@type\":\"Interface\",\"@context\":\"dtmi:dtdl:context;2\",\"displayName\":\"Building\",\"contents\":[{\"@type\":\"Property\",\"name\":\"AverageTemperature\",\"schema\":\"double\"},{\"@type\":\"Property\",\"name\":\"TemperatureUnit\",\"schema\":\"string\"}]}]",
   "status": 201,
   "response": "[{\"id\":\"dtmi:samples:DTTestBuilding;1\",\"description\":{},\"displayName\":{\"en\":\"Building\"},\"decommissioned\":false,\"uploadTime\":\"2022-03-31T17:41:01.6597329+00:00\"}]",
>>>>>>> 4c7bd6e9
   "responseHeaders": {
    "content-length": "164",
    "content-type": "application/json; charset=utf-8",
<<<<<<< HEAD
    "date": "Thu, 26 May 2022 10:31:11 GMT",
    "mise-correlation-id": "b89fae95-356f-40e6-a146-1de4cfa4c612",
    "strict-transport-security": "max-age=2592000",
    "traceresponse": "00-91a6af6d01ed2947bb42f9a5dc3a62ec-0e877d6f50f77941-01"
=======
    "date": "Thu, 31 Mar 2022 17:41:01 GMT",
    "strict-transport-security": "max-age=2592000",
    "traceresponse": "00-8e2489de97fb644fa849170b802aa2e4-d4150c4d60fcab4e-01"
>>>>>>> 4c7bd6e9
   }
  },
  {
   "method": "DELETE",
<<<<<<< HEAD
   "url": "https://AZURE_DIGITALTWINS_URL.api.wcus.digitaltwins.azure.net/digitaltwins/digitalTwin165356107033606487",
   "query": {
    "api-version": "2022-05-31"
   },
   "requestBody": null,
   "status": 404,
   "response": "{\"error\":{\"code\":\"DigitalTwinNotFound\",\"message\":\"There is no digital twin instance that exists with the ID digitalTwin165356107033606487. Please verify that the twin id is valid and ensure that the twin is not deleted. See section on querying the twins https://aka.ms/adtv2query.\"}}",
   "responseHeaders": {
    "content-length": "283",
    "content-type": "application/json; charset=utf-8",
    "date": "Thu, 26 May 2022 10:31:11 GMT",
    "strict-transport-security": "max-age=2592000",
    "traceresponse": "00-870c983e26897243b6b29da15b3e81a2-58458c7f5e213143-01"
=======
   "url": "https://AZURE_DIGITALTWINS_URL.api.wus2.digitaltwins.azure.net/digitaltwins/digitalTwin164874846077800141",
   "query": {
    "api-version": "2021-06-30-preview"
   },
   "requestBody": null,
   "status": 404,
   "response": "{\"error\":{\"code\":\"DigitalTwinNotFound\",\"message\":\"There is no digital twin instance that exists with the ID digitalTwin164874846077800141. Please verify that the twin id is valid and ensure that the twin is not deleted. See section on querying the twins https://aka.ms/adtv2query.\"}}",
   "responseHeaders": {
    "content-length": "283",
    "content-type": "application/json; charset=utf-8",
    "date": "Thu, 31 Mar 2022 17:41:01 GMT",
    "strict-transport-security": "max-age=2592000",
    "traceresponse": "00-333d2d480a13694fb3c7bd3bbe0702c7-32eb4f36a79cbc44-01"
>>>>>>> 4c7bd6e9
   }
  },
  {
   "method": "PUT",
<<<<<<< HEAD
   "url": "https://AZURE_DIGITALTWINS_URL.api.wcus.digitaltwins.azure.net/digitaltwins/digitalTwin165356107033606487",
   "query": {
    "api-version": "2022-05-31"
   },
   "requestBody": "{\"$metadata\":{\"$model\":\"dtmi:samples:DTTestBuilding;1\"},\"AverageTemperature\":68,\"TemperatureUnit\":\"Celsius\"}",
   "status": 200,
   "response": "{\"$dtId\":\"digitalTwin165356107033606487\",\"$etag\":\"W/\\\"fb9f7bb7-0396-4b46-8d07-f9ec3c21fe37\\\"\",\"AverageTemperature\":68,\"TemperatureUnit\":\"Celsius\",\"$metadata\":{\"$model\":\"dtmi:samples:DTTestBuilding;1\",\"$lastUpdateTime\":\"2022-05-26T10:31:11.7578191Z\",\"AverageTemperature\":{\"lastUpdateTime\":\"2022-05-26T10:31:11.7578191Z\"},\"TemperatureUnit\":{\"lastUpdateTime\":\"2022-05-26T10:31:11.7578191Z\"}}}",
=======
   "url": "https://AZURE_DIGITALTWINS_URL.api.wus2.digitaltwins.azure.net/digitaltwins/digitalTwin164874846077800141",
   "query": {
    "api-version": "2021-06-30-preview"
   },
   "requestBody": "{\"$metadata\":{\"$model\":\"dtmi:samples:DTTestBuilding;1\"},\"AverageTemperature\":68,\"TemperatureUnit\":\"Celsius\"}",
   "status": 200,
   "response": "{\"$dtId\":\"digitalTwin164874846077800141\",\"$etag\":\"W/\\\"cc38a315-8cfc-4342-b6c9-d24c73b0a6b9\\\"\",\"AverageTemperature\":68,\"TemperatureUnit\":\"Celsius\",\"$metadata\":{\"$model\":\"dtmi:samples:DTTestBuilding;1\",\"AverageTemperature\":{\"lastUpdateTime\":\"2022-03-31T17:41:01.8912248Z\"},\"TemperatureUnit\":{\"lastUpdateTime\":\"2022-03-31T17:41:01.8912248Z\"}}}",
>>>>>>> 4c7bd6e9
   "responseHeaders": {
    "content-length": "389",
    "content-type": "application/json; charset=utf-8",
<<<<<<< HEAD
    "date": "Thu, 26 May 2022 10:31:11 GMT",
    "etag": "W/\"fb9f7bb7-0396-4b46-8d07-f9ec3c21fe37\"",
    "strict-transport-security": "max-age=2592000",
    "traceresponse": "00-155aa5e49a6169458ca26ec207d458e1-820e641de4af6142-01"
=======
    "date": "Thu, 31 Mar 2022 17:41:01 GMT",
    "etag": "W/\"cc38a315-8cfc-4342-b6c9-d24c73b0a6b9\"",
    "strict-transport-security": "max-age=2592000",
    "traceresponse": "00-9065e027f174e2478898b2b5084c4d91-0d554c8424455b4f-01"
>>>>>>> 4c7bd6e9
   }
  },
  {
   "method": "PATCH",
<<<<<<< HEAD
   "url": "https://AZURE_DIGITALTWINS_URL.api.wcus.digitaltwins.azure.net/digitaltwins/digitalTwin165356107033606487",
   "query": {
    "api-version": "2022-05-31"
=======
   "url": "https://AZURE_DIGITALTWINS_URL.api.wus2.digitaltwins.azure.net/digitaltwins/digitalTwin164874846077800141",
   "query": {
    "api-version": "2021-06-30-preview"
>>>>>>> 4c7bd6e9
   },
   "requestBody": "[{\"op\":\"replace\",\"path\":\"/AverageTemperature\",\"value\":42}]",
   "status": 400,
   "response": "{\"error\":{\"code\":\"InvalidArgument\",\"message\":\"Invalid If-Match header value. Allowed value(s): If-Match: {etag} or If-Match: *\"}}",
   "responseHeaders": {
    "content-length": "129",
    "content-type": "application/json; charset=utf-8",
<<<<<<< HEAD
    "date": "Thu, 26 May 2022 10:31:11 GMT",
    "strict-transport-security": "max-age=2592000",
    "traceresponse": "00-b2fb6f5a747fda44a2a7091e66397b84-bd04753df3586a45-01"
=======
    "date": "Thu, 31 Mar 2022 17:41:01 GMT",
    "strict-transport-security": "max-age=2592000",
    "traceresponse": "00-e7c54ef55725b24e92f69970709367b6-944428980c2cb743-01"
>>>>>>> 4c7bd6e9
   }
  },
  {
   "method": "DELETE",
<<<<<<< HEAD
   "url": "https://AZURE_DIGITALTWINS_URL.api.wcus.digitaltwins.azure.net/digitaltwins/digitalTwin165356107033606487",
   "query": {
    "api-version": "2022-05-31"
=======
   "url": "https://AZURE_DIGITALTWINS_URL.api.wus2.digitaltwins.azure.net/digitaltwins/digitalTwin164874846077800141",
   "query": {
    "api-version": "2021-06-30-preview"
>>>>>>> 4c7bd6e9
   },
   "requestBody": null,
   "status": 204,
   "response": "",
   "responseHeaders": {
    "content-length": "0",
<<<<<<< HEAD
    "date": "Thu, 26 May 2022 10:31:11 GMT",
    "strict-transport-security": "max-age=2592000",
    "traceresponse": "00-a1d45966e4b6c44692f9f8d0e98ae25e-eac4563f54f4e641-01"
=======
    "date": "Thu, 31 Mar 2022 17:41:01 GMT",
    "strict-transport-security": "max-age=2592000",
    "traceresponse": "00-0be6ebd26796e04eacd4867caa150c92-be8d79d422092d48-01"
>>>>>>> 4c7bd6e9
   }
  },
  {
   "method": "DELETE",
   "url": "https://AZURE_DIGITALTWINS_URL.api.wcus.digitaltwins.azure.net/models/dtmi%3Asamples%3ADTTestBuilding%3B1",
   "query": {
<<<<<<< HEAD
    "api-version": "2022-05-31"
=======
    "api-version": "2021-06-30-preview"
>>>>>>> 4c7bd6e9
   },
   "requestBody": null,
   "status": 204,
   "response": "",
   "responseHeaders": {
    "content-length": "0",
<<<<<<< HEAD
    "date": "Thu, 26 May 2022 10:31:11 GMT",
    "mise-correlation-id": "9ea5b129-b7f1-45df-870b-e47881936324",
    "strict-transport-security": "max-age=2592000",
    "traceresponse": "00-4c87a83caf89764b9f2cfad3f19a5243-f1b2c9e9d0439745-01"
=======
    "date": "Thu, 31 Mar 2022 17:41:01 GMT",
    "strict-transport-security": "max-age=2592000",
    "traceresponse": "00-8a46625bd5227540853d7884bf455599-7bcff9701bc09e4c-01"
>>>>>>> 4c7bd6e9
   }
  }
 ],
 "uniqueTestInfo": {
  "uniqueName": {
<<<<<<< HEAD
   "update-digitaltwin-invalid-conditions": "digitalTwin165356107033606487"
  },
  "newDate": {}
 },
 "hash": "b4dd74edece8dd5913aaad85e12a4a96"
=======
   "update-digitaltwin-invalid-conditions": "digitalTwin164874846077800141"
  },
  "newDate": {}
 },
 "hash": "ef0f7d50bb0d96366cb5c2ea8c007738"
>>>>>>> 4c7bd6e9
}<|MERGE_RESOLUTION|>--- conflicted
+++ resolved
@@ -4,11 +4,7 @@
    "method": "DELETE",
    "url": "https://AZURE_DIGITALTWINS_URL.api.wcus.digitaltwins.azure.net/models/dtmi%3Asamples%3ADTTestBuilding%3B1",
    "query": {
-<<<<<<< HEAD
     "api-version": "2022-05-31"
-=======
-    "api-version": "2021-06-30-preview"
->>>>>>> 4c7bd6e9
    },
    "requestBody": null,
    "status": 404,
@@ -16,129 +12,70 @@
    "responseHeaders": {
     "content-length": "214",
     "content-type": "application/json; charset=utf-8",
-<<<<<<< HEAD
-    "date": "Thu, 26 May 2022 10:31:11 GMT",
-    "mise-correlation-id": "29786727-21af-47e5-b576-d61dfadb1984",
+    "date": "Tue, 28 Jun 2022 18:50:56 GMT",
+    "mise-correlation-id": "855c6acc-e102-4c0f-8f23-e1c4fe1244d5",
     "strict-transport-security": "max-age=2592000",
-    "traceresponse": "00-34787a608bf4934ba4043ceb0fe7c048-2e7035254fdace4a-01"
-=======
-    "date": "Thu, 31 Mar 2022 17:41:01 GMT",
-    "strict-transport-security": "max-age=2592000",
-    "traceresponse": "00-1afeaf92e28176408b47685808759f04-dc3ee195fa57b543-01"
->>>>>>> 4c7bd6e9
+    "traceresponse": "00-bc7112e1083315045fe1189fd716a5b9-a3eebcd50582b6a4-01"
    }
   },
   {
    "method": "POST",
    "url": "https://AZURE_DIGITALTWINS_URL.api.wcus.digitaltwins.azure.net/models",
    "query": {
-<<<<<<< HEAD
     "api-version": "2022-05-31"
    },
    "requestBody": "[{\"@id\":\"dtmi:samples:DTTestBuilding;1\",\"@type\":\"Interface\",\"@context\":\"dtmi:dtdl:context;2\",\"displayName\":\"Building\",\"contents\":[{\"@type\":\"Property\",\"name\":\"AverageTemperature\",\"schema\":\"double\"},{\"@type\":\"Property\",\"name\":\"TemperatureUnit\",\"schema\":\"string\"}]}]",
    "status": 201,
-   "response": "[{\"id\":\"dtmi:samples:DTTestBuilding;1\",\"description\":{},\"displayName\":{\"en-US\":\"Building\"},\"decommissioned\":false,\"uploadTime\":\"2022-05-26T10:31:11.6036403+00:00\"}]",
-=======
-    "api-version": "2021-06-30-preview"
-   },
-   "requestBody": "[{\"@id\":\"dtmi:samples:DTTestBuilding;1\",\"@type\":\"Interface\",\"@context\":\"dtmi:dtdl:context;2\",\"displayName\":\"Building\",\"contents\":[{\"@type\":\"Property\",\"name\":\"AverageTemperature\",\"schema\":\"double\"},{\"@type\":\"Property\",\"name\":\"TemperatureUnit\",\"schema\":\"string\"}]}]",
-   "status": 201,
-   "response": "[{\"id\":\"dtmi:samples:DTTestBuilding;1\",\"description\":{},\"displayName\":{\"en\":\"Building\"},\"decommissioned\":false,\"uploadTime\":\"2022-03-31T17:41:01.6597329+00:00\"}]",
->>>>>>> 4c7bd6e9
+   "response": "[{\"id\":\"dtmi:samples:DTTestBuilding;1\",\"description\":{},\"displayName\":{\"en\":\"Building\"},\"decommissioned\":false,\"uploadTime\":\"2022-06-28T18:50:57.2890995+00:00\"}]",
    "responseHeaders": {
-    "content-length": "164",
+    "content-length": "161",
     "content-type": "application/json; charset=utf-8",
-<<<<<<< HEAD
-    "date": "Thu, 26 May 2022 10:31:11 GMT",
-    "mise-correlation-id": "b89fae95-356f-40e6-a146-1de4cfa4c612",
+    "date": "Tue, 28 Jun 2022 18:50:56 GMT",
+    "mise-correlation-id": "48cb2db1-0195-4e6d-87bb-c51aaedb1884",
     "strict-transport-security": "max-age=2592000",
-    "traceresponse": "00-91a6af6d01ed2947bb42f9a5dc3a62ec-0e877d6f50f77941-01"
-=======
-    "date": "Thu, 31 Mar 2022 17:41:01 GMT",
-    "strict-transport-security": "max-age=2592000",
-    "traceresponse": "00-8e2489de97fb644fa849170b802aa2e4-d4150c4d60fcab4e-01"
->>>>>>> 4c7bd6e9
+    "traceresponse": "00-be6102f87dd6614bd41351464f0f5cfd-db55a81864c8746b-01"
    }
   },
   {
    "method": "DELETE",
-<<<<<<< HEAD
-   "url": "https://AZURE_DIGITALTWINS_URL.api.wcus.digitaltwins.azure.net/digitaltwins/digitalTwin165356107033606487",
+   "url": "https://AZURE_DIGITALTWINS_URL.api.wcus.digitaltwins.azure.net/digitaltwins/digitalTwin165644225711804284",
    "query": {
     "api-version": "2022-05-31"
    },
    "requestBody": null,
    "status": 404,
-   "response": "{\"error\":{\"code\":\"DigitalTwinNotFound\",\"message\":\"There is no digital twin instance that exists with the ID digitalTwin165356107033606487. Please verify that the twin id is valid and ensure that the twin is not deleted. See section on querying the twins https://aka.ms/adtv2query.\"}}",
+   "response": "{\"error\":{\"code\":\"DigitalTwinNotFound\",\"message\":\"There is no digital twin instance that exists with the ID digitalTwin165644225711804284. Please verify that the twin id is valid and ensure that the twin is not deleted. See section on querying the twins https://aka.ms/adtv2query.\"}}",
    "responseHeaders": {
     "content-length": "283",
     "content-type": "application/json; charset=utf-8",
-    "date": "Thu, 26 May 2022 10:31:11 GMT",
+    "date": "Tue, 28 Jun 2022 18:50:56 GMT",
     "strict-transport-security": "max-age=2592000",
-    "traceresponse": "00-870c983e26897243b6b29da15b3e81a2-58458c7f5e213143-01"
-=======
-   "url": "https://AZURE_DIGITALTWINS_URL.api.wus2.digitaltwins.azure.net/digitaltwins/digitalTwin164874846077800141",
-   "query": {
-    "api-version": "2021-06-30-preview"
-   },
-   "requestBody": null,
-   "status": 404,
-   "response": "{\"error\":{\"code\":\"DigitalTwinNotFound\",\"message\":\"There is no digital twin instance that exists with the ID digitalTwin164874846077800141. Please verify that the twin id is valid and ensure that the twin is not deleted. See section on querying the twins https://aka.ms/adtv2query.\"}}",
-   "responseHeaders": {
-    "content-length": "283",
-    "content-type": "application/json; charset=utf-8",
-    "date": "Thu, 31 Mar 2022 17:41:01 GMT",
-    "strict-transport-security": "max-age=2592000",
-    "traceresponse": "00-333d2d480a13694fb3c7bd3bbe0702c7-32eb4f36a79cbc44-01"
->>>>>>> 4c7bd6e9
+    "traceresponse": "00-8389a604347a154ba765b95c159da5e7-183f7eec289de245-01"
    }
   },
   {
    "method": "PUT",
-<<<<<<< HEAD
-   "url": "https://AZURE_DIGITALTWINS_URL.api.wcus.digitaltwins.azure.net/digitaltwins/digitalTwin165356107033606487",
+   "url": "https://AZURE_DIGITALTWINS_URL.api.wcus.digitaltwins.azure.net/digitaltwins/digitalTwin165644225711804284",
    "query": {
     "api-version": "2022-05-31"
    },
    "requestBody": "{\"$metadata\":{\"$model\":\"dtmi:samples:DTTestBuilding;1\"},\"AverageTemperature\":68,\"TemperatureUnit\":\"Celsius\"}",
    "status": 200,
-   "response": "{\"$dtId\":\"digitalTwin165356107033606487\",\"$etag\":\"W/\\\"fb9f7bb7-0396-4b46-8d07-f9ec3c21fe37\\\"\",\"AverageTemperature\":68,\"TemperatureUnit\":\"Celsius\",\"$metadata\":{\"$model\":\"dtmi:samples:DTTestBuilding;1\",\"$lastUpdateTime\":\"2022-05-26T10:31:11.7578191Z\",\"AverageTemperature\":{\"lastUpdateTime\":\"2022-05-26T10:31:11.7578191Z\"},\"TemperatureUnit\":{\"lastUpdateTime\":\"2022-05-26T10:31:11.7578191Z\"}}}",
-=======
-   "url": "https://AZURE_DIGITALTWINS_URL.api.wus2.digitaltwins.azure.net/digitaltwins/digitalTwin164874846077800141",
-   "query": {
-    "api-version": "2021-06-30-preview"
-   },
-   "requestBody": "{\"$metadata\":{\"$model\":\"dtmi:samples:DTTestBuilding;1\"},\"AverageTemperature\":68,\"TemperatureUnit\":\"Celsius\"}",
-   "status": 200,
-   "response": "{\"$dtId\":\"digitalTwin164874846077800141\",\"$etag\":\"W/\\\"cc38a315-8cfc-4342-b6c9-d24c73b0a6b9\\\"\",\"AverageTemperature\":68,\"TemperatureUnit\":\"Celsius\",\"$metadata\":{\"$model\":\"dtmi:samples:DTTestBuilding;1\",\"AverageTemperature\":{\"lastUpdateTime\":\"2022-03-31T17:41:01.8912248Z\"},\"TemperatureUnit\":{\"lastUpdateTime\":\"2022-03-31T17:41:01.8912248Z\"}}}",
->>>>>>> 4c7bd6e9
+   "response": "{\"$dtId\":\"digitalTwin165644225711804284\",\"$etag\":\"W/\\\"b7b29f7d-db9a-4082-a60d-ed23bc348e6e\\\"\",\"AverageTemperature\":68,\"TemperatureUnit\":\"Celsius\",\"$metadata\":{\"$model\":\"dtmi:samples:DTTestBuilding;1\",\"$lastUpdateTime\":\"2022-06-28T18:50:57.4684415Z\",\"AverageTemperature\":{\"lastUpdateTime\":\"2022-06-28T18:50:57.4684415Z\"},\"TemperatureUnit\":{\"lastUpdateTime\":\"2022-06-28T18:50:57.4684415Z\"}}}",
    "responseHeaders": {
     "content-length": "389",
     "content-type": "application/json; charset=utf-8",
-<<<<<<< HEAD
-    "date": "Thu, 26 May 2022 10:31:11 GMT",
-    "etag": "W/\"fb9f7bb7-0396-4b46-8d07-f9ec3c21fe37\"",
+    "date": "Tue, 28 Jun 2022 18:50:56 GMT",
+    "etag": "W/\"b7b29f7d-db9a-4082-a60d-ed23bc348e6e\"",
     "strict-transport-security": "max-age=2592000",
-    "traceresponse": "00-155aa5e49a6169458ca26ec207d458e1-820e641de4af6142-01"
-=======
-    "date": "Thu, 31 Mar 2022 17:41:01 GMT",
-    "etag": "W/\"cc38a315-8cfc-4342-b6c9-d24c73b0a6b9\"",
-    "strict-transport-security": "max-age=2592000",
-    "traceresponse": "00-9065e027f174e2478898b2b5084c4d91-0d554c8424455b4f-01"
->>>>>>> 4c7bd6e9
+    "traceresponse": "00-8c4e769b59dc8d43b70eb6cd716a4130-167c3948e4a21c45-01"
    }
   },
   {
    "method": "PATCH",
-<<<<<<< HEAD
-   "url": "https://AZURE_DIGITALTWINS_URL.api.wcus.digitaltwins.azure.net/digitaltwins/digitalTwin165356107033606487",
+   "url": "https://AZURE_DIGITALTWINS_URL.api.wcus.digitaltwins.azure.net/digitaltwins/digitalTwin165644225711804284",
    "query": {
     "api-version": "2022-05-31"
-=======
-   "url": "https://AZURE_DIGITALTWINS_URL.api.wus2.digitaltwins.azure.net/digitaltwins/digitalTwin164874846077800141",
-   "query": {
-    "api-version": "2021-06-30-preview"
->>>>>>> 4c7bd6e9
    },
    "requestBody": "[{\"op\":\"replace\",\"path\":\"/AverageTemperature\",\"value\":42}]",
    "status": 400,
@@ -146,86 +83,50 @@
    "responseHeaders": {
     "content-length": "129",
     "content-type": "application/json; charset=utf-8",
-<<<<<<< HEAD
-    "date": "Thu, 26 May 2022 10:31:11 GMT",
+    "date": "Tue, 28 Jun 2022 18:50:57 GMT",
     "strict-transport-security": "max-age=2592000",
-    "traceresponse": "00-b2fb6f5a747fda44a2a7091e66397b84-bd04753df3586a45-01"
-=======
-    "date": "Thu, 31 Mar 2022 17:41:01 GMT",
-    "strict-transport-security": "max-age=2592000",
-    "traceresponse": "00-e7c54ef55725b24e92f69970709367b6-944428980c2cb743-01"
->>>>>>> 4c7bd6e9
+    "traceresponse": "00-4f8fd441746f9d41a064ec2e1e211392-e1977f8ac0ab8b47-01"
    }
   },
   {
    "method": "DELETE",
-<<<<<<< HEAD
-   "url": "https://AZURE_DIGITALTWINS_URL.api.wcus.digitaltwins.azure.net/digitaltwins/digitalTwin165356107033606487",
+   "url": "https://AZURE_DIGITALTWINS_URL.api.wcus.digitaltwins.azure.net/digitaltwins/digitalTwin165644225711804284",
    "query": {
     "api-version": "2022-05-31"
-=======
-   "url": "https://AZURE_DIGITALTWINS_URL.api.wus2.digitaltwins.azure.net/digitaltwins/digitalTwin164874846077800141",
-   "query": {
-    "api-version": "2021-06-30-preview"
->>>>>>> 4c7bd6e9
    },
    "requestBody": null,
    "status": 204,
    "response": "",
    "responseHeaders": {
     "content-length": "0",
-<<<<<<< HEAD
-    "date": "Thu, 26 May 2022 10:31:11 GMT",
+    "date": "Tue, 28 Jun 2022 18:50:57 GMT",
     "strict-transport-security": "max-age=2592000",
-    "traceresponse": "00-a1d45966e4b6c44692f9f8d0e98ae25e-eac4563f54f4e641-01"
-=======
-    "date": "Thu, 31 Mar 2022 17:41:01 GMT",
-    "strict-transport-security": "max-age=2592000",
-    "traceresponse": "00-0be6ebd26796e04eacd4867caa150c92-be8d79d422092d48-01"
->>>>>>> 4c7bd6e9
+    "traceresponse": "00-5d82167742f2d349b5bd6ad3862d1bd8-ac95565f01010a4a-01"
    }
   },
   {
    "method": "DELETE",
    "url": "https://AZURE_DIGITALTWINS_URL.api.wcus.digitaltwins.azure.net/models/dtmi%3Asamples%3ADTTestBuilding%3B1",
    "query": {
-<<<<<<< HEAD
     "api-version": "2022-05-31"
-=======
-    "api-version": "2021-06-30-preview"
->>>>>>> 4c7bd6e9
    },
    "requestBody": null,
    "status": 204,
    "response": "",
    "responseHeaders": {
     "content-length": "0",
-<<<<<<< HEAD
-    "date": "Thu, 26 May 2022 10:31:11 GMT",
-    "mise-correlation-id": "9ea5b129-b7f1-45df-870b-e47881936324",
+    "date": "Tue, 28 Jun 2022 18:50:57 GMT",
+    "mise-correlation-id": "17ddf804-42de-484a-a0bc-ec18933fd061",
     "strict-transport-security": "max-age=2592000",
-    "traceresponse": "00-4c87a83caf89764b9f2cfad3f19a5243-f1b2c9e9d0439745-01"
-=======
-    "date": "Thu, 31 Mar 2022 17:41:01 GMT",
-    "strict-transport-security": "max-age=2592000",
-    "traceresponse": "00-8a46625bd5227540853d7884bf455599-7bcff9701bc09e4c-01"
->>>>>>> 4c7bd6e9
+    "traceresponse": "00-4ea6f9b21901f90a2da806806703d09b-3d67e481f5f56ee3-01"
    }
   }
  ],
  "uniqueTestInfo": {
   "uniqueName": {
-<<<<<<< HEAD
-   "update-digitaltwin-invalid-conditions": "digitalTwin165356107033606487"
-  },
-  "newDate": {}
- },
- "hash": "b4dd74edece8dd5913aaad85e12a4a96"
-=======
-   "update-digitaltwin-invalid-conditions": "digitalTwin164874846077800141"
+   "update-digitaltwin-invalid-conditions": "digitalTwin165644225711804284"
   },
   "newDate": {}
  },
  "hash": "ef0f7d50bb0d96366cb5c2ea8c007738"
->>>>>>> 4c7bd6e9
 }