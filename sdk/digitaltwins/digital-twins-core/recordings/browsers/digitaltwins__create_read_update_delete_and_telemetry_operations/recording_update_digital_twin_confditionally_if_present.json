--- conflicted
+++ resolved
@@ -4,11 +4,7 @@
    "method": "DELETE",
    "url": "https://AZURE_DIGITALTWINS_URL.api.wcus.digitaltwins.azure.net/models/dtmi%3Asamples%3ADTTestBuilding%3B1",
    "query": {
-<<<<<<< HEAD
     "api-version": "2022-05-31"
-=======
-    "api-version": "2021-06-30-preview"
->>>>>>> 4c7bd6e9
    },
    "requestBody": null,
    "status": 404,
@@ -16,252 +12,139 @@
    "responseHeaders": {
     "content-length": "214",
     "content-type": "application/json; charset=utf-8",
-<<<<<<< HEAD
-    "date": "Thu, 26 May 2022 10:31:10 GMT",
-    "mise-correlation-id": "0bfb5b3b-a690-4b44-bef0-943f05cd8283",
+    "date": "Tue, 28 Jun 2022 18:50:55 GMT",
+    "mise-correlation-id": "2fd9fffa-1c86-4158-b1a6-d0bbcb971ee4",
     "strict-transport-security": "max-age=2592000",
-    "traceresponse": "00-3a8f668f2a01ae45b514138926fcf4da-138c6a54ecf09c49-01"
-=======
-    "date": "Thu, 31 Mar 2022 17:41:00 GMT",
-    "strict-transport-security": "max-age=2592000",
-    "traceresponse": "00-f9434ed878b83449962f589e638e632f-41e62fcb44c4df46-01"
->>>>>>> 4c7bd6e9
+    "traceresponse": "00-8b71f9374267f29327f3658fcef23602-241cb0913883bb1b-01"
    }
   },
   {
    "method": "POST",
    "url": "https://AZURE_DIGITALTWINS_URL.api.wcus.digitaltwins.azure.net/models",
    "query": {
-<<<<<<< HEAD
     "api-version": "2022-05-31"
    },
    "requestBody": "[{\"@id\":\"dtmi:samples:DTTestBuilding;1\",\"@type\":\"Interface\",\"@context\":\"dtmi:dtdl:context;2\",\"displayName\":\"Building\",\"contents\":[{\"@type\":\"Property\",\"name\":\"AverageTemperature\",\"schema\":\"double\"},{\"@type\":\"Property\",\"name\":\"TemperatureUnit\",\"schema\":\"string\"}]}]",
    "status": 201,
-   "response": "[{\"id\":\"dtmi:samples:DTTestBuilding;1\",\"description\":{},\"displayName\":{\"en-US\":\"Building\"},\"decommissioned\":false,\"uploadTime\":\"2022-05-26T10:31:10.5521347+00:00\"}]",
-=======
-    "api-version": "2021-06-30-preview"
-   },
-   "requestBody": "[{\"@id\":\"dtmi:samples:DTTestBuilding;1\",\"@type\":\"Interface\",\"@context\":\"dtmi:dtdl:context;2\",\"displayName\":\"Building\",\"contents\":[{\"@type\":\"Property\",\"name\":\"AverageTemperature\",\"schema\":\"double\"},{\"@type\":\"Property\",\"name\":\"TemperatureUnit\",\"schema\":\"string\"}]}]",
-   "status": 201,
-   "response": "[{\"id\":\"dtmi:samples:DTTestBuilding;1\",\"description\":{},\"displayName\":{\"en\":\"Building\"},\"decommissioned\":false,\"uploadTime\":\"2022-03-31T17:41:00.5611914+00:00\"}]",
->>>>>>> 4c7bd6e9
+   "response": "[{\"id\":\"dtmi:samples:DTTestBuilding;1\",\"description\":{},\"displayName\":{\"en\":\"Building\"},\"decommissioned\":false,\"uploadTime\":\"2022-06-28T18:50:56.525572+00:00\"}]",
    "responseHeaders": {
-    "content-length": "164",
+    "content-length": "160",
     "content-type": "application/json; charset=utf-8",
-<<<<<<< HEAD
-    "date": "Thu, 26 May 2022 10:31:10 GMT",
-    "mise-correlation-id": "9c25dc7f-f67c-4315-8766-487cab5e59ee",
+    "date": "Tue, 28 Jun 2022 18:50:56 GMT",
+    "mise-correlation-id": "4971f648-c169-4c3a-8f55-c90a4ad9bb91",
     "strict-transport-security": "max-age=2592000",
-    "traceresponse": "00-08a7316cd80d2d438e21f97d16ab346f-077178231d16f748-01"
-=======
-    "date": "Thu, 31 Mar 2022 17:41:00 GMT",
-    "strict-transport-security": "max-age=2592000",
-    "traceresponse": "00-73b98f0e43c2ac42b7003df71bae417f-92bc533587264c40-01"
->>>>>>> 4c7bd6e9
+    "traceresponse": "00-183e906dc23108e7d2ba0ce4e9f32e7e-73043ffbda91f33d-01"
    }
   },
   {
    "method": "DELETE",
-<<<<<<< HEAD
-   "url": "https://AZURE_DIGITALTWINS_URL.api.wcus.digitaltwins.azure.net/digitaltwins/digitalTwin165356106924004599",
+   "url": "https://AZURE_DIGITALTWINS_URL.api.wcus.digitaltwins.azure.net/digitaltwins/digitalTwin165644225637507129",
    "query": {
     "api-version": "2022-05-31"
    },
    "requestBody": null,
    "status": 404,
-   "response": "{\"error\":{\"code\":\"DigitalTwinNotFound\",\"message\":\"There is no digital twin instance that exists with the ID digitalTwin165356106924004599. Please verify that the twin id is valid and ensure that the twin is not deleted. See section on querying the twins https://aka.ms/adtv2query.\"}}",
+   "response": "{\"error\":{\"code\":\"DigitalTwinNotFound\",\"message\":\"There is no digital twin instance that exists with the ID digitalTwin165644225637507129. Please verify that the twin id is valid and ensure that the twin is not deleted. See section on querying the twins https://aka.ms/adtv2query.\"}}",
    "responseHeaders": {
     "content-length": "283",
     "content-type": "application/json; charset=utf-8",
-    "date": "Thu, 26 May 2022 10:31:10 GMT",
+    "date": "Tue, 28 Jun 2022 18:50:56 GMT",
     "strict-transport-security": "max-age=2592000",
-    "traceresponse": "00-4d1a0f1c2b41ea429076a6d637e323d6-5db909ece06b7e48-01"
-=======
-   "url": "https://AZURE_DIGITALTWINS_URL.api.wus2.digitaltwins.azure.net/digitaltwins/digitalTwin164874845969004001",
-   "query": {
-    "api-version": "2021-06-30-preview"
-   },
-   "requestBody": null,
-   "status": 404,
-   "response": "{\"error\":{\"code\":\"DigitalTwinNotFound\",\"message\":\"There is no digital twin instance that exists with the ID digitalTwin164874845969004001. Please verify that the twin id is valid and ensure that the twin is not deleted. See section on querying the twins https://aka.ms/adtv2query.\"}}",
-   "responseHeaders": {
-    "content-length": "283",
-    "content-type": "application/json; charset=utf-8",
-    "date": "Thu, 31 Mar 2022 17:41:00 GMT",
-    "strict-transport-security": "max-age=2592000",
-    "traceresponse": "00-4b33336f6459b143b9d774752b06ecf5-3f3f8b398547284a-01"
->>>>>>> 4c7bd6e9
+    "traceresponse": "00-934a0824daf3854981b2fbd92d1d4162-a15636aaae292849-01"
    }
   },
   {
    "method": "PUT",
-<<<<<<< HEAD
-   "url": "https://AZURE_DIGITALTWINS_URL.api.wcus.digitaltwins.azure.net/digitaltwins/digitalTwin165356106924004599",
+   "url": "https://AZURE_DIGITALTWINS_URL.api.wcus.digitaltwins.azure.net/digitaltwins/digitalTwin165644225637507129",
    "query": {
     "api-version": "2022-05-31"
    },
    "requestBody": "{\"$metadata\":{\"$model\":\"dtmi:samples:DTTestBuilding;1\"},\"AverageTemperature\":68}",
    "status": 200,
-   "response": "{\"$dtId\":\"digitalTwin165356106924004599\",\"$etag\":\"W/\\\"21495872-1079-4347-8aac-c87b324a8a7a\\\"\",\"AverageTemperature\":68,\"$metadata\":{\"$model\":\"dtmi:samples:DTTestBuilding;1\",\"$lastUpdateTime\":\"2022-05-26T10:31:10.8075768Z\",\"AverageTemperature\":{\"lastUpdateTime\":\"2022-05-26T10:31:10.8075768Z\"}}}",
-=======
-   "url": "https://AZURE_DIGITALTWINS_URL.api.wus2.digitaltwins.azure.net/digitaltwins/digitalTwin164874845969004001",
-   "query": {
-    "api-version": "2021-06-30-preview"
-   },
-   "requestBody": "{\"$metadata\":{\"$model\":\"dtmi:samples:DTTestBuilding;1\"},\"AverageTemperature\":68}",
-   "status": 200,
-   "response": "{\"$dtId\":\"digitalTwin164874845969004001\",\"$etag\":\"W/\\\"32f1e329-954c-445f-bc16-e2ce91e63869\\\"\",\"AverageTemperature\":68,\"$metadata\":{\"$model\":\"dtmi:samples:DTTestBuilding;1\",\"AverageTemperature\":{\"lastUpdateTime\":\"2022-03-31T17:41:00.7990960Z\"}}}",
->>>>>>> 4c7bd6e9
+   "response": "{\"$dtId\":\"digitalTwin165644225637507129\",\"$etag\":\"W/\\\"e85d3b5e-fbb5-4892-933d-4065fd053feb\\\"\",\"AverageTemperature\":68,\"$metadata\":{\"$model\":\"dtmi:samples:DTTestBuilding;1\",\"$lastUpdateTime\":\"2022-06-28T18:50:56.7163263Z\",\"AverageTemperature\":{\"lastUpdateTime\":\"2022-06-28T18:50:56.7163263Z\"}}}",
    "responseHeaders": {
     "content-length": "293",
     "content-type": "application/json; charset=utf-8",
-<<<<<<< HEAD
-    "date": "Thu, 26 May 2022 10:31:10 GMT",
-    "etag": "W/\"21495872-1079-4347-8aac-c87b324a8a7a\"",
+    "date": "Tue, 28 Jun 2022 18:50:56 GMT",
+    "etag": "W/\"e85d3b5e-fbb5-4892-933d-4065fd053feb\"",
     "strict-transport-security": "max-age=2592000",
-    "traceresponse": "00-84bb5799c0d77a4ba609e82c054bfc56-83bde6b403d2844d-01"
-=======
-    "date": "Thu, 31 Mar 2022 17:41:00 GMT",
-    "etag": "W/\"32f1e329-954c-445f-bc16-e2ce91e63869\"",
-    "strict-transport-security": "max-age=2592000",
-    "traceresponse": "00-d313b4571c790e4394e5aaaab99c1db6-d8c836b89889b74a-01"
->>>>>>> 4c7bd6e9
+    "traceresponse": "00-f4ad4a368c1c5c449cb947a0ff40e761-d04f0ffab51eb043-01"
    }
   },
   {
    "method": "PATCH",
-<<<<<<< HEAD
-   "url": "https://AZURE_DIGITALTWINS_URL.api.wcus.digitaltwins.azure.net/digitaltwins/digitalTwin165356106924004599",
+   "url": "https://AZURE_DIGITALTWINS_URL.api.wcus.digitaltwins.azure.net/digitaltwins/digitalTwin165644225637507129",
    "query": {
     "api-version": "2022-05-31"
-=======
-   "url": "https://AZURE_DIGITALTWINS_URL.api.wus2.digitaltwins.azure.net/digitaltwins/digitalTwin164874845969004001",
-   "query": {
-    "api-version": "2021-06-30-preview"
->>>>>>> 4c7bd6e9
    },
    "requestBody": "[{\"op\":\"replace\",\"path\":\"/AverageTemperature\",\"value\":42}]",
    "status": 204,
    "response": "",
    "responseHeaders": {
     "content-length": "0",
-<<<<<<< HEAD
-    "date": "Thu, 26 May 2022 10:31:10 GMT",
-    "etag": "W/\"39950440-fc47-4863-94ed-d6d383cef464\"",
+    "date": "Tue, 28 Jun 2022 18:50:56 GMT",
+    "etag": "W/\"cd625fd2-b241-45a0-950f-ad3fac23bcb0\"",
     "strict-transport-security": "max-age=2592000",
-    "traceresponse": "00-575e403c19a0d642bc44921377711fe4-77f304cfcb723244-01"
-=======
-    "date": "Thu, 31 Mar 2022 17:41:00 GMT",
-    "etag": "W/\"cf319f01-e798-4390-acde-f731e2570aca\"",
-    "strict-transport-security": "max-age=2592000",
-    "traceresponse": "00-e8a99a43510d4c4baaaa14867e1c7ffe-56fb1023df123849-01"
->>>>>>> 4c7bd6e9
+    "traceresponse": "00-fafb696dfc1e7b41b9003047bc3e283f-b5a53d029a6c494e-01"
    }
   },
   {
    "method": "GET",
-<<<<<<< HEAD
-   "url": "https://AZURE_DIGITALTWINS_URL.api.wcus.digitaltwins.azure.net/digitaltwins/digitalTwin165356106924004599",
+   "url": "https://AZURE_DIGITALTWINS_URL.api.wcus.digitaltwins.azure.net/digitaltwins/digitalTwin165644225637507129",
    "query": {
     "api-version": "2022-05-31"
    },
    "requestBody": null,
    "status": 200,
-   "response": "{\"$dtId\":\"digitalTwin165356106924004599\",\"$etag\":\"W/\\\"39950440-fc47-4863-94ed-d6d383cef464\\\"\",\"AverageTemperature\":42,\"$metadata\":{\"$model\":\"dtmi:samples:DTTestBuilding;1\",\"$lastUpdateTime\":\"2022-05-26T10:31:10.9295514Z\",\"AverageTemperature\":{\"lastUpdateTime\":\"2022-05-26T10:31:10.9295514Z\"}}}",
-=======
-   "url": "https://AZURE_DIGITALTWINS_URL.api.wus2.digitaltwins.azure.net/digitaltwins/digitalTwin164874845969004001",
-   "query": {
-    "api-version": "2021-06-30-preview"
-   },
-   "requestBody": null,
-   "status": 200,
-   "response": "{\"$dtId\":\"digitalTwin164874845969004001\",\"$etag\":\"W/\\\"cf319f01-e798-4390-acde-f731e2570aca\\\"\",\"AverageTemperature\":42,\"$metadata\":{\"$model\":\"dtmi:samples:DTTestBuilding;1\",\"AverageTemperature\":{\"lastUpdateTime\":\"2022-03-31T17:41:00.9132494Z\"}}}",
->>>>>>> 4c7bd6e9
+   "response": "{\"$dtId\":\"digitalTwin165644225637507129\",\"$etag\":\"W/\\\"cd625fd2-b241-45a0-950f-ad3fac23bcb0\\\"\",\"AverageTemperature\":42,\"$metadata\":{\"$model\":\"dtmi:samples:DTTestBuilding;1\",\"$lastUpdateTime\":\"2022-06-28T18:50:56.7948531Z\",\"AverageTemperature\":{\"lastUpdateTime\":\"2022-06-28T18:50:56.7948531Z\"}}}",
    "responseHeaders": {
     "content-length": "293",
     "content-type": "application/json; charset=utf-8",
-<<<<<<< HEAD
-    "date": "Thu, 26 May 2022 10:31:10 GMT",
-    "etag": "W/\"39950440-fc47-4863-94ed-d6d383cef464\"",
+    "date": "Tue, 28 Jun 2022 18:50:56 GMT",
+    "etag": "W/\"cd625fd2-b241-45a0-950f-ad3fac23bcb0\"",
     "strict-transport-security": "max-age=2592000",
-    "traceresponse": "00-b1a936582473984eb88b38d2b6627c78-c07f0a517851884f-01"
-=======
-    "date": "Thu, 31 Mar 2022 17:41:00 GMT",
-    "etag": "W/\"cf319f01-e798-4390-acde-f731e2570aca\"",
-    "strict-transport-security": "max-age=2592000",
-    "traceresponse": "00-011788a51c774d43b95f8ea1e52cff4c-d330a8b4befe5946-01"
->>>>>>> 4c7bd6e9
+    "traceresponse": "00-b66ad12a8216dc459f410b1a03c3a938-43895275bc9e844b-01"
    }
   },
   {
    "method": "DELETE",
-<<<<<<< HEAD
-   "url": "https://AZURE_DIGITALTWINS_URL.api.wcus.digitaltwins.azure.net/digitaltwins/digitalTwin165356106924004599",
+   "url": "https://AZURE_DIGITALTWINS_URL.api.wcus.digitaltwins.azure.net/digitaltwins/digitalTwin165644225637507129",
    "query": {
     "api-version": "2022-05-31"
-=======
-   "url": "https://AZURE_DIGITALTWINS_URL.api.wus2.digitaltwins.azure.net/digitaltwins/digitalTwin164874845969004001",
-   "query": {
-    "api-version": "2021-06-30-preview"
->>>>>>> 4c7bd6e9
    },
    "requestBody": null,
    "status": 204,
    "response": "",
    "responseHeaders": {
     "content-length": "0",
-<<<<<<< HEAD
-    "date": "Thu, 26 May 2022 10:31:10 GMT",
+    "date": "Tue, 28 Jun 2022 18:50:56 GMT",
     "strict-transport-security": "max-age=2592000",
-    "traceresponse": "00-1d84f7a2a416604fb5baf49c16555833-67807dd01ceb2d4f-01"
-=======
-    "date": "Thu, 31 Mar 2022 17:41:00 GMT",
-    "strict-transport-security": "max-age=2592000",
-    "traceresponse": "00-e85bd9228daac04cbc1180f33092a3c3-5294120c068ce14c-01"
->>>>>>> 4c7bd6e9
+    "traceresponse": "00-5c233c5ffb571642969852a37e2aa1c9-176ac0500d37e84d-01"
    }
   },
   {
    "method": "DELETE",
    "url": "https://AZURE_DIGITALTWINS_URL.api.wcus.digitaltwins.azure.net/models/dtmi%3Asamples%3ADTTestBuilding%3B1",
    "query": {
-<<<<<<< HEAD
     "api-version": "2022-05-31"
-=======
-    "api-version": "2021-06-30-preview"
->>>>>>> 4c7bd6e9
    },
    "requestBody": null,
    "status": 204,
    "response": "",
    "responseHeaders": {
     "content-length": "0",
-<<<<<<< HEAD
-    "date": "Thu, 26 May 2022 10:31:10 GMT",
-    "mise-correlation-id": "a7b16609-1f6b-4ead-9e38-61a427f7adc8",
+    "date": "Tue, 28 Jun 2022 18:50:56 GMT",
+    "mise-correlation-id": "32eca843-93db-4587-803d-1123a79ff490",
     "strict-transport-security": "max-age=2592000",
-    "traceresponse": "00-6606a01a95f07d49b5a4b962be04a049-bd5b5f3dec02df46-01"
-=======
-    "date": "Thu, 31 Mar 2022 17:41:00 GMT",
-    "strict-transport-security": "max-age=2592000",
-    "traceresponse": "00-5e41ece373f5f848b67d3b9bd98e9ac6-aea8a51aac90994f-01"
->>>>>>> 4c7bd6e9
+    "traceresponse": "00-7cc2bfdef55932cace3e4787914f7e41-7b91952626474a34-01"
    }
   }
  ],
  "uniqueTestInfo": {
   "uniqueName": {
-<<<<<<< HEAD
-   "update-digitaltwin-conditionally-if-present": "digitalTwin165356106924004599"
-  },
-  "newDate": {}
- },
- "hash": "674a9b814d8f09e93f249dbe757c9e1c"
-=======
-   "update-digitaltwin-conditionally-if-present": "digitalTwin164874845969004001"
+   "update-digitaltwin-conditionally-if-present": "digitalTwin165644225637507129"
   },
   "newDate": {}
  },
  "hash": "33184102c08bb534cda11db7422e3f1b"
->>>>>>> 4c7bd6e9
 }