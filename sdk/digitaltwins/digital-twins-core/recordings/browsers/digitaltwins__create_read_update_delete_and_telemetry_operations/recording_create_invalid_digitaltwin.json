{
 "recordings": [
  {
   "method": "DELETE",
<<<<<<< HEAD
   "url": "https://AZURE_DIGITALTWINS_URL.api.wcus.digitaltwins.azure.net/digitaltwins/digitalTwin165356106058000982",
   "query": {
    "api-version": "2022-05-31"
   },
   "requestBody": null,
   "status": 404,
   "response": "{\"error\":{\"code\":\"DigitalTwinNotFound\",\"message\":\"There is no digital twin instance that exists with the ID digitalTwin165356106058000982. Please verify that the twin id is valid and ensure that the twin is not deleted. See section on querying the twins https://aka.ms/adtv2query.\"}}",
   "responseHeaders": {
    "content-length": "283",
    "content-type": "application/json; charset=utf-8",
    "date": "Thu, 26 May 2022 10:31:00 GMT",
    "strict-transport-security": "max-age=2592000",
    "traceresponse": "00-c70dd2d03720414597ed87bc67234f74-df18ca1f3b6ffa42-01"
=======
   "url": "https://AZURE_DIGITALTWINS_URL.api.wus2.digitaltwins.azure.net/digitaltwins/digitalTwin164874844531300255",
   "query": {
    "api-version": "2021-06-30-preview"
   },
   "requestBody": null,
   "status": 404,
   "response": "{\"error\":{\"code\":\"DigitalTwinNotFound\",\"message\":\"There is no digital twin instance that exists with the ID digitalTwin164874844531300255. Please verify that the twin id is valid and ensure that the twin is not deleted. See section on querying the twins https://aka.ms/adtv2query.\"}}",
   "responseHeaders": {
    "content-length": "283",
    "content-type": "application/json; charset=utf-8",
    "date": "Thu, 31 Mar 2022 17:40:45 GMT",
    "strict-transport-security": "max-age=2592000",
    "traceresponse": "00-9e9f804dff31034ea4468098a1f96b15-0cb8441a33d4b643-01"
>>>>>>> 4c7bd6e9
   }
  },
  {
   "method": "PUT",
<<<<<<< HEAD
   "url": "https://AZURE_DIGITALTWINS_URL.api.wcus.digitaltwins.azure.net/digitaltwins/digitalTwin165356106058000982",
   "query": {
    "api-version": "2022-05-31"
=======
   "url": "https://AZURE_DIGITALTWINS_URL.api.wus2.digitaltwins.azure.net/digitaltwins/digitalTwin164874844531300255",
   "query": {
    "api-version": "2021-06-30-preview"
>>>>>>> 4c7bd6e9
   },
   "requestBody": "{\"$metadata\":{\"$model\":\"dtmi:samples:DTTestBuilding;2\"},\"AverageTemperature\":68}",
   "status": 400,
   "response": "{\"error\":{\"code\":\"ValidationFailed\",\"message\":\"Invalid twin specified\",\"details\":[{\"code\":\"ValidationFailed\",\"message\":\"dtmi:samples:DTTestBuilding;2 or one of its dependencies does not exist.\"}]}}",
   "responseHeaders": {
    "content-length": "197",
    "content-type": "application/json; charset=utf-8",
<<<<<<< HEAD
    "date": "Thu, 26 May 2022 10:31:00 GMT",
    "strict-transport-security": "max-age=2592000",
    "traceresponse": "00-567dfc88b1158b448925ef4b25ebeede-aac0c76ddbd6294a-01"
=======
    "date": "Thu, 31 Mar 2022 17:40:45 GMT",
    "strict-transport-security": "max-age=2592000",
    "traceresponse": "00-585e1d9fd174fa4fa7ed7280b0926905-185e99f0c6480542-01"
>>>>>>> 4c7bd6e9
   }
  },
  {
   "method": "DELETE",
<<<<<<< HEAD
   "url": "https://AZURE_DIGITALTWINS_URL.api.wcus.digitaltwins.azure.net/digitaltwins/digitalTwin165356106058000982",
   "query": {
    "api-version": "2022-05-31"
   },
   "requestBody": null,
   "status": 404,
   "response": "{\"error\":{\"code\":\"DigitalTwinNotFound\",\"message\":\"There is no digital twin instance that exists with the ID digitalTwin165356106058000982. Please verify that the twin id is valid and ensure that the twin is not deleted. See section on querying the twins https://aka.ms/adtv2query.\"}}",
   "responseHeaders": {
    "content-length": "283",
    "content-type": "application/json; charset=utf-8",
    "date": "Thu, 26 May 2022 10:31:01 GMT",
    "strict-transport-security": "max-age=2592000",
    "traceresponse": "00-afc229ce53cdb041b59d058e4692f7d3-2aee7859aaffe444-01"
=======
   "url": "https://AZURE_DIGITALTWINS_URL.api.wus2.digitaltwins.azure.net/digitaltwins/digitalTwin164874844531300255",
   "query": {
    "api-version": "2021-06-30-preview"
   },
   "requestBody": null,
   "status": 404,
   "response": "{\"error\":{\"code\":\"DigitalTwinNotFound\",\"message\":\"There is no digital twin instance that exists with the ID digitalTwin164874844531300255. Please verify that the twin id is valid and ensure that the twin is not deleted. See section on querying the twins https://aka.ms/adtv2query.\"}}",
   "responseHeaders": {
    "content-length": "283",
    "content-type": "application/json; charset=utf-8",
    "date": "Thu, 31 Mar 2022 17:40:45 GMT",
    "strict-transport-security": "max-age=2592000",
    "traceresponse": "00-6b85a1e0d2f5c94c98176284721fe40b-5b1ceb383de54b47-01"
>>>>>>> 4c7bd6e9
   }
  },
  {
   "method": "DELETE",
   "url": "https://AZURE_DIGITALTWINS_URL.api.wcus.digitaltwins.azure.net/models/dtmi%3Asamples%3ADTTestBuilding%3B1",
   "query": {
<<<<<<< HEAD
    "api-version": "2022-05-31"
=======
    "api-version": "2021-06-30-preview"
>>>>>>> 4c7bd6e9
   },
   "requestBody": null,
   "status": 404,
   "response": "{\"error\":{\"code\":\"ModelNotFound\",\"message\":\"There is no Model(s) available that matches the provided id(s) dtmi:samples:DTTestBuilding;1. Check that the Model ID provided is valid by doing a Model_List API call.\"}}",
   "responseHeaders": {
    "content-length": "214",
    "content-type": "application/json; charset=utf-8",
<<<<<<< HEAD
    "date": "Thu, 26 May 2022 10:31:01 GMT",
    "mise-correlation-id": "c417d980-55cf-4f10-b84e-de94f9e82eac",
    "strict-transport-security": "max-age=2592000",
    "traceresponse": "00-d7dc8e92aaeaaf4f894bf67731d5d751-ba229ded7734d34c-01"
=======
    "date": "Thu, 31 Mar 2022 17:40:45 GMT",
    "strict-transport-security": "max-age=2592000",
    "traceresponse": "00-c9aa257b7f3bee4b8c2eb06389de63ce-cb6eb167a965514f-01"
>>>>>>> 4c7bd6e9
   }
  }
 ],
 "uniqueTestInfo": {
  "uniqueName": {
<<<<<<< HEAD
   "create-invalid-digitaltwin": "digitalTwin165356106058000982"
  },
  "newDate": {}
 },
 "hash": "0d38e6504d8938aa63083dbc85b0143d"
=======
   "create-invalid-digitaltwin": "digitalTwin164874844531300255"
  },
  "newDate": {}
 },
 "hash": "f2ccb9f25dac5684068e58b470472f73"
>>>>>>> 4c7bd6e9
}<|MERGE_RESOLUTION|>--- conflicted
+++ resolved
@@ -2,48 +2,26 @@
  "recordings": [
   {
    "method": "DELETE",
-<<<<<<< HEAD
-   "url": "https://AZURE_DIGITALTWINS_URL.api.wcus.digitaltwins.azure.net/digitaltwins/digitalTwin165356106058000982",
+   "url": "https://AZURE_DIGITALTWINS_URL.api.wcus.digitaltwins.azure.net/digitaltwins/digitalTwin165644224557501714",
    "query": {
     "api-version": "2022-05-31"
    },
    "requestBody": null,
    "status": 404,
-   "response": "{\"error\":{\"code\":\"DigitalTwinNotFound\",\"message\":\"There is no digital twin instance that exists with the ID digitalTwin165356106058000982. Please verify that the twin id is valid and ensure that the twin is not deleted. See section on querying the twins https://aka.ms/adtv2query.\"}}",
+   "response": "{\"error\":{\"code\":\"DigitalTwinNotFound\",\"message\":\"There is no digital twin instance that exists with the ID digitalTwin165644224557501714. Please verify that the twin id is valid and ensure that the twin is not deleted. See section on querying the twins https://aka.ms/adtv2query.\"}}",
    "responseHeaders": {
     "content-length": "283",
     "content-type": "application/json; charset=utf-8",
-    "date": "Thu, 26 May 2022 10:31:00 GMT",
+    "date": "Tue, 28 Jun 2022 18:50:45 GMT",
     "strict-transport-security": "max-age=2592000",
-    "traceresponse": "00-c70dd2d03720414597ed87bc67234f74-df18ca1f3b6ffa42-01"
-=======
-   "url": "https://AZURE_DIGITALTWINS_URL.api.wus2.digitaltwins.azure.net/digitaltwins/digitalTwin164874844531300255",
-   "query": {
-    "api-version": "2021-06-30-preview"
-   },
-   "requestBody": null,
-   "status": 404,
-   "response": "{\"error\":{\"code\":\"DigitalTwinNotFound\",\"message\":\"There is no digital twin instance that exists with the ID digitalTwin164874844531300255. Please verify that the twin id is valid and ensure that the twin is not deleted. See section on querying the twins https://aka.ms/adtv2query.\"}}",
-   "responseHeaders": {
-    "content-length": "283",
-    "content-type": "application/json; charset=utf-8",
-    "date": "Thu, 31 Mar 2022 17:40:45 GMT",
-    "strict-transport-security": "max-age=2592000",
-    "traceresponse": "00-9e9f804dff31034ea4468098a1f96b15-0cb8441a33d4b643-01"
->>>>>>> 4c7bd6e9
+    "traceresponse": "00-391b1073c6553c41833e1e183b161588-29c34f66fb88834a-01"
    }
   },
   {
    "method": "PUT",
-<<<<<<< HEAD
-   "url": "https://AZURE_DIGITALTWINS_URL.api.wcus.digitaltwins.azure.net/digitaltwins/digitalTwin165356106058000982",
+   "url": "https://AZURE_DIGITALTWINS_URL.api.wcus.digitaltwins.azure.net/digitaltwins/digitalTwin165644224557501714",
    "query": {
     "api-version": "2022-05-31"
-=======
-   "url": "https://AZURE_DIGITALTWINS_URL.api.wus2.digitaltwins.azure.net/digitaltwins/digitalTwin164874844531300255",
-   "query": {
-    "api-version": "2021-06-30-preview"
->>>>>>> 4c7bd6e9
    },
    "requestBody": "{\"$metadata\":{\"$model\":\"dtmi:samples:DTTestBuilding;2\"},\"AverageTemperature\":68}",
    "status": 400,
@@ -51,59 +29,33 @@
    "responseHeaders": {
     "content-length": "197",
     "content-type": "application/json; charset=utf-8",
-<<<<<<< HEAD
-    "date": "Thu, 26 May 2022 10:31:00 GMT",
+    "date": "Tue, 28 Jun 2022 18:50:45 GMT",
     "strict-transport-security": "max-age=2592000",
-    "traceresponse": "00-567dfc88b1158b448925ef4b25ebeede-aac0c76ddbd6294a-01"
-=======
-    "date": "Thu, 31 Mar 2022 17:40:45 GMT",
-    "strict-transport-security": "max-age=2592000",
-    "traceresponse": "00-585e1d9fd174fa4fa7ed7280b0926905-185e99f0c6480542-01"
->>>>>>> 4c7bd6e9
+    "traceresponse": "00-251dce970ada194a900b63c58acf907a-d2da1652f0ceb94e-01"
    }
   },
   {
    "method": "DELETE",
-<<<<<<< HEAD
-   "url": "https://AZURE_DIGITALTWINS_URL.api.wcus.digitaltwins.azure.net/digitaltwins/digitalTwin165356106058000982",
+   "url": "https://AZURE_DIGITALTWINS_URL.api.wcus.digitaltwins.azure.net/digitaltwins/digitalTwin165644224557501714",
    "query": {
     "api-version": "2022-05-31"
    },
    "requestBody": null,
    "status": 404,
-   "response": "{\"error\":{\"code\":\"DigitalTwinNotFound\",\"message\":\"There is no digital twin instance that exists with the ID digitalTwin165356106058000982. Please verify that the twin id is valid and ensure that the twin is not deleted. See section on querying the twins https://aka.ms/adtv2query.\"}}",
+   "response": "{\"error\":{\"code\":\"DigitalTwinNotFound\",\"message\":\"There is no digital twin instance that exists with the ID digitalTwin165644224557501714. Please verify that the twin id is valid and ensure that the twin is not deleted. See section on querying the twins https://aka.ms/adtv2query.\"}}",
    "responseHeaders": {
     "content-length": "283",
     "content-type": "application/json; charset=utf-8",
-    "date": "Thu, 26 May 2022 10:31:01 GMT",
+    "date": "Tue, 28 Jun 2022 18:50:45 GMT",
     "strict-transport-security": "max-age=2592000",
-    "traceresponse": "00-afc229ce53cdb041b59d058e4692f7d3-2aee7859aaffe444-01"
-=======
-   "url": "https://AZURE_DIGITALTWINS_URL.api.wus2.digitaltwins.azure.net/digitaltwins/digitalTwin164874844531300255",
-   "query": {
-    "api-version": "2021-06-30-preview"
-   },
-   "requestBody": null,
-   "status": 404,
-   "response": "{\"error\":{\"code\":\"DigitalTwinNotFound\",\"message\":\"There is no digital twin instance that exists with the ID digitalTwin164874844531300255. Please verify that the twin id is valid and ensure that the twin is not deleted. See section on querying the twins https://aka.ms/adtv2query.\"}}",
-   "responseHeaders": {
-    "content-length": "283",
-    "content-type": "application/json; charset=utf-8",
-    "date": "Thu, 31 Mar 2022 17:40:45 GMT",
-    "strict-transport-security": "max-age=2592000",
-    "traceresponse": "00-6b85a1e0d2f5c94c98176284721fe40b-5b1ceb383de54b47-01"
->>>>>>> 4c7bd6e9
+    "traceresponse": "00-ce0659d33c7a0f4f828a3b5384942412-e3b5d74026781148-01"
    }
   },
   {
    "method": "DELETE",
    "url": "https://AZURE_DIGITALTWINS_URL.api.wcus.digitaltwins.azure.net/models/dtmi%3Asamples%3ADTTestBuilding%3B1",
    "query": {
-<<<<<<< HEAD
     "api-version": "2022-05-31"
-=======
-    "api-version": "2021-06-30-preview"
->>>>>>> 4c7bd6e9
    },
    "requestBody": null,
    "status": 404,
@@ -111,32 +63,18 @@
    "responseHeaders": {
     "content-length": "214",
     "content-type": "application/json; charset=utf-8",
-<<<<<<< HEAD
-    "date": "Thu, 26 May 2022 10:31:01 GMT",
-    "mise-correlation-id": "c417d980-55cf-4f10-b84e-de94f9e82eac",
+    "date": "Tue, 28 Jun 2022 18:50:45 GMT",
+    "mise-correlation-id": "98494e14-4006-46a8-854a-ca6bc5eaf048",
     "strict-transport-security": "max-age=2592000",
-    "traceresponse": "00-d7dc8e92aaeaaf4f894bf67731d5d751-ba229ded7734d34c-01"
-=======
-    "date": "Thu, 31 Mar 2022 17:40:45 GMT",
-    "strict-transport-security": "max-age=2592000",
-    "traceresponse": "00-c9aa257b7f3bee4b8c2eb06389de63ce-cb6eb167a965514f-01"
->>>>>>> 4c7bd6e9
+    "traceresponse": "00-bdbdc1a2e3c5716ccd570de2c89854d9-242e0697abb973c9-01"
    }
   }
  ],
  "uniqueTestInfo": {
   "uniqueName": {
-<<<<<<< HEAD
-   "create-invalid-digitaltwin": "digitalTwin165356106058000982"
-  },
-  "newDate": {}
- },
- "hash": "0d38e6504d8938aa63083dbc85b0143d"
-=======
-   "create-invalid-digitaltwin": "digitalTwin164874844531300255"
+   "create-invalid-digitaltwin": "digitalTwin165644224557501714"
   },
   "newDate": {}
  },
  "hash": "f2ccb9f25dac5684068e58b470472f73"
->>>>>>> 4c7bd6e9
 }