--- conflicted
+++ resolved
@@ -4,11 +4,7 @@
    "method": "DELETE",
    "url": "https://AZURE_DIGITALTWINS_URL.api.wcus.digitaltwins.azure.net/models/dtmi%3Asamples%3ADTTestBuilding%3B1",
    "query": {
-<<<<<<< HEAD
     "api-version": "2022-05-31"
-=======
-    "api-version": "2021-06-30-preview"
->>>>>>> 4c7bd6e9
    },
    "requestBody": null,
    "status": 404,
@@ -16,129 +12,70 @@
    "responseHeaders": {
     "content-length": "214",
     "content-type": "application/json; charset=utf-8",
-<<<<<<< HEAD
-    "date": "Thu, 26 May 2022 10:31:06 GMT",
-    "mise-correlation-id": "90725862-d8a1-4fd8-afe2-a485fc42d497",
+    "date": "Tue, 28 Jun 2022 18:50:51 GMT",
+    "mise-correlation-id": "ed5455df-c53e-408d-8bf4-664077973aec",
     "strict-transport-security": "max-age=2592000",
-    "traceresponse": "00-5fbec9ef0a78d84eafc266433b82fbaa-80aebac4397c744b-01"
-=======
-    "date": "Thu, 31 Mar 2022 17:40:53 GMT",
-    "strict-transport-security": "max-age=2592000",
-    "traceresponse": "00-0a83baf3b4d0154b8bdc84086889ae1c-8cf187202bf2d147-01"
->>>>>>> 4c7bd6e9
+    "traceresponse": "00-2a0a7605338af6935e8b4e215b1b059a-cf06e89f9189e9d3-01"
    }
   },
   {
    "method": "POST",
    "url": "https://AZURE_DIGITALTWINS_URL.api.wcus.digitaltwins.azure.net/models",
    "query": {
-<<<<<<< HEAD
     "api-version": "2022-05-31"
    },
    "requestBody": "[{\"@id\":\"dtmi:samples:DTTestBuilding;1\",\"@type\":\"Interface\",\"@context\":\"dtmi:dtdl:context;2\",\"displayName\":\"Building\",\"contents\":[{\"@type\":\"Property\",\"name\":\"AverageTemperature\",\"schema\":\"double\"},{\"@type\":\"Property\",\"name\":\"TemperatureUnit\",\"schema\":\"string\"}]}]",
    "status": 201,
-   "response": "[{\"id\":\"dtmi:samples:DTTestBuilding;1\",\"description\":{},\"displayName\":{\"en-US\":\"Building\"},\"decommissioned\":false,\"uploadTime\":\"2022-05-26T10:31:06.9307996+00:00\"}]",
+   "response": "[{\"id\":\"dtmi:samples:DTTestBuilding;1\",\"description\":{},\"displayName\":{\"en\":\"Building\"},\"decommissioned\":false,\"uploadTime\":\"2022-06-28T18:50:51.8635107+00:00\"}]",
    "responseHeaders": {
-    "content-length": "164",
+    "content-length": "161",
     "content-type": "application/json; charset=utf-8",
-    "date": "Thu, 26 May 2022 10:31:06 GMT",
-    "mise-correlation-id": "1116e20e-6fed-4af3-979d-e58ed81f706d",
+    "date": "Tue, 28 Jun 2022 18:50:51 GMT",
+    "mise-correlation-id": "14c4be15-8cf9-4fbd-94d6-df93caba9da7",
     "strict-transport-security": "max-age=2592000",
-    "traceresponse": "00-4b08174701a9dc41b6a0b0ba1fcfb5c0-99ce69008bb64b4e-01"
-=======
-    "api-version": "2021-06-30-preview"
-   },
-   "requestBody": "[{\"@id\":\"dtmi:samples:DTTestBuilding;1\",\"@type\":\"Interface\",\"@context\":\"dtmi:dtdl:context;2\",\"displayName\":\"Building\",\"contents\":[{\"@type\":\"Property\",\"name\":\"AverageTemperature\",\"schema\":\"double\"},{\"@type\":\"Property\",\"name\":\"TemperatureUnit\",\"schema\":\"string\"}]}]",
-   "status": 201,
-   "response": "[{\"id\":\"dtmi:samples:DTTestBuilding;1\",\"description\":{},\"displayName\":{\"en\":\"Building\"},\"decommissioned\":false,\"uploadTime\":\"2022-03-31T17:40:54.397011+00:00\"}]",
-   "responseHeaders": {
-    "content-length": "160",
-    "content-type": "application/json; charset=utf-8",
-    "date": "Thu, 31 Mar 2022 17:40:53 GMT",
-    "strict-transport-security": "max-age=2592000",
-    "traceresponse": "00-bb9817412e49d3488e09e1a4d93903c7-a225b9a4b5893a48-01"
->>>>>>> 4c7bd6e9
+    "traceresponse": "00-5968f83bd4881b750326ff1c25c42962-866476fb74ee5ce3-01"
    }
   },
   {
    "method": "DELETE",
-<<<<<<< HEAD
-   "url": "https://AZURE_DIGITALTWINS_URL.api.wcus.digitaltwins.azure.net/digitaltwins/digitalTwin165356106566401237",
+   "url": "https://AZURE_DIGITALTWINS_URL.api.wcus.digitaltwins.azure.net/digitaltwins/digitalTwin165644225168004627",
    "query": {
     "api-version": "2022-05-31"
    },
    "requestBody": null,
    "status": 404,
-   "response": "{\"error\":{\"code\":\"DigitalTwinNotFound\",\"message\":\"There is no digital twin instance that exists with the ID digitalTwin165356106566401237. Please verify that the twin id is valid and ensure that the twin is not deleted. See section on querying the twins https://aka.ms/adtv2query.\"}}",
+   "response": "{\"error\":{\"code\":\"DigitalTwinNotFound\",\"message\":\"There is no digital twin instance that exists with the ID digitalTwin165644225168004627. Please verify that the twin id is valid and ensure that the twin is not deleted. See section on querying the twins https://aka.ms/adtv2query.\"}}",
    "responseHeaders": {
     "content-length": "283",
     "content-type": "application/json; charset=utf-8",
-    "date": "Thu, 26 May 2022 10:31:06 GMT",
+    "date": "Tue, 28 Jun 2022 18:50:51 GMT",
     "strict-transport-security": "max-age=2592000",
-    "traceresponse": "00-b9c7ad35acc7704a9d815c25d796bcf7-d139171325323144-01"
-=======
-   "url": "https://AZURE_DIGITALTWINS_URL.api.wus2.digitaltwins.azure.net/digitaltwins/digitalTwin164874845358500053",
-   "query": {
-    "api-version": "2021-06-30-preview"
-   },
-   "requestBody": null,
-   "status": 404,
-   "response": "{\"error\":{\"code\":\"DigitalTwinNotFound\",\"message\":\"There is no digital twin instance that exists with the ID digitalTwin164874845358500053. Please verify that the twin id is valid and ensure that the twin is not deleted. See section on querying the twins https://aka.ms/adtv2query.\"}}",
-   "responseHeaders": {
-    "content-length": "283",
-    "content-type": "application/json; charset=utf-8",
-    "date": "Thu, 31 Mar 2022 17:40:53 GMT",
-    "strict-transport-security": "max-age=2592000",
-    "traceresponse": "00-f7160302798e0449b7ce567ca0ed986f-8a01b460328a6042-01"
->>>>>>> 4c7bd6e9
+    "traceresponse": "00-31ccf539475e5840973d594c4fb97902-25aa4992fd4abd41-01"
    }
   },
   {
    "method": "PUT",
-<<<<<<< HEAD
-   "url": "https://AZURE_DIGITALTWINS_URL.api.wcus.digitaltwins.azure.net/digitaltwins/digitalTwin165356106566401237",
+   "url": "https://AZURE_DIGITALTWINS_URL.api.wcus.digitaltwins.azure.net/digitaltwins/digitalTwin165644225168004627",
    "query": {
     "api-version": "2022-05-31"
    },
    "requestBody": "{\"$metadata\":{\"$model\":\"dtmi:samples:DTTestBuilding;1\"},\"AverageTemperature\":68,\"TemperatureUnit\":\"Celsius\"}",
    "status": 200,
-   "response": "{\"$dtId\":\"digitalTwin165356106566401237\",\"$etag\":\"W/\\\"59c6ec8c-b12b-4af9-aafe-85356225f23f\\\"\",\"AverageTemperature\":68,\"TemperatureUnit\":\"Celsius\",\"$metadata\":{\"$model\":\"dtmi:samples:DTTestBuilding;1\",\"$lastUpdateTime\":\"2022-05-26T10:31:07.0640630Z\",\"AverageTemperature\":{\"lastUpdateTime\":\"2022-05-26T10:31:07.0640630Z\"},\"TemperatureUnit\":{\"lastUpdateTime\":\"2022-05-26T10:31:07.0640630Z\"}}}",
-=======
-   "url": "https://AZURE_DIGITALTWINS_URL.api.wus2.digitaltwins.azure.net/digitaltwins/digitalTwin164874845358500053",
-   "query": {
-    "api-version": "2021-06-30-preview"
-   },
-   "requestBody": "{\"$metadata\":{\"$model\":\"dtmi:samples:DTTestBuilding;1\"},\"AverageTemperature\":68,\"TemperatureUnit\":\"Celsius\"}",
-   "status": 200,
-   "response": "{\"$dtId\":\"digitalTwin164874845358500053\",\"$etag\":\"W/\\\"02d1f1e3-b9d3-437f-9b55-17898759a932\\\"\",\"AverageTemperature\":68,\"TemperatureUnit\":\"Celsius\",\"$metadata\":{\"$model\":\"dtmi:samples:DTTestBuilding;1\",\"AverageTemperature\":{\"lastUpdateTime\":\"2022-03-31T17:40:54.6249128Z\"},\"TemperatureUnit\":{\"lastUpdateTime\":\"2022-03-31T17:40:54.6249128Z\"}}}",
->>>>>>> 4c7bd6e9
+   "response": "{\"$dtId\":\"digitalTwin165644225168004627\",\"$etag\":\"W/\\\"9ffe3421-c692-4cca-9dda-e949b920e555\\\"\",\"AverageTemperature\":68,\"TemperatureUnit\":\"Celsius\",\"$metadata\":{\"$model\":\"dtmi:samples:DTTestBuilding;1\",\"$lastUpdateTime\":\"2022-06-28T18:50:52.0298899Z\",\"AverageTemperature\":{\"lastUpdateTime\":\"2022-06-28T18:50:52.0298899Z\"},\"TemperatureUnit\":{\"lastUpdateTime\":\"2022-06-28T18:50:52.0298899Z\"}}}",
    "responseHeaders": {
     "content-length": "389",
     "content-type": "application/json; charset=utf-8",
-<<<<<<< HEAD
-    "date": "Thu, 26 May 2022 10:31:06 GMT",
-    "etag": "W/\"59c6ec8c-b12b-4af9-aafe-85356225f23f\"",
+    "date": "Tue, 28 Jun 2022 18:50:51 GMT",
+    "etag": "W/\"9ffe3421-c692-4cca-9dda-e949b920e555\"",
     "strict-transport-security": "max-age=2592000",
-    "traceresponse": "00-ca6b4f849d485646ab7439ca70e4a149-aded9437ab193b48-01"
-=======
-    "date": "Thu, 31 Mar 2022 17:40:53 GMT",
-    "etag": "W/\"02d1f1e3-b9d3-437f-9b55-17898759a932\"",
-    "strict-transport-security": "max-age=2592000",
-    "traceresponse": "00-c5b823a7eb97344db9222bc206caa83b-e61b6e317b49a343-01"
->>>>>>> 4c7bd6e9
+    "traceresponse": "00-7be525216624104db2f80aaea68bc9bc-f866f12f91f9cf42-01"
    }
   },
   {
    "method": "DELETE",
-<<<<<<< HEAD
-   "url": "https://AZURE_DIGITALTWINS_URL.api.wcus.digitaltwins.azure.net/digitaltwins/digitalTwin165356106566401237",
+   "url": "https://AZURE_DIGITALTWINS_URL.api.wcus.digitaltwins.azure.net/digitaltwins/digitalTwin165644225168004627",
    "query": {
     "api-version": "2022-05-31"
-=======
-   "url": "https://AZURE_DIGITALTWINS_URL.api.wus2.digitaltwins.azure.net/digitaltwins/digitalTwin164874845358500053",
-   "query": {
-    "api-version": "2021-06-30-preview"
->>>>>>> 4c7bd6e9
    },
    "requestBody": null,
    "status": 400,
@@ -146,86 +83,50 @@
    "responseHeaders": {
     "content-length": "129",
     "content-type": "application/json; charset=utf-8",
-<<<<<<< HEAD
-    "date": "Thu, 26 May 2022 10:31:06 GMT",
+    "date": "Tue, 28 Jun 2022 18:50:51 GMT",
     "strict-transport-security": "max-age=2592000",
-    "traceresponse": "00-909272f443050d45b3adfef2a0d4fcd3-9f41d658c68c6045-01"
-=======
-    "date": "Thu, 31 Mar 2022 17:40:53 GMT",
-    "strict-transport-security": "max-age=2592000",
-    "traceresponse": "00-7f8533abfb45274eb1350955ef40a094-1e1c19bf8f386647-01"
->>>>>>> 4c7bd6e9
+    "traceresponse": "00-1906ccda1dce714183f2053b00bcc5b0-8a848a6c3a4e124c-01"
    }
   },
   {
    "method": "DELETE",
-<<<<<<< HEAD
-   "url": "https://AZURE_DIGITALTWINS_URL.api.wcus.digitaltwins.azure.net/digitaltwins/digitalTwin165356106566401237",
+   "url": "https://AZURE_DIGITALTWINS_URL.api.wcus.digitaltwins.azure.net/digitaltwins/digitalTwin165644225168004627",
    "query": {
     "api-version": "2022-05-31"
-=======
-   "url": "https://AZURE_DIGITALTWINS_URL.api.wus2.digitaltwins.azure.net/digitaltwins/digitalTwin164874845358500053",
-   "query": {
-    "api-version": "2021-06-30-preview"
->>>>>>> 4c7bd6e9
    },
    "requestBody": null,
    "status": 204,
    "response": "",
    "responseHeaders": {
     "content-length": "0",
-<<<<<<< HEAD
-    "date": "Thu, 26 May 2022 10:31:07 GMT",
+    "date": "Tue, 28 Jun 2022 18:50:51 GMT",
     "strict-transport-security": "max-age=2592000",
-    "traceresponse": "00-1272b34928cc6c4f8aa4bb8004aa09ff-e790fc3d9a28254a-01"
-=======
-    "date": "Thu, 31 Mar 2022 17:40:53 GMT",
-    "strict-transport-security": "max-age=2592000",
-    "traceresponse": "00-f3f3f84a318dc344a5460c41e1853efd-e75840480634ad4b-01"
->>>>>>> 4c7bd6e9
+    "traceresponse": "00-9cc5ffd68dc6cd429f6aea6be558f5f2-c3e22029a88e7249-01"
    }
   },
   {
    "method": "DELETE",
    "url": "https://AZURE_DIGITALTWINS_URL.api.wcus.digitaltwins.azure.net/models/dtmi%3Asamples%3ADTTestBuilding%3B1",
    "query": {
-<<<<<<< HEAD
     "api-version": "2022-05-31"
-=======
-    "api-version": "2021-06-30-preview"
->>>>>>> 4c7bd6e9
    },
    "requestBody": null,
    "status": 204,
    "response": "",
    "responseHeaders": {
     "content-length": "0",
-<<<<<<< HEAD
-    "date": "Thu, 26 May 2022 10:31:07 GMT",
-    "mise-correlation-id": "99bf130f-c417-4b02-ac69-3045f67ac692",
+    "date": "Tue, 28 Jun 2022 18:50:51 GMT",
+    "mise-correlation-id": "d500124b-3391-4990-b656-2f71b2508e9f",
     "strict-transport-security": "max-age=2592000",
-    "traceresponse": "00-e4f8b0510b44914f8e62efc7397bece4-855b52742ec21148-01"
-=======
-    "date": "Thu, 31 Mar 2022 17:40:54 GMT",
-    "strict-transport-security": "max-age=2592000",
-    "traceresponse": "00-910fe3bbfed73a488738ced20012aeca-faa4eac7cbc24e42-01"
->>>>>>> 4c7bd6e9
+    "traceresponse": "00-0a1ffb27ce86643c007804de5baa7dbd-d7efc61aa7e333df-01"
    }
   }
  ],
  "uniqueTestInfo": {
   "uniqueName": {
-<<<<<<< HEAD
-   "delete-digitaltwin-invalid-conditions": "digitalTwin165356106566401237"
-  },
-  "newDate": {}
- },
- "hash": "ba18fe9fd859af66348cf0211c7eaa8c"
-=======
-   "delete-digitaltwin-invalid-conditions": "digitalTwin164874845358500053"
+   "delete-digitaltwin-invalid-conditions": "digitalTwin165644225168004627"
   },
   "newDate": {}
  },
  "hash": "28886dc6fcfe194dfd544abde35b4789"
->>>>>>> 4c7bd6e9
 }