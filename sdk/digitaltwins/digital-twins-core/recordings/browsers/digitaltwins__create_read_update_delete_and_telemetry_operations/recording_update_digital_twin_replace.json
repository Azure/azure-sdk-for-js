--- conflicted
+++ resolved
@@ -4,11 +4,7 @@
    "method": "DELETE",
    "url": "https://AZURE_DIGITALTWINS_URL.api.wcus.digitaltwins.azure.net/models/dtmi%3Asamples%3ADTTestBuilding%3B1",
    "query": {
-<<<<<<< HEAD
     "api-version": "2022-05-31"
-=======
-    "api-version": "2021-06-30-preview"
->>>>>>> 4c7bd6e9
    },
    "requestBody": null,
    "status": 404,
@@ -16,252 +12,139 @@
    "responseHeaders": {
     "content-length": "214",
     "content-type": "application/json; charset=utf-8",
-<<<<<<< HEAD
-    "date": "Thu, 26 May 2022 10:31:07 GMT",
-    "mise-correlation-id": "d8ab8046-c579-4c92-a98d-e87162f704fa",
+    "date": "Tue, 28 Jun 2022 18:50:52 GMT",
+    "mise-correlation-id": "706242b5-fbd5-4f90-a9ea-d820c600e98a",
     "strict-transport-security": "max-age=2592000",
-    "traceresponse": "00-e4ee0d5448817f41b8518f7e4c5a5df8-2c163900d1938d49-01"
-=======
-    "date": "Thu, 31 Mar 2022 17:40:54 GMT",
-    "strict-transport-security": "max-age=2592000",
-    "traceresponse": "00-878ab3fb56e6864bbc643559ef9cafb6-5149ff6885be2d4b-01"
->>>>>>> 4c7bd6e9
+    "traceresponse": "00-1947bf7b5da6539897d375cdea238655-911cbfe00305fd4a-01"
    }
   },
   {
    "method": "POST",
    "url": "https://AZURE_DIGITALTWINS_URL.api.wcus.digitaltwins.azure.net/models",
    "query": {
-<<<<<<< HEAD
     "api-version": "2022-05-31"
    },
    "requestBody": "[{\"@id\":\"dtmi:samples:DTTestBuilding;1\",\"@type\":\"Interface\",\"@context\":\"dtmi:dtdl:context;2\",\"displayName\":\"Building\",\"contents\":[{\"@type\":\"Property\",\"name\":\"AverageTemperature\",\"schema\":\"double\"},{\"@type\":\"Property\",\"name\":\"TemperatureUnit\",\"schema\":\"string\"}]}]",
    "status": 201,
-   "response": "[{\"id\":\"dtmi:samples:DTTestBuilding;1\",\"description\":{},\"displayName\":{\"en-US\":\"Building\"},\"decommissioned\":false,\"uploadTime\":\"2022-05-26T10:31:07.4635274+00:00\"}]",
-=======
-    "api-version": "2021-06-30-preview"
-   },
-   "requestBody": "[{\"@id\":\"dtmi:samples:DTTestBuilding;1\",\"@type\":\"Interface\",\"@context\":\"dtmi:dtdl:context;2\",\"displayName\":\"Building\",\"contents\":[{\"@type\":\"Property\",\"name\":\"AverageTemperature\",\"schema\":\"double\"},{\"@type\":\"Property\",\"name\":\"TemperatureUnit\",\"schema\":\"string\"}]}]",
-   "status": 201,
-   "response": "[{\"id\":\"dtmi:samples:DTTestBuilding;1\",\"description\":{},\"displayName\":{\"en\":\"Building\"},\"decommissioned\":false,\"uploadTime\":\"2022-03-31T17:40:55.3272691+00:00\"}]",
->>>>>>> 4c7bd6e9
+   "response": "[{\"id\":\"dtmi:samples:DTTestBuilding;1\",\"description\":{},\"displayName\":{\"en\":\"Building\"},\"decommissioned\":false,\"uploadTime\":\"2022-06-28T18:50:52.568758+00:00\"}]",
    "responseHeaders": {
-    "content-length": "164",
+    "content-length": "160",
     "content-type": "application/json; charset=utf-8",
-<<<<<<< HEAD
-    "date": "Thu, 26 May 2022 10:31:07 GMT",
-    "mise-correlation-id": "f16d9810-f8f5-4341-aa1e-8ead2d56e432",
+    "date": "Tue, 28 Jun 2022 18:50:52 GMT",
+    "mise-correlation-id": "440da61e-1cb8-4298-a256-e23bed2cfc59",
     "strict-transport-security": "max-age=2592000",
-    "traceresponse": "00-f7190ed2773ea6418a0758536c7691a1-4d4a13c47b54c946-01"
-=======
-    "date": "Thu, 31 Mar 2022 17:40:54 GMT",
-    "strict-transport-security": "max-age=2592000",
-    "traceresponse": "00-b5a64bf0e712594788697719617d6ca3-b7056beaa89dd84c-01"
->>>>>>> 4c7bd6e9
+    "traceresponse": "00-d599a59910b1539d923466cfd0cdf4a2-1c324b0f93cb7fc0-01"
    }
   },
   {
    "method": "DELETE",
-<<<<<<< HEAD
-   "url": "https://AZURE_DIGITALTWINS_URL.api.wcus.digitaltwins.azure.net/digitaltwins/digitalTwin165356106622208513",
+   "url": "https://AZURE_DIGITALTWINS_URL.api.wcus.digitaltwins.azure.net/digitaltwins/digitalTwin165644225234600828",
    "query": {
     "api-version": "2022-05-31"
    },
    "requestBody": null,
    "status": 404,
-   "response": "{\"error\":{\"code\":\"DigitalTwinNotFound\",\"message\":\"There is no digital twin instance that exists with the ID digitalTwin165356106622208513. Please verify that the twin id is valid and ensure that the twin is not deleted. See section on querying the twins https://aka.ms/adtv2query.\"}}",
+   "response": "{\"error\":{\"code\":\"DigitalTwinNotFound\",\"message\":\"There is no digital twin instance that exists with the ID digitalTwin165644225234600828. Please verify that the twin id is valid and ensure that the twin is not deleted. See section on querying the twins https://aka.ms/adtv2query.\"}}",
    "responseHeaders": {
     "content-length": "283",
     "content-type": "application/json; charset=utf-8",
-    "date": "Thu, 26 May 2022 10:31:07 GMT",
+    "date": "Tue, 28 Jun 2022 18:50:52 GMT",
     "strict-transport-security": "max-age=2592000",
-    "traceresponse": "00-5787ca67d94c7e4abf4ccbf4fcf87c1f-8d0f08961edaf54a-01"
-=======
-   "url": "https://AZURE_DIGITALTWINS_URL.api.wus2.digitaltwins.azure.net/digitaltwins/digitalTwin164874845446805417",
-   "query": {
-    "api-version": "2021-06-30-preview"
-   },
-   "requestBody": null,
-   "status": 404,
-   "response": "{\"error\":{\"code\":\"DigitalTwinNotFound\",\"message\":\"There is no digital twin instance that exists with the ID digitalTwin164874845446805417. Please verify that the twin id is valid and ensure that the twin is not deleted. See section on querying the twins https://aka.ms/adtv2query.\"}}",
-   "responseHeaders": {
-    "content-length": "283",
-    "content-type": "application/json; charset=utf-8",
-    "date": "Thu, 31 Mar 2022 17:40:54 GMT",
-    "strict-transport-security": "max-age=2592000",
-    "traceresponse": "00-5ee3815a3e92db4e88ae5407b757c55f-90abfda03d2ba340-01"
->>>>>>> 4c7bd6e9
+    "traceresponse": "00-edc066a09f2cc24595e28a4d0ec70e7e-fd48d44ea1ec6049-01"
    }
   },
   {
    "method": "PUT",
-<<<<<<< HEAD
-   "url": "https://AZURE_DIGITALTWINS_URL.api.wcus.digitaltwins.azure.net/digitaltwins/digitalTwin165356106622208513",
+   "url": "https://AZURE_DIGITALTWINS_URL.api.wcus.digitaltwins.azure.net/digitaltwins/digitalTwin165644225234600828",
    "query": {
     "api-version": "2022-05-31"
    },
    "requestBody": "{\"$metadata\":{\"$model\":\"dtmi:samples:DTTestBuilding;1\"},\"AverageTemperature\":68,\"TemperatureUnit\":\"Celsius\"}",
    "status": 200,
-   "response": "{\"$dtId\":\"digitalTwin165356106622208513\",\"$etag\":\"W/\\\"b7a340a4-4551-464c-8d29-e95ab521099e\\\"\",\"AverageTemperature\":68,\"TemperatureUnit\":\"Celsius\",\"$metadata\":{\"$model\":\"dtmi:samples:DTTestBuilding;1\",\"$lastUpdateTime\":\"2022-05-26T10:31:07.5884789Z\",\"AverageTemperature\":{\"lastUpdateTime\":\"2022-05-26T10:31:07.5884789Z\"},\"TemperatureUnit\":{\"lastUpdateTime\":\"2022-05-26T10:31:07.5884789Z\"}}}",
-=======
-   "url": "https://AZURE_DIGITALTWINS_URL.api.wus2.digitaltwins.azure.net/digitaltwins/digitalTwin164874845446805417",
-   "query": {
-    "api-version": "2021-06-30-preview"
-   },
-   "requestBody": "{\"$metadata\":{\"$model\":\"dtmi:samples:DTTestBuilding;1\"},\"AverageTemperature\":68,\"TemperatureUnit\":\"Celsius\"}",
-   "status": 200,
-   "response": "{\"$dtId\":\"digitalTwin164874845446805417\",\"$etag\":\"W/\\\"1c033688-2315-4028-88b5-cb0296cb0a8e\\\"\",\"AverageTemperature\":68,\"TemperatureUnit\":\"Celsius\",\"$metadata\":{\"$model\":\"dtmi:samples:DTTestBuilding;1\",\"AverageTemperature\":{\"lastUpdateTime\":\"2022-03-31T17:40:55.5566378Z\"},\"TemperatureUnit\":{\"lastUpdateTime\":\"2022-03-31T17:40:55.5566378Z\"}}}",
->>>>>>> 4c7bd6e9
+   "response": "{\"$dtId\":\"digitalTwin165644225234600828\",\"$etag\":\"W/\\\"5560a237-3a5d-4dca-9fbd-8ced43fe7337\\\"\",\"AverageTemperature\":68,\"TemperatureUnit\":\"Celsius\",\"$metadata\":{\"$model\":\"dtmi:samples:DTTestBuilding;1\",\"$lastUpdateTime\":\"2022-06-28T18:50:52.7686806Z\",\"AverageTemperature\":{\"lastUpdateTime\":\"2022-06-28T18:50:52.7686806Z\"},\"TemperatureUnit\":{\"lastUpdateTime\":\"2022-06-28T18:50:52.7686806Z\"}}}",
    "responseHeaders": {
     "content-length": "389",
     "content-type": "application/json; charset=utf-8",
-<<<<<<< HEAD
-    "date": "Thu, 26 May 2022 10:31:07 GMT",
-    "etag": "W/\"b7a340a4-4551-464c-8d29-e95ab521099e\"",
+    "date": "Tue, 28 Jun 2022 18:50:52 GMT",
+    "etag": "W/\"5560a237-3a5d-4dca-9fbd-8ced43fe7337\"",
     "strict-transport-security": "max-age=2592000",
-    "traceresponse": "00-1b73b188dadc514a9a0da13fa4bc61d3-3d4a41ef18e4924f-01"
-=======
-    "date": "Thu, 31 Mar 2022 17:40:54 GMT",
-    "etag": "W/\"1c033688-2315-4028-88b5-cb0296cb0a8e\"",
-    "strict-transport-security": "max-age=2592000",
-    "traceresponse": "00-1a529cdd2bfe9d4890ad59fac61ceca7-537bfa3370866f46-01"
->>>>>>> 4c7bd6e9
+    "traceresponse": "00-1fb31f236b9ac74ba08343fd513ad26d-05159ead46f2704b-01"
    }
   },
   {
    "method": "PATCH",
-<<<<<<< HEAD
-   "url": "https://AZURE_DIGITALTWINS_URL.api.wcus.digitaltwins.azure.net/digitaltwins/digitalTwin165356106622208513",
+   "url": "https://AZURE_DIGITALTWINS_URL.api.wcus.digitaltwins.azure.net/digitaltwins/digitalTwin165644225234600828",
    "query": {
     "api-version": "2022-05-31"
-=======
-   "url": "https://AZURE_DIGITALTWINS_URL.api.wus2.digitaltwins.azure.net/digitaltwins/digitalTwin164874845446805417",
-   "query": {
-    "api-version": "2021-06-30-preview"
->>>>>>> 4c7bd6e9
    },
    "requestBody": "[{\"op\":\"replace\",\"path\":\"/AverageTemperature\",\"value\":42}]",
    "status": 204,
    "response": "",
    "responseHeaders": {
     "content-length": "0",
-<<<<<<< HEAD
-    "date": "Thu, 26 May 2022 10:31:07 GMT",
-    "etag": "W/\"b3839669-e7e1-461d-907a-90fdf3c0a042\"",
+    "date": "Tue, 28 Jun 2022 18:50:52 GMT",
+    "etag": "W/\"db06228b-42bf-4ac5-93dd-3b16c653873c\"",
     "strict-transport-security": "max-age=2592000",
-    "traceresponse": "00-0e56c3a03785824eb9224140cc9c06c9-098cebc21314b24a-01"
-=======
-    "date": "Thu, 31 Mar 2022 17:40:54 GMT",
-    "etag": "W/\"72ac53c7-632b-493a-aea4-0d5449e2ccd3\"",
-    "strict-transport-security": "max-age=2592000",
-    "traceresponse": "00-e21ed4373d510b4aa222c46cd51dce21-79f53d59e57fe249-01"
->>>>>>> 4c7bd6e9
+    "traceresponse": "00-81bd441d5db38a47b709eea27b012f24-ff174bfec3f89744-01"
    }
   },
   {
    "method": "GET",
-<<<<<<< HEAD
-   "url": "https://AZURE_DIGITALTWINS_URL.api.wcus.digitaltwins.azure.net/digitaltwins/digitalTwin165356106622208513",
+   "url": "https://AZURE_DIGITALTWINS_URL.api.wcus.digitaltwins.azure.net/digitaltwins/digitalTwin165644225234600828",
    "query": {
     "api-version": "2022-05-31"
    },
    "requestBody": null,
    "status": 200,
-   "response": "{\"$dtId\":\"digitalTwin165356106622208513\",\"$etag\":\"W/\\\"b3839669-e7e1-461d-907a-90fdf3c0a042\\\"\",\"AverageTemperature\":42,\"TemperatureUnit\":\"Celsius\",\"$metadata\":{\"$model\":\"dtmi:samples:DTTestBuilding;1\",\"$lastUpdateTime\":\"2022-05-26T10:31:07.6495176Z\",\"AverageTemperature\":{\"lastUpdateTime\":\"2022-05-26T10:31:07.6495176Z\"},\"TemperatureUnit\":{\"lastUpdateTime\":\"2022-05-26T10:31:07.5884789Z\"}}}",
-=======
-   "url": "https://AZURE_DIGITALTWINS_URL.api.wus2.digitaltwins.azure.net/digitaltwins/digitalTwin164874845446805417",
-   "query": {
-    "api-version": "2021-06-30-preview"
-   },
-   "requestBody": null,
-   "status": 200,
-   "response": "{\"$dtId\":\"digitalTwin164874845446805417\",\"$etag\":\"W/\\\"72ac53c7-632b-493a-aea4-0d5449e2ccd3\\\"\",\"AverageTemperature\":42,\"TemperatureUnit\":\"Celsius\",\"$metadata\":{\"$model\":\"dtmi:samples:DTTestBuilding;1\",\"AverageTemperature\":{\"lastUpdateTime\":\"2022-03-31T17:40:55.6768933Z\"},\"TemperatureUnit\":{\"lastUpdateTime\":\"2022-03-31T17:40:55.5566378Z\"}}}",
->>>>>>> 4c7bd6e9
+   "response": "{\"$dtId\":\"digitalTwin165644225234600828\",\"$etag\":\"W/\\\"db06228b-42bf-4ac5-93dd-3b16c653873c\\\"\",\"AverageTemperature\":42,\"TemperatureUnit\":\"Celsius\",\"$metadata\":{\"$model\":\"dtmi:samples:DTTestBuilding;1\",\"$lastUpdateTime\":\"2022-06-28T18:50:52.8577243Z\",\"AverageTemperature\":{\"lastUpdateTime\":\"2022-06-28T18:50:52.8577243Z\"},\"TemperatureUnit\":{\"lastUpdateTime\":\"2022-06-28T18:50:52.7686806Z\"}}}",
    "responseHeaders": {
     "content-length": "389",
     "content-type": "application/json; charset=utf-8",
-<<<<<<< HEAD
-    "date": "Thu, 26 May 2022 10:31:07 GMT",
-    "etag": "W/\"b3839669-e7e1-461d-907a-90fdf3c0a042\"",
+    "date": "Tue, 28 Jun 2022 18:50:52 GMT",
+    "etag": "W/\"db06228b-42bf-4ac5-93dd-3b16c653873c\"",
     "strict-transport-security": "max-age=2592000",
-    "traceresponse": "00-c0317bdc30dbd84885677c1acf7961e6-fe635af5fe01114a-01"
-=======
-    "date": "Thu, 31 Mar 2022 17:40:54 GMT",
-    "etag": "W/\"72ac53c7-632b-493a-aea4-0d5449e2ccd3\"",
-    "strict-transport-security": "max-age=2592000",
-    "traceresponse": "00-34eb65827e866f41b39ccef57141fcfe-3b687c792e04054f-01"
->>>>>>> 4c7bd6e9
+    "traceresponse": "00-a5d57f76cc3f784d865a28573884b4a4-006918ecc79e3e4a-01"
    }
   },
   {
    "method": "DELETE",
-<<<<<<< HEAD
-   "url": "https://AZURE_DIGITALTWINS_URL.api.wcus.digitaltwins.azure.net/digitaltwins/digitalTwin165356106622208513",
+   "url": "https://AZURE_DIGITALTWINS_URL.api.wcus.digitaltwins.azure.net/digitaltwins/digitalTwin165644225234600828",
    "query": {
     "api-version": "2022-05-31"
-=======
-   "url": "https://AZURE_DIGITALTWINS_URL.api.wus2.digitaltwins.azure.net/digitaltwins/digitalTwin164874845446805417",
-   "query": {
-    "api-version": "2021-06-30-preview"
->>>>>>> 4c7bd6e9
    },
    "requestBody": null,
    "status": 204,
    "response": "",
    "responseHeaders": {
     "content-length": "0",
-<<<<<<< HEAD
-    "date": "Thu, 26 May 2022 10:31:07 GMT",
+    "date": "Tue, 28 Jun 2022 18:50:52 GMT",
     "strict-transport-security": "max-age=2592000",
-    "traceresponse": "00-5e80746573239643b61b7065074faf81-7992c9cdb4b7374a-01"
-=======
-    "date": "Thu, 31 Mar 2022 17:40:54 GMT",
-    "strict-transport-security": "max-age=2592000",
-    "traceresponse": "00-f09f0018a9c6e14aaff9c629f690204b-7f2477410f878146-01"
->>>>>>> 4c7bd6e9
+    "traceresponse": "00-f41bcf76f049044d804632da0b16c552-e3905ae43c524042-01"
    }
   },
   {
    "method": "DELETE",
    "url": "https://AZURE_DIGITALTWINS_URL.api.wcus.digitaltwins.azure.net/models/dtmi%3Asamples%3ADTTestBuilding%3B1",
    "query": {
-<<<<<<< HEAD
     "api-version": "2022-05-31"
-=======
-    "api-version": "2021-06-30-preview"
->>>>>>> 4c7bd6e9
    },
    "requestBody": null,
    "status": 204,
    "response": "",
    "responseHeaders": {
     "content-length": "0",
-<<<<<<< HEAD
-    "date": "Thu, 26 May 2022 10:31:07 GMT",
-    "mise-correlation-id": "732be548-1ac5-4db2-86fd-1afc31109c7f",
+    "date": "Tue, 28 Jun 2022 18:50:52 GMT",
+    "mise-correlation-id": "033a594e-e72e-4327-a8f9-ffacaf84ad82",
     "strict-transport-security": "max-age=2592000",
-    "traceresponse": "00-8fd577846a6fc242bd310f30927bd1af-6d0a306a6fa4be4e-01"
-=======
-    "date": "Thu, 31 Mar 2022 17:40:56 GMT",
-    "strict-transport-security": "max-age=2592000",
-    "traceresponse": "00-e8fa242f2b07ea4787a452c3541a5ceb-9f8d1a983169974b-01"
->>>>>>> 4c7bd6e9
+    "traceresponse": "00-6ac74dac23633ffb2255471f2e0c545a-93b874faf0f58d8c-01"
    }
   }
  ],
  "uniqueTestInfo": {
   "uniqueName": {
-<<<<<<< HEAD
-   "update-digitaltwin-replace": "digitalTwin165356106622208513"
-  },
-  "newDate": {}
- },
- "hash": "59b4831cc994f5c2cb924683290715df"
-=======
-   "update-digitaltwin-replace": "digitalTwin164874845446805417"
+   "update-digitaltwin-replace": "digitalTwin165644225234600828"
   },
   "newDate": {}
  },
  "hash": "8fa76d5c21ec0500fda7962183f1474d"
->>>>>>> 4c7bd6e9
 }