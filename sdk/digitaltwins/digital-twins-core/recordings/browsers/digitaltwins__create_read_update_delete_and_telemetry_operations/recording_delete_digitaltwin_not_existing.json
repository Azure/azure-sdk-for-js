{
 "recordings": [
  {
   "method": "DELETE",
   "url": "https://AZURE_DIGITALTWINS_URL.api.wcus.digitaltwins.azure.net/models/dtmi%3Asamples%3ADTTestBuilding%3B1",
   "query": {
<<<<<<< HEAD
    "api-version": "2022-05-31"
=======
    "api-version": "2021-06-30-preview"
>>>>>>> 4c7bd6e9
   },
   "requestBody": null,
   "status": 404,
   "response": "{\"error\":{\"code\":\"ModelNotFound\",\"message\":\"There is no Model(s) available that matches the provided id(s) dtmi:samples:DTTestBuilding;1. Check that the Model ID provided is valid by doing a Model_List API call.\"}}",
   "responseHeaders": {
    "content-length": "214",
    "content-type": "application/json; charset=utf-8",
<<<<<<< HEAD
    "date": "Thu, 26 May 2022 10:31:05 GMT",
    "mise-correlation-id": "2fc3615f-a583-4264-b0c9-06a1826c1006",
    "strict-transport-security": "max-age=2592000",
    "traceresponse": "00-f133bce58b0a534999128209409df5fb-085422956f8e3d47-01"
=======
    "date": "Thu, 31 Mar 2022 17:40:51 GMT",
    "strict-transport-security": "max-age=2592000",
    "traceresponse": "00-55343e36158855408e7fde57a58d5b42-c83c654b5ad1b245-01"
>>>>>>> 4c7bd6e9
   }
  },
  {
   "method": "POST",
   "url": "https://AZURE_DIGITALTWINS_URL.api.wcus.digitaltwins.azure.net/models",
   "query": {
<<<<<<< HEAD
    "api-version": "2022-05-31"
   },
   "requestBody": "[{\"@id\":\"dtmi:samples:DTTestBuilding;1\",\"@type\":\"Interface\",\"@context\":\"dtmi:dtdl:context;2\",\"displayName\":\"Building\",\"contents\":[{\"@type\":\"Property\",\"name\":\"AverageTemperature\",\"schema\":\"double\"},{\"@type\":\"Property\",\"name\":\"TemperatureUnit\",\"schema\":\"string\"}]}]",
   "status": 201,
   "response": "[{\"id\":\"dtmi:samples:DTTestBuilding;1\",\"description\":{},\"displayName\":{\"en-US\":\"Building\"},\"decommissioned\":false,\"uploadTime\":\"2022-05-26T10:31:05.7971498+00:00\"}]",
=======
    "api-version": "2021-06-30-preview"
   },
   "requestBody": "[{\"@id\":\"dtmi:samples:DTTestBuilding;1\",\"@type\":\"Interface\",\"@context\":\"dtmi:dtdl:context;2\",\"displayName\":\"Building\",\"contents\":[{\"@type\":\"Property\",\"name\":\"AverageTemperature\",\"schema\":\"double\"},{\"@type\":\"Property\",\"name\":\"TemperatureUnit\",\"schema\":\"string\"}]}]",
   "status": 201,
   "response": "[{\"id\":\"dtmi:samples:DTTestBuilding;1\",\"description\":{},\"displayName\":{\"en\":\"Building\"},\"decommissioned\":false,\"uploadTime\":\"2022-03-31T17:40:52.5038365+00:00\"}]",
>>>>>>> 4c7bd6e9
   "responseHeaders": {
    "content-length": "164",
    "content-type": "application/json; charset=utf-8",
<<<<<<< HEAD
    "date": "Thu, 26 May 2022 10:31:05 GMT",
    "mise-correlation-id": "2cca03c3-1a88-4e58-9691-e189f5f00abc",
    "strict-transport-security": "max-age=2592000",
    "traceresponse": "00-b8d96d8cf24fe149884ba4db223b165e-8d3a6e2376fdbd40-01"
=======
    "date": "Thu, 31 Mar 2022 17:40:51 GMT",
    "strict-transport-security": "max-age=2592000",
    "traceresponse": "00-f7042813a681574dbc5fb25745988425-1498bb16f3b6574d-01"
>>>>>>> 4c7bd6e9
   }
  },
  {
   "method": "DELETE",
<<<<<<< HEAD
   "url": "https://AZURE_DIGITALTWINS_URL.api.wcus.digitaltwins.azure.net/digitaltwins/digitalTwin165356106448803836",
   "query": {
    "api-version": "2022-05-31"
   },
   "requestBody": null,
   "status": 404,
   "response": "{\"error\":{\"code\":\"DigitalTwinNotFound\",\"message\":\"There is no digital twin instance that exists with the ID digitalTwin165356106448803836. Please verify that the twin id is valid and ensure that the twin is not deleted. See section on querying the twins https://aka.ms/adtv2query.\"}}",
   "responseHeaders": {
    "content-length": "283",
    "content-type": "application/json; charset=utf-8",
    "date": "Thu, 26 May 2022 10:31:05 GMT",
    "strict-transport-security": "max-age=2592000",
    "traceresponse": "00-7ebc73c1e257524e94e22c87ad58b978-cc55cb7b6aaf0c48-01"
=======
   "url": "https://AZURE_DIGITALTWINS_URL.api.wus2.digitaltwins.azure.net/digitaltwins/digitalTwin164874845164300482",
   "query": {
    "api-version": "2021-06-30-preview"
   },
   "requestBody": null,
   "status": 404,
   "response": "{\"error\":{\"code\":\"DigitalTwinNotFound\",\"message\":\"There is no digital twin instance that exists with the ID digitalTwin164874845164300482. Please verify that the twin id is valid and ensure that the twin is not deleted. See section on querying the twins https://aka.ms/adtv2query.\"}}",
   "responseHeaders": {
    "content-length": "283",
    "content-type": "application/json; charset=utf-8",
    "date": "Thu, 31 Mar 2022 17:40:51 GMT",
    "strict-transport-security": "max-age=2592000",
    "traceresponse": "00-5b475d55ca83fd4a96c0a98e109e1bfb-a4d3239dac5c694d-01"
>>>>>>> 4c7bd6e9
   }
  },
  {
   "method": "DELETE",
<<<<<<< HEAD
   "url": "https://AZURE_DIGITALTWINS_URL.api.wcus.digitaltwins.azure.net/digitaltwins/digitalTwin165356106448803836",
   "query": {
    "api-version": "2022-05-31"
   },
   "requestBody": null,
   "status": 404,
   "response": "{\"error\":{\"code\":\"DigitalTwinNotFound\",\"message\":\"There is no digital twin instance that exists with the ID digitalTwin165356106448803836. Please verify that the twin id is valid and ensure that the twin is not deleted. See section on querying the twins https://aka.ms/adtv2query.\"}}",
   "responseHeaders": {
    "content-length": "283",
    "content-type": "application/json; charset=utf-8",
    "date": "Thu, 26 May 2022 10:31:05 GMT",
    "strict-transport-security": "max-age=2592000",
    "traceresponse": "00-f551b85a3dfab043940de85d81e6ddff-5b354ce9cfe74a41-01"
=======
   "url": "https://AZURE_DIGITALTWINS_URL.api.wus2.digitaltwins.azure.net/digitaltwins/digitalTwin164874845164300482",
   "query": {
    "api-version": "2021-06-30-preview"
   },
   "requestBody": null,
   "status": 404,
   "response": "{\"error\":{\"code\":\"DigitalTwinNotFound\",\"message\":\"There is no digital twin instance that exists with the ID digitalTwin164874845164300482. Please verify that the twin id is valid and ensure that the twin is not deleted. See section on querying the twins https://aka.ms/adtv2query.\"}}",
   "responseHeaders": {
    "content-length": "283",
    "content-type": "application/json; charset=utf-8",
    "date": "Thu, 31 Mar 2022 17:40:51 GMT",
    "strict-transport-security": "max-age=2592000",
    "traceresponse": "00-5548faa7c3a09e4da89322317fb1c94c-27df65f7e34acf41-01"
>>>>>>> 4c7bd6e9
   }
  },
  {
   "method": "DELETE",
<<<<<<< HEAD
   "url": "https://AZURE_DIGITALTWINS_URL.api.wcus.digitaltwins.azure.net/digitaltwins/digitalTwin165356106448803836",
   "query": {
    "api-version": "2022-05-31"
   },
   "requestBody": null,
   "status": 404,
   "response": "{\"error\":{\"code\":\"DigitalTwinNotFound\",\"message\":\"There is no digital twin instance that exists with the ID digitalTwin165356106448803836. Please verify that the twin id is valid and ensure that the twin is not deleted. See section on querying the twins https://aka.ms/adtv2query.\"}}",
   "responseHeaders": {
    "content-length": "283",
    "content-type": "application/json; charset=utf-8",
    "date": "Thu, 26 May 2022 10:31:05 GMT",
    "strict-transport-security": "max-age=2592000",
    "traceresponse": "00-6d611a8772fde74f83721f44ac23c4fd-5ebea266e4560f44-01"
=======
   "url": "https://AZURE_DIGITALTWINS_URL.api.wus2.digitaltwins.azure.net/digitaltwins/digitalTwin164874845164300482",
   "query": {
    "api-version": "2021-06-30-preview"
   },
   "requestBody": null,
   "status": 404,
   "response": "{\"error\":{\"code\":\"DigitalTwinNotFound\",\"message\":\"There is no digital twin instance that exists with the ID digitalTwin164874845164300482. Please verify that the twin id is valid and ensure that the twin is not deleted. See section on querying the twins https://aka.ms/adtv2query.\"}}",
   "responseHeaders": {
    "content-length": "283",
    "content-type": "application/json; charset=utf-8",
    "date": "Thu, 31 Mar 2022 17:40:52 GMT",
    "strict-transport-security": "max-age=2592000",
    "traceresponse": "00-ac3dd833301f7d4fbbe64aa3b15df599-91ed69dbe8857243-01"
>>>>>>> 4c7bd6e9
   }
  },
  {
   "method": "DELETE",
   "url": "https://AZURE_DIGITALTWINS_URL.api.wcus.digitaltwins.azure.net/models/dtmi%3Asamples%3ADTTestBuilding%3B1",
   "query": {
<<<<<<< HEAD
    "api-version": "2022-05-31"
=======
    "api-version": "2021-06-30-preview"
>>>>>>> 4c7bd6e9
   },
   "requestBody": null,
   "status": 204,
   "response": "",
   "responseHeaders": {
    "content-length": "0",
<<<<<<< HEAD
    "date": "Thu, 26 May 2022 10:31:05 GMT",
    "mise-correlation-id": "f5b8f723-dea8-4bef-ad5b-131e961f56b3",
    "strict-transport-security": "max-age=2592000",
    "traceresponse": "00-d2370669983b9d4f9c1361555619c5b4-c1515a4854c5014d-01"
=======
    "date": "Thu, 31 Mar 2022 17:40:52 GMT",
    "strict-transport-security": "max-age=2592000",
    "traceresponse": "00-6cb0e75eb0df044b8e9e0cfa7a0dce84-dd29bd977a857244-01"
>>>>>>> 4c7bd6e9
   }
  }
 ],
 "uniqueTestInfo": {
  "uniqueName": {
<<<<<<< HEAD
   "delete-digitaltwin-not-exisiting": "digitalTwin165356106448803836"
  },
  "newDate": {}
 },
 "hash": "fd6a7e4fbac23379b95dd45441cde995"
=======
   "delete-digitaltwin-not-exisiting": "digitalTwin164874845164300482"
  },
  "newDate": {}
 },
 "hash": "017f6b748ecd0fb25f8890f2685b0abd"
>>>>>>> 4c7bd6e9
}<|MERGE_RESOLUTION|>--- conflicted
+++ resolved
@@ -4,11 +4,7 @@
    "method": "DELETE",
    "url": "https://AZURE_DIGITALTWINS_URL.api.wcus.digitaltwins.azure.net/models/dtmi%3Asamples%3ADTTestBuilding%3B1",
    "query": {
-<<<<<<< HEAD
     "api-version": "2022-05-31"
-=======
-    "api-version": "2021-06-30-preview"
->>>>>>> 4c7bd6e9
    },
    "requestBody": null,
    "status": 404,
@@ -16,190 +12,104 @@
    "responseHeaders": {
     "content-length": "214",
     "content-type": "application/json; charset=utf-8",
-<<<<<<< HEAD
-    "date": "Thu, 26 May 2022 10:31:05 GMT",
-    "mise-correlation-id": "2fc3615f-a583-4264-b0c9-06a1826c1006",
+    "date": "Tue, 28 Jun 2022 18:50:50 GMT",
+    "mise-correlation-id": "1979b677-7511-4c94-b963-445f9595005e",
     "strict-transport-security": "max-age=2592000",
-    "traceresponse": "00-f133bce58b0a534999128209409df5fb-085422956f8e3d47-01"
-=======
-    "date": "Thu, 31 Mar 2022 17:40:51 GMT",
-    "strict-transport-security": "max-age=2592000",
-    "traceresponse": "00-55343e36158855408e7fde57a58d5b42-c83c654b5ad1b245-01"
->>>>>>> 4c7bd6e9
+    "traceresponse": "00-087604ec36b9c3332ca91e9473489b8a-664bec176b021f5c-01"
    }
   },
   {
    "method": "POST",
    "url": "https://AZURE_DIGITALTWINS_URL.api.wcus.digitaltwins.azure.net/models",
    "query": {
-<<<<<<< HEAD
     "api-version": "2022-05-31"
    },
    "requestBody": "[{\"@id\":\"dtmi:samples:DTTestBuilding;1\",\"@type\":\"Interface\",\"@context\":\"dtmi:dtdl:context;2\",\"displayName\":\"Building\",\"contents\":[{\"@type\":\"Property\",\"name\":\"AverageTemperature\",\"schema\":\"double\"},{\"@type\":\"Property\",\"name\":\"TemperatureUnit\",\"schema\":\"string\"}]}]",
    "status": 201,
-   "response": "[{\"id\":\"dtmi:samples:DTTestBuilding;1\",\"description\":{},\"displayName\":{\"en-US\":\"Building\"},\"decommissioned\":false,\"uploadTime\":\"2022-05-26T10:31:05.7971498+00:00\"}]",
-=======
-    "api-version": "2021-06-30-preview"
-   },
-   "requestBody": "[{\"@id\":\"dtmi:samples:DTTestBuilding;1\",\"@type\":\"Interface\",\"@context\":\"dtmi:dtdl:context;2\",\"displayName\":\"Building\",\"contents\":[{\"@type\":\"Property\",\"name\":\"AverageTemperature\",\"schema\":\"double\"},{\"@type\":\"Property\",\"name\":\"TemperatureUnit\",\"schema\":\"string\"}]}]",
-   "status": 201,
-   "response": "[{\"id\":\"dtmi:samples:DTTestBuilding;1\",\"description\":{},\"displayName\":{\"en\":\"Building\"},\"decommissioned\":false,\"uploadTime\":\"2022-03-31T17:40:52.5038365+00:00\"}]",
->>>>>>> 4c7bd6e9
+   "response": "[{\"id\":\"dtmi:samples:DTTestBuilding;1\",\"description\":{},\"displayName\":{\"en\":\"Building\"},\"decommissioned\":false,\"uploadTime\":\"2022-06-28T18:50:50.3998244+00:00\"}]",
    "responseHeaders": {
-    "content-length": "164",
+    "content-length": "161",
     "content-type": "application/json; charset=utf-8",
-<<<<<<< HEAD
-    "date": "Thu, 26 May 2022 10:31:05 GMT",
-    "mise-correlation-id": "2cca03c3-1a88-4e58-9691-e189f5f00abc",
+    "date": "Tue, 28 Jun 2022 18:50:50 GMT",
+    "mise-correlation-id": "82f0e0a2-4b48-4a0d-9052-c7ca68d6b650",
     "strict-transport-security": "max-age=2592000",
-    "traceresponse": "00-b8d96d8cf24fe149884ba4db223b165e-8d3a6e2376fdbd40-01"
-=======
-    "date": "Thu, 31 Mar 2022 17:40:51 GMT",
-    "strict-transport-security": "max-age=2592000",
-    "traceresponse": "00-f7042813a681574dbc5fb25745988425-1498bb16f3b6574d-01"
->>>>>>> 4c7bd6e9
+    "traceresponse": "00-c35ad8f076bf399916f35cee5a5b144a-64bae0dadf1b6f19-01"
    }
   },
   {
    "method": "DELETE",
-<<<<<<< HEAD
-   "url": "https://AZURE_DIGITALTWINS_URL.api.wcus.digitaltwins.azure.net/digitaltwins/digitalTwin165356106448803836",
+   "url": "https://AZURE_DIGITALTWINS_URL.api.wcus.digitaltwins.azure.net/digitaltwins/digitalTwin165644225020309768",
    "query": {
     "api-version": "2022-05-31"
    },
    "requestBody": null,
    "status": 404,
-   "response": "{\"error\":{\"code\":\"DigitalTwinNotFound\",\"message\":\"There is no digital twin instance that exists with the ID digitalTwin165356106448803836. Please verify that the twin id is valid and ensure that the twin is not deleted. See section on querying the twins https://aka.ms/adtv2query.\"}}",
+   "response": "{\"error\":{\"code\":\"DigitalTwinNotFound\",\"message\":\"There is no digital twin instance that exists with the ID digitalTwin165644225020309768. Please verify that the twin id is valid and ensure that the twin is not deleted. See section on querying the twins https://aka.ms/adtv2query.\"}}",
    "responseHeaders": {
     "content-length": "283",
     "content-type": "application/json; charset=utf-8",
-    "date": "Thu, 26 May 2022 10:31:05 GMT",
+    "date": "Tue, 28 Jun 2022 18:50:50 GMT",
     "strict-transport-security": "max-age=2592000",
-    "traceresponse": "00-7ebc73c1e257524e94e22c87ad58b978-cc55cb7b6aaf0c48-01"
-=======
-   "url": "https://AZURE_DIGITALTWINS_URL.api.wus2.digitaltwins.azure.net/digitaltwins/digitalTwin164874845164300482",
-   "query": {
-    "api-version": "2021-06-30-preview"
-   },
-   "requestBody": null,
-   "status": 404,
-   "response": "{\"error\":{\"code\":\"DigitalTwinNotFound\",\"message\":\"There is no digital twin instance that exists with the ID digitalTwin164874845164300482. Please verify that the twin id is valid and ensure that the twin is not deleted. See section on querying the twins https://aka.ms/adtv2query.\"}}",
-   "responseHeaders": {
-    "content-length": "283",
-    "content-type": "application/json; charset=utf-8",
-    "date": "Thu, 31 Mar 2022 17:40:51 GMT",
-    "strict-transport-security": "max-age=2592000",
-    "traceresponse": "00-5b475d55ca83fd4a96c0a98e109e1bfb-a4d3239dac5c694d-01"
->>>>>>> 4c7bd6e9
+    "traceresponse": "00-adf9bbb8cb5c5e4286a6e8d8a6e30b90-dd4e56b66999c348-01"
    }
   },
   {
    "method": "DELETE",
-<<<<<<< HEAD
-   "url": "https://AZURE_DIGITALTWINS_URL.api.wcus.digitaltwins.azure.net/digitaltwins/digitalTwin165356106448803836",
+   "url": "https://AZURE_DIGITALTWINS_URL.api.wcus.digitaltwins.azure.net/digitaltwins/digitalTwin165644225020309768",
    "query": {
     "api-version": "2022-05-31"
    },
    "requestBody": null,
    "status": 404,
-   "response": "{\"error\":{\"code\":\"DigitalTwinNotFound\",\"message\":\"There is no digital twin instance that exists with the ID digitalTwin165356106448803836. Please verify that the twin id is valid and ensure that the twin is not deleted. See section on querying the twins https://aka.ms/adtv2query.\"}}",
+   "response": "{\"error\":{\"code\":\"DigitalTwinNotFound\",\"message\":\"There is no digital twin instance that exists with the ID digitalTwin165644225020309768. Please verify that the twin id is valid and ensure that the twin is not deleted. See section on querying the twins https://aka.ms/adtv2query.\"}}",
    "responseHeaders": {
     "content-length": "283",
     "content-type": "application/json; charset=utf-8",
-    "date": "Thu, 26 May 2022 10:31:05 GMT",
+    "date": "Tue, 28 Jun 2022 18:50:50 GMT",
     "strict-transport-security": "max-age=2592000",
-    "traceresponse": "00-f551b85a3dfab043940de85d81e6ddff-5b354ce9cfe74a41-01"
-=======
-   "url": "https://AZURE_DIGITALTWINS_URL.api.wus2.digitaltwins.azure.net/digitaltwins/digitalTwin164874845164300482",
-   "query": {
-    "api-version": "2021-06-30-preview"
-   },
-   "requestBody": null,
-   "status": 404,
-   "response": "{\"error\":{\"code\":\"DigitalTwinNotFound\",\"message\":\"There is no digital twin instance that exists with the ID digitalTwin164874845164300482. Please verify that the twin id is valid and ensure that the twin is not deleted. See section on querying the twins https://aka.ms/adtv2query.\"}}",
-   "responseHeaders": {
-    "content-length": "283",
-    "content-type": "application/json; charset=utf-8",
-    "date": "Thu, 31 Mar 2022 17:40:51 GMT",
-    "strict-transport-security": "max-age=2592000",
-    "traceresponse": "00-5548faa7c3a09e4da89322317fb1c94c-27df65f7e34acf41-01"
->>>>>>> 4c7bd6e9
+    "traceresponse": "00-1ba9539025ce3c4592513b1405c3d405-76db9fef6a783344-01"
    }
   },
   {
    "method": "DELETE",
-<<<<<<< HEAD
-   "url": "https://AZURE_DIGITALTWINS_URL.api.wcus.digitaltwins.azure.net/digitaltwins/digitalTwin165356106448803836",
+   "url": "https://AZURE_DIGITALTWINS_URL.api.wcus.digitaltwins.azure.net/digitaltwins/digitalTwin165644225020309768",
    "query": {
     "api-version": "2022-05-31"
    },
    "requestBody": null,
    "status": 404,
-   "response": "{\"error\":{\"code\":\"DigitalTwinNotFound\",\"message\":\"There is no digital twin instance that exists with the ID digitalTwin165356106448803836. Please verify that the twin id is valid and ensure that the twin is not deleted. See section on querying the twins https://aka.ms/adtv2query.\"}}",
+   "response": "{\"error\":{\"code\":\"DigitalTwinNotFound\",\"message\":\"There is no digital twin instance that exists with the ID digitalTwin165644225020309768. Please verify that the twin id is valid and ensure that the twin is not deleted. See section on querying the twins https://aka.ms/adtv2query.\"}}",
    "responseHeaders": {
     "content-length": "283",
     "content-type": "application/json; charset=utf-8",
-    "date": "Thu, 26 May 2022 10:31:05 GMT",
+    "date": "Tue, 28 Jun 2022 18:50:50 GMT",
     "strict-transport-security": "max-age=2592000",
-    "traceresponse": "00-6d611a8772fde74f83721f44ac23c4fd-5ebea266e4560f44-01"
-=======
-   "url": "https://AZURE_DIGITALTWINS_URL.api.wus2.digitaltwins.azure.net/digitaltwins/digitalTwin164874845164300482",
-   "query": {
-    "api-version": "2021-06-30-preview"
-   },
-   "requestBody": null,
-   "status": 404,
-   "response": "{\"error\":{\"code\":\"DigitalTwinNotFound\",\"message\":\"There is no digital twin instance that exists with the ID digitalTwin164874845164300482. Please verify that the twin id is valid and ensure that the twin is not deleted. See section on querying the twins https://aka.ms/adtv2query.\"}}",
-   "responseHeaders": {
-    "content-length": "283",
-    "content-type": "application/json; charset=utf-8",
-    "date": "Thu, 31 Mar 2022 17:40:52 GMT",
-    "strict-transport-security": "max-age=2592000",
-    "traceresponse": "00-ac3dd833301f7d4fbbe64aa3b15df599-91ed69dbe8857243-01"
->>>>>>> 4c7bd6e9
+    "traceresponse": "00-c66d724f926407489e0ca976a4f43464-58d6b2ec3623984c-01"
    }
   },
   {
    "method": "DELETE",
    "url": "https://AZURE_DIGITALTWINS_URL.api.wcus.digitaltwins.azure.net/models/dtmi%3Asamples%3ADTTestBuilding%3B1",
    "query": {
-<<<<<<< HEAD
     "api-version": "2022-05-31"
-=======
-    "api-version": "2021-06-30-preview"
->>>>>>> 4c7bd6e9
    },
    "requestBody": null,
    "status": 204,
    "response": "",
    "responseHeaders": {
     "content-length": "0",
-<<<<<<< HEAD
-    "date": "Thu, 26 May 2022 10:31:05 GMT",
-    "mise-correlation-id": "f5b8f723-dea8-4bef-ad5b-131e961f56b3",
+    "date": "Tue, 28 Jun 2022 18:50:50 GMT",
+    "mise-correlation-id": "27bbd4a8-49e2-458e-bd7a-1ff3032daa4c",
     "strict-transport-security": "max-age=2592000",
-    "traceresponse": "00-d2370669983b9d4f9c1361555619c5b4-c1515a4854c5014d-01"
-=======
-    "date": "Thu, 31 Mar 2022 17:40:52 GMT",
-    "strict-transport-security": "max-age=2592000",
-    "traceresponse": "00-6cb0e75eb0df044b8e9e0cfa7a0dce84-dd29bd977a857244-01"
->>>>>>> 4c7bd6e9
+    "traceresponse": "00-9779d9b09f6b6e42b94ab1e8ae714314-982a246f38130911-01"
    }
   }
  ],
  "uniqueTestInfo": {
   "uniqueName": {
-<<<<<<< HEAD
-   "delete-digitaltwin-not-exisiting": "digitalTwin165356106448803836"
-  },
-  "newDate": {}
- },
- "hash": "fd6a7e4fbac23379b95dd45441cde995"
-=======
-   "delete-digitaltwin-not-exisiting": "digitalTwin164874845164300482"
+   "delete-digitaltwin-not-exisiting": "digitalTwin165644225020309768"
   },
   "newDate": {}
  },
  "hash": "017f6b748ecd0fb25f8890f2685b0abd"
->>>>>>> 4c7bd6e9
 }