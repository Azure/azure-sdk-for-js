--- conflicted
+++ resolved
@@ -2,15 +2,9 @@
  "recordings": [
   {
    "method": "GET",
-<<<<<<< HEAD
-   "url": "https://AZURE_DIGITALTWINS_URL.api.wcus.digitaltwins.azure.net/eventroutes/eventRoute165356108762706299",
+   "url": "https://AZURE_DIGITALTWINS_URL.api.wcus.digitaltwins.azure.net/eventroutes/eventRoute165644226587400876",
    "query": {
     "api-version": "2022-05-31"
-=======
-   "url": "https://AZURE_DIGITALTWINS_URL.api.wus2.digitaltwins.azure.net/eventroutes/eventRoute164874848445407422",
-   "query": {
-    "api-version": "2021-06-30-preview"
->>>>>>> 4c7bd6e9
    },
    "requestBody": null,
    "status": 404,
@@ -18,32 +12,18 @@
    "responseHeaders": {
     "content-length": "223",
     "content-type": "application/json; charset=utf-8",
-<<<<<<< HEAD
-    "date": "Thu, 26 May 2022 10:31:28 GMT",
-    "mise-correlation-id": "2e336884-c4d2-4c24-bfc2-ec345c446c5c",
+    "date": "Tue, 28 Jun 2022 18:51:05 GMT",
+    "mise-correlation-id": "9522e8aa-333a-40a9-a1ab-85139039393a",
     "strict-transport-security": "max-age=2592000",
-    "traceresponse": "00-af34628216044b46b85419ddfb1da5a0-7c57b5cc4d650c42-01"
-=======
-    "date": "Thu, 31 Mar 2022 17:41:24 GMT",
-    "strict-transport-security": "max-age=2592000",
-    "traceresponse": "00-8df4bc5e402fd741942bc849222d8251-452ad7c6b974944f-01"
->>>>>>> 4c7bd6e9
+    "traceresponse": "00-4eb8016210cdd7c4005d1f43b6e05fec-738006ceed8452c6-01"
    }
   }
  ],
  "uniqueTestInfo": {
   "uniqueName": {
-<<<<<<< HEAD
-   "get-event-route-not-existing": "eventRoute165356108762706299"
+   "get-event-route-not-existing": "eventRoute165644226587400876"
   },
   "newDate": {}
  },
- "hash": "3c81dc9346c1c8ab0b4f90aa752e1ccf"
-=======
-   "get-event-route-not-existing": "eventRoute164874848445407422"
-  },
-  "newDate": {}
- },
- "hash": "a6fe3657dbe03ce2c0b291c1b479a847"
->>>>>>> 4c7bd6e9
+ "hash": "521ec437f1a2a8a8f53f3e799977adbd"
 }