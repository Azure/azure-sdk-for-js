--- conflicted
+++ resolved
@@ -4,11 +4,7 @@
    "method": "GET",
    "url": "https://AZURE_DIGITALTWINS_URL.api.wcus.digitaltwins.azure.net/eventroutes",
    "query": {
-<<<<<<< HEAD
     "api-version": "2022-05-31"
-=======
-    "api-version": "2021-06-30-preview"
->>>>>>> 4c7bd6e9
    },
    "requestBody": null,
    "status": 200,
@@ -16,16 +12,10 @@
    "responseHeaders": {
     "content-length": "28",
     "content-type": "application/json; charset=utf-8",
-<<<<<<< HEAD
-    "date": "Thu, 26 May 2022 10:31:28 GMT",
-    "mise-correlation-id": "ee6bc9c0-dd06-4bb7-b75d-81c31e3a783c",
+    "date": "Tue, 28 Jun 2022 18:51:05 GMT",
+    "mise-correlation-id": "ae3a1f57-d665-4542-84c8-3be9c10adf14",
     "strict-transport-security": "max-age=2592000",
-    "traceresponse": "00-df7fb522bc038d4c8a18667163218ca5-709aad840182ee4b-01"
-=======
-    "date": "Thu, 31 Mar 2022 17:41:24 GMT",
-    "strict-transport-security": "max-age=2592000",
-    "traceresponse": "00-6c673ad2a204034fa991a5c597238635-2557e29759dbcf43-01"
->>>>>>> 4c7bd6e9
+    "traceresponse": "00-b2fdd37d3062aa334e781d3985d5a240-427e19b27570a734-01"
    }
   }
  ],
@@ -33,9 +23,5 @@
   "uniqueName": {},
   "newDate": {}
  },
-<<<<<<< HEAD
- "hash": "70f4967926abf7d52d1b2728360b540d"
-=======
- "hash": "538900f8cd19b6c3680a2ce42d222625"
->>>>>>> 4c7bd6e9
+ "hash": "5c07044a3868088900adbf8b52653a40"
 }