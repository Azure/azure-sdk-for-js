{
 "recordings": [
  {
   "method": "DELETE",
   "url": "https://AZURE_DIGITALTWINS_URL.api.wcus.digitaltwins.azure.net/models/dtmi%3Asamples%3ADTModelTestsModel%3B1",
   "query": {
<<<<<<< HEAD
    "api-version": "2022-05-31"
=======
    "api-version": "2021-06-30-preview"
>>>>>>> 4c7bd6e9
   },
   "requestBody": null,
   "status": 404,
   "response": "{\"error\":{\"code\":\"ModelNotFound\",\"message\":\"There is no Model(s) available that matches the provided id(s) dtmi:samples:DTModelTestsModel;1. Check that the Model ID provided is valid by doing a Model_List API call.\"}}",
   "responseHeaders": {
    "content-length": "217",
    "content-type": "application/json; charset=utf-8",
<<<<<<< HEAD
    "date": "Thu, 26 May 2022 10:31:24 GMT",
    "mise-correlation-id": "212f21af-5fd0-4838-84af-d08f4214987e",
    "strict-transport-security": "max-age=2592000",
    "traceresponse": "00-254cb37190c37141bb8bf1169b24b514-c0785814b322f74a-01"
=======
    "date": "Thu, 31 Mar 2022 17:41:17 GMT",
    "strict-transport-security": "max-age=2592000",
    "traceresponse": "00-c7a2282e1e9e034bbb43b6f3413e239b-70a70e9f8eacfc4b-01"
>>>>>>> 4c7bd6e9
   }
  },
  {
   "method": "DELETE",
   "url": "https://AZURE_DIGITALTWINS_URL.api.wcus.digitaltwins.azure.net/models/dtmi%3Asamples%3ADTModelTestsComponent%3B1",
   "query": {
<<<<<<< HEAD
    "api-version": "2022-05-31"
=======
    "api-version": "2021-06-30-preview"
>>>>>>> 4c7bd6e9
   },
   "requestBody": null,
   "status": 404,
   "response": "{\"error\":{\"code\":\"ModelNotFound\",\"message\":\"There is no Model(s) available that matches the provided id(s) dtmi:samples:DTModelTestsComponent;1. Check that the Model ID provided is valid by doing a Model_List API call.\"}}",
   "responseHeaders": {
    "content-length": "221",
    "content-type": "application/json; charset=utf-8",
<<<<<<< HEAD
    "date": "Thu, 26 May 2022 10:31:24 GMT",
    "mise-correlation-id": "ba344874-7d25-4b40-b2a7-bfd9d7be50c2",
    "strict-transport-security": "max-age=2592000",
    "traceresponse": "00-e625080755840f4fb1b16c384dc030ea-2a08abc6f673aa44-01"
=======
    "date": "Thu, 31 Mar 2022 17:41:17 GMT",
    "strict-transport-security": "max-age=2592000",
    "traceresponse": "00-d767ed66b81a2e40a329ce1295f6c5a9-1d9669191d1d9242-01"
>>>>>>> 4c7bd6e9
   }
  },
  {
   "method": "POST",
   "url": "https://AZURE_DIGITALTWINS_URL.api.wcus.digitaltwins.azure.net/models",
   "query": {
<<<<<<< HEAD
    "api-version": "2022-05-31"
   },
   "requestBody": "[{\"@id\":\"dtmi:samples:DTModelTestsComponent;1\",\"@type\":\"Interface\",\"@context\":\"dtmi:dtdl:context;2\",\"displayName\":\"Component1\",\"contents\":[{\"@type\":\"Property\",\"name\":\"ComponentProp1\",\"schema\":\"string\"},{\"@type\":\"Telemetry\",\"name\":\"ComponentTelemetry1\",\"schema\":\"integer\"}]}]",
   "status": 201,
   "response": "[{\"id\":\"dtmi:samples:DTModelTestsComponent;1\",\"description\":{},\"displayName\":{\"en-US\":\"Component1\"},\"decommissioned\":false,\"uploadTime\":\"2022-05-26T10:31:24.8426623+00:00\"}]",
=======
    "api-version": "2021-06-30-preview"
   },
   "requestBody": "[{\"@id\":\"dtmi:samples:DTModelTestsComponent;1\",\"@type\":\"Interface\",\"@context\":\"dtmi:dtdl:context;2\",\"displayName\":\"Component1\",\"contents\":[{\"@type\":\"Property\",\"name\":\"ComponentProp1\",\"schema\":\"string\"},{\"@type\":\"Telemetry\",\"name\":\"ComponentTelemetry1\",\"schema\":\"integer\"}]}]",
   "status": 201,
   "response": "[{\"id\":\"dtmi:samples:DTModelTestsComponent;1\",\"description\":{},\"displayName\":{\"en\":\"Component1\"},\"decommissioned\":false,\"uploadTime\":\"2022-03-31T17:41:17.8682371+00:00\"}]",
>>>>>>> 4c7bd6e9
   "responseHeaders": {
    "content-length": "173",
    "content-type": "application/json; charset=utf-8",
<<<<<<< HEAD
    "date": "Thu, 26 May 2022 10:31:24 GMT",
    "mise-correlation-id": "d2581334-7c04-48e8-b2a4-ea53cd79afd4",
    "strict-transport-security": "max-age=2592000",
    "traceresponse": "00-3892055ee2a04247a0ec7aa5657ef21b-0d35916956f6d44b-01"
=======
    "date": "Thu, 31 Mar 2022 17:41:17 GMT",
    "strict-transport-security": "max-age=2592000",
    "traceresponse": "00-932572194f973b4f92aa10c9a2f67070-76de018427f3464c-01"
>>>>>>> 4c7bd6e9
   }
  },
  {
   "method": "GET",
   "url": "https://AZURE_DIGITALTWINS_URL.api.wcus.digitaltwins.azure.net/models/dtmi%3Asamples%3ADTModelTestsComponent%3B1",
   "query": {
<<<<<<< HEAD
    "api-version": "2022-05-31",
=======
    "api-version": "2021-06-30-preview",
>>>>>>> 4c7bd6e9
    "includeModelDefinition": "false"
   },
   "requestBody": null,
   "status": 200,
<<<<<<< HEAD
   "response": "{\"id\":\"dtmi:samples:DTModelTestsComponent;1\",\"description\":{},\"displayName\":{\"en-US\":\"Component1\"},\"decommissioned\":false,\"uploadTime\":\"2022-05-26T10:31:24.8426623+00:00\"}",
=======
   "response": "{\"id\":\"dtmi:samples:DTModelTestsComponent;1\",\"description\":{},\"displayName\":{\"en\":\"Component1\"},\"decommissioned\":false,\"uploadTime\":\"2022-03-31T17:41:17.8682371+00:00\"}",
>>>>>>> 4c7bd6e9
   "responseHeaders": {
    "content-length": "171",
    "content-type": "application/json; charset=utf-8",
<<<<<<< HEAD
    "date": "Thu, 26 May 2022 10:31:24 GMT",
    "mise-correlation-id": "648e6757-8192-47dc-8631-7a71c486cb17",
    "strict-transport-security": "max-age=2592000",
    "traceresponse": "00-57206a5c00aecc458fd34d5ac6e5bd17-c0314da5aaba6243-01"
=======
    "date": "Thu, 31 Mar 2022 17:41:17 GMT",
    "strict-transport-security": "max-age=2592000",
    "traceresponse": "00-8b67ea19b33b504baae1b7c4b2e90230-eca63f5a9ea5f643-01"
>>>>>>> 4c7bd6e9
   }
  },
  {
   "method": "PATCH",
   "url": "https://AZURE_DIGITALTWINS_URL.api.wcus.digitaltwins.azure.net/models/dtmi%3Asamples%3ADTModelTestsComponent%3B1",
   "query": {
<<<<<<< HEAD
    "api-version": "2022-05-31"
=======
    "api-version": "2021-06-30-preview"
>>>>>>> 4c7bd6e9
   },
   "requestBody": "[{\"op\":\"replace\",\"path\":\"/decommissioned\",\"value\":true}]",
   "status": 204,
   "response": "",
   "responseHeaders": {
    "content-length": "0",
<<<<<<< HEAD
    "date": "Thu, 26 May 2022 10:31:24 GMT",
    "mise-correlation-id": "ee2b49f2-c948-4b0d-89b4-9a43de87dbce",
    "strict-transport-security": "max-age=2592000",
    "traceresponse": "00-397fa69cab197e47a21389110291abdb-968df85b93286148-01"
=======
    "date": "Thu, 31 Mar 2022 17:41:17 GMT",
    "strict-transport-security": "max-age=2592000",
    "traceresponse": "00-576d23ca97c08b43ac657bc16c10ca24-2b1964b45f491a49-01"
>>>>>>> 4c7bd6e9
   }
  },
  {
   "method": "GET",
   "url": "https://AZURE_DIGITALTWINS_URL.api.wcus.digitaltwins.azure.net/models/dtmi%3Asamples%3ADTModelTestsComponent%3B1",
   "query": {
<<<<<<< HEAD
    "api-version": "2022-05-31",
=======
    "api-version": "2021-06-30-preview",
>>>>>>> 4c7bd6e9
    "includeModelDefinition": "false"
   },
   "requestBody": null,
   "status": 200,
<<<<<<< HEAD
   "response": "{\"id\":\"dtmi:samples:DTModelTestsComponent;1\",\"description\":{},\"displayName\":{\"en-US\":\"Component1\"},\"decommissioned\":true,\"uploadTime\":\"2022-05-26T10:31:24.8426623+00:00\"}",
=======
   "response": "{\"id\":\"dtmi:samples:DTModelTestsComponent;1\",\"description\":{},\"displayName\":{\"en\":\"Component1\"},\"decommissioned\":true,\"uploadTime\":\"2022-03-31T17:41:17.8682371+00:00\"}",
>>>>>>> 4c7bd6e9
   "responseHeaders": {
    "content-length": "170",
    "content-type": "application/json; charset=utf-8",
<<<<<<< HEAD
    "date": "Thu, 26 May 2022 10:31:24 GMT",
    "mise-correlation-id": "c0372d2c-94ce-4f67-8530-b5bf800453ed",
    "strict-transport-security": "max-age=2592000",
    "traceresponse": "00-ac1c17a08c9fcb43a59ffd841ea4ed2b-7bb6e50e5fcd4e41-01"
=======
    "date": "Thu, 31 Mar 2022 17:41:17 GMT",
    "strict-transport-security": "max-age=2592000",
    "traceresponse": "00-75653eb667d4b944bf3c3ab75b31ee7b-f22c60fb776cec42-01"
>>>>>>> 4c7bd6e9
   }
  },
  {
   "method": "DELETE",
   "url": "https://AZURE_DIGITALTWINS_URL.api.wcus.digitaltwins.azure.net/models/dtmi%3Asamples%3ADTModelTestsModel%3B1",
   "query": {
<<<<<<< HEAD
    "api-version": "2022-05-31"
=======
    "api-version": "2021-06-30-preview"
>>>>>>> 4c7bd6e9
   },
   "requestBody": null,
   "status": 404,
   "response": "{\"error\":{\"code\":\"ModelNotFound\",\"message\":\"There is no Model(s) available that matches the provided id(s) dtmi:samples:DTModelTestsModel;1. Check that the Model ID provided is valid by doing a Model_List API call.\"}}",
   "responseHeaders": {
    "content-length": "217",
    "content-type": "application/json; charset=utf-8",
<<<<<<< HEAD
    "date": "Thu, 26 May 2022 10:31:24 GMT",
    "mise-correlation-id": "0fbf8231-3220-4a56-a538-2eb19c4aed8e",
    "strict-transport-security": "max-age=2592000",
    "traceresponse": "00-55d06522ed2bc9429d47c89d12dd8881-c62d1d9bebb1f145-01"
=======
    "date": "Thu, 31 Mar 2022 17:41:17 GMT",
    "strict-transport-security": "max-age=2592000",
    "traceresponse": "00-53804f48e18be441b81872a32ff298e7-5e3cb8db1d76614f-01"
>>>>>>> 4c7bd6e9
   }
  },
  {
   "method": "DELETE",
   "url": "https://AZURE_DIGITALTWINS_URL.api.wcus.digitaltwins.azure.net/models/dtmi%3Asamples%3ADTModelTestsComponent%3B1",
   "query": {
<<<<<<< HEAD
    "api-version": "2022-05-31"
=======
    "api-version": "2021-06-30-preview"
>>>>>>> 4c7bd6e9
   },
   "requestBody": null,
   "status": 204,
   "response": "",
   "responseHeaders": {
    "content-length": "0",
<<<<<<< HEAD
    "date": "Thu, 26 May 2022 10:31:24 GMT",
    "mise-correlation-id": "21fc8401-369e-4ae2-8944-266259b34847",
    "strict-transport-security": "max-age=2592000",
    "traceresponse": "00-badc23a5bed6a1439143e2dd704dc014-ddf5605696f53043-01"
=======
    "date": "Thu, 31 Mar 2022 17:41:18 GMT",
    "strict-transport-security": "max-age=2592000",
    "traceresponse": "00-0ff7935284a66e4cbf75e8458db251fd-003b0ef60f92f149-01"
>>>>>>> 4c7bd6e9
   }
  }
 ],
 "uniqueTestInfo": {
  "uniqueName": {},
  "newDate": {}
 },
<<<<<<< HEAD
 "hash": "1a313f205a6d7516e0e717c74ff89448"
=======
 "hash": "958365481d01592f7f21358cef9092e1"
>>>>>>> 4c7bd6e9
}<|MERGE_RESOLUTION|>--- conflicted
+++ resolved
@@ -4,11 +4,7 @@
    "method": "DELETE",
    "url": "https://AZURE_DIGITALTWINS_URL.api.wcus.digitaltwins.azure.net/models/dtmi%3Asamples%3ADTModelTestsModel%3B1",
    "query": {
-<<<<<<< HEAD
     "api-version": "2022-05-31"
-=======
-    "api-version": "2021-06-30-preview"
->>>>>>> 4c7bd6e9
    },
    "requestBody": null,
    "status": 404,
@@ -16,27 +12,17 @@
    "responseHeaders": {
     "content-length": "217",
     "content-type": "application/json; charset=utf-8",
-<<<<<<< HEAD
-    "date": "Thu, 26 May 2022 10:31:24 GMT",
-    "mise-correlation-id": "212f21af-5fd0-4838-84af-d08f4214987e",
+    "date": "Tue, 28 Jun 2022 18:51:11 GMT",
+    "mise-correlation-id": "95712cd1-e629-42cc-a81e-a23c1a265d33",
     "strict-transport-security": "max-age=2592000",
-    "traceresponse": "00-254cb37190c37141bb8bf1169b24b514-c0785814b322f74a-01"
-=======
-    "date": "Thu, 31 Mar 2022 17:41:17 GMT",
-    "strict-transport-security": "max-age=2592000",
-    "traceresponse": "00-c7a2282e1e9e034bbb43b6f3413e239b-70a70e9f8eacfc4b-01"
->>>>>>> 4c7bd6e9
+    "traceresponse": "00-0926ca396622cadb2e502c60546c0058-2097b5cd89b0918a-01"
    }
   },
   {
    "method": "DELETE",
    "url": "https://AZURE_DIGITALTWINS_URL.api.wcus.digitaltwins.azure.net/models/dtmi%3Asamples%3ADTModelTestsComponent%3B1",
    "query": {
-<<<<<<< HEAD
     "api-version": "2022-05-31"
-=======
-    "api-version": "2021-06-30-preview"
->>>>>>> 4c7bd6e9
    },
    "requestBody": null,
    "status": 404,
@@ -44,152 +30,90 @@
    "responseHeaders": {
     "content-length": "221",
     "content-type": "application/json; charset=utf-8",
-<<<<<<< HEAD
-    "date": "Thu, 26 May 2022 10:31:24 GMT",
-    "mise-correlation-id": "ba344874-7d25-4b40-b2a7-bfd9d7be50c2",
+    "date": "Tue, 28 Jun 2022 18:51:11 GMT",
+    "mise-correlation-id": "e58b7f69-4259-4ef8-bb51-21bea0f46cb7",
     "strict-transport-security": "max-age=2592000",
-    "traceresponse": "00-e625080755840f4fb1b16c384dc030ea-2a08abc6f673aa44-01"
-=======
-    "date": "Thu, 31 Mar 2022 17:41:17 GMT",
-    "strict-transport-security": "max-age=2592000",
-    "traceresponse": "00-d767ed66b81a2e40a329ce1295f6c5a9-1d9669191d1d9242-01"
->>>>>>> 4c7bd6e9
+    "traceresponse": "00-3a2472478a0fa449a494de87508635f6-3f9ee54680e34c84-01"
    }
   },
   {
    "method": "POST",
    "url": "https://AZURE_DIGITALTWINS_URL.api.wcus.digitaltwins.azure.net/models",
    "query": {
-<<<<<<< HEAD
     "api-version": "2022-05-31"
    },
    "requestBody": "[{\"@id\":\"dtmi:samples:DTModelTestsComponent;1\",\"@type\":\"Interface\",\"@context\":\"dtmi:dtdl:context;2\",\"displayName\":\"Component1\",\"contents\":[{\"@type\":\"Property\",\"name\":\"ComponentProp1\",\"schema\":\"string\"},{\"@type\":\"Telemetry\",\"name\":\"ComponentTelemetry1\",\"schema\":\"integer\"}]}]",
    "status": 201,
-   "response": "[{\"id\":\"dtmi:samples:DTModelTestsComponent;1\",\"description\":{},\"displayName\":{\"en-US\":\"Component1\"},\"decommissioned\":false,\"uploadTime\":\"2022-05-26T10:31:24.8426623+00:00\"}]",
-=======
-    "api-version": "2021-06-30-preview"
-   },
-   "requestBody": "[{\"@id\":\"dtmi:samples:DTModelTestsComponent;1\",\"@type\":\"Interface\",\"@context\":\"dtmi:dtdl:context;2\",\"displayName\":\"Component1\",\"contents\":[{\"@type\":\"Property\",\"name\":\"ComponentProp1\",\"schema\":\"string\"},{\"@type\":\"Telemetry\",\"name\":\"ComponentTelemetry1\",\"schema\":\"integer\"}]}]",
-   "status": 201,
-   "response": "[{\"id\":\"dtmi:samples:DTModelTestsComponent;1\",\"description\":{},\"displayName\":{\"en\":\"Component1\"},\"decommissioned\":false,\"uploadTime\":\"2022-03-31T17:41:17.8682371+00:00\"}]",
->>>>>>> 4c7bd6e9
+   "response": "[{\"id\":\"dtmi:samples:DTModelTestsComponent;1\",\"description\":{},\"displayName\":{\"en\":\"Component1\"},\"decommissioned\":false,\"uploadTime\":\"2022-06-28T18:51:11.9841214+00:00\"}]",
    "responseHeaders": {
-    "content-length": "173",
+    "content-length": "170",
     "content-type": "application/json; charset=utf-8",
-<<<<<<< HEAD
-    "date": "Thu, 26 May 2022 10:31:24 GMT",
-    "mise-correlation-id": "d2581334-7c04-48e8-b2a4-ea53cd79afd4",
+    "date": "Tue, 28 Jun 2022 18:51:11 GMT",
+    "mise-correlation-id": "1cea49f9-13ce-4a01-ba6a-a8f7bce4959d",
     "strict-transport-security": "max-age=2592000",
-    "traceresponse": "00-3892055ee2a04247a0ec7aa5657ef21b-0d35916956f6d44b-01"
-=======
-    "date": "Thu, 31 Mar 2022 17:41:17 GMT",
-    "strict-transport-security": "max-age=2592000",
-    "traceresponse": "00-932572194f973b4f92aa10c9a2f67070-76de018427f3464c-01"
->>>>>>> 4c7bd6e9
+    "traceresponse": "00-bf189780cbc88e3ea73d0b51ce474f1d-b0c96e73d74c5303-01"
    }
   },
   {
    "method": "GET",
    "url": "https://AZURE_DIGITALTWINS_URL.api.wcus.digitaltwins.azure.net/models/dtmi%3Asamples%3ADTModelTestsComponent%3B1",
    "query": {
-<<<<<<< HEAD
     "api-version": "2022-05-31",
-=======
-    "api-version": "2021-06-30-preview",
->>>>>>> 4c7bd6e9
     "includeModelDefinition": "false"
    },
    "requestBody": null,
    "status": 200,
-<<<<<<< HEAD
-   "response": "{\"id\":\"dtmi:samples:DTModelTestsComponent;1\",\"description\":{},\"displayName\":{\"en-US\":\"Component1\"},\"decommissioned\":false,\"uploadTime\":\"2022-05-26T10:31:24.8426623+00:00\"}",
-=======
-   "response": "{\"id\":\"dtmi:samples:DTModelTestsComponent;1\",\"description\":{},\"displayName\":{\"en\":\"Component1\"},\"decommissioned\":false,\"uploadTime\":\"2022-03-31T17:41:17.8682371+00:00\"}",
->>>>>>> 4c7bd6e9
+   "response": "{\"id\":\"dtmi:samples:DTModelTestsComponent;1\",\"description\":{},\"displayName\":{\"en\":\"Component1\"},\"decommissioned\":false,\"uploadTime\":\"2022-06-28T18:51:11.9841214+00:00\"}",
    "responseHeaders": {
-    "content-length": "171",
+    "content-length": "168",
     "content-type": "application/json; charset=utf-8",
-<<<<<<< HEAD
-    "date": "Thu, 26 May 2022 10:31:24 GMT",
-    "mise-correlation-id": "648e6757-8192-47dc-8631-7a71c486cb17",
+    "date": "Tue, 28 Jun 2022 18:51:11 GMT",
+    "mise-correlation-id": "1467b6d5-adee-4ad3-9e6e-03d3fae09cba",
     "strict-transport-security": "max-age=2592000",
-    "traceresponse": "00-57206a5c00aecc458fd34d5ac6e5bd17-c0314da5aaba6243-01"
-=======
-    "date": "Thu, 31 Mar 2022 17:41:17 GMT",
-    "strict-transport-security": "max-age=2592000",
-    "traceresponse": "00-8b67ea19b33b504baae1b7c4b2e90230-eca63f5a9ea5f643-01"
->>>>>>> 4c7bd6e9
+    "traceresponse": "00-76b96bd6e819cde60607249ca31123fa-814a07e1b8d52772-01"
    }
   },
   {
    "method": "PATCH",
    "url": "https://AZURE_DIGITALTWINS_URL.api.wcus.digitaltwins.azure.net/models/dtmi%3Asamples%3ADTModelTestsComponent%3B1",
    "query": {
-<<<<<<< HEAD
     "api-version": "2022-05-31"
-=======
-    "api-version": "2021-06-30-preview"
->>>>>>> 4c7bd6e9
    },
    "requestBody": "[{\"op\":\"replace\",\"path\":\"/decommissioned\",\"value\":true}]",
    "status": 204,
    "response": "",
    "responseHeaders": {
     "content-length": "0",
-<<<<<<< HEAD
-    "date": "Thu, 26 May 2022 10:31:24 GMT",
-    "mise-correlation-id": "ee2b49f2-c948-4b0d-89b4-9a43de87dbce",
+    "date": "Tue, 28 Jun 2022 18:51:11 GMT",
+    "mise-correlation-id": "6258df43-ca3d-4369-96de-a6c693a2dc7a",
     "strict-transport-security": "max-age=2592000",
-    "traceresponse": "00-397fa69cab197e47a21389110291abdb-968df85b93286148-01"
-=======
-    "date": "Thu, 31 Mar 2022 17:41:17 GMT",
-    "strict-transport-security": "max-age=2592000",
-    "traceresponse": "00-576d23ca97c08b43ac657bc16c10ca24-2b1964b45f491a49-01"
->>>>>>> 4c7bd6e9
+    "traceresponse": "00-dfef382168f0257d155355ff2ff5f7bd-0711d3f6ada6469f-01"
    }
   },
   {
    "method": "GET",
    "url": "https://AZURE_DIGITALTWINS_URL.api.wcus.digitaltwins.azure.net/models/dtmi%3Asamples%3ADTModelTestsComponent%3B1",
    "query": {
-<<<<<<< HEAD
     "api-version": "2022-05-31",
-=======
-    "api-version": "2021-06-30-preview",
->>>>>>> 4c7bd6e9
     "includeModelDefinition": "false"
    },
    "requestBody": null,
    "status": 200,
-<<<<<<< HEAD
-   "response": "{\"id\":\"dtmi:samples:DTModelTestsComponent;1\",\"description\":{},\"displayName\":{\"en-US\":\"Component1\"},\"decommissioned\":true,\"uploadTime\":\"2022-05-26T10:31:24.8426623+00:00\"}",
-=======
-   "response": "{\"id\":\"dtmi:samples:DTModelTestsComponent;1\",\"description\":{},\"displayName\":{\"en\":\"Component1\"},\"decommissioned\":true,\"uploadTime\":\"2022-03-31T17:41:17.8682371+00:00\"}",
->>>>>>> 4c7bd6e9
+   "response": "{\"id\":\"dtmi:samples:DTModelTestsComponent;1\",\"description\":{},\"displayName\":{\"en\":\"Component1\"},\"decommissioned\":true,\"uploadTime\":\"2022-06-28T18:51:11.9841214+00:00\"}",
    "responseHeaders": {
-    "content-length": "170",
+    "content-length": "167",
     "content-type": "application/json; charset=utf-8",
-<<<<<<< HEAD
-    "date": "Thu, 26 May 2022 10:31:24 GMT",
-    "mise-correlation-id": "c0372d2c-94ce-4f67-8530-b5bf800453ed",
+    "date": "Tue, 28 Jun 2022 18:51:11 GMT",
+    "mise-correlation-id": "738575ca-82e0-4646-803e-49d273d62b1b",
     "strict-transport-security": "max-age=2592000",
-    "traceresponse": "00-ac1c17a08c9fcb43a59ffd841ea4ed2b-7bb6e50e5fcd4e41-01"
-=======
-    "date": "Thu, 31 Mar 2022 17:41:17 GMT",
-    "strict-transport-security": "max-age=2592000",
-    "traceresponse": "00-75653eb667d4b944bf3c3ab75b31ee7b-f22c60fb776cec42-01"
->>>>>>> 4c7bd6e9
+    "traceresponse": "00-d37e1ff01d5b28a5a121a4b0af5d17bc-90cf002b05857007-01"
    }
   },
   {
    "method": "DELETE",
    "url": "https://AZURE_DIGITALTWINS_URL.api.wcus.digitaltwins.azure.net/models/dtmi%3Asamples%3ADTModelTestsModel%3B1",
    "query": {
-<<<<<<< HEAD
     "api-version": "2022-05-31"
-=======
-    "api-version": "2021-06-30-preview"
->>>>>>> 4c7bd6e9
    },
    "requestBody": null,
    "status": 404,
@@ -197,43 +121,27 @@
    "responseHeaders": {
     "content-length": "217",
     "content-type": "application/json; charset=utf-8",
-<<<<<<< HEAD
-    "date": "Thu, 26 May 2022 10:31:24 GMT",
-    "mise-correlation-id": "0fbf8231-3220-4a56-a538-2eb19c4aed8e",
+    "date": "Tue, 28 Jun 2022 18:51:11 GMT",
+    "mise-correlation-id": "ae8fb7c7-efd1-465b-b4aa-4c3e84dab1fc",
     "strict-transport-security": "max-age=2592000",
-    "traceresponse": "00-55d06522ed2bc9429d47c89d12dd8881-c62d1d9bebb1f145-01"
-=======
-    "date": "Thu, 31 Mar 2022 17:41:17 GMT",
-    "strict-transport-security": "max-age=2592000",
-    "traceresponse": "00-53804f48e18be441b81872a32ff298e7-5e3cb8db1d76614f-01"
->>>>>>> 4c7bd6e9
+    "traceresponse": "00-5fdb8dca2e1a9003714a5d76a7886430-018bb7f8a0ce1e7f-01"
    }
   },
   {
    "method": "DELETE",
    "url": "https://AZURE_DIGITALTWINS_URL.api.wcus.digitaltwins.azure.net/models/dtmi%3Asamples%3ADTModelTestsComponent%3B1",
    "query": {
-<<<<<<< HEAD
     "api-version": "2022-05-31"
-=======
-    "api-version": "2021-06-30-preview"
->>>>>>> 4c7bd6e9
    },
    "requestBody": null,
    "status": 204,
    "response": "",
    "responseHeaders": {
     "content-length": "0",
-<<<<<<< HEAD
-    "date": "Thu, 26 May 2022 10:31:24 GMT",
-    "mise-correlation-id": "21fc8401-369e-4ae2-8944-266259b34847",
+    "date": "Tue, 28 Jun 2022 18:51:11 GMT",
+    "mise-correlation-id": "a1aa24db-cb06-415f-80b4-4490bbba0d7a",
     "strict-transport-security": "max-age=2592000",
-    "traceresponse": "00-badc23a5bed6a1439143e2dd704dc014-ddf5605696f53043-01"
-=======
-    "date": "Thu, 31 Mar 2022 17:41:18 GMT",
-    "strict-transport-security": "max-age=2592000",
-    "traceresponse": "00-0ff7935284a66e4cbf75e8458db251fd-003b0ef60f92f149-01"
->>>>>>> 4c7bd6e9
+    "traceresponse": "00-67adb42e7d56e67da7daa948a395a7be-c1c657ca1b920be8-01"
    }
   }
  ],
@@ -241,9 +149,5 @@
   "uniqueName": {},
   "newDate": {}
  },
-<<<<<<< HEAD
- "hash": "1a313f205a6d7516e0e717c74ff89448"
-=======
- "hash": "958365481d01592f7f21358cef9092e1"
->>>>>>> 4c7bd6e9
+ "hash": "b7e6c627d1337ceec58a6aba3362ac3d"
 }