{
 "recordings": [
  {
   "method": "DELETE",
   "url": "https://AZURE_DIGITALTWINS_URL.api.wcus.digitaltwins.azure.net/models/dtmi%3Asamples%3ADTModelTestsModel%3B1",
   "query": {
    "api-version": "2022-05-31"
   },
   "requestBody": null,
   "status": 404,
   "response": "{\"error\":{\"code\":\"ModelNotFound\",\"message\":\"There is no Model(s) available that matches the provided id(s) dtmi:samples:DTModelTestsModel;1. Check that the Model ID provided is valid by doing a Model_List API call.\"}}",
   "responseHeaders": {
    "content-length": "217",
    "content-type": "application/json; charset=utf-8",
<<<<<<< HEAD
    "date": "Thu, 26 May 2022 10:31:20 GMT",
    "mise-correlation-id": "2b9f5dbe-3fee-437c-8506-bea9c88a1935",
    "strict-transport-security": "max-age=2592000",
    "traceresponse": "00-8177e902e898454c9d46913bf359b162-ff0225dea6d4cc44-01"
=======
    "date": "Sun, 26 Jun 2022 20:27:49 GMT",
    "mise-correlation-id": "0dd5ac88-5cf8-41cf-b8da-7d92741e2b72",
    "strict-transport-security": "max-age=2592000",
    "traceresponse": "00-7108592f49d6866ba5309b915e877ebf-f74f06c3598f014f-01"
>>>>>>> 4c7bd6e9
   }
  },
  {
   "method": "DELETE",
   "url": "https://AZURE_DIGITALTWINS_URL.api.wcus.digitaltwins.azure.net/models/dtmi%3Asamples%3ADTModelTestsComponent%3B1",
   "query": {
    "api-version": "2022-05-31"
   },
   "requestBody": null,
   "status": 404,
   "response": "{\"error\":{\"code\":\"ModelNotFound\",\"message\":\"There is no Model(s) available that matches the provided id(s) dtmi:samples:DTModelTestsComponent;1. Check that the Model ID provided is valid by doing a Model_List API call.\"}}",
   "responseHeaders": {
    "content-length": "221",
    "content-type": "application/json; charset=utf-8",
<<<<<<< HEAD
    "date": "Thu, 26 May 2022 10:31:20 GMT",
    "mise-correlation-id": "9394216a-f5d3-4a86-8ff0-8695fe2e88c5",
    "strict-transport-security": "max-age=2592000",
    "traceresponse": "00-2f67c2656535334791d81c7fd5b6df0c-484ab689a844f749-01"
=======
    "date": "Sun, 26 Jun 2022 20:27:49 GMT",
    "mise-correlation-id": "0650d2a3-f1fd-4d3b-a7f0-5ddd65f5dc76",
    "strict-transport-security": "max-age=2592000",
    "traceresponse": "00-2b4e951cdffd099e21f87b216c4eb542-629a15e5c78f5553-01"
   }
  },
  {
   "method": "POST",
   "url": "https://AZURE_DIGITALTWINS_URL.api.wus2.digitaltwins.azure.net/models",
   "query": {
    "api-version": "2020-10-31"
   },
   "requestBody": "[]",
   "status": 400,
   "response": "{\"error\":{\"code\":\"InvalidArgument\",\"message\":\"Operation failed as models provided was empty or of a type that is not supported.. Check that your Model Array contains at least one item and it is of a supported type. See link(https://aka.ms/ADTv2Models) for details.\"}}",
   "responseHeaders": {
    "content-length": "267",
    "content-type": "application/json; charset=utf-8",
    "date": "Sun, 26 Jun 2022 20:27:49 GMT",
    "mise-correlation-id": "47aecffc-c09c-45c6-9516-ccabe664c553",
    "strict-transport-security": "max-age=2592000",
    "traceresponse": "00-4a4d6db953dd78d431cf27592b083f5f-91d328ccd5c3a74f-01"
>>>>>>> 4c7bd6e9
   }
  }
 ],
 "uniqueTestInfo": {
  "uniqueName": {},
  "newDate": {}
 },
<<<<<<< HEAD
 "hash": "53e32b05f177794c8a30560a7573e9e7"
=======
 "hash": "7f4217de94bef5b1ea96a2a96907ea38"
>>>>>>> 4c7bd6e9
}<|MERGE_RESOLUTION|>--- conflicted
+++ resolved
@@ -12,17 +12,10 @@
    "responseHeaders": {
     "content-length": "217",
     "content-type": "application/json; charset=utf-8",
-<<<<<<< HEAD
-    "date": "Thu, 26 May 2022 10:31:20 GMT",
-    "mise-correlation-id": "2b9f5dbe-3fee-437c-8506-bea9c88a1935",
+    "date": "Tue, 28 Jun 2022 18:51:06 GMT",
+    "mise-correlation-id": "aa488049-eb1b-4ac0-a981-78988fe60dcc",
     "strict-transport-security": "max-age=2592000",
-    "traceresponse": "00-8177e902e898454c9d46913bf359b162-ff0225dea6d4cc44-01"
-=======
-    "date": "Sun, 26 Jun 2022 20:27:49 GMT",
-    "mise-correlation-id": "0dd5ac88-5cf8-41cf-b8da-7d92741e2b72",
-    "strict-transport-security": "max-age=2592000",
-    "traceresponse": "00-7108592f49d6866ba5309b915e877ebf-f74f06c3598f014f-01"
->>>>>>> 4c7bd6e9
+    "traceresponse": "00-d4ad1be4e02d0de0376377986591af03-17b083bc383010d9-01"
    }
   },
   {
@@ -37,23 +30,17 @@
    "responseHeaders": {
     "content-length": "221",
     "content-type": "application/json; charset=utf-8",
-<<<<<<< HEAD
-    "date": "Thu, 26 May 2022 10:31:20 GMT",
-    "mise-correlation-id": "9394216a-f5d3-4a86-8ff0-8695fe2e88c5",
+    "date": "Tue, 28 Jun 2022 18:51:06 GMT",
+    "mise-correlation-id": "22514c1f-d869-4ea8-83f8-e67fcd1e586d",
     "strict-transport-security": "max-age=2592000",
-    "traceresponse": "00-2f67c2656535334791d81c7fd5b6df0c-484ab689a844f749-01"
-=======
-    "date": "Sun, 26 Jun 2022 20:27:49 GMT",
-    "mise-correlation-id": "0650d2a3-f1fd-4d3b-a7f0-5ddd65f5dc76",
-    "strict-transport-security": "max-age=2592000",
-    "traceresponse": "00-2b4e951cdffd099e21f87b216c4eb542-629a15e5c78f5553-01"
+    "traceresponse": "00-c87a34ac1ece1ee987f4a29a314736ca-ed3cc18d579280f9-01"
    }
   },
   {
    "method": "POST",
-   "url": "https://AZURE_DIGITALTWINS_URL.api.wus2.digitaltwins.azure.net/models",
+   "url": "https://AZURE_DIGITALTWINS_URL.api.wcus.digitaltwins.azure.net/models",
    "query": {
-    "api-version": "2020-10-31"
+    "api-version": "2022-05-31"
    },
    "requestBody": "[]",
    "status": 400,
@@ -61,11 +48,10 @@
    "responseHeaders": {
     "content-length": "267",
     "content-type": "application/json; charset=utf-8",
-    "date": "Sun, 26 Jun 2022 20:27:49 GMT",
-    "mise-correlation-id": "47aecffc-c09c-45c6-9516-ccabe664c553",
+    "date": "Tue, 28 Jun 2022 18:51:06 GMT",
+    "mise-correlation-id": "528f154c-a45a-4697-acac-9954bd0a8460",
     "strict-transport-security": "max-age=2592000",
-    "traceresponse": "00-4a4d6db953dd78d431cf27592b083f5f-91d328ccd5c3a74f-01"
->>>>>>> 4c7bd6e9
+    "traceresponse": "00-c1b7423961cb0088a95a8e3584e53034-d19b6c6ea6cdf8e4-01"
    }
   }
  ],
@@ -73,9 +59,5 @@
   "uniqueName": {},
   "newDate": {}
  },
-<<<<<<< HEAD
- "hash": "53e32b05f177794c8a30560a7573e9e7"
-=======
- "hash": "7f4217de94bef5b1ea96a2a96907ea38"
->>>>>>> 4c7bd6e9
+ "hash": "d064d921672d7457569758c57812e7b3"
 }