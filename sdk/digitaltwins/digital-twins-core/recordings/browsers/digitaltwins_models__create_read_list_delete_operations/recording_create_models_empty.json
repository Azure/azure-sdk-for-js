--- conflicted
+++ resolved
@@ -4,7 +4,7 @@
    "method": "DELETE",
    "url": "https://AZURE_DIGITALTWINS_URL.api.wus2.digitaltwins.azure.net/models/dtmi%3Asamples%3ADTModelTestsModel%3B1",
    "query": {
-    "api-version": "2021-06-30-preview"
+    "api-version": "2020-10-31"
    },
    "requestBody": null,
    "status": 404,
@@ -12,23 +12,17 @@
    "responseHeaders": {
     "content-length": "217",
     "content-type": "application/json; charset=utf-8",
-<<<<<<< HEAD
-    "date": "Thu, 31 Mar 2022 17:41:09 GMT",
-    "strict-transport-security": "max-age=2592000",
-    "traceresponse": "00-1c23344ed219ba4a9c442b83f65a39b9-487959a74fef3545-01"
-=======
     "date": "Sun, 26 Jun 2022 20:27:49 GMT",
     "mise-correlation-id": "0dd5ac88-5cf8-41cf-b8da-7d92741e2b72",
     "strict-transport-security": "max-age=2592000",
     "traceresponse": "00-7108592f49d6866ba5309b915e877ebf-f74f06c3598f014f-01"
->>>>>>> d17d96fb
    }
   },
   {
    "method": "DELETE",
    "url": "https://AZURE_DIGITALTWINS_URL.api.wus2.digitaltwins.azure.net/models/dtmi%3Asamples%3ADTModelTestsComponent%3B1",
    "query": {
-    "api-version": "2021-06-30-preview"
+    "api-version": "2020-10-31"
    },
    "requestBody": null,
    "status": 404,
@@ -36,11 +30,6 @@
    "responseHeaders": {
     "content-length": "221",
     "content-type": "application/json; charset=utf-8",
-<<<<<<< HEAD
-    "date": "Thu, 31 Mar 2022 17:41:09 GMT",
-    "strict-transport-security": "max-age=2592000",
-    "traceresponse": "00-590550baa7103b418b35ef1df3914f38-565fba8c706d3445-01"
-=======
     "date": "Sun, 26 Jun 2022 20:27:49 GMT",
     "mise-correlation-id": "0650d2a3-f1fd-4d3b-a7f0-5ddd65f5dc76",
     "strict-transport-security": "max-age=2592000",
@@ -63,7 +52,6 @@
     "mise-correlation-id": "47aecffc-c09c-45c6-9516-ccabe664c553",
     "strict-transport-security": "max-age=2592000",
     "traceresponse": "00-4a4d6db953dd78d431cf27592b083f5f-91d328ccd5c3a74f-01"
->>>>>>> d17d96fb
    }
   }
  ],
@@ -71,9 +59,5 @@
   "uniqueName": {},
   "newDate": {}
  },
-<<<<<<< HEAD
- "hash": "9ea1322451369327eaf76b50c98af028"
-=======
  "hash": "7f4217de94bef5b1ea96a2a96907ea38"
->>>>>>> d17d96fb
 }