{
 "recordings": [
  {
   "method": "DELETE",
   "url": "https://AZURE_DIGITALTWINS_URL.api.wcus.digitaltwins.azure.net/models/dtmi%3Asamples%3ADTModelTestsModel%3B1",
   "query": {
<<<<<<< HEAD
    "api-version": "2022-05-31"
=======
    "api-version": "2021-06-30-preview"
>>>>>>> 4c7bd6e9
   },
   "requestBody": null,
   "status": 404,
   "response": "{\"error\":{\"code\":\"ModelNotFound\",\"message\":\"There is no Model(s) available that matches the provided id(s) dtmi:samples:DTModelTestsModel;1. Check that the Model ID provided is valid by doing a Model_List API call.\"}}",
   "responseHeaders": {
    "content-length": "217",
    "content-type": "application/json; charset=utf-8",
<<<<<<< HEAD
    "date": "Thu, 26 May 2022 10:31:21 GMT",
    "mise-correlation-id": "154a9a01-8de7-4c06-9405-32f3361dc951",
    "strict-transport-security": "max-age=2592000",
    "traceresponse": "00-a4209e8645ef0040a1c2b5fcf37c7446-89db15b21968f14e-01"
=======
    "date": "Thu, 31 Mar 2022 17:41:13 GMT",
    "strict-transport-security": "max-age=2592000",
    "traceresponse": "00-49b01c7a6b5e58468b6cd214eac2af90-32ea602644766a4d-01"
>>>>>>> 4c7bd6e9
   }
  },
  {
   "method": "DELETE",
   "url": "https://AZURE_DIGITALTWINS_URL.api.wcus.digitaltwins.azure.net/models/dtmi%3Asamples%3ADTModelTestsComponent%3B1",
   "query": {
<<<<<<< HEAD
    "api-version": "2022-05-31"
=======
    "api-version": "2021-06-30-preview"
>>>>>>> 4c7bd6e9
   },
   "requestBody": null,
   "status": 404,
   "response": "{\"error\":{\"code\":\"ModelNotFound\",\"message\":\"There is no Model(s) available that matches the provided id(s) dtmi:samples:DTModelTestsComponent;1. Check that the Model ID provided is valid by doing a Model_List API call.\"}}",
   "responseHeaders": {
    "content-length": "221",
    "content-type": "application/json; charset=utf-8",
<<<<<<< HEAD
    "date": "Thu, 26 May 2022 10:31:21 GMT",
    "mise-correlation-id": "6f86ab9f-b248-429c-bfc3-21d02dc1d720",
    "strict-transport-security": "max-age=2592000",
    "traceresponse": "00-1b00bd7db45e9d4bb230f930956107a3-fdc0b2c6b97aa74f-01"
=======
    "date": "Thu, 31 Mar 2022 17:41:13 GMT",
    "strict-transport-security": "max-age=2592000",
    "traceresponse": "00-451c9d0f69aba642a58b3daba6ece591-4e99edacb126c548-01"
>>>>>>> 4c7bd6e9
   }
  },
  {
   "method": "POST",
   "url": "https://AZURE_DIGITALTWINS_URL.api.wcus.digitaltwins.azure.net/models",
   "query": {
<<<<<<< HEAD
    "api-version": "2022-05-31"
   },
   "requestBody": "[{\"@id\":\"dtmi:samples:DTModelTestsModel;1\",\"@type\":\"Interface\",\"@context\":\"dtmi:dtdl:context;2\",\"displayName\":\"TempModel\",\"contents\":[{\"@type\":\"Property\",\"name\":\"Prop1\",\"schema\":\"string\"},{\"@type\":\"Component\",\"name\":\"Component1\",\"schema\":\"XXX\"},{\"@type\":\"Telemetry\",\"name\":\"Telemetry1\",\"schema\":\"integer\"}]}]",
   "status": 400,
   "response": "{\"error\":{\"code\":\"DTDLParserError\",\"message\":\"None of the models in this request could be created due to a problem with one or more models: dtmi:samples:DTModelTestsModel;1 has 'contents' value with name 'Component1' whose property 'schema' has value 'XXX' that is neither a valid DTMI reference nor a DTDL term. Replace the value of property 'schema' with a valid DTMI reference or a term defined by DTDL -- see https://github.com/Azure/opendigitaltwins-dtdl/tree/master/DTDL. | dtmi:samples:DTModelTestsModel;1 has 'contents' value with name 'Component1' whose property 'schema' has no valid value but one is required. Provide a value for 'schema' that is either an element definition or a DTMI reference.. See model documentation(https://aka.ms/ADTv2Models) for supported format.\"}}",
   "responseHeaders": {
    "content-length": "785",
    "content-type": "application/json; charset=utf-8",
    "date": "Thu, 26 May 2022 10:31:21 GMT",
    "mise-correlation-id": "82ba5d49-71b8-49e9-8c4d-f9ffe3c6058c",
    "strict-transport-security": "max-age=2592000",
    "traceresponse": "00-df82f468f7ccab429ebc442f055f14ff-d878d9b34ccc0542-01"
=======
    "api-version": "2021-06-30-preview"
   },
   "requestBody": "[{\"@id\":\"dtmi:samples:DTModelTestsModel;1\",\"@type\":\"Interface\",\"@context\":\"dtmi:dtdl:context;2\",\"displayName\":\"TempModel\",\"contents\":[{\"@type\":\"Property\",\"name\":\"Prop1\",\"schema\":\"string\"},{\"@type\":\"Component\",\"name\":\"Component1\",\"schema\":\"XXX\"},{\"@type\":\"Telemetry\",\"name\":\"Telemetry1\",\"schema\":\"integer\"}]}]",
   "status": 400,
   "response": "{\"error\":{\"code\":\"DTDLParserError\",\"message\":\"None of the models in this request could be created due to a problem with one or more models: dtmi:samples:DTModelTestsModel;1 has 'contents' value with name 'Component1' whose property 'schema' has value 'XXX' that is not a DTMI or a DTDL term. Replace the value of property 'schema, with a valid DTMI or a term defined by DTDL -- see https://github.com/Azure/opendigitaltwins-dtdl/tree/master/DTDL.. See model documentation(https://aka.ms/ADTv2Models) for supported format.\"}}",
   "responseHeaders": {
    "content-length": "524",
    "content-type": "application/json; charset=utf-8",
    "date": "Thu, 31 Mar 2022 17:41:13 GMT",
    "strict-transport-security": "max-age=2592000",
    "traceresponse": "00-fe9dc4270a851f46bcbb4ca5ca051bad-d1b632b419335843-01"
>>>>>>> 4c7bd6e9
   }
  },
  {
   "method": "DELETE",
   "url": "https://AZURE_DIGITALTWINS_URL.api.wcus.digitaltwins.azure.net/models/dtmi%3Asamples%3ADTModelTestsModel%3B1",
   "query": {
<<<<<<< HEAD
    "api-version": "2022-05-31"
=======
    "api-version": "2021-06-30-preview"
>>>>>>> 4c7bd6e9
   },
   "requestBody": null,
   "status": 404,
   "response": "{\"error\":{\"code\":\"ModelNotFound\",\"message\":\"There is no Model(s) available that matches the provided id(s) dtmi:samples:DTModelTestsModel;1. Check that the Model ID provided is valid by doing a Model_List API call.\"}}",
   "responseHeaders": {
    "content-length": "217",
    "content-type": "application/json; charset=utf-8",
<<<<<<< HEAD
    "date": "Thu, 26 May 2022 10:31:21 GMT",
    "mise-correlation-id": "0f753822-e9b7-4687-97b0-498517badf12",
    "strict-transport-security": "max-age=2592000",
    "traceresponse": "00-b4989ad79d33f64b97ca828246b370fa-bfc14e20d870c946-01"
=======
    "date": "Thu, 31 Mar 2022 17:41:13 GMT",
    "strict-transport-security": "max-age=2592000",
    "traceresponse": "00-a73c01ae8b80e1479016de28203f1f43-6eb1f663055fba41-01"
>>>>>>> 4c7bd6e9
   }
  },
  {
   "method": "DELETE",
   "url": "https://AZURE_DIGITALTWINS_URL.api.wcus.digitaltwins.azure.net/models/dtmi%3Asamples%3ADTModelTestsComponent%3B1",
   "query": {
<<<<<<< HEAD
    "api-version": "2022-05-31"
=======
    "api-version": "2021-06-30-preview"
>>>>>>> 4c7bd6e9
   },
   "requestBody": null,
   "status": 404,
   "response": "{\"error\":{\"code\":\"ModelNotFound\",\"message\":\"There is no Model(s) available that matches the provided id(s) dtmi:samples:DTModelTestsComponent;1. Check that the Model ID provided is valid by doing a Model_List API call.\"}}",
   "responseHeaders": {
    "content-length": "221",
    "content-type": "application/json; charset=utf-8",
<<<<<<< HEAD
    "date": "Thu, 26 May 2022 10:31:21 GMT",
    "mise-correlation-id": "5061b555-b4b6-47ff-bd6d-83346384829b",
    "strict-transport-security": "max-age=2592000",
    "traceresponse": "00-adafb55875f44e4180d87edf0dde0196-9829c09983c83947-01"
=======
    "date": "Thu, 31 Mar 2022 17:41:13 GMT",
    "strict-transport-security": "max-age=2592000",
    "traceresponse": "00-9c5c27b1ca4bab4d8db55e044e4dceb3-05d1ed3efb47274d-01"
>>>>>>> 4c7bd6e9
   }
  }
 ],
 "uniqueTestInfo": {
  "uniqueName": {},
  "newDate": {}
 },
<<<<<<< HEAD
 "hash": "a6ec43a5986530ade051ac90dddfdd47"
=======
 "hash": "da0f5b4b9e7fc9882f6d94161c3f819e"
>>>>>>> 4c7bd6e9
}<|MERGE_RESOLUTION|>--- conflicted
+++ resolved
@@ -4,11 +4,7 @@
    "method": "DELETE",
    "url": "https://AZURE_DIGITALTWINS_URL.api.wcus.digitaltwins.azure.net/models/dtmi%3Asamples%3ADTModelTestsModel%3B1",
    "query": {
-<<<<<<< HEAD
     "api-version": "2022-05-31"
-=======
-    "api-version": "2021-06-30-preview"
->>>>>>> 4c7bd6e9
    },
    "requestBody": null,
    "status": 404,
@@ -16,27 +12,17 @@
    "responseHeaders": {
     "content-length": "217",
     "content-type": "application/json; charset=utf-8",
-<<<<<<< HEAD
-    "date": "Thu, 26 May 2022 10:31:21 GMT",
-    "mise-correlation-id": "154a9a01-8de7-4c06-9405-32f3361dc951",
+    "date": "Tue, 28 Jun 2022 18:51:08 GMT",
+    "mise-correlation-id": "5c3c765a-1049-42fa-8b60-36db002409e1",
     "strict-transport-security": "max-age=2592000",
-    "traceresponse": "00-a4209e8645ef0040a1c2b5fcf37c7446-89db15b21968f14e-01"
-=======
-    "date": "Thu, 31 Mar 2022 17:41:13 GMT",
-    "strict-transport-security": "max-age=2592000",
-    "traceresponse": "00-49b01c7a6b5e58468b6cd214eac2af90-32ea602644766a4d-01"
->>>>>>> 4c7bd6e9
+    "traceresponse": "00-6827b77fae0dbbfd2ae3869f4a64228c-919c5dca733bc593-01"
    }
   },
   {
    "method": "DELETE",
    "url": "https://AZURE_DIGITALTWINS_URL.api.wcus.digitaltwins.azure.net/models/dtmi%3Asamples%3ADTModelTestsComponent%3B1",
    "query": {
-<<<<<<< HEAD
     "api-version": "2022-05-31"
-=======
-    "api-version": "2021-06-30-preview"
->>>>>>> 4c7bd6e9
    },
    "requestBody": null,
    "status": 404,
@@ -44,37 +30,17 @@
    "responseHeaders": {
     "content-length": "221",
     "content-type": "application/json; charset=utf-8",
-<<<<<<< HEAD
-    "date": "Thu, 26 May 2022 10:31:21 GMT",
-    "mise-correlation-id": "6f86ab9f-b248-429c-bfc3-21d02dc1d720",
+    "date": "Tue, 28 Jun 2022 18:51:08 GMT",
+    "mise-correlation-id": "8213fd42-b934-439a-be95-b820ec8aee57",
     "strict-transport-security": "max-age=2592000",
-    "traceresponse": "00-1b00bd7db45e9d4bb230f930956107a3-fdc0b2c6b97aa74f-01"
-=======
-    "date": "Thu, 31 Mar 2022 17:41:13 GMT",
-    "strict-transport-security": "max-age=2592000",
-    "traceresponse": "00-451c9d0f69aba642a58b3daba6ece591-4e99edacb126c548-01"
->>>>>>> 4c7bd6e9
+    "traceresponse": "00-bc114ce1b6c2817fdcf3789ce21cd8ae-3de6ae93fc7b0673-01"
    }
   },
   {
    "method": "POST",
    "url": "https://AZURE_DIGITALTWINS_URL.api.wcus.digitaltwins.azure.net/models",
    "query": {
-<<<<<<< HEAD
     "api-version": "2022-05-31"
-   },
-   "requestBody": "[{\"@id\":\"dtmi:samples:DTModelTestsModel;1\",\"@type\":\"Interface\",\"@context\":\"dtmi:dtdl:context;2\",\"displayName\":\"TempModel\",\"contents\":[{\"@type\":\"Property\",\"name\":\"Prop1\",\"schema\":\"string\"},{\"@type\":\"Component\",\"name\":\"Component1\",\"schema\":\"XXX\"},{\"@type\":\"Telemetry\",\"name\":\"Telemetry1\",\"schema\":\"integer\"}]}]",
-   "status": 400,
-   "response": "{\"error\":{\"code\":\"DTDLParserError\",\"message\":\"None of the models in this request could be created due to a problem with one or more models: dtmi:samples:DTModelTestsModel;1 has 'contents' value with name 'Component1' whose property 'schema' has value 'XXX' that is neither a valid DTMI reference nor a DTDL term. Replace the value of property 'schema' with a valid DTMI reference or a term defined by DTDL -- see https://github.com/Azure/opendigitaltwins-dtdl/tree/master/DTDL. | dtmi:samples:DTModelTestsModel;1 has 'contents' value with name 'Component1' whose property 'schema' has no valid value but one is required. Provide a value for 'schema' that is either an element definition or a DTMI reference.. See model documentation(https://aka.ms/ADTv2Models) for supported format.\"}}",
-   "responseHeaders": {
-    "content-length": "785",
-    "content-type": "application/json; charset=utf-8",
-    "date": "Thu, 26 May 2022 10:31:21 GMT",
-    "mise-correlation-id": "82ba5d49-71b8-49e9-8c4d-f9ffe3c6058c",
-    "strict-transport-security": "max-age=2592000",
-    "traceresponse": "00-df82f468f7ccab429ebc442f055f14ff-d878d9b34ccc0542-01"
-=======
-    "api-version": "2021-06-30-preview"
    },
    "requestBody": "[{\"@id\":\"dtmi:samples:DTModelTestsModel;1\",\"@type\":\"Interface\",\"@context\":\"dtmi:dtdl:context;2\",\"displayName\":\"TempModel\",\"contents\":[{\"@type\":\"Property\",\"name\":\"Prop1\",\"schema\":\"string\"},{\"@type\":\"Component\",\"name\":\"Component1\",\"schema\":\"XXX\"},{\"@type\":\"Telemetry\",\"name\":\"Telemetry1\",\"schema\":\"integer\"}]}]",
    "status": 400,
@@ -82,21 +48,17 @@
    "responseHeaders": {
     "content-length": "524",
     "content-type": "application/json; charset=utf-8",
-    "date": "Thu, 31 Mar 2022 17:41:13 GMT",
+    "date": "Tue, 28 Jun 2022 18:51:08 GMT",
+    "mise-correlation-id": "bedeac91-1fc6-4b4f-a538-1ef52baf6c1e",
     "strict-transport-security": "max-age=2592000",
-    "traceresponse": "00-fe9dc4270a851f46bcbb4ca5ca051bad-d1b632b419335843-01"
->>>>>>> 4c7bd6e9
+    "traceresponse": "00-8902fbeb6a3b7b6597bf59694aa833f2-a9ffb4143d22eb18-01"
    }
   },
   {
    "method": "DELETE",
    "url": "https://AZURE_DIGITALTWINS_URL.api.wcus.digitaltwins.azure.net/models/dtmi%3Asamples%3ADTModelTestsModel%3B1",
    "query": {
-<<<<<<< HEAD
     "api-version": "2022-05-31"
-=======
-    "api-version": "2021-06-30-preview"
->>>>>>> 4c7bd6e9
    },
    "requestBody": null,
    "status": 404,
@@ -104,27 +66,17 @@
    "responseHeaders": {
     "content-length": "217",
     "content-type": "application/json; charset=utf-8",
-<<<<<<< HEAD
-    "date": "Thu, 26 May 2022 10:31:21 GMT",
-    "mise-correlation-id": "0f753822-e9b7-4687-97b0-498517badf12",
+    "date": "Tue, 28 Jun 2022 18:51:08 GMT",
+    "mise-correlation-id": "33aa0adc-b700-4cae-a063-0411fc9f47a4",
     "strict-transport-security": "max-age=2592000",
-    "traceresponse": "00-b4989ad79d33f64b97ca828246b370fa-bfc14e20d870c946-01"
-=======
-    "date": "Thu, 31 Mar 2022 17:41:13 GMT",
-    "strict-transport-security": "max-age=2592000",
-    "traceresponse": "00-a73c01ae8b80e1479016de28203f1f43-6eb1f663055fba41-01"
->>>>>>> 4c7bd6e9
+    "traceresponse": "00-1c25fa030012a983c9e8786c15b31757-176770b2cddb534c-01"
    }
   },
   {
    "method": "DELETE",
    "url": "https://AZURE_DIGITALTWINS_URL.api.wcus.digitaltwins.azure.net/models/dtmi%3Asamples%3ADTModelTestsComponent%3B1",
    "query": {
-<<<<<<< HEAD
     "api-version": "2022-05-31"
-=======
-    "api-version": "2021-06-30-preview"
->>>>>>> 4c7bd6e9
    },
    "requestBody": null,
    "status": 404,
@@ -132,16 +84,10 @@
    "responseHeaders": {
     "content-length": "221",
     "content-type": "application/json; charset=utf-8",
-<<<<<<< HEAD
-    "date": "Thu, 26 May 2022 10:31:21 GMT",
-    "mise-correlation-id": "5061b555-b4b6-47ff-bd6d-83346384829b",
+    "date": "Tue, 28 Jun 2022 18:51:08 GMT",
+    "mise-correlation-id": "e1c20bac-2b21-4ef1-b321-86c8175c929a",
     "strict-transport-security": "max-age=2592000",
-    "traceresponse": "00-adafb55875f44e4180d87edf0dde0196-9829c09983c83947-01"
-=======
-    "date": "Thu, 31 Mar 2022 17:41:13 GMT",
-    "strict-transport-security": "max-age=2592000",
-    "traceresponse": "00-9c5c27b1ca4bab4d8db55e044e4dceb3-05d1ed3efb47274d-01"
->>>>>>> 4c7bd6e9
+    "traceresponse": "00-3469955bd47e3c43b1520163a781ecc4-05026661dc8e812e-01"
    }
   }
  ],
@@ -149,9 +95,5 @@
   "uniqueName": {},
   "newDate": {}
  },
-<<<<<<< HEAD
- "hash": "a6ec43a5986530ade051ac90dddfdd47"
-=======
- "hash": "da0f5b4b9e7fc9882f6d94161c3f819e"
->>>>>>> 4c7bd6e9
+ "hash": "048f6346378f46eb4e738ad159696080"
 }