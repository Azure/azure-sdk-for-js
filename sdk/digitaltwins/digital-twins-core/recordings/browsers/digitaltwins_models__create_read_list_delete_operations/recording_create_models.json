--- conflicted
+++ resolved
@@ -4,11 +4,7 @@
    "method": "DELETE",
    "url": "https://AZURE_DIGITALTWINS_URL.api.wcus.digitaltwins.azure.net/models/dtmi%3Asamples%3ADTModelTestsModel%3B1",
    "query": {
-<<<<<<< HEAD
     "api-version": "2022-05-31"
-=======
-    "api-version": "2021-06-30-preview"
->>>>>>> 4c7bd6e9
    },
    "requestBody": null,
    "status": 404,
@@ -16,27 +12,17 @@
    "responseHeaders": {
     "content-length": "217",
     "content-type": "application/json; charset=utf-8",
-<<<<<<< HEAD
-    "date": "Thu, 26 May 2022 10:31:20 GMT",
-    "mise-correlation-id": "169ebeb7-3e18-4db6-a506-baa95c1d7e89",
+    "date": "Tue, 28 Jun 2022 18:51:06 GMT",
+    "mise-correlation-id": "f91294e6-e27e-4fa6-aecc-f35e18230bf9",
     "strict-transport-security": "max-age=2592000",
-    "traceresponse": "00-069ecb8bcaf2094a952c6eade81975e7-620a2a22636c6a45-01"
-=======
-    "date": "Thu, 31 Mar 2022 17:41:10 GMT",
-    "strict-transport-security": "max-age=2592000",
-    "traceresponse": "00-47579f2fef42574a84bac87db17a37c5-c0aa7624a86f7d4f-01"
->>>>>>> 4c7bd6e9
+    "traceresponse": "00-cffa13c5b79666d3d7f25945539f79e0-9f4e4c6ff7498f01-01"
    }
   },
   {
    "method": "DELETE",
    "url": "https://AZURE_DIGITALTWINS_URL.api.wcus.digitaltwins.azure.net/models/dtmi%3Asamples%3ADTModelTestsComponent%3B1",
    "query": {
-<<<<<<< HEAD
     "api-version": "2022-05-31"
-=======
-    "api-version": "2021-06-30-preview"
->>>>>>> 4c7bd6e9
    },
    "requestBody": null,
    "status": 404,
@@ -44,102 +30,62 @@
    "responseHeaders": {
     "content-length": "221",
     "content-type": "application/json; charset=utf-8",
-<<<<<<< HEAD
-    "date": "Thu, 26 May 2022 10:31:20 GMT",
-    "mise-correlation-id": "24eb2a12-94ec-4e6a-8350-5a627a8dd427",
+    "date": "Tue, 28 Jun 2022 18:51:06 GMT",
+    "mise-correlation-id": "bb3ee8db-14e8-4e0a-bf5d-a4118d9b87b8",
     "strict-transport-security": "max-age=2592000",
-    "traceresponse": "00-00a3a71449ea0448aa49696cd9934e47-d9e521c6d9559a40-01"
-=======
-    "date": "Thu, 31 Mar 2022 17:41:10 GMT",
-    "strict-transport-security": "max-age=2592000",
-    "traceresponse": "00-11bacd53df174b46b1e452087c7b273b-83dab0fceb55ae4c-01"
->>>>>>> 4c7bd6e9
+    "traceresponse": "00-1608c407de7de82ddb350c11fa91e4d0-196562286eda3dd7-01"
    }
   },
   {
    "method": "POST",
    "url": "https://AZURE_DIGITALTWINS_URL.api.wcus.digitaltwins.azure.net/models",
    "query": {
-<<<<<<< HEAD
     "api-version": "2022-05-31"
    },
    "requestBody": "[{\"@id\":\"dtmi:samples:DTModelTestsComponent;1\",\"@type\":\"Interface\",\"@context\":\"dtmi:dtdl:context;2\",\"displayName\":\"Component1\",\"contents\":[{\"@type\":\"Property\",\"name\":\"ComponentProp1\",\"schema\":\"string\"},{\"@type\":\"Telemetry\",\"name\":\"ComponentTelemetry1\",\"schema\":\"integer\"}]},{\"@id\":\"dtmi:samples:DTModelTestsModel;1\",\"@type\":\"Interface\",\"@context\":\"dtmi:dtdl:context;2\",\"displayName\":\"TempModel\",\"contents\":[{\"@type\":\"Property\",\"name\":\"Prop1\",\"schema\":\"string\"},{\"@type\":\"Component\",\"name\":\"Component1\",\"schema\":\"dtmi:samples:DTModelTestsComponent;1\"},{\"@type\":\"Telemetry\",\"name\":\"Telemetry1\",\"schema\":\"integer\"}]}]",
    "status": 201,
-   "response": "[{\"id\":\"dtmi:samples:DTModelTestsComponent;1\",\"description\":{},\"displayName\":{\"en-US\":\"Component1\"},\"decommissioned\":false,\"uploadTime\":\"2022-05-26T10:31:20.8784539+00:00\"},{\"id\":\"dtmi:samples:DTModelTestsModel;1\",\"description\":{},\"displayName\":{\"en-US\":\"TempModel\"},\"decommissioned\":false,\"uploadTime\":\"2022-05-26T10:31:20.8784774+00:00\"}]",
-=======
-    "api-version": "2021-06-30-preview"
-   },
-   "requestBody": "[{\"@id\":\"dtmi:samples:DTModelTestsComponent;1\",\"@type\":\"Interface\",\"@context\":\"dtmi:dtdl:context;2\",\"displayName\":\"Component1\",\"contents\":[{\"@type\":\"Property\",\"name\":\"ComponentProp1\",\"schema\":\"string\"},{\"@type\":\"Telemetry\",\"name\":\"ComponentTelemetry1\",\"schema\":\"integer\"}]},{\"@id\":\"dtmi:samples:DTModelTestsModel;1\",\"@type\":\"Interface\",\"@context\":\"dtmi:dtdl:context;2\",\"displayName\":\"TempModel\",\"contents\":[{\"@type\":\"Property\",\"name\":\"Prop1\",\"schema\":\"string\"},{\"@type\":\"Component\",\"name\":\"Component1\",\"schema\":\"dtmi:samples:DTModelTestsComponent;1\"},{\"@type\":\"Telemetry\",\"name\":\"Telemetry1\",\"schema\":\"integer\"}]}]",
-   "status": 201,
-   "response": "[{\"id\":\"dtmi:samples:DTModelTestsComponent;1\",\"description\":{},\"displayName\":{\"en\":\"Component1\"},\"decommissioned\":false,\"uploadTime\":\"2022-03-31T17:41:11.2119913+00:00\"},{\"id\":\"dtmi:samples:DTModelTestsModel;1\",\"description\":{},\"displayName\":{\"en\":\"TempModel\"},\"decommissioned\":false,\"uploadTime\":\"2022-03-31T17:41:11.2120213+00:00\"}]",
->>>>>>> 4c7bd6e9
+   "response": "[{\"id\":\"dtmi:samples:DTModelTestsComponent;1\",\"description\":{},\"displayName\":{\"en\":\"Component1\"},\"decommissioned\":false,\"uploadTime\":\"2022-06-28T18:51:06.9371426+00:00\"},{\"id\":\"dtmi:samples:DTModelTestsModel;1\",\"description\":{},\"displayName\":{\"en\":\"TempModel\"},\"decommissioned\":false,\"uploadTime\":\"2022-06-28T18:51:06.9371686+00:00\"}]",
    "responseHeaders": {
-    "content-length": "340",
+    "content-length": "334",
     "content-type": "application/json; charset=utf-8",
-<<<<<<< HEAD
-    "date": "Thu, 26 May 2022 10:31:20 GMT",
-    "mise-correlation-id": "7b98ac0f-4fcb-426d-84a1-58030c34552e",
+    "date": "Tue, 28 Jun 2022 18:51:06 GMT",
+    "mise-correlation-id": "129468ea-4a6e-4fda-863f-60e875c2cb8c",
     "strict-transport-security": "max-age=2592000",
-    "traceresponse": "00-ca9d4af907430a4d9f9b960d9aee40f0-9bff1f3a12f35c42-01"
-=======
-    "date": "Thu, 31 Mar 2022 17:41:10 GMT",
-    "strict-transport-security": "max-age=2592000",
-    "traceresponse": "00-8931a3382e66724c8ee0408cd4440ae7-2bf76fb7330f1a4b-01"
->>>>>>> 4c7bd6e9
+    "traceresponse": "00-1b90a1b3c1a9af857dc2a0c1c83d42bb-b39001c76338cad1-01"
    }
   },
   {
    "method": "DELETE",
    "url": "https://AZURE_DIGITALTWINS_URL.api.wcus.digitaltwins.azure.net/models/dtmi%3Asamples%3ADTModelTestsModel%3B1",
    "query": {
-<<<<<<< HEAD
     "api-version": "2022-05-31"
-=======
-    "api-version": "2021-06-30-preview"
->>>>>>> 4c7bd6e9
    },
    "requestBody": null,
    "status": 204,
    "response": "",
    "responseHeaders": {
     "content-length": "0",
-<<<<<<< HEAD
-    "date": "Thu, 26 May 2022 10:31:20 GMT",
-    "mise-correlation-id": "a3c4725f-2fae-4f4f-9370-ae6d1bbcf33a",
+    "date": "Tue, 28 Jun 2022 18:51:06 GMT",
+    "mise-correlation-id": "ed01e0b0-5e07-414e-a5fd-1990e10dc948",
     "strict-transport-security": "max-age=2592000",
-    "traceresponse": "00-f8d00c261c89574bb1847d0e44590f7d-4fcdf75e15ec7642-01"
-=======
-    "date": "Thu, 31 Mar 2022 17:41:10 GMT",
-    "strict-transport-security": "max-age=2592000",
-    "traceresponse": "00-63225f8eaff3594f87e3a541269d6371-54b879c29d5b454d-01"
->>>>>>> 4c7bd6e9
+    "traceresponse": "00-9c484dfbb834b18ec443729c767dd55c-340628d6e69f83da-01"
    }
   },
   {
    "method": "DELETE",
    "url": "https://AZURE_DIGITALTWINS_URL.api.wcus.digitaltwins.azure.net/models/dtmi%3Asamples%3ADTModelTestsComponent%3B1",
    "query": {
-<<<<<<< HEAD
     "api-version": "2022-05-31"
-=======
-    "api-version": "2021-06-30-preview"
->>>>>>> 4c7bd6e9
    },
    "requestBody": null,
    "status": 204,
    "response": "",
    "responseHeaders": {
     "content-length": "0",
-<<<<<<< HEAD
-    "date": "Thu, 26 May 2022 10:31:20 GMT",
-    "mise-correlation-id": "b11dcdb5-a375-491c-a220-6298780d47d2",
+    "date": "Tue, 28 Jun 2022 18:51:06 GMT",
+    "mise-correlation-id": "7c59bf62-78a4-4fc6-934a-72fd33f33d6e",
     "strict-transport-security": "max-age=2592000",
-    "traceresponse": "00-6ca2c3b8debe4945aec793193212a47c-694a23b06fa9194d-01"
-=======
-    "date": "Thu, 31 Mar 2022 17:41:10 GMT",
-    "strict-transport-security": "max-age=2592000",
-    "traceresponse": "00-7587dcaf0a46d545bb0fc91c4bafdea4-edcfc0ce0503434e-01"
->>>>>>> 4c7bd6e9
+    "traceresponse": "00-fd6428a3cb126439bb8f8ae5cec9e5b6-6bc141d1e6344815-01"
    }
   }
  ],
@@ -147,9 +93,5 @@
   "uniqueName": {},
   "newDate": {}
  },
-<<<<<<< HEAD
- "hash": "7ca221eed00623a5f6221a22c19e91ca"
-=======
- "hash": "e6cae0758d0c9746186f843f55529e7d"
->>>>>>> 4c7bd6e9
+ "hash": "9b1a32fba154a9f0a32898c339ba4b2b"
 }