{
 "recordings": [
  {
   "method": "DELETE",
   "url": "https://AZURE_DIGITALTWINS_URL.api.wcus.digitaltwins.azure.net/models/dtmi%3Asamples%3ADTModelTestsModel%3B1",
   "query": {
<<<<<<< HEAD
    "api-version": "2022-05-31"
=======
    "api-version": "2021-06-30-preview"
>>>>>>> 4c7bd6e9
   },
   "requestBody": null,
   "status": 404,
   "response": "{\"error\":{\"code\":\"ModelNotFound\",\"message\":\"There is no Model(s) available that matches the provided id(s) dtmi:samples:DTModelTestsModel;1. Check that the Model ID provided is valid by doing a Model_List API call.\"}}",
   "responseHeaders": {
    "content-length": "217",
    "content-type": "application/json; charset=utf-8",
<<<<<<< HEAD
    "date": "Thu, 26 May 2022 10:31:22 GMT",
    "mise-correlation-id": "921ae7ed-22f8-42c2-8f7b-d2a80b5791ca",
    "strict-transport-security": "max-age=2592000",
    "traceresponse": "00-2c9f94570fc2504e901ba0d8923a87d5-98f2301c72efb244-01"
=======
    "date": "Thu, 31 Mar 2022 17:41:15 GMT",
    "strict-transport-security": "max-age=2592000",
    "traceresponse": "00-b4202d675d942d46b280a3fefc3fbfad-bc7727e2ba64174c-01"
>>>>>>> 4c7bd6e9
   }
  },
  {
   "method": "DELETE",
   "url": "https://AZURE_DIGITALTWINS_URL.api.wcus.digitaltwins.azure.net/models/dtmi%3Asamples%3ADTModelTestsComponent%3B1",
   "query": {
<<<<<<< HEAD
    "api-version": "2022-05-31"
=======
    "api-version": "2021-06-30-preview"
>>>>>>> 4c7bd6e9
   },
   "requestBody": null,
   "status": 404,
   "response": "{\"error\":{\"code\":\"ModelNotFound\",\"message\":\"There is no Model(s) available that matches the provided id(s) dtmi:samples:DTModelTestsComponent;1. Check that the Model ID provided is valid by doing a Model_List API call.\"}}",
   "responseHeaders": {
    "content-length": "221",
    "content-type": "application/json; charset=utf-8",
<<<<<<< HEAD
    "date": "Thu, 26 May 2022 10:31:23 GMT",
    "mise-correlation-id": "77226e8b-9803-4650-85ba-1cf0887b3ac7",
    "strict-transport-security": "max-age=2592000",
    "traceresponse": "00-0be3846274e61a448164512b44e5fdc4-0ee1486d30958640-01"
=======
    "date": "Thu, 31 Mar 2022 17:41:15 GMT",
    "strict-transport-security": "max-age=2592000",
    "traceresponse": "00-747ba1b571eaa0498abea1bc6ad3aa37-eef5167920881542-01"
>>>>>>> 4c7bd6e9
   }
  },
  {
   "method": "GET",
   "url": "https://AZURE_DIGITALTWINS_URL.api.wcus.digitaltwins.azure.net/models/dtmi%3Asamples%3ADTModelTestsComponent%3B1",
   "query": {
<<<<<<< HEAD
    "api-version": "2022-05-31",
=======
    "api-version": "2021-06-30-preview",
>>>>>>> 4c7bd6e9
    "includeModelDefinition": "false"
   },
   "requestBody": null,
   "status": 404,
   "response": "{\"error\":{\"code\":\"ModelNotFound\",\"message\":\"There is no Model(s) available that matches the provided id(s) dtmi:samples:DTModelTestsComponent;1. Check that the Model ID provided is valid by doing a Model_List API call.\"}}",
   "responseHeaders": {
    "content-length": "221",
    "content-type": "application/json; charset=utf-8",
<<<<<<< HEAD
    "date": "Thu, 26 May 2022 10:31:23 GMT",
    "mise-correlation-id": "c440ac54-1e7e-4b5a-92dc-6297f26d5cd7",
    "strict-transport-security": "max-age=2592000",
    "traceresponse": "00-e2a85fa8b850cd4a8f7601e6c85319eb-d5356ef1285f6249-01"
=======
    "date": "Thu, 31 Mar 2022 17:41:15 GMT",
    "strict-transport-security": "max-age=2592000",
    "traceresponse": "00-87e4a559fb89214ea77aac424c0db149-133e5f16eec39442-01"
>>>>>>> 4c7bd6e9
   }
  }
 ],
 "uniqueTestInfo": {
  "uniqueName": {},
  "newDate": {}
 },
<<<<<<< HEAD
 "hash": "65a961b3e639a607f389a965d4e18de9"
=======
 "hash": "d51f74973184e43767a964901b768f21"
>>>>>>> 4c7bd6e9
}<|MERGE_RESOLUTION|>--- conflicted
+++ resolved
@@ -4,11 +4,7 @@
    "method": "DELETE",
    "url": "https://AZURE_DIGITALTWINS_URL.api.wcus.digitaltwins.azure.net/models/dtmi%3Asamples%3ADTModelTestsModel%3B1",
    "query": {
-<<<<<<< HEAD
     "api-version": "2022-05-31"
-=======
-    "api-version": "2021-06-30-preview"
->>>>>>> 4c7bd6e9
    },
    "requestBody": null,
    "status": 404,
@@ -16,27 +12,17 @@
    "responseHeaders": {
     "content-length": "217",
     "content-type": "application/json; charset=utf-8",
-<<<<<<< HEAD
-    "date": "Thu, 26 May 2022 10:31:22 GMT",
-    "mise-correlation-id": "921ae7ed-22f8-42c2-8f7b-d2a80b5791ca",
+    "date": "Tue, 28 Jun 2022 18:51:09 GMT",
+    "mise-correlation-id": "bc2fc68b-5eb6-48b2-843a-06e53104c160",
     "strict-transport-security": "max-age=2592000",
-    "traceresponse": "00-2c9f94570fc2504e901ba0d8923a87d5-98f2301c72efb244-01"
-=======
-    "date": "Thu, 31 Mar 2022 17:41:15 GMT",
-    "strict-transport-security": "max-age=2592000",
-    "traceresponse": "00-b4202d675d942d46b280a3fefc3fbfad-bc7727e2ba64174c-01"
->>>>>>> 4c7bd6e9
+    "traceresponse": "00-43a893c588eb431874ca4f8059333eab-671cb39880328e57-01"
    }
   },
   {
    "method": "DELETE",
    "url": "https://AZURE_DIGITALTWINS_URL.api.wcus.digitaltwins.azure.net/models/dtmi%3Asamples%3ADTModelTestsComponent%3B1",
    "query": {
-<<<<<<< HEAD
     "api-version": "2022-05-31"
-=======
-    "api-version": "2021-06-30-preview"
->>>>>>> 4c7bd6e9
    },
    "requestBody": null,
    "status": 404,
@@ -44,27 +30,17 @@
    "responseHeaders": {
     "content-length": "221",
     "content-type": "application/json; charset=utf-8",
-<<<<<<< HEAD
-    "date": "Thu, 26 May 2022 10:31:23 GMT",
-    "mise-correlation-id": "77226e8b-9803-4650-85ba-1cf0887b3ac7",
+    "date": "Tue, 28 Jun 2022 18:51:09 GMT",
+    "mise-correlation-id": "28dbad41-1a0f-4fe1-ba58-96600ed851a4",
     "strict-transport-security": "max-age=2592000",
-    "traceresponse": "00-0be3846274e61a448164512b44e5fdc4-0ee1486d30958640-01"
-=======
-    "date": "Thu, 31 Mar 2022 17:41:15 GMT",
-    "strict-transport-security": "max-age=2592000",
-    "traceresponse": "00-747ba1b571eaa0498abea1bc6ad3aa37-eef5167920881542-01"
->>>>>>> 4c7bd6e9
+    "traceresponse": "00-d2e4c6dd0cf19d63c7cb4a0d9385ce3f-64dce1e7e9f5e62f-01"
    }
   },
   {
    "method": "GET",
    "url": "https://AZURE_DIGITALTWINS_URL.api.wcus.digitaltwins.azure.net/models/dtmi%3Asamples%3ADTModelTestsComponent%3B1",
    "query": {
-<<<<<<< HEAD
     "api-version": "2022-05-31",
-=======
-    "api-version": "2021-06-30-preview",
->>>>>>> 4c7bd6e9
     "includeModelDefinition": "false"
    },
    "requestBody": null,
@@ -73,16 +49,10 @@
    "responseHeaders": {
     "content-length": "221",
     "content-type": "application/json; charset=utf-8",
-<<<<<<< HEAD
-    "date": "Thu, 26 May 2022 10:31:23 GMT",
-    "mise-correlation-id": "c440ac54-1e7e-4b5a-92dc-6297f26d5cd7",
+    "date": "Tue, 28 Jun 2022 18:51:09 GMT",
+    "mise-correlation-id": "1bb69b1a-109f-4a31-b499-006cbfc3a266",
     "strict-transport-security": "max-age=2592000",
-    "traceresponse": "00-e2a85fa8b850cd4a8f7601e6c85319eb-d5356ef1285f6249-01"
-=======
-    "date": "Thu, 31 Mar 2022 17:41:15 GMT",
-    "strict-transport-security": "max-age=2592000",
-    "traceresponse": "00-87e4a559fb89214ea77aac424c0db149-133e5f16eec39442-01"
->>>>>>> 4c7bd6e9
+    "traceresponse": "00-6535a23020558f2f5537215922c3e1f2-580e0c45f9c1fe48-01"
    }
   }
  ],
@@ -90,9 +60,5 @@
   "uniqueName": {},
   "newDate": {}
  },
-<<<<<<< HEAD
- "hash": "65a961b3e639a607f389a965d4e18de9"
-=======
- "hash": "d51f74973184e43767a964901b768f21"
->>>>>>> 4c7bd6e9
+ "hash": "e57d0d315040eb4c707eb86486db6a7f"
 }