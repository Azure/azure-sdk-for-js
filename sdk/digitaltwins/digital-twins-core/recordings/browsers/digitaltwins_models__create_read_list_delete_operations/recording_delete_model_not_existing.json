--- conflicted
+++ resolved
@@ -4,11 +4,7 @@
    "method": "DELETE",
    "url": "https://AZURE_DIGITALTWINS_URL.api.wcus.digitaltwins.azure.net/models/dtmi%3Asamples%3ADTModelTestsModel%3B1",
    "query": {
-<<<<<<< HEAD
     "api-version": "2022-05-31"
-=======
-    "api-version": "2021-06-30-preview"
->>>>>>> 4c7bd6e9
    },
    "requestBody": null,
    "status": 404,
@@ -16,27 +12,17 @@
    "responseHeaders": {
     "content-length": "217",
     "content-type": "application/json; charset=utf-8",
-<<<<<<< HEAD
-    "date": "Thu, 26 May 2022 10:31:26 GMT",
-    "mise-correlation-id": "d78eb14b-4181-41d3-a5ae-c6b6b2e6b1b3",
+    "date": "Tue, 28 Jun 2022 18:51:14 GMT",
+    "mise-correlation-id": "159969fc-2ec8-4654-b674-a141a256057b",
     "strict-transport-security": "max-age=2592000",
-    "traceresponse": "00-6af4f0b0aeb9e945872cf4b0bc924d6b-fe11e73a3b5c994e-01"
-=======
-    "date": "Thu, 31 Mar 2022 17:41:21 GMT",
-    "strict-transport-security": "max-age=2592000",
-    "traceresponse": "00-f5b22125b7e6d946a2b89cebd180e48c-57cc8999776a1c49-01"
->>>>>>> 4c7bd6e9
+    "traceresponse": "00-ea7c5651d574e9bbc7dd90193310e0c6-67604606ca80032d-01"
    }
   },
   {
    "method": "DELETE",
    "url": "https://AZURE_DIGITALTWINS_URL.api.wcus.digitaltwins.azure.net/models/dtmi%3Asamples%3ADTModelTestsComponent%3B1",
    "query": {
-<<<<<<< HEAD
     "api-version": "2022-05-31"
-=======
-    "api-version": "2021-06-30-preview"
->>>>>>> 4c7bd6e9
    },
    "requestBody": null,
    "status": 404,
@@ -44,27 +30,17 @@
    "responseHeaders": {
     "content-length": "221",
     "content-type": "application/json; charset=utf-8",
-<<<<<<< HEAD
-    "date": "Thu, 26 May 2022 10:31:26 GMT",
-    "mise-correlation-id": "a0a230b8-2c38-4699-91f5-b985331db1f0",
+    "date": "Tue, 28 Jun 2022 18:51:14 GMT",
+    "mise-correlation-id": "094dba48-91c8-45c6-ab2b-70cebc9f3937",
     "strict-transport-security": "max-age=2592000",
-    "traceresponse": "00-94905ddf432ae7469887844fcfab903d-818df71d0d804d47-01"
-=======
-    "date": "Thu, 31 Mar 2022 17:41:21 GMT",
-    "strict-transport-security": "max-age=2592000",
-    "traceresponse": "00-a3a7c779ae5ac84ba0374b65af164a9f-7f417d37ac93e047-01"
->>>>>>> 4c7bd6e9
+    "traceresponse": "00-b64098c5e56bbe04fa8a05b508149c94-c7e0d267904e38d7-01"
    }
   },
   {
    "method": "DELETE",
    "url": "https://AZURE_DIGITALTWINS_URL.api.wcus.digitaltwins.azure.net/models/dtmi%3Asamples%3ADTModelTestsModel%3B1",
    "query": {
-<<<<<<< HEAD
     "api-version": "2022-05-31"
-=======
-    "api-version": "2021-06-30-preview"
->>>>>>> 4c7bd6e9
    },
    "requestBody": null,
    "status": 404,
@@ -72,27 +48,17 @@
    "responseHeaders": {
     "content-length": "217",
     "content-type": "application/json; charset=utf-8",
-<<<<<<< HEAD
-    "date": "Thu, 26 May 2022 10:31:26 GMT",
-    "mise-correlation-id": "0cdcccc3-ba4e-45ee-8481-1cfd7abcc9ed",
+    "date": "Tue, 28 Jun 2022 18:51:14 GMT",
+    "mise-correlation-id": "9cf798aa-2dce-4ac2-8812-acbf497edf07",
     "strict-transport-security": "max-age=2592000",
-    "traceresponse": "00-02d0ac316b6f5945b77d09950f00525f-1cb6058b6e14554f-01"
-=======
-    "date": "Thu, 31 Mar 2022 17:41:21 GMT",
-    "strict-transport-security": "max-age=2592000",
-    "traceresponse": "00-1e0b4495dc503c4599290806bdffc490-797480ba3a963541-01"
->>>>>>> 4c7bd6e9
+    "traceresponse": "00-372aaa43ce9471fb9d3c5132161f1573-322d0d4bb705d5b1-01"
    }
   },
   {
    "method": "DELETE",
    "url": "https://AZURE_DIGITALTWINS_URL.api.wcus.digitaltwins.azure.net/models/dtmi%3Asamples%3ADTModelTestsModel%3B1",
    "query": {
-<<<<<<< HEAD
     "api-version": "2022-05-31"
-=======
-    "api-version": "2021-06-30-preview"
->>>>>>> 4c7bd6e9
    },
    "requestBody": null,
    "status": 404,
@@ -100,27 +66,17 @@
    "responseHeaders": {
     "content-length": "217",
     "content-type": "application/json; charset=utf-8",
-<<<<<<< HEAD
-    "date": "Thu, 26 May 2022 10:31:26 GMT",
-    "mise-correlation-id": "5654a75d-5ba7-48b7-a691-976521e86b43",
+    "date": "Tue, 28 Jun 2022 18:51:14 GMT",
+    "mise-correlation-id": "469a6fef-0caa-4501-b433-94ee9643bf0f",
     "strict-transport-security": "max-age=2592000",
-    "traceresponse": "00-086a28fb2cee0d468161cb7e43d4b7ce-8e8b9cc5e1fba944-01"
-=======
-    "date": "Thu, 31 Mar 2022 17:41:21 GMT",
-    "strict-transport-security": "max-age=2592000",
-    "traceresponse": "00-67cc53c232e0b54b8e749856da81f1c4-af1512b402e98241-01"
->>>>>>> 4c7bd6e9
+    "traceresponse": "00-9065d37093520416ea4ba513429d0867-48bcd0ca57cae49d-01"
    }
   },
   {
    "method": "DELETE",
    "url": "https://AZURE_DIGITALTWINS_URL.api.wcus.digitaltwins.azure.net/models/dtmi%3Asamples%3ADTModelTestsComponent%3B1",
    "query": {
-<<<<<<< HEAD
     "api-version": "2022-05-31"
-=======
-    "api-version": "2021-06-30-preview"
->>>>>>> 4c7bd6e9
    },
    "requestBody": null,
    "status": 404,
@@ -128,16 +84,10 @@
    "responseHeaders": {
     "content-length": "221",
     "content-type": "application/json; charset=utf-8",
-<<<<<<< HEAD
-    "date": "Thu, 26 May 2022 10:31:26 GMT",
-    "mise-correlation-id": "bf25538d-699b-4618-a758-5d53d4dc69e0",
+    "date": "Tue, 28 Jun 2022 18:51:14 GMT",
+    "mise-correlation-id": "ffa622c4-12fc-4ecf-8a14-bcdc08098353",
     "strict-transport-security": "max-age=2592000",
-    "traceresponse": "00-43f514463b23754f9ccf5b79eefcb73b-6d17f257b149d54f-01"
-=======
-    "date": "Thu, 31 Mar 2022 17:41:21 GMT",
-    "strict-transport-security": "max-age=2592000",
-    "traceresponse": "00-b17cda8f674dd84c937a526985b95fb1-3a61adab98715741-01"
->>>>>>> 4c7bd6e9
+    "traceresponse": "00-6c737dd59c46bb5abef769526a0b492e-86d17e27c4c9dabb-01"
    }
   }
  ],
@@ -145,9 +95,5 @@
   "uniqueName": {},
   "newDate": {}
  },
-<<<<<<< HEAD
- "hash": "f2c4e288484f03800f15c529490aa3fa"
-=======
- "hash": "3e51c7f035ceaccbe73487557880ef07"
->>>>>>> 4c7bd6e9
+ "hash": "b6ec09fabf4f1962e784c0b993f3c549"
 }