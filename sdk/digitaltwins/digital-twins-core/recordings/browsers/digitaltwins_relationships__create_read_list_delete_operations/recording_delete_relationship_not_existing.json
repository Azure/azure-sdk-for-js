--- conflicted
+++ resolved
@@ -4,11 +4,7 @@
    "method": "DELETE",
    "url": "https://AZURE_DIGITALTWINS_URL.api.wcus.digitaltwins.azure.net/models/dtmi%3Asamples%3ADTRelationshipsTestsBuilding%3B1",
    "query": {
-<<<<<<< HEAD
-    "api-version": "2022-05-31"
-=======
-    "api-version": "2021-06-30-preview"
->>>>>>> 4c7bd6e9
+    "api-version": "2022-05-31"
    },
    "requestBody": null,
    "status": 404,
@@ -16,27 +12,17 @@
    "responseHeaders": {
     "content-length": "228",
     "content-type": "application/json; charset=utf-8",
-<<<<<<< HEAD
-    "date": "Thu, 26 May 2022 10:31:46 GMT",
-    "mise-correlation-id": "562c8214-969d-4bdd-b296-f2f9d9260bc1",
-    "strict-transport-security": "max-age=2592000",
-    "traceresponse": "00-fa0683370ecaab42a53daa4ff1110998-e14ae1759e228944-01"
-=======
-    "date": "Thu, 31 Mar 2022 17:41:44 GMT",
-    "strict-transport-security": "max-age=2592000",
-    "traceresponse": "00-25b9bcf549e0614d84f67826a349f77c-f3196a3e084a6d41-01"
->>>>>>> 4c7bd6e9
+    "date": "Tue, 28 Jun 2022 18:51:30 GMT",
+    "mise-correlation-id": "17c929db-6e52-4a38-b635-c9720c790193",
+    "strict-transport-security": "max-age=2592000",
+    "traceresponse": "00-672a1a3b53267049e4561e37e409cdfd-15d8dd146f92a38a-01"
    }
   },
   {
    "method": "DELETE",
    "url": "https://AZURE_DIGITALTWINS_URL.api.wcus.digitaltwins.azure.net/models/dtmi%3Asamples%3ADTRelationshipsTestsFloor%3B1",
    "query": {
-<<<<<<< HEAD
-    "api-version": "2022-05-31"
-=======
-    "api-version": "2021-06-30-preview"
->>>>>>> 4c7bd6e9
+    "api-version": "2022-05-31"
    },
    "requestBody": null,
    "status": 404,
@@ -44,27 +30,17 @@
    "responseHeaders": {
     "content-length": "225",
     "content-type": "application/json; charset=utf-8",
-<<<<<<< HEAD
-    "date": "Thu, 26 May 2022 10:31:46 GMT",
-    "mise-correlation-id": "92b439de-b69b-453a-9626-aba3ac982c58",
-    "strict-transport-security": "max-age=2592000",
-    "traceresponse": "00-1471a58f094e6a4bb696f71bb7e5f0c7-4008d5b9a7618f47-01"
-=======
-    "date": "Thu, 31 Mar 2022 17:41:44 GMT",
-    "strict-transport-security": "max-age=2592000",
-    "traceresponse": "00-dde99a3bf7b5d441b808e3ee728ec65a-b4ce840201b2d345-01"
->>>>>>> 4c7bd6e9
+    "date": "Tue, 28 Jun 2022 18:51:30 GMT",
+    "mise-correlation-id": "1e9fa193-78ce-4d13-af2a-39021f3003d4",
+    "strict-transport-security": "max-age=2592000",
+    "traceresponse": "00-c674de7dec0eb6dad261de60fa2e1afb-dc587c9734698241-01"
    }
   },
   {
    "method": "DELETE",
    "url": "https://AZURE_DIGITALTWINS_URL.api.wcus.digitaltwins.azure.net/models/dtmi%3Asamples%3ADTRelationshipsTestsRoom%3B1",
    "query": {
-<<<<<<< HEAD
-    "api-version": "2022-05-31"
-=======
-    "api-version": "2021-06-30-preview"
->>>>>>> 4c7bd6e9
+    "api-version": "2022-05-31"
    },
    "requestBody": null,
    "status": 404,
@@ -72,59 +48,35 @@
    "responseHeaders": {
     "content-length": "224",
     "content-type": "application/json; charset=utf-8",
-<<<<<<< HEAD
-    "date": "Thu, 26 May 2022 10:31:46 GMT",
-    "mise-correlation-id": "aea56c13-9ed8-402c-a10b-3d5b29c3b0f5",
-    "strict-transport-security": "max-age=2592000",
-    "traceresponse": "00-7ec4b3227c5c0a46a0b98648919bce3c-d909e3f26f672245-01"
-=======
-    "date": "Thu, 31 Mar 2022 17:41:44 GMT",
-    "strict-transport-security": "max-age=2592000",
-    "traceresponse": "00-1768d3fa35863a45a29d7bf14b06c685-a11bec3434a66541-01"
->>>>>>> 4c7bd6e9
+    "date": "Tue, 28 Jun 2022 18:51:30 GMT",
+    "mise-correlation-id": "f3b6bc92-0d53-4eab-8556-f5265b53600c",
+    "strict-transport-security": "max-age=2592000",
+    "traceresponse": "00-857f6554c692ff760818349554f1c970-659212c6d2d3ddad-01"
    }
   },
   {
    "method": "POST",
    "url": "https://AZURE_DIGITALTWINS_URL.api.wcus.digitaltwins.azure.net/models",
    "query": {
-<<<<<<< HEAD
     "api-version": "2022-05-31"
    },
    "requestBody": "[{\"@id\":\"dtmi:samples:DTRelationshipsTestsBuilding;1\",\"@type\":\"Interface\",\"@context\":\"dtmi:dtdl:context;2\",\"displayName\":\"Building\",\"contents\":[{\"@type\":\"Relationship\",\"name\":\"has\",\"target\":\"dtmi:samples:DTRelationshipsTestsFloor;1\",\"properties\":[{\"@type\":\"Property\",\"name\":\"isAccessRestricted\",\"schema\":\"boolean\"}]},{\"@type\":\"Property\",\"name\":\"AverageTemperature\",\"schema\":\"double\"}]},{\"@id\":\"dtmi:samples:DTRelationshipsTestsFloor;1\",\"@type\":\"Interface\",\"@context\":\"dtmi:dtdl:context;2\",\"displayName\":\"Floor\",\"contents\":[{\"@type\":\"Relationship\",\"name\":\"contains\",\"target\":\"dtmi:samples:DTRelationshipsTestsRoom;1\"},{\"@type\":\"Property\",\"name\":\"AverageTemperature\",\"schema\":\"double\"}]},{\"@id\":\"dtmi:samples:DTRelationshipsTestsRoom;1\",\"@type\":\"Interface\",\"@context\":\"dtmi:dtdl:context;2\",\"displayName\":\"Room\",\"contents\":[{\"@type\":\"Property\",\"name\":\"Temperature\",\"schema\":\"double\"},{\"@type\":\"Property\",\"name\":\"IsOccupied\",\"schema\":\"boolean\"}]}]",
    "status": 201,
-   "response": "[{\"id\":\"dtmi:samples:DTRelationshipsTestsBuilding;1\",\"description\":{},\"displayName\":{\"en-US\":\"Building\"},\"decommissioned\":false,\"uploadTime\":\"2022-05-26T10:31:47.055211+00:00\"},{\"id\":\"dtmi:samples:DTRelationshipsTestsFloor;1\",\"description\":{},\"displayName\":{\"en-US\":\"Floor\"},\"decommissioned\":false,\"uploadTime\":\"2022-05-26T10:31:47.0552316+00:00\"},{\"id\":\"dtmi:samples:DTRelationshipsTestsRoom;1\",\"description\":{},\"displayName\":{\"en-US\":\"Room\"},\"decommissioned\":false,\"uploadTime\":\"2022-05-26T10:31:47.0552431+00:00\"}]",
-   "responseHeaders": {
-    "content-length": "517",
-    "content-type": "application/json; charset=utf-8",
-    "date": "Thu, 26 May 2022 10:31:46 GMT",
-    "mise-correlation-id": "a0f89423-62f2-4982-a073-4eb943727f96",
-    "strict-transport-security": "max-age=2592000",
-    "traceresponse": "00-0595305cc39e624794cdd8cf3e4e6586-ebc7582b413ed547-01"
-=======
-    "api-version": "2021-06-30-preview"
-   },
-   "requestBody": "[{\"@id\":\"dtmi:samples:DTRelationshipsTestsBuilding;1\",\"@type\":\"Interface\",\"@context\":\"dtmi:dtdl:context;2\",\"displayName\":\"Building\",\"contents\":[{\"@type\":\"Relationship\",\"name\":\"has\",\"target\":\"dtmi:samples:DTRelationshipsTestsFloor;1\",\"properties\":[{\"@type\":\"Property\",\"name\":\"isAccessRestricted\",\"schema\":\"boolean\"}]},{\"@type\":\"Property\",\"name\":\"AverageTemperature\",\"schema\":\"double\"}]},{\"@id\":\"dtmi:samples:DTRelationshipsTestsFloor;1\",\"@type\":\"Interface\",\"@context\":\"dtmi:dtdl:context;2\",\"displayName\":\"Floor\",\"contents\":[{\"@type\":\"Relationship\",\"name\":\"contains\",\"target\":\"dtmi:samples:DTRelationshipsTestsRoom;1\"},{\"@type\":\"Property\",\"name\":\"AverageTemperature\",\"schema\":\"double\"}]},{\"@id\":\"dtmi:samples:DTRelationshipsTestsRoom;1\",\"@type\":\"Interface\",\"@context\":\"dtmi:dtdl:context;2\",\"displayName\":\"Room\",\"contents\":[{\"@type\":\"Property\",\"name\":\"Temperature\",\"schema\":\"double\"},{\"@type\":\"Property\",\"name\":\"IsOccupied\",\"schema\":\"boolean\"}]}]",
-   "status": 201,
-   "response": "[{\"id\":\"dtmi:samples:DTRelationshipsTestsBuilding;1\",\"description\":{},\"displayName\":{\"en\":\"Building\"},\"decommissioned\":false,\"uploadTime\":\"2022-03-31T17:41:45.0669276+00:00\"},{\"id\":\"dtmi:samples:DTRelationshipsTestsFloor;1\",\"description\":{},\"displayName\":{\"en\":\"Floor\"},\"decommissioned\":false,\"uploadTime\":\"2022-03-31T17:41:45.0669512+00:00\"},{\"id\":\"dtmi:samples:DTRelationshipsTestsRoom;1\",\"description\":{},\"displayName\":{\"en\":\"Room\"},\"decommissioned\":false,\"uploadTime\":\"2022-03-31T17:41:45.066968+00:00\"}]",
-   "responseHeaders": {
-    "content-length": "508",
-    "content-type": "application/json; charset=utf-8",
-    "date": "Thu, 31 Mar 2022 17:41:44 GMT",
-    "strict-transport-security": "max-age=2592000",
-    "traceresponse": "00-1f37e24c3494b34ebdc8b78336364b38-62ea44bc5795b84b-01"
->>>>>>> 4c7bd6e9
+   "response": "[{\"id\":\"dtmi:samples:DTRelationshipsTestsBuilding;1\",\"description\":{},\"displayName\":{\"en\":\"Building\"},\"decommissioned\":false,\"uploadTime\":\"2022-06-28T18:51:30.6759052+00:00\"},{\"id\":\"dtmi:samples:DTRelationshipsTestsFloor;1\",\"description\":{},\"displayName\":{\"en\":\"Floor\"},\"decommissioned\":false,\"uploadTime\":\"2022-06-28T18:51:30.6759275+00:00\"},{\"id\":\"dtmi:samples:DTRelationshipsTestsRoom;1\",\"description\":{},\"displayName\":{\"en\":\"Room\"},\"decommissioned\":false,\"uploadTime\":\"2022-06-28T18:51:30.6759428+00:00\"}]",
+   "responseHeaders": {
+    "content-length": "509",
+    "content-type": "application/json; charset=utf-8",
+    "date": "Tue, 28 Jun 2022 18:51:30 GMT",
+    "mise-correlation-id": "d78f902e-1980-479e-9944-a4957ed64b84",
+    "strict-transport-security": "max-age=2592000",
+    "traceresponse": "00-42232b3f18e9938f6bcd5098fddb86f1-23991a1bedbbff39-01"
    }
   },
   {
    "method": "DELETE",
    "url": "https://AZURE_DIGITALTWINS_URL.api.wcus.digitaltwins.azure.net/digitaltwins/DTRelationshipsTestsBuildingTwin",
    "query": {
-<<<<<<< HEAD
-    "api-version": "2022-05-31"
-=======
-    "api-version": "2021-06-30-preview"
->>>>>>> 4c7bd6e9
+    "api-version": "2022-05-31"
    },
    "requestBody": null,
    "status": 404,
@@ -132,26 +84,16 @@
    "responseHeaders": {
     "content-length": "286",
     "content-type": "application/json; charset=utf-8",
-<<<<<<< HEAD
-    "date": "Thu, 26 May 2022 10:31:46 GMT",
-    "strict-transport-security": "max-age=2592000",
-    "traceresponse": "00-c5196ceb5a7d2e4bb45703e469cef8e3-7e74fe718a1b0d45-01"
-=======
-    "date": "Thu, 31 Mar 2022 17:41:45 GMT",
-    "strict-transport-security": "max-age=2592000",
-    "traceresponse": "00-7bcb8a900f8ad543bd0a20783c9d5fd5-2b88be5592203048-01"
->>>>>>> 4c7bd6e9
+    "date": "Tue, 28 Jun 2022 18:51:30 GMT",
+    "strict-transport-security": "max-age=2592000",
+    "traceresponse": "00-1e5edc2a52e48b4cbc5a2d5fe3353b7d-8081f025e67c874d-01"
    }
   },
   {
    "method": "DELETE",
    "url": "https://AZURE_DIGITALTWINS_URL.api.wcus.digitaltwins.azure.net/digitaltwins/DTRelationshipsTestsFloorTwin",
    "query": {
-<<<<<<< HEAD
-    "api-version": "2022-05-31"
-=======
-    "api-version": "2021-06-30-preview"
->>>>>>> 4c7bd6e9
+    "api-version": "2022-05-31"
    },
    "requestBody": null,
    "status": 404,
@@ -159,26 +101,16 @@
    "responseHeaders": {
     "content-length": "283",
     "content-type": "application/json; charset=utf-8",
-<<<<<<< HEAD
-    "date": "Thu, 26 May 2022 10:31:46 GMT",
-    "strict-transport-security": "max-age=2592000",
-    "traceresponse": "00-be138e26ac2ae844959157efaedc0fac-1ea9dbc5a4367c49-01"
-=======
-    "date": "Thu, 31 Mar 2022 17:41:45 GMT",
-    "strict-transport-security": "max-age=2592000",
-    "traceresponse": "00-b9db6c2733b45d42a02e891c98aed5ad-9e57ad820692ed48-01"
->>>>>>> 4c7bd6e9
+    "date": "Tue, 28 Jun 2022 18:51:30 GMT",
+    "strict-transport-security": "max-age=2592000",
+    "traceresponse": "00-4ba11fa8d4c8d5479870b5da769f6bec-e6c407a2ab1f024c-01"
    }
   },
   {
    "method": "DELETE",
    "url": "https://AZURE_DIGITALTWINS_URL.api.wcus.digitaltwins.azure.net/digitaltwins/DTRelationshipsTestsRoomTwin",
    "query": {
-<<<<<<< HEAD
-    "api-version": "2022-05-31"
-=======
-    "api-version": "2021-06-30-preview"
->>>>>>> 4c7bd6e9
+    "api-version": "2022-05-31"
    },
    "requestBody": null,
    "status": 404,
@@ -186,125 +118,70 @@
    "responseHeaders": {
     "content-length": "282",
     "content-type": "application/json; charset=utf-8",
-<<<<<<< HEAD
-    "date": "Thu, 26 May 2022 10:31:46 GMT",
-    "strict-transport-security": "max-age=2592000",
-    "traceresponse": "00-c5d850f9787ebe4e9b9bcda4c6416bb2-f85483a29e1dae42-01"
-=======
-    "date": "Thu, 31 Mar 2022 17:41:45 GMT",
-    "strict-transport-security": "max-age=2592000",
-    "traceresponse": "00-87bdc034cde3084ab947423fa7d017e1-183de28f0d4e0c4e-01"
->>>>>>> 4c7bd6e9
+    "date": "Tue, 28 Jun 2022 18:51:30 GMT",
+    "strict-transport-security": "max-age=2592000",
+    "traceresponse": "00-7632975b71960d46a2bdc5e43fbead8c-a83e2542e60a174e-01"
    }
   },
   {
    "method": "PUT",
    "url": "https://AZURE_DIGITALTWINS_URL.api.wcus.digitaltwins.azure.net/digitaltwins/DTRelationshipsTestsBuildingTwin",
    "query": {
-<<<<<<< HEAD
     "api-version": "2022-05-31"
    },
    "requestBody": "{\"$metadata\":{\"$model\":\"dtmi:samples:DTRelationshipsTestsBuilding;1\"},\"AverageTemperature\":68}",
    "status": 200,
-   "response": "{\"$dtId\":\"DTRelationshipsTestsBuildingTwin\",\"$etag\":\"W/\\\"df66587e-e2c3-4f7c-8939-07b45e7a0b97\\\"\",\"AverageTemperature\":68,\"$metadata\":{\"$model\":\"dtmi:samples:DTRelationshipsTestsBuilding;1\",\"$lastUpdateTime\":\"2022-05-26T10:31:47.2703755Z\",\"AverageTemperature\":{\"lastUpdateTime\":\"2022-05-26T10:31:47.2703755Z\"}}}",
-=======
-    "api-version": "2021-06-30-preview"
-   },
-   "requestBody": "{\"$metadata\":{\"$model\":\"dtmi:samples:DTRelationshipsTestsBuilding;1\"},\"AverageTemperature\":68}",
-   "status": 200,
-   "response": "{\"$dtId\":\"DTRelationshipsTestsBuildingTwin\",\"$etag\":\"W/\\\"2f742223-e2bd-49bc-95f5-2e4430b7c493\\\"\",\"AverageTemperature\":68,\"$metadata\":{\"$model\":\"dtmi:samples:DTRelationshipsTestsBuilding;1\",\"AverageTemperature\":{\"lastUpdateTime\":\"2022-03-31T17:41:45.5146671Z\"}}}",
->>>>>>> 4c7bd6e9
+   "response": "{\"$dtId\":\"DTRelationshipsTestsBuildingTwin\",\"$etag\":\"W/\\\"959714d9-f4b8-4c9a-be75-a0ad432b0972\\\"\",\"AverageTemperature\":68,\"$metadata\":{\"$model\":\"dtmi:samples:DTRelationshipsTestsBuilding;1\",\"$lastUpdateTime\":\"2022-06-28T18:51:30.9946251Z\",\"AverageTemperature\":{\"lastUpdateTime\":\"2022-06-28T18:51:30.9946251Z\"}}}",
    "responseHeaders": {
     "content-length": "310",
     "content-type": "application/json; charset=utf-8",
-<<<<<<< HEAD
-    "date": "Thu, 26 May 2022 10:31:46 GMT",
-    "etag": "W/\"df66587e-e2c3-4f7c-8939-07b45e7a0b97\"",
-    "strict-transport-security": "max-age=2592000",
-    "traceresponse": "00-61d2d29263aae742810c43c6cce3e723-a4d9081cae01f448-01"
-=======
-    "date": "Thu, 31 Mar 2022 17:41:45 GMT",
-    "etag": "W/\"2f742223-e2bd-49bc-95f5-2e4430b7c493\"",
-    "strict-transport-security": "max-age=2592000",
-    "traceresponse": "00-810f9d30785e1e45b3072ecc862fec7c-4b1e86558d22634c-01"
->>>>>>> 4c7bd6e9
+    "date": "Tue, 28 Jun 2022 18:51:30 GMT",
+    "etag": "W/\"959714d9-f4b8-4c9a-be75-a0ad432b0972\"",
+    "strict-transport-security": "max-age=2592000",
+    "traceresponse": "00-b2169dd840975b4b80063ab41fb6de11-11bd0ab4ef54e149-01"
    }
   },
   {
    "method": "PUT",
    "url": "https://AZURE_DIGITALTWINS_URL.api.wcus.digitaltwins.azure.net/digitaltwins/DTRelationshipsTestsFloorTwin",
    "query": {
-<<<<<<< HEAD
     "api-version": "2022-05-31"
    },
    "requestBody": "{\"$metadata\":{\"$model\":\"dtmi:samples:DTRelationshipsTestsFloor;1\"},\"AverageTemperature\":75}",
    "status": 200,
-   "response": "{\"$dtId\":\"DTRelationshipsTestsFloorTwin\",\"$etag\":\"W/\\\"4a6ca265-0e0b-4dc9-8888-1ef20e93c99e\\\"\",\"AverageTemperature\":75,\"$metadata\":{\"$model\":\"dtmi:samples:DTRelationshipsTestsFloor;1\",\"$lastUpdateTime\":\"2022-05-26T10:31:47.3304828Z\",\"AverageTemperature\":{\"lastUpdateTime\":\"2022-05-26T10:31:47.3304828Z\"}}}",
-=======
-    "api-version": "2021-06-30-preview"
-   },
-   "requestBody": "{\"$metadata\":{\"$model\":\"dtmi:samples:DTRelationshipsTestsFloor;1\"},\"AverageTemperature\":75}",
-   "status": 200,
-   "response": "{\"$dtId\":\"DTRelationshipsTestsFloorTwin\",\"$etag\":\"W/\\\"9e8c16d4-d939-4298-bf6b-a22b57bc955d\\\"\",\"AverageTemperature\":75,\"$metadata\":{\"$model\":\"dtmi:samples:DTRelationshipsTestsFloor;1\",\"AverageTemperature\":{\"lastUpdateTime\":\"2022-03-31T17:41:45.6290203Z\"}}}",
->>>>>>> 4c7bd6e9
+   "response": "{\"$dtId\":\"DTRelationshipsTestsFloorTwin\",\"$etag\":\"W/\\\"76f91cbb-7f94-41e8-a54f-c618aa663b51\\\"\",\"AverageTemperature\":75,\"$metadata\":{\"$model\":\"dtmi:samples:DTRelationshipsTestsFloor;1\",\"$lastUpdateTime\":\"2022-06-28T18:51:31.0809505Z\",\"AverageTemperature\":{\"lastUpdateTime\":\"2022-06-28T18:51:31.0809505Z\"}}}",
    "responseHeaders": {
     "content-length": "304",
     "content-type": "application/json; charset=utf-8",
-<<<<<<< HEAD
-    "date": "Thu, 26 May 2022 10:31:46 GMT",
-    "etag": "W/\"4a6ca265-0e0b-4dc9-8888-1ef20e93c99e\"",
-    "strict-transport-security": "max-age=2592000",
-    "traceresponse": "00-2e01a9c48c2666478f7591c0ceac3ff6-265f4890cef6f54e-01"
-=======
-    "date": "Thu, 31 Mar 2022 17:41:45 GMT",
-    "etag": "W/\"9e8c16d4-d939-4298-bf6b-a22b57bc955d\"",
-    "strict-transport-security": "max-age=2592000",
-    "traceresponse": "00-5f3401a06e6a5f41b777c655464c1303-a342035776cc354a-01"
->>>>>>> 4c7bd6e9
+    "date": "Tue, 28 Jun 2022 18:51:30 GMT",
+    "etag": "W/\"76f91cbb-7f94-41e8-a54f-c618aa663b51\"",
+    "strict-transport-security": "max-age=2592000",
+    "traceresponse": "00-7211e34bb404c14096ed700ff643f5f7-d0a8caa6d4797f41-01"
    }
   },
   {
    "method": "PUT",
    "url": "https://AZURE_DIGITALTWINS_URL.api.wcus.digitaltwins.azure.net/digitaltwins/DTRelationshipsTestsRoomTwin",
    "query": {
-<<<<<<< HEAD
     "api-version": "2022-05-31"
    },
    "requestBody": "{\"$metadata\":{\"$model\":\"dtmi:samples:DTRelationshipsTestsRoom;1\"},\"Temperature\":80,\"IsOccupied\":true}",
    "status": 200,
-   "response": "{\"$dtId\":\"DTRelationshipsTestsRoomTwin\",\"$etag\":\"W/\\\"3ea62e79-50c7-4568-98bf-363163a63a4f\\\"\",\"Temperature\":80,\"IsOccupied\":true,\"$metadata\":{\"$model\":\"dtmi:samples:DTRelationshipsTestsRoom;1\",\"$lastUpdateTime\":\"2022-05-26T10:31:47.3925308Z\",\"Temperature\":{\"lastUpdateTime\":\"2022-05-26T10:31:47.3925308Z\"},\"IsOccupied\":{\"lastUpdateTime\":\"2022-05-26T10:31:47.3925308Z\"}}}",
-=======
-    "api-version": "2021-06-30-preview"
-   },
-   "requestBody": "{\"$metadata\":{\"$model\":\"dtmi:samples:DTRelationshipsTestsRoom;1\"},\"Temperature\":80,\"IsOccupied\":true}",
-   "status": 200,
-   "response": "{\"$dtId\":\"DTRelationshipsTestsRoomTwin\",\"$etag\":\"W/\\\"f8ac928d-77bd-41b6-9df0-8d42f1b923c0\\\"\",\"Temperature\":80,\"IsOccupied\":true,\"$metadata\":{\"$model\":\"dtmi:samples:DTRelationshipsTestsRoom;1\",\"Temperature\":{\"lastUpdateTime\":\"2022-03-31T17:41:45.7418678Z\"},\"IsOccupied\":{\"lastUpdateTime\":\"2022-03-31T17:41:45.7418678Z\"}}}",
->>>>>>> 4c7bd6e9
+   "response": "{\"$dtId\":\"DTRelationshipsTestsRoomTwin\",\"$etag\":\"W/\\\"7ce8fc75-27c9-47a4-affb-2524dd70e96b\\\"\",\"Temperature\":80,\"IsOccupied\":true,\"$metadata\":{\"$model\":\"dtmi:samples:DTRelationshipsTestsRoom;1\",\"$lastUpdateTime\":\"2022-06-28T18:51:31.1609386Z\",\"Temperature\":{\"lastUpdateTime\":\"2022-06-28T18:51:31.1609386Z\"},\"IsOccupied\":{\"lastUpdateTime\":\"2022-06-28T18:51:31.1609386Z\"}}}",
    "responseHeaders": {
     "content-length": "369",
     "content-type": "application/json; charset=utf-8",
-<<<<<<< HEAD
-    "date": "Thu, 26 May 2022 10:31:46 GMT",
-    "etag": "W/\"3ea62e79-50c7-4568-98bf-363163a63a4f\"",
-    "strict-transport-security": "max-age=2592000",
-    "traceresponse": "00-3bad2e1046677848babe714b16fb5d85-bc51d153271f4b47-01"
-=======
-    "date": "Thu, 31 Mar 2022 17:41:45 GMT",
-    "etag": "W/\"f8ac928d-77bd-41b6-9df0-8d42f1b923c0\"",
-    "strict-transport-security": "max-age=2592000",
-    "traceresponse": "00-d9aa5ccfd3e99248a83eb4397441bfc8-7816d4a5b60a5d46-01"
->>>>>>> 4c7bd6e9
+    "date": "Tue, 28 Jun 2022 18:51:30 GMT",
+    "etag": "W/\"7ce8fc75-27c9-47a4-affb-2524dd70e96b\"",
+    "strict-transport-security": "max-age=2592000",
+    "traceresponse": "00-04bbe211f7ec1c4cb8b2946a4698ee5d-83be23cb6a6edb4a-01"
    }
   },
   {
    "method": "DELETE",
    "url": "https://AZURE_DIGITALTWINS_URL.api.wcus.digitaltwins.azure.net/digitaltwins/DTRelationshipsTestsBuildingTwin/relationships/BuildingHasFloor",
    "query": {
-<<<<<<< HEAD
-    "api-version": "2022-05-31"
-=======
-    "api-version": "2021-06-30-preview"
->>>>>>> 4c7bd6e9
+    "api-version": "2022-05-31"
    },
    "requestBody": null,
    "status": 404,
@@ -312,26 +189,16 @@
    "responseHeaders": {
     "content-length": "317",
     "content-type": "application/json; charset=utf-8",
-<<<<<<< HEAD
-    "date": "Thu, 26 May 2022 10:31:46 GMT",
-    "strict-transport-security": "max-age=2592000",
-    "traceresponse": "00-ca25c0531e0b5340853cb2b267c2dfc3-7ccfba105fb13e41-01"
-=======
-    "date": "Thu, 31 Mar 2022 17:41:45 GMT",
-    "strict-transport-security": "max-age=2592000",
-    "traceresponse": "00-71c86cc81d55ad45a266e4aece73150c-f4e302392a6c8d44-01"
->>>>>>> 4c7bd6e9
+    "date": "Tue, 28 Jun 2022 18:51:30 GMT",
+    "strict-transport-security": "max-age=2592000",
+    "traceresponse": "00-9ff9d7e012090a48ae763c4d8a3ac637-853633ec198d8342-01"
    }
   },
   {
    "method": "DELETE",
    "url": "https://AZURE_DIGITALTWINS_URL.api.wcus.digitaltwins.azure.net/digitaltwins/DTRelationshipsTestsBuildingTwin/relationships/BuildingHasFloor",
    "query": {
-<<<<<<< HEAD
-    "api-version": "2022-05-31"
-=======
-    "api-version": "2021-06-30-preview"
->>>>>>> 4c7bd6e9
+    "api-version": "2022-05-31"
    },
    "requestBody": null,
    "status": 404,
@@ -339,174 +206,108 @@
    "responseHeaders": {
     "content-length": "317",
     "content-type": "application/json; charset=utf-8",
-<<<<<<< HEAD
-    "date": "Thu, 26 May 2022 10:31:46 GMT",
-    "strict-transport-security": "max-age=2592000",
-    "traceresponse": "00-972ec7f92d799f439f3be66a57aed794-2ccb9d729e1e9841-01"
-=======
-    "date": "Thu, 31 Mar 2022 17:41:45 GMT",
-    "strict-transport-security": "max-age=2592000",
-    "traceresponse": "00-f4cd5f395d203a4a9acf0a00206a15dd-f3654fcad565e240-01"
->>>>>>> 4c7bd6e9
+    "date": "Tue, 28 Jun 2022 18:51:31 GMT",
+    "strict-transport-security": "max-age=2592000",
+    "traceresponse": "00-db40364d1ce3b842bfe8b029c13f3411-5f7196a239204b47-01"
    }
   },
   {
    "method": "DELETE",
    "url": "https://AZURE_DIGITALTWINS_URL.api.wcus.digitaltwins.azure.net/digitaltwins/DTRelationshipsTestsBuildingTwin",
    "query": {
-<<<<<<< HEAD
-    "api-version": "2022-05-31"
-=======
-    "api-version": "2021-06-30-preview"
->>>>>>> 4c7bd6e9
-   },
-   "requestBody": null,
-   "status": 204,
-   "response": "",
-   "responseHeaders": {
-    "content-length": "0",
-<<<<<<< HEAD
-    "date": "Thu, 26 May 2022 10:31:46 GMT",
-    "strict-transport-security": "max-age=2592000",
-    "traceresponse": "00-f4d7a70c2ff0614885776ae321f8b34c-919f367a1153504f-01"
-=======
-    "date": "Thu, 31 Mar 2022 17:41:45 GMT",
-    "strict-transport-security": "max-age=2592000",
-    "traceresponse": "00-9b42baa7c42e3d4e9f16e797bb64e737-bb15923bd10b7745-01"
->>>>>>> 4c7bd6e9
+    "api-version": "2022-05-31"
+   },
+   "requestBody": null,
+   "status": 204,
+   "response": "",
+   "responseHeaders": {
+    "content-length": "0",
+    "date": "Tue, 28 Jun 2022 18:51:31 GMT",
+    "strict-transport-security": "max-age=2592000",
+    "traceresponse": "00-bfe6047220e98649a287dd3d4b8b1c07-7ea430cf6d034640-01"
    }
   },
   {
    "method": "DELETE",
    "url": "https://AZURE_DIGITALTWINS_URL.api.wcus.digitaltwins.azure.net/digitaltwins/DTRelationshipsTestsFloorTwin",
    "query": {
-<<<<<<< HEAD
-    "api-version": "2022-05-31"
-=======
-    "api-version": "2021-06-30-preview"
->>>>>>> 4c7bd6e9
-   },
-   "requestBody": null,
-   "status": 204,
-   "response": "",
-   "responseHeaders": {
-    "content-length": "0",
-<<<<<<< HEAD
-    "date": "Thu, 26 May 2022 10:31:47 GMT",
-    "strict-transport-security": "max-age=2592000",
-    "traceresponse": "00-b472f5d2a2ebe64cb8ece3aca33af504-42edca4720b4b746-01"
-=======
-    "date": "Thu, 31 Mar 2022 17:41:46 GMT",
-    "strict-transport-security": "max-age=2592000",
-    "traceresponse": "00-289d43a5d666bb4096b945b487b6c353-c7b1d47691d11046-01"
->>>>>>> 4c7bd6e9
+    "api-version": "2022-05-31"
+   },
+   "requestBody": null,
+   "status": 204,
+   "response": "",
+   "responseHeaders": {
+    "content-length": "0",
+    "date": "Tue, 28 Jun 2022 18:51:31 GMT",
+    "strict-transport-security": "max-age=2592000",
+    "traceresponse": "00-ba1ebef18388594282eb7d6849d314e1-97c32f77a71fd248-01"
    }
   },
   {
    "method": "DELETE",
    "url": "https://AZURE_DIGITALTWINS_URL.api.wcus.digitaltwins.azure.net/digitaltwins/DTRelationshipsTestsRoomTwin",
    "query": {
-<<<<<<< HEAD
-    "api-version": "2022-05-31"
-=======
-    "api-version": "2021-06-30-preview"
->>>>>>> 4c7bd6e9
-   },
-   "requestBody": null,
-   "status": 204,
-   "response": "",
-   "responseHeaders": {
-    "content-length": "0",
-<<<<<<< HEAD
-    "date": "Thu, 26 May 2022 10:31:47 GMT",
-    "strict-transport-security": "max-age=2592000",
-    "traceresponse": "00-6ddc50a84001164f91fb138b55f21c58-62a4acefe853aa4f-01"
-=======
-    "date": "Thu, 31 Mar 2022 17:41:46 GMT",
-    "strict-transport-security": "max-age=2592000",
-    "traceresponse": "00-1dc89da02bb82d4ca3cd21f5ccbc2b7c-d7c982de1437534e-01"
->>>>>>> 4c7bd6e9
+    "api-version": "2022-05-31"
+   },
+   "requestBody": null,
+   "status": 204,
+   "response": "",
+   "responseHeaders": {
+    "content-length": "0",
+    "date": "Tue, 28 Jun 2022 18:51:31 GMT",
+    "strict-transport-security": "max-age=2592000",
+    "traceresponse": "00-cd009da5d72f854196132ab1401da59e-eb618b1f37525c46-01"
    }
   },
   {
    "method": "DELETE",
    "url": "https://AZURE_DIGITALTWINS_URL.api.wcus.digitaltwins.azure.net/models/dtmi%3Asamples%3ADTRelationshipsTestsBuilding%3B1",
    "query": {
-<<<<<<< HEAD
-    "api-version": "2022-05-31"
-=======
-    "api-version": "2021-06-30-preview"
->>>>>>> 4c7bd6e9
-   },
-   "requestBody": null,
-   "status": 204,
-   "response": "",
-   "responseHeaders": {
-    "content-length": "0",
-<<<<<<< HEAD
-    "date": "Thu, 26 May 2022 10:31:47 GMT",
-    "mise-correlation-id": "4f0c1c1b-b7f3-4c8f-99ab-5dd2c3533399",
-    "strict-transport-security": "max-age=2592000",
-    "traceresponse": "00-0c67733816257542b4e90a3cc1300b28-91a346d92297dc45-01"
-=======
-    "date": "Thu, 31 Mar 2022 17:41:46 GMT",
-    "strict-transport-security": "max-age=2592000",
-    "traceresponse": "00-f0eaee51da25f844b0af18128cc0cd18-e1fa330372d24c47-01"
->>>>>>> 4c7bd6e9
+    "api-version": "2022-05-31"
+   },
+   "requestBody": null,
+   "status": 204,
+   "response": "",
+   "responseHeaders": {
+    "content-length": "0",
+    "date": "Tue, 28 Jun 2022 18:51:31 GMT",
+    "mise-correlation-id": "a0e0d3cf-7986-4c73-88db-0c7de52a604c",
+    "strict-transport-security": "max-age=2592000",
+    "traceresponse": "00-33638dd755e8a3ab9be56a387c117b71-2d2e4d383ba74666-01"
    }
   },
   {
    "method": "DELETE",
    "url": "https://AZURE_DIGITALTWINS_URL.api.wcus.digitaltwins.azure.net/models/dtmi%3Asamples%3ADTRelationshipsTestsFloor%3B1",
    "query": {
-<<<<<<< HEAD
-    "api-version": "2022-05-31"
-=======
-    "api-version": "2021-06-30-preview"
->>>>>>> 4c7bd6e9
-   },
-   "requestBody": null,
-   "status": 204,
-   "response": "",
-   "responseHeaders": {
-    "content-length": "0",
-<<<<<<< HEAD
-    "date": "Thu, 26 May 2022 10:31:47 GMT",
-    "mise-correlation-id": "c8cd0288-f61c-46e2-a893-11acf855c7c1",
-    "strict-transport-security": "max-age=2592000",
-    "traceresponse": "00-05de7039c02b7b449c5721ffa5fa1587-9735027869dddb49-01"
-=======
-    "date": "Thu, 31 Mar 2022 17:41:46 GMT",
-    "strict-transport-security": "max-age=2592000",
-    "traceresponse": "00-791bd857361a5046bcf1a47ecb0b1095-5b2468e6db802449-01"
->>>>>>> 4c7bd6e9
+    "api-version": "2022-05-31"
+   },
+   "requestBody": null,
+   "status": 204,
+   "response": "",
+   "responseHeaders": {
+    "content-length": "0",
+    "date": "Tue, 28 Jun 2022 18:51:31 GMT",
+    "mise-correlation-id": "f44e49d9-bc62-4de6-adb0-6b09c783cf71",
+    "strict-transport-security": "max-age=2592000",
+    "traceresponse": "00-e76744de1012aec48ef334c70cd3c28d-4504d37d791b7ccb-01"
    }
   },
   {
    "method": "DELETE",
    "url": "https://AZURE_DIGITALTWINS_URL.api.wcus.digitaltwins.azure.net/models/dtmi%3Asamples%3ADTRelationshipsTestsRoom%3B1",
    "query": {
-<<<<<<< HEAD
-    "api-version": "2022-05-31"
-=======
-    "api-version": "2021-06-30-preview"
->>>>>>> 4c7bd6e9
-   },
-   "requestBody": null,
-   "status": 204,
-   "response": "",
-   "responseHeaders": {
-    "content-length": "0",
-<<<<<<< HEAD
-    "date": "Thu, 26 May 2022 10:31:47 GMT",
-    "mise-correlation-id": "769aab12-615a-4782-b63c-d4940d50ced1",
-    "strict-transport-security": "max-age=2592000",
-    "traceresponse": "00-069f033142f1444f9533c2145ac13492-6edf5c6b8085e24b-01"
-=======
-    "date": "Thu, 31 Mar 2022 17:41:46 GMT",
-    "strict-transport-security": "max-age=2592000",
-    "traceresponse": "00-0aca1013ade8c84289cd063234860c1c-5a69eae163bf5145-01"
->>>>>>> 4c7bd6e9
+    "api-version": "2022-05-31"
+   },
+   "requestBody": null,
+   "status": 204,
+   "response": "",
+   "responseHeaders": {
+    "content-length": "0",
+    "date": "Tue, 28 Jun 2022 18:51:31 GMT",
+    "mise-correlation-id": "a51e5efd-1c36-4cc3-bf8e-4156a8fb2453",
+    "strict-transport-security": "max-age=2592000",
+    "traceresponse": "00-e3cf6cb84f08c4eee32e5c4e53e7c818-691d58741878ac9c-01"
    }
   }
  ],
@@ -514,9 +315,5 @@
   "uniqueName": {},
   "newDate": {}
  },
-<<<<<<< HEAD
- "hash": "a235eacc31abb95acee9eb39e5e6ef47"
-=======
  "hash": "f757103b6b684e8849633b147b752efe"
->>>>>>> 4c7bd6e9
 }