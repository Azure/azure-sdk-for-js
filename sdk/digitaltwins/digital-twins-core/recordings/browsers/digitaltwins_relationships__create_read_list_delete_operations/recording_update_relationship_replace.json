{
 "recordings": [
  {
   "method": "DELETE",
   "url": "https://AZURE_DIGITALTWINS_URL.api.wcus.digitaltwins.azure.net/models/dtmi%3Asamples%3ADTRelationshipsTestsBuilding%3B1",
   "query": {
<<<<<<< HEAD
    "api-version": "2022-05-31"
=======
    "api-version": "2021-06-30-preview"
>>>>>>> 4c7bd6e9
   },
   "requestBody": null,
   "status": 404,
   "response": "{\"error\":{\"code\":\"ModelNotFound\",\"message\":\"There is no Model(s) available that matches the provided id(s) dtmi:samples:DTRelationshipsTestsBuilding;1. Check that the Model ID provided is valid by doing a Model_List API call.\"}}",
   "responseHeaders": {
    "content-length": "228",
    "content-type": "application/json; charset=utf-8",
<<<<<<< HEAD
    "date": "Thu, 26 May 2022 10:31:47 GMT",
    "mise-correlation-id": "1d326461-1526-4e32-b9ef-20eb13774a62",
    "strict-transport-security": "max-age=2592000",
    "traceresponse": "00-bf6295c3c567d44facfce337f650840d-7ef40d8eb3500f49-01"
=======
    "date": "Thu, 31 Mar 2022 17:41:46 GMT",
    "strict-transport-security": "max-age=2592000",
    "traceresponse": "00-4919c0beea9ef44faa8861b27c470753-8ddf9cf9c7605147-01"
>>>>>>> 4c7bd6e9
   }
  },
  {
   "method": "DELETE",
   "url": "https://AZURE_DIGITALTWINS_URL.api.wcus.digitaltwins.azure.net/models/dtmi%3Asamples%3ADTRelationshipsTestsFloor%3B1",
   "query": {
<<<<<<< HEAD
    "api-version": "2022-05-31"
=======
    "api-version": "2021-06-30-preview"
>>>>>>> 4c7bd6e9
   },
   "requestBody": null,
   "status": 404,
   "response": "{\"error\":{\"code\":\"ModelNotFound\",\"message\":\"There is no Model(s) available that matches the provided id(s) dtmi:samples:DTRelationshipsTestsFloor;1. Check that the Model ID provided is valid by doing a Model_List API call.\"}}",
   "responseHeaders": {
    "content-length": "225",
    "content-type": "application/json; charset=utf-8",
<<<<<<< HEAD
    "date": "Thu, 26 May 2022 10:31:47 GMT",
    "mise-correlation-id": "fb51ab21-a88a-49a3-a47d-0850589ca676",
    "strict-transport-security": "max-age=2592000",
    "traceresponse": "00-e69348655a85d348ac06caf14451af4c-f1e674d3e670e340-01"
=======
    "date": "Thu, 31 Mar 2022 17:41:46 GMT",
    "strict-transport-security": "max-age=2592000",
    "traceresponse": "00-4bff275ed974cd43922a00de40ff00a4-a236bb1553344840-01"
>>>>>>> 4c7bd6e9
   }
  },
  {
   "method": "DELETE",
   "url": "https://AZURE_DIGITALTWINS_URL.api.wcus.digitaltwins.azure.net/models/dtmi%3Asamples%3ADTRelationshipsTestsRoom%3B1",
   "query": {
<<<<<<< HEAD
    "api-version": "2022-05-31"
=======
    "api-version": "2021-06-30-preview"
>>>>>>> 4c7bd6e9
   },
   "requestBody": null,
   "status": 404,
   "response": "{\"error\":{\"code\":\"ModelNotFound\",\"message\":\"There is no Model(s) available that matches the provided id(s) dtmi:samples:DTRelationshipsTestsRoom;1. Check that the Model ID provided is valid by doing a Model_List API call.\"}}",
   "responseHeaders": {
    "content-length": "224",
    "content-type": "application/json; charset=utf-8",
<<<<<<< HEAD
    "date": "Thu, 26 May 2022 10:31:47 GMT",
    "mise-correlation-id": "40dc384f-bc2f-4c5d-8a75-ecbac3eaf8d2",
    "strict-transport-security": "max-age=2592000",
    "traceresponse": "00-302f2295c5f89445a411231c5c7a079a-0c3a8bfee211374a-01"
=======
    "date": "Thu, 31 Mar 2022 17:41:46 GMT",
    "strict-transport-security": "max-age=2592000",
    "traceresponse": "00-7769b3cf39941d4d97839f88a8a6a430-50b7c8e6d8b0d248-01"
>>>>>>> 4c7bd6e9
   }
  },
  {
   "method": "POST",
   "url": "https://AZURE_DIGITALTWINS_URL.api.wcus.digitaltwins.azure.net/models",
   "query": {
<<<<<<< HEAD
    "api-version": "2022-05-31"
   },
   "requestBody": "[{\"@id\":\"dtmi:samples:DTRelationshipsTestsBuilding;1\",\"@type\":\"Interface\",\"@context\":\"dtmi:dtdl:context;2\",\"displayName\":\"Building\",\"contents\":[{\"@type\":\"Relationship\",\"name\":\"has\",\"target\":\"dtmi:samples:DTRelationshipsTestsFloor;1\",\"properties\":[{\"@type\":\"Property\",\"name\":\"isAccessRestricted\",\"schema\":\"boolean\"}]},{\"@type\":\"Property\",\"name\":\"AverageTemperature\",\"schema\":\"double\"}]},{\"@id\":\"dtmi:samples:DTRelationshipsTestsFloor;1\",\"@type\":\"Interface\",\"@context\":\"dtmi:dtdl:context;2\",\"displayName\":\"Floor\",\"contents\":[{\"@type\":\"Relationship\",\"name\":\"contains\",\"target\":\"dtmi:samples:DTRelationshipsTestsRoom;1\"},{\"@type\":\"Property\",\"name\":\"AverageTemperature\",\"schema\":\"double\"}]},{\"@id\":\"dtmi:samples:DTRelationshipsTestsRoom;1\",\"@type\":\"Interface\",\"@context\":\"dtmi:dtdl:context;2\",\"displayName\":\"Room\",\"contents\":[{\"@type\":\"Property\",\"name\":\"Temperature\",\"schema\":\"double\"},{\"@type\":\"Property\",\"name\":\"IsOccupied\",\"schema\":\"boolean\"}]}]",
   "status": 201,
   "response": "[{\"id\":\"dtmi:samples:DTRelationshipsTestsBuilding;1\",\"description\":{},\"displayName\":{\"en-US\":\"Building\"},\"decommissioned\":false,\"uploadTime\":\"2022-05-26T10:31:48.1931905+00:00\"},{\"id\":\"dtmi:samples:DTRelationshipsTestsFloor;1\",\"description\":{},\"displayName\":{\"en-US\":\"Floor\"},\"decommissioned\":false,\"uploadTime\":\"2022-05-26T10:31:48.1932093+00:00\"},{\"id\":\"dtmi:samples:DTRelationshipsTestsRoom;1\",\"description\":{},\"displayName\":{\"en-US\":\"Room\"},\"decommissioned\":false,\"uploadTime\":\"2022-05-26T10:31:48.1932216+00:00\"}]",
   "responseHeaders": {
    "content-length": "518",
    "content-type": "application/json; charset=utf-8",
    "date": "Thu, 26 May 2022 10:31:47 GMT",
    "mise-correlation-id": "5719fc3c-3c03-4280-88a2-e68e48a7dcbb",
    "strict-transport-security": "max-age=2592000",
    "traceresponse": "00-62e1db710092134aa7c5f8f7892f3bda-5de90f3f06bc0644-01"
=======
    "api-version": "2021-06-30-preview"
   },
   "requestBody": "[{\"@id\":\"dtmi:samples:DTRelationshipsTestsBuilding;1\",\"@type\":\"Interface\",\"@context\":\"dtmi:dtdl:context;2\",\"displayName\":\"Building\",\"contents\":[{\"@type\":\"Relationship\",\"name\":\"has\",\"target\":\"dtmi:samples:DTRelationshipsTestsFloor;1\",\"properties\":[{\"@type\":\"Property\",\"name\":\"isAccessRestricted\",\"schema\":\"boolean\"}]},{\"@type\":\"Property\",\"name\":\"AverageTemperature\",\"schema\":\"double\"}]},{\"@id\":\"dtmi:samples:DTRelationshipsTestsFloor;1\",\"@type\":\"Interface\",\"@context\":\"dtmi:dtdl:context;2\",\"displayName\":\"Floor\",\"contents\":[{\"@type\":\"Relationship\",\"name\":\"contains\",\"target\":\"dtmi:samples:DTRelationshipsTestsRoom;1\"},{\"@type\":\"Property\",\"name\":\"AverageTemperature\",\"schema\":\"double\"}]},{\"@id\":\"dtmi:samples:DTRelationshipsTestsRoom;1\",\"@type\":\"Interface\",\"@context\":\"dtmi:dtdl:context;2\",\"displayName\":\"Room\",\"contents\":[{\"@type\":\"Property\",\"name\":\"Temperature\",\"schema\":\"double\"},{\"@type\":\"Property\",\"name\":\"IsOccupied\",\"schema\":\"boolean\"}]}]",
   "status": 201,
   "response": "[{\"id\":\"dtmi:samples:DTRelationshipsTestsBuilding;1\",\"description\":{},\"displayName\":{\"en\":\"Building\"},\"decommissioned\":false,\"uploadTime\":\"2022-03-31T17:41:47.2864821+00:00\"},{\"id\":\"dtmi:samples:DTRelationshipsTestsFloor;1\",\"description\":{},\"displayName\":{\"en\":\"Floor\"},\"decommissioned\":false,\"uploadTime\":\"2022-03-31T17:41:47.2865067+00:00\"},{\"id\":\"dtmi:samples:DTRelationshipsTestsRoom;1\",\"description\":{},\"displayName\":{\"en\":\"Room\"},\"decommissioned\":false,\"uploadTime\":\"2022-03-31T17:41:47.286522+00:00\"}]",
   "responseHeaders": {
    "content-length": "508",
    "content-type": "application/json; charset=utf-8",
    "date": "Thu, 31 Mar 2022 17:41:47 GMT",
    "strict-transport-security": "max-age=2592000",
    "traceresponse": "00-abb3f01e7193b044a918ea29fe7bed37-cc4db998cb80704a-01"
>>>>>>> 4c7bd6e9
   }
  },
  {
   "method": "DELETE",
   "url": "https://AZURE_DIGITALTWINS_URL.api.wcus.digitaltwins.azure.net/digitaltwins/DTRelationshipsTestsBuildingTwin",
   "query": {
<<<<<<< HEAD
    "api-version": "2022-05-31"
=======
    "api-version": "2021-06-30-preview"
>>>>>>> 4c7bd6e9
   },
   "requestBody": null,
   "status": 404,
   "response": "{\"error\":{\"code\":\"DigitalTwinNotFound\",\"message\":\"There is no digital twin instance that exists with the ID DTRelationshipsTestsBuildingTwin. Please verify that the twin id is valid and ensure that the twin is not deleted. See section on querying the twins https://aka.ms/adtv2query.\"}}",
   "responseHeaders": {
    "content-length": "286",
    "content-type": "application/json; charset=utf-8",
<<<<<<< HEAD
    "date": "Thu, 26 May 2022 10:31:47 GMT",
    "strict-transport-security": "max-age=2592000",
    "traceresponse": "00-a01341fd77cc734f831e79e3b41c03ce-57ad7ebc53446745-01"
=======
    "date": "Thu, 31 Mar 2022 17:41:47 GMT",
    "strict-transport-security": "max-age=2592000",
    "traceresponse": "00-e253a0ec15938343b448c89da3edb9e2-a19e5c53fdfde44d-01"
>>>>>>> 4c7bd6e9
   }
  },
  {
   "method": "DELETE",
   "url": "https://AZURE_DIGITALTWINS_URL.api.wcus.digitaltwins.azure.net/digitaltwins/DTRelationshipsTestsFloorTwin",
   "query": {
<<<<<<< HEAD
    "api-version": "2022-05-31"
=======
    "api-version": "2021-06-30-preview"
>>>>>>> 4c7bd6e9
   },
   "requestBody": null,
   "status": 404,
   "response": "{\"error\":{\"code\":\"DigitalTwinNotFound\",\"message\":\"There is no digital twin instance that exists with the ID DTRelationshipsTestsFloorTwin. Please verify that the twin id is valid and ensure that the twin is not deleted. See section on querying the twins https://aka.ms/adtv2query.\"}}",
   "responseHeaders": {
    "content-length": "283",
    "content-type": "application/json; charset=utf-8",
<<<<<<< HEAD
    "date": "Thu, 26 May 2022 10:31:47 GMT",
    "strict-transport-security": "max-age=2592000",
    "traceresponse": "00-93d3716fd3c5bc49905b6a0aa1a1b14a-f9358f56d2886c43-01"
=======
    "date": "Thu, 31 Mar 2022 17:41:47 GMT",
    "strict-transport-security": "max-age=2592000",
    "traceresponse": "00-d3b333cd5843aa4fad82d547534368a1-b43dfa4361c96247-01"
>>>>>>> 4c7bd6e9
   }
  },
  {
   "method": "DELETE",
   "url": "https://AZURE_DIGITALTWINS_URL.api.wcus.digitaltwins.azure.net/digitaltwins/DTRelationshipsTestsRoomTwin",
   "query": {
<<<<<<< HEAD
    "api-version": "2022-05-31"
=======
    "api-version": "2021-06-30-preview"
>>>>>>> 4c7bd6e9
   },
   "requestBody": null,
   "status": 404,
   "response": "{\"error\":{\"code\":\"DigitalTwinNotFound\",\"message\":\"There is no digital twin instance that exists with the ID DTRelationshipsTestsRoomTwin. Please verify that the twin id is valid and ensure that the twin is not deleted. See section on querying the twins https://aka.ms/adtv2query.\"}}",
   "responseHeaders": {
    "content-length": "282",
    "content-type": "application/json; charset=utf-8",
<<<<<<< HEAD
    "date": "Thu, 26 May 2022 10:31:47 GMT",
    "strict-transport-security": "max-age=2592000",
    "traceresponse": "00-fc5cc9e49ef4d54aafa3767f7ff5312c-07254e2a44c76f40-01"
=======
    "date": "Thu, 31 Mar 2022 17:41:47 GMT",
    "strict-transport-security": "max-age=2592000",
    "traceresponse": "00-dede1fdcd7d7b24c81e3d74dda159a21-f613e7491c2a7842-01"
>>>>>>> 4c7bd6e9
   }
  },
  {
   "method": "PUT",
   "url": "https://AZURE_DIGITALTWINS_URL.api.wcus.digitaltwins.azure.net/digitaltwins/DTRelationshipsTestsBuildingTwin",
   "query": {
<<<<<<< HEAD
    "api-version": "2022-05-31"
   },
   "requestBody": "{\"$metadata\":{\"$model\":\"dtmi:samples:DTRelationshipsTestsBuilding;1\"},\"AverageTemperature\":68}",
   "status": 200,
   "response": "{\"$dtId\":\"DTRelationshipsTestsBuildingTwin\",\"$etag\":\"W/\\\"58461fcd-f774-4719-9733-2009452c771e\\\"\",\"AverageTemperature\":68,\"$metadata\":{\"$model\":\"dtmi:samples:DTRelationshipsTestsBuilding;1\",\"$lastUpdateTime\":\"2022-05-26T10:31:48.4456351Z\",\"AverageTemperature\":{\"lastUpdateTime\":\"2022-05-26T10:31:48.4456351Z\"}}}",
=======
    "api-version": "2021-06-30-preview"
   },
   "requestBody": "{\"$metadata\":{\"$model\":\"dtmi:samples:DTRelationshipsTestsBuilding;1\"},\"AverageTemperature\":68}",
   "status": 200,
   "response": "{\"$dtId\":\"DTRelationshipsTestsBuildingTwin\",\"$etag\":\"W/\\\"7ffa7f2a-0925-4dc5-9c02-79816d2cd573\\\"\",\"AverageTemperature\":68,\"$metadata\":{\"$model\":\"dtmi:samples:DTRelationshipsTestsBuilding;1\",\"AverageTemperature\":{\"lastUpdateTime\":\"2022-03-31T17:41:47.7444541Z\"}}}",
>>>>>>> 4c7bd6e9
   "responseHeaders": {
    "content-length": "310",
    "content-type": "application/json; charset=utf-8",
<<<<<<< HEAD
    "date": "Thu, 26 May 2022 10:31:47 GMT",
    "etag": "W/\"58461fcd-f774-4719-9733-2009452c771e\"",
    "strict-transport-security": "max-age=2592000",
    "traceresponse": "00-056eaa9e05164c4ea80715db1e805beb-a878bb8e0385bb44-01"
=======
    "date": "Thu, 31 Mar 2022 17:41:47 GMT",
    "etag": "W/\"7ffa7f2a-0925-4dc5-9c02-79816d2cd573\"",
    "strict-transport-security": "max-age=2592000",
    "traceresponse": "00-24e0a708a2a35a498e8736781d4d6fa4-55ecca6548fd3940-01"
>>>>>>> 4c7bd6e9
   }
  },
  {
   "method": "PUT",
   "url": "https://AZURE_DIGITALTWINS_URL.api.wcus.digitaltwins.azure.net/digitaltwins/DTRelationshipsTestsFloorTwin",
   "query": {
<<<<<<< HEAD
    "api-version": "2022-05-31"
   },
   "requestBody": "{\"$metadata\":{\"$model\":\"dtmi:samples:DTRelationshipsTestsFloor;1\"},\"AverageTemperature\":75}",
   "status": 200,
   "response": "{\"$dtId\":\"DTRelationshipsTestsFloorTwin\",\"$etag\":\"W/\\\"a684caa2-97d7-473c-8f7d-f44b175fcac8\\\"\",\"AverageTemperature\":75,\"$metadata\":{\"$model\":\"dtmi:samples:DTRelationshipsTestsFloor;1\",\"$lastUpdateTime\":\"2022-05-26T10:31:48.5472946Z\",\"AverageTemperature\":{\"lastUpdateTime\":\"2022-05-26T10:31:48.5472946Z\"}}}",
=======
    "api-version": "2021-06-30-preview"
   },
   "requestBody": "{\"$metadata\":{\"$model\":\"dtmi:samples:DTRelationshipsTestsFloor;1\"},\"AverageTemperature\":75}",
   "status": 200,
   "response": "{\"$dtId\":\"DTRelationshipsTestsFloorTwin\",\"$etag\":\"W/\\\"8812f605-9748-4d80-aa45-48d4bb339118\\\"\",\"AverageTemperature\":75,\"$metadata\":{\"$model\":\"dtmi:samples:DTRelationshipsTestsFloor;1\",\"AverageTemperature\":{\"lastUpdateTime\":\"2022-03-31T17:41:47.8726271Z\"}}}",
>>>>>>> 4c7bd6e9
   "responseHeaders": {
    "content-length": "304",
    "content-type": "application/json; charset=utf-8",
<<<<<<< HEAD
    "date": "Thu, 26 May 2022 10:31:47 GMT",
    "etag": "W/\"a684caa2-97d7-473c-8f7d-f44b175fcac8\"",
    "strict-transport-security": "max-age=2592000",
    "traceresponse": "00-0a2c40cf9e98694aba4a61809f0ea64c-f6726235eb49b34c-01"
=======
    "date": "Thu, 31 Mar 2022 17:41:47 GMT",
    "etag": "W/\"8812f605-9748-4d80-aa45-48d4bb339118\"",
    "strict-transport-security": "max-age=2592000",
    "traceresponse": "00-7f997b273dd6454683bbc26c39de46da-3a05af69a429044c-01"
>>>>>>> 4c7bd6e9
   }
  },
  {
   "method": "PUT",
   "url": "https://AZURE_DIGITALTWINS_URL.api.wcus.digitaltwins.azure.net/digitaltwins/DTRelationshipsTestsRoomTwin",
   "query": {
<<<<<<< HEAD
    "api-version": "2022-05-31"
   },
   "requestBody": "{\"$metadata\":{\"$model\":\"dtmi:samples:DTRelationshipsTestsRoom;1\"},\"Temperature\":80,\"IsOccupied\":true}",
   "status": 200,
   "response": "{\"$dtId\":\"DTRelationshipsTestsRoomTwin\",\"$etag\":\"W/\\\"cc8cc3e7-cd46-45cd-904b-5c9b460eee73\\\"\",\"Temperature\":80,\"IsOccupied\":true,\"$metadata\":{\"$model\":\"dtmi:samples:DTRelationshipsTestsRoom;1\",\"$lastUpdateTime\":\"2022-05-26T10:31:48.6309802Z\",\"Temperature\":{\"lastUpdateTime\":\"2022-05-26T10:31:48.6309802Z\"},\"IsOccupied\":{\"lastUpdateTime\":\"2022-05-26T10:31:48.6309802Z\"}}}",
=======
    "api-version": "2021-06-30-preview"
   },
   "requestBody": "{\"$metadata\":{\"$model\":\"dtmi:samples:DTRelationshipsTestsRoom;1\"},\"Temperature\":80,\"IsOccupied\":true}",
   "status": 200,
   "response": "{\"$dtId\":\"DTRelationshipsTestsRoomTwin\",\"$etag\":\"W/\\\"ab0a3d55-283d-44de-83c4-64a83ff7f436\\\"\",\"Temperature\":80,\"IsOccupied\":true,\"$metadata\":{\"$model\":\"dtmi:samples:DTRelationshipsTestsRoom;1\",\"Temperature\":{\"lastUpdateTime\":\"2022-03-31T17:41:47.9890593Z\"},\"IsOccupied\":{\"lastUpdateTime\":\"2022-03-31T17:41:47.9890593Z\"}}}",
>>>>>>> 4c7bd6e9
   "responseHeaders": {
    "content-length": "369",
    "content-type": "application/json; charset=utf-8",
<<<<<<< HEAD
    "date": "Thu, 26 May 2022 10:31:48 GMT",
    "etag": "W/\"cc8cc3e7-cd46-45cd-904b-5c9b460eee73\"",
    "strict-transport-security": "max-age=2592000",
    "traceresponse": "00-2400559e4a85c14286eaa15f84f62bce-0df872fe111ce349-01"
=======
    "date": "Thu, 31 Mar 2022 17:41:47 GMT",
    "etag": "W/\"ab0a3d55-283d-44de-83c4-64a83ff7f436\"",
    "strict-transport-security": "max-age=2592000",
    "traceresponse": "00-568d3a755559db499d85cc1da487f899-3d20139848c43447-01"
>>>>>>> 4c7bd6e9
   }
  },
  {
   "method": "PUT",
   "url": "https://AZURE_DIGITALTWINS_URL.api.wcus.digitaltwins.azure.net/digitaltwins/DTRelationshipsTestsBuildingTwin/relationships/BuildingHasFloor",
   "query": {
<<<<<<< HEAD
    "api-version": "2022-05-31"
   },
   "requestBody": "{\"$relationshipId\":\"BuildingHasFloor\",\"$sourceId\":\"DTRelationshipsTestsBuildingTwin\",\"$relationshipName\":\"has\",\"$targetId\":\"DTRelationshipsTestsFloorTwin\",\"isAccessRestricted\":false}",
   "status": 200,
   "response": "{\"$relationshipId\":\"BuildingHasFloor\",\"$etag\":\"W/\\\"f5b9f73e-6e97-4365-8be0-f68b5dddb776\\\"\",\"$sourceId\":\"DTRelationshipsTestsBuildingTwin\",\"$relationshipName\":\"has\",\"$targetId\":\"DTRelationshipsTestsFloorTwin\",\"isAccessRestricted\":false}",
   "responseHeaders": {
    "content-length": "235",
    "content-type": "application/json; charset=utf-8",
    "date": "Thu, 26 May 2022 10:31:48 GMT",
    "etag": "W/\"f5b9f73e-6e97-4365-8be0-f68b5dddb776\"",
    "strict-transport-security": "max-age=2592000",
    "traceresponse": "00-5270de8611c4f74988a797c94a02d103-325281531b8d0542-01"
=======
    "api-version": "2021-06-30-preview"
   },
   "requestBody": "{\"$relationshipId\":\"BuildingHasFloor\",\"$sourceId\":\"DTRelationshipsTestsBuildingTwin\",\"$relationshipName\":\"has\",\"$targetId\":\"DTRelationshipsTestsFloorTwin\",\"isAccessRestricted\":false}",
   "status": 200,
   "response": "{\"$relationshipId\":\"BuildingHasFloor\",\"$etag\":\"W/\\\"e4a794d3-560d-4984-bf32-974bfc50c383\\\"\",\"$sourceId\":\"DTRelationshipsTestsBuildingTwin\",\"$relationshipName\":\"has\",\"$targetId\":\"DTRelationshipsTestsFloorTwin\",\"isAccessRestricted\":false}",
   "responseHeaders": {
    "content-length": "235",
    "content-type": "application/json; charset=utf-8",
    "date": "Thu, 31 Mar 2022 17:41:47 GMT",
    "etag": "W/\"e4a794d3-560d-4984-bf32-974bfc50c383\"",
    "strict-transport-security": "max-age=2592000",
    "traceresponse": "00-5f3c05cc50e4d74989486c0e1422eca8-9f0160700fbc9549-01"
>>>>>>> 4c7bd6e9
   }
  },
  {
   "method": "PATCH",
   "url": "https://AZURE_DIGITALTWINS_URL.api.wcus.digitaltwins.azure.net/digitaltwins/DTRelationshipsTestsBuildingTwin/relationships/BuildingHasFloor",
   "query": {
<<<<<<< HEAD
    "api-version": "2022-05-31"
=======
    "api-version": "2021-06-30-preview"
>>>>>>> 4c7bd6e9
   },
   "requestBody": "[{\"op\":\"replace\",\"path\":\"/isAccessRestricted\",\"value\":true}]",
   "status": 204,
   "response": "",
   "responseHeaders": {
    "content-length": "0",
<<<<<<< HEAD
    "date": "Thu, 26 May 2022 10:31:48 GMT",
    "etag": "W/\"340b57f6-e1ab-4b80-a198-bc1dac1ad3ab\"",
    "strict-transport-security": "max-age=2592000",
    "traceresponse": "00-eade6f3b2751a645939bae8540147682-e56e9aea7bb13b44-01"
=======
    "date": "Thu, 31 Mar 2022 17:41:47 GMT",
    "etag": "W/\"d9af25ca-1405-44c6-8920-eb22ce0e3074\"",
    "strict-transport-security": "max-age=2592000",
    "traceresponse": "00-07a3d6d790a9c844a95fe688ba1f1fd9-6b42ce7bff3d8a44-01"
>>>>>>> 4c7bd6e9
   }
  },
  {
   "method": "GET",
   "url": "https://AZURE_DIGITALTWINS_URL.api.wcus.digitaltwins.azure.net/digitaltwins/DTRelationshipsTestsBuildingTwin/relationships/BuildingHasFloor",
   "query": {
<<<<<<< HEAD
    "api-version": "2022-05-31"
   },
   "requestBody": null,
   "status": 200,
   "response": "{\"$relationshipId\":\"BuildingHasFloor\",\"$etag\":\"W/\\\"340b57f6-e1ab-4b80-a198-bc1dac1ad3ab\\\"\",\"$sourceId\":\"DTRelationshipsTestsBuildingTwin\",\"$relationshipName\":\"has\",\"$targetId\":\"DTRelationshipsTestsFloorTwin\",\"isAccessRestricted\":true}",
   "responseHeaders": {
    "content-length": "234",
    "content-type": "application/json; charset=utf-8",
    "date": "Thu, 26 May 2022 10:31:48 GMT",
    "etag": "W/\"340b57f6-e1ab-4b80-a198-bc1dac1ad3ab\"",
    "strict-transport-security": "max-age=2592000",
    "traceresponse": "00-b7166faf3ab6f44c875a594687690dc0-20bbeb07dcfe974e-01"
=======
    "api-version": "2021-06-30-preview"
   },
   "requestBody": null,
   "status": 200,
   "response": "{\"$relationshipId\":\"BuildingHasFloor\",\"$etag\":\"W/\\\"d9af25ca-1405-44c6-8920-eb22ce0e3074\\\"\",\"$sourceId\":\"DTRelationshipsTestsBuildingTwin\",\"$relationshipName\":\"has\",\"$targetId\":\"DTRelationshipsTestsFloorTwin\",\"isAccessRestricted\":true}",
   "responseHeaders": {
    "content-length": "234",
    "content-type": "application/json; charset=utf-8",
    "date": "Thu, 31 Mar 2022 17:41:48 GMT",
    "etag": "W/\"d9af25ca-1405-44c6-8920-eb22ce0e3074\"",
    "strict-transport-security": "max-age=2592000",
    "traceresponse": "00-6fabc849b7b690479db356357eca0390-15a59978a09d4648-01"
>>>>>>> 4c7bd6e9
   }
  },
  {
   "method": "DELETE",
   "url": "https://AZURE_DIGITALTWINS_URL.api.wcus.digitaltwins.azure.net/digitaltwins/DTRelationshipsTestsBuildingTwin/relationships/BuildingHasFloor",
   "query": {
<<<<<<< HEAD
    "api-version": "2022-05-31"
=======
    "api-version": "2021-06-30-preview"
>>>>>>> 4c7bd6e9
   },
   "requestBody": null,
   "status": 204,
   "response": "",
   "responseHeaders": {
    "content-length": "0",
<<<<<<< HEAD
    "date": "Thu, 26 May 2022 10:31:48 GMT",
    "strict-transport-security": "max-age=2592000",
    "traceresponse": "00-f418ff8fcfb8ea42b6a9f595effb10b3-8e668a41efb25146-01"
=======
    "date": "Thu, 31 Mar 2022 17:41:48 GMT",
    "strict-transport-security": "max-age=2592000",
    "traceresponse": "00-a8003c4a85e1404ba8dcf3abcccae908-c6ba07619208fa4e-01"
>>>>>>> 4c7bd6e9
   }
  },
  {
   "method": "DELETE",
   "url": "https://AZURE_DIGITALTWINS_URL.api.wcus.digitaltwins.azure.net/digitaltwins/DTRelationshipsTestsBuildingTwin",
   "query": {
<<<<<<< HEAD
    "api-version": "2022-05-31"
=======
    "api-version": "2021-06-30-preview"
>>>>>>> 4c7bd6e9
   },
   "requestBody": null,
   "status": 204,
   "response": "",
   "responseHeaders": {
    "content-length": "0",
<<<<<<< HEAD
    "date": "Thu, 26 May 2022 10:31:48 GMT",
    "strict-transport-security": "max-age=2592000",
    "traceresponse": "00-dfd1a86c94ce1a45aaf957719c1471b3-b9cdc2a340ed9746-01"
=======
    "date": "Thu, 31 Mar 2022 17:41:48 GMT",
    "strict-transport-security": "max-age=2592000",
    "traceresponse": "00-74c7b13a74a67f4faaab9d35f921926d-d5eb91ad993b114e-01"
>>>>>>> 4c7bd6e9
   }
  },
  {
   "method": "DELETE",
   "url": "https://AZURE_DIGITALTWINS_URL.api.wcus.digitaltwins.azure.net/digitaltwins/DTRelationshipsTestsFloorTwin",
   "query": {
<<<<<<< HEAD
    "api-version": "2022-05-31"
=======
    "api-version": "2021-06-30-preview"
>>>>>>> 4c7bd6e9
   },
   "requestBody": null,
   "status": 204,
   "response": "",
   "responseHeaders": {
    "content-length": "0",
<<<<<<< HEAD
    "date": "Thu, 26 May 2022 10:31:48 GMT",
    "strict-transport-security": "max-age=2592000",
    "traceresponse": "00-62f49780cf425a41a0b7c87925e15b9d-8a63c0d7d27f3a49-01"
=======
    "date": "Thu, 31 Mar 2022 17:41:48 GMT",
    "strict-transport-security": "max-age=2592000",
    "traceresponse": "00-76635845b35abb44bc58762a346b0083-c5c21cc6b6c18d42-01"
>>>>>>> 4c7bd6e9
   }
  },
  {
   "method": "DELETE",
   "url": "https://AZURE_DIGITALTWINS_URL.api.wcus.digitaltwins.azure.net/digitaltwins/DTRelationshipsTestsRoomTwin",
   "query": {
<<<<<<< HEAD
    "api-version": "2022-05-31"
=======
    "api-version": "2021-06-30-preview"
>>>>>>> 4c7bd6e9
   },
   "requestBody": null,
   "status": 204,
   "response": "",
   "responseHeaders": {
    "content-length": "0",
<<<<<<< HEAD
    "date": "Thu, 26 May 2022 10:31:48 GMT",
    "strict-transport-security": "max-age=2592000",
    "traceresponse": "00-ce74779d45ffa344bdef6d7b11d5c626-6b68a4cf1b753c47-01"
=======
    "date": "Thu, 31 Mar 2022 17:41:48 GMT",
    "strict-transport-security": "max-age=2592000",
    "traceresponse": "00-39b03867ec49fc4c8e31524d0805fd1d-8d5281cc9e0b3042-01"
>>>>>>> 4c7bd6e9
   }
  },
  {
   "method": "DELETE",
   "url": "https://AZURE_DIGITALTWINS_URL.api.wcus.digitaltwins.azure.net/models/dtmi%3Asamples%3ADTRelationshipsTestsBuilding%3B1",
   "query": {
<<<<<<< HEAD
    "api-version": "2022-05-31"
=======
    "api-version": "2021-06-30-preview"
>>>>>>> 4c7bd6e9
   },
   "requestBody": null,
   "status": 204,
   "response": "",
   "responseHeaders": {
    "content-length": "0",
<<<<<<< HEAD
    "date": "Thu, 26 May 2022 10:31:48 GMT",
    "mise-correlation-id": "794667b7-acb3-422a-956a-366a5634e6d3",
    "strict-transport-security": "max-age=2592000",
    "traceresponse": "00-38519755ac71db47807909da142bf345-12314d26b3108644-01"
=======
    "date": "Thu, 31 Mar 2022 17:41:48 GMT",
    "strict-transport-security": "max-age=2592000",
    "traceresponse": "00-ee6ba3362cb0ca4c9227fdf6189961e4-a7a9c5d4c0d61e48-01"
>>>>>>> 4c7bd6e9
   }
  },
  {
   "method": "DELETE",
   "url": "https://AZURE_DIGITALTWINS_URL.api.wcus.digitaltwins.azure.net/models/dtmi%3Asamples%3ADTRelationshipsTestsFloor%3B1",
   "query": {
<<<<<<< HEAD
    "api-version": "2022-05-31"
=======
    "api-version": "2021-06-30-preview"
>>>>>>> 4c7bd6e9
   },
   "requestBody": null,
   "status": 204,
   "response": "",
   "responseHeaders": {
    "content-length": "0",
<<<<<<< HEAD
    "date": "Thu, 26 May 2022 10:31:48 GMT",
    "mise-correlation-id": "ad763b93-27fd-48be-831b-8cd8214e4b42",
    "strict-transport-security": "max-age=2592000",
    "traceresponse": "00-ce9ea6a07e9447459f851ffda36056fa-fb4750c043d4a247-01"
=======
    "date": "Thu, 31 Mar 2022 17:41:48 GMT",
    "strict-transport-security": "max-age=2592000",
    "traceresponse": "00-80a782d636f75c4a9f38ca3dd90594cc-b84013864e7e6440-01"
>>>>>>> 4c7bd6e9
   }
  },
  {
   "method": "DELETE",
   "url": "https://AZURE_DIGITALTWINS_URL.api.wcus.digitaltwins.azure.net/models/dtmi%3Asamples%3ADTRelationshipsTestsRoom%3B1",
   "query": {
<<<<<<< HEAD
    "api-version": "2022-05-31"
=======
    "api-version": "2021-06-30-preview"
>>>>>>> 4c7bd6e9
   },
   "requestBody": null,
   "status": 204,
   "response": "",
   "responseHeaders": {
    "content-length": "0",
<<<<<<< HEAD
    "date": "Thu, 26 May 2022 10:31:48 GMT",
    "mise-correlation-id": "11c3a5d2-43e0-4af5-a10f-4ef364980412",
    "strict-transport-security": "max-age=2592000",
    "traceresponse": "00-d50291cf785d264a9759087e4e36593e-66ba6fb69670494a-01"
=======
    "date": "Thu, 31 Mar 2022 17:41:48 GMT",
    "strict-transport-security": "max-age=2592000",
    "traceresponse": "00-3c113e1ff7f3a042889a7cc4d47e7394-c404841851b48f42-01"
>>>>>>> 4c7bd6e9
   }
  }
 ],
 "uniqueTestInfo": {
  "uniqueName": {},
  "newDate": {}
 },
<<<<<<< HEAD
 "hash": "b6c2987eeac981d34fefedd98f2769bb"
=======
 "hash": "1be1bee5fb624e79b970c9fe25dff21d"
>>>>>>> 4c7bd6e9
}<|MERGE_RESOLUTION|>--- conflicted
+++ resolved
@@ -4,11 +4,7 @@
    "method": "DELETE",
    "url": "https://AZURE_DIGITALTWINS_URL.api.wcus.digitaltwins.azure.net/models/dtmi%3Asamples%3ADTRelationshipsTestsBuilding%3B1",
    "query": {
-<<<<<<< HEAD
-    "api-version": "2022-05-31"
-=======
-    "api-version": "2021-06-30-preview"
->>>>>>> 4c7bd6e9
+    "api-version": "2022-05-31"
    },
    "requestBody": null,
    "status": 404,
@@ -16,27 +12,17 @@
    "responseHeaders": {
     "content-length": "228",
     "content-type": "application/json; charset=utf-8",
-<<<<<<< HEAD
-    "date": "Thu, 26 May 2022 10:31:47 GMT",
-    "mise-correlation-id": "1d326461-1526-4e32-b9ef-20eb13774a62",
-    "strict-transport-security": "max-age=2592000",
-    "traceresponse": "00-bf6295c3c567d44facfce337f650840d-7ef40d8eb3500f49-01"
-=======
-    "date": "Thu, 31 Mar 2022 17:41:46 GMT",
-    "strict-transport-security": "max-age=2592000",
-    "traceresponse": "00-4919c0beea9ef44faa8861b27c470753-8ddf9cf9c7605147-01"
->>>>>>> 4c7bd6e9
+    "date": "Tue, 28 Jun 2022 18:51:31 GMT",
+    "mise-correlation-id": "d632ab3c-9da7-4a08-b70a-e4a92fcbf358",
+    "strict-transport-security": "max-age=2592000",
+    "traceresponse": "00-a85660439e6c707ba7af5bca7865ff6a-255f67021177ff8c-01"
    }
   },
   {
    "method": "DELETE",
    "url": "https://AZURE_DIGITALTWINS_URL.api.wcus.digitaltwins.azure.net/models/dtmi%3Asamples%3ADTRelationshipsTestsFloor%3B1",
    "query": {
-<<<<<<< HEAD
-    "api-version": "2022-05-31"
-=======
-    "api-version": "2021-06-30-preview"
->>>>>>> 4c7bd6e9
+    "api-version": "2022-05-31"
    },
    "requestBody": null,
    "status": 404,
@@ -44,27 +30,17 @@
    "responseHeaders": {
     "content-length": "225",
     "content-type": "application/json; charset=utf-8",
-<<<<<<< HEAD
-    "date": "Thu, 26 May 2022 10:31:47 GMT",
-    "mise-correlation-id": "fb51ab21-a88a-49a3-a47d-0850589ca676",
-    "strict-transport-security": "max-age=2592000",
-    "traceresponse": "00-e69348655a85d348ac06caf14451af4c-f1e674d3e670e340-01"
-=======
-    "date": "Thu, 31 Mar 2022 17:41:46 GMT",
-    "strict-transport-security": "max-age=2592000",
-    "traceresponse": "00-4bff275ed974cd43922a00de40ff00a4-a236bb1553344840-01"
->>>>>>> 4c7bd6e9
+    "date": "Tue, 28 Jun 2022 18:51:31 GMT",
+    "mise-correlation-id": "803c55eb-84f7-477e-9c1f-4699e5d407ca",
+    "strict-transport-security": "max-age=2592000",
+    "traceresponse": "00-db94e839e5631bdef41beb7294e870b0-4b5824aa0452fae3-01"
    }
   },
   {
    "method": "DELETE",
    "url": "https://AZURE_DIGITALTWINS_URL.api.wcus.digitaltwins.azure.net/models/dtmi%3Asamples%3ADTRelationshipsTestsRoom%3B1",
    "query": {
-<<<<<<< HEAD
-    "api-version": "2022-05-31"
-=======
-    "api-version": "2021-06-30-preview"
->>>>>>> 4c7bd6e9
+    "api-version": "2022-05-31"
    },
    "requestBody": null,
    "status": 404,
@@ -72,59 +48,35 @@
    "responseHeaders": {
     "content-length": "224",
     "content-type": "application/json; charset=utf-8",
-<<<<<<< HEAD
-    "date": "Thu, 26 May 2022 10:31:47 GMT",
-    "mise-correlation-id": "40dc384f-bc2f-4c5d-8a75-ecbac3eaf8d2",
-    "strict-transport-security": "max-age=2592000",
-    "traceresponse": "00-302f2295c5f89445a411231c5c7a079a-0c3a8bfee211374a-01"
-=======
-    "date": "Thu, 31 Mar 2022 17:41:46 GMT",
-    "strict-transport-security": "max-age=2592000",
-    "traceresponse": "00-7769b3cf39941d4d97839f88a8a6a430-50b7c8e6d8b0d248-01"
->>>>>>> 4c7bd6e9
+    "date": "Tue, 28 Jun 2022 18:51:31 GMT",
+    "mise-correlation-id": "077ba929-2c71-4dbd-ba2f-f5cf57e1ec65",
+    "strict-transport-security": "max-age=2592000",
+    "traceresponse": "00-ddb2cf77bc9479e193d6d39ffb34899e-2971a33ac6e08f35-01"
    }
   },
   {
    "method": "POST",
    "url": "https://AZURE_DIGITALTWINS_URL.api.wcus.digitaltwins.azure.net/models",
    "query": {
-<<<<<<< HEAD
     "api-version": "2022-05-31"
    },
    "requestBody": "[{\"@id\":\"dtmi:samples:DTRelationshipsTestsBuilding;1\",\"@type\":\"Interface\",\"@context\":\"dtmi:dtdl:context;2\",\"displayName\":\"Building\",\"contents\":[{\"@type\":\"Relationship\",\"name\":\"has\",\"target\":\"dtmi:samples:DTRelationshipsTestsFloor;1\",\"properties\":[{\"@type\":\"Property\",\"name\":\"isAccessRestricted\",\"schema\":\"boolean\"}]},{\"@type\":\"Property\",\"name\":\"AverageTemperature\",\"schema\":\"double\"}]},{\"@id\":\"dtmi:samples:DTRelationshipsTestsFloor;1\",\"@type\":\"Interface\",\"@context\":\"dtmi:dtdl:context;2\",\"displayName\":\"Floor\",\"contents\":[{\"@type\":\"Relationship\",\"name\":\"contains\",\"target\":\"dtmi:samples:DTRelationshipsTestsRoom;1\"},{\"@type\":\"Property\",\"name\":\"AverageTemperature\",\"schema\":\"double\"}]},{\"@id\":\"dtmi:samples:DTRelationshipsTestsRoom;1\",\"@type\":\"Interface\",\"@context\":\"dtmi:dtdl:context;2\",\"displayName\":\"Room\",\"contents\":[{\"@type\":\"Property\",\"name\":\"Temperature\",\"schema\":\"double\"},{\"@type\":\"Property\",\"name\":\"IsOccupied\",\"schema\":\"boolean\"}]}]",
    "status": 201,
-   "response": "[{\"id\":\"dtmi:samples:DTRelationshipsTestsBuilding;1\",\"description\":{},\"displayName\":{\"en-US\":\"Building\"},\"decommissioned\":false,\"uploadTime\":\"2022-05-26T10:31:48.1931905+00:00\"},{\"id\":\"dtmi:samples:DTRelationshipsTestsFloor;1\",\"description\":{},\"displayName\":{\"en-US\":\"Floor\"},\"decommissioned\":false,\"uploadTime\":\"2022-05-26T10:31:48.1932093+00:00\"},{\"id\":\"dtmi:samples:DTRelationshipsTestsRoom;1\",\"description\":{},\"displayName\":{\"en-US\":\"Room\"},\"decommissioned\":false,\"uploadTime\":\"2022-05-26T10:31:48.1932216+00:00\"}]",
-   "responseHeaders": {
-    "content-length": "518",
-    "content-type": "application/json; charset=utf-8",
-    "date": "Thu, 26 May 2022 10:31:47 GMT",
-    "mise-correlation-id": "5719fc3c-3c03-4280-88a2-e68e48a7dcbb",
-    "strict-transport-security": "max-age=2592000",
-    "traceresponse": "00-62e1db710092134aa7c5f8f7892f3bda-5de90f3f06bc0644-01"
-=======
-    "api-version": "2021-06-30-preview"
-   },
-   "requestBody": "[{\"@id\":\"dtmi:samples:DTRelationshipsTestsBuilding;1\",\"@type\":\"Interface\",\"@context\":\"dtmi:dtdl:context;2\",\"displayName\":\"Building\",\"contents\":[{\"@type\":\"Relationship\",\"name\":\"has\",\"target\":\"dtmi:samples:DTRelationshipsTestsFloor;1\",\"properties\":[{\"@type\":\"Property\",\"name\":\"isAccessRestricted\",\"schema\":\"boolean\"}]},{\"@type\":\"Property\",\"name\":\"AverageTemperature\",\"schema\":\"double\"}]},{\"@id\":\"dtmi:samples:DTRelationshipsTestsFloor;1\",\"@type\":\"Interface\",\"@context\":\"dtmi:dtdl:context;2\",\"displayName\":\"Floor\",\"contents\":[{\"@type\":\"Relationship\",\"name\":\"contains\",\"target\":\"dtmi:samples:DTRelationshipsTestsRoom;1\"},{\"@type\":\"Property\",\"name\":\"AverageTemperature\",\"schema\":\"double\"}]},{\"@id\":\"dtmi:samples:DTRelationshipsTestsRoom;1\",\"@type\":\"Interface\",\"@context\":\"dtmi:dtdl:context;2\",\"displayName\":\"Room\",\"contents\":[{\"@type\":\"Property\",\"name\":\"Temperature\",\"schema\":\"double\"},{\"@type\":\"Property\",\"name\":\"IsOccupied\",\"schema\":\"boolean\"}]}]",
-   "status": 201,
-   "response": "[{\"id\":\"dtmi:samples:DTRelationshipsTestsBuilding;1\",\"description\":{},\"displayName\":{\"en\":\"Building\"},\"decommissioned\":false,\"uploadTime\":\"2022-03-31T17:41:47.2864821+00:00\"},{\"id\":\"dtmi:samples:DTRelationshipsTestsFloor;1\",\"description\":{},\"displayName\":{\"en\":\"Floor\"},\"decommissioned\":false,\"uploadTime\":\"2022-03-31T17:41:47.2865067+00:00\"},{\"id\":\"dtmi:samples:DTRelationshipsTestsRoom;1\",\"description\":{},\"displayName\":{\"en\":\"Room\"},\"decommissioned\":false,\"uploadTime\":\"2022-03-31T17:41:47.286522+00:00\"}]",
-   "responseHeaders": {
-    "content-length": "508",
-    "content-type": "application/json; charset=utf-8",
-    "date": "Thu, 31 Mar 2022 17:41:47 GMT",
-    "strict-transport-security": "max-age=2592000",
-    "traceresponse": "00-abb3f01e7193b044a918ea29fe7bed37-cc4db998cb80704a-01"
->>>>>>> 4c7bd6e9
+   "response": "[{\"id\":\"dtmi:samples:DTRelationshipsTestsBuilding;1\",\"description\":{},\"displayName\":{\"en\":\"Building\"},\"decommissioned\":false,\"uploadTime\":\"2022-06-28T18:51:32.3232045+00:00\"},{\"id\":\"dtmi:samples:DTRelationshipsTestsFloor;1\",\"description\":{},\"displayName\":{\"en\":\"Floor\"},\"decommissioned\":false,\"uploadTime\":\"2022-06-28T18:51:32.3232307+00:00\"},{\"id\":\"dtmi:samples:DTRelationshipsTestsRoom;1\",\"description\":{},\"displayName\":{\"en\":\"Room\"},\"decommissioned\":false,\"uploadTime\":\"2022-06-28T18:51:32.3232714+00:00\"}]",
+   "responseHeaders": {
+    "content-length": "509",
+    "content-type": "application/json; charset=utf-8",
+    "date": "Tue, 28 Jun 2022 18:51:31 GMT",
+    "mise-correlation-id": "8628aec1-2889-4452-9466-30b4f08ba5bb",
+    "strict-transport-security": "max-age=2592000",
+    "traceresponse": "00-835ddd14af879ad942b3ade50340aa78-c70a3fa5ba43e2c1-01"
    }
   },
   {
    "method": "DELETE",
    "url": "https://AZURE_DIGITALTWINS_URL.api.wcus.digitaltwins.azure.net/digitaltwins/DTRelationshipsTestsBuildingTwin",
    "query": {
-<<<<<<< HEAD
-    "api-version": "2022-05-31"
-=======
-    "api-version": "2021-06-30-preview"
->>>>>>> 4c7bd6e9
+    "api-version": "2022-05-31"
    },
    "requestBody": null,
    "status": 404,
@@ -132,26 +84,16 @@
    "responseHeaders": {
     "content-length": "286",
     "content-type": "application/json; charset=utf-8",
-<<<<<<< HEAD
-    "date": "Thu, 26 May 2022 10:31:47 GMT",
-    "strict-transport-security": "max-age=2592000",
-    "traceresponse": "00-a01341fd77cc734f831e79e3b41c03ce-57ad7ebc53446745-01"
-=======
-    "date": "Thu, 31 Mar 2022 17:41:47 GMT",
-    "strict-transport-security": "max-age=2592000",
-    "traceresponse": "00-e253a0ec15938343b448c89da3edb9e2-a19e5c53fdfde44d-01"
->>>>>>> 4c7bd6e9
+    "date": "Tue, 28 Jun 2022 18:51:32 GMT",
+    "strict-transport-security": "max-age=2592000",
+    "traceresponse": "00-9003f33742ecd548b85a25bb21274235-a3b5c7c1dc6d5e4b-01"
    }
   },
   {
    "method": "DELETE",
    "url": "https://AZURE_DIGITALTWINS_URL.api.wcus.digitaltwins.azure.net/digitaltwins/DTRelationshipsTestsFloorTwin",
    "query": {
-<<<<<<< HEAD
-    "api-version": "2022-05-31"
-=======
-    "api-version": "2021-06-30-preview"
->>>>>>> 4c7bd6e9
+    "api-version": "2022-05-31"
    },
    "requestBody": null,
    "status": 404,
@@ -159,26 +101,16 @@
    "responseHeaders": {
     "content-length": "283",
     "content-type": "application/json; charset=utf-8",
-<<<<<<< HEAD
-    "date": "Thu, 26 May 2022 10:31:47 GMT",
-    "strict-transport-security": "max-age=2592000",
-    "traceresponse": "00-93d3716fd3c5bc49905b6a0aa1a1b14a-f9358f56d2886c43-01"
-=======
-    "date": "Thu, 31 Mar 2022 17:41:47 GMT",
-    "strict-transport-security": "max-age=2592000",
-    "traceresponse": "00-d3b333cd5843aa4fad82d547534368a1-b43dfa4361c96247-01"
->>>>>>> 4c7bd6e9
+    "date": "Tue, 28 Jun 2022 18:51:32 GMT",
+    "strict-transport-security": "max-age=2592000",
+    "traceresponse": "00-afc8e361abb41a4eae5b6cd917ee5a16-fcfa86c72d8a8444-01"
    }
   },
   {
    "method": "DELETE",
    "url": "https://AZURE_DIGITALTWINS_URL.api.wcus.digitaltwins.azure.net/digitaltwins/DTRelationshipsTestsRoomTwin",
    "query": {
-<<<<<<< HEAD
-    "api-version": "2022-05-31"
-=======
-    "api-version": "2021-06-30-preview"
->>>>>>> 4c7bd6e9
+    "api-version": "2022-05-31"
    },
    "requestBody": null,
    "status": 404,
@@ -186,393 +118,231 @@
    "responseHeaders": {
     "content-length": "282",
     "content-type": "application/json; charset=utf-8",
-<<<<<<< HEAD
-    "date": "Thu, 26 May 2022 10:31:47 GMT",
-    "strict-transport-security": "max-age=2592000",
-    "traceresponse": "00-fc5cc9e49ef4d54aafa3767f7ff5312c-07254e2a44c76f40-01"
-=======
-    "date": "Thu, 31 Mar 2022 17:41:47 GMT",
-    "strict-transport-security": "max-age=2592000",
-    "traceresponse": "00-dede1fdcd7d7b24c81e3d74dda159a21-f613e7491c2a7842-01"
->>>>>>> 4c7bd6e9
+    "date": "Tue, 28 Jun 2022 18:51:32 GMT",
+    "strict-transport-security": "max-age=2592000",
+    "traceresponse": "00-c53cf5a2a8d97045a932e23e073322d5-9de93f8b79090e41-01"
    }
   },
   {
    "method": "PUT",
    "url": "https://AZURE_DIGITALTWINS_URL.api.wcus.digitaltwins.azure.net/digitaltwins/DTRelationshipsTestsBuildingTwin",
    "query": {
-<<<<<<< HEAD
     "api-version": "2022-05-31"
    },
    "requestBody": "{\"$metadata\":{\"$model\":\"dtmi:samples:DTRelationshipsTestsBuilding;1\"},\"AverageTemperature\":68}",
    "status": 200,
-   "response": "{\"$dtId\":\"DTRelationshipsTestsBuildingTwin\",\"$etag\":\"W/\\\"58461fcd-f774-4719-9733-2009452c771e\\\"\",\"AverageTemperature\":68,\"$metadata\":{\"$model\":\"dtmi:samples:DTRelationshipsTestsBuilding;1\",\"$lastUpdateTime\":\"2022-05-26T10:31:48.4456351Z\",\"AverageTemperature\":{\"lastUpdateTime\":\"2022-05-26T10:31:48.4456351Z\"}}}",
-=======
-    "api-version": "2021-06-30-preview"
-   },
-   "requestBody": "{\"$metadata\":{\"$model\":\"dtmi:samples:DTRelationshipsTestsBuilding;1\"},\"AverageTemperature\":68}",
-   "status": 200,
-   "response": "{\"$dtId\":\"DTRelationshipsTestsBuildingTwin\",\"$etag\":\"W/\\\"7ffa7f2a-0925-4dc5-9c02-79816d2cd573\\\"\",\"AverageTemperature\":68,\"$metadata\":{\"$model\":\"dtmi:samples:DTRelationshipsTestsBuilding;1\",\"AverageTemperature\":{\"lastUpdateTime\":\"2022-03-31T17:41:47.7444541Z\"}}}",
->>>>>>> 4c7bd6e9
+   "response": "{\"$dtId\":\"DTRelationshipsTestsBuildingTwin\",\"$etag\":\"W/\\\"d0a6512d-2de9-4714-abd8-2bb226c1cfe4\\\"\",\"AverageTemperature\":68,\"$metadata\":{\"$model\":\"dtmi:samples:DTRelationshipsTestsBuilding;1\",\"$lastUpdateTime\":\"2022-06-28T18:51:32.6356397Z\",\"AverageTemperature\":{\"lastUpdateTime\":\"2022-06-28T18:51:32.6356397Z\"}}}",
    "responseHeaders": {
     "content-length": "310",
     "content-type": "application/json; charset=utf-8",
-<<<<<<< HEAD
-    "date": "Thu, 26 May 2022 10:31:47 GMT",
-    "etag": "W/\"58461fcd-f774-4719-9733-2009452c771e\"",
-    "strict-transport-security": "max-age=2592000",
-    "traceresponse": "00-056eaa9e05164c4ea80715db1e805beb-a878bb8e0385bb44-01"
-=======
-    "date": "Thu, 31 Mar 2022 17:41:47 GMT",
-    "etag": "W/\"7ffa7f2a-0925-4dc5-9c02-79816d2cd573\"",
-    "strict-transport-security": "max-age=2592000",
-    "traceresponse": "00-24e0a708a2a35a498e8736781d4d6fa4-55ecca6548fd3940-01"
->>>>>>> 4c7bd6e9
+    "date": "Tue, 28 Jun 2022 18:51:32 GMT",
+    "etag": "W/\"d0a6512d-2de9-4714-abd8-2bb226c1cfe4\"",
+    "strict-transport-security": "max-age=2592000",
+    "traceresponse": "00-ef031ae5235bd947af7a5ae2297676a3-fb68a0926f7f5d4b-01"
    }
   },
   {
    "method": "PUT",
    "url": "https://AZURE_DIGITALTWINS_URL.api.wcus.digitaltwins.azure.net/digitaltwins/DTRelationshipsTestsFloorTwin",
    "query": {
-<<<<<<< HEAD
     "api-version": "2022-05-31"
    },
    "requestBody": "{\"$metadata\":{\"$model\":\"dtmi:samples:DTRelationshipsTestsFloor;1\"},\"AverageTemperature\":75}",
    "status": 200,
-   "response": "{\"$dtId\":\"DTRelationshipsTestsFloorTwin\",\"$etag\":\"W/\\\"a684caa2-97d7-473c-8f7d-f44b175fcac8\\\"\",\"AverageTemperature\":75,\"$metadata\":{\"$model\":\"dtmi:samples:DTRelationshipsTestsFloor;1\",\"$lastUpdateTime\":\"2022-05-26T10:31:48.5472946Z\",\"AverageTemperature\":{\"lastUpdateTime\":\"2022-05-26T10:31:48.5472946Z\"}}}",
-=======
-    "api-version": "2021-06-30-preview"
-   },
-   "requestBody": "{\"$metadata\":{\"$model\":\"dtmi:samples:DTRelationshipsTestsFloor;1\"},\"AverageTemperature\":75}",
-   "status": 200,
-   "response": "{\"$dtId\":\"DTRelationshipsTestsFloorTwin\",\"$etag\":\"W/\\\"8812f605-9748-4d80-aa45-48d4bb339118\\\"\",\"AverageTemperature\":75,\"$metadata\":{\"$model\":\"dtmi:samples:DTRelationshipsTestsFloor;1\",\"AverageTemperature\":{\"lastUpdateTime\":\"2022-03-31T17:41:47.8726271Z\"}}}",
->>>>>>> 4c7bd6e9
+   "response": "{\"$dtId\":\"DTRelationshipsTestsFloorTwin\",\"$etag\":\"W/\\\"6eb10f86-73bc-485e-bbb8-879e09c92807\\\"\",\"AverageTemperature\":75,\"$metadata\":{\"$model\":\"dtmi:samples:DTRelationshipsTestsFloor;1\",\"$lastUpdateTime\":\"2022-06-28T18:51:32.7150652Z\",\"AverageTemperature\":{\"lastUpdateTime\":\"2022-06-28T18:51:32.7150652Z\"}}}",
    "responseHeaders": {
     "content-length": "304",
     "content-type": "application/json; charset=utf-8",
-<<<<<<< HEAD
-    "date": "Thu, 26 May 2022 10:31:47 GMT",
-    "etag": "W/\"a684caa2-97d7-473c-8f7d-f44b175fcac8\"",
-    "strict-transport-security": "max-age=2592000",
-    "traceresponse": "00-0a2c40cf9e98694aba4a61809f0ea64c-f6726235eb49b34c-01"
-=======
-    "date": "Thu, 31 Mar 2022 17:41:47 GMT",
-    "etag": "W/\"8812f605-9748-4d80-aa45-48d4bb339118\"",
-    "strict-transport-security": "max-age=2592000",
-    "traceresponse": "00-7f997b273dd6454683bbc26c39de46da-3a05af69a429044c-01"
->>>>>>> 4c7bd6e9
+    "date": "Tue, 28 Jun 2022 18:51:32 GMT",
+    "etag": "W/\"6eb10f86-73bc-485e-bbb8-879e09c92807\"",
+    "strict-transport-security": "max-age=2592000",
+    "traceresponse": "00-ad4c1547e4a377448b3e52563013cb5c-6d25624b54c3d94e-01"
    }
   },
   {
    "method": "PUT",
    "url": "https://AZURE_DIGITALTWINS_URL.api.wcus.digitaltwins.azure.net/digitaltwins/DTRelationshipsTestsRoomTwin",
    "query": {
-<<<<<<< HEAD
     "api-version": "2022-05-31"
    },
    "requestBody": "{\"$metadata\":{\"$model\":\"dtmi:samples:DTRelationshipsTestsRoom;1\"},\"Temperature\":80,\"IsOccupied\":true}",
    "status": 200,
-   "response": "{\"$dtId\":\"DTRelationshipsTestsRoomTwin\",\"$etag\":\"W/\\\"cc8cc3e7-cd46-45cd-904b-5c9b460eee73\\\"\",\"Temperature\":80,\"IsOccupied\":true,\"$metadata\":{\"$model\":\"dtmi:samples:DTRelationshipsTestsRoom;1\",\"$lastUpdateTime\":\"2022-05-26T10:31:48.6309802Z\",\"Temperature\":{\"lastUpdateTime\":\"2022-05-26T10:31:48.6309802Z\"},\"IsOccupied\":{\"lastUpdateTime\":\"2022-05-26T10:31:48.6309802Z\"}}}",
-=======
-    "api-version": "2021-06-30-preview"
-   },
-   "requestBody": "{\"$metadata\":{\"$model\":\"dtmi:samples:DTRelationshipsTestsRoom;1\"},\"Temperature\":80,\"IsOccupied\":true}",
-   "status": 200,
-   "response": "{\"$dtId\":\"DTRelationshipsTestsRoomTwin\",\"$etag\":\"W/\\\"ab0a3d55-283d-44de-83c4-64a83ff7f436\\\"\",\"Temperature\":80,\"IsOccupied\":true,\"$metadata\":{\"$model\":\"dtmi:samples:DTRelationshipsTestsRoom;1\",\"Temperature\":{\"lastUpdateTime\":\"2022-03-31T17:41:47.9890593Z\"},\"IsOccupied\":{\"lastUpdateTime\":\"2022-03-31T17:41:47.9890593Z\"}}}",
->>>>>>> 4c7bd6e9
+   "response": "{\"$dtId\":\"DTRelationshipsTestsRoomTwin\",\"$etag\":\"W/\\\"a9d01c12-4849-46ed-958b-3cc6a6de74e8\\\"\",\"Temperature\":80,\"IsOccupied\":true,\"$metadata\":{\"$model\":\"dtmi:samples:DTRelationshipsTestsRoom;1\",\"$lastUpdateTime\":\"2022-06-28T18:51:32.7932789Z\",\"Temperature\":{\"lastUpdateTime\":\"2022-06-28T18:51:32.7932789Z\"},\"IsOccupied\":{\"lastUpdateTime\":\"2022-06-28T18:51:32.7932789Z\"}}}",
    "responseHeaders": {
     "content-length": "369",
     "content-type": "application/json; charset=utf-8",
-<<<<<<< HEAD
-    "date": "Thu, 26 May 2022 10:31:48 GMT",
-    "etag": "W/\"cc8cc3e7-cd46-45cd-904b-5c9b460eee73\"",
-    "strict-transport-security": "max-age=2592000",
-    "traceresponse": "00-2400559e4a85c14286eaa15f84f62bce-0df872fe111ce349-01"
-=======
-    "date": "Thu, 31 Mar 2022 17:41:47 GMT",
-    "etag": "W/\"ab0a3d55-283d-44de-83c4-64a83ff7f436\"",
-    "strict-transport-security": "max-age=2592000",
-    "traceresponse": "00-568d3a755559db499d85cc1da487f899-3d20139848c43447-01"
->>>>>>> 4c7bd6e9
+    "date": "Tue, 28 Jun 2022 18:51:32 GMT",
+    "etag": "W/\"a9d01c12-4849-46ed-958b-3cc6a6de74e8\"",
+    "strict-transport-security": "max-age=2592000",
+    "traceresponse": "00-601aa93b7d75c248acd58007f94cb189-2a1235bc5e3ff54f-01"
    }
   },
   {
    "method": "PUT",
    "url": "https://AZURE_DIGITALTWINS_URL.api.wcus.digitaltwins.azure.net/digitaltwins/DTRelationshipsTestsBuildingTwin/relationships/BuildingHasFloor",
    "query": {
-<<<<<<< HEAD
     "api-version": "2022-05-31"
    },
    "requestBody": "{\"$relationshipId\":\"BuildingHasFloor\",\"$sourceId\":\"DTRelationshipsTestsBuildingTwin\",\"$relationshipName\":\"has\",\"$targetId\":\"DTRelationshipsTestsFloorTwin\",\"isAccessRestricted\":false}",
    "status": 200,
-   "response": "{\"$relationshipId\":\"BuildingHasFloor\",\"$etag\":\"W/\\\"f5b9f73e-6e97-4365-8be0-f68b5dddb776\\\"\",\"$sourceId\":\"DTRelationshipsTestsBuildingTwin\",\"$relationshipName\":\"has\",\"$targetId\":\"DTRelationshipsTestsFloorTwin\",\"isAccessRestricted\":false}",
+   "response": "{\"$relationshipId\":\"BuildingHasFloor\",\"$etag\":\"W/\\\"1ff12cd9-bb05-4a1a-811f-0167208de62e\\\"\",\"$sourceId\":\"DTRelationshipsTestsBuildingTwin\",\"$relationshipName\":\"has\",\"$targetId\":\"DTRelationshipsTestsFloorTwin\",\"isAccessRestricted\":false}",
    "responseHeaders": {
     "content-length": "235",
     "content-type": "application/json; charset=utf-8",
-    "date": "Thu, 26 May 2022 10:31:48 GMT",
-    "etag": "W/\"f5b9f73e-6e97-4365-8be0-f68b5dddb776\"",
-    "strict-transport-security": "max-age=2592000",
-    "traceresponse": "00-5270de8611c4f74988a797c94a02d103-325281531b8d0542-01"
-=======
-    "api-version": "2021-06-30-preview"
-   },
-   "requestBody": "{\"$relationshipId\":\"BuildingHasFloor\",\"$sourceId\":\"DTRelationshipsTestsBuildingTwin\",\"$relationshipName\":\"has\",\"$targetId\":\"DTRelationshipsTestsFloorTwin\",\"isAccessRestricted\":false}",
-   "status": 200,
-   "response": "{\"$relationshipId\":\"BuildingHasFloor\",\"$etag\":\"W/\\\"e4a794d3-560d-4984-bf32-974bfc50c383\\\"\",\"$sourceId\":\"DTRelationshipsTestsBuildingTwin\",\"$relationshipName\":\"has\",\"$targetId\":\"DTRelationshipsTestsFloorTwin\",\"isAccessRestricted\":false}",
-   "responseHeaders": {
-    "content-length": "235",
-    "content-type": "application/json; charset=utf-8",
-    "date": "Thu, 31 Mar 2022 17:41:47 GMT",
-    "etag": "W/\"e4a794d3-560d-4984-bf32-974bfc50c383\"",
-    "strict-transport-security": "max-age=2592000",
-    "traceresponse": "00-5f3c05cc50e4d74989486c0e1422eca8-9f0160700fbc9549-01"
->>>>>>> 4c7bd6e9
+    "date": "Tue, 28 Jun 2022 18:51:32 GMT",
+    "etag": "W/\"1ff12cd9-bb05-4a1a-811f-0167208de62e\"",
+    "strict-transport-security": "max-age=2592000",
+    "traceresponse": "00-a5d4937f7221784ab87701670f5a99fc-85d21d0f1e47e747-01"
    }
   },
   {
    "method": "PATCH",
    "url": "https://AZURE_DIGITALTWINS_URL.api.wcus.digitaltwins.azure.net/digitaltwins/DTRelationshipsTestsBuildingTwin/relationships/BuildingHasFloor",
    "query": {
-<<<<<<< HEAD
-    "api-version": "2022-05-31"
-=======
-    "api-version": "2021-06-30-preview"
->>>>>>> 4c7bd6e9
+    "api-version": "2022-05-31"
    },
    "requestBody": "[{\"op\":\"replace\",\"path\":\"/isAccessRestricted\",\"value\":true}]",
    "status": 204,
    "response": "",
    "responseHeaders": {
     "content-length": "0",
-<<<<<<< HEAD
-    "date": "Thu, 26 May 2022 10:31:48 GMT",
-    "etag": "W/\"340b57f6-e1ab-4b80-a198-bc1dac1ad3ab\"",
-    "strict-transport-security": "max-age=2592000",
-    "traceresponse": "00-eade6f3b2751a645939bae8540147682-e56e9aea7bb13b44-01"
-=======
-    "date": "Thu, 31 Mar 2022 17:41:47 GMT",
-    "etag": "W/\"d9af25ca-1405-44c6-8920-eb22ce0e3074\"",
-    "strict-transport-security": "max-age=2592000",
-    "traceresponse": "00-07a3d6d790a9c844a95fe688ba1f1fd9-6b42ce7bff3d8a44-01"
->>>>>>> 4c7bd6e9
+    "date": "Tue, 28 Jun 2022 18:51:32 GMT",
+    "etag": "W/\"f8193f1d-8fb4-45af-89bb-d6101f9ef509\"",
+    "strict-transport-security": "max-age=2592000",
+    "traceresponse": "00-e5dd6f8268ad2d4baf2ca91bece582d8-daa51afade65dd46-01"
    }
   },
   {
    "method": "GET",
    "url": "https://AZURE_DIGITALTWINS_URL.api.wcus.digitaltwins.azure.net/digitaltwins/DTRelationshipsTestsBuildingTwin/relationships/BuildingHasFloor",
    "query": {
-<<<<<<< HEAD
-    "api-version": "2022-05-31"
-   },
-   "requestBody": null,
-   "status": 200,
-   "response": "{\"$relationshipId\":\"BuildingHasFloor\",\"$etag\":\"W/\\\"340b57f6-e1ab-4b80-a198-bc1dac1ad3ab\\\"\",\"$sourceId\":\"DTRelationshipsTestsBuildingTwin\",\"$relationshipName\":\"has\",\"$targetId\":\"DTRelationshipsTestsFloorTwin\",\"isAccessRestricted\":true}",
+    "api-version": "2022-05-31"
+   },
+   "requestBody": null,
+   "status": 200,
+   "response": "{\"$relationshipId\":\"BuildingHasFloor\",\"$etag\":\"W/\\\"f8193f1d-8fb4-45af-89bb-d6101f9ef509\\\"\",\"$sourceId\":\"DTRelationshipsTestsBuildingTwin\",\"$relationshipName\":\"has\",\"$targetId\":\"DTRelationshipsTestsFloorTwin\",\"isAccessRestricted\":true}",
    "responseHeaders": {
     "content-length": "234",
     "content-type": "application/json; charset=utf-8",
-    "date": "Thu, 26 May 2022 10:31:48 GMT",
-    "etag": "W/\"340b57f6-e1ab-4b80-a198-bc1dac1ad3ab\"",
-    "strict-transport-security": "max-age=2592000",
-    "traceresponse": "00-b7166faf3ab6f44c875a594687690dc0-20bbeb07dcfe974e-01"
-=======
-    "api-version": "2021-06-30-preview"
-   },
-   "requestBody": null,
-   "status": 200,
-   "response": "{\"$relationshipId\":\"BuildingHasFloor\",\"$etag\":\"W/\\\"d9af25ca-1405-44c6-8920-eb22ce0e3074\\\"\",\"$sourceId\":\"DTRelationshipsTestsBuildingTwin\",\"$relationshipName\":\"has\",\"$targetId\":\"DTRelationshipsTestsFloorTwin\",\"isAccessRestricted\":true}",
-   "responseHeaders": {
-    "content-length": "234",
-    "content-type": "application/json; charset=utf-8",
-    "date": "Thu, 31 Mar 2022 17:41:48 GMT",
-    "etag": "W/\"d9af25ca-1405-44c6-8920-eb22ce0e3074\"",
-    "strict-transport-security": "max-age=2592000",
-    "traceresponse": "00-6fabc849b7b690479db356357eca0390-15a59978a09d4648-01"
->>>>>>> 4c7bd6e9
+    "date": "Tue, 28 Jun 2022 18:51:32 GMT",
+    "etag": "W/\"f8193f1d-8fb4-45af-89bb-d6101f9ef509\"",
+    "strict-transport-security": "max-age=2592000",
+    "traceresponse": "00-f080bdb5110e1441ae540ddc87a681fc-9761f8708d66ed4d-01"
    }
   },
   {
    "method": "DELETE",
    "url": "https://AZURE_DIGITALTWINS_URL.api.wcus.digitaltwins.azure.net/digitaltwins/DTRelationshipsTestsBuildingTwin/relationships/BuildingHasFloor",
    "query": {
-<<<<<<< HEAD
-    "api-version": "2022-05-31"
-=======
-    "api-version": "2021-06-30-preview"
->>>>>>> 4c7bd6e9
-   },
-   "requestBody": null,
-   "status": 204,
-   "response": "",
-   "responseHeaders": {
-    "content-length": "0",
-<<<<<<< HEAD
-    "date": "Thu, 26 May 2022 10:31:48 GMT",
-    "strict-transport-security": "max-age=2592000",
-    "traceresponse": "00-f418ff8fcfb8ea42b6a9f595effb10b3-8e668a41efb25146-01"
-=======
-    "date": "Thu, 31 Mar 2022 17:41:48 GMT",
-    "strict-transport-security": "max-age=2592000",
-    "traceresponse": "00-a8003c4a85e1404ba8dcf3abcccae908-c6ba07619208fa4e-01"
->>>>>>> 4c7bd6e9
+    "api-version": "2022-05-31"
+   },
+   "requestBody": null,
+   "status": 204,
+   "response": "",
+   "responseHeaders": {
+    "content-length": "0",
+    "date": "Tue, 28 Jun 2022 18:51:32 GMT",
+    "strict-transport-security": "max-age=2592000",
+    "traceresponse": "00-01bb24bbfaa1d1469dcf7a9bb55693f4-d58139aa20815048-01"
    }
   },
   {
    "method": "DELETE",
    "url": "https://AZURE_DIGITALTWINS_URL.api.wcus.digitaltwins.azure.net/digitaltwins/DTRelationshipsTestsBuildingTwin",
    "query": {
-<<<<<<< HEAD
-    "api-version": "2022-05-31"
-=======
-    "api-version": "2021-06-30-preview"
->>>>>>> 4c7bd6e9
-   },
-   "requestBody": null,
-   "status": 204,
-   "response": "",
-   "responseHeaders": {
-    "content-length": "0",
-<<<<<<< HEAD
-    "date": "Thu, 26 May 2022 10:31:48 GMT",
-    "strict-transport-security": "max-age=2592000",
-    "traceresponse": "00-dfd1a86c94ce1a45aaf957719c1471b3-b9cdc2a340ed9746-01"
-=======
-    "date": "Thu, 31 Mar 2022 17:41:48 GMT",
-    "strict-transport-security": "max-age=2592000",
-    "traceresponse": "00-74c7b13a74a67f4faaab9d35f921926d-d5eb91ad993b114e-01"
->>>>>>> 4c7bd6e9
+    "api-version": "2022-05-31"
+   },
+   "requestBody": null,
+   "status": 204,
+   "response": "",
+   "responseHeaders": {
+    "content-length": "0",
+    "date": "Tue, 28 Jun 2022 18:51:32 GMT",
+    "strict-transport-security": "max-age=2592000",
+    "traceresponse": "00-d59c74e836aa104fa63f7402ca937a92-8a7ada0217fa0442-01"
    }
   },
   {
    "method": "DELETE",
    "url": "https://AZURE_DIGITALTWINS_URL.api.wcus.digitaltwins.azure.net/digitaltwins/DTRelationshipsTestsFloorTwin",
    "query": {
-<<<<<<< HEAD
-    "api-version": "2022-05-31"
-=======
-    "api-version": "2021-06-30-preview"
->>>>>>> 4c7bd6e9
-   },
-   "requestBody": null,
-   "status": 204,
-   "response": "",
-   "responseHeaders": {
-    "content-length": "0",
-<<<<<<< HEAD
-    "date": "Thu, 26 May 2022 10:31:48 GMT",
-    "strict-transport-security": "max-age=2592000",
-    "traceresponse": "00-62f49780cf425a41a0b7c87925e15b9d-8a63c0d7d27f3a49-01"
-=======
-    "date": "Thu, 31 Mar 2022 17:41:48 GMT",
-    "strict-transport-security": "max-age=2592000",
-    "traceresponse": "00-76635845b35abb44bc58762a346b0083-c5c21cc6b6c18d42-01"
->>>>>>> 4c7bd6e9
+    "api-version": "2022-05-31"
+   },
+   "requestBody": null,
+   "status": 204,
+   "response": "",
+   "responseHeaders": {
+    "content-length": "0",
+    "date": "Tue, 28 Jun 2022 18:51:32 GMT",
+    "strict-transport-security": "max-age=2592000",
+    "traceresponse": "00-6a3352edb8c91646a64d84396ab3fe01-602f5df14b0c7948-01"
    }
   },
   {
    "method": "DELETE",
    "url": "https://AZURE_DIGITALTWINS_URL.api.wcus.digitaltwins.azure.net/digitaltwins/DTRelationshipsTestsRoomTwin",
    "query": {
-<<<<<<< HEAD
-    "api-version": "2022-05-31"
-=======
-    "api-version": "2021-06-30-preview"
->>>>>>> 4c7bd6e9
-   },
-   "requestBody": null,
-   "status": 204,
-   "response": "",
-   "responseHeaders": {
-    "content-length": "0",
-<<<<<<< HEAD
-    "date": "Thu, 26 May 2022 10:31:48 GMT",
-    "strict-transport-security": "max-age=2592000",
-    "traceresponse": "00-ce74779d45ffa344bdef6d7b11d5c626-6b68a4cf1b753c47-01"
-=======
-    "date": "Thu, 31 Mar 2022 17:41:48 GMT",
-    "strict-transport-security": "max-age=2592000",
-    "traceresponse": "00-39b03867ec49fc4c8e31524d0805fd1d-8d5281cc9e0b3042-01"
->>>>>>> 4c7bd6e9
+    "api-version": "2022-05-31"
+   },
+   "requestBody": null,
+   "status": 204,
+   "response": "",
+   "responseHeaders": {
+    "content-length": "0",
+    "date": "Tue, 28 Jun 2022 18:51:33 GMT",
+    "strict-transport-security": "max-age=2592000",
+    "traceresponse": "00-75f46aa3a31fe045bea6efc6bbcd76ee-117dd37efe927840-01"
    }
   },
   {
    "method": "DELETE",
    "url": "https://AZURE_DIGITALTWINS_URL.api.wcus.digitaltwins.azure.net/models/dtmi%3Asamples%3ADTRelationshipsTestsBuilding%3B1",
    "query": {
-<<<<<<< HEAD
-    "api-version": "2022-05-31"
-=======
-    "api-version": "2021-06-30-preview"
->>>>>>> 4c7bd6e9
-   },
-   "requestBody": null,
-   "status": 204,
-   "response": "",
-   "responseHeaders": {
-    "content-length": "0",
-<<<<<<< HEAD
-    "date": "Thu, 26 May 2022 10:31:48 GMT",
-    "mise-correlation-id": "794667b7-acb3-422a-956a-366a5634e6d3",
-    "strict-transport-security": "max-age=2592000",
-    "traceresponse": "00-38519755ac71db47807909da142bf345-12314d26b3108644-01"
-=======
-    "date": "Thu, 31 Mar 2022 17:41:48 GMT",
-    "strict-transport-security": "max-age=2592000",
-    "traceresponse": "00-ee6ba3362cb0ca4c9227fdf6189961e4-a7a9c5d4c0d61e48-01"
->>>>>>> 4c7bd6e9
+    "api-version": "2022-05-31"
+   },
+   "requestBody": null,
+   "status": 204,
+   "response": "",
+   "responseHeaders": {
+    "content-length": "0",
+    "date": "Tue, 28 Jun 2022 18:51:33 GMT",
+    "mise-correlation-id": "75d1d048-94ad-4f71-a51c-3c0f2e157042",
+    "strict-transport-security": "max-age=2592000",
+    "traceresponse": "00-21479e20ee616102450f684ccf59a3e1-c388984e12aa367a-01"
    }
   },
   {
    "method": "DELETE",
    "url": "https://AZURE_DIGITALTWINS_URL.api.wcus.digitaltwins.azure.net/models/dtmi%3Asamples%3ADTRelationshipsTestsFloor%3B1",
    "query": {
-<<<<<<< HEAD
-    "api-version": "2022-05-31"
-=======
-    "api-version": "2021-06-30-preview"
->>>>>>> 4c7bd6e9
-   },
-   "requestBody": null,
-   "status": 204,
-   "response": "",
-   "responseHeaders": {
-    "content-length": "0",
-<<<<<<< HEAD
-    "date": "Thu, 26 May 2022 10:31:48 GMT",
-    "mise-correlation-id": "ad763b93-27fd-48be-831b-8cd8214e4b42",
-    "strict-transport-security": "max-age=2592000",
-    "traceresponse": "00-ce9ea6a07e9447459f851ffda36056fa-fb4750c043d4a247-01"
-=======
-    "date": "Thu, 31 Mar 2022 17:41:48 GMT",
-    "strict-transport-security": "max-age=2592000",
-    "traceresponse": "00-80a782d636f75c4a9f38ca3dd90594cc-b84013864e7e6440-01"
->>>>>>> 4c7bd6e9
+    "api-version": "2022-05-31"
+   },
+   "requestBody": null,
+   "status": 204,
+   "response": "",
+   "responseHeaders": {
+    "content-length": "0",
+    "date": "Tue, 28 Jun 2022 18:51:33 GMT",
+    "mise-correlation-id": "ad6a437c-8cdd-48a0-9c7c-a67c4795a83d",
+    "strict-transport-security": "max-age=2592000",
+    "traceresponse": "00-46413b126e98c8438b63923c70a18141-cf8f0465f32b0183-01"
    }
   },
   {
    "method": "DELETE",
    "url": "https://AZURE_DIGITALTWINS_URL.api.wcus.digitaltwins.azure.net/models/dtmi%3Asamples%3ADTRelationshipsTestsRoom%3B1",
    "query": {
-<<<<<<< HEAD
-    "api-version": "2022-05-31"
-=======
-    "api-version": "2021-06-30-preview"
->>>>>>> 4c7bd6e9
-   },
-   "requestBody": null,
-   "status": 204,
-   "response": "",
-   "responseHeaders": {
-    "content-length": "0",
-<<<<<<< HEAD
-    "date": "Thu, 26 May 2022 10:31:48 GMT",
-    "mise-correlation-id": "11c3a5d2-43e0-4af5-a10f-4ef364980412",
-    "strict-transport-security": "max-age=2592000",
-    "traceresponse": "00-d50291cf785d264a9759087e4e36593e-66ba6fb69670494a-01"
-=======
-    "date": "Thu, 31 Mar 2022 17:41:48 GMT",
-    "strict-transport-security": "max-age=2592000",
-    "traceresponse": "00-3c113e1ff7f3a042889a7cc4d47e7394-c404841851b48f42-01"
->>>>>>> 4c7bd6e9
+    "api-version": "2022-05-31"
+   },
+   "requestBody": null,
+   "status": 204,
+   "response": "",
+   "responseHeaders": {
+    "content-length": "0",
+    "date": "Tue, 28 Jun 2022 18:51:33 GMT",
+    "mise-correlation-id": "0330acef-44c1-42a0-92d3-176398cfb433",
+    "strict-transport-security": "max-age=2592000",
+    "traceresponse": "00-27f348cd4299c75ee9f786c22a79e959-57189abcec2adfd6-01"
    }
   }
  ],
@@ -580,9 +350,5 @@
   "uniqueName": {},
   "newDate": {}
  },
-<<<<<<< HEAD
- "hash": "b6c2987eeac981d34fefedd98f2769bb"
-=======
  "hash": "1be1bee5fb624e79b970c9fe25dff21d"
->>>>>>> 4c7bd6e9
 }