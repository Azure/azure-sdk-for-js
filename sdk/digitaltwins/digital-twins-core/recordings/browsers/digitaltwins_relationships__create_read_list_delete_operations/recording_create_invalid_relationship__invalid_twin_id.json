{
 "recordings": [
  {
   "method": "DELETE",
   "url": "https://AZURE_DIGITALTWINS_URL.api.wcus.digitaltwins.azure.net/models/dtmi%3Asamples%3ADTRelationshipsTestsBuilding%3B1",
   "query": {
<<<<<<< HEAD
    "api-version": "2022-05-31"
=======
    "api-version": "2021-06-30-preview"
>>>>>>> 4c7bd6e9
   },
   "requestBody": null,
   "status": 404,
   "response": "{\"error\":{\"code\":\"ModelNotFound\",\"message\":\"There is no Model(s) available that matches the provided id(s) dtmi:samples:DTRelationshipsTestsBuilding;1. Check that the Model ID provided is valid by doing a Model_List API call.\"}}",
   "responseHeaders": {
    "content-length": "228",
    "content-type": "application/json; charset=utf-8",
<<<<<<< HEAD
    "date": "Thu, 26 May 2022 10:31:37 GMT",
    "mise-correlation-id": "3ac980a5-bab2-463f-a14f-c14cb2ab3c63",
    "strict-transport-security": "max-age=2592000",
    "traceresponse": "00-d90d2ee03b8918428fc68e9d9445237f-5b91d89330336241-01"
=======
    "date": "Thu, 31 Mar 2022 17:41:28 GMT",
    "strict-transport-security": "max-age=2592000",
    "traceresponse": "00-13e60c31e214264981f272779cc2ad4a-8bc2fcb9a41fee4d-01"
>>>>>>> 4c7bd6e9
   }
  },
  {
   "method": "DELETE",
   "url": "https://AZURE_DIGITALTWINS_URL.api.wcus.digitaltwins.azure.net/models/dtmi%3Asamples%3ADTRelationshipsTestsFloor%3B1",
   "query": {
<<<<<<< HEAD
    "api-version": "2022-05-31"
=======
    "api-version": "2021-06-30-preview"
>>>>>>> 4c7bd6e9
   },
   "requestBody": null,
   "status": 404,
   "response": "{\"error\":{\"code\":\"ModelNotFound\",\"message\":\"There is no Model(s) available that matches the provided id(s) dtmi:samples:DTRelationshipsTestsFloor;1. Check that the Model ID provided is valid by doing a Model_List API call.\"}}",
   "responseHeaders": {
    "content-length": "225",
    "content-type": "application/json; charset=utf-8",
<<<<<<< HEAD
    "date": "Thu, 26 May 2022 10:31:37 GMT",
    "mise-correlation-id": "4952dc11-a3e0-4bf9-8384-f7bdc17da8dc",
    "strict-transport-security": "max-age=2592000",
    "traceresponse": "00-badad8a5dc06e241a6036ae733df507c-d17f4a9123b3014b-01"
=======
    "date": "Thu, 31 Mar 2022 17:41:28 GMT",
    "strict-transport-security": "max-age=2592000",
    "traceresponse": "00-55b459be49252c4797238f83f07d8025-864c19cd1f884e43-01"
>>>>>>> 4c7bd6e9
   }
  },
  {
   "method": "DELETE",
   "url": "https://AZURE_DIGITALTWINS_URL.api.wcus.digitaltwins.azure.net/models/dtmi%3Asamples%3ADTRelationshipsTestsRoom%3B1",
   "query": {
<<<<<<< HEAD
    "api-version": "2022-05-31"
=======
    "api-version": "2021-06-30-preview"
>>>>>>> 4c7bd6e9
   },
   "requestBody": null,
   "status": 404,
   "response": "{\"error\":{\"code\":\"ModelNotFound\",\"message\":\"There is no Model(s) available that matches the provided id(s) dtmi:samples:DTRelationshipsTestsRoom;1. Check that the Model ID provided is valid by doing a Model_List API call.\"}}",
   "responseHeaders": {
    "content-length": "224",
    "content-type": "application/json; charset=utf-8",
<<<<<<< HEAD
    "date": "Thu, 26 May 2022 10:31:37 GMT",
    "mise-correlation-id": "65b559b2-9321-48b9-9b30-2569f8504cba",
    "strict-transport-security": "max-age=2592000",
    "traceresponse": "00-15604e3fea3d0a42a65474c48e544aca-af5d2c25d393ee4f-01"
=======
    "date": "Thu, 31 Mar 2022 17:41:28 GMT",
    "strict-transport-security": "max-age=2592000",
    "traceresponse": "00-740630368e07a34d8d822c58cd37a260-b1494e84a62ab441-01"
>>>>>>> 4c7bd6e9
   }
  },
  {
   "method": "POST",
   "url": "https://AZURE_DIGITALTWINS_URL.api.wcus.digitaltwins.azure.net/models",
   "query": {
<<<<<<< HEAD
    "api-version": "2022-05-31"
   },
   "requestBody": "[{\"@id\":\"dtmi:samples:DTRelationshipsTestsBuilding;1\",\"@type\":\"Interface\",\"@context\":\"dtmi:dtdl:context;2\",\"displayName\":\"Building\",\"contents\":[{\"@type\":\"Relationship\",\"name\":\"has\",\"target\":\"dtmi:samples:DTRelationshipsTestsFloor;1\",\"properties\":[{\"@type\":\"Property\",\"name\":\"isAccessRestricted\",\"schema\":\"boolean\"}]},{\"@type\":\"Property\",\"name\":\"AverageTemperature\",\"schema\":\"double\"}]},{\"@id\":\"dtmi:samples:DTRelationshipsTestsFloor;1\",\"@type\":\"Interface\",\"@context\":\"dtmi:dtdl:context;2\",\"displayName\":\"Floor\",\"contents\":[{\"@type\":\"Relationship\",\"name\":\"contains\",\"target\":\"dtmi:samples:DTRelationshipsTestsRoom;1\"},{\"@type\":\"Property\",\"name\":\"AverageTemperature\",\"schema\":\"double\"}]},{\"@id\":\"dtmi:samples:DTRelationshipsTestsRoom;1\",\"@type\":\"Interface\",\"@context\":\"dtmi:dtdl:context;2\",\"displayName\":\"Room\",\"contents\":[{\"@type\":\"Property\",\"name\":\"Temperature\",\"schema\":\"double\"},{\"@type\":\"Property\",\"name\":\"IsOccupied\",\"schema\":\"boolean\"}]}]",
   "status": 201,
   "response": "[{\"id\":\"dtmi:samples:DTRelationshipsTestsBuilding;1\",\"description\":{},\"displayName\":{\"en-US\":\"Building\"},\"decommissioned\":false,\"uploadTime\":\"2022-05-26T10:31:38.0296807+00:00\"},{\"id\":\"dtmi:samples:DTRelationshipsTestsFloor;1\",\"description\":{},\"displayName\":{\"en-US\":\"Floor\"},\"decommissioned\":false,\"uploadTime\":\"2022-05-26T10:31:38.0297036+00:00\"},{\"id\":\"dtmi:samples:DTRelationshipsTestsRoom;1\",\"description\":{},\"displayName\":{\"en-US\":\"Room\"},\"decommissioned\":false,\"uploadTime\":\"2022-05-26T10:31:38.0297176+00:00\"}]",
=======
    "api-version": "2021-06-30-preview"
   },
   "requestBody": "[{\"@id\":\"dtmi:samples:DTRelationshipsTestsBuilding;1\",\"@type\":\"Interface\",\"@context\":\"dtmi:dtdl:context;2\",\"displayName\":\"Building\",\"contents\":[{\"@type\":\"Relationship\",\"name\":\"has\",\"target\":\"dtmi:samples:DTRelationshipsTestsFloor;1\",\"properties\":[{\"@type\":\"Property\",\"name\":\"isAccessRestricted\",\"schema\":\"boolean\"}]},{\"@type\":\"Property\",\"name\":\"AverageTemperature\",\"schema\":\"double\"}]},{\"@id\":\"dtmi:samples:DTRelationshipsTestsFloor;1\",\"@type\":\"Interface\",\"@context\":\"dtmi:dtdl:context;2\",\"displayName\":\"Floor\",\"contents\":[{\"@type\":\"Relationship\",\"name\":\"contains\",\"target\":\"dtmi:samples:DTRelationshipsTestsRoom;1\"},{\"@type\":\"Property\",\"name\":\"AverageTemperature\",\"schema\":\"double\"}]},{\"@id\":\"dtmi:samples:DTRelationshipsTestsRoom;1\",\"@type\":\"Interface\",\"@context\":\"dtmi:dtdl:context;2\",\"displayName\":\"Room\",\"contents\":[{\"@type\":\"Property\",\"name\":\"Temperature\",\"schema\":\"double\"},{\"@type\":\"Property\",\"name\":\"IsOccupied\",\"schema\":\"boolean\"}]}]",
   "status": 201,
   "response": "[{\"id\":\"dtmi:samples:DTRelationshipsTestsBuilding;1\",\"description\":{},\"displayName\":{\"en\":\"Building\"},\"decommissioned\":false,\"uploadTime\":\"2022-03-31T17:41:28.5912118+00:00\"},{\"id\":\"dtmi:samples:DTRelationshipsTestsFloor;1\",\"description\":{},\"displayName\":{\"en\":\"Floor\"},\"decommissioned\":false,\"uploadTime\":\"2022-03-31T17:41:28.5912352+00:00\"},{\"id\":\"dtmi:samples:DTRelationshipsTestsRoom;1\",\"description\":{},\"displayName\":{\"en\":\"Room\"},\"decommissioned\":false,\"uploadTime\":\"2022-03-31T17:41:28.5912521+00:00\"}]",
>>>>>>> 4c7bd6e9
   "responseHeaders": {
    "content-length": "518",
    "content-type": "application/json; charset=utf-8",
<<<<<<< HEAD
    "date": "Thu, 26 May 2022 10:31:37 GMT",
    "mise-correlation-id": "8c259726-0302-48c8-9ee8-5d80f6fa3899",
    "strict-transport-security": "max-age=2592000",
    "traceresponse": "00-79a2459ee13993468c30638118d395d9-c3edd53bd5f4bf4f-01"
=======
    "date": "Thu, 31 Mar 2022 17:41:28 GMT",
    "strict-transport-security": "max-age=2592000",
    "traceresponse": "00-eb4bd782500cb944bd002dbf838fb74f-bdb568a05c398243-01"
>>>>>>> 4c7bd6e9
   }
  },
  {
   "method": "DELETE",
   "url": "https://AZURE_DIGITALTWINS_URL.api.wcus.digitaltwins.azure.net/digitaltwins/DTRelationshipsTestsBuildingTwin",
   "query": {
<<<<<<< HEAD
    "api-version": "2022-05-31"
=======
    "api-version": "2021-06-30-preview"
>>>>>>> 4c7bd6e9
   },
   "requestBody": null,
   "status": 404,
   "response": "{\"error\":{\"code\":\"DigitalTwinNotFound\",\"message\":\"There is no digital twin instance that exists with the ID DTRelationshipsTestsBuildingTwin. Please verify that the twin id is valid and ensure that the twin is not deleted. See section on querying the twins https://aka.ms/adtv2query.\"}}",
   "responseHeaders": {
    "content-length": "286",
    "content-type": "application/json; charset=utf-8",
<<<<<<< HEAD
    "date": "Thu, 26 May 2022 10:31:37 GMT",
    "strict-transport-security": "max-age=2592000",
    "traceresponse": "00-43f71248a9ebc24f8c28da694e263f2b-3e50bb37eab36b4c-01"
=======
    "date": "Thu, 31 Mar 2022 17:41:28 GMT",
    "strict-transport-security": "max-age=2592000",
    "traceresponse": "00-ffe96a154bc9df41a45dc4826664f8d6-99ff7e0e1c821c49-01"
>>>>>>> 4c7bd6e9
   }
  },
  {
   "method": "DELETE",
   "url": "https://AZURE_DIGITALTWINS_URL.api.wcus.digitaltwins.azure.net/digitaltwins/DTRelationshipsTestsFloorTwin",
   "query": {
<<<<<<< HEAD
    "api-version": "2022-05-31"
=======
    "api-version": "2021-06-30-preview"
>>>>>>> 4c7bd6e9
   },
   "requestBody": null,
   "status": 404,
   "response": "{\"error\":{\"code\":\"DigitalTwinNotFound\",\"message\":\"There is no digital twin instance that exists with the ID DTRelationshipsTestsFloorTwin. Please verify that the twin id is valid and ensure that the twin is not deleted. See section on querying the twins https://aka.ms/adtv2query.\"}}",
   "responseHeaders": {
    "content-length": "283",
    "content-type": "application/json; charset=utf-8",
<<<<<<< HEAD
    "date": "Thu, 26 May 2022 10:31:37 GMT",
    "strict-transport-security": "max-age=2592000",
    "traceresponse": "00-d57997af02888449a4f39e6d9b31b575-69bf3a124c2d5b41-01"
=======
    "date": "Thu, 31 Mar 2022 17:41:28 GMT",
    "strict-transport-security": "max-age=2592000",
    "traceresponse": "00-63d84ff9a3ca154891a3fab7336e9107-7603841cf9bc0d47-01"
>>>>>>> 4c7bd6e9
   }
  },
  {
   "method": "DELETE",
   "url": "https://AZURE_DIGITALTWINS_URL.api.wcus.digitaltwins.azure.net/digitaltwins/DTRelationshipsTestsRoomTwin",
   "query": {
<<<<<<< HEAD
    "api-version": "2022-05-31"
=======
    "api-version": "2021-06-30-preview"
>>>>>>> 4c7bd6e9
   },
   "requestBody": null,
   "status": 404,
   "response": "{\"error\":{\"code\":\"DigitalTwinNotFound\",\"message\":\"There is no digital twin instance that exists with the ID DTRelationshipsTestsRoomTwin. Please verify that the twin id is valid and ensure that the twin is not deleted. See section on querying the twins https://aka.ms/adtv2query.\"}}",
   "responseHeaders": {
    "content-length": "282",
    "content-type": "application/json; charset=utf-8",
<<<<<<< HEAD
    "date": "Thu, 26 May 2022 10:31:37 GMT",
    "strict-transport-security": "max-age=2592000",
    "traceresponse": "00-f8fd9c8b43a777428902a69df19f8bef-4e46a2f8adfc6c47-01"
=======
    "date": "Thu, 31 Mar 2022 17:41:28 GMT",
    "strict-transport-security": "max-age=2592000",
    "traceresponse": "00-7103356eaf32d84484361ee9f8bc08f8-08047687e50a9e4d-01"
>>>>>>> 4c7bd6e9
   }
  },
  {
   "method": "PUT",
   "url": "https://AZURE_DIGITALTWINS_URL.api.wcus.digitaltwins.azure.net/digitaltwins/DTRelationshipsTestsBuildingTwin",
   "query": {
<<<<<<< HEAD
    "api-version": "2022-05-31"
   },
   "requestBody": "{\"$metadata\":{\"$model\":\"dtmi:samples:DTRelationshipsTestsBuilding;1\"},\"AverageTemperature\":68}",
   "status": 200,
   "response": "{\"$dtId\":\"DTRelationshipsTestsBuildingTwin\",\"$etag\":\"W/\\\"5ea89389-432d-49dc-9f8d-a12231db1191\\\"\",\"AverageTemperature\":68,\"$metadata\":{\"$model\":\"dtmi:samples:DTRelationshipsTestsBuilding;1\",\"$lastUpdateTime\":\"2022-05-26T10:31:38.2377630Z\",\"AverageTemperature\":{\"lastUpdateTime\":\"2022-05-26T10:31:38.2377630Z\"}}}",
=======
    "api-version": "2021-06-30-preview"
   },
   "requestBody": "{\"$metadata\":{\"$model\":\"dtmi:samples:DTRelationshipsTestsBuilding;1\"},\"AverageTemperature\":68}",
   "status": 200,
   "response": "{\"$dtId\":\"DTRelationshipsTestsBuildingTwin\",\"$etag\":\"W/\\\"c1db4cac-211a-4d07-a601-9de7ab15ae70\\\"\",\"AverageTemperature\":68,\"$metadata\":{\"$model\":\"dtmi:samples:DTRelationshipsTestsBuilding;1\",\"AverageTemperature\":{\"lastUpdateTime\":\"2022-03-31T17:41:29.0449900Z\"}}}",
>>>>>>> 4c7bd6e9
   "responseHeaders": {
    "content-length": "310",
    "content-type": "application/json; charset=utf-8",
<<<<<<< HEAD
    "date": "Thu, 26 May 2022 10:31:37 GMT",
    "etag": "W/\"5ea89389-432d-49dc-9f8d-a12231db1191\"",
    "strict-transport-security": "max-age=2592000",
    "traceresponse": "00-183e4845fcc17a40ac191362e72de886-85f9b2388dc5fa4f-01"
=======
    "date": "Thu, 31 Mar 2022 17:41:28 GMT",
    "etag": "W/\"c1db4cac-211a-4d07-a601-9de7ab15ae70\"",
    "strict-transport-security": "max-age=2592000",
    "traceresponse": "00-fb94c7931888184cbb79b754392b74e6-9699c5a4c1f63d4f-01"
>>>>>>> 4c7bd6e9
   }
  },
  {
   "method": "PUT",
   "url": "https://AZURE_DIGITALTWINS_URL.api.wcus.digitaltwins.azure.net/digitaltwins/DTRelationshipsTestsFloorTwin",
   "query": {
<<<<<<< HEAD
    "api-version": "2022-05-31"
   },
   "requestBody": "{\"$metadata\":{\"$model\":\"dtmi:samples:DTRelationshipsTestsFloor;1\"},\"AverageTemperature\":75}",
   "status": 200,
   "response": "{\"$dtId\":\"DTRelationshipsTestsFloorTwin\",\"$etag\":\"W/\\\"7b092c6e-7dbe-4199-93d1-a4030d7366fb\\\"\",\"AverageTemperature\":75,\"$metadata\":{\"$model\":\"dtmi:samples:DTRelationshipsTestsFloor;1\",\"$lastUpdateTime\":\"2022-05-26T10:31:38.3309432Z\",\"AverageTemperature\":{\"lastUpdateTime\":\"2022-05-26T10:31:38.3309432Z\"}}}",
=======
    "api-version": "2021-06-30-preview"
   },
   "requestBody": "{\"$metadata\":{\"$model\":\"dtmi:samples:DTRelationshipsTestsFloor;1\"},\"AverageTemperature\":75}",
   "status": 200,
   "response": "{\"$dtId\":\"DTRelationshipsTestsFloorTwin\",\"$etag\":\"W/\\\"77cc4ecd-ba13-421f-a388-1e83cc9d85b5\\\"\",\"AverageTemperature\":75,\"$metadata\":{\"$model\":\"dtmi:samples:DTRelationshipsTestsFloor;1\",\"AverageTemperature\":{\"lastUpdateTime\":\"2022-03-31T17:41:29.1850333Z\"}}}",
>>>>>>> 4c7bd6e9
   "responseHeaders": {
    "content-length": "304",
    "content-type": "application/json; charset=utf-8",
<<<<<<< HEAD
    "date": "Thu, 26 May 2022 10:31:38 GMT",
    "etag": "W/\"7b092c6e-7dbe-4199-93d1-a4030d7366fb\"",
    "strict-transport-security": "max-age=2592000",
    "traceresponse": "00-d654c270da2bce42acd913e5e6a9bbfc-d6a800378e69c844-01"
=======
    "date": "Thu, 31 Mar 2022 17:41:28 GMT",
    "etag": "W/\"77cc4ecd-ba13-421f-a388-1e83cc9d85b5\"",
    "strict-transport-security": "max-age=2592000",
    "traceresponse": "00-a69323b5db34614aa6b5cf6b0ef8c4e3-2471b7e0009c004b-01"
>>>>>>> 4c7bd6e9
   }
  },
  {
   "method": "PUT",
   "url": "https://AZURE_DIGITALTWINS_URL.api.wcus.digitaltwins.azure.net/digitaltwins/DTRelationshipsTestsRoomTwin",
   "query": {
<<<<<<< HEAD
    "api-version": "2022-05-31"
   },
   "requestBody": "{\"$metadata\":{\"$model\":\"dtmi:samples:DTRelationshipsTestsRoom;1\"},\"Temperature\":80,\"IsOccupied\":true}",
   "status": 200,
   "response": "{\"$dtId\":\"DTRelationshipsTestsRoomTwin\",\"$etag\":\"W/\\\"37aa1a35-40e6-4077-8ec0-82ecc1d3f168\\\"\",\"Temperature\":80,\"IsOccupied\":true,\"$metadata\":{\"$model\":\"dtmi:samples:DTRelationshipsTestsRoom;1\",\"$lastUpdateTime\":\"2022-05-26T10:31:38.3878782Z\",\"Temperature\":{\"lastUpdateTime\":\"2022-05-26T10:31:38.3878782Z\"},\"IsOccupied\":{\"lastUpdateTime\":\"2022-05-26T10:31:38.3878782Z\"}}}",
=======
    "api-version": "2021-06-30-preview"
   },
   "requestBody": "{\"$metadata\":{\"$model\":\"dtmi:samples:DTRelationshipsTestsRoom;1\"},\"Temperature\":80,\"IsOccupied\":true}",
   "status": 200,
   "response": "{\"$dtId\":\"DTRelationshipsTestsRoomTwin\",\"$etag\":\"W/\\\"6b04737f-3628-46cf-8c5c-9e759e1a594e\\\"\",\"Temperature\":80,\"IsOccupied\":true,\"$metadata\":{\"$model\":\"dtmi:samples:DTRelationshipsTestsRoom;1\",\"Temperature\":{\"lastUpdateTime\":\"2022-03-31T17:41:29.2994486Z\"},\"IsOccupied\":{\"lastUpdateTime\":\"2022-03-31T17:41:29.2994486Z\"}}}",
>>>>>>> 4c7bd6e9
   "responseHeaders": {
    "content-length": "369",
    "content-type": "application/json; charset=utf-8",
<<<<<<< HEAD
    "date": "Thu, 26 May 2022 10:31:38 GMT",
    "etag": "W/\"37aa1a35-40e6-4077-8ec0-82ecc1d3f168\"",
    "strict-transport-security": "max-age=2592000",
    "traceresponse": "00-34f03f63b38a894b9742961e7cf9c913-f77d9c0c11a85142-01"
=======
    "date": "Thu, 31 Mar 2022 17:41:29 GMT",
    "etag": "W/\"6b04737f-3628-46cf-8c5c-9e759e1a594e\"",
    "strict-transport-security": "max-age=2592000",
    "traceresponse": "00-002f3d35b0487b449422e27698c3423f-b7a5a18c7471204e-01"
>>>>>>> 4c7bd6e9
   }
  },
  {
   "method": "PUT",
   "url": "https://AZURE_DIGITALTWINS_URL.api.wcus.digitaltwins.azure.net/digitaltwins/foo/relationships/FloorContainsRoom",
   "query": {
<<<<<<< HEAD
    "api-version": "2022-05-31"
=======
    "api-version": "2021-06-30-preview"
>>>>>>> 4c7bd6e9
   },
   "requestBody": "{\"$relationshipId\":\"FloorContainsRoom\",\"$sourceId\":\"DTRelationshipsTestsFloorTwin\",\"$relationshipName\":\"contains\",\"$targetId\":\"DTRelationshipsTestsRoomTwin\"}",
   "status": 404,
   "response": "{\"error\":{\"code\":\"DigitalTwinNotFound\",\"message\":\"There is no digital twin instance that exists with the ID foo. Please verify that the twin id is valid and ensure that the twin is not deleted. See section on querying the twins https://aka.ms/adtv2query.\"}}",
   "responseHeaders": {
    "content-length": "257",
    "content-type": "application/json; charset=utf-8",
<<<<<<< HEAD
    "date": "Thu, 26 May 2022 10:31:38 GMT",
    "strict-transport-security": "max-age=2592000",
    "traceresponse": "00-3d14847d69be4f4395ceafc5691e8d40-ba8360eeb38bbf48-01"
=======
    "date": "Thu, 31 Mar 2022 17:41:29 GMT",
    "strict-transport-security": "max-age=2592000",
    "traceresponse": "00-8a19b30e39bce5478983f54132642502-3602a3cbcfeda34b-01"
>>>>>>> 4c7bd6e9
   }
  },
  {
   "method": "DELETE",
   "url": "https://AZURE_DIGITALTWINS_URL.api.wcus.digitaltwins.azure.net/digitaltwins/DTRelationshipsTestsFloorTwin/relationships/FloorContainsRoom",
   "query": {
<<<<<<< HEAD
    "api-version": "2022-05-31"
=======
    "api-version": "2021-06-30-preview"
>>>>>>> 4c7bd6e9
   },
   "requestBody": null,
   "status": 404,
   "response": "{\"error\":{\"code\":\"RelationshipNotFound\",\"message\":\"Relationship FloorContainsRoom not found on twin DTRelationshipsTestsFloorTwin. Please verify that the relationship id is valid and ensure that the relationship is not deleted. See section on listing relationships in the documentation https://aka.ms/adtv2twins.\"}}",
   "responseHeaders": {
    "content-length": "315",
    "content-type": "application/json; charset=utf-8",
<<<<<<< HEAD
    "date": "Thu, 26 May 2022 10:31:38 GMT",
    "strict-transport-security": "max-age=2592000",
    "traceresponse": "00-9216681fd96207479b01dee260cfb754-abe65a2a32b22d4b-01"
=======
    "date": "Thu, 31 Mar 2022 17:41:29 GMT",
    "strict-transport-security": "max-age=2592000",
    "traceresponse": "00-24985a01a23d0f40afd52b70be26a982-81a6ca0bf38c9141-01"
>>>>>>> 4c7bd6e9
   }
  },
  {
   "method": "DELETE",
   "url": "https://AZURE_DIGITALTWINS_URL.api.wcus.digitaltwins.azure.net/digitaltwins/DTRelationshipsTestsBuildingTwin",
   "query": {
<<<<<<< HEAD
    "api-version": "2022-05-31"
=======
    "api-version": "2021-06-30-preview"
>>>>>>> 4c7bd6e9
   },
   "requestBody": null,
   "status": 204,
   "response": "",
   "responseHeaders": {
    "content-length": "0",
<<<<<<< HEAD
    "date": "Thu, 26 May 2022 10:31:38 GMT",
    "strict-transport-security": "max-age=2592000",
    "traceresponse": "00-8a4b92c0f11df44c83625e59de3b33a0-702db279ddef094e-01"
=======
    "date": "Thu, 31 Mar 2022 17:41:29 GMT",
    "strict-transport-security": "max-age=2592000",
    "traceresponse": "00-fb5517f5a7e47f4ea1c957e18fdae225-8588a178f6f0b642-01"
>>>>>>> 4c7bd6e9
   }
  },
  {
   "method": "DELETE",
   "url": "https://AZURE_DIGITALTWINS_URL.api.wcus.digitaltwins.azure.net/digitaltwins/DTRelationshipsTestsFloorTwin",
   "query": {
<<<<<<< HEAD
    "api-version": "2022-05-31"
=======
    "api-version": "2021-06-30-preview"
>>>>>>> 4c7bd6e9
   },
   "requestBody": null,
   "status": 204,
   "response": "",
   "responseHeaders": {
    "content-length": "0",
<<<<<<< HEAD
    "date": "Thu, 26 May 2022 10:31:38 GMT",
    "strict-transport-security": "max-age=2592000",
    "traceresponse": "00-c6b8061295dbed41afeb2a32a963cfde-71122330e049eb44-01"
=======
    "date": "Thu, 31 Mar 2022 17:41:29 GMT",
    "strict-transport-security": "max-age=2592000",
    "traceresponse": "00-ddfbebb62231774c9454d5cc00bcae0c-4d21012ae0c98f44-01"
>>>>>>> 4c7bd6e9
   }
  },
  {
   "method": "DELETE",
   "url": "https://AZURE_DIGITALTWINS_URL.api.wcus.digitaltwins.azure.net/digitaltwins/DTRelationshipsTestsRoomTwin",
   "query": {
<<<<<<< HEAD
    "api-version": "2022-05-31"
=======
    "api-version": "2021-06-30-preview"
>>>>>>> 4c7bd6e9
   },
   "requestBody": null,
   "status": 204,
   "response": "",
   "responseHeaders": {
    "content-length": "0",
<<<<<<< HEAD
    "date": "Thu, 26 May 2022 10:31:38 GMT",
    "strict-transport-security": "max-age=2592000",
    "traceresponse": "00-49d83b7bbd27d54ab046e11af894c247-f8059f900890ba4c-01"
=======
    "date": "Thu, 31 Mar 2022 17:41:29 GMT",
    "strict-transport-security": "max-age=2592000",
    "traceresponse": "00-f6ea3a9f036a4f4aa96a6df16e31f8f7-9c62cceaa7e5f645-01"
>>>>>>> 4c7bd6e9
   }
  },
  {
   "method": "DELETE",
   "url": "https://AZURE_DIGITALTWINS_URL.api.wcus.digitaltwins.azure.net/models/dtmi%3Asamples%3ADTRelationshipsTestsBuilding%3B1",
   "query": {
<<<<<<< HEAD
    "api-version": "2022-05-31"
=======
    "api-version": "2021-06-30-preview"
>>>>>>> 4c7bd6e9
   },
   "requestBody": null,
   "status": 204,
   "response": "",
   "responseHeaders": {
    "content-length": "0",
<<<<<<< HEAD
    "date": "Thu, 26 May 2022 10:31:38 GMT",
    "mise-correlation-id": "8557e7e1-e5c6-457b-8b80-2821886f1754",
    "strict-transport-security": "max-age=2592000",
    "traceresponse": "00-50797d45544be346a867633a477ba1e4-49393e1d309cc64c-01"
=======
    "date": "Thu, 31 Mar 2022 17:41:29 GMT",
    "strict-transport-security": "max-age=2592000",
    "traceresponse": "00-76c1a91648bb6a44801f9ec155c75ba7-c2dcd6b1477ccf41-01"
>>>>>>> 4c7bd6e9
   }
  },
  {
   "method": "DELETE",
   "url": "https://AZURE_DIGITALTWINS_URL.api.wcus.digitaltwins.azure.net/models/dtmi%3Asamples%3ADTRelationshipsTestsFloor%3B1",
   "query": {
<<<<<<< HEAD
    "api-version": "2022-05-31"
=======
    "api-version": "2021-06-30-preview"
>>>>>>> 4c7bd6e9
   },
   "requestBody": null,
   "status": 204,
   "response": "",
   "responseHeaders": {
    "content-length": "0",
<<<<<<< HEAD
    "date": "Thu, 26 May 2022 10:31:38 GMT",
    "mise-correlation-id": "c18e91be-ba86-4b17-84af-cc1b22c6ab32",
    "strict-transport-security": "max-age=2592000",
    "traceresponse": "00-e3feb635c8cf154d9d3aa261bba2391c-40f40e4e1bd2c44e-01"
=======
    "date": "Thu, 31 Mar 2022 17:41:29 GMT",
    "strict-transport-security": "max-age=2592000",
    "traceresponse": "00-ff0be6269ebcad498aadb1051a5a971f-351fdae1bfa2c04a-01"
>>>>>>> 4c7bd6e9
   }
  },
  {
   "method": "DELETE",
   "url": "https://AZURE_DIGITALTWINS_URL.api.wcus.digitaltwins.azure.net/models/dtmi%3Asamples%3ADTRelationshipsTestsRoom%3B1",
   "query": {
<<<<<<< HEAD
    "api-version": "2022-05-31"
=======
    "api-version": "2021-06-30-preview"
>>>>>>> 4c7bd6e9
   },
   "requestBody": null,
   "status": 204,
   "response": "",
   "responseHeaders": {
    "content-length": "0",
<<<<<<< HEAD
    "date": "Thu, 26 May 2022 10:31:38 GMT",
    "mise-correlation-id": "895700fd-11c2-4593-ab66-6b1425f50755",
    "strict-transport-security": "max-age=2592000",
    "traceresponse": "00-2ce0e5450ff89e40a329e1a6094abae8-0d3a00e47459814b-01"
=======
    "date": "Thu, 31 Mar 2022 17:41:29 GMT",
    "strict-transport-security": "max-age=2592000",
    "traceresponse": "00-1003013aecabb24ca34dedc960987ec8-8eb95cb6b0065540-01"
>>>>>>> 4c7bd6e9
   }
  }
 ],
 "uniqueTestInfo": {
  "uniqueName": {},
  "newDate": {}
 },
<<<<<<< HEAD
 "hash": "06b1459a4271cd150c285500ee888c81"
=======
 "hash": "813cf2c1616096588da88668767eb007"
>>>>>>> 4c7bd6e9
}<|MERGE_RESOLUTION|>--- conflicted
+++ resolved
@@ -4,11 +4,7 @@
    "method": "DELETE",
    "url": "https://AZURE_DIGITALTWINS_URL.api.wcus.digitaltwins.azure.net/models/dtmi%3Asamples%3ADTRelationshipsTestsBuilding%3B1",
    "query": {
-<<<<<<< HEAD
-    "api-version": "2022-05-31"
-=======
-    "api-version": "2021-06-30-preview"
->>>>>>> 4c7bd6e9
+    "api-version": "2022-05-31"
    },
    "requestBody": null,
    "status": 404,
@@ -16,27 +12,17 @@
    "responseHeaders": {
     "content-length": "228",
     "content-type": "application/json; charset=utf-8",
-<<<<<<< HEAD
-    "date": "Thu, 26 May 2022 10:31:37 GMT",
-    "mise-correlation-id": "3ac980a5-bab2-463f-a14f-c14cb2ab3c63",
-    "strict-transport-security": "max-age=2592000",
-    "traceresponse": "00-d90d2ee03b8918428fc68e9d9445237f-5b91d89330336241-01"
-=======
-    "date": "Thu, 31 Mar 2022 17:41:28 GMT",
-    "strict-transport-security": "max-age=2592000",
-    "traceresponse": "00-13e60c31e214264981f272779cc2ad4a-8bc2fcb9a41fee4d-01"
->>>>>>> 4c7bd6e9
+    "date": "Tue, 28 Jun 2022 18:51:18 GMT",
+    "mise-correlation-id": "d2717455-203a-40e4-9a7a-75702e839059",
+    "strict-transport-security": "max-age=2592000",
+    "traceresponse": "00-f306fd113fa72ba3c869f23ed79cd270-1b874647a776aee9-01"
    }
   },
   {
    "method": "DELETE",
    "url": "https://AZURE_DIGITALTWINS_URL.api.wcus.digitaltwins.azure.net/models/dtmi%3Asamples%3ADTRelationshipsTestsFloor%3B1",
    "query": {
-<<<<<<< HEAD
-    "api-version": "2022-05-31"
-=======
-    "api-version": "2021-06-30-preview"
->>>>>>> 4c7bd6e9
+    "api-version": "2022-05-31"
    },
    "requestBody": null,
    "status": 404,
@@ -44,27 +30,17 @@
    "responseHeaders": {
     "content-length": "225",
     "content-type": "application/json; charset=utf-8",
-<<<<<<< HEAD
-    "date": "Thu, 26 May 2022 10:31:37 GMT",
-    "mise-correlation-id": "4952dc11-a3e0-4bf9-8384-f7bdc17da8dc",
-    "strict-transport-security": "max-age=2592000",
-    "traceresponse": "00-badad8a5dc06e241a6036ae733df507c-d17f4a9123b3014b-01"
-=======
-    "date": "Thu, 31 Mar 2022 17:41:28 GMT",
-    "strict-transport-security": "max-age=2592000",
-    "traceresponse": "00-55b459be49252c4797238f83f07d8025-864c19cd1f884e43-01"
->>>>>>> 4c7bd6e9
+    "date": "Tue, 28 Jun 2022 18:51:18 GMT",
+    "mise-correlation-id": "a25663af-9c1c-41d0-a60c-98c8041be7cb",
+    "strict-transport-security": "max-age=2592000",
+    "traceresponse": "00-293d2dc6e97a6c8c563ab82e4dc13db3-4a43ccb5326fbb4e-01"
    }
   },
   {
    "method": "DELETE",
    "url": "https://AZURE_DIGITALTWINS_URL.api.wcus.digitaltwins.azure.net/models/dtmi%3Asamples%3ADTRelationshipsTestsRoom%3B1",
    "query": {
-<<<<<<< HEAD
-    "api-version": "2022-05-31"
-=======
-    "api-version": "2021-06-30-preview"
->>>>>>> 4c7bd6e9
+    "api-version": "2022-05-31"
    },
    "requestBody": null,
    "status": 404,
@@ -72,59 +48,35 @@
    "responseHeaders": {
     "content-length": "224",
     "content-type": "application/json; charset=utf-8",
-<<<<<<< HEAD
-    "date": "Thu, 26 May 2022 10:31:37 GMT",
-    "mise-correlation-id": "65b559b2-9321-48b9-9b30-2569f8504cba",
-    "strict-transport-security": "max-age=2592000",
-    "traceresponse": "00-15604e3fea3d0a42a65474c48e544aca-af5d2c25d393ee4f-01"
-=======
-    "date": "Thu, 31 Mar 2022 17:41:28 GMT",
-    "strict-transport-security": "max-age=2592000",
-    "traceresponse": "00-740630368e07a34d8d822c58cd37a260-b1494e84a62ab441-01"
->>>>>>> 4c7bd6e9
+    "date": "Tue, 28 Jun 2022 18:51:18 GMT",
+    "mise-correlation-id": "afc09950-91df-4a9a-af69-260bc2908d5e",
+    "strict-transport-security": "max-age=2592000",
+    "traceresponse": "00-b7af70d8acaa14f207f100c7cac79987-8971d2ca6b5e4f5d-01"
    }
   },
   {
    "method": "POST",
    "url": "https://AZURE_DIGITALTWINS_URL.api.wcus.digitaltwins.azure.net/models",
    "query": {
-<<<<<<< HEAD
     "api-version": "2022-05-31"
    },
    "requestBody": "[{\"@id\":\"dtmi:samples:DTRelationshipsTestsBuilding;1\",\"@type\":\"Interface\",\"@context\":\"dtmi:dtdl:context;2\",\"displayName\":\"Building\",\"contents\":[{\"@type\":\"Relationship\",\"name\":\"has\",\"target\":\"dtmi:samples:DTRelationshipsTestsFloor;1\",\"properties\":[{\"@type\":\"Property\",\"name\":\"isAccessRestricted\",\"schema\":\"boolean\"}]},{\"@type\":\"Property\",\"name\":\"AverageTemperature\",\"schema\":\"double\"}]},{\"@id\":\"dtmi:samples:DTRelationshipsTestsFloor;1\",\"@type\":\"Interface\",\"@context\":\"dtmi:dtdl:context;2\",\"displayName\":\"Floor\",\"contents\":[{\"@type\":\"Relationship\",\"name\":\"contains\",\"target\":\"dtmi:samples:DTRelationshipsTestsRoom;1\"},{\"@type\":\"Property\",\"name\":\"AverageTemperature\",\"schema\":\"double\"}]},{\"@id\":\"dtmi:samples:DTRelationshipsTestsRoom;1\",\"@type\":\"Interface\",\"@context\":\"dtmi:dtdl:context;2\",\"displayName\":\"Room\",\"contents\":[{\"@type\":\"Property\",\"name\":\"Temperature\",\"schema\":\"double\"},{\"@type\":\"Property\",\"name\":\"IsOccupied\",\"schema\":\"boolean\"}]}]",
    "status": 201,
-   "response": "[{\"id\":\"dtmi:samples:DTRelationshipsTestsBuilding;1\",\"description\":{},\"displayName\":{\"en-US\":\"Building\"},\"decommissioned\":false,\"uploadTime\":\"2022-05-26T10:31:38.0296807+00:00\"},{\"id\":\"dtmi:samples:DTRelationshipsTestsFloor;1\",\"description\":{},\"displayName\":{\"en-US\":\"Floor\"},\"decommissioned\":false,\"uploadTime\":\"2022-05-26T10:31:38.0297036+00:00\"},{\"id\":\"dtmi:samples:DTRelationshipsTestsRoom;1\",\"description\":{},\"displayName\":{\"en-US\":\"Room\"},\"decommissioned\":false,\"uploadTime\":\"2022-05-26T10:31:38.0297176+00:00\"}]",
-=======
-    "api-version": "2021-06-30-preview"
-   },
-   "requestBody": "[{\"@id\":\"dtmi:samples:DTRelationshipsTestsBuilding;1\",\"@type\":\"Interface\",\"@context\":\"dtmi:dtdl:context;2\",\"displayName\":\"Building\",\"contents\":[{\"@type\":\"Relationship\",\"name\":\"has\",\"target\":\"dtmi:samples:DTRelationshipsTestsFloor;1\",\"properties\":[{\"@type\":\"Property\",\"name\":\"isAccessRestricted\",\"schema\":\"boolean\"}]},{\"@type\":\"Property\",\"name\":\"AverageTemperature\",\"schema\":\"double\"}]},{\"@id\":\"dtmi:samples:DTRelationshipsTestsFloor;1\",\"@type\":\"Interface\",\"@context\":\"dtmi:dtdl:context;2\",\"displayName\":\"Floor\",\"contents\":[{\"@type\":\"Relationship\",\"name\":\"contains\",\"target\":\"dtmi:samples:DTRelationshipsTestsRoom;1\"},{\"@type\":\"Property\",\"name\":\"AverageTemperature\",\"schema\":\"double\"}]},{\"@id\":\"dtmi:samples:DTRelationshipsTestsRoom;1\",\"@type\":\"Interface\",\"@context\":\"dtmi:dtdl:context;2\",\"displayName\":\"Room\",\"contents\":[{\"@type\":\"Property\",\"name\":\"Temperature\",\"schema\":\"double\"},{\"@type\":\"Property\",\"name\":\"IsOccupied\",\"schema\":\"boolean\"}]}]",
-   "status": 201,
-   "response": "[{\"id\":\"dtmi:samples:DTRelationshipsTestsBuilding;1\",\"description\":{},\"displayName\":{\"en\":\"Building\"},\"decommissioned\":false,\"uploadTime\":\"2022-03-31T17:41:28.5912118+00:00\"},{\"id\":\"dtmi:samples:DTRelationshipsTestsFloor;1\",\"description\":{},\"displayName\":{\"en\":\"Floor\"},\"decommissioned\":false,\"uploadTime\":\"2022-03-31T17:41:28.5912352+00:00\"},{\"id\":\"dtmi:samples:DTRelationshipsTestsRoom;1\",\"description\":{},\"displayName\":{\"en\":\"Room\"},\"decommissioned\":false,\"uploadTime\":\"2022-03-31T17:41:28.5912521+00:00\"}]",
->>>>>>> 4c7bd6e9
-   "responseHeaders": {
-    "content-length": "518",
-    "content-type": "application/json; charset=utf-8",
-<<<<<<< HEAD
-    "date": "Thu, 26 May 2022 10:31:37 GMT",
-    "mise-correlation-id": "8c259726-0302-48c8-9ee8-5d80f6fa3899",
-    "strict-transport-security": "max-age=2592000",
-    "traceresponse": "00-79a2459ee13993468c30638118d395d9-c3edd53bd5f4bf4f-01"
-=======
-    "date": "Thu, 31 Mar 2022 17:41:28 GMT",
-    "strict-transport-security": "max-age=2592000",
-    "traceresponse": "00-eb4bd782500cb944bd002dbf838fb74f-bdb568a05c398243-01"
->>>>>>> 4c7bd6e9
+   "response": "[{\"id\":\"dtmi:samples:DTRelationshipsTestsBuilding;1\",\"description\":{},\"displayName\":{\"en\":\"Building\"},\"decommissioned\":false,\"uploadTime\":\"2022-06-28T18:51:19.1095596+00:00\"},{\"id\":\"dtmi:samples:DTRelationshipsTestsFloor;1\",\"description\":{},\"displayName\":{\"en\":\"Floor\"},\"decommissioned\":false,\"uploadTime\":\"2022-06-28T18:51:19.1095803+00:00\"},{\"id\":\"dtmi:samples:DTRelationshipsTestsRoom;1\",\"description\":{},\"displayName\":{\"en\":\"Room\"},\"decommissioned\":false,\"uploadTime\":\"2022-06-28T18:51:19.1095964+00:00\"}]",
+   "responseHeaders": {
+    "content-length": "509",
+    "content-type": "application/json; charset=utf-8",
+    "date": "Tue, 28 Jun 2022 18:51:18 GMT",
+    "mise-correlation-id": "4ffcd47c-fc29-44b0-8503-2e38069cf057",
+    "strict-transport-security": "max-age=2592000",
+    "traceresponse": "00-525fe79c49adc869323597abe93d4c47-1f7b288819c849ba-01"
    }
   },
   {
    "method": "DELETE",
    "url": "https://AZURE_DIGITALTWINS_URL.api.wcus.digitaltwins.azure.net/digitaltwins/DTRelationshipsTestsBuildingTwin",
    "query": {
-<<<<<<< HEAD
-    "api-version": "2022-05-31"
-=======
-    "api-version": "2021-06-30-preview"
->>>>>>> 4c7bd6e9
+    "api-version": "2022-05-31"
    },
    "requestBody": null,
    "status": 404,
@@ -132,26 +84,16 @@
    "responseHeaders": {
     "content-length": "286",
     "content-type": "application/json; charset=utf-8",
-<<<<<<< HEAD
-    "date": "Thu, 26 May 2022 10:31:37 GMT",
-    "strict-transport-security": "max-age=2592000",
-    "traceresponse": "00-43f71248a9ebc24f8c28da694e263f2b-3e50bb37eab36b4c-01"
-=======
-    "date": "Thu, 31 Mar 2022 17:41:28 GMT",
-    "strict-transport-security": "max-age=2592000",
-    "traceresponse": "00-ffe96a154bc9df41a45dc4826664f8d6-99ff7e0e1c821c49-01"
->>>>>>> 4c7bd6e9
+    "date": "Tue, 28 Jun 2022 18:51:18 GMT",
+    "strict-transport-security": "max-age=2592000",
+    "traceresponse": "00-5c7e23aaf1cda94ab3d6def8090a998d-ffa4e3d23ba85641-01"
    }
   },
   {
    "method": "DELETE",
    "url": "https://AZURE_DIGITALTWINS_URL.api.wcus.digitaltwins.azure.net/digitaltwins/DTRelationshipsTestsFloorTwin",
    "query": {
-<<<<<<< HEAD
-    "api-version": "2022-05-31"
-=======
-    "api-version": "2021-06-30-preview"
->>>>>>> 4c7bd6e9
+    "api-version": "2022-05-31"
    },
    "requestBody": null,
    "status": 404,
@@ -159,26 +101,16 @@
    "responseHeaders": {
     "content-length": "283",
     "content-type": "application/json; charset=utf-8",
-<<<<<<< HEAD
-    "date": "Thu, 26 May 2022 10:31:37 GMT",
-    "strict-transport-security": "max-age=2592000",
-    "traceresponse": "00-d57997af02888449a4f39e6d9b31b575-69bf3a124c2d5b41-01"
-=======
-    "date": "Thu, 31 Mar 2022 17:41:28 GMT",
-    "strict-transport-security": "max-age=2592000",
-    "traceresponse": "00-63d84ff9a3ca154891a3fab7336e9107-7603841cf9bc0d47-01"
->>>>>>> 4c7bd6e9
+    "date": "Tue, 28 Jun 2022 18:51:18 GMT",
+    "strict-transport-security": "max-age=2592000",
+    "traceresponse": "00-54deaf7e5325d04c84f57a8964e677e0-e153651b32e6164e-01"
    }
   },
   {
    "method": "DELETE",
    "url": "https://AZURE_DIGITALTWINS_URL.api.wcus.digitaltwins.azure.net/digitaltwins/DTRelationshipsTestsRoomTwin",
    "query": {
-<<<<<<< HEAD
-    "api-version": "2022-05-31"
-=======
-    "api-version": "2021-06-30-preview"
->>>>>>> 4c7bd6e9
+    "api-version": "2022-05-31"
    },
    "requestBody": null,
    "status": 404,
@@ -186,125 +118,70 @@
    "responseHeaders": {
     "content-length": "282",
     "content-type": "application/json; charset=utf-8",
-<<<<<<< HEAD
-    "date": "Thu, 26 May 2022 10:31:37 GMT",
-    "strict-transport-security": "max-age=2592000",
-    "traceresponse": "00-f8fd9c8b43a777428902a69df19f8bef-4e46a2f8adfc6c47-01"
-=======
-    "date": "Thu, 31 Mar 2022 17:41:28 GMT",
-    "strict-transport-security": "max-age=2592000",
-    "traceresponse": "00-7103356eaf32d84484361ee9f8bc08f8-08047687e50a9e4d-01"
->>>>>>> 4c7bd6e9
+    "date": "Tue, 28 Jun 2022 18:51:18 GMT",
+    "strict-transport-security": "max-age=2592000",
+    "traceresponse": "00-d97b27af158a6d4abfe05cf9aed68b16-48d84abc981ac343-01"
    }
   },
   {
    "method": "PUT",
    "url": "https://AZURE_DIGITALTWINS_URL.api.wcus.digitaltwins.azure.net/digitaltwins/DTRelationshipsTestsBuildingTwin",
    "query": {
-<<<<<<< HEAD
     "api-version": "2022-05-31"
    },
    "requestBody": "{\"$metadata\":{\"$model\":\"dtmi:samples:DTRelationshipsTestsBuilding;1\"},\"AverageTemperature\":68}",
    "status": 200,
-   "response": "{\"$dtId\":\"DTRelationshipsTestsBuildingTwin\",\"$etag\":\"W/\\\"5ea89389-432d-49dc-9f8d-a12231db1191\\\"\",\"AverageTemperature\":68,\"$metadata\":{\"$model\":\"dtmi:samples:DTRelationshipsTestsBuilding;1\",\"$lastUpdateTime\":\"2022-05-26T10:31:38.2377630Z\",\"AverageTemperature\":{\"lastUpdateTime\":\"2022-05-26T10:31:38.2377630Z\"}}}",
-=======
-    "api-version": "2021-06-30-preview"
-   },
-   "requestBody": "{\"$metadata\":{\"$model\":\"dtmi:samples:DTRelationshipsTestsBuilding;1\"},\"AverageTemperature\":68}",
-   "status": 200,
-   "response": "{\"$dtId\":\"DTRelationshipsTestsBuildingTwin\",\"$etag\":\"W/\\\"c1db4cac-211a-4d07-a601-9de7ab15ae70\\\"\",\"AverageTemperature\":68,\"$metadata\":{\"$model\":\"dtmi:samples:DTRelationshipsTestsBuilding;1\",\"AverageTemperature\":{\"lastUpdateTime\":\"2022-03-31T17:41:29.0449900Z\"}}}",
->>>>>>> 4c7bd6e9
+   "response": "{\"$dtId\":\"DTRelationshipsTestsBuildingTwin\",\"$etag\":\"W/\\\"f8f7dc81-14be-46d0-b061-c71f948bf869\\\"\",\"AverageTemperature\":68,\"$metadata\":{\"$model\":\"dtmi:samples:DTRelationshipsTestsBuilding;1\",\"$lastUpdateTime\":\"2022-06-28T18:51:19.4123469Z\",\"AverageTemperature\":{\"lastUpdateTime\":\"2022-06-28T18:51:19.4123469Z\"}}}",
    "responseHeaders": {
     "content-length": "310",
     "content-type": "application/json; charset=utf-8",
-<<<<<<< HEAD
-    "date": "Thu, 26 May 2022 10:31:37 GMT",
-    "etag": "W/\"5ea89389-432d-49dc-9f8d-a12231db1191\"",
-    "strict-transport-security": "max-age=2592000",
-    "traceresponse": "00-183e4845fcc17a40ac191362e72de886-85f9b2388dc5fa4f-01"
-=======
-    "date": "Thu, 31 Mar 2022 17:41:28 GMT",
-    "etag": "W/\"c1db4cac-211a-4d07-a601-9de7ab15ae70\"",
-    "strict-transport-security": "max-age=2592000",
-    "traceresponse": "00-fb94c7931888184cbb79b754392b74e6-9699c5a4c1f63d4f-01"
->>>>>>> 4c7bd6e9
+    "date": "Tue, 28 Jun 2022 18:51:18 GMT",
+    "etag": "W/\"f8f7dc81-14be-46d0-b061-c71f948bf869\"",
+    "strict-transport-security": "max-age=2592000",
+    "traceresponse": "00-cea48eeb2c964f45afc853616acaf70d-1ecb29ae843a4b4b-01"
    }
   },
   {
    "method": "PUT",
    "url": "https://AZURE_DIGITALTWINS_URL.api.wcus.digitaltwins.azure.net/digitaltwins/DTRelationshipsTestsFloorTwin",
    "query": {
-<<<<<<< HEAD
     "api-version": "2022-05-31"
    },
    "requestBody": "{\"$metadata\":{\"$model\":\"dtmi:samples:DTRelationshipsTestsFloor;1\"},\"AverageTemperature\":75}",
    "status": 200,
-   "response": "{\"$dtId\":\"DTRelationshipsTestsFloorTwin\",\"$etag\":\"W/\\\"7b092c6e-7dbe-4199-93d1-a4030d7366fb\\\"\",\"AverageTemperature\":75,\"$metadata\":{\"$model\":\"dtmi:samples:DTRelationshipsTestsFloor;1\",\"$lastUpdateTime\":\"2022-05-26T10:31:38.3309432Z\",\"AverageTemperature\":{\"lastUpdateTime\":\"2022-05-26T10:31:38.3309432Z\"}}}",
-=======
-    "api-version": "2021-06-30-preview"
-   },
-   "requestBody": "{\"$metadata\":{\"$model\":\"dtmi:samples:DTRelationshipsTestsFloor;1\"},\"AverageTemperature\":75}",
-   "status": 200,
-   "response": "{\"$dtId\":\"DTRelationshipsTestsFloorTwin\",\"$etag\":\"W/\\\"77cc4ecd-ba13-421f-a388-1e83cc9d85b5\\\"\",\"AverageTemperature\":75,\"$metadata\":{\"$model\":\"dtmi:samples:DTRelationshipsTestsFloor;1\",\"AverageTemperature\":{\"lastUpdateTime\":\"2022-03-31T17:41:29.1850333Z\"}}}",
->>>>>>> 4c7bd6e9
+   "response": "{\"$dtId\":\"DTRelationshipsTestsFloorTwin\",\"$etag\":\"W/\\\"7d3645b0-e3a4-4384-a001-9d7529453d53\\\"\",\"AverageTemperature\":75,\"$metadata\":{\"$model\":\"dtmi:samples:DTRelationshipsTestsFloor;1\",\"$lastUpdateTime\":\"2022-06-28T18:51:19.4920704Z\",\"AverageTemperature\":{\"lastUpdateTime\":\"2022-06-28T18:51:19.4920704Z\"}}}",
    "responseHeaders": {
     "content-length": "304",
     "content-type": "application/json; charset=utf-8",
-<<<<<<< HEAD
-    "date": "Thu, 26 May 2022 10:31:38 GMT",
-    "etag": "W/\"7b092c6e-7dbe-4199-93d1-a4030d7366fb\"",
-    "strict-transport-security": "max-age=2592000",
-    "traceresponse": "00-d654c270da2bce42acd913e5e6a9bbfc-d6a800378e69c844-01"
-=======
-    "date": "Thu, 31 Mar 2022 17:41:28 GMT",
-    "etag": "W/\"77cc4ecd-ba13-421f-a388-1e83cc9d85b5\"",
-    "strict-transport-security": "max-age=2592000",
-    "traceresponse": "00-a69323b5db34614aa6b5cf6b0ef8c4e3-2471b7e0009c004b-01"
->>>>>>> 4c7bd6e9
+    "date": "Tue, 28 Jun 2022 18:51:18 GMT",
+    "etag": "W/\"7d3645b0-e3a4-4384-a001-9d7529453d53\"",
+    "strict-transport-security": "max-age=2592000",
+    "traceresponse": "00-58edd18e6ff4e34aa9cb9b2715fe5b13-f9e2217a95ca8440-01"
    }
   },
   {
    "method": "PUT",
    "url": "https://AZURE_DIGITALTWINS_URL.api.wcus.digitaltwins.azure.net/digitaltwins/DTRelationshipsTestsRoomTwin",
    "query": {
-<<<<<<< HEAD
     "api-version": "2022-05-31"
    },
    "requestBody": "{\"$metadata\":{\"$model\":\"dtmi:samples:DTRelationshipsTestsRoom;1\"},\"Temperature\":80,\"IsOccupied\":true}",
    "status": 200,
-   "response": "{\"$dtId\":\"DTRelationshipsTestsRoomTwin\",\"$etag\":\"W/\\\"37aa1a35-40e6-4077-8ec0-82ecc1d3f168\\\"\",\"Temperature\":80,\"IsOccupied\":true,\"$metadata\":{\"$model\":\"dtmi:samples:DTRelationshipsTestsRoom;1\",\"$lastUpdateTime\":\"2022-05-26T10:31:38.3878782Z\",\"Temperature\":{\"lastUpdateTime\":\"2022-05-26T10:31:38.3878782Z\"},\"IsOccupied\":{\"lastUpdateTime\":\"2022-05-26T10:31:38.3878782Z\"}}}",
-=======
-    "api-version": "2021-06-30-preview"
-   },
-   "requestBody": "{\"$metadata\":{\"$model\":\"dtmi:samples:DTRelationshipsTestsRoom;1\"},\"Temperature\":80,\"IsOccupied\":true}",
-   "status": 200,
-   "response": "{\"$dtId\":\"DTRelationshipsTestsRoomTwin\",\"$etag\":\"W/\\\"6b04737f-3628-46cf-8c5c-9e759e1a594e\\\"\",\"Temperature\":80,\"IsOccupied\":true,\"$metadata\":{\"$model\":\"dtmi:samples:DTRelationshipsTestsRoom;1\",\"Temperature\":{\"lastUpdateTime\":\"2022-03-31T17:41:29.2994486Z\"},\"IsOccupied\":{\"lastUpdateTime\":\"2022-03-31T17:41:29.2994486Z\"}}}",
->>>>>>> 4c7bd6e9
+   "response": "{\"$dtId\":\"DTRelationshipsTestsRoomTwin\",\"$etag\":\"W/\\\"37debf2c-bec4-408b-a533-d88c2fcd28cb\\\"\",\"Temperature\":80,\"IsOccupied\":true,\"$metadata\":{\"$model\":\"dtmi:samples:DTRelationshipsTestsRoom;1\",\"$lastUpdateTime\":\"2022-06-28T18:51:19.5703065Z\",\"Temperature\":{\"lastUpdateTime\":\"2022-06-28T18:51:19.5703065Z\"},\"IsOccupied\":{\"lastUpdateTime\":\"2022-06-28T18:51:19.5703065Z\"}}}",
    "responseHeaders": {
     "content-length": "369",
     "content-type": "application/json; charset=utf-8",
-<<<<<<< HEAD
-    "date": "Thu, 26 May 2022 10:31:38 GMT",
-    "etag": "W/\"37aa1a35-40e6-4077-8ec0-82ecc1d3f168\"",
-    "strict-transport-security": "max-age=2592000",
-    "traceresponse": "00-34f03f63b38a894b9742961e7cf9c913-f77d9c0c11a85142-01"
-=======
-    "date": "Thu, 31 Mar 2022 17:41:29 GMT",
-    "etag": "W/\"6b04737f-3628-46cf-8c5c-9e759e1a594e\"",
-    "strict-transport-security": "max-age=2592000",
-    "traceresponse": "00-002f3d35b0487b449422e27698c3423f-b7a5a18c7471204e-01"
->>>>>>> 4c7bd6e9
+    "date": "Tue, 28 Jun 2022 18:51:18 GMT",
+    "etag": "W/\"37debf2c-bec4-408b-a533-d88c2fcd28cb\"",
+    "strict-transport-security": "max-age=2592000",
+    "traceresponse": "00-7b039bf63c150b4697ad74557df74d37-619b3ac1910eee49-01"
    }
   },
   {
    "method": "PUT",
    "url": "https://AZURE_DIGITALTWINS_URL.api.wcus.digitaltwins.azure.net/digitaltwins/foo/relationships/FloorContainsRoom",
    "query": {
-<<<<<<< HEAD
-    "api-version": "2022-05-31"
-=======
-    "api-version": "2021-06-30-preview"
->>>>>>> 4c7bd6e9
+    "api-version": "2022-05-31"
    },
    "requestBody": "{\"$relationshipId\":\"FloorContainsRoom\",\"$sourceId\":\"DTRelationshipsTestsFloorTwin\",\"$relationshipName\":\"contains\",\"$targetId\":\"DTRelationshipsTestsRoomTwin\"}",
    "status": 404,
@@ -312,26 +189,16 @@
    "responseHeaders": {
     "content-length": "257",
     "content-type": "application/json; charset=utf-8",
-<<<<<<< HEAD
-    "date": "Thu, 26 May 2022 10:31:38 GMT",
-    "strict-transport-security": "max-age=2592000",
-    "traceresponse": "00-3d14847d69be4f4395ceafc5691e8d40-ba8360eeb38bbf48-01"
-=======
-    "date": "Thu, 31 Mar 2022 17:41:29 GMT",
-    "strict-transport-security": "max-age=2592000",
-    "traceresponse": "00-8a19b30e39bce5478983f54132642502-3602a3cbcfeda34b-01"
->>>>>>> 4c7bd6e9
+    "date": "Tue, 28 Jun 2022 18:51:18 GMT",
+    "strict-transport-security": "max-age=2592000",
+    "traceresponse": "00-830d64c389563247a6467d0de398c70b-34deb317c4aa4e4d-01"
    }
   },
   {
    "method": "DELETE",
    "url": "https://AZURE_DIGITALTWINS_URL.api.wcus.digitaltwins.azure.net/digitaltwins/DTRelationshipsTestsFloorTwin/relationships/FloorContainsRoom",
    "query": {
-<<<<<<< HEAD
-    "api-version": "2022-05-31"
-=======
-    "api-version": "2021-06-30-preview"
->>>>>>> 4c7bd6e9
+    "api-version": "2022-05-31"
    },
    "requestBody": null,
    "status": 404,
@@ -339,174 +206,108 @@
    "responseHeaders": {
     "content-length": "315",
     "content-type": "application/json; charset=utf-8",
-<<<<<<< HEAD
-    "date": "Thu, 26 May 2022 10:31:38 GMT",
-    "strict-transport-security": "max-age=2592000",
-    "traceresponse": "00-9216681fd96207479b01dee260cfb754-abe65a2a32b22d4b-01"
-=======
-    "date": "Thu, 31 Mar 2022 17:41:29 GMT",
-    "strict-transport-security": "max-age=2592000",
-    "traceresponse": "00-24985a01a23d0f40afd52b70be26a982-81a6ca0bf38c9141-01"
->>>>>>> 4c7bd6e9
+    "date": "Tue, 28 Jun 2022 18:51:19 GMT",
+    "strict-transport-security": "max-age=2592000",
+    "traceresponse": "00-e78448b40f3ecf4f986a821390177f7e-4f4b807bde860240-01"
    }
   },
   {
    "method": "DELETE",
    "url": "https://AZURE_DIGITALTWINS_URL.api.wcus.digitaltwins.azure.net/digitaltwins/DTRelationshipsTestsBuildingTwin",
    "query": {
-<<<<<<< HEAD
-    "api-version": "2022-05-31"
-=======
-    "api-version": "2021-06-30-preview"
->>>>>>> 4c7bd6e9
-   },
-   "requestBody": null,
-   "status": 204,
-   "response": "",
-   "responseHeaders": {
-    "content-length": "0",
-<<<<<<< HEAD
-    "date": "Thu, 26 May 2022 10:31:38 GMT",
-    "strict-transport-security": "max-age=2592000",
-    "traceresponse": "00-8a4b92c0f11df44c83625e59de3b33a0-702db279ddef094e-01"
-=======
-    "date": "Thu, 31 Mar 2022 17:41:29 GMT",
-    "strict-transport-security": "max-age=2592000",
-    "traceresponse": "00-fb5517f5a7e47f4ea1c957e18fdae225-8588a178f6f0b642-01"
->>>>>>> 4c7bd6e9
+    "api-version": "2022-05-31"
+   },
+   "requestBody": null,
+   "status": 204,
+   "response": "",
+   "responseHeaders": {
+    "content-length": "0",
+    "date": "Tue, 28 Jun 2022 18:51:19 GMT",
+    "strict-transport-security": "max-age=2592000",
+    "traceresponse": "00-32c8dd429f6e24439ef096ad44c29999-3f3af1844948d140-01"
    }
   },
   {
    "method": "DELETE",
    "url": "https://AZURE_DIGITALTWINS_URL.api.wcus.digitaltwins.azure.net/digitaltwins/DTRelationshipsTestsFloorTwin",
    "query": {
-<<<<<<< HEAD
-    "api-version": "2022-05-31"
-=======
-    "api-version": "2021-06-30-preview"
->>>>>>> 4c7bd6e9
-   },
-   "requestBody": null,
-   "status": 204,
-   "response": "",
-   "responseHeaders": {
-    "content-length": "0",
-<<<<<<< HEAD
-    "date": "Thu, 26 May 2022 10:31:38 GMT",
-    "strict-transport-security": "max-age=2592000",
-    "traceresponse": "00-c6b8061295dbed41afeb2a32a963cfde-71122330e049eb44-01"
-=======
-    "date": "Thu, 31 Mar 2022 17:41:29 GMT",
-    "strict-transport-security": "max-age=2592000",
-    "traceresponse": "00-ddfbebb62231774c9454d5cc00bcae0c-4d21012ae0c98f44-01"
->>>>>>> 4c7bd6e9
+    "api-version": "2022-05-31"
+   },
+   "requestBody": null,
+   "status": 204,
+   "response": "",
+   "responseHeaders": {
+    "content-length": "0",
+    "date": "Tue, 28 Jun 2022 18:51:19 GMT",
+    "strict-transport-security": "max-age=2592000",
+    "traceresponse": "00-34c98d062e57e84f8419b38d58e0b91f-6ad69ffb2cf8b24e-01"
    }
   },
   {
    "method": "DELETE",
    "url": "https://AZURE_DIGITALTWINS_URL.api.wcus.digitaltwins.azure.net/digitaltwins/DTRelationshipsTestsRoomTwin",
    "query": {
-<<<<<<< HEAD
-    "api-version": "2022-05-31"
-=======
-    "api-version": "2021-06-30-preview"
->>>>>>> 4c7bd6e9
-   },
-   "requestBody": null,
-   "status": 204,
-   "response": "",
-   "responseHeaders": {
-    "content-length": "0",
-<<<<<<< HEAD
-    "date": "Thu, 26 May 2022 10:31:38 GMT",
-    "strict-transport-security": "max-age=2592000",
-    "traceresponse": "00-49d83b7bbd27d54ab046e11af894c247-f8059f900890ba4c-01"
-=======
-    "date": "Thu, 31 Mar 2022 17:41:29 GMT",
-    "strict-transport-security": "max-age=2592000",
-    "traceresponse": "00-f6ea3a9f036a4f4aa96a6df16e31f8f7-9c62cceaa7e5f645-01"
->>>>>>> 4c7bd6e9
+    "api-version": "2022-05-31"
+   },
+   "requestBody": null,
+   "status": 204,
+   "response": "",
+   "responseHeaders": {
+    "content-length": "0",
+    "date": "Tue, 28 Jun 2022 18:51:19 GMT",
+    "strict-transport-security": "max-age=2592000",
+    "traceresponse": "00-fd3dfa3e1250174fa9e1e1d578c90ce8-aaa6bafae193fd4a-01"
    }
   },
   {
    "method": "DELETE",
    "url": "https://AZURE_DIGITALTWINS_URL.api.wcus.digitaltwins.azure.net/models/dtmi%3Asamples%3ADTRelationshipsTestsBuilding%3B1",
    "query": {
-<<<<<<< HEAD
-    "api-version": "2022-05-31"
-=======
-    "api-version": "2021-06-30-preview"
->>>>>>> 4c7bd6e9
-   },
-   "requestBody": null,
-   "status": 204,
-   "response": "",
-   "responseHeaders": {
-    "content-length": "0",
-<<<<<<< HEAD
-    "date": "Thu, 26 May 2022 10:31:38 GMT",
-    "mise-correlation-id": "8557e7e1-e5c6-457b-8b80-2821886f1754",
-    "strict-transport-security": "max-age=2592000",
-    "traceresponse": "00-50797d45544be346a867633a477ba1e4-49393e1d309cc64c-01"
-=======
-    "date": "Thu, 31 Mar 2022 17:41:29 GMT",
-    "strict-transport-security": "max-age=2592000",
-    "traceresponse": "00-76c1a91648bb6a44801f9ec155c75ba7-c2dcd6b1477ccf41-01"
->>>>>>> 4c7bd6e9
+    "api-version": "2022-05-31"
+   },
+   "requestBody": null,
+   "status": 204,
+   "response": "",
+   "responseHeaders": {
+    "content-length": "0",
+    "date": "Tue, 28 Jun 2022 18:51:19 GMT",
+    "mise-correlation-id": "5af209fb-f714-41f7-9237-f5255b34a930",
+    "strict-transport-security": "max-age=2592000",
+    "traceresponse": "00-37a3534b7d613325236f958439255a4b-330c796e9b6f895f-01"
    }
   },
   {
    "method": "DELETE",
    "url": "https://AZURE_DIGITALTWINS_URL.api.wcus.digitaltwins.azure.net/models/dtmi%3Asamples%3ADTRelationshipsTestsFloor%3B1",
    "query": {
-<<<<<<< HEAD
-    "api-version": "2022-05-31"
-=======
-    "api-version": "2021-06-30-preview"
->>>>>>> 4c7bd6e9
-   },
-   "requestBody": null,
-   "status": 204,
-   "response": "",
-   "responseHeaders": {
-    "content-length": "0",
-<<<<<<< HEAD
-    "date": "Thu, 26 May 2022 10:31:38 GMT",
-    "mise-correlation-id": "c18e91be-ba86-4b17-84af-cc1b22c6ab32",
-    "strict-transport-security": "max-age=2592000",
-    "traceresponse": "00-e3feb635c8cf154d9d3aa261bba2391c-40f40e4e1bd2c44e-01"
-=======
-    "date": "Thu, 31 Mar 2022 17:41:29 GMT",
-    "strict-transport-security": "max-age=2592000",
-    "traceresponse": "00-ff0be6269ebcad498aadb1051a5a971f-351fdae1bfa2c04a-01"
->>>>>>> 4c7bd6e9
+    "api-version": "2022-05-31"
+   },
+   "requestBody": null,
+   "status": 204,
+   "response": "",
+   "responseHeaders": {
+    "content-length": "0",
+    "date": "Tue, 28 Jun 2022 18:51:19 GMT",
+    "mise-correlation-id": "8f63857e-0aa4-4bae-b16e-0dee052baf16",
+    "strict-transport-security": "max-age=2592000",
+    "traceresponse": "00-6d7238a0cc3d054c8a63b9f7efb76a52-be1f26caed19c8f8-01"
    }
   },
   {
    "method": "DELETE",
    "url": "https://AZURE_DIGITALTWINS_URL.api.wcus.digitaltwins.azure.net/models/dtmi%3Asamples%3ADTRelationshipsTestsRoom%3B1",
    "query": {
-<<<<<<< HEAD
-    "api-version": "2022-05-31"
-=======
-    "api-version": "2021-06-30-preview"
->>>>>>> 4c7bd6e9
-   },
-   "requestBody": null,
-   "status": 204,
-   "response": "",
-   "responseHeaders": {
-    "content-length": "0",
-<<<<<<< HEAD
-    "date": "Thu, 26 May 2022 10:31:38 GMT",
-    "mise-correlation-id": "895700fd-11c2-4593-ab66-6b1425f50755",
-    "strict-transport-security": "max-age=2592000",
-    "traceresponse": "00-2ce0e5450ff89e40a329e1a6094abae8-0d3a00e47459814b-01"
-=======
-    "date": "Thu, 31 Mar 2022 17:41:29 GMT",
-    "strict-transport-security": "max-age=2592000",
-    "traceresponse": "00-1003013aecabb24ca34dedc960987ec8-8eb95cb6b0065540-01"
->>>>>>> 4c7bd6e9
+    "api-version": "2022-05-31"
+   },
+   "requestBody": null,
+   "status": 204,
+   "response": "",
+   "responseHeaders": {
+    "content-length": "0",
+    "date": "Tue, 28 Jun 2022 18:51:19 GMT",
+    "mise-correlation-id": "13717a6f-a4af-4315-91eb-3b55e0cabda1",
+    "strict-transport-security": "max-age=2592000",
+    "traceresponse": "00-73f40449e9613f1fb474fcb8011ae096-0221a8c8faf40353-01"
    }
   }
  ],
@@ -514,9 +315,5 @@
   "uniqueName": {},
   "newDate": {}
  },
-<<<<<<< HEAD
- "hash": "06b1459a4271cd150c285500ee888c81"
-=======
  "hash": "813cf2c1616096588da88668767eb007"
->>>>>>> 4c7bd6e9
 }