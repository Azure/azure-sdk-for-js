--- conflicted
+++ resolved
@@ -4,11 +4,7 @@
    "method": "DELETE",
    "url": "https://AZURE_DIGITALTWINS_URL.api.wcus.digitaltwins.azure.net/models/dtmi%3Asamples%3ADTRelationshipsTestsBuilding%3B1",
    "query": {
-<<<<<<< HEAD
-    "api-version": "2022-05-31"
-=======
-    "api-version": "2021-06-30-preview"
->>>>>>> 4c7bd6e9
+    "api-version": "2022-05-31"
    },
    "requestBody": null,
    "status": 404,
@@ -16,27 +12,17 @@
    "responseHeaders": {
     "content-length": "228",
     "content-type": "application/json; charset=utf-8",
-<<<<<<< HEAD
-    "date": "Thu, 26 May 2022 10:31:56 GMT",
-    "mise-correlation-id": "a13ee494-154c-4af6-bbcb-4b362e393e16",
-    "strict-transport-security": "max-age=2592000",
-    "traceresponse": "00-d216018338db6c4ba70a308ea386f21e-b88db927b5246b42-01"
-=======
-    "date": "Thu, 31 Mar 2022 17:42:04 GMT",
-    "strict-transport-security": "max-age=2592000",
-    "traceresponse": "00-b6ba8ae931fcf245af81004a97b641d6-845012cb65de0740-01"
->>>>>>> 4c7bd6e9
+    "date": "Tue, 28 Jun 2022 18:51:51 GMT",
+    "mise-correlation-id": "34d7c8c3-2766-4157-b265-e8e31a8310fc",
+    "strict-transport-security": "max-age=2592000",
+    "traceresponse": "00-e93f10a524adf886f67bcb5a1d66ee5f-e80e422b58f61bc9-01"
    }
   },
   {
    "method": "DELETE",
    "url": "https://AZURE_DIGITALTWINS_URL.api.wcus.digitaltwins.azure.net/models/dtmi%3Asamples%3ADTRelationshipsTestsFloor%3B1",
    "query": {
-<<<<<<< HEAD
-    "api-version": "2022-05-31"
-=======
-    "api-version": "2021-06-30-preview"
->>>>>>> 4c7bd6e9
+    "api-version": "2022-05-31"
    },
    "requestBody": null,
    "status": 404,
@@ -44,27 +30,17 @@
    "responseHeaders": {
     "content-length": "225",
     "content-type": "application/json; charset=utf-8",
-<<<<<<< HEAD
-    "date": "Thu, 26 May 2022 10:31:56 GMT",
-    "mise-correlation-id": "3a6731f0-891c-4de8-aad4-0d49f56154c2",
-    "strict-transport-security": "max-age=2592000",
-    "traceresponse": "00-13b8495378dcc3488f8665c79166a769-715509cb309feb43-01"
-=======
-    "date": "Thu, 31 Mar 2022 17:42:04 GMT",
-    "strict-transport-security": "max-age=2592000",
-    "traceresponse": "00-bbf20477b3b86b48a34a41a62f09e955-4c13d0eccdfd3a48-01"
->>>>>>> 4c7bd6e9
+    "date": "Tue, 28 Jun 2022 18:51:51 GMT",
+    "mise-correlation-id": "d1f52b0a-8b33-48e4-8774-1897e82ca61a",
+    "strict-transport-security": "max-age=2592000",
+    "traceresponse": "00-f5d52850b7b5fc8ba1761c2f423062de-1b8724a809d6f699-01"
    }
   },
   {
    "method": "DELETE",
    "url": "https://AZURE_DIGITALTWINS_URL.api.wcus.digitaltwins.azure.net/models/dtmi%3Asamples%3ADTRelationshipsTestsRoom%3B1",
    "query": {
-<<<<<<< HEAD
-    "api-version": "2022-05-31"
-=======
-    "api-version": "2021-06-30-preview"
->>>>>>> 4c7bd6e9
+    "api-version": "2022-05-31"
    },
    "requestBody": null,
    "status": 404,
@@ -72,59 +48,35 @@
    "responseHeaders": {
     "content-length": "224",
     "content-type": "application/json; charset=utf-8",
-<<<<<<< HEAD
-    "date": "Thu, 26 May 2022 10:31:56 GMT",
-    "mise-correlation-id": "5ae6c264-5d39-4d38-9986-3f070f7dc8e7",
-    "strict-transport-security": "max-age=2592000",
-    "traceresponse": "00-d4806f109335d047a2f6555ba5d0b623-74df985cea068c4e-01"
-=======
-    "date": "Thu, 31 Mar 2022 17:42:04 GMT",
-    "strict-transport-security": "max-age=2592000",
-    "traceresponse": "00-33df0e4a0151554b838f86a2d3b9f054-3a6905617c93224e-01"
->>>>>>> 4c7bd6e9
+    "date": "Tue, 28 Jun 2022 18:51:51 GMT",
+    "mise-correlation-id": "b62c0539-0da4-4d0a-bb49-18ae35d47b6e",
+    "strict-transport-security": "max-age=2592000",
+    "traceresponse": "00-eb8f7b8566b07d5473534d99b6b5ec68-afe0fc816f5f53af-01"
    }
   },
   {
    "method": "POST",
    "url": "https://AZURE_DIGITALTWINS_URL.api.wcus.digitaltwins.azure.net/models",
    "query": {
-<<<<<<< HEAD
     "api-version": "2022-05-31"
    },
    "requestBody": "[{\"@id\":\"dtmi:samples:DTRelationshipsTestsBuilding;1\",\"@type\":\"Interface\",\"@context\":\"dtmi:dtdl:context;2\",\"displayName\":\"Building\",\"contents\":[{\"@type\":\"Relationship\",\"name\":\"has\",\"target\":\"dtmi:samples:DTRelationshipsTestsFloor;1\",\"properties\":[{\"@type\":\"Property\",\"name\":\"isAccessRestricted\",\"schema\":\"boolean\"}]},{\"@type\":\"Property\",\"name\":\"AverageTemperature\",\"schema\":\"double\"}]},{\"@id\":\"dtmi:samples:DTRelationshipsTestsFloor;1\",\"@type\":\"Interface\",\"@context\":\"dtmi:dtdl:context;2\",\"displayName\":\"Floor\",\"contents\":[{\"@type\":\"Relationship\",\"name\":\"contains\",\"target\":\"dtmi:samples:DTRelationshipsTestsRoom;1\"},{\"@type\":\"Property\",\"name\":\"AverageTemperature\",\"schema\":\"double\"}]},{\"@id\":\"dtmi:samples:DTRelationshipsTestsRoom;1\",\"@type\":\"Interface\",\"@context\":\"dtmi:dtdl:context;2\",\"displayName\":\"Room\",\"contents\":[{\"@type\":\"Property\",\"name\":\"Temperature\",\"schema\":\"double\"},{\"@type\":\"Property\",\"name\":\"IsOccupied\",\"schema\":\"boolean\"}]}]",
    "status": 201,
-   "response": "[{\"id\":\"dtmi:samples:DTRelationshipsTestsBuilding;1\",\"description\":{},\"displayName\":{\"en-US\":\"Building\"},\"decommissioned\":false,\"uploadTime\":\"2022-05-26T10:31:57.8903606+00:00\"},{\"id\":\"dtmi:samples:DTRelationshipsTestsFloor;1\",\"description\":{},\"displayName\":{\"en-US\":\"Floor\"},\"decommissioned\":false,\"uploadTime\":\"2022-05-26T10:31:57.8903802+00:00\"},{\"id\":\"dtmi:samples:DTRelationshipsTestsRoom;1\",\"description\":{},\"displayName\":{\"en-US\":\"Room\"},\"decommissioned\":false,\"uploadTime\":\"2022-05-26T10:31:57.8903915+00:00\"}]",
-   "responseHeaders": {
-    "content-length": "518",
-    "content-type": "application/json; charset=utf-8",
-    "date": "Thu, 26 May 2022 10:31:57 GMT",
-    "mise-correlation-id": "8d41252f-aafc-4268-bfbf-b6d91f9e916b",
-    "strict-transport-security": "max-age=2592000",
-    "traceresponse": "00-78dead6887717b489da003b21f95e2a9-82a1cc79db455041-01"
-=======
-    "api-version": "2021-06-30-preview"
-   },
-   "requestBody": "[{\"@id\":\"dtmi:samples:DTRelationshipsTestsBuilding;1\",\"@type\":\"Interface\",\"@context\":\"dtmi:dtdl:context;2\",\"displayName\":\"Building\",\"contents\":[{\"@type\":\"Relationship\",\"name\":\"has\",\"target\":\"dtmi:samples:DTRelationshipsTestsFloor;1\",\"properties\":[{\"@type\":\"Property\",\"name\":\"isAccessRestricted\",\"schema\":\"boolean\"}]},{\"@type\":\"Property\",\"name\":\"AverageTemperature\",\"schema\":\"double\"}]},{\"@id\":\"dtmi:samples:DTRelationshipsTestsFloor;1\",\"@type\":\"Interface\",\"@context\":\"dtmi:dtdl:context;2\",\"displayName\":\"Floor\",\"contents\":[{\"@type\":\"Relationship\",\"name\":\"contains\",\"target\":\"dtmi:samples:DTRelationshipsTestsRoom;1\"},{\"@type\":\"Property\",\"name\":\"AverageTemperature\",\"schema\":\"double\"}]},{\"@id\":\"dtmi:samples:DTRelationshipsTestsRoom;1\",\"@type\":\"Interface\",\"@context\":\"dtmi:dtdl:context;2\",\"displayName\":\"Room\",\"contents\":[{\"@type\":\"Property\",\"name\":\"Temperature\",\"schema\":\"double\"},{\"@type\":\"Property\",\"name\":\"IsOccupied\",\"schema\":\"boolean\"}]}]",
-   "status": 201,
-   "response": "[{\"id\":\"dtmi:samples:DTRelationshipsTestsBuilding;1\",\"description\":{},\"displayName\":{\"en\":\"Building\"},\"decommissioned\":false,\"uploadTime\":\"2022-03-31T17:42:04.673069+00:00\"},{\"id\":\"dtmi:samples:DTRelationshipsTestsFloor;1\",\"description\":{},\"displayName\":{\"en\":\"Floor\"},\"decommissioned\":false,\"uploadTime\":\"2022-03-31T17:42:04.673102+00:00\"},{\"id\":\"dtmi:samples:DTRelationshipsTestsRoom;1\",\"description\":{},\"displayName\":{\"en\":\"Room\"},\"decommissioned\":false,\"uploadTime\":\"2022-03-31T17:42:04.6731174+00:00\"}]",
-   "responseHeaders": {
-    "content-length": "507",
-    "content-type": "application/json; charset=utf-8",
-    "date": "Thu, 31 Mar 2022 17:42:04 GMT",
-    "strict-transport-security": "max-age=2592000",
-    "traceresponse": "00-db61e5f5ed044c4086c259801e719a60-94b76c97928e4a42-01"
->>>>>>> 4c7bd6e9
+   "response": "[{\"id\":\"dtmi:samples:DTRelationshipsTestsBuilding;1\",\"description\":{},\"displayName\":{\"en\":\"Building\"},\"decommissioned\":false,\"uploadTime\":\"2022-06-28T18:51:52.0784681+00:00\"},{\"id\":\"dtmi:samples:DTRelationshipsTestsFloor;1\",\"description\":{},\"displayName\":{\"en\":\"Floor\"},\"decommissioned\":false,\"uploadTime\":\"2022-06-28T18:51:52.0784898+00:00\"},{\"id\":\"dtmi:samples:DTRelationshipsTestsRoom;1\",\"description\":{},\"displayName\":{\"en\":\"Room\"},\"decommissioned\":false,\"uploadTime\":\"2022-06-28T18:51:52.0785038+00:00\"}]",
+   "responseHeaders": {
+    "content-length": "509",
+    "content-type": "application/json; charset=utf-8",
+    "date": "Tue, 28 Jun 2022 18:51:51 GMT",
+    "mise-correlation-id": "b5d787a2-a41c-47a2-8ad0-b8d92ea8998e",
+    "strict-transport-security": "max-age=2592000",
+    "traceresponse": "00-8c4a344331c42bb52cdcb29f4b17c723-a73b3e58b141a761-01"
    }
   },
   {
    "method": "DELETE",
    "url": "https://AZURE_DIGITALTWINS_URL.api.wcus.digitaltwins.azure.net/digitaltwins/DTRelationshipsTestsBuildingTwin",
    "query": {
-<<<<<<< HEAD
-    "api-version": "2022-05-31"
-=======
-    "api-version": "2021-06-30-preview"
->>>>>>> 4c7bd6e9
+    "api-version": "2022-05-31"
    },
    "requestBody": null,
    "status": 404,
@@ -132,26 +84,16 @@
    "responseHeaders": {
     "content-length": "286",
     "content-type": "application/json; charset=utf-8",
-<<<<<<< HEAD
-    "date": "Thu, 26 May 2022 10:31:57 GMT",
-    "strict-transport-security": "max-age=2592000",
-    "traceresponse": "00-9d1071f2075ee5428f34d68910e2cd9c-d81b1e9011124e40-01"
-=======
-    "date": "Thu, 31 Mar 2022 17:42:04 GMT",
-    "strict-transport-security": "max-age=2592000",
-    "traceresponse": "00-71816b8bfb8513469dd207b0f3bf3a3a-6c837ad50f8a6948-01"
->>>>>>> 4c7bd6e9
+    "date": "Tue, 28 Jun 2022 18:51:51 GMT",
+    "strict-transport-security": "max-age=2592000",
+    "traceresponse": "00-122493b06e8d4a4d9eb81160ad1815b0-1e02fbcaf975af47-01"
    }
   },
   {
    "method": "DELETE",
    "url": "https://AZURE_DIGITALTWINS_URL.api.wcus.digitaltwins.azure.net/digitaltwins/DTRelationshipsTestsFloorTwin",
    "query": {
-<<<<<<< HEAD
-    "api-version": "2022-05-31"
-=======
-    "api-version": "2021-06-30-preview"
->>>>>>> 4c7bd6e9
+    "api-version": "2022-05-31"
    },
    "requestBody": null,
    "status": 404,
@@ -159,26 +101,16 @@
    "responseHeaders": {
     "content-length": "283",
     "content-type": "application/json; charset=utf-8",
-<<<<<<< HEAD
-    "date": "Thu, 26 May 2022 10:31:57 GMT",
-    "strict-transport-security": "max-age=2592000",
-    "traceresponse": "00-93dfc3e018dce245ba78f9d009e01d16-7d2b5542df0f7d47-01"
-=======
-    "date": "Thu, 31 Mar 2022 17:42:04 GMT",
-    "strict-transport-security": "max-age=2592000",
-    "traceresponse": "00-4ddb08327f69ee44aef1c79ab0ab739e-798ed47834c6c94a-01"
->>>>>>> 4c7bd6e9
+    "date": "Tue, 28 Jun 2022 18:51:51 GMT",
+    "strict-transport-security": "max-age=2592000",
+    "traceresponse": "00-5c15f5d7bbe3344a9e3549b10b509cb5-bf08794b0823fe44-01"
    }
   },
   {
    "method": "DELETE",
    "url": "https://AZURE_DIGITALTWINS_URL.api.wcus.digitaltwins.azure.net/digitaltwins/DTRelationshipsTestsRoomTwin",
    "query": {
-<<<<<<< HEAD
-    "api-version": "2022-05-31"
-=======
-    "api-version": "2021-06-30-preview"
->>>>>>> 4c7bd6e9
+    "api-version": "2022-05-31"
    },
    "requestBody": null,
    "status": 404,
@@ -186,363 +118,213 @@
    "responseHeaders": {
     "content-length": "282",
     "content-type": "application/json; charset=utf-8",
-<<<<<<< HEAD
-    "date": "Thu, 26 May 2022 10:31:57 GMT",
-    "strict-transport-security": "max-age=2592000",
-    "traceresponse": "00-90195a950f929d48a307c6bd017164ef-a561b45ec93f6c45-01"
-=======
-    "date": "Thu, 31 Mar 2022 17:42:04 GMT",
-    "strict-transport-security": "max-age=2592000",
-    "traceresponse": "00-599bb8809f5eaf458eadacaa328938ba-e381d0eeebc28d4b-01"
->>>>>>> 4c7bd6e9
+    "date": "Tue, 28 Jun 2022 18:51:51 GMT",
+    "strict-transport-security": "max-age=2592000",
+    "traceresponse": "00-9c18e8d81499dd4baf9e1b3dfcfbee57-5cf0829181425240-01"
    }
   },
   {
    "method": "PUT",
    "url": "https://AZURE_DIGITALTWINS_URL.api.wcus.digitaltwins.azure.net/digitaltwins/DTRelationshipsTestsBuildingTwin",
    "query": {
-<<<<<<< HEAD
     "api-version": "2022-05-31"
    },
    "requestBody": "{\"$metadata\":{\"$model\":\"dtmi:samples:DTRelationshipsTestsBuilding;1\"},\"AverageTemperature\":68}",
    "status": 200,
-   "response": "{\"$dtId\":\"DTRelationshipsTestsBuildingTwin\",\"$etag\":\"W/\\\"b48443fb-5d9d-42fb-8ee9-2115d4b60756\\\"\",\"AverageTemperature\":68,\"$metadata\":{\"$model\":\"dtmi:samples:DTRelationshipsTestsBuilding;1\",\"$lastUpdateTime\":\"2022-05-26T10:31:58.1240536Z\",\"AverageTemperature\":{\"lastUpdateTime\":\"2022-05-26T10:31:58.1240536Z\"}}}",
-=======
-    "api-version": "2021-06-30-preview"
-   },
-   "requestBody": "{\"$metadata\":{\"$model\":\"dtmi:samples:DTRelationshipsTestsBuilding;1\"},\"AverageTemperature\":68}",
-   "status": 200,
-   "response": "{\"$dtId\":\"DTRelationshipsTestsBuildingTwin\",\"$etag\":\"W/\\\"1159d756-8a6f-4e8c-96dc-0be138b99380\\\"\",\"AverageTemperature\":68,\"$metadata\":{\"$model\":\"dtmi:samples:DTRelationshipsTestsBuilding;1\",\"AverageTemperature\":{\"lastUpdateTime\":\"2022-03-31T17:42:05.1128005Z\"}}}",
->>>>>>> 4c7bd6e9
+   "response": "{\"$dtId\":\"DTRelationshipsTestsBuildingTwin\",\"$etag\":\"W/\\\"8e45b3ff-c977-4d5a-aab5-8ff2e4152f48\\\"\",\"AverageTemperature\":68,\"$metadata\":{\"$model\":\"dtmi:samples:DTRelationshipsTestsBuilding;1\",\"$lastUpdateTime\":\"2022-06-28T18:51:52.3800045Z\",\"AverageTemperature\":{\"lastUpdateTime\":\"2022-06-28T18:51:52.3800045Z\"}}}",
    "responseHeaders": {
     "content-length": "310",
     "content-type": "application/json; charset=utf-8",
-<<<<<<< HEAD
-    "date": "Thu, 26 May 2022 10:31:57 GMT",
-    "etag": "W/\"b48443fb-5d9d-42fb-8ee9-2115d4b60756\"",
-    "strict-transport-security": "max-age=2592000",
-    "traceresponse": "00-c2e0ce662789364b8095736ab514f55d-ca53e8d2b126ef49-01"
-=======
-    "date": "Thu, 31 Mar 2022 17:42:04 GMT",
-    "etag": "W/\"1159d756-8a6f-4e8c-96dc-0be138b99380\"",
-    "strict-transport-security": "max-age=2592000",
-    "traceresponse": "00-1f7bf59de1672745a9c49dca7ee6a9b9-97e3a88d32be504a-01"
->>>>>>> 4c7bd6e9
+    "date": "Tue, 28 Jun 2022 18:51:51 GMT",
+    "etag": "W/\"8e45b3ff-c977-4d5a-aab5-8ff2e4152f48\"",
+    "strict-transport-security": "max-age=2592000",
+    "traceresponse": "00-b8290a478e095c4aa343fdc87200f92a-782f291c6416534e-01"
    }
   },
   {
    "method": "PUT",
    "url": "https://AZURE_DIGITALTWINS_URL.api.wcus.digitaltwins.azure.net/digitaltwins/DTRelationshipsTestsFloorTwin",
    "query": {
-<<<<<<< HEAD
     "api-version": "2022-05-31"
    },
    "requestBody": "{\"$metadata\":{\"$model\":\"dtmi:samples:DTRelationshipsTestsFloor;1\"},\"AverageTemperature\":75}",
    "status": 200,
-   "response": "{\"$dtId\":\"DTRelationshipsTestsFloorTwin\",\"$etag\":\"W/\\\"6fd231d2-84f8-4b34-826a-0dbef3e0395f\\\"\",\"AverageTemperature\":75,\"$metadata\":{\"$model\":\"dtmi:samples:DTRelationshipsTestsFloor;1\",\"$lastUpdateTime\":\"2022-05-26T10:31:58.1846788Z\",\"AverageTemperature\":{\"lastUpdateTime\":\"2022-05-26T10:31:58.1846788Z\"}}}",
-=======
-    "api-version": "2021-06-30-preview"
-   },
-   "requestBody": "{\"$metadata\":{\"$model\":\"dtmi:samples:DTRelationshipsTestsFloor;1\"},\"AverageTemperature\":75}",
-   "status": 200,
-   "response": "{\"$dtId\":\"DTRelationshipsTestsFloorTwin\",\"$etag\":\"W/\\\"f2d35f87-0e16-4718-8144-7c3246bf3d0b\\\"\",\"AverageTemperature\":75,\"$metadata\":{\"$model\":\"dtmi:samples:DTRelationshipsTestsFloor;1\",\"AverageTemperature\":{\"lastUpdateTime\":\"2022-03-31T17:42:05.2334972Z\"}}}",
->>>>>>> 4c7bd6e9
+   "response": "{\"$dtId\":\"DTRelationshipsTestsFloorTwin\",\"$etag\":\"W/\\\"43fdad39-dd7c-4fbf-ab8a-49c1863efa74\\\"\",\"AverageTemperature\":75,\"$metadata\":{\"$model\":\"dtmi:samples:DTRelationshipsTestsFloor;1\",\"$lastUpdateTime\":\"2022-06-28T18:51:52.4595998Z\",\"AverageTemperature\":{\"lastUpdateTime\":\"2022-06-28T18:51:52.4595998Z\"}}}",
    "responseHeaders": {
     "content-length": "304",
     "content-type": "application/json; charset=utf-8",
-<<<<<<< HEAD
-    "date": "Thu, 26 May 2022 10:31:57 GMT",
-    "etag": "W/\"6fd231d2-84f8-4b34-826a-0dbef3e0395f\"",
-    "strict-transport-security": "max-age=2592000",
-    "traceresponse": "00-8d2a9a52654cd84e8d527af81e45189b-38afe823cc4fbd49-01"
-=======
-    "date": "Thu, 31 Mar 2022 17:42:04 GMT",
-    "etag": "W/\"f2d35f87-0e16-4718-8144-7c3246bf3d0b\"",
-    "strict-transport-security": "max-age=2592000",
-    "traceresponse": "00-13d68a1cc4233f43ad7b9adc611b681b-de680f9cd490e24a-01"
->>>>>>> 4c7bd6e9
+    "date": "Tue, 28 Jun 2022 18:51:51 GMT",
+    "etag": "W/\"43fdad39-dd7c-4fbf-ab8a-49c1863efa74\"",
+    "strict-transport-security": "max-age=2592000",
+    "traceresponse": "00-d1b535c665952747a96c2503a4d1eccb-be7c985c13ede34a-01"
    }
   },
   {
    "method": "PUT",
    "url": "https://AZURE_DIGITALTWINS_URL.api.wcus.digitaltwins.azure.net/digitaltwins/DTRelationshipsTestsRoomTwin",
    "query": {
-<<<<<<< HEAD
     "api-version": "2022-05-31"
    },
    "requestBody": "{\"$metadata\":{\"$model\":\"dtmi:samples:DTRelationshipsTestsRoom;1\"},\"Temperature\":80,\"IsOccupied\":true}",
    "status": 200,
-   "response": "{\"$dtId\":\"DTRelationshipsTestsRoomTwin\",\"$etag\":\"W/\\\"c771fb52-8142-4905-86ff-ff5ef5b95c24\\\"\",\"Temperature\":80,\"IsOccupied\":true,\"$metadata\":{\"$model\":\"dtmi:samples:DTRelationshipsTestsRoom;1\",\"$lastUpdateTime\":\"2022-05-26T10:31:58.2566677Z\",\"Temperature\":{\"lastUpdateTime\":\"2022-05-26T10:31:58.2566677Z\"},\"IsOccupied\":{\"lastUpdateTime\":\"2022-05-26T10:31:58.2566677Z\"}}}",
-=======
-    "api-version": "2021-06-30-preview"
-   },
-   "requestBody": "{\"$metadata\":{\"$model\":\"dtmi:samples:DTRelationshipsTestsRoom;1\"},\"Temperature\":80,\"IsOccupied\":true}",
-   "status": 200,
-   "response": "{\"$dtId\":\"DTRelationshipsTestsRoomTwin\",\"$etag\":\"W/\\\"20d52217-2511-440a-a848-9c1e4c6f93de\\\"\",\"Temperature\":80,\"IsOccupied\":true,\"$metadata\":{\"$model\":\"dtmi:samples:DTRelationshipsTestsRoom;1\",\"Temperature\":{\"lastUpdateTime\":\"2022-03-31T17:42:05.3492285Z\"},\"IsOccupied\":{\"lastUpdateTime\":\"2022-03-31T17:42:05.3492285Z\"}}}",
->>>>>>> 4c7bd6e9
+   "response": "{\"$dtId\":\"DTRelationshipsTestsRoomTwin\",\"$etag\":\"W/\\\"6ca971a2-33a7-4036-b2a2-2c6a7e44d64f\\\"\",\"Temperature\":80,\"IsOccupied\":true,\"$metadata\":{\"$model\":\"dtmi:samples:DTRelationshipsTestsRoom;1\",\"$lastUpdateTime\":\"2022-06-28T18:51:52.5399731Z\",\"Temperature\":{\"lastUpdateTime\":\"2022-06-28T18:51:52.5399731Z\"},\"IsOccupied\":{\"lastUpdateTime\":\"2022-06-28T18:51:52.5399731Z\"}}}",
    "responseHeaders": {
     "content-length": "369",
     "content-type": "application/json; charset=utf-8",
-<<<<<<< HEAD
-    "date": "Thu, 26 May 2022 10:31:57 GMT",
-    "etag": "W/\"c771fb52-8142-4905-86ff-ff5ef5b95c24\"",
-    "strict-transport-security": "max-age=2592000",
-    "traceresponse": "00-9b4ff325f547ed4a91989184c7e0ebf6-c1474f685c13354e-01"
-=======
-    "date": "Thu, 31 Mar 2022 17:42:05 GMT",
-    "etag": "W/\"20d52217-2511-440a-a848-9c1e4c6f93de\"",
-    "strict-transport-security": "max-age=2592000",
-    "traceresponse": "00-5b66e64db3caca49a5988a9c6237bca9-4704684e5da37141-01"
->>>>>>> 4c7bd6e9
+    "date": "Tue, 28 Jun 2022 18:51:51 GMT",
+    "etag": "W/\"6ca971a2-33a7-4036-b2a2-2c6a7e44d64f\"",
+    "strict-transport-security": "max-age=2592000",
+    "traceresponse": "00-9b77e2b37b41c74fb75b929e8a6bb5a9-401168ac143f6346-01"
    }
   },
   {
    "method": "PUT",
    "url": "https://AZURE_DIGITALTWINS_URL.api.wcus.digitaltwins.azure.net/digitaltwins/DTRelationshipsTestsBuildingTwin/relationships/BuildingHasFloor",
    "query": {
-<<<<<<< HEAD
     "api-version": "2022-05-31"
    },
    "requestBody": "{\"$relationshipId\":\"BuildingHasFloor\",\"$sourceId\":\"DTRelationshipsTestsBuildingTwin\",\"$relationshipName\":\"has\",\"$targetId\":\"DTRelationshipsTestsFloorTwin\",\"isAccessRestricted\":false}",
    "status": 200,
-   "response": "{\"$relationshipId\":\"BuildingHasFloor\",\"$etag\":\"W/\\\"59f0277f-1158-4af9-979f-426a64376e09\\\"\",\"$sourceId\":\"DTRelationshipsTestsBuildingTwin\",\"$relationshipName\":\"has\",\"$targetId\":\"DTRelationshipsTestsFloorTwin\",\"isAccessRestricted\":false}",
+   "response": "{\"$relationshipId\":\"BuildingHasFloor\",\"$etag\":\"W/\\\"fe2a1240-1dd0-477f-89fe-567e0ccfc4e7\\\"\",\"$sourceId\":\"DTRelationshipsTestsBuildingTwin\",\"$relationshipName\":\"has\",\"$targetId\":\"DTRelationshipsTestsFloorTwin\",\"isAccessRestricted\":false}",
    "responseHeaders": {
     "content-length": "235",
     "content-type": "application/json; charset=utf-8",
-    "date": "Thu, 26 May 2022 10:31:57 GMT",
-    "etag": "W/\"59f0277f-1158-4af9-979f-426a64376e09\"",
-    "strict-transport-security": "max-age=2592000",
-    "traceresponse": "00-d3643123cea9054284d3e7bbdc3a3430-ad1841306e049544-01"
-=======
-    "api-version": "2021-06-30-preview"
-   },
-   "requestBody": "{\"$relationshipId\":\"BuildingHasFloor\",\"$sourceId\":\"DTRelationshipsTestsBuildingTwin\",\"$relationshipName\":\"has\",\"$targetId\":\"DTRelationshipsTestsFloorTwin\",\"isAccessRestricted\":false}",
-   "status": 200,
-   "response": "{\"$relationshipId\":\"BuildingHasFloor\",\"$etag\":\"W/\\\"76a309f0-9c17-4199-8455-a62d7c4e42a6\\\"\",\"$sourceId\":\"DTRelationshipsTestsBuildingTwin\",\"$relationshipName\":\"has\",\"$targetId\":\"DTRelationshipsTestsFloorTwin\",\"isAccessRestricted\":false}",
-   "responseHeaders": {
-    "content-length": "235",
-    "content-type": "application/json; charset=utf-8",
-    "date": "Thu, 31 Mar 2022 17:42:05 GMT",
-    "etag": "W/\"76a309f0-9c17-4199-8455-a62d7c4e42a6\"",
-    "strict-transport-security": "max-age=2592000",
-    "traceresponse": "00-289f8ca5c201a844b8f03a2f9b259edf-9cb3192a973a1e4a-01"
->>>>>>> 4c7bd6e9
+    "date": "Tue, 28 Jun 2022 18:51:52 GMT",
+    "etag": "W/\"fe2a1240-1dd0-477f-89fe-567e0ccfc4e7\"",
+    "strict-transport-security": "max-age=2592000",
+    "traceresponse": "00-073f1f28ec8854499908469d9d9f8c59-a77a563048fe814a-01"
    }
   },
   {
    "method": "GET",
    "url": "https://AZURE_DIGITALTWINS_URL.api.wcus.digitaltwins.azure.net/digitaltwins/DTRelationshipsTestsBuildingTwin/relationships",
    "query": {
-<<<<<<< HEAD
-    "api-version": "2022-05-31"
-   },
-   "requestBody": null,
-   "status": 200,
-   "response": "{\"nextLink\":null,\"value\":[{\"$relationshipId\":\"BuildingHasFloor\",\"$etag\":\"W/\\\"59f0277f-1158-4af9-979f-426a64376e09\\\"\",\"$sourceId\":\"DTRelationshipsTestsBuildingTwin\",\"$relationshipName\":\"has\",\"$targetId\":\"DTRelationshipsTestsFloorTwin\",\"isAccessRestricted\":false}]}",
+    "api-version": "2022-05-31"
+   },
+   "requestBody": null,
+   "status": 200,
+   "response": "{\"nextLink\":null,\"value\":[{\"$relationshipId\":\"BuildingHasFloor\",\"$etag\":\"W/\\\"fe2a1240-1dd0-477f-89fe-567e0ccfc4e7\\\"\",\"$sourceId\":\"DTRelationshipsTestsBuildingTwin\",\"$relationshipName\":\"has\",\"$targetId\":\"DTRelationshipsTestsFloorTwin\",\"isAccessRestricted\":false}]}",
    "responseHeaders": {
     "content-length": "263",
     "content-type": "application/json; charset=utf-8",
-    "date": "Thu, 26 May 2022 10:31:57 GMT",
-    "strict-transport-security": "max-age=2592000",
-    "traceresponse": "00-93b63eebfbc8924185d145535d0cd845-138e22509449cf41-01"
-=======
-    "api-version": "2021-06-30-preview"
-   },
-   "requestBody": null,
-   "status": 200,
-   "response": "{\"nextLink\":null,\"value\":[{\"$relationshipId\":\"BuildingHasFloor\",\"$etag\":\"W/\\\"76a309f0-9c17-4199-8455-a62d7c4e42a6\\\"\",\"$sourceId\":\"DTRelationshipsTestsBuildingTwin\",\"$relationshipName\":\"has\",\"$targetId\":\"DTRelationshipsTestsFloorTwin\",\"isAccessRestricted\":false}]}",
-   "responseHeaders": {
-    "content-length": "263",
-    "content-type": "application/json; charset=utf-8",
-    "date": "Thu, 31 Mar 2022 17:42:05 GMT",
-    "strict-transport-security": "max-age=2592000",
-    "traceresponse": "00-89959dee7551a545bd8f3b92255998dc-2f51eaea5a70ba48-01"
->>>>>>> 4c7bd6e9
+    "date": "Tue, 28 Jun 2022 18:51:52 GMT",
+    "strict-transport-security": "max-age=2592000",
+    "traceresponse": "00-ed089423d88a09458c0fb7016ecb41ab-d0911d498feaf743-01"
    }
   },
   {
    "method": "DELETE",
    "url": "https://AZURE_DIGITALTWINS_URL.api.wcus.digitaltwins.azure.net/digitaltwins/DTRelationshipsTestsBuildingTwin/relationships/BuildingHasFloor",
    "query": {
-<<<<<<< HEAD
-    "api-version": "2022-05-31"
-=======
-    "api-version": "2021-06-30-preview"
->>>>>>> 4c7bd6e9
-   },
-   "requestBody": null,
-   "status": 204,
-   "response": "",
-   "responseHeaders": {
-    "content-length": "0",
-<<<<<<< HEAD
-    "date": "Thu, 26 May 2022 10:31:57 GMT",
-    "strict-transport-security": "max-age=2592000",
-    "traceresponse": "00-92c6b6a58ca3ec4eb86644c634702f17-161d9c66a27edf4a-01"
-=======
-    "date": "Thu, 31 Mar 2022 17:42:05 GMT",
-    "strict-transport-security": "max-age=2592000",
-    "traceresponse": "00-4173d936ea759a4ba75ec75464287684-db9363a8df027246-01"
->>>>>>> 4c7bd6e9
+    "api-version": "2022-05-31"
+   },
+   "requestBody": null,
+   "status": 204,
+   "response": "",
+   "responseHeaders": {
+    "content-length": "0",
+    "date": "Tue, 28 Jun 2022 18:51:52 GMT",
+    "strict-transport-security": "max-age=2592000",
+    "traceresponse": "00-07946ac3a0775d49b277d905d57544af-640039db483b7441-01"
    }
   },
   {
    "method": "DELETE",
    "url": "https://AZURE_DIGITALTWINS_URL.api.wcus.digitaltwins.azure.net/digitaltwins/DTRelationshipsTestsBuildingTwin",
    "query": {
-<<<<<<< HEAD
-    "api-version": "2022-05-31"
-=======
-    "api-version": "2021-06-30-preview"
->>>>>>> 4c7bd6e9
-   },
-   "requestBody": null,
-   "status": 204,
-   "response": "",
-   "responseHeaders": {
-    "content-length": "0",
-<<<<<<< HEAD
-    "date": "Thu, 26 May 2022 10:31:57 GMT",
-    "strict-transport-security": "max-age=2592000",
-    "traceresponse": "00-975e7fd075abfe42a4b0ae07c32e84cf-a1594c273b55a34d-01"
-=======
-    "date": "Thu, 31 Mar 2022 17:42:05 GMT",
-    "strict-transport-security": "max-age=2592000",
-    "traceresponse": "00-e01b2dcae795864fba6f6f31f97efb54-94f93cb99b1f7044-01"
->>>>>>> 4c7bd6e9
+    "api-version": "2022-05-31"
+   },
+   "requestBody": null,
+   "status": 204,
+   "response": "",
+   "responseHeaders": {
+    "content-length": "0",
+    "date": "Tue, 28 Jun 2022 18:51:52 GMT",
+    "strict-transport-security": "max-age=2592000",
+    "traceresponse": "00-3e71bb2fda7914488258bd6ce566c245-e749992aa218264d-01"
    }
   },
   {
    "method": "DELETE",
    "url": "https://AZURE_DIGITALTWINS_URL.api.wcus.digitaltwins.azure.net/digitaltwins/DTRelationshipsTestsFloorTwin",
    "query": {
-<<<<<<< HEAD
-    "api-version": "2022-05-31"
-=======
-    "api-version": "2021-06-30-preview"
->>>>>>> 4c7bd6e9
-   },
-   "requestBody": null,
-   "status": 204,
-   "response": "",
-   "responseHeaders": {
-    "content-length": "0",
-<<<<<<< HEAD
-    "date": "Thu, 26 May 2022 10:31:57 GMT",
-    "strict-transport-security": "max-age=2592000",
-    "traceresponse": "00-c1eb7534673c164e94d244d743595c94-4fa49b6404d1b84a-01"
-=======
-    "date": "Thu, 31 Mar 2022 17:42:05 GMT",
-    "strict-transport-security": "max-age=2592000",
-    "traceresponse": "00-13e0eb2063f1b641bf57ada08d78e167-951e7bd8a8681941-01"
->>>>>>> 4c7bd6e9
+    "api-version": "2022-05-31"
+   },
+   "requestBody": null,
+   "status": 204,
+   "response": "",
+   "responseHeaders": {
+    "content-length": "0",
+    "date": "Tue, 28 Jun 2022 18:51:52 GMT",
+    "strict-transport-security": "max-age=2592000",
+    "traceresponse": "00-1067f268f079c14280b726baf3e16a14-4ec492f6fb974a46-01"
    }
   },
   {
    "method": "DELETE",
    "url": "https://AZURE_DIGITALTWINS_URL.api.wcus.digitaltwins.azure.net/digitaltwins/DTRelationshipsTestsRoomTwin",
    "query": {
-<<<<<<< HEAD
-    "api-version": "2022-05-31"
-=======
-    "api-version": "2021-06-30-preview"
->>>>>>> 4c7bd6e9
-   },
-   "requestBody": null,
-   "status": 204,
-   "response": "",
-   "responseHeaders": {
-    "content-length": "0",
-<<<<<<< HEAD
-    "date": "Thu, 26 May 2022 10:31:57 GMT",
-    "strict-transport-security": "max-age=2592000",
-    "traceresponse": "00-317d6eb0badbb64da1b5ce8408adb732-6d249760f15f7c42-01"
-=======
-    "date": "Thu, 31 Mar 2022 17:42:05 GMT",
-    "strict-transport-security": "max-age=2592000",
-    "traceresponse": "00-b6a53e4a14ffac448ec9da90a6006d35-38fa65cf650da148-01"
->>>>>>> 4c7bd6e9
+    "api-version": "2022-05-31"
+   },
+   "requestBody": null,
+   "status": 204,
+   "response": "",
+   "responseHeaders": {
+    "content-length": "0",
+    "date": "Tue, 28 Jun 2022 18:51:52 GMT",
+    "strict-transport-security": "max-age=2592000",
+    "traceresponse": "00-fd6163411645d045948ebcc182459d59-41549960d976634e-01"
    }
   },
   {
    "method": "DELETE",
    "url": "https://AZURE_DIGITALTWINS_URL.api.wcus.digitaltwins.azure.net/models/dtmi%3Asamples%3ADTRelationshipsTestsBuilding%3B1",
    "query": {
-<<<<<<< HEAD
-    "api-version": "2022-05-31"
-=======
-    "api-version": "2021-06-30-preview"
->>>>>>> 4c7bd6e9
-   },
-   "requestBody": null,
-   "status": 204,
-   "response": "",
-   "responseHeaders": {
-    "content-length": "0",
-<<<<<<< HEAD
-    "date": "Thu, 26 May 2022 10:31:57 GMT",
-    "mise-correlation-id": "3ec91a2c-075b-4246-af9d-505e976a79c2",
-    "strict-transport-security": "max-age=2592000",
-    "traceresponse": "00-84eb2ca250737945a71cf19f7751a1a5-b2ead2d95f49c449-01"
-=======
-    "date": "Thu, 31 Mar 2022 17:42:05 GMT",
-    "strict-transport-security": "max-age=2592000",
-    "traceresponse": "00-3e86bd60b7e8204c84a3528c69aa6027-d59e391aa152d54b-01"
->>>>>>> 4c7bd6e9
+    "api-version": "2022-05-31"
+   },
+   "requestBody": null,
+   "status": 204,
+   "response": "",
+   "responseHeaders": {
+    "content-length": "0",
+    "date": "Tue, 28 Jun 2022 18:51:52 GMT",
+    "mise-correlation-id": "66c7099a-007c-49e5-b7ec-c7058811b1b9",
+    "strict-transport-security": "max-age=2592000",
+    "traceresponse": "00-4e16e4edb659f3004c09b203c270d486-bb3fda0e57e11cc5-01"
    }
   },
   {
    "method": "DELETE",
    "url": "https://AZURE_DIGITALTWINS_URL.api.wcus.digitaltwins.azure.net/models/dtmi%3Asamples%3ADTRelationshipsTestsFloor%3B1",
    "query": {
-<<<<<<< HEAD
-    "api-version": "2022-05-31"
-=======
-    "api-version": "2021-06-30-preview"
->>>>>>> 4c7bd6e9
-   },
-   "requestBody": null,
-   "status": 204,
-   "response": "",
-   "responseHeaders": {
-    "content-length": "0",
-<<<<<<< HEAD
-    "date": "Thu, 26 May 2022 10:31:57 GMT",
-    "mise-correlation-id": "c6d96e94-6360-4014-8ac5-f1f887604016",
-    "strict-transport-security": "max-age=2592000",
-    "traceresponse": "00-781e87ea06597e43b69a331dc28ec656-fc47a0fe54df9646-01"
-=======
-    "date": "Thu, 31 Mar 2022 17:42:05 GMT",
-    "strict-transport-security": "max-age=2592000",
-    "traceresponse": "00-6eab6ae65c68074f8d6432122869be14-f14a868569182246-01"
->>>>>>> 4c7bd6e9
+    "api-version": "2022-05-31"
+   },
+   "requestBody": null,
+   "status": 204,
+   "response": "",
+   "responseHeaders": {
+    "content-length": "0",
+    "date": "Tue, 28 Jun 2022 18:51:52 GMT",
+    "mise-correlation-id": "28366590-1d7b-41b1-a343-b2ea357e4c5c",
+    "strict-transport-security": "max-age=2592000",
+    "traceresponse": "00-1f690f1970ab07613d62f31bfb770f4a-7213e505b5048960-01"
    }
   },
   {
    "method": "DELETE",
    "url": "https://AZURE_DIGITALTWINS_URL.api.wcus.digitaltwins.azure.net/models/dtmi%3Asamples%3ADTRelationshipsTestsRoom%3B1",
    "query": {
-<<<<<<< HEAD
-    "api-version": "2022-05-31"
-=======
-    "api-version": "2021-06-30-preview"
->>>>>>> 4c7bd6e9
-   },
-   "requestBody": null,
-   "status": 204,
-   "response": "",
-   "responseHeaders": {
-    "content-length": "0",
-<<<<<<< HEAD
-    "date": "Thu, 26 May 2022 10:31:57 GMT",
-    "mise-correlation-id": "b0964c82-d34f-47ed-a374-ce354cf273f7",
-    "strict-transport-security": "max-age=2592000",
-    "traceresponse": "00-e8bcebbb937e674e847e2bd07805195d-577f9458d27af448-01"
-=======
-    "date": "Thu, 31 Mar 2022 17:42:06 GMT",
-    "strict-transport-security": "max-age=2592000",
-    "traceresponse": "00-8537ce1dadbbc14ab45e1e56085996fd-9ac5ae69221f924b-01"
->>>>>>> 4c7bd6e9
+    "api-version": "2022-05-31"
+   },
+   "requestBody": null,
+   "status": 204,
+   "response": "",
+   "responseHeaders": {
+    "content-length": "0",
+    "date": "Tue, 28 Jun 2022 18:51:52 GMT",
+    "mise-correlation-id": "12dec7c8-16b8-4474-afd1-2f4843777384",
+    "strict-transport-security": "max-age=2592000",
+    "traceresponse": "00-ad3b22b26834f78687c219707ab13a16-76adbb59e482b6b1-01"
    }
   }
  ],
@@ -550,9 +332,5 @@
   "uniqueName": {},
   "newDate": {}
  },
-<<<<<<< HEAD
- "hash": "1750e6f90efe715fa9196e4cb1314c57"
-=======
  "hash": "55a84bbfbad255e0f7acdbcbf72ef023"
->>>>>>> 4c7bd6e9
 }