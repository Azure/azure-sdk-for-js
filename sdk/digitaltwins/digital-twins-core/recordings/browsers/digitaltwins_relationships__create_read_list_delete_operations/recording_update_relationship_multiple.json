--- conflicted
+++ resolved
@@ -4,11 +4,7 @@
    "method": "DELETE",
    "url": "https://AZURE_DIGITALTWINS_URL.api.wcus.digitaltwins.azure.net/models/dtmi%3Asamples%3ADTRelationshipsTestsBuilding%3B1",
    "query": {
-<<<<<<< HEAD
-    "api-version": "2022-05-31"
-=======
-    "api-version": "2021-06-30-preview"
->>>>>>> 4c7bd6e9
+    "api-version": "2022-05-31"
    },
    "requestBody": null,
    "status": 404,
@@ -16,27 +12,17 @@
    "responseHeaders": {
     "content-length": "228",
     "content-type": "application/json; charset=utf-8",
-<<<<<<< HEAD
-    "date": "Thu, 26 May 2022 10:31:51 GMT",
-    "mise-correlation-id": "d110551b-6bfa-429a-87fe-8c07ad8c1897",
-    "strict-transport-security": "max-age=2592000",
-    "traceresponse": "00-82bd98403f5adf46ac291796abb94873-126b4b4fc0d14048-01"
-=======
-    "date": "Thu, 31 Mar 2022 17:41:53 GMT",
-    "strict-transport-security": "max-age=2592000",
-    "traceresponse": "00-e140d5486161164caba2782847c49c8d-aca1c007a8efae44-01"
->>>>>>> 4c7bd6e9
+    "date": "Tue, 28 Jun 2022 18:51:36 GMT",
+    "mise-correlation-id": "b882afd4-50c5-43d8-af3b-828de41dc506",
+    "strict-transport-security": "max-age=2592000",
+    "traceresponse": "00-433260a15aa6d02804e8f0d8e200a200-72f48d9877a1d22e-01"
    }
   },
   {
    "method": "DELETE",
    "url": "https://AZURE_DIGITALTWINS_URL.api.wcus.digitaltwins.azure.net/models/dtmi%3Asamples%3ADTRelationshipsTestsFloor%3B1",
    "query": {
-<<<<<<< HEAD
-    "api-version": "2022-05-31"
-=======
-    "api-version": "2021-06-30-preview"
->>>>>>> 4c7bd6e9
+    "api-version": "2022-05-31"
    },
    "requestBody": null,
    "status": 404,
@@ -44,27 +30,17 @@
    "responseHeaders": {
     "content-length": "225",
     "content-type": "application/json; charset=utf-8",
-<<<<<<< HEAD
-    "date": "Thu, 26 May 2022 10:31:51 GMT",
-    "mise-correlation-id": "90e2913d-70dd-4235-836c-2e5ab18fd2f8",
-    "strict-transport-security": "max-age=2592000",
-    "traceresponse": "00-a62fd003764bb14ab25dd3c1f2a627fe-abae085aa6cf164e-01"
-=======
-    "date": "Thu, 31 Mar 2022 17:41:53 GMT",
-    "strict-transport-security": "max-age=2592000",
-    "traceresponse": "00-14b68af8f9e8014bbf62892f79bdab0f-69b70e3b4728634b-01"
->>>>>>> 4c7bd6e9
+    "date": "Tue, 28 Jun 2022 18:51:36 GMT",
+    "mise-correlation-id": "f64ee240-2689-47d0-98df-e8a98a8ce8a0",
+    "strict-transport-security": "max-age=2592000",
+    "traceresponse": "00-c19cd432cf2a0c20f0f9773df2f66808-f6e71ab51eea4da1-01"
    }
   },
   {
    "method": "DELETE",
    "url": "https://AZURE_DIGITALTWINS_URL.api.wcus.digitaltwins.azure.net/models/dtmi%3Asamples%3ADTRelationshipsTestsRoom%3B1",
    "query": {
-<<<<<<< HEAD
-    "api-version": "2022-05-31"
-=======
-    "api-version": "2021-06-30-preview"
->>>>>>> 4c7bd6e9
+    "api-version": "2022-05-31"
    },
    "requestBody": null,
    "status": 404,
@@ -72,59 +48,35 @@
    "responseHeaders": {
     "content-length": "224",
     "content-type": "application/json; charset=utf-8",
-<<<<<<< HEAD
-    "date": "Thu, 26 May 2022 10:31:51 GMT",
-    "mise-correlation-id": "e949bb2a-b2ac-47f0-8db9-4c3753e51ea1",
-    "strict-transport-security": "max-age=2592000",
-    "traceresponse": "00-3535ff340bd7544e9f885b7191c69b1c-696d735f08fbac41-01"
-=======
-    "date": "Thu, 31 Mar 2022 17:41:54 GMT",
-    "strict-transport-security": "max-age=2592000",
-    "traceresponse": "00-6a723d1f47956d498026eba26673b168-01c58064e6f5364c-01"
->>>>>>> 4c7bd6e9
+    "date": "Tue, 28 Jun 2022 18:51:36 GMT",
+    "mise-correlation-id": "3b755e08-ca10-4407-8410-3b9dbb0d8639",
+    "strict-transport-security": "max-age=2592000",
+    "traceresponse": "00-788e4c296fdfb295c07906dce5500552-01362d536a309e5b-01"
    }
   },
   {
    "method": "POST",
    "url": "https://AZURE_DIGITALTWINS_URL.api.wcus.digitaltwins.azure.net/models",
    "query": {
-<<<<<<< HEAD
     "api-version": "2022-05-31"
    },
    "requestBody": "[{\"@id\":\"dtmi:samples:DTRelationshipsTestsBuilding;1\",\"@type\":\"Interface\",\"@context\":\"dtmi:dtdl:context;2\",\"displayName\":\"Building\",\"contents\":[{\"@type\":\"Relationship\",\"name\":\"has\",\"target\":\"dtmi:samples:DTRelationshipsTestsFloor;1\",\"properties\":[{\"@type\":\"Property\",\"name\":\"isAccessRestricted\",\"schema\":\"boolean\"}]},{\"@type\":\"Property\",\"name\":\"AverageTemperature\",\"schema\":\"double\"}]},{\"@id\":\"dtmi:samples:DTRelationshipsTestsFloor;1\",\"@type\":\"Interface\",\"@context\":\"dtmi:dtdl:context;2\",\"displayName\":\"Floor\",\"contents\":[{\"@type\":\"Relationship\",\"name\":\"contains\",\"target\":\"dtmi:samples:DTRelationshipsTestsRoom;1\"},{\"@type\":\"Property\",\"name\":\"AverageTemperature\",\"schema\":\"double\"}]},{\"@id\":\"dtmi:samples:DTRelationshipsTestsRoom;1\",\"@type\":\"Interface\",\"@context\":\"dtmi:dtdl:context;2\",\"displayName\":\"Room\",\"contents\":[{\"@type\":\"Property\",\"name\":\"Temperature\",\"schema\":\"double\"},{\"@type\":\"Property\",\"name\":\"IsOccupied\",\"schema\":\"boolean\"}]}]",
    "status": 201,
-   "response": "[{\"id\":\"dtmi:samples:DTRelationshipsTestsBuilding;1\",\"description\":{},\"displayName\":{\"en-US\":\"Building\"},\"decommissioned\":false,\"uploadTime\":\"2022-05-26T10:31:52.5800518+00:00\"},{\"id\":\"dtmi:samples:DTRelationshipsTestsFloor;1\",\"description\":{},\"displayName\":{\"en-US\":\"Floor\"},\"decommissioned\":false,\"uploadTime\":\"2022-05-26T10:31:52.5800731+00:00\"},{\"id\":\"dtmi:samples:DTRelationshipsTestsRoom;1\",\"description\":{},\"displayName\":{\"en-US\":\"Room\"},\"decommissioned\":false,\"uploadTime\":\"2022-05-26T10:31:52.5800844+00:00\"}]",
-=======
-    "api-version": "2021-06-30-preview"
-   },
-   "requestBody": "[{\"@id\":\"dtmi:samples:DTRelationshipsTestsBuilding;1\",\"@type\":\"Interface\",\"@context\":\"dtmi:dtdl:context;2\",\"displayName\":\"Building\",\"contents\":[{\"@type\":\"Relationship\",\"name\":\"has\",\"target\":\"dtmi:samples:DTRelationshipsTestsFloor;1\",\"properties\":[{\"@type\":\"Property\",\"name\":\"isAccessRestricted\",\"schema\":\"boolean\"}]},{\"@type\":\"Property\",\"name\":\"AverageTemperature\",\"schema\":\"double\"}]},{\"@id\":\"dtmi:samples:DTRelationshipsTestsFloor;1\",\"@type\":\"Interface\",\"@context\":\"dtmi:dtdl:context;2\",\"displayName\":\"Floor\",\"contents\":[{\"@type\":\"Relationship\",\"name\":\"contains\",\"target\":\"dtmi:samples:DTRelationshipsTestsRoom;1\"},{\"@type\":\"Property\",\"name\":\"AverageTemperature\",\"schema\":\"double\"}]},{\"@id\":\"dtmi:samples:DTRelationshipsTestsRoom;1\",\"@type\":\"Interface\",\"@context\":\"dtmi:dtdl:context;2\",\"displayName\":\"Room\",\"contents\":[{\"@type\":\"Property\",\"name\":\"Temperature\",\"schema\":\"double\"},{\"@type\":\"Property\",\"name\":\"IsOccupied\",\"schema\":\"boolean\"}]}]",
-   "status": 201,
-   "response": "[{\"id\":\"dtmi:samples:DTRelationshipsTestsBuilding;1\",\"description\":{},\"displayName\":{\"en\":\"Building\"},\"decommissioned\":false,\"uploadTime\":\"2022-03-31T17:41:54.7814522+00:00\"},{\"id\":\"dtmi:samples:DTRelationshipsTestsFloor;1\",\"description\":{},\"displayName\":{\"en\":\"Floor\"},\"decommissioned\":false,\"uploadTime\":\"2022-03-31T17:41:54.7814944+00:00\"},{\"id\":\"dtmi:samples:DTRelationshipsTestsRoom;1\",\"description\":{},\"displayName\":{\"en\":\"Room\"},\"decommissioned\":false,\"uploadTime\":\"2022-03-31T17:41:54.7815086+00:00\"}]",
->>>>>>> 4c7bd6e9
-   "responseHeaders": {
-    "content-length": "518",
-    "content-type": "application/json; charset=utf-8",
-<<<<<<< HEAD
-    "date": "Thu, 26 May 2022 10:31:51 GMT",
-    "mise-correlation-id": "06b55c92-79f6-4962-b11e-2b6011120f95",
-    "strict-transport-security": "max-age=2592000",
-    "traceresponse": "00-c91560e602d9994b947c4b4e5798e0f4-a8d1a20d36f79d45-01"
-=======
-    "date": "Thu, 31 Mar 2022 17:41:54 GMT",
-    "strict-transport-security": "max-age=2592000",
-    "traceresponse": "00-04f3fec467ca5f42860e94b048d1c8dc-bf7ef390f19d524c-01"
->>>>>>> 4c7bd6e9
+   "response": "[{\"id\":\"dtmi:samples:DTRelationshipsTestsBuilding;1\",\"description\":{},\"displayName\":{\"en\":\"Building\"},\"decommissioned\":false,\"uploadTime\":\"2022-06-28T18:51:37.6878547+00:00\"},{\"id\":\"dtmi:samples:DTRelationshipsTestsFloor;1\",\"description\":{},\"displayName\":{\"en\":\"Floor\"},\"decommissioned\":false,\"uploadTime\":\"2022-06-28T18:51:37.6878763+00:00\"},{\"id\":\"dtmi:samples:DTRelationshipsTestsRoom;1\",\"description\":{},\"displayName\":{\"en\":\"Room\"},\"decommissioned\":false,\"uploadTime\":\"2022-06-28T18:51:37.6878902+00:00\"}]",
+   "responseHeaders": {
+    "content-length": "509",
+    "content-type": "application/json; charset=utf-8",
+    "date": "Tue, 28 Jun 2022 18:51:37 GMT",
+    "mise-correlation-id": "5bb38d31-7274-43b1-9dde-48b4fad65fed",
+    "strict-transport-security": "max-age=2592000",
+    "traceresponse": "00-d496f4ed522320aab4013b427580298d-9c5619ac580e49eb-01"
    }
   },
   {
    "method": "DELETE",
    "url": "https://AZURE_DIGITALTWINS_URL.api.wcus.digitaltwins.azure.net/digitaltwins/DTRelationshipsTestsBuildingTwin",
    "query": {
-<<<<<<< HEAD
-    "api-version": "2022-05-31"
-=======
-    "api-version": "2021-06-30-preview"
->>>>>>> 4c7bd6e9
+    "api-version": "2022-05-31"
    },
    "requestBody": null,
    "status": 404,
@@ -132,26 +84,16 @@
    "responseHeaders": {
     "content-length": "286",
     "content-type": "application/json; charset=utf-8",
-<<<<<<< HEAD
-    "date": "Thu, 26 May 2022 10:31:51 GMT",
-    "strict-transport-security": "max-age=2592000",
-    "traceresponse": "00-f5d8c5cb33bcd5469b5efc184c59bfab-59896e7bd065b746-01"
-=======
-    "date": "Thu, 31 Mar 2022 17:41:54 GMT",
-    "strict-transport-security": "max-age=2592000",
-    "traceresponse": "00-3a479565b770a547b053590157604ac1-e649582caae1b84b-01"
->>>>>>> 4c7bd6e9
+    "date": "Tue, 28 Jun 2022 18:51:37 GMT",
+    "strict-transport-security": "max-age=2592000",
+    "traceresponse": "00-e79ac4bf566206488b75bb184352f995-d2d7d8feabff5547-01"
    }
   },
   {
    "method": "DELETE",
    "url": "https://AZURE_DIGITALTWINS_URL.api.wcus.digitaltwins.azure.net/digitaltwins/DTRelationshipsTestsFloorTwin",
    "query": {
-<<<<<<< HEAD
-    "api-version": "2022-05-31"
-=======
-    "api-version": "2021-06-30-preview"
->>>>>>> 4c7bd6e9
+    "api-version": "2022-05-31"
    },
    "requestBody": null,
    "status": 404,
@@ -159,26 +101,16 @@
    "responseHeaders": {
     "content-length": "283",
     "content-type": "application/json; charset=utf-8",
-<<<<<<< HEAD
-    "date": "Thu, 26 May 2022 10:31:51 GMT",
-    "strict-transport-security": "max-age=2592000",
-    "traceresponse": "00-d5603c2d35f7644bbbf1199b57e7b16f-19a5d59cd2c3c64e-01"
-=======
-    "date": "Thu, 31 Mar 2022 17:41:54 GMT",
-    "strict-transport-security": "max-age=2592000",
-    "traceresponse": "00-044015e392a22241a39994f8cb75564b-8f5ad7939cb0444a-01"
->>>>>>> 4c7bd6e9
+    "date": "Tue, 28 Jun 2022 18:51:37 GMT",
+    "strict-transport-security": "max-age=2592000",
+    "traceresponse": "00-3f422169dae2ee41affa172c675558b6-92f74e6cc1e83549-01"
    }
   },
   {
    "method": "DELETE",
    "url": "https://AZURE_DIGITALTWINS_URL.api.wcus.digitaltwins.azure.net/digitaltwins/DTRelationshipsTestsRoomTwin",
    "query": {
-<<<<<<< HEAD
-    "api-version": "2022-05-31"
-=======
-    "api-version": "2021-06-30-preview"
->>>>>>> 4c7bd6e9
+    "api-version": "2022-05-31"
    },
    "requestBody": null,
    "status": 404,
@@ -186,393 +118,231 @@
    "responseHeaders": {
     "content-length": "282",
     "content-type": "application/json; charset=utf-8",
-<<<<<<< HEAD
-    "date": "Thu, 26 May 2022 10:31:52 GMT",
-    "strict-transport-security": "max-age=2592000",
-    "traceresponse": "00-24bc3c8f303a0641862e8bd828a27c14-610675b3b4414f45-01"
-=======
-    "date": "Thu, 31 Mar 2022 17:41:54 GMT",
-    "strict-transport-security": "max-age=2592000",
-    "traceresponse": "00-2474fbbd3153f5448a80a2b207a8d49f-42da6ccf30badd4a-01"
->>>>>>> 4c7bd6e9
+    "date": "Tue, 28 Jun 2022 18:51:37 GMT",
+    "strict-transport-security": "max-age=2592000",
+    "traceresponse": "00-845544188a5ab247aff6869455670cb5-ac63df8f14d54945-01"
    }
   },
   {
    "method": "PUT",
    "url": "https://AZURE_DIGITALTWINS_URL.api.wcus.digitaltwins.azure.net/digitaltwins/DTRelationshipsTestsBuildingTwin",
    "query": {
-<<<<<<< HEAD
     "api-version": "2022-05-31"
    },
    "requestBody": "{\"$metadata\":{\"$model\":\"dtmi:samples:DTRelationshipsTestsBuilding;1\"},\"AverageTemperature\":68}",
    "status": 200,
-   "response": "{\"$dtId\":\"DTRelationshipsTestsBuildingTwin\",\"$etag\":\"W/\\\"3e7e42df-2221-4dd4-9a96-20dadd59f6d6\\\"\",\"AverageTemperature\":68,\"$metadata\":{\"$model\":\"dtmi:samples:DTRelationshipsTestsBuilding;1\",\"$lastUpdateTime\":\"2022-05-26T10:31:52.7926460Z\",\"AverageTemperature\":{\"lastUpdateTime\":\"2022-05-26T10:31:52.7926460Z\"}}}",
-=======
-    "api-version": "2021-06-30-preview"
-   },
-   "requestBody": "{\"$metadata\":{\"$model\":\"dtmi:samples:DTRelationshipsTestsBuilding;1\"},\"AverageTemperature\":68}",
-   "status": 200,
-   "response": "{\"$dtId\":\"DTRelationshipsTestsBuildingTwin\",\"$etag\":\"W/\\\"c189d9a2-7a4e-47a2-b160-6375ace52663\\\"\",\"AverageTemperature\":68,\"$metadata\":{\"$model\":\"dtmi:samples:DTRelationshipsTestsBuilding;1\",\"AverageTemperature\":{\"lastUpdateTime\":\"2022-03-31T17:41:55.2294992Z\"}}}",
->>>>>>> 4c7bd6e9
+   "response": "{\"$dtId\":\"DTRelationshipsTestsBuildingTwin\",\"$etag\":\"W/\\\"26811669-482e-412b-8b8a-6b783aadf114\\\"\",\"AverageTemperature\":68,\"$metadata\":{\"$model\":\"dtmi:samples:DTRelationshipsTestsBuilding;1\",\"$lastUpdateTime\":\"2022-06-28T18:51:37.9804831Z\",\"AverageTemperature\":{\"lastUpdateTime\":\"2022-06-28T18:51:37.9804831Z\"}}}",
    "responseHeaders": {
     "content-length": "310",
     "content-type": "application/json; charset=utf-8",
-<<<<<<< HEAD
-    "date": "Thu, 26 May 2022 10:31:52 GMT",
-    "etag": "W/\"3e7e42df-2221-4dd4-9a96-20dadd59f6d6\"",
-    "strict-transport-security": "max-age=2592000",
-    "traceresponse": "00-448e09e0652e4f40abe2223b9ee60a11-f11c0691464ca248-01"
-=======
-    "date": "Thu, 31 Mar 2022 17:41:54 GMT",
-    "etag": "W/\"c189d9a2-7a4e-47a2-b160-6375ace52663\"",
-    "strict-transport-security": "max-age=2592000",
-    "traceresponse": "00-fb92df9431b7334084dbf5b29b91dec7-19f35150351b3247-01"
->>>>>>> 4c7bd6e9
+    "date": "Tue, 28 Jun 2022 18:51:37 GMT",
+    "etag": "W/\"26811669-482e-412b-8b8a-6b783aadf114\"",
+    "strict-transport-security": "max-age=2592000",
+    "traceresponse": "00-abfc1a988e5d7d4dbb79935228ba1c1c-1edc6ff55533f047-01"
    }
   },
   {
    "method": "PUT",
    "url": "https://AZURE_DIGITALTWINS_URL.api.wcus.digitaltwins.azure.net/digitaltwins/DTRelationshipsTestsFloorTwin",
    "query": {
-<<<<<<< HEAD
     "api-version": "2022-05-31"
    },
    "requestBody": "{\"$metadata\":{\"$model\":\"dtmi:samples:DTRelationshipsTestsFloor;1\"},\"AverageTemperature\":75}",
    "status": 200,
-   "response": "{\"$dtId\":\"DTRelationshipsTestsFloorTwin\",\"$etag\":\"W/\\\"aa2c0e7b-eb6a-4d6b-b6b8-90c700754ba9\\\"\",\"AverageTemperature\":75,\"$metadata\":{\"$model\":\"dtmi:samples:DTRelationshipsTestsFloor;1\",\"$lastUpdateTime\":\"2022-05-26T10:31:52.8511791Z\",\"AverageTemperature\":{\"lastUpdateTime\":\"2022-05-26T10:31:52.8511791Z\"}}}",
-=======
-    "api-version": "2021-06-30-preview"
-   },
-   "requestBody": "{\"$metadata\":{\"$model\":\"dtmi:samples:DTRelationshipsTestsFloor;1\"},\"AverageTemperature\":75}",
-   "status": 200,
-   "response": "{\"$dtId\":\"DTRelationshipsTestsFloorTwin\",\"$etag\":\"W/\\\"f967a4a5-7801-44d6-91f5-0cc63d99ee37\\\"\",\"AverageTemperature\":75,\"$metadata\":{\"$model\":\"dtmi:samples:DTRelationshipsTestsFloor;1\",\"AverageTemperature\":{\"lastUpdateTime\":\"2022-03-31T17:41:55.3479898Z\"}}}",
->>>>>>> 4c7bd6e9
+   "response": "{\"$dtId\":\"DTRelationshipsTestsFloorTwin\",\"$etag\":\"W/\\\"59850237-89f0-4ab9-baf5-1daef94ff804\\\"\",\"AverageTemperature\":75,\"$metadata\":{\"$model\":\"dtmi:samples:DTRelationshipsTestsFloor;1\",\"$lastUpdateTime\":\"2022-06-28T18:51:38.0620615Z\",\"AverageTemperature\":{\"lastUpdateTime\":\"2022-06-28T18:51:38.0620615Z\"}}}",
    "responseHeaders": {
     "content-length": "304",
     "content-type": "application/json; charset=utf-8",
-<<<<<<< HEAD
-    "date": "Thu, 26 May 2022 10:31:52 GMT",
-    "etag": "W/\"aa2c0e7b-eb6a-4d6b-b6b8-90c700754ba9\"",
-    "strict-transport-security": "max-age=2592000",
-    "traceresponse": "00-e9b4303b3e341f4a8f4fed41c9b4296b-0cfcdf9b67bf154b-01"
-=======
-    "date": "Thu, 31 Mar 2022 17:41:54 GMT",
-    "etag": "W/\"f967a4a5-7801-44d6-91f5-0cc63d99ee37\"",
-    "strict-transport-security": "max-age=2592000",
-    "traceresponse": "00-38520b4d28fcab44a20cb4f40e981248-7708d921a9733243-01"
->>>>>>> 4c7bd6e9
+    "date": "Tue, 28 Jun 2022 18:51:37 GMT",
+    "etag": "W/\"59850237-89f0-4ab9-baf5-1daef94ff804\"",
+    "strict-transport-security": "max-age=2592000",
+    "traceresponse": "00-d7ba330b6ec62545927ce271bc68ffab-3063ad897c998c48-01"
    }
   },
   {
    "method": "PUT",
    "url": "https://AZURE_DIGITALTWINS_URL.api.wcus.digitaltwins.azure.net/digitaltwins/DTRelationshipsTestsRoomTwin",
    "query": {
-<<<<<<< HEAD
     "api-version": "2022-05-31"
    },
    "requestBody": "{\"$metadata\":{\"$model\":\"dtmi:samples:DTRelationshipsTestsRoom;1\"},\"Temperature\":80,\"IsOccupied\":true}",
    "status": 200,
-   "response": "{\"$dtId\":\"DTRelationshipsTestsRoomTwin\",\"$etag\":\"W/\\\"dac58559-df21-4b48-81a7-ed425428ecc9\\\"\",\"Temperature\":80,\"IsOccupied\":true,\"$metadata\":{\"$model\":\"dtmi:samples:DTRelationshipsTestsRoom;1\",\"$lastUpdateTime\":\"2022-05-26T10:31:52.9184989Z\",\"Temperature\":{\"lastUpdateTime\":\"2022-05-26T10:31:52.9184989Z\"},\"IsOccupied\":{\"lastUpdateTime\":\"2022-05-26T10:31:52.9184989Z\"}}}",
-=======
-    "api-version": "2021-06-30-preview"
-   },
-   "requestBody": "{\"$metadata\":{\"$model\":\"dtmi:samples:DTRelationshipsTestsRoom;1\"},\"Temperature\":80,\"IsOccupied\":true}",
-   "status": 200,
-   "response": "{\"$dtId\":\"DTRelationshipsTestsRoomTwin\",\"$etag\":\"W/\\\"edf7817e-9197-4bbc-9bda-674091264e6a\\\"\",\"Temperature\":80,\"IsOccupied\":true,\"$metadata\":{\"$model\":\"dtmi:samples:DTRelationshipsTestsRoom;1\",\"Temperature\":{\"lastUpdateTime\":\"2022-03-31T17:41:55.4719966Z\"},\"IsOccupied\":{\"lastUpdateTime\":\"2022-03-31T17:41:55.4719966Z\"}}}",
->>>>>>> 4c7bd6e9
+   "response": "{\"$dtId\":\"DTRelationshipsTestsRoomTwin\",\"$etag\":\"W/\\\"246e7ff8-810d-495c-a085-c41ed28ef083\\\"\",\"Temperature\":80,\"IsOccupied\":true,\"$metadata\":{\"$model\":\"dtmi:samples:DTRelationshipsTestsRoom;1\",\"$lastUpdateTime\":\"2022-06-28T18:51:38.1420502Z\",\"Temperature\":{\"lastUpdateTime\":\"2022-06-28T18:51:38.1420502Z\"},\"IsOccupied\":{\"lastUpdateTime\":\"2022-06-28T18:51:38.1420502Z\"}}}",
    "responseHeaders": {
     "content-length": "369",
     "content-type": "application/json; charset=utf-8",
-<<<<<<< HEAD
-    "date": "Thu, 26 May 2022 10:31:52 GMT",
-    "etag": "W/\"dac58559-df21-4b48-81a7-ed425428ecc9\"",
-    "strict-transport-security": "max-age=2592000",
-    "traceresponse": "00-798b6850cebc04448cd43ac9ca10058b-a828f9d0ceb60440-01"
-=======
-    "date": "Thu, 31 Mar 2022 17:41:54 GMT",
-    "etag": "W/\"edf7817e-9197-4bbc-9bda-674091264e6a\"",
-    "strict-transport-security": "max-age=2592000",
-    "traceresponse": "00-c2feacb76f207446ab63d081a7c94833-0c15c5d59eca5c40-01"
->>>>>>> 4c7bd6e9
+    "date": "Tue, 28 Jun 2022 18:51:37 GMT",
+    "etag": "W/\"246e7ff8-810d-495c-a085-c41ed28ef083\"",
+    "strict-transport-security": "max-age=2592000",
+    "traceresponse": "00-b93176c6404d4b4da0200f1b2eca63ae-873794ee39250846-01"
    }
   },
   {
    "method": "PUT",
    "url": "https://AZURE_DIGITALTWINS_URL.api.wcus.digitaltwins.azure.net/digitaltwins/DTRelationshipsTestsBuildingTwin/relationships/BuildingHasFloor",
    "query": {
-<<<<<<< HEAD
     "api-version": "2022-05-31"
    },
    "requestBody": "{\"$relationshipId\":\"BuildingHasFloor\",\"$sourceId\":\"DTRelationshipsTestsBuildingTwin\",\"$relationshipName\":\"has\",\"$targetId\":\"DTRelationshipsTestsFloorTwin\",\"isAccessRestricted\":false}",
    "status": 200,
-   "response": "{\"$relationshipId\":\"BuildingHasFloor\",\"$etag\":\"W/\\\"c4af5444-ec6f-467c-a26d-ea5ea89c8584\\\"\",\"$sourceId\":\"DTRelationshipsTestsBuildingTwin\",\"$relationshipName\":\"has\",\"$targetId\":\"DTRelationshipsTestsFloorTwin\",\"isAccessRestricted\":false}",
+   "response": "{\"$relationshipId\":\"BuildingHasFloor\",\"$etag\":\"W/\\\"eaa3c6cd-110c-47b4-9ed5-78fe2c1e962b\\\"\",\"$sourceId\":\"DTRelationshipsTestsBuildingTwin\",\"$relationshipName\":\"has\",\"$targetId\":\"DTRelationshipsTestsFloorTwin\",\"isAccessRestricted\":false}",
    "responseHeaders": {
     "content-length": "235",
     "content-type": "application/json; charset=utf-8",
-    "date": "Thu, 26 May 2022 10:31:52 GMT",
-    "etag": "W/\"c4af5444-ec6f-467c-a26d-ea5ea89c8584\"",
-    "strict-transport-security": "max-age=2592000",
-    "traceresponse": "00-7776c50763e0294c93d2b9972645d0eb-e1dec0ad2849e544-01"
-=======
-    "api-version": "2021-06-30-preview"
-   },
-   "requestBody": "{\"$relationshipId\":\"BuildingHasFloor\",\"$sourceId\":\"DTRelationshipsTestsBuildingTwin\",\"$relationshipName\":\"has\",\"$targetId\":\"DTRelationshipsTestsFloorTwin\",\"isAccessRestricted\":false}",
-   "status": 200,
-   "response": "{\"$relationshipId\":\"BuildingHasFloor\",\"$etag\":\"W/\\\"c6a2b10e-5a08-4518-abc6-492a45e4a2d2\\\"\",\"$sourceId\":\"DTRelationshipsTestsBuildingTwin\",\"$relationshipName\":\"has\",\"$targetId\":\"DTRelationshipsTestsFloorTwin\",\"isAccessRestricted\":false}",
-   "responseHeaders": {
-    "content-length": "235",
-    "content-type": "application/json; charset=utf-8",
-    "date": "Thu, 31 Mar 2022 17:41:54 GMT",
-    "etag": "W/\"c6a2b10e-5a08-4518-abc6-492a45e4a2d2\"",
-    "strict-transport-security": "max-age=2592000",
-    "traceresponse": "00-395a009a2f78f0489311342f4b0c3b0c-d2e6811e6a98e449-01"
->>>>>>> 4c7bd6e9
+    "date": "Tue, 28 Jun 2022 18:51:37 GMT",
+    "etag": "W/\"eaa3c6cd-110c-47b4-9ed5-78fe2c1e962b\"",
+    "strict-transport-security": "max-age=2592000",
+    "traceresponse": "00-33757c698b171a428114c8106e7472c7-ec9d228f8213bf4f-01"
    }
   },
   {
    "method": "PATCH",
    "url": "https://AZURE_DIGITALTWINS_URL.api.wcus.digitaltwins.azure.net/digitaltwins/DTRelationshipsTestsBuildingTwin/relationships/BuildingHasFloor",
    "query": {
-<<<<<<< HEAD
-    "api-version": "2022-05-31"
-=======
-    "api-version": "2021-06-30-preview"
->>>>>>> 4c7bd6e9
+    "api-version": "2022-05-31"
    },
    "requestBody": "[{\"op\":\"replace\",\"path\":\"/isAccessRestricted\",\"value\":true},{\"op\":\"remove\",\"path\":\"/isAccessRestricted\"}]",
    "status": 204,
    "response": "",
    "responseHeaders": {
     "content-length": "0",
-<<<<<<< HEAD
-    "date": "Thu, 26 May 2022 10:31:52 GMT",
-    "etag": "W/\"f992f101-7c2f-47db-beb0-5bb85a70b73a\"",
-    "strict-transport-security": "max-age=2592000",
-    "traceresponse": "00-1a6a0e0951dec942845987cd5532369a-f02bac52df0c1342-01"
-=======
-    "date": "Thu, 31 Mar 2022 17:41:55 GMT",
-    "etag": "W/\"06f3aa1c-3b8b-4c90-a698-a0d0f7e75c48\"",
-    "strict-transport-security": "max-age=2592000",
-    "traceresponse": "00-db997c4494d0c84ebb041dbee9fb8689-544fbeeec3629c44-01"
->>>>>>> 4c7bd6e9
+    "date": "Tue, 28 Jun 2022 18:51:37 GMT",
+    "etag": "W/\"ac30a2d2-6b1a-4b9c-b31a-569187a46c0b\"",
+    "strict-transport-security": "max-age=2592000",
+    "traceresponse": "00-d696c6cfbf9a2841843c1db211cbb557-57dc6a6f641da243-01"
    }
   },
   {
    "method": "GET",
    "url": "https://AZURE_DIGITALTWINS_URL.api.wcus.digitaltwins.azure.net/digitaltwins/DTRelationshipsTestsBuildingTwin/relationships/BuildingHasFloor",
    "query": {
-<<<<<<< HEAD
-    "api-version": "2022-05-31"
-   },
-   "requestBody": null,
-   "status": 200,
-   "response": "{\"$relationshipId\":\"BuildingHasFloor\",\"$etag\":\"W/\\\"f992f101-7c2f-47db-beb0-5bb85a70b73a\\\"\",\"$sourceId\":\"DTRelationshipsTestsBuildingTwin\",\"$relationshipName\":\"has\",\"$targetId\":\"DTRelationshipsTestsFloorTwin\"}",
+    "api-version": "2022-05-31"
+   },
+   "requestBody": null,
+   "status": 200,
+   "response": "{\"$relationshipId\":\"BuildingHasFloor\",\"$etag\":\"W/\\\"ac30a2d2-6b1a-4b9c-b31a-569187a46c0b\\\"\",\"$sourceId\":\"DTRelationshipsTestsBuildingTwin\",\"$relationshipName\":\"has\",\"$targetId\":\"DTRelationshipsTestsFloorTwin\"}",
    "responseHeaders": {
     "content-length": "208",
     "content-type": "application/json; charset=utf-8",
-    "date": "Thu, 26 May 2022 10:31:52 GMT",
-    "etag": "W/\"f992f101-7c2f-47db-beb0-5bb85a70b73a\"",
-    "strict-transport-security": "max-age=2592000",
-    "traceresponse": "00-8df5f8886969dd4dbdff3f7d517ba026-1bf495c90e4c144c-01"
-=======
-    "api-version": "2021-06-30-preview"
-   },
-   "requestBody": null,
-   "status": 200,
-   "response": "{\"$relationshipId\":\"BuildingHasFloor\",\"$etag\":\"W/\\\"06f3aa1c-3b8b-4c90-a698-a0d0f7e75c48\\\"\",\"$sourceId\":\"DTRelationshipsTestsBuildingTwin\",\"$relationshipName\":\"has\",\"$targetId\":\"DTRelationshipsTestsFloorTwin\"}",
-   "responseHeaders": {
-    "content-length": "208",
-    "content-type": "application/json; charset=utf-8",
-    "date": "Thu, 31 Mar 2022 17:41:55 GMT",
-    "etag": "W/\"06f3aa1c-3b8b-4c90-a698-a0d0f7e75c48\"",
-    "strict-transport-security": "max-age=2592000",
-    "traceresponse": "00-2be837c8c49d8d4693384bb98785ef49-b98958185d3c604e-01"
->>>>>>> 4c7bd6e9
+    "date": "Tue, 28 Jun 2022 18:51:37 GMT",
+    "etag": "W/\"ac30a2d2-6b1a-4b9c-b31a-569187a46c0b\"",
+    "strict-transport-security": "max-age=2592000",
+    "traceresponse": "00-ca2ac4c18bddb0499c51708ab6e20cbe-2ab3b023fb03b24e-01"
    }
   },
   {
    "method": "DELETE",
    "url": "https://AZURE_DIGITALTWINS_URL.api.wcus.digitaltwins.azure.net/digitaltwins/DTRelationshipsTestsBuildingTwin/relationships/BuildingHasFloor",
    "query": {
-<<<<<<< HEAD
-    "api-version": "2022-05-31"
-=======
-    "api-version": "2021-06-30-preview"
->>>>>>> 4c7bd6e9
-   },
-   "requestBody": null,
-   "status": 204,
-   "response": "",
-   "responseHeaders": {
-    "content-length": "0",
-<<<<<<< HEAD
-    "date": "Thu, 26 May 2022 10:31:52 GMT",
-    "strict-transport-security": "max-age=2592000",
-    "traceresponse": "00-4679e7c682be9a409f73c80eb7a73469-503b720c3feeac4d-01"
-=======
-    "date": "Thu, 31 Mar 2022 17:41:55 GMT",
-    "strict-transport-security": "max-age=2592000",
-    "traceresponse": "00-d7a2c7454b77224d9a332ea5d31ac07d-d328c6787e77a341-01"
->>>>>>> 4c7bd6e9
+    "api-version": "2022-05-31"
+   },
+   "requestBody": null,
+   "status": 204,
+   "response": "",
+   "responseHeaders": {
+    "content-length": "0",
+    "date": "Tue, 28 Jun 2022 18:51:37 GMT",
+    "strict-transport-security": "max-age=2592000",
+    "traceresponse": "00-3a18328639fd0f4b9cc74f2fae052df5-ab06c4a578c2e448-01"
    }
   },
   {
    "method": "DELETE",
    "url": "https://AZURE_DIGITALTWINS_URL.api.wcus.digitaltwins.azure.net/digitaltwins/DTRelationshipsTestsBuildingTwin",
    "query": {
-<<<<<<< HEAD
-    "api-version": "2022-05-31"
-=======
-    "api-version": "2021-06-30-preview"
->>>>>>> 4c7bd6e9
-   },
-   "requestBody": null,
-   "status": 204,
-   "response": "",
-   "responseHeaders": {
-    "content-length": "0",
-<<<<<<< HEAD
-    "date": "Thu, 26 May 2022 10:31:52 GMT",
-    "strict-transport-security": "max-age=2592000",
-    "traceresponse": "00-e9771d4e7e96d749bd1e35ef857fd473-6a4d2e936d5e4d48-01"
-=======
-    "date": "Thu, 31 Mar 2022 17:41:55 GMT",
-    "strict-transport-security": "max-age=2592000",
-    "traceresponse": "00-0655173179c26b4a9b16b2d7d3179657-0231bdc1922b894b-01"
->>>>>>> 4c7bd6e9
+    "api-version": "2022-05-31"
+   },
+   "requestBody": null,
+   "status": 204,
+   "response": "",
+   "responseHeaders": {
+    "content-length": "0",
+    "date": "Tue, 28 Jun 2022 18:51:37 GMT",
+    "strict-transport-security": "max-age=2592000",
+    "traceresponse": "00-87e57514ce049c48b9827335e8a04c42-738ce4122c28894a-01"
    }
   },
   {
    "method": "DELETE",
    "url": "https://AZURE_DIGITALTWINS_URL.api.wcus.digitaltwins.azure.net/digitaltwins/DTRelationshipsTestsFloorTwin",
    "query": {
-<<<<<<< HEAD
-    "api-version": "2022-05-31"
-=======
-    "api-version": "2021-06-30-preview"
->>>>>>> 4c7bd6e9
-   },
-   "requestBody": null,
-   "status": 204,
-   "response": "",
-   "responseHeaders": {
-    "content-length": "0",
-<<<<<<< HEAD
-    "date": "Thu, 26 May 2022 10:31:52 GMT",
-    "strict-transport-security": "max-age=2592000",
-    "traceresponse": "00-783eeb4b2d82a648aa52d06cbda3e214-447900b658804b43-01"
-=======
-    "date": "Thu, 31 Mar 2022 17:41:55 GMT",
-    "strict-transport-security": "max-age=2592000",
-    "traceresponse": "00-bf9a25aeb58ff64a8e6223974fab1a8c-40ad2772beb54940-01"
->>>>>>> 4c7bd6e9
+    "api-version": "2022-05-31"
+   },
+   "requestBody": null,
+   "status": 204,
+   "response": "",
+   "responseHeaders": {
+    "content-length": "0",
+    "date": "Tue, 28 Jun 2022 18:51:37 GMT",
+    "strict-transport-security": "max-age=2592000",
+    "traceresponse": "00-bd53eeba9fa8994d964ca107d05cba2e-af8582dba464a94c-01"
    }
   },
   {
    "method": "DELETE",
    "url": "https://AZURE_DIGITALTWINS_URL.api.wcus.digitaltwins.azure.net/digitaltwins/DTRelationshipsTestsRoomTwin",
    "query": {
-<<<<<<< HEAD
-    "api-version": "2022-05-31"
-=======
-    "api-version": "2021-06-30-preview"
->>>>>>> 4c7bd6e9
-   },
-   "requestBody": null,
-   "status": 204,
-   "response": "",
-   "responseHeaders": {
-    "content-length": "0",
-<<<<<<< HEAD
-    "date": "Thu, 26 May 2022 10:31:52 GMT",
-    "strict-transport-security": "max-age=2592000",
-    "traceresponse": "00-36fd6111bc95af47a43c9ec886c77da2-af5014360cb5c743-01"
-=======
-    "date": "Thu, 31 Mar 2022 17:41:55 GMT",
-    "strict-transport-security": "max-age=2592000",
-    "traceresponse": "00-59d0d594c06f82468eb98601cb3eeb09-42922a36d102b049-01"
->>>>>>> 4c7bd6e9
+    "api-version": "2022-05-31"
+   },
+   "requestBody": null,
+   "status": 204,
+   "response": "",
+   "responseHeaders": {
+    "content-length": "0",
+    "date": "Tue, 28 Jun 2022 18:51:38 GMT",
+    "strict-transport-security": "max-age=2592000",
+    "traceresponse": "00-664a9d43f76a48428f1a31953798b116-3ef18022e8f19f42-01"
    }
   },
   {
    "method": "DELETE",
    "url": "https://AZURE_DIGITALTWINS_URL.api.wcus.digitaltwins.azure.net/models/dtmi%3Asamples%3ADTRelationshipsTestsBuilding%3B1",
    "query": {
-<<<<<<< HEAD
-    "api-version": "2022-05-31"
-=======
-    "api-version": "2021-06-30-preview"
->>>>>>> 4c7bd6e9
-   },
-   "requestBody": null,
-   "status": 204,
-   "response": "",
-   "responseHeaders": {
-    "content-length": "0",
-<<<<<<< HEAD
-    "date": "Thu, 26 May 2022 10:31:52 GMT",
-    "mise-correlation-id": "a97fdfdc-8eeb-41cb-a213-51c5c1f0f437",
-    "strict-transport-security": "max-age=2592000",
-    "traceresponse": "00-d0053b0bf57fa547b4564c2ce3b1f87f-9bf5bcdb92c3e44c-01"
-=======
-    "date": "Thu, 31 Mar 2022 17:41:55 GMT",
-    "strict-transport-security": "max-age=2592000",
-    "traceresponse": "00-3ceb1922af58c74ca82943679ad34a34-29967a98be37d24c-01"
->>>>>>> 4c7bd6e9
+    "api-version": "2022-05-31"
+   },
+   "requestBody": null,
+   "status": 204,
+   "response": "",
+   "responseHeaders": {
+    "content-length": "0",
+    "date": "Tue, 28 Jun 2022 18:51:38 GMT",
+    "mise-correlation-id": "ba2c0417-28f1-4511-893a-f875105b4ba0",
+    "strict-transport-security": "max-age=2592000",
+    "traceresponse": "00-9cc9edbd7f01fdfb8c1f89ca0c5b2b19-d2c993077031d8b8-01"
    }
   },
   {
    "method": "DELETE",
    "url": "https://AZURE_DIGITALTWINS_URL.api.wcus.digitaltwins.azure.net/models/dtmi%3Asamples%3ADTRelationshipsTestsFloor%3B1",
    "query": {
-<<<<<<< HEAD
-    "api-version": "2022-05-31"
-=======
-    "api-version": "2021-06-30-preview"
->>>>>>> 4c7bd6e9
-   },
-   "requestBody": null,
-   "status": 204,
-   "response": "",
-   "responseHeaders": {
-    "content-length": "0",
-<<<<<<< HEAD
-    "date": "Thu, 26 May 2022 10:31:52 GMT",
-    "mise-correlation-id": "23fc307f-3d62-498a-91d9-7ba3ab53832e",
-    "strict-transport-security": "max-age=2592000",
-    "traceresponse": "00-7e2b6c64ae4d5a40a116667f0fd3637f-180e5f63c5b32a42-01"
-=======
-    "date": "Thu, 31 Mar 2022 17:41:55 GMT",
-    "strict-transport-security": "max-age=2592000",
-    "traceresponse": "00-16c7fbb1b6813e4bbdac3d9d5c7960c4-7f979427abdf0643-01"
->>>>>>> 4c7bd6e9
+    "api-version": "2022-05-31"
+   },
+   "requestBody": null,
+   "status": 204,
+   "response": "",
+   "responseHeaders": {
+    "content-length": "0",
+    "date": "Tue, 28 Jun 2022 18:51:38 GMT",
+    "mise-correlation-id": "100b91cd-bcd7-4073-9886-fc6fd53cb480",
+    "strict-transport-security": "max-age=2592000",
+    "traceresponse": "00-7493bc145b06c74a42796dcfc0a96aa4-ba9a14431f881891-01"
    }
   },
   {
    "method": "DELETE",
    "url": "https://AZURE_DIGITALTWINS_URL.api.wcus.digitaltwins.azure.net/models/dtmi%3Asamples%3ADTRelationshipsTestsRoom%3B1",
    "query": {
-<<<<<<< HEAD
-    "api-version": "2022-05-31"
-=======
-    "api-version": "2021-06-30-preview"
->>>>>>> 4c7bd6e9
-   },
-   "requestBody": null,
-   "status": 204,
-   "response": "",
-   "responseHeaders": {
-    "content-length": "0",
-<<<<<<< HEAD
-    "date": "Thu, 26 May 2022 10:31:52 GMT",
-    "mise-correlation-id": "7b021469-9e9a-438d-817f-ab4d2b9f707d",
-    "strict-transport-security": "max-age=2592000",
-    "traceresponse": "00-2c9e2af903dadc4dae909a70e4dde4bc-f074971c447fd14a-01"
-=======
-    "date": "Thu, 31 Mar 2022 17:41:56 GMT",
-    "strict-transport-security": "max-age=2592000",
-    "traceresponse": "00-247aca35864ca049b80e9958abaed1e0-ce053f306e71e540-01"
->>>>>>> 4c7bd6e9
+    "api-version": "2022-05-31"
+   },
+   "requestBody": null,
+   "status": 204,
+   "response": "",
+   "responseHeaders": {
+    "content-length": "0",
+    "date": "Tue, 28 Jun 2022 18:51:38 GMT",
+    "mise-correlation-id": "1b539048-1d6a-4514-a8df-12a17a03afea",
+    "strict-transport-security": "max-age=2592000",
+    "traceresponse": "00-5f42cec568046ef189b846bfb8446709-6f752d0c12421739-01"
    }
   }
  ],
@@ -580,9 +350,5 @@
   "uniqueName": {},
   "newDate": {}
  },
-<<<<<<< HEAD
- "hash": "9cb82028c267a672067d797bc9de5f2c"
-=======
  "hash": "35f26d690e311e2034947a4154d246ed"
->>>>>>> 4c7bd6e9
 }