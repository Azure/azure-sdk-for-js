{
 "recordings": [
  {
   "method": "DELETE",
   "url": "https://AZURE_DIGITALTWINS_URL.api.wcus.digitaltwins.azure.net/models/dtmi%3Asamples%3ADTRelationshipsTestsBuilding%3B1",
   "query": {
<<<<<<< HEAD
    "api-version": "2022-05-31"
=======
    "api-version": "2021-06-30-preview"
>>>>>>> 4c7bd6e9
   },
   "requestBody": null,
   "status": 404,
   "response": "{\"error\":{\"code\":\"ModelNotFound\",\"message\":\"There is no Model(s) available that matches the provided id(s) dtmi:samples:DTRelationshipsTestsBuilding;1. Check that the Model ID provided is valid by doing a Model_List API call.\"}}",
   "responseHeaders": {
    "content-length": "228",
    "content-type": "application/json; charset=utf-8",
<<<<<<< HEAD
    "date": "Thu, 26 May 2022 10:31:48 GMT",
    "mise-correlation-id": "9162e7a0-91fe-4395-8902-45cb88f23118",
    "strict-transport-security": "max-age=2592000",
    "traceresponse": "00-e2137098121bcf4e9c385d338a2e17d0-394103cd205df14a-01"
=======
    "date": "Thu, 31 Mar 2022 17:41:49 GMT",
    "strict-transport-security": "max-age=2592000",
    "traceresponse": "00-3d8fc9f6cc837b4e85b81b67a512035b-c6d3ca99f86f5f4d-01"
>>>>>>> 4c7bd6e9
   }
  },
  {
   "method": "DELETE",
   "url": "https://AZURE_DIGITALTWINS_URL.api.wcus.digitaltwins.azure.net/models/dtmi%3Asamples%3ADTRelationshipsTestsFloor%3B1",
   "query": {
<<<<<<< HEAD
    "api-version": "2022-05-31"
=======
    "api-version": "2021-06-30-preview"
>>>>>>> 4c7bd6e9
   },
   "requestBody": null,
   "status": 404,
   "response": "{\"error\":{\"code\":\"ModelNotFound\",\"message\":\"There is no Model(s) available that matches the provided id(s) dtmi:samples:DTRelationshipsTestsFloor;1. Check that the Model ID provided is valid by doing a Model_List API call.\"}}",
   "responseHeaders": {
    "content-length": "225",
    "content-type": "application/json; charset=utf-8",
<<<<<<< HEAD
    "date": "Thu, 26 May 2022 10:31:48 GMT",
    "mise-correlation-id": "205907b0-56d6-47b7-90ee-646ffd59f30b",
    "strict-transport-security": "max-age=2592000",
    "traceresponse": "00-966a496dd560424aa988b59d580ad8a0-a6884a49d7094548-01"
=======
    "date": "Thu, 31 Mar 2022 17:41:49 GMT",
    "strict-transport-security": "max-age=2592000",
    "traceresponse": "00-69b102fc7d815b4d96633f0b20ff3cda-d9f6c0aa02372a41-01"
>>>>>>> 4c7bd6e9
   }
  },
  {
   "method": "DELETE",
   "url": "https://AZURE_DIGITALTWINS_URL.api.wcus.digitaltwins.azure.net/models/dtmi%3Asamples%3ADTRelationshipsTestsRoom%3B1",
   "query": {
<<<<<<< HEAD
    "api-version": "2022-05-31"
=======
    "api-version": "2021-06-30-preview"
>>>>>>> 4c7bd6e9
   },
   "requestBody": null,
   "status": 404,
   "response": "{\"error\":{\"code\":\"ModelNotFound\",\"message\":\"There is no Model(s) available that matches the provided id(s) dtmi:samples:DTRelationshipsTestsRoom;1. Check that the Model ID provided is valid by doing a Model_List API call.\"}}",
   "responseHeaders": {
    "content-length": "224",
    "content-type": "application/json; charset=utf-8",
<<<<<<< HEAD
    "date": "Thu, 26 May 2022 10:31:48 GMT",
    "mise-correlation-id": "f251e3a2-fc83-4f79-a437-0c2a5c3c5b7a",
    "strict-transport-security": "max-age=2592000",
    "traceresponse": "00-6e05de4f4762b9418ef83b4e865b338e-21e70ce93833134e-01"
=======
    "date": "Thu, 31 Mar 2022 17:41:49 GMT",
    "strict-transport-security": "max-age=2592000",
    "traceresponse": "00-0d27ee38c3c95a4296f60e5c26615238-5c65d2fd3b539f40-01"
>>>>>>> 4c7bd6e9
   }
  },
  {
   "method": "POST",
   "url": "https://AZURE_DIGITALTWINS_URL.api.wcus.digitaltwins.azure.net/models",
   "query": {
<<<<<<< HEAD
    "api-version": "2022-05-31"
   },
   "requestBody": "[{\"@id\":\"dtmi:samples:DTRelationshipsTestsBuilding;1\",\"@type\":\"Interface\",\"@context\":\"dtmi:dtdl:context;2\",\"displayName\":\"Building\",\"contents\":[{\"@type\":\"Relationship\",\"name\":\"has\",\"target\":\"dtmi:samples:DTRelationshipsTestsFloor;1\",\"properties\":[{\"@type\":\"Property\",\"name\":\"isAccessRestricted\",\"schema\":\"boolean\"}]},{\"@type\":\"Property\",\"name\":\"AverageTemperature\",\"schema\":\"double\"}]},{\"@id\":\"dtmi:samples:DTRelationshipsTestsFloor;1\",\"@type\":\"Interface\",\"@context\":\"dtmi:dtdl:context;2\",\"displayName\":\"Floor\",\"contents\":[{\"@type\":\"Relationship\",\"name\":\"contains\",\"target\":\"dtmi:samples:DTRelationshipsTestsRoom;1\"},{\"@type\":\"Property\",\"name\":\"AverageTemperature\",\"schema\":\"double\"}]},{\"@id\":\"dtmi:samples:DTRelationshipsTestsRoom;1\",\"@type\":\"Interface\",\"@context\":\"dtmi:dtdl:context;2\",\"displayName\":\"Room\",\"contents\":[{\"@type\":\"Property\",\"name\":\"Temperature\",\"schema\":\"double\"},{\"@type\":\"Property\",\"name\":\"IsOccupied\",\"schema\":\"boolean\"}]}]",
   "status": 201,
   "response": "[{\"id\":\"dtmi:samples:DTRelationshipsTestsBuilding;1\",\"description\":{},\"displayName\":{\"en-US\":\"Building\"},\"decommissioned\":false,\"uploadTime\":\"2022-05-26T10:31:49.6040065+00:00\"},{\"id\":\"dtmi:samples:DTRelationshipsTestsFloor;1\",\"description\":{},\"displayName\":{\"en-US\":\"Floor\"},\"decommissioned\":false,\"uploadTime\":\"2022-05-26T10:31:49.6040341+00:00\"},{\"id\":\"dtmi:samples:DTRelationshipsTestsRoom;1\",\"description\":{},\"displayName\":{\"en-US\":\"Room\"},\"decommissioned\":false,\"uploadTime\":\"2022-05-26T10:31:49.604049+00:00\"}]",
   "responseHeaders": {
    "content-length": "517",
    "content-type": "application/json; charset=utf-8",
    "date": "Thu, 26 May 2022 10:31:48 GMT",
    "mise-correlation-id": "d647ff16-086b-42cc-b8da-e605f8784163",
    "strict-transport-security": "max-age=2592000",
    "traceresponse": "00-e4a2b65fe05b45449a57ad5cff3b458a-147f977adcd42b45-01"
=======
    "api-version": "2021-06-30-preview"
   },
   "requestBody": "[{\"@id\":\"dtmi:samples:DTRelationshipsTestsBuilding;1\",\"@type\":\"Interface\",\"@context\":\"dtmi:dtdl:context;2\",\"displayName\":\"Building\",\"contents\":[{\"@type\":\"Relationship\",\"name\":\"has\",\"target\":\"dtmi:samples:DTRelationshipsTestsFloor;1\",\"properties\":[{\"@type\":\"Property\",\"name\":\"isAccessRestricted\",\"schema\":\"boolean\"}]},{\"@type\":\"Property\",\"name\":\"AverageTemperature\",\"schema\":\"double\"}]},{\"@id\":\"dtmi:samples:DTRelationshipsTestsFloor;1\",\"@type\":\"Interface\",\"@context\":\"dtmi:dtdl:context;2\",\"displayName\":\"Floor\",\"contents\":[{\"@type\":\"Relationship\",\"name\":\"contains\",\"target\":\"dtmi:samples:DTRelationshipsTestsRoom;1\"},{\"@type\":\"Property\",\"name\":\"AverageTemperature\",\"schema\":\"double\"}]},{\"@id\":\"dtmi:samples:DTRelationshipsTestsRoom;1\",\"@type\":\"Interface\",\"@context\":\"dtmi:dtdl:context;2\",\"displayName\":\"Room\",\"contents\":[{\"@type\":\"Property\",\"name\":\"Temperature\",\"schema\":\"double\"},{\"@type\":\"Property\",\"name\":\"IsOccupied\",\"schema\":\"boolean\"}]}]",
   "status": 201,
   "response": "[{\"id\":\"dtmi:samples:DTRelationshipsTestsBuilding;1\",\"description\":{},\"displayName\":{\"en\":\"Building\"},\"decommissioned\":false,\"uploadTime\":\"2022-03-31T17:41:49.735356+00:00\"},{\"id\":\"dtmi:samples:DTRelationshipsTestsFloor;1\",\"description\":{},\"displayName\":{\"en\":\"Floor\"},\"decommissioned\":false,\"uploadTime\":\"2022-03-31T17:41:49.7353803+00:00\"},{\"id\":\"dtmi:samples:DTRelationshipsTestsRoom;1\",\"description\":{},\"displayName\":{\"en\":\"Room\"},\"decommissioned\":false,\"uploadTime\":\"2022-03-31T17:41:49.7353972+00:00\"}]",
   "responseHeaders": {
    "content-length": "508",
    "content-type": "application/json; charset=utf-8",
    "date": "Thu, 31 Mar 2022 17:41:49 GMT",
    "strict-transport-security": "max-age=2592000",
    "traceresponse": "00-609d6271378b7748ac22f6ed1713a7f5-f4f53ca88e0b6542-01"
>>>>>>> 4c7bd6e9
   }
  },
  {
   "method": "DELETE",
   "url": "https://AZURE_DIGITALTWINS_URL.api.wcus.digitaltwins.azure.net/digitaltwins/DTRelationshipsTestsBuildingTwin",
   "query": {
<<<<<<< HEAD
    "api-version": "2022-05-31"
=======
    "api-version": "2021-06-30-preview"
>>>>>>> 4c7bd6e9
   },
   "requestBody": null,
   "status": 404,
   "response": "{\"error\":{\"code\":\"DigitalTwinNotFound\",\"message\":\"There is no digital twin instance that exists with the ID DTRelationshipsTestsBuildingTwin. Please verify that the twin id is valid and ensure that the twin is not deleted. See section on querying the twins https://aka.ms/adtv2query.\"}}",
   "responseHeaders": {
    "content-length": "286",
    "content-type": "application/json; charset=utf-8",
<<<<<<< HEAD
    "date": "Thu, 26 May 2022 10:31:49 GMT",
    "strict-transport-security": "max-age=2592000",
    "traceresponse": "00-ee373f756f0c834793b896c995da4e2f-67601b033ef30440-01"
=======
    "date": "Thu, 31 Mar 2022 17:41:49 GMT",
    "strict-transport-security": "max-age=2592000",
    "traceresponse": "00-98587d153b1fc9498b1ad8b4ac2d5fa7-e419d78883efa549-01"
>>>>>>> 4c7bd6e9
   }
  },
  {
   "method": "DELETE",
   "url": "https://AZURE_DIGITALTWINS_URL.api.wcus.digitaltwins.azure.net/digitaltwins/DTRelationshipsTestsFloorTwin",
   "query": {
<<<<<<< HEAD
    "api-version": "2022-05-31"
=======
    "api-version": "2021-06-30-preview"
>>>>>>> 4c7bd6e9
   },
   "requestBody": null,
   "status": 404,
   "response": "{\"error\":{\"code\":\"DigitalTwinNotFound\",\"message\":\"There is no digital twin instance that exists with the ID DTRelationshipsTestsFloorTwin. Please verify that the twin id is valid and ensure that the twin is not deleted. See section on querying the twins https://aka.ms/adtv2query.\"}}",
   "responseHeaders": {
    "content-length": "283",
    "content-type": "application/json; charset=utf-8",
<<<<<<< HEAD
    "date": "Thu, 26 May 2022 10:31:49 GMT",
    "strict-transport-security": "max-age=2592000",
    "traceresponse": "00-a323bc2bd8e9654fb880de4b6b0acd49-aa0e57e830d19a45-01"
=======
    "date": "Thu, 31 Mar 2022 17:41:49 GMT",
    "strict-transport-security": "max-age=2592000",
    "traceresponse": "00-c75d1753f6ee0d45adda4fbc08bf5998-91669a14d441934e-01"
>>>>>>> 4c7bd6e9
   }
  },
  {
   "method": "DELETE",
   "url": "https://AZURE_DIGITALTWINS_URL.api.wcus.digitaltwins.azure.net/digitaltwins/DTRelationshipsTestsRoomTwin",
   "query": {
<<<<<<< HEAD
    "api-version": "2022-05-31"
=======
    "api-version": "2021-06-30-preview"
>>>>>>> 4c7bd6e9
   },
   "requestBody": null,
   "status": 404,
   "response": "{\"error\":{\"code\":\"DigitalTwinNotFound\",\"message\":\"There is no digital twin instance that exists with the ID DTRelationshipsTestsRoomTwin. Please verify that the twin id is valid and ensure that the twin is not deleted. See section on querying the twins https://aka.ms/adtv2query.\"}}",
   "responseHeaders": {
    "content-length": "282",
    "content-type": "application/json; charset=utf-8",
<<<<<<< HEAD
    "date": "Thu, 26 May 2022 10:31:49 GMT",
    "strict-transport-security": "max-age=2592000",
    "traceresponse": "00-ec7281f420e1ea4cbec43d94de4ec65d-576dd2075b87e141-01"
=======
    "date": "Thu, 31 Mar 2022 17:41:49 GMT",
    "strict-transport-security": "max-age=2592000",
    "traceresponse": "00-d8346a378b20854b8a4cfece4ef8cdb7-02c8d9ceb138ed4d-01"
>>>>>>> 4c7bd6e9
   }
  },
  {
   "method": "PUT",
   "url": "https://AZURE_DIGITALTWINS_URL.api.wcus.digitaltwins.azure.net/digitaltwins/DTRelationshipsTestsBuildingTwin",
   "query": {
<<<<<<< HEAD
    "api-version": "2022-05-31"
   },
   "requestBody": "{\"$metadata\":{\"$model\":\"dtmi:samples:DTRelationshipsTestsBuilding;1\"},\"AverageTemperature\":68}",
   "status": 200,
   "response": "{\"$dtId\":\"DTRelationshipsTestsBuildingTwin\",\"$etag\":\"W/\\\"1fe28812-c55d-4e79-b989-0718b3965902\\\"\",\"AverageTemperature\":68,\"$metadata\":{\"$model\":\"dtmi:samples:DTRelationshipsTestsBuilding;1\",\"$lastUpdateTime\":\"2022-05-26T10:31:49.8098799Z\",\"AverageTemperature\":{\"lastUpdateTime\":\"2022-05-26T10:31:49.8098799Z\"}}}",
=======
    "api-version": "2021-06-30-preview"
   },
   "requestBody": "{\"$metadata\":{\"$model\":\"dtmi:samples:DTRelationshipsTestsBuilding;1\"},\"AverageTemperature\":68}",
   "status": 200,
   "response": "{\"$dtId\":\"DTRelationshipsTestsBuildingTwin\",\"$etag\":\"W/\\\"0c964bd7-31cb-4960-84cc-7c9184e92a90\\\"\",\"AverageTemperature\":68,\"$metadata\":{\"$model\":\"dtmi:samples:DTRelationshipsTestsBuilding;1\",\"AverageTemperature\":{\"lastUpdateTime\":\"2022-03-31T17:41:50.1841355Z\"}}}",
>>>>>>> 4c7bd6e9
   "responseHeaders": {
    "content-length": "310",
    "content-type": "application/json; charset=utf-8",
<<<<<<< HEAD
    "date": "Thu, 26 May 2022 10:31:49 GMT",
    "etag": "W/\"1fe28812-c55d-4e79-b989-0718b3965902\"",
    "strict-transport-security": "max-age=2592000",
    "traceresponse": "00-ec8b75456250ad42a52081a2741a8569-084ef93c9bfe1047-01"
=======
    "date": "Thu, 31 Mar 2022 17:41:49 GMT",
    "etag": "W/\"0c964bd7-31cb-4960-84cc-7c9184e92a90\"",
    "strict-transport-security": "max-age=2592000",
    "traceresponse": "00-69e379fa29cfcd4ab7217eda45785e8c-5c00b4799110ea47-01"
>>>>>>> 4c7bd6e9
   }
  },
  {
   "method": "PUT",
   "url": "https://AZURE_DIGITALTWINS_URL.api.wcus.digitaltwins.azure.net/digitaltwins/DTRelationshipsTestsFloorTwin",
   "query": {
<<<<<<< HEAD
    "api-version": "2022-05-31"
   },
   "requestBody": "{\"$metadata\":{\"$model\":\"dtmi:samples:DTRelationshipsTestsFloor;1\"},\"AverageTemperature\":75}",
   "status": 200,
   "response": "{\"$dtId\":\"DTRelationshipsTestsFloorTwin\",\"$etag\":\"W/\\\"6ed33f6f-0e79-4967-b1dd-5b8f7d2db4ea\\\"\",\"AverageTemperature\":75,\"$metadata\":{\"$model\":\"dtmi:samples:DTRelationshipsTestsFloor;1\",\"$lastUpdateTime\":\"2022-05-26T10:31:49.8683686Z\",\"AverageTemperature\":{\"lastUpdateTime\":\"2022-05-26T10:31:49.8683686Z\"}}}",
=======
    "api-version": "2021-06-30-preview"
   },
   "requestBody": "{\"$metadata\":{\"$model\":\"dtmi:samples:DTRelationshipsTestsFloor;1\"},\"AverageTemperature\":75}",
   "status": 200,
   "response": "{\"$dtId\":\"DTRelationshipsTestsFloorTwin\",\"$etag\":\"W/\\\"d14127e7-12ab-413f-81d5-d84363fa61ca\\\"\",\"AverageTemperature\":75,\"$metadata\":{\"$model\":\"dtmi:samples:DTRelationshipsTestsFloor;1\",\"AverageTemperature\":{\"lastUpdateTime\":\"2022-03-31T17:41:50.3004607Z\"}}}",
>>>>>>> 4c7bd6e9
   "responseHeaders": {
    "content-length": "304",
    "content-type": "application/json; charset=utf-8",
<<<<<<< HEAD
    "date": "Thu, 26 May 2022 10:31:49 GMT",
    "etag": "W/\"6ed33f6f-0e79-4967-b1dd-5b8f7d2db4ea\"",
    "strict-transport-security": "max-age=2592000",
    "traceresponse": "00-3dc1da6d64ce4942ab2184af01544966-53b6e7e834d7af43-01"
=======
    "date": "Thu, 31 Mar 2022 17:41:49 GMT",
    "etag": "W/\"d14127e7-12ab-413f-81d5-d84363fa61ca\"",
    "strict-transport-security": "max-age=2592000",
    "traceresponse": "00-f543b7506a50da4388cd907ab64ff690-0b4b1a75ecad1740-01"
>>>>>>> 4c7bd6e9
   }
  },
  {
   "method": "PUT",
   "url": "https://AZURE_DIGITALTWINS_URL.api.wcus.digitaltwins.azure.net/digitaltwins/DTRelationshipsTestsRoomTwin",
   "query": {
<<<<<<< HEAD
    "api-version": "2022-05-31"
   },
   "requestBody": "{\"$metadata\":{\"$model\":\"dtmi:samples:DTRelationshipsTestsRoom;1\"},\"Temperature\":80,\"IsOccupied\":true}",
   "status": 200,
   "response": "{\"$dtId\":\"DTRelationshipsTestsRoomTwin\",\"$etag\":\"W/\\\"5299b688-1167-40a0-a0d9-3311d96d2781\\\"\",\"Temperature\":80,\"IsOccupied\":true,\"$metadata\":{\"$model\":\"dtmi:samples:DTRelationshipsTestsRoom;1\",\"$lastUpdateTime\":\"2022-05-26T10:31:49.9708944Z\",\"Temperature\":{\"lastUpdateTime\":\"2022-05-26T10:31:49.9708944Z\"},\"IsOccupied\":{\"lastUpdateTime\":\"2022-05-26T10:31:49.9708944Z\"}}}",
=======
    "api-version": "2021-06-30-preview"
   },
   "requestBody": "{\"$metadata\":{\"$model\":\"dtmi:samples:DTRelationshipsTestsRoom;1\"},\"Temperature\":80,\"IsOccupied\":true}",
   "status": 200,
   "response": "{\"$dtId\":\"DTRelationshipsTestsRoomTwin\",\"$etag\":\"W/\\\"e2ddcb3c-319d-4e66-bd68-c2cf23535e38\\\"\",\"Temperature\":80,\"IsOccupied\":true,\"$metadata\":{\"$model\":\"dtmi:samples:DTRelationshipsTestsRoom;1\",\"Temperature\":{\"lastUpdateTime\":\"2022-03-31T17:41:50.4179800Z\"},\"IsOccupied\":{\"lastUpdateTime\":\"2022-03-31T17:41:50.4179800Z\"}}}",
>>>>>>> 4c7bd6e9
   "responseHeaders": {
    "content-length": "369",
    "content-type": "application/json; charset=utf-8",
<<<<<<< HEAD
    "date": "Thu, 26 May 2022 10:31:49 GMT",
    "etag": "W/\"5299b688-1167-40a0-a0d9-3311d96d2781\"",
    "strict-transport-security": "max-age=2592000",
    "traceresponse": "00-5805e41791cca84380226c1a4140c3d0-0618c2273b4d2645-01"
=======
    "date": "Thu, 31 Mar 2022 17:41:50 GMT",
    "etag": "W/\"e2ddcb3c-319d-4e66-bd68-c2cf23535e38\"",
    "strict-transport-security": "max-age=2592000",
    "traceresponse": "00-3da103d1d5bdbb45a496ca05bdbb1342-6cb92d47b03ba74e-01"
>>>>>>> 4c7bd6e9
   }
  },
  {
   "method": "PUT",
   "url": "https://AZURE_DIGITALTWINS_URL.api.wcus.digitaltwins.azure.net/digitaltwins/DTRelationshipsTestsBuildingTwin/relationships/BuildingHasFloor",
   "query": {
<<<<<<< HEAD
    "api-version": "2022-05-31"
   },
   "requestBody": "{\"$relationshipId\":\"BuildingHasFloor\",\"$sourceId\":\"DTRelationshipsTestsBuildingTwin\",\"$relationshipName\":\"has\",\"$targetId\":\"DTRelationshipsTestsFloorTwin\",\"isAccessRestricted\":false}",
   "status": 200,
   "response": "{\"$relationshipId\":\"BuildingHasFloor\",\"$etag\":\"W/\\\"5a544c1d-55b9-4fd5-a0c9-2fa4362b21af\\\"\",\"$sourceId\":\"DTRelationshipsTestsBuildingTwin\",\"$relationshipName\":\"has\",\"$targetId\":\"DTRelationshipsTestsFloorTwin\",\"isAccessRestricted\":false}",
   "responseHeaders": {
    "content-length": "235",
    "content-type": "application/json; charset=utf-8",
    "date": "Thu, 26 May 2022 10:31:49 GMT",
    "etag": "W/\"5a544c1d-55b9-4fd5-a0c9-2fa4362b21af\"",
    "strict-transport-security": "max-age=2592000",
    "traceresponse": "00-c90062edef5c0c43a256c4def35cfae4-e3481e8b40756645-01"
=======
    "api-version": "2021-06-30-preview"
   },
   "requestBody": "{\"$relationshipId\":\"BuildingHasFloor\",\"$sourceId\":\"DTRelationshipsTestsBuildingTwin\",\"$relationshipName\":\"has\",\"$targetId\":\"DTRelationshipsTestsFloorTwin\",\"isAccessRestricted\":false}",
   "status": 200,
   "response": "{\"$relationshipId\":\"BuildingHasFloor\",\"$etag\":\"W/\\\"34c46951-d214-46cd-8e96-0df30a0fcb71\\\"\",\"$sourceId\":\"DTRelationshipsTestsBuildingTwin\",\"$relationshipName\":\"has\",\"$targetId\":\"DTRelationshipsTestsFloorTwin\",\"isAccessRestricted\":false}",
   "responseHeaders": {
    "content-length": "235",
    "content-type": "application/json; charset=utf-8",
    "date": "Thu, 31 Mar 2022 17:41:50 GMT",
    "etag": "W/\"34c46951-d214-46cd-8e96-0df30a0fcb71\"",
    "strict-transport-security": "max-age=2592000",
    "traceresponse": "00-e87f83952643644e99998453b75bb5c7-1d4ea7b842b5424a-01"
>>>>>>> 4c7bd6e9
   }
  },
  {
   "method": "PATCH",
   "url": "https://AZURE_DIGITALTWINS_URL.api.wcus.digitaltwins.azure.net/digitaltwins/DTRelationshipsTestsBuildingTwin/relationships/BuildingHasFloor",
   "query": {
<<<<<<< HEAD
    "api-version": "2022-05-31"
=======
    "api-version": "2021-06-30-preview"
>>>>>>> 4c7bd6e9
   },
   "requestBody": "[{\"op\":\"remove\",\"path\":\"/isAccessRestricted\"}]",
   "status": 204,
   "response": "",
   "responseHeaders": {
    "content-length": "0",
<<<<<<< HEAD
    "date": "Thu, 26 May 2022 10:31:49 GMT",
    "etag": "W/\"9af69d83-3639-46a1-bf6b-48a4e41e3de6\"",
    "strict-transport-security": "max-age=2592000",
    "traceresponse": "00-ef407a64ea7ee549998ecbca9b22863f-17248bbcdf8bee4a-01"
=======
    "date": "Thu, 31 Mar 2022 17:41:50 GMT",
    "etag": "W/\"e904f2a4-06f7-41db-b0b5-8f74d1f0fb18\"",
    "strict-transport-security": "max-age=2592000",
    "traceresponse": "00-5913ed2cff06044ba4c397e1bf9be9e7-0ae22950d7f3c04e-01"
>>>>>>> 4c7bd6e9
   }
  },
  {
   "method": "GET",
   "url": "https://AZURE_DIGITALTWINS_URL.api.wcus.digitaltwins.azure.net/digitaltwins/DTRelationshipsTestsBuildingTwin/relationships/BuildingHasFloor",
   "query": {
<<<<<<< HEAD
    "api-version": "2022-05-31"
   },
   "requestBody": null,
   "status": 200,
   "response": "{\"$relationshipId\":\"BuildingHasFloor\",\"$etag\":\"W/\\\"9af69d83-3639-46a1-bf6b-48a4e41e3de6\\\"\",\"$sourceId\":\"DTRelationshipsTestsBuildingTwin\",\"$relationshipName\":\"has\",\"$targetId\":\"DTRelationshipsTestsFloorTwin\"}",
   "responseHeaders": {
    "content-length": "208",
    "content-type": "application/json; charset=utf-8",
    "date": "Thu, 26 May 2022 10:31:49 GMT",
    "etag": "W/\"9af69d83-3639-46a1-bf6b-48a4e41e3de6\"",
    "strict-transport-security": "max-age=2592000",
    "traceresponse": "00-ca4000b3c1fb1641af605864b24a5141-e9c53f4552c7af4e-01"
=======
    "api-version": "2021-06-30-preview"
   },
   "requestBody": null,
   "status": 200,
   "response": "{\"$relationshipId\":\"BuildingHasFloor\",\"$etag\":\"W/\\\"e904f2a4-06f7-41db-b0b5-8f74d1f0fb18\\\"\",\"$sourceId\":\"DTRelationshipsTestsBuildingTwin\",\"$relationshipName\":\"has\",\"$targetId\":\"DTRelationshipsTestsFloorTwin\"}",
   "responseHeaders": {
    "content-length": "208",
    "content-type": "application/json; charset=utf-8",
    "date": "Thu, 31 Mar 2022 17:41:50 GMT",
    "etag": "W/\"e904f2a4-06f7-41db-b0b5-8f74d1f0fb18\"",
    "strict-transport-security": "max-age=2592000",
    "traceresponse": "00-a94a327e297ab648afdda3907977fc27-7e4346e97849414d-01"
>>>>>>> 4c7bd6e9
   }
  },
  {
   "method": "DELETE",
   "url": "https://AZURE_DIGITALTWINS_URL.api.wcus.digitaltwins.azure.net/digitaltwins/DTRelationshipsTestsBuildingTwin/relationships/BuildingHasFloor",
   "query": {
<<<<<<< HEAD
    "api-version": "2022-05-31"
=======
    "api-version": "2021-06-30-preview"
>>>>>>> 4c7bd6e9
   },
   "requestBody": null,
   "status": 204,
   "response": "",
   "responseHeaders": {
    "content-length": "0",
<<<<<<< HEAD
    "date": "Thu, 26 May 2022 10:31:49 GMT",
    "strict-transport-security": "max-age=2592000",
    "traceresponse": "00-ecc4280406ef894d862e2fe582913dac-b08c4c40bfb48548-01"
=======
    "date": "Thu, 31 Mar 2022 17:41:50 GMT",
    "strict-transport-security": "max-age=2592000",
    "traceresponse": "00-bb7e606c3c7c5b4eb7bf0303dbc92e02-d1274308539c7e44-01"
>>>>>>> 4c7bd6e9
   }
  },
  {
   "method": "DELETE",
   "url": "https://AZURE_DIGITALTWINS_URL.api.wcus.digitaltwins.azure.net/digitaltwins/DTRelationshipsTestsBuildingTwin",
   "query": {
<<<<<<< HEAD
    "api-version": "2022-05-31"
=======
    "api-version": "2021-06-30-preview"
>>>>>>> 4c7bd6e9
   },
   "requestBody": null,
   "status": 204,
   "response": "",
   "responseHeaders": {
    "content-length": "0",
<<<<<<< HEAD
    "date": "Thu, 26 May 2022 10:31:49 GMT",
    "strict-transport-security": "max-age=2592000",
    "traceresponse": "00-3173f57bdcd7644f94a573c538271c86-0d3adeba74efb545-01"
=======
    "date": "Thu, 31 Mar 2022 17:41:50 GMT",
    "strict-transport-security": "max-age=2592000",
    "traceresponse": "00-ec17fe64fd4bf74a91a875b08c6bcf9b-4167a19b22d1294f-01"
>>>>>>> 4c7bd6e9
   }
  },
  {
   "method": "DELETE",
   "url": "https://AZURE_DIGITALTWINS_URL.api.wcus.digitaltwins.azure.net/digitaltwins/DTRelationshipsTestsFloorTwin",
   "query": {
<<<<<<< HEAD
    "api-version": "2022-05-31"
=======
    "api-version": "2021-06-30-preview"
>>>>>>> 4c7bd6e9
   },
   "requestBody": null,
   "status": 204,
   "response": "",
   "responseHeaders": {
    "content-length": "0",
<<<<<<< HEAD
    "date": "Thu, 26 May 2022 10:31:49 GMT",
    "strict-transport-security": "max-age=2592000",
    "traceresponse": "00-ec663ef1ac892043a854257d70642dc4-4cc54696e2ea714f-01"
=======
    "date": "Thu, 31 Mar 2022 17:41:50 GMT",
    "strict-transport-security": "max-age=2592000",
    "traceresponse": "00-0928287ade56ef469c496295b25426be-092e4298c784434b-01"
>>>>>>> 4c7bd6e9
   }
  },
  {
   "method": "DELETE",
   "url": "https://AZURE_DIGITALTWINS_URL.api.wcus.digitaltwins.azure.net/digitaltwins/DTRelationshipsTestsRoomTwin",
   "query": {
<<<<<<< HEAD
    "api-version": "2022-05-31"
=======
    "api-version": "2021-06-30-preview"
>>>>>>> 4c7bd6e9
   },
   "requestBody": null,
   "status": 204,
   "response": "",
   "responseHeaders": {
    "content-length": "0",
<<<<<<< HEAD
    "date": "Thu, 26 May 2022 10:31:49 GMT",
    "strict-transport-security": "max-age=2592000",
    "traceresponse": "00-c4add3144a1fa0439645a2be4496c08e-0879aed54339d549-01"
=======
    "date": "Thu, 31 Mar 2022 17:41:50 GMT",
    "strict-transport-security": "max-age=2592000",
    "traceresponse": "00-73f360de7d09774a8b2ba587e282d8c9-17c302921a4ea042-01"
>>>>>>> 4c7bd6e9
   }
  },
  {
   "method": "DELETE",
   "url": "https://AZURE_DIGITALTWINS_URL.api.wcus.digitaltwins.azure.net/models/dtmi%3Asamples%3ADTRelationshipsTestsBuilding%3B1",
   "query": {
<<<<<<< HEAD
    "api-version": "2022-05-31"
=======
    "api-version": "2021-06-30-preview"
>>>>>>> 4c7bd6e9
   },
   "requestBody": null,
   "status": 204,
   "response": "",
   "responseHeaders": {
    "content-length": "0",
<<<<<<< HEAD
    "date": "Thu, 26 May 2022 10:31:49 GMT",
    "mise-correlation-id": "1367b5e5-334a-4123-b692-e6f738ca9734",
    "strict-transport-security": "max-age=2592000",
    "traceresponse": "00-1cfd1f29e70f9842ba1993a591c4a50a-b0b33d51ec4e7942-01"
=======
    "date": "Thu, 31 Mar 2022 17:41:50 GMT",
    "strict-transport-security": "max-age=2592000",
    "traceresponse": "00-80303e8cc4c03b439a6ef539afa34066-dc6dc6c664a9fa46-01"
>>>>>>> 4c7bd6e9
   }
  },
  {
   "method": "DELETE",
   "url": "https://AZURE_DIGITALTWINS_URL.api.wcus.digitaltwins.azure.net/models/dtmi%3Asamples%3ADTRelationshipsTestsFloor%3B1",
   "query": {
<<<<<<< HEAD
    "api-version": "2022-05-31"
=======
    "api-version": "2021-06-30-preview"
>>>>>>> 4c7bd6e9
   },
   "requestBody": null,
   "status": 204,
   "response": "",
   "responseHeaders": {
    "content-length": "0",
<<<<<<< HEAD
    "date": "Thu, 26 May 2022 10:31:50 GMT",
    "mise-correlation-id": "db7d8b79-de24-4632-88fa-e7314b385565",
    "strict-transport-security": "max-age=2592000",
    "traceresponse": "00-8b03ebe86375834984c71e42220aa11e-7f73f217fa28fc46-01"
=======
    "date": "Thu, 31 Mar 2022 17:41:51 GMT",
    "strict-transport-security": "max-age=2592000",
    "traceresponse": "00-014da8634a5af244b08772e142d3a196-5c5105428c479a45-01"
>>>>>>> 4c7bd6e9
   }
  },
  {
   "method": "DELETE",
   "url": "https://AZURE_DIGITALTWINS_URL.api.wcus.digitaltwins.azure.net/models/dtmi%3Asamples%3ADTRelationshipsTestsRoom%3B1",
   "query": {
<<<<<<< HEAD
    "api-version": "2022-05-31"
=======
    "api-version": "2021-06-30-preview"
>>>>>>> 4c7bd6e9
   },
   "requestBody": null,
   "status": 204,
   "response": "",
   "responseHeaders": {
    "content-length": "0",
<<<<<<< HEAD
    "date": "Thu, 26 May 2022 10:31:50 GMT",
    "mise-correlation-id": "fe694aba-cea7-402f-b319-c04232e052a8",
    "strict-transport-security": "max-age=2592000",
    "traceresponse": "00-1c6fc72ff36be948affd4cb7c1825561-2638269e47e6c841-01"
=======
    "date": "Thu, 31 Mar 2022 17:41:51 GMT",
    "strict-transport-security": "max-age=2592000",
    "traceresponse": "00-578ae296ceb99d4689dc5708314fec84-91caf8715a50cc40-01"
>>>>>>> 4c7bd6e9
   }
  }
 ],
 "uniqueTestInfo": {
  "uniqueName": {},
  "newDate": {}
 },
<<<<<<< HEAD
 "hash": "8c2e6d2a17c7ac1ea72ae7d2ae959869"
=======
 "hash": "9bece05510b801b2b37ffff5f3e1dcd9"
>>>>>>> 4c7bd6e9
}<|MERGE_RESOLUTION|>--- conflicted
+++ resolved
@@ -4,11 +4,7 @@
    "method": "DELETE",
    "url": "https://AZURE_DIGITALTWINS_URL.api.wcus.digitaltwins.azure.net/models/dtmi%3Asamples%3ADTRelationshipsTestsBuilding%3B1",
    "query": {
-<<<<<<< HEAD
-    "api-version": "2022-05-31"
-=======
-    "api-version": "2021-06-30-preview"
->>>>>>> 4c7bd6e9
+    "api-version": "2022-05-31"
    },
    "requestBody": null,
    "status": 404,
@@ -16,27 +12,17 @@
    "responseHeaders": {
     "content-length": "228",
     "content-type": "application/json; charset=utf-8",
-<<<<<<< HEAD
-    "date": "Thu, 26 May 2022 10:31:48 GMT",
-    "mise-correlation-id": "9162e7a0-91fe-4395-8902-45cb88f23118",
-    "strict-transport-security": "max-age=2592000",
-    "traceresponse": "00-e2137098121bcf4e9c385d338a2e17d0-394103cd205df14a-01"
-=======
-    "date": "Thu, 31 Mar 2022 17:41:49 GMT",
-    "strict-transport-security": "max-age=2592000",
-    "traceresponse": "00-3d8fc9f6cc837b4e85b81b67a512035b-c6d3ca99f86f5f4d-01"
->>>>>>> 4c7bd6e9
+    "date": "Tue, 28 Jun 2022 18:51:33 GMT",
+    "mise-correlation-id": "61be0297-e3c3-42fa-b895-1c1aef05fae9",
+    "strict-transport-security": "max-age=2592000",
+    "traceresponse": "00-d7cc1e28bffcb2f9148ff6449f039191-f2e39a95cc3e5a8c-01"
    }
   },
   {
    "method": "DELETE",
    "url": "https://AZURE_DIGITALTWINS_URL.api.wcus.digitaltwins.azure.net/models/dtmi%3Asamples%3ADTRelationshipsTestsFloor%3B1",
    "query": {
-<<<<<<< HEAD
-    "api-version": "2022-05-31"
-=======
-    "api-version": "2021-06-30-preview"
->>>>>>> 4c7bd6e9
+    "api-version": "2022-05-31"
    },
    "requestBody": null,
    "status": 404,
@@ -44,27 +30,17 @@
    "responseHeaders": {
     "content-length": "225",
     "content-type": "application/json; charset=utf-8",
-<<<<<<< HEAD
-    "date": "Thu, 26 May 2022 10:31:48 GMT",
-    "mise-correlation-id": "205907b0-56d6-47b7-90ee-646ffd59f30b",
-    "strict-transport-security": "max-age=2592000",
-    "traceresponse": "00-966a496dd560424aa988b59d580ad8a0-a6884a49d7094548-01"
-=======
-    "date": "Thu, 31 Mar 2022 17:41:49 GMT",
-    "strict-transport-security": "max-age=2592000",
-    "traceresponse": "00-69b102fc7d815b4d96633f0b20ff3cda-d9f6c0aa02372a41-01"
->>>>>>> 4c7bd6e9
+    "date": "Tue, 28 Jun 2022 18:51:33 GMT",
+    "mise-correlation-id": "b6a195e0-bd8b-47f1-b4a5-45357bdbb464",
+    "strict-transport-security": "max-age=2592000",
+    "traceresponse": "00-55add2b15c116a198c083e2520818d47-ca83bdbb0aa7381c-01"
    }
   },
   {
    "method": "DELETE",
    "url": "https://AZURE_DIGITALTWINS_URL.api.wcus.digitaltwins.azure.net/models/dtmi%3Asamples%3ADTRelationshipsTestsRoom%3B1",
    "query": {
-<<<<<<< HEAD
-    "api-version": "2022-05-31"
-=======
-    "api-version": "2021-06-30-preview"
->>>>>>> 4c7bd6e9
+    "api-version": "2022-05-31"
    },
    "requestBody": null,
    "status": 404,
@@ -72,59 +48,35 @@
    "responseHeaders": {
     "content-length": "224",
     "content-type": "application/json; charset=utf-8",
-<<<<<<< HEAD
-    "date": "Thu, 26 May 2022 10:31:48 GMT",
-    "mise-correlation-id": "f251e3a2-fc83-4f79-a437-0c2a5c3c5b7a",
-    "strict-transport-security": "max-age=2592000",
-    "traceresponse": "00-6e05de4f4762b9418ef83b4e865b338e-21e70ce93833134e-01"
-=======
-    "date": "Thu, 31 Mar 2022 17:41:49 GMT",
-    "strict-transport-security": "max-age=2592000",
-    "traceresponse": "00-0d27ee38c3c95a4296f60e5c26615238-5c65d2fd3b539f40-01"
->>>>>>> 4c7bd6e9
+    "date": "Tue, 28 Jun 2022 18:51:33 GMT",
+    "mise-correlation-id": "c95a2ddf-9b1c-4639-88e6-7dd688d38404",
+    "strict-transport-security": "max-age=2592000",
+    "traceresponse": "00-2304a622fdd6522644b590548df0a3f3-fa99fc3332b5eb30-01"
    }
   },
   {
    "method": "POST",
    "url": "https://AZURE_DIGITALTWINS_URL.api.wcus.digitaltwins.azure.net/models",
    "query": {
-<<<<<<< HEAD
     "api-version": "2022-05-31"
    },
    "requestBody": "[{\"@id\":\"dtmi:samples:DTRelationshipsTestsBuilding;1\",\"@type\":\"Interface\",\"@context\":\"dtmi:dtdl:context;2\",\"displayName\":\"Building\",\"contents\":[{\"@type\":\"Relationship\",\"name\":\"has\",\"target\":\"dtmi:samples:DTRelationshipsTestsFloor;1\",\"properties\":[{\"@type\":\"Property\",\"name\":\"isAccessRestricted\",\"schema\":\"boolean\"}]},{\"@type\":\"Property\",\"name\":\"AverageTemperature\",\"schema\":\"double\"}]},{\"@id\":\"dtmi:samples:DTRelationshipsTestsFloor;1\",\"@type\":\"Interface\",\"@context\":\"dtmi:dtdl:context;2\",\"displayName\":\"Floor\",\"contents\":[{\"@type\":\"Relationship\",\"name\":\"contains\",\"target\":\"dtmi:samples:DTRelationshipsTestsRoom;1\"},{\"@type\":\"Property\",\"name\":\"AverageTemperature\",\"schema\":\"double\"}]},{\"@id\":\"dtmi:samples:DTRelationshipsTestsRoom;1\",\"@type\":\"Interface\",\"@context\":\"dtmi:dtdl:context;2\",\"displayName\":\"Room\",\"contents\":[{\"@type\":\"Property\",\"name\":\"Temperature\",\"schema\":\"double\"},{\"@type\":\"Property\",\"name\":\"IsOccupied\",\"schema\":\"boolean\"}]}]",
    "status": 201,
-   "response": "[{\"id\":\"dtmi:samples:DTRelationshipsTestsBuilding;1\",\"description\":{},\"displayName\":{\"en-US\":\"Building\"},\"decommissioned\":false,\"uploadTime\":\"2022-05-26T10:31:49.6040065+00:00\"},{\"id\":\"dtmi:samples:DTRelationshipsTestsFloor;1\",\"description\":{},\"displayName\":{\"en-US\":\"Floor\"},\"decommissioned\":false,\"uploadTime\":\"2022-05-26T10:31:49.6040341+00:00\"},{\"id\":\"dtmi:samples:DTRelationshipsTestsRoom;1\",\"description\":{},\"displayName\":{\"en-US\":\"Room\"},\"decommissioned\":false,\"uploadTime\":\"2022-05-26T10:31:49.604049+00:00\"}]",
-   "responseHeaders": {
-    "content-length": "517",
-    "content-type": "application/json; charset=utf-8",
-    "date": "Thu, 26 May 2022 10:31:48 GMT",
-    "mise-correlation-id": "d647ff16-086b-42cc-b8da-e605f8784163",
-    "strict-transport-security": "max-age=2592000",
-    "traceresponse": "00-e4a2b65fe05b45449a57ad5cff3b458a-147f977adcd42b45-01"
-=======
-    "api-version": "2021-06-30-preview"
-   },
-   "requestBody": "[{\"@id\":\"dtmi:samples:DTRelationshipsTestsBuilding;1\",\"@type\":\"Interface\",\"@context\":\"dtmi:dtdl:context;2\",\"displayName\":\"Building\",\"contents\":[{\"@type\":\"Relationship\",\"name\":\"has\",\"target\":\"dtmi:samples:DTRelationshipsTestsFloor;1\",\"properties\":[{\"@type\":\"Property\",\"name\":\"isAccessRestricted\",\"schema\":\"boolean\"}]},{\"@type\":\"Property\",\"name\":\"AverageTemperature\",\"schema\":\"double\"}]},{\"@id\":\"dtmi:samples:DTRelationshipsTestsFloor;1\",\"@type\":\"Interface\",\"@context\":\"dtmi:dtdl:context;2\",\"displayName\":\"Floor\",\"contents\":[{\"@type\":\"Relationship\",\"name\":\"contains\",\"target\":\"dtmi:samples:DTRelationshipsTestsRoom;1\"},{\"@type\":\"Property\",\"name\":\"AverageTemperature\",\"schema\":\"double\"}]},{\"@id\":\"dtmi:samples:DTRelationshipsTestsRoom;1\",\"@type\":\"Interface\",\"@context\":\"dtmi:dtdl:context;2\",\"displayName\":\"Room\",\"contents\":[{\"@type\":\"Property\",\"name\":\"Temperature\",\"schema\":\"double\"},{\"@type\":\"Property\",\"name\":\"IsOccupied\",\"schema\":\"boolean\"}]}]",
-   "status": 201,
-   "response": "[{\"id\":\"dtmi:samples:DTRelationshipsTestsBuilding;1\",\"description\":{},\"displayName\":{\"en\":\"Building\"},\"decommissioned\":false,\"uploadTime\":\"2022-03-31T17:41:49.735356+00:00\"},{\"id\":\"dtmi:samples:DTRelationshipsTestsFloor;1\",\"description\":{},\"displayName\":{\"en\":\"Floor\"},\"decommissioned\":false,\"uploadTime\":\"2022-03-31T17:41:49.7353803+00:00\"},{\"id\":\"dtmi:samples:DTRelationshipsTestsRoom;1\",\"description\":{},\"displayName\":{\"en\":\"Room\"},\"decommissioned\":false,\"uploadTime\":\"2022-03-31T17:41:49.7353972+00:00\"}]",
-   "responseHeaders": {
-    "content-length": "508",
-    "content-type": "application/json; charset=utf-8",
-    "date": "Thu, 31 Mar 2022 17:41:49 GMT",
-    "strict-transport-security": "max-age=2592000",
-    "traceresponse": "00-609d6271378b7748ac22f6ed1713a7f5-f4f53ca88e0b6542-01"
->>>>>>> 4c7bd6e9
+   "response": "[{\"id\":\"dtmi:samples:DTRelationshipsTestsBuilding;1\",\"description\":{},\"displayName\":{\"en\":\"Building\"},\"decommissioned\":false,\"uploadTime\":\"2022-06-28T18:51:34.1085958+00:00\"},{\"id\":\"dtmi:samples:DTRelationshipsTestsFloor;1\",\"description\":{},\"displayName\":{\"en\":\"Floor\"},\"decommissioned\":false,\"uploadTime\":\"2022-06-28T18:51:34.1086209+00:00\"},{\"id\":\"dtmi:samples:DTRelationshipsTestsRoom;1\",\"description\":{},\"displayName\":{\"en\":\"Room\"},\"decommissioned\":false,\"uploadTime\":\"2022-06-28T18:51:34.1086365+00:00\"}]",
+   "responseHeaders": {
+    "content-length": "509",
+    "content-type": "application/json; charset=utf-8",
+    "date": "Tue, 28 Jun 2022 18:51:33 GMT",
+    "mise-correlation-id": "2893b4c2-3121-40a4-a119-4bf1526f5ede",
+    "strict-transport-security": "max-age=2592000",
+    "traceresponse": "00-9715292aef2d5a5694212f0fac6601e8-c0821894fa408ed8-01"
    }
   },
   {
    "method": "DELETE",
    "url": "https://AZURE_DIGITALTWINS_URL.api.wcus.digitaltwins.azure.net/digitaltwins/DTRelationshipsTestsBuildingTwin",
    "query": {
-<<<<<<< HEAD
-    "api-version": "2022-05-31"
-=======
-    "api-version": "2021-06-30-preview"
->>>>>>> 4c7bd6e9
+    "api-version": "2022-05-31"
    },
    "requestBody": null,
    "status": 404,
@@ -132,26 +84,16 @@
    "responseHeaders": {
     "content-length": "286",
     "content-type": "application/json; charset=utf-8",
-<<<<<<< HEAD
-    "date": "Thu, 26 May 2022 10:31:49 GMT",
-    "strict-transport-security": "max-age=2592000",
-    "traceresponse": "00-ee373f756f0c834793b896c995da4e2f-67601b033ef30440-01"
-=======
-    "date": "Thu, 31 Mar 2022 17:41:49 GMT",
-    "strict-transport-security": "max-age=2592000",
-    "traceresponse": "00-98587d153b1fc9498b1ad8b4ac2d5fa7-e419d78883efa549-01"
->>>>>>> 4c7bd6e9
+    "date": "Tue, 28 Jun 2022 18:51:33 GMT",
+    "strict-transport-security": "max-age=2592000",
+    "traceresponse": "00-ae7f86d2d9799e41b26a6d0f51acb7c5-f95563640cab414f-01"
    }
   },
   {
    "method": "DELETE",
    "url": "https://AZURE_DIGITALTWINS_URL.api.wcus.digitaltwins.azure.net/digitaltwins/DTRelationshipsTestsFloorTwin",
    "query": {
-<<<<<<< HEAD
-    "api-version": "2022-05-31"
-=======
-    "api-version": "2021-06-30-preview"
->>>>>>> 4c7bd6e9
+    "api-version": "2022-05-31"
    },
    "requestBody": null,
    "status": 404,
@@ -159,26 +101,16 @@
    "responseHeaders": {
     "content-length": "283",
     "content-type": "application/json; charset=utf-8",
-<<<<<<< HEAD
-    "date": "Thu, 26 May 2022 10:31:49 GMT",
-    "strict-transport-security": "max-age=2592000",
-    "traceresponse": "00-a323bc2bd8e9654fb880de4b6b0acd49-aa0e57e830d19a45-01"
-=======
-    "date": "Thu, 31 Mar 2022 17:41:49 GMT",
-    "strict-transport-security": "max-age=2592000",
-    "traceresponse": "00-c75d1753f6ee0d45adda4fbc08bf5998-91669a14d441934e-01"
->>>>>>> 4c7bd6e9
+    "date": "Tue, 28 Jun 2022 18:51:33 GMT",
+    "strict-transport-security": "max-age=2592000",
+    "traceresponse": "00-deadd62ec1212648a24bf74d85e23271-6e144c160364b842-01"
    }
   },
   {
    "method": "DELETE",
    "url": "https://AZURE_DIGITALTWINS_URL.api.wcus.digitaltwins.azure.net/digitaltwins/DTRelationshipsTestsRoomTwin",
    "query": {
-<<<<<<< HEAD
-    "api-version": "2022-05-31"
-=======
-    "api-version": "2021-06-30-preview"
->>>>>>> 4c7bd6e9
+    "api-version": "2022-05-31"
    },
    "requestBody": null,
    "status": 404,
@@ -186,393 +118,231 @@
    "responseHeaders": {
     "content-length": "282",
     "content-type": "application/json; charset=utf-8",
-<<<<<<< HEAD
-    "date": "Thu, 26 May 2022 10:31:49 GMT",
-    "strict-transport-security": "max-age=2592000",
-    "traceresponse": "00-ec7281f420e1ea4cbec43d94de4ec65d-576dd2075b87e141-01"
-=======
-    "date": "Thu, 31 Mar 2022 17:41:49 GMT",
-    "strict-transport-security": "max-age=2592000",
-    "traceresponse": "00-d8346a378b20854b8a4cfece4ef8cdb7-02c8d9ceb138ed4d-01"
->>>>>>> 4c7bd6e9
+    "date": "Tue, 28 Jun 2022 18:51:33 GMT",
+    "strict-transport-security": "max-age=2592000",
+    "traceresponse": "00-3cdd63c179c9024f884625304a54a7f9-9a38cec648ca6146-01"
    }
   },
   {
    "method": "PUT",
    "url": "https://AZURE_DIGITALTWINS_URL.api.wcus.digitaltwins.azure.net/digitaltwins/DTRelationshipsTestsBuildingTwin",
    "query": {
-<<<<<<< HEAD
     "api-version": "2022-05-31"
    },
    "requestBody": "{\"$metadata\":{\"$model\":\"dtmi:samples:DTRelationshipsTestsBuilding;1\"},\"AverageTemperature\":68}",
    "status": 200,
-   "response": "{\"$dtId\":\"DTRelationshipsTestsBuildingTwin\",\"$etag\":\"W/\\\"1fe28812-c55d-4e79-b989-0718b3965902\\\"\",\"AverageTemperature\":68,\"$metadata\":{\"$model\":\"dtmi:samples:DTRelationshipsTestsBuilding;1\",\"$lastUpdateTime\":\"2022-05-26T10:31:49.8098799Z\",\"AverageTemperature\":{\"lastUpdateTime\":\"2022-05-26T10:31:49.8098799Z\"}}}",
-=======
-    "api-version": "2021-06-30-preview"
-   },
-   "requestBody": "{\"$metadata\":{\"$model\":\"dtmi:samples:DTRelationshipsTestsBuilding;1\"},\"AverageTemperature\":68}",
-   "status": 200,
-   "response": "{\"$dtId\":\"DTRelationshipsTestsBuildingTwin\",\"$etag\":\"W/\\\"0c964bd7-31cb-4960-84cc-7c9184e92a90\\\"\",\"AverageTemperature\":68,\"$metadata\":{\"$model\":\"dtmi:samples:DTRelationshipsTestsBuilding;1\",\"AverageTemperature\":{\"lastUpdateTime\":\"2022-03-31T17:41:50.1841355Z\"}}}",
->>>>>>> 4c7bd6e9
+   "response": "{\"$dtId\":\"DTRelationshipsTestsBuildingTwin\",\"$etag\":\"W/\\\"b201ad05-cacf-4b19-b40d-d73ff52427c5\\\"\",\"AverageTemperature\":68,\"$metadata\":{\"$model\":\"dtmi:samples:DTRelationshipsTestsBuilding;1\",\"$lastUpdateTime\":\"2022-06-28T18:51:34.4055459Z\",\"AverageTemperature\":{\"lastUpdateTime\":\"2022-06-28T18:51:34.4055459Z\"}}}",
    "responseHeaders": {
     "content-length": "310",
     "content-type": "application/json; charset=utf-8",
-<<<<<<< HEAD
-    "date": "Thu, 26 May 2022 10:31:49 GMT",
-    "etag": "W/\"1fe28812-c55d-4e79-b989-0718b3965902\"",
-    "strict-transport-security": "max-age=2592000",
-    "traceresponse": "00-ec8b75456250ad42a52081a2741a8569-084ef93c9bfe1047-01"
-=======
-    "date": "Thu, 31 Mar 2022 17:41:49 GMT",
-    "etag": "W/\"0c964bd7-31cb-4960-84cc-7c9184e92a90\"",
-    "strict-transport-security": "max-age=2592000",
-    "traceresponse": "00-69e379fa29cfcd4ab7217eda45785e8c-5c00b4799110ea47-01"
->>>>>>> 4c7bd6e9
+    "date": "Tue, 28 Jun 2022 18:51:33 GMT",
+    "etag": "W/\"b201ad05-cacf-4b19-b40d-d73ff52427c5\"",
+    "strict-transport-security": "max-age=2592000",
+    "traceresponse": "00-1844f07809f10c49ad443aa1cd2e416f-38e6802043113844-01"
    }
   },
   {
    "method": "PUT",
    "url": "https://AZURE_DIGITALTWINS_URL.api.wcus.digitaltwins.azure.net/digitaltwins/DTRelationshipsTestsFloorTwin",
    "query": {
-<<<<<<< HEAD
     "api-version": "2022-05-31"
    },
    "requestBody": "{\"$metadata\":{\"$model\":\"dtmi:samples:DTRelationshipsTestsFloor;1\"},\"AverageTemperature\":75}",
    "status": 200,
-   "response": "{\"$dtId\":\"DTRelationshipsTestsFloorTwin\",\"$etag\":\"W/\\\"6ed33f6f-0e79-4967-b1dd-5b8f7d2db4ea\\\"\",\"AverageTemperature\":75,\"$metadata\":{\"$model\":\"dtmi:samples:DTRelationshipsTestsFloor;1\",\"$lastUpdateTime\":\"2022-05-26T10:31:49.8683686Z\",\"AverageTemperature\":{\"lastUpdateTime\":\"2022-05-26T10:31:49.8683686Z\"}}}",
-=======
-    "api-version": "2021-06-30-preview"
-   },
-   "requestBody": "{\"$metadata\":{\"$model\":\"dtmi:samples:DTRelationshipsTestsFloor;1\"},\"AverageTemperature\":75}",
-   "status": 200,
-   "response": "{\"$dtId\":\"DTRelationshipsTestsFloorTwin\",\"$etag\":\"W/\\\"d14127e7-12ab-413f-81d5-d84363fa61ca\\\"\",\"AverageTemperature\":75,\"$metadata\":{\"$model\":\"dtmi:samples:DTRelationshipsTestsFloor;1\",\"AverageTemperature\":{\"lastUpdateTime\":\"2022-03-31T17:41:50.3004607Z\"}}}",
->>>>>>> 4c7bd6e9
+   "response": "{\"$dtId\":\"DTRelationshipsTestsFloorTwin\",\"$etag\":\"W/\\\"6f786cdf-78c6-432d-858f-cb0be438a014\\\"\",\"AverageTemperature\":75,\"$metadata\":{\"$model\":\"dtmi:samples:DTRelationshipsTestsFloor;1\",\"$lastUpdateTime\":\"2022-06-28T18:51:34.4856430Z\",\"AverageTemperature\":{\"lastUpdateTime\":\"2022-06-28T18:51:34.4856430Z\"}}}",
    "responseHeaders": {
     "content-length": "304",
     "content-type": "application/json; charset=utf-8",
-<<<<<<< HEAD
-    "date": "Thu, 26 May 2022 10:31:49 GMT",
-    "etag": "W/\"6ed33f6f-0e79-4967-b1dd-5b8f7d2db4ea\"",
-    "strict-transport-security": "max-age=2592000",
-    "traceresponse": "00-3dc1da6d64ce4942ab2184af01544966-53b6e7e834d7af43-01"
-=======
-    "date": "Thu, 31 Mar 2022 17:41:49 GMT",
-    "etag": "W/\"d14127e7-12ab-413f-81d5-d84363fa61ca\"",
-    "strict-transport-security": "max-age=2592000",
-    "traceresponse": "00-f543b7506a50da4388cd907ab64ff690-0b4b1a75ecad1740-01"
->>>>>>> 4c7bd6e9
+    "date": "Tue, 28 Jun 2022 18:51:34 GMT",
+    "etag": "W/\"6f786cdf-78c6-432d-858f-cb0be438a014\"",
+    "strict-transport-security": "max-age=2592000",
+    "traceresponse": "00-14deb8f9a093fd4480cdd71caa0b598f-186749087525964f-01"
    }
   },
   {
    "method": "PUT",
    "url": "https://AZURE_DIGITALTWINS_URL.api.wcus.digitaltwins.azure.net/digitaltwins/DTRelationshipsTestsRoomTwin",
    "query": {
-<<<<<<< HEAD
     "api-version": "2022-05-31"
    },
    "requestBody": "{\"$metadata\":{\"$model\":\"dtmi:samples:DTRelationshipsTestsRoom;1\"},\"Temperature\":80,\"IsOccupied\":true}",
    "status": 200,
-   "response": "{\"$dtId\":\"DTRelationshipsTestsRoomTwin\",\"$etag\":\"W/\\\"5299b688-1167-40a0-a0d9-3311d96d2781\\\"\",\"Temperature\":80,\"IsOccupied\":true,\"$metadata\":{\"$model\":\"dtmi:samples:DTRelationshipsTestsRoom;1\",\"$lastUpdateTime\":\"2022-05-26T10:31:49.9708944Z\",\"Temperature\":{\"lastUpdateTime\":\"2022-05-26T10:31:49.9708944Z\"},\"IsOccupied\":{\"lastUpdateTime\":\"2022-05-26T10:31:49.9708944Z\"}}}",
-=======
-    "api-version": "2021-06-30-preview"
-   },
-   "requestBody": "{\"$metadata\":{\"$model\":\"dtmi:samples:DTRelationshipsTestsRoom;1\"},\"Temperature\":80,\"IsOccupied\":true}",
-   "status": 200,
-   "response": "{\"$dtId\":\"DTRelationshipsTestsRoomTwin\",\"$etag\":\"W/\\\"e2ddcb3c-319d-4e66-bd68-c2cf23535e38\\\"\",\"Temperature\":80,\"IsOccupied\":true,\"$metadata\":{\"$model\":\"dtmi:samples:DTRelationshipsTestsRoom;1\",\"Temperature\":{\"lastUpdateTime\":\"2022-03-31T17:41:50.4179800Z\"},\"IsOccupied\":{\"lastUpdateTime\":\"2022-03-31T17:41:50.4179800Z\"}}}",
->>>>>>> 4c7bd6e9
+   "response": "{\"$dtId\":\"DTRelationshipsTestsRoomTwin\",\"$etag\":\"W/\\\"6677fab7-0ea3-40b1-a404-8400f72c34bd\\\"\",\"Temperature\":80,\"IsOccupied\":true,\"$metadata\":{\"$model\":\"dtmi:samples:DTRelationshipsTestsRoom;1\",\"$lastUpdateTime\":\"2022-06-28T18:51:34.5749957Z\",\"Temperature\":{\"lastUpdateTime\":\"2022-06-28T18:51:34.5749957Z\"},\"IsOccupied\":{\"lastUpdateTime\":\"2022-06-28T18:51:34.5749957Z\"}}}",
    "responseHeaders": {
     "content-length": "369",
     "content-type": "application/json; charset=utf-8",
-<<<<<<< HEAD
-    "date": "Thu, 26 May 2022 10:31:49 GMT",
-    "etag": "W/\"5299b688-1167-40a0-a0d9-3311d96d2781\"",
-    "strict-transport-security": "max-age=2592000",
-    "traceresponse": "00-5805e41791cca84380226c1a4140c3d0-0618c2273b4d2645-01"
-=======
-    "date": "Thu, 31 Mar 2022 17:41:50 GMT",
-    "etag": "W/\"e2ddcb3c-319d-4e66-bd68-c2cf23535e38\"",
-    "strict-transport-security": "max-age=2592000",
-    "traceresponse": "00-3da103d1d5bdbb45a496ca05bdbb1342-6cb92d47b03ba74e-01"
->>>>>>> 4c7bd6e9
+    "date": "Tue, 28 Jun 2022 18:51:34 GMT",
+    "etag": "W/\"6677fab7-0ea3-40b1-a404-8400f72c34bd\"",
+    "strict-transport-security": "max-age=2592000",
+    "traceresponse": "00-9417cc2b97d9ab409570546ca5667607-8f57272cc3bd0a47-01"
    }
   },
   {
    "method": "PUT",
    "url": "https://AZURE_DIGITALTWINS_URL.api.wcus.digitaltwins.azure.net/digitaltwins/DTRelationshipsTestsBuildingTwin/relationships/BuildingHasFloor",
    "query": {
-<<<<<<< HEAD
     "api-version": "2022-05-31"
    },
    "requestBody": "{\"$relationshipId\":\"BuildingHasFloor\",\"$sourceId\":\"DTRelationshipsTestsBuildingTwin\",\"$relationshipName\":\"has\",\"$targetId\":\"DTRelationshipsTestsFloorTwin\",\"isAccessRestricted\":false}",
    "status": 200,
-   "response": "{\"$relationshipId\":\"BuildingHasFloor\",\"$etag\":\"W/\\\"5a544c1d-55b9-4fd5-a0c9-2fa4362b21af\\\"\",\"$sourceId\":\"DTRelationshipsTestsBuildingTwin\",\"$relationshipName\":\"has\",\"$targetId\":\"DTRelationshipsTestsFloorTwin\",\"isAccessRestricted\":false}",
+   "response": "{\"$relationshipId\":\"BuildingHasFloor\",\"$etag\":\"W/\\\"f7a9643b-b5a8-4f81-b62a-225daeb9ffc5\\\"\",\"$sourceId\":\"DTRelationshipsTestsBuildingTwin\",\"$relationshipName\":\"has\",\"$targetId\":\"DTRelationshipsTestsFloorTwin\",\"isAccessRestricted\":false}",
    "responseHeaders": {
     "content-length": "235",
     "content-type": "application/json; charset=utf-8",
-    "date": "Thu, 26 May 2022 10:31:49 GMT",
-    "etag": "W/\"5a544c1d-55b9-4fd5-a0c9-2fa4362b21af\"",
-    "strict-transport-security": "max-age=2592000",
-    "traceresponse": "00-c90062edef5c0c43a256c4def35cfae4-e3481e8b40756645-01"
-=======
-    "api-version": "2021-06-30-preview"
-   },
-   "requestBody": "{\"$relationshipId\":\"BuildingHasFloor\",\"$sourceId\":\"DTRelationshipsTestsBuildingTwin\",\"$relationshipName\":\"has\",\"$targetId\":\"DTRelationshipsTestsFloorTwin\",\"isAccessRestricted\":false}",
-   "status": 200,
-   "response": "{\"$relationshipId\":\"BuildingHasFloor\",\"$etag\":\"W/\\\"34c46951-d214-46cd-8e96-0df30a0fcb71\\\"\",\"$sourceId\":\"DTRelationshipsTestsBuildingTwin\",\"$relationshipName\":\"has\",\"$targetId\":\"DTRelationshipsTestsFloorTwin\",\"isAccessRestricted\":false}",
-   "responseHeaders": {
-    "content-length": "235",
-    "content-type": "application/json; charset=utf-8",
-    "date": "Thu, 31 Mar 2022 17:41:50 GMT",
-    "etag": "W/\"34c46951-d214-46cd-8e96-0df30a0fcb71\"",
-    "strict-transport-security": "max-age=2592000",
-    "traceresponse": "00-e87f83952643644e99998453b75bb5c7-1d4ea7b842b5424a-01"
->>>>>>> 4c7bd6e9
+    "date": "Tue, 28 Jun 2022 18:51:34 GMT",
+    "etag": "W/\"f7a9643b-b5a8-4f81-b62a-225daeb9ffc5\"",
+    "strict-transport-security": "max-age=2592000",
+    "traceresponse": "00-37bdf46699c51e4cad68fc32f77b0c32-0d4bf70c4818a445-01"
    }
   },
   {
    "method": "PATCH",
    "url": "https://AZURE_DIGITALTWINS_URL.api.wcus.digitaltwins.azure.net/digitaltwins/DTRelationshipsTestsBuildingTwin/relationships/BuildingHasFloor",
    "query": {
-<<<<<<< HEAD
-    "api-version": "2022-05-31"
-=======
-    "api-version": "2021-06-30-preview"
->>>>>>> 4c7bd6e9
+    "api-version": "2022-05-31"
    },
    "requestBody": "[{\"op\":\"remove\",\"path\":\"/isAccessRestricted\"}]",
    "status": 204,
    "response": "",
    "responseHeaders": {
     "content-length": "0",
-<<<<<<< HEAD
-    "date": "Thu, 26 May 2022 10:31:49 GMT",
-    "etag": "W/\"9af69d83-3639-46a1-bf6b-48a4e41e3de6\"",
-    "strict-transport-security": "max-age=2592000",
-    "traceresponse": "00-ef407a64ea7ee549998ecbca9b22863f-17248bbcdf8bee4a-01"
-=======
-    "date": "Thu, 31 Mar 2022 17:41:50 GMT",
-    "etag": "W/\"e904f2a4-06f7-41db-b0b5-8f74d1f0fb18\"",
-    "strict-transport-security": "max-age=2592000",
-    "traceresponse": "00-5913ed2cff06044ba4c397e1bf9be9e7-0ae22950d7f3c04e-01"
->>>>>>> 4c7bd6e9
+    "date": "Tue, 28 Jun 2022 18:51:34 GMT",
+    "etag": "W/\"1562ea03-95fa-4e3f-ba08-749b7da2b3f2\"",
+    "strict-transport-security": "max-age=2592000",
+    "traceresponse": "00-eef428de04458d4f9dcbd817421a4b43-c28c3be785ab1a4d-01"
    }
   },
   {
    "method": "GET",
    "url": "https://AZURE_DIGITALTWINS_URL.api.wcus.digitaltwins.azure.net/digitaltwins/DTRelationshipsTestsBuildingTwin/relationships/BuildingHasFloor",
    "query": {
-<<<<<<< HEAD
-    "api-version": "2022-05-31"
-   },
-   "requestBody": null,
-   "status": 200,
-   "response": "{\"$relationshipId\":\"BuildingHasFloor\",\"$etag\":\"W/\\\"9af69d83-3639-46a1-bf6b-48a4e41e3de6\\\"\",\"$sourceId\":\"DTRelationshipsTestsBuildingTwin\",\"$relationshipName\":\"has\",\"$targetId\":\"DTRelationshipsTestsFloorTwin\"}",
+    "api-version": "2022-05-31"
+   },
+   "requestBody": null,
+   "status": 200,
+   "response": "{\"$relationshipId\":\"BuildingHasFloor\",\"$etag\":\"W/\\\"1562ea03-95fa-4e3f-ba08-749b7da2b3f2\\\"\",\"$sourceId\":\"DTRelationshipsTestsBuildingTwin\",\"$relationshipName\":\"has\",\"$targetId\":\"DTRelationshipsTestsFloorTwin\"}",
    "responseHeaders": {
     "content-length": "208",
     "content-type": "application/json; charset=utf-8",
-    "date": "Thu, 26 May 2022 10:31:49 GMT",
-    "etag": "W/\"9af69d83-3639-46a1-bf6b-48a4e41e3de6\"",
-    "strict-transport-security": "max-age=2592000",
-    "traceresponse": "00-ca4000b3c1fb1641af605864b24a5141-e9c53f4552c7af4e-01"
-=======
-    "api-version": "2021-06-30-preview"
-   },
-   "requestBody": null,
-   "status": 200,
-   "response": "{\"$relationshipId\":\"BuildingHasFloor\",\"$etag\":\"W/\\\"e904f2a4-06f7-41db-b0b5-8f74d1f0fb18\\\"\",\"$sourceId\":\"DTRelationshipsTestsBuildingTwin\",\"$relationshipName\":\"has\",\"$targetId\":\"DTRelationshipsTestsFloorTwin\"}",
-   "responseHeaders": {
-    "content-length": "208",
-    "content-type": "application/json; charset=utf-8",
-    "date": "Thu, 31 Mar 2022 17:41:50 GMT",
-    "etag": "W/\"e904f2a4-06f7-41db-b0b5-8f74d1f0fb18\"",
-    "strict-transport-security": "max-age=2592000",
-    "traceresponse": "00-a94a327e297ab648afdda3907977fc27-7e4346e97849414d-01"
->>>>>>> 4c7bd6e9
+    "date": "Tue, 28 Jun 2022 18:51:34 GMT",
+    "etag": "W/\"1562ea03-95fa-4e3f-ba08-749b7da2b3f2\"",
+    "strict-transport-security": "max-age=2592000",
+    "traceresponse": "00-9291f9474ceb2b45a02b6e846f75e8d3-eb253cb9babd304e-01"
    }
   },
   {
    "method": "DELETE",
    "url": "https://AZURE_DIGITALTWINS_URL.api.wcus.digitaltwins.azure.net/digitaltwins/DTRelationshipsTestsBuildingTwin/relationships/BuildingHasFloor",
    "query": {
-<<<<<<< HEAD
-    "api-version": "2022-05-31"
-=======
-    "api-version": "2021-06-30-preview"
->>>>>>> 4c7bd6e9
-   },
-   "requestBody": null,
-   "status": 204,
-   "response": "",
-   "responseHeaders": {
-    "content-length": "0",
-<<<<<<< HEAD
-    "date": "Thu, 26 May 2022 10:31:49 GMT",
-    "strict-transport-security": "max-age=2592000",
-    "traceresponse": "00-ecc4280406ef894d862e2fe582913dac-b08c4c40bfb48548-01"
-=======
-    "date": "Thu, 31 Mar 2022 17:41:50 GMT",
-    "strict-transport-security": "max-age=2592000",
-    "traceresponse": "00-bb7e606c3c7c5b4eb7bf0303dbc92e02-d1274308539c7e44-01"
->>>>>>> 4c7bd6e9
+    "api-version": "2022-05-31"
+   },
+   "requestBody": null,
+   "status": 204,
+   "response": "",
+   "responseHeaders": {
+    "content-length": "0",
+    "date": "Tue, 28 Jun 2022 18:51:34 GMT",
+    "strict-transport-security": "max-age=2592000",
+    "traceresponse": "00-94de768947a8064eb826cc79deee416d-e0bac1e34195fa45-01"
    }
   },
   {
    "method": "DELETE",
    "url": "https://AZURE_DIGITALTWINS_URL.api.wcus.digitaltwins.azure.net/digitaltwins/DTRelationshipsTestsBuildingTwin",
    "query": {
-<<<<<<< HEAD
-    "api-version": "2022-05-31"
-=======
-    "api-version": "2021-06-30-preview"
->>>>>>> 4c7bd6e9
-   },
-   "requestBody": null,
-   "status": 204,
-   "response": "",
-   "responseHeaders": {
-    "content-length": "0",
-<<<<<<< HEAD
-    "date": "Thu, 26 May 2022 10:31:49 GMT",
-    "strict-transport-security": "max-age=2592000",
-    "traceresponse": "00-3173f57bdcd7644f94a573c538271c86-0d3adeba74efb545-01"
-=======
-    "date": "Thu, 31 Mar 2022 17:41:50 GMT",
-    "strict-transport-security": "max-age=2592000",
-    "traceresponse": "00-ec17fe64fd4bf74a91a875b08c6bcf9b-4167a19b22d1294f-01"
->>>>>>> 4c7bd6e9
+    "api-version": "2022-05-31"
+   },
+   "requestBody": null,
+   "status": 204,
+   "response": "",
+   "responseHeaders": {
+    "content-length": "0",
+    "date": "Tue, 28 Jun 2022 18:51:34 GMT",
+    "strict-transport-security": "max-age=2592000",
+    "traceresponse": "00-7a82f7bc6348e8418ca90a4e2ca17402-32c996a8f8733343-01"
    }
   },
   {
    "method": "DELETE",
    "url": "https://AZURE_DIGITALTWINS_URL.api.wcus.digitaltwins.azure.net/digitaltwins/DTRelationshipsTestsFloorTwin",
    "query": {
-<<<<<<< HEAD
-    "api-version": "2022-05-31"
-=======
-    "api-version": "2021-06-30-preview"
->>>>>>> 4c7bd6e9
-   },
-   "requestBody": null,
-   "status": 204,
-   "response": "",
-   "responseHeaders": {
-    "content-length": "0",
-<<<<<<< HEAD
-    "date": "Thu, 26 May 2022 10:31:49 GMT",
-    "strict-transport-security": "max-age=2592000",
-    "traceresponse": "00-ec663ef1ac892043a854257d70642dc4-4cc54696e2ea714f-01"
-=======
-    "date": "Thu, 31 Mar 2022 17:41:50 GMT",
-    "strict-transport-security": "max-age=2592000",
-    "traceresponse": "00-0928287ade56ef469c496295b25426be-092e4298c784434b-01"
->>>>>>> 4c7bd6e9
+    "api-version": "2022-05-31"
+   },
+   "requestBody": null,
+   "status": 204,
+   "response": "",
+   "responseHeaders": {
+    "content-length": "0",
+    "date": "Tue, 28 Jun 2022 18:51:34 GMT",
+    "strict-transport-security": "max-age=2592000",
+    "traceresponse": "00-f877235d81711a41ad9e6b62fb4d8d63-0dce96b061cd4244-01"
    }
   },
   {
    "method": "DELETE",
    "url": "https://AZURE_DIGITALTWINS_URL.api.wcus.digitaltwins.azure.net/digitaltwins/DTRelationshipsTestsRoomTwin",
    "query": {
-<<<<<<< HEAD
-    "api-version": "2022-05-31"
-=======
-    "api-version": "2021-06-30-preview"
->>>>>>> 4c7bd6e9
-   },
-   "requestBody": null,
-   "status": 204,
-   "response": "",
-   "responseHeaders": {
-    "content-length": "0",
-<<<<<<< HEAD
-    "date": "Thu, 26 May 2022 10:31:49 GMT",
-    "strict-transport-security": "max-age=2592000",
-    "traceresponse": "00-c4add3144a1fa0439645a2be4496c08e-0879aed54339d549-01"
-=======
-    "date": "Thu, 31 Mar 2022 17:41:50 GMT",
-    "strict-transport-security": "max-age=2592000",
-    "traceresponse": "00-73f360de7d09774a8b2ba587e282d8c9-17c302921a4ea042-01"
->>>>>>> 4c7bd6e9
+    "api-version": "2022-05-31"
+   },
+   "requestBody": null,
+   "status": 204,
+   "response": "",
+   "responseHeaders": {
+    "content-length": "0",
+    "date": "Tue, 28 Jun 2022 18:51:34 GMT",
+    "strict-transport-security": "max-age=2592000",
+    "traceresponse": "00-ddbe6317fa1594418075f11900b0509a-32abce2496749444-01"
    }
   },
   {
    "method": "DELETE",
    "url": "https://AZURE_DIGITALTWINS_URL.api.wcus.digitaltwins.azure.net/models/dtmi%3Asamples%3ADTRelationshipsTestsBuilding%3B1",
    "query": {
-<<<<<<< HEAD
-    "api-version": "2022-05-31"
-=======
-    "api-version": "2021-06-30-preview"
->>>>>>> 4c7bd6e9
-   },
-   "requestBody": null,
-   "status": 204,
-   "response": "",
-   "responseHeaders": {
-    "content-length": "0",
-<<<<<<< HEAD
-    "date": "Thu, 26 May 2022 10:31:49 GMT",
-    "mise-correlation-id": "1367b5e5-334a-4123-b692-e6f738ca9734",
-    "strict-transport-security": "max-age=2592000",
-    "traceresponse": "00-1cfd1f29e70f9842ba1993a591c4a50a-b0b33d51ec4e7942-01"
-=======
-    "date": "Thu, 31 Mar 2022 17:41:50 GMT",
-    "strict-transport-security": "max-age=2592000",
-    "traceresponse": "00-80303e8cc4c03b439a6ef539afa34066-dc6dc6c664a9fa46-01"
->>>>>>> 4c7bd6e9
+    "api-version": "2022-05-31"
+   },
+   "requestBody": null,
+   "status": 204,
+   "response": "",
+   "responseHeaders": {
+    "content-length": "0",
+    "date": "Tue, 28 Jun 2022 18:51:34 GMT",
+    "mise-correlation-id": "69c2691e-c9ab-43fc-bcde-76d4a5ddf4a3",
+    "strict-transport-security": "max-age=2592000",
+    "traceresponse": "00-1d8e0b1dc8dced532a62458ed2ac1dfe-ddcc604652293d90-01"
    }
   },
   {
    "method": "DELETE",
    "url": "https://AZURE_DIGITALTWINS_URL.api.wcus.digitaltwins.azure.net/models/dtmi%3Asamples%3ADTRelationshipsTestsFloor%3B1",
    "query": {
-<<<<<<< HEAD
-    "api-version": "2022-05-31"
-=======
-    "api-version": "2021-06-30-preview"
->>>>>>> 4c7bd6e9
-   },
-   "requestBody": null,
-   "status": 204,
-   "response": "",
-   "responseHeaders": {
-    "content-length": "0",
-<<<<<<< HEAD
-    "date": "Thu, 26 May 2022 10:31:50 GMT",
-    "mise-correlation-id": "db7d8b79-de24-4632-88fa-e7314b385565",
-    "strict-transport-security": "max-age=2592000",
-    "traceresponse": "00-8b03ebe86375834984c71e42220aa11e-7f73f217fa28fc46-01"
-=======
-    "date": "Thu, 31 Mar 2022 17:41:51 GMT",
-    "strict-transport-security": "max-age=2592000",
-    "traceresponse": "00-014da8634a5af244b08772e142d3a196-5c5105428c479a45-01"
->>>>>>> 4c7bd6e9
+    "api-version": "2022-05-31"
+   },
+   "requestBody": null,
+   "status": 204,
+   "response": "",
+   "responseHeaders": {
+    "content-length": "0",
+    "date": "Tue, 28 Jun 2022 18:51:34 GMT",
+    "mise-correlation-id": "96c57f40-56f6-4823-bf7f-8563e95dd165",
+    "strict-transport-security": "max-age=2592000",
+    "traceresponse": "00-f280f45d9ff7b6f111f8bd067ca1890d-39e0a79f53c65d13-01"
    }
   },
   {
    "method": "DELETE",
    "url": "https://AZURE_DIGITALTWINS_URL.api.wcus.digitaltwins.azure.net/models/dtmi%3Asamples%3ADTRelationshipsTestsRoom%3B1",
    "query": {
-<<<<<<< HEAD
-    "api-version": "2022-05-31"
-=======
-    "api-version": "2021-06-30-preview"
->>>>>>> 4c7bd6e9
-   },
-   "requestBody": null,
-   "status": 204,
-   "response": "",
-   "responseHeaders": {
-    "content-length": "0",
-<<<<<<< HEAD
-    "date": "Thu, 26 May 2022 10:31:50 GMT",
-    "mise-correlation-id": "fe694aba-cea7-402f-b319-c04232e052a8",
-    "strict-transport-security": "max-age=2592000",
-    "traceresponse": "00-1c6fc72ff36be948affd4cb7c1825561-2638269e47e6c841-01"
-=======
-    "date": "Thu, 31 Mar 2022 17:41:51 GMT",
-    "strict-transport-security": "max-age=2592000",
-    "traceresponse": "00-578ae296ceb99d4689dc5708314fec84-91caf8715a50cc40-01"
->>>>>>> 4c7bd6e9
+    "api-version": "2022-05-31"
+   },
+   "requestBody": null,
+   "status": 204,
+   "response": "",
+   "responseHeaders": {
+    "content-length": "0",
+    "date": "Tue, 28 Jun 2022 18:51:34 GMT",
+    "mise-correlation-id": "3dddbaf4-4ca1-40a7-91c4-cdd647ead19c",
+    "strict-transport-security": "max-age=2592000",
+    "traceresponse": "00-31257340559d8e0fd22e378838f81395-50026031d67682ab-01"
    }
   }
  ],
@@ -580,9 +350,5 @@
   "uniqueName": {},
   "newDate": {}
  },
-<<<<<<< HEAD
- "hash": "8c2e6d2a17c7ac1ea72ae7d2ae959869"
-=======
  "hash": "9bece05510b801b2b37ffff5f3e1dcd9"
->>>>>>> 4c7bd6e9
 }