{
 "recordings": [
  {
   "method": "DELETE",
   "url": "https://AZURE_DIGITALTWINS_URL.api.wcus.digitaltwins.azure.net/models/dtmi%3Asamples%3ADTRelationshipsTestsBuilding%3B1",
   "query": {
<<<<<<< HEAD
    "api-version": "2022-05-31"
=======
    "api-version": "2021-06-30-preview"
>>>>>>> 4c7bd6e9
   },
   "requestBody": null,
   "status": 404,
   "response": "{\"error\":{\"code\":\"ModelNotFound\",\"message\":\"There is no Model(s) available that matches the provided id(s) dtmi:samples:DTRelationshipsTestsBuilding;1. Check that the Model ID provided is valid by doing a Model_List API call.\"}}",
   "responseHeaders": {
    "content-length": "228",
    "content-type": "application/json; charset=utf-8",
<<<<<<< HEAD
    "date": "Thu, 26 May 2022 10:31:38 GMT",
    "mise-correlation-id": "066cfb59-f081-4526-95bb-032f926f373e",
    "strict-transport-security": "max-age=2592000",
    "traceresponse": "00-d94fb2472d3fcd4c8cbc965cb7473cf6-4c00b2fec5315a41-01"
=======
    "date": "Thu, 31 Mar 2022 17:41:30 GMT",
    "strict-transport-security": "max-age=2592000",
    "traceresponse": "00-bef5819ec4caa245970a5f85e88b4b5f-4a4d5d9adea8f745-01"
>>>>>>> 4c7bd6e9
   }
  },
  {
   "method": "DELETE",
   "url": "https://AZURE_DIGITALTWINS_URL.api.wcus.digitaltwins.azure.net/models/dtmi%3Asamples%3ADTRelationshipsTestsFloor%3B1",
   "query": {
<<<<<<< HEAD
    "api-version": "2022-05-31"
=======
    "api-version": "2021-06-30-preview"
>>>>>>> 4c7bd6e9
   },
   "requestBody": null,
   "status": 404,
   "response": "{\"error\":{\"code\":\"ModelNotFound\",\"message\":\"There is no Model(s) available that matches the provided id(s) dtmi:samples:DTRelationshipsTestsFloor;1. Check that the Model ID provided is valid by doing a Model_List API call.\"}}",
   "responseHeaders": {
    "content-length": "225",
    "content-type": "application/json; charset=utf-8",
<<<<<<< HEAD
    "date": "Thu, 26 May 2022 10:31:38 GMT",
    "mise-correlation-id": "61526743-f2fd-4a8e-8b54-182b81478051",
    "strict-transport-security": "max-age=2592000",
    "traceresponse": "00-ff5be2058be6f24787495dc6c679b5af-2d6ee1a16140e847-01"
=======
    "date": "Thu, 31 Mar 2022 17:41:30 GMT",
    "strict-transport-security": "max-age=2592000",
    "traceresponse": "00-6e8d5c2b3ddb9d4f9ff73e7438f1e0f1-aadab162563a9a43-01"
>>>>>>> 4c7bd6e9
   }
  },
  {
   "method": "DELETE",
   "url": "https://AZURE_DIGITALTWINS_URL.api.wcus.digitaltwins.azure.net/models/dtmi%3Asamples%3ADTRelationshipsTestsRoom%3B1",
   "query": {
<<<<<<< HEAD
    "api-version": "2022-05-31"
=======
    "api-version": "2021-06-30-preview"
>>>>>>> 4c7bd6e9
   },
   "requestBody": null,
   "status": 404,
   "response": "{\"error\":{\"code\":\"ModelNotFound\",\"message\":\"There is no Model(s) available that matches the provided id(s) dtmi:samples:DTRelationshipsTestsRoom;1. Check that the Model ID provided is valid by doing a Model_List API call.\"}}",
   "responseHeaders": {
    "content-length": "224",
    "content-type": "application/json; charset=utf-8",
<<<<<<< HEAD
    "date": "Thu, 26 May 2022 10:31:38 GMT",
    "mise-correlation-id": "ce3123e8-c2fd-40c2-bc2e-5a88941bc1a8",
    "strict-transport-security": "max-age=2592000",
    "traceresponse": "00-3badac089041bd4187907a06ea1258a4-55843d91b5fe8d43-01"
=======
    "date": "Thu, 31 Mar 2022 17:41:30 GMT",
    "strict-transport-security": "max-age=2592000",
    "traceresponse": "00-17890d39776a944084c9f4e1e9947828-455ec7a659332548-01"
>>>>>>> 4c7bd6e9
   }
  },
  {
   "method": "POST",
   "url": "https://AZURE_DIGITALTWINS_URL.api.wcus.digitaltwins.azure.net/models",
   "query": {
<<<<<<< HEAD
    "api-version": "2022-05-31"
   },
   "requestBody": "[{\"@id\":\"dtmi:samples:DTRelationshipsTestsBuilding;1\",\"@type\":\"Interface\",\"@context\":\"dtmi:dtdl:context;2\",\"displayName\":\"Building\",\"contents\":[{\"@type\":\"Relationship\",\"name\":\"has\",\"target\":\"dtmi:samples:DTRelationshipsTestsFloor;1\",\"properties\":[{\"@type\":\"Property\",\"name\":\"isAccessRestricted\",\"schema\":\"boolean\"}]},{\"@type\":\"Property\",\"name\":\"AverageTemperature\",\"schema\":\"double\"}]},{\"@id\":\"dtmi:samples:DTRelationshipsTestsFloor;1\",\"@type\":\"Interface\",\"@context\":\"dtmi:dtdl:context;2\",\"displayName\":\"Floor\",\"contents\":[{\"@type\":\"Relationship\",\"name\":\"contains\",\"target\":\"dtmi:samples:DTRelationshipsTestsRoom;1\"},{\"@type\":\"Property\",\"name\":\"AverageTemperature\",\"schema\":\"double\"}]},{\"@id\":\"dtmi:samples:DTRelationshipsTestsRoom;1\",\"@type\":\"Interface\",\"@context\":\"dtmi:dtdl:context;2\",\"displayName\":\"Room\",\"contents\":[{\"@type\":\"Property\",\"name\":\"Temperature\",\"schema\":\"double\"},{\"@type\":\"Property\",\"name\":\"IsOccupied\",\"schema\":\"boolean\"}]}]",
   "status": 201,
   "response": "[{\"id\":\"dtmi:samples:DTRelationshipsTestsBuilding;1\",\"description\":{},\"displayName\":{\"en-US\":\"Building\"},\"decommissioned\":false,\"uploadTime\":\"2022-05-26T10:31:39.1797721+00:00\"},{\"id\":\"dtmi:samples:DTRelationshipsTestsFloor;1\",\"description\":{},\"displayName\":{\"en-US\":\"Floor\"},\"decommissioned\":false,\"uploadTime\":\"2022-05-26T10:31:39.179792+00:00\"},{\"id\":\"dtmi:samples:DTRelationshipsTestsRoom;1\",\"description\":{},\"displayName\":{\"en-US\":\"Room\"},\"decommissioned\":false,\"uploadTime\":\"2022-05-26T10:31:39.1798035+00:00\"}]",
=======
    "api-version": "2021-06-30-preview"
   },
   "requestBody": "[{\"@id\":\"dtmi:samples:DTRelationshipsTestsBuilding;1\",\"@type\":\"Interface\",\"@context\":\"dtmi:dtdl:context;2\",\"displayName\":\"Building\",\"contents\":[{\"@type\":\"Relationship\",\"name\":\"has\",\"target\":\"dtmi:samples:DTRelationshipsTestsFloor;1\",\"properties\":[{\"@type\":\"Property\",\"name\":\"isAccessRestricted\",\"schema\":\"boolean\"}]},{\"@type\":\"Property\",\"name\":\"AverageTemperature\",\"schema\":\"double\"}]},{\"@id\":\"dtmi:samples:DTRelationshipsTestsFloor;1\",\"@type\":\"Interface\",\"@context\":\"dtmi:dtdl:context;2\",\"displayName\":\"Floor\",\"contents\":[{\"@type\":\"Relationship\",\"name\":\"contains\",\"target\":\"dtmi:samples:DTRelationshipsTestsRoom;1\"},{\"@type\":\"Property\",\"name\":\"AverageTemperature\",\"schema\":\"double\"}]},{\"@id\":\"dtmi:samples:DTRelationshipsTestsRoom;1\",\"@type\":\"Interface\",\"@context\":\"dtmi:dtdl:context;2\",\"displayName\":\"Room\",\"contents\":[{\"@type\":\"Property\",\"name\":\"Temperature\",\"schema\":\"double\"},{\"@type\":\"Property\",\"name\":\"IsOccupied\",\"schema\":\"boolean\"}]}]",
   "status": 201,
   "response": "[{\"id\":\"dtmi:samples:DTRelationshipsTestsBuilding;1\",\"description\":{},\"displayName\":{\"en\":\"Building\"},\"decommissioned\":false,\"uploadTime\":\"2022-03-31T17:41:30.8508901+00:00\"},{\"id\":\"dtmi:samples:DTRelationshipsTestsFloor;1\",\"description\":{},\"displayName\":{\"en\":\"Floor\"},\"decommissioned\":false,\"uploadTime\":\"2022-03-31T17:41:30.8509175+00:00\"},{\"id\":\"dtmi:samples:DTRelationshipsTestsRoom;1\",\"description\":{},\"displayName\":{\"en\":\"Room\"},\"decommissioned\":false,\"uploadTime\":\"2022-03-31T17:41:30.8509318+00:00\"}]",
>>>>>>> 4c7bd6e9
   "responseHeaders": {
    "content-length": "517",
    "content-type": "application/json; charset=utf-8",
<<<<<<< HEAD
    "date": "Thu, 26 May 2022 10:31:38 GMT",
    "mise-correlation-id": "df3fb3a7-719d-4ec5-90b5-7e0965c8c7f7",
    "strict-transport-security": "max-age=2592000",
    "traceresponse": "00-b45044ac74d87b4087701283e4c215fc-023f69bd337d5d40-01"
=======
    "date": "Thu, 31 Mar 2022 17:41:30 GMT",
    "strict-transport-security": "max-age=2592000",
    "traceresponse": "00-75d67766fd15b94182e99e33d623ad32-09d8205a9e0c9743-01"
>>>>>>> 4c7bd6e9
   }
  },
  {
   "method": "DELETE",
   "url": "https://AZURE_DIGITALTWINS_URL.api.wcus.digitaltwins.azure.net/digitaltwins/DTRelationshipsTestsBuildingTwin",
   "query": {
<<<<<<< HEAD
    "api-version": "2022-05-31"
=======
    "api-version": "2021-06-30-preview"
>>>>>>> 4c7bd6e9
   },
   "requestBody": null,
   "status": 404,
   "response": "{\"error\":{\"code\":\"DigitalTwinNotFound\",\"message\":\"There is no digital twin instance that exists with the ID DTRelationshipsTestsBuildingTwin. Please verify that the twin id is valid and ensure that the twin is not deleted. See section on querying the twins https://aka.ms/adtv2query.\"}}",
   "responseHeaders": {
    "content-length": "286",
    "content-type": "application/json; charset=utf-8",
<<<<<<< HEAD
    "date": "Thu, 26 May 2022 10:31:38 GMT",
    "strict-transport-security": "max-age=2592000",
    "traceresponse": "00-d02abaa4bc339d47a9ba6acf6da897ec-5d588bea649a354f-01"
=======
    "date": "Thu, 31 Mar 2022 17:41:30 GMT",
    "strict-transport-security": "max-age=2592000",
    "traceresponse": "00-6d0321deb63d8449ba13dd9bd0e5b26d-8866f63af063e24e-01"
>>>>>>> 4c7bd6e9
   }
  },
  {
   "method": "DELETE",
   "url": "https://AZURE_DIGITALTWINS_URL.api.wcus.digitaltwins.azure.net/digitaltwins/DTRelationshipsTestsFloorTwin",
   "query": {
<<<<<<< HEAD
    "api-version": "2022-05-31"
=======
    "api-version": "2021-06-30-preview"
>>>>>>> 4c7bd6e9
   },
   "requestBody": null,
   "status": 404,
   "response": "{\"error\":{\"code\":\"DigitalTwinNotFound\",\"message\":\"There is no digital twin instance that exists with the ID DTRelationshipsTestsFloorTwin. Please verify that the twin id is valid and ensure that the twin is not deleted. See section on querying the twins https://aka.ms/adtv2query.\"}}",
   "responseHeaders": {
    "content-length": "283",
    "content-type": "application/json; charset=utf-8",
<<<<<<< HEAD
    "date": "Thu, 26 May 2022 10:31:38 GMT",
    "strict-transport-security": "max-age=2592000",
    "traceresponse": "00-497d45ff33a3344cbfdb6f2b81d05b47-e3fdff6c279a2e46-01"
=======
    "date": "Thu, 31 Mar 2022 17:41:30 GMT",
    "strict-transport-security": "max-age=2592000",
    "traceresponse": "00-d0ce55fc9ab99f409fd8baf771a961e5-de248de4a384ed4d-01"
>>>>>>> 4c7bd6e9
   }
  },
  {
   "method": "DELETE",
   "url": "https://AZURE_DIGITALTWINS_URL.api.wcus.digitaltwins.azure.net/digitaltwins/DTRelationshipsTestsRoomTwin",
   "query": {
<<<<<<< HEAD
    "api-version": "2022-05-31"
=======
    "api-version": "2021-06-30-preview"
>>>>>>> 4c7bd6e9
   },
   "requestBody": null,
   "status": 404,
   "response": "{\"error\":{\"code\":\"DigitalTwinNotFound\",\"message\":\"There is no digital twin instance that exists with the ID DTRelationshipsTestsRoomTwin. Please verify that the twin id is valid and ensure that the twin is not deleted. See section on querying the twins https://aka.ms/adtv2query.\"}}",
   "responseHeaders": {
    "content-length": "282",
    "content-type": "application/json; charset=utf-8",
<<<<<<< HEAD
    "date": "Thu, 26 May 2022 10:31:39 GMT",
    "strict-transport-security": "max-age=2592000",
    "traceresponse": "00-01be0d9b42f9a14c826b7a1f32808da9-40c871301218af48-01"
=======
    "date": "Thu, 31 Mar 2022 17:41:30 GMT",
    "strict-transport-security": "max-age=2592000",
    "traceresponse": "00-d2e6e1eefffc744dad6b4a7c32a5ad0c-24eadfca73f0c748-01"
>>>>>>> 4c7bd6e9
   }
  },
  {
   "method": "PUT",
   "url": "https://AZURE_DIGITALTWINS_URL.api.wcus.digitaltwins.azure.net/digitaltwins/DTRelationshipsTestsBuildingTwin",
   "query": {
<<<<<<< HEAD
    "api-version": "2022-05-31"
   },
   "requestBody": "{\"$metadata\":{\"$model\":\"dtmi:samples:DTRelationshipsTestsBuilding;1\"},\"AverageTemperature\":68}",
   "status": 200,
   "response": "{\"$dtId\":\"DTRelationshipsTestsBuildingTwin\",\"$etag\":\"W/\\\"db193ee9-aeb7-407b-a333-2593355e4f5a\\\"\",\"AverageTemperature\":68,\"$metadata\":{\"$model\":\"dtmi:samples:DTRelationshipsTestsBuilding;1\",\"$lastUpdateTime\":\"2022-05-26T10:31:39.4094422Z\",\"AverageTemperature\":{\"lastUpdateTime\":\"2022-05-26T10:31:39.4094422Z\"}}}",
=======
    "api-version": "2021-06-30-preview"
   },
   "requestBody": "{\"$metadata\":{\"$model\":\"dtmi:samples:DTRelationshipsTestsBuilding;1\"},\"AverageTemperature\":68}",
   "status": 200,
   "response": "{\"$dtId\":\"DTRelationshipsTestsBuildingTwin\",\"$etag\":\"W/\\\"b6efe6e5-2469-4713-a2cd-c1dcbed57e50\\\"\",\"AverageTemperature\":68,\"$metadata\":{\"$model\":\"dtmi:samples:DTRelationshipsTestsBuilding;1\",\"AverageTemperature\":{\"lastUpdateTime\":\"2022-03-31T17:41:31.3168976Z\"}}}",
>>>>>>> 4c7bd6e9
   "responseHeaders": {
    "content-length": "310",
    "content-type": "application/json; charset=utf-8",
<<<<<<< HEAD
    "date": "Thu, 26 May 2022 10:31:39 GMT",
    "etag": "W/\"db193ee9-aeb7-407b-a333-2593355e4f5a\"",
    "strict-transport-security": "max-age=2592000",
    "traceresponse": "00-03ac0e1397456d47a03bff1e48faef7f-3e9b55f12769744e-01"
=======
    "date": "Thu, 31 Mar 2022 17:41:30 GMT",
    "etag": "W/\"b6efe6e5-2469-4713-a2cd-c1dcbed57e50\"",
    "strict-transport-security": "max-age=2592000",
    "traceresponse": "00-7579504d35934b48afb40081391f1f85-406b1f3f1ab1404d-01"
>>>>>>> 4c7bd6e9
   }
  },
  {
   "method": "PUT",
   "url": "https://AZURE_DIGITALTWINS_URL.api.wcus.digitaltwins.azure.net/digitaltwins/DTRelationshipsTestsFloorTwin",
   "query": {
<<<<<<< HEAD
    "api-version": "2022-05-31"
   },
   "requestBody": "{\"$metadata\":{\"$model\":\"dtmi:samples:DTRelationshipsTestsFloor;1\"},\"AverageTemperature\":75}",
   "status": 200,
   "response": "{\"$dtId\":\"DTRelationshipsTestsFloorTwin\",\"$etag\":\"W/\\\"291fad14-0ee6-4e83-9239-6e41d4e2c1e7\\\"\",\"AverageTemperature\":75,\"$metadata\":{\"$model\":\"dtmi:samples:DTRelationshipsTestsFloor;1\",\"$lastUpdateTime\":\"2022-05-26T10:31:39.4730890Z\",\"AverageTemperature\":{\"lastUpdateTime\":\"2022-05-26T10:31:39.4730890Z\"}}}",
=======
    "api-version": "2021-06-30-preview"
   },
   "requestBody": "{\"$metadata\":{\"$model\":\"dtmi:samples:DTRelationshipsTestsFloor;1\"},\"AverageTemperature\":75}",
   "status": 200,
   "response": "{\"$dtId\":\"DTRelationshipsTestsFloorTwin\",\"$etag\":\"W/\\\"cd239d9e-6a38-4e26-8938-f35fb5d38d24\\\"\",\"AverageTemperature\":75,\"$metadata\":{\"$model\":\"dtmi:samples:DTRelationshipsTestsFloor;1\",\"AverageTemperature\":{\"lastUpdateTime\":\"2022-03-31T17:41:31.4434545Z\"}}}",
>>>>>>> 4c7bd6e9
   "responseHeaders": {
    "content-length": "304",
    "content-type": "application/json; charset=utf-8",
<<<<<<< HEAD
    "date": "Thu, 26 May 2022 10:31:39 GMT",
    "etag": "W/\"291fad14-0ee6-4e83-9239-6e41d4e2c1e7\"",
    "strict-transport-security": "max-age=2592000",
    "traceresponse": "00-5992741895476047b2b147fec09c60dc-b1d4a6944a1d5647-01"
=======
    "date": "Thu, 31 Mar 2022 17:41:30 GMT",
    "etag": "W/\"cd239d9e-6a38-4e26-8938-f35fb5d38d24\"",
    "strict-transport-security": "max-age=2592000",
    "traceresponse": "00-058b3269e9981241bba565ed3a3e6f08-b219f1f5788fff43-01"
>>>>>>> 4c7bd6e9
   }
  },
  {
   "method": "PUT",
   "url": "https://AZURE_DIGITALTWINS_URL.api.wcus.digitaltwins.azure.net/digitaltwins/DTRelationshipsTestsRoomTwin",
   "query": {
<<<<<<< HEAD
    "api-version": "2022-05-31"
   },
   "requestBody": "{\"$metadata\":{\"$model\":\"dtmi:samples:DTRelationshipsTestsRoom;1\"},\"Temperature\":80,\"IsOccupied\":true}",
   "status": 200,
   "response": "{\"$dtId\":\"DTRelationshipsTestsRoomTwin\",\"$etag\":\"W/\\\"08af58f6-4e67-425c-876c-29572c0cb365\\\"\",\"Temperature\":80,\"IsOccupied\":true,\"$metadata\":{\"$model\":\"dtmi:samples:DTRelationshipsTestsRoom;1\",\"$lastUpdateTime\":\"2022-05-26T10:31:39.5316015Z\",\"Temperature\":{\"lastUpdateTime\":\"2022-05-26T10:31:39.5316015Z\"},\"IsOccupied\":{\"lastUpdateTime\":\"2022-05-26T10:31:39.5316015Z\"}}}",
=======
    "api-version": "2021-06-30-preview"
   },
   "requestBody": "{\"$metadata\":{\"$model\":\"dtmi:samples:DTRelationshipsTestsRoom;1\"},\"Temperature\":80,\"IsOccupied\":true}",
   "status": 200,
   "response": "{\"$dtId\":\"DTRelationshipsTestsRoomTwin\",\"$etag\":\"W/\\\"4e64b614-e64a-44c5-995f-4a4af3af1d56\\\"\",\"Temperature\":80,\"IsOccupied\":true,\"$metadata\":{\"$model\":\"dtmi:samples:DTRelationshipsTestsRoom;1\",\"Temperature\":{\"lastUpdateTime\":\"2022-03-31T17:41:31.5596854Z\"},\"IsOccupied\":{\"lastUpdateTime\":\"2022-03-31T17:41:31.5596854Z\"}}}",
>>>>>>> 4c7bd6e9
   "responseHeaders": {
    "content-length": "369",
    "content-type": "application/json; charset=utf-8",
<<<<<<< HEAD
    "date": "Thu, 26 May 2022 10:31:39 GMT",
    "etag": "W/\"08af58f6-4e67-425c-876c-29572c0cb365\"",
    "strict-transport-security": "max-age=2592000",
    "traceresponse": "00-d34d63f194af594c8f38c7b821dfd2c9-dbfac91ad2b97645-01"
=======
    "date": "Thu, 31 Mar 2022 17:41:31 GMT",
    "etag": "W/\"4e64b614-e64a-44c5-995f-4a4af3af1d56\"",
    "strict-transport-security": "max-age=2592000",
    "traceresponse": "00-640e39f27ab27a44b0a096f9dda8dfa1-ce8d6dbfd46e5447-01"
>>>>>>> 4c7bd6e9
   }
  },
  {
   "method": "PUT",
   "url": "https://AZURE_DIGITALTWINS_URL.api.wcus.digitaltwins.azure.net/digitaltwins/DTRelationshipsTestsFloorTwin/relationships/FloorContainsRoom",
   "query": {
<<<<<<< HEAD
    "api-version": "2022-05-31"
=======
    "api-version": "2021-06-30-preview"
>>>>>>> 4c7bd6e9
   },
   "requestBody": "{\"$relationshipId\":\"FloorContainsRoom\",\"$sourceId\":\"DTRelationshipsTestsFloorTwin\",\"$relationshipName\":\"contains\",\"$targetId\":\"foo\"}",
   "status": 404,
   "response": "{\"error\":{\"code\":\"TargetDigitalTwinNotFound\",\"message\":\"The target digital twin is invalid or does not exist. Please validate that the target twin is valid and ensure that the target twin is not deleted. See section on querying the twins https://aka.ms/adtv2query .\"}}",
   "responseHeaders": {
    "content-length": "268",
    "content-type": "application/json; charset=utf-8",
<<<<<<< HEAD
    "date": "Thu, 26 May 2022 10:31:39 GMT",
    "strict-transport-security": "max-age=2592000",
    "traceresponse": "00-0c2fa41e18eb134e854161c5b3c3bfb1-12f16a6054d2e145-01"
=======
    "date": "Thu, 31 Mar 2022 17:41:31 GMT",
    "strict-transport-security": "max-age=2592000",
    "traceresponse": "00-810ce82c8e6c1641a2730e4746a2f384-8fb6ff109341d24e-01"
>>>>>>> 4c7bd6e9
   }
  },
  {
   "method": "DELETE",
   "url": "https://AZURE_DIGITALTWINS_URL.api.wcus.digitaltwins.azure.net/digitaltwins/DTRelationshipsTestsFloorTwin/relationships/FloorContainsRoom",
   "query": {
<<<<<<< HEAD
    "api-version": "2022-05-31"
=======
    "api-version": "2021-06-30-preview"
>>>>>>> 4c7bd6e9
   },
   "requestBody": null,
   "status": 404,
   "response": "{\"error\":{\"code\":\"RelationshipNotFound\",\"message\":\"Relationship FloorContainsRoom not found on twin DTRelationshipsTestsFloorTwin. Please verify that the relationship id is valid and ensure that the relationship is not deleted. See section on listing relationships in the documentation https://aka.ms/adtv2twins.\"}}",
   "responseHeaders": {
    "content-length": "315",
    "content-type": "application/json; charset=utf-8",
<<<<<<< HEAD
    "date": "Thu, 26 May 2022 10:31:39 GMT",
    "strict-transport-security": "max-age=2592000",
    "traceresponse": "00-a86d224b1de57341b96cd34a7403bec2-f6b2648efde21840-01"
=======
    "date": "Thu, 31 Mar 2022 17:41:31 GMT",
    "strict-transport-security": "max-age=2592000",
    "traceresponse": "00-c4a184f1a8ff6741a17a1d972b4c571e-78225b9606b0514b-01"
>>>>>>> 4c7bd6e9
   }
  },
  {
   "method": "DELETE",
   "url": "https://AZURE_DIGITALTWINS_URL.api.wcus.digitaltwins.azure.net/digitaltwins/DTRelationshipsTestsBuildingTwin",
   "query": {
<<<<<<< HEAD
    "api-version": "2022-05-31"
=======
    "api-version": "2021-06-30-preview"
>>>>>>> 4c7bd6e9
   },
   "requestBody": null,
   "status": 204,
   "response": "",
   "responseHeaders": {
    "content-length": "0",
<<<<<<< HEAD
    "date": "Thu, 26 May 2022 10:31:39 GMT",
    "strict-transport-security": "max-age=2592000",
    "traceresponse": "00-bce32aee8fb9de4f8e0fe8f8266c4e0c-cf4290a7cc51d245-01"
=======
    "date": "Thu, 31 Mar 2022 17:41:31 GMT",
    "strict-transport-security": "max-age=2592000",
    "traceresponse": "00-ab5a4cc330b18f4dbaaf99ddae9385e9-43ab0a58cf003e4c-01"
>>>>>>> 4c7bd6e9
   }
  },
  {
   "method": "DELETE",
   "url": "https://AZURE_DIGITALTWINS_URL.api.wcus.digitaltwins.azure.net/digitaltwins/DTRelationshipsTestsFloorTwin",
   "query": {
<<<<<<< HEAD
    "api-version": "2022-05-31"
=======
    "api-version": "2021-06-30-preview"
>>>>>>> 4c7bd6e9
   },
   "requestBody": null,
   "status": 204,
   "response": "",
   "responseHeaders": {
    "content-length": "0",
<<<<<<< HEAD
    "date": "Thu, 26 May 2022 10:31:39 GMT",
    "strict-transport-security": "max-age=2592000",
    "traceresponse": "00-8588e9d5feae71408b4cc4f9cf78aae3-896668e6629c1f49-01"
=======
    "date": "Thu, 31 Mar 2022 17:41:31 GMT",
    "strict-transport-security": "max-age=2592000",
    "traceresponse": "00-cf0adf6c5819904b9dbad39a3e521a42-a40c33b0a0862145-01"
>>>>>>> 4c7bd6e9
   }
  },
  {
   "method": "DELETE",
   "url": "https://AZURE_DIGITALTWINS_URL.api.wcus.digitaltwins.azure.net/digitaltwins/DTRelationshipsTestsRoomTwin",
   "query": {
<<<<<<< HEAD
    "api-version": "2022-05-31"
=======
    "api-version": "2021-06-30-preview"
>>>>>>> 4c7bd6e9
   },
   "requestBody": null,
   "status": 204,
   "response": "",
   "responseHeaders": {
    "content-length": "0",
<<<<<<< HEAD
    "date": "Thu, 26 May 2022 10:31:39 GMT",
    "strict-transport-security": "max-age=2592000",
    "traceresponse": "00-b14e2630b42258439c8956fecdc8f003-c92798358ecd5d4a-01"
=======
    "date": "Thu, 31 Mar 2022 17:41:31 GMT",
    "strict-transport-security": "max-age=2592000",
    "traceresponse": "00-09936323fd6081438a5050ea265c040e-b1b4e0e18dcb5644-01"
>>>>>>> 4c7bd6e9
   }
  },
  {
   "method": "DELETE",
   "url": "https://AZURE_DIGITALTWINS_URL.api.wcus.digitaltwins.azure.net/models/dtmi%3Asamples%3ADTRelationshipsTestsBuilding%3B1",
   "query": {
<<<<<<< HEAD
    "api-version": "2022-05-31"
=======
    "api-version": "2021-06-30-preview"
>>>>>>> 4c7bd6e9
   },
   "requestBody": null,
   "status": 204,
   "response": "",
   "responseHeaders": {
    "content-length": "0",
<<<<<<< HEAD
    "date": "Thu, 26 May 2022 10:31:39 GMT",
    "mise-correlation-id": "268fb7ec-ed0b-419c-8188-e32b675aeab2",
    "strict-transport-security": "max-age=2592000",
    "traceresponse": "00-c29c9c199057204d98c15c8a2a2fbfb8-489e62036abacc4b-01"
=======
    "date": "Thu, 31 Mar 2022 17:41:31 GMT",
    "strict-transport-security": "max-age=2592000",
    "traceresponse": "00-03b218d4999f394f866159d1ce7ce56f-4ea2397a348ef043-01"
>>>>>>> 4c7bd6e9
   }
  },
  {
   "method": "DELETE",
   "url": "https://AZURE_DIGITALTWINS_URL.api.wcus.digitaltwins.azure.net/models/dtmi%3Asamples%3ADTRelationshipsTestsFloor%3B1",
   "query": {
<<<<<<< HEAD
    "api-version": "2022-05-31"
=======
    "api-version": "2021-06-30-preview"
>>>>>>> 4c7bd6e9
   },
   "requestBody": null,
   "status": 204,
   "response": "",
   "responseHeaders": {
    "content-length": "0",
<<<<<<< HEAD
    "date": "Thu, 26 May 2022 10:31:39 GMT",
    "mise-correlation-id": "da035251-b5df-4b21-8c77-cbad5258d68f",
    "strict-transport-security": "max-age=2592000",
    "traceresponse": "00-dc5f4157811c58428eb4961db8c4632f-fb487aaf6ac35c43-01"
=======
    "date": "Thu, 31 Mar 2022 17:41:32 GMT",
    "strict-transport-security": "max-age=2592000",
    "traceresponse": "00-c724ce93b37a674292bf779bcbb0db64-76abfa8381c5ae4d-01"
>>>>>>> 4c7bd6e9
   }
  },
  {
   "method": "DELETE",
   "url": "https://AZURE_DIGITALTWINS_URL.api.wcus.digitaltwins.azure.net/models/dtmi%3Asamples%3ADTRelationshipsTestsRoom%3B1",
   "query": {
<<<<<<< HEAD
    "api-version": "2022-05-31"
=======
    "api-version": "2021-06-30-preview"
>>>>>>> 4c7bd6e9
   },
   "requestBody": null,
   "status": 204,
   "response": "",
   "responseHeaders": {
    "content-length": "0",
<<<<<<< HEAD
    "date": "Thu, 26 May 2022 10:31:39 GMT",
    "mise-correlation-id": "3f705e1a-6f41-460e-ab9d-db49d0882382",
    "strict-transport-security": "max-age=2592000",
    "traceresponse": "00-22f8fe0f34e12541a2bbe3258a3fc7ac-a8ff182874f4054e-01"
=======
    "date": "Thu, 31 Mar 2022 17:41:32 GMT",
    "strict-transport-security": "max-age=2592000",
    "traceresponse": "00-83bb68445485f844bc72714bc649939a-6b38a87a4398984e-01"
>>>>>>> 4c7bd6e9
   }
  }
 ],
 "uniqueTestInfo": {
  "uniqueName": {},
  "newDate": {}
 },
<<<<<<< HEAD
 "hash": "113b94e3e18161298155ca11b1981886"
=======
 "hash": "685466161dd6d9d4872d5cbba7a6c2e1"
>>>>>>> 4c7bd6e9
}<|MERGE_RESOLUTION|>--- conflicted
+++ resolved
@@ -4,11 +4,7 @@
    "method": "DELETE",
    "url": "https://AZURE_DIGITALTWINS_URL.api.wcus.digitaltwins.azure.net/models/dtmi%3Asamples%3ADTRelationshipsTestsBuilding%3B1",
    "query": {
-<<<<<<< HEAD
-    "api-version": "2022-05-31"
-=======
-    "api-version": "2021-06-30-preview"
->>>>>>> 4c7bd6e9
+    "api-version": "2022-05-31"
    },
    "requestBody": null,
    "status": 404,
@@ -16,27 +12,17 @@
    "responseHeaders": {
     "content-length": "228",
     "content-type": "application/json; charset=utf-8",
-<<<<<<< HEAD
-    "date": "Thu, 26 May 2022 10:31:38 GMT",
-    "mise-correlation-id": "066cfb59-f081-4526-95bb-032f926f373e",
-    "strict-transport-security": "max-age=2592000",
-    "traceresponse": "00-d94fb2472d3fcd4c8cbc965cb7473cf6-4c00b2fec5315a41-01"
-=======
-    "date": "Thu, 31 Mar 2022 17:41:30 GMT",
-    "strict-transport-security": "max-age=2592000",
-    "traceresponse": "00-bef5819ec4caa245970a5f85e88b4b5f-4a4d5d9adea8f745-01"
->>>>>>> 4c7bd6e9
+    "date": "Tue, 28 Jun 2022 18:51:19 GMT",
+    "mise-correlation-id": "c9dd4bb3-2191-4d89-9a7d-35675a862b29",
+    "strict-transport-security": "max-age=2592000",
+    "traceresponse": "00-b169d9a3c5312ca303a366ff7219f8fd-a0711b20a104d1d8-01"
    }
   },
   {
    "method": "DELETE",
    "url": "https://AZURE_DIGITALTWINS_URL.api.wcus.digitaltwins.azure.net/models/dtmi%3Asamples%3ADTRelationshipsTestsFloor%3B1",
    "query": {
-<<<<<<< HEAD
-    "api-version": "2022-05-31"
-=======
-    "api-version": "2021-06-30-preview"
->>>>>>> 4c7bd6e9
+    "api-version": "2022-05-31"
    },
    "requestBody": null,
    "status": 404,
@@ -44,27 +30,17 @@
    "responseHeaders": {
     "content-length": "225",
     "content-type": "application/json; charset=utf-8",
-<<<<<<< HEAD
-    "date": "Thu, 26 May 2022 10:31:38 GMT",
-    "mise-correlation-id": "61526743-f2fd-4a8e-8b54-182b81478051",
-    "strict-transport-security": "max-age=2592000",
-    "traceresponse": "00-ff5be2058be6f24787495dc6c679b5af-2d6ee1a16140e847-01"
-=======
-    "date": "Thu, 31 Mar 2022 17:41:30 GMT",
-    "strict-transport-security": "max-age=2592000",
-    "traceresponse": "00-6e8d5c2b3ddb9d4f9ff73e7438f1e0f1-aadab162563a9a43-01"
->>>>>>> 4c7bd6e9
+    "date": "Tue, 28 Jun 2022 18:51:19 GMT",
+    "mise-correlation-id": "b83e03e2-e943-457e-956f-19a366ea6ebe",
+    "strict-transport-security": "max-age=2592000",
+    "traceresponse": "00-20835984e3a380e2626f53f19e92f650-a098dc6b230d19be-01"
    }
   },
   {
    "method": "DELETE",
    "url": "https://AZURE_DIGITALTWINS_URL.api.wcus.digitaltwins.azure.net/models/dtmi%3Asamples%3ADTRelationshipsTestsRoom%3B1",
    "query": {
-<<<<<<< HEAD
-    "api-version": "2022-05-31"
-=======
-    "api-version": "2021-06-30-preview"
->>>>>>> 4c7bd6e9
+    "api-version": "2022-05-31"
    },
    "requestBody": null,
    "status": 404,
@@ -72,59 +48,35 @@
    "responseHeaders": {
     "content-length": "224",
     "content-type": "application/json; charset=utf-8",
-<<<<<<< HEAD
-    "date": "Thu, 26 May 2022 10:31:38 GMT",
-    "mise-correlation-id": "ce3123e8-c2fd-40c2-bc2e-5a88941bc1a8",
-    "strict-transport-security": "max-age=2592000",
-    "traceresponse": "00-3badac089041bd4187907a06ea1258a4-55843d91b5fe8d43-01"
-=======
-    "date": "Thu, 31 Mar 2022 17:41:30 GMT",
-    "strict-transport-security": "max-age=2592000",
-    "traceresponse": "00-17890d39776a944084c9f4e1e9947828-455ec7a659332548-01"
->>>>>>> 4c7bd6e9
+    "date": "Tue, 28 Jun 2022 18:51:19 GMT",
+    "mise-correlation-id": "6ef813db-d6ad-447f-b642-0d3e2513c400",
+    "strict-transport-security": "max-age=2592000",
+    "traceresponse": "00-99a3c2222d5a396d971d7324df7ca317-685d17dda509c9a6-01"
    }
   },
   {
    "method": "POST",
    "url": "https://AZURE_DIGITALTWINS_URL.api.wcus.digitaltwins.azure.net/models",
    "query": {
-<<<<<<< HEAD
     "api-version": "2022-05-31"
    },
    "requestBody": "[{\"@id\":\"dtmi:samples:DTRelationshipsTestsBuilding;1\",\"@type\":\"Interface\",\"@context\":\"dtmi:dtdl:context;2\",\"displayName\":\"Building\",\"contents\":[{\"@type\":\"Relationship\",\"name\":\"has\",\"target\":\"dtmi:samples:DTRelationshipsTestsFloor;1\",\"properties\":[{\"@type\":\"Property\",\"name\":\"isAccessRestricted\",\"schema\":\"boolean\"}]},{\"@type\":\"Property\",\"name\":\"AverageTemperature\",\"schema\":\"double\"}]},{\"@id\":\"dtmi:samples:DTRelationshipsTestsFloor;1\",\"@type\":\"Interface\",\"@context\":\"dtmi:dtdl:context;2\",\"displayName\":\"Floor\",\"contents\":[{\"@type\":\"Relationship\",\"name\":\"contains\",\"target\":\"dtmi:samples:DTRelationshipsTestsRoom;1\"},{\"@type\":\"Property\",\"name\":\"AverageTemperature\",\"schema\":\"double\"}]},{\"@id\":\"dtmi:samples:DTRelationshipsTestsRoom;1\",\"@type\":\"Interface\",\"@context\":\"dtmi:dtdl:context;2\",\"displayName\":\"Room\",\"contents\":[{\"@type\":\"Property\",\"name\":\"Temperature\",\"schema\":\"double\"},{\"@type\":\"Property\",\"name\":\"IsOccupied\",\"schema\":\"boolean\"}]}]",
    "status": 201,
-   "response": "[{\"id\":\"dtmi:samples:DTRelationshipsTestsBuilding;1\",\"description\":{},\"displayName\":{\"en-US\":\"Building\"},\"decommissioned\":false,\"uploadTime\":\"2022-05-26T10:31:39.1797721+00:00\"},{\"id\":\"dtmi:samples:DTRelationshipsTestsFloor;1\",\"description\":{},\"displayName\":{\"en-US\":\"Floor\"},\"decommissioned\":false,\"uploadTime\":\"2022-05-26T10:31:39.179792+00:00\"},{\"id\":\"dtmi:samples:DTRelationshipsTestsRoom;1\",\"description\":{},\"displayName\":{\"en-US\":\"Room\"},\"decommissioned\":false,\"uploadTime\":\"2022-05-26T10:31:39.1798035+00:00\"}]",
-=======
-    "api-version": "2021-06-30-preview"
-   },
-   "requestBody": "[{\"@id\":\"dtmi:samples:DTRelationshipsTestsBuilding;1\",\"@type\":\"Interface\",\"@context\":\"dtmi:dtdl:context;2\",\"displayName\":\"Building\",\"contents\":[{\"@type\":\"Relationship\",\"name\":\"has\",\"target\":\"dtmi:samples:DTRelationshipsTestsFloor;1\",\"properties\":[{\"@type\":\"Property\",\"name\":\"isAccessRestricted\",\"schema\":\"boolean\"}]},{\"@type\":\"Property\",\"name\":\"AverageTemperature\",\"schema\":\"double\"}]},{\"@id\":\"dtmi:samples:DTRelationshipsTestsFloor;1\",\"@type\":\"Interface\",\"@context\":\"dtmi:dtdl:context;2\",\"displayName\":\"Floor\",\"contents\":[{\"@type\":\"Relationship\",\"name\":\"contains\",\"target\":\"dtmi:samples:DTRelationshipsTestsRoom;1\"},{\"@type\":\"Property\",\"name\":\"AverageTemperature\",\"schema\":\"double\"}]},{\"@id\":\"dtmi:samples:DTRelationshipsTestsRoom;1\",\"@type\":\"Interface\",\"@context\":\"dtmi:dtdl:context;2\",\"displayName\":\"Room\",\"contents\":[{\"@type\":\"Property\",\"name\":\"Temperature\",\"schema\":\"double\"},{\"@type\":\"Property\",\"name\":\"IsOccupied\",\"schema\":\"boolean\"}]}]",
-   "status": 201,
-   "response": "[{\"id\":\"dtmi:samples:DTRelationshipsTestsBuilding;1\",\"description\":{},\"displayName\":{\"en\":\"Building\"},\"decommissioned\":false,\"uploadTime\":\"2022-03-31T17:41:30.8508901+00:00\"},{\"id\":\"dtmi:samples:DTRelationshipsTestsFloor;1\",\"description\":{},\"displayName\":{\"en\":\"Floor\"},\"decommissioned\":false,\"uploadTime\":\"2022-03-31T17:41:30.8509175+00:00\"},{\"id\":\"dtmi:samples:DTRelationshipsTestsRoom;1\",\"description\":{},\"displayName\":{\"en\":\"Room\"},\"decommissioned\":false,\"uploadTime\":\"2022-03-31T17:41:30.8509318+00:00\"}]",
->>>>>>> 4c7bd6e9
-   "responseHeaders": {
-    "content-length": "517",
-    "content-type": "application/json; charset=utf-8",
-<<<<<<< HEAD
-    "date": "Thu, 26 May 2022 10:31:38 GMT",
-    "mise-correlation-id": "df3fb3a7-719d-4ec5-90b5-7e0965c8c7f7",
-    "strict-transport-security": "max-age=2592000",
-    "traceresponse": "00-b45044ac74d87b4087701283e4c215fc-023f69bd337d5d40-01"
-=======
-    "date": "Thu, 31 Mar 2022 17:41:30 GMT",
-    "strict-transport-security": "max-age=2592000",
-    "traceresponse": "00-75d67766fd15b94182e99e33d623ad32-09d8205a9e0c9743-01"
->>>>>>> 4c7bd6e9
+   "response": "[{\"id\":\"dtmi:samples:DTRelationshipsTestsBuilding;1\",\"description\":{},\"displayName\":{\"en\":\"Building\"},\"decommissioned\":false,\"uploadTime\":\"2022-06-28T18:51:20.6118557+00:00\"},{\"id\":\"dtmi:samples:DTRelationshipsTestsFloor;1\",\"description\":{},\"displayName\":{\"en\":\"Floor\"},\"decommissioned\":false,\"uploadTime\":\"2022-06-28T18:51:20.6118796+00:00\"},{\"id\":\"dtmi:samples:DTRelationshipsTestsRoom;1\",\"description\":{},\"displayName\":{\"en\":\"Room\"},\"decommissioned\":false,\"uploadTime\":\"2022-06-28T18:51:20.6118937+00:00\"}]",
+   "responseHeaders": {
+    "content-length": "509",
+    "content-type": "application/json; charset=utf-8",
+    "date": "Tue, 28 Jun 2022 18:51:19 GMT",
+    "mise-correlation-id": "971d9248-a929-4b89-820f-8f2dc9be53bf",
+    "strict-transport-security": "max-age=2592000",
+    "traceresponse": "00-85c353277ca58b99c4f950d60c69449d-002383f0770f9d94-01"
    }
   },
   {
    "method": "DELETE",
    "url": "https://AZURE_DIGITALTWINS_URL.api.wcus.digitaltwins.azure.net/digitaltwins/DTRelationshipsTestsBuildingTwin",
    "query": {
-<<<<<<< HEAD
-    "api-version": "2022-05-31"
-=======
-    "api-version": "2021-06-30-preview"
->>>>>>> 4c7bd6e9
+    "api-version": "2022-05-31"
    },
    "requestBody": null,
    "status": 404,
@@ -132,26 +84,16 @@
    "responseHeaders": {
     "content-length": "286",
     "content-type": "application/json; charset=utf-8",
-<<<<<<< HEAD
-    "date": "Thu, 26 May 2022 10:31:38 GMT",
-    "strict-transport-security": "max-age=2592000",
-    "traceresponse": "00-d02abaa4bc339d47a9ba6acf6da897ec-5d588bea649a354f-01"
-=======
-    "date": "Thu, 31 Mar 2022 17:41:30 GMT",
-    "strict-transport-security": "max-age=2592000",
-    "traceresponse": "00-6d0321deb63d8449ba13dd9bd0e5b26d-8866f63af063e24e-01"
->>>>>>> 4c7bd6e9
+    "date": "Tue, 28 Jun 2022 18:51:19 GMT",
+    "strict-transport-security": "max-age=2592000",
+    "traceresponse": "00-d98bea94d975ac42a818cb2ae23a4755-649913eae5cd7640-01"
    }
   },
   {
    "method": "DELETE",
    "url": "https://AZURE_DIGITALTWINS_URL.api.wcus.digitaltwins.azure.net/digitaltwins/DTRelationshipsTestsFloorTwin",
    "query": {
-<<<<<<< HEAD
-    "api-version": "2022-05-31"
-=======
-    "api-version": "2021-06-30-preview"
->>>>>>> 4c7bd6e9
+    "api-version": "2022-05-31"
    },
    "requestBody": null,
    "status": 404,
@@ -159,26 +101,16 @@
    "responseHeaders": {
     "content-length": "283",
     "content-type": "application/json; charset=utf-8",
-<<<<<<< HEAD
-    "date": "Thu, 26 May 2022 10:31:38 GMT",
-    "strict-transport-security": "max-age=2592000",
-    "traceresponse": "00-497d45ff33a3344cbfdb6f2b81d05b47-e3fdff6c279a2e46-01"
-=======
-    "date": "Thu, 31 Mar 2022 17:41:30 GMT",
-    "strict-transport-security": "max-age=2592000",
-    "traceresponse": "00-d0ce55fc9ab99f409fd8baf771a961e5-de248de4a384ed4d-01"
->>>>>>> 4c7bd6e9
+    "date": "Tue, 28 Jun 2022 18:51:20 GMT",
+    "strict-transport-security": "max-age=2592000",
+    "traceresponse": "00-a5257f13cae56146a1912633dab9d7fd-f6a3d5bfadcc0b4a-01"
    }
   },
   {
    "method": "DELETE",
    "url": "https://AZURE_DIGITALTWINS_URL.api.wcus.digitaltwins.azure.net/digitaltwins/DTRelationshipsTestsRoomTwin",
    "query": {
-<<<<<<< HEAD
-    "api-version": "2022-05-31"
-=======
-    "api-version": "2021-06-30-preview"
->>>>>>> 4c7bd6e9
+    "api-version": "2022-05-31"
    },
    "requestBody": null,
    "status": 404,
@@ -186,125 +118,70 @@
    "responseHeaders": {
     "content-length": "282",
     "content-type": "application/json; charset=utf-8",
-<<<<<<< HEAD
-    "date": "Thu, 26 May 2022 10:31:39 GMT",
-    "strict-transport-security": "max-age=2592000",
-    "traceresponse": "00-01be0d9b42f9a14c826b7a1f32808da9-40c871301218af48-01"
-=======
-    "date": "Thu, 31 Mar 2022 17:41:30 GMT",
-    "strict-transport-security": "max-age=2592000",
-    "traceresponse": "00-d2e6e1eefffc744dad6b4a7c32a5ad0c-24eadfca73f0c748-01"
->>>>>>> 4c7bd6e9
+    "date": "Tue, 28 Jun 2022 18:51:20 GMT",
+    "strict-transport-security": "max-age=2592000",
+    "traceresponse": "00-c3c688ae20e7ad4fb6c4422fe1c5647f-68e5417cc87f8d4b-01"
    }
   },
   {
    "method": "PUT",
    "url": "https://AZURE_DIGITALTWINS_URL.api.wcus.digitaltwins.azure.net/digitaltwins/DTRelationshipsTestsBuildingTwin",
    "query": {
-<<<<<<< HEAD
     "api-version": "2022-05-31"
    },
    "requestBody": "{\"$metadata\":{\"$model\":\"dtmi:samples:DTRelationshipsTestsBuilding;1\"},\"AverageTemperature\":68}",
    "status": 200,
-   "response": "{\"$dtId\":\"DTRelationshipsTestsBuildingTwin\",\"$etag\":\"W/\\\"db193ee9-aeb7-407b-a333-2593355e4f5a\\\"\",\"AverageTemperature\":68,\"$metadata\":{\"$model\":\"dtmi:samples:DTRelationshipsTestsBuilding;1\",\"$lastUpdateTime\":\"2022-05-26T10:31:39.4094422Z\",\"AverageTemperature\":{\"lastUpdateTime\":\"2022-05-26T10:31:39.4094422Z\"}}}",
-=======
-    "api-version": "2021-06-30-preview"
-   },
-   "requestBody": "{\"$metadata\":{\"$model\":\"dtmi:samples:DTRelationshipsTestsBuilding;1\"},\"AverageTemperature\":68}",
-   "status": 200,
-   "response": "{\"$dtId\":\"DTRelationshipsTestsBuildingTwin\",\"$etag\":\"W/\\\"b6efe6e5-2469-4713-a2cd-c1dcbed57e50\\\"\",\"AverageTemperature\":68,\"$metadata\":{\"$model\":\"dtmi:samples:DTRelationshipsTestsBuilding;1\",\"AverageTemperature\":{\"lastUpdateTime\":\"2022-03-31T17:41:31.3168976Z\"}}}",
->>>>>>> 4c7bd6e9
+   "response": "{\"$dtId\":\"DTRelationshipsTestsBuildingTwin\",\"$etag\":\"W/\\\"6029d101-9376-456c-a8d1-ed60082e336f\\\"\",\"AverageTemperature\":68,\"$metadata\":{\"$model\":\"dtmi:samples:DTRelationshipsTestsBuilding;1\",\"$lastUpdateTime\":\"2022-06-28T18:51:20.9076759Z\",\"AverageTemperature\":{\"lastUpdateTime\":\"2022-06-28T18:51:20.9076759Z\"}}}",
    "responseHeaders": {
     "content-length": "310",
     "content-type": "application/json; charset=utf-8",
-<<<<<<< HEAD
-    "date": "Thu, 26 May 2022 10:31:39 GMT",
-    "etag": "W/\"db193ee9-aeb7-407b-a333-2593355e4f5a\"",
-    "strict-transport-security": "max-age=2592000",
-    "traceresponse": "00-03ac0e1397456d47a03bff1e48faef7f-3e9b55f12769744e-01"
-=======
-    "date": "Thu, 31 Mar 2022 17:41:30 GMT",
-    "etag": "W/\"b6efe6e5-2469-4713-a2cd-c1dcbed57e50\"",
-    "strict-transport-security": "max-age=2592000",
-    "traceresponse": "00-7579504d35934b48afb40081391f1f85-406b1f3f1ab1404d-01"
->>>>>>> 4c7bd6e9
+    "date": "Tue, 28 Jun 2022 18:51:20 GMT",
+    "etag": "W/\"6029d101-9376-456c-a8d1-ed60082e336f\"",
+    "strict-transport-security": "max-age=2592000",
+    "traceresponse": "00-c6338b24e4f3cb43b532b15391242b8f-5b47d8d94f56d24b-01"
    }
   },
   {
    "method": "PUT",
    "url": "https://AZURE_DIGITALTWINS_URL.api.wcus.digitaltwins.azure.net/digitaltwins/DTRelationshipsTestsFloorTwin",
    "query": {
-<<<<<<< HEAD
     "api-version": "2022-05-31"
    },
    "requestBody": "{\"$metadata\":{\"$model\":\"dtmi:samples:DTRelationshipsTestsFloor;1\"},\"AverageTemperature\":75}",
    "status": 200,
-   "response": "{\"$dtId\":\"DTRelationshipsTestsFloorTwin\",\"$etag\":\"W/\\\"291fad14-0ee6-4e83-9239-6e41d4e2c1e7\\\"\",\"AverageTemperature\":75,\"$metadata\":{\"$model\":\"dtmi:samples:DTRelationshipsTestsFloor;1\",\"$lastUpdateTime\":\"2022-05-26T10:31:39.4730890Z\",\"AverageTemperature\":{\"lastUpdateTime\":\"2022-05-26T10:31:39.4730890Z\"}}}",
-=======
-    "api-version": "2021-06-30-preview"
-   },
-   "requestBody": "{\"$metadata\":{\"$model\":\"dtmi:samples:DTRelationshipsTestsFloor;1\"},\"AverageTemperature\":75}",
-   "status": 200,
-   "response": "{\"$dtId\":\"DTRelationshipsTestsFloorTwin\",\"$etag\":\"W/\\\"cd239d9e-6a38-4e26-8938-f35fb5d38d24\\\"\",\"AverageTemperature\":75,\"$metadata\":{\"$model\":\"dtmi:samples:DTRelationshipsTestsFloor;1\",\"AverageTemperature\":{\"lastUpdateTime\":\"2022-03-31T17:41:31.4434545Z\"}}}",
->>>>>>> 4c7bd6e9
+   "response": "{\"$dtId\":\"DTRelationshipsTestsFloorTwin\",\"$etag\":\"W/\\\"56b8a09b-8ef6-485d-b189-ec8327eaf579\\\"\",\"AverageTemperature\":75,\"$metadata\":{\"$model\":\"dtmi:samples:DTRelationshipsTestsFloor;1\",\"$lastUpdateTime\":\"2022-06-28T18:51:20.9922383Z\",\"AverageTemperature\":{\"lastUpdateTime\":\"2022-06-28T18:51:20.9922383Z\"}}}",
    "responseHeaders": {
     "content-length": "304",
     "content-type": "application/json; charset=utf-8",
-<<<<<<< HEAD
-    "date": "Thu, 26 May 2022 10:31:39 GMT",
-    "etag": "W/\"291fad14-0ee6-4e83-9239-6e41d4e2c1e7\"",
-    "strict-transport-security": "max-age=2592000",
-    "traceresponse": "00-5992741895476047b2b147fec09c60dc-b1d4a6944a1d5647-01"
-=======
-    "date": "Thu, 31 Mar 2022 17:41:30 GMT",
-    "etag": "W/\"cd239d9e-6a38-4e26-8938-f35fb5d38d24\"",
-    "strict-transport-security": "max-age=2592000",
-    "traceresponse": "00-058b3269e9981241bba565ed3a3e6f08-b219f1f5788fff43-01"
->>>>>>> 4c7bd6e9
+    "date": "Tue, 28 Jun 2022 18:51:20 GMT",
+    "etag": "W/\"56b8a09b-8ef6-485d-b189-ec8327eaf579\"",
+    "strict-transport-security": "max-age=2592000",
+    "traceresponse": "00-73924994119c634fbbf34ca6806f9473-c5356f6fa7a61743-01"
    }
   },
   {
    "method": "PUT",
    "url": "https://AZURE_DIGITALTWINS_URL.api.wcus.digitaltwins.azure.net/digitaltwins/DTRelationshipsTestsRoomTwin",
    "query": {
-<<<<<<< HEAD
     "api-version": "2022-05-31"
    },
    "requestBody": "{\"$metadata\":{\"$model\":\"dtmi:samples:DTRelationshipsTestsRoom;1\"},\"Temperature\":80,\"IsOccupied\":true}",
    "status": 200,
-   "response": "{\"$dtId\":\"DTRelationshipsTestsRoomTwin\",\"$etag\":\"W/\\\"08af58f6-4e67-425c-876c-29572c0cb365\\\"\",\"Temperature\":80,\"IsOccupied\":true,\"$metadata\":{\"$model\":\"dtmi:samples:DTRelationshipsTestsRoom;1\",\"$lastUpdateTime\":\"2022-05-26T10:31:39.5316015Z\",\"Temperature\":{\"lastUpdateTime\":\"2022-05-26T10:31:39.5316015Z\"},\"IsOccupied\":{\"lastUpdateTime\":\"2022-05-26T10:31:39.5316015Z\"}}}",
-=======
-    "api-version": "2021-06-30-preview"
-   },
-   "requestBody": "{\"$metadata\":{\"$model\":\"dtmi:samples:DTRelationshipsTestsRoom;1\"},\"Temperature\":80,\"IsOccupied\":true}",
-   "status": 200,
-   "response": "{\"$dtId\":\"DTRelationshipsTestsRoomTwin\",\"$etag\":\"W/\\\"4e64b614-e64a-44c5-995f-4a4af3af1d56\\\"\",\"Temperature\":80,\"IsOccupied\":true,\"$metadata\":{\"$model\":\"dtmi:samples:DTRelationshipsTestsRoom;1\",\"Temperature\":{\"lastUpdateTime\":\"2022-03-31T17:41:31.5596854Z\"},\"IsOccupied\":{\"lastUpdateTime\":\"2022-03-31T17:41:31.5596854Z\"}}}",
->>>>>>> 4c7bd6e9
+   "response": "{\"$dtId\":\"DTRelationshipsTestsRoomTwin\",\"$etag\":\"W/\\\"3c351ed0-0d4e-4ba2-9e83-ff539263303c\\\"\",\"Temperature\":80,\"IsOccupied\":true,\"$metadata\":{\"$model\":\"dtmi:samples:DTRelationshipsTestsRoom;1\",\"$lastUpdateTime\":\"2022-06-28T18:51:21.0843653Z\",\"Temperature\":{\"lastUpdateTime\":\"2022-06-28T18:51:21.0843653Z\"},\"IsOccupied\":{\"lastUpdateTime\":\"2022-06-28T18:51:21.0843653Z\"}}}",
    "responseHeaders": {
     "content-length": "369",
     "content-type": "application/json; charset=utf-8",
-<<<<<<< HEAD
-    "date": "Thu, 26 May 2022 10:31:39 GMT",
-    "etag": "W/\"08af58f6-4e67-425c-876c-29572c0cb365\"",
-    "strict-transport-security": "max-age=2592000",
-    "traceresponse": "00-d34d63f194af594c8f38c7b821dfd2c9-dbfac91ad2b97645-01"
-=======
-    "date": "Thu, 31 Mar 2022 17:41:31 GMT",
-    "etag": "W/\"4e64b614-e64a-44c5-995f-4a4af3af1d56\"",
-    "strict-transport-security": "max-age=2592000",
-    "traceresponse": "00-640e39f27ab27a44b0a096f9dda8dfa1-ce8d6dbfd46e5447-01"
->>>>>>> 4c7bd6e9
+    "date": "Tue, 28 Jun 2022 18:51:20 GMT",
+    "etag": "W/\"3c351ed0-0d4e-4ba2-9e83-ff539263303c\"",
+    "strict-transport-security": "max-age=2592000",
+    "traceresponse": "00-85669c76ad072e47b8cf22575a625160-4b9736d901c61d46-01"
    }
   },
   {
    "method": "PUT",
    "url": "https://AZURE_DIGITALTWINS_URL.api.wcus.digitaltwins.azure.net/digitaltwins/DTRelationshipsTestsFloorTwin/relationships/FloorContainsRoom",
    "query": {
-<<<<<<< HEAD
-    "api-version": "2022-05-31"
-=======
-    "api-version": "2021-06-30-preview"
->>>>>>> 4c7bd6e9
+    "api-version": "2022-05-31"
    },
    "requestBody": "{\"$relationshipId\":\"FloorContainsRoom\",\"$sourceId\":\"DTRelationshipsTestsFloorTwin\",\"$relationshipName\":\"contains\",\"$targetId\":\"foo\"}",
    "status": 404,
@@ -312,26 +189,16 @@
    "responseHeaders": {
     "content-length": "268",
     "content-type": "application/json; charset=utf-8",
-<<<<<<< HEAD
-    "date": "Thu, 26 May 2022 10:31:39 GMT",
-    "strict-transport-security": "max-age=2592000",
-    "traceresponse": "00-0c2fa41e18eb134e854161c5b3c3bfb1-12f16a6054d2e145-01"
-=======
-    "date": "Thu, 31 Mar 2022 17:41:31 GMT",
-    "strict-transport-security": "max-age=2592000",
-    "traceresponse": "00-810ce82c8e6c1641a2730e4746a2f384-8fb6ff109341d24e-01"
->>>>>>> 4c7bd6e9
+    "date": "Tue, 28 Jun 2022 18:51:20 GMT",
+    "strict-transport-security": "max-age=2592000",
+    "traceresponse": "00-62eec92d2added44a8957b17cb728f2d-15ddd7e718ffb345-01"
    }
   },
   {
    "method": "DELETE",
    "url": "https://AZURE_DIGITALTWINS_URL.api.wcus.digitaltwins.azure.net/digitaltwins/DTRelationshipsTestsFloorTwin/relationships/FloorContainsRoom",
    "query": {
-<<<<<<< HEAD
-    "api-version": "2022-05-31"
-=======
-    "api-version": "2021-06-30-preview"
->>>>>>> 4c7bd6e9
+    "api-version": "2022-05-31"
    },
    "requestBody": null,
    "status": 404,
@@ -339,174 +206,108 @@
    "responseHeaders": {
     "content-length": "315",
     "content-type": "application/json; charset=utf-8",
-<<<<<<< HEAD
-    "date": "Thu, 26 May 2022 10:31:39 GMT",
-    "strict-transport-security": "max-age=2592000",
-    "traceresponse": "00-a86d224b1de57341b96cd34a7403bec2-f6b2648efde21840-01"
-=======
-    "date": "Thu, 31 Mar 2022 17:41:31 GMT",
-    "strict-transport-security": "max-age=2592000",
-    "traceresponse": "00-c4a184f1a8ff6741a17a1d972b4c571e-78225b9606b0514b-01"
->>>>>>> 4c7bd6e9
+    "date": "Tue, 28 Jun 2022 18:51:20 GMT",
+    "strict-transport-security": "max-age=2592000",
+    "traceresponse": "00-0f1e3ee99f6c5e459de2da504f27b95e-d6bd4e52346b3b44-01"
    }
   },
   {
    "method": "DELETE",
    "url": "https://AZURE_DIGITALTWINS_URL.api.wcus.digitaltwins.azure.net/digitaltwins/DTRelationshipsTestsBuildingTwin",
    "query": {
-<<<<<<< HEAD
-    "api-version": "2022-05-31"
-=======
-    "api-version": "2021-06-30-preview"
->>>>>>> 4c7bd6e9
-   },
-   "requestBody": null,
-   "status": 204,
-   "response": "",
-   "responseHeaders": {
-    "content-length": "0",
-<<<<<<< HEAD
-    "date": "Thu, 26 May 2022 10:31:39 GMT",
-    "strict-transport-security": "max-age=2592000",
-    "traceresponse": "00-bce32aee8fb9de4f8e0fe8f8266c4e0c-cf4290a7cc51d245-01"
-=======
-    "date": "Thu, 31 Mar 2022 17:41:31 GMT",
-    "strict-transport-security": "max-age=2592000",
-    "traceresponse": "00-ab5a4cc330b18f4dbaaf99ddae9385e9-43ab0a58cf003e4c-01"
->>>>>>> 4c7bd6e9
+    "api-version": "2022-05-31"
+   },
+   "requestBody": null,
+   "status": 204,
+   "response": "",
+   "responseHeaders": {
+    "content-length": "0",
+    "date": "Tue, 28 Jun 2022 18:51:20 GMT",
+    "strict-transport-security": "max-age=2592000",
+    "traceresponse": "00-1578288e1c530448abd1dea48072bdb1-7f06f56ce439bd48-01"
    }
   },
   {
    "method": "DELETE",
    "url": "https://AZURE_DIGITALTWINS_URL.api.wcus.digitaltwins.azure.net/digitaltwins/DTRelationshipsTestsFloorTwin",
    "query": {
-<<<<<<< HEAD
-    "api-version": "2022-05-31"
-=======
-    "api-version": "2021-06-30-preview"
->>>>>>> 4c7bd6e9
-   },
-   "requestBody": null,
-   "status": 204,
-   "response": "",
-   "responseHeaders": {
-    "content-length": "0",
-<<<<<<< HEAD
-    "date": "Thu, 26 May 2022 10:31:39 GMT",
-    "strict-transport-security": "max-age=2592000",
-    "traceresponse": "00-8588e9d5feae71408b4cc4f9cf78aae3-896668e6629c1f49-01"
-=======
-    "date": "Thu, 31 Mar 2022 17:41:31 GMT",
-    "strict-transport-security": "max-age=2592000",
-    "traceresponse": "00-cf0adf6c5819904b9dbad39a3e521a42-a40c33b0a0862145-01"
->>>>>>> 4c7bd6e9
+    "api-version": "2022-05-31"
+   },
+   "requestBody": null,
+   "status": 204,
+   "response": "",
+   "responseHeaders": {
+    "content-length": "0",
+    "date": "Tue, 28 Jun 2022 18:51:20 GMT",
+    "strict-transport-security": "max-age=2592000",
+    "traceresponse": "00-249c93220925f447884f71cc63177f97-86e237e9cb56104a-01"
    }
   },
   {
    "method": "DELETE",
    "url": "https://AZURE_DIGITALTWINS_URL.api.wcus.digitaltwins.azure.net/digitaltwins/DTRelationshipsTestsRoomTwin",
    "query": {
-<<<<<<< HEAD
-    "api-version": "2022-05-31"
-=======
-    "api-version": "2021-06-30-preview"
->>>>>>> 4c7bd6e9
-   },
-   "requestBody": null,
-   "status": 204,
-   "response": "",
-   "responseHeaders": {
-    "content-length": "0",
-<<<<<<< HEAD
-    "date": "Thu, 26 May 2022 10:31:39 GMT",
-    "strict-transport-security": "max-age=2592000",
-    "traceresponse": "00-b14e2630b42258439c8956fecdc8f003-c92798358ecd5d4a-01"
-=======
-    "date": "Thu, 31 Mar 2022 17:41:31 GMT",
-    "strict-transport-security": "max-age=2592000",
-    "traceresponse": "00-09936323fd6081438a5050ea265c040e-b1b4e0e18dcb5644-01"
->>>>>>> 4c7bd6e9
+    "api-version": "2022-05-31"
+   },
+   "requestBody": null,
+   "status": 204,
+   "response": "",
+   "responseHeaders": {
+    "content-length": "0",
+    "date": "Tue, 28 Jun 2022 18:51:20 GMT",
+    "strict-transport-security": "max-age=2592000",
+    "traceresponse": "00-95a23690a2cc294ca05d69b8315a66d7-40378d05eac40f49-01"
    }
   },
   {
    "method": "DELETE",
    "url": "https://AZURE_DIGITALTWINS_URL.api.wcus.digitaltwins.azure.net/models/dtmi%3Asamples%3ADTRelationshipsTestsBuilding%3B1",
    "query": {
-<<<<<<< HEAD
-    "api-version": "2022-05-31"
-=======
-    "api-version": "2021-06-30-preview"
->>>>>>> 4c7bd6e9
-   },
-   "requestBody": null,
-   "status": 204,
-   "response": "",
-   "responseHeaders": {
-    "content-length": "0",
-<<<<<<< HEAD
-    "date": "Thu, 26 May 2022 10:31:39 GMT",
-    "mise-correlation-id": "268fb7ec-ed0b-419c-8188-e32b675aeab2",
-    "strict-transport-security": "max-age=2592000",
-    "traceresponse": "00-c29c9c199057204d98c15c8a2a2fbfb8-489e62036abacc4b-01"
-=======
-    "date": "Thu, 31 Mar 2022 17:41:31 GMT",
-    "strict-transport-security": "max-age=2592000",
-    "traceresponse": "00-03b218d4999f394f866159d1ce7ce56f-4ea2397a348ef043-01"
->>>>>>> 4c7bd6e9
+    "api-version": "2022-05-31"
+   },
+   "requestBody": null,
+   "status": 204,
+   "response": "",
+   "responseHeaders": {
+    "content-length": "0",
+    "date": "Tue, 28 Jun 2022 18:51:20 GMT",
+    "mise-correlation-id": "3ec9d667-054e-4b5e-b55f-75f8fcc90ec2",
+    "strict-transport-security": "max-age=2592000",
+    "traceresponse": "00-58d53166d4d737e645f01a2d38ae4a7e-56ceadb8ef362f86-01"
    }
   },
   {
    "method": "DELETE",
    "url": "https://AZURE_DIGITALTWINS_URL.api.wcus.digitaltwins.azure.net/models/dtmi%3Asamples%3ADTRelationshipsTestsFloor%3B1",
    "query": {
-<<<<<<< HEAD
-    "api-version": "2022-05-31"
-=======
-    "api-version": "2021-06-30-preview"
->>>>>>> 4c7bd6e9
-   },
-   "requestBody": null,
-   "status": 204,
-   "response": "",
-   "responseHeaders": {
-    "content-length": "0",
-<<<<<<< HEAD
-    "date": "Thu, 26 May 2022 10:31:39 GMT",
-    "mise-correlation-id": "da035251-b5df-4b21-8c77-cbad5258d68f",
-    "strict-transport-security": "max-age=2592000",
-    "traceresponse": "00-dc5f4157811c58428eb4961db8c4632f-fb487aaf6ac35c43-01"
-=======
-    "date": "Thu, 31 Mar 2022 17:41:32 GMT",
-    "strict-transport-security": "max-age=2592000",
-    "traceresponse": "00-c724ce93b37a674292bf779bcbb0db64-76abfa8381c5ae4d-01"
->>>>>>> 4c7bd6e9
+    "api-version": "2022-05-31"
+   },
+   "requestBody": null,
+   "status": 204,
+   "response": "",
+   "responseHeaders": {
+    "content-length": "0",
+    "date": "Tue, 28 Jun 2022 18:51:20 GMT",
+    "mise-correlation-id": "4cffafed-6d37-49b7-adc2-78bcffe9dc31",
+    "strict-transport-security": "max-age=2592000",
+    "traceresponse": "00-e3161dbfddfb0473be76f82f773452dd-12eb9f1c343b5384-01"
    }
   },
   {
    "method": "DELETE",
    "url": "https://AZURE_DIGITALTWINS_URL.api.wcus.digitaltwins.azure.net/models/dtmi%3Asamples%3ADTRelationshipsTestsRoom%3B1",
    "query": {
-<<<<<<< HEAD
-    "api-version": "2022-05-31"
-=======
-    "api-version": "2021-06-30-preview"
->>>>>>> 4c7bd6e9
-   },
-   "requestBody": null,
-   "status": 204,
-   "response": "",
-   "responseHeaders": {
-    "content-length": "0",
-<<<<<<< HEAD
-    "date": "Thu, 26 May 2022 10:31:39 GMT",
-    "mise-correlation-id": "3f705e1a-6f41-460e-ab9d-db49d0882382",
-    "strict-transport-security": "max-age=2592000",
-    "traceresponse": "00-22f8fe0f34e12541a2bbe3258a3fc7ac-a8ff182874f4054e-01"
-=======
-    "date": "Thu, 31 Mar 2022 17:41:32 GMT",
-    "strict-transport-security": "max-age=2592000",
-    "traceresponse": "00-83bb68445485f844bc72714bc649939a-6b38a87a4398984e-01"
->>>>>>> 4c7bd6e9
+    "api-version": "2022-05-31"
+   },
+   "requestBody": null,
+   "status": 204,
+   "response": "",
+   "responseHeaders": {
+    "content-length": "0",
+    "date": "Tue, 28 Jun 2022 18:51:20 GMT",
+    "mise-correlation-id": "9babb1eb-45f5-4b2d-8139-c6d8f4a35e34",
+    "strict-transport-security": "max-age=2592000",
+    "traceresponse": "00-baa38a7505ac8fe93993723e3e71148f-5b498aa6d12cd290-01"
    }
   }
  ],
@@ -514,9 +315,5 @@
   "uniqueName": {},
   "newDate": {}
  },
-<<<<<<< HEAD
- "hash": "113b94e3e18161298155ca11b1981886"
-=======
  "hash": "685466161dd6d9d4872d5cbba7a6c2e1"
->>>>>>> 4c7bd6e9
 }