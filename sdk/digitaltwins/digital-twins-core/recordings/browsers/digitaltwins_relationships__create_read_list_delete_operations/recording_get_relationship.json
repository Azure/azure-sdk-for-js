--- conflicted
+++ resolved
@@ -4,11 +4,7 @@
    "method": "DELETE",
    "url": "https://AZURE_DIGITALTWINS_URL.api.wcus.digitaltwins.azure.net/models/dtmi%3Asamples%3ADTRelationshipsTestsBuilding%3B1",
    "query": {
-<<<<<<< HEAD
-    "api-version": "2022-05-31"
-=======
-    "api-version": "2021-06-30-preview"
->>>>>>> 4c7bd6e9
+    "api-version": "2022-05-31"
    },
    "requestBody": null,
    "status": 404,
@@ -16,27 +12,17 @@
    "responseHeaders": {
     "content-length": "228",
     "content-type": "application/json; charset=utf-8",
-<<<<<<< HEAD
-    "date": "Thu, 26 May 2022 10:31:42 GMT",
-    "mise-correlation-id": "f432977c-ac17-4ce2-bf27-d4c564f2e777",
-    "strict-transport-security": "max-age=2592000",
-    "traceresponse": "00-e536471840934548a735f429e0971028-ad5be1590d3f2641-01"
-=======
-    "date": "Thu, 31 Mar 2022 17:41:36 GMT",
-    "strict-transport-security": "max-age=2592000",
-    "traceresponse": "00-3081e7e9056aa54ebeb12e196db011e1-fefe0c3e1895954a-01"
->>>>>>> 4c7bd6e9
+    "date": "Tue, 28 Jun 2022 18:51:25 GMT",
+    "mise-correlation-id": "ca358de0-aa5d-4f70-b8af-2df0c126934c",
+    "strict-transport-security": "max-age=2592000",
+    "traceresponse": "00-912b977a26d0ebb997f51d20b9384215-ab04b17032d7496a-01"
    }
   },
   {
    "method": "DELETE",
    "url": "https://AZURE_DIGITALTWINS_URL.api.wcus.digitaltwins.azure.net/models/dtmi%3Asamples%3ADTRelationshipsTestsFloor%3B1",
    "query": {
-<<<<<<< HEAD
-    "api-version": "2022-05-31"
-=======
-    "api-version": "2021-06-30-preview"
->>>>>>> 4c7bd6e9
+    "api-version": "2022-05-31"
    },
    "requestBody": null,
    "status": 404,
@@ -44,27 +30,17 @@
    "responseHeaders": {
     "content-length": "225",
     "content-type": "application/json; charset=utf-8",
-<<<<<<< HEAD
-    "date": "Thu, 26 May 2022 10:31:42 GMT",
-    "mise-correlation-id": "60e4c0b5-8e1f-46bd-ad2f-c21cf535f44f",
-    "strict-transport-security": "max-age=2592000",
-    "traceresponse": "00-d55278336a80c448b21b5b2581570a8a-0bfdc3c2d98d664d-01"
-=======
-    "date": "Thu, 31 Mar 2022 17:41:36 GMT",
-    "strict-transport-security": "max-age=2592000",
-    "traceresponse": "00-1348d6f1ba80284d9968a8f3a9d35cf2-5f5579221a40aa48-01"
->>>>>>> 4c7bd6e9
+    "date": "Tue, 28 Jun 2022 18:51:25 GMT",
+    "mise-correlation-id": "d3006e48-d384-4828-882e-1974c3fb897f",
+    "strict-transport-security": "max-age=2592000",
+    "traceresponse": "00-bb1e8f5d4849551fcc34a821fb0d3332-519ab46a09d6ea34-01"
    }
   },
   {
    "method": "DELETE",
    "url": "https://AZURE_DIGITALTWINS_URL.api.wcus.digitaltwins.azure.net/models/dtmi%3Asamples%3ADTRelationshipsTestsRoom%3B1",
    "query": {
-<<<<<<< HEAD
-    "api-version": "2022-05-31"
-=======
-    "api-version": "2021-06-30-preview"
->>>>>>> 4c7bd6e9
+    "api-version": "2022-05-31"
    },
    "requestBody": null,
    "status": 404,
@@ -72,59 +48,35 @@
    "responseHeaders": {
     "content-length": "224",
     "content-type": "application/json; charset=utf-8",
-<<<<<<< HEAD
-    "date": "Thu, 26 May 2022 10:31:42 GMT",
-    "mise-correlation-id": "77b8274f-3cbe-4a35-95b8-a31c3b4def15",
-    "strict-transport-security": "max-age=2592000",
-    "traceresponse": "00-390b643fe0f31f40952546f9690700cf-57ada78a6872ff43-01"
-=======
-    "date": "Thu, 31 Mar 2022 17:41:37 GMT",
-    "strict-transport-security": "max-age=2592000",
-    "traceresponse": "00-c96167f3db015d49bcfde9e4d12af344-94c6ab147477554d-01"
->>>>>>> 4c7bd6e9
+    "date": "Tue, 28 Jun 2022 18:51:25 GMT",
+    "mise-correlation-id": "7641b4bb-f85e-4043-9feb-cf4d2c9b9386",
+    "strict-transport-security": "max-age=2592000",
+    "traceresponse": "00-a263a02a036f364fdabaaf7f1cb498b1-796ae1a88048449d-01"
    }
   },
   {
    "method": "POST",
    "url": "https://AZURE_DIGITALTWINS_URL.api.wcus.digitaltwins.azure.net/models",
    "query": {
-<<<<<<< HEAD
     "api-version": "2022-05-31"
    },
    "requestBody": "[{\"@id\":\"dtmi:samples:DTRelationshipsTestsBuilding;1\",\"@type\":\"Interface\",\"@context\":\"dtmi:dtdl:context;2\",\"displayName\":\"Building\",\"contents\":[{\"@type\":\"Relationship\",\"name\":\"has\",\"target\":\"dtmi:samples:DTRelationshipsTestsFloor;1\",\"properties\":[{\"@type\":\"Property\",\"name\":\"isAccessRestricted\",\"schema\":\"boolean\"}]},{\"@type\":\"Property\",\"name\":\"AverageTemperature\",\"schema\":\"double\"}]},{\"@id\":\"dtmi:samples:DTRelationshipsTestsFloor;1\",\"@type\":\"Interface\",\"@context\":\"dtmi:dtdl:context;2\",\"displayName\":\"Floor\",\"contents\":[{\"@type\":\"Relationship\",\"name\":\"contains\",\"target\":\"dtmi:samples:DTRelationshipsTestsRoom;1\"},{\"@type\":\"Property\",\"name\":\"AverageTemperature\",\"schema\":\"double\"}]},{\"@id\":\"dtmi:samples:DTRelationshipsTestsRoom;1\",\"@type\":\"Interface\",\"@context\":\"dtmi:dtdl:context;2\",\"displayName\":\"Room\",\"contents\":[{\"@type\":\"Property\",\"name\":\"Temperature\",\"schema\":\"double\"},{\"@type\":\"Property\",\"name\":\"IsOccupied\",\"schema\":\"boolean\"}]}]",
    "status": 201,
-   "response": "[{\"id\":\"dtmi:samples:DTRelationshipsTestsBuilding;1\",\"description\":{},\"displayName\":{\"en-US\":\"Building\"},\"decommissioned\":false,\"uploadTime\":\"2022-05-26T10:31:43.1061925+00:00\"},{\"id\":\"dtmi:samples:DTRelationshipsTestsFloor;1\",\"description\":{},\"displayName\":{\"en-US\":\"Floor\"},\"decommissioned\":false,\"uploadTime\":\"2022-05-26T10:31:43.1062224+00:00\"},{\"id\":\"dtmi:samples:DTRelationshipsTestsRoom;1\",\"description\":{},\"displayName\":{\"en-US\":\"Room\"},\"decommissioned\":false,\"uploadTime\":\"2022-05-26T10:31:43.1062369+00:00\"}]",
-=======
-    "api-version": "2021-06-30-preview"
-   },
-   "requestBody": "[{\"@id\":\"dtmi:samples:DTRelationshipsTestsBuilding;1\",\"@type\":\"Interface\",\"@context\":\"dtmi:dtdl:context;2\",\"displayName\":\"Building\",\"contents\":[{\"@type\":\"Relationship\",\"name\":\"has\",\"target\":\"dtmi:samples:DTRelationshipsTestsFloor;1\",\"properties\":[{\"@type\":\"Property\",\"name\":\"isAccessRestricted\",\"schema\":\"boolean\"}]},{\"@type\":\"Property\",\"name\":\"AverageTemperature\",\"schema\":\"double\"}]},{\"@id\":\"dtmi:samples:DTRelationshipsTestsFloor;1\",\"@type\":\"Interface\",\"@context\":\"dtmi:dtdl:context;2\",\"displayName\":\"Floor\",\"contents\":[{\"@type\":\"Relationship\",\"name\":\"contains\",\"target\":\"dtmi:samples:DTRelationshipsTestsRoom;1\"},{\"@type\":\"Property\",\"name\":\"AverageTemperature\",\"schema\":\"double\"}]},{\"@id\":\"dtmi:samples:DTRelationshipsTestsRoom;1\",\"@type\":\"Interface\",\"@context\":\"dtmi:dtdl:context;2\",\"displayName\":\"Room\",\"contents\":[{\"@type\":\"Property\",\"name\":\"Temperature\",\"schema\":\"double\"},{\"@type\":\"Property\",\"name\":\"IsOccupied\",\"schema\":\"boolean\"}]}]",
-   "status": 201,
-   "response": "[{\"id\":\"dtmi:samples:DTRelationshipsTestsBuilding;1\",\"description\":{},\"displayName\":{\"en\":\"Building\"},\"decommissioned\":false,\"uploadTime\":\"2022-03-31T17:41:37.9624476+00:00\"},{\"id\":\"dtmi:samples:DTRelationshipsTestsFloor;1\",\"description\":{},\"displayName\":{\"en\":\"Floor\"},\"decommissioned\":false,\"uploadTime\":\"2022-03-31T17:41:37.9624731+00:00\"},{\"id\":\"dtmi:samples:DTRelationshipsTestsRoom;1\",\"description\":{},\"displayName\":{\"en\":\"Room\"},\"decommissioned\":false,\"uploadTime\":\"2022-03-31T17:41:37.9624886+00:00\"}]",
->>>>>>> 4c7bd6e9
-   "responseHeaders": {
-    "content-length": "518",
-    "content-type": "application/json; charset=utf-8",
-<<<<<<< HEAD
-    "date": "Thu, 26 May 2022 10:31:42 GMT",
-    "mise-correlation-id": "3b5a9fd1-d562-472a-956e-a38c6b31cb3f",
-    "strict-transport-security": "max-age=2592000",
-    "traceresponse": "00-64e03a03d37dc64db9db6b43baaa9c5d-f8d5e17368dc854e-01"
-=======
-    "date": "Thu, 31 Mar 2022 17:41:37 GMT",
-    "strict-transport-security": "max-age=2592000",
-    "traceresponse": "00-60c4177ccfc6e443a5f629a46db799a2-3e3aeab035fdea4a-01"
->>>>>>> 4c7bd6e9
+   "response": "[{\"id\":\"dtmi:samples:DTRelationshipsTestsBuilding;1\",\"description\":{},\"displayName\":{\"en\":\"Building\"},\"decommissioned\":false,\"uploadTime\":\"2022-06-28T18:51:25.6186693+00:00\"},{\"id\":\"dtmi:samples:DTRelationshipsTestsFloor;1\",\"description\":{},\"displayName\":{\"en\":\"Floor\"},\"decommissioned\":false,\"uploadTime\":\"2022-06-28T18:51:25.6186928+00:00\"},{\"id\":\"dtmi:samples:DTRelationshipsTestsRoom;1\",\"description\":{},\"displayName\":{\"en\":\"Room\"},\"decommissioned\":false,\"uploadTime\":\"2022-06-28T18:51:25.6187075+00:00\"}]",
+   "responseHeaders": {
+    "content-length": "509",
+    "content-type": "application/json; charset=utf-8",
+    "date": "Tue, 28 Jun 2022 18:51:25 GMT",
+    "mise-correlation-id": "bf5fa6f3-1a27-496b-969d-58a29ef86d47",
+    "strict-transport-security": "max-age=2592000",
+    "traceresponse": "00-4d28e15d1a8ad06996dd569d2e715280-b90675e2c45e6efb-01"
    }
   },
   {
    "method": "DELETE",
    "url": "https://AZURE_DIGITALTWINS_URL.api.wcus.digitaltwins.azure.net/digitaltwins/DTRelationshipsTestsBuildingTwin",
    "query": {
-<<<<<<< HEAD
-    "api-version": "2022-05-31"
-=======
-    "api-version": "2021-06-30-preview"
->>>>>>> 4c7bd6e9
+    "api-version": "2022-05-31"
    },
    "requestBody": null,
    "status": 404,
@@ -132,26 +84,16 @@
    "responseHeaders": {
     "content-length": "286",
     "content-type": "application/json; charset=utf-8",
-<<<<<<< HEAD
-    "date": "Thu, 26 May 2022 10:31:42 GMT",
-    "strict-transport-security": "max-age=2592000",
-    "traceresponse": "00-3a3e44779686dc40a523578aa8ee54a5-3db60f204e701846-01"
-=======
-    "date": "Thu, 31 Mar 2022 17:41:37 GMT",
-    "strict-transport-security": "max-age=2592000",
-    "traceresponse": "00-a4f31c5319b4c54e96a8a873a20d66da-eb2d222ecae9c542-01"
->>>>>>> 4c7bd6e9
+    "date": "Tue, 28 Jun 2022 18:51:25 GMT",
+    "strict-transport-security": "max-age=2592000",
+    "traceresponse": "00-f3aa70743dc7fd4fa8c8b5c09b8ad485-3a7c06944476d44c-01"
    }
   },
   {
    "method": "DELETE",
    "url": "https://AZURE_DIGITALTWINS_URL.api.wcus.digitaltwins.azure.net/digitaltwins/DTRelationshipsTestsFloorTwin",
    "query": {
-<<<<<<< HEAD
-    "api-version": "2022-05-31"
-=======
-    "api-version": "2021-06-30-preview"
->>>>>>> 4c7bd6e9
+    "api-version": "2022-05-31"
    },
    "requestBody": null,
    "status": 404,
@@ -159,26 +101,16 @@
    "responseHeaders": {
     "content-length": "283",
     "content-type": "application/json; charset=utf-8",
-<<<<<<< HEAD
-    "date": "Thu, 26 May 2022 10:31:42 GMT",
-    "strict-transport-security": "max-age=2592000",
-    "traceresponse": "00-26dd5cfecad8b44fab261d6fb8e20745-e66c882204cf8f40-01"
-=======
-    "date": "Thu, 31 Mar 2022 17:41:37 GMT",
-    "strict-transport-security": "max-age=2592000",
-    "traceresponse": "00-7d6ee90e5c6bcf4db4057cbc7af58ab0-c8d9d67899aa9749-01"
->>>>>>> 4c7bd6e9
+    "date": "Tue, 28 Jun 2022 18:51:25 GMT",
+    "strict-transport-security": "max-age=2592000",
+    "traceresponse": "00-c1cde74c44e30e43940cb0d4161313bc-f1be8af3336e4a44-01"
    }
   },
   {
    "method": "DELETE",
    "url": "https://AZURE_DIGITALTWINS_URL.api.wcus.digitaltwins.azure.net/digitaltwins/DTRelationshipsTestsRoomTwin",
    "query": {
-<<<<<<< HEAD
-    "api-version": "2022-05-31"
-=======
-    "api-version": "2021-06-30-preview"
->>>>>>> 4c7bd6e9
+    "api-version": "2022-05-31"
    },
    "requestBody": null,
    "status": 404,
@@ -186,365 +118,214 @@
    "responseHeaders": {
     "content-length": "282",
     "content-type": "application/json; charset=utf-8",
-<<<<<<< HEAD
-    "date": "Thu, 26 May 2022 10:31:42 GMT",
-    "strict-transport-security": "max-age=2592000",
-    "traceresponse": "00-875d19b089bb4646aee25741e5a8cba0-8bb9c1f974426e4a-01"
-=======
-    "date": "Thu, 31 Mar 2022 17:41:37 GMT",
-    "strict-transport-security": "max-age=2592000",
-    "traceresponse": "00-5ebc438bdae8e64c95cee5c50963b5dc-75f2dd63ed96fa46-01"
->>>>>>> 4c7bd6e9
+    "date": "Tue, 28 Jun 2022 18:51:25 GMT",
+    "strict-transport-security": "max-age=2592000",
+    "traceresponse": "00-5391d282dd84a0428a84854215bb949d-2048202857318c47-01"
    }
   },
   {
    "method": "PUT",
    "url": "https://AZURE_DIGITALTWINS_URL.api.wcus.digitaltwins.azure.net/digitaltwins/DTRelationshipsTestsBuildingTwin",
    "query": {
-<<<<<<< HEAD
     "api-version": "2022-05-31"
    },
    "requestBody": "{\"$metadata\":{\"$model\":\"dtmi:samples:DTRelationshipsTestsBuilding;1\"},\"AverageTemperature\":68}",
    "status": 200,
-   "response": "{\"$dtId\":\"DTRelationshipsTestsBuildingTwin\",\"$etag\":\"W/\\\"aa89db9a-ad05-41f5-a064-54479bc14592\\\"\",\"AverageTemperature\":68,\"$metadata\":{\"$model\":\"dtmi:samples:DTRelationshipsTestsBuilding;1\",\"$lastUpdateTime\":\"2022-05-26T10:31:43.3464256Z\",\"AverageTemperature\":{\"lastUpdateTime\":\"2022-05-26T10:31:43.3464256Z\"}}}",
-=======
-    "api-version": "2021-06-30-preview"
-   },
-   "requestBody": "{\"$metadata\":{\"$model\":\"dtmi:samples:DTRelationshipsTestsBuilding;1\"},\"AverageTemperature\":68}",
-   "status": 200,
-   "response": "{\"$dtId\":\"DTRelationshipsTestsBuildingTwin\",\"$etag\":\"W/\\\"16ed2a0e-a2ac-4ff9-b09f-1f6cf4ec452a\\\"\",\"AverageTemperature\":68,\"$metadata\":{\"$model\":\"dtmi:samples:DTRelationshipsTestsBuilding;1\",\"AverageTemperature\":{\"lastUpdateTime\":\"2022-03-31T17:41:38.4192895Z\"}}}",
->>>>>>> 4c7bd6e9
+   "response": "{\"$dtId\":\"DTRelationshipsTestsBuildingTwin\",\"$etag\":\"W/\\\"99d5b96e-d1dd-4bc6-b95a-8107eccbdf40\\\"\",\"AverageTemperature\":68,\"$metadata\":{\"$model\":\"dtmi:samples:DTRelationshipsTestsBuilding;1\",\"$lastUpdateTime\":\"2022-06-28T18:51:25.9107097Z\",\"AverageTemperature\":{\"lastUpdateTime\":\"2022-06-28T18:51:25.9107097Z\"}}}",
    "responseHeaders": {
     "content-length": "310",
     "content-type": "application/json; charset=utf-8",
-<<<<<<< HEAD
-    "date": "Thu, 26 May 2022 10:31:42 GMT",
-    "etag": "W/\"aa89db9a-ad05-41f5-a064-54479bc14592\"",
-    "strict-transport-security": "max-age=2592000",
-    "traceresponse": "00-33e040a516b3a341b4d084c5d5ff93e6-e06caef602d95643-01"
-=======
-    "date": "Thu, 31 Mar 2022 17:41:37 GMT",
-    "etag": "W/\"16ed2a0e-a2ac-4ff9-b09f-1f6cf4ec452a\"",
-    "strict-transport-security": "max-age=2592000",
-    "traceresponse": "00-3585f4f13e2aca4fb23da4ae366cf497-0b4f45d19aca8048-01"
->>>>>>> 4c7bd6e9
+    "date": "Tue, 28 Jun 2022 18:51:25 GMT",
+    "etag": "W/\"99d5b96e-d1dd-4bc6-b95a-8107eccbdf40\"",
+    "strict-transport-security": "max-age=2592000",
+    "traceresponse": "00-4a5a722f7d4e4d4b917d10b22b6e0fc7-7097f70ca078ef4c-01"
    }
   },
   {
    "method": "PUT",
    "url": "https://AZURE_DIGITALTWINS_URL.api.wcus.digitaltwins.azure.net/digitaltwins/DTRelationshipsTestsFloorTwin",
    "query": {
-<<<<<<< HEAD
     "api-version": "2022-05-31"
    },
    "requestBody": "{\"$metadata\":{\"$model\":\"dtmi:samples:DTRelationshipsTestsFloor;1\"},\"AverageTemperature\":75}",
    "status": 200,
-   "response": "{\"$dtId\":\"DTRelationshipsTestsFloorTwin\",\"$etag\":\"W/\\\"1f56b152-07ad-4cda-9050-0eef1173b378\\\"\",\"AverageTemperature\":75,\"$metadata\":{\"$model\":\"dtmi:samples:DTRelationshipsTestsFloor;1\",\"$lastUpdateTime\":\"2022-05-26T10:31:43.4059995Z\",\"AverageTemperature\":{\"lastUpdateTime\":\"2022-05-26T10:31:43.4059995Z\"}}}",
-=======
-    "api-version": "2021-06-30-preview"
-   },
-   "requestBody": "{\"$metadata\":{\"$model\":\"dtmi:samples:DTRelationshipsTestsFloor;1\"},\"AverageTemperature\":75}",
-   "status": 200,
-   "response": "{\"$dtId\":\"DTRelationshipsTestsFloorTwin\",\"$etag\":\"W/\\\"4ffabe58-5d6b-47da-9de8-b7a341990eeb\\\"\",\"AverageTemperature\":75,\"$metadata\":{\"$model\":\"dtmi:samples:DTRelationshipsTestsFloor;1\",\"AverageTemperature\":{\"lastUpdateTime\":\"2022-03-31T17:41:38.5507564Z\"}}}",
->>>>>>> 4c7bd6e9
+   "response": "{\"$dtId\":\"DTRelationshipsTestsFloorTwin\",\"$etag\":\"W/\\\"aff97203-ab1d-4db1-a59a-a7d4b30f3d70\\\"\",\"AverageTemperature\":75,\"$metadata\":{\"$model\":\"dtmi:samples:DTRelationshipsTestsFloor;1\",\"$lastUpdateTime\":\"2022-06-28T18:51:25.9906933Z\",\"AverageTemperature\":{\"lastUpdateTime\":\"2022-06-28T18:51:25.9906933Z\"}}}",
    "responseHeaders": {
     "content-length": "304",
     "content-type": "application/json; charset=utf-8",
-<<<<<<< HEAD
-    "date": "Thu, 26 May 2022 10:31:42 GMT",
-    "etag": "W/\"1f56b152-07ad-4cda-9050-0eef1173b378\"",
-    "strict-transport-security": "max-age=2592000",
-    "traceresponse": "00-f8351bbe3faa2449a836831223479cd9-e53610cf3cbfaa46-01"
-=======
-    "date": "Thu, 31 Mar 2022 17:41:37 GMT",
-    "etag": "W/\"4ffabe58-5d6b-47da-9de8-b7a341990eeb\"",
-    "strict-transport-security": "max-age=2592000",
-    "traceresponse": "00-72e2c58f30541240b0e3fa2850f5e472-d3bce41f85ea744f-01"
->>>>>>> 4c7bd6e9
+    "date": "Tue, 28 Jun 2022 18:51:26 GMT",
+    "etag": "W/\"aff97203-ab1d-4db1-a59a-a7d4b30f3d70\"",
+    "strict-transport-security": "max-age=2592000",
+    "traceresponse": "00-60711ce252c1364284673c6768408aa3-bb30e1aa9e0d9446-01"
    }
   },
   {
    "method": "PUT",
    "url": "https://AZURE_DIGITALTWINS_URL.api.wcus.digitaltwins.azure.net/digitaltwins/DTRelationshipsTestsRoomTwin",
    "query": {
-<<<<<<< HEAD
     "api-version": "2022-05-31"
    },
    "requestBody": "{\"$metadata\":{\"$model\":\"dtmi:samples:DTRelationshipsTestsRoom;1\"},\"Temperature\":80,\"IsOccupied\":true}",
    "status": 200,
-   "response": "{\"$dtId\":\"DTRelationshipsTestsRoomTwin\",\"$etag\":\"W/\\\"2902a305-6758-44da-bb87-bd1cca7f0e55\\\"\",\"Temperature\":80,\"IsOccupied\":true,\"$metadata\":{\"$model\":\"dtmi:samples:DTRelationshipsTestsRoom;1\",\"$lastUpdateTime\":\"2022-05-26T10:31:43.4609182Z\",\"Temperature\":{\"lastUpdateTime\":\"2022-05-26T10:31:43.4609182Z\"},\"IsOccupied\":{\"lastUpdateTime\":\"2022-05-26T10:31:43.4609182Z\"}}}",
-=======
-    "api-version": "2021-06-30-preview"
-   },
-   "requestBody": "{\"$metadata\":{\"$model\":\"dtmi:samples:DTRelationshipsTestsRoom;1\"},\"Temperature\":80,\"IsOccupied\":true}",
-   "status": 200,
-   "response": "{\"$dtId\":\"DTRelationshipsTestsRoomTwin\",\"$etag\":\"W/\\\"59d5e1d4-5358-4389-bc6b-9d47d5b5ea21\\\"\",\"Temperature\":80,\"IsOccupied\":true,\"$metadata\":{\"$model\":\"dtmi:samples:DTRelationshipsTestsRoom;1\",\"Temperature\":{\"lastUpdateTime\":\"2022-03-31T17:41:38.6695533Z\"},\"IsOccupied\":{\"lastUpdateTime\":\"2022-03-31T17:41:38.6695533Z\"}}}",
->>>>>>> 4c7bd6e9
+   "response": "{\"$dtId\":\"DTRelationshipsTestsRoomTwin\",\"$etag\":\"W/\\\"802ab1ae-4de6-4931-ba23-82f068c936b4\\\"\",\"Temperature\":80,\"IsOccupied\":true,\"$metadata\":{\"$model\":\"dtmi:samples:DTRelationshipsTestsRoom;1\",\"$lastUpdateTime\":\"2022-06-28T18:51:26.0701689Z\",\"Temperature\":{\"lastUpdateTime\":\"2022-06-28T18:51:26.0701689Z\"},\"IsOccupied\":{\"lastUpdateTime\":\"2022-06-28T18:51:26.0701689Z\"}}}",
    "responseHeaders": {
     "content-length": "369",
     "content-type": "application/json; charset=utf-8",
-<<<<<<< HEAD
-    "date": "Thu, 26 May 2022 10:31:43 GMT",
-    "etag": "W/\"2902a305-6758-44da-bb87-bd1cca7f0e55\"",
-    "strict-transport-security": "max-age=2592000",
-    "traceresponse": "00-4da082aeddddda47aea5b0366be10f81-0e69de75e7361f4a-01"
-=======
-    "date": "Thu, 31 Mar 2022 17:41:37 GMT",
-    "etag": "W/\"59d5e1d4-5358-4389-bc6b-9d47d5b5ea21\"",
-    "strict-transport-security": "max-age=2592000",
-    "traceresponse": "00-ff78f6ea1c3db04fab6e7e0e837a1496-3b42307f2ab3824f-01"
->>>>>>> 4c7bd6e9
+    "date": "Tue, 28 Jun 2022 18:51:26 GMT",
+    "etag": "W/\"802ab1ae-4de6-4931-ba23-82f068c936b4\"",
+    "strict-transport-security": "max-age=2592000",
+    "traceresponse": "00-10e330648f3b6848a491893699cc66a0-db3c390c82aece4a-01"
    }
   },
   {
    "method": "PUT",
    "url": "https://AZURE_DIGITALTWINS_URL.api.wcus.digitaltwins.azure.net/digitaltwins/DTRelationshipsTestsBuildingTwin/relationships/BuildingHasFloor",
    "query": {
-<<<<<<< HEAD
     "api-version": "2022-05-31"
    },
    "requestBody": "{\"$relationshipId\":\"BuildingHasFloor\",\"$sourceId\":\"DTRelationshipsTestsBuildingTwin\",\"$relationshipName\":\"has\",\"$targetId\":\"DTRelationshipsTestsFloorTwin\",\"isAccessRestricted\":false}",
    "status": 200,
-   "response": "{\"$relationshipId\":\"BuildingHasFloor\",\"$etag\":\"W/\\\"f1655f99-77e2-43f7-9a10-d46cd9c5b73d\\\"\",\"$sourceId\":\"DTRelationshipsTestsBuildingTwin\",\"$relationshipName\":\"has\",\"$targetId\":\"DTRelationshipsTestsFloorTwin\",\"isAccessRestricted\":false}",
+   "response": "{\"$relationshipId\":\"BuildingHasFloor\",\"$etag\":\"W/\\\"2500ecae-1692-48e9-9740-c424962a066a\\\"\",\"$sourceId\":\"DTRelationshipsTestsBuildingTwin\",\"$relationshipName\":\"has\",\"$targetId\":\"DTRelationshipsTestsFloorTwin\",\"isAccessRestricted\":false}",
    "responseHeaders": {
     "content-length": "235",
     "content-type": "application/json; charset=utf-8",
-    "date": "Thu, 26 May 2022 10:31:43 GMT",
-    "etag": "W/\"f1655f99-77e2-43f7-9a10-d46cd9c5b73d\"",
-    "strict-transport-security": "max-age=2592000",
-    "traceresponse": "00-4d373d6125ba4c4b850b0c31e8497a39-930f05e64e41f84c-01"
-=======
-    "api-version": "2021-06-30-preview"
-   },
-   "requestBody": "{\"$relationshipId\":\"BuildingHasFloor\",\"$sourceId\":\"DTRelationshipsTestsBuildingTwin\",\"$relationshipName\":\"has\",\"$targetId\":\"DTRelationshipsTestsFloorTwin\",\"isAccessRestricted\":false}",
-   "status": 200,
-   "response": "{\"$relationshipId\":\"BuildingHasFloor\",\"$etag\":\"W/\\\"84d58293-a015-4490-b852-2f07342e9c07\\\"\",\"$sourceId\":\"DTRelationshipsTestsBuildingTwin\",\"$relationshipName\":\"has\",\"$targetId\":\"DTRelationshipsTestsFloorTwin\",\"isAccessRestricted\":false}",
-   "responseHeaders": {
-    "content-length": "235",
-    "content-type": "application/json; charset=utf-8",
-    "date": "Thu, 31 Mar 2022 17:41:37 GMT",
-    "etag": "W/\"84d58293-a015-4490-b852-2f07342e9c07\"",
-    "strict-transport-security": "max-age=2592000",
-    "traceresponse": "00-7d08598818963147a9ba1d1afa250dcd-e6149b7e83811f49-01"
->>>>>>> 4c7bd6e9
+    "date": "Tue, 28 Jun 2022 18:51:26 GMT",
+    "etag": "W/\"2500ecae-1692-48e9-9740-c424962a066a\"",
+    "strict-transport-security": "max-age=2592000",
+    "traceresponse": "00-2147c1c5c3f19e4fad505bfc493d82f5-e9423fca0027c148-01"
    }
   },
   {
    "method": "GET",
    "url": "https://AZURE_DIGITALTWINS_URL.api.wcus.digitaltwins.azure.net/digitaltwins/DTRelationshipsTestsBuildingTwin/relationships/BuildingHasFloor",
    "query": {
-<<<<<<< HEAD
-    "api-version": "2022-05-31"
-   },
-   "requestBody": null,
-   "status": 200,
-   "response": "{\"$relationshipId\":\"BuildingHasFloor\",\"$etag\":\"W/\\\"f1655f99-77e2-43f7-9a10-d46cd9c5b73d\\\"\",\"$sourceId\":\"DTRelationshipsTestsBuildingTwin\",\"$relationshipName\":\"has\",\"$targetId\":\"DTRelationshipsTestsFloorTwin\",\"isAccessRestricted\":false}",
+    "api-version": "2022-05-31"
+   },
+   "requestBody": null,
+   "status": 200,
+   "response": "{\"$relationshipId\":\"BuildingHasFloor\",\"$etag\":\"W/\\\"2500ecae-1692-48e9-9740-c424962a066a\\\"\",\"$sourceId\":\"DTRelationshipsTestsBuildingTwin\",\"$relationshipName\":\"has\",\"$targetId\":\"DTRelationshipsTestsFloorTwin\",\"isAccessRestricted\":false}",
    "responseHeaders": {
     "content-length": "235",
     "content-type": "application/json; charset=utf-8",
-    "date": "Thu, 26 May 2022 10:31:43 GMT",
-    "etag": "W/\"f1655f99-77e2-43f7-9a10-d46cd9c5b73d\"",
-    "strict-transport-security": "max-age=2592000",
-    "traceresponse": "00-0c8b88b2dd5e7241a8c0a367220ff85d-8bf30c0dea31334c-01"
-=======
-    "api-version": "2021-06-30-preview"
-   },
-   "requestBody": null,
-   "status": 200,
-   "response": "{\"$relationshipId\":\"BuildingHasFloor\",\"$etag\":\"W/\\\"84d58293-a015-4490-b852-2f07342e9c07\\\"\",\"$sourceId\":\"DTRelationshipsTestsBuildingTwin\",\"$relationshipName\":\"has\",\"$targetId\":\"DTRelationshipsTestsFloorTwin\",\"isAccessRestricted\":false}",
-   "responseHeaders": {
-    "content-length": "235",
-    "content-type": "application/json; charset=utf-8",
-    "date": "Thu, 31 Mar 2022 17:41:38 GMT",
-    "etag": "W/\"84d58293-a015-4490-b852-2f07342e9c07\"",
-    "strict-transport-security": "max-age=2592000",
-    "traceresponse": "00-2d12366fbaed9c41abc207dc30b50661-6f430f2647667844-01"
->>>>>>> 4c7bd6e9
+    "date": "Tue, 28 Jun 2022 18:51:26 GMT",
+    "etag": "W/\"2500ecae-1692-48e9-9740-c424962a066a\"",
+    "strict-transport-security": "max-age=2592000",
+    "traceresponse": "00-770c5add3ac315479073fa07bb31b8ab-d242cbea48718342-01"
    }
   },
   {
    "method": "DELETE",
    "url": "https://AZURE_DIGITALTWINS_URL.api.wcus.digitaltwins.azure.net/digitaltwins/DTRelationshipsTestsBuildingTwin/relationships/BuildingHasFloor",
    "query": {
-<<<<<<< HEAD
-    "api-version": "2022-05-31"
-=======
-    "api-version": "2021-06-30-preview"
->>>>>>> 4c7bd6e9
-   },
-   "requestBody": null,
-   "status": 204,
-   "response": "",
-   "responseHeaders": {
-    "content-length": "0",
-<<<<<<< HEAD
-    "date": "Thu, 26 May 2022 10:31:43 GMT",
-    "strict-transport-security": "max-age=2592000",
-    "traceresponse": "00-2e4ea3277b18dd479dbe0b7cf1adc947-40ac6591eef65b4f-01"
-=======
-    "date": "Thu, 31 Mar 2022 17:41:38 GMT",
-    "strict-transport-security": "max-age=2592000",
-    "traceresponse": "00-f611a7e21009a548b14c3ef9f4161786-abdba1814bffed4c-01"
->>>>>>> 4c7bd6e9
+    "api-version": "2022-05-31"
+   },
+   "requestBody": null,
+   "status": 204,
+   "response": "",
+   "responseHeaders": {
+    "content-length": "0",
+    "date": "Tue, 28 Jun 2022 18:51:26 GMT",
+    "strict-transport-security": "max-age=2592000",
+    "traceresponse": "00-9826ed3751a20f45a762baa5bae80abb-dcc985459a3e9947-01"
    }
   },
   {
    "method": "DELETE",
    "url": "https://AZURE_DIGITALTWINS_URL.api.wcus.digitaltwins.azure.net/digitaltwins/DTRelationshipsTestsBuildingTwin",
    "query": {
-<<<<<<< HEAD
-    "api-version": "2022-05-31"
-=======
-    "api-version": "2021-06-30-preview"
->>>>>>> 4c7bd6e9
-   },
-   "requestBody": null,
-   "status": 204,
-   "response": "",
-   "responseHeaders": {
-    "content-length": "0",
-<<<<<<< HEAD
-    "date": "Thu, 26 May 2022 10:31:43 GMT",
-    "strict-transport-security": "max-age=2592000",
-    "traceresponse": "00-47d7fffe8b89294a80ca395ffc14755c-4b39fe183fe3ad44-01"
-=======
-    "date": "Thu, 31 Mar 2022 17:41:38 GMT",
-    "strict-transport-security": "max-age=2592000",
-    "traceresponse": "00-cf1a0ee26d2662459d1d4198dd78436a-ed0aaa2918eb0348-01"
->>>>>>> 4c7bd6e9
+    "api-version": "2022-05-31"
+   },
+   "requestBody": null,
+   "status": 204,
+   "response": "",
+   "responseHeaders": {
+    "content-length": "0",
+    "date": "Tue, 28 Jun 2022 18:51:26 GMT",
+    "strict-transport-security": "max-age=2592000",
+    "traceresponse": "00-e425a1227b7d814bb3960c4102188f8f-de29d2bd6819b34f-01"
    }
   },
   {
    "method": "DELETE",
    "url": "https://AZURE_DIGITALTWINS_URL.api.wcus.digitaltwins.azure.net/digitaltwins/DTRelationshipsTestsFloorTwin",
    "query": {
-<<<<<<< HEAD
-    "api-version": "2022-05-31"
-=======
-    "api-version": "2021-06-30-preview"
->>>>>>> 4c7bd6e9
-   },
-   "requestBody": null,
-   "status": 204,
-   "response": "",
-   "responseHeaders": {
-    "content-length": "0",
-<<<<<<< HEAD
-    "date": "Thu, 26 May 2022 10:31:43 GMT",
-    "strict-transport-security": "max-age=2592000",
-    "traceresponse": "00-2739e180f3a50949a0e13b62954e0150-63c0efba8a7ce641-01"
-=======
-    "date": "Thu, 31 Mar 2022 17:41:38 GMT",
-    "strict-transport-security": "max-age=2592000",
-    "traceresponse": "00-605272600a082c4db4427d73cca484b4-f75f4de650425a47-01"
->>>>>>> 4c7bd6e9
+    "api-version": "2022-05-31"
+   },
+   "requestBody": null,
+   "status": 204,
+   "response": "",
+   "responseHeaders": {
+    "content-length": "0",
+    "date": "Tue, 28 Jun 2022 18:51:26 GMT",
+    "strict-transport-security": "max-age=2592000",
+    "traceresponse": "00-8a944644438c564789b64cf969dc6e0a-0bcaac1fecfd8142-01"
    }
   },
   {
    "method": "DELETE",
    "url": "https://AZURE_DIGITALTWINS_URL.api.wcus.digitaltwins.azure.net/digitaltwins/DTRelationshipsTestsRoomTwin",
    "query": {
-<<<<<<< HEAD
-    "api-version": "2022-05-31"
-=======
-    "api-version": "2021-06-30-preview"
->>>>>>> 4c7bd6e9
-   },
-   "requestBody": null,
-   "status": 204,
-   "response": "",
-   "responseHeaders": {
-    "content-length": "0",
-<<<<<<< HEAD
-    "date": "Thu, 26 May 2022 10:31:43 GMT",
-    "strict-transport-security": "max-age=2592000",
-    "traceresponse": "00-3aeb4f7d7eafd346a7e292fc871231ec-f8c500a1c873e04a-01"
-=======
-    "date": "Thu, 31 Mar 2022 17:41:38 GMT",
-    "strict-transport-security": "max-age=2592000",
-    "traceresponse": "00-61570536701931459b797f48625765cb-d3e143edef24ab4e-01"
->>>>>>> 4c7bd6e9
+    "api-version": "2022-05-31"
+   },
+   "requestBody": null,
+   "status": 204,
+   "response": "",
+   "responseHeaders": {
+    "content-length": "0",
+    "date": "Tue, 28 Jun 2022 18:51:26 GMT",
+    "strict-transport-security": "max-age=2592000",
+    "traceresponse": "00-ff68144aedf1d74a94ff84e401e39e6d-87ed370834141e4e-01"
    }
   },
   {
    "method": "DELETE",
    "url": "https://AZURE_DIGITALTWINS_URL.api.wcus.digitaltwins.azure.net/models/dtmi%3Asamples%3ADTRelationshipsTestsBuilding%3B1",
    "query": {
-<<<<<<< HEAD
-    "api-version": "2022-05-31"
-=======
-    "api-version": "2021-06-30-preview"
->>>>>>> 4c7bd6e9
-   },
-   "requestBody": null,
-   "status": 204,
-   "response": "",
-   "responseHeaders": {
-    "content-length": "0",
-<<<<<<< HEAD
-    "date": "Thu, 26 May 2022 10:31:43 GMT",
-    "mise-correlation-id": "8f508f3f-513e-44c9-bee7-d4f6f1c9361d",
-    "strict-transport-security": "max-age=2592000",
-    "traceresponse": "00-51d4782d2f3d5743b4a9b5dd42f03811-86895adf1fe2db49-01"
-=======
-    "date": "Thu, 31 Mar 2022 17:41:38 GMT",
-    "strict-transport-security": "max-age=2592000",
-    "traceresponse": "00-27f7fab5a53c2d45be4baadbe36eaf75-9d2b228c9299a343-01"
->>>>>>> 4c7bd6e9
+    "api-version": "2022-05-31"
+   },
+   "requestBody": null,
+   "status": 204,
+   "response": "",
+   "responseHeaders": {
+    "content-length": "0",
+    "date": "Tue, 28 Jun 2022 18:51:26 GMT",
+    "mise-correlation-id": "047381a7-3a07-4b50-af05-d1f1fe81a0b4",
+    "strict-transport-security": "max-age=2592000",
+    "traceresponse": "00-bf0f449e32dcec78826ffac60b2aa9ab-c9a0c2fa58cd5be9-01"
    }
   },
   {
    "method": "DELETE",
    "url": "https://AZURE_DIGITALTWINS_URL.api.wcus.digitaltwins.azure.net/models/dtmi%3Asamples%3ADTRelationshipsTestsFloor%3B1",
    "query": {
-<<<<<<< HEAD
-    "api-version": "2022-05-31"
-=======
-    "api-version": "2021-06-30-preview"
->>>>>>> 4c7bd6e9
-   },
-   "requestBody": null,
-   "status": 204,
-   "response": "",
-   "responseHeaders": {
-    "content-length": "0",
-<<<<<<< HEAD
-    "date": "Thu, 26 May 2022 10:31:43 GMT",
-    "mise-correlation-id": "95cb5394-5c6a-4f71-854f-96c1b15cdbf8",
-    "strict-transport-security": "max-age=2592000",
-    "traceresponse": "00-0023f696226c0c47bd4ed980bd64ad37-9251973e92d69247-01"
-=======
-    "date": "Thu, 31 Mar 2022 17:41:38 GMT",
-    "strict-transport-security": "max-age=2592000",
-    "traceresponse": "00-3624abac8536ac4c87a3f22cc0669421-27c8dcef4b18b340-01"
->>>>>>> 4c7bd6e9
+    "api-version": "2022-05-31"
+   },
+   "requestBody": null,
+   "status": 204,
+   "response": "",
+   "responseHeaders": {
+    "content-length": "0",
+    "date": "Tue, 28 Jun 2022 18:51:26 GMT",
+    "mise-correlation-id": "29043894-fb24-40ef-85f1-1064898bd737",
+    "strict-transport-security": "max-age=2592000",
+    "traceresponse": "00-3ef5fa3d04ffbb4d15cdb7466bc55d2b-a0170b4eeb68a383-01"
    }
   },
   {
    "method": "DELETE",
    "url": "https://AZURE_DIGITALTWINS_URL.api.wcus.digitaltwins.azure.net/models/dtmi%3Asamples%3ADTRelationshipsTestsRoom%3B1",
    "query": {
-<<<<<<< HEAD
-    "api-version": "2022-05-31"
-=======
-    "api-version": "2021-06-30-preview"
->>>>>>> 4c7bd6e9
-   },
-   "requestBody": null,
-   "status": 204,
-   "response": "",
-   "responseHeaders": {
-    "content-length": "0",
-<<<<<<< HEAD
-    "date": "Thu, 26 May 2022 10:31:43 GMT",
-    "mise-correlation-id": "1dd04979-209c-4428-a19c-937151746e52",
-    "strict-transport-security": "max-age=2592000",
-    "traceresponse": "00-132d1da9585f214b875959920f432178-4868660d59bb3f48-01"
-=======
-    "date": "Thu, 31 Mar 2022 17:41:38 GMT",
-    "strict-transport-security": "max-age=2592000",
-    "traceresponse": "00-98bdf016572a0740a032d12b51b0d573-4203bbcb00ae3c45-01"
->>>>>>> 4c7bd6e9
+    "api-version": "2022-05-31"
+   },
+   "requestBody": null,
+   "status": 204,
+   "response": "",
+   "responseHeaders": {
+    "content-length": "0",
+    "date": "Tue, 28 Jun 2022 18:51:26 GMT",
+    "mise-correlation-id": "6853ae5b-9157-4cb5-8e3f-ea19ed38e1f6",
+    "strict-transport-security": "max-age=2592000",
+    "traceresponse": "00-a6234c55b1a315ce817d4cfc7709016a-884afea24654b55f-01"
    }
   }
  ],
@@ -552,9 +333,5 @@
   "uniqueName": {},
   "newDate": {}
  },
-<<<<<<< HEAD
- "hash": "4e4682a601eeaff43b311280795cbfe6"
-=======
  "hash": "80506411a6556005a48ca0961d10ec0f"
->>>>>>> 4c7bd6e9
 }