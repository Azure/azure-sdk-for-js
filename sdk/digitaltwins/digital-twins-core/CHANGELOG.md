# Release History

<<<<<<< HEAD
## 1.0.0-preview.2 (2020-10-22)
=======
## 1.0.0-preview.2 (2020-10-23)
>>>>>>> 1ca73290

- This release is an update of the preview with the following changes
  - Package name changed to: `@azure/digital-twins-core`.
  - Add span to all APIs
- Pull request containing the changes: https://github.com/Azure/azure-sdk-for-js/pull/11872

## 1.0.0-preview.1 (2020-09-03)

- This release is a preview of our efforts to create a client library that is user friendly and
  idiomatic to the JavaScript ecosystem. The reasons for most of the changes in this update can be found in the
  [Azure SDK Design Guidelines for TypeScript](https://azure.github.io/azure-sdk/typescript_introduction.html).
- Initial release:
  - Package name `@azure/digital-twins`.<|MERGE_RESOLUTION|>--- conflicted
+++ resolved
@@ -1,10 +1,6 @@
 # Release History
 
-<<<<<<< HEAD
-## 1.0.0-preview.2 (2020-10-22)
-=======
 ## 1.0.0-preview.2 (2020-10-23)
->>>>>>> 1ca73290
 
 - This release is an update of the preview with the following changes
   - Package name changed to: `@azure/digital-twins-core`.
