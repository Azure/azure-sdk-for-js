{
  "name": "@azure/digital-twins-core",
  "version": "1.1.0",
  "description": "An isomorphic client library for Azure Digital Twins",
  "sdk-type": "client",
  "author": "Microsoft Corporation",
  "license": "MIT",
  "main": "dist/index.js",
  "module": "dist-esm/src/index.js",
  "types": "types/digital-twins-core.d.ts",
  "engines": {
    "node": ">=12.0.0"
  },
  "scripts": {
    "audit": "node ../../../common/scripts/rush-audit.js && rimraf node_modules package-lock.json && npm i --package-lock-only 2>&1 && npm audit",
    "build:browser": "tsc -p . && cross-env ONLY_BROWSER=true rollup -c 2>&1",
    "build:node": "tsc -p . && cross-env ONLY_NODE=true rollup -c 2>&1 && npm run extract-api",
    "build": "npm run clean && tsc -p . && rollup -c 2>&1 && api-extractor run --local",
    "build:test:browser": "tsc -p . && cross-env ONLY_BROWSER=true rollup -c 2>&1",
    "build:test:node": "tsc -p . && cross-env ONLY_NODE=true rollup -c 2>&1",
    "build:test": "tsc -p . && rollup -c 2>&1",
    "build:samples": "echo Obsolete.",
    "check-format": "prettier --list-different --config ../../../.prettierrc.json --ignore-path ../../../.prettierignore \"src/**/*.ts\" \"test/**/*.ts\" \"samples-dev/**/*.ts\" \"*.{js,json}\"",
    "clean": "rimraf dist dist-esm dist-browser test-dist test-browser types *.tgz *.log",
    "coverage": "nyc --reporter=lcov --exclude-after-remap=false mocha -t 120000 dist-test/index.node.js --reporter ../../../common/tools/mocha-multi-reporter.js",
    "execute:js-samples": "node ../../../common/scripts/run-samples.js samples/javascript/",
    "execute:samples": "dev-tool samples run samples-dev",
    "extract-api": "tsc -p . && api-extractor run --local",
    "format": "prettier --write --config ../../../.prettierrc.json --ignore-path ../../../.prettierignore \"src/**/*.ts\" \"test/**/*.ts\" \"samples-dev/**/*.ts\" \"*.{js,json}\"",
    "integration-test:browser": "npm run build:test:browser && cross-env TEST_MODE=live karma start --single-run",
    "integration-test:node": "npm run build:test:node && nyc mocha -r esm --require source-map-support/register --reporter ../../../common/tools/mocha-multi-reporter.js --timeout 180000 --full-trace \"dist-esm/test/{,!(browser)/**/}*.spec.js\"",
    "integration-test": "npm run integration-test:node && npm run integration-test:browser",
    "lint:fix": "eslint package.json api-extractor.json src test --ext .ts --fix --fix-type [problem,suggestion]",
    "lint": "eslint package.json api-extractor.json src test --ext .ts",
    "pack": "npm pack 2>&1",
    "test:node": "npm run clean && npm run build:test:node && npm run unit-test:node",
    "test:browser": "npm run clean && npm run build:test:browser && npm run unit-test:browser",
    "test": "npm run clean && npm run build:test && npm run unit-test",
    "unit-test:browser": "karma start --single-run",
    "unit-test:node": "mocha -r esm --require ts-node/register --reporter ../../../common/tools/mocha-multi-reporter.js --timeout 180000 --full-trace \"test/{,!(browser)/**/}*.spec.ts\"",
    "unit-test": "npm run unit-test:node && npm run unit-test:browser"
  },
  "files": [
    "dist/",
    "dist-esm/src/",
    "types/digital-twins-core.d.ts",
    "README.md",
    "LICENSE"
  ],
  "keywords": [
    "azure",
    "iot",
    "digital-twins-core",
    "cloud",
    "twins",
    "node",
    "typescript",
    "browser",
    "isomorphic"
  ],
  "repository": "github:Azure/azure-sdk-for-js",
  "homepage": "https://github.com/Azure/azure-sdk-for-js/tree/main/sdk/digitaltwins/digital-twins-core/",
  "bugs": {
    "url": "https://github.com/Azure/azure-sdk-for-js/issues"
  },
  "dependencies": {
    "@azure/core-http": "^2.0.0",
    "@azure/core-paging": "^1.1.1",
    "@azure/core-tracing": "1.0.0-preview.13",
    "@azure/logger": "^1.0.0",
    "tslib": "^2.2.0"
  },
  "devDependencies": {
    "@azure/dev-tool": "^1.0.0",
    "@azure/eslint-plugin-azure-sdk": "^3.0.0",
    "@azure/identity": "^2.0.1",
    "@azure-tools/test-recorder": "^1.0.0",
    "@microsoft/api-extractor": "^7.18.11",
<<<<<<< HEAD
    "@rollup/plugin-commonjs": "^21.0.1",
    "@rollup/plugin-json": "^4.0.0",
    "@rollup/plugin-multi-entry": "^3.0.0",
    "@rollup/plugin-node-resolve": "^8.0.0",
    "@rollup/plugin-replace": "^2.2.0",
=======
>>>>>>> 12b19410
    "@types/chai": "^4.1.6",
    "@types/mocha": "^7.0.2",
    "@types/node": "^12.0.0",
    "@types/sinon": "^9.0.4",
    "chai": "^4.2.0",
    "cross-env": "^7.0.2",
    "dotenv": "^8.2.0",
    "eslint": "^7.15.0",
    "inherits": "^2.0.3",
    "karma": "^6.2.0",
    "karma-chrome-launcher": "^3.0.0",
    "karma-coverage": "^2.0.0",
    "karma-edge-launcher": "^0.4.2",
    "karma-env-preprocessor": "^0.1.1",
    "karma-firefox-launcher": "^1.1.0",
    "karma-ie-launcher": "^1.0.0",
    "karma-json-preprocessor": "^0.3.3",
    "karma-json-to-file-reporter": "^1.0.1",
    "karma-junit-reporter": "^2.0.1",
    "karma-mocha": "^2.0.1",
    "karma-mocha-reporter": "^2.2.5",
    "karma-sourcemap-loader": "^0.3.8",
    "mocha": "^7.1.1",
    "mocha-junit-reporter": "^2.0.0",
    "nyc": "^15.0.0",
    "prettier": "^1.16.4",
    "rimraf": "^3.0.0",
<<<<<<< HEAD
    "rollup": "^2.0.0",
    "rollup-plugin-shim": "^1.0.0",
    "rollup-plugin-sourcemaps": "^0.4.2",
    "rollup-plugin-terser": "^5.1.1",
    "rollup-plugin-visualizer": "^4.0.4",
=======
    "rollup": "^1.16.3",
>>>>>>> 12b19410
    "sinon": "^9.0.2",
    "typescript": "~4.2.0",
    "util": "^0.12.1",
    "uuid": "^8.3.0",
    "@types/uuid": "^8.0.0"
  },
  "sideEffects": false,
  "//metadata": {
    "constantPaths": [
      {
        "path": "src/generated/azureDigitalTwinsAPIContext.ts",
        "prefix": "packageVersion"
      },
      {
        "path": "src/digitalTwinsClient.ts",
        "prefix": "SDK_VERSION"
      },
      {
        "path": "swagger/README.md",
        "prefix": "package-version"
      }
    ]
  },
  "//sampleConfiguration": {
    "productName": "Azure Digital Twins",
    "productSlugs": [
      "azure",
      "azure-digital-twins"
    ],
    "extraFiles": {
      "./samples-dev/dtdl": [
        "javascript/dtdl",
        "typescript/src/dtdl"
      ]
    },
    "requiredResources": {
      "Azure Digital Twins instance": "https://docs.microsoft.com/azure/digital-twins/how-to-set-up-instance-portal"
    },
    "skipFolder": true
  }
}<|MERGE_RESOLUTION|>--- conflicted
+++ resolved
@@ -76,14 +76,6 @@
     "@azure/identity": "^2.0.1",
     "@azure-tools/test-recorder": "^1.0.0",
     "@microsoft/api-extractor": "^7.18.11",
-<<<<<<< HEAD
-    "@rollup/plugin-commonjs": "^21.0.1",
-    "@rollup/plugin-json": "^4.0.0",
-    "@rollup/plugin-multi-entry": "^3.0.0",
-    "@rollup/plugin-node-resolve": "^8.0.0",
-    "@rollup/plugin-replace": "^2.2.0",
-=======
->>>>>>> 12b19410
     "@types/chai": "^4.1.6",
     "@types/mocha": "^7.0.2",
     "@types/node": "^12.0.0",
@@ -111,15 +103,7 @@
     "nyc": "^15.0.0",
     "prettier": "^1.16.4",
     "rimraf": "^3.0.0",
-<<<<<<< HEAD
     "rollup": "^2.0.0",
-    "rollup-plugin-shim": "^1.0.0",
-    "rollup-plugin-sourcemaps": "^0.4.2",
-    "rollup-plugin-terser": "^5.1.1",
-    "rollup-plugin-visualizer": "^4.0.4",
-=======
-    "rollup": "^1.16.3",
->>>>>>> 12b19410
     "sinon": "^9.0.2",
     "typescript": "~4.2.0",
     "util": "^0.12.1",
