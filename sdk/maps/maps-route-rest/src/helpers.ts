--- conflicted
+++ resolved
@@ -1,13 +1,10 @@
 // Copyright (c) Microsoft Corporation.
 // Licensed under the MIT License.
 
-<<<<<<< HEAD
-import { LatLon } from "@azure/maps-common";
-import { BatchRequest, RouteGetRouteDirectionsQueryParamProperties } from "../generated";
-=======
+
 import type { LatLon } from "@azure/maps-common";
-import type { BatchRequest, RouteGetRouteDirectionsQueryParamProperties } from "./generated";
->>>>>>> 917fe165
+import type { BatchRequest, RouteGetRouteDirectionsQueryParamProperties } from "../generated";
+
 
 function toLatLonString(coordinates: LatLon): string {
   return `${coordinates[0]},${coordinates[1]}`;
