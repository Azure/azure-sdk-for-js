// Copyright (c) Microsoft Corporation.
// Licensed under the MIT License.

import type { Context, Suite } from "mocha";
import type { RouteDirectionParameters, RouteMatrixQuery } from "../../src";
import { createRouteDirectionsBatchRequest, toColonDelimitedLatLonString } from "../../src";
import type { Recorder } from "@azure-tools/test-recorder";
import { isPlaybackMode } from "@azure-tools/test-recorder";
import { assert } from "chai";
import { createClient, createRecorder, testLogger } from "./utils/recordedClient";
import type {
  MapsRouteClient,
  RouteGetRouteDirectionsBatch200Response,
  RouteGetRouteDirectionsQueryParamProperties,
  RouteGetRouteMatrix200Response,
<<<<<<< HEAD
  getLongRunningPoller,
  isUnexpected,
} from "../../generated";
import { LatLon } from "@azure/maps-common";
=======
} from "../../src/generated";
import { getLongRunningPoller, isUnexpected } from "../../src/generated";
import type { LatLon } from "@azure/maps-common";
>>>>>>> 917fe165

describe("Endpoint can be overwritten", function (this: Suite) {
  let recorder: Recorder;
  const fastTimeout = 10000;

  beforeEach(async function (this: Context) {
    testLogger.verbose(`Recorder: starting...`);
    recorder = await createRecorder(this);
  });

  afterEach(async function () {
    testLogger.verbose(`Recorder: stopping...`);
    await recorder.stop();
  });

  before(function (this: Context) {
    this.timeout(fastTimeout);
  });

  it("should be executed without specifying baseUrl", async function () {
    const client = createClient(recorder.configureClientOptions({}));
    const routeDirectionsResult = await client.path("/route/directions/{format}", "json").get({
      queryParameters: {
        query: toColonDelimitedLatLonString([
          [52.50931, 13.42936],
          [52.50274, 13.43872],
        ]),
      },
    });

    assert.isOk(!isUnexpected(routeDirectionsResult));
  });

  it("should be executed with different baseUrl", async function () {
    const client = createClient(
      recorder.configureClientOptions({ baseUrl: "https://us.atlas.microsoft.com/" }),
    );
    const routeDirectionsResult = await client.path("/route/directions/{format}", "json").get({
      queryParameters: {
        query: toColonDelimitedLatLonString([
          [52.50931, 13.42936],
          [52.50274, 13.43872],
        ]),
      },
    });

    assert.isOk(!isUnexpected(routeDirectionsResult));
  });
});

describe("Get Route Directions", function (this: Suite) {
  let recorder: Recorder;
  let client: MapsRouteClient;
  const fastTimeout = 10000;

  beforeEach(async function (this: Context) {
    testLogger.verbose(`Recorder: starting...`);
    recorder = await createRecorder(this);
    client = createClient(recorder.configureClientOptions({}));
  });

  afterEach(async function () {
    testLogger.verbose(`Recorder: stopping...`);
    await recorder.stop();
  });

  before(function (this: Context) {
    this.timeout(fastTimeout);
  });

  it("should accept LatLon[] and return route directions", async function () {
    const routePoints: LatLon[] = [
      [52.50931, 13.42936],
      [52.50274, 13.43872],
    ];
    const routeDirectionsResult = await client
      .path("/route/directions/{format}", "json")
      .get({ queryParameters: { query: toColonDelimitedLatLonString(routePoints) } });

    if (isUnexpected(routeDirectionsResult)) {
      assert.fail(routeDirectionsResult.body.error?.message);
    } else {
      assert.isNotEmpty(routeDirectionsResult.body.routes);
    }
  });

  it("should accept additional parameters and return route directions", async function () {
    const routePoints: LatLon[] = [
      [47.6133869, -122.0235832],
      [47.5565375, -122.1411044],
    ];

    const additionalParams: RouteDirectionParameters = {
      supportingPoints: {
        type: "GeometryCollection",
        geometries: [
          {
            type: "Point",
            coordinates: [-122.2471259, 47.5434278],
          },
          {
            type: "Point",
            coordinates: [-122.2962099, 47.526172],
          },
        ],
      },
      avoidVignette: ["AUS", "CHE"],
    };
    const routeDirectionsResult = await client.path("/route/directions/{format}", "json").post({
      queryParameters: { query: toColonDelimitedLatLonString(routePoints) },
      body: additionalParams,
    });

    if (isUnexpected(routeDirectionsResult)) {
      assert.fail(routeDirectionsResult.body.error?.message);
    }
    assert.isNotEmpty(routeDirectionsResult.body.routes);
  });
});

describe("Get Route Range", function () {
  let recorder: Recorder;
  let client: MapsRouteClient;
  const fastTimeout = 10000;

  beforeEach(async function (this: Context) {
    testLogger.verbose(`Recorder: starting...`);
    recorder = await createRecorder(this);
    client = createClient(recorder.configureClientOptions({}));
  });

  afterEach(async function () {
    testLogger.verbose(`Recorder: stopping...`);
    await recorder.stop();
  });

  before(function (this: Context) {
    this.timeout(fastTimeout);
  });

  it("should accept LatLon and return reachable range", async function () {
    const startCoordinates: LatLon = [50.97452, 5.86605];

    const routeRangeResult = await client
      .path("/route/range/{format}", "json")
      .get({ queryParameters: { query: startCoordinates, timeBudgetInSec: 600 } });

    if (isUnexpected(routeRangeResult)) {
      assert.fail(routeRangeResult.body.error?.message);
    }
    assert.isNotEmpty(routeRangeResult.body.reachableRange);
  });
});

describe("LRO", function (this: Suite) {
  let recorder: Recorder;
  let client: MapsRouteClient;
  const CLITimeout = this.timeout();
  const fastTimeout = 10000;

  beforeEach(async function (this: Context) {
    recorder = await createRecorder(this);
    client = createClient(recorder.configureClientOptions({}));
  });

  afterEach(async function () {
    await recorder.stop();
  });

  const pollingInterval = isPlaybackMode() ? 0 : 2000;

  before(function (this: Context) {
    this.timeout(isPlaybackMode() ? fastTimeout : CLITimeout);
  });

  describe("Begin Request Route Directions Batch", function () {
    it("could take an array of route directions requests as input", async function () {
      const batchRequests: RouteGetRouteDirectionsQueryParamProperties[] = [
        {
          query: toColonDelimitedLatLonString([
            [47.639987, -122.128384],
            [47.621252, -122.184408],
            [47.596437, -122.332],
          ]),
          routeType: "fastest",
          travelMode: "car",
          maxAlternatives: 3,
        },
        {
          query: toColonDelimitedLatLonString([
            [47.620659, -122.348934],
            [47.610101, -122.342015],
          ]),
          routeType: "eco",
          travelMode: "bicycle",
          traffic: false,
        },
        {
          query: toColonDelimitedLatLonString([
            [40.759856, -73.985108],
            [40.771136, -73.973506],
          ]),
          routeType: "shortest",
          travelMode: "pedestrian",
        },
      ];
      const initialResponse = await client.path("/route/directions/batch/{format}", "json").post({
        body: createRouteDirectionsBatchRequest(batchRequests),
      });
      const poller = await getLongRunningPoller(client, initialResponse, {
        intervalInMs: pollingInterval,
      });

      const batchResult = (await poller.pollUntilDone()) as RouteGetRouteDirectionsBatch200Response;

      assert.equal(batchResult.body.summary.totalRequests, batchRequests.length);
      assert.equal(batchResult.body.batchItems.length, batchRequests.length);
    });
  });

  describe("Resume Route Directions Batch Result", function () {
    it("should be able to resume the previous request", async function () {
      const batchRequests: RouteGetRouteDirectionsQueryParamProperties[] = [
        {
          query: toColonDelimitedLatLonString([
            [47.639987, -122.128384],
            [47.621252, -122.184408],
            [47.596437, -122.332],
          ]),
          routeType: "fastest",
          travelMode: "car",
          maxAlternatives: 3,
        },
        {
          query: toColonDelimitedLatLonString([
            [47.620659, -122.348934],
            [47.610101, -122.342015],
          ]),
          routeType: "eco",
          travelMode: "bicycle",
          traffic: false,
        },
        {
          query: toColonDelimitedLatLonString([
            [40.759856, -73.985108],
            [40.771136, -73.973506],
          ]),
          routeType: "shortest",
          travelMode: "pedestrian",
        },
      ];

      // Initiate route directions batch
      const initialResponse = await client.path("/route/directions/batch/{format}", "json").post({
        body: createRouteDirectionsBatchRequest(batchRequests),
      });
      const originalPoller = getLongRunningPoller(client, initialResponse, {
        intervalInMs: pollingInterval,
      });
      const serializedState = await (await originalPoller).serialize();

      // Use serialized state to retrieve the result
      const rehydratedPoller = await getLongRunningPoller(client, initialResponse, {
        restoreFrom: serializedState,
        intervalInMs: pollingInterval,
      });
      const batchResult =
        (await rehydratedPoller.pollUntilDone()) as RouteGetRouteDirectionsBatch200Response;

      assert.equal(batchResult.body.summary.totalRequests, batchRequests.length);
      assert.equal(batchResult.body.batchItems.length, batchRequests.length);
    });

    it("should obtain the same result from the rehydrated poller after the lro is finished", async function () {
      const batchRequests: RouteGetRouteDirectionsQueryParamProperties[] = [
        {
          query: toColonDelimitedLatLonString([
            [47.639987, -122.128384],
            [47.621252, -122.184408],
            [47.596437, -122.332],
          ]),
          routeType: "fastest",
          travelMode: "car",
          maxAlternatives: 3,
        },
        {
          query: toColonDelimitedLatLonString([
            [47.620659, -122.348934],
            [47.610101, -122.342015],
          ]),
          routeType: "eco",
          travelMode: "bicycle",
          traffic: false,
        },
        {
          query: toColonDelimitedLatLonString([
            [40.759856, -73.985108],
            [40.771136, -73.973506],
          ]),
          routeType: "shortest",
          travelMode: "pedestrian",
        },
      ];

      // Initiate route directions batch
      const initialResponse = await client.path("/route/directions/batch/{format}", "json").post({
        body: createRouteDirectionsBatchRequest(batchRequests),
      });
      const originalPoller = await getLongRunningPoller(client, initialResponse, {
        intervalInMs: pollingInterval,
      });
      const originalResult = await originalPoller.pollUntilDone();

      // Use serialized state to retrieve the result
      const serializedState = await (await originalPoller).serialize();

      const rehydratedPoller = await getLongRunningPoller(client, initialResponse, {
        restoreFrom: serializedState,
        intervalInMs: pollingInterval,
      });
      const rehydratedResult = await rehydratedPoller.pollUntilDone();

      assert.deepEqual(originalResult.body, rehydratedResult.body);
    });
  });

  describe("Begin Request Route Matrix", function () {
    it("should accept routeMatrixQuery as input", async function () {
      const routeMatrixQuery: RouteMatrixQuery = {
        origins: {
          type: "MultiPoint",
          coordinates: [
            [4.85106, 52.36006],
            [4.85056, 52.36187],
          ],
        },
        destinations: {
          type: "MultiPoint",
          coordinates: [
            [4.85003, 52.36241],
            [13.42937, 52.50931],
          ],
        },
      };

      const initialResponse = await client
        .path("/route/matrix/{format}", "json")
        .post({ body: routeMatrixQuery });
      const poller = await getLongRunningPoller(client, initialResponse, {
        intervalInMs: pollingInterval,
      });
      const routeMatrixResult = (await poller.pollUntilDone()) as RouteGetRouteMatrix200Response;

      assert.isNotEmpty(routeMatrixResult.body.matrix);
      assert.isNotEmpty(routeMatrixResult.body.summary);
      assert.equal(routeMatrixResult.body.summary.totalRoutes, 4);
    });
  });

  describe("Resume Get Route Matrix Result", function () {
    it("should be able to resume the previous request", async function () {
      const routeMatrixQuery: RouteMatrixQuery = {
        origins: {
          type: "MultiPoint",
          coordinates: [
            [4.85106, 52.36006],
            [4.85056, 52.36187],
          ],
        },
        destinations: {
          type: "MultiPoint",
          coordinates: [
            [4.85003, 52.36241],
            [13.42937, 52.50931],
          ],
        },
      };

      // Initiate route directions batch
      const initialResponse = await client.path("/route/matrix/{format}", "json").post({
        body: routeMatrixQuery,
      });
      const originalPoller = await getLongRunningPoller(client, initialResponse, {
        intervalInMs: pollingInterval,
      });
      const serializedState = await (await originalPoller).serialize();

      // Use saved batchId to retrieve the result
      const rehydratedPoller = await getLongRunningPoller(client, initialResponse, {
        intervalInMs: pollingInterval,
        restoreFrom: serializedState,
      });
      const routeMatrixResult =
        (await rehydratedPoller.pollUntilDone()) as RouteGetRouteMatrix200Response;

      assert.isNotEmpty(routeMatrixResult.body.matrix);
      assert.isNotEmpty(routeMatrixResult.body.summary);
      assert.equal(routeMatrixResult.body.summary.totalRoutes, 4);
    });

    it("should obtain the same result as beginRequestRouteMatrix ", async function () {
      const routeMatrixQuery: RouteMatrixQuery = {
        origins: {
          type: "MultiPoint",
          coordinates: [
            [4.85106, 52.36006],
            [4.85056, 52.36187],
          ],
        },
        destinations: {
          type: "MultiPoint",
          coordinates: [
            [4.85003, 52.36241],
            [13.42937, 52.50931],
          ],
        },
      };

      // Initiate route directions batch
      const initialResponse = await client.path("/route/matrix/{format}", "json").post({
        body: routeMatrixQuery,
      });
      const originalPoller = await getLongRunningPoller(client, initialResponse, {
        intervalInMs: pollingInterval,
      });
      const originalResult = await originalPoller.pollUntilDone();

      // Use serialized state to retrieve the result
      const serializedState = await (await originalPoller).serialize();

      const rehydratedPoller = await getLongRunningPoller(client, initialResponse, {
        intervalInMs: pollingInterval,
        restoreFrom: serializedState,
      });
      const rehydratedResult = await rehydratedPoller.pollUntilDone();

      assert.deepEqual(originalResult.body, rehydratedResult.body);
    });
  });
});<|MERGE_RESOLUTION|>--- conflicted
+++ resolved
@@ -13,16 +13,11 @@
   RouteGetRouteDirectionsBatch200Response,
   RouteGetRouteDirectionsQueryParamProperties,
   RouteGetRouteMatrix200Response,
-<<<<<<< HEAD
   getLongRunningPoller,
   isUnexpected,
 } from "../../generated";
-import { LatLon } from "@azure/maps-common";
-=======
-} from "../../src/generated";
-import { getLongRunningPoller, isUnexpected } from "../../src/generated";
 import type { LatLon } from "@azure/maps-common";
->>>>>>> 917fe165
+
 
 describe("Endpoint can be overwritten", function (this: Suite) {
   let recorder: Recorder;
