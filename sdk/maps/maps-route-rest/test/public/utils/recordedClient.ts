--- conflicted
+++ resolved
@@ -8,13 +8,9 @@
 import { createClientLogger } from "@azure/logger";
 import { createTestCredential } from "@azure-tools/test-credential";
 import MapsRoute from "../../../src/mapsRoute";
-<<<<<<< HEAD
-import { ClientOptions } from "@azure-rest/core-client";
-import { MapsRouteClient } from "../../../generated";
-=======
 import type { ClientOptions } from "@azure-rest/core-client";
-import type { MapsRouteClient } from "../../../src/generated";
->>>>>>> 917fe165
+import type { MapsRouteClient } from "../../../generated";
+
 
 const envSetupForPlayback: Record<string, string> = {
   MAPS_RESOURCE_CLIENT_ID: "azure_maps_client_id",
