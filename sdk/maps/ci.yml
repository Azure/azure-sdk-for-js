trigger:
  branches:
    include:
      - main
      - release/*
      - hotfix/*
  paths:
    include:
      - sdk/maps/
    exclude:
      - sdk/maps/ci.mgmt.yml
      - sdk/maps/arm-maps

pr:
  branches:
    include:
      - main
      - feature/*
      - release/*
      - hotfix/*
  paths:
    include:
      - sdk/maps/
    exclude:
      - sdk/maps/ci.mgmt.yml
      - sdk/maps/arm-maps

extends:
  template: ../../eng/pipelines/templates/stages/archetype-sdk-client.yml
  parameters:
    ServiceDirectory: maps
    Artifacts:
      - name: azure-maps-search
        safeName: azuremapssearch
<<<<<<< HEAD
      - name: azure-maps-route
        safeName: azuremapsroute
=======
      - name: azure-maps-common
        safeName: azuremapscommon
>>>>>>> fd7722fa
<|MERGE_RESOLUTION|>--- conflicted
+++ resolved
@@ -32,10 +32,7 @@
     Artifacts:
       - name: azure-maps-search
         safeName: azuremapssearch
-<<<<<<< HEAD
       - name: azure-maps-route
         safeName: azuremapsroute
-=======
       - name: azure-maps-common
-        safeName: azuremapscommon
->>>>>>> fd7722fa
+        safeName: azuremapscommon