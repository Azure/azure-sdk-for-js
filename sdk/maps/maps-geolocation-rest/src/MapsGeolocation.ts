--- conflicted
+++ resolved
@@ -5,13 +5,8 @@
 import type { AzureKeyCredential, AzureSASCredential, TokenCredential } from "@azure/core-auth";
 import { isSASCredential, isTokenCredential } from "@azure/core-auth";
 import { createMapsClientIdPolicy } from "@azure/maps-common";
-<<<<<<< HEAD
-import { MapsGeolocationClient } from "../generated";
-import createClient from "../generated";
-=======
 import type { MapsGeolocationClient } from "./generated";
 import createClient from "./generated";
->>>>>>> 917fe165
 import { bearerTokenAuthenticationPolicy } from "@azure/core-rest-pipeline";
 
 /**
