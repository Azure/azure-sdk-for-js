--- conflicted
+++ resolved
@@ -61,11 +61,7 @@
 Alternatively, run a single sample with the correct environment variables set (setting up the `.env` file is not required if you do this), for example (cross-platform):
 
 ```bash
-<<<<<<< HEAD
-npx dev-tool run vendored cross-env  node apiKeysCreateOrUpdateSample.js
-=======
 cross-env NGINX_SUBSCRIPTION_ID="<nginx subscription id>" NGINX_RESOURCE_GROUP="<nginx resource group>" node apiKeysCreateOrUpdateSample.js
->>>>>>> 045d8eb2
 ```
 
 ## Next Steps
