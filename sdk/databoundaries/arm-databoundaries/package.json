--- conflicted
+++ resolved
@@ -25,22 +25,11 @@
   "module": "./dist/esm/index.js",
   "types": "./dist/commonjs/index.d.ts",
   "devDependencies": {
-<<<<<<< HEAD
-    "typescript": "~5.7.2",
-    "dotenv": "^16.0.0",
-    "@azure/dev-tool": "^1.0.0",
-    "@azure/identity": "^4.2.1",
-    "@azure-tools/test-recorder": "^3.0.0",
-    "@azure-tools/test-credential": "^1.1.0",
-    "mocha": "^11.0.2",
-    "@types/mocha": "^10.0.0",
-=======
     "@azure-tools/test-credential": "^2.0.0",
     "@azure-tools/test-recorder": "^4.1.0",
     "@azure-tools/test-utils-vitest": "^1.0.0",
     "@azure/dev-tool": "^1.0.0",
     "@azure/identity": "^4.2.1",
-    "@microsoft/api-extractor": "^7.31.1",
     "@types/node": "^18.0.0",
     "@vitest/browser": "^2.1.8",
     "@vitest/coverage-istanbul": "^2.1.8",
@@ -48,7 +37,6 @@
     "mkdirp": "^3.0.1",
     "playwright": "^1.49.1",
     "rimraf": "^5.0.0",
->>>>>>> 886050e1
     "tsx": "^4.7.1",
     "typescript": "~5.7.2",
     "vitest": "^2.1.8"
@@ -68,18 +56,7 @@
     "CHANGELOG.md"
   ],
   "scripts": {
-<<<<<<< HEAD
-    "build": "npm run clean && tsc && dev-tool run bundle && npm run minify && dev-tool run vendored mkdirp ./review && dev-tool run extract-api",
-    "minify": "dev-tool run vendored uglifyjs -c -m --comments --source-map \"content='./dist/index.js.map'\" -o ./dist/index.min.js ./dist/index.js",
-    "prepack": "npm run build",
-    "pack": "npm pack 2>&1",
-    "extract-api": "dev-tool run extract-api",
-    "lint": "echo skipped",
-    "clean": "dev-tool run vendored rimraf --glob dist dist-browser dist-esm test-dist temp types *.tgz *.log",
-    "build:node": "echo skipped",
-=======
     "build": "npm run clean && dev-tool run build-package && dev-tool run vendored mkdirp ./review && dev-tool run extract-api",
->>>>>>> 886050e1
     "build:browser": "echo skipped",
     "build:node": "echo skipped",
     "build:samples": "echo skipped.",
