--- conflicted
+++ resolved
@@ -12,7 +12,6 @@
   "scripts": {
     "audit": "node ../../../common/scripts/rush-audit.js && rimraf node_modules package-lock.json && npm i --package-lock-only 2>&1 && npm audit",
     "build": "tsc -p .",
-    "build:samples": "echo Skipped.",
     "build:test": "echo not needed",
     "check-format": "prettier --list-different --config ../../../.prettierrc.json --ignore-path ../../../.prettierignore \"src/**/*.ts\" \"test/**/*.ts\" \"*.{js,json}\"",
     "clean": "rimraf dist dist-esm test-dist typings *.tgz *.log",
@@ -24,16 +23,6 @@
     "lint": "eslint package.json src test --ext .ts -f html -o perfstress-lintReport.html || exit 0",
     "lint:fix": "eslint package.json src test --ext .ts --fix --fix-type [problem,suggestion]",
     "pack": "npm pack 2>&1",
-<<<<<<< HEAD
-    "perfstress-test:node": "rushx build && node dist-esm/test/index.spec.js",
-    "prebuild": "npm run clean",
-    "test": "npm run clean && npm run build && npm run unit-test",
-    "test:browser": "npm run clean && npm run build npm run unit-test:browser",
-    "test:node": "npm run clean && npm run build && npm run unit-test:node",
-    "unit-test": "npm run unit-test:node && npm run unit-test:browser",
-    "unit-test:browser": "echo skipped",
-    "unit-test:node": "echo skipped"
-=======
     "prebuild": "npm run clean",
     "perfstress-test:node": "npm run build && node dist-esm/test/index.spec.js",
     "unit-test:browser": "echo skipped",
@@ -43,7 +32,6 @@
     "test:node": "npm run clean && npm run build && npm run unit-test:node",
     "test": "npm run clean && npm run build && npm run unit-test",
     "build:samples": "echo Skipped."
->>>>>>> 1cc6607d
   },
   "files": [
     "dist/",
