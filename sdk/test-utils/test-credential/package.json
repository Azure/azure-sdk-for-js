--- conflicted
+++ resolved
@@ -1,10 +1,6 @@
 {
   "name": "@azure-tools/test-credential",
-<<<<<<< HEAD
   "version": "2.0.0",
-=======
-  "version": "1.0.3",
->>>>>>> 0725abec
   "sdk-type": "utility",
   "description": "Test utilities library that provides the test credential",
   "main": "dist/index.js",
