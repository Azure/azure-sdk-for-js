{
  "name": "@azure-tools/test-credential",
  "version": "2.1.1",
  "sdk-type": "utility",
  "description": "Test utilities library that provides the test credential",
  "main": "dist/index.js",
  "module": "dist-esm/src/index.js",
  "types": "types/tools-test-credential.d.ts",
  "engines": {
    "node": ">=18.0.0"
  },
  "scripts": {
    "audit": "node ../../../common/scripts/rush-audit.js && rimraf node_modules package-lock.json && npm i --package-lock-only 2>&1 && npm audit",
    "build": "npm run clean && tsc -p . && dev-tool run bundle && dev-tool run extract-api",
    "build:samples": "echo Skipped.",
    "build:test": "echo not needed",
    "check-format": "dev-tool run vendored prettier --list-different --config ../../../.prettierrc.json --ignore-path ../../../.prettierignore \"src/**/*.ts\" \"test/**/*.ts\" \"*.{js,json}\"",
    "clean": "rimraf --glob dist dist-* types *.tgz *.log",
    "extract-api": "tsc -p . && dev-tool run extract-api",
    "format": "dev-tool run vendored prettier --write --config ../../../.prettierrc.json --ignore-path ../../../.prettierignore \"src/**/*.ts\" \"test/**/*.ts\" \"*.{js,json}\"",
    "integration-test": "npm run integration-test:node && npm run integration-test:browser",
    "integration-test:browser": "echo skipped",
    "integration-test:node": "echo skipped",
    "lint": "eslint src test",
    "lint:fix": "eslint src test --fix --fix-type [problem,suggestion]",
    "pack": "npm pack 2>&1",
    "test": "npm run clean && npm run build && npm run unit-test",
    "test:browser": "npm run clean && npm run build npm run unit-test:browser",
    "test:node": "npm run clean && npm run build && npm run unit-test:node",
    "unit-test": "npm run unit-test:node && npm run unit-test:browser",
    "unit-test:browser": "echo skipped",
    "unit-test:node": "echo skipped",
    "update-snippets": "echo skipped"
  },
  "files": [
    "dist/",
    "dist-esm/src/",
    "types/tools-test-credential.d.ts",
    "README.md",
    "LICENSE"
  ],
  "repository": "github:Azure/azure-sdk-for-js",
  "keywords": [
    "Azure",
    "cloud",
    "test",
    "framework"
  ],
  "author": "Microsoft Corporation",
  "license": "MIT",
  "bugs": {
    "url": "https://github.com/Azure/azure-sdk-for-js/issues"
  },
  "homepage": "https://github.com/Azure/azure-sdk-for-js/tree/main/sdk/test-utils/test-credential/README.md",
  "sideEffects": false,
  "dependencies": {
<<<<<<< HEAD
    "@azure-tools/test-recorder": "file:../recorder",
    "@azure/core-auth": "workspace:~",
    "@azure/core-util": "workspace:~",
    "@azure/identity": "workspace:~",
    "tslib": "catalog:"
  },
  "devDependencies": {
    "@azure-tools/vite-plugin-browser-test-map": "workspace:~",
    "@azure/dev-tool": "workspace:~",
    "@azure/eslint-plugin-azure-sdk": "workspace:~",
    "@microsoft/api-extractor": "catalog:",
    "@types/node": "catalog:",
    "eslint": "catalog:",
    "rimraf": "catalog:",
    "ts-node": "^10.0.0",
    "typescript": "catalog:"
=======
    "@azure-tools/test-recorder": "^4.0.0",
    "@azure/core-auth": "^1.3.2",
    "@azure/core-util": "^1.9.1",
    "@azure/identity": "^4.4.1",
    "tslib": "^2.6.2"
  },
  "devDependencies": {
    "@azure/dev-tool": "^1.0.0",
    "@azure/eslint-plugin-azure-sdk": "^3.0.0",
    "@microsoft/api-extractor": "^7.31.1",
    "@types/node": "^18.0.0",
    "eslint": "^9.9.0",
    "rimraf": "^5.0.5",
    "ts-node": "^10.0.0",
    "typescript": "~5.6.2"
>>>>>>> e460e3b0
  }
}<|MERGE_RESOLUTION|>--- conflicted
+++ resolved
@@ -54,8 +54,7 @@
   "homepage": "https://github.com/Azure/azure-sdk-for-js/tree/main/sdk/test-utils/test-credential/README.md",
   "sideEffects": false,
   "dependencies": {
-<<<<<<< HEAD
-    "@azure-tools/test-recorder": "file:../recorder",
+    "@azure-tools/test-recorder": "workspace:~",
     "@azure/core-auth": "workspace:~",
     "@azure/core-util": "workspace:~",
     "@azure/identity": "workspace:~",
@@ -71,22 +70,5 @@
     "rimraf": "catalog:",
     "ts-node": "^10.0.0",
     "typescript": "catalog:"
-=======
-    "@azure-tools/test-recorder": "^4.0.0",
-    "@azure/core-auth": "^1.3.2",
-    "@azure/core-util": "^1.9.1",
-    "@azure/identity": "^4.4.1",
-    "tslib": "^2.6.2"
-  },
-  "devDependencies": {
-    "@azure/dev-tool": "^1.0.0",
-    "@azure/eslint-plugin-azure-sdk": "^3.0.0",
-    "@microsoft/api-extractor": "^7.31.1",
-    "@types/node": "^18.0.0",
-    "eslint": "^9.9.0",
-    "rimraf": "^5.0.5",
-    "ts-node": "^10.0.0",
-    "typescript": "~5.6.2"
->>>>>>> e460e3b0
   }
 }