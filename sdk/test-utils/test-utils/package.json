{
  "name": "@azure/test-utils",
  "version": "1.0.0",
  "sdk-type": "utility",
  "type": "module",
  "description": "Test utilities library for the Azure SDK for JavaScript and TypeScript",
  "main": "dist/index.cjs",
  "module": "dist-esm/src/index.js",
  "types": "./types/src/index.d.ts",
  "browser": {
    "./dist-esm/src/global.js": "./dist-esm/src/global.browser.js"
  },
  "exports": {
    ".": {
      "types": "./types/src/index.d.ts",
      "require": "./dist/index.cjs",
      "import": "./dist-esm/src/index.js"
    }
  },
  "engines": {
    "node": ">=18.0.0"
  },
  "scripts": {
    "audit": "node ../../../common/scripts/rush-audit.js && rimraf node_modules package-lock.json && npm i --package-lock-only 2>&1 && npm audit",
    "build": "npm run clean && tsc -p . && dev-tool run bundle",
    "build:samples": "echo Skipped.",
    "build:test": "tsc -p . && dev-tool run bundle",
    "check-format": "dev-tool run vendored prettier --list-different --config ../../../.prettierrc.json --ignore-path ../../../.prettierignore \"src/**/*.ts\" \"test/**/*.ts\" \"*.{js,json}\"",
    "clean": "rimraf dist dist-* types *.tgz *.log",
    "format": "dev-tool run vendored prettier --write --config ../../../.prettierrc.json --ignore-path ../../../.prettierignore \"src/**/*.ts\" \"test/**/*.ts\" \"*.{js,json}\"",
    "integration-test:browser": "echo skipped",
    "integration-test:node": "echo skipped",
    "integration-test": "npm run integration-test:node && npm run integration-test:browser",
    "lint:fix": "eslint --no-eslintrc -c ../../.eslintrc.internal.json package.json src test --ext .ts --fix --fix-type [problem,suggestion]",
    "lint": "eslint --no-eslintrc -c ../../.eslintrc.internal.json package.json src test --ext .ts",
    "pack": "npm pack 2>&1",
    "unit-test:browser": "karma start karma.conf.cjs --single-run",
    "unit-test:node": "dev-tool run test:node-ts-input --no-test-proxy=true",
    "unit-test": "npm run unit-test:node && npm run unit-test:browser",
    "test:browser": "npm run clean && npm run build:test npm run unit-test:browser",
    "test:node": "npm run clean && npm run build:test && npm run unit-test:node",
    "test": "npm run clean && npm run build:test && npm run unit-test"
  },
  "files": [
    "dist/",
    "dist-esm/src/",
    "types/src/index.d.ts",
    "README.md",
    "LICENSE"
  ],
  "repository": "github:Azure/azure-sdk-for-js",
  "keywords": [
    "Azure",
    "cloud",
    "test",
    "framework"
  ],
  "author": "Microsoft Corporation",
  "license": "MIT",
  "bugs": {
    "url": "https://github.com/Azure/azure-sdk-for-js/issues"
  },
  "homepage": "https://github.com/Azure/azure-sdk-for-js/tree/main/sdk/test-utils/test-utils/README.md",
  "sideEffects": false,
  "private": true,
  "dependencies": {
    "@azure-tools/test-recorder": "^3.0.0",
    "@azure/abort-controller": "^2.0.0",
    "@azure/core-rest-pipeline": "^1.1.0",
    "@azure/core-tracing": "^1.0.0",
    "@opentelemetry/api": "^1.6.0",
    "@types/chai": "^4.1.6",
    "@types/chai-as-promised": "^7.1.4",
    "chai": "^4.2.0",
    "chai-as-promised": "^7.1.1",
    "chai-exclude": "^2.1.0",
    "mocha": "^10.0.0",
    "tslib": "^2.2.0"
  },
  "devDependencies": {
    "@azure/dev-tool": "^1.0.0",
    "@azure/eslint-plugin-azure-sdk": "^3.0.0",
    "@microsoft/api-extractor": "^7.31.1",
    "@types/mocha": "^10.0.0",
    "@types/node": "^18.0.0",
    "@types/sinon": "^17.0.1",
    "cross-env": "^7.0.2",
    "eslint": "^8.0.0",
    "karma": "^6.2.0",
    "karma-chrome-launcher": "^3.0.0",
    "karma-coverage": "^2.0.0",
    "karma-env-preprocessor": "^0.1.1",
    "rimraf": "^3.0.0",
    "sinon": "^17.0.0",
<<<<<<< HEAD
    "ts-node": "^10.9.1",
    "typescript": "~5.2.0"
=======
    "typescript": "~5.3.3",
    "ts-node": "^10.0.0"
>>>>>>> 73278220
  }
}<|MERGE_RESOLUTION|>--- conflicted
+++ resolved
@@ -92,12 +92,7 @@
     "karma-env-preprocessor": "^0.1.1",
     "rimraf": "^3.0.0",
     "sinon": "^17.0.0",
-<<<<<<< HEAD
     "ts-node": "^10.9.1",
-    "typescript": "~5.2.0"
-=======
-    "typescript": "~5.3.3",
-    "ts-node": "^10.0.0"
->>>>>>> 73278220
+    "typescript": "~5.3.3"
   }
 }