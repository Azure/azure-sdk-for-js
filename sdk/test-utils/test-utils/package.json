{
  "name": "@azure/test-utils",
  "version": "1.0.0",
  "sdk-type": "utility",
  "type": "module",
  "description": "Test utilities library for the Azure SDK for JavaScript and TypeScript",
  "main": "dist/index.cjs",
  "module": "dist-esm/src/index.js",
  "types": "./types/src/index.d.ts",
  "browser": {
    "./dist-esm/src/global.js": "./dist-esm/src/global.browser.js"
  },
  "exports": {
    ".": {
      "types": "./types/src/index.d.ts",
      "require": "./dist/index.cjs",
      "import": "./dist-esm/src/index.js"
    }
  },
  "engines": {
    "node": ">=18.0.0"
  },
  "scripts": {
    "audit": "node ../../../common/scripts/rush-audit.js && rimraf node_modules package-lock.json && npm i --package-lock-only 2>&1 && npm audit",
    "build": "npm run clean && tsc -p . && dev-tool run bundle",
    "build:samples": "echo Skipped.",
    "build:test": "tsc -p . && dev-tool run bundle",
    "check-format": "prettier --list-different --config ../../../.prettierrc.json --ignore-path ../../../.prettierignore \"src/**/*.ts\" \"test/**/*.ts\" \"*.{js,json}\"",
    "clean": "rimraf dist dist-* types *.tgz *.log",
    "format": "prettier --write --config ../../../.prettierrc.json --ignore-path ../../../.prettierignore \"src/**/*.ts\" \"test/**/*.ts\" \"*.{js,json}\"",
    "integration-test:browser": "echo skipped",
    "integration-test:node": "echo skipped",
    "integration-test": "npm run integration-test:node && npm run integration-test:browser",
    "lint:fix": "eslint --no-eslintrc -c ../../.eslintrc.internal.json package.json src test --ext .ts --fix --fix-type [problem,suggestion]",
    "lint": "eslint --no-eslintrc -c ../../.eslintrc.internal.json package.json src test --ext .ts",
    "pack": "npm pack 2>&1",
    "unit-test:browser": "karma start karma.conf.cjs --single-run",
    "unit-test:node": "dev-tool run test:node-ts-input --no-test-proxy=true",
    "unit-test": "npm run unit-test:node && npm run unit-test:browser",
    "test:browser": "npm run clean && npm run build:test npm run unit-test:browser",
    "test:node": "npm run clean && npm run build:test && npm run unit-test:node",
    "test": "npm run clean && npm run build:test && npm run unit-test"
  },
  "files": [
    "dist/",
    "dist-esm/src/",
    "types/src/index.d.ts",
    "README.md",
    "LICENSE"
  ],
  "repository": "github:Azure/azure-sdk-for-js",
  "keywords": [
    "Azure",
    "cloud",
    "test",
    "framework"
  ],
  "author": "Microsoft Corporation",
  "license": "MIT",
  "bugs": {
    "url": "https://github.com/Azure/azure-sdk-for-js/issues"
  },
  "homepage": "https://github.com/Azure/azure-sdk-for-js/tree/main/sdk/test-utils/test-utils/README.md",
  "sideEffects": false,
  "private": true,
  "dependencies": {
    "@azure-tools/test-recorder": "^3.0.0",
    "@azure/abort-controller": "^1.0.0",
    "@azure/core-rest-pipeline": "^1.1.0",
    "@azure/core-tracing": "^1.0.0",
    "@opentelemetry/api": "^1.6.0",
    "@types/chai": "^4.1.6",
    "@types/chai-as-promised": "^7.1.4",
    "chai": "^4.2.0",
    "chai-as-promised": "^7.1.1",
    "chai-exclude": "^2.1.0",
    "mocha": "^10.0.0",
    "tslib": "^2.2.0"
  },
  "devDependencies": {
    "@azure/dev-tool": "^1.0.0",
    "@azure/eslint-plugin-azure-sdk": "^3.0.0",
    "@microsoft/api-extractor": "^7.31.1",
    "@types/mocha": "^10.0.0",
    "@types/node": "^18.0.0",
    "@types/sinon": "^10.0.0",
    "cross-env": "^7.0.2",
    "eslint": "^8.0.0",
    "karma": "^6.2.0",
    "karma-chrome-launcher": "^3.0.0",
    "karma-coverage": "^2.0.0",
    "karma-env-preprocessor": "^0.1.1",
    "prettier": "^2.5.1",
    "rimraf": "^3.0.0",
    "sinon": "^15.0.0",
<<<<<<< HEAD
    "ts-node": "^10.0.0",
    "typescript": "~5.0.0"
=======
    "typescript": "~5.2.0",
    "ts-node": "^10.0.0"
>>>>>>> d51f8e1b
  }
}<|MERGE_RESOLUTION|>--- conflicted
+++ resolved
@@ -93,12 +93,7 @@
     "prettier": "^2.5.1",
     "rimraf": "^3.0.0",
     "sinon": "^15.0.0",
-<<<<<<< HEAD
-    "ts-node": "^10.0.0",
-    "typescript": "~5.0.0"
-=======
-    "typescript": "~5.2.0",
-    "ts-node": "^10.0.0"
->>>>>>> d51f8e1b
+    "ts-node": "^10.9.1",
+    "typescript": "~5.2.0"
   }
 }