{
  "name": "@azure-tools/test-utils",
  "version": "2.0.0",
  "sdk-type": "utility",
  "description": "Test utilities library for the Azure SDK for JavaScript and TypeScript",
  "type": "module",
  "engines": {
    "node": ">=18.0.0"
  },
  "scripts": {
    "audit": "node ../../../common/scripts/rush-audit.js && rimraf node_modules package-lock.json && npm i --package-lock-only 2>&1 && npm audit",
<<<<<<< HEAD
    "build:samples": "echo Obsolete",
    "build:test": "npm run clean && tshy && dev-tool run build-test",
    "build": "npm run clean && tshy",
=======
    "build": "npm run clean && tsc -p . && dev-tool run bundle",
    "build:samples": "echo Skipped.",
    "build:test": "echo skipped. actual commands inlined in browser test scripts",
>>>>>>> 4e3aba15
    "check-format": "dev-tool run vendored prettier --list-different --config ../../../.prettierrc.json --ignore-path ../../../.prettierignore \"src/**/*.ts\" \"test/**/*.ts\" \"*.{js,json}\"",
    "clean": "rimraf --glob dist dist-* types *.tgz *.log",
    "format": "dev-tool run vendored prettier --write --config ../../../.prettierrc.json --ignore-path ../../../.prettierignore \"src/**/*.ts\" \"test/**/*.ts\" \"*.{js,json}\"",
    "integration-test:browser": "echo skipped",
    "integration-test:node": "echo skipped",
    "integration-test": "npm run integration-test:node && npm run integration-test:browser",
    "lint:fix": "eslint --no-eslintrc -c ../../.eslintrc.internal.json package.json src test --ext .ts --fix --fix-type [problem,suggestion]",
    "lint": "eslint --no-eslintrc -c ../../.eslintrc.internal.json package.json src test --ext .ts",
    "pack": "npm pack 2>&1",
<<<<<<< HEAD
    "unit-test:browser": "npm run build:test && dev-tool run test:vitest --no-test-proxy --browser",
    "unit-test:node": "dev-tool run test:vitest --no-test-proxy",
=======
    "unit-test:browser": "tsc -p . && dev-tool run bundle && cross-env karma start --single-run",
    "unit-test:node": "dev-tool run test:node-ts-input --no-test-proxy",
>>>>>>> 4e3aba15
    "unit-test": "npm run unit-test:node && npm run unit-test:browser",
    "test:browser": "npm run clean && npm run build:test npm run unit-test:browser",
    "test:node": "npm run clean && npm run build:test && npm run unit-test:node",
    "test": "npm run clean && npm run build:test && npm run unit-test"
  },
  "files": [
    "dist/",
    "README.md",
    "LICENSE"
  ],
  "repository": "github:Azure/azure-sdk-for-js",
  "keywords": [
    "Azure",
    "cloud",
    "test",
    "framework"
  ],
  "author": "Microsoft Corporation",
  "license": "MIT",
  "bugs": {
    "url": "https://github.com/Azure/azure-sdk-for-js/issues"
  },
  "homepage": "https://github.com/Azure/azure-sdk-for-js/tree/main/sdk/test-utils/test-utils/README.md",
  "sideEffects": false,
  "dependencies": {
    "@azure-tools/test-recorder": "^4.0.0",
    "@azure/abort-controller": "^2.1.2",
    "@azure/core-rest-pipeline": "^1.16.0",
    "@azure/core-tracing": "^1.1.2",
    "@opentelemetry/api": "^1.8.0",
    "tslib": "^2.6.2",
    "vitest": "^1.5.3"
  },
  "devDependencies": {
    "@azure/dev-tool": "^1.0.0",
    "@azure/eslint-plugin-azure-sdk": "^3.0.0",
    "@microsoft/api-extractor": "^7.43.1",
    "@types/node": "^18.0.0",
    "@vitest/browser": "^1.5.3",
    "@vitest/coverage-v8": "^1.5.3",
    "eslint": "^8.57.0",
    "playwright": "^1.43.1",
    "rimraf": "^5.0.5",
    "tshy": "^1.14.0",
    "typescript": "~5.4.5"
  },
  "tshy": {
    "exports": {
      "./package.json": "./package.json",
      ".": "./src/index.ts"
    },
    "dialects": [
      "esm",
      "commonjs"
    ],
    "esmDialects": [
      "browser",
      "react-native"
    ],
    "selfLink": false
  },
  "exports": {
    "./package.json": "./package.json",
    ".": {
      "browser": {
        "types": "./dist/browser/index.d.ts",
        "default": "./dist/browser/index.js"
      },
      "react-native": {
        "types": "./dist/react-native/index.d.ts",
        "default": "./dist/react-native/index.js"
      },
      "import": {
        "types": "./dist/esm/index.d.ts",
        "default": "./dist/esm/index.js"
      },
      "require": {
        "types": "./dist/commonjs/index.d.ts",
        "default": "./dist/commonjs/index.js"
      }
    }
  },
  "main": "./dist/commonjs/index.js",
  "types": "./dist/commonjs/index.d.ts"
}<|MERGE_RESOLUTION|>--- conflicted
+++ resolved
@@ -9,15 +9,9 @@
   },
   "scripts": {
     "audit": "node ../../../common/scripts/rush-audit.js && rimraf node_modules package-lock.json && npm i --package-lock-only 2>&1 && npm audit",
-<<<<<<< HEAD
+    "build": "npm run clean && tshy && dev-tool run build-test",
     "build:samples": "echo Obsolete",
-    "build:test": "npm run clean && tshy && dev-tool run build-test",
-    "build": "npm run clean && tshy",
-=======
-    "build": "npm run clean && tsc -p . && dev-tool run bundle",
-    "build:samples": "echo Skipped.",
     "build:test": "echo skipped. actual commands inlined in browser test scripts",
->>>>>>> 4e3aba15
     "check-format": "dev-tool run vendored prettier --list-different --config ../../../.prettierrc.json --ignore-path ../../../.prettierignore \"src/**/*.ts\" \"test/**/*.ts\" \"*.{js,json}\"",
     "clean": "rimraf --glob dist dist-* types *.tgz *.log",
     "format": "dev-tool run vendored prettier --write --config ../../../.prettierrc.json --ignore-path ../../../.prettierignore \"src/**/*.ts\" \"test/**/*.ts\" \"*.{js,json}\"",
@@ -27,13 +21,8 @@
     "lint:fix": "eslint --no-eslintrc -c ../../.eslintrc.internal.json package.json src test --ext .ts --fix --fix-type [problem,suggestion]",
     "lint": "eslint --no-eslintrc -c ../../.eslintrc.internal.json package.json src test --ext .ts",
     "pack": "npm pack 2>&1",
-<<<<<<< HEAD
-    "unit-test:browser": "npm run build:test && dev-tool run test:vitest --no-test-proxy --browser",
+    "unit-test:browser": "tshy && dev-tool run build-test && dev-tool run test:vitest --no-test-proxy --browser",
     "unit-test:node": "dev-tool run test:vitest --no-test-proxy",
-=======
-    "unit-test:browser": "tsc -p . && dev-tool run bundle && cross-env karma start --single-run",
-    "unit-test:node": "dev-tool run test:node-ts-input --no-test-proxy",
->>>>>>> 4e3aba15
     "unit-test": "npm run unit-test:node && npm run unit-test:browser",
     "test:browser": "npm run clean && npm run build:test npm run unit-test:browser",
     "test:node": "npm run clean && npm run build:test && npm run unit-test:node",
