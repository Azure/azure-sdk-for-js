# Release History

<<<<<<< HEAD
## 2.0.0 (Unreleased)

### Features Added

- Added `toSupportTracing` as a matcher for `expect` to check if a given object supports tracing.

### Breaking Changes

- Removed multi-version test support as it was tied to Mocha.
- Removed chai based assertions in favor of vitest based assertions.

=======
## 1.0.3 (Unreleased)

### Features Added

### Breaking Changes

>>>>>>> 5c6b5e40
### Bugs Fixed

### Other Changes

<<<<<<< HEAD
- Moved from Mocha to vitest for testing.
- Moved core to ESM with builds for CommonJS, React-Native, Browser and ESM.
=======
## 1.0.2 (2024-05-28)

### Other Changes

- core-tracing moved to peerDependencies
>>>>>>> 5c6b5e40

## 1.0.1 (2024-05-08)

### Other Changes

- Updated types in `package.json` to include all types from `types/src` folder.

## 1.0.0 (2024-05-01)

### Other Changes

- Initial release of the `@azure-tools/test-utils` package<|MERGE_RESOLUTION|>--- conflicted
+++ resolved
@@ -1,6 +1,5 @@
 # Release History
 
-<<<<<<< HEAD
 ## 2.0.0 (Unreleased)
 
 ### Features Added
@@ -12,28 +11,16 @@
 - Removed multi-version test support as it was tied to Mocha.
 - Removed chai based assertions in favor of vitest based assertions.
 
-=======
-## 1.0.3 (Unreleased)
-
-### Features Added
-
-### Breaking Changes
-
->>>>>>> 5c6b5e40
-### Bugs Fixed
-
 ### Other Changes
 
-<<<<<<< HEAD
 - Moved from Mocha to vitest for testing.
 - Moved core to ESM with builds for CommonJS, React-Native, Browser and ESM.
-=======
+
 ## 1.0.2 (2024-05-28)
 
 ### Other Changes
 
 - core-tracing moved to peerDependencies
->>>>>>> 5c6b5e40
 
 ## 1.0.1 (2024-05-08)
 
