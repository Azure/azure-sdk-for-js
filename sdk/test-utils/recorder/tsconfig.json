--- conflicted
+++ resolved
@@ -1,18 +1,10 @@
 {
   "extends": "../../../tsconfig.package",
   "compilerOptions": {
-<<<<<<< HEAD
-    "declarationDir": "./types",
-    "outDir": "./dist-esm",
-    "lib": ["dom"],
-  },
-  "include": ["./src/**/*.ts", "./test/**/*.ts"],
-=======
     "lib": ["dom"],
     "module": "NodeNext",
     "moduleResolution": "NodeNext",
     "rootDir": "."
   },
   "include": ["./src/**/*.ts", "./src/**/*.mts", "./src/**/*.cts", "./test/**/*.ts"]
->>>>>>> dd670f67
 }