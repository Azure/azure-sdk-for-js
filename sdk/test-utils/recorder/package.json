{
  "name": "@azure-tools/test-recorder",
  "version": "4.1.0",
  "description": "This library provides interfaces and helper methods to provide recording and playback capabilities for the tests in Azure JS/TS SDKs",
  "keywords": [
    "azure",
    "recording",
    "cloud",
    "playback"
  ],
  "homepage": "https://github.com/Azure/azure-sdk-for-js/tree/main/sdk/test-utils/recorder/",
  "bugs": {
    "url": "https://github.com/Azure/azure-sdk-for-js/issues"
  },
  "repository": "github:Azure/azure-sdk-for-js",
  "license": "MIT",
  "author": "Microsoft Corporation",
  "sideEffects": false,
  "type": "module",
  "exports": {
    "./package.json": "./package.json",
    ".": {
      "browser": {
        "types": "./dist/browser/index.d.ts",
        "default": "./dist/browser/index.js"
      },
      "react-native": {
        "types": "./dist/react-native/index.d.ts",
        "default": "./dist/react-native/index.js"
      },
      "import": {
        "types": "./dist/esm/index.d.ts",
        "default": "./dist/esm/index.js"
      },
      "require": {
        "types": "./dist/commonjs/index.d.ts",
        "default": "./dist/commonjs/index.js"
      }
    }
  },
  "main": "./dist/commonjs/index.js",
  "module": "./dist/esm/index.js",
  "types": "./dist/commonjs/index.d.ts",
  "files": [
    "dist/",
    "dist-esm/src/",
    "types/src",
    "README.md",
    "LICENSE"
  ],
  "scripts": {
    "build": "npm run clean && dev-tool run build-package",
    "build:browser": "echo skipped",
    "build:node": "dev-tool run build-package",
    "build:samples": "echo Skipped.",
    "build:test": "echo skipped. actual commands inlined in browser test scripts",
    "check-format": "dev-tool run vendored prettier --list-different --config ../../../prettier.config.cjs --ignore-path ../../../.prettierignore \"src/**/*.ts\" \"test/**/*.ts\" \"*.{js,json}\"",
    "clean": "dev-tool run vendored rimraf --glob dist dist-esm test-dist typings *.tgz *.log",
    "docs": "echo Skipped.",
    "extract-api": "echo skipped",
    "format": "dev-tool run vendored prettier --write --config ../../../prettier.config.cjs --ignore-path ../../../.prettierignore \"src/**/*.ts\" \"test/**/*.ts\" \"*.{js,json}\"",
    "integration-test": "npm run integration-test:node && npm run integration-test:browser",
    "integration-test:browser": "dev-tool run build-package && dev-tool run build-test && concurrently \"npm run tests:server\" \"npm run test:browser-with-proxy\" --kill-others --success first",
    "integration-test:node": "concurrently \"npm run tests:server\" \"npm run test:node-with-proxy\" --kill-others --success first",
    "lint": "dev-tool run vendored eslint src test",
    "lint:fix": "dev-tool run vendored eslint src test --fix --fix-type [problem,suggestion]",
    "pack": "npm pack 2>&1",
    "test": "npm run clean && npm run unit-test",
    "test:browser": "npm run clean && npm run build && npm run integration-test:browser",
    "test:browser-with-proxy": "dev-tool run test:vitest --browser",
    "test:node": "npm run clean && npm run integration-test:node",
    "test:node-with-proxy": "dev-tool run test:vitest",
    "tests:server": "node server.mjs",
    "unit-test": "npm run unit-test:node && npm run unit-test:browser",
    "unit-test:browser": "npm run integration-test:browser",
    "unit-test:node": "npm run integration-test:node",
    "update-snippets": "echo skipped"
  },
  "dependencies": {
    "@azure/core-auth": "workspace:*",
    "@azure/core-client": "workspace:*",
    "@azure/core-rest-pipeline": "workspace:*",
    "@azure/core-util": "workspace:*",
    "@azure/logger": "workspace:*",
    "tslib": "catalog:"
  },
  "devDependencies": {
<<<<<<< HEAD
    "@azure-tools/vite-plugin-browser-test-map": "workspace:*",
    "@azure/dev-tool": "workspace:*",
    "@azure/eslint-plugin-azure-sdk": "workspace:*",
    "@types/node": "catalog:",
    "@vitest/browser": "catalog:",
    "@vitest/coverage-istanbul": "catalog:",
    "concurrently": "^9.0.1",
    "cross-env": "catalog:legacy",
    "eslint": "catalog:",
    "express": "^4.21.1",
    "playwright": "catalog:",
    "typescript": "catalog:",
    "vitest": "catalog:"
  },
  "engines": {
    "node": ">=18.0.0"
=======
    "@azure-tools/vite-plugin-browser-test-map": "^1.0.0",
    "@azure/dev-tool": "^1.0.0",
    "@azure/eslint-plugin-azure-sdk": "^3.0.0",
    "@types/node": "^18.0.0",
    "@vitest/browser": "^2.0.5",
    "@vitest/coverage-istanbul": "^2.0.5",
    "concurrently": "^8.2.0",
    "eslint": "^9.9.0",
    "express": "^4.19.2",
    "playwright": "^1.41.2",
    "tslib": "^2.6.2",
    "typescript": "~5.6.2",
    "vitest": "^2.0.5"
>>>>>>> 790d2d6c
  },
  "sdk-type": "utility",
  "tshy": {
    "exports": {
      "./package.json": "./package.json",
      ".": "./src/index.ts"
    },
    "dialects": [
      "esm",
      "commonjs"
    ],
    "esmDialects": [
      "browser",
      "react-native"
    ],
    "selfLink": false
  }
}<|MERGE_RESOLUTION|>--- conflicted
+++ resolved
@@ -85,7 +85,6 @@
     "tslib": "catalog:"
   },
   "devDependencies": {
-<<<<<<< HEAD
     "@azure-tools/vite-plugin-browser-test-map": "workspace:*",
     "@azure/dev-tool": "workspace:*",
     "@azure/eslint-plugin-azure-sdk": "workspace:*",
@@ -93,7 +92,6 @@
     "@vitest/browser": "catalog:",
     "@vitest/coverage-istanbul": "catalog:",
     "concurrently": "^9.0.1",
-    "cross-env": "catalog:legacy",
     "eslint": "catalog:",
     "express": "^4.21.1",
     "playwright": "catalog:",
@@ -102,21 +100,6 @@
   },
   "engines": {
     "node": ">=18.0.0"
-=======
-    "@azure-tools/vite-plugin-browser-test-map": "^1.0.0",
-    "@azure/dev-tool": "^1.0.0",
-    "@azure/eslint-plugin-azure-sdk": "^3.0.0",
-    "@types/node": "^18.0.0",
-    "@vitest/browser": "^2.0.5",
-    "@vitest/coverage-istanbul": "^2.0.5",
-    "concurrently": "^8.2.0",
-    "eslint": "^9.9.0",
-    "express": "^4.19.2",
-    "playwright": "^1.41.2",
-    "tslib": "^2.6.2",
-    "typescript": "~5.6.2",
-    "vitest": "^2.0.5"
->>>>>>> 790d2d6c
   },
   "sdk-type": "utility",
   "tshy": {
