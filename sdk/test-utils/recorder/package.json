--- conflicted
+++ resolved
@@ -18,11 +18,7 @@
     "format": "dev-tool run vendored prettier --write --config ../../../.prettierrc.json --ignore-path ../../../.prettierignore \"src/**/*.ts\" \"test/**/*.ts\" \"*.{js,json}\"",
     "integration-test:browser": "concurrently \"npm run tests:server\" \"npm run test:browser-with-proxy\" --kill-others --success first",
     "integration-test:node": "concurrently \"npm run tests:server\" \"npm run test:node-with-proxy\" --kill-others --success first",
-<<<<<<< HEAD
-    "test:node-with-proxy": "dev-tool run test:vitest -- \"test/*.spec.ts\"",
-=======
     "test:node-with-proxy": "dev-tool run test:vitest",
->>>>>>> 09fac370
     "test:browser-with-proxy": "dev-tool run test:vitest --browser",
     "integration-test": "npm run integration-test:node && npm run integration-test:browser",
     "tests:server": "node server.mjs",
@@ -62,11 +58,6 @@
   "homepage": "https://github.com/Azure/azure-sdk-for-js/tree/main/sdk/test-utils/recorder/",
   "sideEffects": false,
   "dependencies": {
-<<<<<<< HEAD
-    "@azure/core-client": "^1.0.0",
-    "@azure/core-rest-pipeline": "^1.13.0",
-=======
->>>>>>> 09fac370
     "@azure/core-auth": "^1.3.2",
     "@azure/core-client": "^1.0.0",
     "@azure/core-rest-pipeline": "^1.13.0",
@@ -74,10 +65,7 @@
     "@azure/logger": "^1.0.0"
   },
   "devDependencies": {
-<<<<<<< HEAD
-=======
     "@azure-tools/vite-plugin-browser-test-map": "^1.0.0",
->>>>>>> 09fac370
     "@azure/dev-tool": "^1.0.0",
     "@azure/eslint-plugin-azure-sdk": "^3.0.0",
     "@microsoft/api-extractor": "^7.40.3",
@@ -87,24 +75,6 @@
     "@vitest/coverage-istanbul": "^1.4.0",
     "concurrently": "^8.2.0",
     "cross-env": "7.0.3",
-<<<<<<< HEAD
-    "express": "^4.16.3",
-    "mocha": "^10.0.0",
-    "rimraf": "^5.0.5",
-    "tslib": "^2.2.0",
-    "ts-node": "^10.0.0",
-    "@vitest/browser": "^1.3.1",
-    "eslint": "^8.56.0",
-    "playwright": "^1.41.2",
-    "prettier": "^3.2.5",
-    "tshy": "^1.11.1",
-    "typescript": "~5.3.3",
-    "vitest": "^1.3.1",
-    "loupe": "^3.1.0",
-    "@azure-tools/vite-plugin-browser-test-map": "^1.0.0",
-    "@microsoft/api-extractor": "^7.40.3",
-    "@vitest/coverage-istanbul": "^1.3.1"
-=======
     "eslint": "^8.56.0",
     "express": "^4.19.2",
     "loupe": "^3.1.0",
@@ -115,7 +85,6 @@
     "tslib": "^2.6.2",
     "typescript": "~5.3.3",
     "vitest": "^1.4.0"
->>>>>>> 09fac370
   },
   "tshy": {
     "exports": {
