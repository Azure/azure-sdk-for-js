--- conflicted
+++ resolved
@@ -13,11 +13,7 @@
     "build:test": "tshy && dev-tool run build-test",
     "build": "npm run clean && npm run build:test",
     "check-format": "dev-tool run vendored prettier --list-different --config ../../../.prettierrc.json --ignore-path ../../../.prettierignore \"src/**/*.ts\" \"test/**/*.ts\" \"*.{js,json}\"",
-<<<<<<< HEAD
-    "clean": "rimraf --glob dist dist-test *.tgz",
-=======
     "clean": "rimraf --glob dist dist-esm test-dist typings *.tgz *.log",
->>>>>>> 85409f51
     "extract-api": "echo skipped",
     "format": "dev-tool run vendored prettier --write --config ../../../.prettierrc.json --ignore-path ../../../.prettierignore \"src/**/*.ts\" \"test/**/*.ts\" \"*.{js,json}\"",
     "integration-test:browser": "concurrently \"npm run tests:server\" \"npm run test:browser-with-proxy\" --kill-others --success first",
@@ -82,17 +78,13 @@
     "cross-env": "7.0.3",
     "express": "^4.16.3",
     "mocha": "^10.0.0",
-<<<<<<< HEAD
-=======
     "rimraf": "^5.0.5",
->>>>>>> 85409f51
     "tslib": "^2.2.0",
     "ts-node": "^10.0.0",
     "@vitest/browser": "^1.3.1",
     "eslint": "^8.56.0",
     "playwright": "^1.41.2",
     "prettier": "^3.2.5",
-    "rimraf": "^5.0.5",
     "tshy": "^1.11.1",
     "typescript": "~5.3.3",
     "vitest": "^1.3.1",
