--- conflicted
+++ resolved
@@ -6,11 +6,7 @@
   "main": "./dist/commonjs/index.js",
   "types": "./dist/commonjs/index.d.ts",
   "scripts": {
-<<<<<<< HEAD
     "audit": "skipped",
-=======
-    "audit": "node ../../../common/scripts/rush-audit.js && dev-tool run vendored rimraf node_modules package-lock.json && npm i --package-lock-only 2>&1 && npm audit",
->>>>>>> cae1265f
     "build": "npm run clean && dev-tool run build-package",
     "build:browser": "echo skipped",
     "build:node": "dev-tool run build-package",
@@ -67,42 +63,23 @@
     "@azure/core-client": "workspace:*",
     "@azure/core-rest-pipeline": "workspace:*",
     "@azure/core-util": "workspace:*",
-    "@azure/logger": "workspace:*"
+    "@azure/logger": "workspace:*",
+    "tslib": "catalog:"
   },
   "devDependencies": {
-<<<<<<< HEAD
     "@azure-tools/vite-plugin-browser-test-map": "workspace:*",
     "@azure/dev-tool": "workspace:*",
     "@azure/eslint-plugin-azure-sdk": "workspace:*",
-    "@microsoft/api-extractor": "catalog:",
     "@types/node": "catalog:",
     "@vitest/browser": "catalog:",
     "@vitest/coverage-istanbul": "catalog:",
-=======
-    "@azure-tools/vite-plugin-browser-test-map": "^1.0.0",
-    "@azure/dev-tool": "^1.0.0",
-    "@azure/eslint-plugin-azure-sdk": "^3.0.0",
-    "@types/node": "^18.0.0",
-    "@vitest/browser": "^2.0.5",
-    "@vitest/coverage-istanbul": "^2.0.5",
->>>>>>> cae1265f
     "concurrently": "^8.2.0",
     "cross-env": "catalog:legacy",
     "eslint": "catalog:",
     "express": "^4.19.2",
-<<<<<<< HEAD
     "playwright": "catalog:",
-    "rimraf": "catalog:",
-    "tshy": "catalog:",
-    "tslib": "catalog:",
     "typescript": "catalog:",
     "vitest": "catalog:"
-=======
-    "playwright": "^1.41.2",
-    "tslib": "^2.6.2",
-    "typescript": "~5.6.2",
-    "vitest": "^2.0.5"
->>>>>>> cae1265f
   },
   "tshy": {
     "exports": {
