{
  "name": "@azure-tools/test-recorder",
  "version": "3.1.0",
  "sdk-type": "utility",
  "type": "module",
  "description": "This library provides interfaces and helper methods to provide recording and playback capabilities for the tests in Azure JS/TS SDKs",
  "main": "dist/index.cjs",
  "module": "dist-esm/src/index.js",
  "types": "./types/src/index.d.ts",
  "browser": {
    "./dist-esm/src/utils/relativePathCalculator.js": "./dist-esm/src/utils/relativePathCalculator.browser.js",
    "./dist-esm/src/utils/env.js": "./dist-esm/src/utils/env.browser.js",
    "./dist-esm/src/utils/encoding.js": "./dist-esm/src/utils/encoding.browser.js",
    "./dist-esm/test/utils/server.js": "./dist-esm/test/utils/server.browser.js"
  },
  "exports": {
    ".": {
      "types": "./types/src/index.d.ts",
      "require": "./dist/index.cjs",
      "import": "./dist-esm/src/index.js"
    }
  },
  "scripts": {
    "audit": "node ../../../common/scripts/rush-audit.js && rimraf node_modules package-lock.json && npm i --package-lock-only 2>&1 && npm audit",
    "build:browser": "echo skipped",
    "build:node": "tsc -p . && dev-tool run bundle",
    "build:samples": "echo Skipped.",
    "build:test": "tsc -p . && dev-tool run bundle",
    "build": "npm run clean && tsc -p . && dev-tool run bundle",
    "check-format": "dev-tool run vendored prettier --list-different --config ../../../.prettierrc.json --ignore-path ../../../.prettierignore \"src/**/*.ts\" \"test/**/*.ts\" \"*.{js,json}\"",
    "clean": "rimraf dist dist-esm test-dist typings *.tgz *.log",
    "extract-api": "echo skipped",
    "format": "dev-tool run vendored prettier --write --config ../../../.prettierrc.json --ignore-path ../../../.prettierignore \"src/**/*.ts\" \"test/**/*.ts\" \"*.{js,json}\"",
    "integration-test:browser": "concurrently \"npm run tests:server\" \"npm run test:browser-with-proxy\" --kill-others --success first",
    "integration-test:node": "concurrently \"npm run tests:server\" \"npm run test:node-with-proxy\" --kill-others --success first",
    "test:node-with-proxy": "dev-tool run test:node-ts-input -- --timeout 1200000 \"test/*.spec.ts\"",
    "test:browser-with-proxy": "dev-tool run test:browser",
    "integration-test": "npm run integration-test:node && npm run integration-test:browser",
    "tests:server": "node --loader ts-node/esm test/utils/server.ts",
    "lint:fix": "eslint --no-eslintrc -c ../../.eslintrc.internal.json package.json src test --ext .ts --fix --fix-type [problem,suggestion]",
    "lint": "eslint --no-eslintrc -c ../../.eslintrc.internal.json package.json src test --ext .ts",
    "pack": "npm pack 2>&1",
    "unit-test:browser": "npm run integration-test:browser",
    "unit-test:node": "npm run integration-test:node",
    "unit-test": "npm run unit-test:node && npm run unit-test:browser",
    "test:browser": "npm run clean && npm run build && npm run integration-test:browser",
    "test:node": "npm run clean && npm run build:test && npm run integration-test:node",
    "test": "npm run clean && npm run build:test && npm run unit-test",
    "docs": "echo Skipped."
  },
  "files": [
    "dist/",
    "dist-esm/src/",
    "types/src",
    "README.md",
    "LICENSE"
  ],
  "repository": "github:Azure/azure-sdk-for-js",
  "keywords": [
    "azure",
    "recording",
    "cloud",
    "playback"
  ],
  "author": "Microsoft Corporation",
  "license": "MIT",
  "bugs": {
    "url": "https://github.com/Azure/azure-sdk-for-js/issues"
  },
  "engines": {
    "node": ">=18.0.0"
  },
  "homepage": "https://github.com/Azure/azure-sdk-for-js/tree/main/sdk/test-utils/recorder/",
  "sideEffects": false,
  "dependencies": {
    "@azure/core-rest-pipeline": "^1.13.0",
    "@azure/core-auth": "^1.3.2",
    "@azure/core-util": "^1.6.1",
    "@azure/logger": "^1.0.0"
  },
  "devDependencies": {
    "@azure/core-client": "^1.0.0",
    "@azure/dev-tool": "^1.0.0",
    "@azure/eslint-plugin-azure-sdk": "^3.0.0",
    "@types/express": "^4.16.0",
    "@types/fs-extra": "^8.0.0",
    "@types/chai": "^4.1.6",
    "@types/mocha": "^10.0.0",
    "@types/node": "^18.0.0",
    "@vitest/browser": "^1.2.1",
    "@vitest/coverage-istanbul": "^1.2.1",
    "c8": "^8.0.0",
    "chai": "^4.2.0",
    "concurrently": "^8.2.0",
    "dotenv": "^16.0.0",
    "eslint": "^8.0.0",
    "esm": "^3.2.25",
    "express": "^4.16.3",
    "karma": "^6.2.0",
    "karma-chrome-launcher": "^3.0.0",
    "karma-coverage": "^2.0.0",
    "karma-env-preprocessor": "^0.1.1",
    "karma-firefox-launcher": "^1.1.0",
    "karma-junit-reporter": "^2.0.1",
    "karma-mocha": "^2.0.1",
    "karma-mocha-reporter": "^2.2.5",
    "karma-sourcemap-loader": "^0.3.8",
    "mocha": "^10.0.0",
    "rimraf": "^3.0.0",
    "tslib": "^2.2.0",
    "ts-node": "^10.0.0",
<<<<<<< HEAD
    "typescript": "~5.2.0",
    "vitest": "^1.2.1"
=======
    "typescript": "~5.3.3"
>>>>>>> 73278220
  }
}<|MERGE_RESOLUTION|>--- conflicted
+++ resolved
@@ -87,8 +87,6 @@
     "@types/chai": "^4.1.6",
     "@types/mocha": "^10.0.0",
     "@types/node": "^18.0.0",
-    "@vitest/browser": "^1.2.1",
-    "@vitest/coverage-istanbul": "^1.2.1",
     "c8": "^8.0.0",
     "chai": "^4.2.0",
     "concurrently": "^8.2.0",
@@ -109,11 +107,6 @@
     "rimraf": "^3.0.0",
     "tslib": "^2.2.0",
     "ts-node": "^10.0.0",
-<<<<<<< HEAD
-    "typescript": "~5.2.0",
-    "vitest": "^1.2.1"
-=======
     "typescript": "~5.3.3"
->>>>>>> 73278220
   }
 }