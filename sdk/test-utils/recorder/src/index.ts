// Copyright (c) Microsoft Corporation.
// Licensed under the MIT license.

export { Recorder } from "./recorder.js";
export { relativeRecordingsPath } from "./utils/relativePathCalculator.js";
export {
  SanitizerOptions,
  RecorderStartOptions,
  isLiveMode,
  isPlaybackMode,
  isRecordMode,
  assertEnvironmentVariable,
  setEnvironmentVariables,
  testPollingOptions,
  FindReplaceSanitizer,
  RegexSanitizer,
  StringSanitizer,
  HeaderSanitizer,
  ConnectionStringSanitizer,
  RemoveHeaderSanitizer,
} from "./utils/utils.js";
export { delay } from "./utils/delay.js";
export { env } from "./utils/env.js";
export { CustomMatcherOptions } from "./matcher.js";
<<<<<<< HEAD
export { TestInfo, MochaTest, VitestTestContext } from "./testInfo.js";
=======
export { TestInfo, VitestTestContext } from "./testInfo.js";
>>>>>>> 09fac370
<|MERGE_RESOLUTION|>--- conflicted
+++ resolved
@@ -22,8 +22,4 @@
 export { delay } from "./utils/delay.js";
 export { env } from "./utils/env.js";
 export { CustomMatcherOptions } from "./matcher.js";
-<<<<<<< HEAD
-export { TestInfo, MochaTest, VitestTestContext } from "./testInfo.js";
-=======
-export { TestInfo, VitestTestContext } from "./testInfo.js";
->>>>>>> 09fac370
+export { TestInfo, VitestTestContext } from "./testInfo.js";