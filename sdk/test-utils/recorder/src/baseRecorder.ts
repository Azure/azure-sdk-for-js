// Copyright (c) Microsoft Corporation. All rights reserved.
// Licensed under the MIT License. See License.txt in the project root for license information.

import fs from "fs-extra";
import path from "path";
import nise from "nise";
import {
  isBrowser,
  blobToString,
  TestInfo,
  parseUrl,
  isPlaybackMode,
  isRecordMode,
  findRecordingsFolderPath,
  RecorderEnvironmentSetup,
  filterSecretsFromStrings,
  filterSecretsRecursivelyFromJSON
} from "./utils";
import { customConsoleLog } from "./customConsoleLog";

<<<<<<< HEAD
let replaceableVariables: ReplacementMap;
export function setReplaceableVariables(replacements: { [x: string]: string }): void {
  replaceableVariables = new Map(Object.entries(replacements));
  if (isPlaybackMode()) {
    // Providing dummy values to avoid the error
    for (const key of Object.keys(replacements)) {
      env[key] = replacements[key];
    }
  }
}

let replacements: ReplacementFunctions = [];
export function setReplacements(maps: any): void {
  replacements = maps;
}

let queryParameters: string[] = [];
=======
let nock: any;

>>>>>>> 3990f843
/**
 * Loads the environment variables in both node and browser modes corresponding to the key-value pairs provided.
 *
 * Example-
 *
 * Suppose `replaceableVariables` is { ACCOUNT_NAME: "my_account_name", ACCOUNT_KEY: "fake_secret" },
 * `setEnvironmentVariables` loads the ACCOUNT_NAME and ACCOUNT_KEY in the environment accordingly.
 * @export
 * @param {{ [key: string]: string }} replaceableVariables
 */
export function setEnvironmentVariables(env: any, replaceableVariables: { [key: string]: string }) {
  Object.keys(replaceableVariables).map((key) => {
    env[key] = replaceableVariables[key];
  });
}

export function setEnvironmentOnLoad() {
<<<<<<< HEAD
=======
  if (!isBrowser() && (isRecordMode() || isPlaybackMode())) {
    nock = require("nock");
    if (!nock.isActive()) {
      // Nock's restore will also remove the http interceptor itself.
      // We need to run nock.activate() to re-activate the http interceptor. Without re-activation, nock will not intercept any calls.
      nock.activate();
    }
  }

>>>>>>> 3990f843
  if (isBrowser() && isRecordMode()) {
    customConsoleLog();
  }
}

export abstract class BaseRecorder {
  // relative file path of the test recording inside the `recordings` folder
  // Example - node/some_random_test_suite/recording_first_test.js
  protected readonly relativeTestRecordingFilePath: string;
  public uniqueTestInfo: TestInfo = { uniqueName: {}, newDate: {} };
  public environmentSetup: RecorderEnvironmentSetup = {
    replaceableVariables: {},
    customizationsOnRecordings: [],
    queryParametersToSkip: []
  };

  constructor(platform: "node" | "browsers", testSuiteTitle: string, testTitle: string) {
    // File Extension
    // nock recordings for node tests - .js extension
    // recordings are saved in json format for browser tests - .json extension
    const ext = platform === "node" ? "js" : "json";
    // Filepath - `{node|browsers}/<describe-block-title>/recording_<test-title>.{js|json}`
    this.relativeTestRecordingFilePath =
      platform +
      "/" +
      this.formatPath(testSuiteTitle) +
      "/recording_" +
      this.formatPath(testTitle) +
      "." +
      ext;
  }

  protected formatPath(path: string): string {
    return path
      .toLowerCase()
      .replace(/ /g, "_")
      .replace(/<=/g, "lte")
      .replace(/>=/g, "gte")
      .replace(/</g, "lt")
      .replace(/>/g, "gt")
      .replace(/=/g, "eq")
      .replace(/\W/g, "");
  }

  /**
   * Additional layer of security to avoid unintended/accidental occurrences of secrets in the recordings.
   * If the content is a string, a filtered string is returned.
   * If the content is a JSON object, a filtered JSON object is returned.
   *
   * @protected
   * @param content
   * @returns
   * @memberof BaseRecorder
   */
  protected filterSecrets(content: any): any {
    const recordingFilterMethod =
      typeof content === "string" ? filterSecretsFromStrings : filterSecretsRecursivelyFromJSON;
    return recordingFilterMethod(
      content,
      this.environmentSetup.replaceableVariables,
      this.environmentSetup.customizationsOnRecordings
    );
  }

  public abstract record(environmentSetup: RecorderEnvironmentSetup): void;
  /**
   * Finds the recording for the corresponding test and replays the saved responses from the recording.
   *
   * @abstract
   * @param {string} filePath Test file path (can be obtained from the mocha's context object - Mocha.Context.currentTest)
   * @memberof BaseRecorder
   */
  public abstract playback(environmentSetup: RecorderEnvironmentSetup, filePath: string): void;
  public abstract stop(): void;
}

export class NockRecorder extends BaseRecorder {
  constructor(testSuiteTitle: string, testTitle: string) {
    super("node", testSuiteTitle, testTitle);
  }

<<<<<<< HEAD
  public record(): void {
    if (!isBrowser()) {
      import("nock").then((nock) => {
        nock.recorder.rec({
          dont_print: true
        });
      });
    }
=======
  public record(recorderEnvironmentSetup: RecorderEnvironmentSetup): void {
    this.environmentSetup = recorderEnvironmentSetup;
    nock.recorder.rec({
      dont_print: true
    });
>>>>>>> 3990f843
  }

  public playback(recorderEnvironmentSetup: RecorderEnvironmentSetup, filePath: string): void {
    this.environmentSetup = recorderEnvironmentSetup;
    /**
     * `@azure/test-utils-recorder` package is used for both the browser and node tests
     *
     * During the playback mode, `path` module is leveraged to import the node test recordings.
     * A diiferent strategy is in place to import recordings for browser tests by leveraging `karma` plugins.
     *
     */
    // Get the full path of the `recordings` folder by navigating through the hierarchy of the test file path.
    const recordingsFolderPath = findRecordingsFolderPath(filePath);
    const recordingPath = path.resolve(recordingsFolderPath, this.relativeTestRecordingFilePath);
    if (fs.existsSync(recordingPath)) {
      this.uniqueTestInfo = require(recordingPath).testInfo;
    } else {
      throw new Error(
        `Recording (${this.relativeTestRecordingFilePath}) is not found at ${recordingsFolderPath}`
      );
    }
  }

  public stop(): void {
<<<<<<< HEAD
    if (!isBrowser()) {
      import("nock").then((nock) => {
        // Importing "nock" library in the recording and appending the testInfo part in the recording
        const importNockStatement =
          "let nock = require('nock');\n" +
          "\n" +
          "module.exports.testInfo = " +
          JSON.stringify(this.uniqueTestInfo) +
          "\n";

        const fixtures = nock.recorder.play();

        // Create the directories recursively incase they don't exist
        try {
          // Stripping away the filename from the filepath and retaining the directory structure
          fs.ensureDirSync(
            "./recordings/" +
              this.relativeTestRecordingFilePath.substring(
                0,
                this.relativeTestRecordingFilePath.lastIndexOf("/") + 1
              )
          );
        } catch (err) {
          if (err.code !== "EEXIST") throw err;
        }

        const file = fs.createWriteStream("./recordings/" + this.relativeTestRecordingFilePath, {
          flags: "w"
        });

        // Some tests expect errors to happen and, if a writing error is thrown in one of these tests, it may be captured in a catch block by accident,
        // resulting in unexpected behavior. For this reason we're printing it to the console as well
        file.on("error", (err: any) => {
          console.log(err);
          throw err;
        });

        file.write(importNockStatement);

        // Saving the recording to the file
        for (const fixture of fixtures) {
          // We're not matching query string parameters because they may contain sensitive information, and Nock does not allow us to customize it easily
          const updatedFixture = fixture.toString().replace(/\.query\(.*\)/, ".query(true)");
          file.write(this.filterSecrets(updatedFixture) + "\n");
        }

        file.end();

        nock.recorder.clear();
        nock.restore();
      });
=======
    if (isRecordMode()) {
      // Importing "nock" library in the recording and appending the testInfo part in the recording
      const importNockStatement =
        "let nock = require('nock');\n" +
        "\n" +
        "module.exports.testInfo = " +
        JSON.stringify(this.uniqueTestInfo) +
        "\n";

      const fixtures = nock.recorder.play();

      // Create the directories recursively incase they don't exist
      try {
        // Stripping away the filename from the filepath and retaining the directory structure
        fs.ensureDirSync(
          "./recordings/" +
            this.relativeTestRecordingFilePath.substring(
              0,
              this.relativeTestRecordingFilePath.lastIndexOf("/") + 1
            )
        );
      } catch (err) {
        if (err.code !== "EEXIST") throw err;
      }

      const file = fs.createWriteStream("./recordings/" + this.relativeTestRecordingFilePath, {
        flags: "w"
      });

      // Some tests expect errors to happen and, if a writing error is thrown in one of these tests, it may be captured in a catch block by accident,
      // resulting in unexpected behavior. For this reason we're printing it to the console as well
      file.on("error", (err: any) => {
        console.log(err);
        throw err;
      });

      file.write(importNockStatement);

      // Saving the recording to the file
      for (const fixture of fixtures) {
        // We're not matching query string parameters because they may contain sensitive information, and Nock does not allow us to customize it easily
        const updatedFixture = fixture.toString().replace(/\.query\(.*\)/, ".query(true)");
        file.write(this.filterSecrets(updatedFixture) + "\n");
      }

      file.end();

      nock.recorder.clear();
      nock.restore();
    } else if (isPlaybackMode()) {
      nock.restore();
      nock.cleanAll();
      nock.enableNetConnect();
>>>>>>> 3990f843
    }
  }
}

// To better understand how this class works, it's necessary to comprehend how HTTP async requests are made:
// A new request object is created
//    let req = new XMLHttpRequest();
// The request is opened with some important information
//    req.open(method, url, async, user, password);
// Since we're dealing with an async request, we must set a way to know when the response is ready
//    req.onreadystatechange = function() {
//      if (req.readyState === 4) do_something;
//    }
// Finally, the request is sent to the server
//    req.send(data);

// Nise module does not have a native implementation of record/playback like Nock does
// This class overrides requests' 'open', 'send' and 'onreadystatechange' functions, adding our own code to them to deal with requests
export class NiseRecorder extends BaseRecorder {
  private recordings: any[] = [];

  constructor(testSuiteTitle: string, testTitle: string) {
    super("browsers", testSuiteTitle, testTitle);
  }

  // Inserts a request/response pair into the recordings array
  private async recordRequest(request: any, data: any): Promise<void> {
    const responseHeaders: any = {};
    const responseHeadersPairs = request.getAllResponseHeaders().split("\r\n");
    for (const pair of responseHeadersPairs) {
      const [key, value] = pair.split(": ");
      responseHeaders[key] = value;
    }

    // We're not storing Query Parameters because they may contain sensitive information
    // We're ignoring the "_" parameter as well because it's not being added by our code
    // More info on "_": https://stackoverflow.com/questions/3687729/who-add-single-underscore-query-parameter
    const parsedUrl = parseUrl(request.url);
    const query: any = {};
    for (const param in parsedUrl.query) {
      if (!this.environmentSetup.queryParametersToSkip.includes(param) && param !== "_") {
        query[param] = parsedUrl.query[param];
      }
    }

    this.recordings.push({
      method: request.method,
      url: parsedUrl.url,
      query: query,
      requestBody: data instanceof Blob ? await blobToString(data) : data,
      status: request.status,
      response:
        request.response instanceof Blob ? await blobToString(request.response) : request.response,
      responseHeaders: responseHeaders
    });
  }

  // Checks whether a recording matches a request or not (we're not matching request headers)
  private matchRequest(recording: any, request: any): boolean {
    // Every parameter in the recording must be present and have the same value in the request
    for (const param in recording.query) {
      if (recording.query[param] !== request.query[param]) {
        return false;
      }
    }

    // There shouldn't be parameters in the request that are not present in the recording (except for queryParametersToSkip and "_")
    for (const param in request.query) {
      if (
        recording.query[param] === undefined &&
        !this.environmentSetup.queryParametersToSkip.includes(param) &&
        param !== "_"
      ) {
        return false;
      }
    }

    return (
      recording.method === request.method &&
      recording.url === request.url &&
      recording.requestBody === request.requestBody
    );
  }

  // When recording, we want to hit the server and intercept requests/responses
  // Nise does not allow us to intercept requests if they're sent to the server, so we need to override its behavior
  public record(recorderEnvironmentSetup: RecorderEnvironmentSetup): void {
    this.environmentSetup = recorderEnvironmentSetup;
    const self = this;
    const xhr = nise.fakeXhr.useFakeXMLHttpRequest();

    // The following filter allows every request to be sent to the server without being mocked
    xhr.useFilters = true;
    xhr.addFilter(() => true);

    // 'onCreate' function is called when a new fake XMLHttpRequest object (req) is created
    // Our intent is to override the request's 'onreadystatechange' function so we can create a recording once the response is ready
    // We can only override 'onreadystatechange' AFTER the 'send' function is called because we need to make sure our implementation won't be overriden by the client
    // But we can only override 'send' AFTER the 'open' function is called because the filter we set above makes Nise override it in 'open' body
    xhr.onCreate = function(req: any) {
      // We'll override the 'open' function, so we need to store a handle to its original implementation
      const reqOpen = req.open;
      req.open = function() {
        // Here we are calling the original 'open' function to make sure everything is set up correctly (HTTP method, url, filters)
        reqOpen.apply(req, arguments);

        // We'll override the 'send' function, so we need to store a handle to its original implementation
        // We can already override it because we know 'open' has already been called
        const reqSend = req.send;
        req.send = function(data: any) {
          // We'll override the 'onreadystatechange' function, so we need to store a handle to its original implementation
          // Now we can finally override 'onreadystatechange' because 'send' has already been called
          const reqStateChange = req.onreadystatechange;
          req.onreadystatechange = function() {
            // .readyState property returns the state an XMLHttpRequest client is in
            // readyState = 4 refers to the completion of the operation.
            // This could mean that either the data transfer has been completed successfully or failed.
            // More info on readyState - https://developer.mozilla.org/en-US/docs/Web/API/XMLHttpRequest/readyState
            if (req.readyState === 4) {
              // Record the request once the response is obtained
              self.recordRequest(req, data);
            }
            // Sometimes the client doesn't implement an 'onreadystatechange' function, so we need to make sure it exists before calling the original implementation
            if (reqStateChange) {
              reqStateChange.apply(null, arguments);
            }
          };

          // Now that we have overriden 'onreadystatechange', we can send the request to the server
          reqSend.apply(req, arguments);
        };
      };
    };
  }

  // When playing back, we want to intercept requests, find a corresponding match in our recordings and respond to it with the recorded data
  // We must override the request's 'send' function because all the request information (body, url, method, queries) will be ready when it's called
  public playback(recorderEnvironmentSetup: RecorderEnvironmentSetup): void {
    this.environmentSetup = recorderEnvironmentSetup;
    const self = this;
    const xhr = nise.fakeXhr.useFakeXMLHttpRequest();

    // 'karma-json-preprocessor' helps us to retrieve recordings
    this.recordings = (window as any).__json__[
      "recordings/" + this.relativeTestRecordingFilePath
    ].recordings;
    this.uniqueTestInfo = (window as any).__json__[
      "recordings/" + this.relativeTestRecordingFilePath
    ].uniqueTestInfo;

    // 'onCreate' function is called when a new fake XMLHttpRequest object (req) is created
    xhr.onCreate = function(req: any) {
      // We'll override the 'send' function, so we need to store a handle to its original implementation
      const reqSend = req.send;
      req.send = async function(data: any) {
        // Here we're calling the original send method. Nise will make the request wait for a mock response that we'll send later
        reqSend.call(req, data);

        // formattedRequest contains all the necessary information to look for a match in our recordings
        const parsedUrl = parseUrl(req.url);
        const formattedRequest = {
          method: req.method,
          url: parsedUrl.url,
          query: parsedUrl.query,
          requestBody: data instanceof Blob ? await blobToString(data) : data
        };

        // We look through our recordings to find a match to the current request
        // If we find a match, we remove it from the recordings list so we don't match it again by accident
        let recordingFound = false;
        for (let i = 0; !recordingFound && i < self.recordings.length; i++) {
          if (self.matchRequest(self.recordings[i], formattedRequest)) {
            const status = self.recordings[i].status;
            const responseHeaders = self.recordings[i].responseHeaders;
            const response = self.recordings[i].response;

            // We are dealing with async requests so we're responding to them asynchronously
            setTimeout(() => {
              if (!req.aborted) {
                req.respond(status, responseHeaders, response);
              }
            });
            self.recordings.splice(i, 1);
            recordingFound = true;
          }
        }

        // If we can't find a match, we throw an error
        // Some tests expect errors to happen and, if a matching error is thrown in one of these tests, it may be captured in a catch block by accident,
        // resulting in unexpected behavior. For this reason we're printing it to the console as well
        if (!recordingFound) {
          const err = new Error(
            "No match for request " + JSON.stringify(formattedRequest, null, " ")
          );
          console.log(err);
          throw err;
        }
      };
    };
  }

  public stop(): void {
    if (isRecordMode()) {
      // recordings at this point are in the JSON format.
      this.recordings = this.filterSecrets(this.recordings);

      // We're sending the recordings to the 'karma-json-to-file-reporter' via console.log
      console.log(
        JSON.stringify({
          writeFile: true,
          path: "./recordings/" + this.relativeTestRecordingFilePath,
          content: {
            recordings: this.recordings,
            uniqueTestInfo: this.uniqueTestInfo
          }
        })
      );
    } else if (isPlaybackMode()) {
      // TO DO - playback cleanup if any necessary
    }
  }
}<|MERGE_RESOLUTION|>--- conflicted
+++ resolved
@@ -18,28 +18,8 @@
 } from "./utils";
 import { customConsoleLog } from "./customConsoleLog";
 
-<<<<<<< HEAD
-let replaceableVariables: ReplacementMap;
-export function setReplaceableVariables(replacements: { [x: string]: string }): void {
-  replaceableVariables = new Map(Object.entries(replacements));
-  if (isPlaybackMode()) {
-    // Providing dummy values to avoid the error
-    for (const key of Object.keys(replacements)) {
-      env[key] = replacements[key];
-    }
-  }
-}
-
-let replacements: ReplacementFunctions = [];
-export function setReplacements(maps: any): void {
-  replacements = maps;
-}
-
-let queryParameters: string[] = [];
-=======
 let nock: any;
 
->>>>>>> 3990f843
 /**
  * Loads the environment variables in both node and browser modes corresponding to the key-value pairs provided.
  *
@@ -57,8 +37,6 @@
 }
 
 export function setEnvironmentOnLoad() {
-<<<<<<< HEAD
-=======
   if (!isBrowser() && (isRecordMode() || isPlaybackMode())) {
     nock = require("nock");
     if (!nock.isActive()) {
@@ -68,7 +46,6 @@
     }
   }
 
->>>>>>> 3990f843
   if (isBrowser() && isRecordMode()) {
     customConsoleLog();
   }
@@ -150,22 +127,11 @@
     super("node", testSuiteTitle, testTitle);
   }
 
-<<<<<<< HEAD
-  public record(): void {
-    if (!isBrowser()) {
-      import("nock").then((nock) => {
-        nock.recorder.rec({
-          dont_print: true
-        });
-      });
-    }
-=======
   public record(recorderEnvironmentSetup: RecorderEnvironmentSetup): void {
     this.environmentSetup = recorderEnvironmentSetup;
     nock.recorder.rec({
       dont_print: true
     });
->>>>>>> 3990f843
   }
 
   public playback(recorderEnvironmentSetup: RecorderEnvironmentSetup, filePath: string): void {
@@ -190,59 +156,6 @@
   }
 
   public stop(): void {
-<<<<<<< HEAD
-    if (!isBrowser()) {
-      import("nock").then((nock) => {
-        // Importing "nock" library in the recording and appending the testInfo part in the recording
-        const importNockStatement =
-          "let nock = require('nock');\n" +
-          "\n" +
-          "module.exports.testInfo = " +
-          JSON.stringify(this.uniqueTestInfo) +
-          "\n";
-
-        const fixtures = nock.recorder.play();
-
-        // Create the directories recursively incase they don't exist
-        try {
-          // Stripping away the filename from the filepath and retaining the directory structure
-          fs.ensureDirSync(
-            "./recordings/" +
-              this.relativeTestRecordingFilePath.substring(
-                0,
-                this.relativeTestRecordingFilePath.lastIndexOf("/") + 1
-              )
-          );
-        } catch (err) {
-          if (err.code !== "EEXIST") throw err;
-        }
-
-        const file = fs.createWriteStream("./recordings/" + this.relativeTestRecordingFilePath, {
-          flags: "w"
-        });
-
-        // Some tests expect errors to happen and, if a writing error is thrown in one of these tests, it may be captured in a catch block by accident,
-        // resulting in unexpected behavior. For this reason we're printing it to the console as well
-        file.on("error", (err: any) => {
-          console.log(err);
-          throw err;
-        });
-
-        file.write(importNockStatement);
-
-        // Saving the recording to the file
-        for (const fixture of fixtures) {
-          // We're not matching query string parameters because they may contain sensitive information, and Nock does not allow us to customize it easily
-          const updatedFixture = fixture.toString().replace(/\.query\(.*\)/, ".query(true)");
-          file.write(this.filterSecrets(updatedFixture) + "\n");
-        }
-
-        file.end();
-
-        nock.recorder.clear();
-        nock.restore();
-      });
-=======
     if (isRecordMode()) {
       // Importing "nock" library in the recording and appending the testInfo part in the recording
       const importNockStatement =
@@ -296,7 +209,6 @@
       nock.restore();
       nock.cleanAll();
       nock.enableNetConnect();
->>>>>>> 3990f843
     }
   }
 }
