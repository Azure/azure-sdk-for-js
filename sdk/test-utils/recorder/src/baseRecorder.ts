--- conflicted
+++ resolved
@@ -96,17 +96,12 @@
    */
   protected filterSecrets(content: any): any {
     const recordingFilterMethod =
-<<<<<<< HEAD
-      typeof content === "string" ? filterSecretsFromStrings : filterSecretsFromJSONContent;
+      typeof content === "string" ? filterSecretsFromStrings : filterSecretsRecursivelyFromJSON;
     return recordingFilterMethod(
       content,
       this.environmentSetup.replaceableVariables,
       this.environmentSetup.customizationsOnRecordings
     );
-=======
-      typeof content === "string" ? filterSecretsFromStrings : filterSecretsRecursivelyFromJSON;
-    return recordingFilterMethod(content, replaceableVariables, replacements);
->>>>>>> 024e4d45
   }
 
   public abstract record(environmentSetup: RecorderEnvironmentSetup): void;
