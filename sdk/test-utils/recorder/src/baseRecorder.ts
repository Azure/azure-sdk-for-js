// Copyright (c) Microsoft Corporation. All rights reserved.
// Licensed under the MIT License. See License.txt in the project root for license information.

import fs from "fs-extra";
import nise from "nise";
import {
  isBrowser,
  blobToString,
  env,
  TestInfo,
  parseUrl,
  isPlaybackMode,
  isRecordMode,
  findRecordingsFolderPath,
<<<<<<< HEAD
  RecorderEnvironmentSetup,
  applyReplacementMap,
  applyReplacementFunctions,
=======
>>>>>>> ff2b7a9b
  ReplacementFunctions,
  ReplacementMap,
  filterSecretsFromStrings,
  filterSecretsFromJSONContent
} from "./utils";
import { customConsoleLog } from "./customConsoleLog";

let nock: any;

let replaceableVariables: ReplacementMap;
export function setReplaceableVariables(replacements: { [x: string]: string }): void {
  replaceableVariables = new Map(Object.entries(replacements));
  if (isPlaybackMode()) {
    // Providing dummy values to avoid the error
    for (const key of Object.keys(replacements)) {
      env[key] = replacements[key];
    }
  }
}

let replacements: ReplacementFunctions = [];
export function setReplacements(maps: any): void {
  replacements = maps;
}

let queryParameters: string[] = [];
/**
 *  Query Parameters, for example from the SAS token may contain sensitive information.
 *  Query Parameters provided by calling this method will be skipped.
 * @param {string[]} [params] Query Parameters to be skipped
 */
export function skipQueryParams(params: string[]): void {
  queryParameters = params;
}

export function setEnvironmentOnLoad(environmentSetup: RecorderEnvironmentSetup) {
  if (!isBrowser() && (isRecordMode() || isPlaybackMode())) {
    nock = require("nock");
  }

  if (isBrowser() && isRecordMode()) {
    customConsoleLog();
  }
  setReplaceableVariables(environmentSetup.replaceableVariables);
  setReplacements(environmentSetup.replaceInRecordings);
  skipQueryParams(environmentSetup.queryParametersToSkip);
}

export abstract class BaseRecorder {
  // relative file path of the test recording inside the `recordings` folder
  // Example - node/some_random_test_suite/recording_first_test.js
  protected readonly relativeTestRecordingFilePath: string;
  public uniqueTestInfo: TestInfo = { uniqueName: {}, newDate: {} };

  constructor(platform: "node" | "browsers", testSuiteTitle: string, testTitle: string) {
    // File Extension
    // nock recordings for node tests - .js extension
    // recordings are saved in json format for browser tests - .json extension
    const ext = platform === "node" ? "js" : "json";
    // Filepath - `{node|browsers}/<describe-block-title>/recording_<test-title>.{js|json}`
    this.relativeTestRecordingFilePath =
      platform +
      "/" +
      this.formatPath(testSuiteTitle) +
      "/recording_" +
      this.formatPath(testTitle) +
      "." +
      ext;
  }

  protected formatPath(path: string): string {
    return path
      .toLowerCase()
      .replace(/ /g, "_")
      .replace(/<=/g, "lte")
      .replace(/>=/g, "gte")
      .replace(/</g, "lt")
      .replace(/>/g, "gt")
      .replace(/=/g, "eq")
      .replace(/\W/g, "");
  }

  /**
   * Additional layer of security to avoid unintended/accidental occurrences of secrets in the recordings.
   * If the content is a string, a filtered string is returned.
   * If the content is a JSON object, a filtered JSON object is returned.
   *
   * @protected
   * @param content
   * @returns
   * @memberof BaseRecorder
   */
  protected filterSecrets(content: any): any {
    const recordingFilterMethod =
      typeof content === "string" ? filterSecretsFromStrings : filterSecretsFromJSONContent;
    return recordingFilterMethod(content, replaceableVariables, replacements);
  }

  public abstract record(): void;
  /**
   * Finds the recording for the corresponding test and replays the saved responses from the recording.
   *
   * @abstract
   * @param {string} filePath Test file path (can be obtained from the mocha's context object - Mocha.Context.currentTest)
   * @memberof BaseRecorder
   */
  public abstract playback(filePath: string): void;
  public abstract stop(): void;
}

export class NockRecorder extends BaseRecorder {
  constructor(testSuiteTitle: string, testTitle: string) {
    super("node", testSuiteTitle, testTitle);
  }

  public record(): void {
    nock.recorder.rec({
      dont_print: true
    });
  }

  public playback(filePath: string): void {
    /**
     * `@azure/test-utils-recorder` package is used for both the browser and node tests
     *
     * During the playback mode,
     *  `path` module is leveraged to import the node test recordings and `path` module can't be imported in the browser.
     *  So, instead of `import`-ing the `path` library, `require` is being used and this code path is never executed in the browser.
     *
     * [A diiferent strategy is in place to import recordings for browser tests by leveraging `karma` plugins.]
     */
    let path = require("path");
    // Get the full path of the `recordings` folder by navigating through the hierarchy of the test file path.
    const recordingsFolderPath = findRecordingsFolderPath(filePath);
    const recordingPath = path.resolve(recordingsFolderPath, this.relativeTestRecordingFilePath);
    if (fs.existsSync(recordingPath)) {
      this.uniqueTestInfo = require(recordingPath).testInfo;
    } else {
      throw new Error(
        `Recording (${this.relativeTestRecordingFilePath}) is not found at ${recordingsFolderPath}`
      );
    }
  }

  public stop(): void {
    // Importing "nock" library in the recording and appending the testInfo part in the recording
    const importNockStatement =
      "let nock = require('nock');\n" +
      "\n" +
      "module.exports.testInfo = " +
      JSON.stringify(this.uniqueTestInfo) +
      "\n";

    const fixtures = nock.recorder.play();

    // Create the directories recursively incase they don't exist
    try {
      // Stripping away the filename from the filepath and retaining the directory structure
      fs.ensureDirSync(
        "./recordings/" +
          this.relativeTestRecordingFilePath.substring(
            0,
            this.relativeTestRecordingFilePath.lastIndexOf("/") + 1
          )
      );
    } catch (err) {
      if (err.code !== "EEXIST") throw err;
    }

    const file = fs.createWriteStream("./recordings/" + this.relativeTestRecordingFilePath, {
      flags: "w"
    });

    // Some tests expect errors to happen and, if a writing error is thrown in one of these tests, it may be captured in a catch block by accident,
    // resulting in unexpected behavior. For this reason we're printing it to the console as well
    file.on("error", (err: any) => {
      console.log(err);
      throw err;
    });

    file.write(importNockStatement);

    // Saving the recording to the file
    for (const fixture of fixtures) {
      // We're not matching query string parameters because they may contain sensitive information, and Nock does not allow us to customize it easily
      const updatedFixture = fixture.toString().replace(/\.query\(.*\)/, ".query(true)");
      file.write(this.filterSecrets(updatedFixture) + "\n");
    }

    file.end();

    nock.recorder.clear();
    nock.restore();
  }
}

// To better understand how this class works, it's necessary to comprehend how HTTP async requests are made:
// A new request object is created
//    let req = new XMLHttpRequest();
// The request is opened with some important information
//    req.open(method, url, async, user, password);
// Since we're dealing with an async request, we must set a way to know when the response is ready
//    req.onreadystatechange = function() {
//      if (req.readyState === 4) do_something;
//    }
// Finally, the request is sent to the server
//    req.send(data);

// Nise module does not have a native implementation of record/playback like Nock does
// This class overrides requests' 'open', 'send' and 'onreadystatechange' functions, adding our own code to them to deal with requests
export class NiseRecorder extends BaseRecorder {
  private recordings: any[] = [];

  constructor(testSuiteTitle: string, testTitle: string) {
    super("browsers", testSuiteTitle, testTitle);
  }

  // Inserts a request/response pair into the recordings array
  private async recordRequest(request: any, data: any): Promise<void> {
    const responseHeaders: any = {};
    const responseHeadersPairs = request.getAllResponseHeaders().split("\r\n");
    for (const pair of responseHeadersPairs) {
      const [key, value] = pair.split(": ");
      responseHeaders[key] = value;
    }

    // We're not storing Query Parameters because they may contain sensitive information
    // We're ignoring the "_" parameter as well because it's not being added by our code
    // More info on "_": https://stackoverflow.com/questions/3687729/who-add-single-underscore-query-parameter
    const parsedUrl = parseUrl(request.url);
    const query: any = {};
    for (const param in parsedUrl.query) {
      if (!queryParameters.includes(param) && param !== "_") {
        query[param] = parsedUrl.query[param];
      }
    }

    this.recordings.push({
      method: request.method,
      url: parsedUrl.url,
      query: query,
      requestBody: data instanceof Blob ? await blobToString(data) : data,
      status: request.status,
      response:
        request.response instanceof Blob ? await blobToString(request.response) : request.response,
      responseHeaders: responseHeaders
    });
  }

  // Checks whether a recording matches a request or not (we're not matching request headers)
  private matchRequest(recording: any, request: any): boolean {
    // Every parameter in the recording must be present and have the same value in the request
    for (const param in recording.query) {
      if (recording.query[param] !== request.query[param]) {
        return false;
      }
    }

    // There shouldn't be parameters in the request that are not present in the recording (except for SAS Query Parameters and "_")
    for (const param in request.query) {
      if (
        recording.query[param] === undefined &&
        !queryParameters.includes(param) &&
        param !== "_"
      ) {
        return false;
      }
    }

    return (
      recording.method === request.method &&
      recording.url === request.url &&
      recording.requestBody === request.requestBody
    );
  }

  // When recording, we want to hit the server and intercept requests/responses
  // Nise does not allow us to intercept requests if they're sent to the server, so we need to override its behavior
  public record(): void {
    const self = this;
    const xhr = nise.fakeXhr.useFakeXMLHttpRequest();

    // The following filter allows every request to be sent to the server without being mocked
    xhr.useFilters = true;
    xhr.addFilter(() => true);

    // 'onCreate' function is called when a new fake XMLHttpRequest object (req) is created
    // Our intent is to override the request's 'onreadystatechange' function so we can create a recording once the response is ready
    // We can only override 'onreadystatechange' AFTER the 'send' function is called because we need to make sure our implementation won't be overriden by the client
    // But we can only override 'send' AFTER the 'open' function is called because the filter we set above makes Nise override it in 'open' body
    xhr.onCreate = function(req: any) {
      // We'll override the 'open' function, so we need to store a handle to its original implementation
      const reqOpen = req.open;
      req.open = function() {
        // Here we are calling the original 'open' function to make sure everything is set up correctly (HTTP method, url, filters)
        reqOpen.apply(req, arguments);

        // We'll override the 'send' function, so we need to store a handle to its original implementation
        // We can already override it because we know 'open' has already been called
        const reqSend = req.send;
        req.send = function(data: any) {
          // We'll override the 'onreadystatechange' function, so we need to store a handle to its original implementation
          // Now we can finally override 'onreadystatechange' because 'send' has already been called
          const reqStateChange = req.onreadystatechange;
          req.onreadystatechange = function() {
            // .readyState property returns the state an XMLHttpRequest client is in
            // readyState = 4 refers to the completion of the operation.
            // This could mean that either the data transfer has been completed successfully or failed.
            // More info on readyState - https://developer.mozilla.org/en-US/docs/Web/API/XMLHttpRequest/readyState
            if (req.readyState === 4) {
              // Record the request once the response is obtained
              self.recordRequest(req, data);
            }
            // Sometimes the client doesn't implement an 'onreadystatechange' function, so we need to make sure it exists before calling the original implementation
            if (reqStateChange) {
              reqStateChange.apply(null, arguments);
            }
          };

          // Now that we have overriden 'onreadystatechange', we can send the request to the server
          reqSend.apply(req, arguments);
        };
      };
    };
  }

  // When playing back, we want to intercept requests, find a corresponding match in our recordings and respond to it with the recorded data
  // We must override the request's 'send' function because all the request information (body, url, method, queries) will be ready when it's called
  public playback(): void {
    const self = this;
    const xhr = nise.fakeXhr.useFakeXMLHttpRequest();

    // 'karma-json-preprocessor' helps us to retrieve recordings
    this.recordings = (window as any).__json__[
      "recordings/" + this.relativeTestRecordingFilePath
    ].recordings;
    this.uniqueTestInfo = (window as any).__json__[
      "recordings/" + this.relativeTestRecordingFilePath
    ].uniqueTestInfo;

    // 'onCreate' function is called when a new fake XMLHttpRequest object (req) is created
    xhr.onCreate = function(req: any) {
      // We'll override the 'send' function, so we need to store a handle to its original implementation
      const reqSend = req.send;
      req.send = async function(data: any) {
        // Here we're calling the original send method. Nise will make the request wait for a mock response that we'll send later
        reqSend.call(req, data);

        // formattedRequest contains all the necessary information to look for a match in our recordings
        const parsedUrl = parseUrl(req.url);
        const formattedRequest = {
          method: req.method,
          url: parsedUrl.url,
          query: parsedUrl.query,
          requestBody: data instanceof Blob ? await blobToString(data) : data
        };

        // We look through our recordings to find a match to the current request
        // If we find a match, we remove it from the recordings list so we don't match it again by accident
        let recordingFound = false;
        for (let i = 0; !recordingFound && i < self.recordings.length; i++) {
          if (self.matchRequest(self.recordings[i], formattedRequest)) {
            const status = self.recordings[i].status;
            const responseHeaders = self.recordings[i].responseHeaders;
            const response = self.recordings[i].response;

            // We are dealing with async requests so we're responding to them asynchronously
            setTimeout(() => {
              if (!req.aborted) {
                req.respond(status, responseHeaders, response);
              }
            });
            self.recordings.splice(i, 1);
            recordingFound = true;
          }
        }

        // If we can't find a match, we throw an error
        // Some tests expect errors to happen and, if a matching error is thrown in one of these tests, it may be captured in a catch block by accident,
        // resulting in unexpected behavior. For this reason we're printing it to the console as well
        if (!recordingFound) {
          const err = new Error(
            "No match for request " + JSON.stringify(formattedRequest, null, " ")
          );
          console.log(err);
          throw err;
        }
      };
    };
  }

  public stop(): void {
    // recordings at this point are in the JSON format.
    this.recordings = this.filterSecrets(this.recordings);

    // We're sending the recordings to the 'karma-json-to-file-reporter' via console.log
    console.log(
      JSON.stringify({
        writeFile: true,
        path: "./recordings/" + this.relativeTestRecordingFilePath,
        content: {
          recordings: this.recordings,
          uniqueTestInfo: this.uniqueTestInfo
        }
      })
    );
  }
}<|MERGE_RESOLUTION|>--- conflicted
+++ resolved
@@ -12,12 +12,7 @@
   isPlaybackMode,
   isRecordMode,
   findRecordingsFolderPath,
-<<<<<<< HEAD
   RecorderEnvironmentSetup,
-  applyReplacementMap,
-  applyReplacementFunctions,
-=======
->>>>>>> ff2b7a9b
   ReplacementFunctions,
   ReplacementMap,
   filterSecretsFromStrings,
