--- conflicted
+++ resolved
@@ -91,334 +91,5 @@
    * @memberof BaseRecorder
    */
   public abstract playback(environmentSetup: RecorderEnvironmentSetup, filePath: string): void;
-<<<<<<< HEAD
   public abstract stop(): Promise<void>;
-}
-
-export class NockRecorder extends BaseRecorder {
-  constructor(hash: string, testSuiteTitle: string, testTitle: string) {
-    super("node", hash, testSuiteTitle, testTitle);
-  }
-
-  public record(recorderEnvironmentSetup: RecorderEnvironmentSetup): void {
-    this.environmentSetup = recorderEnvironmentSetup;
-    nock.recorder.rec({
-      dont_print: true
-    });
-  }
-
-  public playback(recorderEnvironmentSetup: RecorderEnvironmentSetup, testFilePath: string): void {
-    this.environmentSetup = recorderEnvironmentSetup;
-    /**
-     * `@azure/test-utils-recorder` package is used for both the browser and node tests
-     *
-     * During the playback mode,
-     *  `path` module is leveraged to import the node test recordings and `path` module can't be imported in the browser.
-     *  So, instead of `import`-ing the `path` library, `require` is being used and this code path is never executed in the browser.
-     *
-     * [A different strategy is in place to import recordings for browser tests by leveraging `karma` plugins.]
-     */
-    this.uniqueTestInfo = nodeRequireRecordingIfExists(
-      this.relativeTestRecordingFilePath,
-      testFilePath
-    ).testInfo;
-  }
-
-  public async stop(): Promise<void> {
-    if (isRecordMode()) {
-      // Importing "nock" library in the recording and appending the testInfo part in the recording
-      const importNockStatement =
-        "let nock = require('nock');\n" +
-        "\n" +
-        `module.exports.hash = "${this.hash}";\n` +
-        "\n" +
-        "module.exports.testInfo = " +
-        JSON.stringify(this.uniqueTestInfo) +
-        "\n";
-
-      const fixtures: string[] = nock.recorder.play();
-
-      // Create the directories recursively incase they don't exist
-      try {
-        // Stripping away the filename from the filepath and retaining the directory structure
-        fs.ensureDirSync(
-          "./recordings/" +
-            this.relativeTestRecordingFilePath.substring(
-              0,
-              this.relativeTestRecordingFilePath.lastIndexOf("/") + 1
-            )
-        );
-      } catch (err) {
-        if (err.code !== "EEXIST") throw err;
-      }
-
-      const file = fs.createWriteStream("./recordings/" + this.relativeTestRecordingFilePath, {
-        flags: "w"
-      });
-
-      // Some tests expect errors to happen and, if a writing error is thrown in one of these tests, it may be captured in a catch block by accident,
-      // resulting in unexpected behavior. For this reason we're printing it to the console as well
-      file.on("error", (err: any) => {
-        console.log(err);
-        throw err;
-      });
-
-      file.write(importNockStatement);
-
-      // Saving the recording to the file
-      for (const fixture of fixtures) {
-        // We're not matching query string parameters because they may contain sensitive information, and Nock does not allow us to customize it easily
-        const updatedFixture = fixture.toString().replace(/\.query\(.*\)/, ".query(true)");
-        file.write(this.filterSecrets(updatedFixture) + "\n");
-      }
-
-      file.end();
-
-      nock.recorder.clear();
-      nock.restore();
-    } else if (isPlaybackMode()) {
-      nock.restore();
-      nock.cleanAll();
-      nock.enableNetConnect();
-    }
-  }
-}
-
-// To better understand how this class works, it's necessary to comprehend how HTTP async requests are made:
-// A new request object is created
-//    let req = new XMLHttpRequest();
-// The request is opened with some important information
-//    req.open(method, url, async, user, password);
-// Since we're dealing with an async request, we must set a way to know when the response is ready
-//    req.onreadystatechange = function() {
-//      if (req.readyState === 4) do_something;
-//    }
-// Finally, the request is sent to the server
-//    req.send(data);
-
-// Nise module does not have a native implementation of record/playback like Nock does
-// This class overrides requests' 'open', 'send' and 'onreadystatechange' functions, adding our own code to them to deal with requests
-export class NiseRecorder extends BaseRecorder {
-  private recordings: any[] = [];
-  private recordingInFlight: Promise<void>[] = [];
-  private xhr: nise.FakeXMLHttpRequestStatic | undefined;
-
-  constructor(hash: string, testSuiteTitle: string, testTitle: string) {
-    super("browsers", hash, testSuiteTitle, testTitle);
-  }
-
-  // Inserts a request/response pair into the recordings array
-  private async recordRequest(request: any, data: any): Promise<void> {
-    const responseHeaders: any = {};
-    const responseHeadersPairs = request.getAllResponseHeaders().split("\r\n");
-    for (const pair of responseHeadersPairs) {
-      const [key, value] = pair.split(": ");
-      responseHeaders[key] = value;
-    }
-
-    // We're not storing Query Parameters because they may contain sensitive information
-    // We're ignoring the "_" parameter as well because it's not being added by our code
-    // More info on "_": https://stackoverflow.com/questions/3687729/who-add-single-underscore-query-parameter
-    const parsedUrl = parseUrl(request.url);
-    const query: any = {};
-    for (const param in parsedUrl.query) {
-      if (!this.environmentSetup.queryParametersToSkip.includes(param) && param !== "_") {
-        query[param] = parsedUrl.query[param];
-      }
-    }
-
-    this.recordings.push({
-      method: request.method,
-      url: parsedUrl.url,
-      query: query,
-      requestBody: data instanceof Blob ? await blobToString(data) : data,
-      status: request.status,
-      response:
-        request.response instanceof Blob ? await blobToString(request.response) : request.response,
-      responseHeaders: responseHeaders
-    });
-  }
-
-  // Checks whether a recording matches a request or not (we're not matching request headers)
-  private matchRequest(recording: any, request: any): boolean {
-    // Every parameter in the recording must be present and have the same value in the request
-    for (const param in recording.query) {
-      if (recording.query[param] !== request.query[param]) {
-        return false;
-      }
-    }
-
-    // There shouldn't be parameters in the request that are not present in the recording (except for queryParametersToSkip and "_")
-    for (const param in request.query) {
-      if (
-        recording.query[param] === undefined &&
-        !this.environmentSetup.queryParametersToSkip.includes(param) &&
-        param !== "_"
-      ) {
-        return false;
-      }
-    }
-
-    return (
-      recording.method === request.method &&
-      recording.url === request.url &&
-      recording.requestBody === request.requestBody
-    );
-  }
-
-  // When recording, we want to hit the server and intercept requests/responses
-  // Nise does not allow us to intercept requests if they're sent to the server, so we need to override its behavior
-  public record(recorderEnvironmentSetup: RecorderEnvironmentSetup): void {
-    this.environmentSetup = recorderEnvironmentSetup;
-    const self = this;
-    const xhr = nise.fakeXhr.useFakeXMLHttpRequest();
-    this.xhr = xhr;
-
-    // The following filter allows every request to be sent to the server without being mocked
-    xhr.useFilters = true;
-    xhr.addFilter(() => true);
-
-    // 'onCreate' function is called when a new fake XMLHttpRequest object (req) is created
-    // Our intent is to override the request's 'onreadystatechange' function so we can create a recording once the response is ready
-    // We can only override 'onreadystatechange' AFTER the 'send' function is called because we need to make sure our implementation won't be overridden by the client
-    // But we can only override 'send' AFTER the 'open' function is called because the filter we set above makes Nise override it in 'open' body
-    xhr.onCreate = function(req: any) {
-      // We'll override the 'open' function, so we need to store a handle to its original implementation
-      const reqOpen = req.open;
-      req.open = function() {
-        // Here we are calling the original 'open' function to make sure everything is set up correctly (HTTP method, url, filters)
-        reqOpen.apply(req, arguments);
-
-        // We'll override the 'send' function, so we need to store a handle to its original implementation
-        // We can already override it because we know 'open' has already been called
-        const reqSend = req.send;
-        req.send = function(data: any) {
-          // We'll override the 'onreadystatechange' function, so we need to store a handle to its original implementation
-          // Now we can finally override 'onreadystatechange' because 'send' has already been called
-          const reqStateChange = req.onreadystatechange;
-          req.onreadystatechange = function() {
-            // .readyState property returns the state an XMLHttpRequest client is in
-            // readyState = 4 refers to the completion of the operation.
-            // This could mean that either the data transfer has been completed successfully or failed.
-            // More info on readyState - https://developer.mozilla.org/en-US/docs/Web/API/XMLHttpRequest/readyState
-            if (req.readyState === 4) {
-              // Record the request once the response is obtained
-              self.recordingInFlight.push(self.recordRequest(req, data));
-            }
-            // Sometimes the client doesn't implement an 'onreadystatechange' function, so we need to make sure it exists before calling the original implementation
-            if (reqStateChange) {
-              reqStateChange.apply(null, arguments);
-            }
-          };
-
-          // Now that we have overridden 'onreadystatechange', we can send the request to the server
-          reqSend.apply(req, arguments);
-        };
-      };
-    };
-  }
-
-  // When playing back, we want to intercept requests, find a corresponding match in our recordings and respond to it with the recorded data
-  // We must override the request's 'send' function because all the request information (body, url, method, queries) will be ready when it's called
-  public playback(recorderEnvironmentSetup: RecorderEnvironmentSetup): void {
-    this.environmentSetup = recorderEnvironmentSetup;
-    const self = this;
-    const xhr = nise.fakeXhr.useFakeXMLHttpRequest();
-    this.xhr = xhr;
-
-    // 'karma-json-preprocessor' helps us to retrieve recordings
-    this.recordings = windowLens.get([
-      "__json__",
-      "recordings/" + this.relativeTestRecordingFilePath,
-      "recordings"
-    ]);
-    this.uniqueTestInfo = windowLens.get([
-      "__json__",
-      "recordings/" + this.relativeTestRecordingFilePath,
-      "uniqueTestInfo"
-    ]);
-
-    // 'onCreate' function is called when a new fake XMLHttpRequest object (req) is created
-    xhr.onCreate = function(req: any) {
-      // We'll override the 'send' function, so we need to store a handle to its original implementation
-      const reqSend = req.send;
-      req.send = async function(data: any) {
-        // Here we're calling the original send method. Nise will make the request wait for a mock response that we'll send later
-        reqSend.call(req, data);
-
-        // formattedRequest contains all the necessary information to look for a match in our recordings
-        const parsedUrl = parseUrl(req.url);
-        const formattedRequest = {
-          method: req.method,
-          url: parsedUrl.url,
-          query: parsedUrl.query,
-          requestBody: data instanceof Blob ? await blobToString(data) : data
-        };
-
-        // We look through our recordings to find a match to the current request
-        // If we find a match, we remove it from the recordings list so we don't match it again by accident
-        let recordingFound = false;
-        for (let i = 0; !recordingFound && i < self.recordings.length; i++) {
-          if (self.matchRequest(self.recordings[i], formattedRequest)) {
-            const status = self.recordings[i].status;
-            const responseHeaders = self.recordings[i].responseHeaders;
-            const response = self.recordings[i].response;
-
-            // We are dealing with async requests so we're responding to them asynchronously
-            setTimeout(() => {
-              if (!req.aborted) {
-                req.respond(status, responseHeaders, response);
-              }
-            });
-            self.recordings.splice(i, 1);
-            recordingFound = true;
-          }
-        }
-
-        // If we can't find a match, we throw an error
-        // Some tests expect errors to happen and, if a matching error is thrown in one of these tests, it may be captured in a catch block by accident,
-        // resulting in unexpected behavior. For this reason we're printing it to the console as well
-        if (!recordingFound) {
-          const err = new Error(
-            "No match for request " + JSON.stringify(formattedRequest, null, " ")
-          );
-          console.log(err);
-          throw err;
-        }
-      };
-    };
-  }
-
-  public async stop(): Promise<void> {
-    if (isRecordMode()) {
-      await Promise.all(this.recordingInFlight);
-      // recordings at this point are in the JSON format.
-      this.recordings = this.filterSecrets(this.recordings);
-
-      // We're sending the recordings to the 'karma-json-to-file-reporter' via console.log
-      console.log(
-        JSON.stringify({
-          writeFile: true,
-          path: "./recordings/" + this.relativeTestRecordingFilePath,
-          content: {
-            recordings: this.recordings,
-            uniqueTestInfo: this.uniqueTestInfo,
-            hash: this.hash
-          }
-        })
-      );
-    } else if (isPlaybackMode()) {
-      // TO DO - playback cleanup if any necessary
-    }
-
-    // Resetting the XHR behavior to it's original state.
-    // Necessary if any code wants to use the browser outside of the recorder once the recorder is stopped.
-    if (this.xhr) {
-      this.xhr.useFilters = false;
-      this.xhr.restore();
-    }
-  }
-=======
-  public abstract async stop(): Promise<void>;
->>>>>>> af4c58e5
 }