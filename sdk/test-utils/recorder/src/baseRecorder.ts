--- conflicted
+++ resolved
@@ -20,17 +20,9 @@
 } from "./utils";
 import { customConsoleLog } from "./customConsoleLog";
 
-<<<<<<< HEAD
-let replaceableVariables: { [x: string]: string } = {};
-export function setReplaceableVariables(a: { [x: string]: string }): void {
-  replaceableVariables = a;
-=======
-let nock: any;
-
 let replaceableVariables: ReplacementMap;
 export function setReplaceableVariables(replacements: { [x: string]: string }): void {
   replaceableVariables = new Map(Object.entries(replacements));
->>>>>>> e0abe45e
   if (isPlaybackMode()) {
     // Providing dummy values to avoid the error
     for (const key of Object.keys(replacements)) {
