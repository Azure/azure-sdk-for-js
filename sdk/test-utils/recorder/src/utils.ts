// Copyright (c) Microsoft Corporation. All rights reserved.
// Licensed under the MIT License. See License.txt in the project root for license information.

import fs from "fs-extra";
export interface TestInfo {
  uniqueName: { [x: string]: string };
  newDate: { [x: string]: string };
}

export type ReplacementMap = Map<string, string>;
/**
 * Interface to setup environment necessary for the test run.
 *
 * @export
 * @interface RecorderEnvironmentSetup
 */
export interface RecorderEnvironmentSetup {
  /**
   * Used in record and playback modes
   *
   *  1. The key-value pairs will be used as the environment variables in playback mode.
   *  2. If the env variables are present in the recordings as plain strings, they will be replaced with the provided values in record mode
   *
   * @type {{ [ENV_VAR: string]: string }}
   * @memberof RecorderEnvironmentSetup
   */
  replaceableVariables: { [ENV_VAR: string]: string };
  /**
   *  Used in record mode
   *
   *   Array of callback functions provided to customize the generated recordings in record mode
   *
   *  Example with one callback function -
   *      `sig` param of SAS Token is being filtered here from the recordings..
   *      [ (recording: string): string => recording.replace(new RegExp(env.ACCOUNT_SAS.match("(.*)&sig=(.*)")[2], "g"), "aaaaa") ]
   *
   * @type {Array<(content: string) => string>}
   * @memberof RecorderEnvironmentSetup
   */
  customizationsOnRecordings: Array<(content: string) => string>;
  /**
   * Used in record and playback modes
   *
   *  Array of query parameters provided will be filtered from the requests
   *
   * @type {Array<string>}
   * @memberof RecorderEnvironmentSetup
   */
  queryParametersToSkip: Array<string>;
}

export const env = isBrowser() ? (window as any).__env__ : process.env;

export function isRecordMode() {
  return env.TEST_MODE === "record";
}

export function isLiveMode() {
  return env.TEST_MODE === "live";
}

export function isPlaybackMode() {
  return !isRecordMode() && !isLiveMode();
}

/**
 * Encodes a string as a URI component, but also taking in consideration the RFC 3986 specification.
 * JavaScript's encodeURIComponent method doesn't take in consideration the characters: !, ', (, ), *
 * @param str The string that needs to be encoded.
 */
export function encodeRFC3986(str: string): string {
  return encodeURIComponent(str).replace(
    /[!'()*]/g,
    (x) =>
      `%${x
        .charCodeAt(0)
        .toString(16)
        .toUpperCase()}`
  );
}

/**
 * Escapes all of the valid RegExp characters of a string.
 * @param str The string that needs to be escaped.
 */
export function escapeRegExp(str: string): string {
  return str.replace(/[-[\]{}()*+?.,\\^$|#\s]/g, "\\$&");
}

/**
 * Replaces all occurrences of a pattern in a string with a given replacement.
 * @param string Target of the replacements.
 * @param pattern String used to match and find what to replace.
 * @param replacement Replacement of the matched string.
 */
function replaceAll(string: string, pattern: string, replacement: string) {
  return string.replace(new RegExp(escapeRegExp(pattern), "g"), replacement);
}

/**
 * Looks for the environment variables based on the keys of the given map,
 * then replaces the values found with each value from the same map.
 * @param replacements A map of string keys and string values.
 * @param content The content that has the text to be replaced.
 */
export function applyReplacementMap(
  env: NodeJS.ProcessEnv,
  replacements: ReplacementMap,
  content: string
): string {
  let updated = content;
  replacements.forEach((replacement: string, key: string) => {
    if (env[key]) {
      updated = replaceAll(updated, encodeRFC3986(env[key]!), encodeRFC3986(replacement));
      updated = replaceAll(updated, env[key]!, replacement);
    }
  });
  return updated;
}

/**
 * Passes the given content as the parameter to the first function of the array,
 * then reduces the remaining functions of the array with the result of the previous function.
 * @param replacements An array of replacement functions.
 * @param content The input used to apply the replacements.
 */
export function applyReplacementFunctions(
  replacements: Array<(content: string) => string>,
  content: string
): string {
  let updated = content;
  for (const map of replacements) {
    updated = map(updated);
  }
  return updated;
}

/**
 * Method to avoid unintended/accidental occurrences of secrets in the recordings.
 *
 * Takes in the content(recording), replaceableVariables and replacements(callback functions).
 * Returns the recording after the updates as per the provided replaceableVariables, and the replacement functions.
 * @export
 * @param {string} content
 * @param { [ENV_VAR: string]: string } replaceableVariables
 * @param {ReplacementFunctions} replacements
 * @returns
 */
export function filterSecretsFromStrings(
  content: string,
  replaceableVariables: { [ENV_VAR: string]: string },
  customizations: Array<(content: string) => string>
) {
  const result = applyReplacementMap(env, new Map(Object.entries(replaceableVariables)), content);
  return applyReplacementFunctions(customizations, result);
}

/**
 * Method to avoid unintended/accidental occurrences of secrets in the recordings.
 *
 * Takes in the content(recording), replaceableVariables and replacements(callback functions).
 * Returns the recording after the updates as per the provided replaceableVariables, and the replacement functions.
 * @export
 * @param {any} content
 * @param { [ENV_VAR: string]: string } replaceableVariables
 * @param {ReplacementFunctions} replacements
 * @returns
 */
export function filterSecretsRecursivelyFromJSON(
  content: any,
  replaceableVariables: { [ENV_VAR: string]: string },
  customizations: Array<(content: string) => string>
) {
<<<<<<< HEAD
  return JSON.parse(
    filterSecretsFromStrings(JSON.stringify(content), replaceableVariables, customizations)
  );
=======
  let updatedContent = content;
  if (typeof updatedContent === "string") {
    // strings
    updatedContent = filterSecretsFromStrings(updatedContent, replaceableVariables, replacements);
  } else if (Array.isArray(updatedContent)) {
    // arrays
    updatedContent = updatedContent.map((item) =>
      filterSecretsRecursivelyFromJSON(item, replaceableVariables, replacements)
    );
  } else {
    // json objects
    for (const i of Object.keys(updatedContent)) {
      if (typeof updatedContent[i] === "string") {
        updatedContent[i] = filterSecretsFromStrings(
          updatedContent[i],
          replaceableVariables,
          replacements
        );
      } else if (updatedContent[i] !== null && typeof updatedContent[i] === "object") {
        updatedContent[i] = filterSecretsRecursivelyFromJSON(
          updatedContent[i],
          replaceableVariables,
          replacements
        );
      }
    }
    // last resort to capture any left over secrets
    updatedContent = JSON.parse(
      filterSecretsFromStrings(JSON.stringify(updatedContent), replaceableVariables, replacements)
    );
  }
  return updatedContent;
>>>>>>> 024e4d45
}

/**
 * @returns {Promise<string>}
 */
export async function blobToString(blob: Blob): Promise<string> {
  const fileReader = new FileReader();
  return new Promise<string>((resolve, reject) => {
    fileReader.onloadend = (ev: any) => {
      resolve(ev.target!.result);
    };
    fileReader.onerror = reject;
    fileReader.readAsText(blob);
  });
}

/**
 * String.prototype.padStart()
 *
 * @param {string} currentString
 * @param {number} targetLength
 * @param {string} [padString=" "]
 * @returns {string}
 */
function padStart(currentString: string, targetLength: number, padString: string = " "): string {
  if (String.prototype.padStart) {
    return currentString.padStart(targetLength, padString);
  }

  padString = padString || " ";
  if (currentString.length > targetLength) {
    return currentString;
  } else {
    targetLength = targetLength - currentString.length;
    if (targetLength > padString.length) {
      padString += padString.repeat(targetLength / padString.length);
    }
    return padString.slice(0, targetLength) + currentString;
  }
}

/**
 * @returns {string}
 */
export function getUniqueName(prefix: string): string {
  return `${prefix}${new Date().getTime()}${padStart(
    Math.floor(Math.random() * 10000).toString(),
    5,
    "00000"
  )}`;
}

/**
 * @returns {boolean}
 */
export function isBrowser(): boolean {
  return typeof window !== "undefined";
}

/**
 * Usage - `await delay(<milliseconds>)`
 * This `delay` has no effect if the `TEST_MODE` is `"playback"`.
 * If the `TEST_MODE` is not `"playback"`, `delay` is a wrapper for setTimeout that resolves a promise after t milliseconds.
 *
 * @param {number} milliseconds The number of milliseconds to be delayed.
 * @returns {Promise<T>} Resolved promise
 */
export function delay(milliseconds: number): Promise<void> | null {
  return isPlaybackMode() ? null : new Promise((resolve) => setTimeout(resolve, milliseconds));
}

/**
 * Usage - `parseUrl(<url>)`
 *
 * @param {string} url The URL you want to parse
 * @returns {any} An object with the url without parameters, and a query object with all the query properties.
 */
export function parseUrl(url: string): any {
  const [cleanUrl, ...queryParts] = url.split(/[?&]/);
  const query = queryParts.reduce((query: { [key: string]: any }, part) => {
    const [name, value] = part.split(/=/);
    query[name] = decodeURIComponent(value.replace(/\+/g, " "));
    return query;
  }, {});
  return {
    url: cleanUrl,
    query
  };
}

/**
 * ONLY WORKS IN THE NODE.JS ENVIRONMENT
 *
 * Meant to be called during the playback for the node tests.
 * 1. Takes the test filePath as argument.
 * 2. Looks for the `recordings` folder in its hierarchical path.
 * 3. Returns the full path of the `recordings` folder
 *
 * While running the tests, `filePath` can vary depending on location of the test files, examples below
 *
 * 1. If roll-up generated bundle files are being leveraged to run the tests
 *    filePath = `<base path>\azure-sdk-for-js\sdk\storage\storage-blob\dist-test\index.node.js`
 * 2. If ts complied dist-esm files are being used to run the tests
 *    filePath = `<base path>\azure-sdk-for-js\sdk\storage\storage-blob\dist-esm\test\utils.spec.js`
 *    filePath = `<base path>\azure-sdk-for-js\sdk\storage\storage-blob\dist-esm\test\node\utils.spec.js`
 * 3. If `.spec.ts` test files are being used directly
 *    filePath = `<base path>\azure-sdk-for-js\sdk\storage\storage-blob\test\utils.spec.ts`
 *    filePath = `<base path>\azure-sdk-for-js\sdk\storage\storage-blob\test\node\utils.spec.ts`
 * In the above example, no matter where the test files are,
 *    the recordings are located at `<base path>\azure-sdk-for-js\sdk\storage\storage-blob\recordings\`.
 * In order to playback the tests, exact location of the recordings is to be found,
 *    this is done by checking the parent(s) folders until the `recordings` folder is found.
 *
 * @export
 * @param {string} filePath
 * @returns {string} location of the `recordings` folder
 */
export function findRecordingsFolderPath(filePath: string): string {
  let path = require("path");

  // Stripping away the file name
  let currentPath = path.resolve(filePath, "..");
  // File/folder path of a closest child of `currentPath` in the folder hierarchy of `filePath`
  let lastPath = filePath;
  try {
    // While loop to find the `recordings` folder
    while (!fs.existsSync(path.resolve(currentPath, "recordings/"))) {
      if (
        fs.existsSync(path.resolve(currentPath, "package.json")) &&
        fs.existsSync(path.resolve(currentPath, "..", "..", "sdk/")) &&
        fs.existsSync(path.resolve(currentPath, "..", "..", "..", "rush.json"))
      ) {
        // package.json of the SDK is found but not the `recordings` folder
        // which is supposed to be present at the same level as package.json
        throw new Error(`'recordings' folder is not found at ${currentPath}`);
      } else if (lastPath === currentPath) {
        throw new Error(
          `'recordings' folder is not found at ${currentPath} (reached the root directory)`
        );
      } else {
        lastPath = currentPath;
        currentPath = path.resolve(currentPath, "..");
      }
    }
    return path.resolve(currentPath, "recordings/");
  } catch (error) {
    throw new Error(
      `Unable to locate the 'recordings' folder anywhere in the hierarchy of the file path ${filePath}\n ${error}`
    );
  }
}<|MERGE_RESOLUTION|>--- conflicted
+++ resolved
@@ -171,19 +171,14 @@
   replaceableVariables: { [ENV_VAR: string]: string },
   customizations: Array<(content: string) => string>
 ) {
-<<<<<<< HEAD
-  return JSON.parse(
-    filterSecretsFromStrings(JSON.stringify(content), replaceableVariables, customizations)
-  );
-=======
   let updatedContent = content;
   if (typeof updatedContent === "string") {
     // strings
-    updatedContent = filterSecretsFromStrings(updatedContent, replaceableVariables, replacements);
+    updatedContent = filterSecretsFromStrings(updatedContent, replaceableVariables, customizations);
   } else if (Array.isArray(updatedContent)) {
     // arrays
     updatedContent = updatedContent.map((item) =>
-      filterSecretsRecursivelyFromJSON(item, replaceableVariables, replacements)
+      filterSecretsRecursivelyFromJSON(item, replaceableVariables, customizations)
     );
   } else {
     // json objects
@@ -192,23 +187,22 @@
         updatedContent[i] = filterSecretsFromStrings(
           updatedContent[i],
           replaceableVariables,
-          replacements
+          customizations
         );
       } else if (updatedContent[i] !== null && typeof updatedContent[i] === "object") {
         updatedContent[i] = filterSecretsRecursivelyFromJSON(
           updatedContent[i],
           replaceableVariables,
-          replacements
+          customizations
         );
       }
     }
     // last resort to capture any left over secrets
     updatedContent = JSON.parse(
-      filterSecretsFromStrings(JSON.stringify(updatedContent), replaceableVariables, replacements)
+      filterSecretsFromStrings(JSON.stringify(updatedContent), replaceableVariables, customizations)
     );
   }
   return updatedContent;
->>>>>>> 024e4d45
 }
 
 /**
