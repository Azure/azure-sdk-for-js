--- conflicted
+++ resolved
@@ -2,12 +2,9 @@
 // Licensed under the MIT License. See License.txt in the project root for license information.
 
 import fs from "fs-extra";
-<<<<<<< HEAD
 import path from "path";
-=======
 import { URLBuilder } from "@azure/core-http";
 
->>>>>>> 3990f843
 export interface TestInfo {
   uniqueName: { [x: string]: string };
   newDate: { [x: string]: string };
