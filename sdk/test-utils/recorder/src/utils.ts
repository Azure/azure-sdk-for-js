--- conflicted
+++ resolved
@@ -120,8 +120,6 @@
     url: cleanUrl,
     query
   };
-<<<<<<< HEAD
-=======
 }
 
 /**
@@ -180,5 +178,4 @@
       `Unable to locate the 'recordings' folder anywhere in the hierarchy of the file path ${filePath}\n ${error}`
     );
   }
->>>>>>> f631d984
 }