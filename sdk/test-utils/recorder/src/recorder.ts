// Copyright (c) Microsoft Corporation.
// Licensed under the MIT license.

import {
  createDefaultHttpClient,
  HttpClient,
  PipelinePolicy,
  PipelineRequest,
  PipelineResponse,
  SendRequest,
} from "@azure/core-rest-pipeline";
import {
  ensureExistence,
  getTestMode,
  isLiveMode,
  isPlaybackMode,
  isRecordMode,
  once,
  RecorderError,
  RecorderStartOptions,
  RecordingStateManager,
  TestContext,
} from "./utils/utils";
import { Test as MochaTest } from "mocha";
import { sessionFilePath } from "./utils/sessionFilePath";
import { SanitizerOptions } from "./utils/utils";
import { paths } from "./utils/paths";
import { addSanitizers, transformsInfo } from "./sanitizer";
import { handleEnvSetup } from "./utils/envSetupForPlayback";
import { CustomMatcherOptions, Matcher, setMatcher } from "./matcher";
import {
  DefaultHttpClient,
  HttpClient as HttpClientCoreV1,
  HttpOperationResponse,
  WebResource,
  WebResourceLike,
} from "@azure/core-http";
import { addTransform, Transform } from "./transform";
import { createRecordingRequest } from "./utils/createRecordingRequest";
import { AdditionalPolicyConfig } from "@azure/core-client";
import { logger } from "./log";
import { setRecordingOptions } from "./options";
import { isNode } from "@azure/core-util";
import { env } from "./utils/env";

/**
 * This client manages the recorder life cycle and interacts with the proxy-tool to do the recording,
 * eventually save them in record mode and playing them back in playback mode.
 *
 * For Core V2 SDKs,
 * - Use the `configureClient` method to add recorder policy on your client.
 * For core-v1 SDKs,
 * - Use the `configureClientOptionsCoreV1` method to modify the httpClient on your client options
 *
 * Other than configuring your clients, use `start`, `stop`, `addSanitizers` methods to use the recorder.
 */
export class Recorder {
  private static url = `http://localhost:${env.TEST_PROXY_HTTP_PORT ?? 5000}`;
  public recordingId?: string;
  private stateManager = new RecordingStateManager();
  private httpClient?: HttpClient;
  private sessionFile?: string;
  private variables: Record<string, string>;

<<<<<<< HEAD
  constructor(testContext: TestContext);
  constructor(testContext?: MochaTest | undefined);
  constructor(private testContext?: MochaTest | TestContext | undefined) {
    if (isRecordMode() || isPlaybackMode()) {
      if (!this.testContext) {
=======
  constructor(private testContext?: Test | undefined) {
    logger.info(`[Recorder#constructor] Creating a recorder instance in ${getTestMode()} mode`);
    if (isRecordMode() || isPlaybackMode()) {
      if (this.testContext) {
        this.sessionFile = sessionFilePath(this.testContext);
        logger.info(`[Recorder#constructor] Using a session file located at ${this.sessionFile}`);
        this.httpClient = createDefaultHttpClient();
      } else {
>>>>>>> 8871c8f0
        throw new Error(
          "Unable to determine the recording file path, testContext provided is not defined."
        );
      }
      if (this.testContext instanceof MochaTest) {
        this.sessionFile = sessionFilePath(this.testContext);
      } else {
        this.sessionFile = this.testContext.filePath;
      }
      this.httpClient = createDefaultHttpClient();
    }
    this.variables = {};
  }

  /**
   * redirectRequest updates the request in record and playback modes to hit the proxy-tool with appropriate headers.
   * Works for both core-v1 and core-v2
   *
   * - WebResource -> core-v1
   * - PipelineRequest -> core-v2 (recorderHttpPolicy calls this method on the request to modify and hit the proxy-tool with appropriate headers.)
   */
  private redirectRequest(request: WebResource | PipelineRequest): void {
    const upstreamUrl = new URL(request.url);
    const redirectedUrl = new URL(request.url);
    const testProxyUrl = new URL(Recorder.url);

    // Sometimes, due to the service returning a redirect or due to the retry policy, redirectRequest
    // may be called multiple times. We only want to update the request the second time if the request's
    // URL has been changed between calls (this may happen in the case of a redirect, but generally
    // not in the case of a retry). Otherwise, we might accidentally update the X-Recording-Upstream-Base-Uri
    // header to point to the test proxy instead of the true upstream.
    const requestAlreadyRedirected =
      upstreamUrl.host === testProxyUrl.host &&
      upstreamUrl.port === testProxyUrl.port &&
      upstreamUrl.protocol === testProxyUrl.protocol;

    if (requestAlreadyRedirected) {
      logger.verbose(
        `[Recorder#redirectRequest] Determined that the request to ${request.url} has already been redirected, not attempting to redirect again.`,
        request
      );
    } else {
      if (this.recordingId === undefined) {
        logger.error(
          "[Recorder#redirectRequest] Could not redirect request (recording ID not set)",
          request
        );
        throw new RecorderError("Recording ID must be defined to redirect a request");
      }

      logger.info(
        `[Recorder#redirectRequest] Redirecting request to ${request.url} through the test proxy`,
        request
      );

      request.headers.set("x-recording-id", this.recordingId);
      request.headers.set("x-recording-mode", getTestMode());

      redirectedUrl.host = testProxyUrl.host;
      redirectedUrl.port = testProxyUrl.port;
      redirectedUrl.protocol = testProxyUrl.protocol;

      request.headers.set("x-recording-upstream-base-uri", upstreamUrl.toString());
      request.url = redirectedUrl.toString();

      if (!(request instanceof WebResource)) {
        // for core-v2
        request.allowInsecureConnection = true;
      }
    }
  }

  /**
   * addSanitizers adds the sanitizers for the current recording which will be applied on it before being saved.
   *
   * Takes SanitizerOptions as the input, passes on to the proxy-tool.
   *
   * By default, it applies only to record mode.
   *
   * If you want this to be applied in a specific mode or in a combination of modes, use the "mode" argument.
   */
  async addSanitizers(
    options: SanitizerOptions,
    mode: ("record" | "playback")[] = ["record"]
  ): Promise<void> {
    if (isLiveMode()) return;
    const actualTestMode = getTestMode() as "record" | "playback";
    if (
      mode.includes(actualTestMode) &&
      ensureExistence(this.httpClient, "this.httpClient") &&
      ensureExistence(this.recordingId, "this.recordingId")
    ) {
      return addSanitizers(this.httpClient, Recorder.url, this.recordingId, options);
    }
  }

  /**
   * addSessionSanitizers adds the sanitizers for all the following recordings which will be applied on it before being saved.
   * This lets you call addSessionSanitizers once (e.g. in a global before() in your tests). The sanitizers will be applied
   * to every subsequent test.
   *
   * Takes SanitizerOptions as the input, passes on to the proxy-tool.
   *
   * By default, it applies only to record mode.
   *
   * If you want this to be applied in a specific mode or in a combination of modes, use the "mode" argument.
   */
  static async addSessionSanitizers(
    options: SanitizerOptions,
    mode: ("record" | "playback")[] = ["record"]
  ): Promise<void> {
    if (isLiveMode()) {
      return;
    }

    const actualTestMode = getTestMode() as "record" | "playback";
    if (mode.includes(actualTestMode)) {
      const httpClient = createDefaultHttpClient();
      return addSanitizers(httpClient, Recorder.url, undefined, options);
    }
  }

  async addTransform(transform: Transform): Promise<void> {
    if (
      isPlaybackMode() &&
      ensureExistence(this.httpClient, "this.httpClient") &&
      ensureExistence(this.recordingId, "this.recordingId")
    ) {
      await addTransform(Recorder.url, this.httpClient, transform, this.recordingId);
    }
  }

  /**
   * Call this method to ping the proxy-tool with a start request
   * signalling to start recording in the record mode
   * or to start playing back in the playback mode.
   *
   * Takes RecorderStartOptions as the input, which will get used in record and playback modes.
   * Includes
   * - envSetupForPlayback - The key-value pairs will be used as the environment variables in playback mode. If the env variables are present in the recordings as plain strings, they will be replaced with the provided values.
   * - sanitizerOptions - Generated recordings are updated by the "proxy-tool" based on the sanitizer options provided, these santizers are applied only in "record" mode.
   */
  async start(options: RecorderStartOptions): Promise<void> {
    if (isLiveMode()) return;
    logger.info(`[Recorder#start] Starting the recorder in ${getTestMode()} mode`);
    this.stateManager.state = "started";
    if (this.recordingId === undefined) {
      const startUri = `${Recorder.url}${isPlaybackMode() ? paths.playback : paths.record}${
        paths.start
      }`;
      const req = createRecordingRequest(startUri, this.sessionFile, this.recordingId);

      if (ensureExistence(this.httpClient, "TestProxyHttpClient.httpClient")) {
        logger.verbose("[Recorder#start] Setting redirect mode");
        await setRecordingOptions(Recorder.url, this.httpClient, { handleRedirects: isNode });
        logger.verbose("[Recorder#start] Sending the start request to the test proxy");
        const rsp = await this.httpClient.sendRequest({
          ...req,
          allowInsecureConnection: true,
        });
        if (rsp.status !== 200) {
          logger.error("[Recorder#start] Could not start the recorder", rsp);
          throw new RecorderError("Start request failed.");
        }
        const id = rsp.headers.get("x-recording-id");
        if (!id) {
          logger.error(
            "[Recorder#start] Test proxy did not provide a recording ID when starting the recorder"
          );
          throw new RecorderError("No recording ID returned for a successful start request.");
        }
        this.recordingId = id;
        if (isPlaybackMode()) {
          this.variables = rsp.bodyAsText ? JSON.parse(rsp.bodyAsText) : {};
        }

        await handleEnvSetup(
          this.httpClient,
          Recorder.url,
          this.recordingId,
          options.envSetupForPlayback
        );

        // Sanitizers to be added only in record mode
        if (isRecordMode() && options.sanitizerOptions) {
          // Makes a call to the proxy-tool to add the sanitizers for the current recording id
          // Recordings of the current test will be influenced by the sanitizers that are being added here
          logger.verbose("[Recorder#start] Adding sanitizers specified in the start options");
          await this.addSanitizers(options.sanitizerOptions);
        }

        logger.info("[Recorder#start] Recorder started successfully");
      }
    }
  }

  /**
   * Call this method to ping the proxy-tool with a stop request, this helps saving the recording in record mode.
   */
  async stop(): Promise<void> {
    if (isLiveMode()) return;
    this.stateManager.state = "stopped";
    if (this.recordingId !== undefined) {
      logger.info("[Recorder#stop] Stopping recording", this.recordingId);
      const stopUri = `${Recorder.url}${isPlaybackMode() ? paths.playback : paths.record}${
        paths.stop
      }`;
      const req = createRecordingRequest(stopUri, undefined, this.recordingId);
      req.headers.set("x-recording-save", "true");

      if (isRecordMode()) {
        logger.verbose(
          "[Recorder#stop] Adding recorder variables to the request body:",
          this.variables
        );
        req.headers.set("Content-Type", "application/json");
        req.body = JSON.stringify(this.variables);
      }

      if (ensureExistence(this.httpClient, "TestProxyHttpClient.httpClient")) {
        const rsp = await this.httpClient.sendRequest({
          ...req,
          allowInsecureConnection: true,
        });
        if (rsp.status !== 200) {
          logger.error("[Recorder#stop] Stop request failed", rsp);
          throw new RecorderError("Stop request failed.");
        }

        logger.verbose("[Recorder#stop] Recorder stop request successful");
      }
    } else {
      logger.error(
        "[Recorder#stop] Encountered invalid state: recordingId should have been defined when calling stop"
      );
      throw new RecorderError("Bad state, recordingId is not defined when called stop.");
    }
  }

  /**
   * Sets the matcher for the current recording to the matcher specified.
   */
  async setMatcher(matcher: "HeaderlessMatcher" | "BodilessMatcher"): Promise<void>;
  /**
   * Sets the matcher for the current recording to the matcher specified.
   */
  async setMatcher(matcher: "CustomDefaultMatcher", options?: CustomMatcherOptions): Promise<void>;
  /**
   * Sets the matcher for the current recording to the matcher specified.
   */
  async setMatcher(matcher: Matcher, options?: CustomMatcherOptions): Promise<void> {
    if (isPlaybackMode()) {
      if (!this.httpClient) {
        throw new RecorderError("httpClient should be defined in playback mode");
      }

      await setMatcher(Recorder.url, this.httpClient, matcher, this.recordingId, options);
    }
  }

  async transformsInfo(): Promise<string | null | undefined> {
    if (isLiveMode()) {
      throw new RecorderError("Cannot call transformsInfo in live mode");
    }

    if (ensureExistence(this.httpClient, "this.httpClient")) {
      return await transformsInfo(this.httpClient, Recorder.url, this.recordingId!);
    }

    throw new RecorderError("Expected httpClient to be defined");
  }

  /**
   * For core-v2 - libraries depending on core-rest-pipeline.
   * This method adds the recording policy to the additionalPolicies in the client options.
   *
   * Helps in redirecting the requests to the proxy tool instead of directly going to the service.
   *
   * Note: Client Options must have "additionalPolicies" as part of the options.
   */
  public configureClientOptions<T>(
    options: T & { additionalPolicies?: AdditionalPolicyConfig[] }
  ): T & { additionalPolicies?: AdditionalPolicyConfig[] } {
    if (isLiveMode()) return options;
    if (!options.additionalPolicies) options.additionalPolicies = [];
    options.additionalPolicies.push({
      policy: this.recorderHttpPolicy(),
      position: "perRetry",
    });
    return options;
  }

  /**
   * For core-v1 - libraries depending on core-http.
   * This method adds the custom httpClient to the client options.
   *
   * Helps in redirecting the requests to the proxy tool instead of directly going to the service.
   */
  public configureClientOptionsCoreV1<T>(
    options: T & {
      httpClient?: HttpClientCoreV1;
    }
  ): T & {
    httpClient?: HttpClientCoreV1;
  } {
    if (isLiveMode()) return options;
    return { ...options, httpClient: once(() => this.createHttpClientCoreV1())() };
  }

  private handleTestProxyErrors(response: HttpOperationResponse | PipelineResponse) {
    if (response.headers.get("x-request-mismatch") === "true") {
      const errorMessage = atob(response.headers.get("x-request-mismatch-error") ?? "");
      logger.error(
        "[Recorder#handleTestProxyErrors] Could not match request to recording",
        errorMessage
      );
      throw new RecorderError(errorMessage);
    }

    if (response.headers.get("x-request-known-exception") === "true") {
      const errorMessage = atob(response.headers.get("x-request-known-exception-error") ?? "");
      logger.error("[Recorder#handleTestProxyErrors] Test proxy error encountered", errorMessage);
      throw new RecorderError(errorMessage);
    }
  }

  /**
   * recorderHttpPolicy that can be added as a pipeline policy for any of the core-v2 SDKs(SDKs depending on core-rest-pipeline)
   */
  private recorderHttpPolicy(): PipelinePolicy {
    return {
      name: "recording policy",
      sendRequest: async (
        request: PipelineRequest,
        next: SendRequest
      ): Promise<PipelineResponse> => {
        this.redirectRequest(request);
        const response = await next(request);
        this.handleTestProxyErrors(response);

        return response;
      },
    };
  }

  /**
   * Creates a client that supports redirecting the requests to the proxy-tool.
   * Needed for the core-v1 SDKs(SDKs depending on core-http)
   */
  private createHttpClientCoreV1(): HttpClientCoreV1 {
    const client = new DefaultHttpClient();
    return {
      sendRequest: async (request: WebResourceLike): Promise<HttpOperationResponse> => {
        this.redirectRequest(request);
        const response = await client.sendRequest(request);
        this.handleTestProxyErrors(response);

        return response;
      },
    };
  }

  /**
   * Register a variable to be stored with the recording. The behavior of this function
   * depends on whether the recorder is in record/live mode or in playback mode.
   *
   * In record or live mode, the function will store the value provided with the recording
   * as a variable and return that value.
   *
   * In playback mode, the function will fetch the value from the variables stored as part of the recording
   * and return the retrieved variable, throwing an error if it is not found.
   *
   * @param name - the name of the variable to be stored in the recording
   * @param value - the value of the variable. In record mode, this value will be stored
   *                with the recording; in playback mode, this parameter is ignored.
   * @returns in record and live mode, `value` without modification.
   *          In playback mode, the variable's value from the recording.
   */
  variable(name: string, value: string): string;

  /**
   * Convenience overload in case you want to reference the same variable multiple times in a test without
   * declaring a variable of your own, or if you know you're in playback mode and don't want to specify an
   * initial value. Throws an error in record and live mode if a call to variable(name, value) has not been
   * made previously.
   *
   * @param name - the name of the variable stored in the recording
   * @returns the value of the variable -- in record and live mode, the value set
   *          in a previous call to variable(name, value). In playback mode, the variable's
   *          value from the recording.
   */
  variable(name: string): string;

  variable(name: string, value: string | undefined = undefined): string {
    if (isPlaybackMode()) {
      const recordedValue = this.variables[name];

      if (recordedValue === undefined) {
        logger.error(
          `[Recorder#variable] Test tried to access a variable in playback that was not set in the recording: ${name}`
        );
        throw new RecorderError(
          `Tried to access a variable in playback that was not set in recording: ${name}`
        );
      }

      return recordedValue;
    }

    if (!this.variables[name]) {
      if (value === undefined) {
        logger.error(`[Recorder#variable] Test tried to access an unitialized variable: ${name}`);
        throw new RecorderError(
          `Tried to access uninitialized variable: ${name}. You must initialize it with a value before using it.`
        );
      }

      this.variables[name] = value;
    }

    return this.variables[name];
  }
}<|MERGE_RESOLUTION|>--- conflicted
+++ resolved
@@ -62,28 +62,19 @@
   private sessionFile?: string;
   private variables: Record<string, string>;
 
-<<<<<<< HEAD
   constructor(testContext: TestContext);
   constructor(testContext?: MochaTest | undefined);
   constructor(private testContext?: MochaTest | TestContext | undefined) {
+    logger.info(`[Recorder#constructor] Creating a recorder instance in ${getTestMode()} mode`);
     if (isRecordMode() || isPlaybackMode()) {
       if (!this.testContext) {
-=======
-  constructor(private testContext?: Test | undefined) {
-    logger.info(`[Recorder#constructor] Creating a recorder instance in ${getTestMode()} mode`);
-    if (isRecordMode() || isPlaybackMode()) {
-      if (this.testContext) {
+        throw new Error(
+          "Unable to determine the recording file path, testContext provided is not defined."
+        );
+      }
+      if (this.testContext instanceof MochaTest) {
         this.sessionFile = sessionFilePath(this.testContext);
         logger.info(`[Recorder#constructor] Using a session file located at ${this.sessionFile}`);
-        this.httpClient = createDefaultHttpClient();
-      } else {
->>>>>>> 8871c8f0
-        throw new Error(
-          "Unable to determine the recording file path, testContext provided is not defined."
-        );
-      }
-      if (this.testContext instanceof MochaTest) {
-        this.sessionFile = sessionFilePath(this.testContext);
       } else {
         this.sessionFile = this.testContext.filePath;
       }
@@ -225,9 +216,8 @@
     logger.info(`[Recorder#start] Starting the recorder in ${getTestMode()} mode`);
     this.stateManager.state = "started";
     if (this.recordingId === undefined) {
-      const startUri = `${Recorder.url}${isPlaybackMode() ? paths.playback : paths.record}${
-        paths.start
-      }`;
+      const startUri = `${Recorder.url}${isPlaybackMode() ? paths.playback : paths.record}${paths.start
+        }`;
       const req = createRecordingRequest(startUri, this.sessionFile, this.recordingId);
 
       if (ensureExistence(this.httpClient, "TestProxyHttpClient.httpClient")) {
@@ -282,9 +272,8 @@
     this.stateManager.state = "stopped";
     if (this.recordingId !== undefined) {
       logger.info("[Recorder#stop] Stopping recording", this.recordingId);
-      const stopUri = `${Recorder.url}${isPlaybackMode() ? paths.playback : paths.record}${
-        paths.stop
-      }`;
+      const stopUri = `${Recorder.url}${isPlaybackMode() ? paths.playback : paths.record}${paths.stop
+        }`;
       const req = createRecordingRequest(stopUri, undefined, this.recordingId);
       req.headers.set("x-recording-save", "true");
 
