// Copyright (c) Microsoft Corporation.
// Licensed under the MIT license.

import {
  createDefaultHttpClient,
  HttpClient,
  PipelinePolicy,
  PipelineRequest,
  PipelineResponse,
  SendRequest,
} from "@azure/core-rest-pipeline";
import {
  ensureExistence,
  getTestMode,
  isLiveMode,
  isPlaybackMode,
  isRecordMode,
  once,
  RecorderError,
  RecorderStartOptions,
  RecordingStateManager,
} from "./utils/utils";
import { Test } from "mocha";
import { sessionFilePath } from "./utils/sessionFilePath";
import { SanitizerOptions } from "./utils/utils";
import { paths } from "./utils/paths";
import { addSanitizers, transformsInfo } from "./sanitizer";
import { handleEnvSetup } from "./utils/envSetupForPlayback";
import { Matcher, setMatcher } from "./matcher";
import {
  DefaultHttpClient,
  HttpClient as HttpClientCoreV1,
  HttpOperationResponse,
  WebResource,
  WebResourceLike,
} from "@azure/core-http";
<<<<<<< HEAD
import { addTransform, Transform } from "./transform";
=======
import { createRecordingRequest } from "./utils/createRecordingRequest";
import { AdditionalPolicyConfig } from "@azure/core-client";
>>>>>>> 4bfe4055

/**
 * This client manages the recorder life cycle and interacts with the proxy-tool to do the recording,
 * eventually save them in record mode and playing them back in playback mode.
 *
 * For Core V2 SDKs,
 * - Use the `configureClient` method to add recorder policy on your client.
 * For core-v1 SDKs,
 * - Use the `configureClientOptionsCoreV1` method to modify the httpClient on your client options
 *
 * Other than configuring your clients, use `start`, `stop`, `addSanitizers` methods to use the recorder.
 */
export class Recorder {
  private url = "http://localhost:5000";
  public recordingId?: string;
  private stateManager = new RecordingStateManager();
  private httpClient?: HttpClient;
  private sessionFile?: string;
  private variables: Record<string, string>;

  constructor(private testContext?: Test | undefined) {
    if (isRecordMode() || isPlaybackMode()) {
      if (this.testContext) {
        this.sessionFile = sessionFilePath(this.testContext);
        this.httpClient = createDefaultHttpClient();
      } else {
        throw new Error(
          "Unable to determine the recording file path, testContext provided is not defined."
        );
      }
    }
    this.variables = {};
  }

  /**
   * redirectRequest updates the request in record and playback modes to hit the proxy-tool with appropriate headers.
   * Works for both core-v1 and core-v2
   *
   * - WebResource -> core-v1
   * - PipelineRequest -> core-v2 (recorderHttpPolicy calls this method on the request to modify and hit the proxy-tool with appropriate headers.)
   */
  private redirectRequest(request: WebResource | PipelineRequest): void {
    if (!isLiveMode() && !request.headers.get("x-recording-id")) {
      if (this.recordingId === undefined) {
        throw new RecorderError("Recording ID must be defined to redirect a request");
      }

      request.headers.set("x-recording-id", this.recordingId);
      request.headers.set("x-recording-mode", getTestMode());

      const upstreamUrl = new URL(request.url);
      const redirectedUrl = new URL(request.url);
      const providedUrl = new URL(this.url);

      redirectedUrl.host = providedUrl.host;
      redirectedUrl.port = providedUrl.port;
      redirectedUrl.protocol = providedUrl.protocol;
      request.headers.set("x-recording-upstream-base-uri", upstreamUrl.toString());
      request.url = redirectedUrl.toString();

      if (!(request instanceof WebResource)) {
        // for core-v2
        request.allowInsecureConnection = true;
      }
    }
  }

  /**
   * addSanitizers adds the sanitizers for the current recording which will be applied on it before being saved.
   *
   * Takes SanitizerOptions as the input, passes on to the proxy-tool.
   */
  async addSanitizers(options: SanitizerOptions): Promise<void> {
    // If check needed because we only sanitize when the recording is being generated, and we need a recording to apply the sanitizers on.
    if (
      isRecordMode() &&
      ensureExistence(this.httpClient, "this.httpClient") &&
      ensureExistence(this.recordingId, "this.recordingId")
    ) {
      return addSanitizers(this.httpClient, this.url, this.recordingId, options);
    }
  }

  async addTransform(transform: Transform): Promise<void> {
    if (
      isPlaybackMode() &&
      ensureExistence(this.httpClient, "this.httpClient") &&
      ensureExistence(this.recordingId, "this.recordingId")
    ) {
      await addTransform(this.url, this.httpClient, transform, this.recordingId);
    }
  }

  /**
   * Call this method to ping the proxy-tool with a start request
   * signalling to start recording in the record mode
   * or to start playing back in the playback mode.
   *
   * Takes RecorderStartOptions as the input, which will get used in record and playback modes.
   * Includes
   * - envSetupForPlayback - The key-value pairs will be used as the environment variables in playback mode. If the env variables are present in the recordings as plain strings, they will be replaced with the provided values.
   * - sanitizerOptions - Generated recordings are updated by the "proxy-tool" based on the sanitizer options provided.
   */
  async start(options: RecorderStartOptions): Promise<void> {
    if (isLiveMode()) return;
    this.stateManager.state = "started";
    if (this.recordingId === undefined) {
      const startUri = `${this.url}${isPlaybackMode() ? paths.playback : paths.record}${
        paths.start
      }`;
      const req = createRecordingRequest(startUri, this.sessionFile, this.recordingId);

      if (ensureExistence(this.httpClient, "TestProxyHttpClient.httpClient")) {
        const rsp = await this.httpClient.sendRequest({
          ...req,
          allowInsecureConnection: true,
        });
        if (rsp.status !== 200) {
          throw new RecorderError("Start request failed.");
        }
        const id = rsp.headers.get("x-recording-id");
        if (!id) {
          throw new RecorderError("No recording ID returned for a successful start request.");
        }
        this.recordingId = id;
        if (isPlaybackMode()) {
          this.variables = rsp.bodyAsText ? JSON.parse(rsp.bodyAsText) : {};
        }

        await handleEnvSetup(
          this.httpClient,
          this.url,
          this.recordingId,
          options.envSetupForPlayback
        );

        // Sanitizers to be added only in record mode
        if (isRecordMode() && options.sanitizerOptions) {
          // Makes a call to the proxy-tool to add the sanitizers for the current recording id
          // Recordings of the current test will be influenced by the sanitizers that are being added here
          await this.addSanitizers(options.sanitizerOptions);
        }
      }
    }
  }

  /**
   * Call this method to ping the proxy-tool with a stop request, this helps saving the recording in record mode.
   */
  async stop(): Promise<void> {
    if (isLiveMode()) return;
    this.stateManager.state = "stopped";
    if (this.recordingId !== undefined) {
      const stopUri = `${this.url}${isPlaybackMode() ? paths.playback : paths.record}${paths.stop}`;
      const req = createRecordingRequest(stopUri, undefined, this.recordingId);
      req.headers.set("x-recording-save", "true");

      if (isRecordMode()) {
        req.headers.set("Content-Type", "application/json");
        req.body = JSON.stringify(this.variables);
      }
      if (ensureExistence(this.httpClient, "TestProxyHttpClient.httpClient")) {
        const rsp = await this.httpClient.sendRequest({
          ...req,
          allowInsecureConnection: true,
        });
        if (rsp.status !== 200) {
          throw new RecorderError("Stop request failed.");
        }
      }
    } else {
      throw new RecorderError("Bad state, recordingId is not defined when called stop.");
    }
  }

  /**
   * Sets the matcher for the current recording to the matcher specified.
   */
  async setMatcher(matcher: Matcher): Promise<void> {
    if (isPlaybackMode()) {
      if (!this.httpClient) {
        throw new RecorderError("httpClient should be defined in playback mode");
      }

      await setMatcher(this.url, this.httpClient, matcher, this.recordingId);
    }
  }

  async transformsInfo(): Promise<string | null | undefined> {
    if (isLiveMode()) {
      throw new RecorderError("Cannot call transformsInfo in live mode");
    }

    if (ensureExistence(this.httpClient, "this.httpClient")) {
      return await transformsInfo(this.httpClient, this.url, this.recordingId!);
    }

    throw new RecorderError("Expected httpClient to be defined");
  }

  /**
   * For core-v2 - libraries depending on core-rest-pipeline.
   * This method adds the recording policy to the additionalPolicies in the client options.
   *
   * Helps in redirecting the requests to the proxy tool instead of directly going to the service.
   *
   * Note: Client Options must have "additionalPolicies" as part of the options.
   */
  public configureClientOptions<T>(
    options: T & { additionalPolicies?: AdditionalPolicyConfig[] }
  ): T & { additionalPolicies?: AdditionalPolicyConfig[] } {
    if (isLiveMode()) return options;
    if (!options.additionalPolicies) options.additionalPolicies = [];
    options.additionalPolicies.push({
      policy: this.recorderHttpPolicy(),
      position: "perRetry",
    });
    return options;
  }

  /**
   * For core-v1 - libraries depending on core-http.
   * This method adds the custom httpClient to the client options.
   *
   * Helps in redirecting the requests to the proxy tool instead of directly going to the service.
   */
  public configureClientOptionsCoreV1<T>(
    options: T & {
      httpClient?: HttpClientCoreV1;
    }
  ): T & {
    httpClient?: HttpClientCoreV1;
  } {
    if (isLiveMode()) return options;
    return { ...options, httpClient: once(() => this.createHttpClientCoreV1())() };
  }

  /**
   * recorderHttpPolicy that can be added as a pipeline policy for any of the core-v2 SDKs(SDKs depending on core-rest-pipeline)
   */
  private recorderHttpPolicy(): PipelinePolicy {
    return {
      name: "recording policy",
      sendRequest: async (
        request: PipelineRequest,
        next: SendRequest
      ): Promise<PipelineResponse> => {
        this.redirectRequest(request);
        return next(request);
      },
    };
  }

  /**
   * Creates a client that supports redirecting the requests to the proxy-tool.
   * Needed for the core-v1 SDKs(SDKs depending on core-http)
   */
  private createHttpClientCoreV1(): HttpClientCoreV1 {
    const client = new DefaultHttpClient();
    return {
      sendRequest: async (request: WebResourceLike): Promise<HttpOperationResponse> => {
        this.redirectRequest(request);
        return client.sendRequest(request);
      },
    };
  }

  /**
   * Register a variable to be stored with the recording. The behavior of this function
   * depends on whether the recorder is in record/live mode or in playback mode.
   *
   * In record or live mode, the function will store the value provided with the recording
   * as a variable and return that value.
   *
   * In playback mode, the function will fetch the value from the variables stored as part of the recording
   * and return the retrieved variable, throwing an error if it is not found.
   *
   * @param name - the name of the variable to be stored in the recording
   * @param value - the value of the variable. In record mode, this value will be stored
   *                with the recording; in playback mode, this parameter is ignored.
   * @returns in record and live mode, `value` without modification.
   *          In playback mode, the variable's value from the recording.
   */
  variable(name: string, value: string): string;

  /**
   * Convenience overload in case you want to reference the same variable multiple times in a test without
   * declaring a variable of your own, or if you know you're in playback mode and don't want to specify an
   * initial value. Throws an error in record and live mode if a call to variable(name, value) has not been
   * made previously.
   *
   * @param name - the name of the variable stored in the recording
   * @returns the value of the variable -- in record and live mode, the value set
   *          in a previous call to variable(name, value). In playback mode, the variable's
   *          value from the recording.
   */
  variable(name: string): string;

  variable(name: string, value: string | undefined = undefined): string {
    if (isPlaybackMode()) {
      const recordedValue = this.variables[name];

      if (recordedValue === undefined) {
        throw new RecorderError(
          `Tried to access a variable in playback that was not set in recording: ${name}`
        );
      }

      return recordedValue;
    }

    if (!this.variables[name]) {
      if (value === undefined) {
        throw new RecorderError(
          `Tried to access uninitialized variable: ${name}. You must initialize it with a value before using it.`
        );
      }

      this.variables[name] = value;
    }

    return this.variables[name];
  }
}<|MERGE_RESOLUTION|>--- conflicted
+++ resolved
@@ -34,12 +34,9 @@
   WebResource,
   WebResourceLike,
 } from "@azure/core-http";
-<<<<<<< HEAD
 import { addTransform, Transform } from "./transform";
-=======
 import { createRecordingRequest } from "./utils/createRecordingRequest";
 import { AdditionalPolicyConfig } from "@azure/core-client";
->>>>>>> 4bfe4055
 
 /**
  * This client manages the recorder life cycle and interacts with the proxy-tool to do the recording,
