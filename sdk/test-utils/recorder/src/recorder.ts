// Copyright (c) Microsoft Corporation.
// Licensed under the MIT license.

import {
  createDefaultHttpClient,
  HttpClient,
  PipelinePolicy,
  PipelineRequest,
  PipelineResponse,
  SendRequest,
} from "@azure/core-rest-pipeline";
import {
  ensureExistence,
  getTestMode,
  isLiveMode,
  isPlaybackMode,
  isRecordMode,
  once,
  RecorderError,
  RecorderStartOptions,
  RecordingStateManager,
} from "./utils/utils";
import { Test } from "mocha";
import { sessionFilePath } from "./utils/sessionFilePath";
import { SanitizerOptions } from "./utils/utils";
import { paths } from "./utils/paths";
import { addSanitizers, transformsInfo } from "./sanitizer";
import { handleEnvSetup } from "./utils/envSetupForPlayback";
import { CustomMatcherOptions, Matcher, setMatcher } from "./matcher";
import {
  DefaultHttpClient,
  HttpClient as HttpClientCoreV1,
  HttpOperationResponse,
  WebResource,
  WebResourceLike,
} from "@azure/core-http";
import { addTransform, Transform } from "./transform";
import { createRecordingRequest } from "./utils/createRecordingRequest";
import { AdditionalPolicyConfig } from "@azure/core-client";
import { logger } from "./log";
import { setRecordingOptions } from "./options";
import { isNode } from "@azure/core-util";
import { env } from "./utils/env";
import { decodeBase64 } from "./utils/encoding";
<<<<<<< HEAD
import { isHttpHeadersLike } from "./utils/typeGuards";
=======
import { relativeAssetsPath } from "./utils/relativePathCalculator";
>>>>>>> 5eb19b91

/**
 * This client manages the recorder life cycle and interacts with the proxy-tool to do the recording,
 * eventually save them in record mode and playing them back in playback mode.
 *
 * For Core V2 SDKs,
 * - Use the `configureClient` method to add recorder policy on your client.
 * For core-v1 SDKs,
 * - Use the `configureClientOptionsCoreV1` method to modify the httpClient on your client options
 *
 * Other than configuring your clients, use `start`, `stop`, `addSanitizers` methods to use the recorder.
 */
export class Recorder {
  private static url = `http://localhost:${env.TEST_PROXY_HTTP_PORT ?? 5000}`;
  public recordingId?: string;
  private stateManager = new RecordingStateManager();
  private httpClient?: HttpClient;
  private sessionFile?: string;
  private assetsJson?: string;
  private variables: Record<string, string>;

  constructor(private testContext?: Test | undefined) {
    logger.info(`[Recorder#constructor] Creating a recorder instance in ${getTestMode()} mode`);
    if (isRecordMode() || isPlaybackMode()) {
      if (this.testContext) {
        this.sessionFile = sessionFilePath(this.testContext);
        this.assetsJson = relativeAssetsPath();

        logger.info(`[Recorder#constructor] Using a session file located at ${this.sessionFile}`);
        this.httpClient = createDefaultHttpClient();
      } else {
        throw new Error(
          "Unable to determine the recording file path, testContext provided is not defined."
        );
      }
    }
    this.variables = {};
  }

  /**
   * redirectRequest updates the request in record and playback modes to hit the proxy-tool with appropriate headers.
   * Works for both core-v1 and core-v2
   *
   * - WebResource -> core-v1
   * - PipelineRequest -> core-v2 (recorderHttpPolicy calls this method on the request to modify and hit the proxy-tool with appropriate headers.)
   */
  private redirectRequest(request: WebResource | PipelineRequest): void {
    const upstreamUrl = new URL(request.url);
    const redirectedUrl = new URL(request.url);
    const testProxyUrl = new URL(Recorder.url);

    // Sometimes, due to the service returning a redirect or due to the retry policy, redirectRequest
    // may be called multiple times. We only want to update the request the second time if the request's
    // URL has been changed between calls (this may happen in the case of a redirect, but generally
    // not in the case of a retry). Otherwise, we might accidentally update the X-Recording-Upstream-Base-Uri
    // header to point to the test proxy instead of the true upstream.
    const requestAlreadyRedirected =
      upstreamUrl.host === testProxyUrl.host &&
      upstreamUrl.port === testProxyUrl.port &&
      upstreamUrl.protocol === testProxyUrl.protocol;

    if (requestAlreadyRedirected) {
      logger.verbose(
        `[Recorder#redirectRequest] Determined that the request to ${request.url} has already been redirected, not attempting to redirect again.`,
        request
      );
    } else {
      if (this.recordingId === undefined) {
        logger.error(
          "[Recorder#redirectRequest] Could not redirect request (recording ID not set)",
          request
        );
        throw new RecorderError("Recording ID must be defined to redirect a request");
      }

      logger.info(
        `[Recorder#redirectRequest] Redirecting request to ${request.url} through the test proxy`,
        request
      );

      request.headers.set("x-recording-id", this.recordingId);
      request.headers.set("x-recording-mode", getTestMode());

      redirectedUrl.host = testProxyUrl.host;
      redirectedUrl.port = testProxyUrl.port;
      redirectedUrl.protocol = testProxyUrl.protocol;

      request.headers.set("x-recording-upstream-base-uri", upstreamUrl.origin);
      request.url = redirectedUrl.toString();

      if (!(request instanceof WebResource)) {
        // for core-v2
        request.allowInsecureConnection = true;
      }
    }
  }

  /**
   * revertRequestChanges reverts the request in record and playback modes back to the existing url.
   * Works for both core-v1 and core-v2
   *
   * - WebResource -> core-v1
   * - PipelineRequest -> core-v2
   *
   * Wrokflow:
   *   1. recorderHttpPolicy calls this method after the request is made
   *   2. "redirectRequest" method is called to update the request with the proxy-tool url
   *   3. Request hits the proxy tool, proxy-tool hits the service and returns the response
   *   4. Using `revertRequestChanges`, we revert the request back to the original url
   */
  private revertRequestChanges(request: WebResource | PipelineRequest): void {
    logger.info(
      `[Recorder#revertRequestChanges] "undo"s the URL changes made by the recorder to hit the test proxy after the response is received,`,
      request
    );
    const headers = request.headers;
    if (isHttpHeadersLike(headers)) {
      // core-v1
      headers.remove("x-recording-id");
      headers.remove("x-recording-mode");
    } else {
      // core-v2
      headers.delete("x-recording-id");
      headers.delete("x-recording-mode");
    }
    request.url = request.url.replace(
      Recorder.url,
      request.headers.get("x-recording-upstream-base-uri") || "dummy"
    );
  }

  /**
   * addSanitizers adds the sanitizers for the current recording which will be applied on it before being saved.
   *
   * Takes SanitizerOptions as the input, passes on to the proxy-tool.
   *
   * By default, it applies only to record mode.
   *
   * If you want this to be applied in a specific mode or in a combination of modes, use the "mode" argument.
   */
  async addSanitizers(
    options: SanitizerOptions,
    mode: ("record" | "playback")[] = ["record"]
  ): Promise<void> {
    if (isLiveMode()) return;
    const actualTestMode = getTestMode() as "record" | "playback";
    if (
      mode.includes(actualTestMode) &&
      ensureExistence(this.httpClient, "this.httpClient") &&
      ensureExistence(this.recordingId, "this.recordingId")
    ) {
      return addSanitizers(this.httpClient, Recorder.url, this.recordingId, options);
    }
  }

  /**
   * addSessionSanitizers adds the sanitizers for all the following recordings which will be applied on it before being saved.
   * This lets you call addSessionSanitizers once (e.g. in a global before() in your tests). The sanitizers will be applied
   * to every subsequent test.
   *
   * Takes SanitizerOptions as the input, passes on to the proxy-tool.
   *
   * By default, it applies only to record mode.
   *
   * If you want this to be applied in a specific mode or in a combination of modes, use the "mode" argument.
   */
  static async addSessionSanitizers(
    options: SanitizerOptions,
    mode: ("record" | "playback")[] = ["record"]
  ): Promise<void> {
    if (isLiveMode()) {
      return;
    }

    const actualTestMode = getTestMode() as "record" | "playback";
    if (mode.includes(actualTestMode)) {
      const httpClient = createDefaultHttpClient();
      return addSanitizers(httpClient, Recorder.url, undefined, options);
    }
  }

  async addTransform(transform: Transform): Promise<void> {
    if (
      isPlaybackMode() &&
      ensureExistence(this.httpClient, "this.httpClient") &&
      ensureExistence(this.recordingId, "this.recordingId")
    ) {
      await addTransform(Recorder.url, this.httpClient, transform, this.recordingId);
    }
  }

  /**
   * Call this method to ping the proxy-tool with a start request
   * signalling to start recording in the record mode
   * or to start playing back in the playback mode.
   *
   * Takes RecorderStartOptions as the input, which will get used in record and playback modes.
   * Includes
   * - envSetupForPlayback - The key-value pairs will be used as the environment variables in playback mode. If the env variables are present in the recordings as plain strings, they will be replaced with the provided values.
   * - sanitizerOptions - Generated recordings are updated by the "proxy-tool" based on the sanitizer options provided, these santizers are applied only in "record" mode.
   */
  async start(options: RecorderStartOptions): Promise<void> {
    if (isLiveMode()) return;
    logger.info(`[Recorder#start] Starting the recorder in ${getTestMode()} mode`);
    this.stateManager.state = "started";
    if (this.recordingId === undefined) {
      const startUri = `${Recorder.url}${isPlaybackMode() ? paths.playback : paths.record}${
        paths.start
      }`;

      const req = createRecordingRequest(
        startUri,
        this.sessionFile,
        this.recordingId,
        "POST",
        this.assetsJson
      );

      if (ensureExistence(this.httpClient, "TestProxyHttpClient.httpClient")) {
        logger.verbose("[Recorder#start] Setting redirect mode");
        await setRecordingOptions(Recorder.url, this.httpClient, { handleRedirects: !isNode });
        logger.verbose("[Recorder#start] Sending the start request to the test proxy");
        const rsp = await this.httpClient.sendRequest({
          ...req,
          allowInsecureConnection: true,
        });
        if (rsp.status !== 200) {
          logger.error("[Recorder#start] Could not start the recorder", rsp);
          throw new RecorderError("Start request failed.");
        }
        const id = rsp.headers.get("x-recording-id");
        if (!id) {
          logger.error(
            "[Recorder#start] Test proxy did not provide a recording ID when starting the recorder"
          );
          throw new RecorderError("No recording ID returned for a successful start request.");
        }
        this.recordingId = id;
        if (isPlaybackMode()) {
          this.variables = rsp.bodyAsText ? JSON.parse(rsp.bodyAsText) : {};
        }

        await handleEnvSetup(
          this.httpClient,
          Recorder.url,
          this.recordingId,
          options.envSetupForPlayback
        );

        // Sanitizers to be added only in record mode
        if (isRecordMode() && options.sanitizerOptions) {
          // Makes a call to the proxy-tool to add the sanitizers for the current recording id
          // Recordings of the current test will be influenced by the sanitizers that are being added here
          logger.verbose("[Recorder#start] Adding sanitizers specified in the start options");
          await this.addSanitizers(options.sanitizerOptions);
        }

        logger.info("[Recorder#start] Recorder started successfully");
      }
    }
  }

  /**
   * Call this method to ping the proxy-tool with a stop request, this helps saving the recording in record mode.
   */
  async stop(): Promise<void> {
    if (isLiveMode()) return;
    this.stateManager.state = "stopped";
    if (this.recordingId !== undefined) {
      logger.info("[Recorder#stop] Stopping recording", this.recordingId);
      const stopUri = `${Recorder.url}${isPlaybackMode() ? paths.playback : paths.record}${
        paths.stop
      }`;

      const req = createRecordingRequest(stopUri, undefined, this.recordingId);
      req.headers.set("x-recording-save", "true");

      if (isRecordMode()) {
        logger.verbose(
          "[Recorder#stop] Adding recorder variables to the request body:",
          this.variables
        );
        req.headers.set("Content-Type", "application/json");
        req.body = JSON.stringify(this.variables);
      }

      if (ensureExistence(this.httpClient, "TestProxyHttpClient.httpClient")) {
        const rsp = await this.httpClient.sendRequest({
          ...req,
          allowInsecureConnection: true,
        });
        if (rsp.status !== 200) {
          logger.error("[Recorder#stop] Stop request failed", rsp);
          throw new RecorderError("Stop request failed.");
        }

        logger.verbose("[Recorder#stop] Recorder stop request successful");
      }
    } else {
      logger.error(
        "[Recorder#stop] Encountered invalid state: recordingId should have been defined when calling stop"
      );
      throw new RecorderError("Bad state, recordingId is not defined when called stop.");
    }
  }

  /**
   * Sets the matcher for the current recording to the matcher specified.
   */
  async setMatcher(matcher: "HeaderlessMatcher" | "BodilessMatcher"): Promise<void>;
  /**
   * Sets the matcher for the current recording to the matcher specified.
   */
  async setMatcher(matcher: "CustomDefaultMatcher", options?: CustomMatcherOptions): Promise<void>;
  /**
   * Sets the matcher for the current recording to the matcher specified.
   */
  async setMatcher(matcher: Matcher, options?: CustomMatcherOptions): Promise<void> {
    if (isPlaybackMode()) {
      if (!this.httpClient) {
        throw new RecorderError("httpClient should be defined in playback mode");
      }

      await setMatcher(Recorder.url, this.httpClient, matcher, this.recordingId, options);
    }
  }

  async transformsInfo(): Promise<string | null | undefined> {
    if (isLiveMode()) {
      throw new RecorderError("Cannot call transformsInfo in live mode");
    }

    if (ensureExistence(this.httpClient, "this.httpClient")) {
      return await transformsInfo(this.httpClient, Recorder.url, this.recordingId!);
    }

    throw new RecorderError("Expected httpClient to be defined");
  }

  /**
   * For core-v2 - libraries depending on core-rest-pipeline.
   * This method adds the recording policy to the additionalPolicies in the client options.
   *
   * Helps in redirecting the requests to the proxy tool instead of directly going to the service.
   *
   * Note: Client Options must have "additionalPolicies" as part of the options.
   */
  public configureClientOptions<T>(
    options: T & { additionalPolicies?: AdditionalPolicyConfig[] }
  ): T & { additionalPolicies?: AdditionalPolicyConfig[] } {
    if (isLiveMode()) return options;
    if (!options.additionalPolicies) options.additionalPolicies = [];
    options.additionalPolicies.push({
      policy: this.recorderHttpPolicy(),
      position: "perRetry",
    });
    return options;
  }

  /**
   * For core-v1 - libraries depending on core-http.
   * This method adds the custom httpClient to the client options.
   *
   * Helps in redirecting the requests to the proxy tool instead of directly going to the service.
   */
  public configureClientOptionsCoreV1<T>(
    options: T & {
      httpClient?: HttpClientCoreV1;
    }
  ): T & {
    httpClient?: HttpClientCoreV1;
  } {
    if (isLiveMode()) return options;
    return { ...options, httpClient: once(() => this.createHttpClientCoreV1())() };
  }

  private handleTestProxyErrors(response: HttpOperationResponse | PipelineResponse) {
    if (response.headers.get("x-request-mismatch") === "true") {
      const errorMessage = decodeBase64(response.headers.get("x-request-mismatch-error") ?? "");
      logger.error(
        "[Recorder#handleTestProxyErrors] Could not match request to recording",
        errorMessage
      );
      throw new RecorderError(errorMessage);
    }

    if (response.headers.get("x-request-known-exception") === "true") {
      const errorMessage = decodeBase64(
        response.headers.get("x-request-known-exception-error") ?? ""
      );
      logger.error("[Recorder#handleTestProxyErrors] Test proxy error encountered", errorMessage);
      throw new RecorderError(errorMessage);
    }
  }

  /**
   * recorderHttpPolicy that can be added as a pipeline policy for any of the core-v2 SDKs(SDKs depending on core-rest-pipeline)
   */
  private recorderHttpPolicy(): PipelinePolicy {
    return {
      name: "recording policy",
      sendRequest: async (
        request: PipelineRequest,
        next: SendRequest
      ): Promise<PipelineResponse> => {
        this.redirectRequest(request);
        const response = await next(request);
        this.handleTestProxyErrors(response);
        this.revertRequestChanges(request);
        return response;
      },
    };
  }

  /**
   * Creates a client that supports redirecting the requests to the proxy-tool.
   * Needed for the core-v1 SDKs(SDKs depending on core-http)
   */
  private createHttpClientCoreV1(): HttpClientCoreV1 {
    const client = new DefaultHttpClient();
    return {
      sendRequest: async (request: WebResourceLike): Promise<HttpOperationResponse> => {
        this.redirectRequest(request);
        const response = await client.sendRequest(request);
        this.handleTestProxyErrors(response);

        return response;
      },
    };
  }

  /**
   * Register a variable to be stored with the recording. The behavior of this function
   * depends on whether the recorder is in record/live mode or in playback mode.
   *
   * In record or live mode, the function will store the value provided with the recording
   * as a variable and return that value.
   *
   * In playback mode, the function will fetch the value from the variables stored as part of the recording
   * and return the retrieved variable, throwing an error if it is not found.
   *
   * @param name - the name of the variable to be stored in the recording
   * @param value - the value of the variable. In record mode, this value will be stored
   *                with the recording; in playback mode, this parameter is ignored.
   * @returns in record and live mode, `value` without modification.
   *          In playback mode, the variable's value from the recording.
   */
  variable(name: string, value: string): string;

  /**
   * Convenience overload in case you want to reference the same variable multiple times in a test without
   * declaring a variable of your own, or if you know you're in playback mode and don't want to specify an
   * initial value. Throws an error in record and live mode if a call to variable(name, value) has not been
   * made previously.
   *
   * @param name - the name of the variable stored in the recording
   * @returns the value of the variable -- in record and live mode, the value set
   *          in a previous call to variable(name, value). In playback mode, the variable's
   *          value from the recording.
   */
  variable(name: string): string;

  variable(name: string, value: string | undefined = undefined): string {
    if (isPlaybackMode()) {
      const recordedValue = this.variables[name];

      if (recordedValue === undefined) {
        logger.error(
          `[Recorder#variable] Test tried to access a variable in playback that was not set in the recording: ${name}`
        );
        throw new RecorderError(
          `Tried to access a variable in playback that was not set in recording: ${name}`
        );
      }

      return recordedValue;
    }

    if (!this.variables[name]) {
      if (value === undefined) {
        logger.error(`[Recorder#variable] Test tried to access an unitialized variable: ${name}`);
        throw new RecorderError(
          `Tried to access uninitialized variable: ${name}. You must initialize it with a value before using it.`
        );
      }

      this.variables[name] = value;
    }

    return this.variables[name];
  }
}<|MERGE_RESOLUTION|>--- conflicted
+++ resolved
@@ -42,11 +42,8 @@
 import { isNode } from "@azure/core-util";
 import { env } from "./utils/env";
 import { decodeBase64 } from "./utils/encoding";
-<<<<<<< HEAD
 import { isHttpHeadersLike } from "./utils/typeGuards";
-=======
 import { relativeAssetsPath } from "./utils/relativePathCalculator";
->>>>>>> 5eb19b91
 
 /**
  * This client manages the recorder life cycle and interacts with the proxy-tool to do the recording,
