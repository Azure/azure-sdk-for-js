--- conflicted
+++ resolved
@@ -37,12 +37,9 @@
 import { addTransform, Transform } from "./transform";
 import { createRecordingRequest } from "./utils/createRecordingRequest";
 import { AdditionalPolicyConfig } from "@azure/core-client";
-<<<<<<< HEAD
 import { logger } from "./log";
-=======
 import { setRecordingOptions } from "./options";
 import { isNode } from "@azure/core-util";
->>>>>>> 4315677a
 
 /**
  * This client manages the recorder life cycle and interacts with the proxy-tool to do the recording,
@@ -220,11 +217,9 @@
       const req = createRecordingRequest(startUri, this.sessionFile, this.recordingId);
 
       if (ensureExistence(this.httpClient, "TestProxyHttpClient.httpClient")) {
-<<<<<<< HEAD
+        logger.verbose("[Recorder#start] Setting redirect mode");
+        await setRecordingOptions(Recorder.url, this.httpClient, { handleRedirects: isNode });
         logger.verbose("[Recorder#start] Sending the start request to the test proxy");
-=======
-        await setRecordingOptions(Recorder.url, this.httpClient, { handleRedirects: isNode });
->>>>>>> 4315677a
         const rsp = await this.httpClient.sendRequest({
           ...req,
           allowInsecureConnection: true,
