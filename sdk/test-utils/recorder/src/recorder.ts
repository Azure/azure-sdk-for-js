--- conflicted
+++ resolved
@@ -161,14 +161,10 @@
 
   return {
     stop: function() {
-<<<<<<< HEAD
-      recorder.stop();
-=======
       // We check wether we're on record or playback inside of the recorder's stop method.
       if (recorder) {
         recorder.stop();
       }
->>>>>>> ee5d9c0a
     },
     /**
      * `{recorder.skip("node")}` and `{recorder.skip("browser")}` will skip the test in node.js and browser runtimes respectively.
