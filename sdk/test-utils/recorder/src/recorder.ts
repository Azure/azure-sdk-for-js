// Copyright (c) Microsoft Corporation.
// Licensed under the MIT license.

import {
  createDefaultHttpClient,
  HttpClient,
  isRestError,
  PipelinePolicy,
  PipelineRequest,
  PipelineResponse,
  SendRequest,
} from "@azure/core-rest-pipeline";
import {
  ensureExistence,
  getTestMode,
  isLiveMode,
  isPlaybackMode,
  isRecordMode,
  RecorderError,
  RecorderStartOptions,
  RecordingStateManager,
} from "./utils/utils.js";
import { assetsJsonPath, sessionFilePath, TestContext } from "./utils/sessionFilePath.js";
import { SanitizerOptions } from "./utils/utils.js";
import { paths } from "./utils/paths.js";
import { addSanitizers, transformsInfo } from "./sanitizer.js";
import { handleEnvSetup } from "./utils/envSetupForPlayback.js";
import { CustomMatcherOptions, Matcher, setMatcher } from "./matcher.js";
import { addTransform, Transform } from "./transform.js";
import { createRecordingRequest } from "./utils/createRecordingRequest.js";
import { logger } from "./log.js";
import { setRecordingOptions } from "./options.js";
import { isBrowser, isNode } from "@azure/core-util";
import { decodeBase64 } from "./utils/encoding.js";
import { AdditionalPolicyConfig } from "@azure/core-client";
<<<<<<< HEAD
import { isMochaTest, isVitestTestContext, TestInfo, VitestSuite } from "./testInfo.js";
=======
import { isVitestTestContext, TestInfo, VitestSuite } from "./testInfo.js";
>>>>>>> 09fac370
import { env } from "./utils/env.js";

/**
 * Caculates session file path and JSON assets path from test context
 *
 * @internal
 */
export function calculatePaths(testContext: TestInfo): TestContext {
<<<<<<< HEAD
  if (isMochaTest(testContext)) {
    if (!testContext.parent) {
      throw new RecorderError(
        `The parent of test '${testContext.title}' is undefined, so a file path for its recording could not be generated. Please place the test inside a describe block.`,
      );
    }
    return {
      suiteTitle: testContext.parent.fullTitle(),
      testTitle: testContext.title,
    };
  } else if (isVitestTestContext(testContext)) {
=======
  if (isVitestTestContext(testContext)) {
>>>>>>> 09fac370
    if (!testContext.task.name || !testContext.task.suite.name) {
      throw new RecorderError(
        `Unable to determine the recording file path. Unexpected empty Vitest context`,
      );
    }
    const suites: string[] = [];
    let p: VitestSuite | undefined = testContext.task.suite;
    while (p?.name) {
      suites.push(p.name);
      p = p.suite;
    }

    return {
      suiteTitle: suites.reverse().join("_"),
      testTitle: testContext.task.name,
    };
  } else {
    throw new RecorderError(`Unrecognized test info: ${testContext}`);
  }
}

/**
 * This client manages the recorder life cycle and interacts with the proxy-tool to do the recording,
 * eventually save them in record mode and playing them back in playback mode.
 *
 * - Use the `configureClient` method to add recorder policy on your client.
 *
 * Other than configuring your clients, use `start`, `stop`, `addSanitizers` methods to use the recorder.
 */
export class Recorder {
  private static url = `http://localhost:${env.TEST_PROXY_HTTP_PORT ?? 5000}`;
  public recordingId?: string;
  private stateManager = new RecordingStateManager();
  private httpClient?: HttpClient;
  private sessionFile?: string;
  private assetsJson?: string;
  private variables: Record<string, string>;
  private matcherSet = false;

  constructor(private testContext?: TestInfo) {
    if (!this.testContext) {
      throw new Error(
        "Unable to determine the recording file path, testContext provided is not defined.",
      );
    }

    logger.info(`[Recorder#constructor] Creating a recorder instance in ${getTestMode()} mode`);
    if (isRecordMode() || isPlaybackMode()) {
      const context = calculatePaths(this.testContext);
<<<<<<< HEAD

      this.sessionFile = sessionFilePath(context);
      this.assetsJson = assetsJsonPath();

=======

      this.sessionFile = sessionFilePath(context);
      this.assetsJson = assetsJsonPath();

>>>>>>> 09fac370
      if (this.testContext) {
        logger.info(`[Recorder#constructor] Using a session file located at ${this.sessionFile}`);
        this.httpClient = createDefaultHttpClient();
      }
    }
    this.variables = {};
  }

  /**
   * redirectRequest updates the request in record and playback modes to hit the proxy-tool with appropriate headers.
   * recorderHttpPolicy calls this method on the request.
   */
  private redirectRequest(request: PipelineRequest): void {
    const upstreamUrl = new URL(request.url);
    const redirectedUrl = new URL(request.url);
    const testProxyUrl = new URL(Recorder.url);

    // Sometimes, due to the service returning a redirect or due to the retry policy, redirectRequest
    // may be called multiple times. We only want to update the request the second time if the request's
    // URL has been changed between calls (this may happen in the case of a redirect, but generally
    // not in the case of a retry). Otherwise, we might accidentally update the X-Recording-Upstream-Base-Uri
    // header to point to the test proxy instead of the true upstream.
    const requestAlreadyRedirected =
      upstreamUrl.host === testProxyUrl.host &&
      upstreamUrl.port === testProxyUrl.port &&
      upstreamUrl.protocol === testProxyUrl.protocol;

    if (requestAlreadyRedirected) {
      logger.verbose(
        `[Recorder#redirectRequest] Determined that the request to ${request.url} has already been redirected, not attempting to redirect again.`,
        request,
      );
    } else {
      if (this.recordingId === undefined) {
        logger.error(
          "[Recorder#redirectRequest] Could not redirect request since the recorder was not started",
          request,
        );
        throw new RecorderError(
          "Attempted to redirect a request, but the recorder was not started. Make sure to call Recorder#start before making any requests.",
        );
      }

      logger.info(
        `[Recorder#redirectRequest] Redirecting request to ${request.url} through the test proxy`,
        request,
      );

      request.headers.set("x-recording-id", this.recordingId);
      request.headers.set("x-recording-mode", getTestMode());

      redirectedUrl.host = testProxyUrl.host;
      redirectedUrl.port = testProxyUrl.port;
      redirectedUrl.protocol = testProxyUrl.protocol;

      request.headers.set("x-recording-upstream-base-uri", upstreamUrl.origin);
      request.url = redirectedUrl.toString();
      request.allowInsecureConnection = true;
    }
  }

  /**
   * revertRequestChanges reverts the request in record and playback modes back to the existing url.
   *
   * Workflow:
   *   - recorderHttpPolicy calls this method after the request is made
   *   1. "redirectRequest" method is called to update the request with the proxy-tool url
   *   2. Request hits the proxy tool, proxy-tool hits the service and returns the response
   *   3. Using `revertRequestChanges`, we revert the request back to the original url
   */
  private revertRequestChanges(request: PipelineRequest, originalUrl: string): void {
    logger.info(
      `[Recorder#revertRequestChanges] "undo"s the URL changes made by the recorder to hit the test proxy after the response is received,`,
      request,
    );
    const proxyHeaders = ["x-recording-id", "x-recording-mode"];
    for (const headerName of proxyHeaders) {
      request.headers.delete(headerName);
    }
    request.url = originalUrl;
  }

  /**
   * addSanitizers adds the sanitizers for the current recording which will be applied on it before being saved.
   *
   * Takes SanitizerOptions as the input, passes on to the proxy-tool.
   *
   * By default, it applies only to record mode.
   *
   * If you want this to be applied in a specific mode or in a combination of modes, use the "mode" argument.
   */
  async addSanitizers(
    options: SanitizerOptions,
    mode: ("record" | "playback")[] = ["record"],
  ): Promise<void> {
    if (isLiveMode()) return;
    const actualTestMode = getTestMode() as "record" | "playback";
    if (
      mode.includes(actualTestMode) &&
      ensureExistence(this.httpClient, "this.httpClient") &&
      ensureExistence(this.recordingId, "this.recordingId")
    ) {
      return addSanitizers(this.httpClient, Recorder.url, this.recordingId, options);
    }
  }

  /**
   * addSessionSanitizers adds the sanitizers for all the following recordings which will be applied on it before being saved.
   * This lets you call addSessionSanitizers once (e.g. in a global before() in your tests). The sanitizers will be applied
   * to every subsequent test.
   *
   * Takes SanitizerOptions as the input, passes on to the proxy-tool.
   *
   * By default, it applies only to record mode.
   *
   * If you want this to be applied in a specific mode or in a combination of modes, use the "mode" argument.
   */
  static async addSessionSanitizers(
    options: SanitizerOptions,
    mode: ("record" | "playback")[] = ["record"],
  ): Promise<void> {
    if (isLiveMode()) {
      return;
    }

    const actualTestMode = getTestMode() as "record" | "playback";
    if (mode.includes(actualTestMode)) {
      const httpClient = createDefaultHttpClient();
      return addSanitizers(httpClient, Recorder.url, undefined, options);
    }
  }

  async addTransform(transform: Transform): Promise<void> {
    if (
      isPlaybackMode() &&
      ensureExistence(this.httpClient, "this.httpClient") &&
      ensureExistence(this.recordingId, "this.recordingId")
    ) {
      await addTransform(Recorder.url, this.httpClient, transform, this.recordingId);
    }
  }

  private async preStart(): Promise<void> {
    if (isBrowser && isPlaybackMode()) {
      if (!this.matcherSet) {
        await this.setMatcher("CustomDefaultMatcher");
        this.matcherSet = true;
      }
    }
  }

  /**
   * Call this method to ping the proxy-tool with a start request
   * signalling to start recording in the record mode
   * or to start playing back in the playback mode.
   *
   * Takes RecorderStartOptions as the input, which will get used in record and playback modes.
   * Includes
   * - envSetupForPlayback - The key-value pairs will be used as the environment variables in playback mode. If the env variables are present in the recordings as plain strings, they will be replaced with the provided values.
   * - sanitizerOptions - Generated recordings are updated by the "proxy-tool" based on the sanitizer options provided, these santizers are applied only in "record" mode.
   */
  async start(options: RecorderStartOptions): Promise<void> {
    await this.preStart();

    if (isLiveMode()) return;
    logger.info(`[Recorder#start] Starting the recorder in ${getTestMode()} mode`);
    this.stateManager.state = "started";
    if (this.recordingId === undefined) {
      const startUri = `${Recorder.url}${isPlaybackMode() ? paths.playback : paths.record}${
        paths.start
      }`;

      const req = createRecordingRequest(
        startUri,
        this.sessionFile,
        this.recordingId,
        "POST",
        this.assetsJson,
      );

      if (ensureExistence(this.httpClient, "TestProxyHttpClient.httpClient")) {
        logger.verbose("[Recorder#start] Setting redirect mode");
        try {
          await setRecordingOptions(Recorder.url, this.httpClient, {
            handleRedirects: !isNode,
            tlsValidationCert: options.tlsValidationCert,
          });
        } catch (e) {
          if (isRestError(e) && e.message.includes("ECONNREFUSED")) {
            throw new RecorderError(
              `Test proxy appears to not be running at ${Recorder.url}. Make sure that you are running your tests using the dev-tool scripts.`,
            );
          } else {
            throw e;
          }
        }

        logger.verbose("[Recorder#start] Sending the start request to the test proxy");
        let rsp = await this.httpClient.sendRequest({
          ...req,
          allowInsecureConnection: true,
        });

        // If the error is due to the assets.json not existing, try again without specifying an assets.json. This will
        // occur with SDKs that have not migrated to asset sync yet.
        // TODO: remove once everyone has migrated to asset sync
        if (rsp.status === 400 && rsp.headers.get("x-request-known-exception") === "true") {
          const errorMessage = decodeBase64(rsp.headers.get("x-request-known-exception-error")!);
          if (
            errorMessage.includes("The provided assets") &&
            errorMessage.includes("does not exist")
          ) {
            logger.info(
              "[Recorder#start] start request failed, trying again without assets.json specified",
            );

            const retryRequest = createRecordingRequest(
              startUri,
              this.sessionFile,
              this.recordingId,
              "POST",
              undefined,
            );

            rsp = await this.httpClient.sendRequest({
              ...retryRequest,
              allowInsecureConnection: true,
            });
          }
        }

        if (rsp.status !== 200) {
          logger.error("[Recorder#start] Could not start the recorder", rsp);
          const mismatchHeader = rsp.headers.get("x-request-mismatch-error");
          if (mismatchHeader) {
            throw new RecorderError(decodeBase64(mismatchHeader));
          } else {
            throw new RecorderError("Start request failed.");
          }
        }
        const id = rsp.headers.get("x-recording-id");
        if (!id) {
          logger.error(
            "[Recorder#start] Test proxy did not provide a recording ID when starting the recorder",
          );
          throw new RecorderError("No recording ID returned for a successful start request.");
        }
        this.recordingId = id;
        if (isPlaybackMode()) {
          this.variables = rsp.bodyAsText ? JSON.parse(rsp.bodyAsText) : {};
        }

        await handleEnvSetup(
          this.httpClient,
          Recorder.url,
          this.recordingId,
          options.envSetupForPlayback,
        );

        // Sanitizers to be added only in record mode
        if (isRecordMode() && options.sanitizerOptions) {
          // Makes a call to the proxy-tool to add the sanitizers for the current recording id
          // Recordings of the current test will be influenced by the sanitizers that are being added here
          logger.verbose("[Recorder#start] Adding sanitizers specified in the start options");
          await this.addSanitizers(options.sanitizerOptions);
        }

        logger.info("[Recorder#start] Recorder started successfully");
      }
    }
  }

  /**
   * Call this method to ping the proxy-tool with a stop request, this helps saving the recording in record mode.
   */
  async stop(): Promise<void> {
    if (isLiveMode()) return;
    this.stateManager.state = "stopped";
    if (this.recordingId !== undefined) {
      logger.info("[Recorder#stop] Stopping recording", this.recordingId);
      const stopUri = `${Recorder.url}${isPlaybackMode() ? paths.playback : paths.record}${
        paths.stop
      }`;

      const req = createRecordingRequest(stopUri, undefined, this.recordingId);
      req.headers.set("x-recording-save", "true");

      if (isRecordMode()) {
        logger.verbose(
          "[Recorder#stop] Adding recorder variables to the request body:",
          this.variables,
        );
        req.headers.set("Content-Type", "application/json");
        req.body = JSON.stringify(this.variables);
      }

      if (ensureExistence(this.httpClient, "TestProxyHttpClient.httpClient")) {
        const rsp = await this.httpClient.sendRequest({
          ...req,
          allowInsecureConnection: true,
        });
        if (rsp.status !== 200) {
          logger.error("[Recorder#stop] Stop request failed", rsp);
          throw new RecorderError("Stop request failed.");
        }

        logger.verbose("[Recorder#stop] Recorder stop request successful");
      }
    } else {
      logger.error(
        "[Recorder#stop] Encountered invalid state: recordingId should have been defined when calling stop",
      );
      throw new RecorderError("Bad state, recordingId is not defined when called stop.");
    }
  }

  /**
   * Sets the matcher for the current recording to the matcher specified.
   */
  async setMatcher(matcher: "HeaderlessMatcher" | "BodilessMatcher"): Promise<void>;
  /**
   * Sets the matcher for the current recording to the matcher specified.
   */
  async setMatcher(matcher: "CustomDefaultMatcher", options?: CustomMatcherOptions): Promise<void>;
  /**
   * Sets the matcher for the current recording to the matcher specified.
   */
  async setMatcher(matcher: Matcher, options: CustomMatcherOptions = {}): Promise<void> {
    if (isPlaybackMode()) {
      if (!this.httpClient) {
        throw new RecorderError("httpClient should be defined in playback mode");
      }

      // See discussion in https://github.com/Azure/azure-sdk-tools/pull/6152
      // Ideally this should be handled by the test-proxy.  However, it was suggested that
      // there may be scenarios where it is desired to include this header.
      // Thus we are ignoring Accept-Language header  in recorder for browser.
      const excludedHeaders = isBrowser
        ? (options.excludedHeaders ?? []).concat("Accept-Language")
        : options.excludedHeaders;

      const updatedOptions = {
        ...options,
        excludedHeaders,
      };
      if (matcher === "BodilessMatcher") {
        updatedOptions.compareBodies = false;
        await setMatcher(
          Recorder.url,
          this.httpClient,
          "CustomDefaultMatcher",
          this.recordingId,
          updatedOptions,
        );
      } else {
        await setMatcher(Recorder.url, this.httpClient, matcher, this.recordingId, updatedOptions);
      }
      this.matcherSet = true;
    }
  }

  async transformsInfo(): Promise<string | null | undefined> {
    if (isLiveMode()) {
      throw new RecorderError("Cannot call transformsInfo in live mode");
    }

    if (ensureExistence(this.httpClient, "this.httpClient")) {
      return transformsInfo(this.httpClient, Recorder.url, this.recordingId!);
    }

    throw new RecorderError("Expected httpClient to be defined");
  }

  /**
   * For core-v2 - libraries depending on core-rest-pipeline.
   * This method adds the recording policy to the additionalPolicies in the client options.
   *
   * Helps in redirecting the requests to the proxy tool instead of directly going to the service.
   *
   * Note: Client Options must have "additionalPolicies" as part of the options.
   */
  public configureClientOptions<
    T,
    U extends { position: "perCall" | "perRetry"; policy: unknown } = AdditionalPolicyConfig,
  >(options: T & { additionalPolicies?: U[] }): T & { additionalPolicies?: U[] } {
    if (isLiveMode()) return options;
    if (!options.additionalPolicies) options.additionalPolicies = [];

    options.additionalPolicies.push({
      policy: this.fixedMultipartBoundaryPolicy(),
      position: "perCall",
    } as U);
    options.additionalPolicies.push({
      policy: this.recorderHttpPolicy(),
      position: "perRetry",
    } as U);
    return options;
  }

  private handleTestProxyErrors(response: PipelineResponse): void {
    if (response.headers.get("x-request-mismatch") === "true") {
      const errorMessage = decodeBase64(response.headers.get("x-request-mismatch-error") ?? "");
      logger.error(
        "[Recorder#handleTestProxyErrors] Could not match request to recording",
        errorMessage,
      );
      throw new RecorderError(errorMessage);
    }

    if (response.headers.get("x-request-known-exception") === "true") {
      const errorMessage = decodeBase64(
        response.headers.get("x-request-known-exception-error") ?? "",
      );
      logger.error("[Recorder#handleTestProxyErrors] Test proxy error encountered", errorMessage);
      throw new RecorderError(errorMessage);
    }
  }

  /**
   * recorderHttpPolicy that can be added as a pipeline policy for any of the core-v2 SDKs(SDKs depending on core-rest-pipeline)
   */
  private recorderHttpPolicy(): PipelinePolicy {
    return {
      name: "recording policy",
      sendRequest: async (
        request: PipelineRequest,
        next: SendRequest,
      ): Promise<PipelineResponse> => {
        const originalUrl = request.url;

        this.redirectRequest(request);
        const response = await next(request);
        this.handleTestProxyErrors(response);
        this.revertRequestChanges(request, originalUrl);
        return response;
      },
    };
  }

  private fixedMultipartBoundaryPolicy(): PipelinePolicy {
    return {
      name: "fixedMultipartBoundaryPolicy",
      sendRequest: (request: PipelineRequest, next: SendRequest): Promise<PipelineResponse> => {
        if (request.multipartBody) {
          request.multipartBody.boundary = "--RecordedTestMultipartBoundary";
          const contentType = request.headers.get("Content-Type");
          if (contentType) {
            const contentTypeWithoutBoundary = contentType.split(";")[0];
            request.headers.set("Content-Type", contentTypeWithoutBoundary);
          }
        }
        return next(request);
      },
    };
  }

  /**
   * Register a variable to be stored with the recording. The behavior of this function
   * depends on whether the recorder is in record/live mode or in playback mode.
   *
   * In record or live mode, the function will store the value provided with the recording
   * as a variable and return that value.
   *
   * In playback mode, the function will fetch the value from the variables stored as part of the recording
   * and return the retrieved variable, throwing an error if it is not found.
   *
   * @param name - the name of the variable to be stored in the recording
   * @param value - the value of the variable. In record mode, this value will be stored
   *                with the recording; in playback mode, this parameter is ignored.
   * @returns in record and live mode, `value` without modification.
   *          In playback mode, the variable's value from the recording.
   */
  variable(name: string, value: string): string;

  /**
   * Convenience overload in case you want to reference the same variable multiple times in a test without
   * declaring a variable of your own, or if you know you're in playback mode and don't want to specify an
   * initial value. Throws an error in record and live mode if a call to variable(name, value) has not been
   * made previously.
   *
   * @param name - the name of the variable stored in the recording
   * @returns the value of the variable -- in record and live mode, the value set
   *          in a previous call to variable(name, value). In playback mode, the variable's
   *          value from the recording.
   */
  variable(name: string): string;

  variable(name: string, value: string | undefined = undefined): string {
    if (isPlaybackMode()) {
      const recordedValue = this.variables[name];

      if (recordedValue === undefined) {
        logger.error(
          `[Recorder#variable] Test tried to access a variable in playback that was not set in the recording: ${name}`,
        );
        throw new RecorderError(
          `Tried to access a variable in playback that was not set in recording: ${name}`,
        );
      }

      return recordedValue;
    }

    if (!this.variables[name]) {
      if (value === undefined) {
        logger.error(`[Recorder#variable] Test tried to access an unitialized variable: ${name}`);
        throw new RecorderError(
          `Tried to access uninitialized variable: ${name}. You must initialize it with a value before using it.`,
        );
      }

      this.variables[name] = value;
    }

    return this.variables[name];
  }
}<|MERGE_RESOLUTION|>--- conflicted
+++ resolved
@@ -33,11 +33,7 @@
 import { isBrowser, isNode } from "@azure/core-util";
 import { decodeBase64 } from "./utils/encoding.js";
 import { AdditionalPolicyConfig } from "@azure/core-client";
-<<<<<<< HEAD
-import { isMochaTest, isVitestTestContext, TestInfo, VitestSuite } from "./testInfo.js";
-=======
 import { isVitestTestContext, TestInfo, VitestSuite } from "./testInfo.js";
->>>>>>> 09fac370
 import { env } from "./utils/env.js";
 
 /**
@@ -46,21 +42,7 @@
  * @internal
  */
 export function calculatePaths(testContext: TestInfo): TestContext {
-<<<<<<< HEAD
-  if (isMochaTest(testContext)) {
-    if (!testContext.parent) {
-      throw new RecorderError(
-        `The parent of test '${testContext.title}' is undefined, so a file path for its recording could not be generated. Please place the test inside a describe block.`,
-      );
-    }
-    return {
-      suiteTitle: testContext.parent.fullTitle(),
-      testTitle: testContext.title,
-    };
-  } else if (isVitestTestContext(testContext)) {
-=======
   if (isVitestTestContext(testContext)) {
->>>>>>> 09fac370
     if (!testContext.task.name || !testContext.task.suite.name) {
       throw new RecorderError(
         `Unable to determine the recording file path. Unexpected empty Vitest context`,
@@ -110,17 +92,10 @@
     logger.info(`[Recorder#constructor] Creating a recorder instance in ${getTestMode()} mode`);
     if (isRecordMode() || isPlaybackMode()) {
       const context = calculatePaths(this.testContext);
-<<<<<<< HEAD
 
       this.sessionFile = sessionFilePath(context);
       this.assetsJson = assetsJsonPath();
 
-=======
-
-      this.sessionFile = sessionFilePath(context);
-      this.assetsJson = assetsJsonPath();
-
->>>>>>> 09fac370
       if (this.testContext) {
         logger.info(`[Recorder#constructor] Using a session file located at ${this.sessionFile}`);
         this.httpClient = createDefaultHttpClient();
