// Copyright (c) Microsoft Corporation.
// Licensed under the MIT license.

import {
  createDefaultHttpClient,
  HttpClient,
  isRestError,
  PipelinePolicy,
  PipelineRequest,
  PipelineResponse,
  SendRequest,
} from "@azure/core-rest-pipeline";
import {
  ensureExistence,
  getTestMode,
  isLiveMode,
  isPlaybackMode,
  isRecordMode,
  RecorderError,
  RecorderStartOptions,
  RecordingStateManager,
<<<<<<< HEAD
} from "./utils/utils.js";
import { Test } from "mocha";
import { assetsJsonPath, sessionFilePath } from "./utils/sessionFilePath.js";
import { SanitizerOptions } from "./utils/utils.js";
import { paths } from "./utils/paths.js";
import { addSanitizers, transformsInfo } from "./sanitizer.js";
import { handleEnvSetup } from "./utils/envSetupForPlayback.js";
import { CustomMatcherOptions, Matcher, setMatcher } from "./matcher.js";
import { addTransform, Transform } from "./transform.js";
import { createRecordingRequest } from "./utils/createRecordingRequest.js";
import { logger } from "./log.js";
import { setRecordingOptions } from "./options.js";
=======
} from "./utils/utils";
import { assetsJsonPath, sessionFilePath, TestContext } from "./utils/sessionFilePath";
import { SanitizerOptions } from "./utils/utils";
import { paths } from "./utils/paths";
import { addSanitizers, transformsInfo } from "./sanitizer";
import { handleEnvSetup } from "./utils/envSetupForPlayback";
import { CustomMatcherOptions, Matcher, setMatcher } from "./matcher";
import { addTransform, Transform } from "./transform";
import { createRecordingRequest } from "./utils/createRecordingRequest";
import { logger } from "./log";
import { setRecordingOptions } from "./options";
>>>>>>> 693683cc
import { isBrowser, isNode } from "@azure/core-util";
import { env } from "./utils/env.js";
import { decodeBase64 } from "./utils/encoding.js";
import { AdditionalPolicyConfig } from "@azure/core-client";
import { isMochaTest, isVitestTestContext, TestInfo, VitestSuite } from "./testInfo";

/**
 * Caculates session file path and JSON assets path from test context
 *
 * @internal
 */
export function calculatePaths(testContext: TestInfo): TestContext {
  if (isMochaTest(testContext)) {
    if (!testContext.parent) {
      throw new RecorderError(
        `The parent of test '${testContext.title}' is undefined, so a file path for its recording could not be generated. Please place the test inside a describe block.`,
      );
    }
    return {
      suiteTitle: testContext.parent.fullTitle(),
      testTitle: testContext.title,
    };
  } else if (isVitestTestContext(testContext)) {
    if (!testContext.task.name || !testContext.task.suite.name) {
      throw new RecorderError(
        `Unable to determine the recording file path. Unexpected empty Vitest context`,
      );
    }
    const suites: string[] = [];
    let p: VitestSuite | undefined = testContext.task.suite;
    while (p?.name) {
      suites.push(p.name);
      p = p.suite;
    }

    return {
      suiteTitle: suites.reverse().join("_"),
      testTitle: testContext.task.name,
    };
  } else {
    throw new RecorderError(`Unrecognized test info: ${testContext}`);
  }
}

/**
 * This client manages the recorder life cycle and interacts with the proxy-tool to do the recording,
 * eventually save them in record mode and playing them back in playback mode.
 *
 * - Use the `configureClient` method to add recorder policy on your client.
 *
 * Other than configuring your clients, use `start`, `stop`, `addSanitizers` methods to use the recorder.
 */
export class Recorder {
  private static url = `http://localhost:${env.TEST_PROXY_HTTP_PORT ?? 5000}`;
  public recordingId?: string;
  private stateManager = new RecordingStateManager();
  private httpClient?: HttpClient;
  private sessionFile?: string;
  private assetsJson?: string;
  private variables: Record<string, string>;
  private matcherSet = false;

  constructor(private testContext?: TestInfo) {
    if (!this.testContext) {
      throw new Error(
        "Unable to determine the recording file path, testContext provided is not defined.",
      );
    }

    logger.info(`[Recorder#constructor] Creating a recorder instance in ${getTestMode()} mode`);
    if (isRecordMode() || isPlaybackMode()) {
      const context = calculatePaths(this.testContext);

      this.sessionFile = sessionFilePath(context);
      this.assetsJson = assetsJsonPath();

      if (this.testContext) {
        logger.info(`[Recorder#constructor] Using a session file located at ${this.sessionFile}`);
        this.httpClient = createDefaultHttpClient();
      }
    }
    this.variables = {};
  }

  /**
   * redirectRequest updates the request in record and playback modes to hit the proxy-tool with appropriate headers.
   * recorderHttpPolicy calls this method on the request.
   */
  private redirectRequest(request: PipelineRequest): void {
    const upstreamUrl = new URL(request.url);
    const redirectedUrl = new URL(request.url);
    const testProxyUrl = new URL(Recorder.url);

    // Sometimes, due to the service returning a redirect or due to the retry policy, redirectRequest
    // may be called multiple times. We only want to update the request the second time if the request's
    // URL has been changed between calls (this may happen in the case of a redirect, but generally
    // not in the case of a retry). Otherwise, we might accidentally update the X-Recording-Upstream-Base-Uri
    // header to point to the test proxy instead of the true upstream.
    const requestAlreadyRedirected =
      upstreamUrl.host === testProxyUrl.host &&
      upstreamUrl.port === testProxyUrl.port &&
      upstreamUrl.protocol === testProxyUrl.protocol;

    if (requestAlreadyRedirected) {
      logger.verbose(
        `[Recorder#redirectRequest] Determined that the request to ${request.url} has already been redirected, not attempting to redirect again.`,
        request,
      );
    } else {
      if (this.recordingId === undefined) {
        logger.error(
          "[Recorder#redirectRequest] Could not redirect request since the recorder was not started",
          request,
        );
        throw new RecorderError(
          "Attempted to redirect a request, but the recorder was not started. Make sure to call Recorder#start before making any requests.",
        );
      }

      logger.info(
        `[Recorder#redirectRequest] Redirecting request to ${request.url} through the test proxy`,
        request,
      );

      request.headers.set("x-recording-id", this.recordingId);
      request.headers.set("x-recording-mode", getTestMode());

      redirectedUrl.host = testProxyUrl.host;
      redirectedUrl.port = testProxyUrl.port;
      redirectedUrl.protocol = testProxyUrl.protocol;

      request.headers.set("x-recording-upstream-base-uri", upstreamUrl.origin);
      request.url = redirectedUrl.toString();
      request.allowInsecureConnection = true;
    }
  }

  /**
   * revertRequestChanges reverts the request in record and playback modes back to the existing url.
   *
   * Workflow:
   *   - recorderHttpPolicy calls this method after the request is made
   *   1. "redirectRequest" method is called to update the request with the proxy-tool url
   *   2. Request hits the proxy tool, proxy-tool hits the service and returns the response
   *   3. Using `revertRequestChanges`, we revert the request back to the original url
   */
  private revertRequestChanges(request: PipelineRequest, originalUrl: string): void {
    logger.info(
      `[Recorder#revertRequestChanges] "undo"s the URL changes made by the recorder to hit the test proxy after the response is received,`,
      request,
    );
    const proxyHeaders = ["x-recording-id", "x-recording-mode"];
    for (const headerName of proxyHeaders) {
      request.headers.delete(headerName);
    }
    request.url = originalUrl;
  }

  /**
   * addSanitizers adds the sanitizers for the current recording which will be applied on it before being saved.
   *
   * Takes SanitizerOptions as the input, passes on to the proxy-tool.
   *
   * By default, it applies only to record mode.
   *
   * If you want this to be applied in a specific mode or in a combination of modes, use the "mode" argument.
   */
  async addSanitizers(
    options: SanitizerOptions,
    mode: ("record" | "playback")[] = ["record"],
  ): Promise<void> {
    if (isLiveMode()) return;
    const actualTestMode = getTestMode() as "record" | "playback";
    if (
      mode.includes(actualTestMode) &&
      ensureExistence(this.httpClient, "this.httpClient") &&
      ensureExistence(this.recordingId, "this.recordingId")
    ) {
      return addSanitizers(this.httpClient, Recorder.url, this.recordingId, options);
    }
  }

  /**
   * addSessionSanitizers adds the sanitizers for all the following recordings which will be applied on it before being saved.
   * This lets you call addSessionSanitizers once (e.g. in a global before() in your tests). The sanitizers will be applied
   * to every subsequent test.
   *
   * Takes SanitizerOptions as the input, passes on to the proxy-tool.
   *
   * By default, it applies only to record mode.
   *
   * If you want this to be applied in a specific mode or in a combination of modes, use the "mode" argument.
   */
  static async addSessionSanitizers(
    options: SanitizerOptions,
    mode: ("record" | "playback")[] = ["record"],
  ): Promise<void> {
    if (isLiveMode()) {
      return;
    }

    const actualTestMode = getTestMode() as "record" | "playback";
    if (mode.includes(actualTestMode)) {
      const httpClient = createDefaultHttpClient();
      return addSanitizers(httpClient, Recorder.url, undefined, options);
    }
  }

  async addTransform(transform: Transform): Promise<void> {
    if (
      isPlaybackMode() &&
      ensureExistence(this.httpClient, "this.httpClient") &&
      ensureExistence(this.recordingId, "this.recordingId")
    ) {
      await addTransform(Recorder.url, this.httpClient, transform, this.recordingId);
    }
  }

  private async preStart(): Promise<void> {
    if (isBrowser && isPlaybackMode()) {
      if (!this.matcherSet) {
        await this.setMatcher("CustomDefaultMatcher");
        this.matcherSet = true;
      }
    }
  }

  /**
   * Call this method to ping the proxy-tool with a start request
   * signalling to start recording in the record mode
   * or to start playing back in the playback mode.
   *
   * Takes RecorderStartOptions as the input, which will get used in record and playback modes.
   * Includes
   * - envSetupForPlayback - The key-value pairs will be used as the environment variables in playback mode. If the env variables are present in the recordings as plain strings, they will be replaced with the provided values.
   * - sanitizerOptions - Generated recordings are updated by the "proxy-tool" based on the sanitizer options provided, these santizers are applied only in "record" mode.
   */
  async start(options: RecorderStartOptions): Promise<void> {
    await this.preStart();

    if (isLiveMode()) return;
    logger.info(`[Recorder#start] Starting the recorder in ${getTestMode()} mode`);
    this.stateManager.state = "started";
    if (this.recordingId === undefined) {
      const startUri = `${Recorder.url}${isPlaybackMode() ? paths.playback : paths.record}${
        paths.start
      }`;

      const req = createRecordingRequest(
        startUri,
        this.sessionFile,
        this.recordingId,
        "POST",
        this.assetsJson,
      );

      if (ensureExistence(this.httpClient, "TestProxyHttpClient.httpClient")) {
        logger.verbose("[Recorder#start] Setting redirect mode");
        try {
          await setRecordingOptions(Recorder.url, this.httpClient, {
            handleRedirects: !isNode,
            tlsValidationCert: options.tlsValidationCert,
          });
        } catch (e) {
          if (isRestError(e) && e.message.includes("ECONNREFUSED")) {
            throw new RecorderError(
              `Test proxy appears to not be running at ${Recorder.url}. Make sure that you are running your tests using the dev-tool scripts.`,
            );
          } else {
            throw e;
          }
        }

        logger.verbose("[Recorder#start] Sending the start request to the test proxy");
        let rsp = await this.httpClient.sendRequest({
          ...req,
          allowInsecureConnection: true,
        });

        // If the error is due to the assets.json not existing, try again without specifying an assets.json. This will
        // occur with SDKs that have not migrated to asset sync yet.
        // TODO: remove once everyone has migrated to asset sync
        if (rsp.status === 400 && rsp.headers.get("x-request-known-exception") === "true") {
          const errorMessage = decodeBase64(rsp.headers.get("x-request-known-exception-error")!);
          if (
            errorMessage.includes("The provided assets") &&
            errorMessage.includes("does not exist")
          ) {
            logger.info(
              "[Recorder#start] start request failed, trying again without assets.json specified",
            );

            const retryRequest = createRecordingRequest(
              startUri,
              this.sessionFile,
              this.recordingId,
              "POST",
              undefined,
            );

            rsp = await this.httpClient.sendRequest({
              ...retryRequest,
              allowInsecureConnection: true,
            });
          }
        }

        if (rsp.status !== 200) {
          logger.error("[Recorder#start] Could not start the recorder", rsp);
          const mismatchHeader = rsp.headers.get("x-request-mismatch-error");
          if (mismatchHeader) {
            throw new RecorderError(decodeBase64(mismatchHeader));
          } else {
            throw new RecorderError("Start request failed.");
          }
        }
        const id = rsp.headers.get("x-recording-id");
        if (!id) {
          logger.error(
            "[Recorder#start] Test proxy did not provide a recording ID when starting the recorder",
          );
          throw new RecorderError("No recording ID returned for a successful start request.");
        }
        this.recordingId = id;
        if (isPlaybackMode()) {
          this.variables = rsp.bodyAsText ? JSON.parse(rsp.bodyAsText) : {};
        }

        await handleEnvSetup(
          this.httpClient,
          Recorder.url,
          this.recordingId,
          options.envSetupForPlayback,
        );

        // Sanitizers to be added only in record mode
        if (isRecordMode() && options.sanitizerOptions) {
          // Makes a call to the proxy-tool to add the sanitizers for the current recording id
          // Recordings of the current test will be influenced by the sanitizers that are being added here
          logger.verbose("[Recorder#start] Adding sanitizers specified in the start options");
          await this.addSanitizers(options.sanitizerOptions);
        }

        logger.info("[Recorder#start] Recorder started successfully");
      }
    }
  }

  /**
   * Call this method to ping the proxy-tool with a stop request, this helps saving the recording in record mode.
   */
  async stop(): Promise<void> {
    if (isLiveMode()) return;
    this.stateManager.state = "stopped";
    if (this.recordingId !== undefined) {
      logger.info("[Recorder#stop] Stopping recording", this.recordingId);
      const stopUri = `${Recorder.url}${isPlaybackMode() ? paths.playback : paths.record}${
        paths.stop
      }`;

      const req = createRecordingRequest(stopUri, undefined, this.recordingId);
      req.headers.set("x-recording-save", "true");

      if (isRecordMode()) {
        logger.verbose(
          "[Recorder#stop] Adding recorder variables to the request body:",
          this.variables,
        );
        req.headers.set("Content-Type", "application/json");
        req.body = JSON.stringify(this.variables);
      }

      if (ensureExistence(this.httpClient, "TestProxyHttpClient.httpClient")) {
        const rsp = await this.httpClient.sendRequest({
          ...req,
          allowInsecureConnection: true,
        });
        if (rsp.status !== 200) {
          logger.error("[Recorder#stop] Stop request failed", rsp);
          throw new RecorderError("Stop request failed.");
        }

        logger.verbose("[Recorder#stop] Recorder stop request successful");
      }
    } else {
      logger.error(
        "[Recorder#stop] Encountered invalid state: recordingId should have been defined when calling stop",
      );
      throw new RecorderError("Bad state, recordingId is not defined when called stop.");
    }
  }

  /**
   * Sets the matcher for the current recording to the matcher specified.
   */
  async setMatcher(matcher: "HeaderlessMatcher" | "BodilessMatcher"): Promise<void>;
  /**
   * Sets the matcher for the current recording to the matcher specified.
   */
  async setMatcher(matcher: "CustomDefaultMatcher", options?: CustomMatcherOptions): Promise<void>;
  /**
   * Sets the matcher for the current recording to the matcher specified.
   */
  async setMatcher(matcher: Matcher, options: CustomMatcherOptions = {}): Promise<void> {
    if (isPlaybackMode()) {
      if (!this.httpClient) {
        throw new RecorderError("httpClient should be defined in playback mode");
      }

      // See discussion in https://github.com/Azure/azure-sdk-tools/pull/6152
      // Ideally this should be handled by the test-proxy.  However, it was suggested that
      // there may be scenarios where it is desired to include this header.
      // Thus we are ignoring Accept-Language header  in recorder for browser.
      const excludedHeaders = isBrowser
        ? (options.excludedHeaders ?? []).concat("Accept-Language")
        : options.excludedHeaders;

      const updatedOptions = {
        ...options,
        excludedHeaders,
      };
      if (matcher === "BodilessMatcher") {
        updatedOptions.compareBodies = false;
        await setMatcher(
          Recorder.url,
          this.httpClient,
          "CustomDefaultMatcher",
          this.recordingId,
          updatedOptions,
        );
      } else {
        await setMatcher(Recorder.url, this.httpClient, matcher, this.recordingId, updatedOptions);
      }
      this.matcherSet = true;
    }
  }

  async transformsInfo(): Promise<string | null | undefined> {
    if (isLiveMode()) {
      throw new RecorderError("Cannot call transformsInfo in live mode");
    }

    if (ensureExistence(this.httpClient, "this.httpClient")) {
      return await transformsInfo(this.httpClient, Recorder.url, this.recordingId!);
    }

    throw new RecorderError("Expected httpClient to be defined");
  }

  /**
   * For core-v2 - libraries depending on core-rest-pipeline.
   * This method adds the recording policy to the additionalPolicies in the client options.
   *
   * Helps in redirecting the requests to the proxy tool instead of directly going to the service.
   *
   * Note: Client Options must have "additionalPolicies" as part of the options.
   */
  public configureClientOptions<
    T,
    U extends { position: "perCall" | "perRetry"; policy: unknown } = AdditionalPolicyConfig,
  >(options: T & { additionalPolicies?: U[] }): T & { additionalPolicies?: U[] } {
    if (isLiveMode()) return options;
    if (!options.additionalPolicies) options.additionalPolicies = [];

    options.additionalPolicies.push({
      policy: this.fixedMultipartBoundaryPolicy(),
      position: "perCall",
    } as U);
    options.additionalPolicies.push({
      policy: this.recorderHttpPolicy(),
      position: "perRetry",
    } as U);
    return options;
  }

  private handleTestProxyErrors(response: PipelineResponse) {
    if (response.headers.get("x-request-mismatch") === "true") {
      const errorMessage = decodeBase64(response.headers.get("x-request-mismatch-error") ?? "");
      logger.error(
        "[Recorder#handleTestProxyErrors] Could not match request to recording",
        errorMessage,
      );
      throw new RecorderError(errorMessage);
    }

    if (response.headers.get("x-request-known-exception") === "true") {
      const errorMessage = decodeBase64(
        response.headers.get("x-request-known-exception-error") ?? "",
      );
      logger.error("[Recorder#handleTestProxyErrors] Test proxy error encountered", errorMessage);
      throw new RecorderError(errorMessage);
    }
  }

  /**
   * recorderHttpPolicy that can be added as a pipeline policy for any of the core-v2 SDKs(SDKs depending on core-rest-pipeline)
   */
  private recorderHttpPolicy(): PipelinePolicy {
    return {
      name: "recording policy",
      sendRequest: async (
        request: PipelineRequest,
        next: SendRequest,
      ): Promise<PipelineResponse> => {
        const originalUrl = request.url;

        this.redirectRequest(request);
        const response = await next(request);
        this.handleTestProxyErrors(response);
        this.revertRequestChanges(request, originalUrl);
        return response;
      },
    };
  }

  private fixedMultipartBoundaryPolicy(): PipelinePolicy {
    return {
      name: "fixedMultipartBoundaryPolicy",
      sendRequest: (request: PipelineRequest, next: SendRequest): Promise<PipelineResponse> => {
        if (request.multipartBody) {
          request.multipartBody.boundary = "--RecordedTestMultipartBoundary";
          const contentType = request.headers.get("Content-Type");
          if (contentType) {
            const contentTypeWithoutBoundary = contentType.split(";")[0];
            request.headers.set("Content-Type", contentTypeWithoutBoundary);
          }
        }
        return next(request);
      },
    };
  }

  /**
   * Register a variable to be stored with the recording. The behavior of this function
   * depends on whether the recorder is in record/live mode or in playback mode.
   *
   * In record or live mode, the function will store the value provided with the recording
   * as a variable and return that value.
   *
   * In playback mode, the function will fetch the value from the variables stored as part of the recording
   * and return the retrieved variable, throwing an error if it is not found.
   *
   * @param name - the name of the variable to be stored in the recording
   * @param value - the value of the variable. In record mode, this value will be stored
   *                with the recording; in playback mode, this parameter is ignored.
   * @returns in record and live mode, `value` without modification.
   *          In playback mode, the variable's value from the recording.
   */
  variable(name: string, value: string): string;

  /**
   * Convenience overload in case you want to reference the same variable multiple times in a test without
   * declaring a variable of your own, or if you know you're in playback mode and don't want to specify an
   * initial value. Throws an error in record and live mode if a call to variable(name, value) has not been
   * made previously.
   *
   * @param name - the name of the variable stored in the recording
   * @returns the value of the variable -- in record and live mode, the value set
   *          in a previous call to variable(name, value). In playback mode, the variable's
   *          value from the recording.
   */
  variable(name: string): string;

  variable(name: string, value: string | undefined = undefined): string {
    if (isPlaybackMode()) {
      const recordedValue = this.variables[name];

      if (recordedValue === undefined) {
        logger.error(
          `[Recorder#variable] Test tried to access a variable in playback that was not set in the recording: ${name}`,
        );
        throw new RecorderError(
          `Tried to access a variable in playback that was not set in recording: ${name}`,
        );
      }

      return recordedValue;
    }

    if (!this.variables[name]) {
      if (value === undefined) {
        logger.error(`[Recorder#variable] Test tried to access an unitialized variable: ${name}`);
        throw new RecorderError(
          `Tried to access uninitialized variable: ${name}. You must initialize it with a value before using it.`,
        );
      }

      this.variables[name] = value;
    }

    return this.variables[name];
  }
}<|MERGE_RESOLUTION|>--- conflicted
+++ resolved
@@ -19,10 +19,8 @@
   RecorderError,
   RecorderStartOptions,
   RecordingStateManager,
-<<<<<<< HEAD
 } from "./utils/utils.js";
-import { Test } from "mocha";
-import { assetsJsonPath, sessionFilePath } from "./utils/sessionFilePath.js";
+import { assetsJsonPath, sessionFilePath, TestContext } from "./utils/sessionFilePath.js";
 import { SanitizerOptions } from "./utils/utils.js";
 import { paths } from "./utils/paths.js";
 import { addSanitizers, transformsInfo } from "./sanitizer.js";
@@ -32,24 +30,11 @@
 import { createRecordingRequest } from "./utils/createRecordingRequest.js";
 import { logger } from "./log.js";
 import { setRecordingOptions } from "./options.js";
-=======
-} from "./utils/utils";
-import { assetsJsonPath, sessionFilePath, TestContext } from "./utils/sessionFilePath";
-import { SanitizerOptions } from "./utils/utils";
-import { paths } from "./utils/paths";
-import { addSanitizers, transformsInfo } from "./sanitizer";
-import { handleEnvSetup } from "./utils/envSetupForPlayback";
-import { CustomMatcherOptions, Matcher, setMatcher } from "./matcher";
-import { addTransform, Transform } from "./transform";
-import { createRecordingRequest } from "./utils/createRecordingRequest";
-import { logger } from "./log";
-import { setRecordingOptions } from "./options";
->>>>>>> 693683cc
 import { isBrowser, isNode } from "@azure/core-util";
 import { env } from "./utils/env.js";
 import { decodeBase64 } from "./utils/encoding.js";
 import { AdditionalPolicyConfig } from "@azure/core-client";
-import { isMochaTest, isVitestTestContext, TestInfo, VitestSuite } from "./testInfo";
+import { isMochaTest, isVitestTestContext, TestInfo, VitestSuite } from "./testInfo.js";
 
 /**
  * Caculates session file path and JSON assets path from test context
@@ -488,7 +473,7 @@
     }
 
     if (ensureExistence(this.httpClient, "this.httpClient")) {
-      return await transformsInfo(this.httpClient, Recorder.url, this.recordingId!);
+      return transformsInfo(this.httpClient, Recorder.url, this.recordingId!);
     }
 
     throw new RecorderError("Expected httpClient to be defined");
@@ -520,7 +505,7 @@
     return options;
   }
 
-  private handleTestProxyErrors(response: PipelineResponse) {
+  private handleTestProxyErrors(response: PipelineResponse): void {
     if (response.headers.get("x-request-mismatch") === "true") {
       const errorMessage = decodeBase64(response.headers.get("x-request-mismatch-error") ?? "");
       logger.error(
