--- conflicted
+++ resolved
@@ -21,7 +21,6 @@
   RecordingStateManager,
 } from "./utils/utils.js";
 import { Test } from "mocha";
-<<<<<<< HEAD
 import { assetsJsonPath, sessionFilePath } from "./utils/sessionFilePath.js";
 import { SanitizerOptions } from "./utils/utils.js";
 import { paths } from "./utils/paths.js";
@@ -30,28 +29,12 @@
 import { CustomMatcherOptions, Matcher, setMatcher } from "./matcher.js";
 import { addTransform, Transform } from "./transform.js";
 import { createRecordingRequest } from "./utils/createRecordingRequest.js";
-import { AdditionalPolicyConfig } from "@azure/core-client";
 import { logger } from "./log.js";
 import { setRecordingOptions } from "./options.js";
 import { isNode } from "@azure/core-util";
 import { env } from "./utils/env.js";
 import { decodeBase64 } from "./utils/encoding.js";
-=======
-import { assetsJsonPath, sessionFilePath } from "./utils/sessionFilePath";
-import { SanitizerOptions } from "./utils/utils";
-import { paths } from "./utils/paths";
-import { addSanitizers, transformsInfo } from "./sanitizer";
-import { handleEnvSetup } from "./utils/envSetupForPlayback";
-import { CustomMatcherOptions, Matcher, setMatcher } from "./matcher";
-import { addTransform, Transform } from "./transform";
-import { createRecordingRequest } from "./utils/createRecordingRequest";
-import { logger } from "./log";
-import { setRecordingOptions } from "./options";
-import { isNode } from "@azure/core-util";
-import { env } from "./utils/env";
-import { decodeBase64 } from "./utils/encoding";
 import { AdditionalPolicyConfig } from "@azure/core-client";
->>>>>>> 4862c6d8
 
 /**
  * This client manages the recorder life cycle and interacts with the proxy-tool to do the recording,
