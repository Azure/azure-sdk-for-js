--- conflicted
+++ resolved
@@ -2,14 +2,8 @@
 // Licensed under the MIT license.
 
 import { isNode } from "@azure/core-util";
-<<<<<<< HEAD
 import { generateTestRecordingFilePath } from "./filePathGenerator.js";
 import { relativeRecordingsPath } from "./relativePathCalculator.js";
-import { RecorderError } from "./utils.js";
-=======
-import { generateTestRecordingFilePath } from "./filePathGenerator";
-import { relativeRecordingsPath } from "./relativePathCalculator";
->>>>>>> 693683cc
 
 export interface TestContext {
   suiteTitle: string; // describe(suiteTitle, () => {})
