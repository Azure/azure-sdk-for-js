// Copyright (c) Microsoft Corporation.
// Licensed under the MIT license.

import {
  createHttpHeaders,
  HttpClient,
  PipelineRequest,
  PipelineResponse,
} from "@azure/core-rest-pipeline";
import { expect } from "chai";
import { env, Recorder } from "../src";
import { createRecordingRequest } from "../src/utils/createRecordingRequest";
import { paths } from "../src/utils/paths";
<<<<<<< HEAD
import { getTestMode, isLiveMode, RecorderError } from "../src/utils/utils";
=======
import {
  getTestMode,
  isLiveMode,
  isRecordMode,
  RecorderError,
  RecordingStateManager,
} from "../src/utils/utils";
>>>>>>> a753dec9

const testRedirectedRequest = (
  client: Recorder,
  makeRequest: () => PipelineRequest,
  expectedModification: (req: PipelineRequest) => PipelineRequest
) => {
  const redirectedRequest = makeRequest();
  client["redirectRequest"](redirectedRequest);
  expect(redirectedRequest).to.deep.equal(expectedModification(makeRequest()));
};

describe("TestProxyClient functions", () => {
  let client: Recorder;
  let clientHttpClient: HttpClient;
  let testContext: Mocha.Test | undefined;
  beforeEach(function () {
    client = new Recorder(this.currentTest);
    clientHttpClient = client["httpClient"] as HttpClient;
    testContext = this.currentTest;
  });

  afterEach(() => {
    env.TEST_MODE = undefined;
  });

  const initialRequest: PipelineRequest = {
    headers: createHttpHeaders({}),
    method: "POST",
    url: "https://dummy_url.windows.net/dummy_path?sas=sas",
    withCredentials: false,
    requestId: "abcd",
    timeout: 0,
    allowInsecureConnection: false,
  };

  describe("redirectRequest method", () => {
    ["record", "playback"].forEach((testMode) => {
      it(
        `${testMode} mode: ` + "request unchanged if request URL already points to test proxy",
        function () {
          env.TEST_MODE = testMode;
          testRedirectedRequest(
            client,
            () => ({
              ...initialRequest,
              url: "http://localhost:5000/dummy_path?sas=sas",
              headers: createHttpHeaders({
                "x-recording-upstream-uri": "https://dummy_url.windows.net/dummy_path?sas=sas",
              }),
            }),
            (req) => req
          );
        }
      );

      it(
        `${testMode} mode: ` + "url and headers get updated if no `x-recording-id` in headers",
        function () {
          env.TEST_MODE = testMode;
          client = new Recorder(testContext);
          client.recordingId = "dummy-recording-id";

          testRedirectedRequest(
            client,
            () => ({
              ...initialRequest,
              headers: createHttpHeaders({}),
            }),
            (req) => {
              if (!client.recordingId) {
                throw new Error("client.recordingId should be defined");
              }

              return {
                ...req,
                url: "http://localhost:5000/dummy_path?sas=sas",
                headers: createHttpHeaders({
                  "x-recording-upstream-base-uri": initialRequest.url,
                  "x-recording-id": client.recordingId,
                  "x-recording-mode": getTestMode(),
                }),
                allowInsecureConnection: !isLiveMode(),
              };
            }
          );
        }
      );
    });
  });

  describe("start method", () => {
    it("nothing happens if not playback or record modes", async function () {
      env.TEST_MODE = "live";
      clientHttpClient.sendRequest = (): Promise<PipelineResponse> => {
        throw new Error("should not have reached here");
      };
      await client.start({ envSetupForPlayback: {} });
    });

    ["record", "playback"].forEach((testMode) => {
      it(
        `${testMode} mode: ` + "succeeds in playback or record modes and gets a recordingId",
        async function () {
          env.TEST_MODE = testMode;
          const recordingId = "dummy-recording-id";
          clientHttpClient.sendRequest = (): Promise<PipelineResponse> => {
            return Promise.resolve({
              status: 200,
              headers: createHttpHeaders({ "x-recording-id": recordingId }),
              request: initialRequest,
            });
          };
          await client.start({ envSetupForPlayback: {} });
          expect(client.recordingId).to.eql(recordingId);
        }
      );

      it("throws if not received a 200 status code", async function () {
        env.TEST_MODE = testMode;
        const recordingId = "dummy-recording-id";
        clientHttpClient.sendRequest = (req): Promise<PipelineResponse> => {
          if (req.url.endsWith(paths.setRecordingOptions)) {
            return Promise.resolve({
              headers: createHttpHeaders(),
              status: 200,
              request: initialRequest,
            });
          } else {
            return Promise.resolve({
              status: 404,
              headers: createHttpHeaders({ "x-recording-id": recordingId }),
              request: initialRequest,
            });
          }
        };
        try {
          await client.start({ envSetupForPlayback: {} });
          throw new Error("should not have reached here, start() call should have failed");
        } catch (error: any) {
          expect((error as RecorderError).name).to.equal("RecorderError");
          expect((error as RecorderError).message).to.equal("Start request failed.");
        }
      });

      it("throws if not received a recording id upon 200 status code", async function () {
        env.TEST_MODE = testMode;
        clientHttpClient.sendRequest = (): Promise<PipelineResponse> => {
          return Promise.resolve({
            status: 200,
            headers: createHttpHeaders({}),
            request: initialRequest,
          });
        };
        try {
          await client.start({ envSetupForPlayback: {} });
          throw new Error("should not have reached here, start() call should have failed");
        } catch (error: any) {
          expect((error as RecorderError).name).to.equal("RecorderError");
          expect((error as RecorderError).message).to.equal(
            "No recording ID returned for a successful start request."
          );
        }
      });
    });
  });

  describe("stop method", () => {
    it("nothing happens if not playback or record modes", async function () {
      env.TEST_MODE = "live";
      clientHttpClient.sendRequest = (): Promise<PipelineResponse> => {
        throw new Error("should not have reached here");
      };
      await client.stop();
    });

    ["record", "playback"].forEach((testMode) => {
      it(
        `${testMode} mode: ` + "fails in playback or record modes if no recordingId",
        async function () {
          env.TEST_MODE = testMode;
          clientHttpClient.sendRequest = (): Promise<PipelineResponse> => {
            return Promise.resolve({
              status: 200,
              headers: createHttpHeaders(),
              request: initialRequest,
            });
          };
          client["stateManager"].state = "started";
          try {
            await client.stop();
            throw new Error("should not have reached here, stop() call should have failed");
          } catch (error: any) {
            expect((error as RecorderError).name).to.equal("RecorderError");
            expect((error as RecorderError).message).to.equal(
              "Bad state, recordingId is not defined when called stop."
            );
          }
        }
      );

      it("throws if status code is not 200", async function () {
        env.TEST_MODE = testMode;
        clientHttpClient.sendRequest = (): Promise<PipelineResponse> => {
          return Promise.resolve({
            status: 401,
            headers: createHttpHeaders(),
            request: initialRequest,
          });
        };
        client.recordingId = "dummy-id";
        client["stateManager"].state = "started";
        try {
          await client.stop();
          throw new Error("should not have reached here, stop() call should have failed");
        } catch (error: any) {
          expect((error as RecorderError).name).to.equal("RecorderError");
          expect((error as RecorderError).message).to.equal("Stop request failed.");
        }
      });

      it("succeeds in playback or record modes", async function () {
        env.TEST_MODE = testMode;
        clientHttpClient.sendRequest = (): Promise<PipelineResponse> => {
          return Promise.resolve({
            status: 200,
            headers: createHttpHeaders(),
            request: initialRequest,
          });
        };
        client.recordingId = "dummy-id";
        client["stateManager"].state = "started";
        await client.stop();
      });
    });
  });

  describe("variable method", () => {
    it("throws an error in record mode if a variable is accessed without giving it a value", () => {
      env.TEST_MODE = "record";
      expect(() => client.variable("nonExistentVariable")).to.throw(
        "Tried to access uninitialized variable: nonExistentVariable. You must initialize it with a value before using it."
      );
    });

    it("sets the variable correctly in record mode", () => {
      env.TEST_MODE = "record";
      client.variable("var1", "value");
      expect(client["variables"]["var1"]).to.equal("value");
    });

    it("allows for the shorthand syntax to be used in record mode after a variable is initialized", () => {
      env.TEST_MODE = "record";
      client.variable("var1", "value");
      expect(client.variable("var1")).to.equal("value");
    });

    it("recalls the variable in playback mode", () => {
      env.TEST_MODE = "playback";
      client["variables"]["var1"] = "realValue";
      expect(client.variable("var1", "ignored")).to.equal("realValue");
    });

    it("throws an error if a variable does not exist in playback mode", () => {
      env.TEST_MODE = "playback";
      expect(() => client.variable("var1", "ignored")).to.throw(
        "Tried to access a variable in playback that was not set in recording: var1"
      );
    });
  });

  describe("createRecordingRequest", () => {
    it("createRecordingRequest adds the recording-file and recording-id headers", () => {
      const returnedRequest = createRecordingRequest(
        initialRequest.url,
        client["sessionFile"],
        client.recordingId
      );
      expect(returnedRequest.url).to.equal(initialRequest.url);
      expect(returnedRequest.method).to.equal("POST");
      expect(returnedRequest.body).not.to.be.undefined;
      expect(returnedRequest.headers.get("x-recording-id")).to.equal(client.recordingId);
      expect(returnedRequest.url).to.equal(initialRequest.url);
    });
  });
<<<<<<< HEAD
=======

  describe("getTestMode", () => {
    it("treats the TEST_MODE environment variable case-insensitively", () => {
      [
        "record",
        "RECORD",
        "Record",
        "playback",
        "PLAYBACK",
        "Playback",
        "live",
        "LIVE",
        "Live",
      ].forEach((testMode) => {
        env.TEST_MODE = testMode;
        expect(getTestMode()).to.equal(testMode.toLowerCase());
        expect(isRecordMode()).to.equal(testMode.toLowerCase() === "record");
        expect(isLiveMode()).to.equal(testMode.toLowerCase() === "live");
      });
    });
  });
});

describe("State Manager", function () {
  it("throws error if started twice", function () {
    const manager = new RecordingStateManager();
    manager.state = "started";
    try {
      manager.state = "started";
      throw new Error("should not have reached here, previous assignment should have failed");
    } catch (error: any) {
      expect((error as RecorderError).name).to.equal("RecorderError");
      expect((error as RecorderError).message).to.equal(
        "Already started, should not have called start again."
      );
    }
  });

  it("throws error if stopped twice", function () {
    const manager = new RecordingStateManager();
    try {
      manager.state = "stopped";
      throw new Error("should not have reached here, previous assignment should have failed");
    } catch (error: any) {
      expect((error as RecorderError).name).to.equal("RecorderError");
      expect((error as RecorderError).message).to.equal(
        "Already stopped, should not have called stop again."
      );
    }
  });
>>>>>>> a753dec9
});<|MERGE_RESOLUTION|>--- conflicted
+++ resolved
@@ -11,17 +11,7 @@
 import { env, Recorder } from "../src";
 import { createRecordingRequest } from "../src/utils/createRecordingRequest";
 import { paths } from "../src/utils/paths";
-<<<<<<< HEAD
-import { getTestMode, isLiveMode, RecorderError } from "../src/utils/utils";
-=======
-import {
-  getTestMode,
-  isLiveMode,
-  isRecordMode,
-  RecorderError,
-  RecordingStateManager,
-} from "../src/utils/utils";
->>>>>>> a753dec9
+import { getTestMode, isLiveMode, isRecordMode, RecorderError } from "../src/utils/utils";
 
 const testRedirectedRequest = (
   client: Recorder,
@@ -306,8 +296,6 @@
       expect(returnedRequest.url).to.equal(initialRequest.url);
     });
   });
-<<<<<<< HEAD
-=======
 
   describe("getTestMode", () => {
     it("treats the TEST_MODE environment variable case-insensitively", () => {
@@ -329,34 +317,4 @@
       });
     });
   });
-});
-
-describe("State Manager", function () {
-  it("throws error if started twice", function () {
-    const manager = new RecordingStateManager();
-    manager.state = "started";
-    try {
-      manager.state = "started";
-      throw new Error("should not have reached here, previous assignment should have failed");
-    } catch (error: any) {
-      expect((error as RecorderError).name).to.equal("RecorderError");
-      expect((error as RecorderError).message).to.equal(
-        "Already started, should not have called start again."
-      );
-    }
-  });
-
-  it("throws error if stopped twice", function () {
-    const manager = new RecordingStateManager();
-    try {
-      manager.state = "stopped";
-      throw new Error("should not have reached here, previous assignment should have failed");
-    } catch (error: any) {
-      expect((error as RecorderError).name).to.equal("RecorderError");
-      expect((error as RecorderError).message).to.equal(
-        "Already stopped, should not have called stop again."
-      );
-    }
-  });
->>>>>>> a753dec9
 });