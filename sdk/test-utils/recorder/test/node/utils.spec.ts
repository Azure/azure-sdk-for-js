--- conflicted
+++ resolved
@@ -4,16 +4,13 @@
   testHasChanged,
   isContentTypeInNockFixture,
   decodeHexEncodingIfExistsInNockFixture,
-<<<<<<< HEAD
   maskAccessTokenInNockFixture
-=======
-  handleSingleQuotesInUrlPath
->>>>>>> 273c3bdb
 } from "../../src/utils";
 
 import { nodeRequireRecordingIfExists, findRecordingsFolderPath } from "../../src/utils/recordings";
 
 import chai, { expect } from "chai";
+import { handleSingleQuotesInUrlPath } from "../../src/utils/index";
 
 describe("NodeJS utils", () => {
   describe("nodeRequireRecordingIfExists", () => {
@@ -400,7 +397,6 @@
     });
   });
 
-<<<<<<< HEAD
   describe("Mask access tokens in nock fixtures", () => {
     [
       {
@@ -547,7 +543,10 @@
           maskAccessTokenInNockFixture(test.input),
           test.output,
           `Unexpected result - access_token is not masked`
-=======
+        );
+      });
+    });
+  });
   describe("handleSingleQuotesInUrlPath", () => {
     [
       // {
@@ -709,7 +708,6 @@
           handleSingleQuotesInUrlPath(test.input),
           test.output,
           `Output from "handleSingleQuotesInUrlPath" did not match the expected output`
->>>>>>> 273c3bdb
         );
       });
     });
