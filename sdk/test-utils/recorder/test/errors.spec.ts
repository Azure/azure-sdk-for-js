// Copyright (c) Microsoft Corporation.
// Licensed under the MIT license.

import { RecorderError, RecordingStateManager } from "../src/utils/utils.js";
<<<<<<< HEAD
import { expect } from "chai";
import { Recorder } from "../src/recorder.js";
import { createHttpHeaders, createPipelineRequest } from "@azure/core-rest-pipeline";
import { encodeBase64 } from "../src/utils/encoding.js";
import { describe, it, beforeEach } from "vitest";
=======
import { Recorder } from "../src/recorder.js";
import { createHttpHeaders, createPipelineRequest } from "@azure/core-rest-pipeline";
import { encodeBase64 } from "../src/utils/encoding.js";
import { describe, it, beforeEach, expect } from "vitest";
>>>>>>> 09fac370

describe("State Manager", function () {
  it("throws error if started twice", function () {
    const manager = new RecordingStateManager();
    manager.state = "started";
    try {
      manager.state = "started";
      throw new Error("should not have reached here, previous assignment should have failed");
    } catch (error: any) {
      expect((error as RecorderError).name).to.equal("RecorderError");
      expect((error as RecorderError).message).to.equal(
        "Already started, should not have called start again.",
      );
    }
  });

  it("throws error if stopped twice", function () {
    const manager = new RecordingStateManager();
    try {
      manager.state = "stopped";
      throw new Error("should not have reached here, previous assignment should have failed");
    } catch (error: any) {
      expect((error as RecorderError).name).to.equal("RecorderError");
      expect((error as RecorderError).message).to.equal(
        "Already stopped, should not have called stop again.",
      );
    }
  });
});

describe("handleTestProxyErrors", function () {
  let recorder: Recorder;
  beforeEach(function (context) {
    recorder = new Recorder(context);
  });

  it("x-request-mismatch header", function () {
    const headers = createHttpHeaders();
    headers.set("x-request-mismatch", true);
    headers.set("x-request-mismatch-error", encodeBase64("this is a mismatch error"));
    try {
      recorder["handleTestProxyErrors"]({
        request: createPipelineRequest({ url: "abcd" }),
        status: 401,
        headers,
      });
    } catch (error) {
      expect((error as RecorderError).name).to.equal("RecorderError");
      expect((error as RecorderError).message).to.equal("this is a mismatch error");
    }
  });
});<|MERGE_RESOLUTION|>--- conflicted
+++ resolved
@@ -2,18 +2,10 @@
 // Licensed under the MIT license.
 
 import { RecorderError, RecordingStateManager } from "../src/utils/utils.js";
-<<<<<<< HEAD
-import { expect } from "chai";
-import { Recorder } from "../src/recorder.js";
-import { createHttpHeaders, createPipelineRequest } from "@azure/core-rest-pipeline";
-import { encodeBase64 } from "../src/utils/encoding.js";
-import { describe, it, beforeEach } from "vitest";
-=======
 import { Recorder } from "../src/recorder.js";
 import { createHttpHeaders, createPipelineRequest } from "@azure/core-rest-pipeline";
 import { encodeBase64 } from "../src/utils/encoding.js";
 import { describe, it, beforeEach, expect } from "vitest";
->>>>>>> 09fac370
 
 describe("State Manager", function () {
   it("throws error if started twice", function () {
