--- conflicted
+++ resolved
@@ -3,20 +3,10 @@
 
 import { ServiceClient } from "@azure/core-client";
 import { createPipelineRequest } from "@azure/core-rest-pipeline";
-<<<<<<< HEAD
-import { assert } from "vitest";
-import { expect } from "chai";
-import { CustomMatcherOptions, isPlaybackMode, Recorder } from "../src/index.js";
-import { isLiveMode, TestMode } from "../src/utils/utils.js";
-import { TEST_SERVER_URL, makeRequestAndVerifyResponse, setTestMode } from "./utils/utils.js";
-import { describe, it, beforeEach, afterEach, beforeAll } from "vitest";
-import { env } from "../src/index.js";
-=======
 import { CustomMatcherOptions, isPlaybackMode, Recorder } from "../src/index.js";
 import { isLiveMode, TestMode } from "../src/utils/utils.js";
 import { TEST_SERVER_URL, makeRequestAndVerifyResponse, setTestMode } from "./utils/utils.js";
 import { describe, it, assert, expect, beforeEach, afterEach, beforeAll } from "vitest";
->>>>>>> 09fac370
 
 // These tests require the following to be running in parallel
 // - utils/server.ts (to serve requests to act as a service)
