// Copyright (c) Microsoft Corporation.
// Licensed under the MIT license.

import { createPipelineRequest, HttpMethods, PipelineResponse } from "@azure/core-rest-pipeline";
<<<<<<< HEAD
import { expect } from "chai";
=======
import { expect } from "vitest";
>>>>>>> 09fac370
import { isLiveMode, TestMode } from "../../src/utils/utils.js";
import { ServiceClient } from "@azure/core-client";
import { env } from "../../src/utils/env.js";

export const setTestMode = (mode: TestMode): TestMode => {
  env.TEST_MODE = mode;
  console.log(`==== setting TEST_MODE = ${mode} ====`);
  return mode;
};

/**
 * The test server url.
 * This server acts as the endpoint [ Works as a substitute to the actual Azure Services ]
 */
export const TEST_SERVER_URL = "http://127.0.0.1:8080";

export async function makeRequestAndVerifyResponse(
  client: ServiceClient,
  request: {
    url?: string;
    path: string;
    body?: string;
    headers?: { headerName: string; value: string }[];
    method: HttpMethods;
  },
  expectedResponse: { [key: string]: unknown } | undefined,
  expectedHeaders?: { [key: string]: string },
): Promise<PipelineResponse> {
  const req = createPipelineRequest({
    url: request.url ?? TEST_SERVER_URL + request.path,
    body: request.body,
    method: request.method,
    allowInsecureConnection: isLiveMode(),
  });
  request.headers?.forEach(({ headerName, value }) => {
    req.headers.set(headerName, value);
  });
  const response = await client.sendRequest(req);
  if (expectedResponse) {
    if (!response.bodyAsText) {
      throw new Error("Expected response.bodyAsText to be defined");
    }

    expect(JSON.parse(response.bodyAsText)).to.deep.equal(expectedResponse);
  }

  if (expectedHeaders) {
    for (const [headerName, headerValue] of Object.entries(expectedHeaders)) {
      expect(response.headers.get(headerName)).to.equal(headerValue);
    }
  }

  return response;
}<|MERGE_RESOLUTION|>--- conflicted
+++ resolved
@@ -2,11 +2,7 @@
 // Licensed under the MIT license.
 
 import { createPipelineRequest, HttpMethods, PipelineResponse } from "@azure/core-rest-pipeline";
-<<<<<<< HEAD
-import { expect } from "chai";
-=======
 import { expect } from "vitest";
->>>>>>> 09fac370
 import { isLiveMode, TestMode } from "../../src/utils/utils.js";
 import { ServiceClient } from "@azure/core-client";
 import { env } from "../../src/utils/env.js";
