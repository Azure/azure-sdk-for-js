--- conflicted
+++ resolved
@@ -103,13 +103,8 @@
 
     // Cleaning everything before we continue verifying the results.
     xhrMock.teardown();
-<<<<<<< HEAD
     await recorder.stop();
-    console.log = originalConsoleLog;
-=======
-    recorder.stop();
     setConsoleLogForTesting(originalConsoleLog);
->>>>>>> 44a44ee5
 
     // Here we confirm that the recorder generated an expected output on the console.logs.
     // This output is used to generate the recording files in the filesystem, though here we're only
@@ -251,13 +246,8 @@
 
     // Cleaning everything before we continue verifying the results.
     xhrMock.teardown();
-<<<<<<< HEAD
     await recorder.stop();
-    console.log = originalConsoleLog;
-=======
-    recorder.stop();
     setConsoleLogForTesting(originalConsoleLog);
->>>>>>> 44a44ee5
 
     // Now we check the hash has changed in the recorded console.log output.
 
