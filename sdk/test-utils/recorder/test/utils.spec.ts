--- conflicted
+++ resolved
@@ -180,8 +180,8 @@
   describe("filter secrets from content", () => {
     function verifyFilterFunctionForJson(
       recording: any,
-      replacementMap: ReplacementMap,
-      replacements: ReplacementFunctions,
+      replacementMap: { [ENV_VAR: string]: string },
+      replacements: Array<(content: string) => string>,
       expectedFilteredOutput: any
     ) {
       const updatedRecording = filterSecretsRecursivelyFromJSON(
@@ -194,25 +194,16 @@
 
     it("should work for strings", () => {
       env.SECRET = "SECRET";
-<<<<<<< HEAD
       const replaceableVariables = { SECRET: "FAKE_IT" };
-=======
-      const replacementMap: ReplacementMap = new Map();
-      replacementMap.set("SECRET", "FAKE_IT");
->>>>>>> 024e4d45
 
       const recording = "HERE_IS_THE_FLAG-SECRET";
-      const updatedRecording = filterSecretsFromStrings(recording, replacementMap, []);
+      const updatedRecording = filterSecretsFromStrings(recording, replaceableVariables, []);
       expect(updatedRecording).to.equal("HERE_IS_THE_FLAG-FAKE_IT");
     });
 
     it("should work for JSON content #1 - secret is present in the query attributes, part of the xml response string", () => {
       env.ACCOUNT_NAME = "azureaccount";
-<<<<<<< HEAD
       const replaceableVariables = { ACCOUNT_NAME: "fakestorageaccount" };
-=======
-      const replacementMap: ReplacementMap = new Map();
-      replacementMap.set("ACCOUNT_NAME", "fakestorageaccount");
       verifyFilterFunctionForJson(
         {
           recordings: [
@@ -231,7 +222,7 @@
             }
           ]
         },
-        replacementMap,
+        replaceableVariables,
         [],
         {
           recordings: [
@@ -252,7 +243,6 @@
         }
       );
     });
->>>>>>> 024e4d45
 
     it("should work for JSON content #2 - secret is present as part of a JSON lookalike response string ", () => {
       verifyFilterFunctionForJson(
@@ -264,7 +254,7 @@
             }
           ]
         },
-        new Map(),
+        {},
         [
           (recording: any): any =>
             recording.replace(/"access_token":"[^"]*"/g, `"access_token":"access_token"`)
@@ -282,8 +272,7 @@
 
     it("should work for JSON content #3 - array of JSON objects", () => {
       env.ACCOUNT_NAME = "azureaccount";
-      const replacementMap: ReplacementMap = new Map();
-      replacementMap.set("ACCOUNT_NAME", "fakestorageaccount");
+      const replaceableVariables = { ACCOUNT_NAME: "fakestorageaccount" };
       verifyFilterFunctionForJson(
         [
           {
@@ -293,7 +282,7 @@
           { url: "http://bing.com" },
           { ACCOUNT_NAME: "azureaccount" }
         ],
-        replacementMap,
+        replaceableVariables,
         [
           (recording: any): any =>
             recording.replace(/"access_token":"[^"]*"/g, `"access_token":"access_token"`)
@@ -315,7 +304,7 @@
           response:
             '{"token_type":"Bearer","expires_in":3599,"ext_expires_in":3599,"access_token":"eyJ0eXAiOiwN"}'
         },
-        new Map(),
+        {},
         [
           (recording: any): any =>
             recording.replace(/"access_token":"[^"]*"/g, `"access_token":"access_token"`)
@@ -330,7 +319,7 @@
     it("should work for JSON content #5 - regex to be replaced is present as a key-value pair in the JSON content", () => {
       verifyFilterFunctionForJson(
         { access_token: "eyJ0eXA75E_Q" },
-        new Map(),
+        {},
         [
           (recording: any): any =>
             recording.replace(/"access_token":"[^"]*"/g, `"access_token":"access_token"`)
@@ -342,7 +331,7 @@
     it("should work for JSON content #6 - JSON.stringify-ed content with regex to be replaced is present as a key-value pair at the top level in the JSON content", () => {
       verifyFilterFunctionForJson(
         JSON.stringify({ access_token: "eyJ0eXA75E_Q" }),
-        new Map(),
+        {},
         [
           (recording: any): any =>
             recording.replace(/"access_token":"[^"]*"/g, `"access_token":"access_token"`)
@@ -356,7 +345,7 @@
         JSON.stringify({
           recording: [{ access_token: "eyJ0eXA75E_Q" }]
         }),
-        new Map(),
+        {},
         [
           (recording: any): any =>
             recording.replace(/"access_token":"[^"]*"/g, `"access_token":"access_token"`)
