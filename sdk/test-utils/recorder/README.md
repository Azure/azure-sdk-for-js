# Azure @azure-tools/test-recorder library for JavaScript

The Azure SDK for JavaScript is composed of a multitude of libraries that attempt to deliver a common, homogenous SDK to make use of all of the services that Azure can provide. Among the challenges of such a goal, we have some that are specific to tests, some of which we can summarize in the following questions:

- How to write live tests that can work as unit tests?
- How to ensure that tests are as fast as they can be?
- How to avoid writing mocked versions of our HTTP API?
- How to protect sensitive data from our live tests?
- How to write tests that support parallelism?
- How to write isomorphic tests for NodeJS and the Browsers?

Our recorder tool package `@azure-tools/test-recorder` attempts to provide an answer for those questions.

**Note 1: For Asset Sync workflow to push out the test recordings to `Azure/azure-sdk-assets` repository, refer to [asset-sync-workflow](https://github.com/Azure/azure-sdk-for-js/blob/main/sdk/test-utils/recorder/ASSET_SYNC_WORKFLOW.md).**

**Note 2: Refer to [testing-commands](https://github.com/Azure/azure-sdk-for-js/wiki/Golden-Testing-Commands) if you need help on commands to run during testing.**

This library provides interfaces and helper methods to equip the SDKs in the `azure-sdk-for-js` repo with the recording and playback capabilities for the tests, it targets HTTP requests in both Node.js and the Browsers.

`@azure-tools/test-recorder`, as part of the Test Utils available in this repository, it should be added only as a `devDependency` and used only for the tests of an sdk.

This tool helps to record and playback the tests in the JS repo by leveraging the unified out-of-process test proxy server.

## Index

<<<<<<< HEAD
- [Azure @azure-tools/test-recorder library for JavaScript](#azure-azure-toolstest-recorder-library-for-javascript)
  - [Index](#index)
  - [Key concepts](#key-concepts)
  - [Getting started](#getting-started)
    - [Installing the package](#installing-the-package)
    - [Configuring your project](#configuring-your-project)
      - [package.json scripts](#packagejson-scripts)
    - [TEST\_MODE](#test_mode)
  - [Onboard to asset-sync workflow](#onboard-to-asset-sync-workflow)
  - [Using the `Recorder`](#using-the-recorder)
    - [Recorder#variable()](#recordervariable)
    - [Environment variables](#environment-variables)
    - [`@azure-tools/test-credential` package and the NoOpCredential](#azure-toolstest-credential-package-and-the-noopcredential)
    - [karma.conf - for the browser tests](#karmaconf---for-the-browser-tests)
  - [Onboard to asset-sync workflow](#onboard-to-asset-sync-workflow-1)
  - [Examples](#examples)
    - [How to record](#how-to-record)
    - [Securing Sensitive Data](#securing-sensitive-data)
      - [`RecorderStartOptions`](#recorderstartoptions)
      - [`envSetupForPlayback`](#envsetupforplayback)
      - [`Sanitizers`](#sanitizers)
    - [How to playback](#how-to-playback)
    - [Update existing recordings](#update-existing-recordings)
    - [Skipping tests](#skipping-tests)
    - [Supporting parallelism](#supporting-parallelism)
    - [Isomorphic tests](#isomorphic-tests)
    - [Troubleshooting](#troubleshooting)
      - [Viewing test proxy log output](#viewing-test-proxy-log-output)
      - [Switching ports](#switching-ports)
    - [Inspecting recordings](#inspecting-recordings)
    - [Next steps](#next-steps)
    - [Contributing](#contributing)
  - [Troubleshooting](#troubleshooting-1)
    - [Logging](#logging)
=======
- [Key concepts](#key-concepts)
- [Getting started](#getting-started)
  - [Installing the package](#installing-the-package)
  - [Configuring your project](#configuring-your-project)
  - [TEST_MODE](#test_mode)
- [Onboard to asset-sync workflow](#onboard-to-asset---sync-workflow)
- [Using the `Recorder`](#using-the-recorder)
  - [Recorder#variable()](#recordervariable)
  - [Environment Variables](#environment-variables)
  - [`@azure-tools/test-credential` package and the NoOpCredential](#azure-toolstest-credential-package-and-the-noopcredential)
- [Examples](#examples)
  - [How to record](#how-to-record)
  - [How to playback](#how-to-playback)
  - [Update existing recordings](#update-existing-recordings)
  - [Skipping tests](#skipping-tests)
  - [Securing sensitive data](#securing-sensitive-data)
  - [Supporting parallelism](#supporting-parallelism)
  - [Isomorphic tests](#isomorphic-tests)
- [Troubleshooting](#troubleshooting)
- [Frequently Asked Questions (FAQs)](#frequently-asked-questions-faqs)
- [Next steps](#next-steps)
- [Contributing](#contributing)
>>>>>>> 07a14f87

## Key concepts

- To **record** means to intercept any HTTP request, store it in a file, then store the response received from the live resource that was originally targeted. We leverage the unified out-of-process test proxy server that is built for this use case. The output files are stored in the external `azure-sdk-assets` repository, managed through the [Asset Sync Workflow](https://github.com/Azure/azure-sdk-for-js/blob/main/sdk/test-utils/recorder/ASSET_SYNC_WORKFLOW.md).
- To **playback** means to intercept any HTTP request and to respond it with the stored response of a previously recorded matching request.
- **Sensitive information** means content that should not be shared publicly. Content like passwords, unique identifiers or personal information should be cleaned up from the recordings. Some functionality is provided to fix this problem. You can read more at [securing sensitive data](#securing-sensitive-data).

## Getting started

We're about to go through how to set up your project to use the `@azure-tools/test-recorder` package.

**_Note: If you're new to this repository, follow the [ContributingGuide.md](https://github.com/Azure/azure-sdk-for-js/blob/main/CONTRIBUTING.md) to learn how to setup/build the repo and to create/test an SDK in the [Azure/azure-sdk-for-js](https://github.com/Azure/azure-sdk-for-js) repository._**

### Installing the package

<<<<<<< HEAD
From this point forward, we'll assume that you're developing (perhaps contributing!) to one of the azure-sdk-for-js's libraries. So, your next step is to change directory to the path relevant to your project. Let's say you want to add the `@azure-tools/test-recorder` package to `@azure/data-tables` (it already uses test-recorder, but bear with us), you'll be doing the following to install the package:

```bash
cd sdk/tables/data-tables
pnpm add --filter=@azure-tools/test-recorder@^3.0.0 -D
```

If you are using `@azure/identity` in your tests, also install `"@azure-tools/test-credential"` package.

```bash
pnpm add --filter=@azure-tools/test-credential@^1.0.0 -D
```

With a following `pnpm install`, you may see something like below.
=======
From this point forward, we'll assume that you're developing (perhaps contributing!) to one of the azure-sdk-for-js's libraries. So, your next step is to change directory to the path relevant to your project. Let's say you want to use `@azure-tools/test-recorder` package for `@azure/data-tables`, make sure your `package.json` has the following:
>>>>>>> 07a14f87

```json
{
  // ... your package.json properties
  "devDependencies": {
    // ... your devDependencies
    "@azure-tools/test-credential": "^1.0.0", // If you are using `@azure/identity` in your tests
    "@azure-tools/test-recorder": "^4.1.0"
    // ... more of your devDependencies
  }
  // ... more of your package.json properties
}
```
Do `rush update` and `rush build -t .` to install and build the latest dependencies.

And you're ready! Now you can use the test recorder in your code, as shown below:

```typescript
import { Recorder } from "@azure-tools/test-recorder";
```

Or, if you know what you want to import, you can also do the following:

```typescript
import { Recorder, RecorderStartOptions, env, SanitizerOptions } from "@azure-tools/test-recorder";
```

### Configuring your project

Having the recorder as a devDependency means that you'll be able to start recording tests right away by using the `Recorder` class.

The test-recorder provides the `Recorder` class that deals with recording and playing back the network requests, depending on the value assigned to the `TEST_MODE` environment variable.

- If `TEST_MODE` equals to `record`, it will automatically store network requests in a plain text file in the folder `recordings` at the root of your library (it is `sdk/tables/data-tables` in our example).
- As of version 4.0.0, this package supports `vitest` (instead of `mocha` and `karma`) for testing frameworks as suggested by the [template](https://github.com/Azure/azure-sdk-for-js/tree/master/sdk/template/template) package in the repo.

#### package.json scripts

Your test scripts (in `package.json`) should be based on the examples in the template package. 
[@azure/template - package.json](https://github.com/Azure/azure-sdk-for-js/blob/main/sdk/template/template/package.json)

Read more at [dev-tool commands #usage](https://github.com/Azure/azure-sdk-for-js/blob/main/common/tools/dev-tool/README.md#usage)

### TEST_MODE

By using recorder with your clients, the requests are redirected to the test-proxy tool to either save them or replay them.
Interactions with the test-proxy tool vary based on what the `TEST_MODE` environment variable is.

| TEST_MODE  | What?                                                                                                                                                                                           |
| :--------- | :---------------------------------------------------------------------------------------------------------------------------------------------------------------------------------------------- |
| `record`   | Stores network requests with the help of test-proxy tool in JSON files managed through the [Asset Sync Workflow](https://github.com/Azure/azure-sdk-for-js/blob/main/sdk/test-utils/recorder/ASSET_SYNC_WORKFLOW.md). |
| `playback` | Stored requests/responses are utilized by the test-proxy tool when the requests are redirected to it instead of reaching the service                                                            |
| `live`     | Recorder and its methods are no-ops here, requests directly reach the service instead of being redirected at the test-proxy tool layer                                                          |

## Onboard to asset-sync workflow

This section assumes that your package is new to the JS repo and that you're trying to onboard your tests with recorder, and the asset-sync workflow.

From the root of the repo, navigate to your package

```
cd sdk/<service-folder>/<package-name>
```

Generate an `sdk/<service-folder>/<package-name>/assets.json` file by running the following command.

```
npx dev-tool test-proxy init
```

This command would generate an `assets.json` file with an empty tag.
Once you generate the recordings for your tests and push them to the assets repo, the tag gets populated here.

For further understanding, please read the [ASSET_SYNC_WORKFLOW.md](https://github.com/Azure/azure-sdk-for-js/blob/main/sdk/test-utils/recorder/ASSET_SYNC_WORKFLOW.md).

## Using the `Recorder`

Inside a vitest test (either in the `beforeEach` or in the test body itself), you will need to instantiate the `Recorder` as below to leverage its functionalities.

```js
let recorder: Recorder;

beforeEach(async function (context) {
  recorder = new Recorder(context);
});
```

The client being tested needs to add the recording policy that redirects requests to the test-proxy tool first before they go to the service. This is done by simply passing the client options bag through the `recorder.configureClientOptions` helper:

```js
const client = new MyServiceClient(/** args **/, recorder.configureClientOptions(/** client options **/));
```

Recording starts with the `recorder.start()` method.

```js
await recorder.start(/** recorderOptions go here **/);
```

Recorder options will typically contain the environment setup needed for the `playback` mode, and the sanitizers that help with masking the sensitive information in the recordings, more on the recorder options below.

Any requests that are made using the above `client (MyServiceClient)` will be redirected to the test-proxy tool before they reach the service, the requests and responses will be recorded and saved when `recorder.stop()` is called in `record` mode.

Likewise, in `playback` mode, the saved responses are utilized by the test-proxy tool when the requests are redirected to it instead of reaching the service.

```js
await recorder.stop();
```

- Call this method to ping the test-proxy tool with a stop request, this helps to stop recording, saves the recording file in record mode.

_Note: Instantiating, starting, and stopping the recorder all have no effect in the `live` mode (`TEST_MODE=live`). In `live` mode, the redirection to the test-proxy tool doesn't happen and the requests are sent to the services as usual._

### Recorder#variable()

To handle dynamic/generated values for testing that are created as part of the tests, ensuring the requests in the `playback` mode match the ones in the `record` mode, you can leverage the `Recorder#variable` function.

This API lets you declare variables computed at record time and re-used during playback. Variables are stored with the recording and retrieved during playback.

Example usage:

```ts
const queueName = recorder.variable("queue-name", `queue-${Math.floor(Math.random() * 1000)}`);
// Assume that we have a client that has a createQueue method.
await client.createQueue(queueName);
// Shows up in the recording as
  "Variables": {
    "queue-name": "queue-1662"
  }
```

In this example, the name of the queue used in the recording is randomized. However, in playback mode, the recorder retrieves the stored value from the recording file.

- In record mode, the function stores the provided value with the recording as a variable and returns that value.
- In playback mode, the function fetches the value from the variables stored as part of the recording and returns the retrieved variable, throwing an error if it is not found.
- In live mode, no recordings are saved; it just returns the provided value.

### Environment variables

`@azure-tools/test-recorder` exports `env` which loads the environment variables from the correct location (using `process.env` through vitest in both Node and browser environments), and also means that the environment variables set in `envSetupForPlayback` are used in playback mode.

- `recorder.start()` internally sets up the environment variables for playback. So, make sure to have the `recorder.start()` call before you use any environment variables in your tests.
- To use an environment variable in a test, just do `env["NAME_OF_THE_VARIABLE"]`.
- Recorder also exports a `assertEnvironmentVariable` global method, which can be used to retrieve the environment variables.
  The function `assertEnvironmentVariable("NAME_OF_THE_VARIABLE")` either returns the value or throws an error saying the variable is not defined in your environment.
  (This function comes handy when your function args expect a non-undefined value but the environment variable may not be defined in the runtime.)

### `@azure-tools/test-credential` package and the NoOpCredential

We do not record the AAD traffic since it is typically noise that is not needed for testing the SDK(unless we are testing the `@azure/identity` package directly which uses the `@azure-tools/test-recorder` differently to record the tests).

- Tests with clients using AAD should make use of the new `@azure-tools/test-credential` package.
- This package provides a `NoOpCredential` implementation of `TokenCredential` which makes no network requests, and should be used in `playback mode`.
- The provided `createTestCredential` helper will handle switching between `NoOpCredential` in playback and `ClientSecretCredential` when recording for you:

```ts
import { createTestCredential } from "@azure-tools/test-credential";

const credential = createTestCredential();

// Create your client using the test credential.
new MyServiceClient(<endpoint>, credential);
```

Since AAD traffic is not recorded by the new recorder, there are no AAD credentials to remove from the recording using a sanitizer.

## Examples

### How to record

To record your tests,

- make sure to set the environment variable `TEST_MODE` to `record`

  ```sh
  # Windows
  set TEST_MODE=record

  # Linux / Mac
  export TEST_MODE=record
  ```

- then in your code, instantiate the `Recorder`
- call `#start()` function with the recorder options
- modify the client options using the `#configureClientOptions()` method
- then make calls with your client as needed
- call `#stop()` function to save the recording in a file

In the following example, we'll use the recorder with the client from `@azure/data-tables`:

_[Example](https://github.com/Azure/azure-sdk-for-js/blob/main/sdk/template/template/test/public/configurationClient.spec.ts) from the template project if you want to check out._

```typescript
import { RecorderStartOptions, Recorder, env } from "@azure-tools/test-recorder";
import { createTestCredential } from "@azure-tools/test-credential";
import { TableServiceClient } from "@azure/data-tables";
import { beforeEach, afterEach, describe, it } from "vitest";

const recorderOptions: RecorderStartOptions = {
  envSetupForPlayback: {
    TABLES_URL: "https://fakeaccount.table.core.windows.net",
  },
  sanitizerOptions: {
    bodySanitizers: [
      {
        target: encodeURIComponent(env.TABLES_URL ?? ""),
        value: encodeURIComponent(`https://fakeaccount.table.core.windows.net`),
      },
    ],
  },
  removeCentralSanitizers: ["sanitizer-id-to-skip"]
};

describe(`TableServiceClient tests`, () => {
  let recorder: Recorder;
  let credential;

  beforeEach(async (context) => {
    recorder = new Recorder(context);
    await recorder.start(recorderOptions);
    credential = createTestCredential();
  });

  afterEach(async () => {
    await recorder.stop();
  });

  it("should create new table, then delete", async () => {
    const tableName = recorder.variable(
      "table-name",
      `table${Math.ceil(Math.random() * 1000 + 1000)}`
    );
    const client = new TableServiceClient(
      env["TABLES_URL"],
      credential,
      recorder.configureClientOptions({})
    );
    await client.createTable(tableName);
    await client.deleteTable(tableName);
  });
});
```

- After running this test with the `TEST_MODE` environment variable set to
  `record`, the recorder assisted by the test-proxy tool will create a recording file with the contents of the HTTP requests as well as the responses.

  If the package has been onboarded to asset-sync workflow, the recording will be located under the `.assets/` directory at the root of the repository. 
    - To view the recording, refer to `.assets/.breadcrumb` to find the entry that matches your SDK. This will give you the name of the directory within `.assets` that your recordings are located in.
    - Refer to [asset sync workflow](https://github.com/Azure/azure-sdk-for-js/blob/main/sdk/test-utils/recorder/ASSET_SYNC_WORKFLOW.md#workflow-with-asset-sync-enabled) for more understanding and further steps.

  **Note:** The recordings are no longer stored directly in your SDK's directory (`recordings/node/*` or `recordings/browsers/*`). Instead, they are managed externally through the Asset-Sync workflow.

- You'll see in the code above that we're invoking `recorder.stop`. This is so that, after each test, we can stop recording and the test file can be generated.

- We recommend instantiating/starting the new recorder in the `beforeEach` block and stopping the recorder on `afterEach` to make sure that the generated files are smaller and easier to understand than by having them all in one chunk.

### Securing Sensitive Data

Live tests need to do sensitive operations, like authenticating with your Azure endpoints, keys, secrets, etc. These are generally contained in the environment variables which are used as part of the tests.

We must secure them and not let them leak into our recordings. To avoid storing the sensitive info in the recordings, we use the sanitizers to mask the values with the fake ones or remove them, `RecorderStartOptions` helps us here.

#### `RecorderStartOptions`

`RecorderStartOptions` has three components, `envSetupForPlayback`, `sanitizerOptions`, and `removeCentralSanitizers`.

For a live test to be run, we typically need the test secrets, which are usally stored as Environment variables.

And since in playback mode, the requests don't reach the service, we don't actually need to have/share the test secrets to run the tests in playback mode.

Another angle to this is that the recordings store the requests, which would contain the sensitive information related to the endpoints, tokens, keys, secrets, credentials, etc that are parts of the supposedly secretive environment variables or derivatives of them.

We try our best to make sure the sensitive information is not leaked anywhere with the help of `envSetupForPlayback` and `Sanitizers`.

#### `envSetupForPlayback`

`envSetupForPlayback` expects key-value pairs, with keys signifying the names of the environment variables, and the values would be the fake ones that you'd like to map/swap the originals with.

```js
  envSetupForPlayback: {
    TABLES_URL: "https://fakeaccount.table.core.windows.net",
  }
```

Used in record and playback modes. No effect in live mode.

- The key-value pairs will be used as the environment variables in playback mode.
- If the environment variables are present in the recordings as plain strings, they will be replaced with the provided values in record mode.

#### Sanitizers

Sanitizers help remove or mask sensitive information from recordings. The following sanitizers are available:

| Sanitizer Type              | Example Usage                                                                                                                                                                   | Description                                                                                                                                                                                                                                                                                                                                                                                                                                                                                                                                                                                                                                                |
| :-------------------------- | :------------------------------------------------------------------------------------------------------------------------------------------------------------------------------ | :--------------------------------------------------------------------------------------------------------------------------------------------------------------------------------------------------------------------------------------------------------------------------------------------------------------------------------------------------------------------------------------------------------------------------------------------------------------------------------------------------------------------------------------------------------------------------------------------------------------------------------------------------------- |
| `generalSanitizer`          | `{ regex: true, target: "abc+def", value: "fakeValue" }`                                                                                                                        | Offers a general regex replace across request/response Body, Headers, and URI. For the body, this means regex applying to the raw JSON.                                                                                                                                                                                                                                                                                                                                                                                                                                                                                                                    |
| `bodySanitizer`             | `{ regex: true, target: "(.*)&SECRET=(?<secret_content>[^&]*)&(.*)", value: fakeSecretValue, groupForReplace: "secret_content" }`                                               | Offers regex replace within a returned body. Specifically, this means regex applying to the raw JSON. If you are attempting to simply replace a specific key, the `bodyKeySanitizer` is probably the way to go.                                                                                                                                                                                                                                                                                                                                                                                                                                            |
| `headerSanitizer`           | `{ key: "your_uuid", value: sanitizedValue }`                                                                                                                                   | Can be used for multiple purposes:<br/>1) To replace a key with a specific value, do not set "regex" value.<br/>2) To do a simple regex replace operation, define arguments "key", "value", and "regex"<br/>3) To do a targeted substitution of a specific group, define all arguments "key", "value", and "regex"                                                                                                                                                                                                                                                                                                                                         |
| `uriSanitizer`              | `{ target: secretEndpoint, value: fakeEndpoint}`                                                                                                                                | General use sanitizer for cleaning URIs via regex. Runs a regex replace on the member of your choice.                                                                                                                                                                                                                                                                                                                                                                                                                                                                                                                                                      |
| `connectionStringSanitizer` | `{`<br/> `actualConnString: env.TABLES_CONN_STRING,` <br/>`fakeConnString: "Endpoint=https://fakeaccountname.net/;SharedAccessSignature=st=2021-08-03&sig=fakesigval"` <br/>`}` | Internally, <br/>- connection strings are parsed and<br/>- each part of the connection string is mapped with its corresponding fake value<br/>- `generalRegexSanitizer` is applied for each of the parts with the real and fake values that are parsed                                                                                                                                                                                                                                                                                                                                                                                                     |
| `bodyKeySanitizer`          | `{ jsonPath: "$.bodyProvided.secret_info", regex: secretValue, value: fakeSecretValue }`                                                                                        | This sanitizer offers regex update of a specific JTokenPath.<br/><br/> EG: "TableName" within a json response body having its value replaced by whatever substitution is offered.<br/> This simply means that if you are attempting to replace a specific key wholesale, this sanitizer will be simpler<br/> than configuring a BodyRegexSanitizer that has to match against the full "KeyName": "Value" that is part of the json structure.<br/><br/> Further reading is available [here](https://www.newtonsoft.com/json/help/html/SelectToken.htm#SelectTokenJSONPath).<br/><br/> If the body is NOT a JSON object, this sanitizer will NOT be applied. |
| `removeHeaderSanitizer`     | `{ headersForRemoval: ["X-Content-Type-Options"] }`                                                                                                                             | A simple sanitizer that should be used to clean out one or multiple headers by their key. Removes headers from before saving a recording.                                                                                                                                                                                                                                                                                                                                                                                                                                                                                                                  |
| `resetSanitizer`            | `true`                                                                                                                                                                          | This clears the sanitizers that are added.                                                                                                                                                                                                                                                                                                                                                                                                                                                                                                                                                                                                                 |

Sanitizers can be added in two different ways:

1. Pass them as part of the `recorder.start({ envSetupForPlayback, sanitizerOptions })` call. Sanitizers are applied on the recordings in record mode before they are saved.
2. Call `recorder.addSanitizers(sanitizerOptions, ["record", "playback"])`. This way, the same sanitizer would be applied in both record and playback modes.

### How to playback

Once you have recorded something, you can run your tests again with `TEST_MODE` set to `playback`.

You'll notice how the tests succeed much faster. That's because the requests don't reach the service endpoints, the recorder assisted by the test-proxy tool will respond every request with their matching copy stored in the recordings.

### Update existing recordings

Once you have your recorded files, to update them after changing one of the tests, simply re-run the tests with `TEST_MODE` set to `record`. This will override previously existing files.

> **Note:** If you rename the file of the test, or the name of the test, the
> path of the recording will change. Make sure to delete the recordings
> corresponding to the deleted tests. If at any point in time you lose your
> recordings, don't worry. Running your tests with `TEST_MODE=record` will
> re-generate them.

### Skipping tests

Writing live tests can take considerable time, specially since each time you want to check that everything works fine, you potentially need to run again every test. You can specify what test to run by following vitest's approach of setting certain tests to `it.only`, and also to skip specific tests with `it.skip`.

If you launch the `recorder` in record mode with some of these changes (and given that you activate the recorder on `beforeEach`), only the files that relate to the changed tests will be updated. Skipped tests won't update their recordings.

This way, you can focus on fixing a specific set of tests with `.only`, then remove all the `.only` calls and trust that the playback will keep confirming that the unaffected tests are fine and green.

Refer to [#skipping-suites-and-tests](https://vitest.dev/guide/filtering.html#skipping-suites-and-tests) and [#test-skipif](https://vitest.dev/api/#test-skipif) if you want to conditionally skip a test.

### Supporting parallelism

A common issue while running integration tests is that, sometimes two individuals or machines might try to run the same set of tests against the same resource.

This is not directly related to the `@azure-tools/test-recorder` package, but if you're getting into issues because of concurrent conflicting requests, we strongly suggest using randomly generated strings as prefixes or suffixes for the resources you create.

Refer to [Recorder#variable()](#recordervariable) section to handle the dynamic/generated values for testing that are created as part of the tests, to make sure the requests in the `playback` mode match the ones in the `record` mode.

Since new resources are likely to get accumulated because some tests would crash or fail for any reason, make sure you delete the resources that are not cleared.

### Isomorphic tests

`@azure-tools/test-recorder` does support running tests in the browser. If you use vitest, as long as your vitest configuration is correct, your tests should work both on NodeJS and in the browsers!

## Troubleshooting

### Logging

Enabling logging may help uncover useful information about failures. In order to see logs from the recorder client, set the `AZURE_LOG_LEVEL` environment variable to `info`. Alternatively, logging can be enabled at runtime by calling the `setLogLevel` function in the `@azure/logger` package.

### Enabling detailed logging with `test-proxy-debug`

If you need detailed logs to debug request and response modifications made by the test proxy through the sanitizers (both user-defined and central sanitizers), you can enable `test-proxy-debug` flag when running your tests:

```bash
npx dev-tool test:node -- --test-proxy-debug
```

This flag enables detailed logging of request and response modifications performed by the test proxy, which can help identify issues related to sanitization, matching, or unexpected request transformations.

#### Example Output

| Central sanitizer from test proxy | User registered sanitizer |
|-----------------|-----------------|
| <details open>  <summary>Output 1</summary> <img src="https://github.com/user-attachments/assets/57a3fbae-b22c-43d8-9e9c-83a59afc3dd5" height=90></details>      | <details open> <summary>Output 2</summary><img src="https://github.com/user-attachments/assets/23e7a24f-1048-43fe-9c9c-8dac31d7e0d7" height=180> </details>         |

### Common Issues

- **Viewing test proxy logs**: `dev-tool` outputs logs to `test-proxy-output.log` in your package's root directory.

- **Port configuration**: If port 5000 is already in use, set the environment variable `TEST_PROXY_HTTP_PORT` to another port (Example: `export TEST_PROXY_HTTP_PORT=2345`).

- **Permission issues**: Ensure you have write access to the [`azure-sdk-assets`](https://github.com/Azure/azure-sdk-assets) repository.

- **Playback mode failures**: Verify your `assets.json` file and run `npx dev-tool test-proxy restore`.

- **Local vs CI discrepancies**: Refresh your local recordings by deleting `.assets` and running `npx dev-tool test-proxy restore`.

- **Outdated test-proxy version**: Delete the cached test-proxy executable (usually in `.cache/azsdk-dev-tool/...`) and re-run tests.

For detailed troubleshooting steps related to Asset Sync workflow, refer to the [Asset Sync Workflow Troubleshooting](https://github.com/Azure/azure-sdk-for-js/blob/main/sdk/test-utils/recorder/ASSET_SYNC_WORKFLOW.md#troubleshooting).

## Frequently Asked Questions (FAQs)

- **Where are my recordings stored?**  
  Recordings are stored externally in the [`azure-sdk-assets`](https://github.com/Azure/azure-sdk-assets) repository.

- **How do I update my recordings?**  
  Run tests in record mode (`TEST_MODE=record`) and push recordings using `npx dev-tool test-proxy push`.

- **Can I run tests offline?**  
  Yes. Run `npx dev-tool test-proxy restore` beforehand to download recordings.

- **How do I inspect my recordings?**  
  Inspect recordings in the `.assets` directory at the root of the repository. See [Inspecting Recordings](https://github.com/Azure/azure-sdk-for-js/blob/main/sdk/test-utils/recorder/ASSET_SYNC_WORKFLOW.md#inspecting-recordings-with-asset-sync-enabled).

### Next steps

All the libraries in the `azure-sdk-for-js` repository leverage test-recorder (v4.x.x). 
If you want to refer to the tests that leverage this package, go through the following search link:
<https://github.com/Azure/azure-sdk-for-js/search?q=test-recorder>.
Or just just follow the [template tests](https://github.com/Azure/azure-sdk-for-js/tree/main/sdk/template/template/test)

### Contributing

If you'd like to contribute to this library, please read the [contributing guide](https://github.com/Azure/azure-sdk-for-js/blob/master/CONTRIBUTING.md) to learn more about how to build and test the code.<|MERGE_RESOLUTION|>--- conflicted
+++ resolved
@@ -23,7 +23,6 @@
 
 ## Index
 
-<<<<<<< HEAD
 - [Azure @azure-tools/test-recorder library for JavaScript](#azure-azure-toolstest-recorder-library-for-javascript)
   - [Index](#index)
   - [Key concepts](#key-concepts)
@@ -37,51 +36,25 @@
     - [Recorder#variable()](#recordervariable)
     - [Environment variables](#environment-variables)
     - [`@azure-tools/test-credential` package and the NoOpCredential](#azure-toolstest-credential-package-and-the-noopcredential)
-    - [karma.conf - for the browser tests](#karmaconf---for-the-browser-tests)
-  - [Onboard to asset-sync workflow](#onboard-to-asset-sync-workflow-1)
   - [Examples](#examples)
     - [How to record](#how-to-record)
     - [Securing Sensitive Data](#securing-sensitive-data)
       - [`RecorderStartOptions`](#recorderstartoptions)
       - [`envSetupForPlayback`](#envsetupforplayback)
-      - [`Sanitizers`](#sanitizers)
+      - [Sanitizers](#sanitizers)
     - [How to playback](#how-to-playback)
     - [Update existing recordings](#update-existing-recordings)
     - [Skipping tests](#skipping-tests)
     - [Supporting parallelism](#supporting-parallelism)
     - [Isomorphic tests](#isomorphic-tests)
-    - [Troubleshooting](#troubleshooting)
-      - [Viewing test proxy log output](#viewing-test-proxy-log-output)
-      - [Switching ports](#switching-ports)
-    - [Inspecting recordings](#inspecting-recordings)
+  - [Troubleshooting](#troubleshooting)
+    - [Logging](#logging)
+    - [Enabling detailed logging with `test-proxy-debug`](#enabling-detailed-logging-with-test-proxy-debug)
+      - [Example Output](#example-output)
+    - [Common Issues](#common-issues)
+  - [Frequently Asked Questions (FAQs)](#frequently-asked-questions-faqs)
     - [Next steps](#next-steps)
     - [Contributing](#contributing)
-  - [Troubleshooting](#troubleshooting-1)
-    - [Logging](#logging)
-=======
-- [Key concepts](#key-concepts)
-- [Getting started](#getting-started)
-  - [Installing the package](#installing-the-package)
-  - [Configuring your project](#configuring-your-project)
-  - [TEST_MODE](#test_mode)
-- [Onboard to asset-sync workflow](#onboard-to-asset---sync-workflow)
-- [Using the `Recorder`](#using-the-recorder)
-  - [Recorder#variable()](#recordervariable)
-  - [Environment Variables](#environment-variables)
-  - [`@azure-tools/test-credential` package and the NoOpCredential](#azure-toolstest-credential-package-and-the-noopcredential)
-- [Examples](#examples)
-  - [How to record](#how-to-record)
-  - [How to playback](#how-to-playback)
-  - [Update existing recordings](#update-existing-recordings)
-  - [Skipping tests](#skipping-tests)
-  - [Securing sensitive data](#securing-sensitive-data)
-  - [Supporting parallelism](#supporting-parallelism)
-  - [Isomorphic tests](#isomorphic-tests)
-- [Troubleshooting](#troubleshooting)
-- [Frequently Asked Questions (FAQs)](#frequently-asked-questions-faqs)
-- [Next steps](#next-steps)
-- [Contributing](#contributing)
->>>>>>> 07a14f87
 
 ## Key concepts
 
@@ -97,24 +70,7 @@
 
 ### Installing the package
 
-<<<<<<< HEAD
-From this point forward, we'll assume that you're developing (perhaps contributing!) to one of the azure-sdk-for-js's libraries. So, your next step is to change directory to the path relevant to your project. Let's say you want to add the `@azure-tools/test-recorder` package to `@azure/data-tables` (it already uses test-recorder, but bear with us), you'll be doing the following to install the package:
-
-```bash
-cd sdk/tables/data-tables
-pnpm add --filter=@azure-tools/test-recorder@^3.0.0 -D
-```
-
-If you are using `@azure/identity` in your tests, also install `"@azure-tools/test-credential"` package.
-
-```bash
-pnpm add --filter=@azure-tools/test-credential@^1.0.0 -D
-```
-
-With a following `pnpm install`, you may see something like below.
-=======
 From this point forward, we'll assume that you're developing (perhaps contributing!) to one of the azure-sdk-for-js's libraries. So, your next step is to change directory to the path relevant to your project. Let's say you want to use `@azure-tools/test-recorder` package for `@azure/data-tables`, make sure your `package.json` has the following:
->>>>>>> 07a14f87
 
 ```json
 {
@@ -128,7 +84,7 @@
   // ... more of your package.json properties
 }
 ```
-Do `rush update` and `rush build -t .` to install and build the latest dependencies.
+Do `pnpm install` and `pnpm build -r` to install and build the latest dependencies.
 
 And you're ready! Now you can use the test recorder in your code, as shown below:
 
@@ -163,11 +119,11 @@
 By using recorder with your clients, the requests are redirected to the test-proxy tool to either save them or replay them.
 Interactions with the test-proxy tool vary based on what the `TEST_MODE` environment variable is.
 
-| TEST_MODE  | What?                                                                                                                                                                                           |
-| :--------- | :---------------------------------------------------------------------------------------------------------------------------------------------------------------------------------------------- |
+| TEST_MODE  | What?                                                                                                                                                                                                                 |
+| :--------- | :-------------------------------------------------------------------------------------------------------------------------------------------------------------------------------------------------------------------- |
 | `record`   | Stores network requests with the help of test-proxy tool in JSON files managed through the [Asset Sync Workflow](https://github.com/Azure/azure-sdk-for-js/blob/main/sdk/test-utils/recorder/ASSET_SYNC_WORKFLOW.md). |
-| `playback` | Stored requests/responses are utilized by the test-proxy tool when the requests are redirected to it instead of reaching the service                                                            |
-| `live`     | Recorder and its methods are no-ops here, requests directly reach the service instead of being redirected at the test-proxy tool layer                                                          |
+| `playback` | Stored requests/responses are utilized by the test-proxy tool when the requests are redirected to it instead of reaching the service                                                                                  |
+| `live`     | Recorder and its methods are no-ops here, requests directly reach the service instead of being redirected at the test-proxy tool layer                                                                                |
 
 ## Onboard to asset-sync workflow
 
@@ -482,9 +438,9 @@
 
 #### Example Output
 
-| Central sanitizer from test proxy | User registered sanitizer |
-|-----------------|-----------------|
-| <details open>  <summary>Output 1</summary> <img src="https://github.com/user-attachments/assets/57a3fbae-b22c-43d8-9e9c-83a59afc3dd5" height=90></details>      | <details open> <summary>Output 2</summary><img src="https://github.com/user-attachments/assets/23e7a24f-1048-43fe-9c9c-8dac31d7e0d7" height=180> </details>         |
+| Central sanitizer from test proxy                                                                                                                           | User registered sanitizer                                                                                                                                   |
+| ----------------------------------------------------------------------------------------------------------------------------------------------------------- | ----------------------------------------------------------------------------------------------------------------------------------------------------------- |
+| <details open>  <summary>Output 1</summary> <img src="https://github.com/user-attachments/assets/57a3fbae-b22c-43d8-9e9c-83a59afc3dd5" height=90></details> | <details open> <summary>Output 2</summary><img src="https://github.com/user-attachments/assets/23e7a24f-1048-43fe-9c9c-8dac31d7e0d7" height=180> </details> |
 
 ### Common Issues
 
