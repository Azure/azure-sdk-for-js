--- conflicted
+++ resolved
@@ -64,11 +64,7 @@
 
 Run your tests using the usual [package.json scripts].
 
-<<<<<<< HEAD
-`pnpm integration-test:node`, for example.
-=======
 `rushx test:node`, for example.
->>>>>>> 6a006d49
 
 With asset sync enabled, there is one extra step that must be taken before you create a PR with changes to recorded tests: you must push the new recordings to the assets repo. This is done with the following command:
 
