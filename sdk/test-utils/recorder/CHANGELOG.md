# Release History

<<<<<<< HEAD
## 3.2.0 (Unreleased)

// TODO: make this 4.0.0 instead to avoid any breaking changes w.r.t environment variables.

### Features Added

- Adds support for vitest

### Breaking Changes

## 3.1.0 (Unreleased)
=======
## 3.1.0 (2023-03-14)
>>>>>>> 536d8096

### Features Added

- Add support for setting `TLSValidationCert` in the Test Proxy Transport.
- Add a `testPollingOptions` that allow skip polling wait in playback mode.
- Enhanced the `addSanitizers` method and `SanitizerOptions` options bag by exposing the following sanitizer types for more flexible usage:
  - `FindReplaceSanitizer`: A sanitizer that finds and replaces specified strings.
  - `RegexSanitizer`: A sanitizer that uses regular expressions for pattern matching and replacement.
  - `StringSanitizer`: A sanitizer that handles string-based sanitization tasks.
  - `HeaderSanitizer`: A sanitizer specifically designed for handling HTTP headers.
  - `ConnectionStringSanitizer`: A sanitizer that securely handles connection strings.
  - `RemoveHeaderSanitizer`: A sanitizer that removes specified headers from HTTP requests or responses.
    This update aims to provide users with a more comprehensive and customizable sanitization process.

### Bugs Fixed

- Fixed a bug where environment variables were not being sanitized correctly when one's original value is a substring of another. [#27187](https://github.com/Azure/azure-sdk-for-js/pull/27187)

### Other Changes

- Improved some error messages: [#26094](https://github.com/Azure/azure-sdk-for-js/pull/26094)
  - Clarify error when attempting to redirect a request but the recorder has not been started
  - Forward mismatch error when recording file cannot be found during `start` call in playback mode
  - Add more descriptive message in the case that the test proxy has not been started before running the tests
- Ignore `Accept-Language` header for browsers in Playback mode.

## 3.0.0 (2023-03-07)

### Features Added

- Add support for session-level sanitization using the `Recorder.addSessionSanitizers` static method. [#21533](https://github.com/Azure/azure-sdk-for-js/pull/21533)
- Added logging to help with debugging tests. [#21641](https://github.com/Azure/azure-sdk-for-js/pull/21641)
- Allow mapping the test-proxy tool to ports other than just 5000(for HTTP) using the environment variable `TEST_PROXY_HTTP_PORT`(and `TEST_PROXY_HTTPS_PORT` for 5001(for HTTPS)).
  - If `TEST_PROXY_HTTP_PORT` is undefined, we'll try for 5000 as usual.
  - For browsers, this variable has to be added as part of the environment variables listed under `envPreprocessor` array in `karma.conf.js` so that the recorder knows the port to hit.
- Added support for the asset sync tool. If an `assets.json` exists in the package directory, the recorder will fetch recordings from the external repo.

### Breaking Changes

- Support for `@azure/core-http` has been removed. Using the test recorder now requires depending on `@azure/core-rest-pipeline`.

### Bugs Fixed

- Fixed redirects not being passed to the test proxy in the browser. [#21713](https://github.com/Azure/azure-sdk-for-js/pull/21713)
- The value of the `TEST_MODE` environment variable is no longer case-sensitive. [#22118](https://github.com/Azure/azure-sdk-for-js/pull/22118)
- Fixed "ReferenceError: atob is not defined" in node where the `atob` method isn't available([deprecated](https://stackoverflow.com/questions/23097928/node-js-throws-btoa-is-not-defined-error)) in the environment, which masked the actual error that is supposed to throw from the test proxy tool. [#22266](https://github.com/Azure/azure-sdk-for-js/issues/22266)

### Other Changes

- Improved formatting of error messages returned by the test proxy. [#21575](https://github.com/Azure/azure-sdk-for-js/pull/21575)
- An error is now thrown if the RECORDINGS_RELATIVE_PATH is not set in browser mode. [#23057](https://github.com/Azure/azure-sdk-for-js/pull/23057)
- Reverting the modified request object of the redirected request(to hit the test proxy tool) back to the original after we get the response at the `recorderHttpPolicy`. [#23803](https://github.com/Azure/azure-sdk-for-js/pull/23803)

## 2.0.0 (2022-04-11)

Marks the first release of recorder v2. This project is a test utility that assits with testing the packages maintained at the Azure SDK for JavaScript repository by leveraging the unified out-of-process test proxy server. This is not intended for the public utilization.

### Features Added

- Allows adding sanitizers in playback mode as well. [#20612](https://github.com/Azure/azure-sdk-for-js/pull/20612)

  - If the sanitizer options are passed as part of the `recorder.start()`, they'll only be used in "record" mode and will be applied on the recordings.
  - Use the `recorder.addSanitizers()` call instead if you want the sanitizers to be added in a specific test mode or in a combination of modes by providing the optional "mode" argument.
  - "live" mode has no impact as usual.

- Add support for `addTransform`, which allows for transforms to be applied to saved recordings in playback mode. The following transforms are supported:
  - `ApiVersionTransform`: During playback mode, echoes back the `api-version` header provided by the request
  - `ClientIdTransform`, `StorageRequestIdTransform`: these echo back the `X-MS-Client-Id` and the `X-MS-Client-Request-Id` headers respectively
  - `HeaderTransform`: adds an arbitrary header and value to the returned request. These are provided by the `key` and `value` parameters to `addTransform`.
- `CustomDefaultMatcher`- exposes the default matcher in a customizable way. Currently, this includes enabling/disabling body match, adding additional excluded headers, and enable/disable matching the order of query params in the requests.
  [#20404](https://github.com/Azure/azure-sdk-for-js/pull/20404)

- [#19920](https://github.com/Azure/azure-sdk-for-js/pull/19920) Added support for adding polices as part of the client options with the new "additionalPolicies" array.
  By leveraging the new option, `configureClientOptions` method is added to the `Recorder`.

  [#20175](https://github.com/Azure/azure-sdk-for-js/pull/20175)

  - With the support from the new `Recorder#configureClientOptions` method, we no longer need the `Recorder#configureClient` that used to access the private "pipeline" object internal to the client to add/modify the policies.
  - [#20175](https://github.com/Azure/azure-sdk-for-js/pull/20175) removes the `Recorder#configureClient` along with the new addition.

- Add support for the new string sanitizers, including **breaking changes**:

  - Removed the `Sanitizer` class, instead making the `addSanitizers` function in `sanitizer.ts` take in a `HttpClient` and recording ID as parameter.
  - Refactored the `addSanitizers` function to call smaller functions for each sanitizer (some of which are a bit FP-style) instead of using if statements + special cases. Hopefully this will make things a bit easier to maintain.
  - Some other minor refactors (e.g. extracting duplicated `createRecordingRequest` function into a utility).
  - Add support for the string sanitizers in what I think is the most logical way, but there is a **breaking change**:
    - When calling `addSanitizers`, instead of specifying `generalRegexSanitizers: [...]` etc., you now specify `generalSanitizers: [...]`. Both regex sanitizers and string sanitizers can be used in this way, for example:

  ```ts
  recorder.addSanitizers({
    generalSanitizers: [
      {
        regex: true, // Regex matching is enabled by setting the 'regex' option to true.
        target: ".*regex",
        value: "sanitized",
      },
      {
        // Note that `regex` defaults to false and doesn't need to be specified when working with bare strings.
        // In my experience, this is the most common scenario anyway.
        target: "Not a regex",
        value: "sanitized",
      },
    ],
  });
  ```

  [#19954](https://github.com/Azure/azure-sdk-for-js/pull/19954)

- Bug Fix - Fixed the bug where the `recordingId` was being ignored in the add-sanitizer requests which led the test level sanitizers to be treated as session level sanitizers.
  [#20393](https://github.com/Azure/azure-sdk-for-js/pull/20393)

- Renaming the package `@azure-tools/test-recorder-new@1.0.0` as `@azure-tools/test-recorder@2.0.0`.
  [#19561](https://github.com/Azure/azure-sdk-for-js/pull/19561)

- Allows passing `undefined` as keys in the sanitizer options so that devs don't have to add additional checks if a certain env variable exists in playback.
- Exports `delay`

  - waits for expected time in record/live modes
  - no-op in playback

  [#19561](https://github.com/Azure/azure-sdk-for-js/pull/19561)

- Refactoring the test proxy http clients for better clarity for the end users [#19446](https://github.com/Azure/azure-sdk-for-js/pull/19446)

  - Client rename `TestProxyHttpClient` -> `Recorder`
  - Removing the separate `TestProxyHttpClientCoreV1`
    - Instead of passing the whole client as the `httpClient` for core-v1 sdks, users are now expected to call `recorder.configureClientOptionsCoreV1` on the client options while passing to the respective client(where `recorder` is an instantiation of `Recorder`). This modifies the httpClient in the options to allow redirecting the requests to the test-proxy tool.
  - Duplicated helpers from old recorder to not depend on old recorder package.. with an intention to replace the recorder package as 2.0 and not merge since the old recorder is published already
  - Makes the following members of `Recorder` private
    - `httpClient`
    - `redirectRequest`
    - `recorderHttpPolicy`
    - `createHttpClientCoreV1`

- Moving `NoOpCredential` to the new `@azure-tools/test-credential` package.

- Change the API for using variables. Variables can now be accessed using the syntax:

  ```ts
  const variable = recorder.variable(<variable name>, <value in record mode>);
  ```

  A shorthand is also added for when accessing a variable a second time in
  the same test, which does not require an initial value be set, e.g.:

  ```ts
  recorder.variable("variableName", <value in record mode>);

  // later on in your code
  const value = recorder.variable("variableName");
  ```

  [#19388](https://github.com/Azure/azure-sdk-for-js/pull/19388)

- Add `configureClient` method to the `TestProxytHttpClient` to allow instrumenting the client with the recorder policy which helps in enabling the recorder to redirect the requests of your tests to the proxy tool.

  - Also un-exports `recorderHttpPolicy` function.
    [#19362](https://github.com/Azure/azure-sdk-for-js/pull/19362)

- Add support for `setMatcher`, which can be used to instruct the proxy tool to ignore headers (using `HeaderlessMatcher`) or the request body (using `BodilessMatcher`) when matching requests to recordings.

  Example:

  ```ts
  await recorder.setMatcher("HeaderlessMatcher");
  ```

- Loads the .env file using with the help of "dotenv" by default.
  [#19139](https://github.com/Azure/azure-sdk-for-js/pull/19139)

- Adds NoOp AAD Credential for playback `NoOpCredential`. Using this as your AAD credential in playback mode would avoid the AAD traffic in playback.
  [#18904](https://github.com/Azure/azure-sdk-for-js/pull/18904)

- Allows storing dynamically created variables in record mode. The recorder registers the variables as part of the recording and stores their values in the recording file. Using the `variables` in playback mode produces the key-value pairs that were stored in the recording file.

  Example:

  ```ts
  if (!isPlaybackMode()) {
    recorder.variables["random-1"] = `random-${Math.ceil(Math.random() * 1000 + 1000)}`;
  }
  ```

  Use `recorder.variables["random-1"]` to access the value of the variable after setting it. The variable can be accessed in all three modes -- record, playback, and live -- as long as it is set in record mode before it is accessed.

  [#17379](https://github.com/Azure/azure-sdk-for-js/pull/17379)

- Added `addSanitizers` method to support
  - BodyKeySanitizer
  - BodyRegexSanitizer
  - GeneralRegexSanitizer
  - HeaderRegexSanitizer
  - RemoveHeaderSanitizer
  - UriRegexSanitizer
  - UriSubscriptionIdSanitizer
  - Connection String sanitizer
- Adds `SanitizerOptions`, env setup for playback as the options of the `start()` method
  - Applies `generalRegexSanitizers` on the env setup for playback options by default to eliminate any plain text secrets in the recordings
- Testing - All the tests are run in the `recorder-new` folder run in all three modes - "record", "playback" and "live" everytime the test commands are run

  [#17388](https://github.com/Azure/azure-sdk-for-js/pull/17388)

- `TestProxyClient` now takes the test context to determine the location of the recordings.
- Adds a server for the tests, to play the role of an actual service to be able to test the proxy-tool end-to-end.

- Building the unified recorder prototype leveraging the proxy-tool, works for both core-v1 and core-v2 SDKs. Shows data-tables and storage-queue as examples for core-v2 and core-v1 respectively.
  [#15826](https://github.com/Azure/azure-sdk-for-js/pull/15826)<|MERGE_RESOLUTION|>--- conflicted
+++ resolved
@@ -1,7 +1,6 @@
 # Release History
 
-<<<<<<< HEAD
-## 3.2.0 (Unreleased)
+## 4.0.0 (Unreleased)
 
 // TODO: make this 4.0.0 instead to avoid any breaking changes w.r.t environment variables.
 
@@ -12,9 +11,6 @@
 ### Breaking Changes
 
 ## 3.1.0 (Unreleased)
-=======
-## 3.1.0 (2023-03-14)
->>>>>>> 536d8096
 
 ### Features Added
 
