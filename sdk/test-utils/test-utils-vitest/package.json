--- conflicted
+++ resolved
@@ -8,11 +8,7 @@
     "node": ">=18.0.0"
   },
   "scripts": {
-<<<<<<< HEAD
-    "audit": "skipped",
-=======
     "audit": "node ../../../common/scripts/rush-audit.js && dev-tool run vendored rimraf node_modules package-lock.json && npm i --package-lock-only 2>&1 && npm audit",
->>>>>>> cae1265f
     "build": "npm run clean && dev-tool run build-package",
     "build:samples": "echo Obsolete",
     "build:test": "echo skipped. actual commands inlined in browser test scripts",
@@ -61,31 +57,16 @@
     "vitest": "catalog:"
   },
   "devDependencies": {
-<<<<<<< HEAD
     "@azure-tools/vite-plugin-browser-test-map": "workspace:*",
     "@azure/dev-tool": "workspace:*",
     "@azure/eslint-plugin-azure-sdk": "workspace:*",
-    "@microsoft/api-extractor": "catalog:",
     "@types/node": "catalog:",
     "@vitest/browser": "catalog:",
     "@vitest/coverage-istanbul": "catalog:",
-    "@vitest/expect": "^2.0.5",
+    "@vitest/expect": "catalog:",
     "eslint": "catalog:",
     "playwright": "catalog:",
-    "rimraf": "catalog:",
-    "tshy": "catalog:",
     "typescript": "catalog:"
-=======
-    "@azure/dev-tool": "^1.0.0",
-    "@azure/eslint-plugin-azure-sdk": "^3.0.0",
-    "@types/node": "^18.0.0",
-    "@vitest/browser": "^2.0.5",
-    "@vitest/coverage-istanbul": "^2.0.5",
-    "@vitest/expect": "^2.0.5",
-    "eslint": "^9.9.0",
-    "playwright": "^1.46.0",
-    "typescript": "~5.6.2"
->>>>>>> cae1265f
   },
   "tshy": {
     "exports": {
