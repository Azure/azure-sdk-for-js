import { exec } from "child_process";
import os from "os";
import { performStage } from "./barrier";
import {
  ReportResultsMessage,
  StatusUpdateMessage,
  WorkerToManagerMessageWithId,
} from "./messages";
import { ManagerMulticoreUtils, multicoreUtils } from "./multicore";
import { DefaultPerfOptions, ParsedPerfOptions } from "./options";
import { Snapshot } from "./snapshot";
import { PerfTestBase, PerfTestConstructor } from "./perfTestBase";
import { PerfProgram } from "./program";
import { formatDuration, formatNumber } from "./utils/utils";

/**
 * The manager program which is responsible for spawning workers which run the actual perf test.
 *
 * The manager program is created when the user first starts the perf test. It creates separate worker
 * processes, which create instances of WorkerPerfProgram. The manager is responsible for synchronizing
 * the workers and for collating and reporting results from each of the workers.
 */
export class ManagerPerfProgram implements PerfProgram {
  private testName: string;
  private parallelNumber: number;
  private lastCompleted = 0;
  private startMillis = 0;
  private managerUtils: ManagerMulticoreUtils;
  private parsedOptions: ParsedPerfOptions<DefaultPerfOptions>;

  /** Dummy instance of the test class used for global setup and cleanup. */
  private dummyTestInstance: PerfTestBase;

  /**
   * Receives a test class to instantiate and execute.
   * Parses the test's options and creates some shortcuts.
   * It will instantiate the same test class as many times as the "parallel" command line parameter specifies,
   * which defaults to 1.
   *
   * @param testClass The testClass to be instantiated.
   */
  constructor(testClass: PerfTestConstructor) {
    if (!multicoreUtils.isManager) {
      throw new Error("Must be manager");
    }

    this.managerUtils = multicoreUtils;

    this.testName = testClass.name;
    this.dummyTestInstance = new testClass();
    this.parsedOptions = this.dummyTestInstance.parsedOptions;
    this.parallelNumber = Number(this.parsedOptions.parallel.value);
  }

  private getCompletedOperations(parallels: Snapshot[]): number {
    return parallels.reduce((sum, i) => sum + i.completedOperations, 0);
  }

  private getOperationsPerSecond(parallels: Snapshot[]): number {
    return parallels.reduce((sum, parallel) => {
      let parallelResult = 0;
      if (parallel.completedOperations > 0) {
        parallelResult = parallel.completedOperations / (parallel.lastMillisecondsElapsed / 1000);
      }
      return sum + parallelResult;
    }, 0);
  }

  /**
   * Does some calculations based on the parallel executions provided,
   * then logs them in a friendly way.
   *
   * In languages supporting threads, "parallels" mean new threads created in which we run
   * as many functions as possible. Keep in mind that we currently don't support multiple threads in NodeJS.
   * We might be using workers eventually, but for now, "parallel" executions are
   * promises that are executed one after the other without waiting for the previous one to finish.
   * We wait for all of the promises to resolve to consider the "parallel" execution finished.
   *
   * The information logged consists of:
   *
   * - The total operations executed on that parallel run.
   * - The operations per second, which is made through adding up each one of the parallel's
   *   completed operations, divided by the seconds elapsed.
   * - Seconds per operation, which is 1 / operationsPerSecond.
   * - An average of the total operations by the operations per second, which we call weighted-average.
   *
   * @param parallels Parallel executions
   */
  private logResults(parallels: Snapshot[]): void {
    const totalOperations = this.getCompletedOperations(parallels);
    const operationsPerSecond = this.getOperationsPerSecond(parallels);
    const secondsPerOperation = 1 / operationsPerSecond;
    const weightedAverage = totalOperations / operationsPerSecond;
    console.log(
      `Completed ${totalOperations.toLocaleString(undefined, {
        maximumFractionDigits: 0,
      })} ` +
        `operations in a weighted-average of ` +
        `${formatNumber(weightedAverage, 4)}s ` +
        `(${formatNumber(operationsPerSecond, 4)} ops/s, ` +
        `${formatNumber(secondsPerOperation, 4)} s/op)`,
    );
  }

  private logUpdate(parallels: Snapshot[]): void {
    const totalCompleted = this.getCompletedOperations(parallels);
    const currentCompleted = totalCompleted - this.lastCompleted;
    const averageCompleted = this.getOperationsPerSecond(parallels);
    const elapsedTime = formatDuration(new Date().getTime() - this.startMillis);

    this.lastCompleted = totalCompleted;

    const { rss, heapUsed } = process.memoryUsage();
    const rssMB = Math.round((rss / 1024 / 1024) * 100) / 100;
    const heapUsedMB = Math.round((heapUsed / 1024 / 1024) * 100) / 100;

    console.log(
      `${elapsedTime}\t\t${currentCompleted}\t\t${totalCompleted}\t\t${averageCompleted.toFixed(
<<<<<<< HEAD
        2
      )}\t\t${rssMB}\t\t${heapUsedMB}`
=======
        2,
      )}`,
>>>>>>> 0715b34d
    );
  }

  private createWorkers(): void {
    const cpuOption = this.parsedOptions.cpus.value ?? 0;
    const parallels = this.parsedOptions.parallel.value ?? 1;
    let cpus: number;
    if (cpuOption === 0) {
      cpus = os.cpus().length;
      console.log(`Setting number of CPUs to number of CPUs detected on machine (${cpus}).`);
    } else {
      cpus = cpuOption;
    }

    const numberOfWorkers = Math.min(parallels, cpus);

    const allocations = Array(numberOfWorkers).fill(0);
    for (let i = 0; i < parallels; ++i) {
      ++allocations[i % numberOfWorkers];
    }

    let parallelIndexOffset = 0;
    for (const assignedParallels of allocations) {
      this.managerUtils.createWorker({
        testClassName: this.testName,
        assignedParallels: assignedParallels,
        parallelIndexOffset,
        options: this.parsedOptions,
      });

      parallelIndexOffset += assignedParallels;
    }
  }

  private async runTests(iterationIndex: number, title: "warmup" | "test"): Promise<void> {
    console.log("=== Starting the perf test ===");

    const stage = performStage(title);

    this.lastCompleted = 0;
    this.startMillis = new Date().getTime();

    // This is how we customize how frequently we log how many completed operations have been executed.
    // We don't enforce this inside of runLoop, so it might never be executed, depending on the number
    // of operations running.
    const millisecondsToLog = Number(this.parsedOptions["milliseconds-to-log"].value);
    console.log(
      `\n=== ${title} mode, iteration ${iterationIndex + 1}. Logs every ${
        millisecondsToLog / 1000
      }s ===`,
    );
    console.log(`ElapsedTime\tCurrent\t\tTotal\t\tAverage\t\tRSS(MB)\t\tHeapUsed(MB)`);

    let done = false;

    const handleUpdate = (messages: WorkerToManagerMessageWithId[]) => {
      if (done) return;

      const parallels = messages.map((m) => (m as StatusUpdateMessage).snapshots).flat();
      this.logUpdate(parallels);
      this.managerUtils.getMessageFromAll((m) => m.tag === "statusUpdate").then(handleUpdate);
    };
    this.managerUtils.getMessageFromAll((m) => m.tag === "statusUpdate").then(handleUpdate);

    const resultMessages = (await this.managerUtils.getMessageFromAll(
      (m) => m.tag === "reportResults",
    )) as ReportResultsMessage[];

    // stop the handleUpdate part when it next gets a chance
    done = true;

    const results = resultMessages.map((m) => m.snapshots).flat();

    console.log(`=== ${title} mode, results of iteration ${iterationIndex + 1} ===`);
    this.logResults(results);

    await stage;
  }

  private async logPackageVersions(listTransitiveDeps: boolean): Promise<void> {
    return new Promise((resolve) => {
      console.log("=== Versions ===");
      exec(`npm list --prod ${listTransitiveDeps ? "" : "--depth=0"}`, (_error, stdout) => {
        for (const dependency of stdout.split("\n").filter((line) => line.includes("@azure"))) {
          console.log(dependency);
        }
        resolve();
      });
    });
  }

  /**
   * The run() public method lets developers specify when to begin running the selected test
   * under the conditions provided by the command line options.
   * If the command line option for help (--help or -h) is passed in, the program will output
   * the information available of all of the options and close, with no test executions.
   *
   * This method will invoke the test class's "globalSetup" and "globalCleanup" once per CPU,
   * and the "setup" and "cleanup" as many times as tests were instantiated
   * (up to the "parallel" command line parameter, which defaults to 1).
   *
   * If the "warmup" command line parameter is defined, the tests will be called
   * until as many seconds as the "warmup" parameter says. This is to adjust
   * to any possible real-time optimizations that the JavaScript runtime might
   * do while executing something repeatedly. This is also a requirement to align with the
   * Perf framework in other languages.
   *
   * If any exception is encountered, the whole process will stop, unless
   * these exceptions are instances of the class PerfTestError, which defines expected errors.
   */
  public async run(): Promise<void> {
    // There should be no test execution if the help option is passed.
    // --help, or -h
    if (this.parsedOptions.help.value) {
      console.log(`=== Help: Options that can be sent to ${this.testName} ===`);
      console.table(this.dummyTestInstance.parsedOptions);
      return;
    }

    await this.logPackageVersions(
      this.parsedOptions["list-transitive-dependencies"].value ?? false,
    );

    const options = this.dummyTestInstance.parsedOptions;
    console.log("=== Parsed options ===");
    console.table(options);

    this.createWorkers();

    console.log(
      `=== Calling globalSetup() once per CPU for (all) the instance(s) of ${this.testName} ===`,
    );
    await performStage("globalSetup");

    console.log(
      `=== Calling setup() for the ${this.parallelNumber} instantiated ${this.testName} tests ===`,
    );

    await performStage("setup");

    await performStage("postSetup");

    if (options.warmup.value > 0) {
      await this.runTests(0, "warmup");
    }

    const iterations = options.iterations.value;
    for (let i = 0; i < iterations; i++) {
      await this.runTests(i, "test");
    }

    await performStage("preCleanup");

    if (!options["no-cleanup"].value) {
      console.log(
        `=== Calling cleanup() for the ${this.parallelNumber} instantiated ${this.testName} tests ===`,
      );
      await performStage("cleanup");
      console.log(
        `=== Calling globalCleanup() once per CPU for (all) the instance(s) of ${this.testName} ===`,
      );
      await performStage("globalCleanup");
    }
  }
}<|MERGE_RESOLUTION|>--- conflicted
+++ resolved
@@ -1,3 +1,6 @@
+// Copyright (c) Microsoft Corporation.
+// Licensed under the MIT license.
+
 import { exec } from "child_process";
 import os from "os";
 import { performStage } from "./barrier";
@@ -95,10 +98,10 @@
       `Completed ${totalOperations.toLocaleString(undefined, {
         maximumFractionDigits: 0,
       })} ` +
-        `operations in a weighted-average of ` +
-        `${formatNumber(weightedAverage, 4)}s ` +
-        `(${formatNumber(operationsPerSecond, 4)} ops/s, ` +
-        `${formatNumber(secondsPerOperation, 4)} s/op)`,
+      `operations in a weighted-average of ` +
+      `${formatNumber(weightedAverage, 4)}s ` +
+      `(${formatNumber(operationsPerSecond, 4)} ops/s, ` +
+      `${formatNumber(secondsPerOperation, 4)} s/op)`,
     );
   }
 
@@ -116,13 +119,8 @@
 
     console.log(
       `${elapsedTime}\t\t${currentCompleted}\t\t${totalCompleted}\t\t${averageCompleted.toFixed(
-<<<<<<< HEAD
         2
       )}\t\t${rssMB}\t\t${heapUsedMB}`
-=======
-        2,
-      )}`,
->>>>>>> 0715b34d
     );
   }
 
@@ -170,8 +168,7 @@
     // of operations running.
     const millisecondsToLog = Number(this.parsedOptions["milliseconds-to-log"].value);
     console.log(
-      `\n=== ${title} mode, iteration ${iterationIndex + 1}. Logs every ${
-        millisecondsToLog / 1000
+      `\n=== ${title} mode, iteration ${iterationIndex + 1}. Logs every ${millisecondsToLog / 1000
       }s ===`,
     );
     console.log(`ElapsedTime\tCurrent\t\tTotal\t\tAverage\t\tRSS(MB)\t\tHeapUsed(MB)`);
