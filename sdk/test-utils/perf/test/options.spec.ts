--- conflicted
+++ resolved
@@ -55,16 +55,11 @@
     this.minimistResult = minimist(process.argv);
   }
 
-<<<<<<< HEAD
-  compare(longName: keyof OptionsTestOptions): void {
-    if (!(this.options[longName] && this.minimistResult[longName])) {
-=======
-  compare(optionName: keyof OptionsTestOptions) {
+  compare(optionName: keyof OptionsTestOptions): void {
     const longName = (this.options[optionName].longName ??
       optionName) as keyof PerfOptionDictionary<OptionsTestOptions>;
 
     if (!(this.options[optionName] && this.parsedOptions[longName])) {
->>>>>>> a36287ac
       return;
     }
     if (this.options[optionName].required && !this.parsedOptions[longName].value) {
