--- conflicted
+++ resolved
@@ -72,12 +72,8 @@
   "devDependencies": {
     "@azure/core-client": "^1.3.1",
     "@azure/eslint-plugin-azure-sdk": "^3.0.0",
-<<<<<<< HEAD
     "@types/fs-extra": "^9.0.0",
-    "@types/node": "^14.0.0",
-=======
     "@types/node": "^16.0.0",
->>>>>>> f92fca0a
     "@types/node-fetch": "^2.5.0",
     "eslint": "^8.0.0",
     "karma": "^6.4.2",
