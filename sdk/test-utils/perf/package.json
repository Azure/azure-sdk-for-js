--- conflicted
+++ resolved
@@ -63,11 +63,6 @@
     "@azure/abort-controller": "^2.0.0",
     "@azure/core-rest-pipeline": "^1.1.0",
     "@azure/core-util": "^1.3.2",
-<<<<<<< HEAD
-=======
-    "tslib": "^2.2.0",
-    "minimist": "^1.2.8",
->>>>>>> 933d37fe
     "@types/minimist": "^1.2.2",
     "fs-extra": "^10.0.0",
     "minimist": "^1.2.8",
@@ -75,6 +70,7 @@
     "tslib": "^2.6.2"
   },
   "devDependencies": {
+    "@azure/dev-tool": "^1.0.0",
     "@azure/core-client": "^1.3.1",
     "@azure/eslint-plugin-azure-sdk": "^3.0.0",
     "@types/fs-extra": "^9.0.0",
@@ -86,12 +82,6 @@
     "karma-env-preprocessor": "^0.1.1",
     "rimraf": "^3.0.0",
     "typescript": "~5.2.0",
-<<<<<<< HEAD
     "ts-node": "^10.0.0"
-=======
-    "ts-node": "^10.0.0",
-    "@types/fs-extra": "^9.0.0",
-    "@azure/dev-tool": "^1.0.0"
->>>>>>> 933d37fe
   }
 }