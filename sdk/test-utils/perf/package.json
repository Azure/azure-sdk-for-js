--- conflicted
+++ resolved
@@ -69,13 +69,9 @@
   },
   "devDependencies": {
     "@azure/eslint-plugin-azure-sdk": "^3.0.0",
-<<<<<<< HEAD
     "@types/heapdump": "^0.3.1",
-    "@types/node": "^14.0.0",
     "@types/node-fetch": "^2.5.0",
-=======
     "@types/node": "^18.0.0",
->>>>>>> 0715b34d
     "eslint": "^8.0.0",
     "karma": "^6.2.0",
     "karma-chrome-launcher": "^3.0.0",
