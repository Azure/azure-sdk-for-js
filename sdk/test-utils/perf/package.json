{
  "name": "@azure/test-utils-perf",
  "version": "1.0.0",
  "sdk-type": "utility",
  "description": "Performance and stress test framework for the Azure SDK for JavaScript and TypeScript",
  "main": "dist-esm/src/index.js",
  "module": "dist-esm/src/index.js",
  "type": "module",
  "browser": {},
  "types": "./types/src/index.d.ts",
  "engines": {
    "node": ">=18.0.0"
  },
  "scripts": {
    "audit": "node ../../../common/scripts/rush-audit.js && rimraf node_modules package-lock.json && npm i --package-lock-only 2>&1 && npm audit",
    "build": "npm run clean && tsc -p .",
    "build:test": "echo not needed",
    "check-format": "dev-tool run vendored prettier --list-different --config ../../../.prettierrc.json --ignore-path ../../../.prettierignore \"src/**/*.ts\" \"test/**/*.ts\" \"*.{js,json}\"",
    "clean": "rimraf dist dist-* types *.tgz *.log",
    "extract-api": "echo skipped",
    "format": "dev-tool run vendored prettier --write --config ../../../.prettierrc.json --ignore-path ../../../.prettierignore \"src/**/*.ts\" \"test/**/*.ts\" \"*.{js,json}\"",
    "integration-test:browser": "echo skipped",
    "integration-test:node": "node dist-esm/test/index.spec.js",
    "integration-test": "npm run integration-test:node && npm run integration-test:browser",
    "lint:fix": "eslint --no-eslintrc -c ../../.eslintrc.internal.json package.json src test --ext .ts --fix --fix-type [problem,suggestion]",
    "lint": "eslint --no-eslintrc -c ../../.eslintrc.internal.json package.json src test --ext .ts",
    "pack": "npm pack 2>&1",
    "perf-test:node": "npm run build && node dist-esm/test/index.spec.js",
    "unit-test:browser": "echo skipped",
    "unit-test:node": "npm run build && node runAllTests.mjs",
    "unit-test": "npm run unit-test:node && npm run unit-test:browser",
    "test:browser": "npm run clean && npm run build npm run unit-test:browser",
    "test:node": "npm run clean && npm run build && npm run unit-test:node",
    "test": "npm run clean && npm run build && npm run unit-test",
    "build:samples": "echo Skipped.",
    "docs": "echo Skipped."
  },
  "files": [
    "dist/",
    "dist-esm/src/",
    "types/src",
    "README.md",
    "LICENSE"
  ],
  "repository": "github:Azure/azure-sdk-for-js",
  "keywords": [
    "azure",
    "cloud",
    "performance",
    "stress",
    "test",
    "framework"
  ],
  "author": "Microsoft Corporation",
  "license": "MIT",
  "bugs": {
    "url": "https://github.com/Azure/azure-sdk-for-js/issues"
  },
  "homepage": "https://github.com/Azure/azure-sdk-for-js/tree/main/sdk/test-utils/perf/README.md",
  "sideEffects": false,
  "private": true,
  "dependencies": {
    "@azure/abort-controller": "^2.0.0",
    "@azure/core-client": "^1.3.1",
    "@azure/core-rest-pipeline": "^1.1.0",
    "@azure/core-util": "^1.3.2",
    "@types/minimist": "^1.2.2",
    "fs-extra": "^10.0.0",
    "minimist": "^1.2.8",
    "node-fetch": "^3.3.2",
    "tslib": "^2.6.2"
  },
  "devDependencies": {
<<<<<<< HEAD
    "@azure/dev-tool": "^1.0.0",
    "@azure/core-client": "^1.3.1",
=======
>>>>>>> 0d606f34
    "@azure/eslint-plugin-azure-sdk": "^3.0.0",
    "@types/fs-extra": "^9.0.0",
    "@types/node": "^18.0.0",
    "eslint": "^8.0.0",
    "karma": "^6.2.0",
    "karma-chrome-launcher": "^3.0.0",
    "karma-coverage": "^2.0.0",
    "karma-env-preprocessor": "^0.1.1",
    "rimraf": "^3.0.0",
    "typescript": "~5.2.0",
    "ts-node": "^10.0.0"
  }
}<|MERGE_RESOLUTION|>--- conflicted
+++ resolved
@@ -71,11 +71,8 @@
     "tslib": "^2.6.2"
   },
   "devDependencies": {
-<<<<<<< HEAD
     "@azure/dev-tool": "^1.0.0",
     "@azure/core-client": "^1.3.1",
-=======
->>>>>>> 0d606f34
     "@azure/eslint-plugin-azure-sdk": "^3.0.0",
     "@types/fs-extra": "^9.0.0",
     "@types/node": "^18.0.0",
