--- conflicted
+++ resolved
@@ -67,17 +67,13 @@
     "fs-extra": "^10.0.0",
     "minimist": "^1.2.8",
     "node-fetch": "^3.3.2",
-    "tslib": "^2.2.0"
+    "tslib": "^2.6.2"
   },
   "devDependencies": {
     "@azure/core-client": "^1.3.1",
     "@azure/eslint-plugin-azure-sdk": "^3.0.0",
-<<<<<<< HEAD
     "@types/fs-extra": "^9.0.0",
-    "@types/node": "^16.0.0",
-=======
     "@types/node": "^18.0.0",
->>>>>>> d51f8e1b
     "@types/node-fetch": "^2.5.0",
     "eslint": "^8.0.0",
     "karma": "^6.2.0",
@@ -86,12 +82,7 @@
     "karma-env-preprocessor": "^0.1.1",
     "prettier": "^2.5.1",
     "rimraf": "^3.0.0",
-<<<<<<< HEAD
-    "typescript": "5.3.0-beta"
-=======
     "typescript": "~5.2.0",
-    "ts-node": "^10.0.0",
-    "@types/fs-extra": "^9.0.0"
->>>>>>> d51f8e1b
+    "ts-node": "^10.0.0"
   }
 }