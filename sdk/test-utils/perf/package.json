{
  "name": "@azure-tools/test-perf",
  "version": "1.0.1",
  "sdk-type": "utility",
  "description": "Performance test framework for the Azure SDK for JavaScript and TypeScript",
  "main": "dist-esm/src/index.js",
  "module": "dist-esm/src/index.js",
  "browser": {},
  "types": "./types/src/index.d.ts",
  "engines": {
    "node": ">=18.0.0"
  },
  "scripts": {
<<<<<<< HEAD
    "audit": "skipped",
=======
>>>>>>> 1b240a90
    "build": "npm run clean && tsc -p .",
    "build:samples": "echo Skipped.",
    "build:test": "echo not needed",
    "check-format": "dev-tool run vendored prettier --list-different --config ../../../.prettierrc.json --ignore-path ../../../.prettierignore \"src/**/*.ts\" \"test/**/*.ts\" \"*.{js,json}\"",
    "clean": "dev-tool run vendored rimraf --glob dist dist-* types *.tgz *.log",
    "docs": "echo Skipped.",
    "extract-api": "echo skipped",
    "format": "dev-tool run vendored prettier --write --config ../../../.prettierrc.json --ignore-path ../../../.prettierignore \"src/**/*.ts\" \"test/**/*.ts\" \"*.{js,json}\"",
    "integration-test": "npm run integration-test:node && npm run integration-test:browser",
    "integration-test:browser": "echo skipped",
    "integration-test:node": "node dist-esm/test/index.spec.js",
    "lint": "dev-tool run vendored eslintsrc test",
    "lint:fix": "dev-tool run vendored eslintsrc test --fix --fix-type [problem,suggestion]",
    "pack": "npm pack 2>&1",
    "perf-test:node": "npm run build && node dist-esm/test/index.spec.js",
    "test": "npm run clean && npm run build && npm run unit-test",
    "test:browser": "npm run clean && npm run build npm run unit-test:browser",
    "test:node": "npm run clean && npm run build && npm run unit-test:node",
    "unit-test": "npm run unit-test:node && npm run unit-test:browser",
    "unit-test:browser": "echo skipped",
    "unit-test:node": "npm run build && ts-node runAllTests.ts",
    "update-snippets": "echo skipped"
  },
  "files": [
    "dist/",
    "dist-esm/src/",
    "types/src",
    "README.md",
    "LICENSE"
  ],
  "repository": "github:Azure/azure-sdk-for-js",
  "keywords": [
    "azure",
    "cloud",
    "performance",
    "test",
    "framework"
  ],
  "author": "Microsoft Corporation",
  "license": "MIT",
  "bugs": {
    "url": "https://github.com/Azure/azure-sdk-for-js/issues"
  },
  "homepage": "https://github.com/Azure/azure-sdk-for-js/tree/main/sdk/test-utils/perf/README.md",
  "sideEffects": false,
  "dependencies": {
    "@azure/abort-controller": "workspace:*",
    "@azure/core-client": "workspace:*",
    "@azure/core-rest-pipeline": "workspace:*",
    "@azure/core-util": "workspace:*",
    "@types/minimist": "^1.2.2",
    "fs-extra": "^11.0.0",
    "minimist": "^1.2.8",
    "tslib": "catalog:"
  },
  "devDependencies": {
    "@azure/dev-tool": "workspace:*",
    "@azure/eslint-plugin-azure-sdk": "workspace:*",
    "@types/fs-extra": "^11.0.0",
    "@types/node": "catalog:",
    "eslint": "catalog:",
    "karma": "catalog:legacy",
    "karma-chrome-launcher": "catalog:legacy",
    "karma-coverage": "catalog:legacy",
    "karma-env-preprocessor": "catalog:legacy",
    "typescript": "catalog:"
  }
}<|MERGE_RESOLUTION|>--- conflicted
+++ resolved
@@ -11,10 +11,6 @@
     "node": ">=18.0.0"
   },
   "scripts": {
-<<<<<<< HEAD
-    "audit": "skipped",
-=======
->>>>>>> 1b240a90
     "build": "npm run clean && tsc -p .",
     "build:samples": "echo Skipped.",
     "build:test": "echo not needed",
