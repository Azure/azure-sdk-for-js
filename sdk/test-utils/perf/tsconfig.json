--- conflicted
+++ resolved
@@ -3,7 +3,6 @@
   "compilerOptions": {
     "declarationDir": "./types",
     "outDir": "./dist-esm",
-<<<<<<< HEAD
     "module": "NodeNext",
     "moduleResolution": "NodeNext",
     "lib": ["dom", "es5", "es6", "es7", "esnext"],
@@ -11,10 +10,6 @@
   },
   "ts-node": {
     "esm": true
-=======
-    "module": "commonjs",
-    "lib": ["dom", "es5", "es6", "es7", "esnext"],
->>>>>>> 0d606f34
   },
   "exclude": ["node_modules", "./samples/*"],
   "include": ["./src/**/*.ts", "./test/**/*.ts"],
