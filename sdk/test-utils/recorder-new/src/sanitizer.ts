import { HttpClient } from "@azure/core-rest-pipeline";
import { createPipelineRequest, HttpMethods } from "@azure/core-rest-pipeline";
import { getRealAndFakePairs } from "./utils/connectionStringHelpers";
import { paths } from "./utils/paths";
import {
  getTestMode,
  isRecordMode,
  ProxyToolSanitizers,
  RecorderError,
  RegexSanitizer,
  sanitizerKeywordMapping,
  SanitizerOptions
} from "./utils/utils";

/**
 * Sanitizer class to handle communication with the proxy-tool relating to the sanitizers adding/resetting, etc.
 */
export class Sanitizer {
  constructor(private url: string, private httpClient: HttpClient) { }
  private recordingId: string | undefined;

  setRecordingId(recordingId: string): void {
    this.recordingId = recordingId;
  }

  /**
   * Returns the html document of all the available transforms in the proxy-tool
   */
  async transformsInfo(): Promise<string | null | undefined> {
    if (this.recordingId) {
      const infoUri = `${this.url}${paths.info}${paths.available}`;
      const req = this._createRecordingRequest(infoUri, "GET");
      if (!this.httpClient) {
        throw new RecorderError(
          `Something went wrong, Sanitizer.httpClient should not have been undefined in ${getTestMode()} mode.`
        );
      }
      const rsp = await this.httpClient.sendRequest({
        ...req,
        allowInsecureConnection: true
      });
      if (rsp.status !== 200) {
        throw new RecorderError("Info request failed.");
      }
      return rsp.bodyAsText;
    } else {
      throw new RecorderError(
        "Bad state, recordingId is not defined when called transformsInfo()."
      );
    }
  }

  /**
   * addSanitizers adds sanitizers to the current recording. Sanitizers will be applied before recordings are saved.
   *
   * Takes SanitizerOptions as the input, passes on to the proxy-tool.
   */
  async addSanitizers(options: SanitizerOptions): Promise<void> {
    if (options.connectionStringSanitizers) {
      await Promise.all(
        options.connectionStringSanitizers.map((replacer) =>
          this.addConnectionStringSanitizer(replacer.actualConnString, replacer.fakeConnString)
        )
      );
    }

    await Promise.all(
      ([
        // The following sanitizers have similar request bodies and this abstraction avoids duplication
        "generalRegexSanitizers",
        "bodyKeySanitizers",
        "bodyRegexSanitizers",
        "headerRegexSanitizers",
        "uriRegexSanitizers"
      ] as const).map((prop) => {
        const replacers = options[prop];
        if (replacers) {
          return Promise.all(
            replacers.map((replacer: RegexSanitizer) => {
<<<<<<< HEAD
              if (!replacer.regex) return;
              return this.addSanitizer({
                sanitizer: sanitizerKeywordMapping[prop],
                body: JSON.stringify(replacer)
              })
            }
            )
=======
              if (
                // sanitizers where the "regex" is a required attribute
                [
                  "bodyKeySanitizers",
                  "bodyRegexSanitizers",
                  "generalRegexSanitizers",
                  "uriRegexSanitizers"
                ].includes(prop) &&
                !replacer.regex
              ) {
                if (!isRecordMode()) return;
                throw new RecorderError(
                  `Attempted to add an invalid sanitizer - ${JSON.stringify(replacer)}`
                );
              }
              return this.addSanitizer({
                sanitizer: sanitizerKeywordMapping[prop],
                body: JSON.stringify(replacer)
              });
            })
>>>>>>> f000080a
          );
        } else return;
      })
    );

    await Promise.all(
      ([
        // The following sanitizers have similar request bodies and this abstraction avoids duplication
        "resetSanitizer",
        "oAuthResponseSanitizer"
      ] as const).map((prop) => {
        // TODO: Test
        if (options[prop]) {
          return this.addSanitizer({
            sanitizer: sanitizerKeywordMapping[prop],
            body: undefined
          });
        } else return;
      })
    );

    if (options.removeHeaderSanitizer) {
      this.addSanitizer({
        sanitizer: "RemoveHeaderSanitizer",
        body: JSON.stringify({
          headersForRemoval: options.removeHeaderSanitizer.headersForRemoval.toString()
        })
      });
    }

    if (options.continuationSanitizers) {
      // TODO: Test
      await Promise.all(
        options.continuationSanitizers.map((replacer) =>
          this.addSanitizer({
            sanitizer: "ContinuationSanitizer",
            body: JSON.stringify({
              ...replacer,
              resetAfterFirst: replacer.resetAfterFirst.toString()
            })
          })
        )
      );
    }

    if (options.uriSubscriptionIdSanitizer) {
      await this.addSanitizer({
        sanitizer: "UriSubscriptionIdSanitizer",
        body: JSON.stringify(options.uriSubscriptionIdSanitizer)
      });
    }
  }

  /**
   *  Internally,
   * - connection strings are parsed and
   * - each part of the connection string is mapped with its corresponding fake value
   * - generalRegexSanitizer is applied for each of the parts with the real and fake values that are parsed
   */
  async addConnectionStringSanitizer(
    actualConnString: string | undefined,
    fakeConnString: string
  ): Promise<void> {
<<<<<<< HEAD
    if (!actualConnString) return;
=======
    if (!actualConnString) {
      if (!isRecordMode()) return;
      throw new RecorderError(
        `Attempted to add an invalid sanitizer - ${JSON.stringify({
          actualConnString: actualConnString,
          fakeConnString: fakeConnString
        })}`
      );
    }
>>>>>>> f000080a
    // extract connection string parts and match call
    const pairsMatched = getRealAndFakePairs(actualConnString, fakeConnString);
    await this.addSanitizers({
      generalRegexSanitizers: Object.entries(pairsMatched).map(([key, value]) => {
        return { value, regex: key };
      })
    });
  }

  /**
   * Atomic method to add a simple sanitizer.
   */
  private async addSanitizer(options: {
    sanitizer: ProxyToolSanitizers;
    body: string | undefined;
  }): Promise<void> {
    if (this.recordingId !== undefined) {
      const uri = `${this.url}${paths.admin}${options.sanitizer !== "Reset" ? paths.addSanitizer : paths.reset
        }`;
      const req = this._createRecordingRequest(uri);
      if (options.sanitizer !== "Reset") {
        req.headers.set("x-abstraction-identifier", options.sanitizer);
      }
      req.body = options.body;
      if (!this.httpClient) {
        throw new RecorderError(
          `Something went wrong, Recorder.httpClient should not have been undefined in ${getTestMode()} mode.`
        );
      }
      const rsp = await this.httpClient.sendRequest({
        ...req,
        allowInsecureConnection: true
      });
      if (rsp.status !== 200) {
        throw new RecorderError("addSanitizer request failed.");
      }
    } else {
      throw new RecorderError("Bad state, recordingId is not defined when called addSanitizer().");
    }
  }

  /**
   * Adds the recording id headers to the requests that are sent to the proxy tool.
   * These are required to appropriately save the recordings in the record mode and picking them up in playback.
   */
  private _createRecordingRequest(url: string, method: HttpMethods = "POST") {
    const req = createPipelineRequest({ url: url, method });
    if (this.recordingId !== undefined) {
      req.headers.set("x-recording-id", this.recordingId);
    }
    return req;
  }
}<|MERGE_RESOLUTION|>--- conflicted
+++ resolved
@@ -77,15 +77,6 @@
         if (replacers) {
           return Promise.all(
             replacers.map((replacer: RegexSanitizer) => {
-<<<<<<< HEAD
-              if (!replacer.regex) return;
-              return this.addSanitizer({
-                sanitizer: sanitizerKeywordMapping[prop],
-                body: JSON.stringify(replacer)
-              })
-            }
-            )
-=======
               if (
                 // sanitizers where the "regex" is a required attribute
                 [
@@ -106,7 +97,6 @@
                 body: JSON.stringify(replacer)
               });
             })
->>>>>>> f000080a
           );
         } else return;
       })
@@ -170,9 +160,6 @@
     actualConnString: string | undefined,
     fakeConnString: string
   ): Promise<void> {
-<<<<<<< HEAD
-    if (!actualConnString) return;
-=======
     if (!actualConnString) {
       if (!isRecordMode()) return;
       throw new RecorderError(
@@ -182,7 +169,6 @@
         })}`
       );
     }
->>>>>>> f000080a
     // extract connection string parts and match call
     const pairsMatched = getRealAndFakePairs(actualConnString, fakeConnString);
     await this.addSanitizers({
