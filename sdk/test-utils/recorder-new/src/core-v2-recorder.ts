// Copyright (c) Microsoft Corporation.
// Licensed under the MIT license.

import { WebResourceLike } from "@azure/core-http";
import {
  createDefaultHttpClient,
  createPipelineRequest,
  HttpClient,
  HttpMethods,
  PipelinePolicy,
  PipelineRequest,
  PipelineResponse,
  SendRequest
} from "@azure/core-rest-pipeline";
import { isPlaybackMode, isRecordMode } from "@azure-tools/test-recorder";
import {
  ensureExistence,
  getTestMode,
  RecorderError,
  RecorderStartOptions,
  RecordingStateManager
} from "./utils/utils";
import { Test } from "mocha";
import { sessionFilePath } from "./utils/sessionFilePath";
import { SanitizerOptions } from "./utils/utils";
import { paths } from "./utils/paths";
import { Sanitizer } from "./sanitizer";
import { handleEnvSetup } from "./utils/envSetupForPlayback";

/**
 * This client manages the recorder life cycle and interacts with the proxy-tool to do the recording,
 * eventually save them in record mode and playing them back in playback mode.
 *
 * This client is meant for the core-v2 SDKs(depending on core-rest-pipeline) and
 * is supposed to be passed as an argument to the recorderHttpPolicy.
 */
export class TestProxyHttpClient {
  private url = "http://localhost:5000";
  public recordingId?: string;
  public mode: string;
  private stateManager = new RecordingStateManager();
  public httpClient: HttpClient | undefined = undefined;
  private sessionFile: string | undefined = undefined;
  private sanitizer: Sanitizer | undefined;
  /**
   * Add the dynamically created variables here in the record mode, so that the recorder registers them as part of the recording.
   * Using this "variables" in playback mode would give the key-value pairs that are stored in record mode.
   *
   * Example:
   *  ```ts
   *       if (!isPlaybackMode()) {
   *           recorder.variables["random-1"] = `random-${Math.ceil(Math.random() * 1000 + 1000)}`;
   *       }
   *  ```
   * Use this `recorder.variables["random-1"]` whereever you'd like to use in your test.
   *      (This would work in all three modes - record/playback/live just by adding the if-block above)
   *
   * Internals(How does it work?):
   *  - recorder.stop() call sends the variables to the proxy-tool (in record mode)
   *  - recorder.start() call loads those variables given by the proxy tool (in playback mode)
   */
  public variables: Record<string, string>;

  /**
   * Add the dynamically created variables here in the record mode, so that the recorder registers them as part of the recording.
   * Using this "variables" in playback mode would give the key-value pairs that are stored in record mode.
   *
   * Example:
   *  ```ts
   *       if (!isPlaybackMode()) {
   *           recorder.variables["random-1"] = `random-${Math.ceil(Math.random() * 1000 + 1000)}`;
   *       }
   *  ```
   * Use this `recorder.variables["random-1"]` whereever you'd like to use in your test.
   *      (This would work in all three modes - record/playback/live just by adding the if-block above)
   *
   * Internals(How does it work?):
   *  - recorder.stop() call sends the variables to the proxy-tool (in record mode)
   *  - recorder.start() call loads those variables given by the proxy tool (in playback mode)
   */
  public variables: Record<string, string>;

  constructor(private testContext?: Test | undefined) {
    this.mode = getTestMode();
    if (isRecordMode() || isPlaybackMode()) {
      if (this.testContext) {
        this.sessionFile = sessionFilePath(this.testContext);
        this.httpClient = createDefaultHttpClient();
      } else {
        throw new Error(
          "Unable to determine the recording file path, testContext provided is not defined."
        );
      }
      this.sanitizer = new Sanitizer(this.mode, this.url, this.httpClient);
    }
    this.variables = {};
  }

  /**
   * For core-v1 (core-http)
   */
  redirectRequest(request: WebResourceLike): WebResourceLike;

  /**
   * For core-v2 (core-rest-pipeline)
   */
  redirectRequest(request: PipelineRequest): PipelineRequest;

  /**
   * redirectRequest updates the request in record and playback modes to hit the proxy-tool with appropriate headers.
   * Works for both core-v1 and core-v2
   */
  redirectRequest(request: WebResourceLike | PipelineRequest) {
    if (isPlaybackMode() || isRecordMode()) {
      if (!request.headers.get("x-recording-id")) {
        request.headers.set("x-recording-id", this.recordingId!);
        request.headers.set("x-recording-mode", this.mode);

        const upstreamUrl = new URL(request.url);
        const redirectedUrl = new URL(request.url);
        const providedUrl = new URL(this.url);

        redirectedUrl.host = providedUrl.host;
        redirectedUrl.port = providedUrl.port;
        redirectedUrl.protocol = providedUrl.protocol;
        request.headers.set("x-recording-upstream-base-uri", upstreamUrl.toString());
        request.url = redirectedUrl.toString();
      }
    }
    return request;
  }

  /**
   * addSanitizers adds the sanitizers for the current recording which will be applied on it before being saved.
   *
   * Takes SanitizerOptions as the input, passes on to the proxy-tool.
   * @param {SanitizerOptions} options
   */
  async addSanitizers(options: SanitizerOptions): Promise<void> {
    // If check needed because we only sanitize when the recording is being generated, and we need a recording to apply the sanitizers on.
    if (isRecordMode() && ensureExistence(this.sanitizer, "this.sanitizer", this.mode)) {
      return this.sanitizer.addSanitizers(options);
    }
  }

  /**
   * recorderHttpPolicy calls this method on the request to modify and hit the proxy-tool with appropriate headers.
   */
  async modifyRequest(request: PipelineRequest): Promise<PipelineRequest> {
    if (isPlaybackMode() || isRecordMode()) {
      if (this.recordingId) {
        request = this.redirectRequest(request);
        request.allowInsecureConnection = true;
      }
    }
    return request;
  }

  /**
   * Call this method to ping the proxy-tool with a start request
   * signalling to start recording in the record mode
   * or to start playing back in the playback mode.
   *
   * Takes RecorderStartOptions as the input, which will get used in record and playback modes.
   * Includes
   * - envSetupForPlayback - The key-value pairs will be used as the environment variables in playback mode. If the env variables are present in the recordings as plain strings, they will be replaced with the provided values.
   * - sanitizerOptions - Generated recordings are updated by the "proxy-tool" based on the sanitizer options provided.
   *
   * @param {RecorderStartOptions} options
   */
  async start(options: RecorderStartOptions): Promise<void> {
    if (isPlaybackMode() || isRecordMode()) {
      this.stateManager.state = "started";
      if (this.recordingId === undefined) {
        const startUri = `${this.url}${isPlaybackMode() ? paths.playback : paths.record}${
          paths.start
        }`;
        const req = this._createRecordingRequest(startUri);

        if (ensureExistence(this.httpClient, "TestProxyHttpClient.httpClient", this.mode)) {
          const rsp = await this.httpClient.sendRequest({
            ...req,
            allowInsecureConnection: true
          });
          if (rsp.status !== 200) {
            throw new RecorderError("Start request failed.");
          }
          const id = rsp.headers.get("x-recording-id");
          if (!id) {
            throw new RecorderError("No recording ID returned for a successful start request.");
          }
          this.recordingId = id;
          if (isPlaybackMode()) {
<<<<<<< HEAD
            this.variables = !rsp.bodyAsText ? {} : JSON.parse(rsp.bodyAsText);
=======
            this.variables = rsp.bodyAsText ? JSON.parse(rsp.bodyAsText) : {};
>>>>>>> 76961732
          }
          if (ensureExistence(this.sanitizer, "TestProxyHttpClient.sanitizer", this.mode)) {
            // Setting the recordingId in the sanitizer,
            // the sanitizers added will take the recording id and only be part of the current test
            this.sanitizer.setRecordingId(this.recordingId);
            await handleEnvSetup(options.envSetupForPlayback, this.sanitizer);
          }
          // Sanitizers to be added only in record mode
          if (isRecordMode() && options.sanitizerOptions) {
            // Makes a call to the proxy-tool to add the sanitizers for the current recording id
            // Recordings of the current test will be influenced by the sanitizers that are being added here
            await this.addSanitizers(options.sanitizerOptions);
          }
        }
      }
    }
  }

  /**
   * Call this method to ping the proxy-tool with a stop request, this helps saving the recording in record mode.
   */
  async stop(): Promise<void> {
    if (isPlaybackMode() || isRecordMode()) {
      this.stateManager.state = "stopped";
      if (this.recordingId !== undefined) {
        const stopUri = `${this.url}${isPlaybackMode() ? paths.playback : paths.record}${
          paths.stop
        }`;
        const req = this._createRecordingRequest(stopUri);
        req.headers.set("x-recording-save", "true");

        if (isRecordMode()) {
          req.headers.set("Content-Type", "application/json");
          req.body = JSON.stringify(this.variables);
        }
        if (ensureExistence(this.httpClient, "TestProxyHttpClient.httpClient", this.mode)) {
          const rsp = await this.httpClient.sendRequest({
            ...req,
            allowInsecureConnection: true
          });
          if (rsp.status !== 200) {
            throw new RecorderError("Stop request failed.");
          }
        }
      } else {
        throw new RecorderError("Bad state, recordingId is not defined when called stop.");
      }
    }
  }

  /**
   * Adds the recording file and the recording id headers to the requests that are sent to the proxy tool.
   * These are required to appropriately save the recordings in the record mode and picking them up in playback.
   *
   * @private
   * @param {string} url
   */
  private _createRecordingRequest(url: string, method: HttpMethods = "POST") {
    const req = createPipelineRequest({ url, method });
    if (ensureExistence(this.sessionFile, "sessionFile", this.mode)) {
      req.headers.set("x-recording-file", this.sessionFile);
    }
    if (this.recordingId !== undefined) {
      req.headers.set("x-recording-id", this.recordingId);
    }
    return req;
  }
}

/**
 * recorderHttpPolicy that can be added as a pipeline policy for any of the core-v2 SDKs(SDKs depending on core-rest-pipeline)
 *
 * @export
 * @param {TestProxyHttpClient} testProxyHttpClient
 */
export function recorderHttpPolicy(testProxyHttpClient: TestProxyHttpClient): PipelinePolicy {
  return {
    name: "recording policy",
    async sendRequest(request: PipelineRequest, next: SendRequest): Promise<PipelineResponse> {
      await testProxyHttpClient.modifyRequest(request);
      return next(request);
    }
  };
}<|MERGE_RESOLUTION|>--- conflicted
+++ resolved
@@ -61,25 +61,6 @@
    */
   public variables: Record<string, string>;
 
-  /**
-   * Add the dynamically created variables here in the record mode, so that the recorder registers them as part of the recording.
-   * Using this "variables" in playback mode would give the key-value pairs that are stored in record mode.
-   *
-   * Example:
-   *  ```ts
-   *       if (!isPlaybackMode()) {
-   *           recorder.variables["random-1"] = `random-${Math.ceil(Math.random() * 1000 + 1000)}`;
-   *       }
-   *  ```
-   * Use this `recorder.variables["random-1"]` whereever you'd like to use in your test.
-   *      (This would work in all three modes - record/playback/live just by adding the if-block above)
-   *
-   * Internals(How does it work?):
-   *  - recorder.stop() call sends the variables to the proxy-tool (in record mode)
-   *  - recorder.start() call loads those variables given by the proxy tool (in playback mode)
-   */
-  public variables: Record<string, string>;
-
   constructor(private testContext?: Test | undefined) {
     this.mode = getTestMode();
     if (isRecordMode() || isPlaybackMode()) {
@@ -191,11 +172,7 @@
           }
           this.recordingId = id;
           if (isPlaybackMode()) {
-<<<<<<< HEAD
-            this.variables = !rsp.bodyAsText ? {} : JSON.parse(rsp.bodyAsText);
-=======
             this.variables = rsp.bodyAsText ? JSON.parse(rsp.bodyAsText) : {};
->>>>>>> 76961732
           }
           if (ensureExistence(this.sanitizer, "TestProxyHttpClient.sanitizer", this.mode)) {
             // Setting the recordingId in the sanitizer,
