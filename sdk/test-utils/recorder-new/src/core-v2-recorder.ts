// Copyright (c) Microsoft Corporation.
// Licensed under the MIT license.

import { WebResourceLike } from "@azure/core-http";
import {
  createDefaultHttpClient,
  createPipelineRequest,
  HttpClient,
  PipelinePolicy,
  PipelineRequest,
  PipelineResponse,
  SendRequest
} from "@azure/core-rest-pipeline";
import { env, isPlaybackMode, isRecordMode } from "@azure-tools/test-recorder";
<<<<<<< HEAD
import { RecorderError, RecordingStateManager } from "./utils";
import { getRealFakePairs } from "./utils/connectionStringHelpers";
=======
import { RecorderError, RecordingStateManager } from "./utils/utils";
import { Test } from "mocha";
import { sessionFilePath } from "./utils/sessionFilePath";
>>>>>>> a97f5e4d

const paths = {
  playback: "/playback",
  record: "/record",
  start: "/start",
  stop: "/stop",
  admin: "/admin",
  addSanitizer: "/addSanitizer",
  info: "/info",
  available: "/available",
  active: "/active"
};

/**
 * This client manages the recorder life cycle and interacts with the proxy-tool to do the recording,
 * eventually save them in record mode and playing them back in playback mode.
 *
 * This client is meant for the core-v2 SDKs(depending on core-rest-pipeline) and
 * is supposed to be passed as an argument to the recorderHttpPolicy.
 */
export class TestProxyHttpClient {
  private url = "http://localhost:5000";
  public recordingId?: string;
  public mode: string;
  private stateManager = new RecordingStateManager();
  public httpClient: HttpClient | undefined = undefined;
  private sessionFile: string | undefined = undefined;

  constructor(private testContext?: Test | undefined) {
    this.mode = env.TEST_MODE;
    if (isRecordMode() || isPlaybackMode()) {
      if (this.testContext) {
        this.sessionFile = sessionFilePath(this.testContext);
        this.httpClient = createDefaultHttpClient();
      } else {
        throw new Error(
          "Unable to determine the recording file path, testContext provided is not defined."
        );
      }
    }
  }

  /**
   * For core-v1 (core-http)
   */
  redirectRequest(request: WebResourceLike): WebResourceLike;

  /**
   * For core-v2 (core-rest-pipeline)
   */
  redirectRequest(request: PipelineRequest): PipelineRequest;

  /**
   * redirectRequest updates the request in record and playback modes to hit the proxy-tool with appropriate headers.
   * Works for both core-v1 and core-v2
   */
  redirectRequest(request: WebResourceLike | PipelineRequest) {
    if (isPlaybackMode() || isRecordMode()) {
      if (!request.headers.get("x-recording-id")) {
        request.headers.set("x-recording-id", this.recordingId!);
        request.headers.set("x-recording-mode", this.mode);

        const upstreamUrl = new URL(request.url);
        const redirectedUrl = new URL(request.url);
        const providedUrl = new URL(this.url);

        redirectedUrl.host = providedUrl.host;
        redirectedUrl.port = providedUrl.port;
        redirectedUrl.protocol = providedUrl.protocol;
        request.headers.set("x-recording-upstream-base-uri", upstreamUrl.toString());
        request.url = redirectedUrl.toString();
      }
    }
    return request;
  }

  /**
   * recorderHttpPolicy calls this method on the request to modify and hit the proxy-tool with appropriate headers.
   */
  async modifyRequest(request: PipelineRequest): Promise<PipelineRequest> {
    if (isPlaybackMode() || isRecordMode()) {
      if (this.recordingId) {
        request = this.redirectRequest(request);
        request.allowInsecureConnection = true;
      }
    }
    return request;
  }

  async transformsInfo(): Promise<string | null | undefined> {
    if (this.recordingId !== undefined) {
      const infoUri = `${this.url}${paths.info}${paths.available}`;
      const req = this._createRecordingRequest(infoUri, "GET");

      const rsp = await this.httpClient.sendRequest({
        ...req,
        allowInsecureConnection: true
      });
      if (rsp.status !== 200) {
        throw new RecorderError("Info request failed.");
      }
      return rsp.bodyAsText;
    } else {
      throw new RecorderError(
        "Bad state, recordingId is not defined when called transformsInfo()."
      );
    }
  }

  async addSanitizer(replacer: { value: string; regex: string }): Promise<void> {
    if (this.recordingId !== undefined) {
      const infoUri = `${this.url}${paths.admin}${paths.addSanitizer}`;
      const req = this._createRecordingRequest(infoUri);
      req.headers.set("x-abstraction-identifier", "GeneralRegexSanitizer");
      req.body = JSON.stringify(replacer);
      const rsp = await this.httpClient.sendRequest({
        ...req,
        allowInsecureConnection: true
      });
      if (rsp.status !== 200) {
        throw new RecorderError("Info request failed.");
      }
    } else {
      throw new RecorderError(
        "Bad state, recordingId is not defined when called transformsInfo()."
      );
    }
  }

  async addConnectionStringSanitizer(replacer: {
    actualConnString: string;
    fakeConnString: string;
  }): Promise<void> {
    if (this.recordingId !== undefined) {
      // extract connection string parts and match call
      const pairsMatched = getRealFakePairs(replacer.actualConnString, replacer.fakeConnString);
      for (const [key, value] of Object.entries(pairsMatched)) {
        await this.addSanitizer({ value: value, regex: key });
      }
    } else {
      throw new RecorderError(
        "Bad state, recordingId is not defined when called transformsInfo()."
      );
    }
  }

  async removeHeaderSanitizer(headers: string[]): Promise<void> {
    if (this.recordingId !== undefined) {
      const infoUri = `${this.url}${paths.admin}${paths.addSanitizer}`;
      const req = this._createRecordingRequest(infoUri);
      req.headers.set("x-abstraction-identifier", "RemoveHeaderSanitizer");
      req.body = JSON.stringify({ headersForRemoval: headers.toString() });
      const rsp = await this.httpClient.sendRequest({
        ...req,
        allowInsecureConnection: true
      });
      if (rsp.status !== 200) {
        throw new RecorderError("Info request failed.");
      }
    } else {
      throw new RecorderError(
        "Bad state, recordingId is not defined when called transformsInfo()."
      );
    }
  }

  /**
   * Call this method to ping the proxy-tool with a start request
   * signalling to start recording in the record mode
   * or to start playing back in the playback mode.
   */
  async start(): Promise<void> {
    if (isPlaybackMode() || isRecordMode()) {
      this.stateManager.state = "started";
      if (this.recordingId === undefined) {
        const startUri = `${this.url}${isPlaybackMode() ? paths.playback : paths.record}${
          paths.start
        }`;
        const req = this._createRecordingRequest(startUri);
        if (!this.httpClient) {
          throw new RecorderError(
            `Something went wrong, TestProxyHttpClient.httpClient should not have been undefined in ${this.mode} mode.`
          );
        }
        const rsp = await this.httpClient.sendRequest({
          ...req,
          allowInsecureConnection: true
        });
        if (rsp.status !== 200) {
          throw new RecorderError("Start request failed.");
        }
        const id = rsp.headers.get("x-recording-id");
        if (!id) {
          throw new RecorderError("No recording ID returned for a successful start request.");
        }
        this.recordingId = id;
      }
    }
  }

  /**
   * Call this method to ping the proxy-tool with a stop request, this helps saving the recording in record mode.
   */
  async stop(): Promise<void> {
    if (isPlaybackMode() || isRecordMode()) {
      this.stateManager.state = "stopped";
      if (this.recordingId !== undefined) {
        const stopUri = `${this.url}${isPlaybackMode() ? paths.playback : paths.record}${
          paths.stop
        }`;
        const req = this._createRecordingRequest(stopUri);
        req.headers.set("x-recording-save", "true");

        if (!this.httpClient) {
          throw new RecorderError(
            `Something went wrong, TestProxyHttpClient.httpClient should not have been undefined in ${this.mode} mode.`
          );
        }
        const rsp = await this.httpClient.sendRequest({
          ...req,
          allowInsecureConnection: true
        });
        if (rsp.status !== 200) {
          throw new RecorderError("Stop request failed.");
        }
      } else {
        throw new RecorderError("Bad state, recordingId is not defined when called stop.");
      }
    }
  }

  /**
   * Adds the recording file and the recording id headers to the requests that are sent to the proxy tool.
   * These are required to appropriately save the recordings in the record mode and picking them up in playback.
   *
   * @private
   * @param {string} url
   */
<<<<<<< HEAD
  private _createRecordingRequest(url: string, method: "GET" | "POST" = "POST") {
    const req = createPipelineRequest({ url: url, method });
=======
  private _createRecordingRequest(url: string) {
    const req = createPipelineRequest({ url: url, method: "POST" });
    if (!this.sessionFile) {
      throw new RecorderError(
        `Something went wrong, TestProxyHttpClient.sessionFile should not have been undefined in ${this.mode} mode.`
      );
    }
>>>>>>> a97f5e4d
    req.headers.set("x-recording-file", this.sessionFile);
    if (this.recordingId !== undefined) {
      req.headers.set("x-recording-id", this.recordingId);
    }
    return req;
  }
}

/**
 * recorderHttpPolicy that can be added as a pipeline policy for any of the core-v2 SDKs(SDKs depending on core-rest-pipeline)
 *
 * @export
 * @param {TestProxyHttpClient} testProxyHttpClient
 */
export function recorderHttpPolicy(testProxyHttpClient: TestProxyHttpClient): PipelinePolicy {
  return {
    name: "recording policy",
    async sendRequest(request: PipelineRequest, next: SendRequest): Promise<PipelineResponse> {
      await testProxyHttpClient.modifyRequest(request);
      return next(request);
    }
  };
}<|MERGE_RESOLUTION|>--- conflicted
+++ resolved
@@ -12,14 +12,9 @@
   SendRequest
 } from "@azure/core-rest-pipeline";
 import { env, isPlaybackMode, isRecordMode } from "@azure-tools/test-recorder";
-<<<<<<< HEAD
-import { RecorderError, RecordingStateManager } from "./utils";
-import { getRealFakePairs } from "./utils/connectionStringHelpers";
-=======
 import { RecorderError, RecordingStateManager } from "./utils/utils";
 import { Test } from "mocha";
 import { sessionFilePath } from "./utils/sessionFilePath";
->>>>>>> a97f5e4d
 
 const paths = {
   playback: "/playback",
@@ -258,10 +253,6 @@
    * @private
    * @param {string} url
    */
-<<<<<<< HEAD
-  private _createRecordingRequest(url: string, method: "GET" | "POST" = "POST") {
-    const req = createPipelineRequest({ url: url, method });
-=======
   private _createRecordingRequest(url: string) {
     const req = createPipelineRequest({ url: url, method: "POST" });
     if (!this.sessionFile) {
@@ -269,7 +260,6 @@
         `Something went wrong, TestProxyHttpClient.sessionFile should not have been undefined in ${this.mode} mode.`
       );
     }
->>>>>>> a97f5e4d
     req.headers.set("x-recording-file", this.sessionFile);
     if (this.recordingId !== undefined) {
       req.headers.set("x-recording-id", this.recordingId);
