--- conflicted
+++ resolved
@@ -6,11 +6,7 @@
 export { relativeRecordingsPath } from "./utils/relativePathCalculator";
 export { SanitizerOptions, RecorderStartOptions } from "./utils/utils";
 export { NoOpCredential } from "./recorderAADCredential";
-<<<<<<< HEAD
-export { env } from "./utils/env";
-=======
 
 // Initialize the environment
 import { config } from "dotenv";
-config();
->>>>>>> a774935d
+config();