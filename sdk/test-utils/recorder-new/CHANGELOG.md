--- conflicted
+++ resolved
@@ -4,7 +4,6 @@
 
 ## 2021-12-17
 
-<<<<<<< HEAD
 - Refactoring the test proxy http clients for better clarity for the end users
   - Client Renames
     - `TestProxyHttpClient` -> `RecorderClient`
@@ -12,9 +11,7 @@
   - Design Changes
     - With `RecorderClientCoreV1`, instead of passing the whole client as the `httpClient` for core-v1 sdks, users are now expected to pass `recorder.httpClientCoreV1`(where `recorder` is an instantiation of `RecorderClientCoreV1`).
     - (Internal) Abstracted the redirect/modify request logic into a new `RecorderReqeustModifier` class.
-=======
 - Moving `NoOpCredential` to the new `@azure-tools/test-credential` package.
->>>>>>> 14099039
 
 ## 2021-12-15
 
