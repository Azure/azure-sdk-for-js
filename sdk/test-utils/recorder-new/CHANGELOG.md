# Release History

## 1.0.0 (Unreleased)

## 2021-11-08

<<<<<<< HEAD
- Allows storing the dynamically created variables in the record mode. Recorder registers the variables as part of the recording. Using the "variables" in playback mode would give the key-value pairs that are stored in record mode.
=======
- Allows storing dynamically created variables in record mode. The recorder registers the variables as part of the recording and stores their values in the recording file. Using the `variables` in playback mode produces the key-value pairs that were stored in the recording file.
>>>>>>> 7ef0a64d

  Example:

  ```ts
  if (!isPlaybackMode()) {
    recorder.variables["random-1"] = `random-${Math.ceil(Math.random() * 1000 + 1000)}`;
  }
  ```

<<<<<<< HEAD
  Use this `recorder.variables["random-1"]` whereever you'd like to use in your test after the if-block. (This would work in all three modes - record/playback/live just by adding the if-block above)
=======
  Use `recorder.variables["random-1"]` to access the value of the variable after setting it. The variable can be accessed in all three modes -- record, playback, and live -- as long as it is set in record mode before it is accessed.
>>>>>>> 7ef0a64d

## 2021-10-15

[#17379](https://github.com/Azure/azure-sdk-for-js/pull/17379)

- Added `addSanitizers` method to support
  - BodyKeySanitizer
  - BodyRegexSanitizer
  - GeneralRegexSanitizer
  - HeaderRegexSanitizer
  - RemoveHeaderSanitizer
  - UriRegexSanitizer
  - UriSubscriptionIdSanitizer
  - Connection String sanitizer
- Adds `SanitizerOptions`, env setup for playback as the options of the `start()` method
  - Applies `generalRegexSanitizers` on the env setup for playback options by default to eliminate any plain text secrets in the recordings
- Testing - All the tests are run in the `recorder-new` folder run in all three modes - "record", "playback" and "live" everytime the test commands are run

## 2021-09-27

[#17388](https://github.com/Azure/azure-sdk-for-js/pull/17388)

- `TestProxyClient` now takes the test context to determine the location of the recordings.
- Adds a server for the tests, to play the role of an actual service to be able to test the proxy-tool end-to-end.

## 2021-07-17

- Building the unified recorder prototype leveraging the proxy-tool, works for both core-v1 and core-v2 SDKs. Shows data-tables and storage-queue as examples for core-v2 and core-v1 respectively.
  [#15826](https://github.com/Azure/azure-sdk-for-js/pull/15826)<|MERGE_RESOLUTION|>--- conflicted
+++ resolved
@@ -4,11 +4,7 @@
 
 ## 2021-11-08
 
-<<<<<<< HEAD
-- Allows storing the dynamically created variables in the record mode. Recorder registers the variables as part of the recording. Using the "variables" in playback mode would give the key-value pairs that are stored in record mode.
-=======
 - Allows storing dynamically created variables in record mode. The recorder registers the variables as part of the recording and stores their values in the recording file. Using the `variables` in playback mode produces the key-value pairs that were stored in the recording file.
->>>>>>> 7ef0a64d
 
   Example:
 
@@ -18,11 +14,7 @@
   }
   ```
 
-<<<<<<< HEAD
-  Use this `recorder.variables["random-1"]` whereever you'd like to use in your test after the if-block. (This would work in all three modes - record/playback/live just by adding the if-block above)
-=======
   Use `recorder.variables["random-1"]` to access the value of the variable after setting it. The variable can be accessed in all three modes -- record, playback, and live -- as long as it is set in record mode before it is accessed.
->>>>>>> 7ef0a64d
 
 ## 2021-10-15
 
