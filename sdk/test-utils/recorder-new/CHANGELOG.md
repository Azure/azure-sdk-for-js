--- conflicted
+++ resolved
@@ -5,18 +5,18 @@
 ## 2021-12-17
 
 - Refactoring the test proxy http clients for better clarity for the end users
+
   - Client Renames
     - `TestProxyHttpClient` -> `RecorderClient`
     - `TestProxyHttpClientCoreV1` -> `RecorderClientCoreV1`
   - Design Changes
     - With `RecorderClientCoreV1`, instead of passing the whole client as the `httpClient` for core-v1 sdks, users are now expected to pass `recorder.httpClientCoreV1`(where `recorder` is an instantiation of `RecorderClientCoreV1`).
     - (Internal) Abstracted the redirect/modify request logic into a new `RecorderReqeustModifier` class.
-<<<<<<< HEAD
+
+  [#19446](https://github.com/Azure/azure-sdk-for-js/pull/19446)
+
 - Moving `NoOpCredential` to the new `@azure-tools/test-credential` package.
 
-=======
-   [#19446](https://github.com/Azure/azure-sdk-for-js/pull/19446) 
->>>>>>> 9d5af16e
 ## 2021-12-15
 
 - Change the API for using variables. Variables can now be accessed using the syntax:
