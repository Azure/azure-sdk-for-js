--- conflicted
+++ resolved
@@ -3,16 +3,7 @@
 
 import { env, isPlaybackMode } from "@azure-tools/test-recorder";
 import { TableEntity, TableClient } from "@azure/data-tables";
-<<<<<<< HEAD
 import { TestProxyHttpClient, RecorderStartOptions } from "@azure-tools/test-recorder-new";
-import { config } from "dotenv";
-=======
-import {
-  TestProxyHttpClient,
-  recorderHttpPolicy,
-  RecorderStartOptions
-} from "@azure-tools/test-recorder-new";
->>>>>>> f31aa42d
 import { createSimpleEntity } from "./utils/utils";
 import { SanitizerOptions } from "@azure-tools/test-recorder-new";
 
