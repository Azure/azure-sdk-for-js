// Copyright (c) Microsoft Corporation.
// Licensed under the MIT license.

<<<<<<< HEAD
import {
  RecorderStartOptions,
  NoOpCredential,
  RecorderClient
} from "@azure-tools/test-recorder-new";
import { env, isPlaybackMode } from "@azure-tools/test-recorder";
=======
import { RecorderStartOptions, TestProxyHttpClient } from "@azure-tools/test-recorder-new";
import { env } from "@azure-tools/test-recorder";
import { createTestCredential } from "@azure-tools/test-credential";
>>>>>>> 14099039
import { TokenCredential } from "@azure/core-auth";
import { TableServiceClient } from "@azure/data-tables";

const recorderStartOptions: RecorderStartOptions = {
  envSetupForPlayback: {
    TABLES_URL: "https://fakeaccount.table.core.windows.net",
    AZURE_CLIENT_ID: "azure_client_id",
    AZURE_CLIENT_SECRET: "azure_client_secret",
    AZURE_TENANT_ID: "azuretenantid"
  },
  sanitizerOptions: {
    bodyRegexSanitizers: [
      {
        regex: encodeURIComponent(env.TABLES_URL),
        value: encodeURIComponent(`https://fakeaccount.table.core.windows.net`)
      }
    ]
  }
};

describe(`NoOp credential with Tables`, () => {
  let recorder: RecorderClient;
  let credential: TokenCredential;

  beforeEach(async function() {
    recorder = new RecorderClient(this.currentTest);
    await recorder.start(recorderStartOptions);
    credential = createTestCredential();
  });

  afterEach(async function() {
    await recorder.stop();
  });

  it("should create new table, then delete", async () => {
    const tableName = recorder.variable(
      "table-name",
      `table${Math.ceil(Math.random() * 1000 + 1000)}`
    );
    const client = new TableServiceClient(env.TABLES_URL, credential);
    recorder.configureClient(client);
    await client.createTable(tableName);
    await client.deleteTable(tableName);
  });
});<|MERGE_RESOLUTION|>--- conflicted
+++ resolved
@@ -1,18 +1,9 @@
 // Copyright (c) Microsoft Corporation.
 // Licensed under the MIT license.
 
-<<<<<<< HEAD
-import {
-  RecorderStartOptions,
-  NoOpCredential,
-  RecorderClient
-} from "@azure-tools/test-recorder-new";
-import { env, isPlaybackMode } from "@azure-tools/test-recorder";
-=======
-import { RecorderStartOptions, TestProxyHttpClient } from "@azure-tools/test-recorder-new";
+import { RecorderStartOptions, RecorderClient } from "@azure-tools/test-recorder-new";
 import { env } from "@azure-tools/test-recorder";
 import { createTestCredential } from "@azure-tools/test-credential";
->>>>>>> 14099039
 import { TokenCredential } from "@azure/core-auth";
 import { TableServiceClient } from "@azure/data-tables";
 
