// Copyright (c) Microsoft Corporation.
// Licensed under the MIT license.

import {
  RecorderStartOptions,
<<<<<<< HEAD
  recorderHttpPolicy,
=======
  NoOpCredential,
>>>>>>> 1af6f1a6
  TestProxyHttpClient
} from "@azure-tools/test-recorder-new";
import { env, isPlaybackMode } from "@azure-tools/test-recorder";
import { getTestCredential } from "@azure-tools/identity-extensions";
import { TokenCredential } from "@azure/core-auth";
import { TableServiceClient } from "@azure/data-tables";

const recorderStartOptions: RecorderStartOptions = {
  envSetupForPlayback: {
    TABLES_URL: "https://fakeaccount.table.core.windows.net",
    AZURE_CLIENT_ID: "azure_client_id",
    AZURE_CLIENT_SECRET: "azure_client_secret",
    AZURE_TENANT_ID: "azuretenantid"
  },
  sanitizerOptions: {
    bodyRegexSanitizers: [
      {
        regex: encodeURIComponent(env.TABLES_URL),
        value: encodeURIComponent(`https://fakeaccount.table.core.windows.net`)
      }
    ]
  }
};

describe(`NoOp credential with Tables`, () => {
  let recorder: TestProxyHttpClient;
  let credential: TokenCredential;

  beforeEach(async function() {
    recorder = new TestProxyHttpClient(this.currentTest);
    await recorder.start(recorderStartOptions);
    credential = getTestCredential();
  });

  afterEach(async function() {
    await recorder.stop();
  });

  it("should create new table, then delete", async () => {
    const tableName = recorder.variable(
      "table-name",
      `table${Math.ceil(Math.random() * 1000 + 1000)}`
    );
    const client = new TableServiceClient(env.TABLES_URL, credential);
    recorder.configureClient(client);
    await client.createTable(tableName);
    await client.deleteTable(tableName);
  });
});<|MERGE_RESOLUTION|>--- conflicted
+++ resolved
@@ -1,16 +1,8 @@
 // Copyright (c) Microsoft Corporation.
 // Licensed under the MIT license.
 
-import {
-  RecorderStartOptions,
-<<<<<<< HEAD
-  recorderHttpPolicy,
-=======
-  NoOpCredential,
->>>>>>> 1af6f1a6
-  TestProxyHttpClient
-} from "@azure-tools/test-recorder-new";
-import { env, isPlaybackMode } from "@azure-tools/test-recorder";
+import { RecorderStartOptions, TestProxyHttpClient } from "@azure-tools/test-recorder-new";
+import { env } from "@azure-tools/test-recorder";
 import { getTestCredential } from "@azure-tools/identity-extensions";
 import { TokenCredential } from "@azure/core-auth";
 import { TableServiceClient } from "@azure/data-tables";
