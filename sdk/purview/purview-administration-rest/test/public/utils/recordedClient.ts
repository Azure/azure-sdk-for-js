--- conflicted
+++ resolved
@@ -3,15 +3,9 @@
 
 /// <reference lib="esnext.asynciterable" />
 
-<<<<<<< HEAD
-import { env, Recorder, RecorderStartOptions } from "@azure-tools/test-recorder";
-import { PurviewAccount, PurviewMetadataPolicies } from "../../../src";
-=======
 import type { Recorder, RecorderStartOptions } from "@azure-tools/test-recorder";
 import { env } from "@azure-tools/test-recorder";
-import type { PurviewAccount, PurviewMetadataPolicies } from "../../../src";
-import { PurviewAccountClient, PurviewMetadataPoliciesClient } from "../../../src";
->>>>>>> 14051308
+import { PurviewAccount, PurviewMetadataPolicies } from "../../../src";
 import { createTestCredential } from "@azure-tools/test-credential";
 
 import type { ClientOptions } from "@azure-rest/core-client";
