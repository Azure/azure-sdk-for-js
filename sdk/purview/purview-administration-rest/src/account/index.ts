// Copyright (c) Microsoft Corporation.
// Licensed under the MIT License.

<<<<<<< HEAD
import * as Parameters from "./parameters";
import * as Responses from "./responses";
import * as Client from "./clientDefinitions";
import * as Models from "./models";
import * as OutputModels from "./outputModels";
import * as PaginateHelper from "./paginateHelper";
import * as UnexpectedHelper from "./isUnexpected";

export { createClient, PurviewAccountClientOptions } from "./purviewAccount";
export { Parameters, Responses, Client, Models, OutputModels, PaginateHelper, UnexpectedHelper };
=======
import * as Models from "./models.js";
import * as Pagination from "./paginateHelper.js";
import * as Parameters from "./parameters.js";
import * as Client from "./clientDefinitions.js";
import * as Responses from "./responses.js";
export { Models, Pagination, Parameters, Client, Responses };
export { PurviewAccountClient } from "./purviewAccount.js";
>>>>>>> a2ca1203
<|MERGE_RESOLUTION|>--- conflicted
+++ resolved
@@ -1,23 +1,13 @@
 // Copyright (c) Microsoft Corporation.
 // Licensed under the MIT License.
 
-<<<<<<< HEAD
-import * as Parameters from "./parameters";
-import * as Responses from "./responses";
-import * as Client from "./clientDefinitions";
-import * as Models from "./models";
-import * as OutputModels from "./outputModels";
-import * as PaginateHelper from "./paginateHelper";
-import * as UnexpectedHelper from "./isUnexpected";
+import * as Parameters from "./parameters.js";
+import * as Responses from "./responses.js";
+import * as Client from "./clientDefinitions.js";
+import * as Models from "./models.js";
+import * as OutputModels from "./outputModels.js";
+import * as PaginateHelper from "./paginateHelper.js";
+import * as UnexpectedHelper from "./isUnexpected.js";
 
-export { createClient, PurviewAccountClientOptions } from "./purviewAccount";
-export { Parameters, Responses, Client, Models, OutputModels, PaginateHelper, UnexpectedHelper };
-=======
-import * as Models from "./models.js";
-import * as Pagination from "./paginateHelper.js";
-import * as Parameters from "./parameters.js";
-import * as Client from "./clientDefinitions.js";
-import * as Responses from "./responses.js";
-export { Models, Pagination, Parameters, Client, Responses };
-export { PurviewAccountClient } from "./purviewAccount.js";
->>>>>>> a2ca1203
+export { createClient, PurviewAccountClientOptions } from "./purviewAccount.js";
+export { Parameters, Responses, Client, Models, OutputModels, PaginateHelper, UnexpectedHelper };