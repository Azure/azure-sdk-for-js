--- conflicted
+++ resolved
@@ -1,13 +1,7 @@
 // Copyright (c) Microsoft Corporation.
 // Licensed under the MIT License.
 
-<<<<<<< HEAD
-import {
-=======
-import type { Client } from "@azure-rest/core-client";
 import type {
-  AccountsGetAccessKeysParameters,
->>>>>>> 14051308
   AccountsGetAccountPropertiesParameters,
   AccountsUpdateAccountPropertiesParameters,
   AccountsGetAccessKeysParameters,
@@ -23,13 +17,7 @@
   ResourceSetRulesDeleteResourceSetRuleParameters,
   ResourceSetRulesListResourceSetRulesParameters,
 } from "./parameters";
-<<<<<<< HEAD
-import {
-=======
 import type {
-  AccountsGetAccessKeys200Response,
-  AccountsGetAccessKeysdefaultResponse,
->>>>>>> 14051308
   AccountsGetAccountProperties200Response,
   AccountsGetAccountPropertiesDefaultResponse,
   AccountsUpdateAccountProperties200Response,
@@ -60,7 +48,7 @@
   ResourceSetRulesListResourceSetRules200Response,
   ResourceSetRulesListResourceSetRulesDefaultResponse,
 } from "./responses";
-import { Client, StreamableMethod } from "@azure-rest/core-client";
+import type { Client, StreamableMethod } from "@azure-rest/core-client";
 
 export interface AccountsGetAccountProperties {
   /** Get an account */
