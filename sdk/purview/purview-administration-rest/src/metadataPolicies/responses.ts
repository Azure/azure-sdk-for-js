// Copyright (c) Microsoft Corporation.
// Licensed under the MIT License.

import type { RawHttpHeaders } from "@azure/core-rest-pipeline";
import type { HttpResponse } from "@azure-rest/core-client";
import type {
<<<<<<< HEAD
  MetadataRoleListOutput,
  ErrorResponseModelOutput,
  MetadataPolicyListOutput,
  MetadataPolicyOutput,
} from "./outputModels";
=======
  ErrorResponseModel,
  MetadataPolicy,
  MetadataPolicyList,
  MetadataRoleList,
} from "./models.js";
>>>>>>> a2ca1203

/** Lists roles for Purview Account */
export interface MetadataRolesList200Response extends HttpResponse {
  status: "200";
  body: MetadataRoleListOutput;
}

export interface MetadataRolesListDefaultHeaders {
  /** The error code */
  "x-ms-error-code"?: string;
}

/** Lists roles for Purview Account */
export interface MetadataRolesListDefaultResponse extends HttpResponse {
  status: string;
  body: ErrorResponseModelOutput;
  headers: RawHttpHeaders & MetadataRolesListDefaultHeaders;
}

/** List or Get metadata policies */
export interface MetadataPolicyListAll200Response extends HttpResponse {
  status: "200";
  body: MetadataPolicyListOutput;
}

export interface MetadataPolicyListAllDefaultHeaders {
  /** The error code */
  "x-ms-error-code"?: string;
}

/** List or Get metadata policies */
export interface MetadataPolicyListAllDefaultResponse extends HttpResponse {
  status: string;
  body: ErrorResponseModelOutput;
  headers: RawHttpHeaders & MetadataPolicyListAllDefaultHeaders;
}

/** Updates a metadata policy */
export interface MetadataPolicyUpdate200Response extends HttpResponse {
  status: "200";
  body: MetadataPolicyOutput;
}

export interface MetadataPolicyUpdateDefaultHeaders {
  /** The error code */
  "x-ms-error-code"?: string;
}

/** Updates a metadata policy */
export interface MetadataPolicyUpdateDefaultResponse extends HttpResponse {
  status: string;
  body: ErrorResponseModelOutput;
  headers: RawHttpHeaders & MetadataPolicyUpdateDefaultHeaders;
}

/** Gets a metadata policy */
export interface MetadataPolicyGet200Response extends HttpResponse {
  status: "200";
  body: MetadataPolicyOutput;
}

export interface MetadataPolicyGetDefaultHeaders {
  /** The error code */
  "x-ms-error-code"?: string;
}

/** Gets a metadata policy */
export interface MetadataPolicyGetDefaultResponse extends HttpResponse {
  status: string;
  body: ErrorResponseModelOutput;
  headers: RawHttpHeaders & MetadataPolicyGetDefaultHeaders;
}<|MERGE_RESOLUTION|>--- conflicted
+++ resolved
@@ -4,19 +4,11 @@
 import type { RawHttpHeaders } from "@azure/core-rest-pipeline";
 import type { HttpResponse } from "@azure-rest/core-client";
 import type {
-<<<<<<< HEAD
   MetadataRoleListOutput,
   ErrorResponseModelOutput,
   MetadataPolicyListOutput,
   MetadataPolicyOutput,
-} from "./outputModels";
-=======
-  ErrorResponseModel,
-  MetadataPolicy,
-  MetadataPolicyList,
-  MetadataRoleList,
-} from "./models.js";
->>>>>>> a2ca1203
+} from "./outputModels.js";
 
 /** Lists roles for Purview Account */
 export interface MetadataRolesList200Response extends HttpResponse {
