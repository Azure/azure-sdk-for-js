// Copyright (c) Microsoft Corporation.
// Licensed under the MIT License.

<<<<<<< HEAD
import { RawHttpHeaders } from "@azure/core-rest-pipeline";
import { HttpResponse } from "@azure-rest/core-client";
import {
  MetadataRoleListOutput,
  ErrorResponseModelOutput,
  MetadataPolicyListOutput,
  MetadataPolicyOutput,
} from "./outputModels";
=======
import type { HttpResponse } from "@azure-rest/core-client";
import type { RawHttpHeaders } from "@azure/core-rest-pipeline";
import type {
  ErrorResponseModel,
  MetadataPolicy,
  MetadataPolicyList,
  MetadataRoleList,
} from "./models";
>>>>>>> 14051308

/** Lists roles for Purview Account */
export interface MetadataRolesList200Response extends HttpResponse {
  status: "200";
  body: MetadataRoleListOutput;
}

export interface MetadataRolesListDefaultHeaders {
  /** The error code */
  "x-ms-error-code"?: string;
}

/** Lists roles for Purview Account */
export interface MetadataRolesListDefaultResponse extends HttpResponse {
  status: string;
  body: ErrorResponseModelOutput;
  headers: RawHttpHeaders & MetadataRolesListDefaultHeaders;
}

/** List or Get metadata policies */
export interface MetadataPolicyListAll200Response extends HttpResponse {
  status: "200";
  body: MetadataPolicyListOutput;
}

export interface MetadataPolicyListAllDefaultHeaders {
  /** The error code */
  "x-ms-error-code"?: string;
}

/** List or Get metadata policies */
export interface MetadataPolicyListAllDefaultResponse extends HttpResponse {
  status: string;
  body: ErrorResponseModelOutput;
  headers: RawHttpHeaders & MetadataPolicyListAllDefaultHeaders;
}

/** Updates a metadata policy */
export interface MetadataPolicyUpdate200Response extends HttpResponse {
  status: "200";
  body: MetadataPolicyOutput;
}

export interface MetadataPolicyUpdateDefaultHeaders {
  /** The error code */
  "x-ms-error-code"?: string;
}

/** Updates a metadata policy */
export interface MetadataPolicyUpdateDefaultResponse extends HttpResponse {
  status: string;
  body: ErrorResponseModelOutput;
  headers: RawHttpHeaders & MetadataPolicyUpdateDefaultHeaders;
}

/** Gets a metadata policy */
export interface MetadataPolicyGet200Response extends HttpResponse {
  status: "200";
  body: MetadataPolicyOutput;
}

export interface MetadataPolicyGetDefaultHeaders {
  /** The error code */
  "x-ms-error-code"?: string;
}

/** Gets a metadata policy */
export interface MetadataPolicyGetDefaultResponse extends HttpResponse {
  status: string;
  body: ErrorResponseModelOutput;
  headers: RawHttpHeaders & MetadataPolicyGetDefaultHeaders;
}<|MERGE_RESOLUTION|>--- conflicted
+++ resolved
@@ -1,25 +1,14 @@
 // Copyright (c) Microsoft Corporation.
 // Licensed under the MIT License.
 
-<<<<<<< HEAD
-import { RawHttpHeaders } from "@azure/core-rest-pipeline";
-import { HttpResponse } from "@azure-rest/core-client";
-import {
+import type { RawHttpHeaders } from "@azure/core-rest-pipeline";
+import type { HttpResponse } from "@azure-rest/core-client";
+import type {
   MetadataRoleListOutput,
   ErrorResponseModelOutput,
   MetadataPolicyListOutput,
   MetadataPolicyOutput,
 } from "./outputModels";
-=======
-import type { HttpResponse } from "@azure-rest/core-client";
-import type { RawHttpHeaders } from "@azure/core-rest-pipeline";
-import type {
-  ErrorResponseModel,
-  MetadataPolicy,
-  MetadataPolicyList,
-  MetadataRoleList,
-} from "./models";
->>>>>>> 14051308
 
 /** Lists roles for Purview Account */
 export interface MetadataRolesList200Response extends HttpResponse {
