// Copyright (c) Microsoft Corporation.
// Licensed under the MIT License.

<<<<<<< HEAD
import { getClient, ClientOptions } from "@azure-rest/core-client";
import { logger } from "../logger";
import { TokenCredential } from "@azure/core-auth";
import { PurviewMetadataPoliciesClient } from "./clientDefinitions";
=======
import type { ClientOptions } from "@azure-rest/core-client";
import { getClient } from "@azure-rest/core-client";
import type { TokenCredential } from "@azure/core-auth";
import type { PurviewMetadataPoliciesRestClient } from "./clientDefinitions";
>>>>>>> 14051308

/** The optional parameters for the client */
export interface PurviewMetadataPoliciesClientOptions extends ClientOptions {
  /** The api version option of the client */
  apiVersion?: string;
}

/**
 * Initialize a new instance of `PurviewMetadataPoliciesClient`
 * @param endpoint - The endpoint of your Purview account. Example: https://\{accountName\}.purview.azure.com.
 * @param credentials - uniquely identify client credential
 * @param options - the parameter for all optional parameters
 */
export function createClient(
  endpoint: string,
  credentials: TokenCredential,
  { apiVersion = "2021-07-01-preview", ...options }: PurviewMetadataPoliciesClientOptions = {},
): PurviewMetadataPoliciesClient {
  const endpointUrl = options.endpoint ?? options.baseUrl ?? `${endpoint}/policyStore`;
  const userAgentInfo = `azsdk-js-purview-administration-rest/1.0.0-beta.2`;
  const userAgentPrefix =
    options.userAgentOptions && options.userAgentOptions.userAgentPrefix
      ? `${options.userAgentOptions.userAgentPrefix} ${userAgentInfo}`
      : `${userAgentInfo}`;
  options = {
    ...options,
    userAgentOptions: {
      userAgentPrefix,
    },
    loggingOptions: {
      logger: options.loggingOptions?.logger ?? logger.info,
    },
    credentials: {
      scopes: options.credentials?.scopes ?? ["user_impersonation"],
    },
  };
  const client = getClient(endpointUrl, credentials, options) as PurviewMetadataPoliciesClient;

  client.pipeline.removePolicy({ name: "ApiVersionPolicy" });
  client.pipeline.addPolicy({
    name: "ClientApiVersionPolicy",
    sendRequest: (req, next) => {
      // Use the apiVersion defined in request url directly
      // Append one if there is no apiVersion and we have one at client options
      const url = new URL(req.url);
      if (!url.searchParams.get("api-version") && apiVersion) {
        req.url = `${req.url}${
          Array.from(url.searchParams.keys()).length > 0 ? "&" : "?"
        }api-version=${apiVersion}`;
      }

      return next(req);
    },
  });

  return client;
}<|MERGE_RESOLUTION|>--- conflicted
+++ resolved
@@ -1,17 +1,11 @@
 // Copyright (c) Microsoft Corporation.
 // Licensed under the MIT License.
 
-<<<<<<< HEAD
-import { getClient, ClientOptions } from "@azure-rest/core-client";
-import { logger } from "../logger";
-import { TokenCredential } from "@azure/core-auth";
-import { PurviewMetadataPoliciesClient } from "./clientDefinitions";
-=======
 import type { ClientOptions } from "@azure-rest/core-client";
 import { getClient } from "@azure-rest/core-client";
+import { logger } from "../logger";
 import type { TokenCredential } from "@azure/core-auth";
-import type { PurviewMetadataPoliciesRestClient } from "./clientDefinitions";
->>>>>>> 14051308
+import type { PurviewMetadataPoliciesClient } from "./clientDefinitions";
 
 /** The optional parameters for the client */
 export interface PurviewMetadataPoliciesClientOptions extends ClientOptions {
