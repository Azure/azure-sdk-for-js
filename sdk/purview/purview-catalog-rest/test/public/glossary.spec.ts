// Copyright (c) Microsoft Corporation.
// Licensed under the MIT License.
<<<<<<< HEAD
import type {
  AtlasGlossaryOutput,
  ImportCSVOperationOutput,
  PurviewCatalogClient,
} from "../../src";
import { getLongRunningPoller, isUnexpected } from "../../src";
import { Recorder } from "@azure-tools/test-recorder";
=======
>>>>>>> a2ca1203

import type { PurviewCatalogClient } from "../../src/index.js";
import { getLongRunningPoller } from "../../src/index.js";
import { Recorder } from "@azure-tools/test-recorder";
import { createClient } from "./utils/recordedClient.js";
import { describe, it, assert, beforeEach, afterEach } from "vitest";

describe("purview catalog glossary test", () => {
  let recorder: Recorder;
  let client: PurviewCatalogClient;
  let glossaryName: string;
  let glossaryGuid: string;

  beforeEach(async (ctx) => {
    recorder = new Recorder(ctx);
    client = await createClient(recorder);
    glossaryName = "jsLROTesting-2";
  });

  afterEach(async () => {
    await recorder.stop();
  });

  it("Should create a glossary", async () => {
    const glossary = await client.path("/atlas/v2/glossary").post({
      body: {
        name: glossaryName,
        shortDescription: "Example Short Description",
        longDescription: "Example Long Description",
        language: "en",
        usage: "Example Glossary",
      },
    });

    console.log("created glossary: ", glossary);

    if (isUnexpected(glossary)) {
      throw glossary
    }
    assert.strictEqual(glossary.status, "200");
    const atlasGlossaryOutput = glossary.body as AtlasGlossaryOutput;
    glossaryGuid = glossary.status === "200" ? atlasGlossaryOutput?.guid || "" : "";
  });

  it("should work with LRO helper", { timeout: 500000 }, async () => {
    await recorder.addSanitizers(
      {
        removeHeaderSanitizer: {
          headersForRemoval: ["Content-Type", "Transfer-Encoding"],
        },
      },
      ["playback", "record"],
    );
    await recorder.setMatcher("BodilessMatcher");
    const initialResponse = await client
      .path("/glossary/name/{glossaryName}/terms/import", glossaryName)
      .post({
        headers: {
          contentType: "multipart/form-data",
        },
        body: {
          file: "random content",
        },
        contentType: "multipart/form-data",
      });

    console.log("LRO init resp: ", initialResponse);
    const poller = await getLongRunningPoller(client, initialResponse, {
      intervalInMs: 100,
    });

    const result = await poller.pollUntilDone();
    console.log("LRO polling result:", result);
    if (isUnexpected(result)) {
      const error = `Unexpected status code ${result.status}`;
      assert.fail(error);
    }

    // console.log(result);
    assert.equal(result.body.status, "Succeeded");
  });

  it("Should delete a glossary", async () => {
    const glossary = await client.path("/atlas/v2/entity/guid/{guid}", glossaryGuid).delete();
    console.log("deleted glossary: ", glossary);

    assert.strictEqual(glossary.status, "200");
  });
});<|MERGE_RESOLUTION|>--- conflicted
+++ resolved
@@ -1,18 +1,8 @@
 // Copyright (c) Microsoft Corporation.
 // Licensed under the MIT License.
-<<<<<<< HEAD
-import type {
-  AtlasGlossaryOutput,
-  ImportCSVOperationOutput,
-  PurviewCatalogClient,
-} from "../../src";
-import { getLongRunningPoller, isUnexpected } from "../../src";
-import { Recorder } from "@azure-tools/test-recorder";
-=======
->>>>>>> a2ca1203
 
-import type { PurviewCatalogClient } from "../../src/index.js";
-import { getLongRunningPoller } from "../../src/index.js";
+import type { AtlasGlossaryOutput, PurviewCatalogClient } from "../../src/index.js";
+import { getLongRunningPoller, isUnexpected } from "../../src/index.js";
 import { Recorder } from "@azure-tools/test-recorder";
 import { createClient } from "./utils/recordedClient.js";
 import { describe, it, assert, beforeEach, afterEach } from "vitest";
@@ -47,7 +37,7 @@
     console.log("created glossary: ", glossary);
 
     if (isUnexpected(glossary)) {
-      throw glossary
+      throw glossary;
     }
     assert.strictEqual(glossary.status, "200");
     const atlasGlossaryOutput = glossary.body as AtlasGlossaryOutput;
