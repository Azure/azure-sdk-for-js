// Copyright (c) Microsoft Corporation.
// Licensed under the MIT License.
<<<<<<< HEAD
import { AtlasTypesDefOutput, PurviewCatalogClient } from "../../src";
=======
import type { PurviewCatalogClient } from "../../src";
>>>>>>> 14051308
import { Recorder } from "@azure-tools/test-recorder";

import { assert } from "chai";
import { createClient } from "./utils/recordedClient";
import type { Context } from "mocha";

describe("purview catalog tepedefs test", () => {
  let recorder: Recorder;
  let client: PurviewCatalogClient;

  beforeEach(async function (this: Context) {
    recorder = new Recorder(this.currentTest);
    client = await createClient(recorder);
  });

  afterEach(async function () {
    await recorder.stop();
  });

  it("should list all available typedefs sources", async () => {
    const result = await client.path("/atlas/v2/types/typedefs").get();

    // console.dir(result);
    if (result.status !== "200") {
      assert.fail(`GET "/atlas/v2/types/typedefs" failed with ${result.status}`);
    }

    const atlasTypesDefOutput = result.body as AtlasTypesDefOutput;
    assert.isDefined(atlasTypesDefOutput.entityDefs?.length);
  });
}).timeout(60000000000);<|MERGE_RESOLUTION|>--- conflicted
+++ resolved
@@ -1,10 +1,6 @@
 // Copyright (c) Microsoft Corporation.
 // Licensed under the MIT License.
-<<<<<<< HEAD
-import { AtlasTypesDefOutput, PurviewCatalogClient } from "../../src";
-=======
-import type { PurviewCatalogClient } from "../../src";
->>>>>>> 14051308
+import type { AtlasTypesDefOutput, PurviewCatalogClient } from "../../src";
 import { Recorder } from "@azure-tools/test-recorder";
 
 import { assert } from "chai";
