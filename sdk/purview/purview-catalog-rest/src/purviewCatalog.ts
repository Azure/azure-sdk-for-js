// Copyright (c) Microsoft Corporation.
// Licensed under the MIT License.

<<<<<<< HEAD
import { getClient, ClientOptions } from "@azure-rest/core-client";
import { logger } from "./logger";
import { TokenCredential } from "@azure/core-auth";
import { PurviewCatalogClient } from "./clientDefinitions";
=======
import type { ClientOptions } from "@azure-rest/core-client";
import { getClient } from "@azure-rest/core-client";
import type { TokenCredential } from "@azure/core-auth";
import type { PurviewCatalogClient } from "./clientDefinitions";
>>>>>>> 14051308

/** The optional parameters for the client */
export interface PurviewCatalogClientOptions extends ClientOptions {
  /** The api version option of the client */
  apiVersion?: string;
}

/**
 * Initialize a new instance of `PurviewCatalogClient`
 * @param endpoint - The catalog endpoint of your Purview account. Example: https://\{accountName\}.purview.azure.com
 * @param credentials - uniquely identify client credential
 * @param options - the parameter for all optional parameters
 */
export default function createClient(
  endpoint: string,
  credentials: TokenCredential,
  { apiVersion = "2022-03-01-preview", ...options }: PurviewCatalogClientOptions = {},
): PurviewCatalogClient {
  const endpointUrl = options.endpoint ?? options.baseUrl ?? `${endpoint}/catalog/api`;
  const userAgentInfo = `azsdk-js-purview-catalog-rest/1.0.0-beta.6`;
  const userAgentPrefix =
    options.userAgentOptions && options.userAgentOptions.userAgentPrefix
      ? `${options.userAgentOptions.userAgentPrefix} ${userAgentInfo}`
      : `${userAgentInfo}`;
  options = {
    ...options,
    userAgentOptions: {
      userAgentPrefix,
    },
    loggingOptions: {
      logger: options.loggingOptions?.logger ?? logger.info,
    },
    credentials: {
      scopes: options.credentials?.scopes ?? ["user_impersonation"],
    },
  };
  const client = getClient(endpointUrl, credentials, options) as PurviewCatalogClient;

  client.pipeline.removePolicy({ name: "ApiVersionPolicy" });
  client.pipeline.addPolicy({
    name: "ClientApiVersionPolicy",
    sendRequest: (req, next) => {
      // Use the apiVersion defined in request url directly
      // Append one if there is no apiVersion and we have one at client options
      const url = new URL(req.url);
      if (!url.searchParams.get("api-version") && apiVersion) {
        req.url = `${req.url}${
          Array.from(url.searchParams.keys()).length > 0 ? "&" : "?"
        }api-version=${apiVersion}`;
      }

      return next(req);
    },
  });

  return client;
}<|MERGE_RESOLUTION|>--- conflicted
+++ resolved
@@ -1,17 +1,11 @@
 // Copyright (c) Microsoft Corporation.
 // Licensed under the MIT License.
 
-<<<<<<< HEAD
-import { getClient, ClientOptions } from "@azure-rest/core-client";
-import { logger } from "./logger";
-import { TokenCredential } from "@azure/core-auth";
-import { PurviewCatalogClient } from "./clientDefinitions";
-=======
 import type { ClientOptions } from "@azure-rest/core-client";
 import { getClient } from "@azure-rest/core-client";
+import { logger } from "./logger";
 import type { TokenCredential } from "@azure/core-auth";
 import type { PurviewCatalogClient } from "./clientDefinitions";
->>>>>>> 14051308
 
 /** The optional parameters for the client */
 export interface PurviewCatalogClientOptions extends ClientOptions {
