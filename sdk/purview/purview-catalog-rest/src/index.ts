--- conflicted
+++ resolved
@@ -3,24 +3,14 @@
 
 import PurviewCatalog from "./purviewCatalog.js";
 
-<<<<<<< HEAD
-export * from "./purviewCatalog";
-export * from "./parameters";
-export * from "./responses";
-export * from "./clientDefinitions";
-export * from "./isUnexpected";
-export * from "./models";
-export * from "./outputModels";
-export * from "./pollingHelper";
-export * from "./serializeHelper";
-=======
 export * from "./purviewCatalog.js";
 export * from "./parameters.js";
 export * from "./responses.js";
 export * from "./clientDefinitions.js";
+export * from "./isUnexpected.js";
 export * from "./models.js";
 export * from "./outputModels.js";
 export * from "./pollingHelper.js";
->>>>>>> a2ca1203
+export * from "./serializeHelper.js";
 
 export default PurviewCatalog;