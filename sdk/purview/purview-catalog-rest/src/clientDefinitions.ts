// Copyright (c) Microsoft Corporation.
// Licensed under the MIT License.

import type {
  EntityCreateOrUpdateParameters,
  EntityListByGuidsParameters,
  EntityCreateOrUpdateEntitiesParameters,
  EntityDeleteByGuidsParameters,
  EntityAddClassificationParameters,
  EntityGetByGuidParameters,
  EntityPartialUpdateEntityAttributeByGuidParameters,
  EntityDeleteByGuidParameters,
  EntityGetClassificationParameters,
  EntityDeleteClassificationParameters,
  EntityGetClassificationsParameters,
  EntityAddClassificationsParameters,
  EntityUpdateClassificationsParameters,
  EntityGetByUniqueAttributesParameters,
  EntityPartialUpdateEntityByUniqueAttributesParameters,
  EntityDeleteByUniqueAttributeParameters,
  EntityDeleteClassificationByUniqueAttributeParameters,
  EntityAddClassificationsByUniqueAttributeParameters,
  EntityUpdateClassificationsByUniqueAttributeParameters,
  EntitySetClassificationsParameters,
  EntityGetEntitiesByUniqueAttributesParameters,
  EntityGetHeaderParameters,
  EntityDeleteBusinessMetadataParameters,
  EntityAddOrUpdateBusinessMetadataParameters,
  EntityDeleteBusinessMetadataAttributesParameters,
  EntityAddOrUpdateBusinessMetadataAttributesParameters,
  EntityGetSampleBusinessMetadataTemplateParameters,
  EntityImportBusinessMetadataParameters,
  EntityDeleteLabelsParameters,
  EntitySetLabelsParameters,
  EntityAddLabelParameters,
  EntityDeleteLabelsByUniqueAttributeParameters,
  EntitySetLabelsByUniqueAttributeParameters,
  EntityAddLabelsByUniqueAttributeParameters,
  GlossaryListGlossariesParameters,
  GlossaryCreateGlossaryParameters,
  GlossaryCreateGlossaryCategoriesParameters,
  GlossaryCreateGlossaryCategoryParameters,
  GlossaryGetGlossaryCategoryParameters,
  GlossaryUpdateGlossaryCategoryParameters,
  GlossaryDeleteGlossaryCategoryParameters,
  GlossaryPartialUpdateGlossaryCategoryParameters,
  GlossaryListRelatedCategoriesParameters,
  GlossaryListCategoryTermsParameters,
  GlossaryCreateGlossaryTermParameters,
  GlossaryGetGlossaryTermParameters,
  GlossaryUpdateGlossaryTermParameters,
  GlossaryDeleteGlossaryTermParameters,
  GlossaryPartialUpdateGlossaryTermParameters,
  GlossaryCreateGlossaryTermsParameters,
  GlossaryGetEntitiesAssignedWithTermParameters,
  GlossaryAssignTermToEntitiesParameters,
  GlossaryRemoveTermAssignmentFromEntitiesParameters,
  GlossaryDeleteTermAssignmentFromEntitiesParameters,
  GlossaryListRelatedTermsParameters,
  GlossaryGetGlossaryParameters,
  GlossaryUpdateGlossaryParameters,
  GlossaryDeleteGlossaryParameters,
  GlossaryListGlossaryCategoriesParameters,
  GlossaryListGlossaryCategoriesHeadersParameters,
  GlossaryGetDetailedGlossaryParameters,
  GlossaryPartialUpdateGlossaryParameters,
  GlossaryListGlossaryTermsParameters,
  GlossaryListGlossaryTermHeadersParameters,
  GlossaryImportGlossaryTermsViaCsvParameters,
  GlossaryImportGlossaryTermsViaCsvByGlossaryNameParameters,
  GlossaryGetImportCsvOperationStatusParameters,
  GlossaryExportGlossaryTermsAsCsvParameters,
  GlossaryListTermsByGlossaryNameParameters,
  DiscoveryQueryParameters,
  DiscoverySuggestParameters,
  DiscoveryBrowseParameters,
  DiscoveryAutoCompleteParameters,
  LineageGetLineageGraphParameters,
  LineageNextPageLineageParameters,
  LineageGetLineageByUniqueAttributeParameters,
  RelationshipCreateParameters,
  RelationshipUpdateParameters,
  RelationshipGetParameters,
  RelationshipDeleteParameters,
  TypesGetBusinessMetadataDefByGuidParameters,
  TypesGetBusinessMetadataDefByNameParameters,
  TypesGetClassificationDefByGuidParameters,
  TypesGetClassificationDefByNameParameters,
  TypesGetEntityDefinitionByGuidParameters,
  TypesGetEntityDefinitionByNameParameters,
  TypesGetEnumDefByGuidParameters,
  TypesGetEnumDefByNameParameters,
  TypesGetRelationshipDefByGuidParameters,
  TypesGetRelationshipDefByNameParameters,
  TypesGetStructDefByGuidParameters,
  TypesGetStructDefByNameParameters,
  TypesGetTypeDefinitionByGuidParameters,
  TypesGetTypeDefinitionByNameParameters,
  TypesDeleteTypeByNameParameters,
  TypesGetAllTypeDefinitionsParameters,
  TypesCreateTypeDefinitionsParameters,
  TypesUpdateAtlasTypeDefinitionsParameters,
  TypesDeleteTypeDefinitionsParameters,
  TypesListTypeDefinitionHeadersParameters,
  TypesGetTermTemplateDefByGuidParameters,
  TypesGetTermTemplateDefByNameParameters,
  CollectionCreateOrUpdateParameters,
  CollectionCreateOrUpdateBulkParameters,
  CollectionMoveEntitiesToCollectionParameters,
} from "./parameters";
import type {
  EntityCreateOrUpdate200Response,
  EntityCreateOrUpdateDefaultResponse,
  EntityListByGuids200Response,
  EntityListByGuidsDefaultResponse,
  EntityCreateOrUpdateEntities200Response,
  EntityCreateOrUpdateEntitiesDefaultResponse,
  EntityDeleteByGuids200Response,
  EntityDeleteByGuidsDefaultResponse,
  EntityAddClassification204Response,
  EntityAddClassificationDefaultResponse,
  EntityGetByGuid200Response,
  EntityGetByGuidDefaultResponse,
  EntityPartialUpdateEntityAttributeByGuid200Response,
  EntityPartialUpdateEntityAttributeByGuidDefaultResponse,
  EntityDeleteByGuid200Response,
  EntityDeleteByGuidDefaultResponse,
  EntityGetClassification200Response,
  EntityGetClassificationDefaultResponse,
  EntityDeleteClassification204Response,
  EntityDeleteClassificationDefaultResponse,
  EntityGetClassifications200Response,
  EntityGetClassificationsDefaultResponse,
  EntityAddClassifications204Response,
  EntityAddClassificationsDefaultResponse,
  EntityUpdateClassifications204Response,
  EntityUpdateClassificationsDefaultResponse,
  EntityGetByUniqueAttributes200Response,
  EntityGetByUniqueAttributesDefaultResponse,
  EntityPartialUpdateEntityByUniqueAttributes200Response,
  EntityPartialUpdateEntityByUniqueAttributesDefaultResponse,
  EntityDeleteByUniqueAttribute200Response,
  EntityDeleteByUniqueAttributeDefaultResponse,
  EntityDeleteClassificationByUniqueAttribute204Response,
  EntityDeleteClassificationByUniqueAttributeDefaultResponse,
  EntityAddClassificationsByUniqueAttribute204Response,
  EntityAddClassificationsByUniqueAttributeDefaultResponse,
  EntityUpdateClassificationsByUniqueAttribute204Response,
  EntityUpdateClassificationsByUniqueAttributeDefaultResponse,
  EntitySetClassifications200Response,
  EntitySetClassificationsDefaultResponse,
  EntityGetEntitiesByUniqueAttributes200Response,
  EntityGetEntitiesByUniqueAttributesDefaultResponse,
  EntityGetHeader200Response,
  EntityGetHeaderDefaultResponse,
  EntityDeleteBusinessMetadata204Response,
  EntityAddOrUpdateBusinessMetadata204Response,
  EntityDeleteBusinessMetadataAttributes204Response,
  EntityAddOrUpdateBusinessMetadataAttributes204Response,
  EntityGetSampleBusinessMetadataTemplate200Response,
  EntityGetSampleBusinessMetadataTemplate400Response,
  EntityImportBusinessMetadata200Response,
  EntityImportBusinessMetadata400Response,
  EntityImportBusinessMetadata409Response,
  EntityDeleteLabels204Response,
  EntitySetLabels204Response,
  EntityAddLabel204Response,
  EntityDeleteLabelsByUniqueAttribute204Response,
  EntitySetLabelsByUniqueAttribute204Response,
  EntityAddLabelsByUniqueAttribute204Response,
  GlossaryListGlossaries200Response,
  GlossaryListGlossariesDefaultResponse,
  GlossaryCreateGlossary200Response,
  GlossaryCreateGlossaryDefaultResponse,
  GlossaryCreateGlossaryCategories200Response,
  GlossaryCreateGlossaryCategoriesDefaultResponse,
  GlossaryCreateGlossaryCategory200Response,
  GlossaryCreateGlossaryCategoryDefaultResponse,
  GlossaryGetGlossaryCategory200Response,
  GlossaryGetGlossaryCategoryDefaultResponse,
  GlossaryUpdateGlossaryCategory200Response,
  GlossaryUpdateGlossaryCategoryDefaultResponse,
  GlossaryDeleteGlossaryCategory204Response,
  GlossaryDeleteGlossaryCategoryDefaultResponse,
  GlossaryPartialUpdateGlossaryCategory200Response,
  GlossaryPartialUpdateGlossaryCategoryDefaultResponse,
  GlossaryListRelatedCategories200Response,
  GlossaryListRelatedCategoriesDefaultResponse,
  GlossaryListCategoryTerms200Response,
  GlossaryListCategoryTermsDefaultResponse,
  GlossaryCreateGlossaryTerm200Response,
  GlossaryCreateGlossaryTermDefaultResponse,
  GlossaryGetGlossaryTerm200Response,
  GlossaryGetGlossaryTermDefaultResponse,
  GlossaryUpdateGlossaryTerm200Response,
  GlossaryUpdateGlossaryTermDefaultResponse,
  GlossaryDeleteGlossaryTerm204Response,
  GlossaryDeleteGlossaryTermDefaultResponse,
  GlossaryPartialUpdateGlossaryTerm200Response,
  GlossaryPartialUpdateGlossaryTermDefaultResponse,
  GlossaryCreateGlossaryTerms200Response,
  GlossaryCreateGlossaryTermsDefaultResponse,
  GlossaryGetEntitiesAssignedWithTerm200Response,
  GlossaryGetEntitiesAssignedWithTermDefaultResponse,
  GlossaryAssignTermToEntities204Response,
  GlossaryAssignTermToEntitiesDefaultResponse,
  GlossaryRemoveTermAssignmentFromEntities204Response,
  GlossaryRemoveTermAssignmentFromEntitiesDefaultResponse,
  GlossaryDeleteTermAssignmentFromEntities204Response,
  GlossaryDeleteTermAssignmentFromEntitiesDefaultResponse,
  GlossaryListRelatedTerms200Response,
  GlossaryListRelatedTermsDefaultResponse,
  GlossaryGetGlossary200Response,
  GlossaryGetGlossaryDefaultResponse,
  GlossaryUpdateGlossary200Response,
  GlossaryUpdateGlossaryDefaultResponse,
  GlossaryDeleteGlossary204Response,
  GlossaryDeleteGlossaryDefaultResponse,
  GlossaryListGlossaryCategories200Response,
  GlossaryListGlossaryCategoriesDefaultResponse,
  GlossaryListGlossaryCategoriesHeaders200Response,
  GlossaryListGlossaryCategoriesHeadersDefaultResponse,
  GlossaryGetDetailedGlossary200Response,
  GlossaryGetDetailedGlossaryDefaultResponse,
  GlossaryPartialUpdateGlossary200Response,
  GlossaryPartialUpdateGlossaryDefaultResponse,
  GlossaryListGlossaryTerms200Response,
  GlossaryListGlossaryTermsDefaultResponse,
  GlossaryListGlossaryTermHeaders200Response,
  GlossaryListGlossaryTermHeadersDefaultResponse,
  GlossaryImportGlossaryTermsViaCsv202Response,
  GlossaryImportGlossaryTermsViaCsvDefaultResponse,
  GlossaryImportGlossaryTermsViaCsvByGlossaryName202Response,
  GlossaryImportGlossaryTermsViaCsvByGlossaryNameDefaultResponse,
  GlossaryGetImportCsvOperationStatus200Response,
  GlossaryGetImportCsvOperationStatusDefaultResponse,
  GlossaryExportGlossaryTermsAsCsv200Response,
  GlossaryExportGlossaryTermsAsCsvDefaultResponse,
  GlossaryListTermsByGlossaryName200Response,
  GlossaryListTermsByGlossaryNameDefaultResponse,
  DiscoveryQuery200Response,
  DiscoveryQueryDefaultResponse,
  DiscoverySuggest200Response,
  DiscoverySuggestDefaultResponse,
  DiscoveryBrowse200Response,
  DiscoveryBrowseDefaultResponse,
  DiscoveryAutoComplete200Response,
  DiscoveryAutoCompleteDefaultResponse,
  LineageGetLineageGraph200Response,
  LineageGetLineageGraphDefaultResponse,
  LineageNextPageLineage200Response,
  LineageNextPageLineageDefaultResponse,
  LineageGetLineageByUniqueAttribute200Response,
  LineageGetLineageByUniqueAttribute400Response,
  LineageGetLineageByUniqueAttribute404Response,
  RelationshipCreate200Response,
  RelationshipCreateDefaultResponse,
  RelationshipUpdate200Response,
  RelationshipUpdateDefaultResponse,
  RelationshipGet200Response,
  RelationshipGetDefaultResponse,
  RelationshipDelete204Response,
  RelationshipDeleteDefaultResponse,
  TypesGetBusinessMetadataDefByGuid200Response,
  TypesGetBusinessMetadataDefByGuid404Response,
  TypesGetBusinessMetadataDefByName200Response,
  TypesGetBusinessMetadataDefByName404Response,
  TypesGetClassificationDefByGuid200Response,
  TypesGetClassificationDefByGuidDefaultResponse,
  TypesGetClassificationDefByName200Response,
  TypesGetClassificationDefByNameDefaultResponse,
  TypesGetEntityDefinitionByGuid200Response,
  TypesGetEntityDefinitionByGuidDefaultResponse,
  TypesGetEntityDefinitionByName200Response,
  TypesGetEntityDefinitionByNameDefaultResponse,
  TypesGetEnumDefByGuid200Response,
  TypesGetEnumDefByGuidDefaultResponse,
  TypesGetEnumDefByName200Response,
  TypesGetEnumDefByNameDefaultResponse,
  TypesGetRelationshipDefByGuid200Response,
  TypesGetRelationshipDefByGuidDefaultResponse,
  TypesGetRelationshipDefByName200Response,
  TypesGetRelationshipDefByNameDefaultResponse,
  TypesGetStructDefByGuid200Response,
  TypesGetStructDefByGuidDefaultResponse,
  TypesGetStructDefByName200Response,
  TypesGetStructDefByNameDefaultResponse,
  TypesGetTypeDefinitionByGuid200Response,
  TypesGetTypeDefinitionByGuidDefaultResponse,
  TypesGetTypeDefinitionByName200Response,
  TypesGetTypeDefinitionByNameDefaultResponse,
  TypesDeleteTypeByName204Response,
  TypesDeleteTypeByNameDefaultResponse,
  TypesGetAllTypeDefinitions200Response,
  TypesGetAllTypeDefinitionsDefaultResponse,
  TypesCreateTypeDefinitions200Response,
  TypesCreateTypeDefinitionsDefaultResponse,
  TypesUpdateAtlasTypeDefinitions200Response,
  TypesUpdateAtlasTypeDefinitionsDefaultResponse,
  TypesDeleteTypeDefinitions204Response,
  TypesDeleteTypeDefinitionsDefaultResponse,
  TypesListTypeDefinitionHeaders200Response,
  TypesListTypeDefinitionHeadersDefaultResponse,
  TypesGetTermTemplateDefByGuid200Response,
  TypesGetTermTemplateDefByGuidDefaultResponse,
  TypesGetTermTemplateDefByName200Response,
  TypesGetTermTemplateDefByNameDefaultResponse,
  CollectionCreateOrUpdate200Response,
  CollectionCreateOrUpdateDefaultResponse,
  CollectionCreateOrUpdateBulk200Response,
  CollectionCreateOrUpdateBulkDefaultResponse,
  CollectionMoveEntitiesToCollection200Response,
  CollectionMoveEntitiesToCollectionDefaultResponse,
} from "./responses";
<<<<<<< HEAD
import { Client, StreamableMethod } from "@azure-rest/core-client";
=======
import type { Client } from "@azure-rest/core-client";
>>>>>>> 14051308

export interface EntityCreateOrUpdate {
  /**
   * Create or update an entity in Atlas.
   * Existing entity is matched using its unique guid if supplied or by its unique attributes eg: qualifiedName.
   * Map and array of collections are not well supported. E.g., array<array<int>>, array<map<string, int>>.
   */
  post(
    options: EntityCreateOrUpdateParameters,
  ): StreamableMethod<EntityCreateOrUpdate200Response | EntityCreateOrUpdateDefaultResponse>;
}

export interface EntityListByGuids {
  /** List entities in bulk identified by its GUIDs. */
  get(
    options: EntityListByGuidsParameters,
  ): StreamableMethod<EntityListByGuids200Response | EntityListByGuidsDefaultResponse>;
  /**
   * Create or update entities in Atlas in bulk.
   * Existing entity is matched using its unique guid if supplied or by its unique attributes eg: qualifiedName.
   * Map and array of collections are not well supported. E.g., array<array<int>>, array<map<string, int>>.
   */
  post(
    options: EntityCreateOrUpdateEntitiesParameters,
  ): StreamableMethod<
    EntityCreateOrUpdateEntities200Response | EntityCreateOrUpdateEntitiesDefaultResponse
  >;
  /** Delete a list of entities in bulk identified by their GUIDs or unique attributes. */
  delete(
    options: EntityDeleteByGuidsParameters,
  ): StreamableMethod<EntityDeleteByGuids200Response | EntityDeleteByGuidsDefaultResponse>;
}

export interface EntityAddClassification {
  /** Associate a classification to multiple entities in bulk. */
  post(
    options: EntityAddClassificationParameters,
  ): StreamableMethod<EntityAddClassification204Response | EntityAddClassificationDefaultResponse>;
}

export interface EntityGetByGuid {
  /** Get complete definition of an entity given its GUID. */
  get(
    options?: EntityGetByGuidParameters,
  ): StreamableMethod<EntityGetByGuid200Response | EntityGetByGuidDefaultResponse>;
  /**
   * Update entity partially - create or update entity attribute identified by its GUID.
   * Supports only primitive attribute type and entity references.
   * It does not support updating complex types like arrays, and maps.
   * Null updates are not possible.
   */
  put(
    options: EntityPartialUpdateEntityAttributeByGuidParameters,
  ): StreamableMethod<
    | EntityPartialUpdateEntityAttributeByGuid200Response
    | EntityPartialUpdateEntityAttributeByGuidDefaultResponse
  >;
  /** Delete an entity identified by its GUID. */
  delete(
    options?: EntityDeleteByGuidParameters,
  ): StreamableMethod<EntityDeleteByGuid200Response | EntityDeleteByGuidDefaultResponse>;
}

export interface EntityGetClassification {
  /** List classifications for a given entity represented by a GUID. */
  get(
    options?: EntityGetClassificationParameters,
  ): StreamableMethod<EntityGetClassification200Response | EntityGetClassificationDefaultResponse>;
  /** Delete a given classification from an existing entity represented by a GUID. */
  delete(
    options?: EntityDeleteClassificationParameters,
  ): StreamableMethod<
    EntityDeleteClassification204Response | EntityDeleteClassificationDefaultResponse
  >;
}

export interface EntityGetClassifications {
  /** List classifications for a given entity represented by a GUID. */
  get(
    options?: EntityGetClassificationsParameters,
  ): StreamableMethod<
    EntityGetClassifications200Response | EntityGetClassificationsDefaultResponse
  >;
  /** Add classifications to an existing entity represented by a GUID. */
  post(
    options: EntityAddClassificationsParameters,
  ): StreamableMethod<
    EntityAddClassifications204Response | EntityAddClassificationsDefaultResponse
  >;
  /** Update classifications to an existing entity represented by a guid. */
  put(
    options: EntityUpdateClassificationsParameters,
  ): StreamableMethod<
    EntityUpdateClassifications204Response | EntityUpdateClassificationsDefaultResponse
  >;
}

export interface EntityGetByUniqueAttributes {
  /**
   * Get complete definition of an entity given its type and unique attribute.
   * In addition to the typeName path parameter, attribute key-value pair(s) can be provided in the following format:
   * attr:\<attrName>=<attrValue>.
   * NOTE: The attrName and attrValue should be unique across entities, eg. qualifiedName.
   * The REST request would look something like this:
   * GET /v2/entity/uniqueAttribute/type/aType?attr:aTypeAttribute=someValue.
   */
  get(
    options?: EntityGetByUniqueAttributesParameters,
  ): StreamableMethod<
    EntityGetByUniqueAttributes200Response | EntityGetByUniqueAttributesDefaultResponse
  >;
  /**
   * Update entity partially - Allow a subset of attributes to be updated on
   * an entity which is identified by its type and unique attribute  eg: Referenceable.qualifiedName.
   * Null updates are not possible.
   * In addition to the typeName path parameter, attribute key-value pair(s) can be provided in the following format:
   * attr:<attrName>=<attrValue>.
   * NOTE: The attrName and attrValue should be unique across entities, eg. qualifiedName.
   * The REST request would look something like this:
   * PUT /v2/entity/uniqueAttribute/type/aType?attr:aTypeAttribute=someValue.
   */
  put(
    options: EntityPartialUpdateEntityByUniqueAttributesParameters,
  ): StreamableMethod<
    | EntityPartialUpdateEntityByUniqueAttributes200Response
    | EntityPartialUpdateEntityByUniqueAttributesDefaultResponse
  >;
  /**
   * Delete an entity identified by its type and unique attributes.
   * In addition to the typeName path parameter, attribute key-value pair(s) can be provided in the following format:
   * attr:\<attrName>=\<attrValue>.
   * NOTE: The attrName and attrValue should be unique across entities, eg. qualifiedName.
   * The REST request would look something like this:
   * DELETE /v2/entity/uniqueAttribute/type/aType?attr:aTypeAttribute=someValue.
   */
  delete(
    options?: EntityDeleteByUniqueAttributeParameters,
  ): StreamableMethod<
    EntityDeleteByUniqueAttribute200Response | EntityDeleteByUniqueAttributeDefaultResponse
  >;
}

export interface EntityDeleteClassificationByUniqueAttribute {
  /** Delete a given classification from an entity identified by its type and unique attributes. */
  delete(
    options?: EntityDeleteClassificationByUniqueAttributeParameters,
  ): StreamableMethod<
    | EntityDeleteClassificationByUniqueAttribute204Response
    | EntityDeleteClassificationByUniqueAttributeDefaultResponse
  >;
}

export interface EntityAddClassificationsByUniqueAttribute {
  /** Add classification to the entity identified by its type and unique attributes. */
  post(
    options: EntityAddClassificationsByUniqueAttributeParameters,
  ): StreamableMethod<
    | EntityAddClassificationsByUniqueAttribute204Response
    | EntityAddClassificationsByUniqueAttributeDefaultResponse
  >;
  /** Update classification on an entity identified by its type and unique attributes. */
  put(
    options: EntityUpdateClassificationsByUniqueAttributeParameters,
  ): StreamableMethod<
    | EntityUpdateClassificationsByUniqueAttribute204Response
    | EntityUpdateClassificationsByUniqueAttributeDefaultResponse
  >;
}

export interface EntitySetClassifications {
  /** Set classifications on entities in bulk. */
  post(
    options: EntitySetClassificationsParameters,
  ): StreamableMethod<
    EntitySetClassifications200Response | EntitySetClassificationsDefaultResponse
  >;
}

export interface EntityGetEntitiesByUniqueAttributes {
  /**
   * Bulk API to retrieve list of entities identified by its unique attributes.
   *
   * In addition to the typeName path parameter, attribute key-value pair(s) can be provided in the following format
   *
   * typeName=\<typeName>&attr_1:\<attrName>=\<attrValue>&attr_2:\<attrName>=\<attrValue>&attr_3:\<attrName>=\<attrValue>
   *
   * NOTE: The attrName should be an unique attribute for the given entity-type
   *
   * The REST request would look something like this
   *
   * GET /v2/entity/bulk/uniqueAttribute/type/hive_db?attr_0:qualifiedName=db1@cl1&attr_2:qualifiedName=db2@cl1
   */
  get(
    options?: EntityGetEntitiesByUniqueAttributesParameters,
  ): StreamableMethod<
    | EntityGetEntitiesByUniqueAttributes200Response
    | EntityGetEntitiesByUniqueAttributesDefaultResponse
  >;
}

export interface EntityGetHeader {
  /** Get entity header given its GUID. */
  get(
    options?: EntityGetHeaderParameters,
  ): StreamableMethod<EntityGetHeader200Response | EntityGetHeaderDefaultResponse>;
}

export interface EntityDeleteBusinessMetadata {
  /** Remove business metadata from an entity. */
  delete(
    options?: EntityDeleteBusinessMetadataParameters,
  ): StreamableMethod<EntityDeleteBusinessMetadata204Response>;
  /** Add business metadata to an entity. */
  post(
    options?: EntityAddOrUpdateBusinessMetadataParameters,
  ): StreamableMethod<EntityAddOrUpdateBusinessMetadata204Response>;
}

export interface EntityDeleteBusinessMetadataAttributes {
  /** Delete business metadata attributes from an entity. */
  delete(
    options?: EntityDeleteBusinessMetadataAttributesParameters,
  ): StreamableMethod<EntityDeleteBusinessMetadataAttributes204Response>;
  /** Add or update business metadata attributes */
  post(
    options?: EntityAddOrUpdateBusinessMetadataAttributesParameters,
  ): StreamableMethod<EntityAddOrUpdateBusinessMetadataAttributes204Response>;
}

export interface EntityGetSampleBusinessMetadataTemplate {
  /** Get the sample Template for uploading/creating bulk BusinessMetaData */
  get(
    options?: EntityGetSampleBusinessMetadataTemplateParameters,
  ): StreamableMethod<
    | EntityGetSampleBusinessMetadataTemplate200Response
    | EntityGetSampleBusinessMetadataTemplate400Response
  >;
}

export interface EntityImportBusinessMetadata {
  /** Upload the file for creating Business Metadata in BULK */
  post(
    options?: EntityImportBusinessMetadataParameters,
  ): StreamableMethod<
    | EntityImportBusinessMetadata200Response
    | EntityImportBusinessMetadata400Response
    | EntityImportBusinessMetadata409Response
  >;
}

export interface EntityDeleteLabels {
  /** delete given labels to a given entity */
  delete(options?: EntityDeleteLabelsParameters): StreamableMethod<EntityDeleteLabels204Response>;
  /** Set labels to a given entity */
  post(options?: EntitySetLabelsParameters): StreamableMethod<EntitySetLabels204Response>;
  /** add given labels to a given entity */
  put(options?: EntityAddLabelParameters): StreamableMethod<EntityAddLabel204Response>;
}

export interface EntityDeleteLabelsByUniqueAttribute {
  /** Delete given labels to a given entity identified by its type and unique attributes, if labels is null/empty, no labels will be removed. If any labels in labels set are non-existing labels, they will be ignored, only existing labels will be removed. In addition to the typeName path parameter, attribute key-value pair(s) can be provided in the following format: attr:<attrName>=<attrValue>. NOTE: The attrName and attrValue should be unique across entities, eg. qualifiedName. The REST request would look something like this: DELETE /v2/entity/uniqueAttribute/type/aType?attr:aTypeAttribute=someValue. */
  delete(
    options?: EntityDeleteLabelsByUniqueAttributeParameters,
  ): StreamableMethod<EntityDeleteLabelsByUniqueAttribute204Response>;
  /** Set labels to a given entity identified by its type and unique attributes, if labels is null/empty, existing labels will all be removed. In addition to the typeName path parameter, attribute key-value pair(s) can be provided in the following format: attr:<attrName>=<attrValue>. NOTE: The attrName and attrValue should be unique across entities, eg. qualifiedName. The REST request would look something like this: POST /v2/entity/uniqueAttribute/type/aType?attr:aTypeAttribute=someValue. */
  post(
    options?: EntitySetLabelsByUniqueAttributeParameters,
  ): StreamableMethod<EntitySetLabelsByUniqueAttribute204Response>;
  /** Add given labels to a given entity identified by its type and unique attributes, if labels is null/empty, no labels will be added. In addition to the typeName path parameter, attribute key-value pair(s) can be provided in the following format: attr:<attrName>=<attrValue>. NOTE: The attrName and attrValue should be unique across entities, eg. qualifiedName. The REST request would look something like this: PUT /v2/entity/uniqueAttribute/type/aType?attr:aTypeAttribute=someValue. */
  put(
    options?: EntityAddLabelsByUniqueAttributeParameters,
  ): StreamableMethod<EntityAddLabelsByUniqueAttribute204Response>;
}

export interface GlossaryListGlossaries {
  /** Get all glossaries registered with Atlas. */
  get(
    options?: GlossaryListGlossariesParameters,
  ): StreamableMethod<GlossaryListGlossaries200Response | GlossaryListGlossariesDefaultResponse>;
  /** Create a glossary. */
  post(
    options: GlossaryCreateGlossaryParameters,
  ): StreamableMethod<GlossaryCreateGlossary200Response | GlossaryCreateGlossaryDefaultResponse>;
}

export interface GlossaryCreateGlossaryCategories {
  /** Create glossary category in bulk. */
  post(
    options: GlossaryCreateGlossaryCategoriesParameters,
  ): StreamableMethod<
    GlossaryCreateGlossaryCategories200Response | GlossaryCreateGlossaryCategoriesDefaultResponse
  >;
}

export interface GlossaryCreateGlossaryCategory {
  /** Create a glossary category. */
  post(
    options: GlossaryCreateGlossaryCategoryParameters,
  ): StreamableMethod<
    GlossaryCreateGlossaryCategory200Response | GlossaryCreateGlossaryCategoryDefaultResponse
  >;
}

export interface GlossaryGetGlossaryCategory {
  /** Get specific glossary category by its GUID. */
  get(
    options?: GlossaryGetGlossaryCategoryParameters,
  ): StreamableMethod<
    GlossaryGetGlossaryCategory200Response | GlossaryGetGlossaryCategoryDefaultResponse
  >;
  /** Update the given glossary category by its GUID. */
  put(
    options: GlossaryUpdateGlossaryCategoryParameters,
  ): StreamableMethod<
    GlossaryUpdateGlossaryCategory200Response | GlossaryUpdateGlossaryCategoryDefaultResponse
  >;
  /** Delete a glossary category. */
  delete(
    options?: GlossaryDeleteGlossaryCategoryParameters,
  ): StreamableMethod<
    GlossaryDeleteGlossaryCategory204Response | GlossaryDeleteGlossaryCategoryDefaultResponse
  >;
}

export interface GlossaryPartialUpdateGlossaryCategory {
  /** Update the glossary category partially. */
  put(
    options: GlossaryPartialUpdateGlossaryCategoryParameters,
  ): StreamableMethod<
    | GlossaryPartialUpdateGlossaryCategory200Response
    | GlossaryPartialUpdateGlossaryCategoryDefaultResponse
  >;
}

export interface GlossaryListRelatedCategories {
  /** Get all related categories (parent and children). Limit, offset, and sort parameters are currently not being enabled and won't work even they are passed. */
  get(
    options?: GlossaryListRelatedCategoriesParameters,
  ): StreamableMethod<
    GlossaryListRelatedCategories200Response | GlossaryListRelatedCategoriesDefaultResponse
  >;
}

export interface GlossaryListCategoryTerms {
  /** Get all terms associated with the specific category. */
  get(
    options?: GlossaryListCategoryTermsParameters,
  ): StreamableMethod<
    GlossaryListCategoryTerms200Response | GlossaryListCategoryTermsDefaultResponse
  >;
}

export interface GlossaryCreateGlossaryTerm {
  /** Create a glossary term. */
  post(
    options: GlossaryCreateGlossaryTermParameters,
  ): StreamableMethod<
    GlossaryCreateGlossaryTerm200Response | GlossaryCreateGlossaryTermDefaultResponse
  >;
}

export interface GlossaryGetGlossaryTerm {
  /** Get a specific glossary term by its GUID. */
  get(
    options?: GlossaryGetGlossaryTermParameters,
  ): StreamableMethod<GlossaryGetGlossaryTerm200Response | GlossaryGetGlossaryTermDefaultResponse>;
  /** Update the given glossary term by its GUID. */
  put(
    options: GlossaryUpdateGlossaryTermParameters,
  ): StreamableMethod<
    GlossaryUpdateGlossaryTerm200Response | GlossaryUpdateGlossaryTermDefaultResponse
  >;
  /** Delete a glossary term. */
  delete(
    options?: GlossaryDeleteGlossaryTermParameters,
  ): StreamableMethod<
    GlossaryDeleteGlossaryTerm204Response | GlossaryDeleteGlossaryTermDefaultResponse
  >;
}

export interface GlossaryPartialUpdateGlossaryTerm {
  /** Update the glossary term partially. */
  put(
    options: GlossaryPartialUpdateGlossaryTermParameters,
  ): StreamableMethod<
    GlossaryPartialUpdateGlossaryTerm200Response | GlossaryPartialUpdateGlossaryTermDefaultResponse
  >;
}

export interface GlossaryCreateGlossaryTerms {
  /** Create glossary terms in bulk. */
  post(
    options: GlossaryCreateGlossaryTermsParameters,
  ): StreamableMethod<
    GlossaryCreateGlossaryTerms200Response | GlossaryCreateGlossaryTermsDefaultResponse
  >;
}

export interface GlossaryGetEntitiesAssignedWithTerm {
  /** Get all related objects assigned with the specified term. */
  get(
    options?: GlossaryGetEntitiesAssignedWithTermParameters,
  ): StreamableMethod<
    | GlossaryGetEntitiesAssignedWithTerm200Response
    | GlossaryGetEntitiesAssignedWithTermDefaultResponse
  >;
  /** Assign the given term to the provided list of related objects. */
  post(
    options: GlossaryAssignTermToEntitiesParameters,
  ): StreamableMethod<
    GlossaryAssignTermToEntities204Response | GlossaryAssignTermToEntitiesDefaultResponse
  >;
  /** Delete the term assignment for the given list of related objects. */
  put(
    options: GlossaryRemoveTermAssignmentFromEntitiesParameters,
  ): StreamableMethod<
    | GlossaryRemoveTermAssignmentFromEntities204Response
    | GlossaryRemoveTermAssignmentFromEntitiesDefaultResponse
  >;
  /** Delete the term assignment for the given list of related objects. */
  delete(
    options: GlossaryDeleteTermAssignmentFromEntitiesParameters,
  ): StreamableMethod<
    | GlossaryDeleteTermAssignmentFromEntities204Response
    | GlossaryDeleteTermAssignmentFromEntitiesDefaultResponse
  >;
}

export interface GlossaryListRelatedTerms {
  /** Get all related terms for a specific term by its GUID. Limit, offset, and sort parameters are currently not being enabled and won't work even they are passed. */
  get(
    options?: GlossaryListRelatedTermsParameters,
  ): StreamableMethod<
    GlossaryListRelatedTerms200Response | GlossaryListRelatedTermsDefaultResponse
  >;
}

export interface GlossaryGetGlossary {
  /** Get a specific Glossary by its GUID. */
  get(
    options?: GlossaryGetGlossaryParameters,
  ): StreamableMethod<GlossaryGetGlossary200Response | GlossaryGetGlossaryDefaultResponse>;
  /** Update the given glossary. */
  put(
    options: GlossaryUpdateGlossaryParameters,
  ): StreamableMethod<GlossaryUpdateGlossary200Response | GlossaryUpdateGlossaryDefaultResponse>;
  /** Delete a glossary. */
  delete(
    options?: GlossaryDeleteGlossaryParameters,
  ): StreamableMethod<GlossaryDeleteGlossary204Response | GlossaryDeleteGlossaryDefaultResponse>;
}

export interface GlossaryListGlossaryCategories {
  /** Get the categories belonging to a specific glossary. */
  get(
    options?: GlossaryListGlossaryCategoriesParameters,
  ): StreamableMethod<
    GlossaryListGlossaryCategories200Response | GlossaryListGlossaryCategoriesDefaultResponse
  >;
}

export interface GlossaryListGlossaryCategoriesHeaders {
  /** Get the category headers belonging to a specific glossary. */
  get(
    options?: GlossaryListGlossaryCategoriesHeadersParameters,
  ): StreamableMethod<
    | GlossaryListGlossaryCategoriesHeaders200Response
    | GlossaryListGlossaryCategoriesHeadersDefaultResponse
  >;
}

export interface GlossaryGetDetailedGlossary {
  /** Get a specific glossary with detailed information. */
  get(
    options?: GlossaryGetDetailedGlossaryParameters,
  ): StreamableMethod<
    GlossaryGetDetailedGlossary200Response | GlossaryGetDetailedGlossaryDefaultResponse
  >;
}

export interface GlossaryPartialUpdateGlossary {
  /** Update the glossary partially. Some properties such as qualifiedName are not allowed to be updated. */
  put(
    options: GlossaryPartialUpdateGlossaryParameters,
  ): StreamableMethod<
    GlossaryPartialUpdateGlossary200Response | GlossaryPartialUpdateGlossaryDefaultResponse
  >;
}

export interface GlossaryListGlossaryTerms {
  /** Get terms belonging to a specific glossary. */
  get(
    options?: GlossaryListGlossaryTermsParameters,
  ): StreamableMethod<
    GlossaryListGlossaryTerms200Response | GlossaryListGlossaryTermsDefaultResponse
  >;
}

export interface GlossaryListGlossaryTermHeaders {
  /** Get term headers belonging to a specific glossary. */
  get(
    options?: GlossaryListGlossaryTermHeadersParameters,
  ): StreamableMethod<
    GlossaryListGlossaryTermHeaders200Response | GlossaryListGlossaryTermHeadersDefaultResponse
  >;
}

export interface GlossaryImportGlossaryTermsViaCsv {
  /** Import Glossary Terms from local csv file */
  post(
    options: GlossaryImportGlossaryTermsViaCsvParameters,
  ): StreamableMethod<
    GlossaryImportGlossaryTermsViaCsv202Response | GlossaryImportGlossaryTermsViaCsvDefaultResponse
  >;
}

export interface GlossaryImportGlossaryTermsViaCsvByGlossaryName {
  /** Import Glossary Terms from local csv file by glossaryName */
  post(
    options: GlossaryImportGlossaryTermsViaCsvByGlossaryNameParameters,
  ): StreamableMethod<
    | GlossaryImportGlossaryTermsViaCsvByGlossaryName202Response
    | GlossaryImportGlossaryTermsViaCsvByGlossaryNameDefaultResponse
  >;
}

export interface GlossaryGetImportCsvOperationStatus {
  /** Get the status of import csv operation */
  get(
    options?: GlossaryGetImportCsvOperationStatusParameters,
  ): StreamableMethod<
    | GlossaryGetImportCsvOperationStatus200Response
    | GlossaryGetImportCsvOperationStatusDefaultResponse
  >;
}

export interface GlossaryExportGlossaryTermsAsCsv {
  /** Export Glossary Terms as csv file */
  post(
    options: GlossaryExportGlossaryTermsAsCsvParameters,
  ): StreamableMethod<
    GlossaryExportGlossaryTermsAsCsv200Response | GlossaryExportGlossaryTermsAsCsvDefaultResponse
  >;
}

export interface GlossaryListTermsByGlossaryName {
  /** Get terms by glossary name. */
  get(
    options?: GlossaryListTermsByGlossaryNameParameters,
  ): StreamableMethod<
    GlossaryListTermsByGlossaryName200Response | GlossaryListTermsByGlossaryNameDefaultResponse
  >;
}

export interface DiscoveryQuery {
  /** Gets data using search. */
  post(
    options: DiscoveryQueryParameters,
  ): StreamableMethod<DiscoveryQuery200Response | DiscoveryQueryDefaultResponse>;
}

export interface DiscoverySuggest {
  /** Get search suggestions by query criteria. */
  post(
    options: DiscoverySuggestParameters,
  ): StreamableMethod<DiscoverySuggest200Response | DiscoverySuggestDefaultResponse>;
}

export interface DiscoveryBrowse {
  /** Browse entities by path or entity type. */
  post(
    options: DiscoveryBrowseParameters,
  ): StreamableMethod<DiscoveryBrowse200Response | DiscoveryBrowseDefaultResponse>;
}

export interface DiscoveryAutoComplete {
  /** Get auto complete options. */
  post(
    options: DiscoveryAutoCompleteParameters,
  ): StreamableMethod<DiscoveryAutoComplete200Response | DiscoveryAutoCompleteDefaultResponse>;
}

export interface LineageGetLineageGraph {
  /** Get lineage info of the entity specified by GUID. */
  get(
    options: LineageGetLineageGraphParameters,
  ): StreamableMethod<LineageGetLineageGraph200Response | LineageGetLineageGraphDefaultResponse>;
}

export interface LineageNextPageLineage {
  /** Return immediate next page lineage info about entity with pagination */
  get(
    options: LineageNextPageLineageParameters,
  ): StreamableMethod<LineageNextPageLineage200Response | LineageNextPageLineageDefaultResponse>;
}

export interface LineageGetLineageByUniqueAttribute {
  /**
   * Returns lineage info about entity.
   *
   * In addition to the typeName path parameter, attribute key-value pair(s) can be provided in the following format
   *
   * attr:[attrName]=[attrValue]
   *
   * NOTE: The attrName and attrValue should be unique across entities, eg. qualifiedName
   */
  get(
    options: LineageGetLineageByUniqueAttributeParameters,
  ): StreamableMethod<
    | LineageGetLineageByUniqueAttribute200Response
    | LineageGetLineageByUniqueAttribute400Response
    | LineageGetLineageByUniqueAttribute404Response
  >;
}

export interface RelationshipCreate {
  /** Create a new relationship between entities. */
  post(
    options: RelationshipCreateParameters,
  ): StreamableMethod<RelationshipCreate200Response | RelationshipCreateDefaultResponse>;
  /** Update an existing relationship between entities. */
  put(
    options: RelationshipUpdateParameters,
  ): StreamableMethod<RelationshipUpdate200Response | RelationshipUpdateDefaultResponse>;
}

export interface RelationshipGet {
  /** Get relationship information between entities by its GUID. */
  get(
    options?: RelationshipGetParameters,
  ): StreamableMethod<RelationshipGet200Response | RelationshipGetDefaultResponse>;
  /** Delete a relationship between entities by its GUID. */
  delete(
    options?: RelationshipDeleteParameters,
  ): StreamableMethod<RelationshipDelete204Response | RelationshipDeleteDefaultResponse>;
}

export interface TypesGetBusinessMetadataDefByGuid {
  /** Get the businessMetadata definition for the given guid */
  get(
    options?: TypesGetBusinessMetadataDefByGuidParameters,
  ): StreamableMethod<
    TypesGetBusinessMetadataDefByGuid200Response | TypesGetBusinessMetadataDefByGuid404Response
  >;
}

export interface TypesGetBusinessMetadataDefByName {
  /** Get the businessMetadata definition by it's name (unique) */
  get(
    options?: TypesGetBusinessMetadataDefByNameParameters,
  ): StreamableMethod<
    TypesGetBusinessMetadataDefByName200Response | TypesGetBusinessMetadataDefByName404Response
  >;
}

export interface TypesGetClassificationDefByGuid {
  /** Get the classification definition for the given GUID. */
  get(
    options?: TypesGetClassificationDefByGuidParameters,
  ): StreamableMethod<
    TypesGetClassificationDefByGuid200Response | TypesGetClassificationDefByGuidDefaultResponse
  >;
}

export interface TypesGetClassificationDefByName {
  /** Get the classification definition by its name (unique). */
  get(
    options?: TypesGetClassificationDefByNameParameters,
  ): StreamableMethod<
    TypesGetClassificationDefByName200Response | TypesGetClassificationDefByNameDefaultResponse
  >;
}

export interface TypesGetEntityDefinitionByGuid {
  /** Get the Entity definition for the given GUID. */
  get(
    options?: TypesGetEntityDefinitionByGuidParameters,
  ): StreamableMethod<
    TypesGetEntityDefinitionByGuid200Response | TypesGetEntityDefinitionByGuidDefaultResponse
  >;
}

export interface TypesGetEntityDefinitionByName {
  /** Get the entity definition by its name (unique). */
  get(
    options?: TypesGetEntityDefinitionByNameParameters,
  ): StreamableMethod<
    TypesGetEntityDefinitionByName200Response | TypesGetEntityDefinitionByNameDefaultResponse
  >;
}

export interface TypesGetEnumDefByGuid {
  /** Get the enum definition for the given GUID. */
  get(
    options?: TypesGetEnumDefByGuidParameters,
  ): StreamableMethod<TypesGetEnumDefByGuid200Response | TypesGetEnumDefByGuidDefaultResponse>;
}

export interface TypesGetEnumDefByName {
  /** Get the enum definition by its name (unique). */
  get(
    options?: TypesGetEnumDefByNameParameters,
  ): StreamableMethod<TypesGetEnumDefByName200Response | TypesGetEnumDefByNameDefaultResponse>;
}

export interface TypesGetRelationshipDefByGuid {
  /** Get the relationship definition for the given GUID. */
  get(
    options?: TypesGetRelationshipDefByGuidParameters,
  ): StreamableMethod<
    TypesGetRelationshipDefByGuid200Response | TypesGetRelationshipDefByGuidDefaultResponse
  >;
}

export interface TypesGetRelationshipDefByName {
  /** Get the relationship definition by its name (unique). */
  get(
    options?: TypesGetRelationshipDefByNameParameters,
  ): StreamableMethod<
    TypesGetRelationshipDefByName200Response | TypesGetRelationshipDefByNameDefaultResponse
  >;
}

export interface TypesGetStructDefByGuid {
  /** Get the struct definition for the given GUID. */
  get(
    options?: TypesGetStructDefByGuidParameters,
  ): StreamableMethod<TypesGetStructDefByGuid200Response | TypesGetStructDefByGuidDefaultResponse>;
}

export interface TypesGetStructDefByName {
  /** Get the struct definition by its name (unique). */
  get(
    options?: TypesGetStructDefByNameParameters,
  ): StreamableMethod<TypesGetStructDefByName200Response | TypesGetStructDefByNameDefaultResponse>;
}

export interface TypesGetTypeDefinitionByGuid {
  /** Get the type definition for the given GUID. */
  get(
    options?: TypesGetTypeDefinitionByGuidParameters,
  ): StreamableMethod<
    TypesGetTypeDefinitionByGuid200Response | TypesGetTypeDefinitionByGuidDefaultResponse
  >;
}

export interface TypesGetTypeDefinitionByName {
  /** Get the type definition by its name (unique). */
  get(
    options?: TypesGetTypeDefinitionByNameParameters,
  ): StreamableMethod<
    TypesGetTypeDefinitionByName200Response | TypesGetTypeDefinitionByNameDefaultResponse
  >;
  /** Delete API for type identified by its name. */
  delete(
    options?: TypesDeleteTypeByNameParameters,
  ): StreamableMethod<TypesDeleteTypeByName204Response | TypesDeleteTypeByNameDefaultResponse>;
}

export interface TypesGetAllTypeDefinitions {
  /** Get all type definitions in Atlas in bulk. */
  get(
    options?: TypesGetAllTypeDefinitionsParameters,
  ): StreamableMethod<
    TypesGetAllTypeDefinitions200Response | TypesGetAllTypeDefinitionsDefaultResponse
  >;
  /**
   * Create all atlas type definitions in bulk, only new definitions will be created.
   * Any changes to the existing definitions will be discarded.
   */
  post(
    options: TypesCreateTypeDefinitionsParameters,
  ): StreamableMethod<
    TypesCreateTypeDefinitions200Response | TypesCreateTypeDefinitionsDefaultResponse
  >;
  /** Update all types in bulk, changes detected in the type definitions would be persisted. */
  put(
    options: TypesUpdateAtlasTypeDefinitionsParameters,
  ): StreamableMethod<
    TypesUpdateAtlasTypeDefinitions200Response | TypesUpdateAtlasTypeDefinitionsDefaultResponse
  >;
  /** Delete API for all types in bulk. */
  delete(
    options: TypesDeleteTypeDefinitionsParameters,
  ): StreamableMethod<
    TypesDeleteTypeDefinitions204Response | TypesDeleteTypeDefinitionsDefaultResponse
  >;
}

export interface TypesListTypeDefinitionHeaders {
  /** List all type definitions returned as a list of minimal information header. */
  get(
    options?: TypesListTypeDefinitionHeadersParameters,
  ): StreamableMethod<
    TypesListTypeDefinitionHeaders200Response | TypesListTypeDefinitionHeadersDefaultResponse
  >;
}

export interface TypesGetTermTemplateDefByGuid {
  /** Get the term template definition for the given GUID. */
  get(
    options?: TypesGetTermTemplateDefByGuidParameters,
  ): StreamableMethod<
    TypesGetTermTemplateDefByGuid200Response | TypesGetTermTemplateDefByGuidDefaultResponse
  >;
}

export interface TypesGetTermTemplateDefByName {
  /** Get the term template definition by its name (unique). */
  get(
    options?: TypesGetTermTemplateDefByNameParameters,
  ): StreamableMethod<
    TypesGetTermTemplateDefByName200Response | TypesGetTermTemplateDefByNameDefaultResponse
  >;
}

export interface CollectionCreateOrUpdate {
  /**
   * Creates or updates an entity to a collection.
   * Existing entity is matched using its unique guid if supplied or by its unique attributes eg: qualifiedName.
   * Map and array of collections are not well supported. E.g., array<array<int>>, array<map<string, int>>.
   */
  post(
    options: CollectionCreateOrUpdateParameters,
  ): StreamableMethod<
    CollectionCreateOrUpdate200Response | CollectionCreateOrUpdateDefaultResponse
  >;
}

export interface CollectionCreateOrUpdateBulk {
  /**
   * Creates or updates entities in bulk to a collection.
   * Existing entity is matched using its unique guid if supplied or by its unique attributes eg: qualifiedName.
   * Map and array of collections are not well supported. E.g., array<array<int>>, array<map<string, int>>.
   */
  post(
    options: CollectionCreateOrUpdateBulkParameters,
  ): StreamableMethod<
    CollectionCreateOrUpdateBulk200Response | CollectionCreateOrUpdateBulkDefaultResponse
  >;
}

export interface CollectionMoveEntitiesToCollection {
  /** Move existing entities to the target collection. */
  post(
    options: CollectionMoveEntitiesToCollectionParameters,
  ): StreamableMethod<
    | CollectionMoveEntitiesToCollection200Response
    | CollectionMoveEntitiesToCollectionDefaultResponse
  >;
}

export interface Routes {
  /** Resource for '/atlas/v2/entity' has methods for the following verbs: post */
  (path: "/atlas/v2/entity"): EntityCreateOrUpdate;
  /** Resource for '/atlas/v2/entity/bulk' has methods for the following verbs: get, post, delete */
  (path: "/atlas/v2/entity/bulk"): EntityListByGuids;
  /** Resource for '/atlas/v2/entity/bulk/classification' has methods for the following verbs: post */
  (path: "/atlas/v2/entity/bulk/classification"): EntityAddClassification;
  /** Resource for '/atlas/v2/entity/guid/\{guid\}' has methods for the following verbs: get, put, delete */
  (path: "/atlas/v2/entity/guid/{guid}", guid: string): EntityGetByGuid;
  /** Resource for '/atlas/v2/entity/guid/\{guid\}/classification/\{classificationName\}' has methods for the following verbs: get, delete */
  (
    path: "/atlas/v2/entity/guid/{guid}/classification/{classificationName}",
    guid: string,
    classificationName: string,
  ): EntityGetClassification;
  /** Resource for '/atlas/v2/entity/guid/\{guid\}/classifications' has methods for the following verbs: get, post, put */
  (path: "/atlas/v2/entity/guid/{guid}/classifications", guid: string): EntityGetClassifications;
  /** Resource for '/atlas/v2/entity/uniqueAttribute/type/\{typeName\}' has methods for the following verbs: get, put, delete */
  (
    path: "/atlas/v2/entity/uniqueAttribute/type/{typeName}",
    typeName: string,
  ): EntityGetByUniqueAttributes;
  /** Resource for '/atlas/v2/entity/uniqueAttribute/type/\{typeName\}/classification/\{classificationName\}' has methods for the following verbs: delete */
  (
    path: "/atlas/v2/entity/uniqueAttribute/type/{typeName}/classification/{classificationName}",
    typeName: string,
    classificationName: string,
  ): EntityDeleteClassificationByUniqueAttribute;
  /** Resource for '/atlas/v2/entity/uniqueAttribute/type/\{typeName\}/classifications' has methods for the following verbs: post, put */
  (
    path: "/atlas/v2/entity/uniqueAttribute/type/{typeName}/classifications",
    typeName: string,
  ): EntityAddClassificationsByUniqueAttribute;
  /** Resource for '/atlas/v2/entity/bulk/setClassifications' has methods for the following verbs: post */
  (path: "/atlas/v2/entity/bulk/setClassifications"): EntitySetClassifications;
  /** Resource for '/atlas/v2/entity/bulk/uniqueAttribute/type/\{typeName\}' has methods for the following verbs: get */
  (
    path: "/atlas/v2/entity/bulk/uniqueAttribute/type/{typeName}",
    typeName: string,
  ): EntityGetEntitiesByUniqueAttributes;
  /** Resource for '/atlas/v2/entity/guid/\{guid\}/header' has methods for the following verbs: get */
  (path: "/atlas/v2/entity/guid/{guid}/header", guid: string): EntityGetHeader;
  /** Resource for '/atlas/v2/entity/guid/\{guid\}/businessmetadata' has methods for the following verbs: delete, post */
  (
    path: "/atlas/v2/entity/guid/{guid}/businessmetadata",
    guid: string,
  ): EntityDeleteBusinessMetadata;
  /** Resource for '/atlas/v2/entity/guid/\{guid\}/businessmetadata/\{bmName\}' has methods for the following verbs: delete, post */
  (
    path: "/atlas/v2/entity/guid/{guid}/businessmetadata/{bmName}",
    guid: string,
    bmName: string,
  ): EntityDeleteBusinessMetadataAttributes;
  /** Resource for '/atlas/v2/entity/businessmetadata/import/template' has methods for the following verbs: get */
  (
    path: "/atlas/v2/entity/businessmetadata/import/template",
  ): EntityGetSampleBusinessMetadataTemplate;
  /** Resource for '/atlas/v2/entity/businessmetadata/import' has methods for the following verbs: post */
  (path: "/atlas/v2/entity/businessmetadata/import"): EntityImportBusinessMetadata;
  /** Resource for '/atlas/v2/entity/guid/\{guid\}/labels' has methods for the following verbs: delete, post, put */
  (path: "/atlas/v2/entity/guid/{guid}/labels", guid: string): EntityDeleteLabels;
  /** Resource for '/atlas/v2/entity/uniqueAttribute/type/\{typeName\}/labels' has methods for the following verbs: delete, post, put */
  (
    path: "/atlas/v2/entity/uniqueAttribute/type/{typeName}/labels",
    typeName: string,
  ): EntityDeleteLabelsByUniqueAttribute;
  /** Resource for '/atlas/v2/glossary' has methods for the following verbs: get, post */
  (path: "/atlas/v2/glossary"): GlossaryListGlossaries;
  /** Resource for '/atlas/v2/glossary/categories' has methods for the following verbs: post */
  (path: "/atlas/v2/glossary/categories"): GlossaryCreateGlossaryCategories;
  /** Resource for '/atlas/v2/glossary/category' has methods for the following verbs: post */
  (path: "/atlas/v2/glossary/category"): GlossaryCreateGlossaryCategory;
  /** Resource for '/atlas/v2/glossary/category/\{categoryGuid\}' has methods for the following verbs: get, put, delete */
  (
    path: "/atlas/v2/glossary/category/{categoryGuid}",
    categoryGuid: string,
  ): GlossaryGetGlossaryCategory;
  /** Resource for '/atlas/v2/glossary/category/\{categoryGuid\}/partial' has methods for the following verbs: put */
  (
    path: "/atlas/v2/glossary/category/{categoryGuid}/partial",
    categoryGuid: string,
  ): GlossaryPartialUpdateGlossaryCategory;
  /** Resource for '/atlas/v2/glossary/category/\{categoryGuid\}/related' has methods for the following verbs: get */
  (
    path: "/atlas/v2/glossary/category/{categoryGuid}/related",
    categoryGuid: string,
  ): GlossaryListRelatedCategories;
  /** Resource for '/atlas/v2/glossary/category/\{categoryGuid\}/terms' has methods for the following verbs: get */
  (
    path: "/atlas/v2/glossary/category/{categoryGuid}/terms",
    categoryGuid: string,
  ): GlossaryListCategoryTerms;
  /** Resource for '/atlas/v2/glossary/term' has methods for the following verbs: post */
  (path: "/atlas/v2/glossary/term"): GlossaryCreateGlossaryTerm;
  /** Resource for '/atlas/v2/glossary/term/\{termGuid\}' has methods for the following verbs: get, put, delete */
  (path: "/atlas/v2/glossary/term/{termGuid}", termGuid: string): GlossaryGetGlossaryTerm;
  /** Resource for '/atlas/v2/glossary/term/\{termGuid\}/partial' has methods for the following verbs: put */
  (
    path: "/atlas/v2/glossary/term/{termGuid}/partial",
    termGuid: string,
  ): GlossaryPartialUpdateGlossaryTerm;
  /** Resource for '/atlas/v2/glossary/terms' has methods for the following verbs: post */
  (path: "/atlas/v2/glossary/terms"): GlossaryCreateGlossaryTerms;
  /** Resource for '/atlas/v2/glossary/terms/\{termGuid\}/assignedEntities' has methods for the following verbs: get, post, put, delete */
  (
    path: "/atlas/v2/glossary/terms/{termGuid}/assignedEntities",
    termGuid: string,
  ): GlossaryGetEntitiesAssignedWithTerm;
  /** Resource for '/atlas/v2/glossary/terms/\{termGuid\}/related' has methods for the following verbs: get */
  (path: "/atlas/v2/glossary/terms/{termGuid}/related", termGuid: string): GlossaryListRelatedTerms;
  /** Resource for '/atlas/v2/glossary/\{glossaryGuid\}' has methods for the following verbs: get, put, delete */
  (path: "/atlas/v2/glossary/{glossaryGuid}", glossaryGuid: string): GlossaryGetGlossary;
  /** Resource for '/atlas/v2/glossary/\{glossaryGuid\}/categories' has methods for the following verbs: get */
  (
    path: "/atlas/v2/glossary/{glossaryGuid}/categories",
    glossaryGuid: string,
  ): GlossaryListGlossaryCategories;
  /** Resource for '/atlas/v2/glossary/\{glossaryGuid\}/categories/headers' has methods for the following verbs: get */
  (
    path: "/atlas/v2/glossary/{glossaryGuid}/categories/headers",
    glossaryGuid: string,
  ): GlossaryListGlossaryCategoriesHeaders;
  /** Resource for '/atlas/v2/glossary/\{glossaryGuid\}/detailed' has methods for the following verbs: get */
  (
    path: "/atlas/v2/glossary/{glossaryGuid}/detailed",
    glossaryGuid: string,
  ): GlossaryGetDetailedGlossary;
  /** Resource for '/atlas/v2/glossary/\{glossaryGuid\}/partial' has methods for the following verbs: put */
  (
    path: "/atlas/v2/glossary/{glossaryGuid}/partial",
    glossaryGuid: string,
  ): GlossaryPartialUpdateGlossary;
  /** Resource for '/atlas/v2/glossary/\{glossaryGuid\}/terms' has methods for the following verbs: get */
  (
    path: "/atlas/v2/glossary/{glossaryGuid}/terms",
    glossaryGuid: string,
  ): GlossaryListGlossaryTerms;
  /** Resource for '/atlas/v2/glossary/\{glossaryGuid\}/terms/headers' has methods for the following verbs: get */
  (
    path: "/atlas/v2/glossary/{glossaryGuid}/terms/headers",
    glossaryGuid: string,
  ): GlossaryListGlossaryTermHeaders;
  /** Resource for '/glossary/\{glossaryGuid\}/terms/import' has methods for the following verbs: post */
  (
    path: "/glossary/{glossaryGuid}/terms/import",
    glossaryGuid: string,
  ): GlossaryImportGlossaryTermsViaCsv;
  /** Resource for '/glossary/name/\{glossaryName\}/terms/import' has methods for the following verbs: post */
  (
    path: "/glossary/name/{glossaryName}/terms/import",
    glossaryName: string,
  ): GlossaryImportGlossaryTermsViaCsvByGlossaryName;
  /** Resource for '/glossary/terms/import/\{operationGuid\}' has methods for the following verbs: get */
  (
    path: "/glossary/terms/import/{operationGuid}",
    operationGuid: string,
  ): GlossaryGetImportCsvOperationStatus;
  /** Resource for '/glossary/\{glossaryGuid\}/terms/export' has methods for the following verbs: post */
  (
    path: "/glossary/{glossaryGuid}/terms/export",
    glossaryGuid: string,
  ): GlossaryExportGlossaryTermsAsCsv;
  /** Resource for '/glossary/name/\{glossaryName\}/terms' has methods for the following verbs: get */
  (
    path: "/glossary/name/{glossaryName}/terms",
    glossaryName: string,
  ): GlossaryListTermsByGlossaryName;
  /** Resource for '/search/query' has methods for the following verbs: post */
  (path: "/search/query"): DiscoveryQuery;
  /** Resource for '/search/suggest' has methods for the following verbs: post */
  (path: "/search/suggest"): DiscoverySuggest;
  /** Resource for '/browse' has methods for the following verbs: post */
  (path: "/browse"): DiscoveryBrowse;
  /** Resource for '/search/autocomplete' has methods for the following verbs: post */
  (path: "/search/autocomplete"): DiscoveryAutoComplete;
  /** Resource for '/atlas/v2/lineage/\{guid\}' has methods for the following verbs: get */
  (path: "/atlas/v2/lineage/{guid}", guid: string): LineageGetLineageGraph;
  /** Resource for '/lineage/\{guid\}/next/' has methods for the following verbs: get */
  (path: "/lineage/{guid}/next/", guid: string): LineageNextPageLineage;
  /** Resource for '/atlas/v2/lineage/uniqueAttribute/type/\{typeName\}' has methods for the following verbs: get */
  (
    path: "/atlas/v2/lineage/uniqueAttribute/type/{typeName}",
    typeName: string,
  ): LineageGetLineageByUniqueAttribute;
  /** Resource for '/atlas/v2/relationship' has methods for the following verbs: post, put */
  (path: "/atlas/v2/relationship"): RelationshipCreate;
  /** Resource for '/atlas/v2/relationship/guid/\{guid\}' has methods for the following verbs: get, delete */
  (path: "/atlas/v2/relationship/guid/{guid}", guid: string): RelationshipGet;
  /** Resource for '/atlas/v2/types/businessmetadatadef/guid/\{guid\}' has methods for the following verbs: get */
  (
    path: "/atlas/v2/types/businessmetadatadef/guid/{guid}",
    guid: string,
  ): TypesGetBusinessMetadataDefByGuid;
  /** Resource for '/atlas/v2/types/businessmetadatadef/name/\{name\}' has methods for the following verbs: get */
  (
    path: "/atlas/v2/types/businessmetadatadef/name/{name}",
    name: string,
  ): TypesGetBusinessMetadataDefByName;
  /** Resource for '/atlas/v2/types/classificationdef/guid/\{guid\}' has methods for the following verbs: get */
  (
    path: "/atlas/v2/types/classificationdef/guid/{guid}",
    guid: string,
  ): TypesGetClassificationDefByGuid;
  /** Resource for '/atlas/v2/types/classificationdef/name/\{name\}' has methods for the following verbs: get */
  (
    path: "/atlas/v2/types/classificationdef/name/{name}",
    name: string,
  ): TypesGetClassificationDefByName;
  /** Resource for '/atlas/v2/types/entitydef/guid/\{guid\}' has methods for the following verbs: get */
  (path: "/atlas/v2/types/entitydef/guid/{guid}", guid: string): TypesGetEntityDefinitionByGuid;
  /** Resource for '/atlas/v2/types/entitydef/name/\{name\}' has methods for the following verbs: get */
  (path: "/atlas/v2/types/entitydef/name/{name}", name: string): TypesGetEntityDefinitionByName;
  /** Resource for '/atlas/v2/types/enumdef/guid/\{guid\}' has methods for the following verbs: get */
  (path: "/atlas/v2/types/enumdef/guid/{guid}", guid: string): TypesGetEnumDefByGuid;
  /** Resource for '/atlas/v2/types/enumdef/name/\{name\}' has methods for the following verbs: get */
  (path: "/atlas/v2/types/enumdef/name/{name}", name: string): TypesGetEnumDefByName;
  /** Resource for '/atlas/v2/types/relationshipdef/guid/\{guid\}' has methods for the following verbs: get */
  (
    path: "/atlas/v2/types/relationshipdef/guid/{guid}",
    guid: string,
  ): TypesGetRelationshipDefByGuid;
  /** Resource for '/atlas/v2/types/relationshipdef/name/\{name\}' has methods for the following verbs: get */
  (
    path: "/atlas/v2/types/relationshipdef/name/{name}",
    name: string,
  ): TypesGetRelationshipDefByName;
  /** Resource for '/atlas/v2/types/structdef/guid/\{guid\}' has methods for the following verbs: get */
  (path: "/atlas/v2/types/structdef/guid/{guid}", guid: string): TypesGetStructDefByGuid;
  /** Resource for '/atlas/v2/types/structdef/name/\{name\}' has methods for the following verbs: get */
  (path: "/atlas/v2/types/structdef/name/{name}", name: string): TypesGetStructDefByName;
  /** Resource for '/atlas/v2/types/typedef/guid/\{guid\}' has methods for the following verbs: get */
  (path: "/atlas/v2/types/typedef/guid/{guid}", guid: string): TypesGetTypeDefinitionByGuid;
  /** Resource for '/atlas/v2/types/typedef/name/\{name\}' has methods for the following verbs: get, delete */
  (path: "/atlas/v2/types/typedef/name/{name}", name: string): TypesGetTypeDefinitionByName;
  /** Resource for '/atlas/v2/types/typedefs' has methods for the following verbs: get, post, put, delete */
  (path: "/atlas/v2/types/typedefs"): TypesGetAllTypeDefinitions;
  /** Resource for '/atlas/v2/types/typedefs/headers' has methods for the following verbs: get */
  (path: "/atlas/v2/types/typedefs/headers"): TypesListTypeDefinitionHeaders;
  /** Resource for '/types/termtemplatedef/guid/\{guid\}' has methods for the following verbs: get */
  (path: "/types/termtemplatedef/guid/{guid}", guid: string): TypesGetTermTemplateDefByGuid;
  /** Resource for '/types/termtemplatedef/name/\{name\}' has methods for the following verbs: get */
  (path: "/types/termtemplatedef/name/{name}", name: string): TypesGetTermTemplateDefByName;
  /** Resource for '/collections/\{collection\}/entity' has methods for the following verbs: post */
  (path: "/collections/{collection}/entity", collection: string): CollectionCreateOrUpdate;
  /** Resource for '/collections/\{collection\}/entity/bulk' has methods for the following verbs: post */
  (path: "/collections/{collection}/entity/bulk", collection: string): CollectionCreateOrUpdateBulk;
  /** Resource for '/collections/\{collection\}/entity/moveHere' has methods for the following verbs: post */
  (
    path: "/collections/{collection}/entity/moveHere",
    collection: string,
  ): CollectionMoveEntitiesToCollection;
}

export type PurviewCatalogClient = Client & {
  path: Routes;
};<|MERGE_RESOLUTION|>--- conflicted
+++ resolved
@@ -312,11 +312,7 @@
   CollectionMoveEntitiesToCollection200Response,
   CollectionMoveEntitiesToCollectionDefaultResponse,
 } from "./responses";
-<<<<<<< HEAD
-import { Client, StreamableMethod } from "@azure-rest/core-client";
-=======
-import type { Client } from "@azure-rest/core-client";
->>>>>>> 14051308
+import type { Client, StreamableMethod } from "@azure-rest/core-client";
 
 export interface EntityCreateOrUpdate {
   /**
