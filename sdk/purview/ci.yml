# NOTE: Please refer to https://aka.ms/azsdk/engsys/ci-yaml before editing this file.
                
trigger:
  branches:
    include:
      - main
      - release/*
      - hotfix/*
  paths:
    include:
      - sdk/purview/
    exclude:
      - sdk/purview/ci.mgmt.yml
      - sdk/purview/arm-purview
pr:
  branches:
    include:
      - main
      - feature/*
      - release/*
      - hotfix/*
    exclude:
      - feature/v4
  paths:
    include:
      - sdk/purview/
    exclude:
      - sdk/purview/ci.mgmt.yml
      - sdk/purview/arm-purview
extends:
  template: ../../eng/pipelines/templates/stages/archetype-sdk-client.yml
  parameters:
    ServiceDirectory: purview
    Artifacts:
      - name: azure-rest-purview-catalog
        safeName: azurerestpurviewcatalog
      - name: azure-rest-purview-scanning
        safeName: azurerestpurviewscanning
      - name: azure-rest-purview-administration
        safeName: azurerestpurviewadministration
<<<<<<< HEAD
      - name: azure-rest-purview-workflow
        safeName: azurerestpurviewworkflow
=======
      - name: azure-rest-purview-sharing
        safeName: azurerestpurviewsharing
>>>>>>> b38e2027
<|MERGE_RESOLUTION|>--- conflicted
+++ resolved
@@ -38,10 +38,7 @@
         safeName: azurerestpurviewscanning
       - name: azure-rest-purview-administration
         safeName: azurerestpurviewadministration
-<<<<<<< HEAD
-      - name: azure-rest-purview-workflow
-        safeName: azurerestpurviewworkflow
-=======
       - name: azure-rest-purview-sharing
         safeName: azurerestpurviewsharing
->>>>>>> b38e2027
+      - name: azure-rest-purview-workflow
+        safeName: azurerestpurviewworkflow