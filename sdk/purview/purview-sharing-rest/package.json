{
  "name": "@azure-rest/purview-sharing",
  "sdk-type": "client",
  "author": "Microsoft Corporation",
  "version": "1.0.0-beta.2",
  "description": "A generated SDK for PurviewSharing.",
  "keywords": [
    "node",
    "azure",
    "cloud",
    "typescript",
    "browser",
    "isomorphic"
  ],
  "license": "MIT",
  "main": "dist/index.js",
  "module": "./dist-esm/src/index.js",
  "types": "./types/purview-sharing.d.ts",
  "repository": "github:Azure/azure-sdk-for-js",
  "bugs": {
    "url": "https://github.com/Azure/azure-sdk-for-js/issues"
  },
  "files": [
    "dist/",
    "dist-esm/src/",
    "types/purview-sharing.d.ts",
    "README.md",
    "LICENSE",
    "review/*"
  ],
  "engines": {
    "node": ">=18.0.0"
  },
  "scripts": {
    "audit": "node ../../../common/scripts/rush-audit.js && rimraf node_modules package-lock.json && npm i --package-lock-only 2>&1 && npm audit",
    "build": "npm run clean && tsc -p . && dev-tool run bundle && mkdirp ./review && dev-tool run extract-api",
    "build:browser": "tsc -p . && dev-tool run bundle",
    "build:debug": "tsc -p . && dev-tool run bundle && dev-tool run extract-api",
    "build:node": "tsc -p . && dev-tool run bundle --browser-test false",
    "build:samples": "echo skipped.",
    "build:test": "tsc -p . && dev-tool run bundle",
    "check-format": "dev-tool run vendored prettier --list-different --config ../../../.prettierrc.json --ignore-path ../../../.prettierignore \"src/**/*.ts\" \"*.{js,json}\"  \"test/**/*.ts\" \"samples-dev/**/*.ts\"",
    "clean": "rimraf --glob dist dist-browser dist-esm test-dist temp types *.tgz *.log",
    "execute:samples": "dev-tool samples run samples-dev",
    "extract-api": "rimraf review && mkdirp ./review && dev-tool run extract-api",
    "format": "dev-tool run vendored prettier --write --config ../../../.prettierrc.json --ignore-path ../../../.prettierignore \"src/**/*.ts\" \"*.{js,json}\"  \"test/**/*.ts\" \"samples-dev/**/*.ts\"",
    "generate:client": "autorest --typescript swagger/README.md && npm run format",
    "integration-test": "npm run integration-test:node && npm run integration-test:browser",
    "integration-test:browser": "dev-tool run test:browser",
    "integration-test:node": "dev-tool run test:node-js-input -- --timeout 5000000 'dist-esm/test/**/*.spec.js'",
    "lint": "eslint package.json api-extractor.json src test",
    "lint:fix": "eslint package.json api-extractor.json src test --fix --fix-type [problem,suggestion]",
    "pack": "npm pack 2>&1",
    "test": "npm run clean && npm run build:test && npm run unit-test",
    "test:browser": "npm run clean && npm run build:test && npm run unit-test:browser",
    "test:node": "npm run clean && npm run build:test && npm run unit-test:node",
    "unit-test": "npm run unit-test:node && npm run unit-test:browser",
    "unit-test:browser": "dev-tool run test:browser",
    "unit-test:node": "dev-tool run test:node-ts-input -- --timeout 1200000 --exclude 'test/**/browser/*.spec.ts' 'test/**/*.spec.ts'",
    "update-snippets": "echo skipped"
  },
  "sideEffects": false,
  "autoPublish": false,
  "dependencies": {
    "@azure-rest/core-client": "^1.1.3",
    "@azure/abort-controller": "catalog:abort-controllerV1",
    "@azure/core-auth": "workspace:~",
    "@azure/core-lro": "catalog:core-lroV2",
    "@azure/core-paging": "workspace:~",
    "@azure/core-rest-pipeline": "workspace:~",
    "@azure/logger": "workspace:~",
    "tslib": "catalog:"
  },
  "devDependencies": {
    "@azure-tools/test-credential": "catalog:test-credentialV1",
    "@azure-tools/test-recorder": "catalog:test-recorderV3",
    "@azure/dev-tool": "workspace:~",
    "@azure/eslint-plugin-azure-sdk": "workspace:~",
    "@azure/identity": "workspace:~",
    "@microsoft/api-extractor": "catalog:",
    "@types/chai": "^4.3.5",
    "@types/mocha": "^10.0.0",
    "@types/node": "catalog:",
    "autorest": "latest",
    "chai": "^4.3.7",
    "cross-env": "^7.0.2",
<<<<<<< HEAD
    "dotenv": "catalog:",
    "eslint": "catalog:",
=======
    "dotenv": "^16.0.3",
    "eslint": "^9.9.0",
>>>>>>> e460e3b0
    "karma": "^6.2.0",
    "karma-chrome-launcher": "^3.0.0",
    "karma-coverage": "^2.0.0",
    "karma-env-preprocessor": "^0.1.1",
    "karma-firefox-launcher": "^1.1.0",
    "karma-junit-reporter": "^2.0.1",
    "karma-mocha": "^2.0.1",
    "karma-mocha-reporter": "^2.2.5",
    "karma-source-map-support": "~1.4.0",
    "karma-sourcemap-loader": "^0.3.8",
    "mkdirp": "catalog:",
    "mocha": "^10.0.0",
    "nyc": "^17.0.0",
    "rimraf": "catalog:",
    "source-map-support": "^0.5.9",
    "ts-node": "^10.0.0",
<<<<<<< HEAD
    "typescript": "catalog:"
=======
    "typescript": "~5.6.2"
>>>>>>> e460e3b0
  },
  "homepage": "https://github.com/Azure/azure-sdk-for-js/tree/main/sdk/purview/purview-sharing-rest/README.md",
  "//metadata": {
    "constantPaths": [
      {
        "path": "src/purviewSharing.ts",
        "prefix": "userAgentInfo"
      },
      {
        "path": "swagger/README.md",
        "prefix": "package-version"
      }
    ]
  },
  "browser": {
    "./dist-esm/test/public/utils/env.js": "./dist-esm/test/public/utils/env.browser.js"
  },
  "//sampleConfiguration": {
    "productName": "Purview Sharing",
    "productSlugs": [
      "azure"
    ],
    "disableDocsMs": true,
    "apiRefLink": "https://docs.microsoft.com/javascript/api/@azure-rest/purview-sharing?view=azure-node-preview"
  }
}<|MERGE_RESOLUTION|>--- conflicted
+++ resolved
@@ -84,13 +84,8 @@
     "autorest": "latest",
     "chai": "^4.3.7",
     "cross-env": "^7.0.2",
-<<<<<<< HEAD
     "dotenv": "catalog:",
     "eslint": "catalog:",
-=======
-    "dotenv": "^16.0.3",
-    "eslint": "^9.9.0",
->>>>>>> e460e3b0
     "karma": "^6.2.0",
     "karma-chrome-launcher": "^3.0.0",
     "karma-coverage": "^2.0.0",
@@ -107,11 +102,7 @@
     "rimraf": "catalog:",
     "source-map-support": "^0.5.9",
     "ts-node": "^10.0.0",
-<<<<<<< HEAD
     "typescript": "catalog:"
-=======
-    "typescript": "~5.6.2"
->>>>>>> e460e3b0
   },
   "homepage": "https://github.com/Azure/azure-sdk-for-js/tree/main/sdk/purview/purview-sharing-rest/README.md",
   "//metadata": {
