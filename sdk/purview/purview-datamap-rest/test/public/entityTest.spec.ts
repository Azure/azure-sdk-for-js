// Copyright (c) Microsoft Corporation.
// Licensed under the MIT License.

import type { Recorder } from "@azure-tools/test-recorder";
<<<<<<< HEAD
import { assert } from "chai";
import { createRecorder } from "./utils/recordedClient";
import type { Context } from "mocha";
import { createClient } from "./utils/recordedClient";
import { isUnexpected } from "../../src/isUnexpected";
=======
import { createRecorder } from "./utils/recordedClient.js";
import { createClient } from "./utils/recordedClient.js";
import { createFile } from "../../src/index.js";
import { isUnexpected } from "../../src/isUnexpected.js";
import { describe, it, assert, beforeEach, afterEach } from "vitest";
>>>>>>> a2ca1203

describe("purview datamap entity test", () => {
  let recorder: Recorder;

  beforeEach(async (ctx) => {
    recorder = await createRecorder(ctx);
  });

  afterEach(async () => {
    await recorder.stop();
  });

  // TODO: Find out why this recording is missing
  it("Import entity business metadata ", { skip: true }, async () => {
    const client = await createClient(recorder);
    const fileContent = new TextEncoder()
      .encode(`TypeName,UniqueAttributeValue,BusinessAttributeName,BusinessAttributeValue,UniqueAttributeName[optional]
hive_database,hive_db_1,bmWithAllTypes.attr8,"Awesome Attribute 1",name`);

    const response = await client.path("/atlas/v2/entity/businessmetadata/import").post({
      contentType: "multipart/form-data",
      body: [
        {
          name: "file",
          body: fileContent,
          filename: "template_2.csv",
        },
      ],
    });
    assert.strictEqual(isUnexpected(response), false);
  });
});<|MERGE_RESOLUTION|>--- conflicted
+++ resolved
@@ -2,19 +2,10 @@
 // Licensed under the MIT License.
 
 import type { Recorder } from "@azure-tools/test-recorder";
-<<<<<<< HEAD
-import { assert } from "chai";
-import { createRecorder } from "./utils/recordedClient";
-import type { Context } from "mocha";
-import { createClient } from "./utils/recordedClient";
-import { isUnexpected } from "../../src/isUnexpected";
-=======
 import { createRecorder } from "./utils/recordedClient.js";
 import { createClient } from "./utils/recordedClient.js";
-import { createFile } from "../../src/index.js";
 import { isUnexpected } from "../../src/isUnexpected.js";
 import { describe, it, assert, beforeEach, afterEach } from "vitest";
->>>>>>> a2ca1203
 
 describe("purview datamap entity test", () => {
   let recorder: Recorder;
