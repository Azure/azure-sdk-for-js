--- conflicted
+++ resolved
@@ -30,7 +30,7 @@
   "types": "./dist/commonjs/index.d.ts",
   "type": "module",
   "devDependencies": {
-    "typescript": "~5.8.2",
+    "typescript": "~5.9.2",
     "dotenv": "^16.0.0",
     "@azure/dev-tool": "^1.0.0",
     "@azure/identity": "^4.9.0",
@@ -41,20 +41,9 @@
     "@types/node": "^20.0.0",
     "@vitest/browser": "^3.0.9",
     "@vitest/coverage-istanbul": "^3.0.9",
-<<<<<<< HEAD
-    "dotenv": "^16.0.0",
-    "playwright": "^1.51.1",
-    "typescript": "~5.9.2",
-    "vitest": "^3.0.9"
-  },
-  "repository": {
-    "type": "git",
-    "url": "https://github.com/Azure/azure-sdk-for-js.git"
-=======
     "playwright": "^1.52.0",
     "vitest": "^3.0.9",
     "@azure/arm-network": "^32.2.0"
->>>>>>> e30cc173
   },
   "repository": "github:Azure/azure-sdk-for-js",
   "bugs": {
