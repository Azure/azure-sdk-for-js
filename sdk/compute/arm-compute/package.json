{
  "name": "@azure/arm-compute",
  "sdk-type": "mgmt",
  "author": "Microsoft Corporation",
  "description": "A generated SDK for ComputeManagementClient.",
<<<<<<< HEAD
  "version": "1.0.0-beta.1",
=======
  "version": "22.4.0",
>>>>>>> 07629dc4
  "engines": {
    "node": ">=18.0.0"
  },
  "dependencies": {
<<<<<<< HEAD
    "@azure/core-lro": "^2.5.4",
    "@azure/abort-controller": "^2.1.2",
    "@azure/core-paging": "^1.6.2",
    "@azure/core-client": "^1.9.2",
    "@azure/core-auth": "^1.9.0",
    "@azure/core-rest-pipeline": "^1.19.0",
=======
    "@azure/abort-controller": "^2.1.2",
    "@azure/core-auth": "^1.9.0",
    "@azure/core-client": "^1.9.3",
    "@azure/core-lro": "^2.5.4",
    "@azure/core-paging": "^1.6.2",
    "@azure/core-rest-pipeline": "^1.19.1",
>>>>>>> 07629dc4
    "tslib": "^2.8.1"
  },
  "keywords": [
    "node",
    "azure",
    "typescript",
    "browser",
    "isomorphic"
  ],
  "license": "MIT",
  "main": "./dist/commonjs/index.js",
  "module": "./dist/esm/index.js",
  "types": "./dist/commonjs/index.d.ts",
  "type": "module",
  "devDependencies": {
    "typescript": "~5.8.2",
    "dotenv": "^16.0.0",
    "@azure/dev-tool": "^1.0.0",
<<<<<<< HEAD
    "@azure/identity": "^4.6.0",
=======
    "@azure/identity": "^4.8.0",
>>>>>>> 07629dc4
    "@azure/logger": "^1.1.4",
    "@azure-tools/test-recorder": "^4.1.0",
    "@azure-tools/test-credential": "^2.0.0",
    "@azure-tools/test-utils-vitest": "^1.0.0",
    "@types/node": "^18.0.0",
<<<<<<< HEAD
    "@vitest/browser": "^3.1.1",
    "@vitest/coverage-istanbul": "^3.1.1",
    "playwright": "^1.50.1",
    "vitest": "^3.1.1"
=======
    "@vitest/browser": "^3.0.9",
    "@vitest/coverage-istanbul": "^3.0.9",
    "dotenv": "^16.0.0",
    "playwright": "^1.51.1",
    "typescript": "~5.8.2",
    "vitest": "^3.0.9"
  },
  "repository": {
    "type": "git",
    "url": "https://github.com/Azure/azure-sdk-for-js.git"
>>>>>>> 07629dc4
  },
  "bugs": {
    "url": "https://github.com/Azure/azure-sdk-for-js/issues"
  },
  "files": [
    "dist/",
    "README.md",
    "LICENSE",
    "review/*",
    "CHANGELOG.md"
  ],
  "scripts": {
    "build": "npm run clean && dev-tool run build-package && dev-tool run extract-api",
    "minify": "dev-tool run vendored uglifyjs -c -m --comments --source-map \"content='./dist/index.js.map'\" -o ./dist/index.min.js ./dist/index.js",
    "prepack": "npm run build",
    "pack": "npm pack 2>&1",
    "extract-api": "dev-tool run extract-api",
    "lint": "echo skipped",
    "clean": "dev-tool run vendored rimraf --glob dist dist-browser dist-esm test-dist temp types *.tgz *.log",
    "build:node": "echo skipped",
    "build:browser": "echo skipped",
    "build:test": "echo skipped",
    "build:samples": "echo skipped.",
    "check-format": "dev-tool run vendored prettier --list-different --config ../../../.prettierrc.json --ignore-path ../../../.prettierignore \"src/**/*.{ts,cts,mts}\" \"test/**/*.{ts,cts,mts}\" \"*.{js,cjs,mjs,json}\" ",
    "execute:samples": "echo skipped",
<<<<<<< HEAD
    "format": "dev-tool run vendored prettier --write --config ../../../.prettierrc.json --ignore-path ../../../.prettierignore \"src/**/*.{ts,cts,mts}\" \"test/**/*.{ts,cts,mts}\" \"*.{js,cjs,mjs,json}\" ",
=======
    "extract-api": "dev-tool run extract-api",
    "format": "echo skipped",
    "integration-test": "npm run integration-test:node && npm run integration-test:browser",
    "integration-test:browser": "echo skipped",
    "integration-test:node": "dev-tool run test:vitest --esm",
    "lint": "echo skipped",
    "minify": "echo skipped",
    "pack": "npm pack 2>&1",
    "prepack": "npm run build",
>>>>>>> 07629dc4
    "test": "npm run integration-test",
    "test:node": "echo skipped",
    "test:browser": "echo skipped",
    "unit-test": "npm run unit-test:node && npm run unit-test:browser",
    "unit-test:node": "dev-tool run test:vitest",
    "unit-test:browser": "echo skipped",
    "integration-test": "npm run integration-test:node && npm run integration-test:browser",
    "integration-test:node": "dev-tool run test:vitest --esm",
    "integration-test:browser": "echo skipped",
    "update-snippets": "dev-tool run update-snippets"
  },
  "sideEffects": false,
  "//metadata": {
    "constantPaths": [
      {
        "path": "src/computeManagementClient.ts",
        "prefix": "packageDetails"
      }
    ]
  },
  "autoPublish": true,
  "browser": "./dist/browser/index.js",
  "react-native": "./dist/react-native/index.js",
  "homepage": "https://github.com/Azure/azure-sdk-for-js/tree/main/sdk/compute/arm-compute",
  "tshy": {
    "project": "./tsconfig.src.json",
    "exports": {
      "./package.json": "./package.json",
      ".": "./src/index.ts"
    },
    "dialects": [
      "esm",
      "commonjs"
    ],
    "esmDialects": [
      "browser",
      "react-native"
    ],
    "selfLink": false
  },
  "//sampleConfiguration": {
    "productName": "",
    "productSlugs": [
      "azure"
    ],
    "disableDocsMs": true,
    "apiRefLink": "https://learn.microsoft.com/javascript/api/@azure/arm-compute?view=azure-node-preview"
  }
}<|MERGE_RESOLUTION|>--- conflicted
+++ resolved
@@ -3,30 +3,17 @@
   "sdk-type": "mgmt",
   "author": "Microsoft Corporation",
   "description": "A generated SDK for ComputeManagementClient.",
-<<<<<<< HEAD
   "version": "1.0.0-beta.1",
-=======
-  "version": "22.4.0",
->>>>>>> 07629dc4
   "engines": {
     "node": ">=18.0.0"
   },
   "dependencies": {
-<<<<<<< HEAD
-    "@azure/core-lro": "^2.5.4",
-    "@azure/abort-controller": "^2.1.2",
-    "@azure/core-paging": "^1.6.2",
-    "@azure/core-client": "^1.9.2",
-    "@azure/core-auth": "^1.9.0",
-    "@azure/core-rest-pipeline": "^1.19.0",
-=======
     "@azure/abort-controller": "^2.1.2",
     "@azure/core-auth": "^1.9.0",
     "@azure/core-client": "^1.9.3",
     "@azure/core-lro": "^2.5.4",
     "@azure/core-paging": "^1.6.2",
     "@azure/core-rest-pipeline": "^1.19.1",
->>>>>>> 07629dc4
     "tslib": "^2.8.1"
   },
   "keywords": [
@@ -45,33 +32,16 @@
     "typescript": "~5.8.2",
     "dotenv": "^16.0.0",
     "@azure/dev-tool": "^1.0.0",
-<<<<<<< HEAD
     "@azure/identity": "^4.6.0",
-=======
-    "@azure/identity": "^4.8.0",
->>>>>>> 07629dc4
     "@azure/logger": "^1.1.4",
     "@azure-tools/test-recorder": "^4.1.0",
     "@azure-tools/test-credential": "^2.0.0",
     "@azure-tools/test-utils-vitest": "^1.0.0",
     "@types/node": "^18.0.0",
-<<<<<<< HEAD
     "@vitest/browser": "^3.1.1",
     "@vitest/coverage-istanbul": "^3.1.1",
     "playwright": "^1.50.1",
     "vitest": "^3.1.1"
-=======
-    "@vitest/browser": "^3.0.9",
-    "@vitest/coverage-istanbul": "^3.0.9",
-    "dotenv": "^16.0.0",
-    "playwright": "^1.51.1",
-    "typescript": "~5.8.2",
-    "vitest": "^3.0.9"
-  },
-  "repository": {
-    "type": "git",
-    "url": "https://github.com/Azure/azure-sdk-for-js.git"
->>>>>>> 07629dc4
   },
   "bugs": {
     "url": "https://github.com/Azure/azure-sdk-for-js/issues"
@@ -97,19 +67,7 @@
     "build:samples": "echo skipped.",
     "check-format": "dev-tool run vendored prettier --list-different --config ../../../.prettierrc.json --ignore-path ../../../.prettierignore \"src/**/*.{ts,cts,mts}\" \"test/**/*.{ts,cts,mts}\" \"*.{js,cjs,mjs,json}\" ",
     "execute:samples": "echo skipped",
-<<<<<<< HEAD
     "format": "dev-tool run vendored prettier --write --config ../../../.prettierrc.json --ignore-path ../../../.prettierignore \"src/**/*.{ts,cts,mts}\" \"test/**/*.{ts,cts,mts}\" \"*.{js,cjs,mjs,json}\" ",
-=======
-    "extract-api": "dev-tool run extract-api",
-    "format": "echo skipped",
-    "integration-test": "npm run integration-test:node && npm run integration-test:browser",
-    "integration-test:browser": "echo skipped",
-    "integration-test:node": "dev-tool run test:vitest --esm",
-    "lint": "echo skipped",
-    "minify": "echo skipped",
-    "pack": "npm pack 2>&1",
-    "prepack": "npm run build",
->>>>>>> 07629dc4
     "test": "npm run integration-test",
     "test:node": "echo skipped",
     "test:browser": "echo skipped",
