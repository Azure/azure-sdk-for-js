/*
 * Copyright (c) Microsoft Corporation.
 * Licensed under the MIT License.
 *
 * Code generated by Microsoft (R) AutoRest Code Generator.
 * Changes may cause incorrect behavior and will be lost if the code is regenerated.
 */

import { ComputeManagementClient } from "@azure/arm-compute";
import { DefaultAzureCredential } from "@azure/identity";
import "dotenv/config";

/**
 * This sample demonstrates how to Delete a gallery Application.
 *
 * @summary Delete a gallery Application.
 * x-ms-original-file: specification/compute/resource-manager/Microsoft.Compute/GalleryRP/stable/2024-03-03/examples/galleryExamples/GalleryApplication_Delete.json
 */
async function deleteAGalleryApplication(): Promise<void> {
<<<<<<< HEAD
  const subscriptionId =
    process.env["COMPUTE_SUBSCRIPTION_ID"] || "{subscription-id}";
  const resourceGroupName =
    process.env["COMPUTE_RESOURCE_GROUP"] || "myResourceGroup";
=======
  const subscriptionId = process.env["COMPUTE_SUBSCRIPTION_ID"] || "{subscription-id}";
  const resourceGroupName = process.env["COMPUTE_RESOURCE_GROUP"] || "myResourceGroup";
>>>>>>> e0a9bcaf
  const galleryName = "myGalleryName";
  const galleryApplicationName = "myGalleryApplicationName";
  const credential = new DefaultAzureCredential();
  const client = new ComputeManagementClient(credential, subscriptionId);
  const result = await client.galleryApplications.beginDeleteAndWait(
    resourceGroupName,
    galleryName,
    galleryApplicationName,
  );
  console.log(result);
}

async function main(): Promise<void> {
<<<<<<< HEAD
  deleteAGalleryApplication();
=======
  await deleteAGalleryApplication();
>>>>>>> e0a9bcaf
}

main().catch(console.error);<|MERGE_RESOLUTION|>--- conflicted
+++ resolved
@@ -17,15 +17,8 @@
  * x-ms-original-file: specification/compute/resource-manager/Microsoft.Compute/GalleryRP/stable/2024-03-03/examples/galleryExamples/GalleryApplication_Delete.json
  */
 async function deleteAGalleryApplication(): Promise<void> {
-<<<<<<< HEAD
-  const subscriptionId =
-    process.env["COMPUTE_SUBSCRIPTION_ID"] || "{subscription-id}";
-  const resourceGroupName =
-    process.env["COMPUTE_RESOURCE_GROUP"] || "myResourceGroup";
-=======
   const subscriptionId = process.env["COMPUTE_SUBSCRIPTION_ID"] || "{subscription-id}";
   const resourceGroupName = process.env["COMPUTE_RESOURCE_GROUP"] || "myResourceGroup";
->>>>>>> e0a9bcaf
   const galleryName = "myGalleryName";
   const galleryApplicationName = "myGalleryApplicationName";
   const credential = new DefaultAzureCredential();
@@ -39,11 +32,7 @@
 }
 
 async function main(): Promise<void> {
-<<<<<<< HEAD
-  deleteAGalleryApplication();
-=======
   await deleteAGalleryApplication();
->>>>>>> e0a9bcaf
 }
 
 main().catch(console.error);