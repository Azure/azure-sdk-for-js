/*
 * Copyright (c) Microsoft Corporation.
 * Licensed under the MIT License.
 *
 * Code generated by Microsoft (R) AutoRest Code Generator.
 * Changes may cause incorrect behavior and will be lost if the code is regenerated.
 */

import { ComputeManagementClient } from "@azure/arm-compute";
import { DefaultAzureCredential } from "@azure/identity";
import "dotenv/config";

/**
 * This sample demonstrates how to Lists all the disks under a resource group.
 *
 * @summary Lists all the disks under a resource group.
 * x-ms-original-file: specification/compute/resource-manager/Microsoft.Compute/DiskRP/stable/2024-03-02/examples/diskExamples/Disk_ListByResourceGroup.json
 */
async function listAllManagedDisksInAResourceGroup(): Promise<void> {
<<<<<<< HEAD
  const subscriptionId =
    process.env["COMPUTE_SUBSCRIPTION_ID"] || "{subscription-id}";
  const resourceGroupName =
    process.env["COMPUTE_RESOURCE_GROUP"] || "myResourceGroup";
=======
  const subscriptionId = process.env["COMPUTE_SUBSCRIPTION_ID"] || "{subscription-id}";
  const resourceGroupName = process.env["COMPUTE_RESOURCE_GROUP"] || "myResourceGroup";
>>>>>>> e0a9bcaf
  const credential = new DefaultAzureCredential();
  const client = new ComputeManagementClient(credential, subscriptionId);
  const resArray = new Array();
  for await (const item of client.disks.listByResourceGroup(resourceGroupName)) {
    resArray.push(item);
  }
  console.log(resArray);
}

async function main(): Promise<void> {
<<<<<<< HEAD
  listAllManagedDisksInAResourceGroup();
=======
  await listAllManagedDisksInAResourceGroup();
>>>>>>> e0a9bcaf
}

main().catch(console.error);<|MERGE_RESOLUTION|>--- conflicted
+++ resolved
@@ -17,15 +17,8 @@
  * x-ms-original-file: specification/compute/resource-manager/Microsoft.Compute/DiskRP/stable/2024-03-02/examples/diskExamples/Disk_ListByResourceGroup.json
  */
 async function listAllManagedDisksInAResourceGroup(): Promise<void> {
-<<<<<<< HEAD
-  const subscriptionId =
-    process.env["COMPUTE_SUBSCRIPTION_ID"] || "{subscription-id}";
-  const resourceGroupName =
-    process.env["COMPUTE_RESOURCE_GROUP"] || "myResourceGroup";
-=======
   const subscriptionId = process.env["COMPUTE_SUBSCRIPTION_ID"] || "{subscription-id}";
   const resourceGroupName = process.env["COMPUTE_RESOURCE_GROUP"] || "myResourceGroup";
->>>>>>> e0a9bcaf
   const credential = new DefaultAzureCredential();
   const client = new ComputeManagementClient(credential, subscriptionId);
   const resArray = new Array();
@@ -36,11 +29,7 @@
 }
 
 async function main(): Promise<void> {
-<<<<<<< HEAD
-  listAllManagedDisksInAResourceGroup();
-=======
   await listAllManagedDisksInAResourceGroup();
->>>>>>> e0a9bcaf
 }
 
 main().catch(console.error);