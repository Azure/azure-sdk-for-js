/*
 * Copyright (c) Microsoft Corporation.
 * Licensed under the MIT License.
 *
 * Code generated by Microsoft (R) AutoRest Code Generator.
 * Changes may cause incorrect behavior and will be lost if the code is regenerated.
 */

import type { VirtualMachineExtensionUpdate } from "@azure/arm-compute";
import { ComputeManagementClient } from "@azure/arm-compute";
import { DefaultAzureCredential } from "@azure/identity";
import "dotenv/config";

/**
 * This sample demonstrates how to The operation to update the extension.
 *
 * @summary The operation to update the extension.
 * x-ms-original-file: specification/compute/resource-manager/Microsoft.Compute/ComputeRP/stable/2024-07-01/examples/virtualMachineExamples/VirtualMachineExtension_Update.json
 */
async function updateVMExtension(): Promise<void> {
<<<<<<< HEAD
  const subscriptionId =
    process.env["COMPUTE_SUBSCRIPTION_ID"] || "{subscription-id}";
  const resourceGroupName =
    process.env["COMPUTE_RESOURCE_GROUP"] || "myResourceGroup";
=======
  const subscriptionId = process.env["COMPUTE_SUBSCRIPTION_ID"] || "{subscription-id}";
  const resourceGroupName = process.env["COMPUTE_RESOURCE_GROUP"] || "myResourceGroup";
>>>>>>> e0a9bcaf
  const vmName = "myVM";
  const vmExtensionName = "myVMExtension";
  const extensionParameters: VirtualMachineExtensionUpdate = {
    type: "extType",
    autoUpgradeMinorVersion: true,
    protectedSettingsFromKeyVault: {
      secretUrl:
        "https://kvName.vault.azure.net/secrets/secretName/79b88b3a6f5440ffb2e73e44a0db712e",
      sourceVault: {
        id: "/subscriptions/a53f7094-a16c-47af-abe4-b05c05d0d79a/resourceGroups/myResourceGroup/providers/Microsoft.KeyVault/vaults/kvName",
      },
    },
    publisher: "extPublisher",
    settings: { UserName: "xyz@microsoft.com" },
    suppressFailures: true,
    typeHandlerVersion: "1.2",
  };
  const credential = new DefaultAzureCredential();
  const client = new ComputeManagementClient(credential, subscriptionId);
  const result = await client.virtualMachineExtensions.beginUpdateAndWait(
    resourceGroupName,
    vmName,
    vmExtensionName,
    extensionParameters,
  );
  console.log(result);
}

async function main(): Promise<void> {
<<<<<<< HEAD
  updateVMExtension();
=======
  await updateVMExtension();
>>>>>>> e0a9bcaf
}

main().catch(console.error);<|MERGE_RESOLUTION|>--- conflicted
+++ resolved
@@ -18,15 +18,8 @@
  * x-ms-original-file: specification/compute/resource-manager/Microsoft.Compute/ComputeRP/stable/2024-07-01/examples/virtualMachineExamples/VirtualMachineExtension_Update.json
  */
 async function updateVMExtension(): Promise<void> {
-<<<<<<< HEAD
-  const subscriptionId =
-    process.env["COMPUTE_SUBSCRIPTION_ID"] || "{subscription-id}";
-  const resourceGroupName =
-    process.env["COMPUTE_RESOURCE_GROUP"] || "myResourceGroup";
-=======
   const subscriptionId = process.env["COMPUTE_SUBSCRIPTION_ID"] || "{subscription-id}";
   const resourceGroupName = process.env["COMPUTE_RESOURCE_GROUP"] || "myResourceGroup";
->>>>>>> e0a9bcaf
   const vmName = "myVM";
   const vmExtensionName = "myVMExtension";
   const extensionParameters: VirtualMachineExtensionUpdate = {
@@ -56,11 +49,7 @@
 }
 
 async function main(): Promise<void> {
-<<<<<<< HEAD
-  updateVMExtension();
-=======
   await updateVMExtension();
->>>>>>> e0a9bcaf
 }
 
 main().catch(console.error);