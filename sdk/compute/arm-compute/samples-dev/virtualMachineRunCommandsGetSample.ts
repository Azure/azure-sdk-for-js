--- conflicted
+++ resolved
@@ -28,11 +28,7 @@
 }
 
 async function main(): Promise<void> {
-<<<<<<< HEAD
-  virtualMachineRunCommandGet();
-=======
   await virtualMachineRunCommandGet();
->>>>>>> e0a9bcaf
 }
 
 main().catch(console.error);