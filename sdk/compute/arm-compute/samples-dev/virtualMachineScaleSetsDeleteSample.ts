/*
 * Copyright (c) Microsoft Corporation.
 * Licensed under the MIT License.
 *
 * Code generated by Microsoft (R) AutoRest Code Generator.
 * Changes may cause incorrect behavior and will be lost if the code is regenerated.
 */

import type { VirtualMachineScaleSetsDeleteOptionalParams } from "@azure/arm-compute";
import { ComputeManagementClient } from "@azure/arm-compute";
import { DefaultAzureCredential } from "@azure/identity";
import "dotenv/config";

/**
 * This sample demonstrates how to Deletes a VM scale set.
 *
 * @summary Deletes a VM scale set.
 * x-ms-original-file: specification/compute/resource-manager/Microsoft.Compute/ComputeRP/stable/2024-07-01/examples/virtualMachineScaleSetExamples/VirtualMachineScaleSet_Delete_Force.json
 */
async function forceDeleteAVMScaleSet(): Promise<void> {
<<<<<<< HEAD
  const subscriptionId =
    process.env["COMPUTE_SUBSCRIPTION_ID"] || "{subscription-id}";
  const resourceGroupName =
    process.env["COMPUTE_RESOURCE_GROUP"] || "myResourceGroup";
=======
  const subscriptionId = process.env["COMPUTE_SUBSCRIPTION_ID"] || "{subscription-id}";
  const resourceGroupName = process.env["COMPUTE_RESOURCE_GROUP"] || "myResourceGroup";
>>>>>>> e0a9bcaf
  const vmScaleSetName = "myvmScaleSet";
  const forceDeletion = true;
  const options: VirtualMachineScaleSetsDeleteOptionalParams = {
    forceDeletion,
  };
  const credential = new DefaultAzureCredential();
  const client = new ComputeManagementClient(credential, subscriptionId);
  const result = await client.virtualMachineScaleSets.beginDeleteAndWait(
    resourceGroupName,
    vmScaleSetName,
    options,
  );
  console.log(result);
}

async function main(): Promise<void> {
<<<<<<< HEAD
  forceDeleteAVMScaleSet();
=======
  await forceDeleteAVMScaleSet();
>>>>>>> e0a9bcaf
}

main().catch(console.error);<|MERGE_RESOLUTION|>--- conflicted
+++ resolved
@@ -18,15 +18,8 @@
  * x-ms-original-file: specification/compute/resource-manager/Microsoft.Compute/ComputeRP/stable/2024-07-01/examples/virtualMachineScaleSetExamples/VirtualMachineScaleSet_Delete_Force.json
  */
 async function forceDeleteAVMScaleSet(): Promise<void> {
-<<<<<<< HEAD
-  const subscriptionId =
-    process.env["COMPUTE_SUBSCRIPTION_ID"] || "{subscription-id}";
-  const resourceGroupName =
-    process.env["COMPUTE_RESOURCE_GROUP"] || "myResourceGroup";
-=======
   const subscriptionId = process.env["COMPUTE_SUBSCRIPTION_ID"] || "{subscription-id}";
   const resourceGroupName = process.env["COMPUTE_RESOURCE_GROUP"] || "myResourceGroup";
->>>>>>> e0a9bcaf
   const vmScaleSetName = "myvmScaleSet";
   const forceDeletion = true;
   const options: VirtualMachineScaleSetsDeleteOptionalParams = {
@@ -43,11 +36,7 @@
 }
 
 async function main(): Promise<void> {
-<<<<<<< HEAD
-  forceDeleteAVMScaleSet();
-=======
   await forceDeleteAVMScaleSet();
->>>>>>> e0a9bcaf
 }
 
 main().catch(console.error);