--- conflicted
+++ resolved
@@ -3,7 +3,7 @@
   "sdk-type": "mgmt",
   "author": "Microsoft Corporation",
   "description": "A generated SDK for HybridComputeManagementClient.",
-  "version": "3.0.0",
+  "version": "3.1.0-beta.1",
   "engines": {
     "node": ">=12.0.0"
   },
@@ -29,17 +29,10 @@
   "types": "./types/arm-hybridcompute.d.ts",
   "devDependencies": {
     "@microsoft/api-extractor": "7.18.11",
-<<<<<<< HEAD
     "@rollup/plugin-commonjs": "^21.0.1",
     "@rollup/plugin-json": "^4.1.0",
     "@rollup/plugin-multi-entry": "^4.1.0",
     "@rollup/plugin-node-resolve": "^13.1.3",
-=======
-    "@rollup/plugin-commonjs": "11.0.2",
-    "@rollup/plugin-json": "^4.0.0",
-    "@rollup/plugin-multi-entry": "^3.0.0",
-    "@rollup/plugin-node-resolve": "^8.0.0",
->>>>>>> b1dc0fab
     "mkdirp": "^1.0.4",
     "rollup": "^1.16.3",
     "rollup-plugin-sourcemaps": "^0.4.2",
