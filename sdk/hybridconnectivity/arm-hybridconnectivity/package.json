--- conflicted
+++ resolved
@@ -5,88 +5,26 @@
   "engines": {
     "node": ">=18.0.0"
   },
-<<<<<<< HEAD
   "dependencies": {
     "@azure/core-auth": "workspace:*",
     "@azure/core-client": "workspace:*",
     "@azure/core-paging": "workspace:*",
     "@azure/core-rest-pipeline": "workspace:*",
     "tslib": "catalog:"
-=======
-  "sideEffects": false,
-  "autoPublish": false,
-  "tshy": {
-    "exports": {
-      "./package.json": "./package.json",
-      ".": "./src/index.ts",
-      "./api": "./src/api/index.ts",
-      "./api/solutionTypes": "./src/api/solutionTypes/index.ts",
-      "./api/inventory": "./src/api/inventory/index.ts",
-      "./api/solutionConfigurations": "./src/api/solutionConfigurations/index.ts",
-      "./api/publicCloudConnectors": "./src/api/publicCloudConnectors/index.ts",
-      "./api/generateAwsTemplate": "./src/api/generateAwsTemplate/index.ts",
-      "./api/serviceConfigurations": "./src/api/serviceConfigurations/index.ts",
-      "./api/endpoints": "./src/api/endpoints/index.ts",
-      "./api/operations": "./src/api/operations/index.ts",
-      "./models": "./src/models/index.ts"
-    },
-    "dialects": [
-      "esm",
-      "commonjs"
-    ],
-    "esmDialects": [
-      "browser",
-      "react-native"
-    ],
-    "selfLink": false,
-    "project": "./tsconfig.src.json"
->>>>>>> 07a14f87
-  },
-  "type": "module",
+  },
   "keywords": [
     "node",
     "azure",
-    "cloud",
     "typescript",
     "browser",
-    "isomorphic"
+    "isomorphic",
+    "cloud"
   ],
-  "author": "Microsoft Corporation",
   "license": "MIT",
-  "files": [
-    "dist/",
-    "README.md",
-    "LICENSE",
-    "review/",
-    "CHANGELOG.md"
-  ],
-  "sdk-type": "mgmt",
-  "repository": "github:Azure/azure-sdk-for-js",
-  "bugs": {
-    "url": "https://github.com/Azure/azure-sdk-for-js/issues"
-  },
-  "homepage": "https://github.com/Azure/azure-sdk-for-js/tree/main/sdk/hybridconnectivity/arm-hybridconnectivity/README.md",
-  "prettier": "@azure/eslint-plugin-azure-sdk/prettier.json",
-  "//metadata": {
-    "constantPaths": [
-      {
-        "path": "src/api/hybridConnectivityManagementAPIContext.ts",
-        "prefix": "userAgentInfo"
-      }
-    ]
-  },
-  "dependencies": {
-    "@azure-rest/core-client": "^2.3.1",
-    "@azure/abort-controller": "^2.1.2",
-    "@azure/core-auth": "^1.9.0",
-    "@azure/core-lro": "^3.1.0",
-    "@azure/core-rest-pipeline": "^1.19.1",
-    "@azure/core-util": "^1.11.0",
-    "@azure/logger": "^1.1.4",
-    "tslib": "^2.8.1"
-  },
+  "main": "./dist/commonjs/index.js",
+  "module": "./dist/esm/index.js",
+  "types": "./dist/commonjs/index.d.ts",
   "devDependencies": {
-<<<<<<< HEAD
     "@azure-tools/test-credential": "workspace:*",
     "@azure-tools/test-recorder": "workspace:*",
     "@azure-tools/test-utils-vitest": "workspace:*",
@@ -100,23 +38,18 @@
     "playwright": "catalog:testing",
     "typescript": "catalog:",
     "vitest": "catalog:testing"
-=======
-    "@azure-tools/test-credential": "^2.0.0",
-    "@azure-tools/test-recorder": "^4.1.0",
-    "@azure-tools/test-utils-vitest": "^1.0.0",
-    "@azure/dev-tool": "^1.0.0",
-    "@azure/eslint-plugin-azure-sdk": "^3.0.0",
-    "@azure/identity": "^4.8.0",
-    "@types/node": "^18.0.0",
-    "@vitest/browser": "^3.0.9",
-    "@vitest/coverage-istanbul": "^3.0.9",
-    "dotenv": "^16.0.0",
-    "eslint": "^9.9.0",
-    "playwright": "^1.51.1",
-    "typescript": "~5.7.2",
-    "vitest": "^3.0.9"
->>>>>>> 07a14f87
-  },
+  },
+  "repository": "github:Azure/azure-sdk-for-js",
+  "bugs": {
+    "url": "https://github.com/Azure/azure-sdk-for-js/issues"
+  },
+  "files": [
+    "dist/",
+    "README.md",
+    "LICENSE",
+    "review/",
+    "CHANGELOG.md"
+  ],
   "scripts": {
     "build": "npm run clean && dev-tool run build-package && dev-tool run extract-api",
     "build:samples": "tsc -p tsconfig.samples.json && dev-tool samples publish -f",
@@ -142,6 +75,47 @@
     "unit-test:node": "dev-tool run test:vitest",
     "update-snippets": "dev-tool run update-snippets"
   },
+  "sideEffects": false,
+  "autoPublish": false,
+  "tshy": {
+    "exports": {
+      "./package.json": "./package.json",
+      ".": "./src/index.ts",
+      "./api": "./src/api/index.ts",
+      "./api/solutionTypes": "./src/api/solutionTypes/index.ts",
+      "./api/inventory": "./src/api/inventory/index.ts",
+      "./api/solutionConfigurations": "./src/api/solutionConfigurations/index.ts",
+      "./api/publicCloudConnectors": "./src/api/publicCloudConnectors/index.ts",
+      "./api/generateAwsTemplate": "./src/api/generateAwsTemplate/index.ts",
+      "./api/serviceConfigurations": "./src/api/serviceConfigurations/index.ts",
+      "./api/endpoints": "./src/api/endpoints/index.ts",
+      "./api/operations": "./src/api/operations/index.ts",
+      "./models": "./src/models/index.ts"
+    },
+    "dialects": [
+      "esm",
+      "commonjs"
+    ],
+    "esmDialects": [
+      "browser",
+      "react-native"
+    ],
+    "selfLink": false,
+    "project": "./tsconfig.src.json"
+  },
+  "type": "module",
+  "author": "Microsoft Corporation",
+  "sdk-type": "mgmt",
+  "homepage": "https://github.com/Azure/azure-sdk-for-js/tree/main/sdk/hybridconnectivity/arm-hybridconnectivity/README.md",
+  "prettier": "@azure/eslint-plugin-azure-sdk/prettier.json",
+  "//metadata": {
+    "constantPaths": [
+      {
+        "path": "src/api/hybridConnectivityManagementAPIContext.ts",
+        "prefix": "userAgentInfo"
+      }
+    ]
+  },
   "//sampleConfiguration": {
     "productName": "@azure/arm-hybridconnectivity",
     "productSlugs": [
@@ -352,8 +326,5 @@
         "default": "./dist/commonjs/models/index.js"
       }
     }
-  },
-  "main": "./dist/commonjs/index.js",
-  "types": "./dist/commonjs/index.d.ts",
-  "module": "./dist/esm/index.js"
+  }
 }