--- conflicted
+++ resolved
@@ -48,13 +48,8 @@
     "chai": "^4.2.0",
     "cross-env": "^7.0.2",
     "@types/node": "^14.0.0",
-<<<<<<< HEAD
-    "ts-node": "^10.0.0",
-    "@azure/dev-tool": "^1.0.0"
-=======
     "@azure/dev-tool": "^1.0.0",
     "ts-node": "^10.0.0"
->>>>>>> 76435ab5
   },
   "repository": {
     "type": "git",
