--- conflicted
+++ resolved
@@ -2,13 +2,6 @@
   "extends": "../../../tsconfig.package",
   "compilerOptions": {
     "lib": ["dom"],
-<<<<<<< HEAD
-    "outDir": "./dist-esm",
-    "declarationDir": "./types",
-    "resolveJsonModule": true,
-  },
-  "include": ["src/**/*.ts", "test/**/*.ts", "samples-dev/**/*.ts"],
-=======
     "resolveJsonModule": true,
     "module": "NodeNext",
     "moduleResolution": "NodeNext"
@@ -21,5 +14,4 @@
     "test/**/*.cts",
     "test/**/*.mts"
   ]
->>>>>>> dd670f67
 }