--- conflicted
+++ resolved
@@ -30,7 +30,7 @@
   "types": "./dist/commonjs/index.d.ts",
   "type": "module",
   "devDependencies": {
-    "typescript": "~5.8.2",
+    "typescript": "~5.9.2",
     "dotenv": "^16.0.0",
     "@azure/dev-tool": "^1.0.0",
     "@azure/identity": "^4.9.0",
@@ -41,12 +41,7 @@
     "@types/node": "^20.0.0",
     "@vitest/browser": "^3.0.9",
     "@vitest/coverage-istanbul": "^3.0.9",
-<<<<<<< HEAD
-    "playwright": "^1.50.0",
-    "typescript": "~5.9.2",
-=======
     "playwright": "^1.52.0",
->>>>>>> e30cc173
     "vitest": "^3.0.9"
   },
   "repository": "github:Azure/azure-sdk-for-js",
