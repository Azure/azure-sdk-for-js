--- conflicted
+++ resolved
@@ -28,19 +28,11 @@
   "module": "./dist-esm/src/index.js",
   "types": "./types/arm-iothub.d.ts",
   "devDependencies": {
-<<<<<<< HEAD
     "@microsoft/api-extractor": "^7.18.11",
     "@rollup/plugin-commonjs": "^21.0.1",
     "@rollup/plugin-json": "^4.1.0",
     "@rollup/plugin-multi-entry": "^4.1.0",
     "@rollup/plugin-node-resolve": "^13.1.3",
-=======
-    "@microsoft/api-extractor": "7.18.11",
-    "@rollup/plugin-commonjs": "11.0.2",
-    "@rollup/plugin-json": "^4.0.0",
-    "@rollup/plugin-multi-entry": "^3.0.0",
-    "@rollup/plugin-node-resolve": "^8.0.0",
->>>>>>> c76126f3
     "mkdirp": "^1.0.4",
     "rollup": "^2.66.1",
     "rollup-plugin-sourcemaps": "^0.6.3",
