--- conflicted
+++ resolved
@@ -4,7 +4,6 @@
   {
     rules: {
       "@azure/azure-sdk/ts-modules-only-named": "warn",
-<<<<<<< HEAD
       "@azure/azure-sdk/ts-apiextractor-json-types": "warn",
       "@azure/azure-sdk/ts-package-json-types": "warn",
       "@azure/azure-sdk/ts-package-json-engine-is-present": "warn",
@@ -12,8 +11,6 @@
       "@azure/azure-sdk/ts-package-json-files-required": "off",
       "@azure/azure-sdk/ts-package-json-main-is-cjs": "off",
       "tsdoc/syntax": "warn",
-=======
->>>>>>> 83efc34e
     },
   },
 ]);