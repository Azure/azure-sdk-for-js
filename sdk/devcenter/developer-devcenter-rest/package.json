--- conflicted
+++ resolved
@@ -70,22 +70,17 @@
     "@microsoft/api-extractor": "^7.40.3",
     "@types/node": "^18.0.0",
     "eslint": "^8.55.0",
-    "typescript": "~5.6.2",
+    "typescript": "~5.7.2",
     "tshy": "^2.0.0",
     "@azure/identity": "^4.2.1",
     "@vitest/browser": "^2.0.5",
     "@vitest/coverage-istanbul": "^2.0.5",
     "playwright": "^1.41.2",
-<<<<<<< HEAD
     "vitest": "^2.0.5",
     "@azure-tools/test-credential": "^2.0.0",
     "@azure-tools/test-recorder": "^4.0.0",
     "@azure/dev-tool": "^1.0.0",
     "@azure/eslint-plugin-azure-sdk": "^3.0.0"
-=======
-    "typescript": "~5.7.2",
-    "vitest": "^2.0.5"
->>>>>>> 8179e262
   },
   "scripts": {
     "clean": "dev-tool run vendored rimraf --glob dist dist-browser dist-esm test-dist temp types *.tgz *.log",
