--- conflicted
+++ resolved
@@ -81,10 +81,6 @@
     "@azure/eslint-plugin-azure-sdk": "^3.0.0",
     "@azure/identity": "2.0.0-beta.6",
     "@azure/test-utils": "^1.0.0",
-<<<<<<< HEAD
-    "@azure/test-utils-recorder": "^1.0.0",
-=======
->>>>>>> 1eaf4e57
     "@azure-tools/test-recorder": "^1.0.0",
     "@microsoft/api-extractor": "7.7.11",
     "@rollup/plugin-commonjs": "11.0.2",
