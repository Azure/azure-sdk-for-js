// Copyright (c) Microsoft Corporation.
// Licensed under the MIT license.
/// <reference lib="esnext.asynciterable" />

import { CallConnections } from "./generated/src/operations";
import {
<<<<<<< HEAD
  operationOptionsToRequestOptionsBase,
  OperationOptions,
  RestResponse
} from "@azure/core-http";

import { SpanStatusCode } from "@azure/core-tracing";
import {
  AddParticipantRequest,
  CallConnectionsAddParticipantResponse,
  CallConnectionsCancelAllMediaOperationsResponse,
  CallConnectionsPlayAudioResponse,
  CancelAllMediaOperationsRequest,
  CommunicationIdentifierModel,
  EventSubscriptionType,
  MediaType,
  PhoneNumberIdentifierModel,
  PlayAudioRequest,
  CreateCallRequest,
  CallConnectionsCreateCallResponse
} from "./generated/src/models";
=======
  CancelAllMediaOperationsRequest,
  PlayAudioRequest,
  PlayAudioResult,
  AddParticipantRequest,
  CallConnectionsAddParticipantResponse,
  RemoveParticipantRequest,
  PlayAudioToParticipantRequest,
  CancelParticipantMediaOperationRequest,
  TransferCallRequest,
  CallConnectionsCancelAllMediaOperationsResponse
} from "./generated/src/models";
import {
  HangUpOptions,
  PlayAudioOptions,
  CancelAllMediaOperationsOptions,
  AddParticipantOptions,
  RemoveParticipantOptions,
  CancelMediaOperationOptions,
  TransferCallOptions
} from "./models";
import {
  CommunicationIdentifier,
  serializeCommunicationIdentifier
} from "@azure/communication-common";

import { createSpan } from "./tracing";
import { operationOptionsToRequestOptionsBase } from "@azure/core-http";
import { SpanStatusCode } from "@azure/core-tracing";
import { extractOperationOptions } from "./extractOperationOptions";
import { CallingServerUtils } from "./utils/utils"
>>>>>>> 1eaf4e57

/**
 * The client to do call connection operations
 */
export class CallConnection {
  private readonly callConnectionId: string;
  private readonly callConnectionRestClient: CallConnections;

  constructor(callConnectionId: string, callConnectionRestClient: CallConnections) {
    this.callConnectionId = callConnectionId;
    this.callConnectionRestClient = callConnectionRestClient;
  }

<<<<<<< HEAD
  public getCallConnectionId(): string {
    return this.callConnectionId;
  }

  public async createCall(targets: CommunicationIdentifierModel[],
    source: CommunicationIdentifierModel,
    callbackUri: string,
    alternateCallerId?: PhoneNumberIdentifierModel,
    subject?: string,
    requestedMediaTypes?: MediaType[],
    requestedCallEvents?: EventSubscriptionType[],
    options?: OperationOptions): Promise<CallConnectionsCreateCallResponse> {

    const { span, updatedOptions } = createSpan("CallConnectionRestClient-createCall", options);

    var request: CreateCallRequest = {
      alternateCallerId: alternateCallerId,
      targets: targets,
      source: source,
      subject: subject,
      callbackUri: callbackUri,
      requestedMediaTypes: requestedMediaTypes,
      requestedCallEvents: requestedCallEvents
    }

    try {
      return await this.callConnectionRestClient.createCall(
        request,
        operationOptionsToRequestOptionsBase(updatedOptions)
      );
    } catch (e) {
      span.setStatus({
        code: SpanStatusCode.ERROR,
        message: e.message
      });
      throw e;
    } finally {
      span.end();
    }
  }

  public async hangUp(options: HangUpOptions = {}): Promise<void> {
=======
  /**
   * Disconnect the current caller in a group-call or end a p2p-call.
   *
   * @param options - Additional request options contains hangUp api options.
   */
  public async hangUp(
    options: HangUpOptions = {}
  ): Promise<void> {
>>>>>>> 1eaf4e57
    const { span, updatedOptions } = createSpan("CallConnectionRestClient-HangUp", options);

    try {
      await this.callConnectionRestClient.hangupCall(
        this.callConnectionId,
        operationOptionsToRequestOptionsBase(updatedOptions)
      );
    } catch (e) {
      span.setStatus({
        code: SpanStatusCode.ERROR,
        message: e.message
      });
      throw e;
    } finally {
      span.end();
    }
  }

<<<<<<< HEAD
  public async playAudio(audioFileUri: string,
    loop: boolean,
    operationContext?: string,
    audioFileId?: string,
    callbackUri?: string,
    options?: OperationOptions): Promise<CallConnectionsPlayAudioResponse> {

    const { span, updatedOptions } = createSpan("CallConnectionRestClient-PlayAudio", options);

    var request: PlayAudioRequest = {
      audioFileUri: audioFileUri,
      loop: loop,
      operationContext: operationContext,
      audioFileId: audioFileId,
      callbackUri: callbackUri
    };

    try {
      return await this.callConnectionRestClient.playAudio(
=======
  /**
     * Cancel all media operations in the call.
     *
     * @param operationContext - The operation context.
     * @param options - Additional request options contains hangUp api options.
     */

  public async cancelAllMediaOperations(
    operationContext?: string,
    options: CancelAllMediaOperationsOptions = {}
  ): Promise<CallConnectionsCancelAllMediaOperationsResponse> {
    const { span, updatedOptions } = createSpan("CallConnectionRestClient-cancelAllMediaOperations", options);

    const request: CancelAllMediaOperationsRequest = {
      operationContext: operationContext
    };

    try {
      const result = await this.callConnectionRestClient.cancelAllMediaOperations(
>>>>>>> 1eaf4e57
        this.callConnectionId,
        request,
        operationOptionsToRequestOptionsBase(updatedOptions)
      );
<<<<<<< HEAD
    }
    catch (e) {
=======
      return result;
    } catch (e) {
>>>>>>> 1eaf4e57
      span.setStatus({
        code: SpanStatusCode.ERROR,
        message: e.message
      });
      throw e;
    } finally {
      span.end();
    }
  }

<<<<<<< HEAD
  public async cancelAllMediaOperations(operationContext: string,
    options?: OperationOptions): Promise<CallConnectionsCancelAllMediaOperationsResponse> {

    const { span, updatedOptions } = createSpan("CallConnectionRestClient-cancelAllMediaOperations", options);

    var cancelAllMediaOperationRequest: CancelAllMediaOperationsRequest = { operationContext: operationContext };

    try {
      return await this.callConnectionRestClient.cancelAllMediaOperations(
        this.callConnectionId,
        cancelAllMediaOperationRequest,
        operationOptionsToRequestOptionsBase(updatedOptions));
    }
    catch (e) {
=======
  /**
   * Play audio.
   *
   * @param audioFileUri - The id for the media in the AudioFileUri, using which we cache the media resource.
   * @param options - Additional request options contains playAudio api options.
   */
  public async playAudio(
    audioFileUri: string,
    options: PlayAudioOptions
  ): Promise<PlayAudioResult> {
    const { operationOptions, restOptions } = extractOperationOptions(options);
    const { span, updatedOptions } = createSpan("CallConnectionRestClient-playAudio", operationOptions);

    const request: PlayAudioRequest = {
      audioFileUri: audioFileUri,
      loop: restOptions.loop,
      operationContext: restOptions.operationContext,
      audioFileId: restOptions.audioFileId,
      callbackUri: restOptions.callbackUri
    };
    if (!CallingServerUtils.isValidUrl(audioFileUri)) {
      throw new Error('audioFileUri is invalid.')
    }
    if (!(typeof options.audioFileId !== 'undefined' && options.audioFileId && options.audioFileId.trim())) {
      throw new Error('audioFileId is invalid.')
    }
    if (!CallingServerUtils.isValidUrl(String(options.callbackUri))) {
      throw new Error('callbackUri is invalid.')
    }
    try {
      const response = await this.callConnectionRestClient.playAudio(
        this.callConnectionId,
        request,
        operationOptionsToRequestOptionsBase(updatedOptions)
      );
      return response;
    } catch (e) {
>>>>>>> 1eaf4e57
      span.setStatus({
        code: SpanStatusCode.ERROR,
        message: e.message
      });
      throw e;
    } finally {
      span.end();
    }
<<<<<<< HEAD

  }

  public async addParticipant(alternateCallerId?: PhoneNumberIdentifierModel,
    participant?: CommunicationIdentifierModel,
    operationContext?: string,
    callbackUri?: string,
    options?: OperationOptions
  ): Promise<CallConnectionsAddParticipantResponse> {

    const { span, updatedOptions } = createSpan("CallConnectionRestClient-addParticipant", options);

    var addParticipantRequest: AddParticipantRequest = {
      alternateCallerId: alternateCallerId,
      participant: participant, operationContext: operationContext, callbackUri: callbackUri
    };

    try {
      return await this.callConnectionRestClient.addParticipant(
        this.callConnectionId,
        addParticipantRequest,
        operationOptionsToRequestOptionsBase(updatedOptions)
      );
    }
    catch (e) {
=======
  }

  /**
   * Add participant to the call.
   *
   * @param participant - The identifier of the participant.
   * @param alternateCallerId - The phone number to use when adding a pstn participant.
   * @param operationContext - The operation context.
   * @param options - Additional request options contains addParticipant api options.
   */
  public async addParticipant(
    participant: CommunicationIdentifier,
    alternateCallerId?: string,
    operationContext?: string,
    options: AddParticipantOptions = {}
  ): Promise<CallConnectionsAddParticipantResponse> {
    const { span, updatedOptions } = createSpan("CallConnectionRestClient-playAudio", options);
    var alternate_caller_id = typeof alternateCallerId === "undefined" ? alternateCallerId : serializeCommunicationIdentifier({ phoneNumber: alternateCallerId }).phoneNumber;

    const request: AddParticipantRequest = {
      participant: serializeCommunicationIdentifier(participant),
      alternateCallerId: alternate_caller_id,
      operationContext: operationContext
    };

    try {
      const response = await this.callConnectionRestClient.addParticipant(
        this.callConnectionId,
        request,
        operationOptionsToRequestOptionsBase(updatedOptions)
      );
      return response;
    } catch (e) {
      span.setStatus({
        code: SpanStatusCode.ERROR,
        message: e.message
      });
      throw e;
    } finally {
      span.end();
    }
  }

  /**
   * Remove participant from the call.
   *
   * @param participant - The identifier of the participant.
   * @param options - Additional request options contains removeParticipant api options.
   */
  public async removeParticipant(
    participant: CommunicationIdentifier,
    options: RemoveParticipantOptions = {}
  ): Promise<void> {
    const { span, updatedOptions } = createSpan("CallConnectionRestClient-removeParticipant", options);

    const request: RemoveParticipantRequest = {
      identifier: serializeCommunicationIdentifier(participant)
    };

    try {
      await this.callConnectionRestClient.removeParticipant(
        this.callConnectionId,
        request,
        operationOptionsToRequestOptionsBase(updatedOptions)
      );
    } catch (e) {
      span.setStatus({
        code: SpanStatusCode.ERROR,
        message: e.message
      });
      throw e;
    } finally {
      span.end();
    }
  }

  /**
   * Play audio to a participant.
   *
   * @param participant - The identifier of the participant.
   * @param audioFileUri - The id for the media in the AudioFileUri, using which we cache the media resource.
   * @param options - Additional request options contains playAudioToParticipant api options.
   */
  public async playAudioToParticipant(
    participant: CommunicationIdentifier,
    audioFileUri: string,
    options: PlayAudioOptions
  ): Promise<PlayAudioResult> {
    const { operationOptions, restOptions } = extractOperationOptions(options);
    const { span, updatedOptions } = createSpan("CallConnectionRestClient-playAudio", operationOptions);

    const request: PlayAudioToParticipantRequest = {
      identifier: serializeCommunicationIdentifier(participant),
      audioFileUri: audioFileUri,
      loop: restOptions.loop,
      operationContext: restOptions.operationContext,
      audioFileId: restOptions.audioFileId,
      callbackUri: restOptions.callbackUri
    };

    try {
      const response = await this.callConnectionRestClient.participantPlayAudio(
        this.callConnectionId,
        request,
        operationOptionsToRequestOptionsBase(updatedOptions)
      );
      return response;
    } catch (e) {
>>>>>>> 1eaf4e57
      span.setStatus({
        code: SpanStatusCode.ERROR,
        message: e.message
      });
      throw e;
    } finally {
      span.end();
    }
  }

<<<<<<< HEAD
  public async removeParticipant(participantId: string,
    options?: OperationOptions): Promise<RestResponse> {

    const { span, updatedOptions } = createSpan("CallConnectionRestClient-removeParticipant", options);

    try {
      return await this.callConnectionRestClient.removeParticipant(
        this.callConnectionId,
        participantId,
        operationOptionsToRequestOptionsBase(updatedOptions)
      );
    }
    catch (e) {
=======
  /**
   * Cancel media operation of a participant.
   *
   * @param participant - The identifier of the participant.
   * @param mediaOperationId - The operationId of the media operation to cancel.
   * @param options - Additional request options contains cancelMediaOperation api options.
   */
  public async cancelParticipantMediaOperation(
    participant: CommunicationIdentifier,
    mediaOperationId: string,
    options: CancelMediaOperationOptions = {}
  ): Promise<void> {
    const { span, updatedOptions } = createSpan("CallConnectionRestClient-cancelParticipantMediaOperation", options);

    const request: CancelParticipantMediaOperationRequest = {
      identifier: serializeCommunicationIdentifier(participant),
      mediaOperationId: mediaOperationId
    };

    try {
      await this.callConnectionRestClient.cancelParticipantMediaOperation(
        this.callConnectionId,
        request,
        operationOptionsToRequestOptionsBase(updatedOptions)
      );
    } catch (e) {
      span.setStatus({
        code: SpanStatusCode.ERROR,
        message: e.message
      });
      throw e;
    } finally {
      span.end();
    }
  }

  /**
   * Transfer a call.
   *
   * @param targetParticipant - The identity of the target where call should be transfer to.
   * @param userToUserInformation - The user to user information.
   * @param options - Additional request options contains transferCall api options.
   */
  public async transferCall(
    targetParticipant: CommunicationIdentifier,
    userToUserInformation: string,
    options: TransferCallOptions = {}
  ): Promise<void> {
    const { span, updatedOptions } = createSpan("CallConnectionRestClient-transferCall", options);

    const request: TransferCallRequest = {
      targetParticipant: serializeCommunicationIdentifier(targetParticipant),
      userToUserInformation: userToUserInformation
    };

    try {
      await this.callConnectionRestClient.transfer(
        this.callConnectionId,
        request,
        operationOptionsToRequestOptionsBase(updatedOptions)
      );
    } catch (e) {
>>>>>>> 1eaf4e57
      span.setStatus({
        code: SpanStatusCode.ERROR,
        message: e.message
      });
      throw e;
    } finally {
      span.end();
    }
  }
}<|MERGE_RESOLUTION|>--- conflicted
+++ resolved
@@ -4,28 +4,6 @@
 
 import { CallConnections } from "./generated/src/operations";
 import {
-<<<<<<< HEAD
-  operationOptionsToRequestOptionsBase,
-  OperationOptions,
-  RestResponse
-} from "@azure/core-http";
-
-import { SpanStatusCode } from "@azure/core-tracing";
-import {
-  AddParticipantRequest,
-  CallConnectionsAddParticipantResponse,
-  CallConnectionsCancelAllMediaOperationsResponse,
-  CallConnectionsPlayAudioResponse,
-  CancelAllMediaOperationsRequest,
-  CommunicationIdentifierModel,
-  EventSubscriptionType,
-  MediaType,
-  PhoneNumberIdentifierModel,
-  PlayAudioRequest,
-  CreateCallRequest,
-  CallConnectionsCreateCallResponse
-} from "./generated/src/models";
-=======
   CancelAllMediaOperationsRequest,
   PlayAudioRequest,
   PlayAudioResult,
@@ -56,7 +34,6 @@
 import { SpanStatusCode } from "@azure/core-tracing";
 import { extractOperationOptions } from "./extractOperationOptions";
 import { CallingServerUtils } from "./utils/utils"
->>>>>>> 1eaf4e57
 
 /**
  * The client to do call connection operations
@@ -70,50 +47,6 @@
     this.callConnectionRestClient = callConnectionRestClient;
   }
 
-<<<<<<< HEAD
-  public getCallConnectionId(): string {
-    return this.callConnectionId;
-  }
-
-  public async createCall(targets: CommunicationIdentifierModel[],
-    source: CommunicationIdentifierModel,
-    callbackUri: string,
-    alternateCallerId?: PhoneNumberIdentifierModel,
-    subject?: string,
-    requestedMediaTypes?: MediaType[],
-    requestedCallEvents?: EventSubscriptionType[],
-    options?: OperationOptions): Promise<CallConnectionsCreateCallResponse> {
-
-    const { span, updatedOptions } = createSpan("CallConnectionRestClient-createCall", options);
-
-    var request: CreateCallRequest = {
-      alternateCallerId: alternateCallerId,
-      targets: targets,
-      source: source,
-      subject: subject,
-      callbackUri: callbackUri,
-      requestedMediaTypes: requestedMediaTypes,
-      requestedCallEvents: requestedCallEvents
-    }
-
-    try {
-      return await this.callConnectionRestClient.createCall(
-        request,
-        operationOptionsToRequestOptionsBase(updatedOptions)
-      );
-    } catch (e) {
-      span.setStatus({
-        code: SpanStatusCode.ERROR,
-        message: e.message
-      });
-      throw e;
-    } finally {
-      span.end();
-    }
-  }
-
-  public async hangUp(options: HangUpOptions = {}): Promise<void> {
-=======
   /**
    * Disconnect the current caller in a group-call or end a p2p-call.
    *
@@ -122,7 +55,6 @@
   public async hangUp(
     options: HangUpOptions = {}
   ): Promise<void> {
->>>>>>> 1eaf4e57
     const { span, updatedOptions } = createSpan("CallConnectionRestClient-HangUp", options);
 
     try {
@@ -141,27 +73,6 @@
     }
   }
 
-<<<<<<< HEAD
-  public async playAudio(audioFileUri: string,
-    loop: boolean,
-    operationContext?: string,
-    audioFileId?: string,
-    callbackUri?: string,
-    options?: OperationOptions): Promise<CallConnectionsPlayAudioResponse> {
-
-    const { span, updatedOptions } = createSpan("CallConnectionRestClient-PlayAudio", options);
-
-    var request: PlayAudioRequest = {
-      audioFileUri: audioFileUri,
-      loop: loop,
-      operationContext: operationContext,
-      audioFileId: audioFileId,
-      callbackUri: callbackUri
-    };
-
-    try {
-      return await this.callConnectionRestClient.playAudio(
-=======
   /**
      * Cancel all media operations in the call.
      *
@@ -181,44 +92,22 @@
 
     try {
       const result = await this.callConnectionRestClient.cancelAllMediaOperations(
->>>>>>> 1eaf4e57
-        this.callConnectionId,
-        request,
-        operationOptionsToRequestOptionsBase(updatedOptions)
-      );
-<<<<<<< HEAD
-    }
-    catch (e) {
-=======
+        this.callConnectionId,
+        request,
+        operationOptionsToRequestOptionsBase(updatedOptions)
+      );
       return result;
     } catch (e) {
->>>>>>> 1eaf4e57
-      span.setStatus({
-        code: SpanStatusCode.ERROR,
-        message: e.message
-      });
-      throw e;
-    } finally {
-      span.end();
-    }
-  }
-
-<<<<<<< HEAD
-  public async cancelAllMediaOperations(operationContext: string,
-    options?: OperationOptions): Promise<CallConnectionsCancelAllMediaOperationsResponse> {
-
-    const { span, updatedOptions } = createSpan("CallConnectionRestClient-cancelAllMediaOperations", options);
-
-    var cancelAllMediaOperationRequest: CancelAllMediaOperationsRequest = { operationContext: operationContext };
-
-    try {
-      return await this.callConnectionRestClient.cancelAllMediaOperations(
-        this.callConnectionId,
-        cancelAllMediaOperationRequest,
-        operationOptionsToRequestOptionsBase(updatedOptions));
-    }
-    catch (e) {
-=======
+      span.setStatus({
+        code: SpanStatusCode.ERROR,
+        message: e.message
+      });
+      throw e;
+    } finally {
+      span.end();
+    }
+  }
+
   /**
    * Play audio.
    *
@@ -256,42 +145,14 @@
       );
       return response;
     } catch (e) {
->>>>>>> 1eaf4e57
-      span.setStatus({
-        code: SpanStatusCode.ERROR,
-        message: e.message
-      });
-      throw e;
-    } finally {
-      span.end();
-    }
-<<<<<<< HEAD
-
-  }
-
-  public async addParticipant(alternateCallerId?: PhoneNumberIdentifierModel,
-    participant?: CommunicationIdentifierModel,
-    operationContext?: string,
-    callbackUri?: string,
-    options?: OperationOptions
-  ): Promise<CallConnectionsAddParticipantResponse> {
-
-    const { span, updatedOptions } = createSpan("CallConnectionRestClient-addParticipant", options);
-
-    var addParticipantRequest: AddParticipantRequest = {
-      alternateCallerId: alternateCallerId,
-      participant: participant, operationContext: operationContext, callbackUri: callbackUri
-    };
-
-    try {
-      return await this.callConnectionRestClient.addParticipant(
-        this.callConnectionId,
-        addParticipantRequest,
-        operationOptionsToRequestOptionsBase(updatedOptions)
-      );
-    }
-    catch (e) {
-=======
+      span.setStatus({
+        code: SpanStatusCode.ERROR,
+        message: e.message
+      });
+      throw e;
+    } finally {
+      span.end();
+    }
   }
 
   /**
@@ -400,32 +261,16 @@
       );
       return response;
     } catch (e) {
->>>>>>> 1eaf4e57
-      span.setStatus({
-        code: SpanStatusCode.ERROR,
-        message: e.message
-      });
-      throw e;
-    } finally {
-      span.end();
-    }
-  }
-
-<<<<<<< HEAD
-  public async removeParticipant(participantId: string,
-    options?: OperationOptions): Promise<RestResponse> {
-
-    const { span, updatedOptions } = createSpan("CallConnectionRestClient-removeParticipant", options);
-
-    try {
-      return await this.callConnectionRestClient.removeParticipant(
-        this.callConnectionId,
-        participantId,
-        operationOptionsToRequestOptionsBase(updatedOptions)
-      );
-    }
-    catch (e) {
-=======
+      span.setStatus({
+        code: SpanStatusCode.ERROR,
+        message: e.message
+      });
+      throw e;
+    } finally {
+      span.end();
+    }
+  }
+
   /**
    * Cancel media operation of a participant.
    *
@@ -488,7 +333,6 @@
         operationOptionsToRequestOptionsBase(updatedOptions)
       );
     } catch (e) {
->>>>>>> 1eaf4e57
       span.setStatus({
         code: SpanStatusCode.ERROR,
         message: e.message
