// Copyright (c) Microsoft Corporation.
// Licensed under the MIT license.
/// <reference lib="esnext.asynciterable" />

import { CallConnections } from "./generated/src/operations";
import {
  CancelAllMediaOperationsRequest,
  PlayAudioRequest,
  PlayAudioResult,
  AddParticipantRequest,
  CallConnectionsAddParticipantResponse,
  RemoveParticipantRequest,
  PlayAudioToParticipantRequest,
  CancelParticipantMediaOperationRequest,
  TransferCallRequest,
  CallConnectionsCancelAllMediaOperationsResponse
} from "./generated/src/models";
import {
  HangUpOptions,
  PlayAudioOptions,
  CancelAllMediaOperationsOptions,
  AddParticipantOptions,
  RemoveParticipantOptions,
  CancelMediaOperationOptions,
  TransferCallOptions
} from "./models";
import {
  CommunicationIdentifier,
  serializeCommunicationIdentifier
} from "@azure/communication-common";

import { createSpan } from "./tracing";
import { operationOptionsToRequestOptionsBase } from "@azure/core-http";
import { SpanStatusCode } from "@azure/core-tracing";
import { extractOperationOptions } from "./extractOperationOptions";
<<<<<<< HEAD
import { CallingServerUtils } from "./utils/utils";
=======
import { CallingServerUtils } from "./utils/utils"
>>>>>>> f46a54ae

/**
 * The client to do call connection operations
 */
export class CallConnection {
  private readonly callConnectionId: string;
  private readonly callConnectionRestClient: CallConnections;

  constructor(callConnectionId: string, callConnectionRestClient: CallConnections) {
    this.callConnectionId = callConnectionId;
    this.callConnectionRestClient = callConnectionRestClient;
  }

  /**
   * Returns the call connection id.
   */
  public getCallConnectionId(): string {
    return this.callConnectionId;
  }
  
  /**
   * Disconnect the current caller in a group-call or end a p2p-call.
   *
   * @param options - Additional request options contains hangUp api options.
   */
  public async hangUp(options: HangUpOptions = {}): Promise<void> {
    const { span, updatedOptions } = createSpan("CallConnectionRestClient-HangUp", options);

    try {
      await this.callConnectionRestClient.hangupCall(
        this.callConnectionId,
        operationOptionsToRequestOptionsBase(updatedOptions)
      );
    } catch (e) {
      span.setStatus({
        code: SpanStatusCode.ERROR,
        message: e.message
      });
      throw e;
    } finally {
      span.end();
    }
  }

  /**
<<<<<<< HEAD
   * Cancel all media operations in the call.
   *
   * @param operationContext - The operation context.
   * @param options - Additional request options contains hangUp api options.
   */
=======
     * Cancel all media operations in the call.
     *
     * @param operationContext - The operation context.
     * @param options - Additional request options contains hangUp api options.
     */
>>>>>>> f46a54ae

  public async cancelAllMediaOperations(
    operationContext?: string,
    options: CancelAllMediaOperationsOptions = {}
  ): Promise<CallConnectionsCancelAllMediaOperationsResponse> {
<<<<<<< HEAD
    const { span, updatedOptions } = createSpan(
      "CallConnectionRestClient-cancelAllMediaOperations",
      options
    );
=======
    const { span, updatedOptions } = createSpan("CallConnectionRestClient-cancelAllMediaOperations", options);
>>>>>>> f46a54ae

    const request: CancelAllMediaOperationsRequest = {
      operationContext: operationContext
    };

    try {
      const result = await this.callConnectionRestClient.cancelAllMediaOperations(
        this.callConnectionId,
        request,
        operationOptionsToRequestOptionsBase(updatedOptions)
      );
      return result;
    } catch (e) {
      span.setStatus({
        code: SpanStatusCode.ERROR,
        message: e.message
      });
      throw e;
    } finally {
      span.end();
    }
  }

  /**
   * Play audio.
   *
   * @param audioFileUri - The id for the media in the AudioFileUri, using which we cache the media resource.
   * @param options - Additional request options contains playAudio api options.
   */
  public async playAudio(
    audioFileUri: string,
    options: PlayAudioOptions
  ): Promise<PlayAudioResult> {
    const { operationOptions, restOptions } = extractOperationOptions(options);
    const { span, updatedOptions } = createSpan(
      "CallConnectionRestClient-playAudio",
      operationOptions
    );

    const request: PlayAudioRequest = {
      audioFileUri: audioFileUri,
      loop: restOptions.loop,
      operationContext: restOptions.operationContext,
      audioFileId: restOptions.audioFileId,
      callbackUri: restOptions.callbackUri
    };
    if (!CallingServerUtils.isValidUrl(audioFileUri)) {
<<<<<<< HEAD
      throw new Error("audioFileUri is invalid.");
    }
    if (
      !(
        typeof options.audioFileId !== "undefined" &&
        options.audioFileId &&
        options.audioFileId.trim()
      )
    ) {
      throw new Error("audioFileId is invalid.");
    }
    if (!CallingServerUtils.isValidUrl(String(options.callbackUri))) {
      throw new Error("callbackUri is invalid.");
=======
      throw new Error('audioFileUri is invalid.')
    }
    if (!(typeof options.audioFileId !== 'undefined' && options.audioFileId && options.audioFileId.trim())) {
      throw new Error('audioFileId is invalid.')
    }
    if (!CallingServerUtils.isValidUrl(String(options.callbackUri))) {
      throw new Error('callbackUri is invalid.')
>>>>>>> f46a54ae
    }
    try {
      const response = await this.callConnectionRestClient.playAudio(
        this.callConnectionId,
        request,
        operationOptionsToRequestOptionsBase(updatedOptions)
      );
      return response;
    } catch (e) {
      span.setStatus({
        code: SpanStatusCode.ERROR,
        message: e.message
      });
      throw e;
    } finally {
      span.end();
    }
  }

  /**
   * Add participant to the call.
   *
   * @param participant - The identifier of the participant.
   * @param alternateCallerId - The phone number to use when adding a pstn participant.
   * @param operationContext - The operation context.
   * @param options - Additional request options contains addParticipant api options.
   */
  public async addParticipant(
    participant: CommunicationIdentifier,
    alternateCallerId?: string,
    operationContext?: string,
    options: AddParticipantOptions = {}
  ): Promise<CallConnectionsAddParticipantResponse> {
    const { span, updatedOptions } = createSpan("CallConnectionRestClient-playAudio", options);
    const alternate_caller_id =
      typeof alternateCallerId === "undefined"
        ? alternateCallerId
        : serializeCommunicationIdentifier({ phoneNumber: alternateCallerId }).phoneNumber;

    const request: AddParticipantRequest = {
      participant: serializeCommunicationIdentifier(participant),
      alternateCallerId: alternate_caller_id,
      operationContext: operationContext
    };

    try {
      const response = await this.callConnectionRestClient.addParticipant(
        this.callConnectionId,
        request,
        operationOptionsToRequestOptionsBase(updatedOptions)
      );
      return response;
    } catch (e) {
      span.setStatus({
        code: SpanStatusCode.ERROR,
        message: e.message
      });
      throw e;
    } finally {
      span.end();
    }
  }

  /**
   * Remove participant from the call.
   *
   * @param participant - The identifier of the participant.
   * @param options - Additional request options contains removeParticipant api options.
   */
  public async removeParticipant(
    participant: CommunicationIdentifier,
    options: RemoveParticipantOptions = {}
  ): Promise<void> {
<<<<<<< HEAD
    const { span, updatedOptions } = createSpan(
      "CallConnectionRestClient-removeParticipant",
      options
    );
=======
    const { span, updatedOptions } = createSpan("CallConnectionRestClient-removeParticipant", options);
>>>>>>> f46a54ae

    const request: RemoveParticipantRequest = {
      identifier: serializeCommunicationIdentifier(participant)
    };

    try {
      await this.callConnectionRestClient.removeParticipant(
        this.callConnectionId,
        request,
        operationOptionsToRequestOptionsBase(updatedOptions)
      );
    } catch (e) {
      span.setStatus({
        code: SpanStatusCode.ERROR,
        message: e.message
      });
      throw e;
    } finally {
      span.end();
    }
  }

  /**
   * Play audio to a participant.
   *
   * @param participant - The identifier of the participant.
   * @param audioFileUri - The id for the media in the AudioFileUri, using which we cache the media resource.
   * @param options - Additional request options contains playAudioToParticipant api options.
   */
  public async playAudioToParticipant(
    participant: CommunicationIdentifier,
    audioFileUri: string,
    options: PlayAudioOptions
  ): Promise<PlayAudioResult> {
    const { operationOptions, restOptions } = extractOperationOptions(options);
    const { span, updatedOptions } = createSpan(
      "CallConnectionRestClient-playAudio",
      operationOptions
    );

    const request: PlayAudioToParticipantRequest = {
      identifier: serializeCommunicationIdentifier(participant),
      audioFileUri: audioFileUri,
      loop: restOptions.loop,
      operationContext: restOptions.operationContext,
      audioFileId: restOptions.audioFileId,
      callbackUri: restOptions.callbackUri
    };

    try {
      const response = await this.callConnectionRestClient.participantPlayAudio(
        this.callConnectionId,
        request,
        operationOptionsToRequestOptionsBase(updatedOptions)
      );
      return response;
    } catch (e) {
      span.setStatus({
        code: SpanStatusCode.ERROR,
        message: e.message
      });
      throw e;
    } finally {
      span.end();
    }
  }

  /**
   * Cancel media operation of a participant.
   *
   * @param participant - The identifier of the participant.
   * @param mediaOperationId - The operationId of the media operation to cancel.
   * @param options - Additional request options contains cancelMediaOperation api options.
   */
  public async cancelParticipantMediaOperation(
    participant: CommunicationIdentifier,
    mediaOperationId: string,
    options: CancelMediaOperationOptions = {}
  ): Promise<void> {
<<<<<<< HEAD
    const { span, updatedOptions } = createSpan(
      "CallConnectionRestClient-cancelParticipantMediaOperation",
      options
    );
=======
    const { span, updatedOptions } = createSpan("CallConnectionRestClient-cancelParticipantMediaOperation", options);
>>>>>>> f46a54ae

    const request: CancelParticipantMediaOperationRequest = {
      identifier: serializeCommunicationIdentifier(participant),
      mediaOperationId: mediaOperationId
    };

    try {
      await this.callConnectionRestClient.cancelParticipantMediaOperation(
        this.callConnectionId,
        request,
        operationOptionsToRequestOptionsBase(updatedOptions)
      );
    } catch (e) {
      span.setStatus({
        code: SpanStatusCode.ERROR,
        message: e.message
      });
      throw e;
    } finally {
      span.end();
    }
  }

  /**
   * Transfer a call.
   *
   * @param targetParticipant - The identity of the target where call should be transfer to.
   * @param userToUserInformation - The user to user information.
   * @param options - Additional request options contains transferCall api options.
   */
  public async transferCall(
    targetParticipant: CommunicationIdentifier,
    userToUserInformation: string,
    options: TransferCallOptions = {}
  ): Promise<void> {
    const { span, updatedOptions } = createSpan("CallConnectionRestClient-transferCall", options);

    const request: TransferCallRequest = {
      targetParticipant: serializeCommunicationIdentifier(targetParticipant),
      userToUserInformation: userToUserInformation
    };

    try {
      await this.callConnectionRestClient.transfer(
        this.callConnectionId,
        request,
        operationOptionsToRequestOptionsBase(updatedOptions)
      );
    } catch (e) {
      span.setStatus({
        code: SpanStatusCode.ERROR,
        message: e.message
      });
      throw e;
    } finally {
      span.end();
    }
  }
}<|MERGE_RESOLUTION|>--- conflicted
+++ resolved
@@ -33,11 +33,7 @@
 import { operationOptionsToRequestOptionsBase } from "@azure/core-http";
 import { SpanStatusCode } from "@azure/core-tracing";
 import { extractOperationOptions } from "./extractOperationOptions";
-<<<<<<< HEAD
 import { CallingServerUtils } from "./utils/utils";
-=======
-import { CallingServerUtils } from "./utils/utils"
->>>>>>> f46a54ae
 
 /**
  * The client to do call connection operations
@@ -83,32 +79,20 @@
   }
 
   /**
-<<<<<<< HEAD
    * Cancel all media operations in the call.
    *
    * @param operationContext - The operation context.
    * @param options - Additional request options contains hangUp api options.
    */
-=======
-     * Cancel all media operations in the call.
-     *
-     * @param operationContext - The operation context.
-     * @param options - Additional request options contains hangUp api options.
-     */
->>>>>>> f46a54ae
 
   public async cancelAllMediaOperations(
     operationContext?: string,
     options: CancelAllMediaOperationsOptions = {}
   ): Promise<CallConnectionsCancelAllMediaOperationsResponse> {
-<<<<<<< HEAD
     const { span, updatedOptions } = createSpan(
       "CallConnectionRestClient-cancelAllMediaOperations",
       options
     );
-=======
-    const { span, updatedOptions } = createSpan("CallConnectionRestClient-cancelAllMediaOperations", options);
->>>>>>> f46a54ae
 
     const request: CancelAllMediaOperationsRequest = {
       operationContext: operationContext
@@ -156,7 +140,6 @@
       callbackUri: restOptions.callbackUri
     };
     if (!CallingServerUtils.isValidUrl(audioFileUri)) {
-<<<<<<< HEAD
       throw new Error("audioFileUri is invalid.");
     }
     if (
@@ -170,15 +153,6 @@
     }
     if (!CallingServerUtils.isValidUrl(String(options.callbackUri))) {
       throw new Error("callbackUri is invalid.");
-=======
-      throw new Error('audioFileUri is invalid.')
-    }
-    if (!(typeof options.audioFileId !== 'undefined' && options.audioFileId && options.audioFileId.trim())) {
-      throw new Error('audioFileId is invalid.')
-    }
-    if (!CallingServerUtils.isValidUrl(String(options.callbackUri))) {
-      throw new Error('callbackUri is invalid.')
->>>>>>> f46a54ae
     }
     try {
       const response = await this.callConnectionRestClient.playAudio(
@@ -252,14 +226,10 @@
     participant: CommunicationIdentifier,
     options: RemoveParticipantOptions = {}
   ): Promise<void> {
-<<<<<<< HEAD
     const { span, updatedOptions } = createSpan(
       "CallConnectionRestClient-removeParticipant",
       options
     );
-=======
-    const { span, updatedOptions } = createSpan("CallConnectionRestClient-removeParticipant", options);
->>>>>>> f46a54ae
 
     const request: RemoveParticipantRequest = {
       identifier: serializeCommunicationIdentifier(participant)
@@ -339,14 +309,10 @@
     mediaOperationId: string,
     options: CancelMediaOperationOptions = {}
   ): Promise<void> {
-<<<<<<< HEAD
     const { span, updatedOptions } = createSpan(
       "CallConnectionRestClient-cancelParticipantMediaOperation",
       options
     );
-=======
-    const { span, updatedOptions } = createSpan("CallConnectionRestClient-cancelParticipantMediaOperation", options);
->>>>>>> f46a54ae
 
     const request: CancelParticipantMediaOperationRequest = {
       identifier: serializeCommunicationIdentifier(participant),
