--- conflicted
+++ resolved
@@ -544,10 +544,6 @@
       throw new Error("callLocator is invalid.");
     }
 
-<<<<<<< HEAD
-    var startCallRecordingWithCallLocatorRequest: StartCallRecordingWithCallLocatorRequest = {
-      callLocator: callLocator,
-=======
     if (
       typeof recordingStateCallbackUri === "undefined" ||
       !recordingStateCallbackUri ||
@@ -558,7 +554,6 @@
 
     const startCallRecordingWithCallLocatorRequest: StartCallRecordingWithCallLocatorRequest = {
       callLocator: serializeCallLocator(callLocator),
->>>>>>> 5744997a
       recordingStateCallbackUri: recordingStateCallbackUri,
       recordingContentType: recordingContentType,
       recordingChannelType: recordingChannelType,
