--- conflicted
+++ resolved
@@ -4,15 +4,11 @@
 import { OperationOptions, TransferProgressEvent } from "@azure/core-http";
 import { PhoneNumberIdentifier } from "@azure/communication-common";
 
-<<<<<<< HEAD
-export {
-=======
 import { CallMediaType, CallingEventSubscriptionType } from "./generated/src/models";
 
 export {
   CallMediaType,
   CallingEventSubscriptionType,
->>>>>>> 51aac4ac
   PlayAudioResult,
   PlayAudioResultEvent,
   AddParticipantResult,
@@ -26,36 +22,9 @@
   CommunicationIdentifierModel,
   CommunicationUserIdentifierModel,
   KnownToneValue,
-<<<<<<< HEAD
-  KnownCallConnectionState,
-  CallConnectionsCancelAllMediaOperationsResponse
-} from "./generated/src/models";
-
-/** Known values of {@link MediaType} that the service accepts. */
-export enum MediaType {
-  Audio = "audio",
-  Video = "video"
-}
-
-/** Known values of {@link EventSubscriptionType} that the service accepts. */
-export enum EventSubscriptionType {
-  ParticipantsUpdated = "participantsUpdated",
-  ToneReceived = "toneReceived"
-}
-
-/** Known values of {@link OperationStatus} that the service accepts. */
-export enum KnownOperationStatus {
-  NotStarted = "notStarted",
-  Running = "running",
-  Completed = "completed",
-  Failed = "failed"
-}
-
-=======
   KnownCallConnectionState
 } from "./generated/src/models";
 
->>>>>>> 51aac4ac
 /**
  * Options to create a call.
  */
@@ -251,8 +220,7 @@
   PARTICIPANTS_UPDATED_EVENT = "Microsoft.Communication.ParticipantsUpdated",
 
   /** The subscribe to tone event type. */
-<<<<<<< HEAD
-  TONE_RECEIVED_EVENT = "Microsoft.Communication.DtmfReceived"
+  TONE_RECEIVED_EVENT = "Microsoft.Communication.ToneReceived"
 }
 
 export interface DownloadOptions extends OperationOptions {
@@ -284,9 +252,6 @@
 export interface DownloadContentOptions extends DownloadOptions {
   /** Return only the bytes of the blob in the specified range. */
   range?: string;
-=======
-  TONE_RECEIVED_EVENT = "Microsoft.Communication.ToneReceived"
->>>>>>> 51aac4ac
 }
 
 export class KnownCallingServerEventType {
@@ -310,23 +275,13 @@
     "Microsoft.Communication.ParticipantsUpdated"
   );
   public static TONE_RECEIVED_EVENT: string | null = KnownCallingServerEventType.fromString(
-<<<<<<< HEAD
-    "Microsoft.Communication.DtmfReceived"
+    "Microsoft.Communication.ToneReceived"
   );
 
   public static fromString(value: string): string | null {
     const allEvents = Object.values(CallingServerEventType);
     for (const entry of allEvents) {
       if (entry.toString().toUpperCase() === value.toUpperCase()) {
-=======
-    "Microsoft.Communication.ToneReceived"
-  );
-
-  public static fromString(value: string) {
-    var allEvents = Object.values(CallingServerEventType);
-    for (let entry of allEvents) {
-      if (entry.toString().toUpperCase() == value.toUpperCase()) {
->>>>>>> 51aac4ac
         return value;
       }
     }
