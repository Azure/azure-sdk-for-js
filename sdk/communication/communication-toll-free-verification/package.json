--- conflicted
+++ resolved
@@ -2,7 +2,6 @@
   "name": "@azure-tools/communication-toll-free-verification",
   "version": "1.0.0-beta.1",
   "description": "SDK for Azure Communication Services which facilitates Toll Free Verification.",
-<<<<<<< HEAD
   "keywords": [
     "azure",
     "cloud",
@@ -16,57 +15,54 @@
   "license": "MIT",
   "author": "Microsoft Corporation",
   "sideEffects": false,
-  "main": "dist/index.js",
-  "module": "dist-esm/src/index.js",
-  "types": "types/communication-toll-free-verification.d.ts",
+  "type": "module",
+  "main": "./dist/commonjs/index.js",
+  "module": "./dist/esm/index.js",
+  "types": "./dist/commonjs/index.d.ts",
+  "browser": "./dist/browser/index.js",
+  "exports": {
+    "./package.json": "./package.json",
+    ".": {
+      "browser": {
+        "types": "./dist/browser/index.d.ts",
+        "default": "./dist/browser/index.js"
+      },
+      "react-native": {
+        "types": "./dist/react-native/index.d.ts",
+        "default": "./dist/react-native/index.js"
+      },
+      "import": {
+        "types": "./dist/esm/index.d.ts",
+        "default": "./dist/esm/index.js"
+      },
+      "require": {
+        "types": "./dist/commonjs/index.d.ts",
+        "default": "./dist/commonjs/index.js"
+      }
+    }
+  },
   "files": [
     "dist/",
-    "dist-esm/src/",
-    "types/communication-toll-free-verification.d.ts",
     "README.md",
     "LICENSE"
   ],
   "scripts": {
-    "build": "npm run clean && tsc -p . && dev-tool run bundle && dev-tool run extract-api",
-    "build:autorest": "autorest --typescript --version=3.0.6267 --v3 ./swagger/README.md && npm run format",
-    "build:browser": "tsc -p . && dev-tool run bundle",
-    "build:node": "tsc -p . && dev-tool run bundle",
+    "build": "npm run clean && dev-tool run build-package && dev-tool run extract-api",
+    "build:autorest": "autorest --typescript --version=3.0.6267 --v3 ./swagger/README.md && rushx format",
+    "build:browser": "dev-tool run build-package && dev-tool run bundle",
+    "build:node": "dev-tool run build-package && dev-tool run bundle",
     "build:samples": "dev-tool samples publish --force",
-    "build:test": "tsc -p . && dev-tool run bundle",
+    "build:test": "dev-tool run build-package && dev-tool run bundle",
     "check-format": "dev-tool run vendored prettier --list-different --config ../../../prettier.config.cjs --ignore-path ../../../.prettierignore \"src/**/*.ts\" \"test/**/*.ts\" \"samples-dev/**/*.ts\" \"*.{js,json}\"",
     "clean": "dev-tool run vendored rimraf --glob dist dist-* types *.tgz *.log",
     "execute:samples": "dev-tool samples run samples-dev",
-    "extract-api": "tsc -p . && dev-tool run extract-api",
+    "extract-api": "dev-tool run build-package && dev-tool run extract-api",
     "format": "dev-tool run vendored prettier --write --config ../../../prettier.config.cjs --ignore-path ../../../.prettierignore \"src/**/*.ts\" \"test/**/*.ts\" \"samples-dev/**/*.ts\" \"*.{js,json}\"",
-    "integration-test": "npm run integration-test:node && npm run integration-test:browser",
-    "integration-test:browser": "dev-tool run test:browser",
-    "integration-test:node": "dev-tool run test:node-js-input -- --timeout 300000 'dist-esm/test/public/*.spec.js'",
-    "lint": "dev-tool run vendored eslint package.json api-extractor.json README.md src test",
-    "lint:fix": "dev-tool run vendored eslint package.json api-extractor.json README.md src test --fix --fix-type [problem,suggestion]",
-=======
-  "sdk-type": "client",
-  "main": "./dist/commonjs/index.js",
-  "module": "./dist/esm/index.js",
-  "types": "./dist/commonjs/index.d.ts",
-  "scripts": {
-    "build": "npm run clean && dev-tool run build-package && dev-tool run extract-api",
-    "build:autorest": "autorest --typescript --version=3.0.6267 --v3 ./swagger/README.md && rushx format",
-    "build:browser": "dev-tool run build-package && dev-tool run bundle",
-    "build:clean": "rush update --recheck && rush rebuild && npm run build",
-    "build:node": "dev-tool run build-package && dev-tool run bundle",
-    "build:samples": "dev-tool samples publish --force",
-    "build:test": "dev-tool run build-package && dev-tool run bundle",
-    "check-format": "dev-tool run vendored prettier --list-different --config ../../../.prettierrc.json --ignore-path ../../../.prettierignore \"src/**/*.ts\" \"test/**/*.ts\" \"samples-dev/**/*.ts\" \"*.{js,json}\"",
-    "clean": "dev-tool run vendored rimraf --glob dist dist-* types *.tgz *.log",
-    "execute:samples": "dev-tool samples run samples-dev",
-    "extract-api": "dev-tool run build-package && dev-tool run extract-api",
-    "format": "dev-tool run vendored prettier --write --config ../../../.prettierrc.json --ignore-path ../../../.prettierignore \"src/**/*.ts\" \"test/**/*.ts\" \"samples-dev/**/*.ts\" \"*.{js,json}\"",
     "integration-test": "npm run integration-test:node && npm run integration-test:browser",
     "integration-test:browser": "npm run clean && dev-tool run build-package && dev-tool run build-test && dev-tool run test:vitest --browser",
     "integration-test:node": "dev-tool run test:vitest",
     "lint": "eslint package.json api-extractor.json README.md src test",
     "lint:fix": "eslint package.json api-extractor.json README.md src test --fix --fix-type [problem,suggestion]",
->>>>>>> 6b16d576
     "pack": "npm pack 2>&1",
     "test": "dev-tool run vendored rimraf --glob dist-test && npm run build:test && npm run unit-test && npm run integration-test",
     "test:browser": "npm run build:test && npm run unit-test:browser && npm run integration-test:browser",
@@ -77,30 +73,6 @@
     "unit-test:node": "dev-tool run test:vitest",
     "update-snippets": "echo skipped"
   },
-<<<<<<< HEAD
-=======
-  "files": [
-    "dist/",
-    "README.md",
-    "LICENSE"
-  ],
-  "keywords": [
-    "azure",
-    "cloud",
-    "communication"
-  ],
-  "author": "Microsoft Corporation",
-  "license": "MIT",
-  "engines": {
-    "node": ">=18.0.0"
-  },
-  "homepage": "https://github.com/Azure/azure-sdk-for-js/tree/main/sdk/communication/communication-toll-free-verification/",
-  "repository": "github:Azure/azure-sdk-for-js",
-  "bugs": {
-    "url": "https://github.com/Azure/azure-sdk-for-js/issues"
-  },
-  "sideEffects": false,
->>>>>>> 6b16d576
   "prettier": "@azure/eslint-plugin-azure-sdk/prettier.json",
   "dependencies": {
     "@azure/abort-controller": "workspace:*",
@@ -116,51 +88,22 @@
     "tslib": "catalog:"
   },
   "devDependencies": {
-<<<<<<< HEAD
-    "@azure-tools/test-recorder": "catalog:test-recorderV3",
-    "@azure-tools/test-utils": "workspace:*",
+    "@azure-tools/test-recorder": "workspace:*",
+    "@azure-tools/test-utils-vitest": "workspace:*",
     "@azure/dev-tool": "workspace:*",
     "@azure/eslint-plugin-azure-sdk": "workspace:*",
     "@azure/identity": "catalog:internal",
-    "@types/chai": "catalog:legacy",
-    "@types/mocha": "catalog:legacy",
     "@types/node": "catalog:",
-    "@types/sinon": "catalog:legacy",
-    "chai": "catalog:legacy",
+    "@vitest/browser": "catalog:",
+    "@vitest/coverage-istanbul": "catalog:",
     "dotenv": "catalog:",
     "eslint": "catalog:",
-    "karma": "catalog:legacy",
-    "karma-chrome-launcher": "catalog:legacy",
-    "karma-coverage": "catalog:legacy",
-    "karma-env-preprocessor": "catalog:legacy",
-    "karma-firefox-launcher": "catalog:legacy",
-    "karma-junit-reporter": "catalog:legacy",
-    "karma-mocha": "catalog:legacy",
-    "karma-mocha-reporter": "catalog:legacy",
-    "karma-sourcemap-loader": "catalog:legacy",
-    "mocha": "catalog:legacy",
-    "nyc": "catalog:legacy",
-    "sinon": "catalog:legacy",
-    "typescript": "catalog:"
+    "playwright": "catalog:",
+    "typescript": "catalog:",
+    "vitest": "catalog:"
   },
   "engines": {
     "node": ">=18.0.0"
-=======
-    "@azure-tools/test-recorder": "^4.1.0",
-    "@azure-tools/test-utils-vitest": "^1.0.0",
-    "@azure/dev-tool": "^1.0.0",
-    "@azure/eslint-plugin-azure-sdk": "^3.0.0",
-    "@azure/identity": "^4.0.1",
-    "@types/node": "^18.0.0",
-    "@vitest/browser": "^2.1.4",
-    "@vitest/coverage-istanbul": "^2.1.4",
-    "dotenv": "^16.0.0",
-    "eslint": "^9.9.0",
-    "inherits": "^2.0.3",
-    "playwright": "^1.48.2",
-    "typescript": "~5.6.2",
-    "vitest": "^2.1.4"
->>>>>>> 6b16d576
   },
   "//metadata": {
     "constantPaths": [
@@ -188,10 +131,7 @@
       "Azure Communication Services account": "https://docs.microsoft.com/azure/communication-services/quickstarts/create-communication-resource"
     }
   },
-<<<<<<< HEAD
-  "sdk-type": "client"
-=======
-  "type": "module",
+  "sdk-type": "client",
   "tshy": {
     "exports": {
       "./package.json": "./package.json",
@@ -206,28 +146,5 @@
       "react-native"
     ],
     "selfLink": false
-  },
-  "browser": "./dist/browser/index.js",
-  "exports": {
-    "./package.json": "./package.json",
-    ".": {
-      "browser": {
-        "types": "./dist/browser/index.d.ts",
-        "default": "./dist/browser/index.js"
-      },
-      "react-native": {
-        "types": "./dist/react-native/index.d.ts",
-        "default": "./dist/react-native/index.js"
-      },
-      "import": {
-        "types": "./dist/esm/index.d.ts",
-        "default": "./dist/esm/index.js"
-      },
-      "require": {
-        "types": "./dist/commonjs/index.d.ts",
-        "default": "./dist/commonjs/index.js"
-      }
-    }
   }
->>>>>>> 6b16d576
 }