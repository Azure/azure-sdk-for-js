{
  "Entries": [
    {
      "RequestUri": "https://endpoint/shortCodes/countries/US/programBriefs/9d787bd6-07fc-4c7b-8e57-17f1fee41298?api-version=2022-09-06",
      "RequestMethod": "PATCH",
      "RequestHeaders": {
        "Accept": "application/json",
        "Accept-Encoding": "gzip, deflate, br",
        "Accept-Language": "en-US",
        "Authorization": "Sanitized",
        "Connection": "keep-alive",
        "Content-Length": "2038",
        "Content-Type": "application/merge-patch\u002Bjson",
        "Referer": "http://localhost:9876/",
        "sec-ch-ua": "",
        "sec-ch-ua-mobile": "?0",
        "sec-ch-ua-platform": "",
        "Sec-Fetch-Dest": "empty",
        "Sec-Fetch-Mode": "cors",
        "Sec-Fetch-Site": "same-site",
        "User-Agent": "Mozilla/5.0 (X11; Linux x86_64) AppleWebKit/537.36 (KHTML, like Gecko) HeadlessChrome/103.0.5058.0 Safari/537.36",
        "x-ms-client-request-id": "9d787bd6-07fc-4c7b-8e57-17f1fee41298",
<<<<<<< HEAD
        "x-ms-content-sha256": "iO39QjwqBSK\u002Bycyh8IBkzuJOPQIqeTsE3GrIu4N1nZQ=",
        "x-ms-date": "Wed, 17 Aug 2022 17:21:00 GMT",
        "x-ms-useragent": "azsdk-js-communication-short-codes/1.0.0-beta.5 core-rest-pipeline/1.9.2 OS/Linuxx86_64"
=======
        "x-ms-content-sha256": "amibJTrfQ6i/PaWORNan7oWe7SnrEDvWtC3mrPk/mRA=",
        "x-ms-date": "Tue, 22 Nov 2022 20:50:03 GMT",
        "x-ms-useragent": "azsdk-js-communication-short-codes/1.0.0-beta.4 core-rest-pipeline/1.10.1 OS/Linuxx86_64"
>>>>>>> 2484aa3e
      },
      "RequestBody": {
        "id": "9d787bd6-07fc-4c7b-8e57-17f1fee41298",
        "programDetails": {
          "isVanity": false,
          "numberType": "shortCode",
          "isPoliticalCampaign": false,
          "name": "Contoso Loyalty Program",
          "description": "TEST Customers can sign up to receive regular updates on coupons and other perks of our loyalty program.",
          "url": "https://endpoint/loyalty-program",
          "callToActionTypes": [
            "sms",
            "website"
          ],
          "callToActionUrl": "https://contoso.com/sign-up",
          "termsOfServiceUrl": "https://contoso.com/terms",
          "privacyPolicyUrl": "https://contoso.com/privacy"
        },
        "companyInformation": {
          "name": "Contoso",
          "url": "https://contoso.com",
          "address": "1 Contoso Way Redmond, WA 98052",
          "contactInformation": {
            "name": "Alex",
            "phone": "\u002B14255551234",
            "email": "alex@contoso.com"
          },
          "customerCareInformation": {
            "tollFreeNumber": "\u002B18005551234",
            "email": "customercare@contoso.com"
          }
        },
        "messageDetails": {
          "supportedProtocol": "sms",
          "recurrence": "subscription",
          "helpAnswerToUser": "Send \u0027Stop\u0027 to unsubscribe, send \u0027Start\u0027 to resubscribe.",
          "optOutAnswerToUser": "You\u0027ve been unsubscribed from these messages.  Send \u0027Start\u0027 if you want to resubscribe.",
          "optInMessageToUser": "Someone requested to subscribe this number to receive updates about Contoso\u0027s loyalty program.  To confirm subscription, reply to this message with \u0027JOIN\u0027",
          "optInAnswerFromUser": "JOIN",
          "optInConfirmationMessageToUser": "Congrats, you have been successfully subscribed to loyalty program updates.  Welcome!",
          "directionality": "twoWay",
          "useCases": [
            {
              "contentType": "marketingAndPromotion",
              "examples": [
                {
                  "messages": [
                    {
                      "direction": "fromUser",
                      "text": "txtMessage"
                    }
                  ]
                }
              ]
            },
            {
              "contentType": "loyaltyProgram",
              "examples": [
                {
                  "messages": [
                    {
                      "direction": "toUser",
                      "text": "txtMessage"
                    }
                  ]
                }
              ]
            },
            {
              "contentType": "sweepstakesOrContest",
              "examples": [
                {
                  "messages": [
                    {
                      "direction": "toUser",
                      "text": "txtMessage"
                    }
                  ]
                }
              ]
            }
          ]
        },
        "trafficDetails": {
          "totalMonthlyVolume": 10000,
          "monthlyAverageMessagesFromUser": 1,
          "monthlyAverageMessagesToUser": 3,
          "isSpiky": true,
          "spikeDetails": "Higher traffic expected around major shopping holidays, most notably Black Friday and Memorial Day.",
          "estimatedRampUpTimeInDays": 0
        }
      },
      "StatusCode": 201,
      "ResponseHeaders": {
        "api-supported-versions": "2021-10-25-preview, 2022-09-06",
        "Content-Type": "application/json; charset=utf-8",
        "Date": "Tue, 22 Nov 2022 20:49:48 GMT",
        "Location": "https://endpoint/shortCodes/countries/US/programBriefs/9d787bd6-07fc-4c7b-8e57-17f1fee41298",
        "MS-CV": "dBrwEbTh0kW0tW2zXslbxw.0",
        "Strict-Transport-Security": "max-age=2592000",
        "Transfer-Encoding": "chunked",
        "X-Azure-Ref": "03zV9YwAAAACLoYHLGEm2QJLWI0QInPkRU0FPMzFFREdFMTIyMQBjYzkyNzU4ZC0wNWY3LTRhZDYtYWE1ZS0wZmE5NzE4ZDg5ODU=",
        "X-Cache": "CONFIG_NOCACHE",
        "X-Processing-Time": "12538ms"
      },
      "ResponseBody": {
        "id": "9d787bd6-07fc-4c7b-8e57-17f1fee41298",
        "status": "draft",
        "costs": [
          {
            "amount": 650.0,
            "currencyCode": "USD",
            "billingFrequency": "once"
          },
          {
            "amount": 1000.0,
            "currencyCode": "USD",
            "billingFrequency": "monthly"
          }
        ],
        "statusUpdatedDate": "2022-11-22T20:49:38\u002B00:00",
        "programDetails": {
          "isVanity": false,
          "numberType": "shortCode",
          "isPoliticalCampaign": false,
          "name": "Contoso Loyalty Program",
          "description": "TEST Customers can sign up to receive regular updates on coupons and other perks of our loyalty program.",
          "url": "https://endpoint/loyalty-program",
          "callToActionTypes": [
            "sms",
            "website"
          ],
          "callToActionUrl": "https://contoso.com/sign-up",
          "termsOfServiceUrl": "https://contoso.com/terms",
          "privacyPolicyUrl": "https://contoso.com/privacy"
        },
        "companyInformation": {
          "name": "Contoso",
          "url": "https://contoso.com",
          "address": "1 Contoso Way Redmond, WA 98052",
          "contactInformation": {
            "name": "Alex",
            "phone": "\u002B14255551234",
            "email": "alex@contoso.com"
          },
          "customerCareInformation": {
            "tollFreeNumber": "\u002B18005551234",
            "email": "customercare@contoso.com"
          }
        },
        "messageDetails": {
          "supportedProtocol": "sms",
          "recurrence": "subscription",
          "helpAnswerToUser": "Send \u0027Stop\u0027 to unsubscribe, send \u0027Start\u0027 to resubscribe.",
          "optOutAnswerToUser": "You\u0027ve been unsubscribed from these messages.  Send \u0027Start\u0027 if you want to resubscribe.",
          "optInMessageToUser": "Someone requested to subscribe this number to receive updates about Contoso\u0027s loyalty program.  To confirm subscription, reply to this message with \u0027JOIN\u0027",
          "optInAnswerFromUser": "JOIN",
          "optInConfirmationMessageToUser": "Congrats, you have been successfully subscribed to loyalty program updates.  Welcome!",
          "directionality": "twoWay",
          "useCases": [
            {
              "contentType": "marketingAndPromotion",
              "examples": [
                {
                  "messages": [
                    {
                      "direction": "fromUser",
                      "text": "txtMessage"
                    }
                  ]
                }
              ]
            },
            {
              "contentType": "loyaltyProgram",
              "examples": [
                {
                  "messages": [
                    {
                      "direction": "toUser",
                      "text": "txtMessage"
                    }
                  ]
                }
              ]
            },
            {
              "contentType": "sweepstakesOrContest",
              "examples": [
                {
                  "messages": [
                    {
                      "direction": "toUser",
                      "text": "txtMessage"
                    }
                  ]
                }
              ]
            }
          ]
        },
        "trafficDetails": {
          "totalMonthlyVolume": 10000,
          "monthlyAverageMessagesFromUser": 1,
          "monthlyAverageMessagesToUser": 3,
          "isSpiky": true,
          "spikeDetails": "Higher traffic expected around major shopping holidays, most notably Black Friday and Memorial Day.",
          "estimatedRampUpTimeInDays": 0
        }
      }
    },
    {
      "RequestUri": "https://endpoint/shortCodes/countries/US/programBriefs/9d787bd6-07fc-4c7b-8e57-17f1fee41298?api-version=2022-09-06",
      "RequestMethod": "GET",
      "RequestHeaders": {
        "Accept": "application/json",
        "Accept-Encoding": "gzip, deflate, br",
        "Accept-Language": "en-US",
        "Authorization": "Sanitized",
        "Connection": "keep-alive",
        "Referer": "http://localhost:9876/",
        "sec-ch-ua": "",
        "sec-ch-ua-mobile": "?0",
        "sec-ch-ua-platform": "",
        "Sec-Fetch-Dest": "empty",
        "Sec-Fetch-Mode": "cors",
        "Sec-Fetch-Site": "same-site",
        "User-Agent": "Mozilla/5.0 (X11; Linux x86_64) AppleWebKit/537.36 (KHTML, like Gecko) HeadlessChrome/103.0.5058.0 Safari/537.36",
        "x-ms-client-request-id": "9d787bd6-07fc-4c7b-8e57-17f1fee41298",
        "x-ms-content-sha256": "47DEQpj8HBSa\u002B/TImW\u002B5JCeuQeRkm5NMpJWZG3hSuFU=",
<<<<<<< HEAD
        "x-ms-date": "Wed, 17 Aug 2022 17:21:12 GMT",
        "x-ms-useragent": "azsdk-js-communication-short-codes/1.0.0-beta.5 core-rest-pipeline/1.9.2 OS/Linuxx86_64"
=======
        "x-ms-date": "Tue, 22 Nov 2022 20:50:16 GMT",
        "x-ms-useragent": "azsdk-js-communication-short-codes/1.0.0-beta.4 core-rest-pipeline/1.10.1 OS/Linuxx86_64"
>>>>>>> 2484aa3e
      },
      "RequestBody": null,
      "StatusCode": 200,
      "ResponseHeaders": {
        "api-supported-versions": "2021-10-25-preview, 2022-09-06",
        "Content-Type": "application/json; charset=utf-8",
        "Date": "Tue, 22 Nov 2022 20:49:49 GMT",
        "MS-CV": "WVHb7KbNiEGvQJm93\u002Bon2Q.0",
        "Strict-Transport-Security": "max-age=2592000",
        "Transfer-Encoding": "chunked",
        "X-Azure-Ref": "07TV9YwAAAAAUf5qG26myQJh27NDDg/tbU0FPMzFFREdFMTIyMQBjYzkyNzU4ZC0wNWY3LTRhZDYtYWE1ZS0wZmE5NzE4ZDg5ODU=",
        "X-Cache": "CONFIG_NOCACHE",
        "X-Processing-Time": "773ms"
      },
      "ResponseBody": {
        "id": "9d787bd6-07fc-4c7b-8e57-17f1fee41298",
        "status": "draft",
        "costs": [
          {
            "amount": 650.0,
            "currencyCode": "USD",
            "billingFrequency": "once"
          },
          {
            "amount": 1000.0,
            "currencyCode": "USD",
            "billingFrequency": "monthly"
          }
        ],
        "statusUpdatedDate": "2022-11-22T20:49:38\u002B00:00",
        "programDetails": {
          "isVanity": false,
          "numberType": "shortCode",
          "isPoliticalCampaign": false,
          "name": "Contoso Loyalty Program",
          "description": "TEST Customers can sign up to receive regular updates on coupons and other perks of our loyalty program.",
          "url": "https://endpoint/loyalty-program",
          "callToActionTypes": [
            "sms",
            "website"
          ],
          "callToActionUrl": "https://contoso.com/sign-up",
          "termsOfServiceUrl": "https://contoso.com/terms",
          "privacyPolicyUrl": "https://contoso.com/privacy"
        },
        "companyInformation": {
          "name": "Contoso",
          "url": "https://contoso.com",
          "address": "1 Contoso Way Redmond, WA 98052",
          "contactInformation": {
            "name": "Alex",
            "phone": "\u002B14255551234",
            "email": "alex@contoso.com"
          },
          "customerCareInformation": {
            "tollFreeNumber": "\u002B18005551234",
            "email": "customercare@contoso.com"
          }
        },
        "messageDetails": {
          "supportedProtocol": "sms",
          "recurrence": "subscription",
          "helpAnswerToUser": "Send \u0027Stop\u0027 to unsubscribe, send \u0027Start\u0027 to resubscribe.",
          "optOutAnswerToUser": "You\u0027ve been unsubscribed from these messages.  Send \u0027Start\u0027 if you want to resubscribe.",
          "optInMessageToUser": "Someone requested to subscribe this number to receive updates about Contoso\u0027s loyalty program.  To confirm subscription, reply to this message with \u0027JOIN\u0027",
          "optInAnswerFromUser": "JOIN",
          "optInConfirmationMessageToUser": "Congrats, you have been successfully subscribed to loyalty program updates.  Welcome!",
          "directionality": "twoWay",
          "useCases": [
            {
              "contentType": "marketingAndPromotion",
              "examples": [
                {
                  "messages": [
                    {
                      "direction": "fromUser",
                      "text": "txtMessage"
                    }
                  ]
                }
              ]
            },
            {
              "contentType": "loyaltyProgram",
              "examples": [
                {
                  "messages": [
                    {
                      "direction": "toUser",
                      "text": "txtMessage"
                    }
                  ]
                }
              ]
            },
            {
              "contentType": "sweepstakesOrContest",
              "examples": [
                {
                  "messages": [
                    {
                      "direction": "toUser",
                      "text": "txtMessage"
                    }
                  ]
                }
              ]
            }
          ]
        },
        "trafficDetails": {
          "totalMonthlyVolume": 10000,
          "monthlyAverageMessagesFromUser": 1,
          "monthlyAverageMessagesToUser": 3,
          "isSpiky": true,
          "spikeDetails": "Higher traffic expected around major shopping holidays, most notably Black Friday and Memorial Day.",
          "estimatedRampUpTimeInDays": 0
        }
      }
    },
    {
      "RequestUri": "https://endpoint/shortCodes/countries/US/programBriefs/9d787bd6-07fc-4c7b-8e57-17f1fee41298?api-version=2022-09-06",
      "RequestMethod": "DELETE",
      "RequestHeaders": {
        "Accept": "application/json",
        "Accept-Encoding": "gzip, deflate, br",
        "Accept-Language": "en-US",
        "Authorization": "Sanitized",
        "Connection": "keep-alive",
        "Referer": "http://localhost:9876/",
        "sec-ch-ua": "",
        "sec-ch-ua-mobile": "?0",
        "sec-ch-ua-platform": "",
        "Sec-Fetch-Dest": "empty",
        "Sec-Fetch-Mode": "cors",
        "Sec-Fetch-Site": "same-site",
        "User-Agent": "Mozilla/5.0 (X11; Linux x86_64) AppleWebKit/537.36 (KHTML, like Gecko) HeadlessChrome/103.0.5058.0 Safari/537.36",
        "x-ms-client-request-id": "9d787bd6-07fc-4c7b-8e57-17f1fee41298",
        "x-ms-content-sha256": "47DEQpj8HBSa\u002B/TImW\u002B5JCeuQeRkm5NMpJWZG3hSuFU=",
<<<<<<< HEAD
        "x-ms-date": "Wed, 17 Aug 2022 17:21:13 GMT",
        "x-ms-useragent": "azsdk-js-communication-short-codes/1.0.0-beta.5 core-rest-pipeline/1.9.2 OS/Linuxx86_64"
=======
        "x-ms-date": "Tue, 22 Nov 2022 20:50:17 GMT",
        "x-ms-useragent": "azsdk-js-communication-short-codes/1.0.0-beta.4 core-rest-pipeline/1.10.1 OS/Linuxx86_64"
>>>>>>> 2484aa3e
      },
      "RequestBody": null,
      "StatusCode": 204,
      "ResponseHeaders": {
        "api-supported-versions": "2021-10-25-preview, 2022-09-06",
        "Date": "Tue, 22 Nov 2022 20:49:50 GMT",
        "MS-CV": "QVCGqkeHvk2H8JdDhGDQzw.0",
        "Strict-Transport-Security": "max-age=2592000",
        "X-Azure-Ref": "07jV9YwAAAABojPIHlFoqSbhRmpjPnL5ZU0FPMzFFREdFMTIyMQBjYzkyNzU4ZC0wNWY3LTRhZDYtYWE1ZS0wZmE5NzE4ZDg5ODU=",
        "X-Cache": "CONFIG_NOCACHE",
        "X-Processing-Time": "411ms"
      },
      "ResponseBody": null
    }
  ],
  "Variables": {}
}<|MERGE_RESOLUTION|>--- conflicted
+++ resolved
@@ -20,15 +20,9 @@
         "Sec-Fetch-Site": "same-site",
         "User-Agent": "Mozilla/5.0 (X11; Linux x86_64) AppleWebKit/537.36 (KHTML, like Gecko) HeadlessChrome/103.0.5058.0 Safari/537.36",
         "x-ms-client-request-id": "9d787bd6-07fc-4c7b-8e57-17f1fee41298",
-<<<<<<< HEAD
-        "x-ms-content-sha256": "iO39QjwqBSK\u002Bycyh8IBkzuJOPQIqeTsE3GrIu4N1nZQ=",
-        "x-ms-date": "Wed, 17 Aug 2022 17:21:00 GMT",
-        "x-ms-useragent": "azsdk-js-communication-short-codes/1.0.0-beta.5 core-rest-pipeline/1.9.2 OS/Linuxx86_64"
-=======
         "x-ms-content-sha256": "amibJTrfQ6i/PaWORNan7oWe7SnrEDvWtC3mrPk/mRA=",
         "x-ms-date": "Tue, 22 Nov 2022 20:50:03 GMT",
-        "x-ms-useragent": "azsdk-js-communication-short-codes/1.0.0-beta.4 core-rest-pipeline/1.10.1 OS/Linuxx86_64"
->>>>>>> 2484aa3e
+        "x-ms-useragent": "azsdk-js-communication-short-codes/1.0.0-beta.5 core-rest-pipeline/1.10.1 OS/Linuxx86_64"
       },
       "RequestBody": {
         "id": "9d787bd6-07fc-4c7b-8e57-17f1fee41298",
@@ -259,13 +253,8 @@
         "User-Agent": "Mozilla/5.0 (X11; Linux x86_64) AppleWebKit/537.36 (KHTML, like Gecko) HeadlessChrome/103.0.5058.0 Safari/537.36",
         "x-ms-client-request-id": "9d787bd6-07fc-4c7b-8e57-17f1fee41298",
         "x-ms-content-sha256": "47DEQpj8HBSa\u002B/TImW\u002B5JCeuQeRkm5NMpJWZG3hSuFU=",
-<<<<<<< HEAD
-        "x-ms-date": "Wed, 17 Aug 2022 17:21:12 GMT",
-        "x-ms-useragent": "azsdk-js-communication-short-codes/1.0.0-beta.5 core-rest-pipeline/1.9.2 OS/Linuxx86_64"
-=======
         "x-ms-date": "Tue, 22 Nov 2022 20:50:16 GMT",
-        "x-ms-useragent": "azsdk-js-communication-short-codes/1.0.0-beta.4 core-rest-pipeline/1.10.1 OS/Linuxx86_64"
->>>>>>> 2484aa3e
+        "x-ms-useragent": "azsdk-js-communication-short-codes/1.0.0-beta.5 core-rest-pipeline/1.10.1 OS/Linuxx86_64"
       },
       "RequestBody": null,
       "StatusCode": 200,
@@ -405,13 +394,8 @@
         "User-Agent": "Mozilla/5.0 (X11; Linux x86_64) AppleWebKit/537.36 (KHTML, like Gecko) HeadlessChrome/103.0.5058.0 Safari/537.36",
         "x-ms-client-request-id": "9d787bd6-07fc-4c7b-8e57-17f1fee41298",
         "x-ms-content-sha256": "47DEQpj8HBSa\u002B/TImW\u002B5JCeuQeRkm5NMpJWZG3hSuFU=",
-<<<<<<< HEAD
-        "x-ms-date": "Wed, 17 Aug 2022 17:21:13 GMT",
-        "x-ms-useragent": "azsdk-js-communication-short-codes/1.0.0-beta.5 core-rest-pipeline/1.9.2 OS/Linuxx86_64"
-=======
         "x-ms-date": "Tue, 22 Nov 2022 20:50:17 GMT",
-        "x-ms-useragent": "azsdk-js-communication-short-codes/1.0.0-beta.4 core-rest-pipeline/1.10.1 OS/Linuxx86_64"
->>>>>>> 2484aa3e
+        "x-ms-useragent": "azsdk-js-communication-short-codes/1.0.0-beta.5 core-rest-pipeline/1.10.1 OS/Linuxx86_64"
       },
       "RequestBody": null,
       "StatusCode": 204,
