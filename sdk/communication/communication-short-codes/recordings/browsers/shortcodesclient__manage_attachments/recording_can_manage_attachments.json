--- conflicted
+++ resolved
@@ -19,189 +19,8 @@
         "User-Agent": "Mozilla/5.0 (X11; Linux x86_64) AppleWebKit/537.36 (KHTML, like Gecko) HeadlessChrome/103.0.5058.0 Safari/537.36",
         "x-ms-client-request-id": "9d787bd6-07fc-4c7b-8e57-17f1fee41298",
         "x-ms-content-sha256": "47DEQpj8HBSa\u002B/TImW\u002B5JCeuQeRkm5NMpJWZG3hSuFU=",
-<<<<<<< HEAD
-        "x-ms-date": "Wed, 17 Aug 2022 17:21:28 GMT",
-        "x-ms-useragent": "azsdk-js-communication-short-codes/1.0.0-beta.5 core-rest-pipeline/1.9.2 OS/Linuxx86_64"
-      },
-      "RequestBody": null,
-      "StatusCode": 200,
-      "ResponseHeaders": {
-        "api-supported-versions": "2021-10-25-preview, 2022-09-06",
-        "Content-Type": "application/json; charset=utf-8",
-        "Date": "Wed, 17 Aug 2022 17:21:29 GMT",
-        "MS-CV": "lJb4iPyZ0EiBMHKciEYvJA.0",
-        "Strict-Transport-Security": "max-age=2592000",
-        "Transfer-Encoding": "chunked",
-        "X-Azure-Ref": "0mCP9YgAAAABwt/ahS8z0SZneVCHoXwU5U0FPMzFFREdFMTIxNABjYzkyNzU4ZC0wNWY3LTRhZDYtYWE1ZS0wZmE5NzE4ZDg5ODU=",
-        "X-Cache": "CONFIG_NOCACHE",
-        "X-Processing-Time": "1954ms"
-      },
-      "ResponseBody": {
-        "id": "9d787bd6-07fc-4c7b-8e57-17f1fee41298",
-        "status": "draft",
-        "costs": [
-          {
-            "amount": 650.0,
-            "currencyCode": "USD",
-            "billingFrequency": "once"
-          },
-          {
-            "amount": 1000.0,
-            "currencyCode": "USD",
-            "billingFrequency": "monthly"
-          }
-        ],
-        "statusUpdatedDate": "2022-08-17T17:21:15\u002B00:00",
-        "programDetails": {
-          "isVanity": false,
-          "numberType": "shortCode",
-          "isPoliticalCampaign": false,
-          "name": "Contoso Loyalty Program",
-          "description": "TEST UPDATE",
-          "url": "https://endpoint/loyalty-program",
-          "callToActionTypes": [
-            "sms",
-            "website"
-          ],
-          "callToActionUrl": "https://contoso.com/sign-up",
-          "termsOfServiceUrl": "https://contoso.com/terms",
-          "privacyPolicyUrl": "https://contoso.com/privacy"
-        },
-        "companyInformation": {
-          "name": "Contoso",
-          "url": "https://contoso.com",
-          "address": "1 Contoso Way Redmond, WA 98052",
-          "contactInformation": {
-            "name": "Alex",
-            "phone": "\u002B14255551234",
-            "email": "alex@contoso.com"
-          },
-          "customerCareInformation": {
-            "tollFreeNumber": "\u002B18005551234",
-            "email": "customercare@contoso.com"
-          }
-        },
-        "messageDetails": {
-          "supportedProtocol": "sms",
-          "recurrence": "subscription",
-          "helpAnswerToUser": "Send \u0027Stop\u0027 to unsubscribe, send \u0027Start\u0027 to resubscribe.",
-          "optOutAnswerToUser": "You\u0027ve been unsubscribed from these messages.  Send \u0027Start\u0027 if you want to resubscribe.",
-          "optInMessageToUser": "Someone requested to subscribe this number to receive updates about Contoso\u0027s loyalty program.  To confirm subscription, reply to this message with \u0027JOIN\u0027",
-          "optInAnswerFromUser": "JOIN",
-          "optInConfirmationMessageToUser": "Congrats, you have been successfully subscribed to loyalty program updates.  Welcome!",
-          "directionality": "twoWay",
-          "useCases": [
-            {
-              "contentType": "marketingAndPromotion",
-              "examples": [
-                {
-                  "messages": [
-                    {
-                      "direction": "fromUser",
-                      "text": "txtMessage"
-                    }
-                  ]
-                }
-              ]
-            },
-            {
-              "contentType": "loyaltyProgram",
-              "examples": [
-                {
-                  "messages": [
-                    {
-                      "direction": "toUser",
-                      "text": "txtMessage"
-                    }
-                  ]
-                }
-              ]
-            },
-            {
-              "contentType": "sweepstakesOrContest",
-              "examples": [
-                {
-                  "messages": [
-                    {
-                      "direction": "toUser",
-                      "text": "txtMessage"
-                    }
-                  ]
-                }
-              ]
-            }
-          ]
-        },
-        "trafficDetails": {
-          "totalMonthlyVolume": 10000,
-          "monthlyAverageMessagesFromUser": 1,
-          "monthlyAverageMessagesToUser": 3,
-          "isSpiky": true,
-          "spikeDetails": "Higher traffic expected around major shopping holidays, most notably Black Friday and Memorial Day.",
-          "estimatedRampUpTimeInDays": 0
-        }
-      }
-    },
-    {
-      "RequestUri": "https://endpoint/shortCodes/countries/US/programBriefs/9d787bd6-07fc-4c7b-8e57-17f1fee41298?api-version=2022-09-06",
-      "RequestMethod": "DELETE",
-      "RequestHeaders": {
-        "Accept": "application/json",
-        "Accept-Encoding": "gzip, deflate, br",
-        "Accept-Language": "en-US",
-        "Authorization": "Sanitized",
-        "Connection": "keep-alive",
-        "Referer": "http://localhost:9876/",
-        "sec-ch-ua": "",
-        "sec-ch-ua-mobile": "?0",
-        "sec-ch-ua-platform": "",
-        "Sec-Fetch-Dest": "empty",
-        "Sec-Fetch-Mode": "cors",
-        "Sec-Fetch-Site": "same-site",
-        "User-Agent": "Mozilla/5.0 (X11; Linux x86_64) AppleWebKit/537.36 (KHTML, like Gecko) HeadlessChrome/103.0.5058.0 Safari/537.36",
-        "x-ms-client-request-id": "9d787bd6-07fc-4c7b-8e57-17f1fee41298",
-        "x-ms-content-sha256": "47DEQpj8HBSa\u002B/TImW\u002B5JCeuQeRkm5NMpJWZG3hSuFU=",
-        "x-ms-date": "Wed, 17 Aug 2022 17:21:30 GMT",
-        "x-ms-useragent": "azsdk-js-communication-short-codes/1.0.0-beta.5 core-rest-pipeline/1.9.2 OS/Linuxx86_64"
-      },
-      "RequestBody": null,
-      "StatusCode": 204,
-      "ResponseHeaders": {
-        "api-supported-versions": "2021-10-25-preview, 2022-09-06",
-        "Date": "Wed, 17 Aug 2022 17:21:30 GMT",
-        "MS-CV": "R87sxKUWrUalIs7FlfaXBg.0",
-        "Strict-Transport-Security": "max-age=2592000",
-        "X-Azure-Ref": "0miP9YgAAAAC0M6N65q0dRKYf0getm4\u002BQU0FPMzFFREdFMTIxNABjYzkyNzU4ZC0wNWY3LTRhZDYtYWE1ZS0wZmE5NzE4ZDg5ODU=",
-        "X-Cache": "CONFIG_NOCACHE",
-        "X-Processing-Time": "364ms"
-      },
-      "ResponseBody": null
-    },
-    {
-      "RequestUri": "https://endpoint/shortCodes/countries/US/programBriefs/9d787bd6-07fc-4c7b-8e57-17f1fee41298?api-version=2022-09-06",
-      "RequestMethod": "GET",
-      "RequestHeaders": {
-        "Accept": "application/json",
-        "Accept-Encoding": "gzip, deflate, br",
-        "Accept-Language": "en-US",
-        "Authorization": "Sanitized",
-        "Connection": "keep-alive",
-        "Referer": "http://localhost:9876/",
-        "sec-ch-ua": "",
-        "sec-ch-ua-mobile": "?0",
-        "sec-ch-ua-platform": "",
-        "Sec-Fetch-Dest": "empty",
-        "Sec-Fetch-Mode": "cors",
-        "Sec-Fetch-Site": "same-site",
-        "User-Agent": "Mozilla/5.0 (X11; Linux x86_64) AppleWebKit/537.36 (KHTML, like Gecko) HeadlessChrome/103.0.5058.0 Safari/537.36",
-        "x-ms-client-request-id": "9d787bd6-07fc-4c7b-8e57-17f1fee41298",
-        "x-ms-content-sha256": "47DEQpj8HBSa\u002B/TImW\u002B5JCeuQeRkm5NMpJWZG3hSuFU=",
-        "x-ms-date": "Wed, 17 Aug 2022 17:21:31 GMT",
-        "x-ms-useragent": "azsdk-js-communication-short-codes/1.0.0-beta.5 core-rest-pipeline/1.9.2 OS/Linuxx86_64"
-=======
         "x-ms-date": "Tue, 22 Nov 2022 20:50:31 GMT",
-        "x-ms-useragent": "azsdk-js-communication-short-codes/1.0.0-beta.4 core-rest-pipeline/1.10.1 OS/Linuxx86_64"
->>>>>>> 2484aa3e
+        "x-ms-useragent": "azsdk-js-communication-short-codes/1.0.0-beta.5 core-rest-pipeline/1.10.1 OS/Linuxx86_64"
       },
       "RequestBody": null,
       "StatusCode": 404,
@@ -243,15 +62,9 @@
         "Sec-Fetch-Site": "same-site",
         "User-Agent": "Mozilla/5.0 (X11; Linux x86_64) AppleWebKit/537.36 (KHTML, like Gecko) HeadlessChrome/103.0.5058.0 Safari/537.36",
         "x-ms-client-request-id": "9d787bd6-07fc-4c7b-8e57-17f1fee41298",
-<<<<<<< HEAD
-        "x-ms-content-sha256": "iO39QjwqBSK\u002Bycyh8IBkzuJOPQIqeTsE3GrIu4N1nZQ=",
-        "x-ms-date": "Wed, 17 Aug 2022 17:21:32 GMT",
-        "x-ms-useragent": "azsdk-js-communication-short-codes/1.0.0-beta.5 core-rest-pipeline/1.9.2 OS/Linuxx86_64"
-=======
         "x-ms-content-sha256": "mBYLLUZBXUP3mJF6gyp7J63Vyh\u002BZXkJ629wGT/JX/4M=",
         "x-ms-date": "Tue, 22 Nov 2022 20:50:32 GMT",
-        "x-ms-useragent": "azsdk-js-communication-short-codes/1.0.0-beta.4 core-rest-pipeline/1.10.1 OS/Linuxx86_64"
->>>>>>> 2484aa3e
+        "x-ms-useragent": "azsdk-js-communication-short-codes/1.0.0-beta.5 core-rest-pipeline/1.10.1 OS/Linuxx86_64"
       },
       "RequestBody": {
         "id": "9d787bd6-07fc-4c7b-8e57-17f1fee41298",
@@ -482,13 +295,8 @@
         "User-Agent": "Mozilla/5.0 (X11; Linux x86_64) AppleWebKit/537.36 (KHTML, like Gecko) HeadlessChrome/103.0.5058.0 Safari/537.36",
         "x-ms-client-request-id": "9d787bd6-07fc-4c7b-8e57-17f1fee41298",
         "x-ms-content-sha256": "47DEQpj8HBSa\u002B/TImW\u002B5JCeuQeRkm5NMpJWZG3hSuFU=",
-<<<<<<< HEAD
-        "x-ms-date": "Wed, 17 Aug 2022 17:21:42 GMT",
-        "x-ms-useragent": "azsdk-js-communication-short-codes/1.0.0-beta.5 core-rest-pipeline/1.9.2 OS/Linuxx86_64"
-=======
         "x-ms-date": "Tue, 22 Nov 2022 20:50:44 GMT",
-        "x-ms-useragent": "azsdk-js-communication-short-codes/1.0.0-beta.4 core-rest-pipeline/1.10.1 OS/Linuxx86_64"
->>>>>>> 2484aa3e
+        "x-ms-useragent": "azsdk-js-communication-short-codes/1.0.0-beta.5 core-rest-pipeline/1.10.1 OS/Linuxx86_64"
       },
       "RequestBody": null,
       "StatusCode": 200,
@@ -527,15 +335,9 @@
         "Sec-Fetch-Site": "same-site",
         "User-Agent": "Mozilla/5.0 (X11; Linux x86_64) AppleWebKit/537.36 (KHTML, like Gecko) HeadlessChrome/103.0.5058.0 Safari/537.36",
         "x-ms-client-request-id": "9d787bd6-07fc-4c7b-8e57-17f1fee41298",
-<<<<<<< HEAD
-        "x-ms-content-sha256": "0i5rLexGTY0Wl8yIXG4UERYMChljdrGejeI08ckpRgE=",
-        "x-ms-date": "Wed, 17 Aug 2022 17:21:43 GMT",
-        "x-ms-useragent": "azsdk-js-communication-short-codes/1.0.0-beta.5 core-rest-pipeline/1.9.2 OS/Linuxx86_64"
-=======
         "x-ms-content-sha256": "fVP1RVVJZUmXeVzl9pe3Mnyv66R2qwDumGQHsxLVmWw=",
         "x-ms-date": "Tue, 22 Nov 2022 20:50:44 GMT",
-        "x-ms-useragent": "azsdk-js-communication-short-codes/1.0.0-beta.4 core-rest-pipeline/1.10.1 OS/Linuxx86_64"
->>>>>>> 2484aa3e
+        "x-ms-useragent": "azsdk-js-communication-short-codes/1.0.0-beta.5 core-rest-pipeline/1.10.1 OS/Linuxx86_64"
       },
       "RequestBody": {
         "id": "9d787bd6-07fc-4c7b-8e57-17f1fee41298",
@@ -584,13 +386,8 @@
         "User-Agent": "Mozilla/5.0 (X11; Linux x86_64) AppleWebKit/537.36 (KHTML, like Gecko) HeadlessChrome/103.0.5058.0 Safari/537.36",
         "x-ms-client-request-id": "9d787bd6-07fc-4c7b-8e57-17f1fee41298",
         "x-ms-content-sha256": "47DEQpj8HBSa\u002B/TImW\u002B5JCeuQeRkm5NMpJWZG3hSuFU=",
-<<<<<<< HEAD
-        "x-ms-date": "Wed, 17 Aug 2022 17:21:44 GMT",
-        "x-ms-useragent": "azsdk-js-communication-short-codes/1.0.0-beta.5 core-rest-pipeline/1.9.2 OS/Linuxx86_64"
-=======
         "x-ms-date": "Tue, 22 Nov 2022 20:50:45 GMT",
-        "x-ms-useragent": "azsdk-js-communication-short-codes/1.0.0-beta.4 core-rest-pipeline/1.10.1 OS/Linuxx86_64"
->>>>>>> 2484aa3e
+        "x-ms-useragent": "azsdk-js-communication-short-codes/1.0.0-beta.5 core-rest-pipeline/1.10.1 OS/Linuxx86_64"
       },
       "RequestBody": null,
       "StatusCode": 200,
@@ -632,13 +429,8 @@
         "User-Agent": "Mozilla/5.0 (X11; Linux x86_64) AppleWebKit/537.36 (KHTML, like Gecko) HeadlessChrome/103.0.5058.0 Safari/537.36",
         "x-ms-client-request-id": "9d787bd6-07fc-4c7b-8e57-17f1fee41298",
         "x-ms-content-sha256": "47DEQpj8HBSa\u002B/TImW\u002B5JCeuQeRkm5NMpJWZG3hSuFU=",
-<<<<<<< HEAD
-        "x-ms-date": "Wed, 17 Aug 2022 17:21:44 GMT",
-        "x-ms-useragent": "azsdk-js-communication-short-codes/1.0.0-beta.5 core-rest-pipeline/1.9.2 OS/Linuxx86_64"
-=======
         "x-ms-date": "Tue, 22 Nov 2022 20:50:45 GMT",
-        "x-ms-useragent": "azsdk-js-communication-short-codes/1.0.0-beta.4 core-rest-pipeline/1.10.1 OS/Linuxx86_64"
->>>>>>> 2484aa3e
+        "x-ms-useragent": "azsdk-js-communication-short-codes/1.0.0-beta.5 core-rest-pipeline/1.10.1 OS/Linuxx86_64"
       },
       "RequestBody": null,
       "StatusCode": 200,
@@ -684,13 +476,8 @@
         "User-Agent": "Mozilla/5.0 (X11; Linux x86_64) AppleWebKit/537.36 (KHTML, like Gecko) HeadlessChrome/103.0.5058.0 Safari/537.36",
         "x-ms-client-request-id": "9d787bd6-07fc-4c7b-8e57-17f1fee41298",
         "x-ms-content-sha256": "47DEQpj8HBSa\u002B/TImW\u002B5JCeuQeRkm5NMpJWZG3hSuFU=",
-<<<<<<< HEAD
-        "x-ms-date": "Wed, 17 Aug 2022 17:21:45 GMT",
-        "x-ms-useragent": "azsdk-js-communication-short-codes/1.0.0-beta.5 core-rest-pipeline/1.9.2 OS/Linuxx86_64"
-=======
         "x-ms-date": "Tue, 22 Nov 2022 20:50:46 GMT",
-        "x-ms-useragent": "azsdk-js-communication-short-codes/1.0.0-beta.4 core-rest-pipeline/1.10.1 OS/Linuxx86_64"
->>>>>>> 2484aa3e
+        "x-ms-useragent": "azsdk-js-communication-short-codes/1.0.0-beta.5 core-rest-pipeline/1.10.1 OS/Linuxx86_64"
       },
       "RequestBody": null,
       "StatusCode": 204,
@@ -724,13 +511,8 @@
         "User-Agent": "Mozilla/5.0 (X11; Linux x86_64) AppleWebKit/537.36 (KHTML, like Gecko) HeadlessChrome/103.0.5058.0 Safari/537.36",
         "x-ms-client-request-id": "9d787bd6-07fc-4c7b-8e57-17f1fee41298",
         "x-ms-content-sha256": "47DEQpj8HBSa\u002B/TImW\u002B5JCeuQeRkm5NMpJWZG3hSuFU=",
-<<<<<<< HEAD
-        "x-ms-date": "Wed, 17 Aug 2022 17:21:46 GMT",
-        "x-ms-useragent": "azsdk-js-communication-short-codes/1.0.0-beta.5 core-rest-pipeline/1.9.2 OS/Linuxx86_64"
-=======
         "x-ms-date": "Tue, 22 Nov 2022 20:50:47 GMT",
-        "x-ms-useragent": "azsdk-js-communication-short-codes/1.0.0-beta.4 core-rest-pipeline/1.10.1 OS/Linuxx86_64"
->>>>>>> 2484aa3e
+        "x-ms-useragent": "azsdk-js-communication-short-codes/1.0.0-beta.5 core-rest-pipeline/1.10.1 OS/Linuxx86_64"
       },
       "RequestBody": null,
       "StatusCode": 200,
@@ -768,13 +550,8 @@
         "User-Agent": "Mozilla/5.0 (X11; Linux x86_64) AppleWebKit/537.36 (KHTML, like Gecko) HeadlessChrome/103.0.5058.0 Safari/537.36",
         "x-ms-client-request-id": "9d787bd6-07fc-4c7b-8e57-17f1fee41298",
         "x-ms-content-sha256": "47DEQpj8HBSa\u002B/TImW\u002B5JCeuQeRkm5NMpJWZG3hSuFU=",
-<<<<<<< HEAD
-        "x-ms-date": "Wed, 17 Aug 2022 17:21:46 GMT",
-        "x-ms-useragent": "azsdk-js-communication-short-codes/1.0.0-beta.5 core-rest-pipeline/1.9.2 OS/Linuxx86_64"
-=======
         "x-ms-date": "Tue, 22 Nov 2022 20:50:47 GMT",
-        "x-ms-useragent": "azsdk-js-communication-short-codes/1.0.0-beta.4 core-rest-pipeline/1.10.1 OS/Linuxx86_64"
->>>>>>> 2484aa3e
+        "x-ms-useragent": "azsdk-js-communication-short-codes/1.0.0-beta.5 core-rest-pipeline/1.10.1 OS/Linuxx86_64"
       },
       "RequestBody": null,
       "StatusCode": 204,
@@ -808,13 +585,8 @@
         "User-Agent": "Mozilla/5.0 (X11; Linux x86_64) AppleWebKit/537.36 (KHTML, like Gecko) HeadlessChrome/103.0.5058.0 Safari/537.36",
         "x-ms-client-request-id": "9d787bd6-07fc-4c7b-8e57-17f1fee41298",
         "x-ms-content-sha256": "47DEQpj8HBSa\u002B/TImW\u002B5JCeuQeRkm5NMpJWZG3hSuFU=",
-<<<<<<< HEAD
-        "x-ms-date": "Wed, 17 Aug 2022 17:21:47 GMT",
-        "x-ms-useragent": "azsdk-js-communication-short-codes/1.0.0-beta.5 core-rest-pipeline/1.9.2 OS/Linuxx86_64"
-=======
         "x-ms-date": "Tue, 22 Nov 2022 20:50:48 GMT",
-        "x-ms-useragent": "azsdk-js-communication-short-codes/1.0.0-beta.4 core-rest-pipeline/1.10.1 OS/Linuxx86_64"
->>>>>>> 2484aa3e
+        "x-ms-useragent": "azsdk-js-communication-short-codes/1.0.0-beta.5 core-rest-pipeline/1.10.1 OS/Linuxx86_64"
       },
       "RequestBody": null,
       "StatusCode": 404,
