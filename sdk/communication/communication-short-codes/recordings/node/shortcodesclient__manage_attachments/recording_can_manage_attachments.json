--- conflicted
+++ resolved
@@ -8,175 +8,10 @@
         "Accept-Encoding": "gzip,deflate",
         "Authorization": "Sanitized",
         "Connection": "keep-alive",
-<<<<<<< HEAD
-        "User-Agent": "azsdk-js-communication-short-codes/1.0.0-beta.5 core-rest-pipeline/1.9.2 Node/v18.7.0 OS/(x64-Linux-5.10.102.1-microsoft-standard-WSL2)",
-        "x-ms-client-request-id": "9d787bd6-07fc-4c7b-8e57-17f1fee41298",
-        "x-ms-content-sha256": "47DEQpj8HBSa\u002B/TImW\u002B5JCeuQeRkm5NMpJWZG3hSuFU=",
-        "x-ms-date": "Wed, 17 Aug 2022 17:20:11 GMT"
-      },
-      "RequestBody": null,
-      "StatusCode": 200,
-      "ResponseHeaders": {
-        "api-supported-versions": "2021-10-25-preview, 2022-09-06",
-        "Content-Type": "application/json; charset=utf-8",
-        "Date": "Wed, 17 Aug 2022 17:20:12 GMT",
-        "MS-CV": "7tybEneWUUCKnSUIXiScpg.0",
-        "Strict-Transport-Security": "max-age=2592000",
-        "Transfer-Encoding": "chunked",
-        "X-Azure-Ref": "0SyP9YgAAAABPw4OWmmykRZFXPSCWG9iFU0FPMzFFREdFMTExMABjYzkyNzU4ZC0wNWY3LTRhZDYtYWE1ZS0wZmE5NzE4ZDg5ODU=",
-        "X-Cache": "CONFIG_NOCACHE",
-        "X-Processing-Time": "1329ms"
-      },
-      "ResponseBody": {
-        "id": "9d787bd6-07fc-4c7b-8e57-17f1fee41298",
-        "status": "draft",
-        "costs": [
-          {
-            "amount": 650.0,
-            "currencyCode": "USD",
-            "billingFrequency": "once"
-          },
-          {
-            "amount": 1000.0,
-            "currencyCode": "USD",
-            "billingFrequency": "monthly"
-          }
-        ],
-        "statusUpdatedDate": "2022-08-17T17:19:59\u002B00:00",
-        "programDetails": {
-          "isVanity": false,
-          "numberType": "shortCode",
-          "isPoliticalCampaign": false,
-          "name": "Contoso Loyalty Program",
-          "description": "TEST UPDATE",
-          "url": "https://endpoint/loyalty-program",
-          "callToActionTypes": [
-            "sms",
-            "website"
-          ],
-          "callToActionUrl": "https://contoso.com/sign-up",
-          "termsOfServiceUrl": "https://contoso.com/terms",
-          "privacyPolicyUrl": "https://contoso.com/privacy"
-        },
-        "companyInformation": {
-          "name": "Contoso",
-          "url": "https://contoso.com",
-          "address": "1 Contoso Way Redmond, WA 98052",
-          "contactInformation": {
-            "name": "Alex",
-            "phone": "\u002B14255551234",
-            "email": "alex@contoso.com"
-          },
-          "customerCareInformation": {
-            "tollFreeNumber": "\u002B18005551234",
-            "email": "customercare@contoso.com"
-          }
-        },
-        "messageDetails": {
-          "supportedProtocol": "sms",
-          "recurrence": "subscription",
-          "helpAnswerToUser": "Send \u0027Stop\u0027 to unsubscribe, send \u0027Start\u0027 to resubscribe.",
-          "optOutAnswerToUser": "You\u0027ve been unsubscribed from these messages.  Send \u0027Start\u0027 if you want to resubscribe.",
-          "optInMessageToUser": "Someone requested to subscribe this number to receive updates about Contoso\u0027s loyalty program.  To confirm subscription, reply to this message with \u0027JOIN\u0027",
-          "optInAnswerFromUser": "JOIN",
-          "optInConfirmationMessageToUser": "Congrats, you have been successfully subscribed to loyalty program updates.  Welcome!",
-          "directionality": "twoWay",
-          "useCases": [
-            {
-              "contentType": "marketingAndPromotion",
-              "examples": [
-                {
-                  "messages": [
-                    {
-                      "direction": "fromUser",
-                      "text": "txtMessage"
-                    }
-                  ]
-                }
-              ]
-            },
-            {
-              "contentType": "loyaltyProgram",
-              "examples": [
-                {
-                  "messages": [
-                    {
-                      "direction": "toUser",
-                      "text": "txtMessage"
-                    }
-                  ]
-                }
-              ]
-            },
-            {
-              "contentType": "sweepstakesOrContest",
-              "examples": [
-                {
-                  "messages": [
-                    {
-                      "direction": "toUser",
-                      "text": "txtMessage"
-                    }
-                  ]
-                }
-              ]
-            }
-          ]
-        },
-        "trafficDetails": {
-          "totalMonthlyVolume": 10000,
-          "monthlyAverageMessagesFromUser": 1,
-          "monthlyAverageMessagesToUser": 3,
-          "isSpiky": true,
-          "spikeDetails": "Higher traffic expected around major shopping holidays, most notably Black Friday and Memorial Day.",
-          "estimatedRampUpTimeInDays": 0
-        }
-      }
-    },
-    {
-      "RequestUri": "https://endpoint/shortCodes/countries/US/programBriefs/9d787bd6-07fc-4c7b-8e57-17f1fee41298?api-version=2022-09-06",
-      "RequestMethod": "DELETE",
-      "RequestHeaders": {
-        "Accept": "application/json",
-        "Accept-Encoding": "gzip,deflate",
-        "Authorization": "Sanitized",
-        "Connection": "keep-alive",
-        "User-Agent": "azsdk-js-communication-short-codes/1.0.0-beta.5 core-rest-pipeline/1.9.2 Node/v18.7.0 OS/(x64-Linux-5.10.102.1-microsoft-standard-WSL2)",
-        "x-ms-client-request-id": "9d787bd6-07fc-4c7b-8e57-17f1fee41298",
-        "x-ms-content-sha256": "47DEQpj8HBSa\u002B/TImW\u002B5JCeuQeRkm5NMpJWZG3hSuFU=",
-        "x-ms-date": "Wed, 17 Aug 2022 17:20:13 GMT"
-      },
-      "RequestBody": null,
-      "StatusCode": 204,
-      "ResponseHeaders": {
-        "api-supported-versions": "2021-10-25-preview, 2022-09-06",
-        "Date": "Wed, 17 Aug 2022 17:20:13 GMT",
-        "MS-CV": "lv8Svos9ekGdeFmTNq8JrQ.0",
-        "Strict-Transport-Security": "max-age=2592000",
-        "X-Azure-Ref": "0TCP9YgAAAABrf9q2d5fRSIiup3bZDBjcU0FPMzFFREdFMTExMABjYzkyNzU4ZC0wNWY3LTRhZDYtYWE1ZS0wZmE5NzE4ZDg5ODU=",
-        "X-Cache": "CONFIG_NOCACHE",
-        "X-Processing-Time": "460ms"
-      },
-      "ResponseBody": null
-    },
-    {
-      "RequestUri": "https://endpoint/shortCodes/countries/US/programBriefs/9d787bd6-07fc-4c7b-8e57-17f1fee41298?api-version=2022-09-06",
-      "RequestMethod": "GET",
-      "RequestHeaders": {
-        "Accept": "application/json",
-        "Accept-Encoding": "gzip,deflate",
-        "Authorization": "Sanitized",
-        "Connection": "keep-alive",
-        "User-Agent": "azsdk-js-communication-short-codes/1.0.0-beta.5 core-rest-pipeline/1.9.2 Node/v18.7.0 OS/(x64-Linux-5.10.102.1-microsoft-standard-WSL2)",
-        "x-ms-client-request-id": "9d787bd6-07fc-4c7b-8e57-17f1fee41298",
-        "x-ms-content-sha256": "47DEQpj8HBSa\u002B/TImW\u002B5JCeuQeRkm5NMpJWZG3hSuFU=",
-        "x-ms-date": "Wed, 17 Aug 2022 17:20:14 GMT"
-=======
-        "User-Agent": "azsdk-js-communication-short-codes/1.0.0-beta.4 core-rest-pipeline/1.10.1 Node/v18.7.0 OS/(x64-Linux-5.10.102.1-microsoft-standard-WSL2)",
+        "User-Agent": "azsdk-js-communication-short-codes/1.0.0-beta.5 core-rest-pipeline/1.10.1 Node/v18.7.0 OS/(x64-Linux-5.10.102.1-microsoft-standard-WSL2)",
         "x-ms-client-request-id": "9d787bd6-07fc-4c7b-8e57-17f1fee41298",
         "x-ms-content-sha256": "47DEQpj8HBSa\u002B/TImW\u002B5JCeuQeRkm5NMpJWZG3hSuFU=",
         "x-ms-date": "Tue, 22 Nov 2022 20:49:07 GMT"
->>>>>>> 2484aa3e
       },
       "RequestBody": null,
       "StatusCode": 404,
@@ -208,11 +43,7 @@
         "Connection": "keep-alive",
         "Content-Length": "2038",
         "Content-Type": "application/merge-patch\u002Bjson",
-<<<<<<< HEAD
-        "User-Agent": "azsdk-js-communication-short-codes/1.0.0-beta.5 core-rest-pipeline/1.9.2 Node/v18.7.0 OS/(x64-Linux-5.10.102.1-microsoft-standard-WSL2)",
-=======
-        "User-Agent": "azsdk-js-communication-short-codes/1.0.0-beta.4 core-rest-pipeline/1.10.1 Node/v18.7.0 OS/(x64-Linux-5.10.102.1-microsoft-standard-WSL2)",
->>>>>>> 2484aa3e
+        "User-Agent": "azsdk-js-communication-short-codes/1.0.0-beta.5 core-rest-pipeline/1.10.1 Node/v18.7.0 OS/(x64-Linux-5.10.102.1-microsoft-standard-WSL2)",
         "x-ms-client-request-id": "9d787bd6-07fc-4c7b-8e57-17f1fee41298",
         "x-ms-content-sha256": "/GwVNKlQm114QgAZlQG3D4UxWddfMK3staV/xgzBoRI=",
         "x-ms-date": "Tue, 22 Nov 2022 20:49:07 GMT"
@@ -435,11 +266,7 @@
         "Accept-Encoding": "gzip,deflate",
         "Authorization": "Sanitized",
         "Connection": "keep-alive",
-<<<<<<< HEAD
-        "User-Agent": "azsdk-js-communication-short-codes/1.0.0-beta.5 core-rest-pipeline/1.9.2 Node/v18.7.0 OS/(x64-Linux-5.10.102.1-microsoft-standard-WSL2)",
-=======
-        "User-Agent": "azsdk-js-communication-short-codes/1.0.0-beta.4 core-rest-pipeline/1.10.1 Node/v18.7.0 OS/(x64-Linux-5.10.102.1-microsoft-standard-WSL2)",
->>>>>>> 2484aa3e
+        "User-Agent": "azsdk-js-communication-short-codes/1.0.0-beta.5 core-rest-pipeline/1.10.1 Node/v18.7.0 OS/(x64-Linux-5.10.102.1-microsoft-standard-WSL2)",
         "x-ms-client-request-id": "9d787bd6-07fc-4c7b-8e57-17f1fee41298",
         "x-ms-content-sha256": "47DEQpj8HBSa\u002B/TImW\u002B5JCeuQeRkm5NMpJWZG3hSuFU=",
         "x-ms-date": "Tue, 22 Nov 2022 20:49:18 GMT"
@@ -471,11 +298,7 @@
         "Connection": "keep-alive",
         "Content-Length": "329",
         "Content-Type": "application/json",
-<<<<<<< HEAD
-        "User-Agent": "azsdk-js-communication-short-codes/1.0.0-beta.5 core-rest-pipeline/1.9.2 Node/v18.7.0 OS/(x64-Linux-5.10.102.1-microsoft-standard-WSL2)",
-=======
-        "User-Agent": "azsdk-js-communication-short-codes/1.0.0-beta.4 core-rest-pipeline/1.10.1 Node/v18.7.0 OS/(x64-Linux-5.10.102.1-microsoft-standard-WSL2)",
->>>>>>> 2484aa3e
+        "User-Agent": "azsdk-js-communication-short-codes/1.0.0-beta.5 core-rest-pipeline/1.10.1 Node/v18.7.0 OS/(x64-Linux-5.10.102.1-microsoft-standard-WSL2)",
         "x-ms-client-request-id": "9d787bd6-07fc-4c7b-8e57-17f1fee41298",
         "x-ms-content-sha256": "YspxvkPGv1H6W2weJCUrVpycaBlyGt11eNqK1Jul7l0=",
         "x-ms-date": "Tue, 22 Nov 2022 20:49:19 GMT"
@@ -516,11 +339,7 @@
         "Accept-Encoding": "gzip,deflate",
         "Authorization": "Sanitized",
         "Connection": "keep-alive",
-<<<<<<< HEAD
-        "User-Agent": "azsdk-js-communication-short-codes/1.0.0-beta.5 core-rest-pipeline/1.9.2 Node/v18.7.0 OS/(x64-Linux-5.10.102.1-microsoft-standard-WSL2)",
-=======
-        "User-Agent": "azsdk-js-communication-short-codes/1.0.0-beta.4 core-rest-pipeline/1.10.1 Node/v18.7.0 OS/(x64-Linux-5.10.102.1-microsoft-standard-WSL2)",
->>>>>>> 2484aa3e
+        "User-Agent": "azsdk-js-communication-short-codes/1.0.0-beta.5 core-rest-pipeline/1.10.1 Node/v18.7.0 OS/(x64-Linux-5.10.102.1-microsoft-standard-WSL2)",
         "x-ms-client-request-id": "9d787bd6-07fc-4c7b-8e57-17f1fee41298",
         "x-ms-content-sha256": "47DEQpj8HBSa\u002B/TImW\u002B5JCeuQeRkm5NMpJWZG3hSuFU=",
         "x-ms-date": "Tue, 22 Nov 2022 20:49:21 GMT"
@@ -554,11 +373,7 @@
         "Accept-Encoding": "gzip,deflate",
         "Authorization": "Sanitized",
         "Connection": "keep-alive",
-<<<<<<< HEAD
-        "User-Agent": "azsdk-js-communication-short-codes/1.0.0-beta.5 core-rest-pipeline/1.9.2 Node/v18.7.0 OS/(x64-Linux-5.10.102.1-microsoft-standard-WSL2)",
-=======
-        "User-Agent": "azsdk-js-communication-short-codes/1.0.0-beta.4 core-rest-pipeline/1.10.1 Node/v18.7.0 OS/(x64-Linux-5.10.102.1-microsoft-standard-WSL2)",
->>>>>>> 2484aa3e
+        "User-Agent": "azsdk-js-communication-short-codes/1.0.0-beta.5 core-rest-pipeline/1.10.1 Node/v18.7.0 OS/(x64-Linux-5.10.102.1-microsoft-standard-WSL2)",
         "x-ms-client-request-id": "9d787bd6-07fc-4c7b-8e57-17f1fee41298",
         "x-ms-content-sha256": "47DEQpj8HBSa\u002B/TImW\u002B5JCeuQeRkm5NMpJWZG3hSuFU=",
         "x-ms-date": "Tue, 22 Nov 2022 20:49:22 GMT"
@@ -596,11 +411,7 @@
         "Accept-Encoding": "gzip,deflate",
         "Authorization": "Sanitized",
         "Connection": "keep-alive",
-<<<<<<< HEAD
-        "User-Agent": "azsdk-js-communication-short-codes/1.0.0-beta.5 core-rest-pipeline/1.9.2 Node/v18.7.0 OS/(x64-Linux-5.10.102.1-microsoft-standard-WSL2)",
-=======
-        "User-Agent": "azsdk-js-communication-short-codes/1.0.0-beta.4 core-rest-pipeline/1.10.1 Node/v18.7.0 OS/(x64-Linux-5.10.102.1-microsoft-standard-WSL2)",
->>>>>>> 2484aa3e
+        "User-Agent": "azsdk-js-communication-short-codes/1.0.0-beta.5 core-rest-pipeline/1.10.1 Node/v18.7.0 OS/(x64-Linux-5.10.102.1-microsoft-standard-WSL2)",
         "x-ms-client-request-id": "9d787bd6-07fc-4c7b-8e57-17f1fee41298",
         "x-ms-content-sha256": "47DEQpj8HBSa\u002B/TImW\u002B5JCeuQeRkm5NMpJWZG3hSuFU=",
         "x-ms-date": "Tue, 22 Nov 2022 20:49:22 GMT"
@@ -626,11 +437,7 @@
         "Accept-Encoding": "gzip,deflate",
         "Authorization": "Sanitized",
         "Connection": "keep-alive",
-<<<<<<< HEAD
-        "User-Agent": "azsdk-js-communication-short-codes/1.0.0-beta.5 core-rest-pipeline/1.9.2 Node/v18.7.0 OS/(x64-Linux-5.10.102.1-microsoft-standard-WSL2)",
-=======
-        "User-Agent": "azsdk-js-communication-short-codes/1.0.0-beta.4 core-rest-pipeline/1.10.1 Node/v18.7.0 OS/(x64-Linux-5.10.102.1-microsoft-standard-WSL2)",
->>>>>>> 2484aa3e
+        "User-Agent": "azsdk-js-communication-short-codes/1.0.0-beta.5 core-rest-pipeline/1.10.1 Node/v18.7.0 OS/(x64-Linux-5.10.102.1-microsoft-standard-WSL2)",
         "x-ms-client-request-id": "9d787bd6-07fc-4c7b-8e57-17f1fee41298",
         "x-ms-content-sha256": "47DEQpj8HBSa\u002B/TImW\u002B5JCeuQeRkm5NMpJWZG3hSuFU=",
         "x-ms-date": "Tue, 22 Nov 2022 20:49:23 GMT"
@@ -660,11 +467,7 @@
         "Accept-Encoding": "gzip,deflate",
         "Authorization": "Sanitized",
         "Connection": "keep-alive",
-<<<<<<< HEAD
-        "User-Agent": "azsdk-js-communication-short-codes/1.0.0-beta.5 core-rest-pipeline/1.9.2 Node/v18.7.0 OS/(x64-Linux-5.10.102.1-microsoft-standard-WSL2)",
-=======
-        "User-Agent": "azsdk-js-communication-short-codes/1.0.0-beta.4 core-rest-pipeline/1.10.1 Node/v18.7.0 OS/(x64-Linux-5.10.102.1-microsoft-standard-WSL2)",
->>>>>>> 2484aa3e
+        "User-Agent": "azsdk-js-communication-short-codes/1.0.0-beta.5 core-rest-pipeline/1.10.1 Node/v18.7.0 OS/(x64-Linux-5.10.102.1-microsoft-standard-WSL2)",
         "x-ms-client-request-id": "9d787bd6-07fc-4c7b-8e57-17f1fee41298",
         "x-ms-content-sha256": "47DEQpj8HBSa\u002B/TImW\u002B5JCeuQeRkm5NMpJWZG3hSuFU=",
         "x-ms-date": "Tue, 22 Nov 2022 20:49:24 GMT"
@@ -690,11 +493,7 @@
         "Accept-Encoding": "gzip,deflate",
         "Authorization": "Sanitized",
         "Connection": "keep-alive",
-<<<<<<< HEAD
-        "User-Agent": "azsdk-js-communication-short-codes/1.0.0-beta.5 core-rest-pipeline/1.9.2 Node/v18.7.0 OS/(x64-Linux-5.10.102.1-microsoft-standard-WSL2)",
-=======
-        "User-Agent": "azsdk-js-communication-short-codes/1.0.0-beta.4 core-rest-pipeline/1.10.1 Node/v18.7.0 OS/(x64-Linux-5.10.102.1-microsoft-standard-WSL2)",
->>>>>>> 2484aa3e
+        "User-Agent": "azsdk-js-communication-short-codes/1.0.0-beta.5 core-rest-pipeline/1.10.1 Node/v18.7.0 OS/(x64-Linux-5.10.102.1-microsoft-standard-WSL2)",
         "x-ms-client-request-id": "9d787bd6-07fc-4c7b-8e57-17f1fee41298",
         "x-ms-content-sha256": "47DEQpj8HBSa\u002B/TImW\u002B5JCeuQeRkm5NMpJWZG3hSuFU=",
         "x-ms-date": "Tue, 22 Nov 2022 20:49:24 GMT"
