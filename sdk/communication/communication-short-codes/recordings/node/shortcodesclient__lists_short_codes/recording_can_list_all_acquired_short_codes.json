{
  "Entries": [
    {
      "RequestUri": "https://endpoint/shortCodes?skip=0\u0026top=100\u0026api-version=2022-09-06",
      "RequestMethod": "GET",
      "RequestHeaders": {
        "Accept": "application/json",
        "Accept-Encoding": "gzip,deflate",
        "Authorization": "Sanitized",
        "Connection": "keep-alive",
<<<<<<< HEAD
        "User-Agent": "azsdk-js-communication-short-codes/1.0.0-beta.5 core-rest-pipeline/1.9.2 Node/v18.7.0 OS/(x64-Linux-5.10.102.1-microsoft-standard-WSL2)",
=======
        "User-Agent": "azsdk-js-communication-short-codes/1.0.0-beta.4 core-rest-pipeline/1.10.1 Node/v18.7.0 OS/(x64-Linux-5.10.102.1-microsoft-standard-WSL2)",
>>>>>>> 2484aa3e
        "x-ms-client-request-id": "9d787bd6-07fc-4c7b-8e57-17f1fee41298",
        "x-ms-content-sha256": "47DEQpj8HBSa\u002B/TImW\u002B5JCeuQeRkm5NMpJWZG3hSuFU=",
        "x-ms-date": "Tue, 22 Nov 2022 20:49:05 GMT"
      },
      "RequestBody": null,
      "StatusCode": 200,
      "ResponseHeaders": {
        "api-supported-versions": "2021-10-25-preview, 2022-09-06",
        "Content-Type": "application/json; charset=utf-8",
        "Date": "Tue, 22 Nov 2022 20:48:38 GMT",
        "MS-CV": "LViqKVqg9kqjZo\u002BYunwbHg.0",
        "Strict-Transport-Security": "max-age=2592000",
        "Transfer-Encoding": "chunked",
        "X-Azure-Ref": "0pjV9YwAAAABXoVYL7XW8R5OOsOvNGtX/R1JVMzBFREdFMDgxMwBjYzkyNzU4ZC0wNWY3LTRhZDYtYWE1ZS0wZmE5NzE4ZDg5ODU=",
        "X-Cache": "CONFIG_NOCACHE",
        "X-Processing-Time": "1044ms"
      },
      "ResponseBody": {
        "shortCodes": []
      }
    }
  ],
  "Variables": {}
}<|MERGE_RESOLUTION|>--- conflicted
+++ resolved
@@ -8,11 +8,7 @@
         "Accept-Encoding": "gzip,deflate",
         "Authorization": "Sanitized",
         "Connection": "keep-alive",
-<<<<<<< HEAD
-        "User-Agent": "azsdk-js-communication-short-codes/1.0.0-beta.5 core-rest-pipeline/1.9.2 Node/v18.7.0 OS/(x64-Linux-5.10.102.1-microsoft-standard-WSL2)",
-=======
-        "User-Agent": "azsdk-js-communication-short-codes/1.0.0-beta.4 core-rest-pipeline/1.10.1 Node/v18.7.0 OS/(x64-Linux-5.10.102.1-microsoft-standard-WSL2)",
->>>>>>> 2484aa3e
+        "User-Agent": "azsdk-js-communication-short-codes/1.0.0-beta.5 core-rest-pipeline/1.10.1 Node/v18.7.0 OS/(x64-Linux-5.10.102.1-microsoft-standard-WSL2)",
         "x-ms-client-request-id": "9d787bd6-07fc-4c7b-8e57-17f1fee41298",
         "x-ms-content-sha256": "47DEQpj8HBSa\u002B/TImW\u002B5JCeuQeRkm5NMpJWZG3hSuFU=",
         "x-ms-date": "Tue, 22 Nov 2022 20:49:05 GMT"
