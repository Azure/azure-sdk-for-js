--- conflicted
+++ resolved
@@ -21,10 +21,6 @@
             - $(sub-config-communication-int-test-resources-js)
           MatrixFilters:
             - TestType=^(?!(browser|sample)).*
-<<<<<<< HEAD
-      Clouds: Public,Int
+      Clouds: Public,PPE,Int
       TestResourceDirectories:
-        - communication/test-resources/
-=======
-      Clouds: Public,PPE,Int
->>>>>>> fd0ba0d5
+        - communication/test-resources/