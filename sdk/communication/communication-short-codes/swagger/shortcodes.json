{
  "swagger": "2.0",
  "info": {
    "title": "ShortCodesNumbersClient",
    "description": "The short codes client uses Azure Communication Services to purchase and manage short codes.",
    "version": "2021-10-25-preview"
  },
  "paths": {
    "/shortCodes": {
      "get": {
        "tags": [
          "ShortCodes"
        ],
        "summary": "Gets the list of short codes for the current resource.",
        "operationId": "ShortCodes_GetShortCodes",
        "produces": [
          "application/json"
        ],
        "parameters": [
          {
            "in": "query",
            "name": "skip",
            "description": "An optional parameter for how many entries to skip, for pagination purposes.",
            "type": "integer",
            "format": "int32",
            "default": 0
          },
          {
            "in": "query",
            "name": "top",
            "description": "An optional parameter for how many entries to return, for pagination purposes.",
            "type": "integer",
            "format": "int32",
            "default": 100
          },
          {
            "$ref": "#/parameters/ApiVersionParameter"
          }
        ],
        "responses": {
          "200": {
            "description": "Success",
            "schema": {
              "$ref": "#/definitions/ShortCodes"
            }
          },
          "default": {
            "description": "Failure",
            "schema": {
              "$ref": "#/definitions/CommunicationErrorResponse"
            }
          }
        },
        "x-ms-pageable": {
          "nextLinkName": "nextLink",
          "itemName": "shortCodes"
        },
        "x-ms-examples": {
          "List short codes": {
            "$ref": "./examples/GetShortCodesAsync.json"
          }
        }
      }
    },
    "/shortCodes/countries/US/programBriefs/{programBriefId}": {
      "patch": {
        "tags": [
          "ShortCodes - ProgramBrief"
        ],
        "summary": "Creates or updates a US Program Brief.",
        "operationId": "ShortCodes_UpsertUSProgramBrief",
        "consumes": [
          "application/merge-patch+json"
        ],
        "produces": [
          "application/json"
        ],
        "parameters": [
          {
            "in": "path",
            "name": "programBriefId",
            "description": "Program Brief Id. Must be a valid GUID",
            "required": true,
            "type": "string",
            "format": "uuid"
          },
          {
            "$ref": "#/parameters/ApiVersionParameter"
          },
          {
            "in": "body",
            "name": "body",
            "description": "Data to create new a Program Brief or fields to update an existing Program Brief",
            "schema": {
              "$ref": "#/definitions/USProgramBrief"
            }
          }
        ],
        "responses": {
          "201": {
            "description": "Success",
            "schema": {
              "$ref": "#/definitions/USProgramBrief"
            }
          },
          "200": {
            "description": "Success",
            "schema": {
              "$ref": "#/definitions/USProgramBrief"
            }
          },
          "default": {
            "description": "Failure",
            "schema": {
              "$ref": "#/definitions/CommunicationErrorResponse"
            }
          }
        },
        "x-ms-examples": {
          "Creates or Updates a US Program Brief": {
            "$ref": "./examples/UpsertUSProgramBriefAsync.json"
          }
        }
      },
      "delete": {
        "tags": [
          "ShortCodes - ProgramBrief"
        ],
        "summary": "Deletes a US Program Brief.",
        "operationId": "ShortCodes_DeleteUSProgramBrief",
        "parameters": [
          {
            "in": "path",
            "name": "programBriefId",
            "description": "Program Brief Id. Must be a valid GUID",
            "required": true,
            "type": "string",
            "format": "uuid"
          },
          {
            "$ref": "#/parameters/ApiVersionParameter"
          }
        ],
        "responses": {
          "204": {
            "description": "Success"
          },
          "default": {
            "description": "Failure",
            "schema": {
              "$ref": "#/definitions/CommunicationErrorResponse"
            }
          }
        },
        "x-ms-examples": {
          "Deletes a US Program Brief": {
            "$ref": "./examples/DeleteUSProgramBriefAsync.json"
          }
        },
        "produces": [
          "application/json"
        ]
      },
      "get": {
        "tags": [
          "ShortCodes - ProgramBrief"
        ],
        "summary": "Get a US Program Brief by id.",
        "operationId": "ShortCodes_GetUSProgramBrief",
        "produces": [
          "application/json"
        ],
        "parameters": [
          {
            "in": "path",
            "name": "programBriefId",
            "description": "Program Brief Id. Must be a valid GUID",
            "required": true,
            "type": "string",
            "format": "uuid"
          },
          {
            "$ref": "#/parameters/ApiVersionParameter"
          }
        ],
        "responses": {
          "200": {
            "description": "Success",
            "schema": {
              "$ref": "#/definitions/USProgramBrief"
            }
          },
          "default": {
            "description": "Failure",
            "schema": {
              "$ref": "#/definitions/CommunicationErrorResponse"
            }
          }
        },
        "x-ms-examples": {
          "Query a US Program Brief": {
            "$ref": "./examples/GetUSProgramBriefAsync.json"
          }
        }
      }
    },
    "/shortCodes/countries/US/programBriefs/{programBriefId}/:submit": {
      "post": {
        "tags": [
          "ShortCodes - ProgramBrief"
        ],
        "summary": "Submits a US Program Brief for review.",
        "operationId": "ShortCodes_SubmitUSProgramBrief",
        "produces": [
          "application/json"
        ],
        "parameters": [
          {
            "in": "path",
            "name": "programBriefId",
            "description": "Program Brief Id. Must be a valid GUID",
            "required": true,
            "type": "string",
            "format": "uuid"
          },
          {
            "$ref": "#/parameters/ApiVersionParameter"
          }
        ],
        "responses": {
          "200": {
            "description": "Success",
            "schema": {
              "$ref": "#/definitions/USProgramBrief"
            }
          },
          "default": {
            "description": "Failure",
            "schema": {
              "$ref": "#/definitions/CommunicationErrorResponse"
            }
          }
        },
        "x-ms-examples": {
          "Submit a US Program Brief": {
            "$ref": "./examples/SubmitUSProgramBriefAsync.json"
          }
        }
      }
    },
    "/shortCodes/countries/US/programBriefs": {
      "get": {
        "tags": [
          "ShortCodes - ProgramBrief"
        ],
        "summary": "Gets the list of US Program Briefs for the current resource.",
        "operationId": "ShortCodes_GetUSProgramBriefs",
        "produces": [
          "application/json"
        ],
        "parameters": [
          {
            "in": "query",
            "name": "skip",
            "description": "An optional parameter for how many entries to skip, for pagination purposes.",
            "type": "integer",
            "format": "int32",
            "default": 0
          },
          {
            "in": "query",
            "name": "top",
            "description": "An optional parameter for how many entries to return, for pagination purposes.",
            "type": "integer",
            "format": "int32",
            "default": 100
          },
          {
            "$ref": "#/parameters/ApiVersionParameter"
          }
        ],
        "responses": {
          "200": {
            "description": "Success",
            "schema": {
              "$ref": "#/definitions/USProgramBriefs"
            }
          },
          "default": {
            "description": "Failure",
            "schema": {
              "$ref": "#/definitions/CommunicationErrorResponse"
            }
          }
        },
        "x-ms-pageable": {
          "nextLinkName": "nextLink",
          "itemName": "programBriefs"
        },
        "x-ms-examples": {
          "List US Program Briefs": {
            "$ref": "./examples/GetUSProgramBriefsAsync.json"
          }
        }
      }
    },
    "/shortCodes/countries/US/programBriefs/{programBriefId}/attachments/{attachmentId}": {
      "put": {
        "tags": [
          "ShortCodes - ProgramBriefAttachment"
        ],
        "summary": "Creates or replace an attachment on a US Program Brief.",
        "operationId": "ShortCodes_CreateOrReplaceUSProgramBriefAttachment",
        "consumes": [
          "application/json"
        ],
        "produces": [
          "application/json"
        ],
        "parameters": [
          {
            "in": "path",
            "name": "programBriefId",
            "description": "Program Brief Id. Must be a valid GUID",
            "required": true,
            "type": "string",
            "format": "uuid"
          },
          {
            "in": "path",
            "name": "attachmentId",
            "description": "Attachment Id. Must be a valid GUID",
            "required": true,
            "type": "string",
            "format": "uuid"
          },
          {
            "$ref": "#/parameters/ApiVersionParameter"
          },
          {
            "in": "body",
            "name": "body",
            "description": "Data to create or replace a Program Brief File Attachment",
            "schema": {
              "$ref": "#/definitions/ProgramBriefAttachment"
            }
          }
        ],
        "responses": {
          "201": {
            "description": "Success",
            "schema": {
              "$ref": "#/definitions/ProgramBriefAttachment"
            }
          },
          "200": {
            "description": "Success",
            "schema": {
              "$ref": "#/definitions/ProgramBriefAttachment"
            }
          },
          "default": {
            "description": "Failure",
            "schema": {
              "$ref": "#/definitions/CommunicationErrorResponse"
            }
          }
        },
        "x-ms-examples": {
          "Creates or Replaces an attachment on a US Program Brief": {
            "$ref": "./examples/CreateOrReplaceProgramBriefAttachmentAsync.json"
          }
        }
      },
      "get": {
        "tags": [
          "ShortCodes - ProgramBriefAttachment"
        ],
        "summary": "Gets a specific an attachment from a US Program Brief.",
        "operationId": "ShortCodes_GetUSProgramBriefAttachment",
        "produces": [
          "application/json"
        ],
        "parameters": [
          {
            "in": "path",
            "name": "programBriefId",
            "description": "Program Brief Id. Must be a valid GUID",
            "required": true,
            "type": "string",
            "format": "uuid"
          },
          {
            "in": "path",
            "name": "attachmentId",
            "description": "Attachment Id. Must be a valid GUID",
            "required": true,
            "type": "string",
            "format": "uuid"
          },
          {
            "$ref": "#/parameters/ApiVersionParameter"
          }
        ],
        "responses": {
          "200": {
            "description": "Success",
            "schema": {
              "$ref": "#/definitions/ProgramBriefAttachment"
            }
          },
          "default": {
            "description": "Failure",
            "schema": {
              "$ref": "#/definitions/CommunicationErrorResponse"
            }
          }
        },
        "x-ms-examples": {
          "Creates or Replaces a US Program Brief File Attachment": {
            "$ref": "./examples/CreateOrReplaceProgramBriefAttachmentAsync.json"
          }
        }
      },
      "delete": {
        "tags": [
          "ShortCodes - ProgramBriefAttachment"
        ],
        "summary": "Deletes a specific attachment from a US Program Brief.",
        "operationId": "ShortCodes_DeleteUSProgramBriefAttachment",
        "parameters": [
          {
            "in": "path",
            "name": "programBriefId",
            "description": "Program Brief Id. Must be a valid GUID",
            "required": true,
            "type": "string",
            "format": "uuid"
          },
          {
            "in": "path",
            "name": "attachmentId",
            "description": "Attachment Id. Must be a valid GUID",
            "required": true,
            "type": "string",
            "format": "uuid"
          },
          {
            "$ref": "#/parameters/ApiVersionParameter"
          }
        ],
        "responses": {
          "204": {
            "description": "Success"
          },
          "default": {
            "description": "Failure",
            "schema": {
              "$ref": "#/definitions/CommunicationErrorResponse"
            }
          }
        },
        "x-ms-examples": {
          "Deletes a US Program Brief File Attachment": {
            "$ref": "./examples/DeleteProgramBriefAttachmentAsync.json"
          }
        },
        "produces": [
          "application/json"
        ]
      }
    },
    "/shortCodes/countries/US/programBriefs/{programBriefId}/attachments": {
      "get": {
        "tags": [
          "ShortCodes - ProgramBriefAttachment"
        ],
        "summary": "Gets the list of attachments from a US Program Brief.",
        "operationId": "ShortCodes_GetUSProgramBriefAttachments",
        "produces": [
          "application/json"
        ],
        "parameters": [
          {
            "in": "path",
            "name": "programBriefId",
            "required": true,
            "type": "string",
            "format": "uuid"
          },
          {
            "in": "query",
            "name": "skip",
            "description": "An optional parameter for how many entries to skip, for pagination purposes.",
            "type": "integer",
            "format": "int32",
            "default": 0
          },
          {
            "in": "query",
            "name": "top",
            "description": "An optional parameter for how many entries to return, for pagination purposes.",
            "type": "integer",
            "format": "int32",
            "default": 100
          },
          {
            "$ref": "#/parameters/ApiVersionParameter"
          }
        ],
        "responses": {
          "200": {
            "description": "Success",
            "schema": {
              "$ref": "#/definitions/ProgramBriefAttachments"
            }
          },
          "default": {
            "description": "Failure",
            "schema": {
              "$ref": "#/definitions/CommunicationErrorResponse"
            }
          }
        },
        "x-ms-pageable": {
          "nextLinkName": "nextLink",
          "itemName": "attachments"
        },
        "x-ms-examples": {
          "List US Program Brief File Attachments": {
            "$ref": "./examples/GetProgramBriefAttachmentsAsync.json"
          }
        }
      }
    }
  },
  "definitions": {
    "ShortCode": {
      "description": "Represents a number, ShortCode or AlphaId, acquired in a given country.",
      "type": "object",
      "properties": {
        "number": {
          "description": "The value of the ShortCode or the alpha numeric e.g. '555555', 'CONTOSO', etc.",
          "type": "string"
        },
        "numberType": {
          "description": "The type of number e.g. 'ShortCode', 'AlphaId'.",
          "enum": [
            "shortCode",
            "alphaId"
          ],
          "type": "string",
          "x-ms-enum": {
            "name": "NumberType",
            "modelAsString": true
          }
        },
        "countryCode": {
          "description": "ISO 3166 2-char code representing the country e.g. 'US'.",
          "type": "string"
        },
        "programBriefIds": {
          "description": "Program Brief Name.",
          "type": "array",
          "items": {
            "type": "string"
          }
        },
        "purchaseDate": {
          "format": "date-time",
          "description": "Date in which number was purchased.",
          "type": "string"
        }
      }
    },
    "ShortCodes": {
      "description": "A wrapper for a list of short code entities.",
      "type": "object",
      "properties": {
        "shortCodes": {
          "description": "List of short codes.",
          "type": "array",
          "items": {
            "$ref": "#/definitions/ShortCode"
          }
        },
        "nextLink": {
          "description": "Represents the URL link to the next page.",
          "type": "string"
        }
      }
    },
    "ReviewNote": {
      "description": "Holds a note about a Program Brief that has gone thru stages of review process.",
      "type": "object",
      "properties": {
        "message": {
          "description": "Note related to a Program Brief that may imply changes needed from the client.",
          "type": "string"
        },
        "date": {
          "format": "date-time",
          "description": "Date and time when the note was added to the Program Brief.",
          "type": "string"
        }
      }
    },
    "ShortCodeCost": {
      "description": "The incurred cost for a single short code.",
      "required": [
        "amount",
        "billingFrequency",
        "currencyCode"
      ],
      "type": "object",
      "properties": {
        "amount": {
          "format": "double",
          "description": "The cost amount.",
          "type": "number"
        },
        "currencyCode": {
          "description": "The ISO 4217 currency code for the cost amount, e.g. USD.",
          "type": "string"
        },
        "billingFrequency": {
          "description": "The frequency with which the cost gets billed.",
          "enum": [
            "monthly",
            "once"
          ],
          "type": "string",
          "x-ms-enum": {
            "name": "BillingFrequency",
            "modelAsString": true
          }
        }
      }
    },
    "ProgramDetails": {
      "type": "object",
      "properties": {
        "isVanity": {
          "description": "Set to true if the request is for a vanity number.",
          "type": "boolean"
        },
        "preferredVanityNumbers": {
          "description": "Priority ordered list of preferred vanity numbers.\r\nVanity numbers should be 5 or 6 digit when number type is ShortCode.\r\ne.g. 555555, 222222.",
          "type": "array",
          "items": {
            "type": "string"
          }
        },
        "numberType": {
          "description": "Type for desired numbers e.g. 'shortCode' or 'alphaId'.",
          "enum": [
            "shortCode",
            "alphaId"
          ],
          "type": "string",
          "x-ms-enum": {
            "name": "NumberType",
            "modelAsString": true
          }
        },
        "isPoliticalCampaign": {
          "description": "Indicates whether the number will be used for political campaigns or not.",
          "type": "boolean"
        },
        "name": {
          "description": "A program name that indicates the purpose of filling the Program Brief and how the number will be used for messaging.\r\ne.g. 'CONTOSO Shipping'",
          "type": "string"
        },
        "description": {
          "description": "Describes how and why the number will be used for messaging as part of the program.",
          "type": "string"
        },
        "url": {
          "format": "uri",
          "description": "URL for the program or company.",
          "type": "string"
        },
        "callToActionTypes": {
          "description": "Indicates how the consumer can sign up to the program e.g. 'website', 'pointOfSale' and/or 'sms'.",
          "type": "array",
          "items": {
            "description": "Indicates how a program will be discoverable by the consumer.",
            "enum": [
              "website",
              "pointOfSale",
              "sms",
              "interactiveVoiceResponse"
            ],
            "type": "string",
            "x-ms-enum": {
              "name": "CallToActionType",
              "modelAsString": true
            }
          }
        },
        "callToActionUrl": {
          "format": "uri",
          "description": "URL for \"call to action\" image for the program.",
          "type": "string"
        },
        "callToAction": {
          "description": "Call to action text. To be provided when InteractiveVoiceResponse is specified as call to action type",
          "type": "string"
        },
        "termsOfServiceUrl": {
          "format": "uri",
          "description": "URL for program terms of service.",
          "type": "string"
        },
        "privacyPolicyUrl": {
          "format": "uri",
          "description": "URL for privacy policy.",
          "type": "string"
        },
        "expectedDateOfService": {
          "format": "date-time",
          "description": "Date in which SMS messages will start to be sent out.\r\nShould follow ISO 8601 internet format for datetimes.\r\ne.g. 2021-08-17T22:02:51.316Z, 2021-08-17T16:39:57-08:00, etc.",
          "type": "string"
        }
      }
    },
    "ContactInformation": {
      "description": "Contact Information",
      "type": "object",
      "properties": {
        "name": {
          "description": "Name of authorized user for purposes of submitting the Program Brief.",
          "type": "string"
        },
        "phone": {
          "description": "Contact phone number for the authorized user for the customer. Use E164 format. e.g. +14086111111.",
          "type": "string"
        },
        "email": {
          "format": "email",
          "description": "Contact email address number for the authorized user for the customer.",
          "type": "string"
        }
      }
    },
    "CustomerCareInformation": {
      "description": "Customer Care Information",
      "type": "object",
      "properties": {
        "tollFreeNumber": {
          "description": "Customer support phone number for the customer submitting the Program Brief. Use E164 format. e.g. +18005551212",
          "type": "string"
        },
        "email": {
          "format": "email",
          "description": "Customer support email address for the customer submitting the Program Brief.",
          "type": "string"
        }
      }
    },
    "CompanyInformation": {
      "type": "object",
      "properties": {
        "name": {
          "description": "Legal entity name for customer submitting Program Brief.",
          "type": "string"
        },
        "url": {
          "format": "uri",
          "description": "Company URL for customer submitting Program Brief.",
          "type": "string"
        },
        "address": {
          "description": "Company's address for the customer submitting the Program Brief.",
          "type": "string"
        },
        "contactInformation": {
          "$ref": "#/definitions/ContactInformation"
        },
        "customerCareInformation": {
          "$ref": "#/definitions/CustomerCareInformation"
        }
      }
    },
    "MessageExample": {
      "description": "Represents a message example to be sent from or to the end user.",
      "type": "object",
      "properties": {
        "direction": {
          "description": "Indicates whether the message example is supposed to be sent to or from the end user e.g. toUser",
          "enum": [
            "toUser",
            "fromUser"
          ],
          "type": "string",
          "x-ms-enum": {
            "name": "MessageDirection",
            "modelAsString": true
          }
        },
        "text": {
          "description": "Actual example text for the message e.g. 'Want me to notify you when package in the way?'",
          "type": "string"
        }
      }
    },
    "MessageExampleSequence": {
      "description": "A sequence of example messages to and from the end user.",
      "type": "object",
      "properties": {
        "messages": {
          "description": "Example messages to be sent to and from the end user.",
          "type": "array",
          "items": {
            "$ref": "#/definitions/MessageExample"
          }
        }
      }
    },
    "UseCase": {
      "description": "Describes a messaging use case for a given content type by providing example messages.",
      "type": "object",
      "properties": {
        "contentType": {
          "description": "Indicates the messaging content type used in the program e.g. 'accountNotificationInformationalAlerts', 'chatConversationalMessaging', 'mmsVideo', 'socialMedia'.",
          "enum": [
            "accountNotificationInformationalAlerts",
            "ageGatedContent",
            "chatConversationalMessaging",
            "deliveryNotification",
            "donationsPledge",
            "education",
            "fraudAlerts",
            "loanArrangement",
            "loyaltyProgram",
            "marketingAndPromotion",
            "mmsPicture",
            "mmsVideo",
            "oneTimePasswordOrMultiFactorAuthentication",
            "political",
            "publicServiceAnnouncements",
            "securityAlerts",
            "socialMedia",
            "sweepstakesOrContest",
            "votingOrPolling",
            "other"
          ],
          "type": "string",
          "x-ms-enum": {
            "name": "MessageContentType",
            "modelAsString": true
          }
        },
        "customContentType": {
          "description": "Indicates the messaging content type used in the program whenever it is not any of the pre-defined content types",
          "type": "string"
        },
        "examples": {
          "description": "Example messages to be sent to and from the end user for the indicated content type.",
          "type": "array",
          "items": {
            "$ref": "#/definitions/MessageExampleSequence"
          }
        }
      }
    },
    "MessageDetails": {
      "type": "object",
      "properties": {
        "supportedProtocol": {
          "description": "Applicable message protocol used in the program e.g. SMS or MMS.",
          "enum": [
            "sms",
            "mms"
          ],
          "type": "string",
          "x-ms-enum": {
            "name": "MessageProtocol",
            "modelAsString": true
          }
        },
        "recurrence": {
          "description": "Indicates the nature of the messaging associated with the program e.g. 'subscription', 'transaction'.",
          "enum": [
            "subscription",
            "transaction"
          ],
          "type": "string",
          "x-ms-enum": {
            "name": "Recurrence",
            "modelAsString": true
          }
        },
        "helpMessage": {
          "description": "Message text for mobile terminated message associated with HELP keyword\r\ne.g 'This is the HELP message test.'.",
          "type": "string"
        },
        "optOutMessage": {
          "description": "\"Message text for mobile terminated message associated with STOP keyword\r\ne.g. 'This is the STOP message test.'.",
          "type": "string"
        },
        "optInMessage": {
          "type": "string"
        },
        "optInReply": {
          "description": "Keyword used to confirm double Opt-In method e.g. 'JOIN'.",
          "type": "string"
        },
        "confirmationMessage": {
          "type": "string"
        },
        "directionality": {
          "description": "Describes directionality e.g. oneWay or twoWay",
          "enum": [
            "oneWay",
            "twoWay"
          ],
          "type": "string",
          "x-ms-enum": {
            "name": "MessageDirectionality",
            "modelAsString": true
          }
        },
        "useCases": {
          "description": "Provides message exchange examples from and to end user for each supported message content type.",
          "type": "array",
          "items": {
            "$ref": "#/definitions/UseCase"
          }
        }
      }
    },
    "TrafficDetails": {
      "type": "object",
      "properties": {
        "totalMonthlyVolume": {
          "format": "int32",
          "description": "Estimated total messages per month.",
          "maximum": 2147483647,
          "minimum": 0,
          "type": "integer"
        },
        "monthlyAverageMessagesFromUser": {
          "format": "int32",
          "description": "Estimated number of Mobile-Originated messages likely to be received from a user per month.",
          "maximum": 2147483647,
          "minimum": 0,
          "type": "integer"
        },
        "monthlyAverageMessagesToUser": {
          "format": "int32",
          "description": "Estimated number of Mobile-Terminated messages likely to be sent per user per month.",
          "maximum": 2147483647,
          "minimum": 0,
          "type": "integer"
        },
        "isSpiky": {
          "description": "Indicates if the nature of the messaging traffic will be bursty.",
          "type": "boolean"
        },
        "spikeDetails": {
          "description": "If isSpiky=true, then explain additional details about the traffic pattern\r\ne.g. 'Higher traffic expected during holiday season and Black Friday.'.",
          "type": "string"
        },
        "estimatedRampUpTimeInDays": {
          "format": "int32",
          "description": "Numbers of days in which is expected to start sending messages from the short code.",
          "maximum": 2147483647,
          "minimum": 0,
          "type": "integer"
        }
      }
    },
    "ProgramBriefAttachmentSummary": {
      "description": "A summary of Program Brief File Attachment data",
      "type": "object",
      "properties": {
        "id": {
          "format": "uuid",
          "description": "Program Brief Attachment Id.",
          "type": "string"
        },
        "type": {
          "description": "Attachment type describing the purpose of the attachment\r\ne.g. 'callToAction', 'termsOfService'",
          "enum": [
            "callToAction",
            "termsOfService",
            "privacyPolicy",
            "other"
          ],
          "type": "string",
          "x-ms-enum": {
            "name": "AttachmentType",
            "modelAsString": true
          }
        },
        "fileName": {
          "description": "The name of the attached file\r\ne.g. 'myFile01'",
          "type": "string"
        }
      }
    },
    "USProgramBrief": {
      "description": "Represents a US Program Brief for acquiring a short code in the United States.\r\nA Program Brief provides vital information to the carriers about a messaging program or campaign that would be associated with a short code or alpha sender number.\r\nA Program Brief also provides specifics about the use case, the purpose and the consumer experience receiving the message.",
      "required": [
        "id"
      ],
      "type": "object",
      "properties": {
        "id": {
          "format": "uuid",
          "description": "Program Brief Id.",
          "type": "string"
        },
        "status": {
          "description": "Program Brief status e.g. 'submitted', 'approved', etc",
          "enum": [
            "submitted",
            "approved",
            "submitNewVanityNumbers",
            "updateProgramBrief",
            "draft",
            "denied"
          ],
          "type": "string",
          "x-ms-enum": {
            "name": "ProgramBriefStatus",
            "modelAsString": true
          }
        },
        "number": {
          "description": "Number provisioned for the Program Brief e.g. 555555, 'CONTOSO'",
          "type": "string"
        },
        "reviewNotes": {
          "description": "Notes added to the Program Brief after being reviewed to help customer understand\r\nreview results and necessary follow up actions.",
          "type": "array",
          "items": {
            "$ref": "#/definitions/ReviewNote"
          }
        },
        "costs": {
          "description": "Represents the costs tied to the number.",
          "type": "array",
          "items": {
            "$ref": "#/definitions/ShortCodeCost"
          }
        },
        "submissionDate": {
          "format": "date-time",
          "description": "Date and time when the Program Brief was submitted.",
          "type": "string"
        },
        "statusUpdatedDate": {
          "format": "date-time",
          "description": "Last date and time when the Program Brief status was updated.",
          "type": "string"
        },
        "programDetails": {
          "$ref": "#/definitions/ProgramDetails"
        },
        "companyInformation": {
          "$ref": "#/definitions/CompanyInformation"
        },
        "messageDetails": {
          "$ref": "#/definitions/MessageDetails"
        },
        "trafficDetails": {
          "$ref": "#/definitions/TrafficDetails"
        },
        "attachments": {
          "description": "A list of summarized data of attachments currently added to the Program Brief",
          "type": "array",
          "items": {
            "$ref": "#/definitions/ProgramBriefAttachmentSummary"
          }
        }
      }
    },
    "USProgramBriefs": {
      "description": "A wrapper for a list of USProgramBrief entities.",
      "type": "object",
      "properties": {
        "programBriefs": {
          "description": "List of Program Briefs.",
          "type": "array",
          "items": {
            "$ref": "#/definitions/USProgramBrief"
          }
        },
        "nextLink": {
          "description": "Represents the URL link to the next page.",
          "type": "string"
        }
      }
    },
    "ProgramBriefAttachment": {
      "description": "A File Attachment for a Program Brief",
      "required": [
        "fileContent",
        "fileName",
        "fileType",
        "id",
        "type"
      ],
      "type": "object",
      "properties": {
        "id": {
          "format": "uuid",
          "description": "Program Brief Attachment Id.",
          "type": "string"
        },
        "type": {
          "description": "Attachment type describing the purpose of the attachment\r\ne.g. 'callToAction', 'termsOfService'",
          "enum": [
            "callToAction",
            "termsOfService",
            "privacyPolicy",
            "other"
          ],
          "type": "string",
          "x-ms-enum": {
            "name": "AttachmentType",
            "modelAsString": true
          }
        },
        "fileName": {
<<<<<<< HEAD
          "description": "The name of the file being attached\r\ne.g. 'myFile01'",
=======
          "description": "A friendly name to refer to the attachment\r\ne.g. 'myFile01'",
>>>>>>> 1c9df447
          "type": "string"
        },
        "fileSize": {
          "format": "int32",
          "description": "File size in bytes.",
          "type": "integer"
        },
        "fileType": {
          "description": "The type of file being attached\r\ne.g. 'pdf', 'jpg', 'png'",
          "enum": [
            "png",
            "jpg",
            "jpeg",
            "pdf"
          ],
          "type": "string",
          "x-ms-enum": {
            "name": "FileType",
            "modelAsString": true
          }
        },
        "fileContent": {
          "description": "File content as base 64 encoded string",
          "type": "string"
        }
      }
    },
    "ProgramBriefAttachments": {
      "description": "A wrapper for a list of ProgramBriefAttachment entities.",
      "type": "object",
      "properties": {
        "attachments": {
          "description": "List of Program Brief attachments.",
          "type": "array",
          "items": {
            "$ref": "#/definitions/ProgramBriefAttachment"
          }
        },
        "nextLink": {
          "description": "Represents the URL link to the next page.",
          "type": "string"
        }
      }
    },
    "CommunicationErrorResponse": {
      "description": "The Communication Services error.",
      "type": "object",
      "required": [
        "error"
      ],
      "properties": {
        "error": {
          "description": "The Communication Services error.",
          "$ref": "#/definitions/CommunicationError"
        }
      }
    },
    "CommunicationError": {
      "description": "The Communication Services error.",
      "type": "object",
      "required": [
        "code",
        "message"
      ],
      "properties": {
        "code": {
          "type": "string",
          "description": "The error code."
        },
        "message": {
          "type": "string",
          "description": "The error message."
        },
        "target": {
          "type": "string",
          "readOnly": true,
          "description": "The error target."
        },
        "details": {
          "type": "array",
          "items": {
            "$ref": "#/definitions/CommunicationError"
          },
          "readOnly": true,
          "description": "Further details about specific errors that led to this error."
        },
        "innererror": {
          "x-ms-client-name": "innerError",
          "readOnly": true,
          "$ref": "#/definitions/CommunicationError",
          "description": "The inner error if any."
        }
      }
    }
  },
  "parameters": {
    "ApiVersionParameter": {
      "in": "query",
      "name": "api-version",
      "description": "Version of API to invoke",
      "required": true,
      "type": "string"
    },
    "Endpoint": {
      "in": "path",
      "name": "endpoint",
      "description": "The communication resource, for example https://resourcename.communication.azure.com",
      "required": true,
      "type": "string",
      "x-ms-skip-url-encoding": true,
      "x-ms-parameter-location": "client"
    }
  },
  "securityDefinitions": {
    "azure_auth": {
      "type": "oauth2",
      "flow": "implicit",
      "authorizationUrl": "https://login.microsoftonline.com/common/oauth2/authorize",
      "scopes": {
        "user_impersonation": "impersonate your user account"
      },
      "description": "Azure Active Directory OAuth2 Flow"
    }
  },
  "x-ms-parameterized-host": {
    "hostTemplate": "{endpoint}",
    "useSchemePrefix": false,
    "parameters": [
      {
        "$ref": "#/parameters/Endpoint"
      }
    ]
  }
}<|MERGE_RESOLUTION|>--- conflicted
+++ resolved
@@ -1125,11 +1125,7 @@
           }
         },
         "fileName": {
-<<<<<<< HEAD
-          "description": "The name of the file being attached\r\ne.g. 'myFile01'",
-=======
           "description": "A friendly name to refer to the attachment\r\ne.g. 'myFile01'",
->>>>>>> 1c9df447
           "type": "string"
         },
         "fileSize": {
