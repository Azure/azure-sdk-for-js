--- conflicted
+++ resolved
@@ -38,7 +38,6 @@
     "@azure-tools/test-recorder": "catalog:test-recorderV3",
     "@azure-tools/test-utils": "workspace:*",
     "@azure/communication-identity": "^1.1.0-beta.2",
-<<<<<<< HEAD
     "@azure/dev-tool": "workspace:*",
     "@microsoft/api-extractor": "catalog:",
     "@types/chai": "~4.3.1",
@@ -55,26 +54,6 @@
     "nyc": "catalog:legacy",
     "sinon": "catalog:legacy",
     "typescript": "catalog:"
-=======
-    "@azure/core-auth": "^1.3.0",
-    "@azure/dev-tool": "^1.0.0",
-    "@azure/eslint-plugin-azure-sdk": "^3.0.0",
-    "@types/chai": "~4.3.1",
-    "@types/mocha": "^10.0.0",
-    "@types/node": "^18.0.0",
-    "@types/sinon": "^17.0.0",
-    "chai": "^4.2.0",
-    "cross-env": "^7.0.2",
-    "dotenv": "^16.0.0",
-    "eslint": "^9.9.0",
-    "karma": "^6.2.0",
-    "karma-env-preprocessor": "^0.1.1",
-    "mocha": "^10.0.0",
-    "nyc": "^17.0.0",
-    "sinon": "^17.0.0",
-    "ts-node": "^10.0.0",
-    "typescript": "~5.6.2"
->>>>>>> cae1265f
   },
   "homepage": "https://github.com/Azure/azure-sdk-for-js/tree/main/sdk/communication/communication-rooms/",
   "repository": "github:Azure/azure-sdk-for-js",
@@ -89,11 +68,7 @@
     "LICENSE"
   ],
   "scripts": {
-<<<<<<< HEAD
     "audit": "skipped",
-=======
-    "audit": "node ../../../common/scripts/rush-audit.js && dev-tool run vendored rimraf node_modules package-lock.json && npm i --package-lock-only 2>&1 && npm audit",
->>>>>>> cae1265f
     "build": "npm run clean && tsc -p . && dev-tool run bundle && dev-tool run extract-api",
     "build:browser": "tsc -p . && dev-tool run bundle",
     "build:node": "tsc -p . && dev-tool run bundle",
@@ -108,8 +83,8 @@
     "integration-test": "npm run integration-test:node && npm run integration-test:browser",
     "integration-test:browser": "dev-tool run test:browser",
     "integration-test:node": "dev-tool run test:node-js-input -- --timeout 5000000 'dist-esm/test/**/*.spec.js'",
-    "lint": "dev-tool run vendored eslintpackage.json api-extractor.json README.md src test",
-    "lint:fix": "dev-tool run vendored eslintpackage.json api-extractor.json README.md src test --fix --fix-type [problem,suggestion]",
+    "lint": "dev-tool run vendored eslint package.json api-extractor.json README.md src test",
+    "lint:fix": "dev-tool run vendored eslint package.json api-extractor.json README.md src test --fix --fix-type [problem,suggestion]",
     "pack": "npm pack 2>&1",
     "test": "npm run build:test && npm run unit-test && npm run integration-test",
     "test:browser": "npm run build:test && npm run unit-test:browser",
