{
  "name": "@azure/communication-rooms",
  "sdk-type": "client",
  "author": "Microsoft Corporation",
  "description": "Azure client library for Azure Communication Rooms services",
  "version": "1.1.0",
  "engines": {
    "node": ">=18.0.0"
  },
  "dependencies": {
<<<<<<< HEAD
    "@azure/communication-common": "workspace:~",
    "@azure/core-auth": "workspace:~",
    "@azure/core-client": "workspace:~",
    "@azure/core-paging": "workspace:~",
    "@azure/core-rest-pipeline": "workspace:~",
    "@azure/core-tracing": "workspace:~",
    "@azure/core-util": "workspace:~",
    "@azure/logger": "workspace:~",
    "tslib": "catalog:"
=======
    "@azure/communication-common": "^2.3.1",
    "@azure/core-auth": "^1.3.2",
    "@azure/core-client": "^1.6.0",
    "@azure/core-paging": "^1.5.0",
    "@azure/core-rest-pipeline": "^1.3.0",
    "@azure/core-tracing": "^1.0.0",
    "@azure/core-util": "^1.6.1",
    "@azure/logger": "^1.0.0",
    "tslib": "^1.9.3"
>>>>>>> e460e3b0
  },
  "keywords": [
    "node",
    "azure",
    "typescript",
    "browser",
    "isomorphic",
    "Azure",
    "communication",
    "rooms",
    "cloud"
  ],
  "license": "MIT",
  "main": "dist/index.js",
  "module": "dist-esm/src/index.js",
  "types": "types/communication-rooms.d.ts",
  "devDependencies": {
<<<<<<< HEAD
    "@azure-tools/test-credential": "catalog:test-credentialV1",
    "@azure-tools/test-recorder": "catalog:test-recorderV3",
    "@azure-tools/test-utils": "workspace:~",
    "@azure/communication-identity": "^1.1.0-beta.2",
    "@azure/core-auth": "workspace:~",
    "@azure/dev-tool": "workspace:~",
    "@azure/eslint-plugin-azure-sdk": "workspace:~",
    "@microsoft/api-extractor": "catalog:",
=======
    "@azure-tools/test-credential": "^1.0.0",
    "@azure-tools/test-recorder": "^3.0.0",
    "@azure-tools/test-utils": "~1.0.0",
    "@azure/communication-identity": "^1.1.0-beta.2",
    "@azure/core-auth": "^1.3.0",
    "@azure/dev-tool": "^1.0.0",
    "@azure/eslint-plugin-azure-sdk": "^3.0.0",
    "@microsoft/api-extractor": "^7.31.1",
>>>>>>> e460e3b0
    "@types/chai": "~4.3.1",
    "@types/mocha": "^10.0.0",
    "@types/node": "catalog:",
    "@types/sinon": "^17.0.0",
    "chai": "^4.2.0",
    "cross-env": "^7.0.2",
<<<<<<< HEAD
    "dotenv": "catalog:",
    "eslint": "catalog:",
=======
    "dotenv": "^16.0.0",
    "eslint": "^9.9.0",
>>>>>>> e460e3b0
    "karma": "^6.2.0",
    "karma-env-preprocessor": "^0.1.1",
    "mkdirp": "catalog:",
    "mocha": "^10.0.0",
    "nyc": "^17.0.0",
    "rimraf": "catalog:",
    "sinon": "^17.0.0",
    "ts-node": "^10.0.0",
<<<<<<< HEAD
    "typescript": "catalog:"
=======
    "typescript": "~5.6.2"
>>>>>>> e460e3b0
  },
  "homepage": "https://github.com/Azure/azure-sdk-for-js/tree/main/sdk/communication/communication-rooms/",
  "repository": "github:Azure/azure-sdk-for-js",
  "bugs": {
    "url": "https://github.com/Azure/azure-sdk-for-js/issues"
  },
  "files": [
    "dist/",
    "dist-esm/src/",
    "types/communication-rooms.d.ts",
    "README.md",
    "LICENSE"
  ],
  "scripts": {
    "audit": "node ../../../common/scripts/rush-audit.js && rimraf node_modules package-lock.json && npm i --package-lock-only 2>&1 && npm audit",
    "build": "npm run clean && tsc -p . && dev-tool run bundle && dev-tool run extract-api",
    "build:browser": "tsc -p . && dev-tool run bundle",
    "build:node": "tsc -p . && dev-tool run bundle",
    "build:samples": "dev-tool samples publish --force",
    "build:test": "tsc -p . && dev-tool run bundle",
    "check-format": "dev-tool run vendored prettier --list-different --config ../../../.prettierrc.json --ignore-path ../../../.prettierignore \"src/**/*.ts\" \"test/**/*.ts\" \"samples-dev/**/*.ts\" \"*.{js,json}\"",
    "clean": "rimraf --glob dist dist-* temp types *.tgz *.log",
    "execute:samples": "dev-tool samples run samples-dev",
    "extract-api": "tsc -p . && dev-tool run extract-api",
    "format": "dev-tool run vendored prettier --write --config ../../../.prettierrc.json --ignore-path ../../../.prettierignore \"src/**/*.ts\" \"test/**/*.ts\" \"samples-dev/**/*.ts\" \"*.{js,json}\"",
    "generate:client": "autorest --typescript --disable-async-iterators ./swagger/README.md && rushx format",
    "integration-test": "npm run integration-test:node && npm run integration-test:browser",
    "integration-test:browser": "dev-tool run test:browser",
    "integration-test:node": "dev-tool run test:node-js-input -- --timeout 5000000 'dist-esm/test/**/*.spec.js'",
    "lint": "eslint package.json api-extractor.json README.md src test",
    "lint:fix": "eslint package.json api-extractor.json README.md src test --fix --fix-type [problem,suggestion]",
    "pack": "npm pack 2>&1",
    "test": "npm run build:test && npm run unit-test && npm run integration-test",
    "test:browser": "npm run build:test && npm run unit-test:browser",
    "test:node": "npm run build:test && npm run unit-test:node",
    "unit-test": "npm run unit-test:node && npm run unit-test:browser",
    "unit-test:browser": "dev-tool run test:browser",
    "unit-test:node": "cross-env TS_NODE_FILES=true TS_NODE_COMPILER_OPTIONS=\"{\\\"module\\\":\\\"commonjs\\\"}\" dev-tool run test:node-ts-input -- --timeout 1200000 'test/**/*.spec.ts'",
    "update-snippets": "echo skipped"
  },
  "sideEffects": false,
  "prettier": "@azure/eslint-plugin-azure-sdk/prettier.json",
  "autoPublish": true,
  "//metadata": {
    "constantPaths": [
      {
        "path": "src/generated/src/roomsApiClient.ts",
        "prefix": "packageDetails"
      },
      {
        "path": "swagger/README.md",
        "prefix": "package-version"
      }
    ]
  },
  "//sampleConfiguration": {
    "productName": "Azure Communication Services - Rooms",
    "productSlugs": [
      "azure",
      "azure-communication-services"
    ],
    "requiredResources": {
      "Azure Communication Services account": "https://docs.microsoft.com/azure/communication-services/quickstarts/create-communication-resource"
    }
  }
}<|MERGE_RESOLUTION|>--- conflicted
+++ resolved
@@ -8,7 +8,6 @@
     "node": ">=18.0.0"
   },
   "dependencies": {
-<<<<<<< HEAD
     "@azure/communication-common": "workspace:~",
     "@azure/core-auth": "workspace:~",
     "@azure/core-client": "workspace:~",
@@ -18,17 +17,6 @@
     "@azure/core-util": "workspace:~",
     "@azure/logger": "workspace:~",
     "tslib": "catalog:"
-=======
-    "@azure/communication-common": "^2.3.1",
-    "@azure/core-auth": "^1.3.2",
-    "@azure/core-client": "^1.6.0",
-    "@azure/core-paging": "^1.5.0",
-    "@azure/core-rest-pipeline": "^1.3.0",
-    "@azure/core-tracing": "^1.0.0",
-    "@azure/core-util": "^1.6.1",
-    "@azure/logger": "^1.0.0",
-    "tslib": "^1.9.3"
->>>>>>> e460e3b0
   },
   "keywords": [
     "node",
@@ -46,7 +34,6 @@
   "module": "dist-esm/src/index.js",
   "types": "types/communication-rooms.d.ts",
   "devDependencies": {
-<<<<<<< HEAD
     "@azure-tools/test-credential": "catalog:test-credentialV1",
     "@azure-tools/test-recorder": "catalog:test-recorderV3",
     "@azure-tools/test-utils": "workspace:~",
@@ -55,29 +42,14 @@
     "@azure/dev-tool": "workspace:~",
     "@azure/eslint-plugin-azure-sdk": "workspace:~",
     "@microsoft/api-extractor": "catalog:",
-=======
-    "@azure-tools/test-credential": "^1.0.0",
-    "@azure-tools/test-recorder": "^3.0.0",
-    "@azure-tools/test-utils": "~1.0.0",
-    "@azure/communication-identity": "^1.1.0-beta.2",
-    "@azure/core-auth": "^1.3.0",
-    "@azure/dev-tool": "^1.0.0",
-    "@azure/eslint-plugin-azure-sdk": "^3.0.0",
-    "@microsoft/api-extractor": "^7.31.1",
->>>>>>> e460e3b0
     "@types/chai": "~4.3.1",
     "@types/mocha": "^10.0.0",
     "@types/node": "catalog:",
     "@types/sinon": "^17.0.0",
     "chai": "^4.2.0",
-    "cross-env": "^7.0.2",
-<<<<<<< HEAD
+    "cross-env": "^7.0.3",
     "dotenv": "catalog:",
     "eslint": "catalog:",
-=======
-    "dotenv": "^16.0.0",
-    "eslint": "^9.9.0",
->>>>>>> e460e3b0
     "karma": "^6.2.0",
     "karma-env-preprocessor": "^0.1.1",
     "mkdirp": "catalog:",
@@ -86,11 +58,7 @@
     "rimraf": "catalog:",
     "sinon": "^17.0.0",
     "ts-node": "^10.0.0",
-<<<<<<< HEAD
     "typescript": "catalog:"
-=======
-    "typescript": "~5.6.2"
->>>>>>> e460e3b0
   },
   "homepage": "https://github.com/Azure/azure-sdk-for-js/tree/main/sdk/communication/communication-rooms/",
   "repository": "github:Azure/azure-sdk-for-js",
