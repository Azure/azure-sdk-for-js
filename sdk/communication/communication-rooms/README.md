--- conflicted
+++ resolved
@@ -97,11 +97,6 @@
 let validForDays = 10;
 let validUntil = new Date(validFrom.getTime());
 validUntil.setDate(validFrom.getDate() + validForDays);
-<<<<<<< HEAD
-bool pstnDialOutEnabled = true;
-=======
-const pstnDialOutEnabled = true;
->>>>>>> 4015b5e4
 
 // options payload to create a room
 const createRoomOptions: CreateRoomOptions = {
