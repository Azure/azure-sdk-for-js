--- conflicted
+++ resolved
@@ -1,6 +1,5 @@
 # Release History
 
-<<<<<<< HEAD
 ## 1.0.0-beta.2 (Unreleased)
 
 ### Features Added
@@ -11,10 +10,7 @@
 
 ### Other Changes
 
-## 1.0.0-beta.1 (2022-08-08)
-=======
 ## 1.0.0-beta.1 (2022-08-09)
->>>>>>> 900347d4
 
 The first preview of the Azure Communication Rooms Client has the following features:
 
