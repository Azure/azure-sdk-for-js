trigger: none

stages:
  - template: /eng/pipelines/templates/stages/archetype-sdk-tests.yml
    parameters:
      PackageName: "@azure/communication-email"
      ServiceDirectory: communication
      MatrixFilters:
        - DependencyVersion=^$
      CloudConfig:
        Public:
          SubscriptionConfigurations:
            - $(sub-config-azure-cloud-test-resources)
            - $(sub-config-communication-services-cloud-test-resources-common)
            - $(sub-config-communication-services-cloud-test-resources-js)
<<<<<<< HEAD
        Int:
          SubscriptionConfigurations:
            - $(sub-config-communication-int-test-resources-common)
            - $(sub-config-communication-int-test-resources-js)
=======
>>>>>>> 070afb99
        PPE:
          SubscriptionConfigurations:
            - $(sub-config-communication-ppe-test-resources-common)
            - $(sub-config-communication-ppe-test-resources-js)
<<<<<<< HEAD
      Clouds: 'Public,PPE,Int'
=======
        Int:
          SubscriptionConfigurations:
            - $(sub-config-communication-int-test-resources-common)
            - $(sub-config-communication-int-test-resources-js)
      Clouds: Public,PPE,Int
>>>>>>> 070afb99
<|MERGE_RESOLUTION|>--- conflicted
+++ resolved
@@ -13,23 +13,12 @@
             - $(sub-config-azure-cloud-test-resources)
             - $(sub-config-communication-services-cloud-test-resources-common)
             - $(sub-config-communication-services-cloud-test-resources-js)
-<<<<<<< HEAD
+        PPE:
+          SubscriptionConfigurations:
+            - $(sub-config-communication-ppe-test-resources-common)
+            - $(sub-config-communication-ppe-test-resources-js)
         Int:
           SubscriptionConfigurations:
             - $(sub-config-communication-int-test-resources-common)
             - $(sub-config-communication-int-test-resources-js)
-=======
->>>>>>> 070afb99
-        PPE:
-          SubscriptionConfigurations:
-            - $(sub-config-communication-ppe-test-resources-common)
-            - $(sub-config-communication-ppe-test-resources-js)
-<<<<<<< HEAD
-      Clouds: 'Public,PPE,Int'
-=======
-        Int:
-          SubscriptionConfigurations:
-            - $(sub-config-communication-int-test-resources-common)
-            - $(sub-config-communication-int-test-resources-js)
-      Clouds: Public,PPE,Int
->>>>>>> 070afb99
+      Clouds: Public,PPE,Int