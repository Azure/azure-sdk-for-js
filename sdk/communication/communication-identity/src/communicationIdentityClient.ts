--- conflicted
+++ resolved
@@ -7,7 +7,6 @@
   CommunicationUserToken,
   GetTokenForTeamsUserOptions,
   TokenScope,
-  GetTokenOptions
 } from "./models";
 import {
   CommunicationUserIdentifier,
@@ -19,11 +18,7 @@
 import { KeyCredential, TokenCredential, isTokenCredential } from "@azure/core-auth";
 import { IdentityRestClient } from "./generated/src/identityRestClient";
 import { logger } from "./common/logger";
-<<<<<<< HEAD
-import { CommunicationIdentityIssueAccessTokenOptionalParams } from "./generated/src/models";
-=======
 import { tracingClient } from "./generated/src/tracing";
->>>>>>> 88c07013
 
 const isCommunicationIdentityClientOptions = (
   options: any
@@ -101,61 +96,18 @@
   /**
    * Creates a scoped user token.
    *
-   * @param getTokenOptions - Options to pass mandatory and configurable parameters including custom expiration time for a token.
-   * @param options - Additional options for the request.
-   */
-  public async getToken(
-    getTokenOptions: GetTokenOptions,
-    options?: OperationOptions
-  ): Promise<CommunicationAccessToken>;
-
-  /**
-   * Creates a scoped user token.
-   *
    * @param user - The user whose tokens are being issued.
    * @param scopes - Scopes to include in the token.
    * @param options - Additional options for the request.
    */
-<<<<<<< HEAD
-   public async getToken(
-=======
   public getToken(
->>>>>>> 88c07013
     user: CommunicationUserIdentifier,
     scopes: TokenScope[],
-    options?: OperationOptions
-  ): Promise<CommunicationAccessToken>
-
-  public async getToken(
-    userOrTokenOptions: CommunicationUserIdentifier | GetTokenOptions,
-    scopesOrOperationOptions?: TokenScope[] | OperationOptions,
     options: OperationOptions = {}
   ): Promise<CommunicationAccessToken> {
-<<<<<<< HEAD
-    const { span, updatedOptions } = createSpan("CommunicationIdentity-issueToken", options);
-    try {
-      let communicationUserId: string;
-      let scopes: TokenScope[];
-      let operationOptions: CommunicationIdentityIssueAccessTokenOptionalParams;
-
-      if ("user" in userOrTokenOptions) {
-        communicationUserId = userOrTokenOptions.user.communicationUserId;
-        scopes = userOrTokenOptions.scopes;
-        operationOptions = updatedOptions;
-        operationOptions.expiresInMinutes = userOrTokenOptions.expiresInMinutes;
-      } else {
-        communicationUserId = userOrTokenOptions.communicationUserId;
-        scopes = scopesOrOperationOptions as TokenScope[];
-        operationOptions = updatedOptions;
-      }
-
-      return await this.client.communicationIdentityOperations.issueAccessToken(
-        communicationUserId,
-=======
     return tracingClient.withSpan("CommunicationIdentity-issueToken", options, (updatedOptions) => {
       return this.client.communicationIdentityOperations.issueAccessToken(
         user.communicationUserId,
->>>>>>> 88c07013
         scopes,
         operationOptions
       );
