# Azure Communication Identity client library for JavaScript

The identity library is used for managing users and tokens for Azure Communication Services.

## Getting started

### Prerequisites

- An [Azure subscription][azure_sub].
- An existing Communication Services resource. If you need to create the resource, you can use the [Azure Portal][azure_portal], the [Azure PowerShell][azure_powershell], or the [Azure CLI][azure_cli].

### Installing

```bash
npm install @azure/communication-identity
```

### Browser support

#### JavaScript Bundle

To use this client library in the browser, first you need to use a bundler. For details on how to do this, please refer to our [bundling documentation](https://aka.ms/AzureSDKBundling).

## Key concepts

### Clients

The `CommunicationIdentityClient` provides methods to manage users and their tokens.

## Examples

## Authentication

You can get a key and/or connection string from your Communication Services resource in [Azure Portal][azure_portal]. Once you have a key, you can authenticate the `CommunicationIdentityClient` with any of the following methods:

### Create `KeyCredential` with `AzureKeyCredential` before initializing the client

```ts snippet:ReadmeSampleCreateClient_KeyCredential
import { AzureKeyCredential } from "@azure/core-auth";
import { CommunicationIdentityClient } from "@azure/communication-identity";

const key = "<some-key>";
const endpoint = "https://contoso.eastus.communications.azure.net";

const credential = new AzureKeyCredential(key);
const client = new CommunicationIdentityClient(endpoint, credential);
```

### Using a connection string

```ts snippet:ReadmeSampleCreateClient_ConnectionString
import { CommunicationIdentityClient } from "@azure/communication-identity";

// Example connection string
const connectionString =
  "endpoint=https://contoso.eastus.communications.azure.net/;accesskey=secret";

const client = new CommunicationIdentityClient(connectionString);
```

### Using a `TokenCredential`

```ts snippet:ReadmeSampleCreateClient_TokenCredential
import { DefaultAzureCredential } from "@azure/identity";
import { CommunicationIdentityClient } from "@azure/communication-identity";

const endpoint = "https://contoso.eastus.communications.azure.net";

const credential = new DefaultAzureCredential();
const client = new CommunicationIdentityClient(endpoint, credential);
```

If you use a key to initialize the client you will also need to provide the appropriate endpoint. You can get this endpoint from your Communication Services resource in [Azure Portal][azure_portal].

## Usage

### Creating a new user

Use the `createUser` method to create a new user.

```ts snippet:ReadmeSampleCreateUser
import { DefaultAzureCredential } from "@azure/identity";
import { CommunicationIdentityClient } from "@azure/communication-identity";

const endpoint = "https://contoso.eastus.communications.azure.net";

const credential = new DefaultAzureCredential();
const client = new CommunicationIdentityClient(endpoint, credential);

const user = await client.createUser();
```

### Creating a new user with customId and get user

Use the `createUser` method to create a new user with `customId`. This `customId` can be used to map your application's user identities with Azure Communication Services identities. If you call the `CreateUser` method again with the same `customId`, it will return the same `user.Id`. Therefore, you do not need to store this mapping yourself.

```ts snippet:ReadmeSampleCreateUser_CustomId
import { DefaultAzureCredential } from "@azure/identity";
import { CommunicationIdentityClient } from "@azure/communication-identity";

const endpoint = "https://contoso.eastus.communications.azure.net";

const credential = new DefaultAzureCredential();
const client = new CommunicationIdentityClient(endpoint, credential);

<<<<<<< HEAD
const user = await client.createUser();
=======
const user = await client.createUser({ customId: "alice@contoso.com" });
const getResult = await client.getUser(user);
>>>>>>> 03344622
```

### Creating and refreshing a user token

Use the `getToken` method to issue or refresh a token for an existing user. The method also takes in a list of communication token scopes. Scope options include:

- `chat` (Use this for full access to Chat APIs)
- `voip` (Use this for full access to Calling APIs)
- `chat.join` (Access to Chat APIs but without the authorization to create, delete or update chat threads)
- `chat.join.limited` (A more limited version of chat.join that doesn't allow to add or remove participants)
- `voip.join` (Access to Calling APIs but without the authorization to start new calls)

```ts snippet:ReadmeSampleCreateToken
import { DefaultAzureCredential } from "@azure/identity";
import { CommunicationIdentityClient } from "@azure/communication-identity";

const endpoint = "https://contoso.eastus.communications.azure.net";

const credential = new DefaultAzureCredential();
const client = new CommunicationIdentityClient(endpoint, credential);

const user = await client.createUser();

const { token } = await client.getToken(user, ["chat"]);
```

To refresh the user token, issue another token with the same user.

```ts snippet:ReadmeSampleRefreshToken
import { DefaultAzureCredential } from "@azure/identity";
import { CommunicationIdentityClient } from "@azure/communication-identity";

const endpoint = "https://contoso.eastus.communications.azure.net";

const credential = new DefaultAzureCredential();
const client = new CommunicationIdentityClient(endpoint, credential);

const user = await client.createUser();

let { token } = await client.getToken(user, ["chat"]);

// Refresh the token again
({ token } = await client.getToken(user, ["chat"]));
```

### Creating a user token with custom expiration

It's also possible to create a Communication Identity access token by customizing the expiration time. Validity period of the token must be within [60,1440] minutes range. If not provided, the default value of 1440 minutes (24 hours) will be used.

```ts snippet:ReadmeSampleCreateTokenWithOptions
import { DefaultAzureCredential } from "@azure/identity";
import { CommunicationIdentityClient } from "@azure/communication-identity";

const endpoint = "https://contoso.eastus.communications.azure.net";

const credential = new DefaultAzureCredential();
const client = new CommunicationIdentityClient(endpoint, credential);

const user = await client.createUser();

const tokenOptions = { tokenExpiresInMinutes: 60 };
const { token } = await client.getToken(user, ["chat"], tokenOptions);
```

### Creating a user and a token in a single request

For convenience, use `createUserAndToken` to create a new user and issue a token with one function call. This translates into a single web request as opposed to creating a user first and then issuing a token.

```ts snippet:ReadmeSampleCreateUserAndToken
import { DefaultAzureCredential } from "@azure/identity";
import { CommunicationIdentityClient } from "@azure/communication-identity";

const endpoint = "https://contoso.eastus.communications.azure.net";

const credential = new DefaultAzureCredential();
const client = new CommunicationIdentityClient(endpoint, credential);

const { user, token } = await client.createUserAndToken(["chat"]);
```

### Creating a user and a token with custom expiration in a single request

It's also possible to create a Communication Identity access token by customizing the expiration time. Validity period of the token must be within [60,1440] minutes range. If not provided, the default value of 1440 minutes (24 hours) will be used.

```ts snippet:ReadmeSampleCreateUserAndTokenWithOptions
import { DefaultAzureCredential } from "@azure/identity";
import { CommunicationIdentityClient } from "@azure/communication-identity";

const endpoint = "https://contoso.eastus.communications.azure.net";

const credential = new DefaultAzureCredential();
const client = new CommunicationIdentityClient(endpoint, credential);

const userAndTokenOptions = { tokenExpiresInMinutes: 60 };
const { user, token } = await client.createUserAndToken(["chat"], userAndTokenOptions);
```

### Revoking tokens for a user

Use the `revokeTokens` method to revoke all issued tokens for a user.

```ts snippet:ReadmeSampleRevokeTokens
import { DefaultAzureCredential } from "@azure/identity";
import { CommunicationIdentityClient } from "@azure/communication-identity";

const endpoint = "https://contoso.eastus.communications.azure.net";

const credential = new DefaultAzureCredential();
const client = new CommunicationIdentityClient(endpoint, credential);

// Create user
const user = await client.createUser();

// Later when you want to revoke the user's tokens
await client.revokeTokens(user);
```

### Deleting a user

Use the `deleteUser` method to delete a user.

```ts snippet:ReadmeSampleDeleteUser
import { DefaultAzureCredential } from "@azure/identity";
import { CommunicationIdentityClient } from "@azure/communication-identity";

const endpoint = "https://contoso.eastus.communications.azure.net";

const credential = new DefaultAzureCredential();
const client = new CommunicationIdentityClient(endpoint, credential);

// Create user
const user = await client.createUser();

// Later when you want to delete the user
await client.deleteUser(user);
```

### Exchanging Azure AD access token of a Teams User for a Communication access token

Use `getTokenForTeamsUser` method to exchange an Azure AD access token of a Teams user for a new `CommunicationAccessToken` with a matching expiration time.

```ts snippet:ReadmeSampleGetTokenForTeamsUser
import { DefaultAzureCredential } from "@azure/identity";
import { CommunicationIdentityClient } from "@azure/communication-identity";

const endpoint = "https://contoso.eastus.communications.azure.net";

const credential = new DefaultAzureCredential();
const client = new CommunicationIdentityClient(endpoint, credential);

const { token, expiresOn } = await client.getTokenForTeamsUser({
  teamsUserAadToken: "<aad-access-token-of-a-teams-user>",
  clientId: "<cliend-id-of-an-aad-application>",
  userObjectId: "<aad-object-id-of-a-teams-user>",
});
```

## Troubleshooting

### Logging

Enabling logging may help uncover useful information about failures. In order to see a log of HTTP requests and responses, set the `AZURE_LOG_LEVEL` environment variable to `info`. Alternatively, logging can be enabled at runtime by calling `setLogLevel` in the `@azure/logger`:

```ts snippet:SetLogLevel
import { setLogLevel } from "@azure/logger";

setLogLevel("info");
```

## Next steps

Please take a look at the
[samples](https://github.com/Azure/azure-sdk-for-js/blob/main/sdk/communication/communication-identity/samples)
directory for detailed examples on how to use this library.

## Contributing

If you'd like to contribute to this library, please read the [contributing guide](https://github.com/Azure/azure-sdk-for-js/blob/main/CONTRIBUTING.md) to learn more about how to build and test the code.

## Related projects

- [Microsoft Azure SDK for Javascript](https://github.com/Azure/azure-sdk-for-js)

[azure_cli]: https://learn.microsoft.com/cli/azure
[azure_sub]: https://azure.microsoft.com/free/
[azure_portal]: https://portal.azure.com
[azure_powershell]: https://learn.microsoft.com/powershell/module/az.communication/new-azcommunicationservice<|MERGE_RESOLUTION|>--- conflicted
+++ resolved
@@ -103,12 +103,8 @@
 const credential = new DefaultAzureCredential();
 const client = new CommunicationIdentityClient(endpoint, credential);
 
-<<<<<<< HEAD
-const user = await client.createUser();
-=======
 const user = await client.createUser({ customId: "alice@contoso.com" });
 const getResult = await client.getUser(user);
->>>>>>> 03344622
 ```
 
 ### Creating and refreshing a user token
