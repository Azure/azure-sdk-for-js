--- conflicted
+++ resolved
@@ -34,10 +34,7 @@
         safeName: azurecommunicationsms
       - name: azure-communication-chat
         safeName: azurecommunicationchat
-<<<<<<< HEAD
-      -name: azure-communication-phone-numbers
-        safeName: azurecommunicationphonenumbers
-=======
       - name: azure-communication-identity
         safeName: azurecommunicationidentity
->>>>>>> ee4b34ba
+      -name: azure-communication-phone-numbers
+        safeName: azurecommunicationphonenumbers