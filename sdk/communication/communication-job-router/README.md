--- conflicted
+++ resolved
@@ -92,8 +92,8 @@
   mode: {
     objectType: "longest-idle",
     minConcurrentOffers: 1,
-    maxConcurrentOffers: 3
-  }
+    maxConcurrentOffers: 3,
+  },
 });
 ```
 
@@ -106,8 +106,8 @@
   name: "Sales",
   distributionPolicyId: distributionPolicy.Id,
   labels: {
-    Department: "Xbox"
-  }
+    Department: "Xbox",
+  },
 });
 ```
 
@@ -152,7 +152,7 @@
   channelReference: "66e4362e-aad5-4d71-bb51-448672ebf492",
   channelId: "Voice",
   priority: 2,
-  queueId: salesQueueResponse.Id
+  queueId: salesQueueResponse.Id,
 });
 ```
 
@@ -189,8 +189,8 @@
   channelId: "Voice",
   classificationPolicyId: classificationPolicy.Id,
   labels: {
-    department: "xbox"
-  }
+    department: "xbox",
+  },
 });
 ```
 
@@ -202,14 +202,9 @@
 
 ```json
 {
-<<<<<<< HEAD
-  "id": "4fb49a93-8704-4916-bbfd-befb432c667e",
-  "topic": "/subscription/5e1eee10-a1c5-440a-9128-3e43048287b2/resourcegroup/acs-events-rg-1/providers/microsoft.communication/communicationservices/acs/events-resource-1",
-=======
   "id": "1027db4a-17fe-4a7f-ae67-276c3120a29f",
   "topic": "/subscriptions/{subscription-id}/resourceGroups/{group-name}/providers/Microsoft.Communication/communicationServices/{communication-services-resource-name}",
   "subject": "worker/{worker-id}/job/{job-id}",
->>>>>>> b8d94860
   "data": {
     "workerId": "w100",
     "jobId": "7f1df17b-570b-4ae5-9cf5-fe6ff64cc712",
