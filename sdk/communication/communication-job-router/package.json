{
  "name": "@azure/communication-job-router",
  "version": "1.0.0-beta.2",
  "description": "Azure client library for Azure Communication Job Router services",
<<<<<<< HEAD
  "keywords": [
    "azure",
    "cloud",
    "Azure",
    "communication",
    "jobrouter"
  ],
  "homepage": "https://github.com/Azure/azure-sdk-for-js/tree/main/sdk/communication/communication-job-router/",
  "bugs": {
    "url": "https://github.com/Azure/azure-sdk-for-js/issues"
  },
  "repository": "github:Azure/azure-sdk-for-js",
  "license": "MIT",
  "author": "Microsoft Corporation",
  "sideEffects": false,
  "main": "dist/index.js",
  "module": "dist-esm/src/index.js",
  "types": "types/communication-job-router.d.ts",
  "files": [
    "dist/",
    "dist-esm/src/",
    "types/communication-job-router.d.ts",
    "README.md",
    "LICENSE"
  ],
  "scripts": {
    "build": "npm run clean && tsc -p . && dev-tool run bundle && dev-tool run extract-api --verbose",
    "build:autorest": "autorest ./swagger/README.md && npm run format",
    "build:browser": "tsc -p . && dev-tool run bundle && dev-tool run vendored cross-env ONLY_BROWSER=true ",
    "build:node": "tsc -p . && dev-tool run bundle && cdev-tool run vendored ross-env ONLY_NODE=true ",
    "build:samples": "dev-tool samples publish -f",
    "build:test": "tsc -p . && dev-tool run bundle",
    "check-format": "dev-tool run vendored prettier --list-different --config ../../../prettier.config.cjs --ignore-path ../../../.prettierignore \"src/**/*.ts\" \"test/**/*.ts\" \"*.{js,json}\"",
    "clean": "dev-tool run vendored rimraf --glob dist dist-* temp types *.tgz *.log",
    "execute:samples": "dev-tool samples run samples-dev",
    "extract-api": "tsc -p . && dev-tool run extract-api --verbose",
    "format": "dev-tool run vendored prettier --write --config ../../../prettier.config.cjs --ignore-path ../../../.prettierignore \"src/**/*.ts\" \"test/**/*.ts\" \"*.{js,json}\"",
    "integration-test": "npm run integration-test:node && npm run integration-test:browser",
    "integration-test:browser": "dev-tool run test:browser",
    "integration-test:node": "dev-tool run test:node-js-input -- --timeout 5000000 'dist-esm/test/**/*.spec.js'",
    "lint": "dev-tool run vendored eslint package.json api-extractor.json src test",
    "lint:fix": "dev-tool run vendored eslint package.json api-extractor.json src test --fix --fix-type [problem,suggestion]",
=======
  "sdk-type": "client",
  "main": "./dist/commonjs/index.js",
  "module": "./dist/esm/index.js",
  "types": "./dist/commonjs/index.d.ts",
  "scripts": {
    "build": "npm run clean && dev-tool run build-package && dev-tool run extract-api",
    "build:autorest": "autorest ./swagger/README.md && rushx format",
    "build:browser": "dev-tool run build-package && dev-tool run bundle && dev-tool run vendored cross-env ONLY_BROWSER=true ",
    "build:node": "dev-tool run build-package && dev-tool run bundle && dev-tool run vendored cross-env ONLY_NODE=true ",
    "build:samples": "dev-tool samples publish -f",
    "build:test": "dev-tool run build-package && dev-tool run bundle",
    "check-format": "dev-tool run vendored prettier --list-different --config ../../../.prettierrc.json --ignore-path ../../../.prettierignore \"src/**/*.ts\" \"test/**/*.ts\" \"*.{js,json}\"",
    "clean": "dev-tool run vendored rimraf --glob dist dist-* temp types *.tgz *.log",
    "execute:samples": "dev-tool samples run samples-dev",
    "extract-api": "dev-tool run build-package && dev-tool run extract-api --verbose",
    "format": "dev-tool run vendored prettier --write --config ../../../.prettierrc.json --ignore-path ../../../.prettierignore \"src/**/*.ts\" \"test/**/*.ts\" \"*.{js,json}\"",
    "integration-test": "npm run integration-test:node && npm run integration-test:browser",
    "integration-test:browser": "npm run clean && dev-tool run build-package && dev-tool run build-test && dev-tool run test:vitest --browser",
    "integration-test:node": "dev-tool run test:vitest",
    "lint": "eslint package.json api-extractor.json src test",
    "lint:fix": "eslint package.json api-extractor.json src test --fix --fix-type [problem,suggestion]",
>>>>>>> 6b16d576
    "pack": "npm pack 2>&1",
    "test": "npm run build:test && npm run unit-test && npm run integration-test",
    "test:browser": "npm run build:test && npm run unit-test:browser && npm run integration-test:browser",
    "test:node": "npm run build:test && npm run unit-test:node && npm run integration-test:node",
    "unit-test": "npm run unit-test:node && npm run unit-test:browser",
    "unit-test:browser": "npm run clean && dev-tool run build-package && dev-tool run build-test && dev-tool run test:vitest --browser",
    "unit-test:node": "dev-tool run test:vitest",
    "update-snippets": "echo skipped"
  },
<<<<<<< HEAD
  "prettier": "@azure/eslint-plugin-azure-sdk/prettier.json",
  "dependencies": {
    "@azure/abort-controller": "workspace:*",
    "@azure/communication-common": "workspace:*",
    "@azure/core-auth": "workspace:*",
    "@azure/core-client": "workspace:*",
    "@azure/core-paging": "workspace:*",
    "@azure/core-rest-pipeline": "workspace:*",
    "@azure/core-tracing": "workspace:*",
    "@azure/logger": "workspace:*",
    "events": "^3.3.0",
    "tslib": "catalog:",
    "uuid": "^10.0.0"
  },
  "devDependencies": {
    "@azure-tools/test-recorder": "catalog:test-recorderV3",
    "@azure/communication-identity": "^1.0.0",
    "@azure/core-util": "workspace:*",
    "@azure/dev-tool": "workspace:*",
    "@azure/eslint-plugin-azure-sdk": "workspace:*",
    "@types/chai": "catalog:legacy",
    "@types/mocha": "catalog:legacy",
    "@types/node": "catalog:",
    "@types/sinon": "catalog:legacy",
    "@types/uuid": "^8.0.0",
    "chai": "catalog:legacy",
    "dotenv": "catalog:",
    "eslint": "catalog:",
    "karma": "catalog:legacy",
    "karma-chrome-launcher": "catalog:legacy",
    "karma-coverage": "catalog:legacy",
    "karma-env-preprocessor": "catalog:legacy",
    "karma-firefox-launcher": "catalog:legacy",
    "karma-json-preprocessor": "catalog:legacy",
    "karma-json-to-file-reporter": "catalog:legacy",
    "karma-junit-reporter": "catalog:legacy",
    "karma-mocha": "catalog:legacy",
    "karma-mocha-reporter": "catalog:legacy",
    "karma-sourcemap-loader": "catalog:legacy",
    "mocha": "catalog:legacy",
    "nyc": "catalog:legacy",
    "sinon": "catalog:legacy",
    "typescript": "catalog:"
=======
  "files": [
    "dist/",
    "README.md",
    "LICENSE"
  ],
  "repository": "github:Azure/azure-sdk-for-js",
  "keywords": [
    "azure",
    "cloud",
    "Azure",
    "communication",
    "jobrouter"
  ],
  "author": "Microsoft Corporation",
  "license": "MIT",
  "bugs": {
    "url": "https://github.com/Azure/azure-sdk-for-js/issues"
>>>>>>> 6b16d576
  },
  "engines": {
    "node": ">=18.0.0"
  },
  "//sampleConfiguration": {
    "productName": "Azure Communication Services - Job Router",
    "productSlugs": [
      "azure",
      "azure-communication-services"
    ],
    "disableDocsMs": true,
    "requiredResources": {
      "Azure Communication Services Resource": "https://docs.microsoft.com/azure/communication-services/quickstarts/create-communication-resource"
    }
  },
<<<<<<< HEAD
  "sdk-type": "client"
=======
  "dependencies": {
    "@azure/abort-controller": "^2.0.0",
    "@azure/communication-common": "^2.2.0",
    "@azure/core-auth": "^1.3.0",
    "@azure/core-client": "^1.3.2",
    "@azure/core-paging": "^1.1.1",
    "@azure/core-rest-pipeline": "^1.3.2",
    "@azure/core-tracing": "^1.0.0",
    "@azure/logger": "^1.0.0",
    "events": "^3.0.0",
    "tslib": "^2.2.0",
    "uuid": "^8.3.0"
  },
  "devDependencies": {
    "@azure-tools/test-recorder": "^4.1.0",
    "@azure-tools/test-utils-vitest": "^1.0.0",
    "@azure/communication-identity": "^1.0.0",
    "@azure/core-util": "^1.0.0",
    "@azure/dev-tool": "^1.0.0",
    "@azure/eslint-plugin-azure-sdk": "^3.0.0",
    "@types/node": "^18.0.0",
    "@types/uuid": "^8.0.0",
    "@vitest/browser": "^2.1.4",
    "@vitest/coverage-istanbul": "^2.1.4",
    "dotenv": "^16.0.0",
    "eslint": "^9.9.0",
    "inherits": "^2.0.3",
    "playwright": "^1.48.2",
    "typescript": "~5.6.2",
    "util": "^0.12.1",
    "vitest": "^2.1.4"
  },
  "type": "module",
  "tshy": {
    "exports": {
      "./package.json": "./package.json",
      ".": "./src/index.ts"
    },
    "dialects": [
      "esm",
      "commonjs"
    ],
    "esmDialects": [
      "browser",
      "react-native"
    ],
    "selfLink": false
  },
  "browser": "./dist/browser/index.js",
  "exports": {
    "./package.json": "./package.json",
    ".": {
      "browser": {
        "types": "./dist/browser/index.d.ts",
        "default": "./dist/browser/index.js"
      },
      "react-native": {
        "types": "./dist/react-native/index.d.ts",
        "default": "./dist/react-native/index.js"
      },
      "import": {
        "types": "./dist/esm/index.d.ts",
        "default": "./dist/esm/index.js"
      },
      "require": {
        "types": "./dist/commonjs/index.d.ts",
        "default": "./dist/commonjs/index.js"
      }
    }
  }
>>>>>>> 6b16d576
}<|MERGE_RESOLUTION|>--- conflicted
+++ resolved
@@ -2,7 +2,6 @@
   "name": "@azure/communication-job-router",
   "version": "1.0.0-beta.2",
   "description": "Azure client library for Azure Communication Job Router services",
-<<<<<<< HEAD
   "keywords": [
     "azure",
     "cloud",
@@ -18,194 +17,10 @@
   "license": "MIT",
   "author": "Microsoft Corporation",
   "sideEffects": false,
-  "main": "dist/index.js",
-  "module": "dist-esm/src/index.js",
-  "types": "types/communication-job-router.d.ts",
-  "files": [
-    "dist/",
-    "dist-esm/src/",
-    "types/communication-job-router.d.ts",
-    "README.md",
-    "LICENSE"
-  ],
-  "scripts": {
-    "build": "npm run clean && tsc -p . && dev-tool run bundle && dev-tool run extract-api --verbose",
-    "build:autorest": "autorest ./swagger/README.md && npm run format",
-    "build:browser": "tsc -p . && dev-tool run bundle && dev-tool run vendored cross-env ONLY_BROWSER=true ",
-    "build:node": "tsc -p . && dev-tool run bundle && cdev-tool run vendored ross-env ONLY_NODE=true ",
-    "build:samples": "dev-tool samples publish -f",
-    "build:test": "tsc -p . && dev-tool run bundle",
-    "check-format": "dev-tool run vendored prettier --list-different --config ../../../prettier.config.cjs --ignore-path ../../../.prettierignore \"src/**/*.ts\" \"test/**/*.ts\" \"*.{js,json}\"",
-    "clean": "dev-tool run vendored rimraf --glob dist dist-* temp types *.tgz *.log",
-    "execute:samples": "dev-tool samples run samples-dev",
-    "extract-api": "tsc -p . && dev-tool run extract-api --verbose",
-    "format": "dev-tool run vendored prettier --write --config ../../../prettier.config.cjs --ignore-path ../../../.prettierignore \"src/**/*.ts\" \"test/**/*.ts\" \"*.{js,json}\"",
-    "integration-test": "npm run integration-test:node && npm run integration-test:browser",
-    "integration-test:browser": "dev-tool run test:browser",
-    "integration-test:node": "dev-tool run test:node-js-input -- --timeout 5000000 'dist-esm/test/**/*.spec.js'",
-    "lint": "dev-tool run vendored eslint package.json api-extractor.json src test",
-    "lint:fix": "dev-tool run vendored eslint package.json api-extractor.json src test --fix --fix-type [problem,suggestion]",
-=======
-  "sdk-type": "client",
+  "type": "module",
   "main": "./dist/commonjs/index.js",
   "module": "./dist/esm/index.js",
   "types": "./dist/commonjs/index.d.ts",
-  "scripts": {
-    "build": "npm run clean && dev-tool run build-package && dev-tool run extract-api",
-    "build:autorest": "autorest ./swagger/README.md && rushx format",
-    "build:browser": "dev-tool run build-package && dev-tool run bundle && dev-tool run vendored cross-env ONLY_BROWSER=true ",
-    "build:node": "dev-tool run build-package && dev-tool run bundle && dev-tool run vendored cross-env ONLY_NODE=true ",
-    "build:samples": "dev-tool samples publish -f",
-    "build:test": "dev-tool run build-package && dev-tool run bundle",
-    "check-format": "dev-tool run vendored prettier --list-different --config ../../../.prettierrc.json --ignore-path ../../../.prettierignore \"src/**/*.ts\" \"test/**/*.ts\" \"*.{js,json}\"",
-    "clean": "dev-tool run vendored rimraf --glob dist dist-* temp types *.tgz *.log",
-    "execute:samples": "dev-tool samples run samples-dev",
-    "extract-api": "dev-tool run build-package && dev-tool run extract-api --verbose",
-    "format": "dev-tool run vendored prettier --write --config ../../../.prettierrc.json --ignore-path ../../../.prettierignore \"src/**/*.ts\" \"test/**/*.ts\" \"*.{js,json}\"",
-    "integration-test": "npm run integration-test:node && npm run integration-test:browser",
-    "integration-test:browser": "npm run clean && dev-tool run build-package && dev-tool run build-test && dev-tool run test:vitest --browser",
-    "integration-test:node": "dev-tool run test:vitest",
-    "lint": "eslint package.json api-extractor.json src test",
-    "lint:fix": "eslint package.json api-extractor.json src test --fix --fix-type [problem,suggestion]",
->>>>>>> 6b16d576
-    "pack": "npm pack 2>&1",
-    "test": "npm run build:test && npm run unit-test && npm run integration-test",
-    "test:browser": "npm run build:test && npm run unit-test:browser && npm run integration-test:browser",
-    "test:node": "npm run build:test && npm run unit-test:node && npm run integration-test:node",
-    "unit-test": "npm run unit-test:node && npm run unit-test:browser",
-    "unit-test:browser": "npm run clean && dev-tool run build-package && dev-tool run build-test && dev-tool run test:vitest --browser",
-    "unit-test:node": "dev-tool run test:vitest",
-    "update-snippets": "echo skipped"
-  },
-<<<<<<< HEAD
-  "prettier": "@azure/eslint-plugin-azure-sdk/prettier.json",
-  "dependencies": {
-    "@azure/abort-controller": "workspace:*",
-    "@azure/communication-common": "workspace:*",
-    "@azure/core-auth": "workspace:*",
-    "@azure/core-client": "workspace:*",
-    "@azure/core-paging": "workspace:*",
-    "@azure/core-rest-pipeline": "workspace:*",
-    "@azure/core-tracing": "workspace:*",
-    "@azure/logger": "workspace:*",
-    "events": "^3.3.0",
-    "tslib": "catalog:",
-    "uuid": "^10.0.0"
-  },
-  "devDependencies": {
-    "@azure-tools/test-recorder": "catalog:test-recorderV3",
-    "@azure/communication-identity": "^1.0.0",
-    "@azure/core-util": "workspace:*",
-    "@azure/dev-tool": "workspace:*",
-    "@azure/eslint-plugin-azure-sdk": "workspace:*",
-    "@types/chai": "catalog:legacy",
-    "@types/mocha": "catalog:legacy",
-    "@types/node": "catalog:",
-    "@types/sinon": "catalog:legacy",
-    "@types/uuid": "^8.0.0",
-    "chai": "catalog:legacy",
-    "dotenv": "catalog:",
-    "eslint": "catalog:",
-    "karma": "catalog:legacy",
-    "karma-chrome-launcher": "catalog:legacy",
-    "karma-coverage": "catalog:legacy",
-    "karma-env-preprocessor": "catalog:legacy",
-    "karma-firefox-launcher": "catalog:legacy",
-    "karma-json-preprocessor": "catalog:legacy",
-    "karma-json-to-file-reporter": "catalog:legacy",
-    "karma-junit-reporter": "catalog:legacy",
-    "karma-mocha": "catalog:legacy",
-    "karma-mocha-reporter": "catalog:legacy",
-    "karma-sourcemap-loader": "catalog:legacy",
-    "mocha": "catalog:legacy",
-    "nyc": "catalog:legacy",
-    "sinon": "catalog:legacy",
-    "typescript": "catalog:"
-=======
-  "files": [
-    "dist/",
-    "README.md",
-    "LICENSE"
-  ],
-  "repository": "github:Azure/azure-sdk-for-js",
-  "keywords": [
-    "azure",
-    "cloud",
-    "Azure",
-    "communication",
-    "jobrouter"
-  ],
-  "author": "Microsoft Corporation",
-  "license": "MIT",
-  "bugs": {
-    "url": "https://github.com/Azure/azure-sdk-for-js/issues"
->>>>>>> 6b16d576
-  },
-  "engines": {
-    "node": ">=18.0.0"
-  },
-  "//sampleConfiguration": {
-    "productName": "Azure Communication Services - Job Router",
-    "productSlugs": [
-      "azure",
-      "azure-communication-services"
-    ],
-    "disableDocsMs": true,
-    "requiredResources": {
-      "Azure Communication Services Resource": "https://docs.microsoft.com/azure/communication-services/quickstarts/create-communication-resource"
-    }
-  },
-<<<<<<< HEAD
-  "sdk-type": "client"
-=======
-  "dependencies": {
-    "@azure/abort-controller": "^2.0.0",
-    "@azure/communication-common": "^2.2.0",
-    "@azure/core-auth": "^1.3.0",
-    "@azure/core-client": "^1.3.2",
-    "@azure/core-paging": "^1.1.1",
-    "@azure/core-rest-pipeline": "^1.3.2",
-    "@azure/core-tracing": "^1.0.0",
-    "@azure/logger": "^1.0.0",
-    "events": "^3.0.0",
-    "tslib": "^2.2.0",
-    "uuid": "^8.3.0"
-  },
-  "devDependencies": {
-    "@azure-tools/test-recorder": "^4.1.0",
-    "@azure-tools/test-utils-vitest": "^1.0.0",
-    "@azure/communication-identity": "^1.0.0",
-    "@azure/core-util": "^1.0.0",
-    "@azure/dev-tool": "^1.0.0",
-    "@azure/eslint-plugin-azure-sdk": "^3.0.0",
-    "@types/node": "^18.0.0",
-    "@types/uuid": "^8.0.0",
-    "@vitest/browser": "^2.1.4",
-    "@vitest/coverage-istanbul": "^2.1.4",
-    "dotenv": "^16.0.0",
-    "eslint": "^9.9.0",
-    "inherits": "^2.0.3",
-    "playwright": "^1.48.2",
-    "typescript": "~5.6.2",
-    "util": "^0.12.1",
-    "vitest": "^2.1.4"
-  },
-  "type": "module",
-  "tshy": {
-    "exports": {
-      "./package.json": "./package.json",
-      ".": "./src/index.ts"
-    },
-    "dialects": [
-      "esm",
-      "commonjs"
-    ],
-    "esmDialects": [
-      "browser",
-      "react-native"
-    ],
-    "selfLink": false
-  },
   "browser": "./dist/browser/index.js",
   "exports": {
     "./package.json": "./package.json",
@@ -227,6 +42,95 @@
         "default": "./dist/commonjs/index.js"
       }
     }
+  },
+  "files": [
+    "dist/",
+    "README.md",
+    "LICENSE"
+  ],
+  "scripts": {
+    "build": "npm run clean && dev-tool run build-package && dev-tool run extract-api",
+    "build:autorest": "autorest ./swagger/README.md && rushx format",
+    "build:browser": "dev-tool run build-package && dev-tool run bundle && dev-tool run vendored cross-env ONLY_BROWSER=true ",
+    "build:node": "dev-tool run build-package && dev-tool run bundle && dev-tool run vendored cross-env ONLY_NODE=true ",
+    "build:samples": "dev-tool samples publish -f",
+    "build:test": "dev-tool run build-package && dev-tool run bundle",
+    "check-format": "dev-tool run vendored prettier --list-different --config ../../../.prettierrc.json --ignore-path ../../../.prettierignore \"src/**/*.ts\" \"test/**/*.ts\" \"*.{js,json}\"",
+    "clean": "dev-tool run vendored rimraf --glob dist dist-* temp types *.tgz *.log",
+    "execute:samples": "dev-tool samples run samples-dev",
+    "extract-api": "dev-tool run build-package && dev-tool run extract-api --verbose",
+    "format": "dev-tool run vendored prettier --write --config ../../../.prettierrc.json --ignore-path ../../../.prettierignore \"src/**/*.ts\" \"test/**/*.ts\" \"*.{js,json}\"",
+    "integration-test": "npm run integration-test:node && npm run integration-test:browser",
+    "integration-test:browser": "npm run clean && dev-tool run build-package && dev-tool run build-test && dev-tool run test:vitest --browser",
+    "integration-test:node": "dev-tool run test:vitest",
+    "lint": "eslint package.json api-extractor.json src test",
+    "lint:fix": "eslint package.json api-extractor.json src test --fix --fix-type [problem,suggestion]",
+    "pack": "npm pack 2>&1",
+    "test": "npm run build:test && npm run unit-test && npm run integration-test",
+    "test:browser": "npm run build:test && npm run unit-test:browser && npm run integration-test:browser",
+    "test:node": "npm run build:test && npm run unit-test:node && npm run integration-test:node",
+    "unit-test": "npm run unit-test:node && npm run unit-test:browser",
+    "unit-test:browser": "npm run clean && dev-tool run build-package && dev-tool run build-test && dev-tool run test:vitest --browser",
+    "unit-test:node": "dev-tool run test:vitest",
+    "update-snippets": "echo skipped"
+  },
+  "prettier": "@azure/eslint-plugin-azure-sdk/prettier.json",
+  "dependencies": {
+    "@azure/abort-controller": "workspace:*",
+    "@azure/communication-common": "workspace:*",
+    "@azure/core-auth": "workspace:*",
+    "@azure/core-client": "workspace:*",
+    "@azure/core-paging": "workspace:*",
+    "@azure/core-rest-pipeline": "workspace:*",
+    "@azure/core-tracing": "workspace:*",
+    "@azure/logger": "workspace:*",
+    "events": "^3.3.0",
+    "tslib": "catalog:"
+  },
+  "devDependencies": {
+    "@azure-tools/test-recorder": "workspace:*",
+    "@azure-tools/test-utils-vitest": "workspace:*",
+    "@azure/communication-identity": "workspace:*",
+    "@azure/core-util": "workspace:*",
+    "@azure/dev-tool": "workspace:*",
+    "@azure/eslint-plugin-azure-sdk": "workspace:*",
+    "@types/node": "catalog:",
+    "@vitest/browser": "catalog:",
+    "@vitest/coverage-istanbul": "catalog:",
+    "dotenv": "catalog:",
+    "eslint": "catalog:",
+    "playwright": "catalog:",
+    "typescript": "catalog:",
+    "vitest": "catalog:"
+  },
+  "engines": {
+    "node": ">=18.0.0"
+  },
+  "//sampleConfiguration": {
+    "productName": "Azure Communication Services - Job Router",
+    "productSlugs": [
+      "azure",
+      "azure-communication-services"
+    ],
+    "disableDocsMs": true,
+    "requiredResources": {
+      "Azure Communication Services Resource": "https://docs.microsoft.com/azure/communication-services/quickstarts/create-communication-resource"
+    }
+  },
+  "sdk-type": "client",
+  "tshy": {
+    "exports": {
+      "./package.json": "./package.json",
+      ".": "./src/index.ts"
+    },
+    "dialects": [
+      "esm",
+      "commonjs"
+    ],
+    "esmDialects": [
+      "browser",
+      "react-native"
+    ],
+    "selfLink": false
   }
->>>>>>> 6b16d576
 }