// Copyright (c) Microsoft Corporation.
// Licensed under the MIT license.
/// <reference lib="esnext.asynciterable" />

import {
  CommunicationTokenCredential,
  createCommunicationAuthPolicy,
  isKeyCredential,
  parseClientArguments,
} from "@azure/communication-common";
import { KeyCredential, TokenCredential } from "@azure/core-auth";
import { OperationOptions } from "@azure/core-client";
import { PageSettings, PagedAsyncIterableIterator } from "@azure/core-paging";
import { InternalPipelineOptions } from "@azure/core-rest-pipeline";
import { SDK_VERSION } from "./constants";
import {
  JobRouterApiClient,
<<<<<<< HEAD
  JobRouterListJobsOptionalParams,
  JobRouterListWorkersOptionalParams,
  RouterJobPositionDetails,
  RouterQueueStatistics,
  RouterJob as RouterJobGenerated,
  RouterJobItem as RouterJobItemGenerated,
=======
  RouterJobPositionDetails,
  RouterQueueStatistics,
  JobRouterListJobsOptionalParams,
  JobRouterListWorkersOptionalParams,
  RouterJobItem,
  RouterWorkerItem,
>>>>>>> 9f19ce4c
} from "./generated/src";
import { logger } from "./models/logger";
import { RouterJob } from "./models/models";
import {
<<<<<<< HEAD
  RouterJobItem,
  RouterWorkerItem,
  RouterJobNote,
} from "./models/models";
import {
=======
>>>>>>> 9f19ce4c
  JobRouterClientOptions,
  CreateJobOptions,
  UpdateJobOptions,
  CancelJobOptions,
  CompleteJobOptions,
  ReclassifyJobOptions,
  CloseJobOptions,
  UnassignJobOptions,
  DeclineJobOfferOptions,
  ListJobsOptions,
  CreateWorkerOptions,
  UpdateWorkerOptions,
  ListWorkersOptions,
} from "./models/options";
import {
  RouterJobResponse,
  CancelJobResponse,
  CompleteJobResponse,
  ReclassifyJobResponse,
  CloseJobResponse,
  UnassignJobResponse,
  AcceptJobOfferResponse,
  DeclineJobOfferResponse,
  RouterWorkerResponse,
} from "./models/responses";

/**
 * Checks whether the type of a value is {@link JobRouterClientOptions} or not.
 * @param options - The value being checked.
 */
const isRouterClientOptions = (options: any): options is JobRouterClientOptions =>
  !!options && !isKeyCredential(options);

/**
<<<<<<< HEAD
 * Transforms custom RouterJobNote type to generated 'notes' type.
 * @param options - Union type of options that have notes.
 * @returns - RouterJob model compliant with generated RouterJob.
 */
const transformJobOptions = (options: CreateJobOptions | UpdateJobOptions): RouterJobGenerated => {
=======
 * Maps custom 'notes' type to generated 'notes' type.
 * @param options - Union type of options that have notes.
 * @returns - RouterJob model compliant with generated RouterJob.
 */
const transformJobOptions = (options: CreateJobOptions | UpdateJobOptions): RouterJob => {
>>>>>>> 9f19ce4c
  if (options.notes === undefined) {
    return { ...options, notes: {} };
  }

  const transformedNotes = options.notes!.reduce(
<<<<<<< HEAD
    (acc, { addedAt, message }) =>
      ({ ...acc, [addedAt.toISOString()]: message }),
    {});
=======
    (acc, { time, message }) => ({ ...acc, [time.toISOString()]: message }),
    {}
  );
>>>>>>> 9f19ce4c

  return { ...options, notes: transformedNotes };
};

/**
<<<<<<< HEAD
 * Transforms generated 'notes' type to custom `RouterJobNote` type.
 * @param notes - Generated type for 'notes'.
 * @returns - Array of RouterJobNote objects.
 */
const transformNotes = (notes: { [propertyName: string]: string } | undefined): RouterJobNote[] =>
  notes === undefined ? [] : Object.keys(notes).map(key => ({ "addedAt": new Date(key), "message": notes[key] }));

/**
 * Transformed generated `RouterJobItem` type to custom `RouterJobItem` type
 * @param item - Generated RouterJobItem type.
 * @returns - Custom RouterJobItem type.
 */
const transformJobItem = (item: RouterJobItemGenerated): RouterJobItem =>
  ({ ...item, job: { ...item.job, notes: transformNotes(item.job!.notes) } });

/**
 * Transforms generated 'RouterJobItem' type to custom 'RouterJobItem' type in .byPage() function of async iterator.
 * @param input - Output from internal async iterator .byPage().
 * @returns - Valid PagedAsyncIterableIterator .byPage() interface to access custom 'RouterJobItem' type.
 */
const byPageTransformer = (input: AsyncIterableIterator<RouterJobItemGenerated[]>): AsyncIterableIterator<RouterJobItem[]> => {
  async function* transformPages() {
    for await (const generatedPage of input) {
      const transformedPage: RouterJobItem[] = [];

      for (const generatedItem of generatedPage) {
        const transformedItem = transformJobItem(generatedItem);
        transformedPage.push(transformedItem);
      }

      yield transformedPage;
    }
  }

  return transformPages();
}

/**
 * Transforms generated 'RouterJobItem' type to custom 'RouterJobItem' type in .next() function of async iterator.
 * @param input - Output from internal async iterator .next().
 * @returns - Valid PagedAsyncIterableIterator .next() interface to access custom 'RouterJobItem' type.
 */
const nextTransformer = (input: IteratorResult<RouterJobItemGenerated>): Promise<IteratorResult<RouterJobItem>> => {
  const generatedJobItem = input?.value as RouterJobItemGenerated;

  const transformedJobItem =
    generatedJobItem === undefined ? {} :
      {
        ...generatedJobItem,
        job: { ...generatedJobItem.job, notes: transformNotes(generatedJobItem.job!.notes) }
      };

  return Promise.resolve({ value: transformedJobItem, done: input.done });
}

type Transformer<TFrom, TTo> = (input: TFrom) => TTo;
class TransformingPagedAsyncIterableIterator<TElement, TTransformed, TPage = TElement[], TTransformedPage = TTransformed[], TPageSettings = PageSettings> {
  constructor(
    private internalIterator: PagedAsyncIterableIterator<TElement, TPage, TPageSettings>,
    private nextTransformer: Transformer<IteratorResult<TElement>, Promise<IteratorResult<TTransformed>>>,
    private byPageTransformer: Transformer<AsyncIterableIterator<TPage>, AsyncIterableIterator<TTransformedPage>>,
  ) { }

  async next(): Promise<IteratorResult<TTransformed>> {
    return this.nextTransformer(await this.internalIterator.next());
  }

  [Symbol.asyncIterator](): TransformingPagedAsyncIterableIterator<TElement, TTransformed, TPage, TTransformedPage, TPageSettings> {
    return this;
  }

  async* byPage(settings?: TPageSettings): AsyncIterableIterator<TTransformedPage> {
    return this.byPageTransformer(await this.internalIterator.byPage(settings));
  }
}

/**
=======
>>>>>>> 9f19ce4c
 * The client to do job router operations.
 */
export class JobRouterClient {
  private readonly client: JobRouterApiClient;

  /**
   * Initializes a new instance of the JobRouterClient class.
   * @param connectionString - Connection string to connect to an Azure Communication Service resource. (ex: "endpoint=https://contoso.eastus.communications.azure.net/;accesskey=secret").
   * @param options - (Optional) Options to configure the HTTP pipeline.
   */
  constructor(connectionString: string, options?: JobRouterClientOptions);

  /**
   * Initializes a new instance of the JobRouterClient class using an Azure KeyCredential.
   * @param endpoint - The endpoint of the service (ex: https://contoso.eastus.communications.azure.net).
   * @param credential - An object that is used to authenticate requests to the service. Use the Azure KeyCredential or `@azure/identity` or TokenCredential to create a credential.
   * @param options - (Optional) Options to configure the HTTP pipeline.
   */
  constructor(
    endpoint: string,
    credential: KeyCredential | TokenCredential,
    options?: JobRouterClientOptions
  );

  /**
   * Initializes a new instance of the JobRouterClient class using a TokenCredential.
   * @param endpoint - The endpoint of the service (ex: https://contoso.eastus.communications.azure.net).
   * @param credential - CommunicationTokenCredential that is used to authenticate requests to the service.
   * @param options - (Optional) Options to configure the HTTP pipeline.
   */
  constructor(
    endpoint: string,
    credential: CommunicationTokenCredential,
    options?: JobRouterClientOptions
  );

  /**
   * Creates an instance of the JobRouterClient for a given resource and user.
   * @param connectionStringOrUrl - The connectionString or url of the Communication Services resource.
   * @param credentialOrOptions - The key or token credential or JobRouterClientOptions. Use AzureCommunicationKeyCredential from \@azure/communication-common to create a credential.
   * @param maybeOptions - Additional client options.
   */
  constructor(
    connectionStringOrUrl: string,
    credentialOrOptions?:
      | KeyCredential
      | TokenCredential
      | CommunicationTokenCredential
      | JobRouterClientOptions,
    maybeOptions: JobRouterClientOptions = {}
  ) {
    const { url, credential } = parseClientArguments(connectionStringOrUrl, credentialOrOptions);
    const options = isRouterClientOptions(credentialOrOptions) ? credentialOrOptions : maybeOptions;

    const libInfo = `azsdk-js-communication-job-router/${SDK_VERSION}`;

    if (!options.userAgentOptions) {
      options.userAgentOptions = {};
    }

    const userAgentOptions = { ...options.userAgentOptions };
    if (options.userAgentOptions.userAgentPrefix) {
      userAgentOptions.userAgentPrefix = `${options.userAgentOptions.userAgentPrefix} ${libInfo}`;
    } else {
      userAgentOptions.userAgentPrefix = libInfo;
    }

    const internalPipelineOptions: InternalPipelineOptions = {
      ...options,
      userAgentOptions,
      loggingOptions: {
        logger: logger.info,
      },
    };

    const authPolicy = createCommunicationAuthPolicy(credential);

    this.client = new JobRouterApiClient(url, internalPipelineOptions);
    this.client.pipeline.addPolicy(authPolicy);
  }

  // TODO. Add tracing to both clients https://github.com/Azure/azure-sdk-for-js/issues/23008
  /**
   * Creates a job.
   * Returns the created job.
   * @param jobId - The job to be create
   * @param options - Options for creating a router job.
   */
  public async createJob(
    jobId: string,
    options: CreateJobOptions = {}
  ): Promise<RouterJobResponse> {
    const jobModel = transformJobOptions(options);
    const job = await this.client.jobRouter.upsertJob(jobId, jobModel, options);
    return <RouterJobResponse>job;
  }

  /**
   * Updates a job by id.
   * @param jobId - The job to be updated
   * @param options - Options for updating a router job. Uses merge-patch semantics: https://datatracker.ietf.org/doc/html/rfc7386.
   */
  public async updateJob(
    jobId: string,
    options: UpdateJobOptions = {}
  ): Promise<RouterJobResponse> {
    const jobModel = transformJobOptions(options);
    const job = await this.client.jobRouter.upsertJob(jobId, jobModel, options);
    return <RouterJobResponse>job;
  }

  /**
   * Gets a job.
   * Returns the job.
   * @param jobId - The id of the job to get.
   * @param options - Operation options.
   */
  public async getJob(jobId: string, options: OperationOptions = {}): Promise<RouterJobResponse> {
    const job = await this.client.jobRouter.getJob(jobId, options);
    return <RouterJobResponse>job;
  }

  /**
   * Gets the list of jobs.
   * @param options - List jobs options.
   */
  public listJobs(options: ListJobsOptions = {}): TransformingPagedAsyncIterableIterator<RouterJobItemGenerated, RouterJobItem> {
    const listOptions = <JobRouterListJobsOptionalParams>options;
    listOptions.maxpagesize = options.maxPageSize;
    listOptions.status = options.jobStateSelector;

    const transformingIterator = new TransformingPagedAsyncIterableIterator<RouterJobItemGenerated, RouterJobItem>(
      this.client.jobRouter.listJobs(listOptions),
      nextTransformer,
      byPageTransformer
    );

    return transformingIterator;
  }

  /**
   * Gets a job's queue position.
   * Returns job's queue position.
   * @param jobId - The id of the job to get the queue position of.
   * @param options - Operation options.
   */
  public async getJobQueuePosition(
    jobId: string,
    options: OperationOptions = {}
  ): Promise<RouterJobPositionDetails> {
    return this.client.jobRouter.getInQueuePosition(jobId, options);
  }

  /**
   * Cancels a job.
   * @param jobId - The id of the job to cancel.
   * @param options - Cancel job options.
   */
  public async cancelJob(
    jobId: string,
    options: CancelJobOptions = {}
  ): Promise<CancelJobResponse> {
    return this.client.jobRouter.cancelJobAction(jobId, options);
  }

  /**
   * Completes a job.
   * @param jobId - The id of the job to complete.
   * @param assignmentId - The assignment id to complete.
   * @param options - Complete job options.
   */
  public async completeJob(
    jobId: string,
    assignmentId: string,
    options: CompleteJobOptions = {}
  ): Promise<CompleteJobResponse> {
    return this.client.jobRouter.completeJobAction(jobId, assignmentId, options);
  }

  /**
   * Updates an existing job by id and forces it to be reclassified.
   * @param jobId - The id of the job to reclassify.
   * @param options - Reclassify job options.
   */
  public async reclassifyJob(
    jobId: string,
    options: ReclassifyJobOptions = {}
  ): Promise<ReclassifyJobResponse> {
    return this.client.jobRouter.reclassifyJobAction(jobId, options);
  }

  /**
   * Closes a job.
   * @param jobId - The id of the job to close.
   * @param assignmentId - The assignment id corresponding to the job to be closed.
   * @param options - Close job options.
   */
  public async closeJob(
    jobId: string,
    assignmentId: string,
    options: CloseJobOptions = {}
  ): Promise<CloseJobResponse> {
    return this.client.jobRouter.closeJobAction(jobId, assignmentId, options);
  }

  /**
   * Unassigns a job.
   * @param jobId - The id of the job to unassign.
   * @param assignmentId - The assignment id corresponding to the job to be unassigned.
   * @param options - Operation options.
   */
  public async unassignJob(
    jobId: string,
    assignmentId: string,
    options: UnassignJobOptions = {}
  ): Promise<UnassignJobResponse> {
    const response = await this.client.jobRouter.unassignJobAction(jobId, assignmentId, options);
    return {
      jobId: response.jobId,
      unassignmentCount: response.unassignmentCount,
    };
  }

  /**
   * Deletes a job.
   * @param jobId - The id of the job to delete.
   * @param options - Operation options.
   */
  public async deleteJob(jobId: string, options: OperationOptions = {}): Promise<void> {
    return this.client.jobRouter.deleteJob(jobId, options);
  }

  /**
   * Accepts a job offer.
   * @param workerId - The id of the worker that accepts the job.
   * @param offerId - The id of the offer to accept.
   * @param options - Operation options.
   */
  public async acceptJobOffer(
    workerId: string,
    offerId: string,
    options: OperationOptions = {}
  ): Promise<AcceptJobOfferResponse> {
    return this.client.jobRouter.acceptJobAction(workerId, offerId, options);
  }

  /**
   * Declines a job offer.
   * @param workerId - The id of the worker holding the offer.
   * @param offerId - The id of the offer to decline.
   * @param options - Decline job options.
   */
  public async declineJobOffer(
    workerId: string,
    offerId: string,
    options: DeclineJobOfferOptions = {}
  ): Promise<DeclineJobOfferResponse> {
    if (options.retryOfferAt) {
      options.declineJobOfferRequest = {
        retryOfferAt: options.retryOfferAt,
      };
    }
    return this.client.jobRouter.declineJobAction(workerId, offerId, options);
  }

  /**
   * Creates a worker.
   * Returns the registered worker.
   * @param workerId - The id of the worker to create.
   * @param options - Options for creating a router worker.
   */
  public async createWorker(
    workerId: string,
    options: CreateWorkerOptions = {}
  ): Promise<RouterWorkerResponse> {
    const workerModel = options;
    const worker = await this.client.jobRouter.upsertWorker(workerId, workerModel, options);
    return <RouterWorkerResponse>worker;
  }

  /**
   * Updates a worker.
   * Returns the updated worker.
   * @param workerId - The id of the worker to update.
   * @param options - Options for updating a router worker. Uses merge-patch semantics: https://datatracker.ietf.org/doc/html/rfc7386.
   */
  public async updateWorker(
    workerId: string,
    options: UpdateWorkerOptions = {}
  ): Promise<RouterWorkerResponse> {
    const workerModel = options;
    const worker = await this.client.jobRouter.upsertWorker(workerId, workerModel, options);
    return <RouterWorkerResponse>worker;
  }

  /**
   * Gets a worker.
   * Returns the worker.
   * @param workerId - The id of the worker to get.
   * @param options -  Operation options.
   */
  public async getWorker(
    workerId: string,
    options: OperationOptions = {}
  ): Promise<RouterWorkerResponse> {
    const worker = await this.client.jobRouter.getWorker(workerId, options);
    return <RouterWorkerResponse>worker;
  }

  /**
   * Gets the list of workers.
   * @param options - List workers options.
   */
  public listWorkers(
    options: ListWorkersOptions = {}
  ): PagedAsyncIterableIterator<RouterWorkerItem> {
    const listOptions = <JobRouterListWorkersOptionalParams>options;
    listOptions.maxpagesize = options.maxPageSize;
    return this.client.jobRouter.listWorkers(listOptions);
  }

  /**
   * Deletes a worker.
   * @param workerId - The id of the worker to delete.
   * @param options -  Operation options.
   */
  public async deleteWorker(workerId: string, options: OperationOptions = {}): Promise<void> {
    return this.client.jobRouter.deleteWorker(workerId, options);
  }

  /**
   * Gets a queue's statistics.
   * Returns queue's statistics.
   * @param queueId - The id of the queue to get statistics of.
   * @param options -  Operation options.
   */
  public async getQueueStatistics(
    queueId: string,
    options: OperationOptions = {}
  ): Promise<RouterQueueStatistics> {
    return this.client.jobRouter.getQueueStatistics(queueId, options);
  }
}<|MERGE_RESOLUTION|>--- conflicted
+++ resolved
@@ -15,33 +15,21 @@
 import { SDK_VERSION } from "./constants";
 import {
   JobRouterApiClient,
-<<<<<<< HEAD
   JobRouterListJobsOptionalParams,
   JobRouterListWorkersOptionalParams,
   RouterJobPositionDetails,
   RouterQueueStatistics,
   RouterJob as RouterJobGenerated,
   RouterJobItem as RouterJobItemGenerated,
-=======
-  RouterJobPositionDetails,
-  RouterQueueStatistics,
-  JobRouterListJobsOptionalParams,
-  JobRouterListWorkersOptionalParams,
-  RouterJobItem,
-  RouterWorkerItem,
->>>>>>> 9f19ce4c
 } from "./generated/src";
 import { logger } from "./models/logger";
 import { RouterJob } from "./models/models";
 import {
-<<<<<<< HEAD
   RouterJobItem,
   RouterWorkerItem,
   RouterJobNote,
 } from "./models/models";
 import {
-=======
->>>>>>> 9f19ce4c
   JobRouterClientOptions,
   CreateJobOptions,
   UpdateJobOptions,
@@ -76,39 +64,24 @@
   !!options && !isKeyCredential(options);
 
 /**
-<<<<<<< HEAD
  * Transforms custom RouterJobNote type to generated 'notes' type.
  * @param options - Union type of options that have notes.
  * @returns - RouterJob model compliant with generated RouterJob.
  */
 const transformJobOptions = (options: CreateJobOptions | UpdateJobOptions): RouterJobGenerated => {
-=======
- * Maps custom 'notes' type to generated 'notes' type.
- * @param options - Union type of options that have notes.
- * @returns - RouterJob model compliant with generated RouterJob.
- */
-const transformJobOptions = (options: CreateJobOptions | UpdateJobOptions): RouterJob => {
->>>>>>> 9f19ce4c
   if (options.notes === undefined) {
     return { ...options, notes: {} };
   }
 
   const transformedNotes = options.notes!.reduce(
-<<<<<<< HEAD
     (acc, { addedAt, message }) =>
       ({ ...acc, [addedAt.toISOString()]: message }),
     {});
-=======
-    (acc, { time, message }) => ({ ...acc, [time.toISOString()]: message }),
-    {}
-  );
->>>>>>> 9f19ce4c
 
   return { ...options, notes: transformedNotes };
 };
 
 /**
-<<<<<<< HEAD
  * Transforms generated 'notes' type to custom `RouterJobNote` type.
  * @param notes - Generated type for 'notes'.
  * @returns - Array of RouterJobNote objects.
@@ -186,8 +159,6 @@
 }
 
 /**
-=======
->>>>>>> 9f19ce4c
  * The client to do job router operations.
  */
 export class JobRouterClient {
