// Copyright (c) Microsoft Corporation.
// Licensed under the MIT license.

import {
<<<<<<< HEAD
  JobMatchModeType as RouterJobMatchModeType,
  RouterRule,
  DirectMapRouterRule,
  ExpressionRouterRule,
  FunctionRouterRule,
  WebhookRouterRule,
  ScheduleAndSuspendMode,
  RouterWorkerState,
  ChannelConfiguration,
  RouterJobOffer,
  RouterWorkerAssignment,
  RouterJobStatus,
  RouterJobAssignment,
  LabelOperator,
  RouterWorkerSelectorStatus,
  ExceptionAction,
  CancelExceptionAction,
  ManualReclassifyExceptionAction,
  ExceptionTriggerUnion,
} from "../generated/src";

/** Safe type instead of 'any'. */
export type JSONValue = boolean | number | string | null | JSONArray | JSONObject;

/** Safe type for objects. */
export interface JSONObject {
  [key: string]: JSONValue;
}

/** Safe type for arrays. */
export interface JSONArray extends ArrayLike<JSONValue> { }

/**
 * Note with timestamp for a router job.
 */
export interface RouterJobNote {
  /** Timestamp in UTC of when the note was recorded. */
  addedAt: Date;
  /** The content of the note. */
  message: string;
}

/** Queue and match job matching mode type. */
export interface QueueAndMatchMode { }

/** Suspend job matching mode type. */
export interface SuspendMode { }

/** Queue and match job matching mode. */
export interface RouterJobMatchingMode {
  /** Type of matching mode. */
  modeType?: RouterJobMatchModeType;
  /** (Optional) Options for when match mode is queue and match. */
  queueAndMatchMode?: QueueAndMatchMode;
  /** (Optional) Options for when match mode is schedule and suspend. */
  scheduleAndSuspendMode?: ScheduleAndSuspendMode;
  /** (Optional) Options for when match mode is suspend. */
  suspendMode?: SuspendMode;
}

/** A unit of work to be routed. */
export interface RouterJob {
  /**
   * The id of the job.
   * NOTE: This property will not be serialized. It can only be populated by the server.
   */
  readonly id?: string;
  /** Reference to an external parent context, eg. call id. */
  channelReference?: string;
  /**
   * The status of the Job.
   * NOTE: This property will not be serialized. It can only be populated by the server.
   */
  readonly status?: RouterJobStatus;
  /**
   * The time a job was queued in UTC.
   * NOTE: This property will not be serialized. It can only be populated by the server.
   */
  readonly enqueuedAt?: Date;
  /** The channel identifier. eg. voice, chat, etc. */
  channelId?: string;
  /** The Id of the Classification policy used for classifying a job. */
  classificationPolicyId?: string;
  /** The Id of the Queue that this job is queued to. */
  queueId?: string;
  /** The priority of this job. */
  priority?: number;
  /** Reason code for cancelled or closed jobs. */
  dispositionCode?: string;
  /** A collection of manually specified label selectors, which a worker must satisfy in order to process this job. */
  requestedWorkerSelectors?: RouterWorkerSelector[];
  /**
   * A collection of label selectors attached by a classification policy, which a worker must satisfy in order to process this job.
   * NOTE: This property will not be serialized. It can only be populated by the server.
   */
  readonly attachedWorkerSelectors?: RouterWorkerSelector[];
=======
  RouterJob as RouterJobGenerated,
  RouterQueue as RouterQueueGenerated,
  RouterQueueSelector as RouterQueueSelectorGenerated,
  RouterWorker as RouterWorkerGenerated,
  RouterWorkerSelector as RouterWorkerSelectorGenerated,
  StaticRouterRule as StaticRouterRuleGenerated,
  ReclassifyExceptionAction as ReclassifyExceptionActionGenerated,
  JobMatchingMode as JobMatchingModeGenerated,
  JobMatchModeType,
  ScheduleAndSuspendMode,
} from "../generated/src";

/**  Safer type to use instead of 'any'. */
export type JSONValue = boolean | number | string | null | JSONArray | JSONObject;

export interface JSONObject {
  [key: string]: JSONValue;
}

export interface JSONArray extends ArrayLike<JSONValue> {}

/**
 * Message with timestamp on a router job.
 */
export interface RouterJobNote {
  /** Timestamp of when the note was recorded */
  time: Date;
  /** Content of the note */
  message: string;
}

/** A unit of work to be routed */
export interface RouterJob extends Omit<RouterJobGenerated, "labels" | "tags"> {
>>>>>>> 9f19ce4c
  /** A set of key/value pairs that are identifying attributes used by the rules engines to make decisions. */
  labels?: JSONObject;
  /**
   * A collection of the assignments of the job.
   * Key is AssignmentId.
   * NOTE: This property will not be serialized. It can only be populated by the server.
   */
  readonly assignments?: { [propertyName: string]: RouterJobAssignment };
  /** A set of non-identifying attributes attached to this job */
  tags?: JSONObject;
  /** Notes attached to a job, sorted by timestamp */
  notes?: RouterJobNote[];
  /**
   * If set, job will be scheduled to be enqueued at a given time
   * NOTE: This property will not be serialized. It can only be populated by the server.
   */
  readonly scheduledAt?: Date;
  /** The mode the job is matched as. */
  matchingMode?: RouterJobMatchingMode;
}

/** An entity for jobs to be routed to. */
export interface RouterWorker {
  /** NOTE: This property will not be serialized. It can only be populated by the server. */
  readonly id?: string;
  /**
   * The current state of the worker.
   * NOTE: This property will not be serialized. It can only be populated by the server.
   */
  readonly state?: RouterWorkerState;
  /** The queue(s) that this worker can receive work from. */
  queueAssignments?: JSONObject;
  /** The total capacity score this worker has to manage multiple concurrent jobs. */
  totalCapacity?: number;
  /** A set of key/value pairs that are identifying attributes used by the rules engines to make decisions. */
  labels?: JSONObject;
  /** A set of non-identifying attributes attached to this worker. */
  tags?: JSONObject;
  /** The channel(s) this worker can handle and their impact on the workers capacity. */
  channelConfigurations?: { [propertyName: string]: ChannelConfiguration };
  /**
   * A list of active offers issued to this worker.
   * NOTE: This property will not be serialized. It can only be populated by the server.
   */
  readonly offers?: RouterJobOffer[];
  /**
   * A list of assigned jobs attached to this worker.
   * NOTE: This property will not be serialized. It can only be populated by the server.
   */
  readonly assignedJobs?: RouterWorkerAssignment[];
  /**
   * A value indicating the workers capacity. A value of '1' means all capacity is consumed. A value of '0' means no capacity is currently consumed.
   * NOTE: This property will not be serialized. It can only be populated by the server.
   */
  readonly loadRatio?: number;
  /** A flag indicating this worker is open to receive offers or not. */
  availableForOffers?: boolean;
}

export interface QueueAndMatchMode {}

export interface SuspendMode {}

export interface RouterJobMatchingMode extends JobMatchingModeGenerated {
  modeType?: JobMatchModeType;
  queueAndMatchMode?: QueueAndMatchMode;
  scheduleAndSuspendMode?: ScheduleAndSuspendMode;
  suspendMode?: SuspendMode;
}

/** Describes a condition that must be met against a set of labels for worker selection. */
export interface RouterWorkerSelector {
  /** The label key to query against */
  key: string;
  /** Describes how the value of the label is compared to the value defined on the label selector */
  labelOperator: LabelOperator;
  /** The value to compare against the actual label value with the given operator */
  value?: JSONValue;
  /** Describes how long this label selector is valid in seconds. */
  expiresAfterSeconds?: number;
  /** Pushes the job to the front of the queue as long as this selector is active. */
  expedite?: boolean;
  /**
   * The status of the worker selector.
   * NOTE: This property will not be serialized. It can only be populated by the server.
   */
  readonly status?: RouterWorkerSelectorStatus;
  /**
   * The time at which this worker selector expires in UTC
   * NOTE: This property will not be serialized. It can only be populated by the server.
   */
  readonly expiresAt?: Date;
}

/** A queue that can contain jobs to be routed. */
export interface RouterQueue {
  /**
   * The Id of this queue
   * NOTE: This property will not be serialized. It can only be populated by the server.
   */
  readonly id?: string;
  /** The name of this queue. */
  name?: string;
  /** The id of the distribution policy that will determine how a job is distributed to workers. */
  distributionPolicyId?: string;
  /** A set of key/value pairs that are identifying attributes used by the rules engines to make decisions. */
  labels?: JSONObject;
  /** (Optional) The id of the exception policy that determines various job escalation rules. */
  exceptionPolicyId?: string;
}

/** Paged instance of RouterJob */
export interface RouterJobItem {
  /** A unit of work to be routed */
  job?: RouterJob;
  /** (Optional) The Concurrency Token. */
  etag?: string;
}

/** Paged instance of RouterWorker */
export interface RouterWorkerItem {
  /** An entity for jobs to be routed to */
  worker?: RouterWorker;
  /** (Optional) The Concurrency Token. */
  etag?: string;
}

/** Paged instance of RouterQueue */
export interface RouterQueueItem {
  /** A queue that can contain jobs to be routed. */
  queue?: RouterQueue;
  /** (Optional) The Concurrency Token. */
  etag?: string;
}

/** Describes a condition that must be met against a set of labels for queue selection. */
export interface RouterQueueSelector {
  /** The label key to query against. */
  key: string;
  /** Describes how the value of the label is compared to the value defined on the label selector. */
  labelOperator: LabelOperator;
  /** The value to compare against the actual label value with the given operator. */
  value?: JSONValue;
}

/** A rule providing static rules that always return the same result, regardless of input. */
export interface StaticRouterRule extends RouterRule {
  /** Polymorphic discriminator, which specifies the different types this object can be. */
  kind: "static-rule";
  /** The static value this rule always returns. */
  value?: JSONValue;
}

/** An action that modifies labels on a job and then reclassifies it */
<<<<<<< HEAD
export interface ReclassifyExceptionAction extends ExceptionAction {
  /** Polymorphic discriminator, which specifies the different types this object can be. */
  kind: "reclassify";
  /** (optional) The new classification policy that will determine queue, priority and worker selectors. */
  classificationPolicyId?: string;
  /** (optional) Dictionary containing the labels to update (or add if not existing) in key-value pairs. */
  labelsToUpsert?: JSONObject;
}

/** A rule that defines actions to execute upon a specific trigger. */
export interface ExceptionRule {
  /** The trigger for this exception rule */
  trigger: ExceptionTriggerUnion;
  /** A dictionary collection of actions to perform once the exception is triggered. Key is the Id of each exception action. */
  actions: { [propertyName: string]: ExceptionActionUnion };
}

/** A policy that defines actions to execute when exception are triggered. */
export interface ExceptionPolicy {
  /**
   * The Id of the exception policy
   * NOTE: This property will not be serialized. It can only be populated by the server.
   */
  readonly id?: string;
  /** (Optional) The name of the exception policy. */
  name?: string;
  /** (Optional) A dictionary collection of exception rules on the exception policy. Key is the Id of each exception rule. */
  exceptionRules?: { [propertyName: string]: ExceptionRule };
=======
export interface ReclassifyExceptionAction
  extends Omit<ReclassifyExceptionActionGenerated, "labelsToUpsert"> {
  /** (optional) Dictionary containing the labels to update (or add if not existing) in key-value pairs */
  labelsToUpsert?: JSONObject;
>>>>>>> 9f19ce4c
}

/** Arguments for retrieving the next page of search results. */
export interface ListPageSettings {
  /** A token used for retrieving the next page of results when the server enforces pagination. */
  continuationToken?: string | null;
}

export type RouterRuleUnion =
  | RouterRule
  | DirectMapRouterRule
  | ExpressionRouterRule
  | FunctionRouterRule
  | WebhookRouterRule
  | StaticRouterRule;

export type ExceptionActionUnion =
  | ExceptionAction
  | CancelExceptionAction
  | ManualReclassifyExceptionAction
  | ReclassifyExceptionAction;

export {
<<<<<<< HEAD
  Oauth2ClientCredential,
  ClassificationPolicy,
  DistributionPolicy,
=======
  RouterJob as RouterJobGenerated,
  RouterQueue as RouterQueueGenerated,
  RouterQueueSelector as RouterQueueSelectorGenerated,
  RouterWorker as RouterWorkerGenerated,
  RouterWorkerSelector as RouterWorkerSelectorGenerated,
  StaticRouterRule as StaticRouterRuleGenerated,
  ReclassifyExceptionAction as ReclassifyExceptionActionGenerated,
  JobMatchingMode as JobMatchingModeGenerated,
  Oauth2ClientCredential,
  ClassificationPolicy,
  DistributionPolicy,
  ExceptionPolicy,
>>>>>>> 9f19ce4c
  ChannelConfiguration,
  RouterQueueStatistics,
  RouterJobOffer,
  RouterJobPositionDetails,
  RouterJobAssignment,
  RouterWorkerAssignment,
  ClassificationPolicyItem,
  DistributionPolicyItem,
  ExceptionPolicyItem,
<<<<<<< HEAD
=======
  RouterWorkerItem,
  RouterQueueItem,
  RouterJobItem,
>>>>>>> 9f19ce4c
  ScheduleAndSuspendMode,
  DistributionMode,
  LongestIdleMode,
  BestWorkerMode,
  ScoringRuleOptions,
  RoundRobinMode,
  WorkerWeightedAllocation,
  QueueWeightedAllocation,
<<<<<<< HEAD
=======
  ExceptionRule,
>>>>>>> 9f19ce4c
  QueueLengthExceptionTrigger,
  WaitTimeExceptionTrigger,
  ExceptionTrigger,
  ManualReclassifyExceptionAction,
  CancelExceptionAction,
  ExceptionAction,
  FunctionRouterRuleCredential,
  ExpressionRouterRule,
  DirectMapRouterRule,
  FunctionRouterRule,
  WebhookRouterRule,
  RouterRule,
  WorkerSelectorAttachmentUnion,
  QueueSelectorAttachmentUnion,
  ExceptionTriggerUnion,
  DistributionModeUnion,
<<<<<<< HEAD
=======
  ExceptionActionUnion,
  RouterRuleUnion,
>>>>>>> 9f19ce4c
  WeightedAllocationWorkerSelectorAttachment,
  WeightedAllocationQueueSelectorAttachment,
  ConditionalWorkerSelectorAttachment,
  PassThroughWorkerSelectorAttachment,
  ConditionalQueueSelectorAttachment,
  PassThroughQueueSelectorAttachment,
  RuleEngineWorkerSelectorAttachment,
  RuleEngineQueueSelectorAttachment,
  StaticWorkerSelectorAttachment,
  StaticQueueSelectorAttachment,
  WorkerSelectorAttachment,
  QueueSelectorAttachment,
<<<<<<< HEAD
  KnownExpressionRouterRuleLanguage as ExpressionRouterRuleLanguage,
  KnownScoringRuleParameterSelector as ScoringRuleParameterSelector,
  KnownRouterWorkerSelectorStatus as RouterWorkerSelectorStatus,
  KnownRouterWorkerStateSelector as RouterWorkerStateSelector,
  KnownRouterJobStatusSelector as RouterJobStatusSelector,
  KnownRouterWorkerState as RouterWorkerState,
  KnownJobMatchModeType as RouterJobMatchModeType,
  KnownRouterJobStatus as RouterJobStatus,
  KnownLabelOperator as LabelOperator,
=======
  KnownExpressionRouterRuleLanguage,
  ExpressionRouterRuleLanguage,
  KnownScoringRuleParameterSelector,
  ScoringRuleParameterSelector,
  KnownRouterWorkerSelectorStatus,
  RouterWorkerSelectorStatus,
  KnownRouterWorkerStateSelector,
  RouterWorkerStateSelector,
  KnownRouterJobStatusSelector,
  RouterJobStatusSelector,
  KnownRouterWorkerState,
  RouterWorkerState,
  KnownJobMatchModeType,
  JobMatchModeType,
  KnownRouterJobStatus,
  RouterJobStatus,
  KnownLabelOperator,
  LabelOperator,
>>>>>>> 9f19ce4c
} from "../generated/src";<|MERGE_RESOLUTION|>--- conflicted
+++ resolved
@@ -2,7 +2,6 @@
 // Licensed under the MIT license.
 
 import {
-<<<<<<< HEAD
   JobMatchModeType as RouterJobMatchModeType,
   RouterRule,
   DirectMapRouterRule,
@@ -99,41 +98,6 @@
    * NOTE: This property will not be serialized. It can only be populated by the server.
    */
   readonly attachedWorkerSelectors?: RouterWorkerSelector[];
-=======
-  RouterJob as RouterJobGenerated,
-  RouterQueue as RouterQueueGenerated,
-  RouterQueueSelector as RouterQueueSelectorGenerated,
-  RouterWorker as RouterWorkerGenerated,
-  RouterWorkerSelector as RouterWorkerSelectorGenerated,
-  StaticRouterRule as StaticRouterRuleGenerated,
-  ReclassifyExceptionAction as ReclassifyExceptionActionGenerated,
-  JobMatchingMode as JobMatchingModeGenerated,
-  JobMatchModeType,
-  ScheduleAndSuspendMode,
-} from "../generated/src";
-
-/**  Safer type to use instead of 'any'. */
-export type JSONValue = boolean | number | string | null | JSONArray | JSONObject;
-
-export interface JSONObject {
-  [key: string]: JSONValue;
-}
-
-export interface JSONArray extends ArrayLike<JSONValue> {}
-
-/**
- * Message with timestamp on a router job.
- */
-export interface RouterJobNote {
-  /** Timestamp of when the note was recorded */
-  time: Date;
-  /** Content of the note */
-  message: string;
-}
-
-/** A unit of work to be routed */
-export interface RouterJob extends Omit<RouterJobGenerated, "labels" | "tags"> {
->>>>>>> 9f19ce4c
   /** A set of key/value pairs that are identifying attributes used by the rules engines to make decisions. */
   labels?: JSONObject;
   /**
@@ -191,17 +155,6 @@
   readonly loadRatio?: number;
   /** A flag indicating this worker is open to receive offers or not. */
   availableForOffers?: boolean;
-}
-
-export interface QueueAndMatchMode {}
-
-export interface SuspendMode {}
-
-export interface RouterJobMatchingMode extends JobMatchingModeGenerated {
-  modeType?: JobMatchModeType;
-  queueAndMatchMode?: QueueAndMatchMode;
-  scheduleAndSuspendMode?: ScheduleAndSuspendMode;
-  suspendMode?: SuspendMode;
 }
 
 /** Describes a condition that must be met against a set of labels for worker selection. */
@@ -288,7 +241,6 @@
 }
 
 /** An action that modifies labels on a job and then reclassifies it */
-<<<<<<< HEAD
 export interface ReclassifyExceptionAction extends ExceptionAction {
   /** Polymorphic discriminator, which specifies the different types this object can be. */
   kind: "reclassify";
@@ -317,12 +269,6 @@
   name?: string;
   /** (Optional) A dictionary collection of exception rules on the exception policy. Key is the Id of each exception rule. */
   exceptionRules?: { [propertyName: string]: ExceptionRule };
-=======
-export interface ReclassifyExceptionAction
-  extends Omit<ReclassifyExceptionActionGenerated, "labelsToUpsert"> {
-  /** (optional) Dictionary containing the labels to update (or add if not existing) in key-value pairs */
-  labelsToUpsert?: JSONObject;
->>>>>>> 9f19ce4c
 }
 
 /** Arguments for retrieving the next page of search results. */
@@ -346,25 +292,11 @@
   | ReclassifyExceptionAction;
 
 export {
-<<<<<<< HEAD
   Oauth2ClientCredential,
   ClassificationPolicy,
   DistributionPolicy,
-=======
-  RouterJob as RouterJobGenerated,
-  RouterQueue as RouterQueueGenerated,
-  RouterQueueSelector as RouterQueueSelectorGenerated,
-  RouterWorker as RouterWorkerGenerated,
-  RouterWorkerSelector as RouterWorkerSelectorGenerated,
-  StaticRouterRule as StaticRouterRuleGenerated,
-  ReclassifyExceptionAction as ReclassifyExceptionActionGenerated,
-  JobMatchingMode as JobMatchingModeGenerated,
-  Oauth2ClientCredential,
-  ClassificationPolicy,
-  DistributionPolicy,
-  ExceptionPolicy,
->>>>>>> 9f19ce4c
   ChannelConfiguration,
+  RouterQueueStatistics,
   RouterQueueStatistics,
   RouterJobOffer,
   RouterJobPositionDetails,
@@ -373,26 +305,19 @@
   ClassificationPolicyItem,
   DistributionPolicyItem,
   ExceptionPolicyItem,
-<<<<<<< HEAD
-=======
-  RouterWorkerItem,
-  RouterQueueItem,
-  RouterJobItem,
->>>>>>> 9f19ce4c
   ScheduleAndSuspendMode,
   DistributionMode,
   LongestIdleMode,
   BestWorkerMode,
   ScoringRuleOptions,
+  BestWorkerMode,
+  ScoringRuleOptions,
   RoundRobinMode,
   WorkerWeightedAllocation,
   QueueWeightedAllocation,
-<<<<<<< HEAD
-=======
-  ExceptionRule,
->>>>>>> 9f19ce4c
   QueueLengthExceptionTrigger,
   WaitTimeExceptionTrigger,
+  ExceptionTrigger,
   ExceptionTrigger,
   ManualReclassifyExceptionAction,
   CancelExceptionAction,
@@ -407,24 +332,21 @@
   QueueSelectorAttachmentUnion,
   ExceptionTriggerUnion,
   DistributionModeUnion,
-<<<<<<< HEAD
-=======
-  ExceptionActionUnion,
-  RouterRuleUnion,
->>>>>>> 9f19ce4c
   WeightedAllocationWorkerSelectorAttachment,
   WeightedAllocationQueueSelectorAttachment,
   ConditionalWorkerSelectorAttachment,
   PassThroughWorkerSelectorAttachment,
   ConditionalQueueSelectorAttachment,
   PassThroughQueueSelectorAttachment,
+  ConditionalQueueSelectorAttachment,
+  PassThroughQueueSelectorAttachment,
   RuleEngineWorkerSelectorAttachment,
+  RuleEngineQueueSelectorAttachment,
   RuleEngineQueueSelectorAttachment,
   StaticWorkerSelectorAttachment,
   StaticQueueSelectorAttachment,
   WorkerSelectorAttachment,
   QueueSelectorAttachment,
-<<<<<<< HEAD
   KnownExpressionRouterRuleLanguage as ExpressionRouterRuleLanguage,
   KnownScoringRuleParameterSelector as ScoringRuleParameterSelector,
   KnownRouterWorkerSelectorStatus as RouterWorkerSelectorStatus,
@@ -434,24 +356,4 @@
   KnownJobMatchModeType as RouterJobMatchModeType,
   KnownRouterJobStatus as RouterJobStatus,
   KnownLabelOperator as LabelOperator,
-=======
-  KnownExpressionRouterRuleLanguage,
-  ExpressionRouterRuleLanguage,
-  KnownScoringRuleParameterSelector,
-  ScoringRuleParameterSelector,
-  KnownRouterWorkerSelectorStatus,
-  RouterWorkerSelectorStatus,
-  KnownRouterWorkerStateSelector,
-  RouterWorkerStateSelector,
-  KnownRouterJobStatusSelector,
-  RouterJobStatusSelector,
-  KnownRouterWorkerState,
-  RouterWorkerState,
-  KnownJobMatchModeType,
-  JobMatchModeType,
-  KnownRouterJobStatus,
-  RouterJobStatus,
-  KnownLabelOperator,
-  LabelOperator,
->>>>>>> 9f19ce4c
 } from "../generated/src";