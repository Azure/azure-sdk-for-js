--- conflicted
+++ resolved
@@ -16,34 +16,22 @@
   JobRouterUpsertJobOptionalParams,
   JobRouterUpsertWorkerOptionalParams,
   JobRouterUnassignJobActionOptionalParams,
-<<<<<<< HEAD
   DistributionModeUnion,
-=======
-  RouterJobStatusSelector,
->>>>>>> 9f19ce4c
   QueueSelectorAttachmentUnion,
   WorkerSelectorAttachmentUnion,
   RouterJobStatusSelector,
   RouterWorkerSelector,
   RouterWorkerStateSelector,
-<<<<<<< HEAD
   ChannelConfiguration,
   ExceptionRule,
 } from "../generated/src";
 import { CommonClientOptions, OperationOptions } from "@azure/core-client";
 import { JSONObject, RouterJobMatchingMode, RouterJobNote, RouterRuleUnion } from "./models";
-=======
-} from "../generated/src";
->>>>>>> 9f19ce4c
 
 /**
  * Options to create a job router administration client.
  */
-<<<<<<< HEAD
 export interface JobRouterAdministrationClientOptions extends CommonClientOptions { }
-=======
-export interface JobRouterAdministrationClientOptions extends CommonClientOptions {}
->>>>>>> 9f19ce4c
 
 /**
  * Options to create a job router client.
@@ -188,47 +176,40 @@
 }
 
 /**
-<<<<<<< HEAD
+ * Options to list queues.
+ * Options to create a queue.
+ */
+export interface CreateQueueOptions extends JobRouterAdministrationUpsertQueueOptionalParams {
+  /** The name of this queue. */
+  name?: string;
+  /** The ID of the distribution policy that will determine how a job is distributed to workers. */
+  distributionPolicyId?: string;
+  /** A set of key/value pairs that are identifying attributes used by the rules engines to make decisions. */
+  labels?: JSONObject;
+  /** (Optional) The ID of the exception policy that determines various job escalation rules. */
+  exceptionPolicyId?: string;
+}
+
+/**
+ * Options to update a queue.
+ */
+export interface UpdateQueueOptions extends JobRouterAdministrationUpsertQueueOptionalParams {
+  /** The name of this queue. */
+  name?: string;
+  /** The ID of the distribution policy that will determine how a job is distributed to workers. */
+  distributionPolicyId?: string;
+  /** A set of key/value pairs that are identifying attributes used by the rules engines to make decisions. */
+  labels?: JSONObject;
+  /** (Optional) The ID of the exception policy that determines various job escalation rules. */
+  exceptionPolicyId?: string;
+}
+
+/**
  * Options to list queues.
  */
 export interface ListQueuesOptions extends OperationOptions {
   /** Number of objects to return per page */
   maxPageSize?: number;
-=======
- * Options to create a queue.
- */
-export interface CreateQueueOptions extends JobRouterAdministrationUpsertQueueOptionalParams {
-  /** The name of this queue. */
-  name?: string;
-  /** The ID of the distribution policy that will determine how a job is distributed to workers. */
-  distributionPolicyId?: string;
-  /** A set of key/value pairs that are identifying attributes used by the rules engines to make decisions. */
-  labels?: JSONObject;
-  /** (Optional) The ID of the exception policy that determines various job escalation rules. */
-  exceptionPolicyId?: string;
-}
-
-/**
- * Options to update a queue.
- */
-export interface UpdateQueueOptions extends JobRouterAdministrationUpsertQueueOptionalParams {
-  /** The name of this queue. */
-  name?: string;
-  /** The ID of the distribution policy that will determine how a job is distributed to workers. */
-  distributionPolicyId?: string;
-  /** A set of key/value pairs that are identifying attributes used by the rules engines to make decisions. */
-  labels?: JSONObject;
-  /** (Optional) The ID of the exception policy that determines various job escalation rules. */
-  exceptionPolicyId?: string;
-}
-
-/**
- * Options to list queues.
- */
-export interface ListQueuesOptions extends OperationOptions {
-  /** Number of objects to return per page */
-  maxpagesize?: number;
->>>>>>> 9f19ce4c
 }
 
 /**
@@ -255,10 +236,7 @@
   tags?: JSONObject;
   /** Notes attached to a job, sorted by timestamp */
   notes?: RouterJobNote[];
-<<<<<<< HEAD
   /** The mode the job is matched as. */
-=======
->>>>>>> 9f19ce4c
   matchingMode?: RouterJobMatchingMode;
 }
 
@@ -286,10 +264,7 @@
   tags?: JSONObject;
   /** Notes attached to a job, sorted by timestamp */
   notes?: Array<RouterJobNote>;
-<<<<<<< HEAD
   /** The mode the job is matched as. */
-=======
->>>>>>> 9f19ce4c
   matchingMode?: RouterJobMatchingMode;
 }
 
@@ -298,11 +273,7 @@
  */
 export interface ListJobsOptions extends OperationOptions {
   /** Number of objects to return per page */
-<<<<<<< HEAD
-  maxPageSize?: number;
-=======
-  maxpagesize?: number;
->>>>>>> 9f19ce4c
+  maxPageSize?: number;
   /** (Optional) If specified, filter jobs by status. */
   jobStateSelector?: RouterJobStatusSelector;
   /** (Optional) If specified, filter jobs by queue. */
@@ -433,6 +404,22 @@
   hasCapacity?: boolean;
 }
 
+export {
+  JobRouterAdministrationUpsertClassificationPolicyOptionalParams,
+  JobRouterAdministrationUpsertDistributionPolicyOptionalParams,
+  JobRouterAdministrationUpsertExceptionPolicyOptionalParams,
+  JobRouterCancelJobActionOptionalParams,
+  JobRouterCloseJobActionOptionalParams,
+  JobRouterCompleteJobActionOptionalParams,
+  JobRouterDeclineJobActionOptionalParams,
+  JobRouterReclassifyJobActionOptionalParams,
+  JobRouterUpsertJobOptionalParams,
+  JobRouterUpsertWorkerOptionalParams,
+  JobRouterUnassignJobActionOptionalParams,
+  JobRouterAdministrationUpsertQueueOptionalParams,
+  DeclineJobOfferRequest,
+  UnassignJobRequest,
+} from "../generated/src";
 export {
   JobRouterAdministrationUpsertClassificationPolicyOptionalParams,
   JobRouterAdministrationUpsertDistributionPolicyOptionalParams,
