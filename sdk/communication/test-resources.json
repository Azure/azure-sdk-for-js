--- conflicted
+++ resolved
@@ -69,7 +69,6 @@
   ],
   "outputs": {
     "AZURE_TENANT_ID": {
-<<<<<<< HEAD
       "type": "string",
       "value": "[parameters('tenantId')]"
     },
@@ -84,18 +83,6 @@
     "COMMUNICATION_ENDPOINT": {
       "type": "string",
       "value": "[concat('https://', parameters('baseName'), '-', parameters('endpointPrefix'), parameters('communicationServicesEndpointSuffix'))]"
-=======
-      "type": "string",
-      "value": "[parameters('tenantId')]"
-    },
-    "AZURE_CLIENT_ID": {
-      "type": "string",
-      "value": "[parameters('testApplicationId')]"
-    },
-    "AZURE_CLIENT_SECRET": {
-      "type": "string",
-      "value": "[parameters('testApplicationSecret')]"
->>>>>>> 45a16e8d
     },
     "COMMUNICATION_CONNECTION_STRING": {
       "type": "string",
