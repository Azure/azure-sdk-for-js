--- conflicted
+++ resolved
@@ -1,10 +1,6 @@
 {
   "name": "@azure/communication-call-automation",
-<<<<<<< HEAD
   "version": "1.6.0-beta.1",
-=======
-  "version": "1.5.0",
->>>>>>> 196ec0d6
   "description": "Azure client library for Azure Communication Call Automation services",
   "sdk-type": "client",
   "main": "./dist/commonjs/index.js",
