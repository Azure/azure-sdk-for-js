--- conflicted
+++ resolved
@@ -1,10 +1,6 @@
 {
   "name": "@azure/communication-call-automation",
-<<<<<<< HEAD
-  "version": "1.6.0-beta.1",
-=======
-  "version": "1.5.0",
->>>>>>> aa417cf9
+  "version": "1.7.0-beta.1",
   "description": "Azure client library for Azure Communication Call Automation services",
   "sdk-type": "client",
   "main": "./dist/commonjs/index.js",
