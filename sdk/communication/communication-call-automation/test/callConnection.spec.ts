--- conflicted
+++ resolved
@@ -15,11 +15,7 @@
   AddParticipantResult,
   TransferCallResult,
   RemoveParticipantResult,
-<<<<<<< HEAD
-  MuteParticipantsResult,
-=======
   MuteParticipantResult,
->>>>>>> a91f1988
 } from "../src";
 import Sinon, { SinonStubbedInstance } from "sinon";
 import { CALL_TARGET_ID, CALL_TARGET_ID_2 } from "./utils/connectionUtils";
@@ -254,25 +250,6 @@
       .catch((error) => console.error(error));
   });
 
-<<<<<<< HEAD
-  it("MuteParticipants", async () => {
-    // mocks
-    const muteParticipantsResultMock: MuteParticipantsResult = {};
-    callConnection.muteParticipants.returns(
-      new Promise((resolve) => {
-        resolve(muteParticipantsResultMock);
-      })
-    );
-
-    const promiseResult = callConnection.muteParticipants(target.targetParticipant);
-
-    // asserts
-    promiseResult
-      .then((result: MuteParticipantsResult) => {
-        assert.isNotNull(result);
-        assert.isTrue(callConnection.muteParticipants.calledWith(target.targetParticipant));
-        assert.equal(result, muteParticipantsResultMock);
-=======
   it("MuteParticipant", async () => {
     // mocks
     const muteParticipantResultMock: MuteParticipantResult = {};
@@ -290,7 +267,6 @@
         assert.isNotNull(result);
         assert.isTrue(callConnection.muteParticipant.calledWith(target.targetParticipant));
         assert.equal(result, muteParticipantResultMock);
->>>>>>> a91f1988
         return;
       })
       .catch((error) => console.error(error));
@@ -490,16 +466,10 @@
     );
     assert.isDefined(participantAddedEvent);
 
-<<<<<<< HEAD
-    const muteResult = await callConnection.muteParticipants(testUser2);
-    assert.isDefined(muteResult);
-
-=======
     const muteResult = await callConnection.muteParticipant(testUser2);
     assert.isDefined(muteResult);
 
     await new Promise((resolve) => setTimeout(resolve, 10000));
->>>>>>> a91f1988
     const participantsUpdatedEvent = await waitForEvent(
       "ParticipantsUpdated",
       callConnectionId,
