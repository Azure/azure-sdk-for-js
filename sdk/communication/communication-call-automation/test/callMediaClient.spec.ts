// Copyright (c) Microsoft Corporation.
// Licensed under the MIT license.
// External module imports
import { Context } from "mocha";

// Internal module imports
import { Recorder } from "@azure-tools/test-recorder";
import {
  CommunicationIdentifier,
  CommunicationUserIdentifier,
  PhoneNumberIdentifier,
  serializeCommunicationIdentifier,
} from "@azure/communication-common";

// Parent directory imports
import { CallMedia } from "../src/callMedia";
import {
  FileSource,
  TextSource,
  SsmlSource,
  RecognitionChoice,
  DtmfTone,
  MediaStreamingOptions,
} from "../src/models/models";
import {
  CallMediaRecognizeDtmfOptions,
  CallMediaRecognizeChoiceOptions,
  CallMediaRecognizeSpeechOptions,
  CallAutomationClient,
  CallConnection,
  CallInvite,
  ContinuousDtmfRecognitionOptions,
  SendDtmfTonesOptions,
  CreateCallOptions,
  AnswerCallOptions,
  PlayOptions,
  StartTranscriptionOptions,
  StopTranscriptionOptions,
  HoldOptions,
  UnholdOptions,
<<<<<<< HEAD
  StopMediaStreamingOptions,
  StartMediaStreamingOptions,
=======
  PlayToAllOptions,
>>>>>>> 2d2941c4
} from "../src";

// Current directory imports
import {
  createRecorder,
  createTestUser,
  dispatcherCallback,
  serviceBusWithNewCall,
  createCallAutomationClient,
  waitForIncomingCallContext,
  waitForEvent,
  events,
  serviceBusReceivers,
  incomingCallContexts,
  loadPersistedEvents,
  persistEvents,
  fileSourceUrl,
  getPhoneNumbers,
} from "./utils/recordedClient";
import sinon from "sinon";
import { assert } from "chai";
import { createMediaClient, generateHttpClient } from "./utils/mockClient";
import {
  CALL_CONNECTION_ID,
  CALL_TARGET_ID,
  MEDIA_UR_MP3,
  MEDIA_URL_WAV,
  baseUri,
  generateToken,
} from "./utils/connectionUtils";

describe("CallMedia Unit Tests", async function () {
  let callMedia: CallMedia;

  afterEach(function () {
    sinon.restore();
  });

  it("can instantiate", async function () {
    new CallMedia(CALL_CONNECTION_ID, baseUri, { key: generateToken() });
  });

  it("makes successful Play file request", async function () {
    const mockHttpClient = generateHttpClient(202);

    callMedia = createMediaClient(mockHttpClient);
    const spy = sinon.spy(mockHttpClient, "sendRequest");

    const playSource: FileSource[] = [
      {
        url: MEDIA_UR_MP3,
        kind: "fileSource",
      },
    ];

    const playTo: CommunicationIdentifier[] = [{ communicationUserId: CALL_TARGET_ID }];

    await callMedia.play(playSource, playTo);
    const request = spy.getCall(0).args[0];
    const data = JSON.parse(request.body?.toString() || "");

    assert.equal(data.playTo[0].rawId, CALL_TARGET_ID);
    assert.equal(data.playSources[0].kind, "file");
    assert.equal(data.playSources[0].file.uri, playSource[0].url);
    assert.equal(request.method, "POST");
  });

  it("makes successful Play TTS request", async function () {
    const mockHttpClient = generateHttpClient(202);

    callMedia = createMediaClient(mockHttpClient);
    const spy = sinon.spy(mockHttpClient, "sendRequest");

    const playSource: TextSource[] = [
      {
        text: "test test test",
        customVoiceEndpointId: "customVoiceEndpointId",
        kind: "textSource",
      },
    ];

    const playTo: CommunicationIdentifier[] = [{ communicationUserId: CALL_TARGET_ID }];

    await callMedia.play(playSource, playTo);
    const request = spy.getCall(0).args[0];
    const data = JSON.parse(request.body?.toString() || "");

    assert.equal(data.playTo[0].rawId, CALL_TARGET_ID);
    assert.equal(data.playSources[0].kind, "text");
    assert.equal(data.playSources[0].text.text, playSource[0].text);
    assert.equal(request.method, "POST");
  });

  it("makes successful Play SSML request", async function () {
    const mockHttpClient = generateHttpClient(202);

    callMedia = createMediaClient(mockHttpClient);
    const spy = sinon.spy(mockHttpClient, "sendRequest");

    const playSource: SsmlSource[] = [
      {
        ssmlText:
          '<speak version="1.0" xmlns="http://www.w3.org/2001/10/synthesis" xml:lang="en-US"><voice name="en-US-JennyNeural">Recognize Choice Completed, played through SSML source.</voice></speak>',
        customVoiceEndpointId: "customVoiceEndpointId",
        kind: "ssmlSource",
      },
    ];

    const playTo: CommunicationIdentifier[] = [{ communicationUserId: CALL_TARGET_ID }];

    await callMedia.play(playSource, playTo);
    const request = spy.getCall(0).args[0];
    const data = JSON.parse(request.body?.toString() || "");

    assert.equal(data.playTo[0].rawId, CALL_TARGET_ID);
    assert.equal(data.playSources[0].kind, "ssml");
    assert.equal(data.playSources[0].ssml.ssmlText, playSource[0].ssmlText);
    assert.equal(request.method, "POST");
  });

  it("makes successful PlayToAll request", async function () {
    const mockHttpClient = generateHttpClient(202);

    callMedia = createMediaClient(mockHttpClient);
    const spy = sinon.spy(mockHttpClient, "sendRequest");

    const playSource: FileSource[] = [
      {
        url: MEDIA_URL_WAV,
        kind: "fileSource",
      },
    ];

    const playTo: CommunicationIdentifier[] = [];

    await callMedia.play(playSource, playTo);
    const request = spy.getCall(0).args[0];
    const data = JSON.parse(request.body?.toString() || "");

    assert.equal(data.playSources[0].kind, "file");
    assert.equal(data.playSources[0].file.uri, playSource[0].url);
    assert.equal(request.method, "POST");
  });

  it("makes successful PlayToAll barge in request", async function () {
    const mockHttpClient = generateHttpClient(202);

    callMedia = createMediaClient(mockHttpClient);
    const spy = sinon.spy(mockHttpClient, "sendRequest");

    const playSource: FileSource[] = [
      {
        url: MEDIA_URL_WAV,
        kind: "fileSource",
      },
    ];

    const options: PlayToAllOptions = {
      interruptCallMediaOperation: true,
      operationContext: "interruptMediaContext",
    };

    await callMedia.playToAll(playSource, options);
    const request = spy.getCall(0).args[0];
    const data = JSON.parse(request.body?.toString() || "");

    assert.equal(data.playSources[0].kind, "file");
    assert.equal(data.playSources[0].file.uri, playSource[0].url);
    assert.equal(request.method, "POST");
    assert.equal(data.operationContext, options.operationContext);
    assert.equal(data.interruptCallMediaOperation, options.interruptCallMediaOperation);
  });

  it("makes successful PlayToAll barge in request with PlayOptions instead of PlayToAllOptions", async function () {
    const mockHttpClient = generateHttpClient(202);

    callMedia = createMediaClient(mockHttpClient);
    const spy = sinon.spy(mockHttpClient, "sendRequest");

    const playSource: FileSource[] = [
      {
        url: MEDIA_URL_WAV,
        kind: "fileSource",
      },
    ];

    const options: PlayOptions = {
      operationContext: "interruptMediaContext",
    };

    await callMedia.playToAll(playSource, options);
    const request = spy.getCall(0).args[0];
    const data = JSON.parse(request.body?.toString() || "");

    assert.equal(data.playSources[0].kind, "file");
    assert.equal(data.playSources[0].file.uri, playSource[0].url);
    assert.equal(request.method, "POST");
    assert.equal(data.operationContext, options.operationContext);
    assert.equal(data.interruptCallMediaOperation, false);
  });

  it("makes successful StartRecognizing DTMF request", async function () {
    const mockHttpClient = generateHttpClient(202);

    callMedia = createMediaClient(mockHttpClient);
    const spy = sinon.spy(mockHttpClient, "sendRequest");
    const targetParticipant: CommunicationIdentifier = { communicationUserId: CALL_TARGET_ID };
    const recognizeOptions: CallMediaRecognizeDtmfOptions = {
      kind: "callMediaRecognizeDtmfOptions",
      maxTonesToCollect: 5,
    };

    await callMedia.startRecognizing(targetParticipant, recognizeOptions);
    const request = spy.getCall(0).args[0];
    const data = JSON.parse(request.body?.toString() || "");

    assert.equal(data.recognizeInputType, "dtmf");
    assert.equal(data.recognizeOptions.dtmfOptions.maxTonesToCollect, 5);
    assert.equal(request.method, "POST");
  });

  it("makes successful StartRecognizing Choices request", async function () {
    const mockHttpClient = generateHttpClient(202);

    callMedia = createMediaClient(mockHttpClient);
    const spy = sinon.spy(mockHttpClient, "sendRequest");
    const targetParticipant: CommunicationIdentifier = { communicationUserId: CALL_TARGET_ID };
    const choice: RecognitionChoice = {
      label: "choice",
      phrases: ["test"],
    };
    const recognizeOptions: CallMediaRecognizeChoiceOptions = {
      choices: [choice],
      kind: "callMediaRecognizeChoiceOptions",
    };

    await callMedia.startRecognizing(targetParticipant, recognizeOptions);
    const request = spy.getCall(0).args[0];
    const data = JSON.parse(request.body?.toString() || "");

    assert.equal(data.recognizeInputType, "choices");
    assert.equal(data.recognizeOptions.choices[0].phrases[0], "test");
    assert.equal(request.method, "POST");
  });

  it("makes successful StartRecognizing Speech request", async function () {
    const mockHttpClient = generateHttpClient(202);

    callMedia = createMediaClient(mockHttpClient);
    const spy = sinon.spy(mockHttpClient, "sendRequest");
    const targetParticipant: CommunicationIdentifier = { communicationUserId: CALL_TARGET_ID };
    const recognizeOptions: CallMediaRecognizeSpeechOptions = {
      kind: "callMediaRecognizeSpeechOptions",
      speechModelEndpointId: "customModelEndpointId",
    };

    await callMedia.startRecognizing(targetParticipant, recognizeOptions);
    const request = spy.getCall(0).args[0];
    const data = JSON.parse(request.body?.toString() || "");

    assert.equal(data.recognizeInputType, "speech");
    assert.equal(data.recognizeOptions.speechOptions.endSilenceTimeoutInMs, 2000);
    assert.equal(request.method, "POST");
  });

  it("makes successful CancelAllMediaOperations request", async function () {
    const mockHttpClient = generateHttpClient(202);

    callMedia = createMediaClient(mockHttpClient);
    const spy = sinon.spy(mockHttpClient, "sendRequest");
    await callMedia.cancelAllOperations();

    const request = spy.getCall(0).args[0];

    assert.equal(request.method, "POST");
  });

  it("makes successful StartContinuousDtmfRecognition request", async function () {
    const mockHttpClient = generateHttpClient(200);

    callMedia = createMediaClient(mockHttpClient);
    const spy = sinon.spy(mockHttpClient, "sendRequest");
    const targetParticipant: CommunicationIdentifier = { communicationUserId: CALL_TARGET_ID };
    const continuousDtmfRecognitionOptions: ContinuousDtmfRecognitionOptions = {
      operationContext: "test_operation_context",
    };

    await callMedia.startContinuousDtmfRecognition(
      targetParticipant,
      continuousDtmfRecognitionOptions,
    );
    const request = spy.getCall(0).args[0];
    const data = JSON.parse(request.body?.toString() || "");

    assert.deepEqual(data.targetParticipant, serializeCommunicationIdentifier(targetParticipant));
    assert.equal(data.operationContext, continuousDtmfRecognitionOptions.operationContext);
    assert.equal(request.method, "POST");
  });

  it("makes successful StopContinuousDtmfRecognition request", async function () {
    const mockHttpClient = generateHttpClient(200);

    callMedia = createMediaClient(mockHttpClient);
    const spy = sinon.spy(mockHttpClient, "sendRequest");
    const targetParticipant: CommunicationIdentifier = { communicationUserId: CALL_TARGET_ID };
    const continuousDtmfRecognitionOptions: ContinuousDtmfRecognitionOptions = {
      operationContext: "test_operation_context",
    };

    await callMedia.stopContinuousDtmfRecognition(
      targetParticipant,
      continuousDtmfRecognitionOptions,
    );
    const request = spy.getCall(0).args[0];
    const data = JSON.parse(request.body?.toString() || "");

    assert.deepEqual(data.targetParticipant, serializeCommunicationIdentifier(targetParticipant));
    assert.equal(data.operationContext, continuousDtmfRecognitionOptions.operationContext);
    assert.equal(request.method, "POST");
  });

  it("makes successful SendDtmf request", async function () {
    const mockHttpClient = generateHttpClient(202);

    callMedia = createMediaClient(mockHttpClient);
    const spy = sinon.spy(mockHttpClient, "sendRequest");
    const targetParticipant: CommunicationIdentifier = { communicationUserId: CALL_TARGET_ID };
    const sendDtmfOptions: SendDtmfTonesOptions = {
      operationContext: "test_operation_context",
    };
    const tones = ["one", "two", "three", "pound"];

    await callMedia.sendDtmfTones(tones, targetParticipant, sendDtmfOptions);
    const request = spy.getCall(0).args[0];
    const data = JSON.parse(request.body?.toString() || "");

    assert.deepEqual(data.targetParticipant, serializeCommunicationIdentifier(targetParticipant));
    assert.deepEqual(data.tones, tones);
    assert.equal(data.operationContext, sendDtmfOptions.operationContext);
    assert.equal(request.method, "POST");
  });

  it("makes successful hold request", async function () {
    const mockHttpClient = generateHttpClient(200);

    callMedia = createMediaClient(mockHttpClient);
    const spy = sinon.spy(mockHttpClient, "sendRequest");

    const playSource: TextSource = {
      text: "test test test",
      customVoiceEndpointId: "customVoiceEndpointId",
      kind: "textSource",
    };

    const participantToHold: CommunicationIdentifier = { communicationUserId: CALL_TARGET_ID };
    const options: HoldOptions = {
      playSource: playSource,
      operationContext: "withPlaySource",
      operationCallbackUri: "https://localhost",
    };
    await callMedia.hold(participantToHold, options);
    const request = spy.getCall(0).args[0];
    const data = JSON.parse(request.body?.toString() || "");
    assert.equal(data.targetParticipant.rawId, CALL_TARGET_ID);
    assert.equal(data.playSourceInfo.kind, "text");
    assert.equal(data.playSourceInfo.text.text, playSource.text);
    assert.equal(data.operationContext, "withPlaySource");
    assert.equal(data.operationCallbackUri, "https://localhost");
    assert.equal(request.method, "POST");
  });

  it("makes successful Hold request with no playSource", async function () {
    const mockHttpClient = generateHttpClient(200);

    callMedia = createMediaClient(mockHttpClient);
    const spy = sinon.spy(mockHttpClient, "sendRequest");

    const participantToHold: CommunicationIdentifier = { communicationUserId: CALL_TARGET_ID };
    await callMedia.hold(participantToHold);
    const request = spy.getCall(0).args[0];
    const data = JSON.parse(request.body?.toString() || "");
    assert.equal(data.targetParticipant.rawId, CALL_TARGET_ID);
    assert.equal(request.method, "POST");
    assert.isUndefined(data.playSourceInfo);
  });

  it("makes successful unhold request", async function () {
    const mockHttpClient = generateHttpClient(200);

    callMedia = createMediaClient(mockHttpClient);
    const spy = sinon.spy(mockHttpClient, "sendRequest");

    const participantToUnhold: CommunicationIdentifier = { communicationUserId: CALL_TARGET_ID };
    const options: UnholdOptions = {
      operationContext: "unholdContext",
    };
    await callMedia.unhold(participantToUnhold, options);
    const request = spy.getCall(0).args[0];
    const data = JSON.parse(request.body?.toString() || "");
    assert.equal(data.targetParticipant.rawId, CALL_TARGET_ID);
    assert.equal(request.method, "POST");
    assert.equal(data.operationContext, options.operationContext);
  });

  it("makes successful Start Transcription request", async function () {
    const mockHttpClient = generateHttpClient(202);

    callMedia = createMediaClient(mockHttpClient);
    const spy = sinon.spy(mockHttpClient, "sendRequest");
    const startTranscriptionOptions: StartTranscriptionOptions = {
      locale: "en-US",
      operationContext: "test_operation_context",
    };

    await callMedia.startTranscription(startTranscriptionOptions);
    const request = spy.getCall(0).args[0];
    const data = JSON.parse(request.body?.toString() || "");

    assert.equal(data.locale, startTranscriptionOptions.locale);
    assert.equal(data.operationContext, startTranscriptionOptions.operationContext);
    assert.equal(request.method, "POST");
  });

  it("makes successful Stop TranscriptionOptions request", async function () {
    const mockHttpClient = generateHttpClient(202);

    callMedia = createMediaClient(mockHttpClient);
    const spy = sinon.spy(mockHttpClient, "sendRequest");
    const stopTranscriptionOptions: StopTranscriptionOptions = {
      operationContext: "test_operation_context",
    };

    await callMedia.stopTranscription(stopTranscriptionOptions);
    const request = spy.getCall(0).args[0];
    const data = JSON.parse(request.body?.toString() || "");

    assert.equal(data.operationContext, stopTranscriptionOptions.operationContext);
    assert.equal(request.method, "POST");
  });

  it("makes successful Update Transcription request", async function () {
    const mockHttpClient = generateHttpClient(202);

    callMedia = createMediaClient(mockHttpClient);
    const spy = sinon.spy(mockHttpClient, "sendRequest");
    const locale = "en-US";

    await callMedia.updateTranscription(locale);
    const request = spy.getCall(0).args[0];
    const data = JSON.parse(request.body?.toString() || "");

    assert.equal(data.locale, locale);
    assert.equal(request.method, "POST");
  });

  it("makes successful start media streaming request with options", async function () {
    const mockHttpClient = generateHttpClient(202);
    callMedia = createMediaClient(mockHttpClient);
    const spy = sinon.spy(mockHttpClient, "sendRequest");
    const options: StartMediaStreamingOptions = {
      operationContext: "startMediaStreamContext",
      operationCallbackUri: "https://localhost",
    };
    await callMedia.startMediaStreaming(options);
    const request = spy.getCall(0).args[0];
    const data = JSON.parse(request.body?.toString() || "");
    assert.equal(data.operationContext, options.operationContext);
    assert.equal(data.operationCallbackUri, options.operationCallbackUri);
    assert.equal(request.method, "POST");
  });

  it("makes successful start media streaming request without options", async function () {
    const mockHttpClient = generateHttpClient(202);
    callMedia = createMediaClient(mockHttpClient);
    const spy = sinon.spy(mockHttpClient, "sendRequest");
    await callMedia.startMediaStreaming();
    const request = spy.getCall(0).args[0];
    const data = JSON.parse(request.body?.toString() || "");
    assert.isUndefined(data.operationContext);
    assert.isUndefined(data.operationCallbackUri);
    assert.equal(request.method, "POST");
  });

  it("makes successful stop media streaming request with options", async function () {
    const mockHttpClient = generateHttpClient(202);
    callMedia = createMediaClient(mockHttpClient);
    const spy = sinon.spy(mockHttpClient, "sendRequest");
    const options: StopMediaStreamingOptions = {
      operationCallbackUri: "https://localhost",
    };
    await callMedia.stopMediaStreaming(options);
    const request = spy.getCall(0).args[0];
    const data = JSON.parse(request.body?.toString() || "");
    assert.equal(data.operationCallbackUri, options.operationCallbackUri);
    assert.equal(request.method, "POST");
  });

  it("makes successful stop media streaming request without options", async function () {
    const mockHttpClient = generateHttpClient(202);
    callMedia = createMediaClient(mockHttpClient);
    const spy = sinon.spy(mockHttpClient, "sendRequest");

    await callMedia.stopMediaStreaming();
    const request = spy.getCall(0).args[0];
    const data = JSON.parse(request.body?.toString() || "");
    assert.isUndefined(data.operationCallbackUri);
    assert.equal(request.method, "POST");
  });
});

describe("Call Media Client Live Tests", function () {
  let recorder: Recorder;
  let callerCallAutomationClient: CallAutomationClient;
  let receiverCallAutomationClient: CallAutomationClient;
  let callConnection: CallConnection;
  let testUser: CommunicationUserIdentifier;
  let testUser2: CommunicationUserIdentifier;
  let callerPhoneUser: PhoneNumberIdentifier;
  let receiverPhoneUser: PhoneNumberIdentifier;
  let testName: string;

  beforeEach(async function (this: Context) {
    recorder = await createRecorder(this.currentTest);
    testUser = await createTestUser(recorder);
    testUser2 = await createTestUser(recorder);
    callerCallAutomationClient = createCallAutomationClient(recorder, testUser);
    receiverCallAutomationClient = createCallAutomationClient(recorder, testUser2);
  });

  afterEach(async function (this: Context) {
    persistEvents(testName);
    serviceBusReceivers.forEach((receiver) => {
      receiver.close();
    });
    events.forEach((callConnectionEvents) => {
      callConnectionEvents.clear();
    });
    events.clear();
    serviceBusReceivers.clear();
    incomingCallContexts.clear();
    await recorder.stop();
    if (callConnection) {
      try {
        await callConnection.hangUp(true);
      } catch {
        return;
      }
    }
  });

  it("Play audio to target participant", async function () {
    testName = this.test?.fullTitle()
      ? this.test?.fullTitle().replace(/ /g, "_")
      : "create_call_and_hang_up";
    await loadPersistedEvents(testName);

    const callInvite: CallInvite = { targetParticipant: testUser2 };
    const uniqueId = await serviceBusWithNewCall(testUser, testUser2);
    const callBackUrl: string = dispatcherCallback + `?q=${uniqueId}`;
    const createCallOption: CreateCallOptions = { operationContext: "playAudioCreateCall" };

    const result = await callerCallAutomationClient.createCall(
      callInvite,
      callBackUrl,
      createCallOption,
    );
    const incomingCallContext = await waitForIncomingCallContext(uniqueId, 8000);
    const callConnectionId: string = result.callConnectionProperties.callConnectionId
      ? result.callConnectionProperties.callConnectionId
      : "";
    assert.isDefined(incomingCallContext);

    if (incomingCallContext) {
      const answerCallOption: AnswerCallOptions = { operationContext: "playAudioAnswer" };
      await receiverCallAutomationClient.answerCall(
        incomingCallContext,
        callBackUrl,
        answerCallOption,
      );
    }
    const callConnectedEvent = await waitForEvent("CallConnected", callConnectionId, 8000);
    assert.isDefined(callConnectedEvent);
    callConnection = result.callConnection;

    const playSource: FileSource[] = [
      {
        url: fileSourceUrl,
        kind: "fileSource",
      },
    ];

    const playOption: PlayOptions = { operationContext: "playAudio" };
    await callConnection.getCallMedia().play(playSource, [testUser2], playOption);
    const playCompletedEvent = await waitForEvent("PlayCompleted", callConnectionId, 20000);
    assert.isDefined(playCompletedEvent);
    await callConnection.hangUp(true);
    const callDisconnectedEvent = await waitForEvent("CallDisconnected", callConnectionId, 8000);
    assert.isDefined(callDisconnectedEvent);
  }).timeout(60000);

  it("Play audio to all participants", async function () {
    testName = this.test?.fullTitle()
      ? this.test?.fullTitle().replace(/ /g, "_")
      : "create_call_and_hang_up";
    await loadPersistedEvents(testName);

    const callInvite: CallInvite = { targetParticipant: testUser2 };
    const uniqueId = await serviceBusWithNewCall(testUser, testUser2);
    const callBackUrl: string = dispatcherCallback + `?q=${uniqueId}`;
    const createCallOption: CreateCallOptions = { operationContext: "playToAllCreateCall" };

    const result = await callerCallAutomationClient.createCall(
      callInvite,
      callBackUrl,
      createCallOption,
    );
    const incomingCallContext = await waitForIncomingCallContext(uniqueId, 8000);
    const callConnectionId: string = result.callConnectionProperties.callConnectionId
      ? result.callConnectionProperties.callConnectionId
      : "";
    assert.isDefined(incomingCallContext);

    if (incomingCallContext) {
      const answerCallOption: AnswerCallOptions = { operationContext: "playToAllAnswer" };
      await receiverCallAutomationClient.answerCall(
        incomingCallContext,
        callBackUrl,
        answerCallOption,
      );
    }
    const callConnectedEvent = await waitForEvent("CallConnected", callConnectionId, 8000);
    assert.isDefined(callConnectedEvent);
    callConnection = result.callConnection;

    const playSource: FileSource[] = [
      {
        url: fileSourceUrl,
        kind: "fileSource",
      },
    ];

    const playOption: PlayOptions = { operationContext: "playToAllAudio" };
    await callConnection.getCallMedia().playToAll(playSource, playOption);

    const playCompletedEvent = await waitForEvent("PlayCompleted", callConnectionId, 20000);
    assert.isDefined(playCompletedEvent);

    await callConnection.hangUp(true);
    const callDisconnectedEvent = await waitForEvent("CallDisconnected", callConnectionId, 8000);
    assert.isDefined(callDisconnectedEvent);
  }).timeout(60000);

  it("Cancel all media operations", async function () {
    testName = this.test?.fullTitle()
      ? this.test?.fullTitle().replace(/ /g, "_")
      : "create_call_and_hang_up";
    await loadPersistedEvents(testName);

    const callInvite: CallInvite = { targetParticipant: testUser2 };
    const uniqueId = await serviceBusWithNewCall(testUser, testUser2);
    const callBackUrl: string = dispatcherCallback + `?q=${uniqueId}`;
    const createCallOption: CreateCallOptions = { operationContext: "CancelMediaCreateCall" };

    const result = await callerCallAutomationClient.createCall(
      callInvite,
      callBackUrl,
      createCallOption,
    );
    const incomingCallContext = await waitForIncomingCallContext(uniqueId, 8000);
    const callConnectionId: string = result.callConnectionProperties.callConnectionId
      ? result.callConnectionProperties.callConnectionId
      : "";
    assert.isDefined(incomingCallContext);

    if (incomingCallContext) {
      const answerCallOption: AnswerCallOptions = { operationContext: "CancelMediaAnswer" };
      await receiverCallAutomationClient.answerCall(
        incomingCallContext,
        callBackUrl,
        answerCallOption,
      );
    }
    const callConnectedEvent = await waitForEvent("CallConnected", callConnectionId, 8000);
    assert.isDefined(callConnectedEvent);
    callConnection = result.callConnection;

    const playSource: FileSource[] = [
      {
        url: fileSourceUrl,
        kind: "fileSource",
      },
    ];

    const playOption: PlayOptions = { operationContext: "CancelplayToAllAudio" };
    await callConnection.getCallMedia().playToAll(playSource, playOption);
    await callConnection.getCallMedia().cancelAllOperations();

    const playCanceledEvent = await waitForEvent("PlayCanceled", callConnectionId, 20000);
    assert.isDefined(playCanceledEvent);

    await callConnection.hangUp(true);
    const callDisconnectedEvent = await waitForEvent("CallDisconnected", callConnectionId, 8000);
    assert.isDefined(callDisconnectedEvent);
  }).timeout(60000);

  it("Trigger DTMF actions", async function () {
    testName = this.test?.fullTitle()
      ? this.test?.fullTitle().replace(/ /g, "_")
      : "create_call_and_trigger_dtmf_actions_then_hang_up";
    await loadPersistedEvents(testName);

    const phoneNumbers = await getPhoneNumbers(recorder);
    assert.isAtLeast(
      phoneNumbers.length,
      2,
      "Invalid PSTN setup, test needs at least 2 phone numbers",
    );
    callerPhoneUser = { phoneNumber: phoneNumbers.pop() as string };
    receiverPhoneUser = { phoneNumber: phoneNumbers.pop() as string };

    const callInvite: CallInvite = {
      targetParticipant: receiverPhoneUser,
      sourceCallIdNumber: callerPhoneUser,
    };
    const uniqueId = await serviceBusWithNewCall(callerPhoneUser, receiverPhoneUser);
    const callBackUrl: string = dispatcherCallback + `?q=${uniqueId}`;

    const result = await callerCallAutomationClient.createCall(callInvite, callBackUrl);
    const incomingCallContext = await waitForIncomingCallContext(uniqueId, 30000);
    const callConnectionId: string = result.callConnectionProperties.callConnectionId
      ? result.callConnectionProperties.callConnectionId
      : "";
    assert.isDefined(incomingCallContext);

    if (incomingCallContext) {
      await receiverCallAutomationClient.answerCall(incomingCallContext, callBackUrl);
    }
    const callConnectedEvent = await waitForEvent("CallConnected", callConnectionId, 8000);
    assert.isDefined(callConnectedEvent);
    callConnection = result.callConnection;

    const continuousDtmfRecognitionOptions1: ContinuousDtmfRecognitionOptions = {
      operationContext: "ContinuousDtmfRecognitionStart",
    };
    await callConnection
      .getCallMedia()
      .startContinuousDtmfRecognition(receiverPhoneUser, continuousDtmfRecognitionOptions1);

    const continuousDtmfRecognitionOptions2: ContinuousDtmfRecognitionOptions = {
      operationContext: "ContinuousDtmfRecognitionSend",
    };
    await callConnection
      .getCallMedia()
      .sendDtmfTones([DtmfTone.Pound], receiverPhoneUser, continuousDtmfRecognitionOptions2);
    const sendDtmfCompleted = await waitForEvent("SendDtmfTonesCompleted", callConnectionId, 8000);
    assert.isDefined(sendDtmfCompleted);

    const continuousDtmfRecognitionOptions3: ContinuousDtmfRecognitionOptions = {
      operationContext: "ContinuousDtmfRecognitionStop",
    };
    await callConnection
      .getCallMedia()
      .stopContinuousDtmfRecognition(receiverPhoneUser, continuousDtmfRecognitionOptions3);
    const continuousDtmfRecognitionStopped = await waitForEvent(
      "ContinuousDtmfRecognitionStopped",
      callConnectionId,
      8000,
    );
    assert.isDefined(continuousDtmfRecognitionStopped);

    await callConnection.hangUp(true);
    const callDisconnectedEvent = await waitForEvent("CallDisconnected", callConnectionId, 8000);
    assert.isDefined(callDisconnectedEvent);
  }).timeout(60000);

  it("Creates a call, start media streaming, and hangs up.", async function () {
    testName = this.test?.fullTitle()
      ? this.test?.fullTitle().replace(/ /g, "_")
      : "create_call_start_media_streaming_and_hang_up";
    await loadPersistedEvents(testName);
    const phoneNumbers = await getPhoneNumbers(recorder);
    assert.isAtLeast(
      phoneNumbers.length,
      2,
      "Invalid PSTN setup, test needs at least 2 phone numbers",
    );
    callerPhoneUser = { phoneNumber: phoneNumbers.pop() as string };
    receiverPhoneUser = { phoneNumber: phoneNumbers.pop() as string };

    const callInvite: CallInvite = {
      targetParticipant: receiverPhoneUser,
      sourceCallIdNumber: callerPhoneUser,
    };
    const uniqueId = await serviceBusWithNewCall(callerPhoneUser, receiverPhoneUser);
    const callBackUrl: string = dispatcherCallback + `?q=${uniqueId}`;

    const mediaStreamingOptions: MediaStreamingOptions = {
      transportUrl: "wss://localhost",
      transportType: "websocket",
      contentType: "audio",
      audioChannelType: "mixed",
      startMediaStreaming: false,
    };

    const creatCallOptions: CreateCallOptions = {
      mediaStreamingOptions: mediaStreamingOptions,
    };

    const result = await callerCallAutomationClient.createCall(
      callInvite,
      callBackUrl,
      creatCallOptions,
    );
    const incomingCallContext = await waitForIncomingCallContext(uniqueId, 30000);
    const callConnectionId: string = result.callConnectionProperties.callConnectionId
      ? result.callConnectionProperties.callConnectionId
      : "";
    assert.isDefined(incomingCallContext);

    if (incomingCallContext) {
      await receiverCallAutomationClient.answerCall(incomingCallContext, callBackUrl);
    }
    const callConnectedEvent = await waitForEvent("CallConnected", callConnectionId, 8000);
    assert.isDefined(callConnectedEvent);
    callConnection = result.callConnection;

    await callConnection.getCallMedia().startMediaStreaming();
    const mediaStreamingStarted = await waitForEvent(
      "MediaStreamingStarted",
      callConnectionId,
      8000,
    );
    assert.isDefined(mediaStreamingStarted);

    await callConnection.getCallMedia().stopMediaStreaming();
    const mediaStreamingStopped = await waitForEvent(
      "MediaStreamingStopped",
      callConnectionId,
      8000,
    );
    assert.isDefined(mediaStreamingStopped);

    await callConnection.hangUp(true);
    const callDisconnectedEvent = await waitForEvent("CallDisconnected", callConnectionId, 8000);
    assert.isDefined(callDisconnectedEvent);
  }).timeout(60000);

  it("Answers a call, start media streaming, and hangs up", async function () {
    testName = this.test?.fullTitle()
      ? this.test?.fullTitle().replace(/ /g, "_")
      : "answer_call_start_media_streaming_and_hang_up";
    await loadPersistedEvents(testName);

    const callInvite: CallInvite = { targetParticipant: testUser2 };
    const uniqueId = await serviceBusWithNewCall(testUser, testUser2);
    const callBackUrl: string = dispatcherCallback + `?q=${uniqueId}`;

    const result = await callerCallAutomationClient.createCall(callInvite, callBackUrl);
    const incomingCallContext = await waitForIncomingCallContext(uniqueId, 8000);
    const callConnectionId: string = result.callConnectionProperties.callConnectionId
      ? result.callConnectionProperties.callConnectionId
      : "";
    assert.isDefined(incomingCallContext);

    if (incomingCallContext) {
      const mediaStreamingOptions: MediaStreamingOptions = {
        transportUrl: "wss://localhost",
        transportType: "websocket",
        contentType: "audio",
        audioChannelType: "mixed",
        startMediaStreaming: false,
      };
      const answerCallOptions: AnswerCallOptions = {
        mediaStreamingOptions: mediaStreamingOptions,
      };
      await receiverCallAutomationClient.answerCall(
        incomingCallContext,
        callBackUrl,
        answerCallOptions,
      );
    }
    const callConnectedEvent = await waitForEvent("CallConnected", callConnectionId, 8000);
    assert.isDefined(callConnectedEvent);
    callConnection = result.callConnection;

    await callConnection.getCallMedia().startMediaStreaming();
    const mediaStreamingStarted = await waitForEvent(
      "MediaStreamingStarted",
      callConnectionId,
      8000,
    );
    assert.isDefined(mediaStreamingStarted);

    await callConnection.getCallMedia().stopMediaStreaming();
    const mediaStreamingStopped = await waitForEvent(
      "MediaStreamingStopped",
      callConnectionId,
      8000,
    );
    assert.isDefined(mediaStreamingStopped);

    await callConnection.hangUp(true);
    const callDisconnectedEvent = await waitForEvent("CallDisconnected", callConnectionId, 8000);
    assert.isDefined(callDisconnectedEvent);
  }).timeout(60000);
});<|MERGE_RESOLUTION|>--- conflicted
+++ resolved
@@ -38,12 +38,9 @@
   StopTranscriptionOptions,
   HoldOptions,
   UnholdOptions,
-<<<<<<< HEAD
+  PlayToAllOptions,
   StopMediaStreamingOptions,
   StartMediaStreamingOptions,
-=======
-  PlayToAllOptions,
->>>>>>> 2d2941c4
 } from "../src";
 
 // Current directory imports
