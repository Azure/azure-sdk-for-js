--- conflicted
+++ resolved
@@ -14,11 +14,7 @@
 
 // Parent directory imports
 import { CallMedia } from "../src/callMedia";
-<<<<<<< HEAD
-import { FileSource, TextSource, SsmlSource, Choice, DtmfTone } from "../src/models/models";
-=======
-import { DtmfTone, FileSource } from "../src/models/models";
->>>>>>> a91f1988
+import { FileSource, TextSource, SsmlSource, DtmfTone } from "../src/models/models";
 import {
   CallMediaRecognizeDtmfOptions,
   CallMediaRecognizeChoiceOptions,
@@ -520,11 +516,6 @@
 
     await callConnection.getCallMedia().startContinuousDtmfRecognition(receiverPhoneUser);
 
-<<<<<<< HEAD
-    await callConnection.getCallMedia().sendDtmf([DtmfTone.Pound], receiverPhoneUser);
-    const sendDtmfCompleted = await waitForEvent("SendDtmfCompleted", callConnectionId, 8000);
-    assert.isDefined(sendDtmfCompleted);
-=======
     await callConnection.getCallMedia().sendDtmfTones([DtmfTone.Pound], receiverPhoneUser);
     const sendDtmfTonesCompleted = await waitForEvent(
       "SendDtmfTonesCompleted",
@@ -532,7 +523,6 @@
       8000
     );
     assert.isDefined(sendDtmfTonesCompleted);
->>>>>>> a91f1988
 
     const continuousDtmfRecognitionToneReceivedEvent = await waitForEvent(
       "ContinuousDtmfRecognitionToneReceived",
