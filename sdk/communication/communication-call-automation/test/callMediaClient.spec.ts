// Copyright (c) Microsoft Corporation.
// Licensed under the MIT license.
// External module imports
import { Context } from "mocha";

// Internal module imports
import { Recorder } from "@azure-tools/test-recorder";
import {
  CommunicationIdentifier,
  CommunicationUserIdentifier,
  PhoneNumberIdentifier,
  serializeCommunicationIdentifier,
} from "@azure/communication-common";

// Parent directory imports
import { CallMedia } from "../src/callMedia";
import {
  FileSource,
  TextSource,
  SsmlSource,
  RecognitionChoice,
  DtmfTone,
} from "../src/models/models";
import {
  CallMediaRecognizeDtmfOptions,
  CallAutomationClient,
  CallConnection,
  CallInvite,
  ContinuousDtmfRecognitionOptions,
  CallMediaRecognizeChoiceOptions,
  CallMediaRecognizeSpeechOptions,
  SendDtmfTonesOptions,
<<<<<<< HEAD
=======
  CallAutomationEventProcessor,
  CreateCallOptions,
  AnswerCallOptions,
  PlayOptions,
  StartTranscriptionOptions,
  StopTranscriptionOptions,
  HoldOptions,
  UnholdOptions,
>>>>>>> 7f9b182c
} from "../src";

// Current directory imports
import {
  createRecorder,
  createTestUser,
  dispatcherCallback,
  serviceBusWithNewCall,
  createCallAutomationClient,
  waitForIncomingCallContext,
  waitForEvent,
  events,
  serviceBusReceivers,
  incomingCallContexts,
  loadPersistedEvents,
  persistEvents,
  fileSourceUrl,
  getPhoneNumbers,
} from "./utils/recordedClient";
import sinon from "sinon";
import { assert } from "chai";
import { createMediaClient, generateHttpClient } from "./utils/mockClient";
import {
  CALL_CONNECTION_ID,
  CALL_TARGET_ID,
  MEDIA_UR_MP3,
  MEDIA_URL_WAV,
  baseUri,
  generateToken,
} from "./utils/connectionUtils";

describe("CallMedia Unit Tests", async function () {
  let callMedia: CallMedia;

  afterEach(function () {
    sinon.restore();
  });

  it("can instantiate", async function () {
    new CallMedia(CALL_CONNECTION_ID, baseUri, { key: generateToken() });
  });

  it("makes successful Play file request", async function () {
    const mockHttpClient = generateHttpClient(202);

    callMedia = createMediaClient(mockHttpClient);
    const spy = sinon.spy(mockHttpClient, "sendRequest");

    const playSource: FileSource[] = [
      {
        url: MEDIA_UR_MP3,
        kind: "fileSource",
      },
    ];

    const playTo: CommunicationIdentifier[] = [{ communicationUserId: CALL_TARGET_ID }];

    await callMedia.play(playSource, playTo);
    const request = spy.getCall(0).args[0];
    const data = JSON.parse(request.body?.toString() || "");

    assert.equal(data.playTo[0].rawId, CALL_TARGET_ID);
    assert.equal(data.playSources[0].kind, "file");
    assert.equal(data.playSources[0].file.uri, playSource[0].url);
    assert.equal(request.method, "POST");
  });

  it("makes successful Play TTS request", async function () {
    const mockHttpClient = generateHttpClient(202);

    callMedia = createMediaClient(mockHttpClient);
    const spy = sinon.spy(mockHttpClient, "sendRequest");

    const playSource: TextSource[] = [
      {
        text: "test test test",
        customVoiceEndpointId: "customVoiceEndpointId",
        kind: "textSource",
      },
    ];

    const playTo: CommunicationIdentifier[] = [{ communicationUserId: CALL_TARGET_ID }];

    await callMedia.play(playSource, playTo);
    const request = spy.getCall(0).args[0];
    const data = JSON.parse(request.body?.toString() || "");

    assert.equal(data.playTo[0].rawId, CALL_TARGET_ID);
    assert.equal(data.playSources[0].kind, "text");
    assert.equal(data.playSources[0].text.text, playSource[0].text);
    assert.equal(request.method, "POST");
  });

  it("makes successful Play SSML request", async function () {
    const mockHttpClient = generateHttpClient(202);

    callMedia = createMediaClient(mockHttpClient);
    const spy = sinon.spy(mockHttpClient, "sendRequest");

    const playSource: SsmlSource[] = [
      {
        ssmlText:
          '<speak version="1.0" xmlns="http://www.w3.org/2001/10/synthesis" xml:lang="en-US"><voice name="en-US-JennyNeural">Recognize Choice Completed, played through SSML source.</voice></speak>',
        customVoiceEndpointId: "customVoiceEndpointId",
        kind: "ssmlSource",
      },
    ];

    const playTo: CommunicationIdentifier[] = [{ communicationUserId: CALL_TARGET_ID }];

    await callMedia.play(playSource, playTo);
    const request = spy.getCall(0).args[0];
    const data = JSON.parse(request.body?.toString() || "");

    assert.equal(data.playTo[0].rawId, CALL_TARGET_ID);
    assert.equal(data.playSources[0].kind, "ssml");
    assert.equal(data.playSources[0].ssml.ssmlText, playSource[0].ssmlText);
    assert.equal(request.method, "POST");
  });

  it("makes successful PlayToAll request", async function () {
    const mockHttpClient = generateHttpClient(202);

    callMedia = createMediaClient(mockHttpClient);
    const spy = sinon.spy(mockHttpClient, "sendRequest");

    const playSource: FileSource[] = [
      {
        url: MEDIA_URL_WAV,
        kind: "fileSource",
      },
    ];

    const playTo: CommunicationIdentifier[] = [];

    await callMedia.play(playSource, playTo);
    const request = spy.getCall(0).args[0];
    const data = JSON.parse(request.body?.toString() || "");

    assert.equal(data.playSources[0].kind, "file");
    assert.equal(data.playSources[0].file.uri, playSource[0].url);
    assert.equal(request.method, "POST");
  });

  it("makes successful StartRecognizing DTMF request", async function () {
    const mockHttpClient = generateHttpClient(202);

    callMedia = createMediaClient(mockHttpClient);
    const spy = sinon.spy(mockHttpClient, "sendRequest");
    const targetParticipant: CommunicationIdentifier = { communicationUserId: CALL_TARGET_ID };
    const recognizeOptions: CallMediaRecognizeDtmfOptions = {
      kind: "callMediaRecognizeDtmfOptions",
      maxTonesToCollect: 5,
    };

    await callMedia.startRecognizing(targetParticipant, recognizeOptions);
    const request = spy.getCall(0).args[0];
    const data = JSON.parse(request.body?.toString() || "");

    assert.equal(data.recognizeInputType, "dtmf");
    assert.equal(data.recognizeOptions.dtmfOptions.maxTonesToCollect, 5);
    assert.equal(request.method, "POST");
  });

  it("makes successful StartRecognizing Choices request", async function () {
    const mockHttpClient = generateHttpClient(202);

    callMedia = createMediaClient(mockHttpClient);
    const spy = sinon.spy(mockHttpClient, "sendRequest");
    const targetParticipant: CommunicationIdentifier = { communicationUserId: CALL_TARGET_ID };
    const choice: RecognitionChoice = {
      label: "choice",
      phrases: ["test"],
    };
    const recognizeOptions: CallMediaRecognizeChoiceOptions = {
      choices: [choice],
      kind: "callMediaRecognizeChoiceOptions",
    };

    await callMedia.startRecognizing(targetParticipant, recognizeOptions);
    const request = spy.getCall(0).args[0];
    const data = JSON.parse(request.body?.toString() || "");

    assert.equal(data.recognizeInputType, "choices");
    assert.equal(data.recognizeOptions.choices[0].phrases[0], "test");
    assert.equal(request.method, "POST");
  });

  it("makes successful StartRecognizing Speech request", async function () {
    const mockHttpClient = generateHttpClient(202);

    callMedia = createMediaClient(mockHttpClient);
    const spy = sinon.spy(mockHttpClient, "sendRequest");
    const targetParticipant: CommunicationIdentifier = { communicationUserId: CALL_TARGET_ID };
    const recognizeOptions: CallMediaRecognizeSpeechOptions = {
      kind: "callMediaRecognizeSpeechOptions",
      speechRecognitionModelEndpointId: "customModelEndpointId",
    };

    await callMedia.startRecognizing(targetParticipant, recognizeOptions);
    const request = spy.getCall(0).args[0];
    const data = JSON.parse(request.body?.toString() || "");

    assert.equal(data.recognizeInputType, "speech");
    assert.equal(data.recognizeOptions.speechOptions.endSilenceTimeoutInMs, 2000);
    assert.equal(request.method, "POST");
  });

  it("makes successful CancelAllMediaOperations request", async function () {
    const mockHttpClient = generateHttpClient(202);

    callMedia = createMediaClient(mockHttpClient);
    const spy = sinon.spy(mockHttpClient, "sendRequest");
    await callMedia.cancelAllOperations();

    const request = spy.getCall(0).args[0];

    assert.equal(request.method, "POST");
  });

  it("makes successful StartContinuousDtmfRecognition request", async function () {
    const mockHttpClient = generateHttpClient(200);

    callMedia = createMediaClient(mockHttpClient);
    const spy = sinon.spy(mockHttpClient, "sendRequest");
    const targetParticipant: CommunicationIdentifier = { communicationUserId: CALL_TARGET_ID };
    const continuousDtmfRecognitionOptions: ContinuousDtmfRecognitionOptions = {
      operationContext: "test_operation_context",
    };

    await callMedia.startContinuousDtmfRecognition(
      targetParticipant,
      continuousDtmfRecognitionOptions,
    );
    const request = spy.getCall(0).args[0];
    const data = JSON.parse(request.body?.toString() || "");

    assert.deepEqual(data.targetParticipant, serializeCommunicationIdentifier(targetParticipant));
    assert.equal(data.operationContext, continuousDtmfRecognitionOptions.operationContext);
    assert.equal(request.method, "POST");
  });

  it("makes successful StopContinuousDtmfRecognition request", async function () {
    const mockHttpClient = generateHttpClient(200);

    callMedia = createMediaClient(mockHttpClient);
    const spy = sinon.spy(mockHttpClient, "sendRequest");
    const targetParticipant: CommunicationIdentifier = { communicationUserId: CALL_TARGET_ID };
    const continuousDtmfRecognitionOptions: ContinuousDtmfRecognitionOptions = {
      operationContext: "test_operation_context",
    };

    await callMedia.stopContinuousDtmfRecognition(
      targetParticipant,
      continuousDtmfRecognitionOptions,
    );
    const request = spy.getCall(0).args[0];
    const data = JSON.parse(request.body?.toString() || "");

    assert.deepEqual(data.targetParticipant, serializeCommunicationIdentifier(targetParticipant));
    assert.equal(data.operationContext, continuousDtmfRecognitionOptions.operationContext);
    assert.equal(request.method, "POST");
  });

  it("makes successful SendDtmfTones request", async function () {
    const mockHttpClient = generateHttpClient(202);

    callMedia = createMediaClient(mockHttpClient);
    const spy = sinon.spy(mockHttpClient, "sendRequest");
    const targetParticipant: CommunicationIdentifier = { communicationUserId: CALL_TARGET_ID };
    const sendDtmfTonesOptions: SendDtmfTonesOptions = {
      operationContext: "test_operation_context",
    };
    const tones = [DtmfTone.One, DtmfTone.Two, DtmfTone.Three, DtmfTone.Pound];

    await callMedia.sendDtmfTones(tones, targetParticipant, sendDtmfTonesOptions);
    const request = spy.getCall(0).args[0];
    const data = JSON.parse(request.body?.toString() || "");

    assert.deepEqual(data.targetParticipant, serializeCommunicationIdentifier(targetParticipant));
    assert.deepEqual(data.tones, tones);
<<<<<<< HEAD
    assert.equal(data.operationContext, sendDtmfTonesOptions.operationContext);
=======
    assert.equal(data.operationContext, sendDtmfOptions.operationContext);
    assert.equal(request.method, "POST");
  });

  it("makes successful hold request", async function () {
    const mockHttpClient = generateHttpClient(200);

    callMedia = createMediaClient(mockHttpClient);
    const spy = sinon.spy(mockHttpClient, "sendRequest");

    const playSource: TextSource = {
      text: "test test test",
      customVoiceEndpointId: "customVoiceEndpointId",
      kind: "textSource",
    };

    const participantToHold: CommunicationIdentifier = { communicationUserId: CALL_TARGET_ID };
    const options: HoldOptions = {
      playSource: playSource,
      operationContext: "withPlaySource",
      operationCallbackUri: "https://localhost",
    };
    await callMedia.hold(participantToHold, options);
    const request = spy.getCall(0).args[0];
    const data = JSON.parse(request.body?.toString() || "");
    assert.equal(data.targetParticipant.rawId, CALL_TARGET_ID);
    assert.equal(data.playSourceInfo.kind, "text");
    assert.equal(data.playSourceInfo.text.text, playSource.text);
    assert.equal(data.operationContext, "withPlaySource");
    assert.equal(data.operationCallbackUri, "https://localhost");
    assert.equal(request.method, "POST");
  });

  it("makes successful Hold request with no playSource", async function () {
    const mockHttpClient = generateHttpClient(200);

    callMedia = createMediaClient(mockHttpClient);
    const spy = sinon.spy(mockHttpClient, "sendRequest");

    const participantToHold: CommunicationIdentifier = { communicationUserId: CALL_TARGET_ID };
    await callMedia.hold(participantToHold);
    const request = spy.getCall(0).args[0];
    const data = JSON.parse(request.body?.toString() || "");
    assert.equal(data.targetParticipant.rawId, CALL_TARGET_ID);
    assert.equal(request.method, "POST");
    assert.isUndefined(data.playSourceInfo);
  });

  it("makes successful unhold request", async function () {
    const mockHttpClient = generateHttpClient(200);

    callMedia = createMediaClient(mockHttpClient);
    const spy = sinon.spy(mockHttpClient, "sendRequest");

    const participantToUnhold: CommunicationIdentifier = { communicationUserId: CALL_TARGET_ID };
    const options: UnholdOptions = {
      operationContext: "unholdContext",
    };
    await callMedia.unhold(participantToUnhold, options);
    const request = spy.getCall(0).args[0];
    const data = JSON.parse(request.body?.toString() || "");
    assert.equal(data.targetParticipant.rawId, CALL_TARGET_ID);
    assert.equal(request.method, "POST");
    assert.equal(data.operationContext, options.operationContext);
  });

  it("makes successful Start Hold Music request", async function () {
    const mockHttpClient = generateHttpClient(200);

    callMedia = createMediaClient(mockHttpClient);
    const spy = sinon.spy(mockHttpClient, "sendRequest");

    const playSource: TextSource = {
      text: "test test test",
      customVoiceEndpointId: "customVoiceEndpointId",
      kind: "textSource",
    };

    const participantToHold: CommunicationIdentifier = { communicationUserId: CALL_TARGET_ID };

    await callMedia.startHoldMusic(participantToHold, playSource);
    const request = spy.getCall(0).args[0];
    const data = JSON.parse(request.body?.toString() || "");
    assert.equal(data.targetParticipant.rawId, CALL_TARGET_ID);
    assert.equal(data.playSourceInfo.kind, "text");
    assert.equal(data.playSourceInfo.text.text, playSource.text);
    assert.equal(request.method, "POST");
  });

  it("makes successful Start Hold Music request with no playSource", async function () {
    const mockHttpClient = generateHttpClient(200);

    callMedia = createMediaClient(mockHttpClient);
    const spy = sinon.spy(mockHttpClient, "sendRequest");
    const participantToHold: CommunicationIdentifier = { communicationUserId: CALL_TARGET_ID };

    await callMedia.startHoldMusic(participantToHold);
    const request = spy.getCall(0).args[0];
    const data = JSON.parse(request.body?.toString() || "");
    assert.equal(data.targetParticipant.rawId, CALL_TARGET_ID);
    assert.equal(request.method, "POST");
    assert.isUndefined(data.playSourceInfo);
  });

  it("makes successful Stop Hold Music request", async function () {
    const mockHttpClient = generateHttpClient(200);

    callMedia = createMediaClient(mockHttpClient);
    const spy = sinon.spy(mockHttpClient, "sendRequest");

    const participantToUnhold: CommunicationIdentifier = { communicationUserId: CALL_TARGET_ID };

    await callMedia.stopHoldMusic(participantToUnhold);
    const request = spy.getCall(0).args[0];
    const data = JSON.parse(request.body?.toString() || "");
    assert.equal(data.targetParticipant.rawId, CALL_TARGET_ID);
    assert.equal(request.method, "POST");
  });

  it("makes successful Start Transcription request", async function () {
    const mockHttpClient = generateHttpClient(202);

    callMedia = createMediaClient(mockHttpClient);
    const spy = sinon.spy(mockHttpClient, "sendRequest");
    const startTranscriptionOptions: StartTranscriptionOptions = {
      locale: "en-US",
      operationContext: "test_operation_context",
    };

    await callMedia.startTranscription(startTranscriptionOptions);
    const request = spy.getCall(0).args[0];
    const data = JSON.parse(request.body?.toString() || "");

    assert.equal(data.locale, startTranscriptionOptions.locale);
    assert.equal(data.operationContext, startTranscriptionOptions.operationContext);
    assert.equal(request.method, "POST");
  });

  it("makes successful Stop TranscriptionOptions request", async function () {
    const mockHttpClient = generateHttpClient(202);

    callMedia = createMediaClient(mockHttpClient);
    const spy = sinon.spy(mockHttpClient, "sendRequest");
    const stopTranscriptionOptions: StopTranscriptionOptions = {
      operationContext: "test_operation_context",
    };

    await callMedia.stopTranscription(stopTranscriptionOptions);
    const request = spy.getCall(0).args[0];
    const data = JSON.parse(request.body?.toString() || "");

    assert.equal(data.operationContext, stopTranscriptionOptions.operationContext);
    assert.equal(request.method, "POST");
  });

  it("makes successful Update Transcription request", async function () {
    const mockHttpClient = generateHttpClient(202);

    callMedia = createMediaClient(mockHttpClient);
    const spy = sinon.spy(mockHttpClient, "sendRequest");
    const locale = "en-US";

    await callMedia.updateTranscription(locale);
    const request = spy.getCall(0).args[0];
    const data = JSON.parse(request.body?.toString() || "");

    assert.equal(data.locale, locale);
>>>>>>> 7f9b182c
    assert.equal(request.method, "POST");
  });
});

describe("Call Media Client Live Tests", function () {
  let recorder: Recorder;
  let callerCallAutomationClient: CallAutomationClient;
  let receiverCallAutomationClient: CallAutomationClient;
  let callConnection: CallConnection;
  let testUser: CommunicationUserIdentifier;
  let testUser2: CommunicationUserIdentifier;
  let callerPhoneUser: PhoneNumberIdentifier;
  let receiverPhoneUser: PhoneNumberIdentifier;
  let testName: string;

  beforeEach(async function (this: Context) {
    recorder = await createRecorder(this.currentTest);
    testUser = await createTestUser(recorder);
    testUser2 = await createTestUser(recorder);
    callerCallAutomationClient = createCallAutomationClient(recorder, testUser);
    receiverCallAutomationClient = createCallAutomationClient(recorder, testUser2);
  });

  afterEach(async function (this: Context) {
    persistEvents(testName);
    if (callConnection) {
      try {
        await callConnection.hangUp(true);
      } catch (e) {
        console.log("Call is terminated");
      }
    }
    serviceBusReceivers.forEach((receiver) => {
      receiver.close();
    });
    events.forEach((callConnectionEvents) => {
      callConnectionEvents.clear();
    });
    events.clear();
    serviceBusReceivers.clear();
    incomingCallContexts.clear();
    await recorder.stop();
  });

  it("Play audio to target participant", async function () {
    testName = this.test?.fullTitle()
      ? this.test?.fullTitle().replace(/ /g, "_")
      : "create_call_and_hang_up";
    await loadPersistedEvents(testName);

    const callInvite: CallInvite = { targetParticipant: testUser2 };
    const uniqueId = await serviceBusWithNewCall(testUser, testUser2);
    const callBackUrl: string = dispatcherCallback + `?q=${uniqueId}`;

    const result = await callerCallAutomationClient.createCall(callInvite, callBackUrl);
    const incomingCallContext = await waitForIncomingCallContext(uniqueId, 8000);
    const callConnectionId: string = result.callConnectionProperties.callConnectionId
      ? result.callConnectionProperties.callConnectionId
      : "";
    assert.isDefined(incomingCallContext);

    if (incomingCallContext) {
      await receiverCallAutomationClient.answerCall(incomingCallContext, callBackUrl);
    }
    const callConnectedEvent = await waitForEvent("CallConnected", callConnectionId, 8000);
    assert.isDefined(callConnectedEvent);
    callConnection = result.callConnection;

    const playSource: FileSource[] = [
      {
        url: fileSourceUrl,
        kind: "fileSource",
      },
    ];

    await callConnection.getCallMedia().play(playSource, [testUser2]);
    const playCompletedEvent = await waitForEvent("PlayCompleted", callConnectionId, 20000);
    assert.isDefined(playCompletedEvent);
    await callConnection.hangUp(true);
    const callDisconnectedEvent = await waitForEvent("CallDisconnected", callConnectionId, 8000);
    assert.isDefined(callDisconnectedEvent);
  }).timeout(60000);

  it("Play audio to all participants", async function () {
    testName = this.test?.fullTitle()
      ? this.test?.fullTitle().replace(/ /g, "_")
      : "create_call_and_hang_up";
    await loadPersistedEvents(testName);

    const callInvite: CallInvite = { targetParticipant: testUser2 };
    const uniqueId = await serviceBusWithNewCall(testUser, testUser2);
    const callBackUrl: string = dispatcherCallback + `?q=${uniqueId}`;

    const result = await callerCallAutomationClient.createCall(callInvite, callBackUrl);
    const incomingCallContext = await waitForIncomingCallContext(uniqueId, 8000);
    const callConnectionId: string = result.callConnectionProperties.callConnectionId
      ? result.callConnectionProperties.callConnectionId
      : "";
    assert.isDefined(incomingCallContext);

    if (incomingCallContext) {
      await receiverCallAutomationClient.answerCall(incomingCallContext, callBackUrl);
    }
    const callConnectedEvent = await waitForEvent("CallConnected", callConnectionId, 8000);
    assert.isDefined(callConnectedEvent);
    callConnection = result.callConnection;

    const playSource: FileSource[] = [
      {
        url: fileSourceUrl,
        kind: "fileSource",
      },
    ];

    await callConnection.getCallMedia().playToAll(playSource);

    const playCompletedEvent = await waitForEvent("PlayCompleted", callConnectionId, 20000);
    assert.isDefined(playCompletedEvent);

    await callConnection.hangUp(true);
    const callDisconnectedEvent = await waitForEvent("CallDisconnected", callConnectionId, 8000);
    assert.isDefined(callDisconnectedEvent);
  }).timeout(60000);

  it("Cancel all media operations", async function () {
    testName = this.test?.fullTitle()
      ? this.test?.fullTitle().replace(/ /g, "_")
      : "create_call_and_hang_up";
    await loadPersistedEvents(testName);

    const callInvite: CallInvite = { targetParticipant: testUser2 };
    const uniqueId = await serviceBusWithNewCall(testUser, testUser2);
    const callBackUrl: string = dispatcherCallback + `?q=${uniqueId}`;

    const result = await callerCallAutomationClient.createCall(callInvite, callBackUrl);
    const incomingCallContext = await waitForIncomingCallContext(uniqueId, 8000);
    const callConnectionId: string = result.callConnectionProperties.callConnectionId
      ? result.callConnectionProperties.callConnectionId
      : "";
    assert.isDefined(incomingCallContext);

    if (incomingCallContext) {
      await receiverCallAutomationClient.answerCall(incomingCallContext, callBackUrl);
    }
    const callConnectedEvent = await waitForEvent("CallConnected", callConnectionId, 8000);
    assert.isDefined(callConnectedEvent);
    callConnection = result.callConnection;

    const playSource: FileSource[] = [
      {
        url: fileSourceUrl,
        kind: "fileSource",
      },
    ];

    await callConnection.getCallMedia().playToAll(playSource);
    await callConnection.getCallMedia().cancelAllOperations();

    const playCanceledEvent = await waitForEvent("PlayCanceled", callConnectionId, 20000);
    assert.isDefined(playCanceledEvent);

    await callConnection.hangUp(true);
    const callDisconnectedEvent = await waitForEvent("CallDisconnected", callConnectionId, 8000);
    assert.isDefined(callDisconnectedEvent);
  }).timeout(60000);

  it("Trigger DTMF actions", async function () {
    testName = this.test?.fullTitle()
      ? this.test?.fullTitle().replace(/ /g, "_")
      : "create_call_and_trigger_dtmf_actions_then_hang_up";
    await loadPersistedEvents(testName);

    const phoneNumbers = await getPhoneNumbers(recorder);
    assert.isAtLeast(
      phoneNumbers.length,
      2,
      "Invalid PSTN setup, test needs at least 2 phone numbers",
    );
    callerPhoneUser = { phoneNumber: phoneNumbers.pop() as string };
    receiverPhoneUser = { phoneNumber: phoneNumbers.pop() as string };

    const callInvite: CallInvite = {
      targetParticipant: receiverPhoneUser,
      sourceCallIdNumber: callerPhoneUser,
    };
    const uniqueId = await serviceBusWithNewCall(callerPhoneUser, receiverPhoneUser);
    const callBackUrl: string = dispatcherCallback + `?q=${uniqueId}`;

    const result = await callerCallAutomationClient.createCall(callInvite, callBackUrl);
    const incomingCallContext = await waitForIncomingCallContext(uniqueId, 30000);
    const callConnectionId: string = result.callConnectionProperties.callConnectionId
      ? result.callConnectionProperties.callConnectionId
      : "";
    assert.isDefined(incomingCallContext);

    if (incomingCallContext) {
      await receiverCallAutomationClient.answerCall(incomingCallContext, callBackUrl);
    }
    const callConnectedEvent = await waitForEvent("CallConnected", callConnectionId, 8000);
    assert.isDefined(callConnectedEvent);
    callConnection = result.callConnection;

    await callConnection.getCallMedia().startContinuousDtmfRecognition(receiverPhoneUser);

    await callConnection.getCallMedia().sendDtmfTones([DtmfTone.Pound], receiverPhoneUser);
    const sendDtmfTonesCompleted = await waitForEvent(
      "SendDtmfTonesCompleted",
      callConnectionId,
      8000,
    );
    assert.isDefined(sendDtmfTonesCompleted);

    await callConnection.getCallMedia().stopContinuousDtmfRecognition(receiverPhoneUser);
    const continuousDtmfRecognitionStopped = await waitForEvent(
      "ContinuousDtmfRecognitionStopped",
      callConnectionId,
      8000,
    );
    assert.isDefined(continuousDtmfRecognitionStopped);

    await callConnection.hangUp(true);
    const callDisconnectedEvent = await waitForEvent("CallDisconnected", callConnectionId, 8000);
    assert.isDefined(callDisconnectedEvent);
  }).timeout(60000);
});<|MERGE_RESOLUTION|>--- conflicted
+++ resolved
@@ -30,8 +30,6 @@
   CallMediaRecognizeChoiceOptions,
   CallMediaRecognizeSpeechOptions,
   SendDtmfTonesOptions,
-<<<<<<< HEAD
-=======
   CallAutomationEventProcessor,
   CreateCallOptions,
   AnswerCallOptions,
@@ -40,7 +38,6 @@
   StopTranscriptionOptions,
   HoldOptions,
   UnholdOptions,
->>>>>>> 7f9b182c
 } from "../src";
 
 // Current directory imports
@@ -322,9 +319,6 @@
 
     assert.deepEqual(data.targetParticipant, serializeCommunicationIdentifier(targetParticipant));
     assert.deepEqual(data.tones, tones);
-<<<<<<< HEAD
-    assert.equal(data.operationContext, sendDtmfTonesOptions.operationContext);
-=======
     assert.equal(data.operationContext, sendDtmfOptions.operationContext);
     assert.equal(request.method, "POST");
   });
@@ -492,7 +486,6 @@
     const data = JSON.parse(request.body?.toString() || "");
 
     assert.equal(data.locale, locale);
->>>>>>> 7f9b182c
     assert.equal(request.method, "POST");
   });
 });
