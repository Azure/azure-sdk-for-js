--- conflicted
+++ resolved
@@ -8,21 +8,19 @@
   CALL_INCOMING_CALL_CONTEXT,
   CALL_TARGET_ID,
   CALL_TARGET_ID_2,
-<<<<<<< HEAD
 } from "./utils/connectionUtils.js";
-import type { CommunicationIdentifier } from "@azure/communication-common";
-import type { CallInvite, CallConnection } from "../src/index.js";
-=======
-} from "./utils/connectionUtils";
 import type {
   CommunicationIdentifier,
   CommunicationUserIdentifier,
   MicrosoftTeamsAppIdentifier,
 } from "@azure/communication-common";
-import { assert } from "chai";
-import type { Context } from "mocha";
-import type { CallInvite, CallConnection, CreateCallOptions, AnswerCallOptions } from "../src";
-import { CallAutomationClient } from "../src";
+import type {
+  CallInvite,
+  CallConnection,
+  CreateCallOptions,
+  AnswerCallOptions,
+} from "../src/index.js";
+import { CallAutomationClient } from "../src/index.js";
 import {
   createRecorder,
   createTestUser,
@@ -36,36 +34,13 @@
   incomingCallContexts,
   loadPersistedEvents,
   persistEvents,
-} from "./utils/recordedClient";
->>>>>>> a6b5a361
+} from "./utils/recordedClient.js";
 import type {
   AnswerCallEventResult,
   CreateCallEventResult,
 } from "../src/eventprocessor/eventResponses.js";
 import { randomUUID } from "@azure/core-util";
-<<<<<<< HEAD
-import type { MockedObject } from "vitest";
-import { describe, it, assert, expect, vi, beforeEach } from "vitest";
-
-vi.mock(import("../src/index.js"), async (importOriginal) => {
-  const mod = await importOriginal();
-
-  const CallAutomationClient = vi.fn();
-  CallAutomationClient.prototype.createCall = vi.fn();
-  CallAutomationClient.prototype.createGroupCall = vi.fn();
-  CallAutomationClient.prototype.answerCall = vi.fn();
-  CallAutomationClient.prototype.redirectCall = vi.fn();
-  CallAutomationClient.prototype.rejectCall = vi.fn();
-
-  return {
-    ...mod,
-    CallAutomationClient,
-  };
-});
-
-import { CallAutomationClient } from "../src/index.js";
-=======
-import { KnownCommunicationCloudEnvironmentModel } from "../src/generated/src";
+import { KnownCommunicationCloudEnvironmentModel } from "../src/generated/src/index.js";
 
 function createOPSCallAutomationClient(
   oPSSourceIdentity: MicrosoftTeamsAppIdentifier,
@@ -76,7 +51,6 @@
     opsSourceIdentity: oPSSourceIdentity,
   });
 }
->>>>>>> a6b5a361
 
 describe("Call Automation Client Unit Tests", () => {
   let targets: CommunicationIdentifier[];
