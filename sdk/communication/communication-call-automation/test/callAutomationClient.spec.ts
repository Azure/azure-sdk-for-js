// Copyright (c) Microsoft Corporation.
// Licensed under the MIT License.

import type { Recorder } from "@azure-tools/test-recorder";
import type { SinonStubbedInstance } from "sinon";
import Sinon from "sinon";
import type { CallConnectionProperties } from "../src/models/models";
import type { AnswerCallResult, CreateCallResult } from "../src/models/responses";
import {
  CALL_CALLBACK_URL,
  CALL_INCOMING_CALL_CONTEXT,
  CALL_TARGET_ID,
  CALL_TARGET_ID_2,
} from "./utils/connectionUtils";
<<<<<<< HEAD
import {
  CommunicationIdentifier,
  CommunicationUserIdentifier,
  MicrosoftTeamsAppIdentifier,
=======
import type {
  CommunicationIdentifier,
  CommunicationUserIdentifier,
>>>>>>> 790d2d6c
} from "@azure/communication-common";
import { assert } from "chai";
import type { Context } from "mocha";
import type { CallInvite, CallConnection, CreateCallOptions, AnswerCallOptions } from "../src";
import { CallAutomationClient } from "../src";
import {
  createRecorder,
  createTestUser,
  dispatcherCallback,
  serviceBusWithNewCall,
  createCallAutomationClient,
  waitForIncomingCallContext,
  waitForEvent,
  events,
  serviceBusReceivers,
  incomingCallContexts,
  loadPersistedEvents,
  persistEvents,
} from "./utils/recordedClient";
import type {
  AnswerCallEventResult,
  CreateCallEventResult,
} from "../src/eventprocessor/eventResponses";
import { randomUUID } from "@azure/core-util";
import { KnownCommunicationCloudEnvironmentModel } from "../src/generated/src";

function createOPSCallAutomationClient(
  oPSSourceIdentity: MicrosoftTeamsAppIdentifier,
): CallAutomationClient {
  const connectionString = "endpoint=https://redacted.communication.azure.com/;accesskey=redacted";

  return new CallAutomationClient(connectionString, {
    oPSSourceIdentity,
  });
}

describe("Call Automation Client Unit Tests", () => {
  let targets: CommunicationIdentifier[];
  let target: CallInvite;
  let client: SinonStubbedInstance<CallAutomationClient> & CallAutomationClient;

  beforeEach(() => {
    // set up
    targets = [
      {
        communicationUserId: CALL_TARGET_ID,
      },
      {
        communicationUserId: CALL_TARGET_ID_2,
      },
    ];
    target = {
      targetParticipant: { communicationUserId: CALL_TARGET_ID },
    };
    // stub CallAutomationClient
    client = Sinon.createStubInstance(
      CallAutomationClient,
    ) as SinonStubbedInstance<CallAutomationClient> & CallAutomationClient;
  });

  it("RepeatabilityHeadersGeneration", async () => {
    // mocks
    const repeatabilityFirstSent: string = new Date().toUTCString();
    const repeatabilityRequestID: string = randomUUID();

    // asserts
    assert.isNotNull(repeatabilityFirstSent);
    assert.isNotNull(repeatabilityRequestID);
    assert.typeOf(repeatabilityFirstSent, "string");
    assert.typeOf(repeatabilityRequestID, "string");
  });

  it("CreateCall", async () => {
    // mocks
    const createCallResultMock: CreateCallResult = {
      callConnectionProperties: {} as CallConnectionProperties,
      callConnection: {} as CallConnection,
      waitForEventProcessor: async () => {
        return {} as CreateCallEventResult;
      },
    };
    client.createCall.returns(
      new Promise((resolve) => {
        resolve(createCallResultMock);
      }),
    );

    const promiseResult = client.createCall(target, CALL_CALLBACK_URL);

    // asserts
    promiseResult
      .then((result: CreateCallResult) => {
        assert.isNotNull(result);
        assert.isTrue(client.createCall.calledWith(target, CALL_CALLBACK_URL));
        assert.equal(result, createCallResultMock);
        return;
      })
      .catch((error) => console.error(error));
  });

  it("CreateGroupCall", async () => {
    // mocks
    const createGroupCallResultMock: CreateCallResult = {
      callConnectionProperties: {} as CallConnectionProperties,
      callConnection: {} as CallConnection,
      waitForEventProcessor: async () => {
        return {} as CreateCallEventResult;
      },
    };
    client.createGroupCall.returns(
      new Promise((resolve) => {
        resolve(createGroupCallResultMock);
      }),
    );

    const promiseResult = client.createGroupCall(targets, CALL_CALLBACK_URL);

    // asserts
    promiseResult
      .then((result: CreateCallResult) => {
        assert.isNotNull(result);
        assert.isTrue(client.createGroupCall.calledWith(targets, CALL_CALLBACK_URL));
        assert.equal(result, createGroupCallResultMock);
        return;
      })
      .catch((error) => console.error(error));
  });

  it("CreateOPSCall", async () => {
    // defined dummy variables
    const appId = "28:acs:redacted";
    const appCloud = KnownCommunicationCloudEnvironmentModel.Public;
    const oPSSouceStub = {
      teamsAppId: appId,
      cloud: appCloud,
    };

    // stub an OPS CallAutomationClient
    const createOPSClientStub = Sinon.stub().callsFake(() =>
      createOPSCallAutomationClient(oPSSouceStub),
    );

    // Use the stubbed factory function to create the client
    const oPSClient: SinonStubbedInstance<CallAutomationClient> & CallAutomationClient =
      createOPSClientStub();

    // Explicitly stub the createCall method
    oPSClient.createCall = Sinon.stub();

    // mocks
    const createCallResultMock: CreateCallResult = {
      callConnectionProperties: {
        source: {
          rawId: appId,
          teamsAppId: appId,
          cloud: appCloud,
        } as MicrosoftTeamsAppIdentifier,
      } as CallConnectionProperties,
      callConnection: {} as CallConnection,
      waitForEventProcessor: async () => {
        return {} as CreateCallEventResult;
      },
    };

    (oPSClient.createCall as Sinon.SinonStub).returns(Promise.resolve(createCallResultMock));

    const promiseResult = oPSClient.createCall(target, CALL_CALLBACK_URL);

    // asserts
    promiseResult
      .then((result: CreateCallResult) => {
        assert.isNotNull(result);
        assert.isTrue(oPSClient.createCall.calledWith(target, CALL_CALLBACK_URL));
        assert.equal(result, createCallResultMock);
        return;
      })
      .catch((error) => console.error(error));
  });

  it("AnswerCall", async () => {
    // mocks
    const answerCallResultMock: AnswerCallResult = {
      callConnectionProperties: {} as CallConnectionProperties,
      callConnection: {} as CallConnection,
      waitForEventProcessor: async () => {
        return {} as AnswerCallEventResult;
      },
    };
    client.answerCall.returns(
      new Promise((resolve) => {
        resolve(answerCallResultMock);
      }),
    );

    const promiseResult = client.answerCall(CALL_INCOMING_CALL_CONTEXT, CALL_CALLBACK_URL);

    // asserts
    promiseResult
      .then((result: AnswerCallResult) => {
        assert.isNotNull(result);
        assert.isTrue(client.answerCall.calledWith(CALL_INCOMING_CALL_CONTEXT, CALL_CALLBACK_URL));
        assert.equal(result, answerCallResultMock);
        return;
      })
      .catch((error) => console.error(error));
  });

  it("RedirectCall", async () => {
    // mocks
    client.redirectCall.returns(
      new Promise((resolve) => {
        resolve(undefined);
      }),
    );

    const promiseResult = client.redirectCall(CALL_INCOMING_CALL_CONTEXT, target);

    // asserts
    promiseResult
      .then(() => {
        assert.isTrue(client.redirectCall.calledWith(CALL_INCOMING_CALL_CONTEXT, target));
        return;
      })
      .catch((error) => console.error(error));
  });

  it("RejectCall", async () => {
    // mocks
    client.rejectCall.returns(
      new Promise((resolve) => {
        resolve(undefined);
      }),
    );

    const promiseResult = client.rejectCall(CALL_INCOMING_CALL_CONTEXT);

    // asserts
    promiseResult
      .then(() => {
        assert.isTrue(client.rejectCall.calledWith(CALL_INCOMING_CALL_CONTEXT));
        return;
      })
      .catch((error) => console.error(error));
  });
});

describe("Call Automation Main Client Live Tests", function () {
  let recorder: Recorder;
  let callerCallAutomationClient: CallAutomationClient;
  let receiverCallAutomationClient: CallAutomationClient;
  let callConnection: CallConnection;
  let testUser: CommunicationUserIdentifier;
  let testUser2: CommunicationUserIdentifier;
  let testName: string;

  beforeEach(async function (this: Context) {
    recorder = await createRecorder(this.currentTest);
    testUser = await createTestUser(recorder);
    testUser2 = await createTestUser(recorder);
    callerCallAutomationClient = createCallAutomationClient(recorder, testUser);
    receiverCallAutomationClient = createCallAutomationClient(recorder, testUser2);
  });

  afterEach(async function (this: Context) {
    persistEvents(testName);
    serviceBusReceivers.forEach((receiver) => {
      receiver.close();
    });
    events.forEach((callConnectionEvents) => {
      callConnectionEvents.clear();
    });
    events.clear();
    serviceBusReceivers.clear();
    incomingCallContexts.clear();
    await recorder.stop();
    if (callConnection) {
      try {
        await callConnection.hangUp(true);
      } catch {
        return;
      }
    }
  });

  it("Create a call and hangup", async function () {
    testName = this.test?.fullTitle()
      ? this.test?.fullTitle().replace(/ /g, "_")
      : "create_call_and_hang_up";
    await loadPersistedEvents(testName);

    const callInvite: CallInvite = { targetParticipant: testUser2 };
    const uniqueId = await serviceBusWithNewCall(testUser, testUser2);
    const callBackUrl: string = dispatcherCallback + `?q=${uniqueId}`;
    const createCallOption: CreateCallOptions = { operationContext: "operationContextCreateCall" };

    const result = await callerCallAutomationClient.createCall(
      callInvite,
      callBackUrl,
      createCallOption,
    );
    const incomingCallContext = await waitForIncomingCallContext(uniqueId, 8000);
    const callConnectionId: string = result.callConnectionProperties.callConnectionId
      ? result.callConnectionProperties.callConnectionId
      : "";
    assert.isDefined(incomingCallContext);

    if (incomingCallContext) {
      const answerCallOptions: AnswerCallOptions = {
        operationContext: "operationContextAnswerCall",
      };
      await receiverCallAutomationClient.answerCall(
        incomingCallContext,
        callBackUrl,
        answerCallOptions,
      );
    }

    const callConnectedEvent = await waitForEvent("CallConnected", callConnectionId, 8000);
    assert.isDefined(callConnectedEvent);
    callConnection = result.callConnection;

    await callConnection.hangUp(true);

    const callDisconnectedEvent = await waitForEvent("CallDisconnected", callConnectionId, 8000);
    assert.isDefined(callDisconnectedEvent);
  }).timeout(60000);

  it("Reject call", async function () {
    testName = this.test?.fullTitle() ? this.test?.fullTitle().replace(/ /g, "_") : "reject_call";
    await loadPersistedEvents(testName);

    const callInvite: CallInvite = { targetParticipant: testUser2 };
    const uniqueId = await serviceBusWithNewCall(testUser, testUser2);
    const callBackUrl: string = dispatcherCallback + `?q=${uniqueId}`;
    const createCallOption: CreateCallOptions = { operationContext: "operationContextRejectCall" };

    const result = await callerCallAutomationClient.createCall(
      callInvite,
      callBackUrl,
      createCallOption,
    );
    const incomingCallContext = await waitForIncomingCallContext(uniqueId, 8000);
    const callConnectionId: string = result.callConnectionProperties.callConnectionId
      ? result.callConnectionProperties.callConnectionId
      : "";
    assert.isDefined(incomingCallContext);

    if (incomingCallContext) {
      await receiverCallAutomationClient.rejectCall(incomingCallContext);
    }

    const createCallFailedEvent = await waitForEvent("CreateCallFailed", callConnectionId, 8000);
    assert.isDefined(createCallFailedEvent);
  }).timeout(60000);
});<|MERGE_RESOLUTION|>--- conflicted
+++ resolved
@@ -12,16 +12,10 @@
   CALL_TARGET_ID,
   CALL_TARGET_ID_2,
 } from "./utils/connectionUtils";
-<<<<<<< HEAD
-import {
+import type {
   CommunicationIdentifier,
   CommunicationUserIdentifier,
   MicrosoftTeamsAppIdentifier,
-=======
-import type {
-  CommunicationIdentifier,
-  CommunicationUserIdentifier,
->>>>>>> 790d2d6c
 } from "@azure/communication-common";
 import { assert } from "chai";
 import type { Context } from "mocha";
