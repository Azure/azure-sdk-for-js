--- conflicted
+++ resolved
@@ -197,11 +197,6 @@
     vi.spyOn(client, "answerCall").mockResolvedValue(answerCallResultMock);
     const answerCallOptions: AnswerCallOptions = {
       operationContext: "operationContextAnswerCall",
-<<<<<<< HEAD
-      customCallingContext : [{ kind: "voip", key: "foo", value: "bar" }]
-    };
-    const promiseResult = client.answerCall(CALL_INCOMING_CALL_CONTEXT, CALL_CALLBACK_URL, answerCallOptions);
-=======
       customCallingContext: [{ kind: "voip", key: "foo", value: "bar" }],
     };
     const promiseResult = client.answerCall(
@@ -209,7 +204,6 @@
       CALL_CALLBACK_URL,
       answerCallOptions,
     );
->>>>>>> 07970834
 
     // asserts
     const result = await promiseResult;
