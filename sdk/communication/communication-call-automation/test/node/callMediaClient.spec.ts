// Copyright (c) Microsoft Corporation.
// Licensed under the MIT License.

import type { Recorder } from "@azure-tools/test-recorder";
import type {
  CommunicationIdentifier,
  CommunicationUserIdentifier,
  PhoneNumberIdentifier,
} from "@azure/communication-common";
import { serializeCommunicationIdentifier } from "@azure/communication-common";

// Parent directory imports
import { CallMedia } from "../../src/callMedia.js";

import type {
  FileSource,
  TextSource,
  SsmlSource,
  RecognitionChoice,
  MediaStreamingOptions,
  CallParticipant,
  TranscriptionOptions,
} from "../../src/models/models.js";
import { DtmfTone } from "../../src/models/models.js";
import type {
  CallMediaRecognizeDtmfOptions,
  CallMediaRecognizeChoiceOptions,
  CallMediaRecognizeSpeechOptions,
  CallAutomationClient,
  CallConnection,
  CallInvite,
  ContinuousDtmfRecognitionOptions,
  SendDtmfTonesOptions,
  CreateCallOptions,
  AnswerCallOptions,
  PlayOptions,
  StartTranscriptionOptions,
  StopTranscriptionOptions,
  HoldOptions,
  UnholdOptions,
  StartMediaStreamingOptions,
  StopMediaStreamingOptions,
  CallMediaRecognizeSpeechOrDtmfOptions,
  PlayToAllOptions,
  InterruptAudioAndAnnounceOptions,
} from "../../src/index.js";
import { CallAutomationEventProcessor } from "../../src/index.js";

// Current directory imports
import {
  createRecorder,
  createTestUser,
  dispatcherCallback,
  serviceBusWithNewCall,
  createCallAutomationClient,
  waitForIncomingCallContext,
  waitForEvent,
  events,
  serviceBusReceivers,
  incomingCallContexts,
  loadPersistedEvents,
  persistEvents,
  fileSourceUrl,
  getPhoneNumbers,
  transportUrl,
  cognitiveServiceEndpoint,
  dummyFileSource,
} from "../utils/recordedClient.js";
import { createMediaClient, generateHttpClient } from "../utils/mockClient.js";
import {
  CALL_CONNECTION_ID,
  CALL_TARGET_ID,
  MEDIA_UR_MP3,
  MEDIA_URL_WAV,
  baseUri,
  generateToken,
} from "../utils/connectionUtils.js";
import { describe, it, assert, vi, beforeEach, afterEach } from "vitest";

describe("CallMedia Unit Tests", async function () {
  let callMedia: CallMedia;

  afterEach(function () {
    vi.restoreAllMocks();
  });

  it("can instantiate", async function () {
    new CallMedia(
      CALL_CONNECTION_ID,
      baseUri,
      { key: generateToken() },
      new CallAutomationEventProcessor(),
    );
  });

  it("makes successful Play file request", async function () {
    const mockHttpClient = generateHttpClient(202);

    callMedia = createMediaClient(mockHttpClient);
    const spy = vi.spyOn(mockHttpClient, "sendRequest");

    const playSource: FileSource[] = [
      {
        url: MEDIA_UR_MP3,
        kind: "fileSource",
      },
    ];

    const playTo: CommunicationIdentifier[] = [{ communicationUserId: CALL_TARGET_ID }];

    await callMedia.play(playSource, playTo);
    const request = spy.mock.calls[0][0];
    const data = JSON.parse(request.body?.toString() || "");

    assert.equal(data.playTo[0].rawId, CALL_TARGET_ID);
    assert.equal(data.playSources[0].kind, "file");
    assert.equal(data.playSources[0].file.uri, playSource[0].url);
    assert.equal(request.method, "POST");
  });

  it("makes successful Play TTS request", async function () {
    const mockHttpClient = generateHttpClient(202);

    callMedia = createMediaClient(mockHttpClient);
    const spy = vi.spyOn(mockHttpClient, "sendRequest");

    const playSource: TextSource[] = [
      {
        text: "test test test",
        customVoiceEndpointId: "customVoiceEndpointId",
        kind: "textSource",
      },
    ];

    const playTo: CommunicationIdentifier[] = [{ communicationUserId: CALL_TARGET_ID }];

    await callMedia.play(playSource, playTo);
    const request = spy.mock.calls[0][0];
    const data = JSON.parse(request.body?.toString() || "");

    assert.equal(data.playTo[0].rawId, CALL_TARGET_ID);
    assert.equal(data.playSources[0].kind, "text");
    assert.equal(data.playSources[0].text.text, playSource[0].text);
    assert.equal(request.method, "POST");
  });

  it("makes successful Play SSML request", async function () {
    const mockHttpClient = generateHttpClient(202);

    callMedia = createMediaClient(mockHttpClient);
    const spy = vi.spyOn(mockHttpClient, "sendRequest");

    const playSource: SsmlSource[] = [
      {
        ssmlText:
          '<speak version="1.0" xmlns="http://www.w3.org/2001/10/synthesis" xml:lang="en-US"><voice name="en-US-JennyNeural">Recognize Choice Completed, played through SSML source.</voice></speak>',
        customVoiceEndpointId: "customVoiceEndpointId",
        kind: "ssmlSource",
      },
    ];

    const playTo: CommunicationIdentifier[] = [{ communicationUserId: CALL_TARGET_ID }];

    await callMedia.play(playSource, playTo);
    const request = spy.mock.calls[0][0];
    const data = JSON.parse(request.body?.toString() || "");

    assert.equal(data.playTo[0].rawId, CALL_TARGET_ID);
    assert.equal(data.playSources[0].kind, "ssml");
    assert.equal(data.playSources[0].ssml.ssmlText, playSource[0].ssmlText);
    assert.equal(request.method, "POST");
  });

  it("makes successful PlayToAll request", async function () {
    const mockHttpClient = generateHttpClient(202);

    callMedia = createMediaClient(mockHttpClient);
    const spy = vi.spyOn(mockHttpClient, "sendRequest");

    const playSource: FileSource[] = [
      {
        url: MEDIA_URL_WAV,
        kind: "fileSource",
      },
    ];

    const playTo: CommunicationIdentifier[] = [];

    await callMedia.play(playSource, playTo);
    const request = spy.mock.calls[0][0];
    const data = JSON.parse(request.body?.toString() || "");

    assert.equal(data.playSources[0].kind, "file");
    assert.equal(data.playSources[0].file.uri, playSource[0].url);
    assert.equal(request.method, "POST");
  });

  it("makes successful StartRecognizing DTMF request", async function () {
    const mockHttpClient = generateHttpClient(202);

    callMedia = createMediaClient(mockHttpClient);
    const spy = vi.spyOn(mockHttpClient, "sendRequest");
    const targetParticipant: CommunicationIdentifier = { communicationUserId: CALL_TARGET_ID };
    const recognizeOptions: CallMediaRecognizeDtmfOptions = {
      kind: "callMediaRecognizeDtmfOptions",
      maxTonesToCollect: 5,
    };

    await callMedia.startRecognizing(targetParticipant, recognizeOptions);
    const request = spy.mock.calls[0][0];
    const data = JSON.parse(request.body?.toString() || "");

    assert.equal(data.recognizeInputType, "dtmf");
    assert.equal(data.recognizeOptions.dtmfOptions.maxTonesToCollect, 5);
    assert.equal(request.method, "POST");
  });

  it("makes successful StartRecognizing Choices request", async function () {
    const mockHttpClient = generateHttpClient(202);

    callMedia = createMediaClient(mockHttpClient);
    const spy = vi.spyOn(mockHttpClient, "sendRequest");
    const targetParticipant: CommunicationIdentifier = { communicationUserId: CALL_TARGET_ID };
    const choice: RecognitionChoice = {
      label: "choice",
      phrases: ["test"],
    };
    const recognizeOptions: CallMediaRecognizeChoiceOptions = {
      choices: [choice],
      kind: "callMediaRecognizeChoiceOptions",
    };

    await callMedia.startRecognizing(targetParticipant, recognizeOptions);
    const request = spy.mock.calls[0][0];
    const data = JSON.parse(request.body?.toString() || "");

    assert.equal(data.recognizeInputType, "choices");
    assert.equal(data.recognizeOptions.choices[0].phrases[0], "test");
    assert.equal(request.method, "POST");
  });

  it("makes successful StartRecognizing Speech request", async function () {
    const mockHttpClient = generateHttpClient(202);

    callMedia = createMediaClient(mockHttpClient);
    const spy = vi.spyOn(mockHttpClient, "sendRequest");
    const targetParticipant: CommunicationIdentifier = { communicationUserId: CALL_TARGET_ID };
    const recognizeOptions: CallMediaRecognizeSpeechOptions = {
      kind: "callMediaRecognizeSpeechOptions",
      speechModelEndpointId: "customModelEndpointId",
    };

    await callMedia.startRecognizing(targetParticipant, recognizeOptions);
    const request = spy.mock.calls[0][0];
    const data = JSON.parse(request.body?.toString() || "");

    assert.equal(data.recognizeInputType, "speech");
    assert.equal(data.recognizeOptions.speechOptions.endSilenceTimeoutInMs, 2000);
    assert.equal(request.method, "POST");
  });

  it("makes successful CancelAllMediaOperations request", async function () {
    const mockHttpClient = generateHttpClient(202);

    callMedia = createMediaClient(mockHttpClient);
    const spy = vi.spyOn(mockHttpClient, "sendRequest");
    await callMedia.cancelAllOperations();

    const request = spy.mock.calls[0][0];

    assert.equal(request.method, "POST");
  });

  it("makes successful StartContinuousDtmfRecognition request", async function () {
    const mockHttpClient = generateHttpClient(200);

    callMedia = createMediaClient(mockHttpClient);
    const spy = vi.spyOn(mockHttpClient, "sendRequest");
    const targetParticipant: CommunicationIdentifier = { communicationUserId: CALL_TARGET_ID };
    const continuousDtmfRecognitionOptions: ContinuousDtmfRecognitionOptions = {
      operationContext: "test_operation_context",
    };

    await callMedia.startContinuousDtmfRecognition(
      targetParticipant,
      continuousDtmfRecognitionOptions,
    );
    const request = spy.mock.calls[0][0];
    const data = JSON.parse(request.body?.toString() || "");

    assert.deepEqual(data.targetParticipant, serializeCommunicationIdentifier(targetParticipant));
    assert.equal(data.operationContext, continuousDtmfRecognitionOptions.operationContext);
    assert.equal(request.method, "POST");
  });

  it("makes successful StopContinuousDtmfRecognition request", async function () {
    const mockHttpClient = generateHttpClient(200);

    callMedia = createMediaClient(mockHttpClient);
    const spy = vi.spyOn(mockHttpClient, "sendRequest");
    const targetParticipant: CommunicationIdentifier = { communicationUserId: CALL_TARGET_ID };
    const continuousDtmfRecognitionOptions: ContinuousDtmfRecognitionOptions = {
      operationContext: "test_operation_context",
    };

    await callMedia.stopContinuousDtmfRecognition(
      targetParticipant,
      continuousDtmfRecognitionOptions,
    );
    const request = spy.mock.calls[0][0];
    const data = JSON.parse(request.body?.toString() || "");

    assert.deepEqual(data.targetParticipant, serializeCommunicationIdentifier(targetParticipant));
    assert.equal(data.operationContext, continuousDtmfRecognitionOptions.operationContext);
    assert.equal(request.method, "POST");
  });

  it("makes successful SendDtmf request", async function () {
    const mockHttpClient = generateHttpClient(202);

    callMedia = createMediaClient(mockHttpClient);
    const spy = vi.spyOn(mockHttpClient, "sendRequest");
    const targetParticipant: CommunicationIdentifier = { communicationUserId: CALL_TARGET_ID };
    const sendDtmfOptions: SendDtmfTonesOptions = {
      operationContext: "test_operation_context",
    };
    const tones = ["one", "two", "three", "pound"];

    await callMedia.sendDtmfTones(tones, targetParticipant, sendDtmfOptions);
    const request = spy.mock.calls[0][0];
    const data = JSON.parse(request.body?.toString() || "");

    assert.deepEqual(data.targetParticipant, serializeCommunicationIdentifier(targetParticipant));
    assert.deepEqual(data.tones, tones);
    assert.equal(data.operationContext, sendDtmfOptions.operationContext);
    assert.equal(request.method, "POST");
  });

  it("makes successful hold request", async function () {
    const mockHttpClient = generateHttpClient(200);

    callMedia = createMediaClient(mockHttpClient);
    const spy = vi.spyOn(mockHttpClient, "sendRequest");

    const playSource: TextSource = {
      text: "test test test",
      customVoiceEndpointId: "customVoiceEndpointId",
      kind: "textSource",
    };

    const participantToHold: CommunicationIdentifier = { communicationUserId: CALL_TARGET_ID };
    const options: HoldOptions = {
      playSource: playSource,
      operationContext: "withPlaySource",
      operationCallbackUri: "https://localhost",
    };
    await callMedia.hold(participantToHold, options);
    const request = spy.mock.calls[0][0];
    const data = JSON.parse(request.body?.toString() || "");
    assert.equal(data.targetParticipant.rawId, CALL_TARGET_ID);
    assert.equal(data.playSourceInfo.kind, "text");
    assert.equal(data.playSourceInfo.text.text, playSource.text);
    assert.equal(data.operationContext, "withPlaySource");
    assert.equal(data.operationCallbackUri, "https://localhost");
    assert.equal(request.method, "POST");
  });

  it("makes successful Hold request with no playSource", async function () {
    const mockHttpClient = generateHttpClient(200);

    callMedia = createMediaClient(mockHttpClient);
    const spy = vi.spyOn(mockHttpClient, "sendRequest");

    const participantToHold: CommunicationIdentifier = { communicationUserId: CALL_TARGET_ID };
    await callMedia.hold(participantToHold);
    const request = spy.mock.calls[0][0];
    const data = JSON.parse(request.body?.toString() || "");
    assert.equal(data.targetParticipant.rawId, CALL_TARGET_ID);
    assert.equal(request.method, "POST");
    assert.isUndefined(data.playSourceInfo);
  });

  it("makes successful unhold request", async function () {
    const mockHttpClient = generateHttpClient(200);

    callMedia = createMediaClient(mockHttpClient);
    const spy = vi.spyOn(mockHttpClient, "sendRequest");

    const participantToUnhold: CommunicationIdentifier = { communicationUserId: CALL_TARGET_ID };
    const options: UnholdOptions = {
      operationContext: "unholdContext",
    };
    await callMedia.unhold(participantToUnhold, options);
    const request = spy.mock.calls[0][0];
    const data = JSON.parse(request.body?.toString() || "");
    assert.equal(data.targetParticipant.rawId, CALL_TARGET_ID);
    assert.equal(request.method, "POST");
    assert.equal(data.operationContext, options.operationContext);
  });

  it("makes successful Start Transcription request", async function () {
    const mockHttpClient = generateHttpClient(202);

    callMedia = createMediaClient(mockHttpClient);
    const spy = vi.spyOn(mockHttpClient, "sendRequest");
    const startTranscriptionOptions: StartTranscriptionOptions = {
      locale: "en-US",
      operationContext: "test_operation_context",
    };

    await callMedia.startTranscription(startTranscriptionOptions);
    const request = spy.mock.calls[0][0];
    const data = JSON.parse(request.body?.toString() || "");

    assert.equal(data.locale, startTranscriptionOptions.locale);
    assert.equal(data.operationContext, startTranscriptionOptions.operationContext);
    assert.equal(request.method, "POST");
  });

  it("makes successful Stop TranscriptionOptions request", async function () {
    const mockHttpClient = generateHttpClient(202);

    callMedia = createMediaClient(mockHttpClient);
    const spy = vi.spyOn(mockHttpClient, "sendRequest");
    const stopTranscriptionOptions: StopTranscriptionOptions = {
      operationContext: "test_operation_context",
    };

    await callMedia.stopTranscription(stopTranscriptionOptions);
    const request = spy.mock.calls[0][0];
    const data = JSON.parse(request.body?.toString() || "");

    assert.equal(data.operationContext, stopTranscriptionOptions.operationContext);
    assert.equal(request.method, "POST");
  });

  it("makes successful Update Transcription request", async function () {
    const mockHttpClient = generateHttpClient(202);

    callMedia = createMediaClient(mockHttpClient);
    const spy = vi.spyOn(mockHttpClient, "sendRequest");
    const locale = "en-US";

    await callMedia.updateTranscription(locale);
    const request = spy.mock.calls[0][0];
    const data = JSON.parse(request.body?.toString() || "");

    assert.equal(data.locale, locale);
    assert.equal(request.method, "POST");
  });

  it("makes successful start media streaming request with options", async function () {
    const mockHttpClient = generateHttpClient(202);
    callMedia = createMediaClient(mockHttpClient);
    const spy = vi.spyOn(mockHttpClient, "sendRequest");
    const options: StartMediaStreamingOptions = {
      operationContext: "startMediaStreamContext",
      operationCallbackUrl: "https://localhost",
    };
    await callMedia.startMediaStreaming(options);
    const request = spy.mock.calls[0][0];
    const data = JSON.parse(request.body?.toString() || "");
    assert.equal(data.operationContext, options.operationContext);
    assert.equal(data.operationCallbackUri, options.operationCallbackUrl);
    assert.equal(request.method, "POST");
  });

  it("makes successful start media streaming request without options", async function () {
    const mockHttpClient = generateHttpClient(202);
    callMedia = createMediaClient(mockHttpClient);
    const spy = vi.spyOn(mockHttpClient, "sendRequest");
    await callMedia.startMediaStreaming();
    const request = spy.mock.calls[0][0];
    const data = JSON.parse(request.body?.toString() || "");
    assert.isUndefined(data.operationContext);
    assert.isUndefined(data.operationCallbackUri);
    assert.equal(request.method, "POST");
  });

  it("makes successful stop media streaming request with options", async function () {
    const mockHttpClient = generateHttpClient(202);
    callMedia = createMediaClient(mockHttpClient);
    const spy = vi.spyOn(mockHttpClient, "sendRequest");
    const options: StopMediaStreamingOptions = {
      operationCallbackUrl: "https://localhost",
    };
    await callMedia.stopMediaStreaming(options);
    const request = spy.mock.calls[0][0];
    const data = JSON.parse(request.body?.toString() || "");
    assert.equal(data.operationCallbackUri, options.operationCallbackUrl);
    assert.equal(request.method, "POST");
  });

  it("makes successful stop media streaming request without options", async function () {
    const mockHttpClient = generateHttpClient(202);
    callMedia = createMediaClient(mockHttpClient);
    const spy = vi.spyOn(mockHttpClient, "sendRequest");

    await callMedia.stopMediaStreaming();
    const request = spy.mock.calls[0][0];
    const data = JSON.parse(request.body?.toString() || "");
    assert.isUndefined(data.operationCallbackUri);
    assert.equal(request.method, "POST");
  });

  it("makes successful StartRecognizing DTMF Prompts request", async function () {
    const mockHttpClient = generateHttpClient(202);

    callMedia = createMediaClient(mockHttpClient);
    const spy = vi.spyOn(mockHttpClient, "sendRequest");
    const targetParticipant: CommunicationIdentifier = { communicationUserId: CALL_TARGET_ID };

    const prompts: (FileSource | TextSource | SsmlSource)[] = [
      { kind: "fileSource", url: MEDIA_URL_WAV },
      { kind: "textSource", text: "test" },
      { kind: "ssmlSource", ssmlText: "test" },
    ];
    const recognizeOptions: CallMediaRecognizeDtmfOptions = {
      playPrompts: prompts,
      kind: "callMediaRecognizeDtmfOptions",
      maxTonesToCollect: 5,
    };

    await callMedia.startRecognizing(targetParticipant, recognizeOptions);
    const request = spy.mock.calls[0][0];
    const data = JSON.parse(request.body?.toString() || "");

    assert.equal(data.recognizeInputType, "dtmf");
    assert.equal(data.recognizeOptions.dtmfOptions.maxTonesToCollect, 5);
    assert.equal(data.playPrompts.length, 3);
    assert.equal(data.playPrompts[0].kind, "file");
    assert.equal(data.playPrompts[1].kind, "text");
    assert.equal(data.playPrompts[2].kind, "ssml");
    assert.equal(request.method, "POST");
  });

  it("makes successful StartRecognizing Choices Prompts request", async function () {
    const mockHttpClient = generateHttpClient(202);

    callMedia = createMediaClient(mockHttpClient);
    const spy = vi.spyOn(mockHttpClient, "sendRequest");
    const targetParticipant: CommunicationIdentifier = { communicationUserId: CALL_TARGET_ID };
    const choice: RecognitionChoice = {
      label: "choice",
      phrases: ["test"],
    };

    const prompts: (FileSource | TextSource | SsmlSource)[] = [
      { kind: "fileSource", url: MEDIA_URL_WAV },
      { kind: "textSource", text: "test" },
      { kind: "ssmlSource", ssmlText: "test" },
    ];

    const recognizeOptions: CallMediaRecognizeChoiceOptions = {
      playPrompts: prompts,
      choices: [choice],
      kind: "callMediaRecognizeChoiceOptions",
    };

    await callMedia.startRecognizing(targetParticipant, recognizeOptions);
    const request = spy.mock.calls[0][0];
    const data = JSON.parse(request.body?.toString() || "");

    assert.equal(data.recognizeInputType, "choices");
    assert.equal(data.recognizeOptions.choices[0].phrases[0], "test");
    assert.equal(data.playPrompts.length, 3);
    assert.equal(data.playPrompts[0].kind, "file");
    assert.equal(data.playPrompts[1].kind, "text");
    assert.equal(data.playPrompts[2].kind, "ssml");
    assert.equal(request.method, "POST");
  });

  it("makes successful StartRecognizing Speech Prompts request", async function () {
    const mockHttpClient = generateHttpClient(202);

    callMedia = createMediaClient(mockHttpClient);
    const spy = vi.spyOn(mockHttpClient, "sendRequest");
    const targetParticipant: CommunicationIdentifier = { communicationUserId: CALL_TARGET_ID };

    const prompts: (FileSource | TextSource | SsmlSource)[] = [
      { kind: "fileSource", url: MEDIA_URL_WAV },
      { kind: "textSource", text: "test" },
      { kind: "ssmlSource", ssmlText: "test" },
    ];

    const recognizeOptions: CallMediaRecognizeSpeechOptions = {
      playPrompts: prompts,
      kind: "callMediaRecognizeSpeechOptions",
      speechRecognitionModelEndpointId: "customModelEndpointId",
    };

    await callMedia.startRecognizing(targetParticipant, recognizeOptions);
    const request = spy.mock.calls[0][0];
    const data = JSON.parse(request.body?.toString() || "");

    assert.equal(data.recognizeInputType, "speech");
    assert.equal(data.recognizeOptions.speechOptions.endSilenceTimeoutInMs, 2000);
    assert.equal(data.playPrompts.length, 3);
    assert.equal(data.playPrompts[0].kind, "file");
    assert.equal(data.playPrompts[1].kind, "text");
    assert.equal(data.playPrompts[2].kind, "ssml");
    assert.equal(request.method, "POST");
  });

  it("makes successful StartRecognizing SpeechOrDTMF With DTMF Prompts request", async function () {
    const mockHttpClient = generateHttpClient(202);

    callMedia = createMediaClient(mockHttpClient);
    const spy = vi.spyOn(mockHttpClient, "sendRequest");
    const targetParticipant: CommunicationIdentifier = { communicationUserId: CALL_TARGET_ID };

    const prompts: (FileSource | TextSource | SsmlSource)[] = [
      { kind: "fileSource", url: MEDIA_URL_WAV },
      { kind: "textSource", text: "test" },
      { kind: "ssmlSource", ssmlText: "test" },
    ];

    const recognizeOptions: CallMediaRecognizeSpeechOrDtmfOptions = {
      playPrompts: prompts,
      maxTonesToCollect: 5,
      kind: "callMediaRecognizeSpeechOrDtmfOptions",
      speechRecognitionModelEndpointId: "customModelEndpointId",
    };

    await callMedia.startRecognizing(targetParticipant, recognizeOptions);
    const request = spy.mock.calls[0][0];
    const data = JSON.parse(request.body?.toString() || "");

    assert.equal(data.recognizeInputType, "speechOrDtmf");
    assert.equal(data.recognizeOptions.dtmfOptions.maxTonesToCollect, 5);
    assert.equal(data.playPrompts.length, 3);
    assert.equal(data.playPrompts[0].kind, "file");
    assert.equal(data.playPrompts[1].kind, "text");
    assert.equal(data.playPrompts[2].kind, "ssml");
    assert.equal(request.method, "POST");
  });

  it("makes successful PlayToAll barge in request", async function () {
    const mockHttpClient = generateHttpClient(202);

    callMedia = createMediaClient(mockHttpClient);
    const spy = vi.spyOn(mockHttpClient, "sendRequest");

    const playSource: FileSource[] = [
      {
        url: MEDIA_URL_WAV,
        kind: "fileSource",
      },
    ];

    const options: PlayToAllOptions = {
      interruptCallMediaOperation: true,
      operationContext: "interruptMediaContext",
    };

    await callMedia.playToAll(playSource, options);
    const request = spy.mock.calls[0][0];
    const data = JSON.parse(request.body?.toString() || "");

    assert.equal(data.playSources[0].kind, "file");
    assert.equal(data.playSources[0].file.uri, playSource[0].url);
    assert.equal(request.method, "POST");
    assert.equal(data.operationContext, options.operationContext);
    assert.equal(data.playOptions.interruptCallMediaOperation, options.interruptCallMediaOperation);
  });

  it("makes successful PlayToAll barge in request with PlayOptions instead of PlayToAllOptions", async function () {
    const mockHttpClient = generateHttpClient(202);

    callMedia = createMediaClient(mockHttpClient);
    const spy = vi.spyOn(mockHttpClient, "sendRequest");

    const playSource: FileSource[] = [
      {
        url: MEDIA_URL_WAV,
        kind: "fileSource",
      },
    ];

    const options: PlayOptions = {
      operationContext: "interruptMediaContext",
    };

    await callMedia.playToAll(playSource, options);
    const request = spy.mock.calls[0][0];
    const data = JSON.parse(request.body?.toString() || "");

    assert.equal(data.playSources[0].kind, "file");
    assert.equal(data.playSources[0].file.uri, playSource[0].url);
    assert.equal(request.method, "POST");
    assert.equal(data.operationContext, options.operationContext);
    assert.equal(data.playOptions.interruptCallMediaOperation, undefined);
  });

  it("makes successful interrupt audio and announce test", async function () {
    const mockHttpClient = generateHttpClient(202);

    callMedia = createMediaClient(mockHttpClient);
    const spy = vi.spyOn(mockHttpClient, "sendRequest");

    const playSource: FileSource[] = [
      {
        url: MEDIA_URL_WAV,
        kind: "fileSource",
      },
    ];

    const options: InterruptAudioAndAnnounceOptions = {
      operationContext: "interruptAudioAndAnnounceContext",
    };
    const playTo: CommunicationIdentifier = { communicationUserId: CALL_TARGET_ID };
    await callMedia.interruptAudioAndAnnounce(playSource, playTo, options);
    const request = spy.mock.calls[0][0];
    const data = JSON.parse(request.body?.toString() || "");

    assert.equal(data.playSources[0].kind, "file");
    assert.equal(data.playSources[0].file.uri, playSource[0].url);
    assert.equal(request.method, "POST");
    assert.equal(data.operationContext, options.operationContext);
    assert.equal(data.playTo.rawId, CALL_TARGET_ID);
  });
});

describe("Call Media Client Live Tests", function () {
  let recorder: Recorder;
  let callerCallAutomationClient: CallAutomationClient;
  let receiverCallAutomationClient: CallAutomationClient;
  let callConnection: CallConnection;
  let testUser: CommunicationUserIdentifier;
  let testUser2: CommunicationUserIdentifier;
  let callerPhoneUser: PhoneNumberIdentifier;
  let receiverPhoneUser: PhoneNumberIdentifier;
  let testName: string;

  beforeEach(async function (ctx) {
    recorder = await createRecorder(ctx);
    testUser = await createTestUser(recorder);
    testUser2 = await createTestUser(recorder);
    callerCallAutomationClient = createCallAutomationClient(recorder, testUser);
    receiverCallAutomationClient = createCallAutomationClient(recorder, testUser2);
  });

  afterEach(async function () {
    persistEvents(testName);
    serviceBusReceivers.forEach((receiver) => {
      receiver.close();
    });
    events.forEach((callConnectionEvents) => {
      callConnectionEvents.clear();
    });
    events.clear();
    serviceBusReceivers.clear();
    incomingCallContexts.clear();
    await recorder.stop();
    if (callConnection) {
      try {
        await callConnection.hangUp(true);
      } catch {
        return;
      }
    }
  });

  it("Play audio to target participant", { timeout: 60000 }, async function (ctx) {
    const fullTitle: string | undefined =
      ctx.task.suite && ctx.task.suite.name && ctx.task.name
        ? `${ctx.task.suite.name} ${ctx.task.name}`
        : undefined;
    testName = fullTitle ? fullTitle.replace(/ /g, "_") : "create_call_and_hang_up";
    await loadPersistedEvents(testName);

    const callInvite: CallInvite = { targetParticipant: testUser2 };
    const uniqueId = await serviceBusWithNewCall(testUser, testUser2);
    const callBackUrl: string = dispatcherCallback + `?q=${uniqueId}`;
    const createCallOption: CreateCallOptions = { operationContext: "playAudioCreateCall" };

    const result = await callerCallAutomationClient.createCall(
      callInvite,
      callBackUrl,
      createCallOption,
    );
    const incomingCallContext = await waitForIncomingCallContext(uniqueId, 8000);
    const callConnectionId: string = result.callConnectionProperties.callConnectionId
      ? result.callConnectionProperties.callConnectionId
      : "";
    assert.isDefined(incomingCallContext);

    if (incomingCallContext) {
      const answerCallOption: AnswerCallOptions = { operationContext: "playAudioAnswer" };
      await receiverCallAutomationClient.answerCall(
        incomingCallContext,
        callBackUrl,
        answerCallOption,
      );
    }
    const callConnectedEvent = await waitForEvent("CallConnected", callConnectionId, 8000);
    assert.isDefined(callConnectedEvent);
    callConnection = result.callConnection;

    const playSource: FileSource[] = [
      {
        url: fileSourceUrl,
        kind: "fileSource",
      },
    ];

    const playOption: PlayOptions = { operationContext: "playAudio" };
    await callConnection.getCallMedia().play(playSource, [testUser2], playOption);
    const playCompletedEvent = await waitForEvent("PlayCompleted", callConnectionId, 20000);
    assert.isDefined(playCompletedEvent);
    await callConnection.hangUp(true);
    const callDisconnectedEvent = await waitForEvent("CallDisconnected", callConnectionId, 8000);
    assert.isDefined(callDisconnectedEvent);
  });

  it("Play audio to all participants", { timeout: 60000 }, async function (ctx) {
    const fullTitle: string | undefined =
      ctx.task.suite && ctx.task.suite.name && ctx.task.name
        ? `${ctx.task.suite.name} ${ctx.task.name}`
        : undefined;
    testName = fullTitle ? fullTitle.replace(/ /g, "_") : "create_call_and_hang_up";
    await loadPersistedEvents(testName);

    const callInvite: CallInvite = { targetParticipant: testUser2 };
    const uniqueId = await serviceBusWithNewCall(testUser, testUser2);
    const callBackUrl: string = dispatcherCallback + `?q=${uniqueId}`;
    const createCallOption: CreateCallOptions = { operationContext: "playToAllCreateCall" };

    const result = await callerCallAutomationClient.createCall(
      callInvite,
      callBackUrl,
      createCallOption,
    );
    const incomingCallContext = await waitForIncomingCallContext(uniqueId, 8000);
    const callConnectionId: string = result.callConnectionProperties.callConnectionId
      ? result.callConnectionProperties.callConnectionId
      : "";
    assert.isDefined(incomingCallContext);

    if (incomingCallContext) {
      const answerCallOption: AnswerCallOptions = { operationContext: "playToAllAnswer" };
      await receiverCallAutomationClient.answerCall(
        incomingCallContext,
        callBackUrl,
        answerCallOption,
      );
    }
    const callConnectedEvent = await waitForEvent("CallConnected", callConnectionId, 8000);
    assert.isDefined(callConnectedEvent);
    callConnection = result.callConnection;

    const playSource: FileSource[] = [
      {
        url: fileSourceUrl,
        kind: "fileSource",
      },
    ];

    const playOption: PlayOptions = { operationContext: "playToAllAudio" };
    await callConnection.getCallMedia().playToAll(playSource, playOption);

    const playCompletedEvent = await waitForEvent("PlayCompleted", callConnectionId, 20000);
    assert.isDefined(playCompletedEvent);

    await callConnection.hangUp(true);
    const callDisconnectedEvent = await waitForEvent("CallDisconnected", callConnectionId, 8000);
    assert.isDefined(callDisconnectedEvent);
  });

  it("Cancel all media operations", { timeout: 60000 }, async function (ctx) {
    const fullTitle: string | undefined =
      ctx.task.suite && ctx.task.suite.name && ctx.task.name
        ? `${ctx.task.suite.name} ${ctx.task.name}`
        : undefined;
    testName = fullTitle ? fullTitle.replace(/ /g, "_") : "create_call_and_hang_up";
    await loadPersistedEvents(testName);

    const callInvite: CallInvite = { targetParticipant: testUser2 };
    const uniqueId = await serviceBusWithNewCall(testUser, testUser2);
    const callBackUrl: string = dispatcherCallback + `?q=${uniqueId}`;
    const createCallOption: CreateCallOptions = { operationContext: "CancelMediaCreateCall" };

    const result = await callerCallAutomationClient.createCall(
      callInvite,
      callBackUrl,
      createCallOption,
    );
    const incomingCallContext = await waitForIncomingCallContext(uniqueId, 8000);
    const callConnectionId: string = result.callConnectionProperties.callConnectionId
      ? result.callConnectionProperties.callConnectionId
      : "";
    assert.isDefined(incomingCallContext);

    if (incomingCallContext) {
      const answerCallOption: AnswerCallOptions = { operationContext: "CancelMediaAnswer" };
      await receiverCallAutomationClient.answerCall(
        incomingCallContext,
        callBackUrl,
        answerCallOption,
      );
    }
    const callConnectedEvent = await waitForEvent("CallConnected", callConnectionId, 8000);
    assert.isDefined(callConnectedEvent);
    callConnection = result.callConnection;

    const playSource: FileSource[] = [
      {
        url: fileSourceUrl,
        kind: "fileSource",
      },
    ];

    const playOption: PlayOptions = { operationContext: "CancelplayToAllAudio" };
    await callConnection.getCallMedia().playToAll(playSource, playOption);
    await callConnection.getCallMedia().cancelAllOperations();

    const playCanceledEvent = await waitForEvent("PlayCanceled", callConnectionId, 20000);
    assert.isDefined(playCanceledEvent);

    await callConnection.hangUp(true);
    const callDisconnectedEvent = await waitForEvent("CallDisconnected", callConnectionId, 8000);
    assert.isDefined(callDisconnectedEvent);
  });

  it("Trigger DTMF actions", { timeout: 60000 }, async function (ctx) {
    const fullTitle: string | undefined =
      ctx.task.suite && ctx.task.suite.name && ctx.task.name
        ? `${ctx.task.suite.name} ${ctx.task.name}`
        : undefined;
    testName = fullTitle
      ? fullTitle.replace(/ /g, "_")
      : "create_call_and_trigger_dtmf_actions_then_hang_up";
    await loadPersistedEvents(testName);

    const phoneNumbers = await getPhoneNumbers(recorder);
    assert.isAtLeast(
      phoneNumbers.length,
      2,
      "Invalid PSTN setup, test needs at least 2 phone numbers",
    );

    // Pick the first random index
    const firstIndex = Math.floor(Math.random() * phoneNumbers.length);

    // Pick the second random index, ensuring it's different from the first
    let secondIndex;
    do {
      secondIndex = Math.floor(Math.random() * phoneNumbers.length);
    } while (secondIndex === firstIndex);

    // Assign the randomly chosen phone numbers
    callerPhoneUser = { phoneNumber: phoneNumbers[firstIndex] };
    receiverPhoneUser = { phoneNumber: phoneNumbers[secondIndex] };

    const callInvite: CallInvite = {
      targetParticipant: receiverPhoneUser,
      sourceCallIdNumber: callerPhoneUser,
    };
    const uniqueId = await serviceBusWithNewCall(callerPhoneUser, receiverPhoneUser);
    const callBackUrl: string = dispatcherCallback + `?q=${uniqueId}`;

    const result = await callerCallAutomationClient.createCall(callInvite, callBackUrl);
    const incomingCallContext = await waitForIncomingCallContext(uniqueId, 30000);
    const callConnectionId: string = result.callConnectionProperties.callConnectionId
      ? result.callConnectionProperties.callConnectionId
      : "";
    assert.isDefined(incomingCallContext);

    if (incomingCallContext) {
      await receiverCallAutomationClient.answerCall(incomingCallContext, callBackUrl);
    }
    const callConnectedEvent = await waitForEvent("CallConnected", callConnectionId, 8000);
    assert.isDefined(callConnectedEvent);
    callConnection = result.callConnection;

    const continuousDtmfRecognitionOptions1: ContinuousDtmfRecognitionOptions = {
      operationContext: "ContinuousDtmfRecognitionStart",
    };
    await callConnection
      .getCallMedia()
      .startContinuousDtmfRecognition(receiverPhoneUser, continuousDtmfRecognitionOptions1);

    const continuousDtmfRecognitionOptions2: ContinuousDtmfRecognitionOptions = {
      operationContext: "ContinuousDtmfRecognitionSend",
    };
    await callConnection
      .getCallMedia()
      .sendDtmfTones([DtmfTone.Pound], receiverPhoneUser, continuousDtmfRecognitionOptions2);
    const sendDtmfCompleted = await waitForEvent("SendDtmfTonesCompleted", callConnectionId, 8000);
    assert.isDefined(sendDtmfCompleted);

    const continuousDtmfRecognitionOptions3: ContinuousDtmfRecognitionOptions = {
      operationContext: "ContinuousDtmfRecognitionStop",
    };
    await callConnection
      .getCallMedia()
      .stopContinuousDtmfRecognition(receiverPhoneUser, continuousDtmfRecognitionOptions3);
    const continuousDtmfRecognitionStopped = await waitForEvent(
      "ContinuousDtmfRecognitionStopped",
      callConnectionId,
      8000,
    );
    assert.isDefined(continuousDtmfRecognitionStopped);

    await callConnection.hangUp(true);
    const callDisconnectedEvent = await waitForEvent("CallDisconnected", callConnectionId, 8000);
    assert.isDefined(callDisconnectedEvent);
  });

  it(
    "Creates a call, start media streaming, and hangs up.",
    { timeout: 60000 },
    async function (ctx) {
      const fullTitle: string | undefined =
        ctx.task.suite && ctx.task.suite.name && ctx.task.name
          ? `${ctx.task.suite.name} ${ctx.task.name}`
          : undefined;
      testName = fullTitle
        ? fullTitle.replace(/ /g, "_")
        : "create_call_start_media_streaming_and_hang_up";
      await loadPersistedEvents(testName);

      const phoneNumbers = await getPhoneNumbers(recorder);
      assert.isAtLeast(
        phoneNumbers.length,
        2,
        "Invalid PSTN setup, test needs at least 2 phone numbers",
      );
      callerPhoneUser = { phoneNumber: phoneNumbers.pop() as string };
      receiverPhoneUser = { phoneNumber: phoneNumbers.pop() as string };

      const callInvite: CallInvite = {
        targetParticipant: receiverPhoneUser,
        sourceCallIdNumber: callerPhoneUser,
      };
      const uniqueId = await serviceBusWithNewCall(callerPhoneUser, receiverPhoneUser);
      const callBackUrl: string = dispatcherCallback + `?q=${uniqueId}`;

      const mediaStreamingOptions: MediaStreamingOptions = {
        transportUrl: transportUrl,
        transportType: "websocket",
        contentType: "audio",
        audioChannelType: "mixed",
        startMediaStreaming: false,
      };

      const createCallOptions: CreateCallOptions = {
        mediaStreamingOptions: mediaStreamingOptions,
      };

      const result = await callerCallAutomationClient.createCall(
        callInvite,
        callBackUrl,
        createCallOptions,
      );
      const incomingCallContext = await waitForIncomingCallContext(uniqueId, 30000);
      const callConnectionId: string = result.callConnectionProperties.callConnectionId
        ? result.callConnectionProperties.callConnectionId
        : "";
      assert.isDefined(incomingCallContext);

      if (incomingCallContext) {
        await receiverCallAutomationClient.answerCall(incomingCallContext, callBackUrl);
      }
      const callConnectedEvent = await waitForEvent("CallConnected", callConnectionId, 8000);
      assert.isDefined(callConnectedEvent);
      callConnection = result.callConnection;

      await callConnection.getCallMedia().startMediaStreaming();
      const mediaStreamingStarted = await waitForEvent(
        "MediaStreamingStarted",
        callConnectionId,
        8000,
      );
      assert.isDefined(mediaStreamingStarted);

      await callConnection.getCallMedia().stopMediaStreaming();
      const mediaStreamingStopped = await waitForEvent(
        "MediaStreamingStopped",
        callConnectionId,
        8000,
      );
      assert.isDefined(mediaStreamingStopped);

      await callConnection.hangUp(true);
      const callDisconnectedEvent = await waitForEvent("CallDisconnected", callConnectionId, 8000);
      assert.isDefined(callDisconnectedEvent);
    },
  );

  it(
    "Answers a call, start media streaming, and hangs up",
    { timeout: 60000 },
    async function (ctx) {
      const fullTitle: string | undefined =
        ctx.task.suite && ctx.task.suite.name && ctx.task.name
          ? `${ctx.task.suite.name} ${ctx.task.name}`
          : undefined;
      testName = fullTitle
        ? fullTitle.replace(/ /g, "_")
        : "answer_call_start_media_streaming_and_hang_up";
      await loadPersistedEvents(testName);

      const callInvite: CallInvite = { targetParticipant: testUser2 };
      const uniqueId = await serviceBusWithNewCall(testUser, testUser2);
      const callBackUrl: string = dispatcherCallback + `?q=${uniqueId}`;

      const result = await callerCallAutomationClient.createCall(callInvite, callBackUrl);
      const incomingCallContext = await waitForIncomingCallContext(uniqueId, 8000);
      const callConnectionId: string = result.callConnectionProperties.callConnectionId
        ? result.callConnectionProperties.callConnectionId
        : "";
      assert.isDefined(incomingCallContext);
      if (incomingCallContext) {
        const mediaStreamingOptions: MediaStreamingOptions = {
          transportUrl: transportUrl,
          transportType: "websocket",
          contentType: "audio",
          audioChannelType: "mixed",
          startMediaStreaming: false,
        };
        const answerCallOptions: AnswerCallOptions = {
          mediaStreamingOptions: mediaStreamingOptions,
        };

        const answerCallResult = await receiverCallAutomationClient.answerCall(
          incomingCallContext,
          callBackUrl,
          answerCallOptions,
        );

        const callConnectedEvent = await waitForEvent("CallConnected", callConnectionId, 8000);
        assert.isDefined(callConnectedEvent);

        const answerCallConnection = answerCallResult.callConnection;
        const answerCallConnectionId: string = answerCallResult.callConnectionProperties
          .callConnectionId
          ? answerCallResult.callConnectionProperties.callConnectionId
          : "";
        await answerCallConnection.getCallMedia().startMediaStreaming();
        const mediaStreamingStarted = await waitForEvent(
          "MediaStreamingStarted",
          answerCallConnectionId,
          8000,
        );
        assert.isDefined(mediaStreamingStarted);

        await answerCallConnection.getCallMedia().stopMediaStreaming();
        const mediaStreamingStopped = await waitForEvent(
          "MediaStreamingStopped",
          answerCallConnectionId,
          8000,
        );
        assert.isDefined(mediaStreamingStopped);

        await answerCallConnection.hangUp(true);
        const callDisconnectedEvent = await waitForEvent(
          "CallDisconnected",
          answerCallConnectionId,
          8000,
        );
        assert.isDefined(callDisconnectedEvent);
      }
    },
  );

  it("Play multiple file sources with play and playall", { timeout: 60000 }, async function (ctx) {
    const fullTitle: string | undefined =
      ctx.task.suite && ctx.task.suite.name && ctx.task.name
        ? `${ctx.task.suite.name} ${ctx.task.name}`
        : undefined;
    testName = fullTitle
      ? fullTitle.replace(/ /g, "_")
      : "play_multiple_file_sources_with_play_and_playall";
    await loadPersistedEvents(testName);

    const callInvite: CallInvite = { targetParticipant: testUser2 };
    const uniqueId = await serviceBusWithNewCall(testUser, testUser2);
    const callBackUrl: string = dispatcherCallback + `?q=${uniqueId}`;
    const createCallOption: CreateCallOptions = {
      operationContext: "playMultipleSourcesCreateCall",
    };

    const result = await callerCallAutomationClient.createCall(
      callInvite,
      callBackUrl,
      createCallOption,
    );
    const incomingCallContext = await waitForIncomingCallContext(uniqueId, 8000);
    const callConnectionId: string = result.callConnectionProperties.callConnectionId
      ? result.callConnectionProperties.callConnectionId
      : "";
    assert.isDefined(incomingCallContext);

    if (incomingCallContext) {
      const answerCallOption: AnswerCallOptions = {
        operationContext: "playMultipleSourcesAnswerCall",
      };
      await receiverCallAutomationClient.answerCall(
        incomingCallContext,
        callBackUrl,
        answerCallOption,
      );
    }
    const callConnectedEvent = await waitForEvent("CallConnected", callConnectionId, 8000);
    assert.isDefined(callConnectedEvent);
    callConnection = result.callConnection;

    const playMultipleFileSources: FileSource[] = [
      { kind: "fileSource", url: fileSourceUrl },
      { kind: "fileSource", url: fileSourceUrl },
      { kind: "fileSource", url: fileSourceUrl },
    ];

    // play to all
    await callConnection
      .getCallMedia()
      .playToAll(playMultipleFileSources, { operationContext: "multipleFileSourceContext" });

    const playCompletedEventToFileSources = await waitForEvent(
      "PlayCompleted",
      callConnectionId,
      20000,
    );
    assert.isDefined(playCompletedEventToFileSources);

    // play to target
    await callConnection.getCallMedia().play(playMultipleFileSources, [testUser2], {
      operationContext: "multipleFileSourceToTargetContext",
    });
    const playCompletedEventToTargetFileSources = await waitForEvent(
      "PlayCompleted",
      callConnectionId,
      20000,
    );
    assert.isDefined(playCompletedEventToTargetFileSources);
  });

  it("Play multiple text sources with playall", { timeout: 60000 }, async function (ctx) {
    const fullTitle: string | undefined =
      ctx.task.suite && ctx.task.suite.name && ctx.task.name
        ? `${ctx.task.suite.name} ${ctx.task.name}`
        : undefined;
    testName = fullTitle
      ? fullTitle.replace(/ /g, "_")
      : "play_multiple_text_sources_with_play_and_playall";
    await loadPersistedEvents(testName);

    const callInvite: CallInvite = { targetParticipant: testUser2 };
    const uniqueId = await serviceBusWithNewCall(testUser, testUser2);
    const callBackUrl: string = dispatcherCallback + `?q=${uniqueId}`;
    const createCallOption: CreateCallOptions = {
      operationContext: "playMultipleSourcesCreateCall",
      callIntelligenceOptions: { cognitiveServicesEndpoint: cognitiveServiceEndpoint },
    };

    const result = await callerCallAutomationClient.createCall(
      callInvite,
      callBackUrl,
      createCallOption,
    );
    const incomingCallContext = await waitForIncomingCallContext(uniqueId, 8000);
    const callConnectionId: string = result.callConnectionProperties.callConnectionId
      ? result.callConnectionProperties.callConnectionId
      : "";
    assert.isDefined(incomingCallContext);

    if (incomingCallContext) {
      const answerCallOption: AnswerCallOptions = {
        operationContext: "playMultipleSourcesAnswerCall",
      };
      await receiverCallAutomationClient.answerCall(
        incomingCallContext,
        callBackUrl,
        answerCallOption,
      );
    }
    const callConnectedEvent = await waitForEvent("CallConnected", callConnectionId, 8000);
    assert.isDefined(callConnectedEvent);
    callConnection = result.callConnection;

    const playMultipleTextSources: TextSource[] = [
      { kind: "textSource", text: "this is test one", voiceName: "en-US-NancyNeural" },
      { kind: "textSource", text: "this is test two", voiceName: "en-US-NancyNeural" },
      { kind: "textSource", text: "this is test three", voiceName: "en-US-NancyNeural" },
    ];

    await callConnection
      .getCallMedia()
      .playToAll(playMultipleTextSources, { operationContext: "multipleTextSourceContext" });

    const playCompletedEvent = await waitForEvent("PlayCompleted", callConnectionId, 20000);
    assert.isDefined(playCompletedEvent);
  });

  it("Play multiple text sources with play", { timeout: 60000 }, async function (ctx) {
    const fullTitle: string | undefined =
      ctx.task.suite && ctx.task.suite.name && ctx.task.name
        ? `${ctx.task.suite.name} ${ctx.task.name}`
        : undefined;
    testName = fullTitle
      ? fullTitle.replace(/ /g, "_")
      : "play_multiple_text_sources_with_play_and_playall";
    await loadPersistedEvents(testName);

    const callInvite: CallInvite = { targetParticipant: testUser2 };
    const uniqueId = await serviceBusWithNewCall(testUser, testUser2);
    const callBackUrl: string = dispatcherCallback + `?q=${uniqueId}`;
    const createCallOption: CreateCallOptions = {
      operationContext: "playMultipleSourcesCreateCall",
      callIntelligenceOptions: { cognitiveServicesEndpoint: cognitiveServiceEndpoint },
    };

    const result = await callerCallAutomationClient.createCall(
      callInvite,
      callBackUrl,
      createCallOption,
    );
    const incomingCallContext = await waitForIncomingCallContext(uniqueId, 8000);
    const callConnectionId: string = result.callConnectionProperties.callConnectionId
      ? result.callConnectionProperties.callConnectionId
      : "";
    assert.isDefined(incomingCallContext);

    if (incomingCallContext) {
      const answerCallOption: AnswerCallOptions = {
        operationContext: "playMultipleSourcesAnswerCall",
      };
      await receiverCallAutomationClient.answerCall(
        incomingCallContext,
        callBackUrl,
        answerCallOption,
      );
    }
    console.log(cognitiveServiceEndpoint);
    const callConnectedEvent = await waitForEvent("CallConnected", callConnectionId, 8000);
    assert.isDefined(callConnectedEvent);
    callConnection = result.callConnection;

    const playMultipleTextSources: TextSource[] = [
      { kind: "textSource", text: "this is test one", voiceName: "en-US-NancyNeural" },
      { kind: "textSource", text: "this is test two", voiceName: "en-US-NancyNeural" },
      { kind: "textSource", text: "this is test three", voiceName: "en-US-NancyNeural" },
    ];

    await callConnection.getCallMedia().play(playMultipleTextSources, [testUser2], {
      operationContext: "multipleTextSourceToTargetContext",
    });
    const playCompletedEventToTargetTextSources = await waitForEvent(
      "PlayCompleted",
      callConnectionId,
      20000,
    );
    assert.isDefined(playCompletedEventToTargetTextSources);
  });

  it("Play combined text and file sources with playall", { timeout: 60000 }, async function (ctx) {
    const fullTitle: string | undefined =
      ctx.task.suite && ctx.task.suite.name && ctx.task.name
        ? `${ctx.task.suite.name} ${ctx.task.name}`
        : undefined;
    testName = fullTitle
      ? fullTitle.replace(/ /g, "_")
      : "play_combined_text_and_file_sources_with_play_and_playall";
    await loadPersistedEvents(testName);

    const callInvite: CallInvite = { targetParticipant: testUser2 };
    const uniqueId = await serviceBusWithNewCall(testUser, testUser2);
    const callBackUrl: string = dispatcherCallback + `?q=${uniqueId}`;
    const createCallOption: CreateCallOptions = {
      operationContext: "playMultipleSourcesCreateCall",
      callIntelligenceOptions: { cognitiveServicesEndpoint: cognitiveServiceEndpoint },
    };

    const result = await callerCallAutomationClient.createCall(
      callInvite,
      callBackUrl,
      createCallOption,
    );
    const incomingCallContext = await waitForIncomingCallContext(uniqueId, 8000);
    const callConnectionId: string = result.callConnectionProperties.callConnectionId
      ? result.callConnectionProperties.callConnectionId
      : "";
    assert.isDefined(incomingCallContext);

    if (incomingCallContext) {
      const answerCallOption: AnswerCallOptions = {
        operationContext: "playMultipleSourcesAnswerCall",
      };
      await receiverCallAutomationClient.answerCall(
        incomingCallContext,
        callBackUrl,
        answerCallOption,
      );
    }
    const callConnectedEvent = await waitForEvent("CallConnected", callConnectionId, 8000);
    assert.isDefined(callConnectedEvent);
    callConnection = result.callConnection;

    const multiplePlaySources: (FileSource | TextSource)[] = [
      { kind: "fileSource", url: fileSourceUrl },
      { kind: "textSource", text: "this is test", voiceName: "en-US-NancyNeural" },
    ];

    await callConnection
      .getCallMedia()
      .playToAll(multiplePlaySources, { operationContext: "multipleSourceContext" });

    const playCompletedEventMultipleSource = await waitForEvent(
      "PlayCompleted",
      callConnectionId,
      20000,
    );
    assert.isDefined(playCompletedEventMultipleSource);
  });

  it("Play combined text and file sources with play", { timeout: 60000 }, async function (ctx) {
    const fullTitle: string | undefined =
      ctx.task.suite && ctx.task.suite.name && ctx.task.name
        ? `${ctx.task.suite.name} ${ctx.task.name}`
        : undefined;
    testName = fullTitle
      ? fullTitle.replace(/ /g, "_")
      : "play_combined_text_and_file_sources_with_play";
    await loadPersistedEvents(testName);

    const callInvite: CallInvite = { targetParticipant: testUser2 };
    const uniqueId = await serviceBusWithNewCall(testUser, testUser2);
    const callBackUrl: string = dispatcherCallback + `?q=${uniqueId}`;
    const createCallOption: CreateCallOptions = {
      operationContext: "playMultipleSourcesCreateCall",
      callIntelligenceOptions: { cognitiveServicesEndpoint: cognitiveServiceEndpoint },
    };

    const result = await callerCallAutomationClient.createCall(
      callInvite,
      callBackUrl,
      createCallOption,
    );
    const incomingCallContext = await waitForIncomingCallContext(uniqueId, 8000);
    const callConnectionId: string = result.callConnectionProperties.callConnectionId
      ? result.callConnectionProperties.callConnectionId
      : "";
    assert.isDefined(incomingCallContext);

    if (incomingCallContext) {
      const answerCallOption: AnswerCallOptions = {
        operationContext: "playMultipleSourcesAnswerCall",
      };
      await receiverCallAutomationClient.answerCall(
        incomingCallContext,
        callBackUrl,
        answerCallOption,
      );
    }
    const callConnectedEvent = await waitForEvent("CallConnected", callConnectionId, 8000);
    assert.isDefined(callConnectedEvent);
    callConnection = result.callConnection;

    const multiplePlaySources: (FileSource | TextSource)[] = [
      { kind: "fileSource", url: fileSourceUrl },
      { kind: "textSource", text: "this is test", voiceName: "en-US-NancyNeural" },
    ];

    await callConnection.getCallMedia().play(multiplePlaySources, [testUser2], {
      operationContext: "multipleSourceToTargetContext",
    });
    const playCompletedEventToTargetMultipleSource = await waitForEvent(
      "PlayCompleted",
      callConnectionId,
      20000,
    );
    assert.isDefined(playCompletedEventToTargetMultipleSource);
  });

  it("Play wrong source with play", { timeout: 60000 }, async function (ctx) {
    const fullTitle: string | undefined =
      ctx.task.suite && ctx.task.suite.name && ctx.task.name
        ? `${ctx.task.suite.name} ${ctx.task.name}`
        : undefined;
    testName = fullTitle ? fullTitle.replace(/ /g, "_") : "play_wrong_source_with_play_and_playall";
    await loadPersistedEvents(testName);

    const callInvite: CallInvite = { targetParticipant: testUser2 };
    const uniqueId = await serviceBusWithNewCall(testUser, testUser2);
    const callBackUrl: string = dispatcherCallback + `?q=${uniqueId}`;
    const createCallOption: CreateCallOptions = {
      operationContext: "playMultipleSourcesCreateCall",
    };

    const result = await callerCallAutomationClient.createCall(
      callInvite,
      callBackUrl,
      createCallOption,
    );
    const incomingCallContext = await waitForIncomingCallContext(uniqueId, 8000);
    const callConnectionId: string = result.callConnectionProperties.callConnectionId
      ? result.callConnectionProperties.callConnectionId
      : "";
    assert.isDefined(incomingCallContext);

    if (incomingCallContext) {
      const answerCallOption: AnswerCallOptions = {
        operationContext: "playMultipleSourcesAnswerCall",
      };
      await receiverCallAutomationClient.answerCall(
        incomingCallContext,
        callBackUrl,
        answerCallOption,
      );
    }
    const callConnectedEvent = await waitForEvent("CallConnected", callConnectionId, 8000);
    assert.isDefined(callConnectedEvent);
    callConnection = result.callConnection;

    const filePrompt: FileSource = { kind: "fileSource", url: dummyFileSource };

    await callConnection
      .getCallMedia()
      .play([filePrompt], [testUser2], { operationContext: "playFailContext" });
    const playFailedEventWithTargetParticipant = await waitForEvent(
      "PlayFailed",
      callConnectionId,
      20000,
    );
    assert.isDefined(playFailedEventWithTargetParticipant);

    await callConnection.hangUp(true);
    const callDisconnectedEvent = await waitForEvent("CallDisconnected", callConnectionId, 8000);
    assert.isDefined(callDisconnectedEvent);
  });

  it("Play wrong source with playall", { timeout: 60000 }, async function (ctx) {
    const fullTitle: string | undefined =
      ctx.task.suite && ctx.task.suite.name && ctx.task.name
        ? `${ctx.task.suite.name} ${ctx.task.name}`
        : undefined;
    testName = fullTitle ? fullTitle.replace(/ /g, "_") : "play_wrong_source_with_playall";
    await loadPersistedEvents(testName);

    const callInvite: CallInvite = { targetParticipant: testUser2 };
    const uniqueId = await serviceBusWithNewCall(testUser, testUser2);
    const callBackUrl: string = dispatcherCallback + `?q=${uniqueId}`;
    const createCallOption: CreateCallOptions = {
      operationContext: "playMultipleSourcesCreateCall",
    };

    const result = await callerCallAutomationClient.createCall(
      callInvite,
      callBackUrl,
      createCallOption,
    );
    const incomingCallContext = await waitForIncomingCallContext(uniqueId, 8000);
    const callConnectionId: string = result.callConnectionProperties.callConnectionId
      ? result.callConnectionProperties.callConnectionId
      : "";
    assert.isDefined(incomingCallContext);

    if (incomingCallContext) {
      const answerCallOption: AnswerCallOptions = {
        operationContext: "playMultipleSourcesAnswerCall",
      };
      await receiverCallAutomationClient.answerCall(
        incomingCallContext,
        callBackUrl,
        answerCallOption,
      );
    }
    const callConnectedEvent = await waitForEvent("CallConnected", callConnectionId, 8000);
    assert.isDefined(callConnectedEvent);
    callConnection = result.callConnection;

    const filePrompt: FileSource = { kind: "fileSource", url: dummyFileSource };

    await callConnection
      .getCallMedia()
      .playToAll([filePrompt], { operationContext: "playFailContext" });
    const playFailedEvent = await waitForEvent("PlayFailed", callConnectionId, 20000);
    assert.isDefined(playFailedEvent);

    await callConnection.hangUp(true);
    const callDisconnectedEvent = await waitForEvent("CallDisconnected", callConnectionId, 8000);
    assert.isDefined(callDisconnectedEvent);
  });

  it.skip(
    "DTMF recognize with multiple play sources test",
    { timeout: 60000 },
    async function (ctx) {
      const fullTitle: string | undefined =
        ctx.task.suite && ctx.task.suite.name && ctx.task.name
          ? `${ctx.task.suite.name} ${ctx.task.name}`
          : undefined;
      testName = fullTitle
        ? fullTitle.replace(/ /g, "_")
        : "dtmf_recognize_with_multiple_play_source";
      await loadPersistedEvents(testName);

      const phoneNumbers = await getPhoneNumbers(recorder);
      assert.isAtLeast(
        phoneNumbers.length,
        2,
        "Invalid PSTN setup, test needs at least 2 phone numbers",
      );
      callerPhoneUser = { phoneNumber: phoneNumbers.pop() as string };
      receiverPhoneUser = { phoneNumber: phoneNumbers.pop() as string };

      const callInvite: CallInvite = {
        targetParticipant: receiverPhoneUser,
        sourceCallIdNumber: callerPhoneUser,
      };
      const uniqueId = await serviceBusWithNewCall(callerPhoneUser, receiverPhoneUser);
      const callBackUrl: string = dispatcherCallback + `?q=${uniqueId}`;
      const createCallOption: CreateCallOptions = {
        callIntelligenceOptions: { cognitiveServicesEndpoint: cognitiveServiceEndpoint },
      };
      const result = await callerCallAutomationClient.createCall(
        callInvite,
        callBackUrl,
        createCallOption,
      );
      const incomingCallContext = await waitForIncomingCallContext(uniqueId, 30000);
      const callConnectionId: string = result.callConnectionProperties.callConnectionId
        ? result.callConnectionProperties.callConnectionId
        : "";
      assert.isDefined(incomingCallContext);

      if (incomingCallContext) {
        await receiverCallAutomationClient.answerCall(incomingCallContext, callBackUrl);
      }
      const callConnectedEvent = await waitForEvent("CallConnected", callConnectionId, 8000);
      assert.isDefined(callConnectedEvent);
      callConnection = result.callConnection;

      const playMultipleTextSources: TextSource[] = [
        { kind: "textSource", text: "this is test one", voiceName: "en-US-NancyNeural" },
        { kind: "textSource", text: "this is test two", voiceName: "en-US-NancyNeural" },
      ];
      const recognizeDtmfOptionsToTextSource: CallMediaRecognizeDtmfOptions = {
        maxTonesToCollect: 1,
        initialSilenceTimeoutInSeconds: 5,
        playPrompts: playMultipleTextSources,
        interToneTimeoutInSeconds: 5,
        interruptPrompt: true,
        stopDtmfTones: [DtmfTone.Pound],
        kind: "callMediaRecognizeDtmfOptions",
      };

      await callConnection
        .getCallMedia()
        .startRecognizing(receiverPhoneUser, recognizeDtmfOptionsToTextSource);
      const recognizeFailedEventToTextSource = await waitForEvent(
        "RecognizeFailed",
        callConnectionId,
        8000,
      );
      assert.isDefined(recognizeFailedEventToTextSource);

      const multiplePlaySources: (FileSource | TextSource)[] = [
        { kind: "fileSource", url: fileSourceUrl },
        { kind: "textSource", text: "this is test", voiceName: "en-US-NancyNeural" },
      ];

      const recognizeDtmfOptionsToMultipleSource: CallMediaRecognizeDtmfOptions = {
        maxTonesToCollect: 1,
        initialSilenceTimeoutInSeconds: 5,
        playPrompts: multiplePlaySources,
        interToneTimeoutInSeconds: 5,
        interruptPrompt: true,
        stopDtmfTones: [DtmfTone.Pound],
        kind: "callMediaRecognizeDtmfOptions",
      };

      await callConnection
        .getCallMedia()
        .startRecognizing(receiverPhoneUser, recognizeDtmfOptionsToMultipleSource);
      const recognizeFailedEventToMultipleSource = await waitForEvent(
        "RecognizeFailed",
        callConnectionId,
        8000,
      );
      assert.isDefined(recognizeFailedEventToMultipleSource);

      const multiplePrompts: (FileSource | TextSource)[] = [
        { kind: "fileSource", url: dummyFileSource },
        { kind: "textSource", text: "this is test", voiceName: "en-US-NancyNeural" },
      ];

      const recognizeDtmfOptionsToMultiplePrompts: CallMediaRecognizeDtmfOptions = {
        maxTonesToCollect: 1,
        initialSilenceTimeoutInSeconds: 5,
        playPrompts: multiplePrompts,
        interToneTimeoutInSeconds: 5,
        interruptPrompt: true,
        stopDtmfTones: [DtmfTone.Pound],
        kind: "callMediaRecognizeDtmfOptions",
      };
      await callConnection
        .getCallMedia()
        .startRecognizing(receiverPhoneUser, recognizeDtmfOptionsToMultiplePrompts);
      const recognizeFailedEvent = await waitForEvent("RecognizeFailed", callConnectionId, 8000);
      assert.isDefined(recognizeFailedEvent);

      await callConnection.hangUp(true);
      const callDisconnectedEvent = await waitForEvent("CallDisconnected", callConnectionId, 8000);
      assert.isDefined(callDisconnectedEvent);
    },
  );

  it.skip(
    "Speech recognize with multiple play sources test",
    { timeout: 60000 },
    async function (ctx) {
      const fullTitle: string | undefined =
        ctx.task.suite && ctx.task.suite.name && ctx.task.name
          ? `${ctx.task.suite.name} ${ctx.task.name}`
          : undefined;
      testName = fullTitle
        ? fullTitle.replace(/ /g, "_")
        : "speech_recognize_with_multiple_play_source";
      await loadPersistedEvents(testName);

      const phoneNumbers = await getPhoneNumbers(recorder);
      assert.isAtLeast(
        phoneNumbers.length,
        2,
        "Invalid PSTN setup, test needs at least 2 phone numbers",
      );
      callerPhoneUser = { phoneNumber: phoneNumbers.pop() as string };
      receiverPhoneUser = { phoneNumber: phoneNumbers.pop() as string };

      const callInvite: CallInvite = {
        targetParticipant: receiverPhoneUser,
        sourceCallIdNumber: callerPhoneUser,
      };
      const uniqueId = await serviceBusWithNewCall(callerPhoneUser, receiverPhoneUser);
      const callBackUrl: string = dispatcherCallback + `?q=${uniqueId}`;
      const createCallOption: CreateCallOptions = {
        callIntelligenceOptions: { cognitiveServicesEndpoint: cognitiveServiceEndpoint },
      };
      const result = await callerCallAutomationClient.createCall(
        callInvite,
        callBackUrl,
        createCallOption,
      );
      const incomingCallContext = await waitForIncomingCallContext(uniqueId, 30000);
      const callConnectionId: string = result.callConnectionProperties.callConnectionId
        ? result.callConnectionProperties.callConnectionId
        : "";
      assert.isDefined(incomingCallContext);

      if (incomingCallContext) {
        await receiverCallAutomationClient.answerCall(incomingCallContext, callBackUrl);
      }
      const callConnectedEvent = await waitForEvent("CallConnected", callConnectionId, 8000);
      assert.isDefined(callConnectedEvent);
      callConnection = result.callConnection;

      const playMultipleTextSources: TextSource[] = [
        { kind: "textSource", text: "this is test one", voiceName: "en-US-NancyNeural" },
        { kind: "textSource", text: "this is test two", voiceName: "en-US-NancyNeural" },
      ];

      const recognizeSpeechOptionsToTextSource: CallMediaRecognizeSpeechOptions = {
        endSilenceTimeoutInSeconds: 1,
        playPrompts: playMultipleTextSources,
        kind: "callMediaRecognizeSpeechOptions",
        initialSilenceTimeoutInSeconds: 5,
      };

      await callConnection
        .getCallMedia()
        .startRecognizing(receiverPhoneUser, recognizeSpeechOptionsToTextSource);
      const recognizeFailedEventToTextSource = await waitForEvent(
        "RecognizeFailed",
        callConnectionId,
        8000,
      );
      assert.isDefined(recognizeFailedEventToTextSource);

      const multiplePlaySources: (FileSource | TextSource)[] = [
        { kind: "fileSource", url: fileSourceUrl },
        { kind: "textSource", text: "this is test", voiceName: "en-US-NancyNeural" },
      ];

      const recognizeSpeechOptionsMultipleSource: CallMediaRecognizeSpeechOptions = {
        endSilenceTimeoutInSeconds: 1,
        playPrompts: multiplePlaySources,
        kind: "callMediaRecognizeSpeechOptions",
        initialSilenceTimeoutInSeconds: 5,
      };

      await callConnection
        .getCallMedia()
        .startRecognizing(receiverPhoneUser, recognizeSpeechOptionsMultipleSource);
      const recognizeFailedEventToMultipleSource = await waitForEvent(
        "RecognizeFailed",
        callConnectionId,
        8000,
      );
      assert.isDefined(recognizeFailedEventToMultipleSource);

      const multiplePrompts: (FileSource | TextSource)[] = [
        { kind: "fileSource", url: dummyFileSource },
        { kind: "textSource", text: "this is test", voiceName: "en-US-NancyNeural" },
      ];

      const recognizeSpeechOptionsMultiPrompts: CallMediaRecognizeSpeechOptions = {
        endSilenceTimeoutInSeconds: 1,
        playPrompts: multiplePrompts,
        kind: "callMediaRecognizeSpeechOptions",
        initialSilenceTimeoutInSeconds: 5,
      };

      await callConnection
        .getCallMedia()
        .startRecognizing(receiverPhoneUser, recognizeSpeechOptionsMultiPrompts);
      const recognizeFailedEvent = await waitForEvent("RecognizeFailed", callConnectionId, 8000);
      assert.isDefined(recognizeFailedEvent);

      await callConnection.hangUp(true);
      const callDisconnectedEvent = await waitForEvent("CallDisconnected", callConnectionId, 8000);
      assert.isDefined(callDisconnectedEvent);
    },
  );

  it.skip(
    "Choice recognize with multiple play sources test",
    { timeout: 60000 },
    async function (ctx) {
      const fullTitle: string | undefined =
        ctx.task.suite && ctx.task.suite.name && ctx.task.name
          ? `${ctx.task.suite.name} ${ctx.task.name}`
          : undefined;
      testName = fullTitle
        ? fullTitle.replace(/ /g, "_")
        : "choice_recognize_with_multiple_play_source";
      await loadPersistedEvents(testName);

      const phoneNumbers = await getPhoneNumbers(recorder);
      assert.isAtLeast(
        phoneNumbers.length,
        2,
        "Invalid PSTN setup, test needs at least 2 phone numbers",
      );
      callerPhoneUser = { phoneNumber: phoneNumbers.pop() as string };
      receiverPhoneUser = { phoneNumber: phoneNumbers.pop() as string };

      const callInvite: CallInvite = {
        targetParticipant: receiverPhoneUser,
        sourceCallIdNumber: callerPhoneUser,
      };
      const uniqueId = await serviceBusWithNewCall(callerPhoneUser, receiverPhoneUser);
      const callBackUrl: string = dispatcherCallback + `?q=${uniqueId}`;
      const createCallOption: CreateCallOptions = {
        callIntelligenceOptions: { cognitiveServicesEndpoint: cognitiveServiceEndpoint },
      };
      const result = await callerCallAutomationClient.createCall(
        callInvite,
        callBackUrl,
        createCallOption,
      );
      const incomingCallContext = await waitForIncomingCallContext(uniqueId, 30000);
      const callConnectionId: string = result.callConnectionProperties.callConnectionId
        ? result.callConnectionProperties.callConnectionId
        : "";
      assert.isDefined(incomingCallContext);

      if (incomingCallContext) {
        await receiverCallAutomationClient.answerCall(incomingCallContext, callBackUrl);
      }
      const callConnectedEvent = await waitForEvent("CallConnected", callConnectionId, 8000);
      assert.isDefined(callConnectedEvent);
      callConnection = result.callConnection;

      const choices = [
        {
          label: "Confirm",
          phrases: ["Confirm", "First", "One"],
          tone: DtmfTone.One,
        },
        {
          label: "Cancel",
          phrases: ["Cancel", "Second", "Two"],
          tone: DtmfTone.Two,
        },
      ];

      const playMultipleTextSources: TextSource[] = [
        { kind: "textSource", text: "this is test one", voiceName: "en-US-NancyNeural" },
        { kind: "textSource", text: "this is test two", voiceName: "en-US-NancyNeural" },
      ];

      const recognizeChoiceOptionsToTextSource: CallMediaRecognizeChoiceOptions = {
        choices: choices,
        interruptPrompt: true,
        initialSilenceTimeoutInSeconds: 5,
        playPrompts: playMultipleTextSources,
        kind: "callMediaRecognizeChoiceOptions",
      };

      await callConnection
        .getCallMedia()
        .startRecognizing(receiverPhoneUser, recognizeChoiceOptionsToTextSource);
      const recognizeFailedEventToTextSource = await waitForEvent(
        "RecognizeFailed",
        callConnectionId,
        8000,
      );
      assert.isDefined(recognizeFailedEventToTextSource);

      const multiplePlaySources: (FileSource | TextSource)[] = [
        { kind: "fileSource", url: fileSourceUrl },
        { kind: "textSource", text: "this is test", voiceName: "en-US-NancyNeural" },
      ];

      const recognizeChoiceOptionsToMultipleSource: CallMediaRecognizeChoiceOptions = {
        choices: choices,
        interruptPrompt: true,
        initialSilenceTimeoutInSeconds: 10,
        playPrompts: multiplePlaySources,
        kind: "callMediaRecognizeChoiceOptions",
      };

      await callConnection
        .getCallMedia()
        .startRecognizing(receiverPhoneUser, recognizeChoiceOptionsToMultipleSource);
      const recognizeFailedEventToMultipleSource = await waitForEvent(
        "RecognizeFailed",
        callConnectionId,
        8000,
      );
      assert.isDefined(recognizeFailedEventToMultipleSource);

      const multiplePrompts: (FileSource | TextSource)[] = [
        { kind: "fileSource", url: dummyFileSource },
        { kind: "textSource", text: "this is test", voiceName: "en-US-NancyNeural" },
      ];

      const recognizeChoiceOptionsMultiplePrompts: CallMediaRecognizeChoiceOptions = {
        choices: choices,
        interruptPrompt: true,
        initialSilenceTimeoutInSeconds: 5,
        playPrompts: multiplePrompts,
        kind: "callMediaRecognizeChoiceOptions",
      };

      await callConnection
        .getCallMedia()
        .startRecognizing(receiverPhoneUser, recognizeChoiceOptionsMultiplePrompts);
      const recognizeFailedEvent = await waitForEvent("RecognizeFailed", callConnectionId, 8000);
      assert.isDefined(recognizeFailedEvent);

      await callConnection.hangUp(true);
      const callDisconnectedEvent = await waitForEvent("CallDisconnected", callConnectionId, 8000);
      assert.isDefined(callDisconnectedEvent);
    },
  );

  it.skip(
    "SpeechOrDtmf recognize with multiple play sources test",
    { timeout: 60000 },
    async function (ctx) {
      const fullTitle: string | undefined =
        ctx.task.suite && ctx.task.suite.name && ctx.task.name
          ? `${ctx.task.suite.name} ${ctx.task.name}`
          : undefined;
      testName = fullTitle
        ? fullTitle.replace(/ /g, "_")
        : "speechOrDtmf_recognize_with_multiple_play_source";
      await loadPersistedEvents(testName);

      const phoneNumbers = await getPhoneNumbers(recorder);
      assert.isAtLeast(
        phoneNumbers.length,
        2,
        "Invalid PSTN setup, test needs at least 2 phone numbers",
      );
      callerPhoneUser = { phoneNumber: phoneNumbers.pop() as string };
      receiverPhoneUser = { phoneNumber: phoneNumbers.pop() as string };

      const callInvite: CallInvite = {
        targetParticipant: receiverPhoneUser,
        sourceCallIdNumber: callerPhoneUser,
      };
      const uniqueId = await serviceBusWithNewCall(callerPhoneUser, receiverPhoneUser);
      const callBackUrl: string = dispatcherCallback + `?q=${uniqueId}`;
      const createCallOption: CreateCallOptions = {
        callIntelligenceOptions: { cognitiveServicesEndpoint: cognitiveServiceEndpoint },
      };
      const result = await callerCallAutomationClient.createCall(
        callInvite,
        callBackUrl,
        createCallOption,
      );
      const incomingCallContext = await waitForIncomingCallContext(uniqueId, 30000);
      const callConnectionId: string = result.callConnectionProperties.callConnectionId
        ? result.callConnectionProperties.callConnectionId
        : "";
      assert.isDefined(incomingCallContext);

      if (incomingCallContext) {
        await receiverCallAutomationClient.answerCall(incomingCallContext, callBackUrl);
      }
      const callConnectedEvent = await waitForEvent("CallConnected", callConnectionId, 8000);
      assert.isDefined(callConnectedEvent);
      callConnection = result.callConnection;

      const playMultipleTextSources: TextSource[] = [
        { kind: "textSource", text: "this is test one", voiceName: "en-US-NancyNeural" },
        { kind: "textSource", text: "this is test two", voiceName: "en-US-NancyNeural" },
      ];

      const recognizeSpeechOrDtmfOptionsTextSource: CallMediaRecognizeSpeechOrDtmfOptions = {
        maxTonesToCollect: 1,
        endSilenceTimeoutInSeconds: 1,
        playPrompts: playMultipleTextSources,
        initialSilenceTimeoutInSeconds: 5,
        interruptPrompt: true,
        kind: "callMediaRecognizeSpeechOrDtmfOptions",
      };

      await callConnection
        .getCallMedia()
        .startRecognizing(receiverPhoneUser, recognizeSpeechOrDtmfOptionsTextSource);
      console.log("callMediaRecognizeSpeechOrDtmfOptions");
      const recognizeFailedEventToTextSource = await waitForEvent(
        "RecognizeFailed",
        callConnectionId,
        8000,
      );
      assert.isDefined(recognizeFailedEventToTextSource);

      const multiplePlaySources: (FileSource | TextSource)[] = [
        { kind: "fileSource", url: fileSourceUrl },
        { kind: "textSource", text: "this is test", voiceName: "en-US-NancyNeural" },
      ];

      const recognizeSpeechOrDtmfOptionsMultipleSource: CallMediaRecognizeSpeechOrDtmfOptions = {
        maxTonesToCollect: 1,
        endSilenceTimeoutInSeconds: 1,
        playPrompts: multiplePlaySources,
        initialSilenceTimeoutInSeconds: 5,
        interruptPrompt: true,
        kind: "callMediaRecognizeSpeechOrDtmfOptions",
      };

      await callConnection
        .getCallMedia()
        .startRecognizing(receiverPhoneUser, recognizeSpeechOrDtmfOptionsMultipleSource);
      const recognizeFailedEventToMultipleSource = await waitForEvent(
        "RecognizeFailed",
        callConnectionId,
        8000,
      );
      assert.isDefined(recognizeFailedEventToMultipleSource);

      const multiplePrompts: (FileSource | TextSource)[] = [
        { kind: "fileSource", url: dummyFileSource },
        { kind: "textSource", text: "this is test", voiceName: "en-US-NancyNeural" },
      ];

      const recognizeSpeechOrDtmfOptionsMultiplePropmt: CallMediaRecognizeSpeechOrDtmfOptions = {
        maxTonesToCollect: 1,
        endSilenceTimeoutInSeconds: 1,
        playPrompts: multiplePrompts,
        initialSilenceTimeoutInSeconds: 5,
        interruptPrompt: true,
        kind: "callMediaRecognizeSpeechOrDtmfOptions",
      };

      await callConnection
        .getCallMedia()
        .startRecognizing(receiverPhoneUser, recognizeSpeechOrDtmfOptionsMultiplePropmt);

      const recognizeFailedEvent = await waitForEvent("RecognizeFailed", callConnectionId, 8000);
      assert.isDefined(recognizeFailedEvent);

      await callConnection.hangUp(true);
      const callDisconnectedEvent = await waitForEvent("CallDisconnected", callConnectionId, 8000);
      assert.isDefined(callDisconnectedEvent);
    },
  );

  it("Hold Unhold participant in a call", { timeout: 60000 }, async function (ctx) {
    const fullTitle: string | undefined =
      ctx.task.suite && ctx.task.suite.name && ctx.task.name
        ? `${ctx.task.suite.name} ${ctx.task.name}`
        : undefined;
    testName = fullTitle ? fullTitle.replace(/ /g, "_") : "hold_unhold_participant_in_a_call";
    await loadPersistedEvents(testName);

    const callInvite: CallInvite = { targetParticipant: testUser2 };
    const uniqueId = await serviceBusWithNewCall(testUser, testUser2);
    const callBackUrl: string = dispatcherCallback + `?q=${uniqueId}`;

    const result = await callerCallAutomationClient.createCall(callInvite, callBackUrl);
    const incomingCallContext = await waitForIncomingCallContext(uniqueId, 8000);
    const callConnectionId: string = result.callConnectionProperties.callConnectionId
      ? result.callConnectionProperties.callConnectionId
      : "";
    assert.isDefined(incomingCallContext);
    if (incomingCallContext) {
      await receiverCallAutomationClient.answerCall(incomingCallContext, callBackUrl);
    }
    const callConnectedEvent = await waitForEvent("CallConnected", callConnectionId, 8000);
    assert.isDefined(callConnectedEvent);
    callConnection = result.callConnection;

    await callConnection.getCallMedia().hold(testUser2);
    await ((ms: number): Promise<void> => new Promise((resolve) => setTimeout(resolve, ms)))(3000);
    const participantHold: CallParticipant = await callConnection.getParticipant(testUser2);
    assert.isDefined(participantHold);
    assert.isTrue(participantHold.isOnHold);

    await callConnection.getCallMedia().unhold(testUser2);
    await ((ms: number): Promise<void> => new Promise((resolve) => setTimeout(resolve, ms)))(3000);
    const participantUnhold = await callConnection.getParticipant(testUser2);
    assert.isDefined(participantUnhold);
    assert.isFalse(participantUnhold.isOnHold);

    const playSource: FileSource = {
      url: dummyFileSource,
      kind: "fileSource",
    };

    const holdOptions: HoldOptions = {
      playSource: playSource,
      operationContext: "holdFailedContext",
    };
    await callConnection.getCallMedia().hold(testUser2, holdOptions);
    const holdFailedEvent = await waitForEvent("HoldFailed", callConnectionId, 8000);
    assert.isDefined(holdFailedEvent);

    await callConnection.hangUp(true);
    const callDisconnectedEvent = await waitForEvent("CallDisconnected", callConnectionId, 8000);
    assert.isDefined(callDisconnectedEvent);
  });

  it.skip(
    "Creates a call, start transcription, and hangs up.",
    { timeout: 60000 },
    async function (ctx) {
      const fullTitle: string | undefined =
        ctx.task.suite && ctx.task.suite.name && ctx.task.name
          ? `${ctx.task.suite.name} ${ctx.task.name}`
          : undefined;
      testName = fullTitle
        ? fullTitle.replace(/ /g, "_")
        : "create_call_start_transcription_and_hang_up";
      await loadPersistedEvents(testName);

      const phoneNumbers = await getPhoneNumbers(recorder);
      assert.isAtLeast(
        phoneNumbers.length,
        2,
        "Invalid PSTN setup, test needs at least 2 phone numbers",
      );
      callerPhoneUser = { phoneNumber: phoneNumbers.pop() as string };
      receiverPhoneUser = { phoneNumber: phoneNumbers.pop() as string };

      const callInvite: CallInvite = {
        targetParticipant: receiverPhoneUser,
        sourceCallIdNumber: callerPhoneUser,
      };
      const uniqueId = await serviceBusWithNewCall(callerPhoneUser, receiverPhoneUser);
      const callBackUrl: string = dispatcherCallback + `?q=${uniqueId}`;

      const transcriptionOptions: TranscriptionOptions = {
        transportUrl: transportUrl,
        transportType: "websocket",
        locale: "en-US",
        startTranscription: false,
        enableIntermediateResults: false,
      };

      const createCallOptions: CreateCallOptions = {
        transcriptionOptions: transcriptionOptions,
        callIntelligenceOptions: { cognitiveServicesEndpoint: cognitiveServiceEndpoint },
      };

      const result = await callerCallAutomationClient.createCall(
        callInvite,
        callBackUrl,
        createCallOptions,
      );
      const incomingCallContext = await waitForIncomingCallContext(uniqueId, 30000);
      const callConnectionId: string = result.callConnectionProperties.callConnectionId
        ? result.callConnectionProperties.callConnectionId
        : "";
      assert.isDefined(incomingCallContext);

      if (incomingCallContext) {
        await receiverCallAutomationClient.answerCall(incomingCallContext, callBackUrl);
      }
      const callConnectedEvent = await waitForEvent("CallConnected", callConnectionId, 8000);
      assert.isDefined(callConnectedEvent);
      callConnection = result.callConnection;

      await callConnection.getCallMedia().startTranscription();
      const transcriptionStarted = await waitForEvent(
        "TranscriptionStarted",
        callConnectionId,
        8000,
      );
      assert.isDefined(transcriptionStarted);

      await callConnection.getCallMedia().stopTranscription();
      const transcriptionStopped = waitForEvent("TranscriptionStopped", callConnectionId, 8000);
      assert.isDefined(transcriptionStopped);

      await callConnection.hangUp(true);
      const callDisconnectedEvent = await waitForEvent("CallDisconnected", callConnectionId, 8000);
      assert.isDefined(callDisconnectedEvent);
    },
  );

  it("Answers a call, start transcription, and hangs up", { timeout: 60000 }, async function (ctx) {
    const fullTitle: string | undefined =
      ctx.task.suite && ctx.task.suite.name && ctx.task.name
        ? `${ctx.task.suite.name} ${ctx.task.name}`
        : undefined;
    testName = fullTitle
      ? fullTitle.replace(/ /g, "_")
      : "answer_call_start_transcription_and_hang_up";
    await loadPersistedEvents(testName);

    const callInvite: CallInvite = { targetParticipant: testUser2 };
    const uniqueId = await serviceBusWithNewCall(testUser, testUser2);
    const callBackUrl: string = dispatcherCallback + `?q=${uniqueId}`;

    const result = await callerCallAutomationClient.createCall(callInvite, callBackUrl);
    const incomingCallContext = await waitForIncomingCallContext(uniqueId, 8000);
    const callConnectionId: string = result.callConnectionProperties.callConnectionId
      ? result.callConnectionProperties.callConnectionId
      : "";
    assert.isDefined(incomingCallContext);

    if (incomingCallContext) {
      const transcriptionOptions: TranscriptionOptions = {
        transportUrl: transportUrl,
        transportType: "websocket",
        locale: "en-US",
        startTranscription: false,
        enableIntermediateResults: false,
      };
      const answerCallOptions: AnswerCallOptions = {
        transcriptionOptions: transcriptionOptions,
        callIntelligenceOptions: { cognitiveServicesEndpoint: cognitiveServiceEndpoint },
      };
      const answerCallResult = await receiverCallAutomationClient.answerCall(
        incomingCallContext,
        callBackUrl,
        answerCallOptions,
      );

      const callConnectedEvent = await waitForEvent("CallConnected", callConnectionId, 8000);
      assert.isDefined(callConnectedEvent);

      const answerCallConnection = answerCallResult.callConnection;
      const answerCallConnectionId: string = answerCallResult.callConnectionProperties
        .callConnectionId
        ? answerCallResult.callConnectionProperties.callConnectionId
        : "";

      await answerCallConnection.getCallMedia().startTranscription();
      const transcriptionStarted = await waitForEvent(
        "TranscriptionStarted",
        answerCallConnectionId,
        8000,
      );
      assert.isDefined(transcriptionStarted);

      await answerCallConnection.getCallMedia().stopTranscription();
      const transcriptionStopped = waitForEvent(
        "TranscriptionStopped",
        answerCallConnectionId,
        8000,
      );
      assert.isDefined(transcriptionStopped);

      await answerCallConnection.hangUp(true);
      const callDisconnectedEvent = await waitForEvent(
        "CallDisconnected",
        answerCallConnectionId,
        8000,
      );
      assert.isDefined(callDisconnectedEvent);
    }
  });

<<<<<<< HEAD
  it("Play audio to target participant when participant on hold", { timeout: 60000 }, async function (ctx) {
    const fullTitle: string | undefined =
      ctx.task.suite && ctx.task.suite.name && ctx.task.name
        ? `${ctx.task.suite.name} ${ctx.task.name}`
        : undefined;
    testName = fullTitle ? fullTitle.replace(/ /g, "_") : "create_call_and_hang_up";
    await loadPersistedEvents(testName);

    const callInvite: CallInvite = { targetParticipant: testUser2 };
    const uniqueId = await serviceBusWithNewCall(testUser, testUser2);
    const callBackUrl: string = dispatcherCallback + `?q=${uniqueId}`;
    const createCallOption: CreateCallOptions = { operationContext: "playAudioCreateCall" };

    const result = await callerCallAutomationClient.createCall(
      callInvite,
      callBackUrl,
      createCallOption,
    );
    const incomingCallContext = await waitForIncomingCallContext(uniqueId, 8000);
    const callConnectionId: string = result.callConnectionProperties.callConnectionId
      ? result.callConnectionProperties.callConnectionId
      : "";
    assert.isDefined(incomingCallContext);

    if (incomingCallContext) {
      const answerCallOption: AnswerCallOptions = { operationContext: "playAudioAnswer" };
      await receiverCallAutomationClient.answerCall(
        incomingCallContext,
        callBackUrl,
        answerCallOption,
      );
    }
    const callConnectedEvent = await waitForEvent("CallConnected", callConnectionId, 8000);
    assert.isDefined(callConnectedEvent);
    callConnection = result.callConnection;

    const holdPlaySource: FileSource = {
      url: fileSourceUrl,
      kind: "fileSource",
    };

    const holdOptions: HoldOptions = {
      playSource: holdPlaySource,
      operationContext: "holdContext",
    };

    //Hold
    await callConnection.getCallMedia().hold(testUser2, holdOptions);
    const holdAudioStartedEvent = await waitForEvent("HoldAudioStarted", callConnectionId, 8000);
    assert.isDefined(holdAudioStartedEvent);

    const playSource: FileSource[] = [
      {
        url: fileSourceUrl,
        kind: "fileSource",
      },
    ];

    const playOption: PlayOptions = { operationContext: "playAudio", interruptHoldAudio: true };
    await callConnection.getCallMedia().play(playSource, [testUser2], playOption);
    const holdAudioPausedEvent = await waitForEvent("HoldAudioPaused", callConnectionId, 8000);
    assert.isDefined(holdAudioPausedEvent);
    const playStartedEvent = await waitForEvent("PlayStarted", callConnectionId, 20000);
    assert.isDefined(playStartedEvent);
    const playCompletedEvent = await waitForEvent("PlayCompleted", callConnectionId, 20000);
    assert.isDefined(playCompletedEvent);
    const holdAudioResumedEvent = await waitForEvent("HoldAudioResumed", callConnectionId, 8000);
    assert.isDefined(holdAudioResumedEvent);
    
    //Unhold
    await callConnection.getCallMedia().unhold(testUser2);
    const holdAudioCompletedEvent = await waitForEvent("HoldAudioCompleted", callConnectionId, 8000);
    assert.isDefined(holdAudioCompletedEvent);

    await callConnection.hangUp(true);
    const callDisconnectedEvent = await waitForEvent("CallDisconnected", callConnectionId, 8000);
    assert.isDefined(callDisconnectedEvent);
  });
=======
  it.skip(
    "Interrupt audio and announce to hold participant in a call",
    { timeout: 60000 },
    async function (ctx) {
      const fullTitle: string | undefined =
        ctx.task.suite && ctx.task.suite.name && ctx.task.name
          ? `${ctx.task.suite.name} ${ctx.task.name}`
          : undefined;
      testName = fullTitle
        ? fullTitle.replace(/ /g, "_")
        : "interrupt_audio_annouce_hold_participant_in_a_call";
      await loadPersistedEvents(testName);

      const callInvite: CallInvite = { targetParticipant: testUser2 };
      const uniqueId = await serviceBusWithNewCall(testUser, testUser2);
      const callBackUrl: string = dispatcherCallback + `?q=${uniqueId}`;

      const result = await callerCallAutomationClient.createCall(callInvite, callBackUrl);
      const incomingCallContext = await waitForIncomingCallContext(uniqueId, 8000);
      const callConnectionId: string = result.callConnectionProperties.callConnectionId
        ? result.callConnectionProperties.callConnectionId
        : "";
      assert.isDefined(incomingCallContext);
      if (incomingCallContext) {
        await receiverCallAutomationClient.answerCall(incomingCallContext, callBackUrl);
      }
      const callConnectedEvent = await waitForEvent("CallConnected", callConnectionId, 8000);
      assert.isDefined(callConnectedEvent);
      callConnection = result.callConnection;

      await callConnection.getCallMedia().hold(testUser2);

      const holdAudioStartedEvent = await waitForEvent("HoldAudioStarted", callConnectionId, 8000);
      assert.isDefined(holdAudioStartedEvent);

      const participantHold: CallParticipant = await callConnection.getParticipant(testUser2);
      assert.isDefined(participantHold);
      assert.isTrue(participantHold.isOnHold);

      const playSource: FileSource[] = [
        {
          url: fileSourceUrl,
          kind: "fileSource",
        },
      ];

      await callConnection.getCallMedia().interruptAudioAndAnnounce(playSource, testUser2);

      const holdAudioPausedEvent = await waitForEvent("HoldAudioPaused", callConnectionId, 8000);
      assert.isDefined(holdAudioPausedEvent);

      const playStartedEvent = await waitForEvent("PlayStarted", callConnectionId, 8000);
      assert.isDefined(playStartedEvent);

      const playCompletedEvent = await waitForEvent("PlayCompleted", callConnectionId, 8000);
      assert.isDefined(playCompletedEvent);

      const holdAudioResumedEvent = await waitForEvent("HoldAudioResumed", callConnectionId, 8000);
      assert.isDefined(holdAudioResumedEvent);

      await callConnection.getCallMedia().unhold(testUser2);

      const holdAudioCompletedEvent = await waitForEvent(
        "HoldAudioCompleted",
        callConnectionId,
        8000,
      );
      assert.isDefined(holdAudioCompletedEvent);

      const participantUnhold = await callConnection.getParticipant(testUser2);
      assert.isDefined(participantUnhold);
      assert.isFalse(participantUnhold.isOnHold);

      await callConnection.hangUp(true);
      const callDisconnectedEvent = await waitForEvent("CallDisconnected", callConnectionId, 8000);
      assert.isDefined(callDisconnectedEvent);
    },
  );
>>>>>>> 1a9ecfa1
});<|MERGE_RESOLUTION|>--- conflicted
+++ resolved
@@ -2289,7 +2289,85 @@
     }
   });
 
-<<<<<<< HEAD
+  it.skip(
+    "Interrupt audio and announce to hold participant in a call",
+    { timeout: 60000 },
+    async function (ctx) {
+      const fullTitle: string | undefined =
+        ctx.task.suite && ctx.task.suite.name && ctx.task.name
+          ? `${ctx.task.suite.name} ${ctx.task.name}`
+          : undefined;
+      testName = fullTitle
+        ? fullTitle.replace(/ /g, "_")
+        : "interrupt_audio_annouce_hold_participant_in_a_call";
+      await loadPersistedEvents(testName);
+
+      const callInvite: CallInvite = { targetParticipant: testUser2 };
+      const uniqueId = await serviceBusWithNewCall(testUser, testUser2);
+      const callBackUrl: string = dispatcherCallback + `?q=${uniqueId}`;
+
+      const result = await callerCallAutomationClient.createCall(callInvite, callBackUrl);
+      const incomingCallContext = await waitForIncomingCallContext(uniqueId, 8000);
+      const callConnectionId: string = result.callConnectionProperties.callConnectionId
+        ? result.callConnectionProperties.callConnectionId
+        : "";
+      assert.isDefined(incomingCallContext);
+      if (incomingCallContext) {
+        await receiverCallAutomationClient.answerCall(incomingCallContext, callBackUrl);
+      }
+      const callConnectedEvent = await waitForEvent("CallConnected", callConnectionId, 8000);
+      assert.isDefined(callConnectedEvent);
+      callConnection = result.callConnection;
+
+      await callConnection.getCallMedia().hold(testUser2);
+
+      const holdAudioStartedEvent = await waitForEvent("HoldAudioStarted", callConnectionId, 8000);
+      assert.isDefined(holdAudioStartedEvent);
+
+      const participantHold: CallParticipant = await callConnection.getParticipant(testUser2);
+      assert.isDefined(participantHold);
+      assert.isTrue(participantHold.isOnHold);
+
+      const playSource: FileSource[] = [
+        {
+          url: fileSourceUrl,
+          kind: "fileSource",
+        },
+      ];
+
+      await callConnection.getCallMedia().interruptAudioAndAnnounce(playSource, testUser2);
+
+      const holdAudioPausedEvent = await waitForEvent("HoldAudioPaused", callConnectionId, 8000);
+      assert.isDefined(holdAudioPausedEvent);
+
+      const playStartedEvent = await waitForEvent("PlayStarted", callConnectionId, 8000);
+      assert.isDefined(playStartedEvent);
+
+      const playCompletedEvent = await waitForEvent("PlayCompleted", callConnectionId, 8000);
+      assert.isDefined(playCompletedEvent);
+
+      const holdAudioResumedEvent = await waitForEvent("HoldAudioResumed", callConnectionId, 8000);
+      assert.isDefined(holdAudioResumedEvent);
+
+      await callConnection.getCallMedia().unhold(testUser2);
+
+      const holdAudioCompletedEvent = await waitForEvent(
+        "HoldAudioCompleted",
+        callConnectionId,
+        8000,
+      );
+      assert.isDefined(holdAudioCompletedEvent);
+
+      const participantUnhold = await callConnection.getParticipant(testUser2);
+      assert.isDefined(participantUnhold);
+      assert.isFalse(participantUnhold.isOnHold);
+
+      await callConnection.hangUp(true);
+      const callDisconnectedEvent = await waitForEvent("CallDisconnected", callConnectionId, 8000);
+      assert.isDefined(callDisconnectedEvent);
+    },
+  );
+
   it("Play audio to target participant when participant on hold", { timeout: 60000 }, async function (ctx) {
     const fullTitle: string | undefined =
       ctx.task.suite && ctx.task.suite.name && ctx.task.name
@@ -2368,84 +2446,4 @@
     const callDisconnectedEvent = await waitForEvent("CallDisconnected", callConnectionId, 8000);
     assert.isDefined(callDisconnectedEvent);
   });
-=======
-  it.skip(
-    "Interrupt audio and announce to hold participant in a call",
-    { timeout: 60000 },
-    async function (ctx) {
-      const fullTitle: string | undefined =
-        ctx.task.suite && ctx.task.suite.name && ctx.task.name
-          ? `${ctx.task.suite.name} ${ctx.task.name}`
-          : undefined;
-      testName = fullTitle
-        ? fullTitle.replace(/ /g, "_")
-        : "interrupt_audio_annouce_hold_participant_in_a_call";
-      await loadPersistedEvents(testName);
-
-      const callInvite: CallInvite = { targetParticipant: testUser2 };
-      const uniqueId = await serviceBusWithNewCall(testUser, testUser2);
-      const callBackUrl: string = dispatcherCallback + `?q=${uniqueId}`;
-
-      const result = await callerCallAutomationClient.createCall(callInvite, callBackUrl);
-      const incomingCallContext = await waitForIncomingCallContext(uniqueId, 8000);
-      const callConnectionId: string = result.callConnectionProperties.callConnectionId
-        ? result.callConnectionProperties.callConnectionId
-        : "";
-      assert.isDefined(incomingCallContext);
-      if (incomingCallContext) {
-        await receiverCallAutomationClient.answerCall(incomingCallContext, callBackUrl);
-      }
-      const callConnectedEvent = await waitForEvent("CallConnected", callConnectionId, 8000);
-      assert.isDefined(callConnectedEvent);
-      callConnection = result.callConnection;
-
-      await callConnection.getCallMedia().hold(testUser2);
-
-      const holdAudioStartedEvent = await waitForEvent("HoldAudioStarted", callConnectionId, 8000);
-      assert.isDefined(holdAudioStartedEvent);
-
-      const participantHold: CallParticipant = await callConnection.getParticipant(testUser2);
-      assert.isDefined(participantHold);
-      assert.isTrue(participantHold.isOnHold);
-
-      const playSource: FileSource[] = [
-        {
-          url: fileSourceUrl,
-          kind: "fileSource",
-        },
-      ];
-
-      await callConnection.getCallMedia().interruptAudioAndAnnounce(playSource, testUser2);
-
-      const holdAudioPausedEvent = await waitForEvent("HoldAudioPaused", callConnectionId, 8000);
-      assert.isDefined(holdAudioPausedEvent);
-
-      const playStartedEvent = await waitForEvent("PlayStarted", callConnectionId, 8000);
-      assert.isDefined(playStartedEvent);
-
-      const playCompletedEvent = await waitForEvent("PlayCompleted", callConnectionId, 8000);
-      assert.isDefined(playCompletedEvent);
-
-      const holdAudioResumedEvent = await waitForEvent("HoldAudioResumed", callConnectionId, 8000);
-      assert.isDefined(holdAudioResumedEvent);
-
-      await callConnection.getCallMedia().unhold(testUser2);
-
-      const holdAudioCompletedEvent = await waitForEvent(
-        "HoldAudioCompleted",
-        callConnectionId,
-        8000,
-      );
-      assert.isDefined(holdAudioCompletedEvent);
-
-      const participantUnhold = await callConnection.getParticipant(testUser2);
-      assert.isDefined(participantUnhold);
-      assert.isFalse(participantUnhold.isOnHold);
-
-      await callConnection.hangUp(true);
-      const callDisconnectedEvent = await waitForEvent("CallDisconnected", callConnectionId, 8000);
-      assert.isDefined(callDisconnectedEvent);
-    },
-  );
->>>>>>> 1a9ecfa1
 });