{
  "Entries": [
    {
      "RequestUri": "https://endpoint/identities?api-version=2022-10-01",
      "RequestMethod": "POST",
      "RequestHeaders": {
        "Accept": "application/json",
        "Accept-Encoding": "gzip,deflate",
        "Authorization": "Sanitized",
        "Connection": "keep-alive",
        "Content-Length": "0",
        "Content-Type": "application/json",
<<<<<<< HEAD
        "User-Agent": "azsdk-js-communication-identity/1.2.1 core-rest-pipeline/1.10.4 Node/v16.14.2 OS/(x64-Linux-5.15.90.1-microsoft-standard-WSL2)",
        "x-ms-client-request-id": "16c4d547-478c-49f1-90ad-9f4cebc74ab2",
        "x-ms-content-sha256": "47DEQpj8HBSa\u002B/TImW\u002B5JCeuQeRkm5NMpJWZG3hSuFU=",
        "x-ms-date": "Tue, 09 May 2023 17:21:53 GMT"
=======
        "User-Agent": "azsdk-js-communication-identity/1.2.1 core-rest-pipeline/1.10.4 Node/v19.8.1 OS/(x64-Windows_NT-10.0.22621)",
        "x-ms-client-request-id": "8bfceea4-dce3-47bc-8351-159a870667df",
        "x-ms-content-sha256": "47DEQpj8HBSa\u002B/TImW\u002B5JCeuQeRkm5NMpJWZG3hSuFU=",
        "x-ms-date": "Tue, 09 May 2023 22:53:03 GMT"
>>>>>>> 6df5bc05
      },
      "RequestBody": null,
      "StatusCode": 201,
      "ResponseHeaders": {
        "api-supported-versions": "2020-07-20-preview2, 2021-02-22-preview1, 2021-03-07, 2021-10-31-preview, 2021-11-01, 2022-06-01, 2022-10-01, 2023-08-01",
        "Content-Length": "101",
        "Content-Type": "application/json; charset=utf-8",
<<<<<<< HEAD
        "Date": "Tue, 09 May 2023 17:21:52 GMT",
        "MS-CV": "Z8EXgE5x2kSDf2\u002BvGoDhYQ.0",
        "Request-Context": "appId=",
        "Strict-Transport-Security": "max-age=2592000",
        "X-Azure-Ref": "0MYFaZAAAAABt3IdpoN5XTKqfyEaMa2rdWVZSMzExMDAwMTE1MDIzADlmYzdiNTE5LWE4Y2MtNGY4OS05MzVlLWM5MTQ4YWUwOWU4MQ==",
        "X-Cache": "CONFIG_NOCACHE",
        "x-ms-client-request-id": "16c4d547-478c-49f1-90ad-9f4cebc74ab2",
        "X-Processing-Time": "84ms"
      },
      "ResponseBody": {
        "identity": {
          "id": "8:acs:1bdaa2b9-9507-4542-bb64-a7b22c00a8d4_00000018-a16a-4d66-fa5d-573a0d007b10"
=======
        "Date": "Tue, 09 May 2023 22:53:03 GMT",
        "MS-CV": "6vM/1IExK0KK4KqwcGRIPw.0",
        "Request-Context": "appId=",
        "Strict-Transport-Security": "max-age=2592000",
        "X-Azure-Ref": "0z85aZAAAAADbiwp0cf\u002BVSqUrjh20pGTHWVRPMjIxMDkwODIwMDMxADlmYzdiNTE5LWE4Y2MtNGY4OS05MzVlLWM5MTQ4YWUwOWU4MQ==",
        "X-Cache": "CONFIG_NOCACHE",
        "x-ms-client-request-id": "8bfceea4-dce3-47bc-8351-159a870667df",
        "X-Processing-Time": "82ms"
      },
      "ResponseBody": {
        "identity": {
          "id": "8:acs:1bdaa2b9-9507-4542-bb64-a7b22c00a8d4_00000018-a299-808b-1252-573a0d009334"
>>>>>>> 6df5bc05
        }
      }
    },
    {
      "RequestUri": "https://endpoint/identities?api-version=2022-10-01",
      "RequestMethod": "POST",
      "RequestHeaders": {
        "Accept": "application/json",
        "Accept-Encoding": "gzip,deflate",
        "Authorization": "Sanitized",
        "Connection": "keep-alive",
        "Content-Length": "0",
        "Content-Type": "application/json",
<<<<<<< HEAD
        "User-Agent": "azsdk-js-communication-identity/1.2.1 core-rest-pipeline/1.10.4 Node/v16.14.2 OS/(x64-Linux-5.15.90.1-microsoft-standard-WSL2)",
        "x-ms-client-request-id": "e49d256e-074d-4b50-82c1-7b2795a3ce34",
        "x-ms-content-sha256": "47DEQpj8HBSa\u002B/TImW\u002B5JCeuQeRkm5NMpJWZG3hSuFU=",
        "x-ms-date": "Tue, 09 May 2023 17:21:53 GMT"
=======
        "User-Agent": "azsdk-js-communication-identity/1.2.1 core-rest-pipeline/1.10.4 Node/v19.8.1 OS/(x64-Windows_NT-10.0.22621)",
        "x-ms-client-request-id": "9f3591c6-7c7a-4558-a9e9-2b9bb8e399de",
        "x-ms-content-sha256": "47DEQpj8HBSa\u002B/TImW\u002B5JCeuQeRkm5NMpJWZG3hSuFU=",
        "x-ms-date": "Tue, 09 May 2023 22:53:04 GMT"
>>>>>>> 6df5bc05
      },
      "RequestBody": null,
      "StatusCode": 201,
      "ResponseHeaders": {
        "api-supported-versions": "2020-07-20-preview2, 2021-02-22-preview1, 2021-03-07, 2021-10-31-preview, 2021-11-01, 2022-06-01, 2022-10-01, 2023-08-01",
        "Content-Length": "101",
        "Content-Type": "application/json; charset=utf-8",
<<<<<<< HEAD
        "Date": "Tue, 09 May 2023 17:21:53 GMT",
        "MS-CV": "7N8yRvp3R0q9XGrW8AqJ4A.0",
        "Request-Context": "appId=",
        "Strict-Transport-Security": "max-age=2592000",
        "X-Azure-Ref": "0MYFaZAAAAABzNNb6II3xQp2bYR5z5FsTWVZSMzExMDAwMTE1MDIzADlmYzdiNTE5LWE4Y2MtNGY4OS05MzVlLWM5MTQ4YWUwOWU4MQ==",
        "X-Cache": "CONFIG_NOCACHE",
        "x-ms-client-request-id": "e49d256e-074d-4b50-82c1-7b2795a3ce34",
        "X-Processing-Time": "82ms"
      },
      "ResponseBody": {
        "identity": {
          "id": "8:acs:1bdaa2b9-9507-4542-bb64-a7b22c00a8d4_00000018-a16a-4e1c-fa5d-573a0d007b11"
=======
        "Date": "Tue, 09 May 2023 22:53:03 GMT",
        "MS-CV": "OXYuR3Hp/UicacsVwMd4uQ.0",
        "Request-Context": "appId=",
        "Strict-Transport-Security": "max-age=2592000",
        "X-Azure-Ref": "00M5aZAAAAADE1Z6i/tFdTp7UQ7cDmG0PWVRPMjIxMDkwODIwMDMxADlmYzdiNTE5LWE4Y2MtNGY4OS05MzVlLWM5MTQ4YWUwOWU4MQ==",
        "X-Cache": "CONFIG_NOCACHE",
        "x-ms-client-request-id": "9f3591c6-7c7a-4558-a9e9-2b9bb8e399de",
        "X-Processing-Time": "84ms"
      },
      "ResponseBody": {
        "identity": {
          "id": "8:acs:1bdaa2b9-9507-4542-bb64-a7b22c00a8d4_00000018-a299-80fb-1252-573a0d009335"
>>>>>>> 6df5bc05
        }
      }
    },
    {
      "RequestUri": "https://endpoint/calling/callConnections?api-version=2023-01-15-preview",
      "RequestMethod": "POST",
      "RequestHeaders": {
        "Accept": "application/json",
        "Accept-Encoding": "gzip,deflate",
        "Authorization": "Sanitized",
        "Connection": "keep-alive",
        "Content-Length": "604",
        "Content-Type": "application/json",
<<<<<<< HEAD
        "Repeatability-First-Sent": "Tue, 09 May 2023 17:21:55 GMT",
        "Repeatability-Request-ID": "257032c1-e268-4767-bb52-8bc478f1866b",
        "User-Agent": "azsdk-js-communication-call-automation/1.0.0-beta.1 azsdk-js-azure-communication-call-automation/1.0.0-beta.1 core-rest-pipeline/1.10.4 Node/v16.14.2 OS/(x64-Linux-5.15.90.1-microsoft-standard-WSL2)",
        "x-ms-client-request-id": "8062c88b-621d-4259-9ebb-d340aa91a83e",
        "x-ms-content-sha256": "4sExMlWDDWbLAXzKBDOWmN9iJu7ZYNstWbZopyiW6FQ=",
        "x-ms-date": "Tue, 09 May 2023 17:21:55 GMT"
=======
        "Repeatability-First-Sent": "Tue, 09 May 2023 22:53:06 GMT",
        "Repeatability-Request-ID": "75d91430-9dfc-48c3-a4f5-b0bf365b6aac",
        "User-Agent": "azsdk-js-communication-call-automation/1.0.0-beta.1 azsdk-js-azure-communication-call-automation/1.0.0-beta.1 core-rest-pipeline/1.10.4 Node/v19.8.1 OS/(x64-Windows_NT-10.0.22621)",
        "x-ms-client-request-id": "4f8f9f04-4170-496e-956e-3dc47eea720c",
        "x-ms-content-sha256": "KKkhunWJOq/YWjNoYu0Biwd\u002B1nagtpTKkpLYlbsoId4=",
        "x-ms-date": "Tue, 09 May 2023 22:53:06 GMT"
>>>>>>> 6df5bc05
      },
      "RequestBody": {
        "targets": [
          {
<<<<<<< HEAD
            "rawId": "8:acs:1bdaa2b9-9507-4542-bb64-a7b22c00a8d4_00000018-a16a-4e1c-fa5d-573a0d007b11",
            "kind": "communicationUser",
            "communicationUser": {
              "id": "8:acs:1bdaa2b9-9507-4542-bb64-a7b22c00a8d4_00000018-a16a-4e1c-fa5d-573a0d007b11"
=======
            "rawId": "8:acs:1bdaa2b9-9507-4542-bb64-a7b22c00a8d4_00000018-a299-80fb-1252-573a0d009335",
            "kind": "communicationUser",
            "communicationUser": {
              "id": "8:acs:1bdaa2b9-9507-4542-bb64-a7b22c00a8d4_00000018-a299-80fb-1252-573a0d009335"
>>>>>>> 6df5bc05
            }
          }
        ],
        "sourceIdentity": {
<<<<<<< HEAD
          "id": "8:acs:1bdaa2b9-9507-4542-bb64-a7b22c00a8d4_00000018-a16a-4d66-fa5d-573a0d007b10"
        },
        "callbackUri": "https://redacted.azurewebsites.net/api/servicebuscallback/events?q=8acs1bdaa2b9-9507-4542-bb64-a7b22c00a8d4_00000018-a16a-4d66-fa5d-573a0d007b108acs1bdaa2b9-9507-4542-bb64-a7b22c00a8d4_00000018-a16a-4e1c-fa5d-573a0d007b11",
=======
          "id": "8:acs:1bdaa2b9-9507-4542-bb64-a7b22c00a8d4_00000018-a299-808b-1252-573a0d009334"
        },
        "callbackUri": "https://redacted.azurewebsites.net/api/servicebuscallback/events?q=8acs1bdaa2b9-9507-4542-bb64-a7b22c00a8d4_00000018-a299-808b-1252-573a0d0093348acs1bdaa2b9-9507-4542-bb64-a7b22c00a8d4_00000018-a299-80fb-1252-573a0d009335",
>>>>>>> 6df5bc05
        "customContext": {}
      },
      "StatusCode": 201,
      "ResponseHeaders": {
        "Content-Length": "956",
        "Content-Type": "application/json; charset=utf-8",
<<<<<<< HEAD
        "Date": "Tue, 09 May 2023 17:21:55 GMT",
        "X-Azure-Ref": "0M4FaZAAAAADa1hDkVHH5QIquN2c4E9vnWVZSMzExMDAwMTE1MDIzADlmYzdiNTE5LWE4Y2MtNGY4OS05MzVlLWM5MTQ4YWUwOWU4MQ==",
        "X-Cache": "CONFIG_NOCACHE",
        "X-Microsoft-Skype-Chain-ID": "90ef0b48-a1e0-4e30-8bbf-66e8933830ae",
        "x-ms-client-request-id": "8062c88b-621d-4259-9ebb-d340aa91a83e"
      },
      "ResponseBody": {
        "callConnectionId": "411f3500-3c05-4d26-9a0c-773c112eb93f",
        "targets": [
          {
            "rawId": "8:acs:1bdaa2b9-9507-4542-bb64-a7b22c00a8d4_00000018-a16a-4e1c-fa5d-573a0d007b11",
            "kind": "communicationUser",
            "communicationUser": {
              "id": "8:acs:1bdaa2b9-9507-4542-bb64-a7b22c00a8d4_00000018-a16a-4e1c-fa5d-573a0d007b11"
=======
        "Date": "Tue, 09 May 2023 22:53:05 GMT",
        "X-Azure-Ref": "00s5aZAAAAADoNmW2AZhFTYB4rqIIaiwrWVRPMjIxMDkwODIwMDMxADlmYzdiNTE5LWE4Y2MtNGY4OS05MzVlLWM5MTQ4YWUwOWU4MQ==",
        "X-Cache": "CONFIG_NOCACHE",
        "X-Microsoft-Skype-Chain-ID": "a2e63403-ad02-466d-9ceb-10ee5cb88105",
        "x-ms-client-request-id": "4f8f9f04-4170-496e-956e-3dc47eea720c"
      },
      "ResponseBody": {
        "callConnectionId": "401f3500-6603-43d8-be78-56e08dba4897",
        "targets": [
          {
            "rawId": "8:acs:1bdaa2b9-9507-4542-bb64-a7b22c00a8d4_00000018-a299-80fb-1252-573a0d009335",
            "kind": "communicationUser",
            "communicationUser": {
              "id": "8:acs:1bdaa2b9-9507-4542-bb64-a7b22c00a8d4_00000018-a299-80fb-1252-573a0d009335"
>>>>>>> 6df5bc05
            }
          }
        ],
        "callConnectionState": "connecting",
<<<<<<< HEAD
        "callbackUri": "https://redacted.azurewebsites.net/api/servicebuscallback/events?q=8acs1bdaa2b9-9507-4542-bb64-a7b22c00a8d4_00000018-a16a-4d66-fa5d-573a0d007b108acs1bdaa2b9-9507-4542-bb64-a7b22c00a8d4_00000018-a16a-4e1c-fa5d-573a0d007b11",
        "mediaSubscriptionId": "2cf6ee61-79ec-441e-9bc6-592d2fc53207",
        "sourceDisplayName": "",
        "sourceIdentity": {
          "rawId": "8:acs:1bdaa2b9-9507-4542-bb64-a7b22c00a8d4_00000018-a16a-4d66-fa5d-573a0d007b10",
          "kind": "communicationUser",
          "communicationUser": {
            "id": "8:acs:1bdaa2b9-9507-4542-bb64-a7b22c00a8d4_00000018-a16a-4d66-fa5d-573a0d007b10"
          }
        },
        "correlationId": "90ef0b48-a1e0-4e30-8bbf-66e8933830ae"
=======
        "callbackUri": "https://redacted.azurewebsites.net/api/servicebuscallback/events?q=8acs1bdaa2b9-9507-4542-bb64-a7b22c00a8d4_00000018-a299-808b-1252-573a0d0093348acs1bdaa2b9-9507-4542-bb64-a7b22c00a8d4_00000018-a299-80fb-1252-573a0d009335",
        "mediaSubscriptionId": "aaa92004-a670-45e8-835f-eabe82470cf6",
        "sourceDisplayName": "",
        "sourceIdentity": {
          "rawId": "8:acs:1bdaa2b9-9507-4542-bb64-a7b22c00a8d4_00000018-a299-808b-1252-573a0d009334",
          "kind": "communicationUser",
          "communicationUser": {
            "id": "8:acs:1bdaa2b9-9507-4542-bb64-a7b22c00a8d4_00000018-a299-808b-1252-573a0d009334"
          }
        },
        "correlationId": "a2e63403-ad02-466d-9ceb-10ee5cb88105"
>>>>>>> 6df5bc05
      }
    },
    {
      "RequestUri": "https://endpoint/calling/callConnections:answer?api-version=2023-01-15-preview",
      "RequestMethod": "POST",
      "RequestHeaders": {
        "Accept": "application/json",
        "Accept-Encoding": "gzip,deflate",
        "Authorization": "Sanitized",
        "Connection": "keep-alive",
<<<<<<< HEAD
        "Content-Length": "8452",
        "Content-Type": "application/json",
        "Repeatability-First-Sent": "Tue, 09 May 2023 17:21:57 GMT",
        "Repeatability-Request-ID": "1d4d6eed-83c6-4145-8704-8e5072ea82b6",
        "User-Agent": "azsdk-js-communication-call-automation/1.0.0-beta.1 azsdk-js-azure-communication-call-automation/1.0.0-beta.1 core-rest-pipeline/1.10.4 Node/v16.14.2 OS/(x64-Linux-5.15.90.1-microsoft-standard-WSL2)",
        "x-ms-client-request-id": "758446a9-d30e-446a-add1-e53a3ba4f9b7",
        "x-ms-content-sha256": "28Gwf7LzoeJ6hG3sSsWZKFHwEQwadV5yxovZUVwWTFo=",
        "x-ms-date": "Tue, 09 May 2023 17:21:57 GMT"
      },
      "RequestBody": {
        "incomingCallContext": "eyJhbGciOiJub25lIiwidHlwIjoiSldUIn0.eyJjYyI6Ikg0c0lBQUFBQUFBQUNzMVkrM1BidUJIK1Z6anFUSDlvQXhFQUNSTEVqS1lqUDg4WDIxSDhpSk1iVHpVZ0FFbzhVeVFEVXBiazNQM3ZYVkN5clVUdXhXM3ZPa2VQYWVLeDMzNjdlT3l1di9TVUxJcnpxczJ6WE1rMnI4cWUrTkxMYkRWemYzUGRFejB1cEdvRVNiV1VORTFRd25DTVFoWlNsS1pSaUdTY1Vxb3dsbHlIWTl3OWhDTkpJb2xDSFVVb2swd2pGZ2NTYTR6amxPRGVtNTdPbTdxUXEzTTVNNEFQSGFiVWRaV1g3WW5URjNISkdJQ2lpQVFBd2pSQmFaeG9wREp1ZE1ocEdBWXh5QlN5bk16bHhEaVpjbDRVYjNxMXRHMnU4bHB1Z09JZ2lLVXlRRFFJQVlqU0RDVkJuS0NVUlpqaE5EQThka0RUWEdzRFptZXlhTXd6bDZ0VjdkZzF4dDRiTzZ4cm1GbmJxamEyWGUzSnlWcm5yMjk2YmZVN09Nb1F0ZU1vOGwxSHJVRXdSaSs4SHA5WE9VcEhHWTZDaENFYXF3aUZtZFJJYXFBVVpvUkluVVVxTnVtdW82eHBxcmxWSFc3dk5WYi9HdzhXZVhuWE9DZkt0cFZxQ21EVHRxMGI0ZnV5enZ0WmtVK21MY2d0Vi8zbUR0YWtyNnFaRy9IdnFhOXFYeWswYjR4RW1LSkdaMGplTlgybHRtWXE1ZDhUUDZ2c25kRitURk9XWlRvQWJzeWdVQklRMERKQVdVSURrK0tFS2hQNk5QWno0Z2RoNHE4Si9TTWZFSXdpakJKRXVETmlablF1aDJXek1CYklLZ1ZNWjNKdDNBU2MwdnlKTEhpa3RHT0ROVDhiMWY2Sm1LNEo3ZkNjNi9yS3lyS3BLK3ZZUWhPNE10b25aUDBiUlNJSVkrNzNmdDJzeTM1VnRxYUV1Vjk2YXYyNU9jaXlyb3ZORmVjMzJoM250S2hTR0xnZjRGdDdXMVlENUJFYUpISHNZZS9rM0RzWmhkQ08reGgraUp2UURCcndKSWk3aGhwc3BvUzQ0MEZEM2ljc2RrUHBZUDlLa00zNWN4M3RBSHZkeDJ3ZzV6cXZ2REFKQ1BjdXJrYis4TVBJSXpqMEVuZ0hIaUhFZ3dIc2NTK0pvUWRhcnBNREQvd2RwWEpnVzFVajIrUVBacXVkcGVKdjNoTE5nRGpjQUI3NHdHdmdEaEc2bVhyV3FIdjNzWjYrUkUwK0tTVWN4c2x2U1QxakMyZEZzbTdueXFCNVp1VkV4SmZwcCtlK2VxSEZxU1ozMTNwMHppNUpjdlIrT2lvWDVmMGQvdnp6RnN2WmZMbHVLVm5xWE12V0NERGR1ejRZZVpRRU9NWlJHSkJ2ak40NHNWMEJONXNWUzg5S3JTMDRyVThKaHlWTFBPdjJ6SHJhTGpyZFFtY0pBTDJBbnJ3T1Bma1duUUozWjVaVUxXaWdzQlVpSEwrZ2dURDZHZzB3YlZjRC9ZTTF3TDdyUEVRbzR6VEJKR1plZCtyQ1B1R0FqcGtIeDI3dElHc2dSRzNBdjJHd3RRVGUyZFgxeGZuSmdSZEdOQWF5WWNBZ2tPT1lNUkx0S3FmUHlua1NSZlIvVTU0OEthZU14QUZQY01MY1F4bmV0UnhPZmVmYldqWU5NQWc1QVFJNDJtYVFKQjVMQXZ4S0JveHlIT3hxb2Y4SExXeHJKem9saklNMzhPK3VoUDVSU2dxWm1rTE1aRjZpN3VaYzk4NXlMY2pqclpVdWpDd21sYzNiNlV5a0MrWFZVdDJadHBhNTlSWW1oZnRsdzlldTZyYUNrejg4dkJ6dm40MEo1ZU1mem9iNzQ4c2ZobVRNc1plWGNQZkJ3Z1RINFUvRGN6cTZUa2ZsemRGaFZsNFdiN09yVDR6d3ljci9jRHhMajFjZnJaRy8wSDhHNUJmeVNHUURUNzhILzlITzZtVjJlWndFbjkrYkcvTyttdDg4WEFZUHcwbTVMS2IwYUZMNFZSRit6djdld1Q5ZWtmVk0xaEJSUXUveTVQU3RUNkpOWEhrYVNyemptRktmZjl2dllrb25zanNDa2VieTVPTHdmQnN0bTdYcmtUUnZMYXpzWUZjVG5HTlFsV3dCcm9XNEo4dlNMTk5CV1gwMUgzdWovYlByWGYzYzlROTMreUhzWFJ3ZXZHUUpiR1JUbUhwYWxRYVpld2pyT3h4Z0NrYVBsOG1qWE9EdG43OWtQbmY5TDloSHNSc0lueVhxTnAvQmhmdW9DY0tqc2JXRkZGdzBVNGtvaXp4eUtPSWh1TUM5NDBERWtUaGc0cENMSVJjSFhDVDdnbE5CaDJKNEtKSkRNV1JpU01RUkV5UVcrRWlRU0NSYzRFRFE3dnN3Rk9HK0NDS0hBeUpSSXZZTzFvck5zdTM0ZVM1ZkU3ZndMQmFML25xRDl5czd1YjAxUzhpc2dXdlpOcmUzWUE2YWFndFN0N2N5YlpBTDM4aFo4aFZhOEl6MmxNVDlCbEFtbTNhY3dybGY1THFkampOamRBcUg3UzlRSDdtMGFCdzhaUktOVlFpeXRnbEVXbGVRdUpjYmU4eWRUODJrS3hxU0tBeHBIRWFJVVpWQ2djYWhhTUJFSXBaUW5rYVNCelNqcnVocG9FYnRFcmQzU3MwdE9IL3lWSVNVWnZFdXkxd2kzblZBRmdncDRsdXpjdm5mSmwzcldqMTFjWE8raUtHR0RJYjE2Y0dQSHovdFRkL2REUWNEd0lkYUNHNE1tTFB2ajk1T2wzdUh1c1RwRlR2NVFLOGV5TjRDNWdDc0JlS1FNVGtXbzNVUms1dXVhc21iaTgzUXNDaXFoUUhEV2p0M1ROUzhhYXRabDVBdTI2ZHlCN0pTNTdET25wUHlQbStmcXU3dEVTZGxxNkxvU296L0tFY0hrQzVMcHdnVEdDdnZ0eE4wYVBxMk9QM3BsSXpIeWZYc1pzbXZIbzVtN2NwTUlQT203SzltRUFVUWlnakhMQ1lCaXpsUE9IZ29iODdtUlp1UG9HNEVYMjVjbnpkN3RwSmF3YTU0NnB2WWFsN3Z3MzhVVHNxOHpXVmJXU2V6cVRXZlhLQk5PcDlzSitwT29Oc1EyR1E0RFYxWmJEQ1V4UUZHUEUwekZFVUdna3JBQXl5Tks3VCttL29WOUs3WmZiVWUvd0thZnlyb0FCRUFBQT09Iiwic2hyVG9rZW4iOiJleUpoYkdjaU9pSlNVekkxTmlJc0luUjVjQ0k2SW5CdmNDSjkuZXlKaGRDSTZJbVY1U2pCbFdFRnBUMmxLUzFZeFVXbE1RMHBvWWtkamFVOXBTbE5WZWtreFRtbEpjMGx1WnpGa1EwazJTV2t4VEZOVVRsSlBWelZQVldwa2FWVnRPVzFsUnpGc1YyMDVXV05YU2tsWGEyUnNaSGxKYzBsdGRIQmFRMGsyU1dreFRGTlVUbEpQVnpWUFZXcGthVlZ0T1cxbFJ6RnNWMjA1V1dOWFNrbFhhMlJzWkhsS09TNWxlVXBvWkZkUmFVOXBTbWxPUkZac1RVUnJkMWxUTVd0WlYwcHRURlJSZUU1RVZYUlpWRUV5VDBNd2QwOUhSVFJOYW14cFRYcENiRTlIVVdsTVEwcHdZek5OYVU5cFNtOWtTRkozWTNwdmRrd3pUakJqZVRVellWYzFhMkl6WkhwTWJUVnNaRU01YWxwSFRURlpWMVpzV1ZNd2VFNVhUVEZNVkZKcldXcFpkRmxxUVROUFV6RnRXVEpHYTFwRVNURk5SRlpyV1hwSmRrbHBkMmxoVjBZd1NXcHZlRTVxWjNwT2FrVjNUWHBaTVV4RFNuVlpiVmxwVDJwRk1rOUVUVEpOVkVGNlRtcFZjMGx0VmpSalEwazJUVlJaTkUxNldUVk9la0V5VGxOM2FWbFhiSFpKYW05cFVsUktZVm94YkZCUmVscHJZekJGY2xZeWMzWmhTRUpaWkdsMGQwMXNZM3BhZWtKWVRXdEdibEZVTUdsTVEwcG9ZMGhDY0ZwRFNUWkpiVVY2V1ZSTmVsbDZTbWhNVkVrMVQwZFZkRTVFUm10TlV6QTFUVlJOTTB4WFJURk9SRmw1VFcxVk1rOUVSbXBaZVVselNXMUdkMk5IYkd0WlYwNTVTV3B2YVUxcFNYTkpiVTUxV21sSk5tVjVTbkZrTW5OcFQyNXphV0V6VWpWSmFtOXBWV3hPUWtscGQybGlhVWsyU1c1b2JWVXdiRlJTVjFwd1kyMTRkR0p0Y0ZaUlZXUkZUbnBqZEZKclJqRk5SbWgxVmpCc2FXUlZiRzFXTVZVMFlXcGtSbGw2YkVkVmFtUXlVbXM1TVU1cVVrbGpiVkpWWXpGV1RsUlhhSGhUTUZaSlQxZDRhMWRYU205U1YzQkNWbXBHU1ZsWVVtRlVlbXhhVkVoQ1NHUXdWalZPYkZKcllqSTVWbVI2YUZWa1ZFWTBVVmhhUWxadVpESmtiVnBPVEZkS1VrMUVaRmxPYkd4TllVaFNiMk51VGxOUk1ERlhVak5XVUZremJ6SlZiR2QzV20xS00ySlhiSEJXVjNneVUyeFNXVlJWZUVOT1dGcFdZMnhPZGxSRlJsaFVla1pTVlVkV1ZtTXdVa05UTVZKYVZIcG9jbUl3T1ZaVGEzaEpWMVJqTWs5RVJsVmxia3BGVlZWVk1HUlZiR1psVkdSd1VXNVdkMk5zT1UxV01IaDJaRWhaZWxneWNISmxXRWswVlVSQ01WWkZhRTFXTURGM1lXNVZkRnB0Tldwak0xSkxZMnBzVkZkcVdtRmplbHBGVTJ0T1RXVlljR3ROVjJoVlVXeHdUMDlITlZoV1YxSjNVMFJLVkU5VldsZFVWVTV6VFRGS01sVkVhSGxQUlhBeVlrVnpNazV0Y0ZsaFZVNXVZMGRqZEUweGNFSlViazVOVVRBMWRFeFdRa3RsUjA1S1dWaFJNVmxyTVZCbFNHYzBUMVJhWmxveldrWlVhelZEWWtSc2IxSnJUbTlQU0doRVRVVmFTMUpHT1U1VE1uQjBWVk5KYzBsdFZXbFBhVXBDVlZWR1EwbHBkMmxaVjNodVNXcHZhVlZzVFhsT1ZGbHBURU5LY21GWFVXbFBhVXBwVTFWNFMwNXROVEZOYld4UlQwUkthMDVHU21GaE1sSm9VVlpzZVdWRE1VTmphbVJIVVRCa1NWbFVaRVZoTURCNlZsUktlRTlZVFhkSmJqRTVURU5LY0ZwSVFXbFBhVXB2WkVoU2QyTjZiM1pNTTA0d1kzazFNMkZYTld0aU0yUjZURzAxYkdSRE9XcGFSMDB4V1ZkV2JGbFRNSGhPVjAweFRGUlNhMWxxV1hSWmFrRXpUMU14YlZreVJtdGFSRWt4VFVSV2ExbDZTWFpKYVhkcFlqSnNhMGxxYjJsTmJVMHpUMWRPYVU1NlozUk5NazVxV1ZNd01FMHlWbWxNVjBwc1dXcEpkRmxxUVRWT2JWWnBUMVJKTUU1dFJUUkphWGRwWTIxbmFVOXBTWGRNYTBaVFUxVkZNbU5VWkVkbGJVNVdWbTVTY2sxdVpHeGFibXd3VFVkNFExcElaRzVpTUhCWlkyeE9aazF0ZEZkUmJUbElXakJzZUZFeU1UWlNSemgzVlRCR1FsRlROR2xNUTBwNlpGZEphVTlwU1hsWmVtTTFXVEpKTTA5RE1IcFpNazVvVEZSUmVscFhTWFJaYlZacFRXa3hhVTFFYXpKYVYwazFUV3BSTWxsVVoybE1RMG93WVZkUmFVOXBTbXBhUjAweFdWZFdiRmxUTUhoT1YwMHhURlJTYTFscVdYUlpha0V6VDFNeGJWa3lSbXRhUkVreFRVUldhMWw2U1dsTVEwb3haRWRyYVU5cFNYUmFla28wWW14V1ZVNXVhRlpPYlUwMFYydDBjVk5WZEVoVVZVWkNTV2wzYVdSdFZubEphbTlwVFZNMGQwbHVNQzVTYmsxNVgxTmhRbkZNYWtwcVQxYzRkRlp5WTBGTVRHSlpabVJCVjB4a1JVMW1ZamxCVldnNFUzZE9aRWRUY1hKV01XMDFkRVkzWDA1MVZuaEtjMU5XYlhsUFZFbFBiMmMwYjJkcVJrTlhhVjlaUjNsUk56WlZURGt0WWxCUFdHZzNNVEZNYTJST05VczVOVlJ1VTFKU1JYcGhiR1l0ZEdsM2FVaDZXR2RCZW1KMmJUa3hNakphUnpKcFNITmxhbXhRWXpCcVEwaEtVVUkzTkhGSUxVdE9VRGx2YTI0NU1GZERRV1ZUYjBVMk4zSm5aR3RYZVV3M1pWUndWVTgyYTNaZkxVbEtVM3BzVTFsT2VWZzRWbGxEVjE5d1N6VkxiM3BRTkhCV05qWmZkVUZwT0RoU1ozWm1kVE00UTBabVlsSkNUbGhDTFRCZllqUXRha1ZIZFZGdGNuaFVRVE5yWTFaMGQyZDJWa3hQYUdaS2RVZG5PV3BDTkdWVlEzVmpNVFpIWmpBeGFGUnFiRE5ZT0dOT2VGZGFTR2RvYVU5c1h6ZENRMHR3ZUc5VFQzaEtSRm8xWmtkVGFHc3hSRWM0WVZGQ2JVSlVYM2NpTENKMGN5STZNVFk0TXpZMU1qa3hOaXdpWWlJNklsaDNiRTVTUlhkWWJEbFlXRXQxUkV4RWFFWjBTVnB5VjNCeGQxY3hNRXB5TW1RdGN6TkNlRUpPWm04aUxDSnViMjVqWlNJNklqUm1aR1V3TkdVd05EUmhaalEzTURWaE1UWTFOamc1WmpnMFpHSTBNek5pSWl3aVkyNW1JanA3SW1wM2F5STZleUpyYVdRaU9pSlhTRTVZZG01SlRYaGphbWxQTVVOYVRFUjFlbFp0UzJJeVQxQTVUbTEzVUZsZlIxaHJXakpTWjFSWklpd2laU0k2SWtGUlFVSWlMQ0pyZEhraU9pSlNVMEVpTENKdUlqb2llR1pUU1ZORlptbHliRzF1YWxWQlIwUTNOeTFHUVhVd1dHNVhTV0oxU1daWFZUaHFOMFZqT1VaU04zWkdUM1UyTkVoeVpGUnpWVTFOYUhGTFJVZzViR1JaWW1oRmFrRldNVWhoZEZwUE9WbE1jRWQzUlhrMlZHUnZiMVYzT0ZSMU1YaEJka0ZXZDNaMlprMHRZbEV3TjFnMldVeG9kR2h5YzFKRFRWWkhkVTlqZWpaU1dEQm1ZbmR0YVdsVmJIWktWRmhOVEVJMWRsVnlVMjlNUVZkUE1WRlFaVlZ6UkVKTFZGbFBPR3R2VDFWS1RFaFpOelk0TVZSNmNrUlJSVFIxU1Y5NU4ybENkWEJ5WDB4WFRHOTBkak5mYW10NWNqaFFNSFZVU0V4WFRYQnFkUzFtYm1OemRFcHlPVk5hTmxwek5rUktRMHg1ZW1ReGFGUkNXazQ0YmxkVlpIQklNbE01UmxaTlEyd3pVblpRT0hJNFNuWnNTelkyYWxocFEyZHdaeTB6V2tGT2MweERUbTB0VUVwNFkwbGhkRFZpVFU5NGVEZzVObDluZGtWT1RrSnNPV2hHUTJnNGVFTXdSa3BFWDAxTGFtMVJJbjE5ZlEuTm9yRmZOd3BLZWlhUkVuRVUyMTFrUVZBRXBmYnZUTFF3eTg1aFV1WVctaThldURRLUxfekgwVzhucFYyNG81Q3c3dUJ3a21VdlBxS195dHl0bk91QnlXdjZzSTI1YVdKSllGLVVTUWtZQjFOYUV5TUkySTVLYVg0Vm8tdDgzcDFjWHZxX19rWE4zUEViTmpyeVI5THFwRXF5T2VBSE5tV3lXVUNQaVA4NUtvX1IwR1c1RzM5OUpIVHdYUDZxb2ZGVVpnbm5BaG1qQUpjZ2hiWUxfREVzUkNqakwzQUV6dFJGMDlYUzBEZ1JFYWE2QXNoTEdtTy03Smc4Q3dDenF2akNSOVpqS2NXQlBLMzA2U3FSYzVkMDVYa1VGczU0dTlhcDROd0tMQnp4THpnZjJUUC11ZEQ5MHVGbzdSZTYybEhicl9vaTlBczFOMlhCWVd6ZVBwWWZRIn0.",
        "callbackUri": "https://redacted.azurewebsites.net/api/servicebuscallback/events?q=8acs1bdaa2b9-9507-4542-bb64-a7b22c00a8d4_00000018-a16a-4d66-fa5d-573a0d007b108acs1bdaa2b9-9507-4542-bb64-a7b22c00a8d4_00000018-a16a-4e1c-fa5d-573a0d007b11",
        "answeredByIdentifier": {
          "id": "8:acs:1bdaa2b9-9507-4542-bb64-a7b22c00a8d4_00000018-a16a-4d66-fa5d-573a0d007b10"
=======
        "Content-Length": "8473",
        "Content-Type": "application/json",
        "Repeatability-First-Sent": "Tue, 09 May 2023 22:53:08 GMT",
        "Repeatability-Request-ID": "205d8cae-1edb-40c1-bbd0-7c26ce915aa7",
        "User-Agent": "azsdk-js-communication-call-automation/1.0.0-beta.1 azsdk-js-azure-communication-call-automation/1.0.0-beta.1 core-rest-pipeline/1.10.4 Node/v19.8.1 OS/(x64-Windows_NT-10.0.22621)",
        "x-ms-client-request-id": "41a8e10e-3c91-4665-a745-59641d6a33c0",
        "x-ms-content-sha256": "NWA34DmIAI4t/YalSxwkH/H1PDTYAxjF9U5WtNwxKQ8=",
        "x-ms-date": "Tue, 09 May 2023 22:53:08 GMT"
      },
      "RequestBody": {
        "incomingCallContext": "eyJhbGciOiJub25lIiwidHlwIjoiSldUIn0.eyJjYyI6Ikg0c0lBQUFBQUFBQUNzMVlhMi9qdUJYOUs0SUw5RU03dEVsS2xDZ0NSdUU0ajhsbW5NbmswZTBPZ2dZVVJkbE1aRWxEeWErWjNmL2VTOWx4bkRqZFNkdmRZaFhZRmwvbm5IdjV1amZmT2tybStYblptTXdvMlppeTZJaHZuY3lXVS9kcjBvN29jQ0ZWTFVpU1NrbVRHTVVNUnloZ0FVVkpFZ1pJUmdtbENtUEowK0FPdHcvaFNOSTRSaHp6QkJIS0tHS1JMM0dLY2V6N1FlZGRKelYxbGN2VnVaeHF3SWNLWGFSVmFZcm10T1VqUEFzREVpR2FwaG9GSWVVb2xqRkYyZzh3dzZubUpKTXdKcGZGZUNiSDJvMHBabm4rcmxOSjJ4aGxLcmtCU2hKZ1ZNcEhXUklURkFBLzRvRU9VVXh4a0xFZ28xTEZBRFF4d0FObVp6S3Y5Wk9XNjFYbDFOWGF6clVkVkJYMHJHeFphZHVzRHVSNHpmbkx1MDVUL2hhT3l2WWR4YjdycURVSVdQWEsxK1B6SmtkSlA0NVltaWtVRVF5T0NzTUV5VFQxa1o5SkdqSkZFMDM5ZlVkWlhaY3pxMXJjemx1cy9qY2V6RTN4VURzbnlxYVJhZ0pnazZhcGF0SHJ5Y3Awczl5TUp3Mk1XNjY2OVFQTVNWZVZVOWZTbTlPZXFucEtvVm10SmNJVTFXbUc1RVBkVldxbnAxSzlPZWxscFgzUWFTOVNXTEtJWlNnS3FRUkRXWXdreVRDU09zd3lIR09PRTlLalVjK1FuaC9FdmJXZ3Y1ayt3U2pFS0VhRU95T21PalZ5VU5RTGJVR3NVcUIwNmxZa2lCeURVK28va0FXUGt2WnNzUHBlcStZUHBIUXRhRS9uTEsydXJTenFxclJPTFJSQks2TmRRdGFmTUJSK0VQRmU1NWZOdkF6TG90RUY5UDNXVWV2WHpVYVdWWlZ2anJoZW5icnRuT1JsQWczelByNjF0MFhaUng3QnNCT29oNzNUYysvMEl2QUlqYm9ZL29qclVQZHI4Q1FNZHdYVjMzU2h1RXNEQnArZ1MyTG1tcEwrOEZxUXpmNXpGVTBmZSszTHRDOW5xU2s5UnFrZmVwZlhGNzNCM3krQU5QQmlSKzBSUWp6Q2daNTdjUVExVUhLVkhIVGc3NURLdm0xVWhXeHR2dXFkY3BhSXYzaExOQVhoY0FKNDRBT3Zoak5FcFBYRXMxck4zY3U2K3hMVlpseEkySXpqWHh2MWhDMmNGZEc2YkpSR3M4ektzY0EvekVkUGRkVWlGUStMYXZuVnJBcjUwOEdRMFErSG83LyttQjNjZnp6ZVVUbWRMZGNsSll2VXBMTFJBa3ozYmc0dlBFcDhIT0V3OE1rTG96ZE9iRmFneldiNTByTndaRmx3V3BjU0RsTVdNYys2UmJQdXR3OVBkK0JaREQ1K0JUNTZJM3owRXA2Q2VtZVlWQTFRVUZnTUlZNzJLSUtZTVBvR2lyYmZQZ1g5dlNsZzdiVk9ncHVKMHhnVDZOM3VQSURtdkVzdzgyRHJ4UzI2MVhCTmJkQmZTTmlaQlc5MGZYTjVmbm9JeXpwZ1B1TVJMSGdmb0VNZWhjRStPMzFpNTNFWTB2K05QZHF5c3pBa0JQTW9pakFGYWovaS9DVTViUDNXdTVXc2ExQVFjQUlDY1BoY0FmRlloSDMyTmdsQlRQMVhhT2ovZzRidExFZkh3bmpzRS96YnM5RGZqU1dYaWM3RlZKb0N0VWZvdW5acVVrRWVqNjlrb1dVK0xxMXBKbE9STEpSWFNmV2dtMG9hNnkxMEFnZk5SckJkVlUwSko4RGc2T3B1T0xvamxOKzlIdzJHZDFmdkIrU09ZODhVY0FocWNYeE9veHRMeUkvcy9lcjlsNGVUOC9ub0lMcm9sWi81OEZQeDlRdE5mNmpySmJzeVA5Ti8rdVJuOGloa0EwKy9CLzk1ZW5MVE1EOWJzdnhrOVhFKzRwL091WjE4R3B5dHlEOG1BM2FBNGZJNisyem1MZnpqV1ZsTlpRVlhTK0Jkblg0NDY1RndjOEZzbTJMdkpLSzB4MS9XdTh1bEhiTGZBbGZPMWVubDBma3VXalp0MWkySmFTeE1iWCtmQ1E1TW9JcDNBTmVEdUNlTFFpK1RmbEUrNjQrOWkrSG9acCtmdS9yQmZqM2NmNWRIaDY5WkFrdFo1N3FhbElWR2VnNzMrNTRHNklJUkNaK1A4NzNoK1d2bWMxZi9pbjBVdTRiZ2FVVFZtQ2tjdTQ5TWNFOXFXMW1JeFVVOWtZaXkwSXU0NEFjaXhnTEg0dGdYMFVBY0UzSEF4ZUdoOEkvRkViVDY0bWdvamc5RU1CQ2NpeWdTWVNDT0loRXpjWGdzSWlLR2tjQlVNRjhjRDhRaEV3TXN5Skh3QjRJZWltQkRySmROcTg5emdadTRoV2V4V0hUWEM3eGIydkh0clY1Q2lBMWFpNmErdlFWejBDUzFNT3IyVmlZMWN2YzRjcFk4US9PZjBMYlIzSzhBWmJKdTdoTFkrQXVUTnBPN1RPczBnYzMySjBpVVhIeDA1MjlEaXRvcUJPSGJHRzVjbDVtNEw5ZjJHRVIvME9NMmUwaXBncVNPUzVUR2lxRkFRbUtVcENsSG1VOTBuREtXS3UwQ2JGMURzdHBHY0IrVm1sbHcvbmlialJSNjhUSExYRVRlVmtBNENMSGltVjY1UUhBVHQ3V2xUanFjOTViM25HSzlQSlAzeTJGSjVsOU9CdjArNEVOU0JDY0c5TG1QUjZzSC9YNjQrdWxTWnFPdlUzV1NacjdyQTdBV2hFUG81RlJjckxNWm85djB4ZFNYbTZaQm5wY0xEWVkxZHVhVXFGbmRsTk0yTWwwMjI3d0h3bFBuc05hZTAySnVtbTM2dmR2aVJ0a3l6OXRjNHo4SzFnRUV3dldGUnBEVGJjTjFxTndOMktIWVd5NE1YUXhaWS9HWDBZcXM1dnppaEZTZnRwRTRvUkNLLzFuM1F4OXVKeExGSVdVUWJ2Z01jL0NZcVVlenZERVhrRkNDYnpkVFllb0RXOHBVd1NyWjFvMXRPYXVHOEsrRzA4STBSamFsZFdNMlNlaldKYWxPWnVQZENONE5hRE5VcWtOSS8zM0lTeUg1Z0F3MVJiSFNrRFJqclpsS09JZDR3R1ZnLzAxaUM3eHJkYy9tNTE4cVpyMnRHUkVBQUE9PSIsInNoclRva2VuIjoiZXlKaGJHY2lPaUpTVXpJMU5pSXNJblI1Y0NJNkluQnZjQ0o5LmV5SmhkQ0k2SW1WNVNqQmxXRUZwVDJsS1MxWXhVV2xNUTBwb1lrZGphVTlwU2xOVmVra3hUbWxKYzBsdVp6RmtRMGsyU1dreFRGTlVUbEpQVnpWUFZXcGthVlZ0T1cxbFJ6RnNWMjA1V1dOWFNrbFhhMlJzWkhsSmMwbHRkSEJhUTBrMlNXa3hURk5VVGxKUFZ6VlBWV3BrYVZWdE9XMWxSekZzVjIwNVdXTlhTa2xYYTJSc1pIbEtPUzVsZVVwb1pGZFJhVTlwU21sT1JGWnNUVVJyZDFsVE1XdFpWMHB0VEZSUmVFNUVWWFJaVkVFeVQwTXdkMDlIUlRSTmFteHBUWHBDYkU5SFVXbE1RMHB3WXpOTmFVOXBTbTlrU0ZKM1kzcHZka3d6VGpCamVUVXpZVmMxYTJJelpIcE1iVFZzWkVNNWFscEhUVEZaVjFac1dWTXdlRTVYVFRGTVZGSnJXV3BaZEZscVFUTlBVekZ0V1RKR2ExcEVTVEZOUkZacldYcEpka2xwZDJsaFYwWXdTV3B2ZUU1cVozcE9hbFV4VG1wck1VeERTblZaYlZscFQycEZNazlFVFRKT1ZGVXlUMVJWYzBsdFZqUmpRMGsyVFZSWk5FMTZZekJOYWswMVRsTjNhVmxYYkhaSmFtOXBVbFJLWVZveGJFOWhiVEZyVWpKSmVrMXVVbk5VV0hCWVRVVTFkRTU2Vm5OamJYUndZMFZLTTFGVU1HbE1RMHBvWTBoQ2NGcERTVFpKYlVWNldWUk5lbGw2U21oTVZFazFUMGRWZEU1RVJtdE5VekExVFZSTk0weFhSVEZPUkZsNVRXMVZNazlFUm1wWmVVbHpTVzFHZDJOSGJHdFpWMDU1U1dwdmFVMXBTWE5KYlU1MVdtbEpObVY1U25Ga01uTnBUMjV6YVdFelVqVkphbTlwVld4T1FrbHBkMmxpYVVrMlNXcEdUazVWZHpGa1ZrSTJaREZ3YjJKR1FUVlNhbVI2VXpKa01tSlhiekZWTWpsSFVrUmFWbFZIZUhwa1dGSnJWbnBhTmxSWE1YVlRXRkkxVmtjNVQyUnFiRzlhYkd0MFQxaEJkRTFFU25aTmEzUldZa1ZXYzFKSE1YZGpSRVpZVVZWb1ZscFlWbHBOYkdoS1pFUmFNRnB1Umtwa01EbFhZak5HUlZZd1JraGlWMVpIV2tSV1VFNVlTVFZTUmxwRldsZHdRMVZYUm10VGFrNXJXVlJvTlU1cmVHMVdWbWhaVDBSYU0xRXdhek5QU0VKdlVUSmtSMk14YUVwVU1sRjBVMVZ3VFZWSFZtaFpiV3d5VVdwU1FsVldUWGxSTVhCeFl6RlNkVlZYVmxGVFIwWjBWV3RrVEZwVk9XeFBSMDVhV1cxa2VXSnNUakJUU0ZwaFlrWkdhRmt3UlRGaWF6bFZZMFJTZDA1dVdsVk1WRTV3Wlc1d2VVNXJhRTlTUms0MFkxZE9XV050UmtsVmVteERUak5TTTFWclZuUmtTRVp2WWtkd2NXRkZXbWxQUlhCS1ZFWTVWbFpXT1ZGbFNGWklVVlJXUkUweFFteGtRekZoVGxWa05GSkhXblZoU0ZZMVZsVjBjMWRZYXpCWmJFWXhZbTFTV1ZJeWNEVk5WRTVWVVZkb2MyTXpRbXhrVmtFeVYwWkNSMUZxYURaTlJrWktZbGRSTTB4V1RrWlNNblJ1VFVjNWNHRnVXbkprYlZGNVZGWndXbFpyTlhsWk1UbDJaRlpzVmxRd1JrbGFNV2N3VlZOSmMwbHRWV2xQYVVwQ1ZWVkdRMGxwZDJsWlYzaHVTV3B2YVZWc1RYbE9WRmxwVEVOS2NtRlhVV2xQYVVsMFdteEtWMVZIYkVsUFJ6Vk9aR3BhZG1NeGNFVmxiVVl3Vm5wRmVsb3lWbXhhUkZKU1pWZGtjRkpyT1hWaWEzUnpZakIzZVZGdVpETkpiakU1VEVOS2NGcElRV2xQYVVwdlpFaFNkMk42YjNaTU0wNHdZM2sxTTJGWE5XdGlNMlI2VEcwMWJHUkRPV3BhUjAweFdWZFdiRmxUTUhoT1YwMHhURlJTYTFscVdYUlpha0V6VDFNeGJWa3lSbXRhUkVreFRVUldhMWw2U1haSmFYZHBZakpzYTBscWIybE5iVTB6VDFkT2FVNTZaM1JOTWs1cVdWTXdNRTB5Vm1sTVYwcHNXV3BKZEZscVFUVk9iVlpwVDFSSk1FNXRSVFJKYVhkcFkyMW5hVTlwU1hkTWEwWlRVMVZGTW1OVVpFZGxiVTVXVm01U2NrMXVaR3hhYm13d1RVZDRRMXBJWkc1aU1IQlpZMnhPWmsxdGRGZFJiVGxJV2pCc2VGRXlNVFpTUnpoM1ZUQkdRbEZUTkdsTVEwcDZaRmRKYVU5cFNYbFplbU0xV1RKSk0wOURNSHBaTWs1b1RGUlJlbHBYU1hSWmJWWnBUV2t4YVUxRWF6SmFWMGsxVFdwUk1sbFVaMmxNUTBvd1lWZFJhVTlwU21wYVIwMHhXVmRXYkZsVE1IaE9WMDB4VEZSU2ExbHFXWFJaYWtFelQxTXhiVmt5Um10YVJFa3hUVVJXYTFsNlNXbE1RMG94WkVkcmFVOXBTblJSTTFKelVrZFZOVTB4WkZaVE1EUTBWVWRXTlZJeVduSk9NRVpDU1dsM2FXUnRWbmxKYW05cFRWTTBkMGx1TUM1VVV6WkZjMmwyVkdGd1MwVlhOalV4YlhsU1VFSjBTMUJCUVdKcmFEbElPR2xVYlVodFFuQnVWVlJoU0ZscmIzUmtXSE42VTNScmFWTmtTV1p4Y25JM1gxRnlORkZGUjFGR2JrbHhWM0ZyYW5rM1RYUnRabTE0V2pJMVZrUnZjbkJ6VjFvek5tWkVORGhPTlVWYWNuUkRRbWhRUVhoaFkyUjVVbTFMY1dkSmEwTmthWFZSUVUxNVlsbE5TSE5qYTJ0VVdITklNVXhOU0VKblIyMWxaVVEzYUhKVmIxVXpTa1p0WTJORmVsQjNUMWhPZWtsSFVtaDJUVTl5T0hSRGFtVnlUelJQYTIxcWFUVm9WMHMwTm0xSU5ESlBTSE5NVldNM2FHWnZhakJhYVRoVFluUnVXRGc1WkhCaFRGVmxjV2xqVERaWFpuRTFTSFpyYmpSNlJUZEVYMFJhYzJjeVZtOXZkVkY1Y1VkaGFWaGFTMHMwTVVSeWNXeFlaMjVNY1dSV1gwMDJXVVpyWTNKWGNrMTBWMlZpV0dkSk1YY3piMXB6VGt0R1YxZHJhR2xPVm5OQ2JUaHlVVEUyV2prd2NtVmFRVkZqVm1jaUxDSjBjeUk2TVRZNE16WTNNamM0Tml3aVlpSTZJbkJST0dSUGFFMXVWbTUzWkZSeGNGZzFORkp0VTJsbU9FVmZkRlpLVVVVemNucFZZV2hLTUdZd2NGa2lMQ0p1YjI1alpTSTZJams1TmpRMU5tTmxZMkl4WlRRNVpURTVaREpoTnpVMlpUVTFOelkxWm1FMklpd2lZMjVtSWpwN0ltcDNheUk2ZXlKcmFXUWlPaUpqVmtRMFprNVJTWGhQYzJ0eVF6VnBNVVpUUXpOMmIzRmlaMVZwWkZSSmMzZFVNVGhaTjNveVJteHJJaXdpWlNJNklrRlJRVUlpTENKcmRIa2lPaUpTVTBFaUxDSnVJam9pTVUwMVREVjFVSHAzV21oc1VEbEdOM05MWjNadGFqVlRiMFpFTmxWUWJITjFkR1JYTm5wTmJXNUpkSGxVYjA1Mk9XaG1XUzA1Y0Mwd01tOHlTMVZzUld4RWJYQndNVmRCU0ZWbGRWa3lXRWwwTm5SbWNVbDNUMVp2Y1VSWFFVZHRaVVprTlU4MWNqbEVWa1JsYWtKUllXUktNMlJoT0hrMlRHWlZXRmc0Tm5kRFNUYzRjR2hEWjBaeldFbFBaQzFKU2t4UVpXRmlhWFpDTkVGUlV6SkRXbXB6Vkc1UlpWQklZVzFTUjB0bFQyVTRZMWxpWjNKdVUzUklkbHBzVVdGalFUVnVUMVJ3TkhBMmRsUXRNMmw2ZW5JMlNFNUVVM2h4WTFoeVlVaFRPVUkzZEhkU1JXMTBjV2hzYW1wb1JtSTRTa2xNWDFWVlgxQjRkVWRCTlVNelVHVjBMVm8xUjNoRVptNW9kWGxWUzJ4WmVUUmlVWFZ1WkZoSGFua3hNMVJCYUd4emNHVjFVRFpZVUVaQ09Ib3dVVWx0WkRjdFUwVkhhMmN3YjJscWRtdDJaREpOV2xsV1RuSmpYMjkxV1ZWUFFVaG5XRFJSSW4xOWZRLndOQ2tUZmNfRTBtVUYwcmtacTVGLUtnUnNzTjEzWnR2Yk01N01waTJDdDYxSTlJVDNpUVJRM0w1VkFaLXU2cms2Vm9NazdUQ1h1ZmlsYVQ2dVBiRDF5WVdVWXY2WnlOZUxDOUtGSWdjN29WUExKRTd5UExnWnhudE1oZmJDeVdyV1liQjZ5QnA0UEFtcDdqN2dKTVZlZTROeEhGYzZFQk5zVzJxZE9vSWV3MndqZngwWHhWMlNSaU5ESFFDMDg3aFg2YVBoSWN0Z2xIZnVBUURjWmpnLTI0czI1dEVMSUplWG93RE1lbnpxNmpKWHgzMkpYdG1HeTFfWjJ6UXVRU2o4UTllT2QycmJOTVFpYkRjV29NV3YwR1dOTUpJZi1DNm02QnRPTWFGWjRiTnU1SG9mUmhXa2ZhWlEwdVlMNThLTEktSU51RlJnZlk0Nlg3WFV0NGloQSJ9.",
        "callbackUri": "https://redacted.azurewebsites.net/api/servicebuscallback/events?q=8acs1bdaa2b9-9507-4542-bb64-a7b22c00a8d4_00000018-a299-808b-1252-573a0d0093348acs1bdaa2b9-9507-4542-bb64-a7b22c00a8d4_00000018-a299-80fb-1252-573a0d009335",
        "answeredByIdentifier": {
          "id": "8:acs:1bdaa2b9-9507-4542-bb64-a7b22c00a8d4_00000018-a299-80fb-1252-573a0d009335"
>>>>>>> 6df5bc05
        }
      },
      "StatusCode": 200,
      "ResponseHeaders": {
<<<<<<< HEAD
        "Content-Length": "1251",
        "Content-Type": "application/json; charset=utf-8",
        "Date": "Tue, 09 May 2023 17:21:57 GMT",
        "X-Azure-Ref": "0NYFaZAAAAABASqOdDVDPTqPUgQ5Z3PfEWVZSMzExMDAwMTE1MDIzADlmYzdiNTE5LWE4Y2MtNGY4OS05MzVlLWM5MTQ4YWUwOWU4MQ==",
        "X-Cache": "CONFIG_NOCACHE",
        "X-Microsoft-Skype-Chain-ID": "90ef0b48-a1e0-4e30-8bbf-66e8933830ae",
        "x-ms-client-request-id": "758446a9-d30e-446a-add1-e53a3ba4f9b7"
      },
      "ResponseBody": {
        "callConnectionId": "411f3500-0d94-4c9c-bbeb-7ecfc8b4e5e7",
        "serverCallId": "aHR0cHM6Ly9hcGkuZmxpZ2h0cHJveHkuc2t5cGUuY29tL2FwaS92Mi9jcC9jb252LXVzZWEyLTAxLmNvbnYuc2t5cGUuY29tL2NvbnYvcmxMWkwxX185VW1XeDhUekZtdHllZz9pPTI1JmU9NjM4MTkxODA1NzEzNTc4ODk4",
        "targets": [
          {
            "rawId": "8:acs:1bdaa2b9-9507-4542-bb64-a7b22c00a8d4_00000018-a16a-4e1c-fa5d-573a0d007b11",
            "kind": "communicationUser",
            "communicationUser": {
              "id": "8:acs:1bdaa2b9-9507-4542-bb64-a7b22c00a8d4_00000018-a16a-4e1c-fa5d-573a0d007b11"
=======
        "Content-Length": "1275",
        "Content-Type": "application/json; charset=utf-8",
        "Date": "Tue, 09 May 2023 22:53:07 GMT",
        "X-Azure-Ref": "01M5aZAAAAAA9CfNivs1cRoqYan1v0KmQWVRPMjIxMDkwODIwMDMxADlmYzdiNTE5LWE4Y2MtNGY4OS05MzVlLWM5MTQ4YWUwOWU4MQ==",
        "X-Cache": "CONFIG_NOCACHE",
        "X-Microsoft-Skype-Chain-ID": "a2e63403-ad02-466d-9ceb-10ee5cb88105",
        "x-ms-client-request-id": "41a8e10e-3c91-4665-a745-59641d6a33c0"
      },
      "ResponseBody": {
        "callConnectionId": "401f3500-7356-44a3-bf96-7da8c629976b",
        "serverCallId": "aHR0cHM6Ly9hcGkuZmxpZ2h0cHJveHkuc2t5cGUuY29tL2FwaS92Mi9jcC9jb252LXVzd2UtMDEtc2RmLWFrcy5jb252LnNreXBlLmNvbS9jb252L3h3aTJ3QzV0cjBxTXkxeXY4UEcxcFE/aT0xMC02MC0xMi0xOCZlPTYzODE5MTc5NjI1MTIxMzUwOA==",
        "targets": [
          {
            "rawId": "8:acs:1bdaa2b9-9507-4542-bb64-a7b22c00a8d4_00000018-a299-80fb-1252-573a0d009335",
            "kind": "communicationUser",
            "communicationUser": {
              "id": "8:acs:1bdaa2b9-9507-4542-bb64-a7b22c00a8d4_00000018-a299-80fb-1252-573a0d009335"
>>>>>>> 6df5bc05
            }
          }
        ],
        "callConnectionState": "unknown",
<<<<<<< HEAD
        "callbackUri": "https://redacted.azurewebsites.net/api/servicebuscallback/events?q=8acs1bdaa2b9-9507-4542-bb64-a7b22c00a8d4_00000018-a16a-4d66-fa5d-573a0d007b108acs1bdaa2b9-9507-4542-bb64-a7b22c00a8d4_00000018-a16a-4e1c-fa5d-573a0d007b11",
        "mediaSubscriptionId": "7cbab520-4f62-4e12-849f-6413da591d9f",
        "sourceDisplayName": "",
        "sourceIdentity": {
          "rawId": "8:acs:1bdaa2b9-9507-4542-bb64-a7b22c00a8d4_00000018-a16a-4d66-fa5d-573a0d007b10",
          "kind": "communicationUser",
          "communicationUser": {
            "id": "8:acs:1bdaa2b9-9507-4542-bb64-a7b22c00a8d4_00000018-a16a-4d66-fa5d-573a0d007b10"
          }
        },
        "correlationId": "90ef0b48-a1e0-4e30-8bbf-66e8933830ae",
        "answeredByIdentifier": {
          "id": "8:acs:1bdaa2b9-9507-4542-bb64-a7b22c00a8d4_00000018-a16a-4d66-fa5d-573a0d007b10"
=======
        "callbackUri": "https://redacted.azurewebsites.net/api/servicebuscallback/events?q=8acs1bdaa2b9-9507-4542-bb64-a7b22c00a8d4_00000018-a299-808b-1252-573a0d0093348acs1bdaa2b9-9507-4542-bb64-a7b22c00a8d4_00000018-a299-80fb-1252-573a0d009335",
        "mediaSubscriptionId": "b6730a12-a0f7-426c-8ce2-833cd6da1295",
        "sourceDisplayName": "",
        "sourceIdentity": {
          "rawId": "8:acs:1bdaa2b9-9507-4542-bb64-a7b22c00a8d4_00000018-a299-808b-1252-573a0d009334",
          "kind": "communicationUser",
          "communicationUser": {
            "id": "8:acs:1bdaa2b9-9507-4542-bb64-a7b22c00a8d4_00000018-a299-808b-1252-573a0d009334"
          }
        },
        "correlationId": "a2e63403-ad02-466d-9ceb-10ee5cb88105",
        "answeredByIdentifier": {
          "id": "8:acs:1bdaa2b9-9507-4542-bb64-a7b22c00a8d4_00000018-a299-80fb-1252-573a0d009335"
        }
      }
    },
    {
      "RequestUri": "https://endpoint/calling/callConnections/401f3500-6603-43d8-be78-56e08dba4897:play?api-version=2023-01-15-preview",
      "RequestMethod": "POST",
      "RequestHeaders": {
        "Accept": "application/json",
        "Accept-Encoding": "gzip,deflate",
        "Authorization": "Sanitized",
        "Connection": "keep-alive",
        "Content-Length": "339",
        "Content-Type": "application/json",
        "User-Agent": "azsdk-js-communication-call-automation/1.0.0-beta.1 azsdk-js-azure-communication-call-automation/1.0.0-beta.1 core-rest-pipeline/1.10.4 Node/v19.8.1 OS/(x64-Windows_NT-10.0.22621)",
        "x-ms-client-request-id": "b80750b7-030e-4b09-bef9-584f4d03e34e",
        "x-ms-content-sha256": "Hb5SotJodQ14\u002BVrl9hTw6JlPWbzk0mbEmW0PBWdS5gQ=",
        "x-ms-date": "Tue, 09 May 2023 22:53:10 GMT"
      },
      "RequestBody": {
        "playSourceInfo": {
          "sourceType": "file",
          "fileSource": {
            "uri": "https://example.com/audio/test.wav"
          }
        },
        "playTo": [
          {
            "rawId": "8:acs:1bdaa2b9-9507-4542-bb64-a7b22c00a8d4_00000018-a299-80fb-1252-573a0d009335",
            "communicationUser": {
              "id": "8:acs:1bdaa2b9-9507-4542-bb64-a7b22c00a8d4_00000018-a299-80fb-1252-573a0d009335"
            }
          }
        ],
        "playOptions": {
          "loop": false
        }
      },
      "StatusCode": 202,
      "ResponseHeaders": {
        "Content-Length": "0",
        "Date": "Tue, 09 May 2023 22:53:12 GMT",
        "X-Azure-Ref": "01s5aZAAAAAAKcsdd7XwjTI3zGfTsgpAMWVRPMjIxMDkwODIwMDMxADlmYzdiNTE5LWE4Y2MtNGY4OS05MzVlLWM5MTQ4YWUwOWU4MQ==",
        "X-Cache": "CONFIG_NOCACHE",
        "X-Microsoft-Skype-Chain-ID": "a2e63403-ad02-466d-9ceb-10ee5cb88105",
        "x-ms-client-request-id": "b80750b7-030e-4b09-bef9-584f4d03e34e"
      },
      "ResponseBody": null
    },
    {
      "RequestUri": "https://endpoint/calling/callConnections/401f3500-6603-43d8-be78-56e08dba4897:terminate?api-version=2023-01-15-preview",
      "RequestMethod": "POST",
      "RequestHeaders": {
        "Accept": "application/json",
        "Accept-Encoding": "gzip,deflate",
        "Authorization": "Sanitized",
        "Connection": "keep-alive",
        "Content-Length": "0",
        "Repeatability-First-Sent": "Tue, 09 May 2023 22:53:27 GMT",
        "Repeatability-Request-ID": "31de38aa-1ee5-4eff-9473-e8a6cf2f3d6c",
        "User-Agent": "azsdk-js-communication-call-automation/1.0.0-beta.1 azsdk-js-azure-communication-call-automation/1.0.0-beta.1 core-rest-pipeline/1.10.4 Node/v19.8.1 OS/(x64-Windows_NT-10.0.22621)",
        "x-ms-client-request-id": "3b2d6a80-b7b3-4954-bf65-ec1be6786d97",
        "x-ms-content-sha256": "47DEQpj8HBSa\u002B/TImW\u002B5JCeuQeRkm5NMpJWZG3hSuFU=",
        "x-ms-date": "Tue, 09 May 2023 22:53:27 GMT"
      },
      "RequestBody": null,
      "StatusCode": 204,
      "ResponseHeaders": {
        "Date": "Tue, 09 May 2023 22:53:27 GMT",
        "Repeatability-Result": "accepted",
        "X-Azure-Ref": "0585aZAAAAABNypMXk1sGSpGiSd8Un7i1WVRPMjIxMDkwODIwMDMxADlmYzdiNTE5LWE4Y2MtNGY4OS05MzVlLWM5MTQ4YWUwOWU4MQ==",
        "X-Cache": "CONFIG_NOCACHE",
        "X-Microsoft-Skype-Chain-ID": "a2e63403-ad02-466d-9ceb-10ee5cb88105",
        "x-ms-client-request-id": "3b2d6a80-b7b3-4954-bf65-ec1be6786d97"
      },
      "ResponseBody": null
    },
    {
      "RequestUri": "https://endpoint/calling/callConnections/401f3500-6603-43d8-be78-56e08dba4897:terminate?api-version=2023-01-15-preview",
      "RequestMethod": "POST",
      "RequestHeaders": {
        "Accept": "application/json",
        "Accept-Encoding": "gzip,deflate",
        "Authorization": "Sanitized",
        "Connection": "keep-alive",
        "Content-Length": "0",
        "Repeatability-First-Sent": "Tue, 09 May 2023 22:53:28 GMT",
        "Repeatability-Request-ID": "056d43e9-dd4f-42d6-9ad7-08a28d3f0a13",
        "User-Agent": "azsdk-js-communication-call-automation/1.0.0-beta.1 azsdk-js-azure-communication-call-automation/1.0.0-beta.1 core-rest-pipeline/1.10.4 Node/v19.8.1 OS/(x64-Windows_NT-10.0.22621)",
        "x-ms-client-request-id": "bf34d69c-3f82-404a-8555-4478f6b4c2bf",
        "x-ms-content-sha256": "47DEQpj8HBSa\u002B/TImW\u002B5JCeuQeRkm5NMpJWZG3hSuFU=",
        "x-ms-date": "Tue, 09 May 2023 22:53:28 GMT"
      },
      "RequestBody": null,
      "StatusCode": 404,
      "ResponseHeaders": {
        "Content-Length": "53",
        "Content-Type": "application/json; charset=utf-8",
        "Date": "Tue, 09 May 2023 22:53:28 GMT",
        "X-Azure-Ref": "06M5aZAAAAACmcZWObhhQSpOUiIYsr1umWVRPMjIxMDkwODIwMDMxADlmYzdiNTE5LWE4Y2MtNGY4OS05MzVlLWM5MTQ4YWUwOWU4MQ==",
        "X-Cache": "CONFIG_NOCACHE",
        "X-Microsoft-Skype-Chain-ID": "1c62c53c-c360-49dc-bcde-d4b86f838fff",
        "x-ms-client-request-id": "bf34d69c-3f82-404a-8555-4478f6b4c2bf"
      },
      "ResponseBody": {
        "error": {
          "code": "8522",
          "message": "Call not found."
>>>>>>> 6df5bc05
        }
      }
    }
  ],
  "Variables": {}
}<|MERGE_RESOLUTION|>--- conflicted
+++ resolved
@@ -10,17 +10,10 @@
         "Connection": "keep-alive",
         "Content-Length": "0",
         "Content-Type": "application/json",
-<<<<<<< HEAD
-        "User-Agent": "azsdk-js-communication-identity/1.2.1 core-rest-pipeline/1.10.4 Node/v16.14.2 OS/(x64-Linux-5.15.90.1-microsoft-standard-WSL2)",
-        "x-ms-client-request-id": "16c4d547-478c-49f1-90ad-9f4cebc74ab2",
-        "x-ms-content-sha256": "47DEQpj8HBSa\u002B/TImW\u002B5JCeuQeRkm5NMpJWZG3hSuFU=",
-        "x-ms-date": "Tue, 09 May 2023 17:21:53 GMT"
-=======
         "User-Agent": "azsdk-js-communication-identity/1.2.1 core-rest-pipeline/1.10.4 Node/v19.8.1 OS/(x64-Windows_NT-10.0.22621)",
         "x-ms-client-request-id": "8bfceea4-dce3-47bc-8351-159a870667df",
         "x-ms-content-sha256": "47DEQpj8HBSa\u002B/TImW\u002B5JCeuQeRkm5NMpJWZG3hSuFU=",
         "x-ms-date": "Tue, 09 May 2023 22:53:03 GMT"
->>>>>>> 6df5bc05
       },
       "RequestBody": null,
       "StatusCode": 201,
@@ -28,20 +21,6 @@
         "api-supported-versions": "2020-07-20-preview2, 2021-02-22-preview1, 2021-03-07, 2021-10-31-preview, 2021-11-01, 2022-06-01, 2022-10-01, 2023-08-01",
         "Content-Length": "101",
         "Content-Type": "application/json; charset=utf-8",
-<<<<<<< HEAD
-        "Date": "Tue, 09 May 2023 17:21:52 GMT",
-        "MS-CV": "Z8EXgE5x2kSDf2\u002BvGoDhYQ.0",
-        "Request-Context": "appId=",
-        "Strict-Transport-Security": "max-age=2592000",
-        "X-Azure-Ref": "0MYFaZAAAAABt3IdpoN5XTKqfyEaMa2rdWVZSMzExMDAwMTE1MDIzADlmYzdiNTE5LWE4Y2MtNGY4OS05MzVlLWM5MTQ4YWUwOWU4MQ==",
-        "X-Cache": "CONFIG_NOCACHE",
-        "x-ms-client-request-id": "16c4d547-478c-49f1-90ad-9f4cebc74ab2",
-        "X-Processing-Time": "84ms"
-      },
-      "ResponseBody": {
-        "identity": {
-          "id": "8:acs:1bdaa2b9-9507-4542-bb64-a7b22c00a8d4_00000018-a16a-4d66-fa5d-573a0d007b10"
-=======
         "Date": "Tue, 09 May 2023 22:53:03 GMT",
         "MS-CV": "6vM/1IExK0KK4KqwcGRIPw.0",
         "Request-Context": "appId=",
@@ -54,7 +33,6 @@
       "ResponseBody": {
         "identity": {
           "id": "8:acs:1bdaa2b9-9507-4542-bb64-a7b22c00a8d4_00000018-a299-808b-1252-573a0d009334"
->>>>>>> 6df5bc05
         }
       }
     },
@@ -68,17 +46,10 @@
         "Connection": "keep-alive",
         "Content-Length": "0",
         "Content-Type": "application/json",
-<<<<<<< HEAD
-        "User-Agent": "azsdk-js-communication-identity/1.2.1 core-rest-pipeline/1.10.4 Node/v16.14.2 OS/(x64-Linux-5.15.90.1-microsoft-standard-WSL2)",
-        "x-ms-client-request-id": "e49d256e-074d-4b50-82c1-7b2795a3ce34",
-        "x-ms-content-sha256": "47DEQpj8HBSa\u002B/TImW\u002B5JCeuQeRkm5NMpJWZG3hSuFU=",
-        "x-ms-date": "Tue, 09 May 2023 17:21:53 GMT"
-=======
         "User-Agent": "azsdk-js-communication-identity/1.2.1 core-rest-pipeline/1.10.4 Node/v19.8.1 OS/(x64-Windows_NT-10.0.22621)",
         "x-ms-client-request-id": "9f3591c6-7c7a-4558-a9e9-2b9bb8e399de",
         "x-ms-content-sha256": "47DEQpj8HBSa\u002B/TImW\u002B5JCeuQeRkm5NMpJWZG3hSuFU=",
         "x-ms-date": "Tue, 09 May 2023 22:53:04 GMT"
->>>>>>> 6df5bc05
       },
       "RequestBody": null,
       "StatusCode": 201,
@@ -86,20 +57,6 @@
         "api-supported-versions": "2020-07-20-preview2, 2021-02-22-preview1, 2021-03-07, 2021-10-31-preview, 2021-11-01, 2022-06-01, 2022-10-01, 2023-08-01",
         "Content-Length": "101",
         "Content-Type": "application/json; charset=utf-8",
-<<<<<<< HEAD
-        "Date": "Tue, 09 May 2023 17:21:53 GMT",
-        "MS-CV": "7N8yRvp3R0q9XGrW8AqJ4A.0",
-        "Request-Context": "appId=",
-        "Strict-Transport-Security": "max-age=2592000",
-        "X-Azure-Ref": "0MYFaZAAAAABzNNb6II3xQp2bYR5z5FsTWVZSMzExMDAwMTE1MDIzADlmYzdiNTE5LWE4Y2MtNGY4OS05MzVlLWM5MTQ4YWUwOWU4MQ==",
-        "X-Cache": "CONFIG_NOCACHE",
-        "x-ms-client-request-id": "e49d256e-074d-4b50-82c1-7b2795a3ce34",
-        "X-Processing-Time": "82ms"
-      },
-      "ResponseBody": {
-        "identity": {
-          "id": "8:acs:1bdaa2b9-9507-4542-bb64-a7b22c00a8d4_00000018-a16a-4e1c-fa5d-573a0d007b11"
-=======
         "Date": "Tue, 09 May 2023 22:53:03 GMT",
         "MS-CV": "OXYuR3Hp/UicacsVwMd4uQ.0",
         "Request-Context": "appId=",
@@ -112,7 +69,6 @@
       "ResponseBody": {
         "identity": {
           "id": "8:acs:1bdaa2b9-9507-4542-bb64-a7b22c00a8d4_00000018-a299-80fb-1252-573a0d009335"
->>>>>>> 6df5bc05
         }
       }
     },
@@ -126,71 +82,33 @@
         "Connection": "keep-alive",
         "Content-Length": "604",
         "Content-Type": "application/json",
-<<<<<<< HEAD
-        "Repeatability-First-Sent": "Tue, 09 May 2023 17:21:55 GMT",
-        "Repeatability-Request-ID": "257032c1-e268-4767-bb52-8bc478f1866b",
-        "User-Agent": "azsdk-js-communication-call-automation/1.0.0-beta.1 azsdk-js-azure-communication-call-automation/1.0.0-beta.1 core-rest-pipeline/1.10.4 Node/v16.14.2 OS/(x64-Linux-5.15.90.1-microsoft-standard-WSL2)",
-        "x-ms-client-request-id": "8062c88b-621d-4259-9ebb-d340aa91a83e",
-        "x-ms-content-sha256": "4sExMlWDDWbLAXzKBDOWmN9iJu7ZYNstWbZopyiW6FQ=",
-        "x-ms-date": "Tue, 09 May 2023 17:21:55 GMT"
-=======
         "Repeatability-First-Sent": "Tue, 09 May 2023 22:53:06 GMT",
         "Repeatability-Request-ID": "75d91430-9dfc-48c3-a4f5-b0bf365b6aac",
         "User-Agent": "azsdk-js-communication-call-automation/1.0.0-beta.1 azsdk-js-azure-communication-call-automation/1.0.0-beta.1 core-rest-pipeline/1.10.4 Node/v19.8.1 OS/(x64-Windows_NT-10.0.22621)",
         "x-ms-client-request-id": "4f8f9f04-4170-496e-956e-3dc47eea720c",
         "x-ms-content-sha256": "KKkhunWJOq/YWjNoYu0Biwd\u002B1nagtpTKkpLYlbsoId4=",
         "x-ms-date": "Tue, 09 May 2023 22:53:06 GMT"
->>>>>>> 6df5bc05
       },
       "RequestBody": {
         "targets": [
           {
-<<<<<<< HEAD
-            "rawId": "8:acs:1bdaa2b9-9507-4542-bb64-a7b22c00a8d4_00000018-a16a-4e1c-fa5d-573a0d007b11",
-            "kind": "communicationUser",
-            "communicationUser": {
-              "id": "8:acs:1bdaa2b9-9507-4542-bb64-a7b22c00a8d4_00000018-a16a-4e1c-fa5d-573a0d007b11"
-=======
             "rawId": "8:acs:1bdaa2b9-9507-4542-bb64-a7b22c00a8d4_00000018-a299-80fb-1252-573a0d009335",
             "kind": "communicationUser",
             "communicationUser": {
               "id": "8:acs:1bdaa2b9-9507-4542-bb64-a7b22c00a8d4_00000018-a299-80fb-1252-573a0d009335"
->>>>>>> 6df5bc05
             }
           }
         ],
         "sourceIdentity": {
-<<<<<<< HEAD
-          "id": "8:acs:1bdaa2b9-9507-4542-bb64-a7b22c00a8d4_00000018-a16a-4d66-fa5d-573a0d007b10"
-        },
-        "callbackUri": "https://redacted.azurewebsites.net/api/servicebuscallback/events?q=8acs1bdaa2b9-9507-4542-bb64-a7b22c00a8d4_00000018-a16a-4d66-fa5d-573a0d007b108acs1bdaa2b9-9507-4542-bb64-a7b22c00a8d4_00000018-a16a-4e1c-fa5d-573a0d007b11",
-=======
           "id": "8:acs:1bdaa2b9-9507-4542-bb64-a7b22c00a8d4_00000018-a299-808b-1252-573a0d009334"
         },
         "callbackUri": "https://redacted.azurewebsites.net/api/servicebuscallback/events?q=8acs1bdaa2b9-9507-4542-bb64-a7b22c00a8d4_00000018-a299-808b-1252-573a0d0093348acs1bdaa2b9-9507-4542-bb64-a7b22c00a8d4_00000018-a299-80fb-1252-573a0d009335",
->>>>>>> 6df5bc05
         "customContext": {}
       },
       "StatusCode": 201,
       "ResponseHeaders": {
         "Content-Length": "956",
         "Content-Type": "application/json; charset=utf-8",
-<<<<<<< HEAD
-        "Date": "Tue, 09 May 2023 17:21:55 GMT",
-        "X-Azure-Ref": "0M4FaZAAAAADa1hDkVHH5QIquN2c4E9vnWVZSMzExMDAwMTE1MDIzADlmYzdiNTE5LWE4Y2MtNGY4OS05MzVlLWM5MTQ4YWUwOWU4MQ==",
-        "X-Cache": "CONFIG_NOCACHE",
-        "X-Microsoft-Skype-Chain-ID": "90ef0b48-a1e0-4e30-8bbf-66e8933830ae",
-        "x-ms-client-request-id": "8062c88b-621d-4259-9ebb-d340aa91a83e"
-      },
-      "ResponseBody": {
-        "callConnectionId": "411f3500-3c05-4d26-9a0c-773c112eb93f",
-        "targets": [
-          {
-            "rawId": "8:acs:1bdaa2b9-9507-4542-bb64-a7b22c00a8d4_00000018-a16a-4e1c-fa5d-573a0d007b11",
-            "kind": "communicationUser",
-            "communicationUser": {
-              "id": "8:acs:1bdaa2b9-9507-4542-bb64-a7b22c00a8d4_00000018-a16a-4e1c-fa5d-573a0d007b11"
-=======
         "Date": "Tue, 09 May 2023 22:53:05 GMT",
         "X-Azure-Ref": "00s5aZAAAAADoNmW2AZhFTYB4rqIIaiwrWVRPMjIxMDkwODIwMDMxADlmYzdiNTE5LWE4Y2MtNGY4OS05MzVlLWM5MTQ4YWUwOWU4MQ==",
         "X-Cache": "CONFIG_NOCACHE",
@@ -205,24 +123,10 @@
             "kind": "communicationUser",
             "communicationUser": {
               "id": "8:acs:1bdaa2b9-9507-4542-bb64-a7b22c00a8d4_00000018-a299-80fb-1252-573a0d009335"
->>>>>>> 6df5bc05
             }
           }
         ],
         "callConnectionState": "connecting",
-<<<<<<< HEAD
-        "callbackUri": "https://redacted.azurewebsites.net/api/servicebuscallback/events?q=8acs1bdaa2b9-9507-4542-bb64-a7b22c00a8d4_00000018-a16a-4d66-fa5d-573a0d007b108acs1bdaa2b9-9507-4542-bb64-a7b22c00a8d4_00000018-a16a-4e1c-fa5d-573a0d007b11",
-        "mediaSubscriptionId": "2cf6ee61-79ec-441e-9bc6-592d2fc53207",
-        "sourceDisplayName": "",
-        "sourceIdentity": {
-          "rawId": "8:acs:1bdaa2b9-9507-4542-bb64-a7b22c00a8d4_00000018-a16a-4d66-fa5d-573a0d007b10",
-          "kind": "communicationUser",
-          "communicationUser": {
-            "id": "8:acs:1bdaa2b9-9507-4542-bb64-a7b22c00a8d4_00000018-a16a-4d66-fa5d-573a0d007b10"
-          }
-        },
-        "correlationId": "90ef0b48-a1e0-4e30-8bbf-66e8933830ae"
-=======
         "callbackUri": "https://redacted.azurewebsites.net/api/servicebuscallback/events?q=8acs1bdaa2b9-9507-4542-bb64-a7b22c00a8d4_00000018-a299-808b-1252-573a0d0093348acs1bdaa2b9-9507-4542-bb64-a7b22c00a8d4_00000018-a299-80fb-1252-573a0d009335",
         "mediaSubscriptionId": "aaa92004-a670-45e8-835f-eabe82470cf6",
         "sourceDisplayName": "",
@@ -234,7 +138,6 @@
           }
         },
         "correlationId": "a2e63403-ad02-466d-9ceb-10ee5cb88105"
->>>>>>> 6df5bc05
       }
     },
     {
@@ -245,22 +148,6 @@
         "Accept-Encoding": "gzip,deflate",
         "Authorization": "Sanitized",
         "Connection": "keep-alive",
-<<<<<<< HEAD
-        "Content-Length": "8452",
-        "Content-Type": "application/json",
-        "Repeatability-First-Sent": "Tue, 09 May 2023 17:21:57 GMT",
-        "Repeatability-Request-ID": "1d4d6eed-83c6-4145-8704-8e5072ea82b6",
-        "User-Agent": "azsdk-js-communication-call-automation/1.0.0-beta.1 azsdk-js-azure-communication-call-automation/1.0.0-beta.1 core-rest-pipeline/1.10.4 Node/v16.14.2 OS/(x64-Linux-5.15.90.1-microsoft-standard-WSL2)",
-        "x-ms-client-request-id": "758446a9-d30e-446a-add1-e53a3ba4f9b7",
-        "x-ms-content-sha256": "28Gwf7LzoeJ6hG3sSsWZKFHwEQwadV5yxovZUVwWTFo=",
-        "x-ms-date": "Tue, 09 May 2023 17:21:57 GMT"
-      },
-      "RequestBody": {
-        "incomingCallContext": "eyJhbGciOiJub25lIiwidHlwIjoiSldUIn0.eyJjYyI6Ikg0c0lBQUFBQUFBQUNzMVkrM1BidUJIK1Z6anFUSDlvQXhFQUNSTEVqS1lqUDg4WDIxSDhpSk1iVHpVZ0FFbzhVeVFEVXBiazNQM3ZYVkN5clVUdXhXM3ZPa2VQYWVLeDMzNjdlT3l1di9TVUxJcnpxczJ6WE1rMnI4cWUrTkxMYkRWemYzUGRFejB1cEdvRVNiV1VORTFRd25DTVFoWlNsS1pSaUdTY1Vxb3dsbHlIWTl3OWhDTkpJb2xDSFVVb2swd2pGZ2NTYTR6amxPRGVtNTdPbTdxUXEzTTVNNEFQSGFiVWRaV1g3WW5URjNISkdJQ2lpQVFBd2pSQmFaeG9wREp1ZE1ocEdBWXh5QlN5bk16bHhEaVpjbDRVYjNxMXRHMnU4bHB1Z09JZ2lLVXlRRFFJQVlqU0RDVkJuS0NVUlpqaE5EQThka0RUWEdzRFptZXlhTXd6bDZ0VjdkZzF4dDRiTzZ4cm1GbmJxamEyWGUzSnlWcm5yMjk2YmZVN09Nb1F0ZU1vOGwxSHJVRXdSaSs4SHA5WE9VcEhHWTZDaENFYXF3aUZtZFJJYXFBVVpvUkluVVVxTnVtdW82eHBxcmxWSFc3dk5WYi9HdzhXZVhuWE9DZkt0cFZxQ21EVHRxMGI0ZnV5enZ0WmtVK21MY2d0Vi8zbUR0YWtyNnFaRy9IdnFhOXFYeWswYjR4RW1LSkdaMGplTlgybHRtWXE1ZDhUUDZ2c25kRitURk9XWlRvQWJzeWdVQklRMERKQVdVSURrK0tFS2hQNk5QWno0Z2RoNHE4Si9TTWZFSXdpakJKRXVETmlablF1aDJXek1CYklLZ1ZNWjNKdDNBU2MwdnlKTEhpa3RHT0ROVDhiMWY2Sm1LNEo3ZkNjNi9yS3lyS3BLK3ZZUWhPNE10b25aUDBiUlNJSVkrNzNmdDJzeTM1VnRxYUV1Vjk2YXYyNU9jaXlyb3ZORmVjMzJoM250S2hTR0xnZjRGdDdXMVlENUJFYUpISHNZZS9rM0RzWmhkQ08reGgraUp2UURCcndKSWk3aGhwc3BvUzQ0MEZEM2ljc2RrUHBZUDlLa00zNWN4M3RBSHZkeDJ3ZzV6cXZ2REFKQ1BjdXJrYis4TVBJSXpqMEVuZ0hIaUhFZ3dIc2NTK0pvUWRhcnBNREQvd2RwWEpnVzFVajIrUVBacXVkcGVKdjNoTE5nRGpjQUI3NHdHdmdEaEc2bVhyV3FIdjNzWjYrUkUwK0tTVWN4c2x2U1QxakMyZEZzbTdueXFCNVp1VkV4SmZwcCtlK2VxSEZxU1ozMTNwMHppNUpjdlIrT2lvWDVmMGQvdnp6RnN2WmZMbHVLVm5xWE12V0NERGR1ejRZZVpRRU9NWlJHSkJ2ak40NHNWMEJONXNWUzg5S3JTMDRyVThKaHlWTFBPdjJ6SHJhTGpyZFFtY0pBTDJBbnJ3T1Bma1duUUozWjVaVUxXaWdzQlVpSEwrZ2dURDZHZzB3YlZjRC9ZTTF3TDdyUEVRbzR6VEJKR1plZCtyQ1B1R0FqcGtIeDI3dElHc2dSRzNBdjJHd3RRVGUyZFgxeGZuSmdSZEdOQWF5WWNBZ2tPT1lNUkx0S3FmUHlua1NSZlIvVTU0OEthZU14QUZQY01MY1F4bmV0UnhPZmVmYldqWU5NQWc1QVFJNDJtYVFKQjVMQXZ4S0JveHlIT3hxb2Y4SExXeHJKem9saklNMzhPK3VoUDVSU2dxWm1rTE1aRjZpN3VaYzk4NXlMY2pqclpVdWpDd21sYzNiNlV5a0MrWFZVdDJadHBhNTlSWW1oZnRsdzlldTZyYUNrejg4dkJ6dm40MEo1ZU1mem9iNzQ4c2ZobVRNc1plWGNQZkJ3Z1RINFUvRGN6cTZUa2ZsemRGaFZsNFdiN09yVDR6d3ljci9jRHhMajFjZnJaRy8wSDhHNUJmeVNHUURUNzhILzlITzZtVjJlWndFbjkrYkcvTyttdDg4WEFZUHcwbTVMS2IwYUZMNFZSRit6djdld1Q5ZWtmVk0xaEJSUXUveTVQU3RUNkpOWEhrYVNyemptRktmZjl2dllrb25zanNDa2VieTVPTHdmQnN0bTdYcmtUUnZMYXpzWUZjVG5HTlFsV3dCcm9XNEo4dlNMTk5CV1gwMUgzdWovYlByWGYzYzlROTMreUhzWFJ3ZXZHUUpiR1JUbUhwYWxRYVpld2pyT3h4Z0NrYVBsOG1qWE9EdG43OWtQbmY5TDloSHNSc0lueVhxTnAvQmhmdW9DY0tqc2JXRkZGdzBVNGtvaXp4eUtPSWh1TUM5NDBERWtUaGc0cENMSVJjSFhDVDdnbE5CaDJKNEtKSkRNV1JpU01RUkV5UVcrRWlRU0NSYzRFRFE3dnN3Rk9HK0NDS0hBeUpSSXZZTzFvck5zdTM0ZVM1ZkU3ZndMQmFML25xRDl5czd1YjAxUzhpc2dXdlpOcmUzWUE2YWFndFN0N2N5YlpBTDM4aFo4aFZhOEl6MmxNVDlCbEFtbTNhY3dybGY1THFkampOamRBcUg3UzlRSDdtMGFCdzhaUktOVlFpeXRnbEVXbGVRdUpjYmU4eWRUODJrS3hxU0tBeHBIRWFJVVpWQ2djYWhhTUJFSXBaUW5rYVNCelNqcnVocG9FYnRFcmQzU3MwdE9IL3lWSVNVWnZFdXkxd2kzblZBRmdncDRsdXpjdm5mSmwzcldqMTFjWE8raUtHR0RJYjE2Y0dQSHovdFRkL2REUWNEd0lkYUNHNE1tTFB2ajk1T2wzdUh1c1RwRlR2NVFLOGV5TjRDNWdDc0JlS1FNVGtXbzNVUms1dXVhc21iaTgzUXNDaXFoUUhEV2p0M1ROUzhhYXRabDVBdTI2ZHlCN0pTNTdET25wUHlQbStmcXU3dEVTZGxxNkxvU296L0tFY0hrQzVMcHdnVEdDdnZ0eE4wYVBxMk9QM3BsSXpIeWZYc1pzbXZIbzVtN2NwTUlQT203SzltRUFVUWlnakhMQ1lCaXpsUE9IZ29iODdtUlp1UG9HNEVYMjVjbnpkN3RwSmF3YTU0NnB2WWFsN3Z3MzhVVHNxOHpXVmJXU2V6cVRXZlhLQk5PcDlzSitwT29Oc1EyR1E0RFYxWmJEQ1V4UUZHUEUwekZFVUdna3JBQXl5Tks3VCttL29WOUs3WmZiVWUvd0thZnlyb0FCRUFBQT09Iiwic2hyVG9rZW4iOiJleUpoYkdjaU9pSlNVekkxTmlJc0luUjVjQ0k2SW5CdmNDSjkuZXlKaGRDSTZJbVY1U2pCbFdFRnBUMmxLUzFZeFVXbE1RMHBvWWtkamFVOXBTbE5WZWtreFRtbEpjMGx1WnpGa1EwazJTV2t4VEZOVVRsSlBWelZQVldwa2FWVnRPVzFsUnpGc1YyMDVXV05YU2tsWGEyUnNaSGxKYzBsdGRIQmFRMGsyU1dreFRGTlVUbEpQVnpWUFZXcGthVlZ0T1cxbFJ6RnNWMjA1V1dOWFNrbFhhMlJzWkhsS09TNWxlVXBvWkZkUmFVOXBTbWxPUkZac1RVUnJkMWxUTVd0WlYwcHRURlJSZUU1RVZYUlpWRUV5VDBNd2QwOUhSVFJOYW14cFRYcENiRTlIVVdsTVEwcHdZek5OYVU5cFNtOWtTRkozWTNwdmRrd3pUakJqZVRVellWYzFhMkl6WkhwTWJUVnNaRU01YWxwSFRURlpWMVpzV1ZNd2VFNVhUVEZNVkZKcldXcFpkRmxxUVROUFV6RnRXVEpHYTFwRVNURk5SRlpyV1hwSmRrbHBkMmxoVjBZd1NXcHZlRTVxWjNwT2FrVjNUWHBaTVV4RFNuVlpiVmxwVDJwRk1rOUVUVEpOVkVGNlRtcFZjMGx0VmpSalEwazJUVlJaTkUxNldUVk9la0V5VGxOM2FWbFhiSFpKYW05cFVsUktZVm94YkZCUmVscHJZekJGY2xZeWMzWmhTRUpaWkdsMGQwMXNZM3BhZWtKWVRXdEdibEZVTUdsTVEwcG9ZMGhDY0ZwRFNUWkpiVVY2V1ZSTmVsbDZTbWhNVkVrMVQwZFZkRTVFUm10TlV6QTFUVlJOTTB4WFJURk9SRmw1VFcxVk1rOUVSbXBaZVVselNXMUdkMk5IYkd0WlYwNTVTV3B2YVUxcFNYTkpiVTUxV21sSk5tVjVTbkZrTW5OcFQyNXphV0V6VWpWSmFtOXBWV3hPUWtscGQybGlhVWsyU1c1b2JWVXdiRlJTVjFwd1kyMTRkR0p0Y0ZaUlZXUkZUbnBqZEZKclJqRk5SbWgxVmpCc2FXUlZiRzFXTVZVMFlXcGtSbGw2YkVkVmFtUXlVbXM1TVU1cVVrbGpiVkpWWXpGV1RsUlhhSGhUTUZaSlQxZDRhMWRYU205U1YzQkNWbXBHU1ZsWVVtRlVlbXhhVkVoQ1NHUXdWalZPYkZKcllqSTVWbVI2YUZWa1ZFWTBVVmhhUWxadVpESmtiVnBPVEZkS1VrMUVaRmxPYkd4TllVaFNiMk51VGxOUk1ERlhVak5XVUZremJ6SlZiR2QzV20xS00ySlhiSEJXVjNneVUyeFNXVlJWZUVOT1dGcFdZMnhPZGxSRlJsaFVla1pTVlVkV1ZtTXdVa05UTVZKYVZIcG9jbUl3T1ZaVGEzaEpWMVJqTWs5RVJsVmxia3BGVlZWVk1HUlZiR1psVkdSd1VXNVdkMk5zT1UxV01IaDJaRWhaZWxneWNISmxXRWswVlVSQ01WWkZhRTFXTURGM1lXNVZkRnB0Tldwak0xSkxZMnBzVkZkcVdtRmplbHBGVTJ0T1RXVlljR3ROVjJoVlVXeHdUMDlITlZoV1YxSjNVMFJLVkU5VldsZFVWVTV6VFRGS01sVkVhSGxQUlhBeVlrVnpNazV0Y0ZsaFZVNXVZMGRqZEUweGNFSlViazVOVVRBMWRFeFdRa3RsUjA1S1dWaFJNVmxyTVZCbFNHYzBUMVJhWmxveldrWlVhelZEWWtSc2IxSnJUbTlQU0doRVRVVmFTMUpHT1U1VE1uQjBWVk5KYzBsdFZXbFBhVXBDVlZWR1EwbHBkMmxaVjNodVNXcHZhVlZzVFhsT1ZGbHBURU5LY21GWFVXbFBhVXBwVTFWNFMwNXROVEZOYld4UlQwUkthMDVHU21GaE1sSm9VVlpzZVdWRE1VTmphbVJIVVRCa1NWbFVaRVZoTURCNlZsUktlRTlZVFhkSmJqRTVURU5LY0ZwSVFXbFBhVXB2WkVoU2QyTjZiM1pNTTA0d1kzazFNMkZYTld0aU0yUjZURzAxYkdSRE9XcGFSMDB4V1ZkV2JGbFRNSGhPVjAweFRGUlNhMWxxV1hSWmFrRXpUMU14YlZreVJtdGFSRWt4VFVSV2ExbDZTWFpKYVhkcFlqSnNhMGxxYjJsTmJVMHpUMWRPYVU1NlozUk5NazVxV1ZNd01FMHlWbWxNVjBwc1dXcEpkRmxxUVRWT2JWWnBUMVJKTUU1dFJUUkphWGRwWTIxbmFVOXBTWGRNYTBaVFUxVkZNbU5VWkVkbGJVNVdWbTVTY2sxdVpHeGFibXd3VFVkNFExcElaRzVpTUhCWlkyeE9aazF0ZEZkUmJUbElXakJzZUZFeU1UWlNSemgzVlRCR1FsRlROR2xNUTBwNlpGZEphVTlwU1hsWmVtTTFXVEpKTTA5RE1IcFpNazVvVEZSUmVscFhTWFJaYlZacFRXa3hhVTFFYXpKYVYwazFUV3BSTWxsVVoybE1RMG93WVZkUmFVOXBTbXBhUjAweFdWZFdiRmxUTUhoT1YwMHhURlJTYTFscVdYUlpha0V6VDFNeGJWa3lSbXRhUkVreFRVUldhMWw2U1dsTVEwb3haRWRyYVU5cFNYUmFla28wWW14V1ZVNXVhRlpPYlUwMFYydDBjVk5WZEVoVVZVWkNTV2wzYVdSdFZubEphbTlwVFZNMGQwbHVNQzVTYmsxNVgxTmhRbkZNYWtwcVQxYzRkRlp5WTBGTVRHSlpabVJCVjB4a1JVMW1ZamxCVldnNFUzZE9aRWRUY1hKV01XMDFkRVkzWDA1MVZuaEtjMU5XYlhsUFZFbFBiMmMwYjJkcVJrTlhhVjlaUjNsUk56WlZURGt0WWxCUFdHZzNNVEZNYTJST05VczVOVlJ1VTFKU1JYcGhiR1l0ZEdsM2FVaDZXR2RCZW1KMmJUa3hNakphUnpKcFNITmxhbXhRWXpCcVEwaEtVVUkzTkhGSUxVdE9VRGx2YTI0NU1GZERRV1ZUYjBVMk4zSm5aR3RYZVV3M1pWUndWVTgyYTNaZkxVbEtVM3BzVTFsT2VWZzRWbGxEVjE5d1N6VkxiM3BRTkhCV05qWmZkVUZwT0RoU1ozWm1kVE00UTBabVlsSkNUbGhDTFRCZllqUXRha1ZIZFZGdGNuaFVRVE5yWTFaMGQyZDJWa3hQYUdaS2RVZG5PV3BDTkdWVlEzVmpNVFpIWmpBeGFGUnFiRE5ZT0dOT2VGZGFTR2RvYVU5c1h6ZENRMHR3ZUc5VFQzaEtSRm8xWmtkVGFHc3hSRWM0WVZGQ2JVSlVYM2NpTENKMGN5STZNVFk0TXpZMU1qa3hOaXdpWWlJNklsaDNiRTVTUlhkWWJEbFlXRXQxUkV4RWFFWjBTVnB5VjNCeGQxY3hNRXB5TW1RdGN6TkNlRUpPWm04aUxDSnViMjVqWlNJNklqUm1aR1V3TkdVd05EUmhaalEzTURWaE1UWTFOamc1WmpnMFpHSTBNek5pSWl3aVkyNW1JanA3SW1wM2F5STZleUpyYVdRaU9pSlhTRTVZZG01SlRYaGphbWxQTVVOYVRFUjFlbFp0UzJJeVQxQTVUbTEzVUZsZlIxaHJXakpTWjFSWklpd2laU0k2SWtGUlFVSWlMQ0pyZEhraU9pSlNVMEVpTENKdUlqb2llR1pUU1ZORlptbHliRzF1YWxWQlIwUTNOeTFHUVhVd1dHNVhTV0oxU1daWFZUaHFOMFZqT1VaU04zWkdUM1UyTkVoeVpGUnpWVTFOYUhGTFJVZzViR1JaWW1oRmFrRldNVWhoZEZwUE9WbE1jRWQzUlhrMlZHUnZiMVYzT0ZSMU1YaEJka0ZXZDNaMlprMHRZbEV3TjFnMldVeG9kR2h5YzFKRFRWWkhkVTlqZWpaU1dEQm1ZbmR0YVdsVmJIWktWRmhOVEVJMWRsVnlVMjlNUVZkUE1WRlFaVlZ6UkVKTFZGbFBPR3R2VDFWS1RFaFpOelk0TVZSNmNrUlJSVFIxU1Y5NU4ybENkWEJ5WDB4WFRHOTBkak5mYW10NWNqaFFNSFZVU0V4WFRYQnFkUzFtYm1OemRFcHlPVk5hTmxwek5rUktRMHg1ZW1ReGFGUkNXazQ0YmxkVlpIQklNbE01UmxaTlEyd3pVblpRT0hJNFNuWnNTelkyYWxocFEyZHdaeTB6V2tGT2MweERUbTB0VUVwNFkwbGhkRFZpVFU5NGVEZzVObDluZGtWT1RrSnNPV2hHUTJnNGVFTXdSa3BFWDAxTGFtMVJJbjE5ZlEuTm9yRmZOd3BLZWlhUkVuRVUyMTFrUVZBRXBmYnZUTFF3eTg1aFV1WVctaThldURRLUxfekgwVzhucFYyNG81Q3c3dUJ3a21VdlBxS195dHl0bk91QnlXdjZzSTI1YVdKSllGLVVTUWtZQjFOYUV5TUkySTVLYVg0Vm8tdDgzcDFjWHZxX19rWE4zUEViTmpyeVI5THFwRXF5T2VBSE5tV3lXVUNQaVA4NUtvX1IwR1c1RzM5OUpIVHdYUDZxb2ZGVVpnbm5BaG1qQUpjZ2hiWUxfREVzUkNqakwzQUV6dFJGMDlYUzBEZ1JFYWE2QXNoTEdtTy03Smc4Q3dDenF2akNSOVpqS2NXQlBLMzA2U3FSYzVkMDVYa1VGczU0dTlhcDROd0tMQnp4THpnZjJUUC11ZEQ5MHVGbzdSZTYybEhicl9vaTlBczFOMlhCWVd6ZVBwWWZRIn0.",
-        "callbackUri": "https://redacted.azurewebsites.net/api/servicebuscallback/events?q=8acs1bdaa2b9-9507-4542-bb64-a7b22c00a8d4_00000018-a16a-4d66-fa5d-573a0d007b108acs1bdaa2b9-9507-4542-bb64-a7b22c00a8d4_00000018-a16a-4e1c-fa5d-573a0d007b11",
-        "answeredByIdentifier": {
-          "id": "8:acs:1bdaa2b9-9507-4542-bb64-a7b22c00a8d4_00000018-a16a-4d66-fa5d-573a0d007b10"
-=======
         "Content-Length": "8473",
         "Content-Type": "application/json",
         "Repeatability-First-Sent": "Tue, 09 May 2023 22:53:08 GMT",
@@ -275,30 +162,10 @@
         "callbackUri": "https://redacted.azurewebsites.net/api/servicebuscallback/events?q=8acs1bdaa2b9-9507-4542-bb64-a7b22c00a8d4_00000018-a299-808b-1252-573a0d0093348acs1bdaa2b9-9507-4542-bb64-a7b22c00a8d4_00000018-a299-80fb-1252-573a0d009335",
         "answeredByIdentifier": {
           "id": "8:acs:1bdaa2b9-9507-4542-bb64-a7b22c00a8d4_00000018-a299-80fb-1252-573a0d009335"
->>>>>>> 6df5bc05
         }
       },
       "StatusCode": 200,
       "ResponseHeaders": {
-<<<<<<< HEAD
-        "Content-Length": "1251",
-        "Content-Type": "application/json; charset=utf-8",
-        "Date": "Tue, 09 May 2023 17:21:57 GMT",
-        "X-Azure-Ref": "0NYFaZAAAAABASqOdDVDPTqPUgQ5Z3PfEWVZSMzExMDAwMTE1MDIzADlmYzdiNTE5LWE4Y2MtNGY4OS05MzVlLWM5MTQ4YWUwOWU4MQ==",
-        "X-Cache": "CONFIG_NOCACHE",
-        "X-Microsoft-Skype-Chain-ID": "90ef0b48-a1e0-4e30-8bbf-66e8933830ae",
-        "x-ms-client-request-id": "758446a9-d30e-446a-add1-e53a3ba4f9b7"
-      },
-      "ResponseBody": {
-        "callConnectionId": "411f3500-0d94-4c9c-bbeb-7ecfc8b4e5e7",
-        "serverCallId": "aHR0cHM6Ly9hcGkuZmxpZ2h0cHJveHkuc2t5cGUuY29tL2FwaS92Mi9jcC9jb252LXVzZWEyLTAxLmNvbnYuc2t5cGUuY29tL2NvbnYvcmxMWkwxX185VW1XeDhUekZtdHllZz9pPTI1JmU9NjM4MTkxODA1NzEzNTc4ODk4",
-        "targets": [
-          {
-            "rawId": "8:acs:1bdaa2b9-9507-4542-bb64-a7b22c00a8d4_00000018-a16a-4e1c-fa5d-573a0d007b11",
-            "kind": "communicationUser",
-            "communicationUser": {
-              "id": "8:acs:1bdaa2b9-9507-4542-bb64-a7b22c00a8d4_00000018-a16a-4e1c-fa5d-573a0d007b11"
-=======
         "Content-Length": "1275",
         "Content-Type": "application/json; charset=utf-8",
         "Date": "Tue, 09 May 2023 22:53:07 GMT",
@@ -316,26 +183,10 @@
             "kind": "communicationUser",
             "communicationUser": {
               "id": "8:acs:1bdaa2b9-9507-4542-bb64-a7b22c00a8d4_00000018-a299-80fb-1252-573a0d009335"
->>>>>>> 6df5bc05
             }
           }
         ],
         "callConnectionState": "unknown",
-<<<<<<< HEAD
-        "callbackUri": "https://redacted.azurewebsites.net/api/servicebuscallback/events?q=8acs1bdaa2b9-9507-4542-bb64-a7b22c00a8d4_00000018-a16a-4d66-fa5d-573a0d007b108acs1bdaa2b9-9507-4542-bb64-a7b22c00a8d4_00000018-a16a-4e1c-fa5d-573a0d007b11",
-        "mediaSubscriptionId": "7cbab520-4f62-4e12-849f-6413da591d9f",
-        "sourceDisplayName": "",
-        "sourceIdentity": {
-          "rawId": "8:acs:1bdaa2b9-9507-4542-bb64-a7b22c00a8d4_00000018-a16a-4d66-fa5d-573a0d007b10",
-          "kind": "communicationUser",
-          "communicationUser": {
-            "id": "8:acs:1bdaa2b9-9507-4542-bb64-a7b22c00a8d4_00000018-a16a-4d66-fa5d-573a0d007b10"
-          }
-        },
-        "correlationId": "90ef0b48-a1e0-4e30-8bbf-66e8933830ae",
-        "answeredByIdentifier": {
-          "id": "8:acs:1bdaa2b9-9507-4542-bb64-a7b22c00a8d4_00000018-a16a-4d66-fa5d-573a0d007b10"
-=======
         "callbackUri": "https://redacted.azurewebsites.net/api/servicebuscallback/events?q=8acs1bdaa2b9-9507-4542-bb64-a7b22c00a8d4_00000018-a299-808b-1252-573a0d0093348acs1bdaa2b9-9507-4542-bb64-a7b22c00a8d4_00000018-a299-80fb-1252-573a0d009335",
         "mediaSubscriptionId": "b6730a12-a0f7-426c-8ce2-833cd6da1295",
         "sourceDisplayName": "",
@@ -456,7 +307,6 @@
         "error": {
           "code": "8522",
           "message": "Call not found."
->>>>>>> 6df5bc05
         }
       }
     }
