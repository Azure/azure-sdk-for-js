--- conflicted
+++ resolved
@@ -10,17 +10,10 @@
         "Connection": "keep-alive",
         "Content-Length": "0",
         "Content-Type": "application/json",
-<<<<<<< HEAD
-        "User-Agent": "azsdk-js-communication-identity/1.2.1 core-rest-pipeline/1.10.4 Node/v16.14.2 OS/(x64-Linux-5.15.90.1-microsoft-standard-WSL2)",
-        "x-ms-client-request-id": "4ec29570-c9d0-4d69-8ed1-39802c7af54e",
-        "x-ms-content-sha256": "47DEQpj8HBSa\u002B/TImW\u002B5JCeuQeRkm5NMpJWZG3hSuFU=",
-        "x-ms-date": "Tue, 09 May 2023 17:22:18 GMT"
-=======
         "User-Agent": "azsdk-js-communication-identity/1.2.1 core-rest-pipeline/1.10.4 Node/v19.8.1 OS/(x64-Windows_NT-10.0.22621)",
         "x-ms-client-request-id": "563b7368-0d73-4fc0-90c0-1b32624a097b",
         "x-ms-content-sha256": "47DEQpj8HBSa\u002B/TImW\u002B5JCeuQeRkm5NMpJWZG3hSuFU=",
         "x-ms-date": "Tue, 09 May 2023 22:53:53 GMT"
->>>>>>> 6df5bc05
       },
       "RequestBody": null,
       "StatusCode": 201,
@@ -28,20 +21,6 @@
         "api-supported-versions": "2020-07-20-preview2, 2021-02-22-preview1, 2021-03-07, 2021-10-31-preview, 2021-11-01, 2022-06-01, 2022-10-01, 2023-08-01",
         "Content-Length": "101",
         "Content-Type": "application/json; charset=utf-8",
-<<<<<<< HEAD
-        "Date": "Tue, 09 May 2023 17:22:18 GMT",
-        "MS-CV": "fXswd03H4EWh\u002B\u002Bj4fadOMA.0",
-        "Request-Context": "appId=",
-        "Strict-Transport-Security": "max-age=2592000",
-        "X-Azure-Ref": "0SoFaZAAAAACuISpJ/DvPTYfplD18mNx3WVZSMzExMDAwMTE1MDIzADlmYzdiNTE5LWE4Y2MtNGY4OS05MzVlLWM5MTQ4YWUwOWU4MQ==",
-        "X-Cache": "CONFIG_NOCACHE",
-        "x-ms-client-request-id": "4ec29570-c9d0-4d69-8ed1-39802c7af54e",
-        "X-Processing-Time": "86ms"
-      },
-      "ResponseBody": {
-        "identity": {
-          "id": "8:acs:1bdaa2b9-9507-4542-bb64-a7b22c00a8d4_00000018-a16a-b0d8-fa5d-573a0d007b22"
-=======
         "Date": "Tue, 09 May 2023 22:53:52 GMT",
         "MS-CV": "\u002BqoBKTsV/kyZ2kvQ/C27OA.0",
         "Request-Context": "appId=",
@@ -54,7 +33,6 @@
       "ResponseBody": {
         "identity": {
           "id": "8:acs:1bdaa2b9-9507-4542-bb64-a7b22c00a8d4_00000018-a29a-402e-1252-573a0d00934a"
->>>>>>> 6df5bc05
         }
       }
     },
@@ -68,17 +46,10 @@
         "Connection": "keep-alive",
         "Content-Length": "0",
         "Content-Type": "application/json",
-<<<<<<< HEAD
-        "User-Agent": "azsdk-js-communication-identity/1.2.1 core-rest-pipeline/1.10.4 Node/v16.14.2 OS/(x64-Linux-5.15.90.1-microsoft-standard-WSL2)",
-        "x-ms-client-request-id": "ddd40a79-c6f0-4877-b42d-f32214fe3164",
-        "x-ms-content-sha256": "47DEQpj8HBSa\u002B/TImW\u002B5JCeuQeRkm5NMpJWZG3hSuFU=",
-        "x-ms-date": "Tue, 09 May 2023 17:22:18 GMT"
-=======
         "User-Agent": "azsdk-js-communication-identity/1.2.1 core-rest-pipeline/1.10.4 Node/v19.8.1 OS/(x64-Windows_NT-10.0.22621)",
         "x-ms-client-request-id": "338a6363-862a-43af-9914-39470847e2e8",
         "x-ms-content-sha256": "47DEQpj8HBSa\u002B/TImW\u002B5JCeuQeRkm5NMpJWZG3hSuFU=",
         "x-ms-date": "Tue, 09 May 2023 22:53:53 GMT"
->>>>>>> 6df5bc05
       },
       "RequestBody": null,
       "StatusCode": 201,
@@ -86,20 +57,6 @@
         "api-supported-versions": "2020-07-20-preview2, 2021-02-22-preview1, 2021-03-07, 2021-10-31-preview, 2021-11-01, 2022-06-01, 2022-10-01, 2023-08-01",
         "Content-Length": "101",
         "Content-Type": "application/json; charset=utf-8",
-<<<<<<< HEAD
-        "Date": "Tue, 09 May 2023 17:22:18 GMT",
-        "MS-CV": "l/oxFXWg0E60p5bEW7qtrQ.0",
-        "Request-Context": "appId=",
-        "Strict-Transport-Security": "max-age=2592000",
-        "X-Azure-Ref": "0S4FaZAAAAAB90gMrai\u002BFRrEGWNqKrXNDWVZSMzExMDAwMTE1MDIzADlmYzdiNTE5LWE4Y2MtNGY4OS05MzVlLWM5MTQ4YWUwOWU4MQ==",
-        "X-Cache": "CONFIG_NOCACHE",
-        "x-ms-client-request-id": "ddd40a79-c6f0-4877-b42d-f32214fe3164",
-        "X-Processing-Time": "85ms"
-      },
-      "ResponseBody": {
-        "identity": {
-          "id": "8:acs:1bdaa2b9-9507-4542-bb64-a7b22c00a8d4_00000018-a16a-b1bb-fa5d-573a0d007b23"
-=======
         "Date": "Tue, 09 May 2023 22:53:52 GMT",
         "MS-CV": "4ZU\u002BtE4/w0yyL3lgulTklw.0",
         "Request-Context": "appId=",
@@ -112,7 +69,6 @@
       "ResponseBody": {
         "identity": {
           "id": "8:acs:1bdaa2b9-9507-4542-bb64-a7b22c00a8d4_00000018-a29a-40a1-1252-573a0d00934b"
->>>>>>> 6df5bc05
         }
       }
     },
@@ -126,71 +82,33 @@
         "Connection": "keep-alive",
         "Content-Length": "604",
         "Content-Type": "application/json",
-<<<<<<< HEAD
-        "Repeatability-First-Sent": "Tue, 09 May 2023 17:22:21 GMT",
-        "Repeatability-Request-ID": "872e70fa-65b3-4646-a9fb-80fdfc06dc76",
-        "User-Agent": "azsdk-js-communication-call-automation/1.0.0-beta.1 azsdk-js-azure-communication-call-automation/1.0.0-beta.1 core-rest-pipeline/1.10.4 Node/v16.14.2 OS/(x64-Linux-5.15.90.1-microsoft-standard-WSL2)",
-        "x-ms-client-request-id": "0c8f9c21-6821-410f-b835-23f32dbe4491",
-        "x-ms-content-sha256": "QBSy\u002BHmGFvfoDyT3iNUypqqdkbNAmnouCcxNq89BPFM=",
-        "x-ms-date": "Tue, 09 May 2023 17:22:21 GMT"
-=======
         "Repeatability-First-Sent": "Tue, 09 May 2023 22:53:55 GMT",
         "Repeatability-Request-ID": "80aae8a5-2702-46c7-a073-284f03ced544",
         "User-Agent": "azsdk-js-communication-call-automation/1.0.0-beta.1 azsdk-js-azure-communication-call-automation/1.0.0-beta.1 core-rest-pipeline/1.10.4 Node/v19.8.1 OS/(x64-Windows_NT-10.0.22621)",
         "x-ms-client-request-id": "5210d4a3-c3cc-409b-a827-389f2de1d508",
         "x-ms-content-sha256": "VbtvK5CTcHL5\u002BbHmGIfLaIjjC9X2RgTEi4HhSP6zHoA=",
         "x-ms-date": "Tue, 09 May 2023 22:53:55 GMT"
->>>>>>> 6df5bc05
       },
       "RequestBody": {
         "targets": [
           {
-<<<<<<< HEAD
-            "rawId": "8:acs:1bdaa2b9-9507-4542-bb64-a7b22c00a8d4_00000018-a16a-b1bb-fa5d-573a0d007b23",
-            "kind": "communicationUser",
-            "communicationUser": {
-              "id": "8:acs:1bdaa2b9-9507-4542-bb64-a7b22c00a8d4_00000018-a16a-b1bb-fa5d-573a0d007b23"
-=======
             "rawId": "8:acs:1bdaa2b9-9507-4542-bb64-a7b22c00a8d4_00000018-a29a-40a1-1252-573a0d00934b",
             "kind": "communicationUser",
             "communicationUser": {
               "id": "8:acs:1bdaa2b9-9507-4542-bb64-a7b22c00a8d4_00000018-a29a-40a1-1252-573a0d00934b"
->>>>>>> 6df5bc05
             }
           }
         ],
         "sourceIdentity": {
-<<<<<<< HEAD
-          "id": "8:acs:1bdaa2b9-9507-4542-bb64-a7b22c00a8d4_00000018-a16a-b0d8-fa5d-573a0d007b22"
-        },
-        "callbackUri": "https://redacted.azurewebsites.net/api/servicebuscallback/events?q=8acs1bdaa2b9-9507-4542-bb64-a7b22c00a8d4_00000018-a16a-b0d8-fa5d-573a0d007b228acs1bdaa2b9-9507-4542-bb64-a7b22c00a8d4_00000018-a16a-b1bb-fa5d-573a0d007b23",
-=======
           "id": "8:acs:1bdaa2b9-9507-4542-bb64-a7b22c00a8d4_00000018-a29a-402e-1252-573a0d00934a"
         },
         "callbackUri": "https://redacted.azurewebsites.net/api/servicebuscallback/events?q=8acs1bdaa2b9-9507-4542-bb64-a7b22c00a8d4_00000018-a29a-402e-1252-573a0d00934a8acs1bdaa2b9-9507-4542-bb64-a7b22c00a8d4_00000018-a29a-40a1-1252-573a0d00934b",
->>>>>>> 6df5bc05
         "customContext": {}
       },
       "StatusCode": 201,
       "ResponseHeaders": {
         "Content-Length": "956",
         "Content-Type": "application/json; charset=utf-8",
-<<<<<<< HEAD
-        "Date": "Tue, 09 May 2023 17:22:20 GMT",
-        "X-Azure-Ref": "0TYFaZAAAAAAr/oM9UEW3TKk16FhHUStAWVZSMzExMDAwMTE1MDIzADlmYzdiNTE5LWE4Y2MtNGY4OS05MzVlLWM5MTQ4YWUwOWU4MQ==",
-        "X-Cache": "CONFIG_NOCACHE",
-        "X-Microsoft-Skype-Chain-ID": "09daba69-5d6f-4097-9423-4ece208ef752",
-        "x-ms-client-request-id": "0c8f9c21-6821-410f-b835-23f32dbe4491"
-      },
-      "ResponseBody": {
-        "callConnectionId": "411f3500-f49a-4406-87d7-2d28fa97e12b",
-        "targets": [
-          {
-            "rawId": "8:acs:1bdaa2b9-9507-4542-bb64-a7b22c00a8d4_00000018-a16a-b1bb-fa5d-573a0d007b23",
-            "kind": "communicationUser",
-            "communicationUser": {
-              "id": "8:acs:1bdaa2b9-9507-4542-bb64-a7b22c00a8d4_00000018-a16a-b1bb-fa5d-573a0d007b23"
-=======
         "Date": "Tue, 09 May 2023 22:53:55 GMT",
         "X-Azure-Ref": "0A89aZAAAAADlrs0ulb9pQqwY1v0vblXLWVRPMjIxMDkwODIwMDMxADlmYzdiNTE5LWE4Y2MtNGY4OS05MzVlLWM5MTQ4YWUwOWU4MQ==",
         "X-Cache": "CONFIG_NOCACHE",
@@ -205,24 +123,10 @@
             "kind": "communicationUser",
             "communicationUser": {
               "id": "8:acs:1bdaa2b9-9507-4542-bb64-a7b22c00a8d4_00000018-a29a-40a1-1252-573a0d00934b"
->>>>>>> 6df5bc05
             }
           }
         ],
         "callConnectionState": "connecting",
-<<<<<<< HEAD
-        "callbackUri": "https://redacted.azurewebsites.net/api/servicebuscallback/events?q=8acs1bdaa2b9-9507-4542-bb64-a7b22c00a8d4_00000018-a16a-b0d8-fa5d-573a0d007b228acs1bdaa2b9-9507-4542-bb64-a7b22c00a8d4_00000018-a16a-b1bb-fa5d-573a0d007b23",
-        "mediaSubscriptionId": "6f43333e-cbe2-4d82-b491-e3b9c2c418a1",
-        "sourceDisplayName": "",
-        "sourceIdentity": {
-          "rawId": "8:acs:1bdaa2b9-9507-4542-bb64-a7b22c00a8d4_00000018-a16a-b0d8-fa5d-573a0d007b22",
-          "kind": "communicationUser",
-          "communicationUser": {
-            "id": "8:acs:1bdaa2b9-9507-4542-bb64-a7b22c00a8d4_00000018-a16a-b0d8-fa5d-573a0d007b22"
-          }
-        },
-        "correlationId": "09daba69-5d6f-4097-9423-4ece208ef752"
-=======
         "callbackUri": "https://redacted.azurewebsites.net/api/servicebuscallback/events?q=8acs1bdaa2b9-9507-4542-bb64-a7b22c00a8d4_00000018-a29a-402e-1252-573a0d00934a8acs1bdaa2b9-9507-4542-bb64-a7b22c00a8d4_00000018-a29a-40a1-1252-573a0d00934b",
         "mediaSubscriptionId": "86eaa5ed-3a7e-4662-992f-d1b6b2aa3d94",
         "sourceDisplayName": "",
@@ -234,7 +138,6 @@
           }
         },
         "correlationId": "6ecd1edc-c16b-4e90-bb30-e4e5302f2b63"
->>>>>>> 6df5bc05
       }
     },
     {
@@ -245,22 +148,6 @@
         "Accept-Encoding": "gzip,deflate",
         "Authorization": "Sanitized",
         "Connection": "keep-alive",
-<<<<<<< HEAD
-        "Content-Length": "8431",
-        "Content-Type": "application/json",
-        "Repeatability-First-Sent": "Tue, 09 May 2023 17:22:23 GMT",
-        "Repeatability-Request-ID": "fe9c6702-a6e0-4749-8e33-81a5b448b3be",
-        "User-Agent": "azsdk-js-communication-call-automation/1.0.0-beta.1 azsdk-js-azure-communication-call-automation/1.0.0-beta.1 core-rest-pipeline/1.10.4 Node/v16.14.2 OS/(x64-Linux-5.15.90.1-microsoft-standard-WSL2)",
-        "x-ms-client-request-id": "7efa6315-978a-4e2e-ba6e-d8c834feaaba",
-        "x-ms-content-sha256": "BNhdWU/2Y/W2AFvnzozuIT1Ycmp2\u002BCaqUmVQolpKku4=",
-        "x-ms-date": "Tue, 09 May 2023 17:22:23 GMT"
-      },
-      "RequestBody": {
-        "incomingCallContext": "eyJhbGciOiJub25lIiwidHlwIjoiSldUIn0.eyJjYyI6Ikg0c0lBQUFBQUFBQUNzMVliVy9iT0JMK0s0SVB1QStIMGlJcFNxSUlHQWZiU1ZvM1RlcDFrdDV0RVZ4QWlaU3NSbTlMeWJIVDd2NzNHOHBPNHRTOWJ1NXVDNnlOMk9iYjh6d3pJb2N6K1RKSVpGR2MxMTJlNW9uczhyb2FpQytEMU5TbC9jN1ZRQXk0a0VrclNLeWtwSEdFSWgrSGlQbU1vamdPR0pKaFRHbUNzZVNLM2VEK1JUaVNKSkFveG9xalZQb0srYUVuc2NMWXpoMjhHcWk4YlFwNWZ5NUxEZmpRb1N2VjFIblZ6U3lmWW5FYXFwUWhyTFJDTEk1VHhHUGxvMENuWVl4REgvNHNTQ0dyYkNVemJkZFVxNko0TldpazZmSWtiK1FPS0NZMGlHV1VJRDlSRXJFUWdLSWt4Q2hTVW5QcHl4ampDSUNXdVZJYXpFNWwwZW9uTFpmM2pWWFhhbk9uemJocFlHWmo2a2FiN240aXN5M25iNjhHWGYwSE9JckU4WUdqdk45MTFCWUVZL1NOajRmWGl4eWxNQWsxdG40T1V4OGtLd1dTT1VNUnFHTXBWajRuNmFHampHN3JsVWw2M01GTHJQNFBIaXp5NnJhMVRwUmRKNU1sZ0MyN3JtbUY2OG9tSDZaRm5pMDdXTGU1SDdhMzhFeUdTVjNhRWZlT3VrbmpKZ2xhdFZwU2hNa3dTZmFtSklsN1I5eTBOcmRhdVN3SVpaQWtFZExLanhBam9ZYzRQSDBVRVkwWlRYM3VCZGlsb1pzVDEyT1J1MVh5OTN4a05aZGE1WEpjdFd0dFFGdVNnTEJTYm0zSndBZnRuMEh3ZzVhZFpLTS82YVQ3TXdqYkt0bkpXcW5tMHNpcWJXcGp4VUVUcFBsMFNBZ2JFZ2JmRVJZZUM3azcrRzNuOW1sZGRicUN5VjhHeWZibjdsaktwaWwyQWN0dGxUMmNjVkhITUhBM3d0Zm11cXBIeUNHVVlZODQySm1kTzdNNWczWTR4UEFtZGtJN2FzRmZzTncya3RGdUNzTkQ3ZzBwOVlZaHRRUHhhSG9weU80czJZNXVoSjMrUnptU0s1WFhqazhEUnAzRjVkd2RmNWc3QkRNbmdrL1BJWVE0aEFNNWQ2SVFlcUJsT3ptb3dOK2xsQ1BUSlEweWJmNVo3N1hUV1B6TjJhQVNSTU5aZHNCK3A0Vm9JRlM3ZEl4Tzd1eVA3ZlFOYXZPc2tuQ3NzdSt0ZXNJVzFnWnYyODRUalZhcGtaa29GaDlPbi9xYXRSSlRQYzVLbHBrOFdkUWZ4cC9hOG0wekg3OHB2VDJWNVdxemJTV3lVcm1TblJaZ3VITjFOSGNvOFhDSWdZZzhNM25ud080ZWxKbTAyRGhHS21YQVlVTktPRHdzaWgxajk4dDIzaUU0M1FQM0kvRHZBYmozUW5EdmEzQUt5cTFSTXVtQWdNSTJDSEQ0RlFHTGlQOFM5ZjI4UXdMNll3bGd4L1h1SWRUbk5JSW83enNQeDQzellSUTVjTnFpSHR4b3VHZDI0TS80OTV6dm5GMWVMYzVuUjA0SW01c0ZrY2ZnWXFBMERJZ2ZIRExUSjJZZUJRSDlQNWk5UjJaQ2ZNeUJsNFVCNDl5REEwNzUxOVJ3MEh1dk5ySnRiUXpnQk9oeHNNOXZqNm5QTWFFdlV1QVIvMkJ2c04yais2RWsvdDRHdEJ3K2p6eUMvMmdPK29NNENobnJRcFF5cjFBZktyZTlaYTRFZVFoVThWckxJcXROM2kxTEVhOFRwNUhKcmU0YW1SdG5yV01JS1R1NTVyN3Bhamp0NCtPTG0rblpEYUg4NXMzWmVIcHo4V1pNYmpoMjhnckNuUlo4dWZ6cDRtS2VMYTdjOVcxeHQ2akMrNStYNjBtZzNTTEw3bGlpZi81MHk3cmI2RmY2TDQvOFNoNkU3T0RwNzhGNyttUHcweGs5TmFmVmg4MW4rWGJtLy9QVDBjazRQaHAzOVpWN3BqNm5uWHNTWmJNZS9pRXFOcVZzNEFwaHpzWHMzYWxMZ3QxRjhqZ1VPYTlEU2wzK2RiKzlSUG9saHlOd3RWek1Gc2ZuKzJocDJXMUg0cnd6OEdCSGgwd1FISUVxMmdQY0x1S09yQ3E5aVVkVi9XdytkdWJUczZ0RGZtNzd4NGY5Y004dGpvKytaUWxzWTEzb1psbFhHdWs3dU1VUE5NQVVqRWp3ZkozblRNKy9aVDYzL2Qrd0Q0SWhETENuRlUyWGx4Qm1INWpnUnRTbU1aQS9pM1lwRWZVRDU4Z1grRml3RStGTnhRa1hZeW9ta1RnaElwcUtBSXRvSWs1T3hHUXNna2d3Smp3c2lDOG1YQVFUNFo4SVRzUnhJS1pqd2FtZ1UzSE1CQi8zYTZrSUorSm9LangvUzZ3M1hhL1BzZW1ZdUliWGVyMGViamY0c0RiWjliWGVRRm9NV3F1dXZiNEdjOUJTR1ZoMWZTM2pGdGtiRzFsTG5xRjVUMmlQcWRwM2dGTFpkamN4SFB0MXJycmxUYXExaXVHdy9RV0tHNXNGM1hpUHlVTnJFZ1JaV2dhM3E2MG03SWNkZThpRTMrbXN6L2hEVE5Nd29BRUtVZytxS3hZUUZFdEtvTVR5UFU4R25NR3RZQ3VXRmdyTVBrOTdueVFyQTg3UEhpdUlTcS9mcDZsTnEvc09TUG9nSlR6Vjl6YmQyMlZuZld0d3RpcmV2UjYvM3N4aGYzMTZHNVgrZVhMeXkzZzBBbndvWkNCaXdKeTYzcFRuLzNCWHZKcC96TE5Wd1JhWHA1TTF6QUZZQThJaFNiSXE1dHNLSk5kOXlaRzNpOTNRdUNqcXRRYkRPck95U3BKVjI5VmxuMzl1dXNkYUJaSlE2N0RlbmxsMWwzZVBKZlAraUYxbDZxTG9DNGIvS2dVSGtMMGtIRnI3YVRnMFhiTGdzek96eUtmNC91UE5aZlorTm9sa1BvYjhtdnhWandJUHJpRUNvUm9LU0JKR21OczZPVy9CZTEwK2g1b1BYTG56Zk41T1RDMVZBcHZpc1M4ejlhcVp3bjhEWmxYZTViS3JqVjJ6cXhNZlBhQjB2TXIyMDNLN29LOUdvYXlPWlJBaFh3VXBZamdLVWNTb2g1aE9OTVVjaW5mZnl2bWZhay9nM2FwNzlqaitEWUpzMzlHOEVBQUEiLCJzaHJUb2tlbiI6ImV5SmhiR2NpT2lKU1V6STFOaUlzSW5SNWNDSTZJbkJ2Y0NKOS5leUpoZENJNkltVjVTakJsV0VGcFQybEtTMVl4VVdsTVEwcG9Za2RqYVU5cFNsTlZla2t4VG1sSmMwbHVaekZrUTBrMlNXa3hURk5VVGxKUFZ6VlBWV3BrYVZWdE9XMWxSekZzVjIwNVdXTlhTa2xYYTJSc1pIbEpjMGx0ZEhCYVEwazJTV2t4VEZOVVRsSlBWelZQVldwa2FWVnRPVzFsUnpGc1YyMDVXV05YU2tsWGEyUnNaSGxLT1M1bGVVcG9aRmRSYVU5cFNtbE9SRlpzVFVScmQxbFRNV3RaVjBwdFRGUlJlRTVFVlhSWlZFRXlUME13ZDA5SFJUUk5hbXhwVFhwQ2JFOUhVV2xNUTBwd1l6Tk5hVTlwU205a1NGSjNZM3B2ZGt3elRqQmplVFV6WVZjMWEySXpaSHBNYlRWc1pFTTVhbHBIVFRGWlYxWnNXVk13ZUU1WFRURk1WRkpyV1dwWmRGbHFRVE5QVXpGdFdUSkdhMXBFU1RGTlJGWnJXWHBKZGtscGQybGhWMFl3U1dwdmVFNXFaM3BPYWtWNVRrUnJkMHhEU25WWmJWbHBUMnBGTWs5RVRUSk5WRWt3VDFSQmMwbHRWalJqUTBrMlRWUlpORTE2V1RWUFZFVTFUVU4zYVZsWGJIWkphbTlwVWxSS1lWb3hiRWhoVmtaWldXczFTRlZJV25kVFJFcG9ZMWQwZUV3elVsUkxNR2h0VERCR1VsRlVNR2xNUTBwb1kwaENjRnBEU1RaSmJVVjZXVlJOZWxsNlNtaE1WRWsxVDBkVmRFNUVSbXROVXpBMVRWUk5NMHhYUlRGT1JGbDVUVzFWTWs5RVJtcFplVWx6U1cxR2QyTkhiR3RaVjA1NVNXcHZhVTFwU1hOSmJVNTFXbWxKTm1WNVNuRmtNbk5wVDI1emFXRXpValZKYW05cFZXeE9Ra2xwZDJsaWFVazJTVzVhV1dOVmVIcFpNVVV3VjFaV00xSldiRlZhTUdjd1lrZEtNazVUTVZkTlJGVXdaVlZXVUUxSVJrVlZhVEV6VVhwa00yUkZaREJsV0dNd1YxUkdiMU5xU2pCVFJYaDVWbTF3Y0ZsdFRqVk9SbFpWWVZkc2IxcEhTa3ROVlRReFZHNWFTVnB0YUZSaVdGSjBZMWRrZVU0d05WaFZSbkJoVWxWYWFXVkhPREJSVkd4MlpXNWFiR1JGV214VWJGcERXbFZ3VDJOclNsaFZiVFZNVFZSR00xRXhjSGRWVm14MFducEdSVmd5Y0VkU01XZzBWRzFLU0U1RVFrSk9NRVp6VkZWV1JWZHVjRXBVYlZaNlVtcEtUVnBFWXpCYVdHaEZWVmhTYVZaR2NFaGtia1V6VWpKV2MySlZNWE5PVmprd1RGWnNVVnBYY0c1amJFNTNXbXBPTUdWcVFrTk5ia0p0V1ROS1FtSlZkRU5QU0doaFlUTlNNRkpHT0hoUmVtTTBXa1ZrUTJWV2FEWk9SVnBaWld0U2RGUXljek5OYlhCVFYyc3hSMDFWTkhsV2EzUnVUakZXVkdReWRGTmhWM1IyWlZaV2FWZEhWbXBUV0ZFd1ZGVmtTMW95TVcxVE1VSk1ZVEIwZUdReVZqRlRSVXBLVkd0YVRXVkZhSEpoTWxac1ZteFdlRmd3ZHpCVGJFNVZaVzVTYjJWVlNrZFdSRTVWVDBoU1pscFVVbmRVVkVZeVQwaE9VMk50V2s1Vk1rb3dUa1pOZVUxWWFFVlRNbVJFWldwa1drNXNXbVpaTWxKVFZWTkpjMGx0VldsUGFVcENWVlZHUTBscGQybFpWM2h1U1dwdmFWVnNUWGxPVkZscFRFTktjbUZYVVdsUGFVcHRUbFpOTVZscVJrWmFibEo1WTBkd2VWRXllRXBSTTFwRFQwVmFTRTFyTVdaUk0wbDBVa1JrYlZKSFZtNWlSVEZaVlZob00ySXhaRVpKYmpFNVRFTktjRnBJUVdsUGFVcHZaRWhTZDJONmIzWk1NMDR3WTNrMU0yRlhOV3RpTTJSNlRHMDFiR1JET1dwYVIwMHhXVmRXYkZsVE1IaE9WMDB4VEZSU2ExbHFXWFJaYWtFelQxTXhiVmt5Um10YVJFa3hUVVJXYTFsNlNYWkphWGRwWWpKc2EwbHFiMmxOYlUwelQxZE9hVTU2WjNSTk1rNXFXVk13TUUweVZtbE1WMHBzV1dwSmRGbHFRVFZPYlZacFQxUkpNRTV0UlRSSmFYZHBZMjFuYVU5cFNYZE1hMFpUVTFWRk1tTlVaRWRsYlU1V1ZtNVNjazF1Wkd4YWJtd3dUVWQ0UTFwSVpHNWlNSEJaWTJ4T1prMXRkRmRSYlRsSVdqQnNlRkV5TVRaU1J6aDNWVEJHUWxGVE5HbE1RMHA2WkZkSmFVOXBTWGxaZW1NMVdUSkpNMDlETUhwWk1rNW9URlJSZWxwWFNYUlpiVlpwVFdreGFVMUVhekphVjBrMVRXcFJNbGxVWjJsTVEwb3dZVmRSYVU5cFNtcGFSMDB4V1ZkV2JGbFRNSGhPVjAweFRGUlNhMWxxV1hSWmFrRXpUMU14YlZreVJtdGFSRWt4VFVSV2ExbDZTV2xNUTBveFpFZHJhVTlwU25OTVdGcHZaVVV4U1U1cVZYZGlWRVpFWkRGS1ZVNUlhRVphUlVaQ1NXbDNhV1J0Vm5sSmFtOXBUVk0wZDBsdU1DNVVNMTlsU0hCcWVrSjBTeTFqY1VGdE5ERnVRME5GYUhNNVVERnFiWFowYkVGdGJVY3RhRmQwYnpkV2JXaGphbFp0UXpWbVZ6TndNbEUzZUdaR1oyTkVTMkpKY0dFdE0yMXNXbk5EYVhCeFFsaDZNa1ZaZDA5R04wcG1kMUJQYjFCS01GVnljMUpLVkZwdVJrMW5Uakp1Y0U1ZlFXMU9kVFJIZEVVNFNrZGhkRWhUZUc0dGRtY3RaemhpVFcweWVIbGtNaTFGZFZodmJGQnlUVnBsZUc0MU15MTZOR2gxUkhGellqWkJRMVJGWlhOYWR5MTRhR3h6VWpGMk9XWndka3B1WDFCNVNXeEpiWEZLVG1KaGEzQlVTak5wUVVGdWRVWTVVRFJNUW1WRU5teGtPVjkzV0V0Q1IwcHdZMEpPTm1aMlREYzVWV3d5UzJocFVGbFhhbGxXTUhKMWFHZEpkRzU0ZHpCa1dWSnRObFF0ZUZCYWExZGxSMDlRTFdOSlVEVnlVbHBwZEhONFJuVXlTblpEY2pjNU9VaG9VbXhQVEdKc2IzcExjblJRUlU5SVVFZHJaMTlXTm1reVoybDRXbWhzYm5Cd1dIY2lMQ0owY3lJNk1UWTRNelkxTWprME1pd2lZaUk2SWpOb2JtWm1OV3B4WlhSU2FXVk9jMVpUV0hsSFkzUTFSMVpJYVc1bVIyeGhZa1pDUjJGSlpqVkpVREFpTENKdWIyNWpaU0k2SWpNMk9HSTNaakJsTnpZMVlUUTBZbUpoTVdOaVpUVTJOREprWlROalptSTFJaXdpWTI1bUlqcDdJbXAzYXlJNmV5SnJhV1FpT2lKSFlUbERVbUpCYjBOZldFbFFibE5OUlZKSFdYSkpURzFRWmxsRVpFUlJPVVV0TmtSWGNsZENlR3gzSWl3aVpTSTZJa0ZSUVVJaUxDSnJkSGtpT2lKU1UwRWlMQ0p1SWpvaWRsaHhUSE5qVVRSWlZYZEZXVlJuU0RSc1luWTFMVll3TlRSNVJVOHdjVVJTTFhkRE4zZDBSM1I1ZHpSWk1XaEtNblJJVEhKV2FtbGlZM2swVlZScGFXaGtZa294VGpWT2RraG1hRk50ZEcxeFozSTNUbGRRV2xwRlJtSjRielJCT1c5NmRtVjBSbVZPVmtKbFNrNXlRbGRTYmtzeE1YZERXbkJSV1cxbk1VUmZha1pIV0hoT1lrYzBNRUUzUVd4TlJVUmFla2xPWlhOR01reGtOelJsZUVSUmRHSlVXa2QyY1RkSFpXeHRUV3cxWDNRdFdWQmxhbWR5VTNCbU0zUjZNRUl5Y0daamNrRnRTMEk0ZUZwcmRIUkVYekZETnpoa1IwSjVXSG8wUmxoNlJHMVBhemN5YWxKYVRVWXhUakpXUzJjM1ZWTjNhMUpwYTI5NVZXSllaV05KZERSTlIwcG5iV1pMVUV0clMzRjNaWFZJUWtsT1JreDRTR3RyWldWV1ZYRmZURFJLVTFSNmRHaDVRa1pVTTFRNGRGOWxOSEJOTVhZNGMxSnlaazFUWW5RMFV6SXhlRVJMWjBONk4xazJWbDlqWkZKUkluMTlmUS5pSUlXd0NMY2ZpWEVSWjVJZHJ1eXBTckhleFJJWURucnRIa0ZDNzlacWJYTVNrN3FvTjhSLUp5dzZhMTRPdkVfTFA0YWZBQjJwSEV2ZGhDQTJvcHlHQ2o5UVpxTGVVWUVXamgyX2F2MlhhOE5vMWl6TE1BWFhjUUZWTDQ4aXY2SDVZOU02WmZFZXU0ZlRWZC1WWVZNdXVhY0dndlduc0dfaF9vak5KRVZ6ZGJTVi1ETE5PUnJSVXBWVXhLSXFBbllIYUNlWHp6VV9tVGRoaDJGeG1pNG5iOURHNXV1Ykl0bTlYZ0lYVGl6bXZvWXZFa25Zc3R5X05UUkg0YkhBSHBfQkM5c0xHeHJPYTE3M2Z3SGdRNkhqWkJqNUdERnFEUVZCWGFpbGlkZDVOREd2RzhSNXFkWXdCRkVhaC1SVzhxRUR6VzdiZ1B2VEFqUTktS0VIcHZPemcifQ.",
-        "callbackUri": "https://redacted.azurewebsites.net/api/servicebuscallback/events?q=8acs1bdaa2b9-9507-4542-bb64-a7b22c00a8d4_00000018-a16a-b0d8-fa5d-573a0d007b228acs1bdaa2b9-9507-4542-bb64-a7b22c00a8d4_00000018-a16a-b1bb-fa5d-573a0d007b23",
-        "answeredByIdentifier": {
-          "id": "8:acs:1bdaa2b9-9507-4542-bb64-a7b22c00a8d4_00000018-a16a-b0d8-fa5d-573a0d007b22"
-=======
         "Content-Length": "8479",
         "Content-Type": "application/json",
         "Repeatability-First-Sent": "Tue, 09 May 2023 22:53:57 GMT",
@@ -275,30 +162,10 @@
         "callbackUri": "https://redacted.azurewebsites.net/api/servicebuscallback/events?q=8acs1bdaa2b9-9507-4542-bb64-a7b22c00a8d4_00000018-a29a-402e-1252-573a0d00934a8acs1bdaa2b9-9507-4542-bb64-a7b22c00a8d4_00000018-a29a-40a1-1252-573a0d00934b",
         "answeredByIdentifier": {
           "id": "8:acs:1bdaa2b9-9507-4542-bb64-a7b22c00a8d4_00000018-a29a-40a1-1252-573a0d00934b"
->>>>>>> 6df5bc05
         }
       },
       "StatusCode": 200,
       "ResponseHeaders": {
-<<<<<<< HEAD
-        "Content-Length": "1251",
-        "Content-Type": "application/json; charset=utf-8",
-        "Date": "Tue, 09 May 2023 17:22:22 GMT",
-        "X-Azure-Ref": "0T4FaZAAAAAAJot1jNK66TbSP891PVCNBWVZSMzExMDAwMTE1MDIzADlmYzdiNTE5LWE4Y2MtNGY4OS05MzVlLWM5MTQ4YWUwOWU4MQ==",
-        "X-Cache": "CONFIG_NOCACHE",
-        "X-Microsoft-Skype-Chain-ID": "09daba69-5d6f-4097-9423-4ece208ef752",
-        "x-ms-client-request-id": "7efa6315-978a-4e2e-ba6e-d8c834feaaba"
-      },
-      "ResponseBody": {
-        "callConnectionId": "411f3500-0267-4a2e-a704-b02dd66bd847",
-        "serverCallId": "aHR0cHM6Ly9hcGkuZmxpZ2h0cHJveHkuc2t5cGUuY29tL2FwaS92Mi9jcC9jb252LXVzZWEyLTAxLmNvbnYuc2t5cGUuY29tL2NvbnYvMVI4SU1yUmlDMHlaX1RnT0lCOWFpQT9pPTEmZT02MzgxOTE4MDEwMDcxNzkwODI=",
-        "targets": [
-          {
-            "rawId": "8:acs:1bdaa2b9-9507-4542-bb64-a7b22c00a8d4_00000018-a16a-b1bb-fa5d-573a0d007b23",
-            "kind": "communicationUser",
-            "communicationUser": {
-              "id": "8:acs:1bdaa2b9-9507-4542-bb64-a7b22c00a8d4_00000018-a16a-b1bb-fa5d-573a0d007b23"
-=======
         "Content-Length": "1275",
         "Content-Type": "application/json; charset=utf-8",
         "Date": "Tue, 09 May 2023 22:53:57 GMT",
@@ -316,26 +183,10 @@
             "kind": "communicationUser",
             "communicationUser": {
               "id": "8:acs:1bdaa2b9-9507-4542-bb64-a7b22c00a8d4_00000018-a29a-40a1-1252-573a0d00934b"
->>>>>>> 6df5bc05
             }
           }
         ],
         "callConnectionState": "unknown",
-<<<<<<< HEAD
-        "callbackUri": "https://redacted.azurewebsites.net/api/servicebuscallback/events?q=8acs1bdaa2b9-9507-4542-bb64-a7b22c00a8d4_00000018-a16a-b0d8-fa5d-573a0d007b228acs1bdaa2b9-9507-4542-bb64-a7b22c00a8d4_00000018-a16a-b1bb-fa5d-573a0d007b23",
-        "mediaSubscriptionId": "c4775411-315d-46f8-b05e-f0bd7c054a61",
-        "sourceDisplayName": "",
-        "sourceIdentity": {
-          "rawId": "8:acs:1bdaa2b9-9507-4542-bb64-a7b22c00a8d4_00000018-a16a-b0d8-fa5d-573a0d007b22",
-          "kind": "communicationUser",
-          "communicationUser": {
-            "id": "8:acs:1bdaa2b9-9507-4542-bb64-a7b22c00a8d4_00000018-a16a-b0d8-fa5d-573a0d007b22"
-          }
-        },
-        "correlationId": "09daba69-5d6f-4097-9423-4ece208ef752",
-        "answeredByIdentifier": {
-          "id": "8:acs:1bdaa2b9-9507-4542-bb64-a7b22c00a8d4_00000018-a16a-b0d8-fa5d-573a0d007b22"
-=======
         "callbackUri": "https://redacted.azurewebsites.net/api/servicebuscallback/events?q=8acs1bdaa2b9-9507-4542-bb64-a7b22c00a8d4_00000018-a29a-402e-1252-573a0d00934a8acs1bdaa2b9-9507-4542-bb64-a7b22c00a8d4_00000018-a29a-40a1-1252-573a0d00934b",
         "mediaSubscriptionId": "73e4ed7c-af43-458e-aed2-77621c712bd8",
         "sourceDisplayName": "",
@@ -475,7 +326,6 @@
         "error": {
           "code": "8522",
           "message": "Call not found."
->>>>>>> 6df5bc05
         }
       }
     }
