--- conflicted
+++ resolved
@@ -10,17 +10,10 @@
         "Connection": "keep-alive",
         "Content-Length": "0",
         "Content-Type": "application/json",
-<<<<<<< HEAD
-        "User-Agent": "azsdk-js-communication-identity/1.2.1 core-rest-pipeline/1.10.4 Node/v16.14.2 OS/(x64-Linux-5.15.90.1-microsoft-standard-WSL2)",
-        "x-ms-client-request-id": "9fc3ea84-5026-4b08-888d-513fdf118ebf",
-        "x-ms-content-sha256": "47DEQpj8HBSa\u002B/TImW\u002B5JCeuQeRkm5NMpJWZG3hSuFU=",
-        "x-ms-date": "Tue, 09 May 2023 17:21:25 GMT"
-=======
         "User-Agent": "azsdk-js-communication-identity/1.2.1 core-rest-pipeline/1.10.4 Node/v19.8.1 OS/(x64-Windows_NT-10.0.22621)",
         "x-ms-client-request-id": "ea6dd0fc-55a5-4f20-96d3-eafc3f0cb349",
         "x-ms-content-sha256": "47DEQpj8HBSa\u002B/TImW\u002B5JCeuQeRkm5NMpJWZG3hSuFU=",
         "x-ms-date": "Tue, 09 May 2023 22:52:43 GMT"
->>>>>>> 6df5bc05
       },
       "RequestBody": null,
       "StatusCode": 201,
@@ -28,20 +21,6 @@
         "api-supported-versions": "2020-07-20-preview2, 2021-02-22-preview1, 2021-03-07, 2021-10-31-preview, 2021-11-01, 2022-06-01, 2022-10-01, 2023-08-01",
         "Content-Length": "101",
         "Content-Type": "application/json; charset=utf-8",
-<<<<<<< HEAD
-        "Date": "Tue, 09 May 2023 17:21:25 GMT",
-        "MS-CV": "bz6CkZgQPUGUJ\u002BxNtnT6gA.0",
-        "Request-Context": "appId=",
-        "Strict-Transport-Security": "max-age=2592000",
-        "X-Azure-Ref": "0FYFaZAAAAABkj3usY\u002Bi\u002BSr90L5WmSdxQWVZSMzExMDAwMTE1MDIzADlmYzdiNTE5LWE4Y2MtNGY4OS05MzVlLWM5MTQ4YWUwOWU4MQ==",
-        "X-Cache": "CONFIG_NOCACHE",
-        "x-ms-client-request-id": "9fc3ea84-5026-4b08-888d-513fdf118ebf",
-        "X-Processing-Time": "110ms"
-      },
-      "ResponseBody": {
-        "identity": {
-          "id": "8:acs:1bdaa2b9-9507-4542-bb64-a7b22c00a8d4_00000018-a169-e228-fa5d-573a0d007b0b"
-=======
         "Date": "Tue, 09 May 2023 22:52:43 GMT",
         "MS-CV": "HEOBckG/DEqiM7M2jsSHgQ.0",
         "Request-Context": "appId=",
@@ -54,7 +33,6 @@
       "ResponseBody": {
         "identity": {
           "id": "8:acs:1bdaa2b9-9507-4542-bb64-a7b22c00a8d4_00000018-a299-30e2-1252-573a0d009323"
->>>>>>> 6df5bc05
         }
       }
     },
@@ -68,17 +46,10 @@
         "Connection": "keep-alive",
         "Content-Length": "0",
         "Content-Type": "application/json",
-<<<<<<< HEAD
-        "User-Agent": "azsdk-js-communication-identity/1.2.1 core-rest-pipeline/1.10.4 Node/v16.14.2 OS/(x64-Linux-5.15.90.1-microsoft-standard-WSL2)",
-        "x-ms-client-request-id": "3fbb0baf-7c7e-4d12-aa2e-6e964269480b",
-        "x-ms-content-sha256": "47DEQpj8HBSa\u002B/TImW\u002B5JCeuQeRkm5NMpJWZG3hSuFU=",
-        "x-ms-date": "Tue, 09 May 2023 17:21:26 GMT"
-=======
         "User-Agent": "azsdk-js-communication-identity/1.2.1 core-rest-pipeline/1.10.4 Node/v19.8.1 OS/(x64-Windows_NT-10.0.22621)",
         "x-ms-client-request-id": "18e48cc1-3a91-4e4e-8d08-259f747f15bf",
         "x-ms-content-sha256": "47DEQpj8HBSa\u002B/TImW\u002B5JCeuQeRkm5NMpJWZG3hSuFU=",
         "x-ms-date": "Tue, 09 May 2023 22:52:43 GMT"
->>>>>>> 6df5bc05
       },
       "RequestBody": null,
       "StatusCode": 201,
@@ -86,20 +57,6 @@
         "api-supported-versions": "2020-07-20-preview2, 2021-02-22-preview1, 2021-03-07, 2021-10-31-preview, 2021-11-01, 2022-06-01, 2022-10-01, 2023-08-01",
         "Content-Length": "101",
         "Content-Type": "application/json; charset=utf-8",
-<<<<<<< HEAD
-        "Date": "Tue, 09 May 2023 17:21:25 GMT",
-        "MS-CV": "t7aA9N\u002BOZEK2jv7OJ59J0A.0",
-        "Request-Context": "appId=",
-        "Strict-Transport-Security": "max-age=2592000",
-        "X-Azure-Ref": "0FoFaZAAAAAAA9BYs2CFGQ5OYDIzCE57iWVZSMzExMDAwMTE1MDIzADlmYzdiNTE5LWE4Y2MtNGY4OS05MzVlLWM5MTQ4YWUwOWU4MQ==",
-        "X-Cache": "CONFIG_NOCACHE",
-        "x-ms-client-request-id": "3fbb0baf-7c7e-4d12-aa2e-6e964269480b",
-        "X-Processing-Time": "86ms"
-      },
-      "ResponseBody": {
-        "identity": {
-          "id": "8:acs:1bdaa2b9-9507-4542-bb64-a7b22c00a8d4_00000018-a169-e2cb-fa5d-573a0d007b0c"
-=======
         "Date": "Tue, 09 May 2023 22:52:43 GMT",
         "MS-CV": "9ahYcpXxr0OVJpv\u002BgQ08kg.0",
         "Request-Context": "appId=",
@@ -112,7 +69,6 @@
       "ResponseBody": {
         "identity": {
           "id": "8:acs:1bdaa2b9-9507-4542-bb64-a7b22c00a8d4_00000018-a299-3156-1252-573a0d009324"
->>>>>>> 6df5bc05
         }
       }
     },
@@ -126,71 +82,33 @@
         "Connection": "keep-alive",
         "Content-Length": "604",
         "Content-Type": "application/json",
-<<<<<<< HEAD
-        "Repeatability-First-Sent": "Tue, 09 May 2023 17:21:28 GMT",
-        "Repeatability-Request-ID": "f84b3fb0-277b-4e53-a6ab-8fe2c5dea581",
-        "User-Agent": "azsdk-js-communication-call-automation/1.0.0-beta.1 azsdk-js-azure-communication-call-automation/1.0.0-beta.1 core-rest-pipeline/1.10.4 Node/v16.14.2 OS/(x64-Linux-5.15.90.1-microsoft-standard-WSL2)",
-        "x-ms-client-request-id": "582b3c64-2067-40c6-b41b-1f0a7b072773",
-        "x-ms-content-sha256": "SNP0Od4JGnRop8JbVIiMQbhsLUUAgBiCcroEiCnjqzs=",
-        "x-ms-date": "Tue, 09 May 2023 17:21:28 GMT"
-=======
         "Repeatability-First-Sent": "Tue, 09 May 2023 22:52:45 GMT",
         "Repeatability-Request-ID": "69d00b42-7462-4a44-84bc-26947caa9210",
         "User-Agent": "azsdk-js-communication-call-automation/1.0.0-beta.1 azsdk-js-azure-communication-call-automation/1.0.0-beta.1 core-rest-pipeline/1.10.4 Node/v19.8.1 OS/(x64-Windows_NT-10.0.22621)",
         "x-ms-client-request-id": "1a603f36-e59c-477a-8f59-816e13821547",
         "x-ms-content-sha256": "dd5SnHHLSzSPxZlzjmbWgksbG4CDS4cea6s6pfHW5J4=",
         "x-ms-date": "Tue, 09 May 2023 22:52:45 GMT"
->>>>>>> 6df5bc05
       },
       "RequestBody": {
         "targets": [
           {
-<<<<<<< HEAD
-            "rawId": "8:acs:1bdaa2b9-9507-4542-bb64-a7b22c00a8d4_00000018-a169-e2cb-fa5d-573a0d007b0c",
-            "kind": "communicationUser",
-            "communicationUser": {
-              "id": "8:acs:1bdaa2b9-9507-4542-bb64-a7b22c00a8d4_00000018-a169-e2cb-fa5d-573a0d007b0c"
-=======
             "rawId": "8:acs:1bdaa2b9-9507-4542-bb64-a7b22c00a8d4_00000018-a299-3156-1252-573a0d009324",
             "kind": "communicationUser",
             "communicationUser": {
               "id": "8:acs:1bdaa2b9-9507-4542-bb64-a7b22c00a8d4_00000018-a299-3156-1252-573a0d009324"
->>>>>>> 6df5bc05
             }
           }
         ],
         "sourceIdentity": {
-<<<<<<< HEAD
-          "id": "8:acs:1bdaa2b9-9507-4542-bb64-a7b22c00a8d4_00000018-a169-e228-fa5d-573a0d007b0b"
-        },
-        "callbackUri": "https://redacted.azurewebsites.net/api/servicebuscallback/events?q=8acs1bdaa2b9-9507-4542-bb64-a7b22c00a8d4_00000018-a169-e228-fa5d-573a0d007b0b8acs1bdaa2b9-9507-4542-bb64-a7b22c00a8d4_00000018-a169-e2cb-fa5d-573a0d007b0c",
-=======
           "id": "8:acs:1bdaa2b9-9507-4542-bb64-a7b22c00a8d4_00000018-a299-30e2-1252-573a0d009323"
         },
         "callbackUri": "https://redacted.azurewebsites.net/api/servicebuscallback/events?q=8acs1bdaa2b9-9507-4542-bb64-a7b22c00a8d4_00000018-a299-30e2-1252-573a0d0093238acs1bdaa2b9-9507-4542-bb64-a7b22c00a8d4_00000018-a299-3156-1252-573a0d009324",
->>>>>>> 6df5bc05
         "customContext": {}
       },
       "StatusCode": 201,
       "ResponseHeaders": {
         "Content-Length": "956",
         "Content-Type": "application/json; charset=utf-8",
-<<<<<<< HEAD
-        "Date": "Tue, 09 May 2023 17:21:28 GMT",
-        "X-Azure-Ref": "0GIFaZAAAAABR6h1o3F3vT5beGz9jxrOLWVZSMzExMDAwMTE1MDIzADlmYzdiNTE5LWE4Y2MtNGY4OS05MzVlLWM5MTQ4YWUwOWU4MQ==",
-        "X-Cache": "CONFIG_NOCACHE",
-        "X-Microsoft-Skype-Chain-ID": "54ced386-3f8f-4222-8ecc-6258175c6312",
-        "x-ms-client-request-id": "582b3c64-2067-40c6-b41b-1f0a7b072773"
-      },
-      "ResponseBody": {
-        "callConnectionId": "411f3500-4b1d-45de-8988-2bfcc96d89b5",
-        "targets": [
-          {
-            "rawId": "8:acs:1bdaa2b9-9507-4542-bb64-a7b22c00a8d4_00000018-a169-e2cb-fa5d-573a0d007b0c",
-            "kind": "communicationUser",
-            "communicationUser": {
-              "id": "8:acs:1bdaa2b9-9507-4542-bb64-a7b22c00a8d4_00000018-a169-e2cb-fa5d-573a0d007b0c"
-=======
         "Date": "Tue, 09 May 2023 22:52:45 GMT",
         "X-Azure-Ref": "0vc5aZAAAAABEHibKHIRXTpU3V9L7XSIhWVRPMjIxMDkwODIwMDMxADlmYzdiNTE5LWE4Y2MtNGY4OS05MzVlLWM5MTQ4YWUwOWU4MQ==",
         "X-Cache": "CONFIG_NOCACHE",
@@ -205,24 +123,10 @@
             "kind": "communicationUser",
             "communicationUser": {
               "id": "8:acs:1bdaa2b9-9507-4542-bb64-a7b22c00a8d4_00000018-a299-3156-1252-573a0d009324"
->>>>>>> 6df5bc05
             }
           }
         ],
         "callConnectionState": "connecting",
-<<<<<<< HEAD
-        "callbackUri": "https://redacted.azurewebsites.net/api/servicebuscallback/events?q=8acs1bdaa2b9-9507-4542-bb64-a7b22c00a8d4_00000018-a169-e228-fa5d-573a0d007b0b8acs1bdaa2b9-9507-4542-bb64-a7b22c00a8d4_00000018-a169-e2cb-fa5d-573a0d007b0c",
-        "mediaSubscriptionId": "eed76816-f771-4878-a807-048b9728214e",
-        "sourceDisplayName": "",
-        "sourceIdentity": {
-          "rawId": "8:acs:1bdaa2b9-9507-4542-bb64-a7b22c00a8d4_00000018-a169-e228-fa5d-573a0d007b0b",
-          "kind": "communicationUser",
-          "communicationUser": {
-            "id": "8:acs:1bdaa2b9-9507-4542-bb64-a7b22c00a8d4_00000018-a169-e228-fa5d-573a0d007b0b"
-          }
-        },
-        "correlationId": "54ced386-3f8f-4222-8ecc-6258175c6312"
-=======
         "callbackUri": "https://redacted.azurewebsites.net/api/servicebuscallback/events?q=8acs1bdaa2b9-9507-4542-bb64-a7b22c00a8d4_00000018-a299-30e2-1252-573a0d0093238acs1bdaa2b9-9507-4542-bb64-a7b22c00a8d4_00000018-a299-3156-1252-573a0d009324",
         "mediaSubscriptionId": "3a65e69a-a411-44f8-84f7-c56f80e676fb",
         "sourceDisplayName": "",
@@ -384,7 +288,6 @@
           },
           "isMuted": false
         }
->>>>>>> 6df5bc05
       }
     },
     {
@@ -395,23 +298,6 @@
         "Accept-Encoding": "gzip,deflate",
         "Authorization": "Sanitized",
         "Connection": "keep-alive",
-<<<<<<< HEAD
-        "Content-Length": "8457",
-        "Content-Type": "application/json",
-        "Repeatability-First-Sent": "Tue, 09 May 2023 17:21:30 GMT",
-        "Repeatability-Request-ID": "27d96ba4-41ad-4c6c-b4ad-3659b1c5a973",
-        "User-Agent": "azsdk-js-communication-call-automation/1.0.0-beta.1 azsdk-js-azure-communication-call-automation/1.0.0-beta.1 core-rest-pipeline/1.10.4 Node/v16.14.2 OS/(x64-Linux-5.15.90.1-microsoft-standard-WSL2)",
-        "x-ms-client-request-id": "6f04fa50-aae6-44c8-b440-f0baafd9be5d",
-        "x-ms-content-sha256": "x8yJpBqtRzoiIxUTi0fNAybuKQ9xC6bvxv1ykzbCNnQ=",
-        "x-ms-date": "Tue, 09 May 2023 17:21:30 GMT"
-      },
-      "RequestBody": {
-        "incomingCallContext": "eyJhbGciOiJub25lIiwidHlwIjoiSldUIn0.eyJjYyI6Ikg0c0lBQUFBQUFBQUNzMVliVy9iT0JMK0s0SVB1QSszcGMwM1NSUUJZK0hZU1p0dGs3cDVhYkZBY0FGSlViWWFXVklwT1hiYTNmOStROWxKbkxyYnpkMXRnWFVReFNSbjVubG1SSEptOHFWblZGR2NWbTJlNVVhMWVWWDI1SmRlNXFxRi81dW5QZGtUVXBsR0VwMHFSWFdDa2hESGlJZWNJcTBqamxTc0tUVVlLNUh5YTl4OWlFQ0tSQW15bEFxVXFUQkZZY3dVVGpHT05kYTlGNzAwYitwQzNaMnFoUVg3TUdITHRLN3lzajMyZUZSb29pblBFQUdUaUNjWlFTcXlJUktNaGttWWlUQWhBblFLVmM2V2FtYTlUcmtzaWhlOVdyazJOM210dG9aWXBxa1FJVWFLaVFUeFdNVklSNHdpSEhKdGxOVkNwOTdRUEU5VEMyNW5xbWpzSTVlTHU5cXphNnk3dFc1VTF5Qlp1NnEycnIwN1VMTU41dTh2ZW0zMVZ3VEs2TDFBbVQ4TjFNWUl4dWdiai92UHN3S2xpRkpacGhsS3VJNFF6M2lNa3BRem9NUlNvbU1UcGp6YkQ1U3pUYlYwcHJQYmU0N1hmeERCSWk5dkdoOUUxYmJLek1IWXZHM3JSZzRHcXM3N1daSFA1aTNvcmUvNnpRMjhrNzZwRm41bGNFc0hwaDRZZzViTnlpSk1VWk5tU04wMGZXTjJKSTBaM0pKQlZya2JtdzZFd3BHSldZcW9pakRpM0JPa2lVVW01U3JGS2hVMkVnTWFEM0l5WUR3WmJBajluQThKUmlCUENDSVJCUzhXTnMzVnFBUllCMnlOQWFvTHRmRnVCbEZwL2tZdTNGUGFkOExaajlhMGZ5T3FHMEw3UkpkcGZlRlUyZFNWODNSaENHUkQyaWZFLy9JK3A1THhXQXg2djIvZnpMZ3FXMXVDN0plZTJYemRubVZWMThYMmxoczBxVC9SdXFnMExOd084Wlc3S3FzaENnaGxDV01CRG81UGcrTXBoM0hjeC9CRHZFQXpiQ0NXb080SFpyZ1Y0Ymd2b2o2SlNKOTFVbm80dnBCa2V3RDlSRHZFUWZkbE1WVExOSytDa0NReEQ4NHVwb1BSKzJsQU1BOFNlTEtBRUJJUUFlQWlTR0tZZ1pHZkZNQUNmeGRTRFYxcmF1U2EvTFBkR1dkYS9pdFlvd1dRaGdzZ0FQK0RCcTRRbVRiendGbHo2NzlzeE5lb3lXZWxnck00KzU3V28yM3BmUWczNDl4WXRNeWNtc25SOU5JOXp0V3JWQjZFQjFGYlhZclJwL3FYbjVwSjlYTDhnZVBaeTlVT3k4Vnl2UmtaVmFaNXFsb3J3ZkhnY2pJTktHRTR4aEZuNUluTDJ3QzJkOERNWmNVNmNDcE5IUVNzVDRtQWx4WGh3UG50c3BIYk4wNTNqUHQwc204OGZLYng4R3ZqRkpoN3A1UnBBWURDTm9ody9CVUFUMGhJbndIUXllMEQwQjhMQUR1dUN3K2hvYUFKSmhDTDdyVHhQaEdpVHpBTjRMZ2xuWFZuSVR0dHJUOGhzQlA5NE9UaTh1ejBlQkp3U0c1QU4rUTRTakJrOFJpTGZXajZDQzJTS0tML0QzVDRBQzNpV0lTTVVNb0lpVGdYRWY0YUdRNTZGOVZhTlEzQWMwRUFIVWRQNFRrTVkwR2ZoVThUc2hkWnZuMTFQeFFrM05tQUhpTVVDU1A0cjhhZ1B3aWpVTm9XY3FIeUVuVlg1V1oya2FkeWU4K3RrVjVaVmN3cWw3ZnpoZFFyRTlUSzNOaTJWcmtMVmxiRGxiS2w2KzdxdG9MVFBqbzh2eDZmWEJNcXJsK2RqTWJYNTY5RzVGcmdJQy9odXJOU3ZjYzhTMytLTGw2SG4xK3RQdWNmMmEvbjFLd2FmQnJoV2YzbS9IWE96RVROazkvb3Z4bjVqZHdUMlpxbmYyYStwcGk5cFBGaC9OYXUxUFJvZG5KelB2clE4blA5OFZmY2ZIaDlVRStZcUc3djNuZm03Mi9GZXFGcVNDRThPRDkrODNwQW9tMGllVmhLZ3BjeHBRUHg5YnhQSXAzSy9ncWtsdlBqczhQVFhXdlpvdDJzNkx4MThHS0grMGh3T1FKVXNtTndveVFDVlpaMnJZZGw5VVFlQjlQeHllVSt2dkR6by8xNXlITm5oNU52ZVFMYjJCYTJubGVsUmZZV3N2Z2VCeENCT2lGNnFzZUM4ZW0zM0JkKy9oditVZXdYK0tORzNlWUx1R2J2a1NBaldsYzdLTHBsTTFlSWhsRVFoNUlMU1VMSlloa2Z5WWhKeG1ROGx2eFFqb21NUjVJVEx6QVJNdUx5Y0NSSFZHSWhrN0VVa1dSVVV1WjFZeTRKU0RJL09UbUNPTWdEa0dmeWFMSUJ0dXUyNHhmNCtreGV3V2UxV3ZVM0c3eGZ1ZG5WbFYxRExRMWN5N2E1dWdKMzBEeDFvSFYxcFhTRGZNWkczcE1uMXRpanRZZWk3VHVHTXRXMDF4cU8vU3BQMi9sMVptMnE0YkQ5QXpvaVh3VmRzNGZpb1hFR1FaRTJnK3pxV3hELzhHdjN4ZkliTyt2YWhDeFZoQm1iSW8yekZIRWRhcFJFR1VOeHlHd1VFWjdDVmVMYm5BYTYwcTVPZTJ2TTBrSHdadzl0UjJsWGI3UE1WOTdkQkJSOVVCRyt0bmUrM050V1o5Mm9kNXVlZjlMVnk4bEJKcVk2WEsvTU9qNzlNQm9Pd1Q1MFAzQmpnTXpxMC9UdDJNNnJvL0ZnZlhTeU9MZzV2bG1vZHlBRFpoMFFoeUxKczVodTJwYmNkbjFLM3B4dGwwWkZVYTBzT05hNnBXZGlsazFiTGJyNmM5MCtORGhRaFBxQWRmNGNsN2Q1KzlCbjc2NTRMVmNWUmRkVC9GYzFPUmlCcXR3cTZHd0pySlczdXdVNURBZVgrTG80WFkvZWZycGNhamQ3TjczVGVqcDVCNVUyL3FjZFJnelNFSW1Ua0NjNHBFeXdDQUtVTnlmTG9zMm4wQ2hDS0xlUno1c0RWNm5Vd0taNG1KdTVhbG1QNFY4SXgyWGU1cXF0bk5mWk5wY1BFVWl0WHM1MnkzS3Y0UGREeUdFek1CRWhsb2tNY1VvcEVoYWFqQWdLQUNnOFRBUkoyemRXLzB2RENyZ2JkazlleDM4QWVhLzhwUEVRQUFBPSIsInNoclRva2VuIjoiZXlKaGJHY2lPaUpTVXpJMU5pSXNJblI1Y0NJNkluQnZjQ0o5LmV5SmhkQ0k2SW1WNVNqQmxXRUZwVDJsS1MxWXhVV2xNUTBwb1lrZGphVTlwU2xOVmVra3hUbWxKYzBsdVp6RmtRMGsyU1dreFRGTlVUbEpQVnpWUFZXcGthVlZ0T1cxbFJ6RnNWMjA1V1dOWFNrbFhhMlJzWkhsSmMwbHRkSEJhUTBrMlNXa3hURk5VVGxKUFZ6VlBWV3BrYVZWdE9XMWxSekZzVjIwNVdXTlhTa2xYYTJSc1pIbEtPUzVsZVVwb1pGZFJhVTlwU21sT1JGWnNUVVJyZDFsVE1XdFpWMHB0VEZSUmVFNUVWWFJaVkVFeVQwTXdkMDlIUlRSTmFteHBUWHBDYkU5SFVXbE1RMHB3WXpOTmFVOXBTbTlrU0ZKM1kzcHZka3d6VGpCamVUVXpZVmMxYTJJelpIcE1iVFZzWkVNNWFscEhUVEZaVjFac1dWTXdlRTVYVFRGTVZGSnJXV3BaZEZscVFUTlBVekZ0V1RKR2ExcEVTVEZOUkZacldYcEpka2xwZDJsaFYwWXdTV3B2ZUU1cVozcE9ha1Y1VGtScmQweERTblZaYlZscFQycEZNazlFVFRKTlZFa3dUMVJCYzBsdFZqUmpRMGsyVFZSWk5FMTZXVFZQVkVVMVRVTjNhVmxYYkhaSmFtOXBVbFJLWVZveGJFaGhWa1paV1dzMVNGVklXbmRUUkVwb1kxZDBlRXd6VWxSTE1HaHRUREJHVWxGVU1HbE1RMHBvWTBoQ2NGcERTVFpKYlVWNldWUk5lbGw2U21oTVZFazFUMGRWZEU1RVJtdE5VekExVFZSTk0weFhSVEZPUkZsNVRXMVZNazlFUm1wWmVVbHpTVzFHZDJOSGJHdFpWMDU1U1dwdmFVMXBTWE5KYlU1MVdtbEpObVY1U25Ga01uTnBUMjV6YVdFelVqVkphbTlwVld4T1FrbHBkMmxpYVVrMlNXNWFXV05WZUhwWk1VVXdWMVpXTTFKV2JGVmFNR2N3WWtkS01rNVRNVmROUkZVd1pWVldVRTFJUmtWVmFURXpVWHBrTTJSRlpEQmxXR013VjFSR2IxTnFTakJUUlhoNVZtMXdjRmx0VGpWT1JsWlZZVmRzYjFwSFNrdE5WVFF4Vkc1YVNWcHRhRlJpV0ZKMFkxZGtlVTR3TlZoVlJuQmhVbFZhYVdWSE9EQlJWR3gyWlc1YWJHUkZXbXhVYkZwRFdsVndUMk5yU2xoVmJUVk1UVlJHTTFFeGNIZFZWbXgwV25wR1JWZ3ljRWRTTVdnMFZHMUtTRTVFUWtKT01FWnpWRlZXUlZkdWNFcFViVlo2VW1wS1RWcEVZekJhV0doRlZWaFNhVlpHY0Voa2JrVXpVakpXYzJKVk1YTk9Wamt3VEZac1VWcFhjRzVqYkU1M1dtcE9NR1ZxUWtOTmJrSnRXVE5LUW1KVmRFTlBTR2hoWVROU01GSkdPSGhSZW1NMFdrVmtRMlZXYURaT1JWcFpaV3RTZEZReWN6Tk5iWEJUVjJzeFIwMVZOSGxXYTNSdVRqRldWR1F5ZEZOaFYzUjJaVlpXYVZkSFZtcFRXRkV3VkZWa1Mxb3lNVzFUTVVKTVlUQjBlR1F5VmpGVFJVcEtWR3RhVFdWRmFISmhNbFpzVm14V2VGZ3dkekJUYkU1VlpXNVNiMlZWU2tkV1JFNVZUMGhTWmxwVVVuZFVWRVl5VDBoT1UyTnRXazVWTWtvd1RrWk5lVTFZYUVWVE1tUkVaV3BrV2s1c1dtWlpNbEpUVlZOSmMwbHRWV2xQYVVwQ1ZWVkdRMGxwZDJsWlYzaHVTV3B2YVZWc1RYbE9WRmxwVEVOS2NtRlhVV2xQYVVwdFRsWk5NVmxxUmtaYWJsSjVZMGR3ZVZFeWVFcFJNMXBEVDBWYVNFMXJNV1pSTTBsMFVrUmtiVkpIVm01aVJURlpWVmhvTTJJeFpFWkpiakU1VEVOS2NGcElRV2xQYVVwdlpFaFNkMk42YjNaTU0wNHdZM2sxTTJGWE5XdGlNMlI2VEcwMWJHUkRPV3BhUjAweFdWZFdiRmxUTUhoT1YwMHhURlJTYTFscVdYUlpha0V6VDFNeGJWa3lSbXRhUkVreFRVUldhMWw2U1haSmFYZHBZakpzYTBscWIybE5iVTB6VDFkT2FVNTZaM1JOTWs1cVdWTXdNRTB5Vm1sTVYwcHNXV3BKZEZscVFUVk9iVlpwVDFSSk1FNXRSVFJKYVhkcFkyMW5hVTlwU1hkTWEwWlRVMVZGTW1OVVpFZGxiVTVXVm01U2NrMXVaR3hhYm13d1RVZDRRMXBJWkc1aU1IQlpZMnhPWmsxdGRGZFJiVGxJV2pCc2VGRXlNVFpTUnpoM1ZUQkdRbEZUTkdsTVEwcDZaRmRKYVU5cFNYbFplbU0xV1RKSk0wOURNSHBaTWs1b1RGUlJlbHBYU1hSWmJWWnBUV2t4YVUxRWF6SmFWMGsxVFdwUk1sbFVaMmxNUTBvd1lWZFJhVTlwU21wYVIwMHhXVmRXYkZsVE1IaE9WMDB4VEZSU2ExbHFXWFJaYWtFelQxTXhiVmt5Um10YVJFa3hUVVJXYTFsNlNXbE1RMG94WkVkcmFVOXBTbk5NV0ZwdlpVVXhTVTVxVlhkaVZFWkVaREZLVlU1SWFFWmFSVVpDU1dsM2FXUnRWbmxKYW05cFRWTTBkMGx1TUM1VU0xOWxTSEJxZWtKMFN5MWpjVUZ0TkRGdVEwTkZhSE01VURGcWJYWjBiRUZ0YlVjdGFGZDBiemRXYldoamFsWnRRelZtVnpOd01sRTNlR1pHWjJORVMySkpjR0V0TTIxc1duTkRhWEJ4UWxoNk1rVlpkMDlHTjBwbWQxQlBiMUJLTUZWeWMxSktWRnB1UmsxblRqSnVjRTVmUVcxT2RUUkhkRVU0U2tkaGRFaFRlRzR0ZG1jdFp6aGlUVzB5ZUhsa01pMUZkVmh2YkZCeVRWcGxlRzQxTXkxNk5HaDFSSEZ6WWpaQlExUkZaWE5hZHkxNGFHeHpVakYyT1dad2RrcHVYMUI1U1d4SmJYRktUbUpoYTNCVVNqTnBRVUZ1ZFVZNVVEUk1RbVZFTm14a09WOTNXRXRDUjBwd1kwSk9ObVoyVERjNVZXd3lTMmhwVUZsWGFsbFdNSEoxYUdkSmRHNTRkekJrV1ZKdE5sUXRlRkJhYTFkbFIwOVFMV05KVURWeVVscHBkSE40Um5VeVNuWkRjamM1T1Vob1VteFBUR0pzYjNwTGNuUlFSVTlJVUVkcloxOVdObWt5WjJsNFdtaHNibkJ3V0hjaUxDSjBjeUk2TVRZNE16WTFNamc0T1N3aVlpSTZJbEJxWDJ4Uk0wVnZPWE53VTFKTmJqaDRVVjl6YURaMlkwVnpPRWwxVDBoak1tRkhVM0pZU1hSTllUQWlMQ0p1YjI1alpTSTZJalZoTURCbFpEaGpZV1V4TWpRME9EZGlNVEJoTTJFNE1XRmtZMlkxTVRsaElpd2lZMjVtSWpwN0ltcDNheUk2ZXlKcmFXUWlPaUpIWVRsRFVtSkJiME5mV0VsUWJsTk5SVkpIV1hKSlRHMVFabGxFWkVSUk9VVXROa1JYY2xkQ2VHeDNJaXdpWlNJNklrRlJRVUlpTENKcmRIa2lPaUpTVTBFaUxDSnVJam9pZGxoeFRITmpVVFJaVlhkRldWUm5TRFJzWW5ZMUxWWXdOVFI1UlU4d2NVUlNMWGRETjNkMFIzUjVkelJaTVdoS01uUklUSEpXYW1saVkzazBWVlJwYVdoa1lrb3hUalZPZGtobWFGTnRkRzF4WjNJM1RsZFFXbHBGUm1KNGJ6UkJPVzk2ZG1WMFJtVk9Wa0psU2s1eVFsZFNia3N4TVhkRFduQlJXVzFuTVVSZmFrWkhXSGhPWWtjME1FRTNRV3hOUlVSYWVrbE9aWE5HTWt4a056UmxlRVJSZEdKVVdrZDJjVGRIWld4dFRXdzFYM1F0V1ZCbGFtZHlVM0JtTTNSNk1FSXljR1pqY2tGdFMwSTRlRnByZEhSRVh6RkROemhrUjBKNVdIbzBSbGg2UkcxUGF6Y3lhbEphVFVZeFRqSldTMmMzVlZOM2ExSnBhMjk1VldKWVpXTkpkRFJOUjBwbmJXWkxVRXRyUzNGM1pYVklRa2xPUmt4NFNHdHJaV1ZXVlhGZlREUktVMVI2ZEdoNVFrWlVNMVE0ZEY5bE5IQk5NWFk0YzFKeVprMVRZblEwVXpJeGVFUkxaME42TjFrMlZsOWpaRkpSSW4xOWZRLkQyS1J4OVN2Y0FYRHZvQTRQUWM2WC1INnRGZHFJdHhLajAwZ1prQU1yMzJ0NTlnN3E3M0t0V2JHcjJpWW9MQ0RMQmtyYWxPeXZuOUdhTS1MdlUxNzlobkZPQkhKd3JaTXJMbmE3X1Y1VzcwVWR0emoxdGRReGctY2UtajQ1bm9FRGNlQWNtRG5xazVOOEUzUUc4ZUw3OVhWc2ExTmd3WkFmbFhEMmU3V0xHcllrTHdnUnNBcWRJbnREaUwtVl9CdnNHcHVwYU9HVXZNSEFyd2dlb0RpNmt5LU5zSDNPTkxYVkt3ZmJ2ZXdpcGpSWXFjXzhPUVhSelN6TFBwbHB5ZEhhT1lTYmdDMjVHRkhHUmRlbmZ3SVEzOGZ6TDd5TUUwb0JFeHJ6VGd1dndYZkNrckIxTU9zM0xPUGQ0cWVuc3dtRk92cS1QTEk1U0o3SjN3VHJWLThDdyJ9.",
-        "callbackUri": "https://redacted.azurewebsites.net/api/servicebuscallback/events?q=8acs1bdaa2b9-9507-4542-bb64-a7b22c00a8d4_00000018-a169-e228-fa5d-573a0d007b0b8acs1bdaa2b9-9507-4542-bb64-a7b22c00a8d4_00000018-a169-e2cb-fa5d-573a0d007b0c",
-        "answeredByIdentifier": {
-          "id": "8:acs:1bdaa2b9-9507-4542-bb64-a7b22c00a8d4_00000018-a169-e228-fa5d-573a0d007b0b"
-        }
-=======
         "Content-Length": "6831",
         "Content-Type": "application/json",
         "Repeatability-First-Sent": "Tue, 09 May 2023 22:52:55 GMT",
@@ -479,48 +365,10 @@
         "x-ms-client-request-id": "9015fce7-ce4d-49dc-9cff-264ae35c65e0",
         "x-ms-content-sha256": "47DEQpj8HBSa\u002B/TImW\u002B5JCeuQeRkm5NMpJWZG3hSuFU=",
         "x-ms-date": "Tue, 09 May 2023 22:52:56 GMT"
->>>>>>> 6df5bc05
-      },
+      },
+      "RequestBody": null,
       "StatusCode": 200,
       "ResponseHeaders": {
-<<<<<<< HEAD
-        "Content-Length": "1251",
-        "Content-Type": "application/json; charset=utf-8",
-        "Date": "Tue, 09 May 2023 17:21:30 GMT",
-        "X-Azure-Ref": "0GoFaZAAAAADhFtjXeHcBRrlf43QJ0MgCWVZSMzExMDAwMTE1MDIzADlmYzdiNTE5LWE4Y2MtNGY4OS05MzVlLWM5MTQ4YWUwOWU4MQ==",
-        "X-Cache": "CONFIG_NOCACHE",
-        "X-Microsoft-Skype-Chain-ID": "54ced386-3f8f-4222-8ecc-6258175c6312",
-        "x-ms-client-request-id": "6f04fa50-aae6-44c8-b440-f0baafd9be5d"
-      },
-      "ResponseBody": {
-        "callConnectionId": "411f3500-563f-411d-8fb8-e3b107505f91",
-        "serverCallId": "aHR0cHM6Ly9hcGkuZmxpZ2h0cHJveHkuc2t5cGUuY29tL2FwaS92Mi9jcC9jb252LXVzZWEyLTAxLmNvbnYuc2t5cGUuY29tL2NvbnYvVTBfbE54QU9xVXVicmdRUHliYlBEUT9pPTAmZT02MzgxOTE3OTU0OTA1MjM4MzY=",
-        "targets": [
-          {
-            "rawId": "8:acs:1bdaa2b9-9507-4542-bb64-a7b22c00a8d4_00000018-a169-e2cb-fa5d-573a0d007b0c",
-            "kind": "communicationUser",
-            "communicationUser": {
-              "id": "8:acs:1bdaa2b9-9507-4542-bb64-a7b22c00a8d4_00000018-a169-e2cb-fa5d-573a0d007b0c"
-            }
-          }
-        ],
-        "callConnectionState": "unknown",
-        "callbackUri": "https://redacted.azurewebsites.net/api/servicebuscallback/events?q=8acs1bdaa2b9-9507-4542-bb64-a7b22c00a8d4_00000018-a169-e228-fa5d-573a0d007b0b8acs1bdaa2b9-9507-4542-bb64-a7b22c00a8d4_00000018-a169-e2cb-fa5d-573a0d007b0c",
-        "mediaSubscriptionId": "643a89fa-a7ba-4aa2-9635-8988bc0e8913",
-        "sourceDisplayName": "",
-        "sourceIdentity": {
-          "rawId": "8:acs:1bdaa2b9-9507-4542-bb64-a7b22c00a8d4_00000018-a169-e228-fa5d-573a0d007b0b",
-          "kind": "communicationUser",
-          "communicationUser": {
-            "id": "8:acs:1bdaa2b9-9507-4542-bb64-a7b22c00a8d4_00000018-a169-e228-fa5d-573a0d007b0b"
-          }
-        },
-        "correlationId": "54ced386-3f8f-4222-8ecc-6258175c6312",
-        "answeredByIdentifier": {
-          "id": "8:acs:1bdaa2b9-9507-4542-bb64-a7b22c00a8d4_00000018-a169-e228-fa5d-573a0d007b0b"
-        }
-      }
-=======
         "Content-Length": "1161",
         "Content-Type": "application/json; charset=utf-8",
         "Date": "Tue, 09 May 2023 22:52:55 GMT",
@@ -582,7 +430,6 @@
         "x-ms-client-request-id": "077e550f-cac1-459d-9742-e11dcf501e55"
       },
       "ResponseBody": null
->>>>>>> 6df5bc05
     }
   ],
   "Variables": {}
