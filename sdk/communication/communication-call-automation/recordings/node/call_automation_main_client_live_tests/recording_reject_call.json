{
  "Entries": [
    {
      "RequestUri": "https://endpoint/identities?api-version=2022-10-01",
      "RequestMethod": "POST",
      "RequestHeaders": {
        "Accept": "application/json",
        "Accept-Encoding": "gzip,deflate",
        "Authorization": "Sanitized",
        "Connection": "keep-alive",
        "Content-Length": "0",
        "Content-Type": "application/json",
<<<<<<< HEAD
        "User-Agent": "azsdk-js-communication-identity/1.2.1 core-rest-pipeline/1.10.4 Node/v16.14.2 OS/(x64-Linux-5.15.90.1-microsoft-standard-WSL2)",
        "x-ms-client-request-id": "fac1423a-8b4b-466a-bed5-18d53b608e1c",
        "x-ms-content-sha256": "47DEQpj8HBSa\u002B/TImW\u002B5JCeuQeRkm5NMpJWZG3hSuFU=",
        "x-ms-date": "Tue, 09 May 2023 17:21:01 GMT"
=======
        "User-Agent": "azsdk-js-communication-identity/1.2.1 core-rest-pipeline/1.10.4 Node/v19.8.1 OS/(x64-Windows_NT-10.0.22621)",
        "x-ms-client-request-id": "313e3192-9792-4ab4-bf7a-be5e0109be18",
        "x-ms-content-sha256": "47DEQpj8HBSa\u002B/TImW\u002B5JCeuQeRkm5NMpJWZG3hSuFU=",
        "x-ms-date": "Tue, 09 May 2023 22:52:30 GMT"
>>>>>>> 6df5bc05
      },
      "RequestBody": null,
      "StatusCode": 201,
      "ResponseHeaders": {
        "api-supported-versions": "2020-07-20-preview2, 2021-02-22-preview1, 2021-03-07, 2021-10-31-preview, 2021-11-01, 2022-06-01, 2022-10-01, 2023-08-01",
        "Content-Length": "101",
        "Content-Type": "application/json; charset=utf-8",
<<<<<<< HEAD
        "Date": "Tue, 09 May 2023 17:21:01 GMT",
        "MS-CV": "syijGUowlEyx3KD0rFzCjw.0",
        "Request-Context": "appId=",
        "Strict-Transport-Security": "max-age=2592000",
        "X-Azure-Ref": "0/YBaZAAAAABGqwQo84VYQrybqK2b2NHaWVZSMzExMDAwMTE1MDIzADlmYzdiNTE5LWE4Y2MtNGY4OS05MzVlLWM5MTQ4YWUwOWU4MQ==",
        "X-Cache": "CONFIG_NOCACHE",
        "x-ms-client-request-id": "fac1423a-8b4b-466a-bed5-18d53b608e1c",
        "X-Processing-Time": "107ms"
      },
      "ResponseBody": {
        "identity": {
          "id": "8:acs:1bdaa2b9-9507-4542-bb64-a7b22c00a8d4_00000018-a169-8294-fa5d-573a0d007b00"
=======
        "Date": "Tue, 09 May 2023 22:52:30 GMT",
        "MS-CV": "LIXlFzMGx06oK3jKU001ZQ.0",
        "Request-Context": "appId=",
        "Strict-Transport-Security": "max-age=2592000",
        "X-Azure-Ref": "0rs5aZAAAAAC5eKcd90tvTrzTXlTMroQLWVRPMjIxMDkwODIwMDMxADlmYzdiNTE5LWE4Y2MtNGY4OS05MzVlLWM5MTQ4YWUwOWU4MQ==",
        "X-Cache": "CONFIG_NOCACHE",
        "x-ms-client-request-id": "313e3192-9792-4ab4-bf7a-be5e0109be18",
        "X-Processing-Time": "83ms"
      },
      "ResponseBody": {
        "identity": {
          "id": "8:acs:1bdaa2b9-9507-4542-bb64-a7b22c00a8d4_00000018-a298-ff61-1252-573a0d00931b"
>>>>>>> 6df5bc05
        }
      }
    },
    {
      "RequestUri": "https://endpoint/identities?api-version=2022-10-01",
      "RequestMethod": "POST",
      "RequestHeaders": {
        "Accept": "application/json",
        "Accept-Encoding": "gzip,deflate",
        "Authorization": "Sanitized",
        "Connection": "keep-alive",
        "Content-Length": "0",
        "Content-Type": "application/json",
<<<<<<< HEAD
        "User-Agent": "azsdk-js-communication-identity/1.2.1 core-rest-pipeline/1.10.4 Node/v16.14.2 OS/(x64-Linux-5.15.90.1-microsoft-standard-WSL2)",
        "x-ms-client-request-id": "1348c2a6-1673-4d6a-bda2-aa1ef3db41e6",
        "x-ms-content-sha256": "47DEQpj8HBSa\u002B/TImW\u002B5JCeuQeRkm5NMpJWZG3hSuFU=",
        "x-ms-date": "Tue, 09 May 2023 17:21:01 GMT"
=======
        "User-Agent": "azsdk-js-communication-identity/1.2.1 core-rest-pipeline/1.10.4 Node/v19.8.1 OS/(x64-Windows_NT-10.0.22621)",
        "x-ms-client-request-id": "f9c491a8-8100-47df-878b-ade51fecc32e",
        "x-ms-content-sha256": "47DEQpj8HBSa\u002B/TImW\u002B5JCeuQeRkm5NMpJWZG3hSuFU=",
        "x-ms-date": "Tue, 09 May 2023 22:52:31 GMT"
>>>>>>> 6df5bc05
      },
      "RequestBody": null,
      "StatusCode": 201,
      "ResponseHeaders": {
        "api-supported-versions": "2020-07-20-preview2, 2021-02-22-preview1, 2021-03-07, 2021-10-31-preview, 2021-11-01, 2022-06-01, 2022-10-01, 2023-08-01",
        "Content-Length": "101",
        "Content-Type": "application/json; charset=utf-8",
<<<<<<< HEAD
        "Date": "Tue, 09 May 2023 17:21:01 GMT",
        "MS-CV": "VNv6RpEKYEmEgL7cjPa93A.0",
        "Request-Context": "appId=",
        "Strict-Transport-Security": "max-age=2592000",
        "X-Azure-Ref": "0/YBaZAAAAAAz8Q5PlQtOT42n0kICW1jsWVZSMzExMDAwMTE1MDIzADlmYzdiNTE5LWE4Y2MtNGY4OS05MzVlLWM5MTQ4YWUwOWU4MQ==",
        "X-Cache": "CONFIG_NOCACHE",
        "x-ms-client-request-id": "1348c2a6-1673-4d6a-bda2-aa1ef3db41e6",
        "X-Processing-Time": "85ms"
      },
      "ResponseBody": {
        "identity": {
          "id": "8:acs:1bdaa2b9-9507-4542-bb64-a7b22c00a8d4_00000018-a169-8340-fa5d-573a0d007b01"
=======
        "Date": "Tue, 09 May 2023 22:52:30 GMT",
        "MS-CV": "uR84rQjvz0\u002B2Fm7SnqKmAA.0",
        "Request-Context": "appId=",
        "Strict-Transport-Security": "max-age=2592000",
        "X-Azure-Ref": "0r85aZAAAAACqWOQRTrMnS6a4A/Y7Q42DWVRPMjIxMDkwODIwMDMxADlmYzdiNTE5LWE4Y2MtNGY4OS05MzVlLWM5MTQ4YWUwOWU4MQ==",
        "X-Cache": "CONFIG_NOCACHE",
        "x-ms-client-request-id": "f9c491a8-8100-47df-878b-ade51fecc32e",
        "X-Processing-Time": "84ms"
      },
      "ResponseBody": {
        "identity": {
          "id": "8:acs:1bdaa2b9-9507-4542-bb64-a7b22c00a8d4_00000018-a298-ffd2-1252-573a0d00931c"
>>>>>>> 6df5bc05
        }
      }
    },
    {
      "RequestUri": "https://endpoint/calling/callConnections?api-version=2023-01-15-preview",
      "RequestMethod": "POST",
      "RequestHeaders": {
        "Accept": "application/json",
        "Accept-Encoding": "gzip,deflate",
        "Authorization": "Sanitized",
        "Connection": "keep-alive",
        "Content-Length": "604",
        "Content-Type": "application/json",
<<<<<<< HEAD
        "Repeatability-First-Sent": "Tue, 09 May 2023 17:21:03 GMT",
        "Repeatability-Request-ID": "3c028f13-667d-4efb-b42a-a142ab5ff0a9",
        "User-Agent": "azsdk-js-communication-call-automation/1.0.0-beta.1 azsdk-js-azure-communication-call-automation/1.0.0-beta.1 core-rest-pipeline/1.10.4 Node/v16.14.2 OS/(x64-Linux-5.15.90.1-microsoft-standard-WSL2)",
        "x-ms-client-request-id": "e84c36f9-2fba-4234-b893-69a93e9b6899",
        "x-ms-content-sha256": "X5vD\u002B/DBJ0J4HdRFUlDaGVwW4p8FtbCABfKO\u002BQ4fs6U=",
        "x-ms-date": "Tue, 09 May 2023 17:21:03 GMT"
=======
        "Repeatability-First-Sent": "Tue, 09 May 2023 22:52:33 GMT",
        "Repeatability-Request-ID": "df086692-92af-4358-ab90-a426014beaa4",
        "User-Agent": "azsdk-js-communication-call-automation/1.0.0-beta.1 azsdk-js-azure-communication-call-automation/1.0.0-beta.1 core-rest-pipeline/1.10.4 Node/v19.8.1 OS/(x64-Windows_NT-10.0.22621)",
        "x-ms-client-request-id": "a1ad1966-a587-41a6-bbed-5601727b4a3f",
        "x-ms-content-sha256": "eMrzyoYTpb8\u002BRNSkHLriHZl6fLDUJCFP/Z28IxYzCog=",
        "x-ms-date": "Tue, 09 May 2023 22:52:33 GMT"
>>>>>>> 6df5bc05
      },
      "RequestBody": {
        "targets": [
          {
<<<<<<< HEAD
            "rawId": "8:acs:1bdaa2b9-9507-4542-bb64-a7b22c00a8d4_00000018-a169-8340-fa5d-573a0d007b01",
            "kind": "communicationUser",
            "communicationUser": {
              "id": "8:acs:1bdaa2b9-9507-4542-bb64-a7b22c00a8d4_00000018-a169-8340-fa5d-573a0d007b01"
=======
            "rawId": "8:acs:1bdaa2b9-9507-4542-bb64-a7b22c00a8d4_00000018-a298-ffd2-1252-573a0d00931c",
            "kind": "communicationUser",
            "communicationUser": {
              "id": "8:acs:1bdaa2b9-9507-4542-bb64-a7b22c00a8d4_00000018-a298-ffd2-1252-573a0d00931c"
>>>>>>> 6df5bc05
            }
          }
        ],
        "sourceIdentity": {
<<<<<<< HEAD
          "id": "8:acs:1bdaa2b9-9507-4542-bb64-a7b22c00a8d4_00000018-a169-8294-fa5d-573a0d007b00"
        },
        "callbackUri": "https://redacted.azurewebsites.net/api/servicebuscallback/events?q=8acs1bdaa2b9-9507-4542-bb64-a7b22c00a8d4_00000018-a169-8294-fa5d-573a0d007b008acs1bdaa2b9-9507-4542-bb64-a7b22c00a8d4_00000018-a169-8340-fa5d-573a0d007b01",
=======
          "id": "8:acs:1bdaa2b9-9507-4542-bb64-a7b22c00a8d4_00000018-a298-ff61-1252-573a0d00931b"
        },
        "callbackUri": "https://redacted.azurewebsites.net/api/servicebuscallback/events?q=8acs1bdaa2b9-9507-4542-bb64-a7b22c00a8d4_00000018-a298-ff61-1252-573a0d00931b8acs1bdaa2b9-9507-4542-bb64-a7b22c00a8d4_00000018-a298-ffd2-1252-573a0d00931c",
>>>>>>> 6df5bc05
        "customContext": {}
      },
      "StatusCode": 201,
      "ResponseHeaders": {
        "Content-Length": "956",
        "Content-Type": "application/json; charset=utf-8",
<<<<<<< HEAD
        "Date": "Tue, 09 May 2023 17:21:03 GMT",
        "X-Azure-Ref": "0AIFaZAAAAAAi5laUdAUmQJj4SVnzjPbrWVZSMzExMDAwMTE1MDIzADlmYzdiNTE5LWE4Y2MtNGY4OS05MzVlLWM5MTQ4YWUwOWU4MQ==",
        "X-Cache": "CONFIG_NOCACHE",
        "X-Microsoft-Skype-Chain-ID": "c4d617e0-525c-411f-a5d1-7e51ac11819f",
        "x-ms-client-request-id": "e84c36f9-2fba-4234-b893-69a93e9b6899"
      },
      "ResponseBody": {
        "callConnectionId": "411f3500-4ce0-4c3a-ab73-f8bc509f56e9",
        "targets": [
          {
            "rawId": "8:acs:1bdaa2b9-9507-4542-bb64-a7b22c00a8d4_00000018-a169-8340-fa5d-573a0d007b01",
            "kind": "communicationUser",
            "communicationUser": {
              "id": "8:acs:1bdaa2b9-9507-4542-bb64-a7b22c00a8d4_00000018-a169-8340-fa5d-573a0d007b01"
=======
        "Date": "Tue, 09 May 2023 22:52:32 GMT",
        "X-Azure-Ref": "0sc5aZAAAAABLkiFcX9DVTIqZtVc/8T66WVRPMjIxMDkwODIwMDMxADlmYzdiNTE5LWE4Y2MtNGY4OS05MzVlLWM5MTQ4YWUwOWU4MQ==",
        "X-Cache": "CONFIG_NOCACHE",
        "X-Microsoft-Skype-Chain-ID": "e86e4bc0-db7c-427b-a0f6-2b84de5ebbd6",
        "x-ms-client-request-id": "a1ad1966-a587-41a6-bbed-5601727b4a3f"
      },
      "ResponseBody": {
        "callConnectionId": "401f3500-aa21-40de-8a1f-365f831c5095",
        "targets": [
          {
            "rawId": "8:acs:1bdaa2b9-9507-4542-bb64-a7b22c00a8d4_00000018-a298-ffd2-1252-573a0d00931c",
            "kind": "communicationUser",
            "communicationUser": {
              "id": "8:acs:1bdaa2b9-9507-4542-bb64-a7b22c00a8d4_00000018-a298-ffd2-1252-573a0d00931c"
>>>>>>> 6df5bc05
            }
          }
        ],
        "callConnectionState": "connecting",
<<<<<<< HEAD
        "callbackUri": "https://redacted.azurewebsites.net/api/servicebuscallback/events?q=8acs1bdaa2b9-9507-4542-bb64-a7b22c00a8d4_00000018-a169-8294-fa5d-573a0d007b008acs1bdaa2b9-9507-4542-bb64-a7b22c00a8d4_00000018-a169-8340-fa5d-573a0d007b01",
        "mediaSubscriptionId": "6bdb90f4-ae2a-4f6b-8557-63e9769c5413",
        "sourceDisplayName": "",
        "sourceIdentity": {
          "rawId": "8:acs:1bdaa2b9-9507-4542-bb64-a7b22c00a8d4_00000018-a169-8294-fa5d-573a0d007b00",
          "kind": "communicationUser",
          "communicationUser": {
            "id": "8:acs:1bdaa2b9-9507-4542-bb64-a7b22c00a8d4_00000018-a169-8294-fa5d-573a0d007b00"
          }
        },
        "correlationId": "c4d617e0-525c-411f-a5d1-7e51ac11819f"
=======
        "callbackUri": "https://redacted.azurewebsites.net/api/servicebuscallback/events?q=8acs1bdaa2b9-9507-4542-bb64-a7b22c00a8d4_00000018-a298-ff61-1252-573a0d00931b8acs1bdaa2b9-9507-4542-bb64-a7b22c00a8d4_00000018-a298-ffd2-1252-573a0d00931c",
        "mediaSubscriptionId": "032de7f5-9253-446d-8e3c-20d825866b23",
        "sourceDisplayName": "",
        "sourceIdentity": {
          "rawId": "8:acs:1bdaa2b9-9507-4542-bb64-a7b22c00a8d4_00000018-a298-ff61-1252-573a0d00931b",
          "kind": "communicationUser",
          "communicationUser": {
            "id": "8:acs:1bdaa2b9-9507-4542-bb64-a7b22c00a8d4_00000018-a298-ff61-1252-573a0d00931b"
          }
        },
        "correlationId": "e86e4bc0-db7c-427b-a0f6-2b84de5ebbd6"
>>>>>>> 6df5bc05
      }
    },
    {
      "RequestUri": "https://endpoint/calling/callConnections:reject?api-version=2023-01-15-preview",
      "RequestMethod": "POST",
      "RequestHeaders": {
        "Accept": "application/json",
        "Accept-Encoding": "gzip,deflate",
        "Authorization": "Sanitized",
        "Connection": "keep-alive",
<<<<<<< HEAD
        "Content-Length": "8123",
        "Content-Type": "application/json",
        "Repeatability-First-Sent": "Tue, 09 May 2023 17:21:06 GMT",
        "Repeatability-Request-ID": "15627c68-3508-4530-8639-9d442305b9f8",
        "User-Agent": "azsdk-js-communication-call-automation/1.0.0-beta.1 azsdk-js-azure-communication-call-automation/1.0.0-beta.1 core-rest-pipeline/1.10.4 Node/v16.14.2 OS/(x64-Linux-5.15.90.1-microsoft-standard-WSL2)",
        "x-ms-client-request-id": "e4b1c6bb-675b-4d23-9cee-adbb55e413c2",
        "x-ms-content-sha256": "p6BSGh6TY5\u002BL\u002BQHhaXqV02mDCn9LBX/ySkzI0fs/cx4=",
        "x-ms-date": "Tue, 09 May 2023 17:21:06 GMT"
      },
      "RequestBody": {
        "incomingCallContext": "eyJhbGciOiJub25lIiwidHlwIjoiSldUIn0.eyJjYyI6Ikg0c0lBQUFBQUFBQUNzMVliVlBqT0JMK0s2NWMxWDI0R2NXU0xOdXlxbEpYZVlHQm1TR3d2TzVjVVVmSnNweDQ4ZHZLRGduTTduKy9saE1nRUc1bjdtNzNhZ01KVVV2ZHo5TnRTZDNOMTU2U2VUNnQyaXpObEd5enF1eUpyNzNVVklYOW15VTkwZU5DcWthUU9KR1N4aEdLZkJ3aTVqT0s0amhnU0lZeHBRcGp5Uk4yZzdzWDRVaVNJRUtjUmd5bDBrK1FIM29TSnhpSE1jYTk5NzBrYStwYzNrOWxvY0UrQ0hTWjFGVld0b2NkSG1heEgzQ0dRc29BaVNVS1JWeUhLT1pjQjdFT0pTVWg2T1N5bkMza1RGdWRjcEhuNzN1MU5HMm1zbHB1RE5FSVFEbE9VZXo3R0xFb1RKQlVTWXlVVkRwVkljV0thVEEwejVKRWc5dXB6QnY5ek9YOHZyYnNHbTN1dEJuV05heXNUVlZyMDk2UDVHeU4rZXY3WGx2OURvSHlHTjRKRlBsbW9OWkdNRVp2ZkR5K3ZpdFFLdlF3allsR05GUWVZbHByb0JSaUZQbzZTa01XcHdGT2RnTmxkRk10ak9yczlyN0g2MzhUd1R3cmJ4c2JSTm0yVXMzQjJMeHQ2MGE0cnF5emZwcG5zM2tMZXF2N2ZuTUx6NlN2cXNMT3VIZlVWYldyRkZvMFM0MHdSVTJTSW5uYjlKWGFXcW1VZTBmY3RESzNPbkVaamloTEpVRStWaFJZcGpFQ1FZSUl3YUduRmFkSnpGd2F1aGx4UFJhNWEwSi96d1lFb3dBajRzTkNEbDRVT3Nua3NBUllZNk9uZ0dvaDE5N05JQ3JObjhpRlIwcTdUaGo5azFidG40anFtdEF1MFVWU254dFpOblZsTEYwWUFsbWY5Z214YjlablZIZ3M1Rzd2MTgyVEdWZGxxMHRZKzdXbjFsODNaMW5XZGI2NTVkd21zU2M2enFzWUp1NEcrTnBjbDlVQU9UU0l3c0RCenVIVU9UeGhEcUZoSDhNUHNmUE5vSUZRZ3JZZHFNRm1DY1Y5NmdWOUFtL3FlM1lxSG96UEJkbWNRQ3RvQjlqcHZoUUR1VWl5eW1HUno3aHplbjdpRGk5UEhJS1pFOEduNXhCQ0hNSUJuanRSQ0JJWVdTRUhIdmdib0hKZ1dsVWowMlFQZW11Y3h1SnZ6Z29WUUJ6dUFBZEM0RFJ3aTRpa21UdEdxenY3WmIxOGhacHNWa280anJQZjBucTJMYXdYMFhxY0tZMFdxWkV6VVZ6dGpaNWw5UktVTGo4bHMxYjlneFFma21GRWY3NDRNcXZEa1Z0c3NTd1dxL1ZJeVRMSkV0bHFBYTQ3RjVNVGh4SVBoemhnSG5ubDlDYUk3VDF3TTJtK2NveE1FZ05CNjFQQzRaRlIzekYyejZ6WDdacW5XK2I5Q0dMOGh2bm9PODFIcjgxVFlHOGRrNm9GQ0FxYkljRGhHeERFcDk4RkFldDJJZWdmRFFGN3J3c1NvVDRrYzB4QzMra09IdXNUenZ0MjI4TEpXOGZJYUVoVUcrdXZLR3c5QmVmby9PSjBlamh4UXNoK0xLUmhHSG1NTXk4a0hPK0MwMmR3SGdVQi9kL0FveWR3UWdNVzBZQnl6SG5rQVh6QTJHdDBPUHBkZEd2Wk5LREFPQUVHT0hoSmdUaCs2Ry9DKzAwT1B2WERuVzBJSi9uL0FlTnZiVWVMNG9QZkJQLytLUFFQUThsbHJITlJ5S3hFM1JXNmxoWlpJc2pqOVJVdnRjeG5sY25hZVNIaXBYSnFxVzUxVzh2TU9Fc2R3MFd6SVd6dTY3YUNHMkM0ZDNZelByb2hsTjhjSEEzSE4yY0hRM0xEc1pPVmNBbHFjYnFuUGlic3N1RnhQWHEzSDU3ZjdnZkhuL2JLMVNoZTZPSDBxcjE2T0grWWZxVEZML1NmSHZtRlBCTFptS2ZmTXQrMFpUejU4ZUwwNEdCNlBKcmNmcmc4UGp2L3VLLzlzZnF5b3VQakh5NnJDL3I1S21hZCtjZTdzaTVrRGFtRk9XZUhueis1Sk5na21LZXB5UGtRVXVyeTEzS2JYRHFWM1JsSU9XZUhwM3ZUYld0cDBhNW40cXcxOEdnSHUwaHdZUUpVdEdWd3JjUWRXWlo2RlEvSzZzVjY3SnlNank1MjhibVZEM2Zsa1A5Tzl5WnZlUUpiV2VlNm5sZWxSdm9PMHZzT0IxZ0NCVVR3VXM5enh0TzMzT2RXL29aL0ZOc0o5cXhSdDFrQjErNGpFdVJKYldvRDFiaG81aEpSSDhvR0tuZ2dKbU14Z3QrSjhFS3h6OFFRQzhiRWlBa2FpRkVrOW53eHdXSWNDYzhYWkNSd0tJS2hDRWZDZzE5ZkRDZGlId3VQQzh6RnZpOGlUMHg4RVl3Rjl3WGRwRlc5YWp0K2ppM2N4RFc4bHN0bGY3M0IrNVdaWFYvckZSVFp3TFZzbSt0cmNBZk5Fd05hMTljeWJwRE40OGg2OHNLYTkyenRxWnI3RFVPcGJOcWJHQTcrTWt2YStVMnFkUkxEWWZzTHRFcTJQcnJ4bmtxS3hpZ0UxZHNNTXE3dFRleUhuWHVzb2ovcldkYy9CSnBqUDBnOXBMbU1FVk14UVR6bUNpbnRxUmc2Tll4ajIvVHBCdHJWcm9BN1ZtcGhJUGl6cDM2azFNdmpOTFVsZVNlQWFoQkt4VS82M3RhQm03cXRHL1gwM2RJanpjUFI3QjNCVWNqZXJhYW53K0tId1FEc1Exc0VONGF0TXZlR21oL0k0NSt1cXA5L2pObXdKUDZYRDBOWUEyWU5FSWZTeWJJNFdmY3ptZTRhbUt3NTNVd044N3hhYW5Dc05RdkxSQzJhdGlxNnduVFZQblUrVUozYWdIWCtISlozV2Z2VWdHL1BXQzFUNVhuWGJQeEh4VG9ZZ1hKZFM0b3dnYm55YnJ0U2g2SEw5L1lYN1VHYVNheFBoL2dFWDAyT3Zqd3NvUVNud1YvMUlQQWdHeEZPb0VJaWtLcXhSeUZDV1hPMHlOdnNCRnBJaU9VbTlGa3pNcFZNRk95S0o5bk1WSXQ2RFA5Y09DeXpOcE50WmF6T3B1MThDa0dpNDhWc3UyQzNDbDFQeXBLQWhCb2p5QUVLTVVLZzIvQVRna0x0RTZuZzFKSW90UzNYZjlQS0F1NmEzWXZuOFMrdEVScmNDeEVBQUE9PSIsInNoclRva2VuIjoiZXlKaGJHY2lPaUpTVXpJMU5pSXNJblI1Y0NJNkluQnZjQ0o5LmV5SmhkQ0k2SW1WNVNqQmxXRUZwVDJsS1MxWXhVV2xNUTBwb1lrZGphVTlwU2xOVmVra3hUbWxKYzBsdVp6RmtRMGsyU1dreFRGTlVUbEpQVnpWUFZXcGthVlZ0T1cxbFJ6RnNWMjA1V1dOWFNrbFhhMlJzWkhsSmMwbHRkSEJhUTBrMlNXa3hURk5VVGxKUFZ6VlBWV3BrYVZWdE9XMWxSekZzVjIwNVdXTlhTa2xYYTJSc1pIbEtPUzVsZVVwb1pGZFJhVTlwU21sT1JGWnNUVVJyZDFsVE1XdFpWMHB0VEZSUmVFNUVWWFJaVkVFeVQwTXdkMDlIUlRSTmFteHBUWHBDYkU5SFVXbE1RMHB3WXpOTmFVOXBTbTlrU0ZKM1kzcHZka3d6VGpCamVUVXpZVmMxYTJJelpIcE1iVFZzWkVNNWFscEhUVEZaVjFac1dWTXdlRTVYVFRGTVZGSnJXV3BaZEZscVFUTlBVekZ0V1RKR2ExcEVTVEZOUkZacldYcEpka2xwZDJsaFYwWXdTV3B2ZUU1cVozcE9ha1V6VGxSQk5FeERTblZaYlZscFQycEZNazlFVFRKTlZHTXhUVVJuYzBsdFZqUmpRMGsyVFZSWk5FMTZZM2RPUkVsM1QwTjNhVmxYYkhaSmFtOXBVbFJLWVZveGJFbFJNbFYyVlVSV2FHTkhiREZpYXpWUFQwaE5lRTR5Y0VWWldFcEpWa1ZHVWxCVU1HbE1RMHBvWTBoQ2NGcERTVFpKYlVWNldWUk5lbGw2U21oTVZFazFUMGRWZEU1RVJtdE5VekExVFZSTk0weFhSVEZPUkZsNVRXMVZNazlFUm1wWmVVbHpTVzFHZDJOSGJHdFpWMDU1U1dwdmFVMXBTWE5KYlU1MVdtbEpObVY1U25Ga01uTnBUMjV6YVdFelVqVkphbTlwVld4T1FrbHBkMmxpYVVrMlNXcEdTV0o2UlhsT2JVbDBZVEZLVldJeWFIaFdWR3cyVDFad2MySnNhR1pOTTFJeVZtdFJNRk5YZUV4WlYyeDJVa2R6ZW1OclZsWlJNVTVxVld0Tk5FMXVRbGRhVkVweVRrVlNXazVyZUU5a2EyUkZWakExV0ZZelRuUmFiVGwwWTIwd01GcHVTalJWUjA1RFdtdHNXVk5XYkd4aU0zQlBZbTVrTWs1RlRuRlNWRXByVmpGR2VVOUdWWGhOUkU1b1RWVnNlazlGVGs5WFJHaEdZVlpDV1ZOc2JHbGtNWEExVldreFVrNVhTVEZYVjJ4SVUycFdhVlJYVWsxVlIxcEhUa1ZHVDFOSFRrVmpNMmhJVlVoa2RGUlVVakZSYlVZMFlYcFNhRkpITUhoWlYzQnVZbXR2TkZSdGJHWk9WVTVTVlVWVmVsVjZaRVJaYWsweVkyNW9jRkpIUmxWamEyeExWRWR3UzJWRk1EVlBSbWhxWVZoR2RsRXlhRTVOYW1SRVkxVktNbUZxU201YWFrcFNWbXMwTUdOc1JqQlNSazV2VFZoa1dWZ3hSbTlVYWs1RVQxaGtVR0l6UW5CaGF6azBWRlZXUmxKRVZtaFVWR2h3WlZkYU1scDZVa1ZaYXpFeFZVWktRMWxXT1hGbFYxWlNUVWRXYkUxR2JGWmllbEl6VEZNd01tVldWa2xYV0VaQ1pFaHdVazFWWkhCa1JscElXRE5WTTJKc1FrWldiazV1VkcxYVYxWjZWWHBrVjJoSVdsUldNVmxZVmtWVWFtZzFVMjFTTm1WVmRFUk5SelZUVlZOSmMwbHRWV2xQYVVwQ1ZWVkdRMGxwZDJsWlYzaHVTV3B2YVZWc1RYbE9WRmxwVEVOS2NtRlhVV2xQYVVwRllsVldOR014Ykd4VVZHeFpXREkxVjJWR2IzbGhhbWgyV20xNFZXUldRbkprYkVwNlZURk9ibUpYU2tOWlZGSlZURmQwYkZWVmNFcEpiakU1VEVOS2NGcElRV2xQYVVwdlpFaFNkMk42YjNaTU0wNHdZM2sxTTJGWE5XdGlNMlI2VEcwMWJHUkRPV3BhUjAweFdWZFdiRmxUTUhoT1YwMHhURlJTYTFscVdYUlpha0V6VDFNeGJWa3lSbXRhUkVreFRVUldhMWw2U1haSmFYZHBZakpzYTBscWIybE5iVTB6VDFkT2FVNTZaM1JOTWs1cVdWTXdNRTB5Vm1sTVYwcHNXV3BKZEZscVFUVk9iVlpwVDFSSk1FNXRSVFJKYVhkcFkyMW5hVTlwU1hkTWEwWlRVMVZGTW1OVVpFZGxiVTVXVm01U2NrMXVaR3hhYm13d1RVZDRRMXBJWkc1aU1IQlpZMnhPWmsxdGRGZFJiVGxJV2pCc2VGRXlNVFpTUnpoM1ZUQkdRbEZUTkdsTVEwcDZaRmRKYVU5cFNYbFplbU0xV1RKSk0wOURNSHBaTWs1b1RGUlJlbHBYU1hSWmJWWnBUV2t4YVUxRWF6SmFWMGsxVFdwUk1sbFVaMmxNUTBvd1lWZFJhVTlwU21wYVIwMHhXVmRXYkZsVE1IaE9WMDB4VEZSU2ExbHFXWFJaYWtFelQxTXhiVmt5Um10YVJFa3hUVVJXYTFsNlNXbE1RMG94WkVkcmFVOXBTalpTVkZaNlkxVk9TbVZxVGxaUk1UbHBZbXhDUzFSRlNsSlhhMFpDU1dsM2FXUnRWbmxKYW05cFRWTTBkMGx1TUM1VE1qUlZhbEJUVEdoT1VYVndTR05OZDJoSGFGa3hjVTl3VFVORExWSnhOVk5vUjJ4c1dYcHdXbEYzUTBwMVpscGhkWGt6VmxaalpVaDVRV2sxTVZSSE5FVjNXVE16VVhGR2JUSnZNMjh5UVRaSU0ySjRkMVp2Y1hwMlVWTnZUMmxPV1VkcU1IZHRTV0l0UkVWVlFrbDZlbWxsUkRNMmFrRldaR2hsZEd0dVVubFVUMDF5WjJaM2JsbDZSM1J2YURsNVVWVmZUM1Y1YkRWMVUzRmxMVmhsZUZsTVRuRlFNakp1UTJsNWVDMWlhMU15VWxacFkwVmFSVFl4UW5aMk9HMVhVR2xtWDNwc2R6RkdjMVJCYkRWUlVFNTJNRVpJVGpOSlZTMDNSV1owVW5GeVNqSndUbHBGY1VFMVZtNU5SbWd0UkU1bFpFdHdYMW8wTlhkR1owSlNRVlp4VUdnd1QwdGpXVGx4TkVGaFoxbHlhM3BTWWtsU01IbHRNVXQwVjBwMlYzWlNhWGxFU2tvd2MwMVpjRkJ0T0VKWGJXOUxVbEJ5TVVGUldWQklaRjlrWDNZd1FsTXhka1F4YUhKelNXSXdlVmRrZW5jaUxDSjBjeUk2TVRZNE16WTFNamcyTkN3aVlpSTZJblJoYm5sbGJuZ3RaRlV3V0ZCTmMwUjZTWGw2WWxWR1dXRjFjMjlVVUc5b2VHTmpSMlJCVTNoUmNVa2lMQ0p1YjI1alpTSTZJakF4T0RZd09URTRZVFZsTmpRd1pURmhaRGszTW1Oa1ptUTROR0ZsWkdVeUlpd2lZMjVtSWpwN0ltcDNheUk2ZXlKcmFXUWlPaUpCV1ZKb2VHUmZaVWN3VUZZMllWWk5hazR5WldSUlRXRjZOM3BUU3prd1VEVmxWMFJqVEdwalozRm5JaXdpWlNJNklrRlJRVUlpTENKcmRIa2lPaUpTVTBFaUxDSnVJam9pTVVodk1USTJZaTFyVWxSdmFIRlZPWG81V214dVdGOHpkSFpXUkRSSmJFdGhhVzlFYXpOeVJWVkRVMk5TUXpneWNGWmxNbXMwUkZrMlRFNTJSMFJYVGxkWGMyMW1iMjF5YlRSbWNuaFFZMEptU1ZoSldXVnZlazV1ZDNZMFEycEZNbVJYVVhJNFZURXdNMkV4U1hNNFEwNVlPRVZwVUZoS1dXSjNXbmxTTFZFMVlqVlphVWRLTldKTlpFeFFaa1kwUVU1SVkwUnplRWRRZDIxTk5IVkNZWGhyTkdGRWJURmhhbWR1U2poT2FWODFRMUZRUlROVE4wTmlNelp5ZUdsRVlWUnlTVXBNYWtwNFRUazRXR05wY1c5RGFFMHlOME54UW5acU1tZG1NbEZXVGpSeVVYUkVVMmd4ZDFoZlVXaE9NME01ZDA5dmNHbHFUM2hOUlVWRU5XRk5PR2w1Wm5abk5FUmlUWFZRVWtKaFgycDVaVkV3WldVd1dWVnZOSGN0TFRaNVZVaFpjVUYwZWxFeFIybDBWa2RmZFRkdVVFVldjMmRPWmxaWE5UTjFhRWRsTlhWaGRVUk9PSGxLWkhwNVMwTXdibEpSSW4xOWZRLmpuSkctdnhBNnFkNmpaSDZsQk5fbGhnVW93SHJMb2lQTVJhRUl5X0xySTZ5YU01YW5QOVlaZXlaUEZ6NzQyTG9IR2MwVmxiNUdYWVc1TmpzVzdtV1llM3R3cWdLeFhzRms0Rm1FYlN6YmV6SV9kb2FodHdvWVdwOG8zc1VWNldiTWEwWHF2cWl3SXJRTkhWd2RqR3pZT3cwNHkzUnNzQVVwWVJBQzlseU5xRS1MemoxMjZqeURYWEpjOE43SzBvWnQ0UmZ4Z3dEVGlkdVFmY2g2WWhvMFh0amgwbUhfV3UzcHFUZHBaQ1Z3TW0zb2YzbXdxcWZHLXVUUEluQ1EyRDA4OEdLMlBNTkZhR3Zqa0c2UkdZQW5GSnpHRHBSQUZZbGhnV01HWHZlMURUWUo0Q1VtY2VpZVJBcG9yRlZnb0FRMVJvbWtXWW51UnBHUTdPUGR3TThzZyJ9."
      },
      "StatusCode": 204,
      "ResponseHeaders": {
        "Date": "Tue, 09 May 2023 17:21:05 GMT",
        "X-Azure-Ref": "0AoFaZAAAAAAR6GyW6YqWTp\u002BRFxy3\u002BPOnWVZSMzExMDAwMTE1MDIzADlmYzdiNTE5LWE4Y2MtNGY4OS05MzVlLWM5MTQ4YWUwOWU4MQ==",
        "X-Cache": "CONFIG_NOCACHE",
        "X-Microsoft-Skype-Chain-ID": "c4d617e0-525c-411f-a5d1-7e51ac11819f",
        "x-ms-client-request-id": "e4b1c6bb-675b-4d23-9cee-adbb55e413c2"
=======
        "Content-Length": "8102",
        "Content-Type": "application/json",
        "Repeatability-First-Sent": "Tue, 09 May 2023 22:52:36 GMT",
        "Repeatability-Request-ID": "f23584c4-a397-498e-a129-8d1960d7d268",
        "User-Agent": "azsdk-js-communication-call-automation/1.0.0-beta.1 azsdk-js-azure-communication-call-automation/1.0.0-beta.1 core-rest-pipeline/1.10.4 Node/v19.8.1 OS/(x64-Windows_NT-10.0.22621)",
        "x-ms-client-request-id": "e55dc21c-1857-4241-802c-dff7408d6856",
        "x-ms-content-sha256": "Ewa3AidlWuoO9eFxmTI2UWfrd\u002BMS\u002BW/C\u002Bqfz6d/rpGg=",
        "x-ms-date": "Tue, 09 May 2023 22:52:36 GMT"
      },
      "RequestBody": {
        "incomingCallContext": "eyJhbGciOiJub25lIiwidHlwIjoiSldUIn0.eyJjYyI6Ikg0c0lBQUFBQUFBQUNzMVllMi9qdUJIL0tvSUw5SS9lMGlZcFNxSUlHSVhqT0p2Y2JsNU85cTRiQkEwb2lyS1Y2TFdVL05xOSsrNGR5bzdqeE9sZTJ0NFY1MFNPT0p6SGI0YVBtY20zanBKWmRsWTJhWklxMmFSbDBSSGZPb2twYy9zM2pUdWl3NFZVdFNCUkxDV05RaFI2T0VETVl4UkZrYytRRENKS0ZjYVN4K3dPdHgvQ2thUWhSMG5pRTBTb1I1RVh1QkxIR0ljdWlUcnZPbkZhVjVsY25jbGNnMzRnNkNLdXlyUm9UcXc5SlpuMHRDZVJaQ0RQa2lCQjB2Y3AwaVJJWEVKbGdva0VtVXdXazVtY2FDdFR6TExzWGFlU3BrbFZXc21OSXU3R2dkWmVnaFJuTVdKS0FTN2xTeGdxN0xvMHdESklRTkUwaldNTmJpY3lxL1VUbHV0VlpkSFYyc3kxR1ZRVmNGYW1yTFJwVmdkeXNyYjU2N3RPVS80ZWdZcnBYcURVYndacXJRUmo5TXJYNCtkTmdkSThvRlJpQ0RGbkRDQW5QdUtVd05CbE1sQTZqcGpTKzRFeXVpNW5SclY2TzIveCt0OUVNRXVMaDlvR1VUYU5WRk5RTm0yYXFoYTlucXpTYnBLbGsya0Rjc3RWdDM2QU5lbXFNcmN6dlRudHFhcW5GSnJWV2lKQVg4ZXdVeDdxcmxJN25FcjE1cVNYbE9aQnh6MFp1SlNUMkVjNkFGNkdmUTlKcVNUeU9kUFNwU0ZPY05palFTOGxQWmVGdlRXZ3Y2ZDlncEVQY1VXK0J6N2tPazdsb0tnWDJ0amRxZ0JvYmpja1lKeEFUT28va1FPUGtGNjZZUFM5VnMyZkNPZ2EwRXVZczdpNk5yS29xOUpZc0RBRXFCN3RFckorZkYrNExPQzl6cStiVlJtV1JhTUw0UDNXVWV2WHpTbVdWWlZ0N3JkZUhkdXpIR1ZsQkJQelByNDF0MFhaUnc3QmJzZ0NCenNuWjg3SkJYTUlEYm9ZZm9obHFQczF4QkhFN1VEMU55d1VkeW56NEdGZDV0cVpxRCs4Rm1SejlpeWg2V09uZmNuN2NoYW5wZU5SMzJQTytQcWlOL2pwQW13eUo3U1dIVUtJUXpoWTUwNFlBQVZHbHNnQkJ2NitUZGszamFxUXFkT3ZlbWVjUk9KdnpoTGxBQnNPdndNUmNHcTRQa1JjVHgyajFkeStyTm1YcUU0bmhZUnpPUG1lMUpOdVlaM3cxdU5VYVRSTGpKeUlvMytFNUlsV0xXTFJ5SnpsVjlubjRwTDVDMTdFNXZyMDY5UmpneDJVK1d5NUhpbFp4R2tzR3kzQWMrZlQ0WVZEaVlzRDdET1hQUGQ1RThKbUJkQk1raTBkSStQWVFNaTZsSEJZTDU4NXh1NllOZCsrZHJxajNRc2h3dnZhdlRkcTkxNXFwNERkdWlWVkF4WW83QVFmQnk4dHNKQjQ5QTBXV3I1OUMvUVB0Z0Ricm8wUUpDUU9CNVVFSHZnSzU0MTFDZWRkdXpQaDBJV3RkcU1oTzIyMFAwZXdzd0xPNmZXbjhkbkpvUlA0ZmtBWi9Mb01nMTNzQmEvWXBrKzJlUWhwLzMreTdXMXRFNDhFb0pEN1B2WWh0NFUrSTN2RzRjaTNvYTFrWFFNQ3hvRU4ySjhqZ0NFbjdHMFFXT2o1NGI0VituK3c0dTFzUkd2RTQxQlM0Ti9kQ1AyampHUXkwcG5JWlZxZzl0NWNVL00wRnBzN1pvbWloWmJacERScE04MUZ0RkJPSmRXRGJpcVpHbWVoSTdoZU5uak5xbXBLT1BpRDBkWGQ4UFNPVUg1M2ZEb1kzbDBkRDhnZHgwNWF3TldueGNYblQvZTlPdGVYWHhibGwvUHA5WEZ3dndyZm4wK3UyT240NStuSW0xNW1YK1k4TXIvUWY3cmtGL0lJWktPZS9wYjZlL2R3VmtsTjg4bVkvNUFOOHFQUHdiV2FWL09mam8vT3h6L2Z2QjhOYmo2TUZqeHIxVC9la0ZVdUs4Z256TGs2K2ZpaFIveE5WdGxPaGM1N0tOMTYvQ1hkWnBSV1pIOEc4c3pWeVhoMHRxc3R5WnYxVEpRMkJsYTJ2MjhKN2trd0ZlNG9YQXR4UnhhRlhrYjlvbnpHajUyTDRlbW5mZnZjMGdmN2RFaDY0OUhoYTU3QVJ0YVpycVpsb1pHZVEwN2Z3d0FzR0JIL3VaenJETTllYzU5YitpditVV3duMkpORTFhUTUzTGVQbGlBN2FsTVpLTDVGUFpXSWVyNkREOFFoRXlFUjhNSU9CQTNGYUNqOGtRaERNVGdVZmlnT1hlR0dnaDJKbzRFSW1SaU5oRHNVQjl3T0dXa3BBMEVINGdBTHp4Y2hLQ0hDeFpZSXc2T05ZYjFzV255T3JkWEVMWHdXaTBWM3ZjRzdwWm5jM3VvbDFOU0F0V2pxMjF0d0IwMWpBMUszdHpLcWtjM2V5SHJ5VEp2N3BHMWJ3SDFIVVNMcjVpNkNjNzlJNDJaNmwyam9DZUN3L1FVNkkxc1QzYm5iUXFJMkNrSEpOb0ZFYTFzUisyWG5Ic3ZtajNxeWJsMGlHU1hTVFpDdnRJdFlTRFUwRHA1Q1dDa2RldHBWTE9hMjNhbWhPMjJydG5PbFpnYUNQOW0ySDRWZW5DZUpyY0ZiQXBTQVVCOSswQ3RiL0cxcXRYYlVvVGMvUm1jSHAzTnlmejArL2tFRjhVbzJud2Y5UHVpSExnaHVET0R4K1NvOHZHbStxbWcrV1BEaFdFSitjQytCQjlRYUFBNEZrMFZ4c1c1ZlV0MzJLMms5M2t3TnNxeGNhSENzTVRPTFJNM3Fwc3piYW5UWmJCc2RLRWx0d0ZwL1RvcDUybXo3N2QwWksyWEtMR3U3aS8rb1BnY2xVS0V2Tk1Ma3FVSUg0bTZORHNOZWNSbk9qMjhLUDNvWTZuUWhwK3BqZFJGZWJvdHZ3aEFOL3FyN3ZndXBpY0REWE5jTnZJQlFpRmhhbjg2eUpyMkFEaEppdTFtS3RENHdwWXdWN0pJdGJXTEtXVFdFL3kyY0ZHbVR5cVkwVm1iVGRXNURFdXRvTnRtdDJxM0F1aVgxTllzVVJuRVVLTVJvRUNHSm9TK2xFZlR5MnROUkZQdTI1L3B2T2xtd3UwYjNiSDMrQmRta0xta0tFUUFBIiwic2hyVG9rZW4iOiJleUpoYkdjaU9pSlNVekkxTmlJc0luUjVjQ0k2SW5CdmNDSjkuZXlKaGRDSTZJbVY1U2pCbFdFRnBUMmxLUzFZeFVXbE1RMHBvWWtkamFVOXBTbE5WZWtreFRtbEpjMGx1WnpGa1EwazJTV2t4VEZOVVRsSlBWelZQVldwa2FWVnRPVzFsUnpGc1YyMDVXV05YU2tsWGEyUnNaSGxKYzBsdGRIQmFRMGsyU1dreFRGTlVUbEpQVnpWUFZXcGthVlZ0T1cxbFJ6RnNWMjA1V1dOWFNrbFhhMlJzWkhsS09TNWxlVXBvWkZkUmFVOXBTbWxPUkZac1RVUnJkMWxUTVd0WlYwcHRURlJSZUU1RVZYUlpWRUV5VDBNd2QwOUhSVFJOYW14cFRYcENiRTlIVVdsTVEwcHdZek5OYVU5cFNtOWtTRkozWTNwdmRrd3pUakJqZVRVellWYzFhMkl6WkhwTWJUVnNaRU01YWxwSFRURlpWMVpzV1ZNd2VFNVhUVEZNVkZKcldXcFpkRmxxUVROUFV6RnRXVEpHYTFwRVNURk5SRlpyV1hwSmRrbHBkMmxoVjBZd1NXcHZlRTVxWjNwT2FsVjZUbFJqZWt4RFNuVlpiVmxwVDJwRk1rOUVUVEpPVkUweFRucE5jMGx0VmpSalEwazJUVlJaTkUxNll6Qk5SRWt6VFhsM2FWbFhiSFpKYW05cFVsUktZVm94YkVsaFNHdHlWREJXVFZKcVZsbE9NVTB3VXpKYVQwMUhZM1pVYTJ4MFpWVkdRbEZVTUdsTVEwcG9ZMGhDY0ZwRFNUWkpiVVY2V1ZSTmVsbDZTbWhNVkVrMVQwZFZkRTVFUm10TlV6QTFUVlJOTTB4WFJURk9SRmw1VFcxVk1rOUVSbXBaZVVselNXMUdkMk5IYkd0WlYwNTVTV3B2YVUxcFNYTkpiVTUxV21sSk5tVjVTbkZrTW5OcFQyNXphV0V6VWpWSmFtOXBWV3hPUWtscGQybGlhVWsyU1c1b1NFNUVXWGRYV0dneFVrZHNOVkpZUmxSVmFrWjNZbXhSTTFvd1dtOVpNREZIVm14U2EwMVVhRmRoTVdoMlVsWk9SRlZyZEVOak1HOHdWVVpzY1Zkc1NrSk9NMUp4VkdzNU1XTllXbFpXU0ZwMFVsaHZORk5ZVWtOV1IxcHNXa2QwTTJJeFkzUllNREIzWWxSa01sSkZjRFpPYTJSdVkxVjNkR0V4U1RWVk1HUk5WMGM1VTFwclJtbFNNMDVIV2xkb1RGcHJVazlWYkd4bVZHcFdNRlZZY0ZCVFIwcEdZVmhuTUUxWE1WaFZWa1pEWlVjMVFtUkZlR3hVU0UwMFlVaHNORTlFVGpCWk1IUk5aVlpOZDFaSFNtOU5XRkpPWWxSU2QxTlVaekJUVlRWb1VsUkNUbGRWV2xoTk0xSlJVMFJhYUZZelNuQmlNbmhZWXpOamRFNUhVbnBTYmtwNVZYcFNWMDFXY0ZoWFJrcHhVVzFXVGsxck9WZFNNMVpUVGxWNFpsTkZlSE5UU0dSeVZWUlNiRmd5Y0hsaGVsWlVWakE1TWxacVNtNWhNMVo2VGxoTk0yVnVhM2RrV0ZwTFV6RkNkMUZ1YjNkUmJUVldUMFU1U1dKdFNuRlVSV2Q0VFZob00yRXhRbnBYV0doSllVaHJkMXByT1VOV1ZrSjZWMnBhZFU0d1dYaFZNMXBtWWtWNFFsUXdWazlUYWxwNFdXcEJlbFZIYUdwV2JHaDRUVVJHU1UxdVpGVk5SVGxFVm01c2FGRXdlRWxQVXpGQ1ZWVnZlbFl6U1ROWFYxVXhWVk5KYzBsdFZXbFBhVXBDVlZWR1EwbHBkMmxaVjNodVNXcHZhVlZzVFhsT1ZGbHBURU5LY21GWFVXbFBhVXBPWlcxb1dWWXpWblJYVm1oRVRUQmFTV1ZZYkd0bFIxSnlVVEpPUkZWNlZtWmlNRXBGWVdzME0xTXhRbWxpTW1Sd1VWVm9iMW93WkROSmJqRTVURU5LY0ZwSVFXbFBhVXB2WkVoU2QyTjZiM1pNTTA0d1kzazFNMkZYTld0aU0yUjZURzAxYkdSRE9XcGFSMDB4V1ZkV2JGbFRNSGhPVjAweFRGUlNhMWxxV1hSWmFrRXpUMU14YlZreVJtdGFSRWt4VFVSV2ExbDZTWFpKYVhkcFlqSnNhMGxxYjJsTmJVMHpUMWRPYVU1NlozUk5NazVxV1ZNd01FMHlWbWxNVjBwc1dXcEpkRmxxUVRWT2JWWnBUMVJKTUU1dFJUUkphWGRwWTIxbmFVOXBTWGRNYTBaVFUxVkZNbU5VWkVkbGJVNVdWbTVTY2sxdVpHeGFibXd3VFVkNFExcElaRzVpTUhCWlkyeE9aazF0ZEZkUmJUbElXakJzZUZFeU1UWlNSemgzVlRCR1FsRlROR2xNUTBwNlpGZEphVTlwU1hsWmVtTTFXVEpKTTA5RE1IcFpNazVvVEZSUmVscFhTWFJaYlZacFRXa3hhVTFFYXpKYVYwazFUV3BSTWxsVVoybE1RMG93WVZkUmFVOXBTbXBhUjAweFdWZFdiRmxUTUhoT1YwMHhURlJTYTFscVdYUlpha0V6VDFNeGJWa3lSbXRhUkVreFRVUldhMWw2U1dsTVEwb3haRWRyYVU5cFNUQmhiRkowWVVVeGRHTllaSEpTTUZFeFlqSnNSMUpXYXpST1ZVWkNTV2wzYVdSdFZubEphbTlwVFZNMGQwbHVNQzVoWHpnMmJURmhhRWN0T0dsSlFXdG5kWGxGY2tseVIyMHpUR3BPTW14RWRXaEdhMGRTVGpOQ1QzbDRja1ZuZFdKUmFFcHlaUzFtYVVkS2IwUnRlV2hHV21oRFFsaGlhSEZEVjJaMmFqTnhNbXhET1ZCSFJVazVNbXc0WkV4UU9ETlhXR3RYWlZoTlEzSldVVkJ5VVhaQmNFVnVjVkZFVUhwVmRFWjBWekIyU2paallUWkxTbFkwYm5Rd056WlVZMlpXU2pCR1YyVlRSak4xVW5saFJ6ZERSRkZIVm5GWlJucEpkazlTVVU5ZlVGQnpkWEJDV2pKVFpEWkNlWFZqU25wTWNGbEpaR1JpUzBwYVpHRTFOR00yVlZreFdubGhOSFZ1WVZOQ1dWcHVOVWR4ZEdsV2FtNDNlV0Y1WjAxM1JFRXdZVnB3YkY5V1RFZDFZMFp5YkdoaFFXNWZSMlF0Vm5odWFYbG9lbmRxTWxobmRuRnJkVEp0T1dFd2FEZDJlRU5wUmtKallUbGlZa1ppWDNOSlZEUjBORFZTTWpGWlJVZFhabXczT0RkaVRrcFBkVk0zUWpkdFpHUlNNbFk1VFdwMVZuWkpWWGNpTENKMGN5STZNVFk0TXpZM01qYzFNeXdpWWlJNklrUTBVSFZNZDFaVlFuRjBNa2xyVW5CbE0zQjJiWE0wVTBkVldWOVFjbXRYTlVzMlRXbEpVbTEyU204aUxDSnViMjVqWlNJNklqRmpaakl4WkdNMU16YzNORFJrTWpnNU5qQXpPR1ExT0RZM09ETTJOMlJqSWl3aVkyNW1JanA3SW1wM2F5STZleUpyYVdRaU9pSlllbGRmWkVWTWJrOWhOMHhWZDFaUWJVcExURVZqT1V0UGVEZDVOVEJ5V1d0UVkwTjVWblp6TFRSdklpd2laU0k2SWtGUlFVSWlMQ0pyZEhraU9pSlNVMEVpTENKdUlqb2llRWMwTmpCWmVIVkVhWGxGY1ZOU01YQnVWRGRuUm1oalRVWldWR1F4T0ZacldHOUZVME5TUzBKelNqUlFXV3BhVWtFM2RHcE9UM1Z4ZGxWVWRtMUZlamhKZEVKVVptVmthM2R2VnkxZlRUQnROM1pFU25vMlIyZHhUQzFyVWpsVFIweFliMUptUVdKSGMwWmxhRXRtUkU1U1dWOU9OWFJSZWs5SVlrVnBlRFF4YlZkUlVVSjRia0YwVEdWTWN6aG9lWGc0TTNSalMweDVVekJVWW1neGRFMXROSEJKT0RSSlRtRkZNRTFaUmxjemRGQklObUZYY21sdmJGZHpkeTAwWkhOR2NuSlRORll4V2xkWVVtcENaVTB5VDFaSGRWSTFURjlJVEd4SWQydFJOR1ZmYW5Kck5WTlhUM1pXTW1kcmRYTTFjemQ2ZVRCMWRrcExVSEJDZWpCQ2JsVTRUMGh1WW1wTVNERXhlSGRyVUhOWmVFaG9lVEJtVDBKVlVITmFObTQzUmpGVGRsOXNURUZQUlU1S05uRmlNRE5RYUdOV1dIRXdNVWd5ZDFRd1QwTldlV0ZEVEVnNUxVRlJTak5YY2pkWlpUVlJJbjE5ZlEuZHFuZ1Faai1rSTk5SUs1Zk04em84LWduT011bGJSSXotNThaMS10THIwRnJfc1FicnJtSm1Sek41UEUwYUxaQmNSNENjTndCNE9UX3NuU2IwdWVORFZ6bWlhTEc0R3J4ME95NTUtcnpsT3RnNzFPOUxKVmtTdkpYOVVUMEtzQldVZm4wdE9wcmxFYUVzem5hS3R3ZElLc2w0Z1Jmclg1YmxnQU5PcEtGc3F1eE4zSC1sVVNOWVN2ZnZnX193UVZSNV9mZHdSbUI0NUZKeTREYzJmUnNVVDJhM2xjYlRydnhBZmZUeHpvRThnNDBLZTBRX05aTUpTYlVkZmNkOXVyelJ0d1czRFd4aUpvbDVWbVpPenRJckdSa0xHaXdsWGJfVHhGTy1LNXVTVFBscm15RmVnZE5KQ2JfTnlTaDc2UFhPaVBkUkZ0UmdiaVE4bE1aYU45bVpnIn0."
      },
      "StatusCode": 204,
      "ResponseHeaders": {
        "Date": "Tue, 09 May 2023 22:52:36 GMT",
        "X-Azure-Ref": "0tM5aZAAAAAAKCIPKcMPfR4tjPD\u002BZkinkWVRPMjIxMDkwODIwMDMxADlmYzdiNTE5LWE4Y2MtNGY4OS05MzVlLWM5MTQ4YWUwOWU4MQ==",
        "X-Cache": "CONFIG_NOCACHE",
        "X-Microsoft-Skype-Chain-ID": "e86e4bc0-db7c-427b-a0f6-2b84de5ebbd6",
        "x-ms-client-request-id": "e55dc21c-1857-4241-802c-dff7408d6856"
>>>>>>> 6df5bc05
      },
      "ResponseBody": null
    }
  ],
  "Variables": {}
}<|MERGE_RESOLUTION|>--- conflicted
+++ resolved
@@ -10,17 +10,10 @@
         "Connection": "keep-alive",
         "Content-Length": "0",
         "Content-Type": "application/json",
-<<<<<<< HEAD
-        "User-Agent": "azsdk-js-communication-identity/1.2.1 core-rest-pipeline/1.10.4 Node/v16.14.2 OS/(x64-Linux-5.15.90.1-microsoft-standard-WSL2)",
-        "x-ms-client-request-id": "fac1423a-8b4b-466a-bed5-18d53b608e1c",
-        "x-ms-content-sha256": "47DEQpj8HBSa\u002B/TImW\u002B5JCeuQeRkm5NMpJWZG3hSuFU=",
-        "x-ms-date": "Tue, 09 May 2023 17:21:01 GMT"
-=======
         "User-Agent": "azsdk-js-communication-identity/1.2.1 core-rest-pipeline/1.10.4 Node/v19.8.1 OS/(x64-Windows_NT-10.0.22621)",
         "x-ms-client-request-id": "313e3192-9792-4ab4-bf7a-be5e0109be18",
         "x-ms-content-sha256": "47DEQpj8HBSa\u002B/TImW\u002B5JCeuQeRkm5NMpJWZG3hSuFU=",
         "x-ms-date": "Tue, 09 May 2023 22:52:30 GMT"
->>>>>>> 6df5bc05
       },
       "RequestBody": null,
       "StatusCode": 201,
@@ -28,20 +21,6 @@
         "api-supported-versions": "2020-07-20-preview2, 2021-02-22-preview1, 2021-03-07, 2021-10-31-preview, 2021-11-01, 2022-06-01, 2022-10-01, 2023-08-01",
         "Content-Length": "101",
         "Content-Type": "application/json; charset=utf-8",
-<<<<<<< HEAD
-        "Date": "Tue, 09 May 2023 17:21:01 GMT",
-        "MS-CV": "syijGUowlEyx3KD0rFzCjw.0",
-        "Request-Context": "appId=",
-        "Strict-Transport-Security": "max-age=2592000",
-        "X-Azure-Ref": "0/YBaZAAAAABGqwQo84VYQrybqK2b2NHaWVZSMzExMDAwMTE1MDIzADlmYzdiNTE5LWE4Y2MtNGY4OS05MzVlLWM5MTQ4YWUwOWU4MQ==",
-        "X-Cache": "CONFIG_NOCACHE",
-        "x-ms-client-request-id": "fac1423a-8b4b-466a-bed5-18d53b608e1c",
-        "X-Processing-Time": "107ms"
-      },
-      "ResponseBody": {
-        "identity": {
-          "id": "8:acs:1bdaa2b9-9507-4542-bb64-a7b22c00a8d4_00000018-a169-8294-fa5d-573a0d007b00"
-=======
         "Date": "Tue, 09 May 2023 22:52:30 GMT",
         "MS-CV": "LIXlFzMGx06oK3jKU001ZQ.0",
         "Request-Context": "appId=",
@@ -54,7 +33,6 @@
       "ResponseBody": {
         "identity": {
           "id": "8:acs:1bdaa2b9-9507-4542-bb64-a7b22c00a8d4_00000018-a298-ff61-1252-573a0d00931b"
->>>>>>> 6df5bc05
         }
       }
     },
@@ -68,17 +46,10 @@
         "Connection": "keep-alive",
         "Content-Length": "0",
         "Content-Type": "application/json",
-<<<<<<< HEAD
-        "User-Agent": "azsdk-js-communication-identity/1.2.1 core-rest-pipeline/1.10.4 Node/v16.14.2 OS/(x64-Linux-5.15.90.1-microsoft-standard-WSL2)",
-        "x-ms-client-request-id": "1348c2a6-1673-4d6a-bda2-aa1ef3db41e6",
-        "x-ms-content-sha256": "47DEQpj8HBSa\u002B/TImW\u002B5JCeuQeRkm5NMpJWZG3hSuFU=",
-        "x-ms-date": "Tue, 09 May 2023 17:21:01 GMT"
-=======
         "User-Agent": "azsdk-js-communication-identity/1.2.1 core-rest-pipeline/1.10.4 Node/v19.8.1 OS/(x64-Windows_NT-10.0.22621)",
         "x-ms-client-request-id": "f9c491a8-8100-47df-878b-ade51fecc32e",
         "x-ms-content-sha256": "47DEQpj8HBSa\u002B/TImW\u002B5JCeuQeRkm5NMpJWZG3hSuFU=",
         "x-ms-date": "Tue, 09 May 2023 22:52:31 GMT"
->>>>>>> 6df5bc05
       },
       "RequestBody": null,
       "StatusCode": 201,
@@ -86,20 +57,6 @@
         "api-supported-versions": "2020-07-20-preview2, 2021-02-22-preview1, 2021-03-07, 2021-10-31-preview, 2021-11-01, 2022-06-01, 2022-10-01, 2023-08-01",
         "Content-Length": "101",
         "Content-Type": "application/json; charset=utf-8",
-<<<<<<< HEAD
-        "Date": "Tue, 09 May 2023 17:21:01 GMT",
-        "MS-CV": "VNv6RpEKYEmEgL7cjPa93A.0",
-        "Request-Context": "appId=",
-        "Strict-Transport-Security": "max-age=2592000",
-        "X-Azure-Ref": "0/YBaZAAAAAAz8Q5PlQtOT42n0kICW1jsWVZSMzExMDAwMTE1MDIzADlmYzdiNTE5LWE4Y2MtNGY4OS05MzVlLWM5MTQ4YWUwOWU4MQ==",
-        "X-Cache": "CONFIG_NOCACHE",
-        "x-ms-client-request-id": "1348c2a6-1673-4d6a-bda2-aa1ef3db41e6",
-        "X-Processing-Time": "85ms"
-      },
-      "ResponseBody": {
-        "identity": {
-          "id": "8:acs:1bdaa2b9-9507-4542-bb64-a7b22c00a8d4_00000018-a169-8340-fa5d-573a0d007b01"
-=======
         "Date": "Tue, 09 May 2023 22:52:30 GMT",
         "MS-CV": "uR84rQjvz0\u002B2Fm7SnqKmAA.0",
         "Request-Context": "appId=",
@@ -112,7 +69,6 @@
       "ResponseBody": {
         "identity": {
           "id": "8:acs:1bdaa2b9-9507-4542-bb64-a7b22c00a8d4_00000018-a298-ffd2-1252-573a0d00931c"
->>>>>>> 6df5bc05
         }
       }
     },
@@ -126,71 +82,33 @@
         "Connection": "keep-alive",
         "Content-Length": "604",
         "Content-Type": "application/json",
-<<<<<<< HEAD
-        "Repeatability-First-Sent": "Tue, 09 May 2023 17:21:03 GMT",
-        "Repeatability-Request-ID": "3c028f13-667d-4efb-b42a-a142ab5ff0a9",
-        "User-Agent": "azsdk-js-communication-call-automation/1.0.0-beta.1 azsdk-js-azure-communication-call-automation/1.0.0-beta.1 core-rest-pipeline/1.10.4 Node/v16.14.2 OS/(x64-Linux-5.15.90.1-microsoft-standard-WSL2)",
-        "x-ms-client-request-id": "e84c36f9-2fba-4234-b893-69a93e9b6899",
-        "x-ms-content-sha256": "X5vD\u002B/DBJ0J4HdRFUlDaGVwW4p8FtbCABfKO\u002BQ4fs6U=",
-        "x-ms-date": "Tue, 09 May 2023 17:21:03 GMT"
-=======
         "Repeatability-First-Sent": "Tue, 09 May 2023 22:52:33 GMT",
         "Repeatability-Request-ID": "df086692-92af-4358-ab90-a426014beaa4",
         "User-Agent": "azsdk-js-communication-call-automation/1.0.0-beta.1 azsdk-js-azure-communication-call-automation/1.0.0-beta.1 core-rest-pipeline/1.10.4 Node/v19.8.1 OS/(x64-Windows_NT-10.0.22621)",
         "x-ms-client-request-id": "a1ad1966-a587-41a6-bbed-5601727b4a3f",
         "x-ms-content-sha256": "eMrzyoYTpb8\u002BRNSkHLriHZl6fLDUJCFP/Z28IxYzCog=",
         "x-ms-date": "Tue, 09 May 2023 22:52:33 GMT"
->>>>>>> 6df5bc05
       },
       "RequestBody": {
         "targets": [
           {
-<<<<<<< HEAD
-            "rawId": "8:acs:1bdaa2b9-9507-4542-bb64-a7b22c00a8d4_00000018-a169-8340-fa5d-573a0d007b01",
-            "kind": "communicationUser",
-            "communicationUser": {
-              "id": "8:acs:1bdaa2b9-9507-4542-bb64-a7b22c00a8d4_00000018-a169-8340-fa5d-573a0d007b01"
-=======
             "rawId": "8:acs:1bdaa2b9-9507-4542-bb64-a7b22c00a8d4_00000018-a298-ffd2-1252-573a0d00931c",
             "kind": "communicationUser",
             "communicationUser": {
               "id": "8:acs:1bdaa2b9-9507-4542-bb64-a7b22c00a8d4_00000018-a298-ffd2-1252-573a0d00931c"
->>>>>>> 6df5bc05
             }
           }
         ],
         "sourceIdentity": {
-<<<<<<< HEAD
-          "id": "8:acs:1bdaa2b9-9507-4542-bb64-a7b22c00a8d4_00000018-a169-8294-fa5d-573a0d007b00"
-        },
-        "callbackUri": "https://redacted.azurewebsites.net/api/servicebuscallback/events?q=8acs1bdaa2b9-9507-4542-bb64-a7b22c00a8d4_00000018-a169-8294-fa5d-573a0d007b008acs1bdaa2b9-9507-4542-bb64-a7b22c00a8d4_00000018-a169-8340-fa5d-573a0d007b01",
-=======
           "id": "8:acs:1bdaa2b9-9507-4542-bb64-a7b22c00a8d4_00000018-a298-ff61-1252-573a0d00931b"
         },
         "callbackUri": "https://redacted.azurewebsites.net/api/servicebuscallback/events?q=8acs1bdaa2b9-9507-4542-bb64-a7b22c00a8d4_00000018-a298-ff61-1252-573a0d00931b8acs1bdaa2b9-9507-4542-bb64-a7b22c00a8d4_00000018-a298-ffd2-1252-573a0d00931c",
->>>>>>> 6df5bc05
         "customContext": {}
       },
       "StatusCode": 201,
       "ResponseHeaders": {
         "Content-Length": "956",
         "Content-Type": "application/json; charset=utf-8",
-<<<<<<< HEAD
-        "Date": "Tue, 09 May 2023 17:21:03 GMT",
-        "X-Azure-Ref": "0AIFaZAAAAAAi5laUdAUmQJj4SVnzjPbrWVZSMzExMDAwMTE1MDIzADlmYzdiNTE5LWE4Y2MtNGY4OS05MzVlLWM5MTQ4YWUwOWU4MQ==",
-        "X-Cache": "CONFIG_NOCACHE",
-        "X-Microsoft-Skype-Chain-ID": "c4d617e0-525c-411f-a5d1-7e51ac11819f",
-        "x-ms-client-request-id": "e84c36f9-2fba-4234-b893-69a93e9b6899"
-      },
-      "ResponseBody": {
-        "callConnectionId": "411f3500-4ce0-4c3a-ab73-f8bc509f56e9",
-        "targets": [
-          {
-            "rawId": "8:acs:1bdaa2b9-9507-4542-bb64-a7b22c00a8d4_00000018-a169-8340-fa5d-573a0d007b01",
-            "kind": "communicationUser",
-            "communicationUser": {
-              "id": "8:acs:1bdaa2b9-9507-4542-bb64-a7b22c00a8d4_00000018-a169-8340-fa5d-573a0d007b01"
-=======
         "Date": "Tue, 09 May 2023 22:52:32 GMT",
         "X-Azure-Ref": "0sc5aZAAAAABLkiFcX9DVTIqZtVc/8T66WVRPMjIxMDkwODIwMDMxADlmYzdiNTE5LWE4Y2MtNGY4OS05MzVlLWM5MTQ4YWUwOWU4MQ==",
         "X-Cache": "CONFIG_NOCACHE",
@@ -205,24 +123,10 @@
             "kind": "communicationUser",
             "communicationUser": {
               "id": "8:acs:1bdaa2b9-9507-4542-bb64-a7b22c00a8d4_00000018-a298-ffd2-1252-573a0d00931c"
->>>>>>> 6df5bc05
             }
           }
         ],
         "callConnectionState": "connecting",
-<<<<<<< HEAD
-        "callbackUri": "https://redacted.azurewebsites.net/api/servicebuscallback/events?q=8acs1bdaa2b9-9507-4542-bb64-a7b22c00a8d4_00000018-a169-8294-fa5d-573a0d007b008acs1bdaa2b9-9507-4542-bb64-a7b22c00a8d4_00000018-a169-8340-fa5d-573a0d007b01",
-        "mediaSubscriptionId": "6bdb90f4-ae2a-4f6b-8557-63e9769c5413",
-        "sourceDisplayName": "",
-        "sourceIdentity": {
-          "rawId": "8:acs:1bdaa2b9-9507-4542-bb64-a7b22c00a8d4_00000018-a169-8294-fa5d-573a0d007b00",
-          "kind": "communicationUser",
-          "communicationUser": {
-            "id": "8:acs:1bdaa2b9-9507-4542-bb64-a7b22c00a8d4_00000018-a169-8294-fa5d-573a0d007b00"
-          }
-        },
-        "correlationId": "c4d617e0-525c-411f-a5d1-7e51ac11819f"
-=======
         "callbackUri": "https://redacted.azurewebsites.net/api/servicebuscallback/events?q=8acs1bdaa2b9-9507-4542-bb64-a7b22c00a8d4_00000018-a298-ff61-1252-573a0d00931b8acs1bdaa2b9-9507-4542-bb64-a7b22c00a8d4_00000018-a298-ffd2-1252-573a0d00931c",
         "mediaSubscriptionId": "032de7f5-9253-446d-8e3c-20d825866b23",
         "sourceDisplayName": "",
@@ -234,7 +138,6 @@
           }
         },
         "correlationId": "e86e4bc0-db7c-427b-a0f6-2b84de5ebbd6"
->>>>>>> 6df5bc05
       }
     },
     {
@@ -245,27 +148,6 @@
         "Accept-Encoding": "gzip,deflate",
         "Authorization": "Sanitized",
         "Connection": "keep-alive",
-<<<<<<< HEAD
-        "Content-Length": "8123",
-        "Content-Type": "application/json",
-        "Repeatability-First-Sent": "Tue, 09 May 2023 17:21:06 GMT",
-        "Repeatability-Request-ID": "15627c68-3508-4530-8639-9d442305b9f8",
-        "User-Agent": "azsdk-js-communication-call-automation/1.0.0-beta.1 azsdk-js-azure-communication-call-automation/1.0.0-beta.1 core-rest-pipeline/1.10.4 Node/v16.14.2 OS/(x64-Linux-5.15.90.1-microsoft-standard-WSL2)",
-        "x-ms-client-request-id": "e4b1c6bb-675b-4d23-9cee-adbb55e413c2",
-        "x-ms-content-sha256": "p6BSGh6TY5\u002BL\u002BQHhaXqV02mDCn9LBX/ySkzI0fs/cx4=",
-        "x-ms-date": "Tue, 09 May 2023 17:21:06 GMT"
-      },
-      "RequestBody": {
-        "incomingCallContext": "eyJhbGciOiJub25lIiwidHlwIjoiSldUIn0.eyJjYyI6Ikg0c0lBQUFBQUFBQUNzMVliVlBqT0JMK0s2NWMxWDI0R2NXU0xOdXlxbEpYZVlHQm1TR3d2TzVjVVVmSnNweDQ4ZHZLRGduTTduKy9saE1nRUc1bjdtNzNhZ01KVVV2ZHo5TnRTZDNOMTU2U2VUNnQyaXpObEd5enF1eUpyNzNVVklYOW15VTkwZU5DcWthUU9KR1N4aEdLZkJ3aTVqT0s0amhnU0lZeHBRcGp5Uk4yZzdzWDRVaVNJRUtjUmd5bDBrK1FIM29TSnhpSE1jYTk5NzBrYStwYzNrOWxvY0UrQ0hTWjFGVld0b2NkSG1heEgzQ0dRc29BaVNVS1JWeUhLT1pjQjdFT0pTVWg2T1N5bkMza1RGdWRjcEhuNzN1MU5HMm1zbHB1RE5FSVFEbE9VZXo3R0xFb1RKQlVTWXlVVkRwVkljV0thVEEwejVKRWc5dXB6QnY5ek9YOHZyYnNHbTN1dEJuV05heXNUVlZyMDk2UDVHeU4rZXY3WGx2OURvSHlHTjRKRlBsbW9OWkdNRVp2ZkR5K3ZpdFFLdlF3allsR05GUWVZbHByb0JSaUZQbzZTa01XcHdGT2RnTmxkRk10ak9yczlyN0g2MzhUd1R3cmJ4c2JSTm0yVXMzQjJMeHQ2MGE0cnF5emZwcG5zM2tMZXF2N2ZuTUx6NlN2cXNMT3VIZlVWYldyRkZvMFM0MHdSVTJTSW5uYjlKWGFXcW1VZTBmY3RESzNPbkVaamloTEpVRStWaFJZcGpFQ1FZSUl3YUduRmFkSnpGd2F1aGx4UFJhNWEwSi96d1lFb3dBajRzTkNEbDRVT3Nua3NBUllZNk9uZ0dvaDE5N05JQ3JObjhpRlIwcTdUaGo5azFidG40anFtdEF1MFVWU254dFpOblZsTEYwWUFsbWY5Z214YjlablZIZ3M1Rzd2MTgyVEdWZGxxMHRZKzdXbjFsODNaMW5XZGI2NTVkd21zU2M2enFzWUp1NEcrTnBjbDlVQU9UU0l3c0RCenVIVU9UeGhEcUZoSDhNUHNmUE5vSUZRZ3JZZHFNRm1DY1Y5NmdWOUFtL3FlM1lxSG96UEJkbWNRQ3RvQjlqcHZoUUR1VWl5eW1HUno3aHplbjdpRGk5UEhJS1pFOEduNXhCQ0hNSUJuanRSQ0JJWVdTRUhIdmdib0hKZ1dsVWowMlFQZW11Y3h1SnZ6Z29WUUJ6dUFBZEM0RFJ3aTRpa21UdEdxenY3WmIxOGhacHNWa280anJQZjBucTJMYXdYMFhxY0tZMFdxWkV6VVZ6dGpaNWw5UktVTGo4bHMxYjlneFFma21GRWY3NDRNcXZEa1Z0c3NTd1dxL1ZJeVRMSkV0bHFBYTQ3RjVNVGh4SVBoemhnSG5ubDlDYUk3VDF3TTJtK2NveE1FZ05CNjFQQzRaRlIzekYyejZ6WDdacW5XK2I5Q0dMOGh2bm9PODFIcjgxVFlHOGRrNm9GQ0FxYkljRGhHeERFcDk4RkFldDJJZWdmRFFGN3J3c1NvVDRrYzB4QzMra09IdXNUenZ0MjI4TEpXOGZJYUVoVUcrdXZLR3c5QmVmby9PSjBlamh4UXNoK0xLUmhHSG1NTXk4a0hPK0MwMmR3SGdVQi9kL0FveWR3UWdNVzBZQnl6SG5rQVh6QTJHdDBPUHBkZEd2Wk5LREFPQUVHT0hoSmdUaCs2Ry9DKzAwT1B2WERuVzBJSi9uL0FlTnZiVWVMNG9QZkJQLytLUFFQUThsbHJITlJ5S3hFM1JXNmxoWlpJc2pqOVJVdnRjeG5sY25hZVNIaXBYSnFxVzUxVzh2TU9Fc2R3MFd6SVd6dTY3YUNHMkM0ZDNZelByb2hsTjhjSEEzSE4yY0hRM0xEc1pPVmNBbHFjYnFuUGlic3N1RnhQWHEzSDU3ZjdnZkhuL2JLMVNoZTZPSDBxcjE2T0grWWZxVEZML1NmSHZtRlBCTFptS2ZmTXQrMFpUejU4ZUwwNEdCNlBKcmNmcmc4UGp2L3VLLzlzZnF5b3VQakh5NnJDL3I1S21hZCtjZTdzaTVrRGFtRk9XZUhueis1Sk5na21LZXB5UGtRVXVyeTEzS2JYRHFWM1JsSU9XZUhwM3ZUYld0cDBhNW40cXcxOEdnSHUwaHdZUUpVdEdWd3JjUWRXWlo2RlEvSzZzVjY3SnlNank1MjhibVZEM2Zsa1A5Tzl5WnZlUUpiV2VlNm5sZWxSdm9PMHZzT0IxZ0NCVVR3VXM5enh0TzMzT2RXL29aL0ZOc0o5cXhSdDFrQjErNGpFdVJKYldvRDFiaG81aEpSSDhvR0tuZ2dKbU14Z3QrSjhFS3h6OFFRQzhiRWlBa2FpRkVrOW53eHdXSWNDYzhYWkNSd0tJS2hDRWZDZzE5ZkRDZGlId3VQQzh6RnZpOGlUMHg4RVl3Rjl3WGRwRlc5YWp0K2ppM2N4RFc4bHN0bGY3M0IrNVdaWFYvckZSVFp3TFZzbSt0cmNBZk5Fd05hMTljeWJwRE40OGg2OHNLYTkyenRxWnI3RFVPcGJOcWJHQTcrTWt2YStVMnFkUkxEWWZzTHRFcTJQcnJ4bmtxS3hpZ0UxZHNNTXE3dFRleUhuWHVzb2ovcldkYy9CSnBqUDBnOXBMbU1FVk14UVR6bUNpbnRxUmc2Tll4ajIvVHBCdHJWcm9BN1ZtcGhJUGl6cDM2azFNdmpOTFVsZVNlQWFoQkt4VS82M3RhQm03cXRHL1gwM2RJanpjUFI3QjNCVWNqZXJhYW53K0tId1FEc1Exc0VONGF0TXZlR21oL0k0NSt1cXA5L2pObXdKUDZYRDBOWUEyWU5FSWZTeWJJNFdmY3ptZTRhbUt3NTNVd044N3hhYW5Dc05RdkxSQzJhdGlxNnduVFZQblUrVUozYWdIWCtISlozV2Z2VWdHL1BXQzFUNVhuWGJQeEh4VG9ZZ1hKZFM0b3dnYm55YnJ0U2g2SEw5L1lYN1VHYVNheFBoL2dFWDAyT3Zqd3NvUVNud1YvMUlQQWdHeEZPb0VJaWtLcXhSeUZDV1hPMHlOdnNCRnBJaU9VbTlGa3pNcFZNRk95S0o5bk1WSXQ2RFA5Y09DeXpOcE50WmF6T3B1MThDa0dpNDhWc3UyQzNDbDFQeXBLQWhCb2p5QUVLTVVLZzIvQVRna0x0RTZuZzFKSW90UzNYZjlQS0F1NmEzWXZuOFMrdEVScmNDeEVBQUE9PSIsInNoclRva2VuIjoiZXlKaGJHY2lPaUpTVXpJMU5pSXNJblI1Y0NJNkluQnZjQ0o5LmV5SmhkQ0k2SW1WNVNqQmxXRUZwVDJsS1MxWXhVV2xNUTBwb1lrZGphVTlwU2xOVmVra3hUbWxKYzBsdVp6RmtRMGsyU1dreFRGTlVUbEpQVnpWUFZXcGthVlZ0T1cxbFJ6RnNWMjA1V1dOWFNrbFhhMlJzWkhsSmMwbHRkSEJhUTBrMlNXa3hURk5VVGxKUFZ6VlBWV3BrYVZWdE9XMWxSekZzVjIwNVdXTlhTa2xYYTJSc1pIbEtPUzVsZVVwb1pGZFJhVTlwU21sT1JGWnNUVVJyZDFsVE1XdFpWMHB0VEZSUmVFNUVWWFJaVkVFeVQwTXdkMDlIUlRSTmFteHBUWHBDYkU5SFVXbE1RMHB3WXpOTmFVOXBTbTlrU0ZKM1kzcHZka3d6VGpCamVUVXpZVmMxYTJJelpIcE1iVFZzWkVNNWFscEhUVEZaVjFac1dWTXdlRTVYVFRGTVZGSnJXV3BaZEZscVFUTlBVekZ0V1RKR2ExcEVTVEZOUkZacldYcEpka2xwZDJsaFYwWXdTV3B2ZUU1cVozcE9ha1V6VGxSQk5FeERTblZaYlZscFQycEZNazlFVFRKTlZHTXhUVVJuYzBsdFZqUmpRMGsyVFZSWk5FMTZZM2RPUkVsM1QwTjNhVmxYYkhaSmFtOXBVbFJLWVZveGJFbFJNbFYyVlVSV2FHTkhiREZpYXpWUFQwaE5lRTR5Y0VWWldFcEpWa1ZHVWxCVU1HbE1RMHBvWTBoQ2NGcERTVFpKYlVWNldWUk5lbGw2U21oTVZFazFUMGRWZEU1RVJtdE5VekExVFZSTk0weFhSVEZPUkZsNVRXMVZNazlFUm1wWmVVbHpTVzFHZDJOSGJHdFpWMDU1U1dwdmFVMXBTWE5KYlU1MVdtbEpObVY1U25Ga01uTnBUMjV6YVdFelVqVkphbTlwVld4T1FrbHBkMmxpYVVrMlNXcEdTV0o2UlhsT2JVbDBZVEZLVldJeWFIaFdWR3cyVDFad2MySnNhR1pOTTFJeVZtdFJNRk5YZUV4WlYyeDJVa2R6ZW1OclZsWlJNVTVxVld0Tk5FMXVRbGRhVkVweVRrVlNXazVyZUU5a2EyUkZWakExV0ZZelRuUmFiVGwwWTIwd01GcHVTalJWUjA1RFdtdHNXVk5XYkd4aU0zQlBZbTVrTWs1RlRuRlNWRXByVmpGR2VVOUdWWGhOUkU1b1RWVnNlazlGVGs5WFJHaEdZVlpDV1ZOc2JHbGtNWEExVldreFVrNVhTVEZYVjJ4SVUycFdhVlJYVWsxVlIxcEhUa1ZHVDFOSFRrVmpNMmhJVlVoa2RGUlVVakZSYlVZMFlYcFNhRkpITUhoWlYzQnVZbXR2TkZSdGJHWk9WVTVTVlVWVmVsVjZaRVJaYWsweVkyNW9jRkpIUmxWamEyeExWRWR3UzJWRk1EVlBSbWhxWVZoR2RsRXlhRTVOYW1SRVkxVktNbUZxU201YWFrcFNWbXMwTUdOc1JqQlNSazV2VFZoa1dWZ3hSbTlVYWs1RVQxaGtVR0l6UW5CaGF6azBWRlZXUmxKRVZtaFVWR2h3WlZkYU1scDZVa1ZaYXpFeFZVWktRMWxXT1hGbFYxWlNUVWRXYkUxR2JGWmllbEl6VEZNd01tVldWa2xYV0VaQ1pFaHdVazFWWkhCa1JscElXRE5WTTJKc1FrWldiazV1VkcxYVYxWjZWWHBrVjJoSVdsUldNVmxZVmtWVWFtZzFVMjFTTm1WVmRFUk5SelZUVlZOSmMwbHRWV2xQYVVwQ1ZWVkdRMGxwZDJsWlYzaHVTV3B2YVZWc1RYbE9WRmxwVEVOS2NtRlhVV2xQYVVwRllsVldOR014Ykd4VVZHeFpXREkxVjJWR2IzbGhhbWgyV20xNFZXUldRbkprYkVwNlZURk9ibUpYU2tOWlZGSlZURmQwYkZWVmNFcEpiakU1VEVOS2NGcElRV2xQYVVwdlpFaFNkMk42YjNaTU0wNHdZM2sxTTJGWE5XdGlNMlI2VEcwMWJHUkRPV3BhUjAweFdWZFdiRmxUTUhoT1YwMHhURlJTYTFscVdYUlpha0V6VDFNeGJWa3lSbXRhUkVreFRVUldhMWw2U1haSmFYZHBZakpzYTBscWIybE5iVTB6VDFkT2FVNTZaM1JOTWs1cVdWTXdNRTB5Vm1sTVYwcHNXV3BKZEZscVFUVk9iVlpwVDFSSk1FNXRSVFJKYVhkcFkyMW5hVTlwU1hkTWEwWlRVMVZGTW1OVVpFZGxiVTVXVm01U2NrMXVaR3hhYm13d1RVZDRRMXBJWkc1aU1IQlpZMnhPWmsxdGRGZFJiVGxJV2pCc2VGRXlNVFpTUnpoM1ZUQkdRbEZUTkdsTVEwcDZaRmRKYVU5cFNYbFplbU0xV1RKSk0wOURNSHBaTWs1b1RGUlJlbHBYU1hSWmJWWnBUV2t4YVUxRWF6SmFWMGsxVFdwUk1sbFVaMmxNUTBvd1lWZFJhVTlwU21wYVIwMHhXVmRXYkZsVE1IaE9WMDB4VEZSU2ExbHFXWFJaYWtFelQxTXhiVmt5Um10YVJFa3hUVVJXYTFsNlNXbE1RMG94WkVkcmFVOXBTalpTVkZaNlkxVk9TbVZxVGxaUk1UbHBZbXhDUzFSRlNsSlhhMFpDU1dsM2FXUnRWbmxKYW05cFRWTTBkMGx1TUM1VE1qUlZhbEJUVEdoT1VYVndTR05OZDJoSGFGa3hjVTl3VFVORExWSnhOVk5vUjJ4c1dYcHdXbEYzUTBwMVpscGhkWGt6VmxaalpVaDVRV2sxTVZSSE5FVjNXVE16VVhGR2JUSnZNMjh5UVRaSU0ySjRkMVp2Y1hwMlVWTnZUMmxPV1VkcU1IZHRTV0l0UkVWVlFrbDZlbWxsUkRNMmFrRldaR2hsZEd0dVVubFVUMDF5WjJaM2JsbDZSM1J2YURsNVVWVmZUM1Y1YkRWMVUzRmxMVmhsZUZsTVRuRlFNakp1UTJsNWVDMWlhMU15VWxacFkwVmFSVFl4UW5aMk9HMVhVR2xtWDNwc2R6RkdjMVJCYkRWUlVFNTJNRVpJVGpOSlZTMDNSV1owVW5GeVNqSndUbHBGY1VFMVZtNU5SbWd0UkU1bFpFdHdYMW8wTlhkR1owSlNRVlp4VUdnd1QwdGpXVGx4TkVGaFoxbHlhM3BTWWtsU01IbHRNVXQwVjBwMlYzWlNhWGxFU2tvd2MwMVpjRkJ0T0VKWGJXOUxVbEJ5TVVGUldWQklaRjlrWDNZd1FsTXhka1F4YUhKelNXSXdlVmRrZW5jaUxDSjBjeUk2TVRZNE16WTFNamcyTkN3aVlpSTZJblJoYm5sbGJuZ3RaRlV3V0ZCTmMwUjZTWGw2WWxWR1dXRjFjMjlVVUc5b2VHTmpSMlJCVTNoUmNVa2lMQ0p1YjI1alpTSTZJakF4T0RZd09URTRZVFZsTmpRd1pURmhaRGszTW1Oa1ptUTROR0ZsWkdVeUlpd2lZMjVtSWpwN0ltcDNheUk2ZXlKcmFXUWlPaUpCV1ZKb2VHUmZaVWN3VUZZMllWWk5hazR5WldSUlRXRjZOM3BUU3prd1VEVmxWMFJqVEdwalozRm5JaXdpWlNJNklrRlJRVUlpTENKcmRIa2lPaUpTVTBFaUxDSnVJam9pTVVodk1USTJZaTFyVWxSdmFIRlZPWG81V214dVdGOHpkSFpXUkRSSmJFdGhhVzlFYXpOeVJWVkRVMk5TUXpneWNGWmxNbXMwUkZrMlRFNTJSMFJYVGxkWGMyMW1iMjF5YlRSbWNuaFFZMEptU1ZoSldXVnZlazV1ZDNZMFEycEZNbVJYVVhJNFZURXdNMkV4U1hNNFEwNVlPRVZwVUZoS1dXSjNXbmxTTFZFMVlqVlphVWRLTldKTlpFeFFaa1kwUVU1SVkwUnplRWRRZDIxTk5IVkNZWGhyTkdGRWJURmhhbWR1U2poT2FWODFRMUZRUlROVE4wTmlNelp5ZUdsRVlWUnlTVXBNYWtwNFRUazRXR05wY1c5RGFFMHlOME54UW5acU1tZG1NbEZXVGpSeVVYUkVVMmd4ZDFoZlVXaE9NME01ZDA5dmNHbHFUM2hOUlVWRU5XRk5PR2w1Wm5abk5FUmlUWFZRVWtKaFgycDVaVkV3WldVd1dWVnZOSGN0TFRaNVZVaFpjVUYwZWxFeFIybDBWa2RmZFRkdVVFVldjMmRPWmxaWE5UTjFhRWRsTlhWaGRVUk9PSGxLWkhwNVMwTXdibEpSSW4xOWZRLmpuSkctdnhBNnFkNmpaSDZsQk5fbGhnVW93SHJMb2lQTVJhRUl5X0xySTZ5YU01YW5QOVlaZXlaUEZ6NzQyTG9IR2MwVmxiNUdYWVc1TmpzVzdtV1llM3R3cWdLeFhzRms0Rm1FYlN6YmV6SV9kb2FodHdvWVdwOG8zc1VWNldiTWEwWHF2cWl3SXJRTkhWd2RqR3pZT3cwNHkzUnNzQVVwWVJBQzlseU5xRS1MemoxMjZqeURYWEpjOE43SzBvWnQ0UmZ4Z3dEVGlkdVFmY2g2WWhvMFh0amgwbUhfV3UzcHFUZHBaQ1Z3TW0zb2YzbXdxcWZHLXVUUEluQ1EyRDA4OEdLMlBNTkZhR3Zqa0c2UkdZQW5GSnpHRHBSQUZZbGhnV01HWHZlMURUWUo0Q1VtY2VpZVJBcG9yRlZnb0FRMVJvbWtXWW51UnBHUTdPUGR3TThzZyJ9."
-      },
-      "StatusCode": 204,
-      "ResponseHeaders": {
-        "Date": "Tue, 09 May 2023 17:21:05 GMT",
-        "X-Azure-Ref": "0AoFaZAAAAAAR6GyW6YqWTp\u002BRFxy3\u002BPOnWVZSMzExMDAwMTE1MDIzADlmYzdiNTE5LWE4Y2MtNGY4OS05MzVlLWM5MTQ4YWUwOWU4MQ==",
-        "X-Cache": "CONFIG_NOCACHE",
-        "X-Microsoft-Skype-Chain-ID": "c4d617e0-525c-411f-a5d1-7e51ac11819f",
-        "x-ms-client-request-id": "e4b1c6bb-675b-4d23-9cee-adbb55e413c2"
-=======
         "Content-Length": "8102",
         "Content-Type": "application/json",
         "Repeatability-First-Sent": "Tue, 09 May 2023 22:52:36 GMT",
@@ -285,7 +167,6 @@
         "X-Cache": "CONFIG_NOCACHE",
         "X-Microsoft-Skype-Chain-ID": "e86e4bc0-db7c-427b-a0f6-2b84de5ebbd6",
         "x-ms-client-request-id": "e55dc21c-1857-4241-802c-dff7408d6856"
->>>>>>> 6df5bc05
       },
       "ResponseBody": null
     }
