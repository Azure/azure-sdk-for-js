{
  "Entries": [
    {
      "RequestUri": "https://endpoint/identities?api-version=2022-10-01",
      "RequestMethod": "POST",
      "RequestHeaders": {
        "Accept": "application/json",
        "Accept-Encoding": "gzip,deflate",
        "Authorization": "Sanitized",
        "Connection": "keep-alive",
        "Content-Length": "0",
        "Content-Type": "application/json",
<<<<<<< HEAD
        "User-Agent": "azsdk-js-communication-identity/1.2.1 core-rest-pipeline/1.10.4 Node/v16.14.2 OS/(x64-Linux-5.15.90.1-microsoft-standard-WSL2)",
        "x-ms-client-request-id": "2903e1b5-0c05-43e6-9395-2938608e55ff",
        "x-ms-content-sha256": "47DEQpj8HBSa\u002B/TImW\u002B5JCeuQeRkm5NMpJWZG3hSuFU=",
        "x-ms-date": "Tue, 09 May 2023 17:20:47 GMT"
=======
        "User-Agent": "azsdk-js-communication-identity/1.2.1 core-rest-pipeline/1.10.4 Node/v19.8.1 OS/(x64-Windows_NT-10.0.22621)",
        "x-ms-client-request-id": "68c6c550-c6fc-4460-8ab8-4a58af5a5a28",
        "x-ms-content-sha256": "47DEQpj8HBSa\u002B/TImW\u002B5JCeuQeRkm5NMpJWZG3hSuFU=",
        "x-ms-date": "Tue, 09 May 2023 22:52:22 GMT"
>>>>>>> 6df5bc05
      },
      "RequestBody": null,
      "StatusCode": 201,
      "ResponseHeaders": {
        "api-supported-versions": "2020-07-20-preview2, 2021-02-22-preview1, 2021-03-07, 2021-10-31-preview, 2021-11-01, 2022-06-01, 2022-10-01, 2023-08-01",
        "Content-Length": "101",
        "Content-Type": "application/json; charset=utf-8",
<<<<<<< HEAD
        "Date": "Tue, 09 May 2023 17:20:48 GMT",
        "MS-CV": "PyBDgVUuqk\u002BiLBj\u002BagEfkQ.0",
        "Request-Context": "appId=",
        "Strict-Transport-Security": "max-age=2592000",
        "X-Azure-Ref": "08IBaZAAAAABMMovZcu58S4VBwTsiWkbcWVZSMzExMDAwMTE1MDIzADlmYzdiNTE5LWE4Y2MtNGY4OS05MzVlLWM5MTQ4YWUwOWU4MQ==",
        "X-Cache": "CONFIG_NOCACHE",
        "x-ms-client-request-id": "2903e1b5-0c05-43e6-9395-2938608e55ff",
=======
        "Date": "Tue, 09 May 2023 22:52:22 GMT",
        "MS-CV": "NK9jN6GJ5EeEhgwunpdbcw.0",
        "Request-Context": "appId=",
        "Strict-Transport-Security": "max-age=2592000",
        "X-Azure-Ref": "0ps5aZAAAAABXVVaAL3wtQ4IGaByUta5CWVRPMjIxMDkwODIwMDMxADlmYzdiNTE5LWE4Y2MtNGY4OS05MzVlLWM5MTQ4YWUwOWU4MQ==",
        "X-Cache": "CONFIG_NOCACHE",
        "x-ms-client-request-id": "68c6c550-c6fc-4460-8ab8-4a58af5a5a28",
>>>>>>> 6df5bc05
        "X-Processing-Time": "107ms"
      },
      "ResponseBody": {
        "identity": {
<<<<<<< HEAD
          "id": "8:acs:1bdaa2b9-9507-4542-bb64-a7b22c00a8d4_00000018-a169-4f95-655d-573a0d0079ac"
=======
          "id": "8:acs:1bdaa2b9-9507-4542-bb64-a7b22c00a8d4_00000018-a298-df8d-1252-573a0d009315"
>>>>>>> 6df5bc05
        }
      }
    },
    {
      "RequestUri": "https://endpoint/identities?api-version=2022-10-01",
      "RequestMethod": "POST",
      "RequestHeaders": {
        "Accept": "application/json",
        "Accept-Encoding": "gzip,deflate",
        "Authorization": "Sanitized",
        "Connection": "keep-alive",
        "Content-Length": "0",
        "Content-Type": "application/json",
<<<<<<< HEAD
        "User-Agent": "azsdk-js-communication-identity/1.2.1 core-rest-pipeline/1.10.4 Node/v16.14.2 OS/(x64-Linux-5.15.90.1-microsoft-standard-WSL2)",
        "x-ms-client-request-id": "69243539-de01-47e8-89e8-78ab82259713",
        "x-ms-content-sha256": "47DEQpj8HBSa\u002B/TImW\u002B5JCeuQeRkm5NMpJWZG3hSuFU=",
        "x-ms-date": "Tue, 09 May 2023 17:20:47 GMT"
=======
        "User-Agent": "azsdk-js-communication-identity/1.2.1 core-rest-pipeline/1.10.4 Node/v19.8.1 OS/(x64-Windows_NT-10.0.22621)",
        "x-ms-client-request-id": "5e1f573e-7a52-40c8-8a8b-16fa36a87b71",
        "x-ms-content-sha256": "47DEQpj8HBSa\u002B/TImW\u002B5JCeuQeRkm5NMpJWZG3hSuFU=",
        "x-ms-date": "Tue, 09 May 2023 22:52:22 GMT"
>>>>>>> 6df5bc05
      },
      "RequestBody": null,
      "StatusCode": 201,
      "ResponseHeaders": {
        "api-supported-versions": "2020-07-20-preview2, 2021-02-22-preview1, 2021-03-07, 2021-10-31-preview, 2021-11-01, 2022-06-01, 2022-10-01, 2023-08-01",
        "Content-Length": "101",
        "Content-Type": "application/json; charset=utf-8",
<<<<<<< HEAD
        "Date": "Tue, 09 May 2023 17:20:48 GMT",
        "MS-CV": "gQGkKJtjMk6\u002BYUgXtXguDQ.0",
        "Request-Context": "appId=",
        "Strict-Transport-Security": "max-age=2592000",
        "X-Azure-Ref": "08IBaZAAAAAAL1QQbWFOYQbJD8BLgvtGWWVZSMzExMDAwMTE1MDIzADlmYzdiNTE5LWE4Y2MtNGY4OS05MzVlLWM5MTQ4YWUwOWU4MQ==",
        "X-Cache": "CONFIG_NOCACHE",
        "x-ms-client-request-id": "69243539-de01-47e8-89e8-78ab82259713",
        "X-Processing-Time": "105ms"
      },
      "ResponseBody": {
        "identity": {
          "id": "8:acs:1bdaa2b9-9507-4542-bb64-a7b22c00a8d4_00000018-a169-5126-fa5d-573a0d007afb"
=======
        "Date": "Tue, 09 May 2023 22:52:22 GMT",
        "MS-CV": "sTfR/QLCy0iKX9KSfsdfAw.0",
        "Request-Context": "appId=",
        "Strict-Transport-Security": "max-age=2592000",
        "X-Azure-Ref": "0ps5aZAAAAACAE02eI8b2RrcHNFfzqkKnWVRPMjIxMDkwODIwMDMxADlmYzdiNTE5LWE4Y2MtNGY4OS05MzVlLWM5MTQ4YWUwOWU4MQ==",
        "X-Cache": "CONFIG_NOCACHE",
        "x-ms-client-request-id": "5e1f573e-7a52-40c8-8a8b-16fa36a87b71",
        "X-Processing-Time": "103ms"
      },
      "ResponseBody": {
        "identity": {
          "id": "8:acs:1bdaa2b9-9507-4542-bb64-a7b22c00a8d4_00000018-a298-e019-1252-573a0d009317"
>>>>>>> 6df5bc05
        }
      }
    },
    {
      "RequestUri": "https://endpoint/calling/callConnections?api-version=2023-01-15-preview",
      "RequestMethod": "POST",
      "RequestHeaders": {
        "Accept": "application/json",
        "Accept-Encoding": "gzip,deflate",
        "Authorization": "Sanitized",
        "Connection": "keep-alive",
        "Content-Length": "604",
        "Content-Type": "application/json",
<<<<<<< HEAD
        "Repeatability-First-Sent": "Tue, 09 May 2023 17:20:50 GMT",
        "Repeatability-Request-ID": "4db931dd-4296-4385-96be-03714df5ae51",
        "User-Agent": "azsdk-js-communication-call-automation/1.0.0-beta.1 azsdk-js-azure-communication-call-automation/1.0.0-beta.1 core-rest-pipeline/1.10.4 Node/v16.14.2 OS/(x64-Linux-5.15.90.1-microsoft-standard-WSL2)",
        "x-ms-client-request-id": "4314fafc-4727-4c6b-a1e1-251a5e26fe25",
        "x-ms-content-sha256": "8iXEGVAEsVaFFFMNJmleba1vQVq3VPLupHuBWcZ4ydU=",
        "x-ms-date": "Tue, 09 May 2023 17:20:50 GMT"
=======
        "Repeatability-First-Sent": "Tue, 09 May 2023 22:52:25 GMT",
        "Repeatability-Request-ID": "99cff176-3346-410c-b5c9-beda7dffb03a",
        "User-Agent": "azsdk-js-communication-call-automation/1.0.0-beta.1 azsdk-js-azure-communication-call-automation/1.0.0-beta.1 core-rest-pipeline/1.10.4 Node/v19.8.1 OS/(x64-Windows_NT-10.0.22621)",
        "x-ms-client-request-id": "9c098ee0-75d6-4ecc-a7e2-a7765ec02b80",
        "x-ms-content-sha256": "fBV59QOG2XNJP2A6clvCdgKbFGaOx3yqhnTz\u002B1KXMmg=",
        "x-ms-date": "Tue, 09 May 2023 22:52:25 GMT"
>>>>>>> 6df5bc05
      },
      "RequestBody": {
        "targets": [
          {
<<<<<<< HEAD
            "rawId": "8:acs:1bdaa2b9-9507-4542-bb64-a7b22c00a8d4_00000018-a169-5126-fa5d-573a0d007afb",
            "kind": "communicationUser",
            "communicationUser": {
              "id": "8:acs:1bdaa2b9-9507-4542-bb64-a7b22c00a8d4_00000018-a169-5126-fa5d-573a0d007afb"
=======
            "rawId": "8:acs:1bdaa2b9-9507-4542-bb64-a7b22c00a8d4_00000018-a298-e019-1252-573a0d009317",
            "kind": "communicationUser",
            "communicationUser": {
              "id": "8:acs:1bdaa2b9-9507-4542-bb64-a7b22c00a8d4_00000018-a298-e019-1252-573a0d009317"
>>>>>>> 6df5bc05
            }
          }
        ],
        "sourceIdentity": {
<<<<<<< HEAD
          "id": "8:acs:1bdaa2b9-9507-4542-bb64-a7b22c00a8d4_00000018-a169-4f95-655d-573a0d0079ac"
        },
        "callbackUri": "https://redacted.azurewebsites.net/api/servicebuscallback/events?q=8acs1bdaa2b9-9507-4542-bb64-a7b22c00a8d4_00000018-a169-4f95-655d-573a0d0079ac8acs1bdaa2b9-9507-4542-bb64-a7b22c00a8d4_00000018-a169-5126-fa5d-573a0d007afb",
=======
          "id": "8:acs:1bdaa2b9-9507-4542-bb64-a7b22c00a8d4_00000018-a298-df8d-1252-573a0d009315"
        },
        "callbackUri": "https://redacted.azurewebsites.net/api/servicebuscallback/events?q=8acs1bdaa2b9-9507-4542-bb64-a7b22c00a8d4_00000018-a298-df8d-1252-573a0d0093158acs1bdaa2b9-9507-4542-bb64-a7b22c00a8d4_00000018-a298-e019-1252-573a0d009317",
>>>>>>> 6df5bc05
        "customContext": {}
      },
      "StatusCode": 201,
      "ResponseHeaders": {
        "Content-Length": "956",
        "Content-Type": "application/json; charset=utf-8",
<<<<<<< HEAD
        "Date": "Tue, 09 May 2023 17:20:51 GMT",
        "X-Azure-Ref": "084BaZAAAAABIslF7yYdDRb84gAmyo\u002B5fWVZSMzExMDAwMTE1MDIzADlmYzdiNTE5LWE4Y2MtNGY4OS05MzVlLWM5MTQ4YWUwOWU4MQ==",
        "X-Cache": "CONFIG_NOCACHE",
        "X-Microsoft-Skype-Chain-ID": "622c3bf1-f256-4af1-9e10-30f73c89b03a",
        "x-ms-client-request-id": "4314fafc-4727-4c6b-a1e1-251a5e26fe25"
      },
      "ResponseBody": {
        "callConnectionId": "411f3500-1276-425f-9f4e-e1f64d1a29b3",
        "targets": [
          {
            "rawId": "8:acs:1bdaa2b9-9507-4542-bb64-a7b22c00a8d4_00000018-a169-5126-fa5d-573a0d007afb",
            "kind": "communicationUser",
            "communicationUser": {
              "id": "8:acs:1bdaa2b9-9507-4542-bb64-a7b22c00a8d4_00000018-a169-5126-fa5d-573a0d007afb"
=======
        "Date": "Tue, 09 May 2023 22:52:25 GMT",
        "X-Azure-Ref": "0qc5aZAAAAADBGpLYF7AqQZezK8/yvbgkWVRPMjIxMDkwODIwMDMxADlmYzdiNTE5LWE4Y2MtNGY4OS05MzVlLWM5MTQ4YWUwOWU4MQ==",
        "X-Cache": "CONFIG_NOCACHE",
        "X-Microsoft-Skype-Chain-ID": "c13bf43a-693a-464d-a7b9-a6816484315c",
        "x-ms-client-request-id": "9c098ee0-75d6-4ecc-a7e2-a7765ec02b80"
      },
      "ResponseBody": {
        "callConnectionId": "401f3500-694a-45a5-a984-8aae72712347",
        "targets": [
          {
            "rawId": "8:acs:1bdaa2b9-9507-4542-bb64-a7b22c00a8d4_00000018-a298-e019-1252-573a0d009317",
            "kind": "communicationUser",
            "communicationUser": {
              "id": "8:acs:1bdaa2b9-9507-4542-bb64-a7b22c00a8d4_00000018-a298-e019-1252-573a0d009317"
>>>>>>> 6df5bc05
            }
          }
        ],
        "callConnectionState": "connecting",
<<<<<<< HEAD
        "callbackUri": "https://redacted.azurewebsites.net/api/servicebuscallback/events?q=8acs1bdaa2b9-9507-4542-bb64-a7b22c00a8d4_00000018-a169-4f95-655d-573a0d0079ac8acs1bdaa2b9-9507-4542-bb64-a7b22c00a8d4_00000018-a169-5126-fa5d-573a0d007afb",
        "mediaSubscriptionId": "a6682716-02de-4a0c-a44f-af3e1f6c1f83",
        "sourceDisplayName": "",
        "sourceIdentity": {
          "rawId": "8:acs:1bdaa2b9-9507-4542-bb64-a7b22c00a8d4_00000018-a169-4f95-655d-573a0d0079ac",
          "kind": "communicationUser",
          "communicationUser": {
            "id": "8:acs:1bdaa2b9-9507-4542-bb64-a7b22c00a8d4_00000018-a169-4f95-655d-573a0d0079ac"
          }
        },
        "correlationId": "622c3bf1-f256-4af1-9e10-30f73c89b03a"
=======
        "callbackUri": "https://redacted.azurewebsites.net/api/servicebuscallback/events?q=8acs1bdaa2b9-9507-4542-bb64-a7b22c00a8d4_00000018-a298-df8d-1252-573a0d0093158acs1bdaa2b9-9507-4542-bb64-a7b22c00a8d4_00000018-a298-e019-1252-573a0d009317",
        "mediaSubscriptionId": "1d19fc64-cd83-408e-97ec-1501b3de089d",
        "sourceDisplayName": "",
        "sourceIdentity": {
          "rawId": "8:acs:1bdaa2b9-9507-4542-bb64-a7b22c00a8d4_00000018-a298-df8d-1252-573a0d009315",
          "kind": "communicationUser",
          "communicationUser": {
            "id": "8:acs:1bdaa2b9-9507-4542-bb64-a7b22c00a8d4_00000018-a298-df8d-1252-573a0d009315"
          }
        },
        "correlationId": "c13bf43a-693a-464d-a7b9-a6816484315c"
>>>>>>> 6df5bc05
      }
    },
    {
      "RequestUri": "https://endpoint/calling/callConnections:answer?api-version=2023-01-15-preview",
      "RequestMethod": "POST",
      "RequestHeaders": {
        "Accept": "application/json",
        "Accept-Encoding": "gzip,deflate",
        "Authorization": "Sanitized",
        "Connection": "keep-alive",
<<<<<<< HEAD
        "Content-Length": "8489",
        "Content-Type": "application/json",
        "Repeatability-First-Sent": "Tue, 09 May 2023 17:20:53 GMT",
        "Repeatability-Request-ID": "be6e5ede-42ac-48bc-b4a9-c05166ada68c",
        "User-Agent": "azsdk-js-communication-call-automation/1.0.0-beta.1 azsdk-js-azure-communication-call-automation/1.0.0-beta.1 core-rest-pipeline/1.10.4 Node/v16.14.2 OS/(x64-Linux-5.15.90.1-microsoft-standard-WSL2)",
        "x-ms-client-request-id": "067ea64b-0ba6-4c88-a327-ec0df4160834",
        "x-ms-content-sha256": "NCShvpJld4Y2BRe7P3/1e5pUZU76RlNOa7sZ91S1MTQ=",
        "x-ms-date": "Tue, 09 May 2023 17:20:53 GMT"
      },
      "RequestBody": {
        "incomingCallContext": "eyJhbGciOiJub25lIiwidHlwIjoiSldUIn0.eyJjYyI6Ikg0c0lBQUFBQUFBQUNzMVkrMi9iT0JMK1Z3UWZjRDlzU3B1a3FCY0JZK0ZIM0hpYnBIbHUya1Z3QVVWU3RocFpVaWpaU3RyZC8vMkdzcE00ZGErYnU3MENxeUNLK0podnZobHl5Smw4NlVpUlpjZEZuU2FwRkhWYTVCMytwWk9ZWW1IL3BxckRPeUVYc3VJa1ZrTFFPRUtSaHdQRVBFWlJIUHNNaVNDbVZHSXNRc1Z1Y1B1UUVBbmlSNGdsa1lkOHoxUElDMXlCRmNaQkpHVG5UVWVsVlptSmgyT3gwSUFQSFRwWFpaSG05ZFRxSThKUFBPeHJGQ1NKUk16M0FoU3JPRWFlREZoRWZZVmRva0VtRS9sc0tXYmF5dVRMTEh2VEtZV3BVNW1XWWdQa1NqOEpYVXlRa0VRaFJqeUdZdTI2eUUwOHFhaExFNmxqQUpxblNta3dPeEZacForNVhEeVVsbDJselVxYlFWbkN6TklVcFRiMXcxRE0xanIvZU5PcGk3L3VLSTlRSHlWaTIxRWlpZi9VVVdzUWpORTNYby9QcXh4Rll5cVowZ0dTbUdGd1ZBeVVoYVlJQjJGTUVpL3lzYWQySFdWMFZTeU5iSEU3cjdINlAzZ3dTL1BieWpwUjFMV1Fjd0NiMTNWWjhWNVBsR2szeWRMWnZBYTUrNGR1ZFF0cjBwWEZ3bzcwVnJRbnk1NlVhRmsxR21HS0twVWdjVnQxcGR5YUtXVnZSWHBKWVc2MTZpV3c3b0VtNEtLSUNNUVVwU2pTOFBKRWpBUEZHRTRZNmRHZ2w1S2V5NkxlbXREUGFSOGtmSXlJaHdnSndZcUZWcWtZNUtEV0FGc3BnZXBDcksyYmdWZXF2NUVKajVSMmpURDZrNWIxMzRqcW10QXUwYVVxTDR6SXE3SXdsaTQwZ2F4SHU0VFlYOVpsbExzc0NIdWRQellyTXlyeVd1Y3c5MHRIcmo4M3NTektNdHVjY3IxSzJZaU9zeUtHZ1ZVZlg1dnJ2T2dqaC9vUlpRNTJwc2ZPOUlRNWhBWmRERC9FamxmOUNsd0owclloKzQ5VDNLN3ZkWm5iSmRTekEzRi9kTUhKSnY1c1I5M0hUdnV4Nkl1bFNndkh3eDdvT0xzNDZRMStQWEVJWms0RWI5Y2hoRGdrQk9XaEV3WFFBeTNiR1FJTC9GMlZvbTlxV1NKVHBaLzFWanVKK1UvT1BWb0FhWWgvQjh4M0tqaEJ1S3JtanRGeVpUL1cwKzlSbGM1eUFhRTQrNTdVTXphM05teDBwMUtqWldMRWpHZE4zRHozbFkzaThkNStNOXhMUExmNGFGYmU3V1Y2ZWRTanA4MzlGc3ZGY3RPU0lsZXBFclhtWUxoek9UNXhLSEZ4Z0gzbWtoY21ieHhZUHdBemsyVDNqaEZLR1hCWWw1SVFGaXZBanJHN1pUMXZGNXh1Z1h1UjllL1g0TjRyd2IydndTa3d0MFlKV1lNQ0N0dkFoMVAwcFFJV0VZKytRa0U3YjFjQi9iRUtZTWUxN2dHZ2tFYVlCT0NSZGFDUk1PemFiUXJSRnJYb1JzUGw5SWkrVFdETCs4N1J4ZVhaOFhUc0VKOWl3SU96SUFob1FDUGk3aTZOdTFtYVZuY1krVDc5SzdxOVo5MXVFT0FJQ01CRjY4RzYrMjZJdjlZTlVkVTZ0aFJWQlFSWVNFQS85bDhTQUQ2aHg5aXJHTkNRN2ppWGJWYnZoeXJ4dHZhZzFlR0ZrVXZ3LzFzSC9VRTZNaEhyakM5RW1xUDJ0RnozTGxMRnllTlpGVGRhWkxQQ3BQVjh3ZU5HT3FXUXQ3b3VSV3FjUnNkd3Ftem9tb2V5TGlEZ0Ivdm5ONk9qRzBMRG00T2p3ZWptL0dCQWJrTHNwRG1jZUpyZmZqdzV2enNNNStWdnhkNmlXRTRtVnhmQmh5bzdhVmJpeWx2ZEhYend2TnczaDlQZjZiOWM4anQ1SkxLQnAzOEd2M3pMNUMvaCtmSGRWUndjWE0zSDZXayt2SHAvVVgrczNyNUxMaitSNXZUamIvVHU4NmlGZnp3WXk0VW80UlpoenZuMDhGMlArSnU3NUdrb2N0NEdsUGJDci90dGtMUWl1eU53dTV4UHovYVB0OUdTUmIwZWlkUGF3TUwyZHpYQitRaXFvaTNBdFZEb2lEelg5M0UvTDE3TXg4N0o2T2h5VjM5byt3ZTcvWERWbmUyUHYyVUpiR09kNlhKZTVCcnBGZHpqT3h4Z0NtUUsva3M1MXhrZGY4djgwUFovd3o2SzdRQjdsaWpyZEFFbjdhTW11QlMxS1EyazNieWFDMFE5MzZFVEhrejRaTVJESCtUNVpNTEpoSStIZkJMeDRaRGpJWTlDdmovaS9wQlR3dG1BN3c5NVFQbSt6ejNLeVloUENCK00rY0N6VWpUZ0llUFJQdmNqUGc3NU9PRER6U2JROTNYTHo3RVpHcitHcDJtYTducURkd3N6dTc3Vzk1Qk5BOWU4cnE2dndSdzBWd2FrcnE5RlhDRjdhU05yeVFzMDl4bnRLVzM3RGxBaXF2b21ockJ2VWxYUGJ4S3RWUXpCOWcrb2lXd2lkT00rNVErVmtRalN0Qmxjc0xZSXNTODc5cGd1SCtwWld5Z3dCUlZaQWlsZWlFT05XQlJvSkJnVWU1N0NOTVMrRXBJR3R0Q3BvQzV0TTdYM1VpNE5PSC8yVkhqa3VubWZKRGIzYmpzZzdZT2M4SjErc0FuZkprRnJXeDIxT0Q0Y3ZmMDFPRzFXNzlWZTlYQlh6T083V2I4UCtGRC93SWxoVTcraXZDdEs5VUJHQjJUdmF1TEdXZDE4T29VNUFHdUFPT1JKbHNYSnVuQkpkVnVwcE5YWlptaVFaVVdqd2JEYUxDMFR1YXpxWXRGbW9QZjFVNGtEYWFoMVdHdlBORitsOVZPbHZUMWlwVXlSWlcxVjhWOWw1UUFDZWJrV1VMSVJHTXRYMnlrNU5Ic1hwaHJuemUwN2hzOC9WR3B4Ty83OHdSOE1JTmVtL2o5MUg2NURBbWtRZ1lTSXdOMk1YUW9lU3F1alpWYW5KMUFyZ2k4M3JrK3JvU21Fa3JBcm52cG1wbGlXSS9ndndqUlA2MVRVaGJFeW0vcnl5UVZLeDh2WmRtWnVCZXlHOEtFK2RPT0VvQVFDQ3pFQlg1RXRHbHljQks0TW94aTdiVzMxdjlTc29IZk43c1Y2L0JzTXdVTEU5QkFBQUE9PSIsInNoclRva2VuIjoiZXlKaGJHY2lPaUpTVXpJMU5pSXNJblI1Y0NJNkluQnZjQ0o5LmV5SmhkQ0k2SW1WNVNqQmxXRUZwVDJsS1MxWXhVV2xNUTBwb1lrZGphVTlwU2xOVmVra3hUbWxKYzBsdVp6RmtRMGsyU1dreFRGTlVUbEpQVnpWUFZXcGthVlZ0T1cxbFJ6RnNWMjA1V1dOWFNrbFhhMlJzWkhsSmMwbHRkSEJhUTBrMlNXa3hURk5VVGxKUFZ6VlBWV3BrYVZWdE9XMWxSekZzVjIwNVdXTlhTa2xYYTJSc1pIbEtPUzVsZVVwb1pGZFJhVTlwU21sT1JGWnNUVVJyZDFsVE1XdFpWMHB0VEZSUmVFNUVWWFJaVkVFeVQwTXdkMDlIUlRSTmFteHBUWHBDYkU5SFVXbE1RMHB3WXpOTmFVOXBTbTlrU0ZKM1kzcHZka3d6VGpCamVUVXpZVmMxYTJJelpIcE1iVFZzWkVNNWFscEhUVEZaVjFac1dWTXdlRTVYVFRGTVZGSnJXV3BaZEZscVFUTlBVekZ0V1RKR2ExcEVTVEZOUkZacldYcEpka2xwZDJsaFYwWXdTV3B2ZUU1cVozcE9ha1Y1VGtSRk5FeERTblZaYlZscFQycEZNazlFVFRKTlZFa3dUVlJuYzBsdFZqUmpRMGsyVFZSWk5FMTZXVFZQVkVWNFQwTjNhVmxYYkhaSmFtOXBVbFJLWVZveGJGRmhTR1EwVkZNNVRGbFZZM2RUYkdnMVZHMXdibUpIV1hwTlNGSlhaRVZHUWxCVU1HbE1RMHBvWTBoQ2NGcERTVFpKYlVWNldWUk5lbGw2U21oTVZFazFUMGRWZEU1RVJtdE5VekExVFZSTk0weFhSVEZPUkZsNVRXMVZNazlFUm1wWmVVbHpTVzFHZDJOSGJHdFpWMDU1U1dwdmFVMXBTWE5KYlU1MVdtbEpObVY1U25Ga01uTnBUMjV6YVdFelVqVkphbTlwVld4T1FrbHBkMmxpYVVrMlNXcFNiMkZYTVhCaGJscHNUVEZCTlZSVmR6TlVWamt6WlZSQ05tRnRVa3BPYlU1WFkyNVNOVlJIT0ROU1JGcDFVMVZXVGxkcVRrOVJWRnBxWVZoT2IxUnRWa1ZoVnpWUllucHNXVlJ1VG1aV2JrWkxXV3c1VEZGdWFEUldhMlJxVTJwT1QyUkZOVXRVVjFaWlZHdEdVRlV4VlRWT2FrNHhZak5aZUZkc1ZqVmpSV2h3V2pBME5XSlVUbkpWVkZKNFdrWnNiV0pyT1V4WmFtZDVVVlJLYzFSSFNtMWFSekZ2VkdwS2NsRXhVa3BUVlVaS1ZWVk5NbUZFVm5wV01HOHpWMVJXYlZkSFp6VllNMlJyWkdwT2MwOVZiRzFqTVdjd1dWZHdiV1JWT0RSVVNGSjVUMFJLTkdSR1pFTk9NVlp2VWpGbk1tVnVTbXRVUkVwSFQwVldUbVJHT1c1T2EzUjJWSHBvV0dSNU1VdFNWbHB3WVRKS1QxZ3pjRzFOUkVaWlUyMUpOVlZ0YkhoVWVrVjNaV3BSTkZSVldYUlpXRTR4VWtVd2VsSllWWHBQVjFWNlkyeGtXbHBVUW1oUmJYQkNWMFpzYWxneFRtdGtXRWwzV210bk0xZFhPSGhpYlVWMFYwZG9hVm94WkVoa2EyaHFUbE14YzFkc09UQmlVekF3WkZWT1VsWXdOV3BpUm1oWFZtcENkbUpZU1RCT2JscGhURlJzYmxoNlVtOVVhVEV4V2xkUk0xcEVXbWhaYld4NFlUTmFVMWRzWkU5VVZqZzBVMFpyZUdNeFNsTmxWMUpDVlZOSmMwbHRWV2xQYVVwQ1ZWVkdRMGxwZDJsWlYzaHVTV3B2YVZWc1RYbE9WRmxwVEVOS2NtRlhVV2xQYVVwR1V6Qk9UbE5WV21wYVZYTjVZa1JhVVU5SE1XbFZSRXB6VlROYWIyUXllSHBQUmxKaFlWVldhVkZ1UlRGT01VcHZWbGhHZFZKWGNFWkpiakU1VEVOS2NGcElRV2xQYVVwdlpFaFNkMk42YjNaTU0wNHdZM2sxTTJGWE5XdGlNMlI2VEcwMWJHUkRPV3BhUjAweFdWZFdiRmxUTUhoT1YwMHhURlJTYTFscVdYUlpha0V6VDFNeGJWa3lSbXRhUkVreFRVUldhMWw2U1haSmFYZHBZakpzYTBscWIybE5iVTB6VDFkT2FVNTZaM1JOTWs1cVdWTXdNRTB5Vm1sTVYwcHNXV3BKZEZscVFUVk9iVlpwVDFSSk1FNXRSVFJKYVhkcFkyMW5hVTlwU1hkTWEwWlRVMVZGTW1OVVpFZGxiVTVXVm01U2NrMXVaR3hhYm13d1RVZDRRMXBJWkc1aU1IQlpZMnhPWmsxdGRGZFJiVGxJV2pCc2VGRXlNVFpTUnpoM1ZUQkdRbEZUTkdsTVEwcDZaRmRKYVU5cFNYbFplbU0xV1RKSk0wOURNSHBaTWs1b1RGUlJlbHBYU1hSWmJWWnBUV2t4YVUxRWF6SmFWMGsxVFdwUk1sbFVaMmxNUTBvd1lWZFJhVTlwU21wYVIwMHhXVmRXYkZsVE1IaE9WMDB4VEZSU2ExbHFXWFJaYWtFelQxTXhiVmt5Um10YVJFa3hUVVJXYTFsNlNXbE1RMG94WkVkcmFVOXBTbXBXZWtVMVpESndkRkpYVmxaYVYzQkxZVlZXTTFNelRtaFVhMFpDU1dsM2FXUnRWbmxKYW05cFRWTTBkMGx1TUM1dWFtZGxRVU56VFZsNFQxcEVkVzVGVkUwMFRFbFJaR0pGYzB0bFkzZFNjbGhsU20xck9IaEdObHBTWDJ4SlVYcE1SakU1U1VSUk5rOVROeTFrVmtFMVZHWlNWakp2Y21reFdscG9kbGN6VEU0NWNtVkxjazVVTFRGQmEzRjBhbUpYY1VWV1RUbFlNekZuVkhobFpIVlFMV1ZGYkc5dFlWWkNlV1l3UW10VVkxcGliMFF4WkUxQ2QzRkhSbTVNYmpRNWR6ZGFWelE0YldZMFJYRjVjM1EzVW1saVJqRmFkM1JCT0V4aE9WTTVibmRuUmtrNFJHWlBZMXBVTTBwMlZXNXlZMGhyVW5CNUxWaE9PVjlMYUc1YVEyNW1VVkJrZDNveVJFZEhTekkyZHpjNVdFWTVjMlZsUlVGM2IyVlBkRFpMYkZkWVpWWkNaek5YTkhWSVN6SklaaTFhZGkxdU5WRjNkbkpVZW05R2EzSm9XVFZUVWpGV2VFaDZNMWgwTVRKRFlVSTBSR3hPYkc1d1RISmxiWGxPZW1kcGQxOVhVRU4wU1RORFlVWnNObFV3ZDA4dGRITklVVFJOZUZnd2VHeGhPVmxEY2tFaUxDSjBjeUk2TVRZNE16WTFNamcxTXl3aVlpSTZJbXRMWkY5RFdHc3hkekZOVUVsUU1tcHFXV05pVlZreExUUktWa0V4TlVSUmJFOWxZVzVHWVVoVWVsRWlMQ0p1YjI1alpTSTZJamN3TlRBd1pXSXpZV001WWpReFpUTTVPVFJsTXpsak1EWmtPV016WXpRNElpd2lZMjVtSWpwN0ltcDNheUk2ZXlKcmFXUWlPaUpDT1ZCUU1scGtRV3R1ZFhCSFNWcGpiakZrZVhnemVVSlZkSGhVUzB0S09YUlJMWEp3TVVSelNVWTBJaXdpWlNJNklrRlJRVUlpTENKcmRIa2lPaUpTVTBFaUxDSnVJam9pTkdocGJXbHFkbVV6VURsTlREZE5YM2Q1TUhwcVpFazJZMVp5ZEhsTWJ6ZEVObTVKUlUxYU0wNUJObU5wYzJoT1pVUnBibEJ2T1ZoT2MxOVdjVXBpWDB0Q2VIaFdSMk5LTTA1MFRrcE5aVmhPUVU5VFZUazJNM1Z2ZGpGYVZYbHdTR2xuVGpsdE0ydFJOSEZrV1dadVQwdGlPREpCTW14TVltWmtiV2hPTW10RFZFbEpRVWxSUXpab05YTlhTamRaTldaWWFEbGZkMlIyTTJ3NVNXWnpXRFJoYW1aMVR6aE1kSEk0TW5oMFYwSTNWV2hIV0RaNmNtUk1Na1k0UlUxMFgyYzJTMjlQT0ZkM0xVcEZWbWxyWWs1ZmVtWXdNVmhLWWpsU2FYRlBNVEI2TkRoTlJpMWhjM1ZFVFRORmRUTTVaVE55VjFsbE1HRkNha0ZZV1dOZlUyUjFjakJtU0RkWmJ6RnVZUzFZYUdKblYwZDJTR00xTFd4YVgzUnRMVFIxUTFGWFRtTnNXRlpXTUc5dGNqUTJkbG90T1dkZk5HaE9MWFZsWkRka05tRmlhWEZyZGxKYVYwNU5YemhJV1RGelVsSjVaRUZSSW4xOWZRLnplUThtVFpRWVJKOGFrTjF1aXBjb0xjY3NEWW9YWFl3VnFnY0VzWmlyMG5JaXJnQ2g3N2xnenNpYmRrVjJreV9SdEVTeER0cy1pWXZLcTJPTjJGSzlBV05SUUR2V0g1dm1pSGZjSmdmVUVzbGJ6dXBYOW5HT2haZWFtSTFFWFprY2IwbHl3SmVLNGtXXy1QcV9tRDRqME9YSFNQZG9mQ3piSFl1MlJyOTBOU2xLVXcyVW93WHpiWk12V2V5UVFMdGpZanVrUTNBdTl6YndxMi1mVFBqdWoxbE1vWGVOUHNic2Z5LXlPbDhrTWg1NzlEbTdhM1Z1ekZZc0hULVpWWnZpRmI2YXhkSnh1anUySGRGNjBfYlRTU3phSDFRNDdzT1ZWNVM4aUlHdnVVLWszUmhMTkxQb25MQW16RTRPbDdTYUppUldsenpyQTRfdDRDMDhMeTR0dyJ9.",
        "callbackUri": "https://redacted.azurewebsites.net/api/servicebuscallback/events?q=8acs1bdaa2b9-9507-4542-bb64-a7b22c00a8d4_00000018-a169-4f95-655d-573a0d0079ac8acs1bdaa2b9-9507-4542-bb64-a7b22c00a8d4_00000018-a169-5126-fa5d-573a0d007afb",
        "answeredByIdentifier": {
          "id": "8:acs:1bdaa2b9-9507-4542-bb64-a7b22c00a8d4_00000018-a169-4f95-655d-573a0d0079ac"
=======
        "Content-Length": "8463",
        "Content-Type": "application/json",
        "Repeatability-First-Sent": "Tue, 09 May 2023 22:52:27 GMT",
        "Repeatability-Request-ID": "973acb44-1485-47f4-9505-637245226932",
        "User-Agent": "azsdk-js-communication-call-automation/1.0.0-beta.1 azsdk-js-azure-communication-call-automation/1.0.0-beta.1 core-rest-pipeline/1.10.4 Node/v19.8.1 OS/(x64-Windows_NT-10.0.22621)",
        "x-ms-client-request-id": "462faad6-fb32-47b2-903b-649af9fca89a",
        "x-ms-content-sha256": "q9fkFXDpjidISXOsIQO1PHEdYIPlexHH8CMdacHR1uo=",
        "x-ms-date": "Tue, 09 May 2023 22:52:27 GMT"
      },
      "RequestBody": {
        "incomingCallContext": "eyJhbGciOiJub25lIiwidHlwIjoiSldUIn0.eyJjYyI6Ikg0c0lBQUFBQUFBQUNzMVliVy9iT0JMK0s0SVB1QS9YMGlJcFVpSUpHQWZIU1Z0djZqVE5TN05ZQkJkUUZHVnJJMHNxSmNkT3UvdmZiMmc3aVZQM3VyM2JLN0FLb29oRHpqelBETjltOHJsbmRGbWUxRjJSRjBaM1JWMzExT2RlN3VxNS8xdGtQZFVUU3B0V2tUVFRtcVlTU1k0VHhEaWpLRTFqaG5TU1Vtb3cxaUpqTjNqOUVJRTBsUUpsdWNnUW9ad2lua1FhWnhqTGlQRGV5MTVXdEUycDcwLzAzSUo5RU5ncWErcWk2c1llVDhhUzgwUXdKR1J1RVl1dFFES1hLVEp4bkJOTmFaNUtERHFscnFZTFBiVmVwMXFVNWN0ZW8xMVhtS0xSVzBNYWRJMFJGa1Z4RmlPV1JoblNoZ3RFTUxFa1RuTXVDQVZEc3lMTExMaWQ2N0sxVDF3dTdodlByclh1enJwaDA4REl4dFdOZGQzOWdaNXVNSDkvMmV2cVB4OG9pNG5jQzFUeWg0SGFHTUVZZmVYMThIeFhvRHhqakxsR25FVUVNY3M1RXBIbWlBZ0NzV0lpaVdXNkh5aG4yM3Joek5wdTczdTgvZzhSTEl2cXR2VkIxRjJuelF5TXpicXVhVlVZNnFibzUyVXhuWFdndDdydnQ3Y3dKMzFUejMxUGVFZEQwNFRHb0VWck5jSVV0Vm1POUczYk4yWm5wREhoSFFuejJ0M2FMTlNhOFNneUhNV3hac0F5a2lqVllNRWtNdWNrVG5qS2JFaVRzQ0JoeEdTNElmVFBZa0F3aWlHdUtQYXJkMjZ6UWcrcmRta2RjRFVHaU03MXhyY3B4S1Q5Q3pud1FPbExGNXo5MVpydUwwUjBRK2hMbW91c3VYQzZhcHZhZWJMUUJLcWM5Z25aL01heGlsZ2l3dDd2MjFrWjFWVm5LeGo3dVdjMm45dGRySnVtM0o1dlladjV2WnlXZFFvZGR3Tjg3YTZyZW9BQzRoZTdESEF3UGduR3B5d2dOT2xqK0NGK1FEdG9JWTZnN2h0bXNCM0NjRjlFZlpMSVBoVytJeDJNTGhUWmJqMHY2QVk0V0gvTUIzcVJGWFhBQ1JZc09MczREWWNmVGdPQ1dTRGhIWG53Z0FnQUY0Rk1RQUl0THhUQUFuOFRVZzljWnhyazJ1S1QzV25ucWZwSHNFSnpJQTFiUHdEL2d4WU9ENVcxczhCWmMrYy9Oc05YcUMybWxZWmRPUDJXMXBOdDVYM2dtM1poTEZya1RrL1ZpMWZabXlkWnM4eVVMczdyOS9YMDU5VXF1U29YYlhhNGF0LzlWT2E3TE9lTDFhWmxkSlVWbWU2c0FzZUR5OFBUZ0pJSUp6aUdBK21aeTlzQWR2ZkF6T1hsS25BNnl4d0VyRStKOEpORkErZVh5MmJjdm5HNlk1eExpTytlY2Y2ZHh2bVh4aWt3OTA1cDB3RUFoV1VRNCtRTEFDWUpwOThCc0I2M0QwQi9MQUNzdUhWNDRDb1NWR0tTOEdDOTIxaWZDTkVIdkFDMm0xeGJkeGJ1cGEzMVp3UjJvaDlNTGk3UFRzYUhRUlFMSWFPWU15YXhvTXp6M29lbVQ5QkN4akg5TTlEOENab2xNWlV4bDVIRWxFWTBpZmNXQmV6MGRWZ2IzYmFBendRQmVCdy94MmNCaDd4RWZCY0JMRVc4RDBKL1BBamZXWUVlZzBQVUNmNS9ZOUFmaEZIcTFKWnFyb3NLcmMvS2pYUmVaSW84bkZUcDB1cHlXcnVpbTgxVnVqUkJvODJ0N1JwZHVHQnBVemhUdG5UZGZkUFZzTjJIUitjM284a05vZUxteldRNHVqbC9NeVEzQWdkRkJlZWRWUi9jVVRoeWsreDQ2SDU1VzE2eHkvYUEwUGZscC9Ra25TMS9Xb2FURi9Wa09qbjcrQnY5VjBSK0l3OUV0dWJwSDVtL1BEcCtZVit6OGMrWGQyY3o5bnBPejhTcDZFNnJYOGo0MDhYbDRuS1VwUGN5a2RuYS9NT3gyTXgxQTNjSUM4N0hiNDlERW05dmtzY3VHYnhPS0EzRmwzSi9pNnhWOW52Z2Jqa2ZueDJkN0ZyTDU5Mm1KeTA2QnhNNzJFZUMweEdnNUk3QmpaSUlkRlhaVlRxbzZtZmpjWEE2bWx6dTR3c3ZIKzdMNGFJN096cjhtaWV3akcxcG0xbGRXV1R2NEJyZjR3QkRNQ0x4Yzcwb0dKMTh6WDNoNVYveGoyTGZ3WjQwbXE2WXd6bjdnQVJYb25XTmczeGJ0VE9OS0krRFNLb2pvcUpZamJqaXIxUXNGYU5xTkZKeHBFaXNjS0tpU09HaEdyNVNSMFBGUVg2Z0pGUDRVSEd1UnZBeFZQSlFqVUFsVWdjd0psSWlVZ3dVc2VKVUhSNXNnTzJxVy9NTGZIcW1ydUZaTHBmOXpRTHYxMjU2ZlcxWGtFWUQxNnBycjYvQkhUVExIR2hkWCt1MFJmN0tSdDZUWjlhaUoydVBPZHMzRE9XNjdXNVMyUGJMSXV0bU43bTFHU1J3dDMrRFlzaW5RVGZSWS9iUU9vTWdTNXZDOWVxckQvL3lmUStaOGxzNzNWUUltdVJHU29aNEd1V0k1UWxEa3FZWjRvYmJGTTVvTGF6UG9tMExCZWs2VVh0bnpNSkI4S2VQRlVkbGwrL3kzS2ZkYXdGa2ZaQVNIdHQ3bis5dDA3TjFxM2Nyb3Z6RDZPcUtubDhtazQ5dlQwWkh5VW4xZmpBQSsxRDR3SWtCWXo2TVA0NVh4L253V0NTM2l6Q2ZUV2w5MVN4aERKaDFRQnl5Sk0vaWRGT3hGSFpkb2hUdDJiWnJXSmIxMG9Kam5WdDRKbWJSZHZWOG5ZQ3V1c2ZhQnJKUUg3QzFQK1BxcnVnZVMremRIcS9sNnJKY0Z4VC9WVW9PUmlBcFgxcUV5Vk5TRHNMZHRCeWE0ZFhyRS9ucjVNNjJsMWV2WGhzM21TK1NEOFgwTWQ4bUROSGs3M1lRUjNBdlFkVW5XUlJGQ1UvVzlYSFJUaFpsVjV4QzBRaXgzVTVGMFI2NFdtY0dWc21qYk9ycVJUT0NmeWVNcTZJcmRGYzdyN010TkI5RGt0bDBNZDFOMUwyQ1h5Q0dSR25PSW8xaUNTOFdNeWpYRTZnb2RTeEl6QVJrZ3R6NE11dC9LVjRCZDhQdTJmejhHd0xZcXliOUVBQUEiLCJzaHJUb2tlbiI6ImV5SmhiR2NpT2lKU1V6STFOaUlzSW5SNWNDSTZJbkJ2Y0NKOS5leUpoZENJNkltVjVTakJsV0VGcFQybEtTMVl4VVdsTVEwcG9Za2RqYVU5cFNsTlZla2t4VG1sSmMwbHVaekZrUTBrMlNXa3hURk5VVGxKUFZ6VlBWV3BrYVZWdE9XMWxSekZzVjIwNVdXTlhTa2xYYTJSc1pIbEpjMGx0ZEhCYVEwazJTV2t4VEZOVVRsSlBWelZQVldwa2FWVnRPVzFsUnpGc1YyMDVXV05YU2tsWGEyUnNaSGxLT1M1bGVVcG9aRmRSYVU5cFNtbE9SRlpzVFVScmQxbFRNV3RaVjBwdFRGUlJlRTVFVlhSWlZFRXlUME13ZDA5SFJUUk5hbXhwVFhwQ2JFOUhVV2xNUTBwd1l6Tk5hVTlwU205a1NGSjNZM3B2ZGt3elRqQmplVFV6WVZjMWEySXpaSHBNYlRWc1pFTTVhbHBIVFRGWlYxWnNXVk13ZUU1WFRURk1WRkpyV1dwWmRGbHFRVE5QVXpGdFdUSkdhMXBFU1RGTlJGWnJXWHBKZGtscGQybGhWMFl3U1dwdmVFNXFaM3BPYWxWNlRsUmpla3hEU25WWmJWbHBUMnBGTWs5RVRUSk9WRTB4VG5wTmMwbHRWalJqUTBrMlRWUlpORTE2WXpCTlJFa3pUWGwzYVZsWGJIWkphbTlwVWxSS1lWb3hiRWxoU0d0eVZEQldUVkpxVmxsT01VMHdVekphVDAxSFkzWlVhMngwWlZWR1FsRlVNR2xNUTBwb1kwaENjRnBEU1RaSmJVVjZXVlJOZWxsNlNtaE1WRWsxVDBkVmRFNUVSbXROVXpBMVRWUk5NMHhYUlRGT1JGbDVUVzFWTWs5RVJtcFplVWx6U1cxR2QyTkhiR3RaVjA1NVNXcHZhVTFwU1hOSmJVNTFXbWxKTm1WNVNuRmtNbk5wVDI1emFXRXpValZKYW05cFZXeE9Ra2xwZDJsaWFVazJTVzVvU0U1RVdYZFhXR2d4VWtkc05WSllSbFJWYWtaM1lteFJNMW93V205Wk1ERkhWbXhTYTAxVWFGZGhNV2gyVWxaT1JGVnJkRU5qTUc4d1ZVWnNjVmRzU2tKT00xSnhWR3M1TVdOWVdsWldTRnAwVWxodk5GTllVa05XUjFwc1drZDBNMkl4WTNSWU1EQjNZbFJrTWxKRmNEWk9hMlJ1WTFWM2RHRXhTVFZWTUdSTlYwYzVVMXByUm1sU00wNUhXbGRvVEZwclVrOVZiR3htVkdwV01GVlljRkJUUjBwR1lWaG5NRTFYTVZoVlZrWkRaVWMxUW1SRmVHeFVTRTAwWVVoc05FOUVUakJaTUhSTlpWWk5kMVpIU205TldGSk9ZbFJTZDFOVVp6QlRWVFZvVWxSQ1RsZFZXbGhOTTFKUlUwUmFhRll6U25CaU1uaFlZek5qZEU1SFVucFNia3A1VlhwU1YwMVdjRmhYUmtweFVXMVdUazFyT1ZkU00xWlRUbFY0WmxORmVITlRTR1J5VlZSU2JGZ3ljSGxoZWxaVVZqQTVNbFpxU201aE0xWjZUbGhOTTJWdWEzZGtXRnBMVXpGQ2QxRnViM2RSYlRWV1QwVTVTV0p0U25GVVJXZDRUVmhvTTJFeFFucFhXR2hKWVVocmQxcHJPVU5XVmtKNlYycGFkVTR3V1hoVk0xcG1Za1Y0UWxRd1ZrOVRhbHA0V1dwQmVsVkhhR3BXYkdoNFRVUkdTVTF1WkZWTlJUbEVWbTVzYUZFd2VFbFBVekZDVlZWdmVsWXpTVE5YVjFVeFZWTkpjMGx0VldsUGFVcENWVlZHUTBscGQybFpWM2h1U1dwdmFWVnNUWGxPVkZscFRFTktjbUZYVVdsUGFVcE9aVzFvV1ZZelZuUlhWbWhFVFRCYVNXVlliR3RsUjFKeVVUSk9SRlY2Vm1aaU1FcEZZV3MwTTFNeFFtbGlNbVJ3VVZWb2Ixb3daRE5KYmpFNVRFTktjRnBJUVdsUGFVcHZaRWhTZDJONmIzWk1NMDR3WTNrMU0yRlhOV3RpTTJSNlRHMDFiR1JET1dwYVIwMHhXVmRXYkZsVE1IaE9WMDB4VEZSU2ExbHFXWFJaYWtFelQxTXhiVmt5Um10YVJFa3hUVVJXYTFsNlNYWkphWGRwWWpKc2EwbHFiMmxOYlUwelQxZE9hVTU2WjNSTk1rNXFXVk13TUUweVZtbE1WMHBzV1dwSmRGbHFRVFZPYlZacFQxUkpNRTV0UlRSSmFYZHBZMjFuYVU5cFNYZE1hMFpUVTFWRk1tTlVaRWRsYlU1V1ZtNVNjazF1Wkd4YWJtd3dUVWQ0UTFwSVpHNWlNSEJaWTJ4T1prMXRkRmRSYlRsSVdqQnNlRkV5TVRaU1J6aDNWVEJHUWxGVE5HbE1RMHA2WkZkSmFVOXBTWGxaZW1NMVdUSkpNMDlETUhwWk1rNW9URlJSZWxwWFNYUlpiVlpwVFdreGFVMUVhekphVjBrMVRXcFJNbGxVWjJsTVEwb3dZVmRSYVU5cFNtcGFSMDB4V1ZkV2JGbFRNSGhPVjAweFRGUlNhMWxxV1hSWmFrRXpUMU14YlZreVJtdGFSRWt4VFVSV2ExbDZTV2xNUTBveFpFZHJhVTlwU1RCaGJGSjBZVVV4ZEdOWVpISlNNRkV4WWpKc1IxSldhelJPVlVaQ1NXbDNhV1J0Vm5sSmFtOXBUVk0wZDBsdU1DNWhYemcyYlRGaGFFY3RPR2xKUVd0bmRYbEZja2x5UjIwelRHcE9NbXhFZFdoR2EwZFNUak5DVDNsNGNrVm5kV0pSYUVweVpTMW1hVWRLYjBSdGVXaEdXbWhEUWxoaWFIRkRWMloyYWpOeE1teERPVkJIUlVrNU1tdzRaRXhRT0ROWFdHdFhaVmhOUTNKV1VWQnlVWFpCY0VWdWNWRkVVSHBWZEVaMFZ6QjJTalpqWVRaTFNsWTBiblF3TnpaVVkyWldTakJHVjJWVFJqTjFVbmxoUnpkRFJGRkhWbkZaUm5wSmRrOVNVVTlmVUZCemRYQkNXakpUWkRaQ2VYVmpTbnBNY0ZsSlpHUmlTMHBhWkdFMU5HTTJWVmt4V25saE5IVnVZVk5DV1ZwdU5VZHhkR2xXYW00M2VXRjVaMDEzUkVFd1lWcHdiRjlXVEVkMVkwWnliR2hoUVc1ZlIyUXRWbmh1YVhsb2VuZHFNbGhuZG5GcmRUSnRPV0V3YURkMmVFTnBSa0pqWVRsaVlrWmlYM05KVkRSME5EVlNNakZaUlVkWFptdzNPRGRpVGtwUGRWTTNRamR0WkdSU01sWTVUV3AxVm5aSlZYY2lMQ0owY3lJNk1UWTRNelkzTWpjME5pd2lZaUk2SW1sR2NYbGpNVVY2ZW5odk4xRkRUMHg2VkhFelYwTkRibWhPT1dOWk1FVkJOakpaVGtKdFRYbEpVMnNpTENKdWIyNWpaU0k2SWpNMU1qRm1ObVUxTURRNU5EUm1aR0U0TURNMllUWTVORFl5TWpJM01EUTVJaXdpWTI1bUlqcDdJbXAzYXlJNmV5SnJhV1FpT2lKWWVsZGZaRVZNYms5aE4weFZkMVpRYlVwTFRFVmpPVXRQZURkNU5UQnlXV3RRWTBONVZuWnpMVFJ2SWl3aVpTSTZJa0ZSUVVJaUxDSnJkSGtpT2lKU1UwRWlMQ0p1SWpvaWVFYzBOakJaZUhWRWFYbEZjVk5TTVhCdVZEZG5SbWhqVFVaV1ZHUXhPRlpyV0c5RlUwTlNTMEp6U2pSUVdXcGFVa0UzZEdwT1QzVnhkbFZVZG0xRmVqaEpkRUpVWm1Wa2EzZHZWeTFmVFRCdE4zWkVTbm8yUjJkeFRDMXJVamxUUjB4WWIxSm1RV0pIYzBabGFFdG1SRTVTV1Y5T05YUlJlazlJWWtWcGVEUXhiVmRSVVVKNGJrRjBUR1ZNY3pob2VYZzRNM1JqUzB4NVV6QlVZbWd4ZEUxdE5IQkpPRFJKVG1GRk1FMVpSbGN6ZEZCSU5tRlhjbWx2YkZkemR5MDBaSE5HY25KVE5GWXhXbGRZVW1wQ1pVMHlUMVpIZFZJMVRGOUlUR3hJZDJ0Uk5HVmZhbkpyTlZOWFQzWldNbWRyZFhNMWN6ZDZlVEIxZGtwTFVIQkNlakJDYmxVNFQwaHVZbXBNU0RFeGVIZHJVSE5aZUVob2VUQm1UMEpWVUhOYU5tNDNSakZUZGw5c1RFRlBSVTVLTm5GaU1ETlFhR05XV0hFd01VZ3lkMVF3VDBOV2VXRkRURWc1TFVGUlNqTlhjamRaWlRWUkluMTlmUS5rYzByTTd1YnlDZExzRTcwbnRRM2pCLTJHYnFWY0dIRnNoOGs5UmV3UTRTZll1cmY0OG84Q3ZfOVBZNUIxOS1ITklEZ3RtbTd5Z3dvMWMzRVhBUG14dTdZSk05blM2UXlkaHZjc21aUW1GS2xDZjZiY2hkM2ktbEFLTWY1UG9PSGItZkM0eDRaQ0JKSzdkNjRDakFoeU01RnRmdTgzQlloQUxIOElMU3BuU2dFNXhRZWg3Sm83TDNtNktpaEgzeXA0WTZzRUhXRmlxeEVlVGhBSEZ3TWFWVjB2a085RHpGTmJ4QUtvTVJqa3ZvbXMwdjQ3X09ZaGhBcE11R0ZIa2pIVHhjM3o2WVhITDdtZmxOUDgxeVFqNlB0TjNOam9RR1VzYWthU0VXRU4wak9RX1pyRm0xSVZIWjNxZGszNi1MbllLNW90UE1HZGRxbE0tOWV1dGpmcmcifQ.",
        "callbackUri": "https://redacted.azurewebsites.net/api/servicebuscallback/events?q=8acs1bdaa2b9-9507-4542-bb64-a7b22c00a8d4_00000018-a298-df8d-1252-573a0d0093158acs1bdaa2b9-9507-4542-bb64-a7b22c00a8d4_00000018-a298-e019-1252-573a0d009317",
        "answeredByIdentifier": {
          "id": "8:acs:1bdaa2b9-9507-4542-bb64-a7b22c00a8d4_00000018-a298-e019-1252-573a0d009317"
>>>>>>> 6df5bc05
        }
      },
      "StatusCode": 200,
      "ResponseHeaders": {
<<<<<<< HEAD
        "Content-Length": "1251",
        "Content-Type": "application/json; charset=utf-8",
        "Date": "Tue, 09 May 2023 17:20:53 GMT",
        "X-Azure-Ref": "09YBaZAAAAABvGgdkE6dfTK\u002BKTQBc24RhWVZSMzExMDAwMTE1MDIzADlmYzdiNTE5LWE4Y2MtNGY4OS05MzVlLWM5MTQ4YWUwOWU4MQ==",
        "X-Cache": "CONFIG_NOCACHE",
        "X-Microsoft-Skype-Chain-ID": "622c3bf1-f256-4af1-9e10-30f73c89b03a",
        "x-ms-client-request-id": "067ea64b-0ba6-4c88-a327-ec0df4160834"
      },
      "ResponseBody": {
        "callConnectionId": "411f3500-3e21-4ee8-a0db-49f355af8cc5",
        "serverCallId": "aHR0cHM6Ly9hcGkuZmxpZ2h0cHJveHkuc2t5cGUuY29tL2FwaS92Mi9jcC9jb252LXVzZWEyLTAxLmNvbnYuc2t5cGUuY29tL2NvbnYvVHJzRG53a0s0MFNYc2Rta0R6WDZBQT9pPTI2JmU9NjM4MTkxODExMzAxNzI3MDMy",
        "targets": [
          {
            "rawId": "8:acs:1bdaa2b9-9507-4542-bb64-a7b22c00a8d4_00000018-a169-5126-fa5d-573a0d007afb",
            "kind": "communicationUser",
            "communicationUser": {
              "id": "8:acs:1bdaa2b9-9507-4542-bb64-a7b22c00a8d4_00000018-a169-5126-fa5d-573a0d007afb"
=======
        "Content-Length": "1275",
        "Content-Type": "application/json; charset=utf-8",
        "Date": "Tue, 09 May 2023 22:52:27 GMT",
        "X-Azure-Ref": "0q85aZAAAAAAa68xyXa4BTrm9K73fE3m3WVRPMjIxMDkwODIwMDMxADlmYzdiNTE5LWE4Y2MtNGY4OS05MzVlLWM5MTQ4YWUwOWU4MQ==",
        "X-Cache": "CONFIG_NOCACHE",
        "X-Microsoft-Skype-Chain-ID": "c13bf43a-693a-464d-a7b9-a6816484315c",
        "x-ms-client-request-id": "462faad6-fb32-47b2-903b-649af9fca89a"
      },
      "ResponseBody": {
        "callConnectionId": "401f3500-317d-4188-b1a7-af391b55923b",
        "serverCallId": "aHR0cHM6Ly9hcGkuZmxpZ2h0cHJveHkuc2t5cGUuY29tL2FwaS92Mi9jcC9jb252LXVzd2UtMDEtc2RmLWFrcy5jb252LnNreXBlLmNvbS9jb252L1dHTjlqTXZlc1VXRkdjck1tdTdWaWc/aT0xMC02MC0xNC0yNyZlPTYzODE5MTgxOTQzMzM3NTcxMg==",
        "targets": [
          {
            "rawId": "8:acs:1bdaa2b9-9507-4542-bb64-a7b22c00a8d4_00000018-a298-e019-1252-573a0d009317",
            "kind": "communicationUser",
            "communicationUser": {
              "id": "8:acs:1bdaa2b9-9507-4542-bb64-a7b22c00a8d4_00000018-a298-e019-1252-573a0d009317"
>>>>>>> 6df5bc05
            }
          }
        ],
        "callConnectionState": "unknown",
<<<<<<< HEAD
        "callbackUri": "https://redacted.azurewebsites.net/api/servicebuscallback/events?q=8acs1bdaa2b9-9507-4542-bb64-a7b22c00a8d4_00000018-a169-4f95-655d-573a0d0079ac8acs1bdaa2b9-9507-4542-bb64-a7b22c00a8d4_00000018-a169-5126-fa5d-573a0d007afb",
        "mediaSubscriptionId": "1a65ab60-3be5-4aa2-9bc5-46b8d41fe2d0",
        "sourceDisplayName": "",
        "sourceIdentity": {
          "rawId": "8:acs:1bdaa2b9-9507-4542-bb64-a7b22c00a8d4_00000018-a169-4f95-655d-573a0d0079ac",
          "kind": "communicationUser",
          "communicationUser": {
            "id": "8:acs:1bdaa2b9-9507-4542-bb64-a7b22c00a8d4_00000018-a169-4f95-655d-573a0d0079ac"
          }
        },
        "correlationId": "622c3bf1-f256-4af1-9e10-30f73c89b03a",
        "answeredByIdentifier": {
          "id": "8:acs:1bdaa2b9-9507-4542-bb64-a7b22c00a8d4_00000018-a169-4f95-655d-573a0d0079ac"
=======
        "callbackUri": "https://redacted.azurewebsites.net/api/servicebuscallback/events?q=8acs1bdaa2b9-9507-4542-bb64-a7b22c00a8d4_00000018-a298-df8d-1252-573a0d0093158acs1bdaa2b9-9507-4542-bb64-a7b22c00a8d4_00000018-a298-e019-1252-573a0d009317",
        "mediaSubscriptionId": "a931e22e-1490-462a-b2d6-9a12af9b20ad",
        "sourceDisplayName": "",
        "sourceIdentity": {
          "rawId": "8:acs:1bdaa2b9-9507-4542-bb64-a7b22c00a8d4_00000018-a298-df8d-1252-573a0d009315",
          "kind": "communicationUser",
          "communicationUser": {
            "id": "8:acs:1bdaa2b9-9507-4542-bb64-a7b22c00a8d4_00000018-a298-df8d-1252-573a0d009315"
          }
        },
        "correlationId": "c13bf43a-693a-464d-a7b9-a6816484315c",
        "answeredByIdentifier": {
          "id": "8:acs:1bdaa2b9-9507-4542-bb64-a7b22c00a8d4_00000018-a298-e019-1252-573a0d009317"
        }
      }
    },
    {
      "RequestUri": "https://endpoint/calling/callConnections/401f3500-694a-45a5-a984-8aae72712347:terminate?api-version=2023-01-15-preview",
      "RequestMethod": "POST",
      "RequestHeaders": {
        "Accept": "application/json",
        "Accept-Encoding": "gzip,deflate",
        "Authorization": "Sanitized",
        "Connection": "keep-alive",
        "Content-Length": "0",
        "Repeatability-First-Sent": "Tue, 09 May 2023 22:52:29 GMT",
        "Repeatability-Request-ID": "15367b45-ad7c-4226-b634-6751e89929f8",
        "User-Agent": "azsdk-js-communication-call-automation/1.0.0-beta.1 azsdk-js-azure-communication-call-automation/1.0.0-beta.1 core-rest-pipeline/1.10.4 Node/v19.8.1 OS/(x64-Windows_NT-10.0.22621)",
        "x-ms-client-request-id": "8c77452a-94d9-4efa-b745-e10b497a71ef",
        "x-ms-content-sha256": "47DEQpj8HBSa\u002B/TImW\u002B5JCeuQeRkm5NMpJWZG3hSuFU=",
        "x-ms-date": "Tue, 09 May 2023 22:52:29 GMT"
      },
      "RequestBody": null,
      "StatusCode": 204,
      "ResponseHeaders": {
        "Date": "Tue, 09 May 2023 22:52:29 GMT",
        "Repeatability-Result": "accepted",
        "X-Azure-Ref": "0rc5aZAAAAACcsTDA/Xk4Q4iuFDbieaLhWVRPMjIxMDkwODIwMDMxADlmYzdiNTE5LWE4Y2MtNGY4OS05MzVlLWM5MTQ4YWUwOWU4MQ==",
        "X-Cache": "CONFIG_NOCACHE",
        "X-Microsoft-Skype-Chain-ID": "c13bf43a-693a-464d-a7b9-a6816484315c",
        "x-ms-client-request-id": "8c77452a-94d9-4efa-b745-e10b497a71ef"
      },
      "ResponseBody": null
    },
    {
      "RequestUri": "https://endpoint/calling/callConnections/401f3500-694a-45a5-a984-8aae72712347:terminate?api-version=2023-01-15-preview",
      "RequestMethod": "POST",
      "RequestHeaders": {
        "Accept": "application/json",
        "Accept-Encoding": "gzip,deflate",
        "Authorization": "Sanitized",
        "Connection": "keep-alive",
        "Content-Length": "0",
        "Repeatability-First-Sent": "Tue, 09 May 2023 22:52:30 GMT",
        "Repeatability-Request-ID": "ccde8a28-864a-4122-8adc-72e27040364c",
        "User-Agent": "azsdk-js-communication-call-automation/1.0.0-beta.1 azsdk-js-azure-communication-call-automation/1.0.0-beta.1 core-rest-pipeline/1.10.4 Node/v19.8.1 OS/(x64-Windows_NT-10.0.22621)",
        "x-ms-client-request-id": "6c779de2-d26b-4222-9852-79949054607d",
        "x-ms-content-sha256": "47DEQpj8HBSa\u002B/TImW\u002B5JCeuQeRkm5NMpJWZG3hSuFU=",
        "x-ms-date": "Tue, 09 May 2023 22:52:30 GMT"
      },
      "RequestBody": null,
      "StatusCode": 404,
      "ResponseHeaders": {
        "Content-Length": "53",
        "Content-Type": "application/json; charset=utf-8",
        "Date": "Tue, 09 May 2023 22:52:30 GMT",
        "X-Azure-Ref": "0rs5aZAAAAACX\u002BereLp\u002BwSoX7dhsCSKRKWVRPMjIxMDkwODIwMDMxADlmYzdiNTE5LWE4Y2MtNGY4OS05MzVlLWM5MTQ4YWUwOWU4MQ==",
        "X-Cache": "CONFIG_NOCACHE",
        "X-Microsoft-Skype-Chain-ID": "41f92bfa-4fb1-4ab0-a771-a1eeaf09256b",
        "x-ms-client-request-id": "6c779de2-d26b-4222-9852-79949054607d"
      },
      "ResponseBody": {
        "error": {
          "code": "8522",
          "message": "Call not found."
>>>>>>> 6df5bc05
        }
      }
    }
  ],
  "Variables": {}
}<|MERGE_RESOLUTION|>--- conflicted
+++ resolved
@@ -10,17 +10,10 @@
         "Connection": "keep-alive",
         "Content-Length": "0",
         "Content-Type": "application/json",
-<<<<<<< HEAD
-        "User-Agent": "azsdk-js-communication-identity/1.2.1 core-rest-pipeline/1.10.4 Node/v16.14.2 OS/(x64-Linux-5.15.90.1-microsoft-standard-WSL2)",
-        "x-ms-client-request-id": "2903e1b5-0c05-43e6-9395-2938608e55ff",
-        "x-ms-content-sha256": "47DEQpj8HBSa\u002B/TImW\u002B5JCeuQeRkm5NMpJWZG3hSuFU=",
-        "x-ms-date": "Tue, 09 May 2023 17:20:47 GMT"
-=======
         "User-Agent": "azsdk-js-communication-identity/1.2.1 core-rest-pipeline/1.10.4 Node/v19.8.1 OS/(x64-Windows_NT-10.0.22621)",
         "x-ms-client-request-id": "68c6c550-c6fc-4460-8ab8-4a58af5a5a28",
         "x-ms-content-sha256": "47DEQpj8HBSa\u002B/TImW\u002B5JCeuQeRkm5NMpJWZG3hSuFU=",
         "x-ms-date": "Tue, 09 May 2023 22:52:22 GMT"
->>>>>>> 6df5bc05
       },
       "RequestBody": null,
       "StatusCode": 201,
@@ -28,15 +21,6 @@
         "api-supported-versions": "2020-07-20-preview2, 2021-02-22-preview1, 2021-03-07, 2021-10-31-preview, 2021-11-01, 2022-06-01, 2022-10-01, 2023-08-01",
         "Content-Length": "101",
         "Content-Type": "application/json; charset=utf-8",
-<<<<<<< HEAD
-        "Date": "Tue, 09 May 2023 17:20:48 GMT",
-        "MS-CV": "PyBDgVUuqk\u002BiLBj\u002BagEfkQ.0",
-        "Request-Context": "appId=",
-        "Strict-Transport-Security": "max-age=2592000",
-        "X-Azure-Ref": "08IBaZAAAAABMMovZcu58S4VBwTsiWkbcWVZSMzExMDAwMTE1MDIzADlmYzdiNTE5LWE4Y2MtNGY4OS05MzVlLWM5MTQ4YWUwOWU4MQ==",
-        "X-Cache": "CONFIG_NOCACHE",
-        "x-ms-client-request-id": "2903e1b5-0c05-43e6-9395-2938608e55ff",
-=======
         "Date": "Tue, 09 May 2023 22:52:22 GMT",
         "MS-CV": "NK9jN6GJ5EeEhgwunpdbcw.0",
         "Request-Context": "appId=",
@@ -44,16 +28,11 @@
         "X-Azure-Ref": "0ps5aZAAAAABXVVaAL3wtQ4IGaByUta5CWVRPMjIxMDkwODIwMDMxADlmYzdiNTE5LWE4Y2MtNGY4OS05MzVlLWM5MTQ4YWUwOWU4MQ==",
         "X-Cache": "CONFIG_NOCACHE",
         "x-ms-client-request-id": "68c6c550-c6fc-4460-8ab8-4a58af5a5a28",
->>>>>>> 6df5bc05
         "X-Processing-Time": "107ms"
       },
       "ResponseBody": {
         "identity": {
-<<<<<<< HEAD
-          "id": "8:acs:1bdaa2b9-9507-4542-bb64-a7b22c00a8d4_00000018-a169-4f95-655d-573a0d0079ac"
-=======
           "id": "8:acs:1bdaa2b9-9507-4542-bb64-a7b22c00a8d4_00000018-a298-df8d-1252-573a0d009315"
->>>>>>> 6df5bc05
         }
       }
     },
@@ -67,17 +46,10 @@
         "Connection": "keep-alive",
         "Content-Length": "0",
         "Content-Type": "application/json",
-<<<<<<< HEAD
-        "User-Agent": "azsdk-js-communication-identity/1.2.1 core-rest-pipeline/1.10.4 Node/v16.14.2 OS/(x64-Linux-5.15.90.1-microsoft-standard-WSL2)",
-        "x-ms-client-request-id": "69243539-de01-47e8-89e8-78ab82259713",
-        "x-ms-content-sha256": "47DEQpj8HBSa\u002B/TImW\u002B5JCeuQeRkm5NMpJWZG3hSuFU=",
-        "x-ms-date": "Tue, 09 May 2023 17:20:47 GMT"
-=======
         "User-Agent": "azsdk-js-communication-identity/1.2.1 core-rest-pipeline/1.10.4 Node/v19.8.1 OS/(x64-Windows_NT-10.0.22621)",
         "x-ms-client-request-id": "5e1f573e-7a52-40c8-8a8b-16fa36a87b71",
         "x-ms-content-sha256": "47DEQpj8HBSa\u002B/TImW\u002B5JCeuQeRkm5NMpJWZG3hSuFU=",
         "x-ms-date": "Tue, 09 May 2023 22:52:22 GMT"
->>>>>>> 6df5bc05
       },
       "RequestBody": null,
       "StatusCode": 201,
@@ -85,20 +57,6 @@
         "api-supported-versions": "2020-07-20-preview2, 2021-02-22-preview1, 2021-03-07, 2021-10-31-preview, 2021-11-01, 2022-06-01, 2022-10-01, 2023-08-01",
         "Content-Length": "101",
         "Content-Type": "application/json; charset=utf-8",
-<<<<<<< HEAD
-        "Date": "Tue, 09 May 2023 17:20:48 GMT",
-        "MS-CV": "gQGkKJtjMk6\u002BYUgXtXguDQ.0",
-        "Request-Context": "appId=",
-        "Strict-Transport-Security": "max-age=2592000",
-        "X-Azure-Ref": "08IBaZAAAAAAL1QQbWFOYQbJD8BLgvtGWWVZSMzExMDAwMTE1MDIzADlmYzdiNTE5LWE4Y2MtNGY4OS05MzVlLWM5MTQ4YWUwOWU4MQ==",
-        "X-Cache": "CONFIG_NOCACHE",
-        "x-ms-client-request-id": "69243539-de01-47e8-89e8-78ab82259713",
-        "X-Processing-Time": "105ms"
-      },
-      "ResponseBody": {
-        "identity": {
-          "id": "8:acs:1bdaa2b9-9507-4542-bb64-a7b22c00a8d4_00000018-a169-5126-fa5d-573a0d007afb"
-=======
         "Date": "Tue, 09 May 2023 22:52:22 GMT",
         "MS-CV": "sTfR/QLCy0iKX9KSfsdfAw.0",
         "Request-Context": "appId=",
@@ -111,7 +69,6 @@
       "ResponseBody": {
         "identity": {
           "id": "8:acs:1bdaa2b9-9507-4542-bb64-a7b22c00a8d4_00000018-a298-e019-1252-573a0d009317"
->>>>>>> 6df5bc05
         }
       }
     },
@@ -125,71 +82,33 @@
         "Connection": "keep-alive",
         "Content-Length": "604",
         "Content-Type": "application/json",
-<<<<<<< HEAD
-        "Repeatability-First-Sent": "Tue, 09 May 2023 17:20:50 GMT",
-        "Repeatability-Request-ID": "4db931dd-4296-4385-96be-03714df5ae51",
-        "User-Agent": "azsdk-js-communication-call-automation/1.0.0-beta.1 azsdk-js-azure-communication-call-automation/1.0.0-beta.1 core-rest-pipeline/1.10.4 Node/v16.14.2 OS/(x64-Linux-5.15.90.1-microsoft-standard-WSL2)",
-        "x-ms-client-request-id": "4314fafc-4727-4c6b-a1e1-251a5e26fe25",
-        "x-ms-content-sha256": "8iXEGVAEsVaFFFMNJmleba1vQVq3VPLupHuBWcZ4ydU=",
-        "x-ms-date": "Tue, 09 May 2023 17:20:50 GMT"
-=======
         "Repeatability-First-Sent": "Tue, 09 May 2023 22:52:25 GMT",
         "Repeatability-Request-ID": "99cff176-3346-410c-b5c9-beda7dffb03a",
         "User-Agent": "azsdk-js-communication-call-automation/1.0.0-beta.1 azsdk-js-azure-communication-call-automation/1.0.0-beta.1 core-rest-pipeline/1.10.4 Node/v19.8.1 OS/(x64-Windows_NT-10.0.22621)",
         "x-ms-client-request-id": "9c098ee0-75d6-4ecc-a7e2-a7765ec02b80",
         "x-ms-content-sha256": "fBV59QOG2XNJP2A6clvCdgKbFGaOx3yqhnTz\u002B1KXMmg=",
         "x-ms-date": "Tue, 09 May 2023 22:52:25 GMT"
->>>>>>> 6df5bc05
       },
       "RequestBody": {
         "targets": [
           {
-<<<<<<< HEAD
-            "rawId": "8:acs:1bdaa2b9-9507-4542-bb64-a7b22c00a8d4_00000018-a169-5126-fa5d-573a0d007afb",
-            "kind": "communicationUser",
-            "communicationUser": {
-              "id": "8:acs:1bdaa2b9-9507-4542-bb64-a7b22c00a8d4_00000018-a169-5126-fa5d-573a0d007afb"
-=======
             "rawId": "8:acs:1bdaa2b9-9507-4542-bb64-a7b22c00a8d4_00000018-a298-e019-1252-573a0d009317",
             "kind": "communicationUser",
             "communicationUser": {
               "id": "8:acs:1bdaa2b9-9507-4542-bb64-a7b22c00a8d4_00000018-a298-e019-1252-573a0d009317"
->>>>>>> 6df5bc05
             }
           }
         ],
         "sourceIdentity": {
-<<<<<<< HEAD
-          "id": "8:acs:1bdaa2b9-9507-4542-bb64-a7b22c00a8d4_00000018-a169-4f95-655d-573a0d0079ac"
-        },
-        "callbackUri": "https://redacted.azurewebsites.net/api/servicebuscallback/events?q=8acs1bdaa2b9-9507-4542-bb64-a7b22c00a8d4_00000018-a169-4f95-655d-573a0d0079ac8acs1bdaa2b9-9507-4542-bb64-a7b22c00a8d4_00000018-a169-5126-fa5d-573a0d007afb",
-=======
           "id": "8:acs:1bdaa2b9-9507-4542-bb64-a7b22c00a8d4_00000018-a298-df8d-1252-573a0d009315"
         },
         "callbackUri": "https://redacted.azurewebsites.net/api/servicebuscallback/events?q=8acs1bdaa2b9-9507-4542-bb64-a7b22c00a8d4_00000018-a298-df8d-1252-573a0d0093158acs1bdaa2b9-9507-4542-bb64-a7b22c00a8d4_00000018-a298-e019-1252-573a0d009317",
->>>>>>> 6df5bc05
         "customContext": {}
       },
       "StatusCode": 201,
       "ResponseHeaders": {
         "Content-Length": "956",
         "Content-Type": "application/json; charset=utf-8",
-<<<<<<< HEAD
-        "Date": "Tue, 09 May 2023 17:20:51 GMT",
-        "X-Azure-Ref": "084BaZAAAAABIslF7yYdDRb84gAmyo\u002B5fWVZSMzExMDAwMTE1MDIzADlmYzdiNTE5LWE4Y2MtNGY4OS05MzVlLWM5MTQ4YWUwOWU4MQ==",
-        "X-Cache": "CONFIG_NOCACHE",
-        "X-Microsoft-Skype-Chain-ID": "622c3bf1-f256-4af1-9e10-30f73c89b03a",
-        "x-ms-client-request-id": "4314fafc-4727-4c6b-a1e1-251a5e26fe25"
-      },
-      "ResponseBody": {
-        "callConnectionId": "411f3500-1276-425f-9f4e-e1f64d1a29b3",
-        "targets": [
-          {
-            "rawId": "8:acs:1bdaa2b9-9507-4542-bb64-a7b22c00a8d4_00000018-a169-5126-fa5d-573a0d007afb",
-            "kind": "communicationUser",
-            "communicationUser": {
-              "id": "8:acs:1bdaa2b9-9507-4542-bb64-a7b22c00a8d4_00000018-a169-5126-fa5d-573a0d007afb"
-=======
         "Date": "Tue, 09 May 2023 22:52:25 GMT",
         "X-Azure-Ref": "0qc5aZAAAAADBGpLYF7AqQZezK8/yvbgkWVRPMjIxMDkwODIwMDMxADlmYzdiNTE5LWE4Y2MtNGY4OS05MzVlLWM5MTQ4YWUwOWU4MQ==",
         "X-Cache": "CONFIG_NOCACHE",
@@ -204,24 +123,10 @@
             "kind": "communicationUser",
             "communicationUser": {
               "id": "8:acs:1bdaa2b9-9507-4542-bb64-a7b22c00a8d4_00000018-a298-e019-1252-573a0d009317"
->>>>>>> 6df5bc05
             }
           }
         ],
         "callConnectionState": "connecting",
-<<<<<<< HEAD
-        "callbackUri": "https://redacted.azurewebsites.net/api/servicebuscallback/events?q=8acs1bdaa2b9-9507-4542-bb64-a7b22c00a8d4_00000018-a169-4f95-655d-573a0d0079ac8acs1bdaa2b9-9507-4542-bb64-a7b22c00a8d4_00000018-a169-5126-fa5d-573a0d007afb",
-        "mediaSubscriptionId": "a6682716-02de-4a0c-a44f-af3e1f6c1f83",
-        "sourceDisplayName": "",
-        "sourceIdentity": {
-          "rawId": "8:acs:1bdaa2b9-9507-4542-bb64-a7b22c00a8d4_00000018-a169-4f95-655d-573a0d0079ac",
-          "kind": "communicationUser",
-          "communicationUser": {
-            "id": "8:acs:1bdaa2b9-9507-4542-bb64-a7b22c00a8d4_00000018-a169-4f95-655d-573a0d0079ac"
-          }
-        },
-        "correlationId": "622c3bf1-f256-4af1-9e10-30f73c89b03a"
-=======
         "callbackUri": "https://redacted.azurewebsites.net/api/servicebuscallback/events?q=8acs1bdaa2b9-9507-4542-bb64-a7b22c00a8d4_00000018-a298-df8d-1252-573a0d0093158acs1bdaa2b9-9507-4542-bb64-a7b22c00a8d4_00000018-a298-e019-1252-573a0d009317",
         "mediaSubscriptionId": "1d19fc64-cd83-408e-97ec-1501b3de089d",
         "sourceDisplayName": "",
@@ -233,7 +138,6 @@
           }
         },
         "correlationId": "c13bf43a-693a-464d-a7b9-a6816484315c"
->>>>>>> 6df5bc05
       }
     },
     {
@@ -244,22 +148,6 @@
         "Accept-Encoding": "gzip,deflate",
         "Authorization": "Sanitized",
         "Connection": "keep-alive",
-<<<<<<< HEAD
-        "Content-Length": "8489",
-        "Content-Type": "application/json",
-        "Repeatability-First-Sent": "Tue, 09 May 2023 17:20:53 GMT",
-        "Repeatability-Request-ID": "be6e5ede-42ac-48bc-b4a9-c05166ada68c",
-        "User-Agent": "azsdk-js-communication-call-automation/1.0.0-beta.1 azsdk-js-azure-communication-call-automation/1.0.0-beta.1 core-rest-pipeline/1.10.4 Node/v16.14.2 OS/(x64-Linux-5.15.90.1-microsoft-standard-WSL2)",
-        "x-ms-client-request-id": "067ea64b-0ba6-4c88-a327-ec0df4160834",
-        "x-ms-content-sha256": "NCShvpJld4Y2BRe7P3/1e5pUZU76RlNOa7sZ91S1MTQ=",
-        "x-ms-date": "Tue, 09 May 2023 17:20:53 GMT"
-      },
-      "RequestBody": {
-        "incomingCallContext": "eyJhbGciOiJub25lIiwidHlwIjoiSldUIn0.eyJjYyI6Ikg0c0lBQUFBQUFBQUNzMVkrMi9iT0JMK1Z3UWZjRDlzU3B1a3FCY0JZK0ZIM0hpYnBIbHUya1Z3QVVWU3RocFpVaWpaU3RyZC8vMkdzcE00ZGErYnU3MENxeUNLK0podnZobHl5Smw4NlVpUlpjZEZuU2FwRkhWYTVCMytwWk9ZWW1IL3BxckRPeUVYc3VJa1ZrTFFPRUtSaHdQRVBFWlJIUHNNaVNDbVZHSXNRc1Z1Y1B1UUVBbmlSNGdsa1lkOHoxUElDMXlCRmNaQkpHVG5UVWVsVlptSmgyT3gwSUFQSFRwWFpaSG05ZFRxSThKUFBPeHJGQ1NKUk16M0FoU3JPRWFlREZoRWZZVmRva0VtRS9sc0tXYmF5dVRMTEh2VEtZV3BVNW1XWWdQa1NqOEpYVXlRa0VRaFJqeUdZdTI2eUUwOHFhaExFNmxqQUpxblNta3dPeEZacForNVhEeVVsbDJselVxYlFWbkN6TklVcFRiMXcxRE0xanIvZU5PcGk3L3VLSTlRSHlWaTIxRWlpZi9VVVdzUWpORTNYby9QcXh4Rll5cVowZ0dTbUdGd1ZBeVVoYVlJQjJGTUVpL3lzYWQySFdWMFZTeU5iSEU3cjdINlAzZ3dTL1BieWpwUjFMV1Fjd0NiMTNWWjhWNVBsR2szeWRMWnZBYTUrNGR1ZFF0cjBwWEZ3bzcwVnJRbnk1NlVhRmsxR21HS0twVWdjVnQxcGR5YUtXVnZSWHBKWVc2MTZpV3c3b0VtNEtLSUNNUVVwU2pTOFBKRWpBUEZHRTRZNmRHZ2w1S2V5NkxlbXREUGFSOGtmSXlJaHdnSndZcUZWcWtZNUtEV0FGc3BnZXBDcksyYmdWZXF2NUVKajVSMmpURDZrNWIxMzRqcW10QXUwYVVxTDR6SXE3SXdsaTQwZ2F4SHU0VFlYOVpsbExzc0NIdWRQellyTXlyeVd1Y3c5MHRIcmo4M3NTektNdHVjY3IxSzJZaU9zeUtHZ1ZVZlg1dnJ2T2dqaC9vUlpRNTJwc2ZPOUlRNWhBWmRERC9FamxmOUNsd0owclloKzQ5VDNLN3ZkWm5iSmRTekEzRi9kTUhKSnY1c1I5M0hUdnV4Nkl1bFNndkh3eDdvT0xzNDZRMStQWEVJWms0RWI5Y2hoRGdrQk9XaEV3WFFBeTNiR1FJTC9GMlZvbTlxV1NKVHBaLzFWanVKK1UvT1BWb0FhWWgvQjh4M0tqaEJ1S3JtanRGeVpUL1cwKzlSbGM1eUFhRTQrNTdVTXphM05teDBwMUtqWldMRWpHZE4zRHozbFkzaThkNStNOXhMUExmNGFGYmU3V1Y2ZWRTanA4MzlGc3ZGY3RPU0lsZXBFclhtWUxoek9UNXhLSEZ4Z0gzbWtoY21ieHhZUHdBemsyVDNqaEZLR1hCWWw1SVFGaXZBanJHN1pUMXZGNXh1Z1h1UjllL1g0TjRyd2IydndTa3d0MFlKV1lNQ0N0dkFoMVAwcFFJV0VZKytRa0U3YjFjQi9iRUtZTWUxN2dHZ2tFYVlCT0NSZGFDUk1PemFiUXJSRnJYb1JzUGw5SWkrVFdETCs4N1J4ZVhaOFhUc0VKOWl3SU96SUFob1FDUGk3aTZOdTFtYVZuY1krVDc5SzdxOVo5MXVFT0FJQ01CRjY4RzYrMjZJdjlZTlVkVTZ0aFJWQlFSWVNFQS85bDhTQUQ2aHg5aXJHTkNRN2ppWGJWYnZoeXJ4dHZhZzFlR0ZrVXZ3LzFzSC9VRTZNaEhyakM5RW1xUDJ0RnozTGxMRnllTlpGVGRhWkxQQ3BQVjh3ZU5HT3FXUXQ3b3VSV3FjUnNkd3Ftem9tb2V5TGlEZ0Ivdm5ONk9qRzBMRG00T2p3ZWptL0dCQWJrTHNwRG1jZUpyZmZqdzV2enNNNStWdnhkNmlXRTRtVnhmQmh5bzdhVmJpeWx2ZEhYend2TnczaDlQZjZiOWM4anQ1SkxLQnAzOEd2M3pMNUMvaCtmSGRWUndjWE0zSDZXayt2SHAvVVgrczNyNUxMaitSNXZUamIvVHU4NmlGZnp3WXk0VW80UlpoenZuMDhGMlArSnU3NUdrb2N0NEdsUGJDci90dGtMUWl1eU53dTV4UHovYVB0OUdTUmIwZWlkUGF3TUwyZHpYQitRaXFvaTNBdFZEb2lEelg5M0UvTDE3TXg4N0o2T2h5VjM5byt3ZTcvWERWbmUyUHYyVUpiR09kNlhKZTVCcnBGZHpqT3h4Z0NtUUsva3M1MXhrZGY4djgwUFovd3o2SzdRQjdsaWpyZEFFbjdhTW11QlMxS1EyazNieWFDMFE5MzZFVEhrejRaTVJESCtUNVpNTEpoSStIZkJMeDRaRGpJWTlDdmovaS9wQlR3dG1BN3c5NVFQbSt6ejNLeVloUENCK00rY0N6VWpUZ0llUFJQdmNqUGc3NU9PRER6U2JROTNYTHo3RVpHcitHcDJtYTducURkd3N6dTc3Vzk1Qk5BOWU4cnE2dndSdzBWd2FrcnE5RlhDRjdhU05yeVFzMDl4bnRLVzM3RGxBaXF2b21ockJ2VWxYUGJ4S3RWUXpCOWcrb2lXd2lkT00rNVErVmtRalN0Qmxjc0xZSXNTODc5cGd1SCtwWld5Z3dCUlZaQWlsZWlFT05XQlJvSkJnVWU1N0NOTVMrRXBJR3R0Q3BvQzV0TTdYM1VpNE5PSC8yVkhqa3VubWZKRGIzYmpzZzdZT2M4SjErc0FuZkprRnJXeDIxT0Q0Y3ZmMDFPRzFXNzlWZTlYQlh6T083V2I4UCtGRC93SWxoVTcraXZDdEs5VUJHQjJUdmF1TEdXZDE4T29VNUFHdUFPT1JKbHNYSnVuQkpkVnVwcE5YWlptaVFaVVdqd2JEYUxDMFR1YXpxWXRGbW9QZjFVNGtEYWFoMVdHdlBORitsOVZPbHZUMWlwVXlSWlcxVjhWOWw1UUFDZWJrV1VMSVJHTXRYMnlrNU5Ic1hwaHJuemUwN2hzOC9WR3B4Ty83OHdSOE1JTmVtL2o5MUg2NURBbWtRZ1lTSXdOMk1YUW9lU3F1alpWYW5KMUFyZ2k4M3JrK3JvU21Fa3JBcm52cG1wbGlXSS9ndndqUlA2MVRVaGJFeW0vcnl5UVZLeDh2WmRtWnVCZXlHOEtFK2RPT0VvQVFDQ3pFQlg1RXRHbHljQks0TW94aTdiVzMxdjlTc29IZk43c1Y2L0JzTXdVTEU5QkFBQUE9PSIsInNoclRva2VuIjoiZXlKaGJHY2lPaUpTVXpJMU5pSXNJblI1Y0NJNkluQnZjQ0o5LmV5SmhkQ0k2SW1WNVNqQmxXRUZwVDJsS1MxWXhVV2xNUTBwb1lrZGphVTlwU2xOVmVra3hUbWxKYzBsdVp6RmtRMGsyU1dreFRGTlVUbEpQVnpWUFZXcGthVlZ0T1cxbFJ6RnNWMjA1V1dOWFNrbFhhMlJzWkhsSmMwbHRkSEJhUTBrMlNXa3hURk5VVGxKUFZ6VlBWV3BrYVZWdE9XMWxSekZzVjIwNVdXTlhTa2xYYTJSc1pIbEtPUzVsZVVwb1pGZFJhVTlwU21sT1JGWnNUVVJyZDFsVE1XdFpWMHB0VEZSUmVFNUVWWFJaVkVFeVQwTXdkMDlIUlRSTmFteHBUWHBDYkU5SFVXbE1RMHB3WXpOTmFVOXBTbTlrU0ZKM1kzcHZka3d6VGpCamVUVXpZVmMxYTJJelpIcE1iVFZzWkVNNWFscEhUVEZaVjFac1dWTXdlRTVYVFRGTVZGSnJXV3BaZEZscVFUTlBVekZ0V1RKR2ExcEVTVEZOUkZacldYcEpka2xwZDJsaFYwWXdTV3B2ZUU1cVozcE9ha1Y1VGtSRk5FeERTblZaYlZscFQycEZNazlFVFRKTlZFa3dUVlJuYzBsdFZqUmpRMGsyVFZSWk5FMTZXVFZQVkVWNFQwTjNhVmxYYkhaSmFtOXBVbFJLWVZveGJGRmhTR1EwVkZNNVRGbFZZM2RUYkdnMVZHMXdibUpIV1hwTlNGSlhaRVZHUWxCVU1HbE1RMHBvWTBoQ2NGcERTVFpKYlVWNldWUk5lbGw2U21oTVZFazFUMGRWZEU1RVJtdE5VekExVFZSTk0weFhSVEZPUkZsNVRXMVZNazlFUm1wWmVVbHpTVzFHZDJOSGJHdFpWMDU1U1dwdmFVMXBTWE5KYlU1MVdtbEpObVY1U25Ga01uTnBUMjV6YVdFelVqVkphbTlwVld4T1FrbHBkMmxpYVVrMlNXcFNiMkZYTVhCaGJscHNUVEZCTlZSVmR6TlVWamt6WlZSQ05tRnRVa3BPYlU1WFkyNVNOVlJIT0ROU1JGcDFVMVZXVGxkcVRrOVJWRnBxWVZoT2IxUnRWa1ZoVnpWUllucHNXVlJ1VG1aV2JrWkxXV3c1VEZGdWFEUldhMlJxVTJwT1QyUkZOVXRVVjFaWlZHdEdVRlV4VlRWT2FrNHhZak5aZUZkc1ZqVmpSV2h3V2pBME5XSlVUbkpWVkZKNFdrWnNiV0pyT1V4WmFtZDVVVlJLYzFSSFNtMWFSekZ2VkdwS2NsRXhVa3BUVlVaS1ZWVk5NbUZFVm5wV01HOHpWMVJXYlZkSFp6VllNMlJyWkdwT2MwOVZiRzFqTVdjd1dWZHdiV1JWT0RSVVNGSjVUMFJLTkdSR1pFTk9NVlp2VWpGbk1tVnVTbXRVUkVwSFQwVldUbVJHT1c1T2EzUjJWSHBvV0dSNU1VdFNWbHB3WVRKS1QxZ3pjRzFOUkVaWlUyMUpOVlZ0YkhoVWVrVjNaV3BSTkZSVldYUlpXRTR4VWtVd2VsSllWWHBQVjFWNlkyeGtXbHBVUW1oUmJYQkNWMFpzYWxneFRtdGtXRWwzV210bk0xZFhPSGhpYlVWMFYwZG9hVm94WkVoa2EyaHFUbE14YzFkc09UQmlVekF3WkZWT1VsWXdOV3BpUm1oWFZtcENkbUpZU1RCT2JscGhURlJzYmxoNlVtOVVhVEV4V2xkUk0xcEVXbWhaYld4NFlUTmFVMWRzWkU5VVZqZzBVMFpyZUdNeFNsTmxWMUpDVlZOSmMwbHRWV2xQYVVwQ1ZWVkdRMGxwZDJsWlYzaHVTV3B2YVZWc1RYbE9WRmxwVEVOS2NtRlhVV2xQYVVwR1V6Qk9UbE5WV21wYVZYTjVZa1JhVVU5SE1XbFZSRXB6VlROYWIyUXllSHBQUmxKaFlWVldhVkZ1UlRGT01VcHZWbGhHZFZKWGNFWkpiakU1VEVOS2NGcElRV2xQYVVwdlpFaFNkMk42YjNaTU0wNHdZM2sxTTJGWE5XdGlNMlI2VEcwMWJHUkRPV3BhUjAweFdWZFdiRmxUTUhoT1YwMHhURlJTYTFscVdYUlpha0V6VDFNeGJWa3lSbXRhUkVreFRVUldhMWw2U1haSmFYZHBZakpzYTBscWIybE5iVTB6VDFkT2FVNTZaM1JOTWs1cVdWTXdNRTB5Vm1sTVYwcHNXV3BKZEZscVFUVk9iVlpwVDFSSk1FNXRSVFJKYVhkcFkyMW5hVTlwU1hkTWEwWlRVMVZGTW1OVVpFZGxiVTVXVm01U2NrMXVaR3hhYm13d1RVZDRRMXBJWkc1aU1IQlpZMnhPWmsxdGRGZFJiVGxJV2pCc2VGRXlNVFpTUnpoM1ZUQkdRbEZUTkdsTVEwcDZaRmRKYVU5cFNYbFplbU0xV1RKSk0wOURNSHBaTWs1b1RGUlJlbHBYU1hSWmJWWnBUV2t4YVUxRWF6SmFWMGsxVFdwUk1sbFVaMmxNUTBvd1lWZFJhVTlwU21wYVIwMHhXVmRXYkZsVE1IaE9WMDB4VEZSU2ExbHFXWFJaYWtFelQxTXhiVmt5Um10YVJFa3hUVVJXYTFsNlNXbE1RMG94WkVkcmFVOXBTbXBXZWtVMVpESndkRkpYVmxaYVYzQkxZVlZXTTFNelRtaFVhMFpDU1dsM2FXUnRWbmxKYW05cFRWTTBkMGx1TUM1dWFtZGxRVU56VFZsNFQxcEVkVzVGVkUwMFRFbFJaR0pGYzB0bFkzZFNjbGhsU20xck9IaEdObHBTWDJ4SlVYcE1SakU1U1VSUk5rOVROeTFrVmtFMVZHWlNWakp2Y21reFdscG9kbGN6VEU0NWNtVkxjazVVTFRGQmEzRjBhbUpYY1VWV1RUbFlNekZuVkhobFpIVlFMV1ZGYkc5dFlWWkNlV1l3UW10VVkxcGliMFF4WkUxQ2QzRkhSbTVNYmpRNWR6ZGFWelE0YldZMFJYRjVjM1EzVW1saVJqRmFkM1JCT0V4aE9WTTVibmRuUmtrNFJHWlBZMXBVTTBwMlZXNXlZMGhyVW5CNUxWaE9PVjlMYUc1YVEyNW1VVkJrZDNveVJFZEhTekkyZHpjNVdFWTVjMlZsUlVGM2IyVlBkRFpMYkZkWVpWWkNaek5YTkhWSVN6SklaaTFhZGkxdU5WRjNkbkpVZW05R2EzSm9XVFZUVWpGV2VFaDZNMWgwTVRKRFlVSTBSR3hPYkc1d1RISmxiWGxPZW1kcGQxOVhVRU4wU1RORFlVWnNObFV3ZDA4dGRITklVVFJOZUZnd2VHeGhPVmxEY2tFaUxDSjBjeUk2TVRZNE16WTFNamcxTXl3aVlpSTZJbXRMWkY5RFdHc3hkekZOVUVsUU1tcHFXV05pVlZreExUUktWa0V4TlVSUmJFOWxZVzVHWVVoVWVsRWlMQ0p1YjI1alpTSTZJamN3TlRBd1pXSXpZV001WWpReFpUTTVPVFJsTXpsak1EWmtPV016WXpRNElpd2lZMjVtSWpwN0ltcDNheUk2ZXlKcmFXUWlPaUpDT1ZCUU1scGtRV3R1ZFhCSFNWcGpiakZrZVhnemVVSlZkSGhVUzB0S09YUlJMWEp3TVVSelNVWTBJaXdpWlNJNklrRlJRVUlpTENKcmRIa2lPaUpTVTBFaUxDSnVJam9pTkdocGJXbHFkbVV6VURsTlREZE5YM2Q1TUhwcVpFazJZMVp5ZEhsTWJ6ZEVObTVKUlUxYU0wNUJObU5wYzJoT1pVUnBibEJ2T1ZoT2MxOVdjVXBpWDB0Q2VIaFdSMk5LTTA1MFRrcE5aVmhPUVU5VFZUazJNM1Z2ZGpGYVZYbHdTR2xuVGpsdE0ydFJOSEZrV1dadVQwdGlPREpCTW14TVltWmtiV2hPTW10RFZFbEpRVWxSUXpab05YTlhTamRaTldaWWFEbGZkMlIyTTJ3NVNXWnpXRFJoYW1aMVR6aE1kSEk0TW5oMFYwSTNWV2hIV0RaNmNtUk1Na1k0UlUxMFgyYzJTMjlQT0ZkM0xVcEZWbWxyWWs1ZmVtWXdNVmhLWWpsU2FYRlBNVEI2TkRoTlJpMWhjM1ZFVFRORmRUTTVaVE55VjFsbE1HRkNha0ZZV1dOZlUyUjFjakJtU0RkWmJ6RnVZUzFZYUdKblYwZDJTR00xTFd4YVgzUnRMVFIxUTFGWFRtTnNXRlpXTUc5dGNqUTJkbG90T1dkZk5HaE9MWFZsWkRka05tRmlhWEZyZGxKYVYwNU5YemhJV1RGelVsSjVaRUZSSW4xOWZRLnplUThtVFpRWVJKOGFrTjF1aXBjb0xjY3NEWW9YWFl3VnFnY0VzWmlyMG5JaXJnQ2g3N2xnenNpYmRrVjJreV9SdEVTeER0cy1pWXZLcTJPTjJGSzlBV05SUUR2V0g1dm1pSGZjSmdmVUVzbGJ6dXBYOW5HT2haZWFtSTFFWFprY2IwbHl3SmVLNGtXXy1QcV9tRDRqME9YSFNQZG9mQ3piSFl1MlJyOTBOU2xLVXcyVW93WHpiWk12V2V5UVFMdGpZanVrUTNBdTl6YndxMi1mVFBqdWoxbE1vWGVOUHNic2Z5LXlPbDhrTWg1NzlEbTdhM1Z1ekZZc0hULVpWWnZpRmI2YXhkSnh1anUySGRGNjBfYlRTU3phSDFRNDdzT1ZWNVM4aUlHdnVVLWszUmhMTkxQb25MQW16RTRPbDdTYUppUldsenpyQTRfdDRDMDhMeTR0dyJ9.",
-        "callbackUri": "https://redacted.azurewebsites.net/api/servicebuscallback/events?q=8acs1bdaa2b9-9507-4542-bb64-a7b22c00a8d4_00000018-a169-4f95-655d-573a0d0079ac8acs1bdaa2b9-9507-4542-bb64-a7b22c00a8d4_00000018-a169-5126-fa5d-573a0d007afb",
-        "answeredByIdentifier": {
-          "id": "8:acs:1bdaa2b9-9507-4542-bb64-a7b22c00a8d4_00000018-a169-4f95-655d-573a0d0079ac"
-=======
         "Content-Length": "8463",
         "Content-Type": "application/json",
         "Repeatability-First-Sent": "Tue, 09 May 2023 22:52:27 GMT",
@@ -274,30 +162,10 @@
         "callbackUri": "https://redacted.azurewebsites.net/api/servicebuscallback/events?q=8acs1bdaa2b9-9507-4542-bb64-a7b22c00a8d4_00000018-a298-df8d-1252-573a0d0093158acs1bdaa2b9-9507-4542-bb64-a7b22c00a8d4_00000018-a298-e019-1252-573a0d009317",
         "answeredByIdentifier": {
           "id": "8:acs:1bdaa2b9-9507-4542-bb64-a7b22c00a8d4_00000018-a298-e019-1252-573a0d009317"
->>>>>>> 6df5bc05
         }
       },
       "StatusCode": 200,
       "ResponseHeaders": {
-<<<<<<< HEAD
-        "Content-Length": "1251",
-        "Content-Type": "application/json; charset=utf-8",
-        "Date": "Tue, 09 May 2023 17:20:53 GMT",
-        "X-Azure-Ref": "09YBaZAAAAABvGgdkE6dfTK\u002BKTQBc24RhWVZSMzExMDAwMTE1MDIzADlmYzdiNTE5LWE4Y2MtNGY4OS05MzVlLWM5MTQ4YWUwOWU4MQ==",
-        "X-Cache": "CONFIG_NOCACHE",
-        "X-Microsoft-Skype-Chain-ID": "622c3bf1-f256-4af1-9e10-30f73c89b03a",
-        "x-ms-client-request-id": "067ea64b-0ba6-4c88-a327-ec0df4160834"
-      },
-      "ResponseBody": {
-        "callConnectionId": "411f3500-3e21-4ee8-a0db-49f355af8cc5",
-        "serverCallId": "aHR0cHM6Ly9hcGkuZmxpZ2h0cHJveHkuc2t5cGUuY29tL2FwaS92Mi9jcC9jb252LXVzZWEyLTAxLmNvbnYuc2t5cGUuY29tL2NvbnYvVHJzRG53a0s0MFNYc2Rta0R6WDZBQT9pPTI2JmU9NjM4MTkxODExMzAxNzI3MDMy",
-        "targets": [
-          {
-            "rawId": "8:acs:1bdaa2b9-9507-4542-bb64-a7b22c00a8d4_00000018-a169-5126-fa5d-573a0d007afb",
-            "kind": "communicationUser",
-            "communicationUser": {
-              "id": "8:acs:1bdaa2b9-9507-4542-bb64-a7b22c00a8d4_00000018-a169-5126-fa5d-573a0d007afb"
-=======
         "Content-Length": "1275",
         "Content-Type": "application/json; charset=utf-8",
         "Date": "Tue, 09 May 2023 22:52:27 GMT",
@@ -315,26 +183,10 @@
             "kind": "communicationUser",
             "communicationUser": {
               "id": "8:acs:1bdaa2b9-9507-4542-bb64-a7b22c00a8d4_00000018-a298-e019-1252-573a0d009317"
->>>>>>> 6df5bc05
             }
           }
         ],
         "callConnectionState": "unknown",
-<<<<<<< HEAD
-        "callbackUri": "https://redacted.azurewebsites.net/api/servicebuscallback/events?q=8acs1bdaa2b9-9507-4542-bb64-a7b22c00a8d4_00000018-a169-4f95-655d-573a0d0079ac8acs1bdaa2b9-9507-4542-bb64-a7b22c00a8d4_00000018-a169-5126-fa5d-573a0d007afb",
-        "mediaSubscriptionId": "1a65ab60-3be5-4aa2-9bc5-46b8d41fe2d0",
-        "sourceDisplayName": "",
-        "sourceIdentity": {
-          "rawId": "8:acs:1bdaa2b9-9507-4542-bb64-a7b22c00a8d4_00000018-a169-4f95-655d-573a0d0079ac",
-          "kind": "communicationUser",
-          "communicationUser": {
-            "id": "8:acs:1bdaa2b9-9507-4542-bb64-a7b22c00a8d4_00000018-a169-4f95-655d-573a0d0079ac"
-          }
-        },
-        "correlationId": "622c3bf1-f256-4af1-9e10-30f73c89b03a",
-        "answeredByIdentifier": {
-          "id": "8:acs:1bdaa2b9-9507-4542-bb64-a7b22c00a8d4_00000018-a169-4f95-655d-573a0d0079ac"
-=======
         "callbackUri": "https://redacted.azurewebsites.net/api/servicebuscallback/events?q=8acs1bdaa2b9-9507-4542-bb64-a7b22c00a8d4_00000018-a298-df8d-1252-573a0d0093158acs1bdaa2b9-9507-4542-bb64-a7b22c00a8d4_00000018-a298-e019-1252-573a0d009317",
         "mediaSubscriptionId": "a931e22e-1490-462a-b2d6-9a12af9b20ad",
         "sourceDisplayName": "",
@@ -410,7 +262,6 @@
         "error": {
           "code": "8522",
           "message": "Call not found."
->>>>>>> 6df5bc05
         }
       }
     }
