[
  {
    "to": {
      "kind": "communicationUser",
      "rawId": "sanitized",
      "communicationUser": {
        "id": "sanitized"
      }
    },
    "from": {
      "kind": "communicationUser",
      "rawId": "sanitized",
      "communicationUser": {
        "id": "sanitized"
      }
    },
    "serverCallId": "sanitized",
    "callerDisplayName": "",
    "incomingCallContext": "sanitized",
<<<<<<< HEAD
    "correlationId": "86844ec9-b6d2-461b-a8af-3e4736d448d9"
=======
    "correlationId": "ce13ea8b-16c6-4c67-889f-036771b72e4c"
>>>>>>> 20057ffb
  },
  [
    {
      "id": "sanitized",
<<<<<<< HEAD
      "source": "calling/callConnections/27002280-7768-473c-bef4-2e6f77d0b1c7",
      "type": "Microsoft.Communication.CallConnected",
      "data": {
        "version": "2024-09-01-preview",
        "operationContext": "playAudioCreateCall",
=======
      "source": "calling/callConnections/19002280-7c01-463c-abec-75633229ae9b",
      "type": "Microsoft.Communication.CallConnected",
      "data": {
        "version": "2024-09-01-preview",
        "operationContext": "playAudioAnswer",
        "resultInformation": {
          "code": 200,
          "subCode": 0,
          "message": ""
        },
        "callConnectionId": "19002280-7c01-463c-abec-75633229ae9b",
        "serverCallId": "sanitized",
        "correlationId": "ce13ea8b-16c6-4c67-889f-036771b72e4c",
        "publicEventType": "Microsoft.Communication.CallConnected"
      },
      "time": "2025-02-19T08:27:55.3267379+00:00",
      "specversion": "1.0",
      "datacontenttype": "application/json",
      "subject": "calling/callConnections/19002280-7c01-463c-abec-75633229ae9b"
    }
  ],
  [
    {
      "id": "sanitized",
      "source": "calling/callConnections/19002280-97f2-4a43-b1cb-b85be4544d2f",
      "type": "Microsoft.Communication.CallConnected",
      "data": {
        "version": "2024-09-01-preview",
        "operationContext": "playAudioCreateCall",
        "resultInformation": {
          "code": 200,
          "subCode": 0,
          "message": ""
        },
        "callConnectionId": "19002280-97f2-4a43-b1cb-b85be4544d2f",
        "serverCallId": "sanitized",
        "correlationId": "ce13ea8b-16c6-4c67-889f-036771b72e4c",
        "publicEventType": "Microsoft.Communication.CallConnected"
      },
      "time": "2025-02-19T08:27:55.394632+00:00",
      "specversion": "1.0",
      "datacontenttype": "application/json",
      "subject": "calling/callConnections/19002280-97f2-4a43-b1cb-b85be4544d2f"
    }
  ],
  [
    {
      "id": "sanitized",
      "source": "calling/callConnections/19002280-7c01-463c-abec-75633229ae9b",
      "type": "Microsoft.Communication.ParticipantsUpdated",
      "data": {
        "participants": [
          {
            "identifier": {
              "rawId": "sanitized",
              "kind": "communicationUser",
              "communicationUser": {
                "id": "sanitized"
              }
            },
            "isMuted": false,
            "isOnHold": false
          },
          {
            "identifier": {
              "rawId": "sanitized",
              "kind": "communicationUser",
              "communicationUser": {
                "id": "sanitized"
              }
            },
            "isMuted": false,
            "isOnHold": false
          }
        ],
        "sequenceNumber": 1,
>>>>>>> 20057ffb
        "resultInformation": {
          "code": 200,
          "subCode": 0,
          "message": ""
        },
<<<<<<< HEAD
        "callConnectionId": "27002280-7768-473c-bef4-2e6f77d0b1c7",
        "serverCallId": "sanitized",
        "correlationId": "86844ec9-b6d2-461b-a8af-3e4736d448d9",
        "publicEventType": "Microsoft.Communication.CallConnected"
      },
      "time": "2024-12-20T17:23:26.4266859+00:00",
      "specversion": "1.0",
      "datacontenttype": "application/json",
      "subject": "calling/callConnections/27002280-7768-473c-bef4-2e6f77d0b1c7"
=======
        "version": "2024-09-01-preview",
        "callConnectionId": "19002280-7c01-463c-abec-75633229ae9b",
        "serverCallId": "sanitized",
        "correlationId": "ce13ea8b-16c6-4c67-889f-036771b72e4c",
        "publicEventType": "Microsoft.Communication.ParticipantsUpdated"
      },
      "time": "2025-02-19T08:27:55.431277+00:00",
      "specversion": "1.0",
      "datacontenttype": "application/json",
      "subject": "calling/callConnections/19002280-7c01-463c-abec-75633229ae9b"
>>>>>>> 20057ffb
    }
  ],
  [
    {
      "id": "sanitized",
<<<<<<< HEAD
      "source": "calling/callConnections/1b002280-2789-44a2-91bd-1c63c40ae3bf",
=======
      "source": "calling/callConnections/19002280-97f2-4a43-b1cb-b85be4544d2f",
>>>>>>> 20057ffb
      "type": "Microsoft.Communication.ParticipantsUpdated",
      "data": {
        "participants": [
          {
            "identifier": {
              "rawId": "sanitized",
              "kind": "communicationUser",
              "communicationUser": {
                "id": "sanitized"
              }
            },
            "isMuted": false,
            "isOnHold": false
          },
          {
            "identifier": {
              "rawId": "sanitized",
              "kind": "communicationUser",
              "communicationUser": {
                "id": "sanitized"
              }
            },
            "isMuted": false,
            "isOnHold": false
          }
        ],
        "sequenceNumber": 1,
        "resultInformation": {
          "code": 200,
          "subCode": 0,
          "message": ""
        },
        "version": "2024-09-01-preview",
<<<<<<< HEAD
        "callConnectionId": "1b002280-2789-44a2-91bd-1c63c40ae3bf",
        "serverCallId": "sanitized",
        "correlationId": "86844ec9-b6d2-461b-a8af-3e4736d448d9",
        "publicEventType": "Microsoft.Communication.ParticipantsUpdated"
      },
      "time": "2024-12-20T17:23:26.4072676+00:00",
      "specversion": "1.0",
      "datacontenttype": "application/json",
      "subject": "calling/callConnections/1b002280-2789-44a2-91bd-1c63c40ae3bf"
    }
  ],
  [
    {
      "id": "sanitized",
      "source": "calling/callConnections/1b002280-2789-44a2-91bd-1c63c40ae3bf",
      "type": "Microsoft.Communication.CallConnected",
      "data": {
        "version": "2024-09-01-preview",
        "operationContext": "playAudioAnswer",
        "resultInformation": {
          "code": 200,
          "subCode": 0,
          "message": ""
        },
        "callConnectionId": "1b002280-2789-44a2-91bd-1c63c40ae3bf",
        "serverCallId": "sanitized",
        "correlationId": "86844ec9-b6d2-461b-a8af-3e4736d448d9",
        "publicEventType": "Microsoft.Communication.CallConnected"
      },
      "time": "2024-12-20T17:23:26.4041731+00:00",
      "specversion": "1.0",
      "datacontenttype": "application/json",
      "subject": "calling/callConnections/1b002280-2789-44a2-91bd-1c63c40ae3bf"
=======
        "callConnectionId": "19002280-97f2-4a43-b1cb-b85be4544d2f",
        "serverCallId": "sanitized",
        "correlationId": "ce13ea8b-16c6-4c67-889f-036771b72e4c",
        "publicEventType": "Microsoft.Communication.ParticipantsUpdated"
      },
      "time": "2025-02-19T08:27:55.44721+00:00",
      "specversion": "1.0",
      "datacontenttype": "application/json",
      "subject": "calling/callConnections/19002280-97f2-4a43-b1cb-b85be4544d2f"
>>>>>>> 20057ffb
    }
  ],
  [
    {
      "id": "sanitized",
<<<<<<< HEAD
      "source": "calling/callConnections/27002280-7768-473c-bef4-2e6f77d0b1c7",
      "type": "Microsoft.Communication.ParticipantsUpdated",
      "data": {
        "participants": [
          {
            "identifier": {
              "rawId": "sanitized",
              "kind": "communicationUser",
              "communicationUser": {
                "id": "sanitized"
              }
            },
            "isMuted": false,
            "isOnHold": false
          },
          {
            "identifier": {
              "rawId": "sanitized",
              "kind": "communicationUser",
              "communicationUser": {
                "id": "sanitized"
              }
            },
            "isMuted": false,
            "isOnHold": false
          }
        ],
        "sequenceNumber": 1,
        "resultInformation": {
          "code": 200,
          "subCode": 0,
          "message": ""
        },
        "version": "2024-09-01-preview",
        "callConnectionId": "27002280-7768-473c-bef4-2e6f77d0b1c7",
        "serverCallId": "sanitized",
        "correlationId": "86844ec9-b6d2-461b-a8af-3e4736d448d9",
        "publicEventType": "Microsoft.Communication.ParticipantsUpdated"
      },
      "time": "2024-12-20T17:23:26.422728+00:00",
      "specversion": "1.0",
      "datacontenttype": "application/json",
      "subject": "calling/callConnections/27002280-7768-473c-bef4-2e6f77d0b1c7"
    }
  ],
  [
    {
      "id": "sanitized",
      "source": "calling/callConnections/27002280-7768-473c-bef4-2e6f77d0b1c7",
=======
      "source": "calling/callConnections/19002280-97f2-4a43-b1cb-b85be4544d2f",
>>>>>>> 20057ffb
      "type": "Microsoft.Communication.ParticipantsUpdated",
      "data": {
        "participants": [
          {
            "identifier": {
              "rawId": "sanitized",
              "kind": "communicationUser",
              "communicationUser": {
                "id": "sanitized"
              }
            },
            "isMuted": false,
            "isOnHold": false
          },
          {
            "identifier": {
              "rawId": "sanitized",
              "kind": "communicationUser",
              "communicationUser": {
                "id": "sanitized"
              }
            },
            "isMuted": false,
            "isOnHold": true
          }
        ],
        "sequenceNumber": 3,
        "resultInformation": {
          "code": 200,
          "subCode": 0,
          "message": ""
        },
        "version": "2024-09-01-preview",
<<<<<<< HEAD
        "callConnectionId": "27002280-7768-473c-bef4-2e6f77d0b1c7",
        "serverCallId": "sanitized",
        "correlationId": "86844ec9-b6d2-461b-a8af-3e4736d448d9",
        "publicEventType": "Microsoft.Communication.ParticipantsUpdated"
      },
      "time": "2024-12-20T17:23:31.220215+00:00",
      "specversion": "1.0",
      "datacontenttype": "application/json",
      "subject": "calling/callConnections/27002280-7768-473c-bef4-2e6f77d0b1c7"
=======
        "callConnectionId": "19002280-97f2-4a43-b1cb-b85be4544d2f",
        "serverCallId": "sanitized",
        "correlationId": "ce13ea8b-16c6-4c67-889f-036771b72e4c",
        "publicEventType": "Microsoft.Communication.ParticipantsUpdated"
      },
      "time": "2025-02-19T08:27:58.1487636+00:00",
      "specversion": "1.0",
      "datacontenttype": "application/json",
      "subject": "calling/callConnections/19002280-97f2-4a43-b1cb-b85be4544d2f"
>>>>>>> 20057ffb
    }
  ],
  [
    {
      "id": "sanitized",
<<<<<<< HEAD
      "source": "calling/callConnections/1b002280-2789-44a2-91bd-1c63c40ae3bf",
=======
      "source": "calling/callConnections/19002280-7c01-463c-abec-75633229ae9b",
>>>>>>> 20057ffb
      "type": "Microsoft.Communication.ParticipantsUpdated",
      "data": {
        "participants": [
          {
            "identifier": {
              "rawId": "sanitized",
              "kind": "communicationUser",
              "communicationUser": {
                "id": "sanitized"
              }
            },
            "isMuted": false,
            "isOnHold": false
          },
          {
            "identifier": {
              "rawId": "sanitized",
              "kind": "communicationUser",
              "communicationUser": {
                "id": "sanitized"
              }
            },
            "isMuted": false,
            "isOnHold": true
          }
        ],
        "sequenceNumber": 3,
        "resultInformation": {
          "code": 200,
          "subCode": 0,
          "message": ""
        },
        "version": "2024-09-01-preview",
<<<<<<< HEAD
        "callConnectionId": "1b002280-2789-44a2-91bd-1c63c40ae3bf",
        "serverCallId": "sanitized",
        "correlationId": "86844ec9-b6d2-461b-a8af-3e4736d448d9",
        "publicEventType": "Microsoft.Communication.ParticipantsUpdated"
      },
      "time": "2024-12-20T17:23:31.2262218+00:00",
      "specversion": "1.0",
      "datacontenttype": "application/json",
      "subject": "calling/callConnections/1b002280-2789-44a2-91bd-1c63c40ae3bf"
=======
        "callConnectionId": "19002280-7c01-463c-abec-75633229ae9b",
        "serverCallId": "sanitized",
        "correlationId": "ce13ea8b-16c6-4c67-889f-036771b72e4c",
        "publicEventType": "Microsoft.Communication.ParticipantsUpdated"
      },
      "time": "2025-02-19T08:27:58.1673792+00:00",
      "specversion": "1.0",
      "datacontenttype": "application/json",
      "subject": "calling/callConnections/19002280-7c01-463c-abec-75633229ae9b"
>>>>>>> 20057ffb
    }
  ],
  [
    {
      "id": "sanitized",
<<<<<<< HEAD
      "source": "calling/callConnections/27002280-7768-473c-bef4-2e6f77d0b1c7",
=======
      "source": "calling/callConnections/19002280-97f2-4a43-b1cb-b85be4544d2f",
>>>>>>> 20057ffb
      "type": "Microsoft.Communication.PlayStarted",
      "data": {
        "version": "2024-09-01-preview",
        "operationContext": "playAudio",
        "resultInformation": {
          "code": 200,
          "subCode": 0,
          "message": "Action completed successfully."
        },
<<<<<<< HEAD
        "callConnectionId": "27002280-7768-473c-bef4-2e6f77d0b1c7",
        "serverCallId": "sanitized",
        "correlationId": "86844ec9-b6d2-461b-a8af-3e4736d448d9",
        "publicEventType": "Microsoft.Communication.PlayStarted"
      },
      "time": "2024-12-20T17:23:31.5415271+00:00",
      "specversion": "1.0",
      "datacontenttype": "application/json",
      "subject": "calling/callConnections/27002280-7768-473c-bef4-2e6f77d0b1c7"
=======
        "callConnectionId": "19002280-97f2-4a43-b1cb-b85be4544d2f",
        "serverCallId": "sanitized",
        "correlationId": "ce13ea8b-16c6-4c67-889f-036771b72e4c",
        "publicEventType": "Microsoft.Communication.PlayStarted"
      },
      "time": "2025-02-19T08:27:58.6322872+00:00",
      "specversion": "1.0",
      "datacontenttype": "application/json",
      "subject": "calling/callConnections/19002280-97f2-4a43-b1cb-b85be4544d2f"
>>>>>>> 20057ffb
    }
  ],
  [
    {
      "id": "sanitized",
<<<<<<< HEAD
      "source": "calling/callConnections/27002280-7768-473c-bef4-2e6f77d0b1c7",
=======
      "source": "calling/callConnections/19002280-97f2-4a43-b1cb-b85be4544d2f",
>>>>>>> 20057ffb
      "type": "Microsoft.Communication.PlayCompleted",
      "data": {
        "version": "2024-09-01-preview",
        "operationContext": "playAudio",
        "resultInformation": {
          "code": 200,
          "subCode": 0,
          "message": "Action completed successfully."
        },
<<<<<<< HEAD
        "callConnectionId": "27002280-7768-473c-bef4-2e6f77d0b1c7",
        "serverCallId": "sanitized",
        "correlationId": "86844ec9-b6d2-461b-a8af-3e4736d448d9",
        "publicEventType": "Microsoft.Communication.PlayCompleted"
      },
      "time": "2024-12-20T17:23:35.8418276+00:00",
      "specversion": "1.0",
      "datacontenttype": "application/json",
      "subject": "calling/callConnections/27002280-7768-473c-bef4-2e6f77d0b1c7"
=======
        "callConnectionId": "19002280-97f2-4a43-b1cb-b85be4544d2f",
        "serverCallId": "sanitized",
        "correlationId": "ce13ea8b-16c6-4c67-889f-036771b72e4c",
        "publicEventType": "Microsoft.Communication.PlayCompleted"
      },
      "time": "2025-02-19T08:28:02.9211342+00:00",
      "specversion": "1.0",
      "datacontenttype": "application/json",
      "subject": "calling/callConnections/19002280-97f2-4a43-b1cb-b85be4544d2f"
>>>>>>> 20057ffb
    }
  ],
  [
    {
      "id": "sanitized",
<<<<<<< HEAD
      "source": "calling/callConnections/1b002280-2789-44a2-91bd-1c63c40ae3bf",
=======
      "source": "calling/callConnections/19002280-7c01-463c-abec-75633229ae9b",
>>>>>>> 20057ffb
      "type": "Microsoft.Communication.ParticipantsUpdated",
      "data": {
        "participants": [
          {
            "identifier": {
              "rawId": "sanitized",
              "kind": "communicationUser",
              "communicationUser": {
                "id": "sanitized"
              }
            },
            "isMuted": false,
            "isOnHold": false
          },
          {
            "identifier": {
              "rawId": "sanitized",
              "kind": "communicationUser",
              "communicationUser": {
                "id": "sanitized"
              }
            },
            "isMuted": false,
            "isOnHold": false
          }
        ],
        "sequenceNumber": 5,
        "resultInformation": {
          "code": 200,
          "subCode": 0,
          "message": ""
        },
        "version": "2024-09-01-preview",
<<<<<<< HEAD
        "callConnectionId": "1b002280-2789-44a2-91bd-1c63c40ae3bf",
        "serverCallId": "sanitized",
        "correlationId": "86844ec9-b6d2-461b-a8af-3e4736d448d9",
        "publicEventType": "Microsoft.Communication.ParticipantsUpdated"
      },
      "time": "2024-12-20T17:23:35.8778618+00:00",
      "specversion": "1.0",
      "datacontenttype": "application/json",
      "subject": "calling/callConnections/1b002280-2789-44a2-91bd-1c63c40ae3bf"
=======
        "callConnectionId": "19002280-7c01-463c-abec-75633229ae9b",
        "serverCallId": "sanitized",
        "correlationId": "ce13ea8b-16c6-4c67-889f-036771b72e4c",
        "publicEventType": "Microsoft.Communication.ParticipantsUpdated"
      },
      "time": "2025-02-19T08:28:02.941585+00:00",
      "specversion": "1.0",
      "datacontenttype": "application/json",
      "subject": "calling/callConnections/19002280-7c01-463c-abec-75633229ae9b"
>>>>>>> 20057ffb
    }
  ],
  [
    {
      "id": "sanitized",
<<<<<<< HEAD
      "source": "calling/callConnections/27002280-7768-473c-bef4-2e6f77d0b1c7",
=======
      "source": "calling/callConnections/19002280-97f2-4a43-b1cb-b85be4544d2f",
>>>>>>> 20057ffb
      "type": "Microsoft.Communication.ParticipantsUpdated",
      "data": {
        "participants": [
          {
            "identifier": {
              "rawId": "sanitized",
              "kind": "communicationUser",
              "communicationUser": {
                "id": "sanitized"
              }
            },
            "isMuted": false,
            "isOnHold": false
          },
          {
            "identifier": {
              "rawId": "sanitized",
              "kind": "communicationUser",
              "communicationUser": {
                "id": "sanitized"
              }
            },
            "isMuted": false,
            "isOnHold": false
          }
        ],
        "sequenceNumber": 5,
        "resultInformation": {
          "code": 200,
          "subCode": 0,
          "message": ""
        },
        "version": "2024-09-01-preview",
<<<<<<< HEAD
        "callConnectionId": "27002280-7768-473c-bef4-2e6f77d0b1c7",
        "serverCallId": "sanitized",
        "correlationId": "86844ec9-b6d2-461b-a8af-3e4736d448d9",
        "publicEventType": "Microsoft.Communication.ParticipantsUpdated"
      },
      "time": "2024-12-20T17:23:35.8733136+00:00",
      "specversion": "1.0",
      "datacontenttype": "application/json",
      "subject": "calling/callConnections/27002280-7768-473c-bef4-2e6f77d0b1c7"
=======
        "callConnectionId": "19002280-97f2-4a43-b1cb-b85be4544d2f",
        "serverCallId": "sanitized",
        "correlationId": "ce13ea8b-16c6-4c67-889f-036771b72e4c",
        "publicEventType": "Microsoft.Communication.ParticipantsUpdated"
      },
      "time": "2025-02-19T08:28:02.941585+00:00",
      "specversion": "1.0",
      "datacontenttype": "application/json",
      "subject": "calling/callConnections/19002280-97f2-4a43-b1cb-b85be4544d2f"
>>>>>>> 20057ffb
    }
  ],
  [
    {
      "id": "sanitized",
<<<<<<< HEAD
      "source": "calling/callConnections/1b002280-2789-44a2-91bd-1c63c40ae3bf",
      "type": "Microsoft.Communication.CallDisconnected",
      "data": {
        "version": "2024-09-01-preview",
        "operationContext": "playAudioAnswer",
=======
      "source": "calling/callConnections/19002280-97f2-4a43-b1cb-b85be4544d2f",
      "type": "Microsoft.Communication.CallDisconnected",
      "data": {
        "version": "2024-09-01-preview",
        "operationContext": "playAudioCreateCall",
>>>>>>> 20057ffb
        "resultInformation": {
          "code": 200,
          "subCode": 5010,
          "message": "This conversation has ended as only one participant was remaining in the conversation.. DiagCode: 0#5010.@"
        },
<<<<<<< HEAD
        "callConnectionId": "1b002280-2789-44a2-91bd-1c63c40ae3bf",
        "serverCallId": "sanitized",
        "correlationId": "86844ec9-b6d2-461b-a8af-3e4736d448d9",
        "publicEventType": "Microsoft.Communication.CallDisconnected"
      },
      "time": "2024-12-20T17:23:36.7154319+00:00",
      "specversion": "1.0",
      "datacontenttype": "application/json",
      "subject": "calling/callConnections/1b002280-2789-44a2-91bd-1c63c40ae3bf"
=======
        "callConnectionId": "19002280-97f2-4a43-b1cb-b85be4544d2f",
        "serverCallId": "sanitized",
        "correlationId": "ce13ea8b-16c6-4c67-889f-036771b72e4c",
        "publicEventType": "Microsoft.Communication.CallDisconnected"
      },
      "time": "2025-02-19T08:28:03.4943542+00:00",
      "specversion": "1.0",
      "datacontenttype": "application/json",
      "subject": "calling/callConnections/19002280-97f2-4a43-b1cb-b85be4544d2f"
>>>>>>> 20057ffb
    }
  ],
  [
    {
      "id": "sanitized",
<<<<<<< HEAD
      "source": "calling/callConnections/27002280-7768-473c-bef4-2e6f77d0b1c7",
      "type": "Microsoft.Communication.CallDisconnected",
      "data": {
        "version": "2024-09-01-preview",
        "operationContext": "playAudioCreateCall",
=======
      "source": "calling/callConnections/19002280-7c01-463c-abec-75633229ae9b",
      "type": "Microsoft.Communication.CallDisconnected",
      "data": {
        "version": "2024-09-01-preview",
        "operationContext": "playAudioAnswer",
>>>>>>> 20057ffb
        "resultInformation": {
          "code": 200,
          "subCode": 7000,
          "message": "The conversation has ended. DiagCode: 0#7000.@"
        },
<<<<<<< HEAD
        "callConnectionId": "27002280-7768-473c-bef4-2e6f77d0b1c7",
        "serverCallId": "sanitized",
        "correlationId": "86844ec9-b6d2-461b-a8af-3e4736d448d9",
        "publicEventType": "Microsoft.Communication.CallDisconnected"
      },
      "time": "2024-12-20T17:23:36.7841654+00:00",
      "specversion": "1.0",
      "datacontenttype": "application/json",
      "subject": "calling/callConnections/27002280-7768-473c-bef4-2e6f77d0b1c7"
=======
        "callConnectionId": "19002280-7c01-463c-abec-75633229ae9b",
        "serverCallId": "sanitized",
        "correlationId": "ce13ea8b-16c6-4c67-889f-036771b72e4c",
        "publicEventType": "Microsoft.Communication.CallDisconnected"
      },
      "time": "2025-02-19T08:28:03.5777722+00:00",
      "specversion": "1.0",
      "datacontenttype": "application/json",
      "subject": "calling/callConnections/19002280-7c01-463c-abec-75633229ae9b"
>>>>>>> 20057ffb
    }
  ]
]<|MERGE_RESOLUTION|>--- conflicted
+++ resolved
@@ -17,22 +17,11 @@
     "serverCallId": "sanitized",
     "callerDisplayName": "",
     "incomingCallContext": "sanitized",
-<<<<<<< HEAD
-    "correlationId": "86844ec9-b6d2-461b-a8af-3e4736d448d9"
-=======
     "correlationId": "ce13ea8b-16c6-4c67-889f-036771b72e4c"
->>>>>>> 20057ffb
   },
   [
     {
       "id": "sanitized",
-<<<<<<< HEAD
-      "source": "calling/callConnections/27002280-7768-473c-bef4-2e6f77d0b1c7",
-      "type": "Microsoft.Communication.CallConnected",
-      "data": {
-        "version": "2024-09-01-preview",
-        "operationContext": "playAudioCreateCall",
-=======
       "source": "calling/callConnections/19002280-7c01-463c-abec-75633229ae9b",
       "type": "Microsoft.Communication.CallConnected",
       "data": {
@@ -109,23 +98,11 @@
           }
         ],
         "sequenceNumber": 1,
->>>>>>> 20057ffb
-        "resultInformation": {
-          "code": 200,
-          "subCode": 0,
-          "message": ""
-        },
-<<<<<<< HEAD
-        "callConnectionId": "27002280-7768-473c-bef4-2e6f77d0b1c7",
-        "serverCallId": "sanitized",
-        "correlationId": "86844ec9-b6d2-461b-a8af-3e4736d448d9",
-        "publicEventType": "Microsoft.Communication.CallConnected"
-      },
-      "time": "2024-12-20T17:23:26.4266859+00:00",
-      "specversion": "1.0",
-      "datacontenttype": "application/json",
-      "subject": "calling/callConnections/27002280-7768-473c-bef4-2e6f77d0b1c7"
-=======
+        "resultInformation": {
+          "code": 200,
+          "subCode": 0,
+          "message": ""
+        },
         "version": "2024-09-01-preview",
         "callConnectionId": "19002280-7c01-463c-abec-75633229ae9b",
         "serverCallId": "sanitized",
@@ -136,17 +113,12 @@
       "specversion": "1.0",
       "datacontenttype": "application/json",
       "subject": "calling/callConnections/19002280-7c01-463c-abec-75633229ae9b"
->>>>>>> 20057ffb
-    }
-  ],
-  [
-    {
-      "id": "sanitized",
-<<<<<<< HEAD
-      "source": "calling/callConnections/1b002280-2789-44a2-91bd-1c63c40ae3bf",
-=======
-      "source": "calling/callConnections/19002280-97f2-4a43-b1cb-b85be4544d2f",
->>>>>>> 20057ffb
+    }
+  ],
+  [
+    {
+      "id": "sanitized",
+      "source": "calling/callConnections/19002280-97f2-4a43-b1cb-b85be4544d2f",
       "type": "Microsoft.Communication.ParticipantsUpdated",
       "data": {
         "participants": [
@@ -180,41 +152,6 @@
           "message": ""
         },
         "version": "2024-09-01-preview",
-<<<<<<< HEAD
-        "callConnectionId": "1b002280-2789-44a2-91bd-1c63c40ae3bf",
-        "serverCallId": "sanitized",
-        "correlationId": "86844ec9-b6d2-461b-a8af-3e4736d448d9",
-        "publicEventType": "Microsoft.Communication.ParticipantsUpdated"
-      },
-      "time": "2024-12-20T17:23:26.4072676+00:00",
-      "specversion": "1.0",
-      "datacontenttype": "application/json",
-      "subject": "calling/callConnections/1b002280-2789-44a2-91bd-1c63c40ae3bf"
-    }
-  ],
-  [
-    {
-      "id": "sanitized",
-      "source": "calling/callConnections/1b002280-2789-44a2-91bd-1c63c40ae3bf",
-      "type": "Microsoft.Communication.CallConnected",
-      "data": {
-        "version": "2024-09-01-preview",
-        "operationContext": "playAudioAnswer",
-        "resultInformation": {
-          "code": 200,
-          "subCode": 0,
-          "message": ""
-        },
-        "callConnectionId": "1b002280-2789-44a2-91bd-1c63c40ae3bf",
-        "serverCallId": "sanitized",
-        "correlationId": "86844ec9-b6d2-461b-a8af-3e4736d448d9",
-        "publicEventType": "Microsoft.Communication.CallConnected"
-      },
-      "time": "2024-12-20T17:23:26.4041731+00:00",
-      "specversion": "1.0",
-      "datacontenttype": "application/json",
-      "subject": "calling/callConnections/1b002280-2789-44a2-91bd-1c63c40ae3bf"
-=======
         "callConnectionId": "19002280-97f2-4a43-b1cb-b85be4544d2f",
         "serverCallId": "sanitized",
         "correlationId": "ce13ea8b-16c6-4c67-889f-036771b72e4c",
@@ -224,65 +161,12 @@
       "specversion": "1.0",
       "datacontenttype": "application/json",
       "subject": "calling/callConnections/19002280-97f2-4a43-b1cb-b85be4544d2f"
->>>>>>> 20057ffb
-    }
-  ],
-  [
-    {
-      "id": "sanitized",
-<<<<<<< HEAD
-      "source": "calling/callConnections/27002280-7768-473c-bef4-2e6f77d0b1c7",
-      "type": "Microsoft.Communication.ParticipantsUpdated",
-      "data": {
-        "participants": [
-          {
-            "identifier": {
-              "rawId": "sanitized",
-              "kind": "communicationUser",
-              "communicationUser": {
-                "id": "sanitized"
-              }
-            },
-            "isMuted": false,
-            "isOnHold": false
-          },
-          {
-            "identifier": {
-              "rawId": "sanitized",
-              "kind": "communicationUser",
-              "communicationUser": {
-                "id": "sanitized"
-              }
-            },
-            "isMuted": false,
-            "isOnHold": false
-          }
-        ],
-        "sequenceNumber": 1,
-        "resultInformation": {
-          "code": 200,
-          "subCode": 0,
-          "message": ""
-        },
-        "version": "2024-09-01-preview",
-        "callConnectionId": "27002280-7768-473c-bef4-2e6f77d0b1c7",
-        "serverCallId": "sanitized",
-        "correlationId": "86844ec9-b6d2-461b-a8af-3e4736d448d9",
-        "publicEventType": "Microsoft.Communication.ParticipantsUpdated"
-      },
-      "time": "2024-12-20T17:23:26.422728+00:00",
-      "specversion": "1.0",
-      "datacontenttype": "application/json",
-      "subject": "calling/callConnections/27002280-7768-473c-bef4-2e6f77d0b1c7"
-    }
-  ],
-  [
-    {
-      "id": "sanitized",
-      "source": "calling/callConnections/27002280-7768-473c-bef4-2e6f77d0b1c7",
-=======
-      "source": "calling/callConnections/19002280-97f2-4a43-b1cb-b85be4544d2f",
->>>>>>> 20057ffb
+    }
+  ],
+  [
+    {
+      "id": "sanitized",
+      "source": "calling/callConnections/19002280-97f2-4a43-b1cb-b85be4544d2f",
       "type": "Microsoft.Communication.ParticipantsUpdated",
       "data": {
         "participants": [
@@ -309,24 +193,13 @@
             "isOnHold": true
           }
         ],
-        "sequenceNumber": 3,
-        "resultInformation": {
-          "code": 200,
-          "subCode": 0,
-          "message": ""
-        },
-        "version": "2024-09-01-preview",
-<<<<<<< HEAD
-        "callConnectionId": "27002280-7768-473c-bef4-2e6f77d0b1c7",
-        "serverCallId": "sanitized",
-        "correlationId": "86844ec9-b6d2-461b-a8af-3e4736d448d9",
-        "publicEventType": "Microsoft.Communication.ParticipantsUpdated"
-      },
-      "time": "2024-12-20T17:23:31.220215+00:00",
-      "specversion": "1.0",
-      "datacontenttype": "application/json",
-      "subject": "calling/callConnections/27002280-7768-473c-bef4-2e6f77d0b1c7"
-=======
+        "sequenceNumber": 4,
+        "resultInformation": {
+          "code": 200,
+          "subCode": 0,
+          "message": ""
+        },
+        "version": "2024-09-01-preview",
         "callConnectionId": "19002280-97f2-4a43-b1cb-b85be4544d2f",
         "serverCallId": "sanitized",
         "correlationId": "ce13ea8b-16c6-4c67-889f-036771b72e4c",
@@ -336,17 +209,12 @@
       "specversion": "1.0",
       "datacontenttype": "application/json",
       "subject": "calling/callConnections/19002280-97f2-4a43-b1cb-b85be4544d2f"
->>>>>>> 20057ffb
-    }
-  ],
-  [
-    {
-      "id": "sanitized",
-<<<<<<< HEAD
-      "source": "calling/callConnections/1b002280-2789-44a2-91bd-1c63c40ae3bf",
-=======
+    }
+  ],
+  [
+    {
+      "id": "sanitized",
       "source": "calling/callConnections/19002280-7c01-463c-abec-75633229ae9b",
->>>>>>> 20057ffb
       "type": "Microsoft.Communication.ParticipantsUpdated",
       "data": {
         "participants": [
@@ -373,24 +241,13 @@
             "isOnHold": true
           }
         ],
-        "sequenceNumber": 3,
-        "resultInformation": {
-          "code": 200,
-          "subCode": 0,
-          "message": ""
-        },
-        "version": "2024-09-01-preview",
-<<<<<<< HEAD
-        "callConnectionId": "1b002280-2789-44a2-91bd-1c63c40ae3bf",
-        "serverCallId": "sanitized",
-        "correlationId": "86844ec9-b6d2-461b-a8af-3e4736d448d9",
-        "publicEventType": "Microsoft.Communication.ParticipantsUpdated"
-      },
-      "time": "2024-12-20T17:23:31.2262218+00:00",
-      "specversion": "1.0",
-      "datacontenttype": "application/json",
-      "subject": "calling/callConnections/1b002280-2789-44a2-91bd-1c63c40ae3bf"
-=======
+        "sequenceNumber": 4,
+        "resultInformation": {
+          "code": 200,
+          "subCode": 0,
+          "message": ""
+        },
+        "version": "2024-09-01-preview",
         "callConnectionId": "19002280-7c01-463c-abec-75633229ae9b",
         "serverCallId": "sanitized",
         "correlationId": "ce13ea8b-16c6-4c67-889f-036771b72e4c",
@@ -400,17 +257,12 @@
       "specversion": "1.0",
       "datacontenttype": "application/json",
       "subject": "calling/callConnections/19002280-7c01-463c-abec-75633229ae9b"
->>>>>>> 20057ffb
-    }
-  ],
-  [
-    {
-      "id": "sanitized",
-<<<<<<< HEAD
-      "source": "calling/callConnections/27002280-7768-473c-bef4-2e6f77d0b1c7",
-=======
-      "source": "calling/callConnections/19002280-97f2-4a43-b1cb-b85be4544d2f",
->>>>>>> 20057ffb
+    }
+  ],
+  [
+    {
+      "id": "sanitized",
+      "source": "calling/callConnections/19002280-97f2-4a43-b1cb-b85be4544d2f",
       "type": "Microsoft.Communication.PlayStarted",
       "data": {
         "version": "2024-09-01-preview",
@@ -420,37 +272,21 @@
           "subCode": 0,
           "message": "Action completed successfully."
         },
-<<<<<<< HEAD
-        "callConnectionId": "27002280-7768-473c-bef4-2e6f77d0b1c7",
-        "serverCallId": "sanitized",
-        "correlationId": "86844ec9-b6d2-461b-a8af-3e4736d448d9",
+        "callConnectionId": "19002280-97f2-4a43-b1cb-b85be4544d2f",
+        "serverCallId": "sanitized",
+        "correlationId": "ce13ea8b-16c6-4c67-889f-036771b72e4c",
         "publicEventType": "Microsoft.Communication.PlayStarted"
       },
-      "time": "2024-12-20T17:23:31.5415271+00:00",
-      "specversion": "1.0",
-      "datacontenttype": "application/json",
-      "subject": "calling/callConnections/27002280-7768-473c-bef4-2e6f77d0b1c7"
-=======
-        "callConnectionId": "19002280-97f2-4a43-b1cb-b85be4544d2f",
-        "serverCallId": "sanitized",
-        "correlationId": "ce13ea8b-16c6-4c67-889f-036771b72e4c",
-        "publicEventType": "Microsoft.Communication.PlayStarted"
-      },
       "time": "2025-02-19T08:27:58.6322872+00:00",
       "specversion": "1.0",
       "datacontenttype": "application/json",
       "subject": "calling/callConnections/19002280-97f2-4a43-b1cb-b85be4544d2f"
->>>>>>> 20057ffb
-    }
-  ],
-  [
-    {
-      "id": "sanitized",
-<<<<<<< HEAD
-      "source": "calling/callConnections/27002280-7768-473c-bef4-2e6f77d0b1c7",
-=======
-      "source": "calling/callConnections/19002280-97f2-4a43-b1cb-b85be4544d2f",
->>>>>>> 20057ffb
+    }
+  ],
+  [
+    {
+      "id": "sanitized",
+      "source": "calling/callConnections/19002280-97f2-4a43-b1cb-b85be4544d2f",
       "type": "Microsoft.Communication.PlayCompleted",
       "data": {
         "version": "2024-09-01-preview",
@@ -460,37 +296,21 @@
           "subCode": 0,
           "message": "Action completed successfully."
         },
-<<<<<<< HEAD
-        "callConnectionId": "27002280-7768-473c-bef4-2e6f77d0b1c7",
-        "serverCallId": "sanitized",
-        "correlationId": "86844ec9-b6d2-461b-a8af-3e4736d448d9",
+        "callConnectionId": "19002280-97f2-4a43-b1cb-b85be4544d2f",
+        "serverCallId": "sanitized",
+        "correlationId": "ce13ea8b-16c6-4c67-889f-036771b72e4c",
         "publicEventType": "Microsoft.Communication.PlayCompleted"
       },
-      "time": "2024-12-20T17:23:35.8418276+00:00",
-      "specversion": "1.0",
-      "datacontenttype": "application/json",
-      "subject": "calling/callConnections/27002280-7768-473c-bef4-2e6f77d0b1c7"
-=======
-        "callConnectionId": "19002280-97f2-4a43-b1cb-b85be4544d2f",
-        "serverCallId": "sanitized",
-        "correlationId": "ce13ea8b-16c6-4c67-889f-036771b72e4c",
-        "publicEventType": "Microsoft.Communication.PlayCompleted"
-      },
       "time": "2025-02-19T08:28:02.9211342+00:00",
       "specversion": "1.0",
       "datacontenttype": "application/json",
       "subject": "calling/callConnections/19002280-97f2-4a43-b1cb-b85be4544d2f"
->>>>>>> 20057ffb
-    }
-  ],
-  [
-    {
-      "id": "sanitized",
-<<<<<<< HEAD
-      "source": "calling/callConnections/1b002280-2789-44a2-91bd-1c63c40ae3bf",
-=======
+    }
+  ],
+  [
+    {
+      "id": "sanitized",
       "source": "calling/callConnections/19002280-7c01-463c-abec-75633229ae9b",
->>>>>>> 20057ffb
       "type": "Microsoft.Communication.ParticipantsUpdated",
       "data": {
         "participants": [
@@ -524,17 +344,6 @@
           "message": ""
         },
         "version": "2024-09-01-preview",
-<<<<<<< HEAD
-        "callConnectionId": "1b002280-2789-44a2-91bd-1c63c40ae3bf",
-        "serverCallId": "sanitized",
-        "correlationId": "86844ec9-b6d2-461b-a8af-3e4736d448d9",
-        "publicEventType": "Microsoft.Communication.ParticipantsUpdated"
-      },
-      "time": "2024-12-20T17:23:35.8778618+00:00",
-      "specversion": "1.0",
-      "datacontenttype": "application/json",
-      "subject": "calling/callConnections/1b002280-2789-44a2-91bd-1c63c40ae3bf"
-=======
         "callConnectionId": "19002280-7c01-463c-abec-75633229ae9b",
         "serverCallId": "sanitized",
         "correlationId": "ce13ea8b-16c6-4c67-889f-036771b72e4c",
@@ -544,17 +353,12 @@
       "specversion": "1.0",
       "datacontenttype": "application/json",
       "subject": "calling/callConnections/19002280-7c01-463c-abec-75633229ae9b"
->>>>>>> 20057ffb
-    }
-  ],
-  [
-    {
-      "id": "sanitized",
-<<<<<<< HEAD
-      "source": "calling/callConnections/27002280-7768-473c-bef4-2e6f77d0b1c7",
-=======
-      "source": "calling/callConnections/19002280-97f2-4a43-b1cb-b85be4544d2f",
->>>>>>> 20057ffb
+    }
+  ],
+  [
+    {
+      "id": "sanitized",
+      "source": "calling/callConnections/19002280-97f2-4a43-b1cb-b85be4544d2f",
       "type": "Microsoft.Communication.ParticipantsUpdated",
       "data": {
         "participants": [
@@ -588,17 +392,6 @@
           "message": ""
         },
         "version": "2024-09-01-preview",
-<<<<<<< HEAD
-        "callConnectionId": "27002280-7768-473c-bef4-2e6f77d0b1c7",
-        "serverCallId": "sanitized",
-        "correlationId": "86844ec9-b6d2-461b-a8af-3e4736d448d9",
-        "publicEventType": "Microsoft.Communication.ParticipantsUpdated"
-      },
-      "time": "2024-12-20T17:23:35.8733136+00:00",
-      "specversion": "1.0",
-      "datacontenttype": "application/json",
-      "subject": "calling/callConnections/27002280-7768-473c-bef4-2e6f77d0b1c7"
-=======
         "callConnectionId": "19002280-97f2-4a43-b1cb-b85be4544d2f",
         "serverCallId": "sanitized",
         "correlationId": "ce13ea8b-16c6-4c67-889f-036771b72e4c",
@@ -608,95 +401,54 @@
       "specversion": "1.0",
       "datacontenttype": "application/json",
       "subject": "calling/callConnections/19002280-97f2-4a43-b1cb-b85be4544d2f"
->>>>>>> 20057ffb
-    }
-  ],
-  [
-    {
-      "id": "sanitized",
-<<<<<<< HEAD
-      "source": "calling/callConnections/1b002280-2789-44a2-91bd-1c63c40ae3bf",
+    }
+  ],
+  [
+    {
+      "id": "sanitized",
+      "source": "calling/callConnections/19002280-97f2-4a43-b1cb-b85be4544d2f",
       "type": "Microsoft.Communication.CallDisconnected",
       "data": {
         "version": "2024-09-01-preview",
-        "operationContext": "playAudioAnswer",
-=======
-      "source": "calling/callConnections/19002280-97f2-4a43-b1cb-b85be4544d2f",
-      "type": "Microsoft.Communication.CallDisconnected",
-      "data": {
-        "version": "2024-09-01-preview",
         "operationContext": "playAudioCreateCall",
->>>>>>> 20057ffb
-        "resultInformation": {
-          "code": 200,
-          "subCode": 5010,
-          "message": "This conversation has ended as only one participant was remaining in the conversation.. DiagCode: 0#5010.@"
-        },
-<<<<<<< HEAD
-        "callConnectionId": "1b002280-2789-44a2-91bd-1c63c40ae3bf",
-        "serverCallId": "sanitized",
-        "correlationId": "86844ec9-b6d2-461b-a8af-3e4736d448d9",
+        "resultInformation": {
+          "code": 200,
+          "subCode": 7000,
+          "message": "The conversation has ended. DiagCode: 0#7000.@"
+        },
+        "callConnectionId": "19002280-97f2-4a43-b1cb-b85be4544d2f",
+        "serverCallId": "sanitized",
+        "correlationId": "ce13ea8b-16c6-4c67-889f-036771b72e4c",
         "publicEventType": "Microsoft.Communication.CallDisconnected"
       },
-      "time": "2024-12-20T17:23:36.7154319+00:00",
-      "specversion": "1.0",
-      "datacontenttype": "application/json",
-      "subject": "calling/callConnections/1b002280-2789-44a2-91bd-1c63c40ae3bf"
-=======
-        "callConnectionId": "19002280-97f2-4a43-b1cb-b85be4544d2f",
-        "serverCallId": "sanitized",
-        "correlationId": "ce13ea8b-16c6-4c67-889f-036771b72e4c",
-        "publicEventType": "Microsoft.Communication.CallDisconnected"
-      },
       "time": "2025-02-19T08:28:03.4943542+00:00",
       "specversion": "1.0",
       "datacontenttype": "application/json",
       "subject": "calling/callConnections/19002280-97f2-4a43-b1cb-b85be4544d2f"
->>>>>>> 20057ffb
-    }
-  ],
-  [
-    {
-      "id": "sanitized",
-<<<<<<< HEAD
-      "source": "calling/callConnections/27002280-7768-473c-bef4-2e6f77d0b1c7",
-      "type": "Microsoft.Communication.CallDisconnected",
-      "data": {
-        "version": "2024-09-01-preview",
-        "operationContext": "playAudioCreateCall",
-=======
+    }
+  ],
+  [
+    {
+      "id": "sanitized",
       "source": "calling/callConnections/19002280-7c01-463c-abec-75633229ae9b",
       "type": "Microsoft.Communication.CallDisconnected",
       "data": {
         "version": "2024-09-01-preview",
         "operationContext": "playAudioAnswer",
->>>>>>> 20057ffb
-        "resultInformation": {
-          "code": 200,
-          "subCode": 7000,
-          "message": "The conversation has ended. DiagCode: 0#7000.@"
-        },
-<<<<<<< HEAD
-        "callConnectionId": "27002280-7768-473c-bef4-2e6f77d0b1c7",
-        "serverCallId": "sanitized",
-        "correlationId": "86844ec9-b6d2-461b-a8af-3e4736d448d9",
+        "resultInformation": {
+          "code": 200,
+          "subCode": 5001,
+          "message": "This conversation has ended.. DiagCode: 0#5001.@"
+        },
+        "callConnectionId": "19002280-7c01-463c-abec-75633229ae9b",
+        "serverCallId": "sanitized",
+        "correlationId": "ce13ea8b-16c6-4c67-889f-036771b72e4c",
         "publicEventType": "Microsoft.Communication.CallDisconnected"
       },
-      "time": "2024-12-20T17:23:36.7841654+00:00",
-      "specversion": "1.0",
-      "datacontenttype": "application/json",
-      "subject": "calling/callConnections/27002280-7768-473c-bef4-2e6f77d0b1c7"
-=======
-        "callConnectionId": "19002280-7c01-463c-abec-75633229ae9b",
-        "serverCallId": "sanitized",
-        "correlationId": "ce13ea8b-16c6-4c67-889f-036771b72e4c",
-        "publicEventType": "Microsoft.Communication.CallDisconnected"
-      },
       "time": "2025-02-19T08:28:03.5777722+00:00",
       "specversion": "1.0",
       "datacontenttype": "application/json",
       "subject": "calling/callConnections/19002280-7c01-463c-abec-75633229ae9b"
->>>>>>> 20057ffb
     }
   ]
 ]