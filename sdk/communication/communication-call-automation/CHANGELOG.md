--- conflicted
+++ resolved
@@ -1,10 +1,27 @@
 # Release History
 
-<<<<<<< HEAD
-## 1.6.0-beta.1 (Unreleased)
-=======
+## 1.7.0-beta.1 (Unreleased)
+
+### Features Added
+
+- Support for recording result api.
+
+### Breaking Changes
+
+### Bugs Fixed
+
+### Other Changes
+
+## 1.6.0-beta.1 (2025-08-25)
+
+### Features Added
+
+- Added support for moving a participant from one call to another, enabling seamless participant transfer between active calls.
+- Added support for retrieving Teams phone call details, including the ability to specify a custom calling context for enhanced integration scenarios.
+- Added support for Personally Identifiable Information (PII) redaction and summarization in transcription, improving privacy and providing concise summaries of transcribed content.
+- Added support for sentiment analysis in both speech and choice recognition, allowing detection of participant sentiment during call interactions.
+
 ## 1.5.0 (2025-08-25)
->>>>>>> aa417cf9
 
 ### Features Added
 
