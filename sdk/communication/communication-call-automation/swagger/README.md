# Azure Communication Services Call Automation

> see [https://aka.ms/autorest](https://aka.ms/autorest)

## Configuration

```yaml
package-name: "@azure/communication-call-automation"
title: CallAutomationApiClient
description: Call Automation Client
generate-metadata: false
license-header: MICROSOFT_MIT_NO_VERSION
output-folder: ../src/generated
tag: package-2025-03-30-preview
require:
  - https://github.com/Azure/azure-rest-api-specs/blob/f953e3da103ce9ce733acf8f09489b4f33567b5d/specification/communication/data-plane/CallAutomation/readme.md
package-version: 1.4.0-beta.2
model-date-time-as-string: false
optional-response-headers: true
typescript: true
azure-arm: false
add-credentials: false
use-extension:
  "@autorest/typescript": "latest"
directive:
  - rename-model:
      from: CallParticipant
      to: CallParticipantInternal
  - rename-model:
      from: CallConnectionProperties
      to: CallConnectionPropertiesInternal
  - rename-model:
      from: CallConnection
      to: CallConnectionInternal
  - rename-model:
      from: CallMedia
      to: CallMediaInternal
  - rename-model:
      from: CallRecording
      to: CallRecordingInternal
  - rename-model:
      from: FileSource
      to: FileSourceInternal
  - rename-model:
      from: PlayOptions
      to: PlayOptionsInternal
  - rename-model:
      from: PlaySource
      to: PlaySourceInternal
  - rename-model:
      from: RecognizeInputType
      to: RecognizeInputTypeInternal
  - rename-model:
      from: TextSource
      to: TextSourceInternal
  - rename-model:
      from: SsmlSource
      to: SsmlSourceInternal
  - rename-model:
      from: CallIntelligenceOptions
      to: CallIntelligenceOptionsInternal
  - rename-model:
      from: CustomCallingContext
      to: CustomCallingContextInternal
<<<<<<< HEAD

=======
  - rename-model:
      from: IncomingCall
      to: RestIncomingCall
>>>>>>> 3e4efe5a
module-kind: esm
```

```yaml
directive:
  from: swagger-document
  where: "$.definitions.ExternalStorage"
  transform: >
    $["x-ms-client-name"] = "RecordingStorage";
```

```yaml
directive:
  from: swagger-document
  where: "$.definitions.StartCallRecordingRequest.properties.externalStorage"
  transform: >
    $["x-ms-client-name"] = "recordingStorage";
```

```yaml
directive:
  from: swagger-document
  where: "$.definitions.TranscriptionResultType.x-ms-enum"
  transform: >
    $["name"] = "TranscriptionResultState";
```

```yaml
directive:
  from: swagger-document
  where: "$.definitions.TranscriptionSubscription.properties.subscribedResultTypes"
  transform: >
    $["x-ms-client-name"] = "subscribedResultStates";
```<|MERGE_RESOLUTION|>--- conflicted
+++ resolved
@@ -62,13 +62,9 @@
   - rename-model:
       from: CustomCallingContext
       to: CustomCallingContextInternal
-<<<<<<< HEAD
-
-=======
   - rename-model:
       from: IncomingCall
       to: RestIncomingCall
->>>>>>> 3e4efe5a
 module-kind: esm
 ```
 
