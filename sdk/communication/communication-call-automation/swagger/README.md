--- conflicted
+++ resolved
@@ -200,13 +200,10 @@
   - rename-model:
       from: HoldAudioCompleted
       to: RestHoldAudioCompleted
-<<<<<<< HEAD
   - rename-model:
       from: IncomingCall
       to: RestIncomingCall
-=======
 module-kind: esm
->>>>>>> 12bbcbf4
 ```
 
 ```yaml
