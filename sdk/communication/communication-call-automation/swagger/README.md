# Azure Communication Services Call Automation

> see [https://aka.ms/autorest](https://aka.ms/autorest)

## Configuration

```yaml
package-name: "@azure/communication-call-automation"
title: CallAutomationApiClient
description: Call Automation Client
generate-metadata: false
license-header: MICROSOFT_MIT_NO_VERSION
output-folder: ../src/generated
tag: package-2024-09-01-preview
require:
  - https://github.com/Azure/azure-rest-api-specs/blob/691fea3efb9ff22b20904e92d5116223f452a3b1/specification/communication/data-plane/CallAutomation/readme.md
package-version: 1.3.0-beta.1
model-date-time-as-string: false
optional-response-headers: true
typescript: true
azure-arm: false
add-credentials: false
use-extension:
  "@autorest/typescript": "6.0.34"
directive:
  - rename-model:
      from: CallParticipant
      to: CallParticipantInternal
  - rename-model:
      from: CallConnectionProperties
      to: CallConnectionPropertiesInternal
  - rename-model:
      from: CallConnection
      to: CallConnectionInternal
  - rename-model:
      from: CallMedia
      to: CallMediaInternal
  - rename-model:
      from: CallRecording
      to: CallRecordingInternal
  - rename-model:
      from: FileSource
      to: FileSourceInternal
  - rename-model:
      from: PlayOptions
      to: PlayOptionsInternal
  - rename-model:
      from: PlaySource
      to: PlaySourceInternal
  - rename-model:
      from: RecognizeInputType
      to: RecognizeInputTypeInternal
  - rename-model:
      from: TextSource
      to: TextSourceInternal
  - rename-model:
      from: SsmlSource
      to: SsmlSourceInternal
  - rename-model:
      from: AddParticipantSucceeded
      to: RestAddParticipantSucceeded
  - rename-model:
      from: AddParticipantFailed
      to: RestAddParticipantFailed
  - rename-model:
      from: RemoveParticipantSucceeded
      to: RestRemoveParticipantSucceeded
  - rename-model:
      from: RemoveParticipantFailed
      to: RestRemoveParticipantFailed
  - rename-model:
      from: CallConnected
      to: RestCallConnected
  - rename-model:
      from: CallDisconnected
      to: RestCallDisconnected
  - rename-model:
      from: CallTransferAccepted
      to: RestCallTransferAccepted
  - rename-model:
      from: CallTransferFailed
      to: RestCallTransferFailed
  - rename-model:
      from: RecordingStateChanged
      to: RestRecordingStateChanged
  - rename-model:
      from: TeamsRecordingStateChanged
      to: RestTeamsRecordingStateChanged
  - rename-model:
      from: TeamsComplianceRecordingStateChanged
      to: RestTeamsComplianceRecordingStateChanged
  - rename-model:
      from: ParticipantsUpdated
      to: RestParticipantsUpdated
  - rename-model:
      from: PlayCompleted
      to: RestPlayCompleted
  - rename-model:
      from: PlayFailed
      to: RestPlayFailed
  - rename-model:
      from: PlayCanceled
      to: RestPlayCanceled
  - rename-model:
      from: RecognizeCompleted
      to: RestRecognizeCompleted
  - rename-model:
      from: RecognizeFailed
      to: RestRecognizeFailed
  - rename-model:
      from: RecognizeCanceled
      to: RestRecognizeCanceled
  - rename-model:
      from: ResultInformation
      to: RestResultInformation
  - rename-model:
      from: ContinuousDtmfRecognitionToneReceived
      to: RestContinuousDtmfRecognitionToneReceived
  - rename-model:
      from: ContinuousDtmfRecognitionToneFailed
      to: RestContinuousDtmfRecognitionToneFailed
  - rename-model:
      from: ContinuousDtmfRecognitionStopped
      to: RestContinuousDtmfRecognitionStopped
  - rename-model:
      from: SendDtmfTonesCompleted
      to: RestSendDtmfTonesCompleted
  - rename-model:
      from: SendDtmfTonesFailed
      to: RestSendDtmfTonesFailed
  - rename-model:
      from: ToneInfo
      to: RestToneInfo
  - rename-model:
      from: CancelAddParticipantSucceeded
      to: RestCancelAddParticipantSucceeded
  - rename-model:
      from: CancelAddParticipantFailed
      to: RestCancelAddParticipantFailed
  - rename-model:
      from: CallIntelligenceOptions
      to: CallIntelligenceOptionsInternal
  - rename-model:
      from: CustomCallingContext
      to: CustomCallingContextInternal
  - rename-model:
      from: TranscriptionStarted
      to: RestTranscriptionStarted
  - rename-model:
      from: TranscriptionStopped
      to: RestTranscriptionStopped
  - rename-model:
      from: TranscriptionUpdated
      to: RestTranscriptionUpdated
  - rename-model:
      from: TranscriptionFailed
      to: RestTranscriptionFailed
  - rename-model:
      from: CreateCallFailed
      to: RestCreateCallFailed
  - rename-model:
      from: AnswerFailed
      to: RestAnswerFailed
  - rename-model:
      from: HoldFailed
      to: RestHoldFailed
<<<<<<< HEAD
  - rename-model:
      from: ConnectFailed
      to: RestConnectFailed
  - rename-model:
      from: MediaStreamingStarted
      to: RestMediaStreamingStarted
  - rename-model:
      from: MediaStreamingStopped
      to: RestMediaStreamingStopped
  - rename-model:
      from: MediaStreamingFailed
      to: RestMediaStreamingFailed
  - rename-model:
      from: StartRecordingFailed
      to: RestStartRecordingFailed
  - rename-model:
      from: PlayStarted
      to: RestPlayStarted
  - rename-model:
      from: PlayPaused
      to: RestPlayPaused
  - rename-model:
      from: PlayResumed
      to: RestPlayResumed
  - rename-model:
      from: HoldAudioStarted
      to: RestHoldAudioStarted
  - rename-model:
      from: HoldAudioPaused
      to: RestHoldAudioPaused
  - rename-model:
      from: HoldAudioResumed
      to: RestHoldAudioResumed
  - rename-model:
      from: HoldAudioCompleted
      to: RestHoldAudioCompleted
  - rename-model:
      from: IncomingCall
      to: RestIncomingCall
module-kind: esm
=======
>>>>>>> 92acc321
```

```yaml
directive:
  from: swagger-document
  where: "$.definitions.ExternalStorage"
  transform: >
    $["x-ms-client-name"] = "RecordingStorage";
```

```yaml
directive:
  from: swagger-document
  where: "$.definitions.StartCallRecordingRequest.properties.externalStorage"
  transform: >
    $["x-ms-client-name"] = "recordingStorage";
```

```yaml
directive:
  from: swagger-document
  where: "$.definitions.TranscriptionResultType.x-ms-enum"
  transform: >
    $["name"] = "TranscriptionResultState";
```

```yaml
directive:
  from: swagger-document
  where: "$.definitions.TranscriptionSubscription.properties.subscribedResultTypes"
  transform: >
    $["x-ms-client-name"] = "subscribedResultStates";
```<|MERGE_RESOLUTION|>--- conflicted
+++ resolved
@@ -164,49 +164,6 @@
   - rename-model:
       from: HoldFailed
       to: RestHoldFailed
-<<<<<<< HEAD
-  - rename-model:
-      from: ConnectFailed
-      to: RestConnectFailed
-  - rename-model:
-      from: MediaStreamingStarted
-      to: RestMediaStreamingStarted
-  - rename-model:
-      from: MediaStreamingStopped
-      to: RestMediaStreamingStopped
-  - rename-model:
-      from: MediaStreamingFailed
-      to: RestMediaStreamingFailed
-  - rename-model:
-      from: StartRecordingFailed
-      to: RestStartRecordingFailed
-  - rename-model:
-      from: PlayStarted
-      to: RestPlayStarted
-  - rename-model:
-      from: PlayPaused
-      to: RestPlayPaused
-  - rename-model:
-      from: PlayResumed
-      to: RestPlayResumed
-  - rename-model:
-      from: HoldAudioStarted
-      to: RestHoldAudioStarted
-  - rename-model:
-      from: HoldAudioPaused
-      to: RestHoldAudioPaused
-  - rename-model:
-      from: HoldAudioResumed
-      to: RestHoldAudioResumed
-  - rename-model:
-      from: HoldAudioCompleted
-      to: RestHoldAudioCompleted
-  - rename-model:
-      from: IncomingCall
-      to: RestIncomingCall
-module-kind: esm
-=======
->>>>>>> 92acc321
 ```
 
 ```yaml
