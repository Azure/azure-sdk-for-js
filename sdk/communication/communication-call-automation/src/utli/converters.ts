// Copyright (c) Microsoft Corporation.
// Licensed under the MIT license.

import {
  PhoneNumberIdentifier,
  CommunicationUserIdentifier,
  UnknownIdentifier,
  serializeCommunicationIdentifier,
  SerializedPhoneNumberIdentifier,
  CommunicationIdentifier,
  isCommunicationUserIdentifier,
  isPhoneNumberIdentifier,
  isUnknownIdentifier,
  SerializedCommunicationIdentifier,
  isMicrosoftTeamsUserIdentifier,
  MicrosoftTeamsUserIdentifier,
  isMicrosoftTeamsAppIdentifier,
  MicrosoftTeamsAppIdentifier,
} from "@azure/communication-common";
import {
  CallParticipantInternal,
  CommunicationIdentifierModel,
  CommunicationIdentifierModelKind,
  KnownCommunicationCloudEnvironmentModel,
  KnownCommunicationIdentifierModelKind,
  PhoneNumberIdentifierModel,
  CommunicationUserIdentifierModel,
} from "../generated/src";
import { CallParticipant } from "../models/models";

function extractKind(
  identifierModel: CommunicationIdentifierModel,
): CommunicationIdentifierModelKind {
  if (identifierModel.communicationUser !== undefined) {
    return KnownCommunicationIdentifierModelKind.CommunicationUser;
  }
  if (identifierModel.phoneNumber !== undefined) {
    return KnownCommunicationIdentifierModelKind.PhoneNumber;
  }
  if (identifierModel.microsoftTeamsUser !== undefined) {
    return KnownCommunicationIdentifierModelKind.MicrosoftTeamsUser;
  }
   if (identifierModel.microsoftTeamsApp !== undefined) {
    return KnownCommunicationIdentifierModelKind.MicrosoftTeamsApp;
  }
  return KnownCommunicationIdentifierModelKind.Unknown;
}

/** Convert PhoneNumberIdentifier to PhoneNumberIdentifierModel(Internal usage class) */
export function PhoneNumberIdentifierModelConverter(
  phoneNumberIdentifier: PhoneNumberIdentifier | undefined,
): PhoneNumberIdentifierModel | undefined {
  if (phoneNumberIdentifier === undefined || phoneNumberIdentifier.phoneNumber === undefined) {
    return undefined;
  }

  const phoneNumberIdentifierModel =
    serializeCommunicationIdentifier(phoneNumberIdentifier).phoneNumber;
  return phoneNumberIdentifierModel;
}

/** Convert SerializedPhoneNumberIdentifier to PhoneNumberIdentifier(Public usage class) */
export function phoneNumberIdentifierConverter(
  serializedPhoneNumberIdentifier: SerializedPhoneNumberIdentifier | undefined,
): PhoneNumberIdentifier | undefined {
  if (
    serializedPhoneNumberIdentifier === undefined ||
    serializedPhoneNumberIdentifier?.value === null
  ) {
    return undefined;
  }

  const phoneNumberIdentifier: PhoneNumberIdentifier = {
    phoneNumber: serializedPhoneNumberIdentifier.value,
  };
  return phoneNumberIdentifier;
}

/** Convert CommunicationIdentifierModel to CommunicationIdentifier(Public usage class) */
export function communicationIdentifierConverter(
  identifierModel: CommunicationIdentifierModel,
): CommunicationIdentifier {
  const rawId = identifierModel.rawId;
  const kind =
    identifierModel.kind !== undefined ? identifierModel.kind : extractKind(identifierModel);

  if (
    kind === KnownCommunicationIdentifierModelKind.CommunicationUser &&
    identifierModel.communicationUser !== undefined
  ) {
    const communicationUserIdentifier: CommunicationUserIdentifier = {
      communicationUserId: identifierModel.communicationUser.id,
    };
    return communicationUserIdentifier;
  }

  if (
    kind === KnownCommunicationIdentifierModelKind.PhoneNumber &&
    identifierModel.phoneNumber !== undefined
  ) {
    const phoneNumberIdentifier: PhoneNumberIdentifier = {
      phoneNumber: identifierModel.phoneNumber.value,
      rawId: rawId,
    };
    return phoneNumberIdentifier;
  }

  if (
    kind === KnownCommunicationIdentifierModelKind.MicrosoftTeamsUser &&
    identifierModel.microsoftTeamsUser !== undefined
  ) {
    const microsoftTeamsUserIdentifier: MicrosoftTeamsUserIdentifier = {
      rawId: rawId,
      microsoftTeamsUserId: identifierModel.microsoftTeamsUser.userId,
      isAnonymous: identifierModel.microsoftTeamsUser.isAnonymous,
      cloud: identifierModel.microsoftTeamsUser.cloud as KnownCommunicationCloudEnvironmentModel,
    };
    return microsoftTeamsUserIdentifier;
  }

  if (
    kind === KnownCommunicationIdentifierModelKind.MicrosoftTeamsApp &&
    identifierModel.microsoftTeamsApp !== undefined
  ) {
    const microsoftTeamsAppIdentifier: MicrosoftTeamsAppIdentifier = {
<<<<<<< HEAD
      teamsAppId: identifierModel.microsoftTeamsApp.appId,
      cloud: identifierModel.microsoftTeamsApp.cloud as "public" | "dod" | "gcch" | undefined,
      rawId: rawId,
=======
      rawId: rawId,
      teamsAppId: identifierModel.microsoftTeamsApp.appId,
      cloud: identifierModel.microsoftTeamsApp.cloud as KnownCommunicationCloudEnvironmentModel,
>>>>>>> 24429df7
    };
    return microsoftTeamsAppIdentifier;
  }

  const unknownIdentifier: UnknownIdentifier = {
    id: rawId ? rawId : "",
  };
  return unknownIdentifier;
}

/** Convert CommunicationIdentifier to CommunicationIdentifierModel(Internal usage class) */
export function communicationIdentifierModelConverter(
  identifier: CommunicationIdentifier,
): CommunicationIdentifierModel {
  const serializedIdentifier: SerializedCommunicationIdentifier =
    serializeCommunicationIdentifier(identifier);
  if (isCommunicationUserIdentifier(identifier)) {
    const communicationUserIdentifierModel: CommunicationIdentifierModel = {
      kind: KnownCommunicationIdentifierModelKind.CommunicationUser,
      ...serializedIdentifier,
    };
    return communicationUserIdentifierModel;
  }

  if (isPhoneNumberIdentifier(identifier)) {
    const phoneNumberIdentifierModel: CommunicationIdentifierModel = {
      kind: KnownCommunicationIdentifierModelKind.PhoneNumber,
      ...serializedIdentifier,
    };
    return phoneNumberIdentifierModel;
  }

  if (isMicrosoftTeamsUserIdentifier(identifier)) {
    const microsoftTeamsUserIdentifierModel: CommunicationIdentifierModel = {
      kind: KnownCommunicationIdentifierModelKind.MicrosoftTeamsUser,
      ...serializedIdentifier,
    };
    return microsoftTeamsUserIdentifierModel;
  }

  if (isMicrosoftTeamsAppIdentifier(identifier)) {
<<<<<<< HEAD
    const microsoftTeamsAppIdentifier: CommunicationIdentifierModel = {
      kind: KnownCommunicationIdentifierModelKind.MicrosoftTeamsApp,
      ...serializedIdentifier,
    };
    return microsoftTeamsAppIdentifier;
=======
    const microsoftTeamsAppIdentifierModel: CommunicationIdentifierModel = {
      kind: KnownCommunicationIdentifierModelKind.MicrosoftTeamsApp,
      ...serializedIdentifier,
    };
    return microsoftTeamsAppIdentifierModel;
>>>>>>> 24429df7
  }

  if (isUnknownIdentifier(identifier)) {
    const unknownIdentifierModel: CommunicationIdentifierModel = {
      kind: KnownCommunicationIdentifierModelKind.Unknown,
      ...serializedIdentifier,
    };
    return unknownIdentifierModel;
  }

  throw new Error();
}

/** Convert CallParticipantInternal to CallParticipant */
export function callParticipantConverter(
  acsCallParticipant: CallParticipantInternal,
): CallParticipant {
  const callParticipant: CallParticipant = {
    ...acsCallParticipant,
    identifier: acsCallParticipant.identifier
      ? communicationIdentifierConverter(acsCallParticipant.identifier)
      : undefined,
  };
  return callParticipant;
}

/** Convert CommunicationUserIdentifier to CommunicationUserIdentifierModel (Internal usage class) */
export function communicationUserIdentifierModelConverter(
  identifier: CommunicationUserIdentifier | undefined,
): CommunicationUserIdentifierModel | undefined {
  if (!identifier || !identifier.communicationUserId) {
    return undefined;
  }

  return { id: identifier.communicationUserId };
}

/** Convert CommunicationUserIdentifierModel to CommunicationUserIdentifier (Public usage class) */
export function communicationUserIdentifierConverter(
  identifier: CommunicationUserIdentifierModel | undefined,
): CommunicationUserIdentifier | undefined {
  if (!identifier || !identifier.id) {
    return undefined;
  }

  return { communicationUserId: identifier.id };
}<|MERGE_RESOLUTION|>--- conflicted
+++ resolved
@@ -123,15 +123,9 @@
     identifierModel.microsoftTeamsApp !== undefined
   ) {
     const microsoftTeamsAppIdentifier: MicrosoftTeamsAppIdentifier = {
-<<<<<<< HEAD
-      teamsAppId: identifierModel.microsoftTeamsApp.appId,
-      cloud: identifierModel.microsoftTeamsApp.cloud as "public" | "dod" | "gcch" | undefined,
-      rawId: rawId,
-=======
       rawId: rawId,
       teamsAppId: identifierModel.microsoftTeamsApp.appId,
       cloud: identifierModel.microsoftTeamsApp.cloud as KnownCommunicationCloudEnvironmentModel,
->>>>>>> 24429df7
     };
     return microsoftTeamsAppIdentifier;
   }
@@ -173,19 +167,11 @@
   }
 
   if (isMicrosoftTeamsAppIdentifier(identifier)) {
-<<<<<<< HEAD
-    const microsoftTeamsAppIdentifier: CommunicationIdentifierModel = {
-      kind: KnownCommunicationIdentifierModelKind.MicrosoftTeamsApp,
-      ...serializedIdentifier,
-    };
-    return microsoftTeamsAppIdentifier;
-=======
     const microsoftTeamsAppIdentifierModel: CommunicationIdentifierModel = {
       kind: KnownCommunicationIdentifierModelKind.MicrosoftTeamsApp,
       ...serializedIdentifier,
     };
     return microsoftTeamsAppIdentifierModel;
->>>>>>> 24429df7
   }
 
   if (isUnknownIdentifier(identifier)) {
