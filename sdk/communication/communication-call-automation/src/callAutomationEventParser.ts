--- conflicted
+++ resolved
@@ -7,29 +7,6 @@
 
 import {
   CallAutomationEvent,
-<<<<<<< HEAD
-  AddParticipantSucceeded,
-  AddParticipantFailed,
-  CallConnected,
-  CallDisconnected,
-  CallTransferAccepted,
-  CallTransferFailed,
-  ParticipantsUpdated,
-  RecordingStateChanged,
-  PlayCompleted,
-  PlayFailed,
-  PlayCanceled,
-  RecognizeCompleted,
-  RecognizeCanceled,
-  RecognizeFailed,
-  RemoveParticipantSucceeded,
-  RemoveParticipantFailed,
-  ContinuousDtmfRecognitionToneReceived,
-  ContinuousDtmfRecognitionToneFailed,
-  ContinuousDtmfRecognitionStopped,
-  SendDtmfCompleted,
-  SendDtmfFailed,
-=======
   AddParticipantSucceededEventData,
   AddParticipantFailedEventData,
   CallConnectedEventData,
@@ -46,7 +23,11 @@
   RecognizeFailedEventData,
   RemoveParticipantSucceededEventData,
   RemoveParticipantFailedEventData,
->>>>>>> 63bfb1cd
+  ContinuousDtmfRecognitionToneReceived,
+  ContinuousDtmfRecognitionToneFailed,
+  ContinuousDtmfRecognitionStopped,
+  SendDtmfCompleted,
+  SendDtmfFailed,
 } from "./models/events";
 
 import { CloudEventMapper } from "./models/mapper";
@@ -67,101 +48,6 @@
   const data = deserialized.data;
   const eventType = deserialized.type;
 
-<<<<<<< HEAD
-  public async parse(
-    encodedEvents: string | Record<string, unknown>
-  ): Promise<CallAutomationEvent> {
-    const decodedInput = parseAndWrap(encodedEvents);
-
-    // parse cloudevent
-    const deserialized = serializer.deserialize(CloudEventMapper, decodedInput, "");
-    const data = deserialized.data;
-    const eventType = deserialized.type;
-
-    // get proper callbackevent and its parser
-    let callbackEvent: CallAutomationEvent;
-    let parsed: any = data;
-    switch (eventType) {
-      case "Microsoft.Communication.AddParticipantSucceeded":
-        callbackEvent = { kind: "AddParticipantSucceeded" } as AddParticipantSucceeded;
-        parsed.participant = communicationIdentifierConverter(data.participant);
-        break;
-      case "Microsoft.Communication.AddParticipantFailed":
-        callbackEvent = { kind: "AddParticipantFailed" } as AddParticipantFailed;
-        parsed.participant = communicationIdentifierConverter(data.participant);
-        break;
-      case "Microsoft.Communication.RemoveParticipantSucceeded":
-        callbackEvent = { kind: "RemoveParticipantSucceeded" } as RemoveParticipantSucceeded;
-        parsed.participant = communicationIdentifierConverter(data.participant);
-        break;
-      case "Microsoft.Communication.RemoveParticipantFailed":
-        callbackEvent = { kind: "RemoveParticipantFailed" } as RemoveParticipantFailed;
-        parsed.participant = communicationIdentifierConverter(data.participant);
-        break;
-      case "Microsoft.Communication.CallConnected":
-        callbackEvent = { kind: "CallConnected" } as CallConnected;
-        break;
-      case "Microsoft.Communication.CallDisconnected":
-        callbackEvent = { kind: "CallDisconnected" } as CallDisconnected;
-        break;
-      case "Microsoft.Communication.CallTransferAccepted":
-        callbackEvent = { kind: "CallTransferAccepted" } as CallTransferAccepted;
-        break;
-      case "Microsoft.Communication.CallTransferFailed":
-        callbackEvent = { kind: "CallTransferFailed" } as CallTransferFailed;
-        break;
-      case "Microsoft.Communication.ParticipantsUpdated":
-        callbackEvent = { kind: "ParticipantsUpdated" } as ParticipantsUpdated;
-        parsed = participantsParserForEvent(data);
-        break;
-      case "Microsoft.Communication.RecordingStateChanged":
-        callbackEvent = { kind: "RecordingStateChanged" } as RecordingStateChanged;
-        break;
-      case "Microsoft.Communication.PlayCompleted":
-        callbackEvent = { kind: "PlayCompleted" } as PlayCompleted;
-        break;
-      case "Microsoft.Communication.PlayFailed":
-        callbackEvent = { kind: "PlayFailed" } as PlayFailed;
-        break;
-      case "Microsoft.Communication.PlayCanceled":
-        callbackEvent = { kind: "PlayCanceled" } as PlayCanceled;
-        break;
-      case "Microsoft.Communication.RecognizeCompleted":
-        callbackEvent = { kind: "RecognizeCompleted" } as RecognizeCompleted;
-        break;
-      case "Microsoft.Communication.RecognizeCanceled":
-        callbackEvent = { kind: "RecognizeCanceled" } as RecognizeCanceled;
-        break;
-      case "Microsoft.Communication.RecognizeFailed":
-        callbackEvent = { kind: "RecognizeFailed" } as RecognizeFailed;
-        break;
-      case "Microsoft.Communication.ContinuousDtmfRecognitionToneReceived":
-        callbackEvent = {
-          kind: "ContinuousDtmfRecognitionToneReceived",
-        } as ContinuousDtmfRecognitionToneReceived;
-        break;
-      case "Microsoft.Communication.ContinuousDtmfRecognitionToneFailed":
-        callbackEvent = {
-          kind: "ContinuousDtmfRecognitionToneFailed",
-        } as ContinuousDtmfRecognitionToneFailed;
-        break;
-      case "Microsoft.Communication.ContinuousDtmfRecognitionStopped":
-        callbackEvent = {
-          kind: "ContinuousDtmfRecognitionStopped",
-        } as ContinuousDtmfRecognitionStopped;
-        break;
-      case "Microsoft.Communication.SendDtmfCompleted":
-        callbackEvent = { kind: "SendDtmfCompleted" } as SendDtmfCompleted;
-        break;
-      case "Microsoft.Communication.SendDtmfFailed":
-        callbackEvent = { kind: "SendDtmfFailed" } as SendDtmfFailed;
-        break;
-      default:
-        throw new TypeError(`Unknown Call Automation Event type: ${eventType}`);
-    }
-
-    return { ...parsed, ...callbackEvent } as CallAutomationEvent;
-=======
   // get proper callbackevent and its parser
   let callbackEvent: CallAutomationEvent;
   let parsed: any = data;
@@ -219,9 +105,29 @@
     case "Microsoft.Communication.RecognizeFailed":
       callbackEvent = { kind: "RecognizeFailed" } as RecognizeFailedEventData;
       break;
+    case "Microsoft.Communication.ContinuousDtmfRecognitionToneReceived":
+      callbackEvent = {
+        kind: "ContinuousDtmfRecognitionToneReceived",
+      } as ContinuousDtmfRecognitionToneReceived;
+      break;
+    case "Microsoft.Communication.ContinuousDtmfRecognitionToneFailed":
+      callbackEvent = {
+        kind: "ContinuousDtmfRecognitionToneFailed",
+      } as ContinuousDtmfRecognitionToneFailed;
+      break;
+    case "Microsoft.Communication.ContinuousDtmfRecognitionStopped":
+      callbackEvent = {
+        kind: "ContinuousDtmfRecognitionStopped",
+      } as ContinuousDtmfRecognitionStopped;
+      break;
+    case "Microsoft.Communication.SendDtmfCompleted":
+      callbackEvent = { kind: "SendDtmfCompleted" } as SendDtmfCompleted;
+      break;
+    case "Microsoft.Communication.SendDtmfFailed":
+      callbackEvent = { kind: "SendDtmfFailed" } as SendDtmfFailed;
+      break;
     default:
       throw new TypeError(`Unknown Call Automation Event type: ${eventType}`);
->>>>>>> 63bfb1cd
   }
 
   return { ...parsed, ...callbackEvent } as CallAutomationEvent;
