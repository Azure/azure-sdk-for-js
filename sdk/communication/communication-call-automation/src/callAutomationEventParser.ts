// Copyright (c) Microsoft Corporation.
// Licensed under the MIT License.

import { createSerializer } from "@azure/core-client";
import { communicationIdentifierConverter, callParticipantConverter } from "./utli/converters.js";
import type {
  CallAutomationEvent,
  AddParticipantSucceeded,
  AddParticipantFailed,
  CallConnected,
  CallDisconnected,
  CallTransferAccepted,
  CallTransferFailed,
  ParticipantsUpdated,
  RecordingStateChanged,
  PlayCompleted,
  PlayFailed,
  PlayCanceled,
  RecognizeCompleted,
  RecognizeCanceled,
  RecognizeFailed,
  RemoveParticipantSucceeded,
  RemoveParticipantFailed,
  ContinuousDtmfRecognitionToneReceived,
  ContinuousDtmfRecognitionToneFailed,
  ContinuousDtmfRecognitionStopped,
  SendDtmfTonesCompleted,
  SendDtmfTonesFailed,
  CancelAddParticipantSucceeded,
  CancelAddParticipantFailed,
  TranscriptionStarted,
  TranscriptionStopped,
  TranscriptionUpdated,
  TranscriptionFailed,
  CreateCallFailed,
  AnswerFailed,
  HoldFailed,
  ConnectFailed,
  MediaStreamingStarted,
  MediaStreamingStopped,
  MediaStreamingFailed,
  StartRecordingFailed,
  PlayStarted,
  PlayPaused,
  PlayResumed,
<<<<<<< HEAD
=======
  HoldAudioStarted,
  HoldAudioPaused,
  HoldAudioResumed,
  HoldAudioCompleted,
>>>>>>> 20057ffb
} from "./models/events.js";

import { CloudEventMapper } from "./models/mapper.js";
import type { CallParticipantInternal } from "./generated/src/index.js";

const serializer = createSerializer();

/**
 * Helper function for parsing Acs callback events.
 */
export function parseCallAutomationEvent(
  encodedEvents: string | Record<string, unknown>,
): CallAutomationEvent {
  const decodedInput = parseAndWrap(encodedEvents);

  // parse cloudevent
  const deserialized = serializer.deserialize(CloudEventMapper, decodedInput, "");
  const data = deserialized.data;
  const eventType = deserialized.type;

  // get proper callbackevent and its parser
  let callbackEvent: CallAutomationEvent;
  let parsed: any = data;
  switch (eventType) {
    case "Microsoft.Communication.AddParticipantSucceeded":
      callbackEvent = { kind: "AddParticipantSucceeded" } as AddParticipantSucceeded;
      parsed.participant = communicationIdentifierConverter(data.participant);
      break;
    case "Microsoft.Communication.AddParticipantFailed":
      callbackEvent = { kind: "AddParticipantFailed" } as AddParticipantFailed;
      parsed.participant = communicationIdentifierConverter(data.participant);
      break;
    case "Microsoft.Communication.RemoveParticipantSucceeded":
      callbackEvent = { kind: "RemoveParticipantSucceeded" } as RemoveParticipantSucceeded;
      parsed.participant = communicationIdentifierConverter(data.participant);
      break;
    case "Microsoft.Communication.RemoveParticipantFailed":
      callbackEvent = { kind: "RemoveParticipantFailed" } as RemoveParticipantFailed;
      parsed.participant = communicationIdentifierConverter(data.participant);
      break;
    case "Microsoft.Communication.CallConnected":
      callbackEvent = { kind: "CallConnected" } as CallConnected;
      break;
    case "Microsoft.Communication.CallDisconnected":
      callbackEvent = { kind: "CallDisconnected" } as CallDisconnected;
      break;
    case "Microsoft.Communication.CallTransferAccepted":
      callbackEvent = { kind: "CallTransferAccepted" } as CallTransferAccepted;
      break;
    case "Microsoft.Communication.CallTransferFailed":
      callbackEvent = { kind: "CallTransferFailed" } as CallTransferFailed;
      break;
    case "Microsoft.Communication.ParticipantsUpdated":
      callbackEvent = { kind: "ParticipantsUpdated" } as ParticipantsUpdated;
      parsed = participantsParserForEvent(data);
      break;
    case "Microsoft.Communication.RecordingStateChanged":
      callbackEvent = { kind: "RecordingStateChanged" } as RecordingStateChanged;
      break;
    case "Microsoft.Communication.PlayCompleted":
      callbackEvent = { kind: "PlayCompleted" } as PlayCompleted;
      break;
    case "Microsoft.Communication.PlayFailed":
      callbackEvent = { kind: "PlayFailed" } as PlayFailed;
      break;
    case "Microsoft.Communication.PlayCanceled":
      callbackEvent = { kind: "PlayCanceled" } as PlayCanceled;
      break;
    case "Microsoft.Communication.RecognizeCompleted":
      callbackEvent = { kind: "RecognizeCompleted" } as RecognizeCompleted;
      break;
    case "Microsoft.Communication.RecognizeCanceled":
      callbackEvent = { kind: "RecognizeCanceled" } as RecognizeCanceled;
      break;
    case "Microsoft.Communication.RecognizeFailed":
      callbackEvent = { kind: "RecognizeFailed" } as RecognizeFailed;
      break;
    case "Microsoft.Communication.ContinuousDtmfRecognitionToneReceived":
      callbackEvent = {
        kind: "ContinuousDtmfRecognitionToneReceived",
      } as ContinuousDtmfRecognitionToneReceived;
      break;
    case "Microsoft.Communication.ContinuousDtmfRecognitionToneFailed":
      callbackEvent = {
        kind: "ContinuousDtmfRecognitionToneFailed",
      } as ContinuousDtmfRecognitionToneFailed;
      break;
    case "Microsoft.Communication.ContinuousDtmfRecognitionStopped":
      callbackEvent = {
        kind: "ContinuousDtmfRecognitionStopped",
      } as ContinuousDtmfRecognitionStopped;
      break;
    case "Microsoft.Communication.SendDtmfTonesCompleted":
      callbackEvent = { kind: "SendDtmfTonesCompleted" } as SendDtmfTonesCompleted;
      break;
    case "Microsoft.Communication.SendDtmfTonesFailed":
      callbackEvent = { kind: "SendDtmfTonesFailed" } as SendDtmfTonesFailed;
      break;
    case "Microsoft.Communication.CancelAddParticipantSucceeded":
      callbackEvent = { kind: "CancelAddParticipantSucceeded" } as CancelAddParticipantSucceeded;
      break;
    case "Microsoft.Communication.CancelAddParticipantFailed":
      callbackEvent = { kind: "CancelAddParticipantFailed" } as CancelAddParticipantFailed;
      break;
    case "Microsoft.Communication.TranscriptionStarted":
      callbackEvent = { kind: "TranscriptionStarted" } as TranscriptionStarted;
      break;
    case "Microsoft.Communication.TranscriptionStopped":
      callbackEvent = { kind: "TranscriptionStopped" } as TranscriptionStopped;
      break;
    case "Microsoft.Communication.TranscriptionUpdated":
      callbackEvent = { kind: "TranscriptionUpdated" } as TranscriptionUpdated;
      break;
    case "Microsoft.Communication.TranscriptionFailed":
      callbackEvent = { kind: "TranscriptionFailed" } as TranscriptionFailed;
      break;
    case "Microsoft.Communication.CreateCallFailed":
      callbackEvent = { kind: "CreateCallFailed" } as CreateCallFailed;
      break;
    case "Microsoft.Communication.AnswerFailed":
      callbackEvent = { kind: "AnswerFailed" } as AnswerFailed;
      break;
    case "Microsoft.Communication.HoldFailed":
      callbackEvent = { kind: "HoldFailed" } as HoldFailed;
      break;
    case "Microsoft.Communication.ConnectFailed":
      callbackEvent = { kind: "ConnectFailed" } as ConnectFailed;
      break;
    case "Microsoft.Communication.MediaStreamingStarted":
      callbackEvent = { kind: "MediaStreamingStarted" } as MediaStreamingStarted;
      break;
    case "Microsoft.Communication.MediaStreamingStopped":
      callbackEvent = { kind: "MediaStreamingStopped" } as MediaStreamingStopped;
      break;
    case "Microsoft.Communication.MediaStreamingFailed":
      callbackEvent = { kind: "MediaStreamingFailed" } as MediaStreamingFailed;
      break;
    case "Microsoft.Communication.StartRecordingFailed":
      callbackEvent = { kind: "StartRecordingFailed" } as StartRecordingFailed;
      break;
    case "Microsoft.Communication.PlayStarted":
      callbackEvent = { kind: "PlayStarted" } as PlayStarted;
      break;
    case "Microsoft.Communication.PlayPaused":
      callbackEvent = { kind: "PlayPaused" } as PlayPaused;
      break;
    case "Microsoft.Communication.PlayResumed":
      callbackEvent = { kind: "PlayResumed" } as PlayResumed;
      break;
<<<<<<< HEAD
=======
    case "Microsoft.Communication.HoldAudioStarted":
      callbackEvent = { kind: "HoldAudioStarted" } as HoldAudioStarted;
      break;
    case "Microsoft.Communication.HoldAudioPaused":
      callbackEvent = { kind: "HoldAudioPaused" } as HoldAudioPaused;
      break;
    case "Microsoft.Communication.HoldAudioResumed":
      callbackEvent = { kind: "HoldAudioResumed" } as HoldAudioResumed;
      break;
    case "Microsoft.Communication.HoldAudioCompleted":
      callbackEvent = { kind: "HoldAudioCompleted" } as HoldAudioCompleted;
      break;
>>>>>>> 20057ffb
    default:
      throw new TypeError(`Unknown Call Automation Event type: ${eventType}`);
  }

  return { ...parsed, ...callbackEvent } as CallAutomationEvent;
}

function parseAndWrap(jsonStringOrObject: string | Record<string, unknown>): any {
  if (typeof jsonStringOrObject === "string") {
    const o = JSON.parse(jsonStringOrObject);
    if (Array.isArray(o)) {
      if (o.length === 0) {
        throw Error("Empty event array.");
      }
      return o[0];
    } else {
      return o;
    }
  }

  if (Array.isArray(jsonStringOrObject)) {
    if (jsonStringOrObject.length === 0) {
      throw Error("Empty event array.");
    }
    return jsonStringOrObject[0];
  } else {
    return jsonStringOrObject;
  }
}

function participantsParserForEvent(data: any): any {
  const { participants, ...rest } = data;
  return {
    ...rest,
    participants: participants?.map((participant: CallParticipantInternal) =>
      callParticipantConverter(participant),
    ),
  };
}<|MERGE_RESOLUTION|>--- conflicted
+++ resolved
@@ -43,13 +43,10 @@
   PlayStarted,
   PlayPaused,
   PlayResumed,
-<<<<<<< HEAD
-=======
   HoldAudioStarted,
   HoldAudioPaused,
   HoldAudioResumed,
   HoldAudioCompleted,
->>>>>>> 20057ffb
 } from "./models/events.js";
 
 import { CloudEventMapper } from "./models/mapper.js";
@@ -199,8 +196,6 @@
     case "Microsoft.Communication.PlayResumed":
       callbackEvent = { kind: "PlayResumed" } as PlayResumed;
       break;
-<<<<<<< HEAD
-=======
     case "Microsoft.Communication.HoldAudioStarted":
       callbackEvent = { kind: "HoldAudioStarted" } as HoldAudioStarted;
       break;
@@ -213,7 +208,6 @@
     case "Microsoft.Communication.HoldAudioCompleted":
       callbackEvent = { kind: "HoldAudioCompleted" } as HoldAudioCompleted;
       break;
->>>>>>> 20057ffb
     default:
       throw new TypeError(`Unknown Call Automation Event type: ${eventType}`);
   }
