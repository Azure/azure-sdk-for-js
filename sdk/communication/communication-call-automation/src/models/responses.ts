// Copyright (c) Microsoft Corporation.
// Licensed under the MIT license.

import { CallConnection } from "../callConnection";
import { CallConnectionProperties, CallParticipant } from "./models";
import { RecordingState } from "../generated/src";
/**
 * The interface used as parent of [action]CallResult
 */
interface CallResult {
  /*
   * The callConnectionProperties
   */
  callConnectionProperties: CallConnectionProperties;

  /*
   * The callConnection
   */
  callConnection: CallConnection;
}

/**
 * CreateCall result
 */
export type CreateCallResult = CallResult;

/**
 * AnswerCall result
 */
export type AnswerCallResult = CallResult;

/** The response payload for getting participants of the call. */
export interface ListParticipantsResult {
  /** List of the current participants in the call. */
  values?: CallParticipant[];
  /** Continue of the list of participants */
  nextLink?: string;
}

/** The response payload for adding participants to the call. */
export interface AddParticipantResult {
  /** List of current participants in the call. */
  participant?: CallParticipant;
  /** The operation context provided by client. */
  operationContext?: string;
}

/** The response payload for transferring the call. */
export interface TransferCallResult {
  /** The operation context provided by client. */
  operationContext?: string;
}

/** The response payload for removing participants from the call. */
export interface RemoveParticipantResult {
  /** The operation context provided by client. */
  operationContext?: string;
}

<<<<<<< HEAD
/** The response payload for muting participants from the call. */
export interface MuteParticipantsResult {
=======
/** The response payload for muting participant from the call. */
export interface MuteParticipantResult {
>>>>>>> a91f1988
  /** The operation context provided by client. */
  operationContext?: string;
}

/** The response payload for starting a call recording or getting call recording state. */
export interface RecordingStateResult {
  recordingId: string;
  recordingState: RecordingState;
}

/** The response payload for sending DTMF tones. */
export interface SendDtmfTonesResult {
  /** The operation context provided by client. */
  operationContext?: string;
}<|MERGE_RESOLUTION|>--- conflicted
+++ resolved
@@ -57,13 +57,8 @@
   operationContext?: string;
 }
 
-<<<<<<< HEAD
-/** The response payload for muting participants from the call. */
-export interface MuteParticipantsResult {
-=======
 /** The response payload for muting participant from the call. */
 export interface MuteParticipantResult {
->>>>>>> a91f1988
   /** The operation context provided by client. */
   operationContext?: string;
 }
