// Copyright (c) Microsoft Corporation.
// Licensed under the MIT license.

import { CommunicationIdentifier } from "@azure/communication-common";

import {
  RestAddParticipantSucceeded,
  RestAddParticipantFailed,
  RestRemoveParticipantSucceeded,
  RestRemoveParticipantFailed,
  RestCallConnected,
  RestCallDisconnected,
  RestCallTransferAccepted,
  RestCallTransferFailed,
  RestParticipantsUpdated,
  RestRecordingStateChanged,
  RestPlayCompleted,
  RestPlayFailed,
  RestPlayCanceled,
  RestRecognizeCompleted,
  RestRecognizeFailed,
  RestRecognizeCanceled,
  RestResultInformation,
  RestContinuousDtmfRecognitionToneReceived,
  RestContinuousDtmfRecognitionToneFailed,
  RestContinuousDtmfRecognitionStopped,
  RestSendDtmfCompleted,
  RestSendDtmfFailed,
  RestToneInfo,
  Tone,
  AddParticipantCancelled as RestAddParticipantCancelled,
  CancelAddParticipantFailed as RestCancelAddParticipantFailed,
} from "../generated/src/models";

import { CallParticipant } from "./models";

/** Callback events for Call Automation */
export type CallAutomationEvent =
  | AddParticipantSucceeded
  | AddParticipantFailed
  | RemoveParticipantSucceeded
  | RemoveParticipantFailed
  | CallConnected
  | CallDisconnected
  | CallTransferAccepted
  | CallTransferFailed
  | ParticipantsUpdated
  | RecordingStateChanged
  | PlayCompleted
  | PlayFailed
  | PlayCanceled
  | RecognizeCompleted
  | RecognizeCanceled
  | RecognizeFailed
  | ContinuousDtmfRecognitionToneReceived
  | ContinuousDtmfRecognitionToneFailed
  | ContinuousDtmfRecognitionStopped
  | SendDtmfCompleted
  | SendDtmfFailed
  | AddParticipantCancelled
  | CancelAddParticipantFailed;

<<<<<<< HEAD
=======
export {
  RestAddParticipantSucceeded,
  RestAddParticipantFailed,
  RestRemoveParticipantSucceeded,
  RestRemoveParticipantFailed,
  RestCallConnected,
  RestCallDisconnected,
  RestCallTransferAccepted,
  RestCallTransferFailed,
  RestRecordingStateChanged,
  RestParticipantsUpdated,
  RestPlayCompleted,
  RestPlayFailed,
  RestPlayCanceled,
  RestRecognizeCompleted,
  RestRecognizeFailed,
  RestRecognizeCanceled,
  RestResultInformation,
  RestContinuousDtmfRecognitionToneReceived,
  RestContinuousDtmfRecognitionToneFailed,
  RestContinuousDtmfRecognitionStopped,
  RestSendDtmfCompleted,
  RestSendDtmfFailed,
  RestToneInfo,
  RestAddParticipantCancelled,
  RestCancelAddParticipantFailed,
};

>>>>>>> 4a7ecdd3
export interface ResultInformation
  extends Omit<RestResultInformation, "code" | "subCode" | "message"> {
  /** The error code. */
  code: number;
  /** The sub code of error. */
  subCode: number;
  /** The detailed message of the error. */
  message: string;
}

/** The participant successfully added event. */
export interface AddParticipantSucceeded
  extends Omit<
    RestAddParticipantSucceeded,
    "callConnectionId" | "serverCallId" | "correlationId" | "participant" | "resultInformation"
  > {
  /** Call connection ID. */
  callConnectionId: string;
  /** Server call ID. */
  serverCallId: string;
  /** Correlation ID for event to call correlation. Also called ChainId for skype chain ID. */
  correlationId: string;
  /** Contains the resulting SIP code/sub-code and message from NGC services. */
  resultInformation?: ResultInformation;
  /** The participant in the call. */
  participant?: CommunicationIdentifier;
  /** kind of this event. */
  kind: "AddParticipantSucceeded";
}

/** The failed to add participant event. */
export interface AddParticipantFailed
  extends Omit<
    RestAddParticipantFailed,
    "callConnectionId" | "serverCallId" | "correlationId" | "participant" | "resultInformation"
  > {
  /** Call connection ID. */
  callConnectionId: string;
  /** Server call ID. */
  serverCallId: string;
  /** Correlation ID for event to call correlation. Also called ChainId for skype chain ID. */
  correlationId: string;
  /** Contains the resulting SIP code/sub-code and message from NGC services. */
  resultInformation?: ResultInformation;
  /** The participant in the call. */
  participant?: CommunicationIdentifier;
  /** kind of this event. */
  kind: "AddParticipantFailed";
}

/** The participant successfully removed event. */
export interface RemoveParticipantSucceeded
  extends Omit<
    RestRemoveParticipantSucceeded,
    "callConnectionId" | "serverCallId" | "correlationId" | "participant" | "resultInformation"
  > {
  /** Call connection ID. */
  callConnectionId: string;
  /** Server call ID. */
  serverCallId: string;
  /** Correlation ID for event to call correlation. Also called ChainId for skype chain ID. */
  correlationId: string;
  /** Contains the resulting SIP code/sub-code and message from NGC services. */
  resultInformation?: ResultInformation;
  /** The participant in the call. */
  participant?: CommunicationIdentifier;
  /** kind of this event. */
  kind: "RemoveParticipantSucceeded";
}

/** The failed to remove participant event. */
export interface RemoveParticipantFailed
  extends Omit<
    RestRemoveParticipantFailed,
    "callConnectionId" | "serverCallId" | "correlationId" | "participant" | "resultInformation"
  > {
  /** Call connection ID. */
  callConnectionId: string;
  /** Server call ID. */
  serverCallId: string;
  /** Correlation ID for event to call correlation. Also called ChainId for skype chain ID. */
  correlationId: string;
  /** Contains the resulting SIP code/sub-code and message from NGC services. */
  resultInformation?: ResultInformation;
  /** The participant in the call. */
  participant?: CommunicationIdentifier;
  /** kind of this event. */
  kind: "RemoveParticipantFailed";
}

/** Event when call was established. */
export interface CallConnected
  extends Omit<RestCallConnected, "callConnectionId" | "serverCallId" | "correlationId"> {
  /** Call connection ID. */
  callConnectionId: string;
  /** Server call ID. */
  serverCallId: string;
  /** Correlation ID for event to call correlation. Also called ChainId for skype chain ID. */
  correlationId: string;
  /** kind of this event. */
  kind: "CallConnected";
}

/** Event when all participants left and call was terminated. */
export interface CallDisconnected
  extends Omit<RestCallDisconnected, "callConnectionId" | "serverCallId" | "correlationId"> {
  /** Call connection ID. */
  callConnectionId: string;
  /** Server call ID. */
  serverCallId: string;
  /** Correlation ID for event to call correlation. Also called ChainId for skype chain ID. */
  correlationId: string;
  /** kind of this event. */
  kind: "CallDisconnected";
}

/** Event when transfer request was successful. */
export interface CallTransferAccepted
  extends Omit<
    RestCallTransferAccepted,
    | "callConnectionId"
    | "serverCallId"
    | "correlationId"
    | "resultInformation"
    | "transferee"
    | "transferTarget"
  > {
  /** Call connection ID. */
  callConnectionId: string;
  /** Server call ID. */
  serverCallId: string;
  /** Correlation ID for event to call correlation. Also called ChainId for skype chain ID. */
  correlationId: string;
  /** Contains the resulting SIP code/sub-code and message from NGC services. */
  resultInformation?: ResultInformation;
  /** Participant that was transferred away */
  transferee: CommunicationIdentifier;
  /** Target that transferee is transferred to */
  transferTarget: CommunicationIdentifier;
  /** kind of this event. */
  kind: "CallTransferAccepted";
}

/** Event when transfer request was failed. */
export interface CallTransferFailed
  extends Omit<
    RestCallTransferFailed,
    "callConnectionId" | "serverCallId" | "correlationId" | "resultInformation"
  > {
  /** Call connection ID. */
  callConnectionId: string;
  /** Server call ID. */
  serverCallId: string;
  /** Correlation ID for event to call correlation. Also called ChainId for skype chain ID. */
  correlationId: string;
  /** Contains the resulting SIP code/sub-code and message from NGC services. */
  resultInformation?: ResultInformation;
  /** kind of this event. */
  kind: "CallTransferFailed";
}

/** Event when there was an update to participant(s). */
export interface ParticipantsUpdated
  extends Omit<
    RestParticipantsUpdated,
    "callConnectionId" | "serverCallId" | "correlationId" | "participants"
  > {
  /** Call connection ID. */
  callConnectionId: string;
  /** Server call ID. */
  serverCallId: string;
  /** Correlation ID for event to call correlation. Also called ChainId for skype chain ID. */
  correlationId: string;
  /** The list of participants in the call. */
  participants: CallParticipant[];
  /** kind of this event. */
  kind: "ParticipantsUpdated";
}

/** Event when Recording state has been changed. */
export interface RecordingStateChanged
  extends Omit<RestRecordingStateChanged, "callConnectionId" | "serverCallId" | "correlationId"> {
  /** Call connection ID. */
  callConnectionId: string;
  /** Server call ID. */
  serverCallId: string;
  /** Correlation ID for event to call correlation. Also called ChainId for skype chain ID. */
  correlationId: string;
  /** kind of this event. */
  kind: "RecordingStateChanged";
}

/** Event when Media play was successfully completed. */
export interface PlayCompleted
  extends Omit<
    RestPlayCompleted,
    "callConnectionId" | "serverCallId" | "correlationId" | "resultInformation"
  > {
  /** Call connection ID. */
  callConnectionId: string;
  /** Server call ID. */
  serverCallId: string;
  /** Contains the resulting SIP code/sub-code and message from NGC services. */
  resultInformation?: ResultInformation;
  /** Correlation ID for event to call correlation. Also called ChainId for skype chain ID. */
  correlationId: string;
  /** kind of this event. */
  kind: "PlayCompleted";
}

/** Event when Media play was failed. */
export interface PlayFailed
  extends Omit<
    RestPlayFailed,
    "callConnectionId" | "serverCallId" | "correlationId" | "resultInformation"
  > {
  /** Call connection ID. */
  callConnectionId: string;
  /** Server call ID. */
  serverCallId: string;
  /** Contains the resulting SIP code/sub-code and message from NGC services. */
  resultInformation?: ResultInformation;
  /** Correlation ID for event to call correlation. Also called ChainId for skype chain ID. */
  correlationId: string;
  /** kind of this event. */
  kind: "PlayFailed";
}

/** Event when Media play was canceled by Cancel operation. */
export interface PlayCanceled
  extends Omit<RestPlayCanceled, "callConnectionId" | "serverCallId" | "correlationId"> {
  /** Call connection ID. */
  callConnectionId: string;
  /** Server call ID. */
  serverCallId: string;
  /** Correlation ID for event to call correlation. Also called ChainId for skype chain ID. */
  correlationId: string;
  /** kind of this event. */
  kind: "PlayCanceled";
}

/** Event when Media recognize was successfully completed. */
export interface RecognizeCompleted
  extends Omit<
    RestRecognizeCompleted,
    "callConnectionId" | "serverCallId" | "correlationId" | "resultInformation"
  > {
  /** Call connection ID. */
  callConnectionId: string;
  /** Server call ID. */
  serverCallId: string;
  /** Contains the resulting SIP code/sub-code and message from NGC services. */
  resultInformation?: ResultInformation;
  /** Correlation ID for event to call correlation. Also called ChainId for skype chain ID. */
  correlationId: string;
  /** kind of this event. */
  kind: "RecognizeCompleted";
}

/** Event when Media recognize was failed. */
export interface RecognizeFailed
  extends Omit<
    RestRecognizeFailed,
    "callConnectionId" | "serverCallId" | "correlationId" | "resultInformation"
  > {
  /** Call connection ID. */
  callConnectionId: string;
  /** Server call ID. */
  serverCallId: string;
  /** Contains the resulting SIP code/sub-code and message from NGC services. */
  resultInformation?: ResultInformation;
  /** Correlation ID for event to call correlation. Also called ChainId for skype chain ID. */
  correlationId: string;
  /** kind of this event. */
  kind: "RecognizeFailed";
}

/** Event when Media recognize was canceled by Cancel operation. */
export interface RecognizeCanceled
  extends Omit<RestRecognizeCanceled, "callConnectionId" | "serverCallId" | "correlationId"> {
  /** Call connection ID. */
  callConnectionId: string;
  /** Server call ID. */
  serverCallId: string;
  /** Correlation ID for event to call correlation. Also called ChainId for skype chain ID. */
  correlationId: string;
  /** kind of this event. */
  kind: "RecognizeCanceled";
}

/** The information about the tone. */
export interface ToneInfo extends Omit<RestToneInfo, "sequenceId" | "tone"> {
  /** The sequence id which can be used to determine if the same tone was played multiple times or if any tones were missed. */
  sequenceId: number;
  /** Defines values for Tone. */
  tone: Tone;
}

/** Event sent when Dtmf tone received from targeted participant in call. */
export interface ContinuousDtmfRecognitionToneReceived
  extends Omit<
    RestContinuousDtmfRecognitionToneReceived,
    | "toneInfo"
    | "callConnectionId"
    | "serverCallId"
    | "correlationId"
    | "operationContext"
    | "resultInformation"
  > {
  /** Information about Tone. */
  toneInfo: ToneInfo;
  /** Call connection ID. */
  callConnectionId: string;
  /** Server call ID. */
  serverCallId: string;
  /** Correlation ID for event to call correlation. Also called ChainId or skype chain ID. */
  correlationId: string;
  /** Used by customers when calling mid-call actions to correlate the request to the response event. */
  operationContext?: string;
  /** Contains the resulting SIP code/sub-code and message from NGC services. */
  resultInformation?: ResultInformation;
  /** kind of this event. */
  kind: "ContinuousDtmfRecognitionToneReceived";
}

/** Event sent when failed to recognize continuous Dtmf tone. */
export interface ContinuousDtmfRecognitionToneFailed
  extends Omit<
    RestContinuousDtmfRecognitionToneFailed,
    "callConnectionId" | "serverCallId" | "correlationId" | "operationContext" | "resultInformation"
  > {
  /** Call connection ID. */
  callConnectionId: string;
  /** Server call ID. */
  serverCallId: string;
  /** Correlation ID for event to call correlation. Also called ChainId for skype chain ID. */
  correlationId: string;
  /** Used by customers when calling mid-call actions to correlate the request to the response event. */
  operationContext?: string;
  /** Contains the resulting SIP code/sub-code and message from NGC services. */
  resultInformation?: ResultInformation;
  /** kind of this event. */
  kind: "ContinuousDtmfRecognitionToneFailed";
}

/** Event sent when continuous Dtmf recognition stopped. */
export interface ContinuousDtmfRecognitionStopped
  extends Omit<
    RestContinuousDtmfRecognitionStopped,
    "callConnectionId" | "serverCallId" | "correlationId" | "operationContext" | "resultInformation"
  > {
  /** Call connection ID. */
  callConnectionId: string;
  /** Server call ID. */
  serverCallId: string;
  /** Correlation ID for event to call correlation. Also called ChainId for skype chain ID. */
  correlationId: string;
  /** Used by customers when calling mid-call actions to correlate the request to the response event. */
  operationContext: string;
  /** Contains the resulting SIP code/sub-code and message from NGC services. */
  resultInformation?: ResultInformation;
  /** kind of this event. */
  kind: "ContinuousDtmfRecognitionStopped";
}

/** Event sent when Dtmf tones send successfully. */
export interface SendDtmfCompleted
  extends Omit<
    RestSendDtmfCompleted,
    "callConnectionId" | "serverCallId" | "correlationId" | "operationContext" | "resultInformation"
  > {
  /** Call connection ID. */
  callConnectionId: string;
  /** Server call ID. */
  serverCallId: string;
  /** Correlation ID for event to call correlation. Also called ChainId for skype chain ID. */
  correlationId: string;
  /** Used by customers when calling mid-call actions to correlate the request to the response event. */
  operationContext: string;
  /** Contains the resulting SIP code/sub-code and message from NGC services. */
  resultInformation?: ResultInformation;
  /** kind of this event. */
  kind: "SendDtmfCompleted";
}

/** Event sent when Dtmf tones send failed. */
export interface SendDtmfFailed
  extends Omit<
    RestSendDtmfFailed,
    "callConnectionId" | "serverCallId" | "correlationId" | "operationContext" | "resultInformation"
  > {
  /** Call connection ID. */
  callConnectionId: string;
  /** Server call ID. */
  serverCallId: string;
  /** Correlation ID for event to call correlation. Also called ChainId for skype chain ID. */
  correlationId: string;
  /** Used by customers when calling mid-call actions to correlate the request to the response event. */
  operationContext: string;
  /** Contains the resulting SIP code/sub-code and message from NGC services. */
  resultInformation?: ResultInformation;
  /** kind of this event. */
  kind: "SendDtmfFailed";
}

/** The add participant cancelled event. */
export interface AddParticipantCancelled
  extends Omit<
    RestAddParticipantCancelled,
    | "callConnectionId"
    | "serverCallId"
    | "correlationId"
    | "participant"
    | "invitationId"
    | "operationContext"
  > {
  /** Call connection ID. */
  callConnectionId: string;
  /** Server call ID. */
  serverCallId: string;
  /** Correlation ID for event to call correlation. Also called ChainId for skype chain ID. */
  correlationId: string;
  /** Invitation ID used to cancel the add participant request. */
  invitationId: string;
  /** Used by customers when calling mid-call actions to correlate the request to the response event. */
  operationContext?: string;
  /** The participant whoose invitation was cancelled. */
  participant?: CommunicationIdentifier;
  /** kind of this event. */
  kind: "AddParticipantCancelled";
}

/** The failed to cancel add participant event. */
export interface CancelAddParticipantFailed
  extends Omit<
    RestCancelAddParticipantFailed,
    | "callConnectionId"
    | "serverCallId"
    | "correlationId"
    | "invitationId"
    | "operationContext"
    | "resultInformation"
  > {
  /** Call connection ID. */
  callConnectionId: string;
  /** Server call ID. */
  serverCallId: string;
  /** Correlation ID for event to call correlation. Also called ChainId for skype chain ID. */
  correlationId: string;
  /** Invitation ID used to cancel the add participant request. */
  invitationId: string;
  /** Used by customers when calling mid-call actions to correlate the request to the response event. */
  operationContext?: string;
  /** Contains the resulting SIP code/sub-code and message from NGC services. */
  resultInformation?: ResultInformation;
  /** kind of this event. */
  kind: "CancelAddParticipantFailed";
}<|MERGE_RESOLUTION|>--- conflicted
+++ resolved
@@ -28,8 +28,8 @@
   RestSendDtmfFailed,
   RestToneInfo,
   Tone,
-  AddParticipantCancelled as RestAddParticipantCancelled,
-  CancelAddParticipantFailed as RestCancelAddParticipantFailed,
+  RestAddParticipantCancelled,
+  RestCancelAddParticipantFailed,
 } from "../generated/src/models";
 
 import { CallParticipant } from "./models";
@@ -60,37 +60,6 @@
   | AddParticipantCancelled
   | CancelAddParticipantFailed;
 
-<<<<<<< HEAD
-=======
-export {
-  RestAddParticipantSucceeded,
-  RestAddParticipantFailed,
-  RestRemoveParticipantSucceeded,
-  RestRemoveParticipantFailed,
-  RestCallConnected,
-  RestCallDisconnected,
-  RestCallTransferAccepted,
-  RestCallTransferFailed,
-  RestRecordingStateChanged,
-  RestParticipantsUpdated,
-  RestPlayCompleted,
-  RestPlayFailed,
-  RestPlayCanceled,
-  RestRecognizeCompleted,
-  RestRecognizeFailed,
-  RestRecognizeCanceled,
-  RestResultInformation,
-  RestContinuousDtmfRecognitionToneReceived,
-  RestContinuousDtmfRecognitionToneFailed,
-  RestContinuousDtmfRecognitionStopped,
-  RestSendDtmfCompleted,
-  RestSendDtmfFailed,
-  RestToneInfo,
-  RestAddParticipantCancelled,
-  RestCancelAddParticipantFailed,
-};
-
->>>>>>> 4a7ecdd3
 export interface ResultInformation
   extends Omit<RestResultInformation, "code" | "subCode" | "message"> {
   /** The error code. */
