// Copyright (c) Microsoft Corporation.
// Licensed under the MIT License.

import type { CommunicationIdentifier } from "@azure/communication-common";

import type {
  RestAddParticipantSucceeded,
  RestAddParticipantFailed,
  RestRemoveParticipantSucceeded,
  RestRemoveParticipantFailed,
  RestCallConnected,
  RestCallDisconnected,
  RestCallTransferAccepted,
  RestCallTransferFailed,
  RestParticipantsUpdated,
  RestRecordingStateChanged,
  RestPlayCompleted,
  RestPlayFailed,
  RestPlayCanceled,
  RestRecognizeCompleted,
  RestRecognizeFailed,
  RestRecognizeCanceled,
  RestResultInformation,
  RestContinuousDtmfRecognitionToneReceived,
  RestContinuousDtmfRecognitionToneFailed,
  RestContinuousDtmfRecognitionStopped,
  RestSendDtmfTonesCompleted,
  RestSendDtmfTonesFailed,
  Tone,
  RestCancelAddParticipantSucceeded,
  RestCancelAddParticipantFailed,
  RestTranscriptionStarted,
  RestTranscriptionStopped,
  RestTranscriptionUpdated,
  RestTranscriptionFailed,
  RestCreateCallFailed,
  RestAnswerFailed,
  RestHoldFailed,
<<<<<<< HEAD
  // RestConnectFailed,
  RestMediaStreamingStopped,
  RestMediaStreamingStarted,
  RestMediaStreamingFailed,
  RestStartRecordingFailed,
} from "../generated/src/models";
=======
} from "../generated/src/models/index.js";
>>>>>>> a2ca1203

import type { CallParticipant } from "./models.js";

/** Callback events for Call Automation */
export type CallAutomationEvent =
  | AddParticipantSucceeded
  | AddParticipantFailed
  | RemoveParticipantSucceeded
  | RemoveParticipantFailed
  | CallConnected
  | CallDisconnected
  | CallTransferAccepted
  | CallTransferFailed
  | ParticipantsUpdated
  | RecordingStateChanged
  | PlayCompleted
  | PlayFailed
  | PlayCanceled
  | RecognizeCompleted
  | RecognizeCanceled
  | RecognizeFailed
  | ContinuousDtmfRecognitionToneReceived
  | ContinuousDtmfRecognitionToneFailed
  | ContinuousDtmfRecognitionStopped
  | SendDtmfTonesCompleted
  | SendDtmfTonesFailed
  | CancelAddParticipantSucceeded
  | CancelAddParticipantFailed
  | TranscriptionStarted
  | TranscriptionStopped
  | TranscriptionUpdated
  | TranscriptionFailed
  | CreateCallFailed
  | AnswerFailed
  | HoldFailed
  //| ConnectFailed
  | MediaStreamingStarted
  | MediaStreamingStopped
  | MediaStreamingFailed
  | StartRecordingFailed;

export interface ResultInformation
  extends Omit<RestResultInformation, "code" | "subCode" | "message"> {
  /** The error code. */
  code: number;
  /** The sub code of error. */
  subCode: number;
  /** The detailed message of the error. */
  message: string;
}

/** The participant successfully added event. */
export interface AddParticipantSucceeded
  extends Omit<
    RestAddParticipantSucceeded,
    "callConnectionId" | "serverCallId" | "correlationId" | "participant" | "resultInformation"
  > {
  /** Call connection ID. */
  callConnectionId: string;
  /** Server call ID. */
  serverCallId: string;
  /** Correlation ID for event to call correlation. Also called ChainId for skype chain ID. */
  correlationId: string;
  /** Contains the resulting SIP code/sub-code and message from NGC services. */
  resultInformation?: ResultInformation;
  /** The participant in the call. */
  participant?: CommunicationIdentifier;
  /** kind of this event. */
  kind: "AddParticipantSucceeded";
}

/** The failed to add participant event. */
export interface AddParticipantFailed
  extends Omit<
    RestAddParticipantFailed,
    "callConnectionId" | "serverCallId" | "correlationId" | "participant" | "resultInformation"
  > {
  /** Call connection ID. */
  callConnectionId: string;
  /** Server call ID. */
  serverCallId: string;
  /** Correlation ID for event to call correlation. Also called ChainId for skype chain ID. */
  correlationId: string;
  /** Contains the resulting SIP code/sub-code and message from NGC services. */
  resultInformation?: ResultInformation;
  /** The participant in the call. */
  participant?: CommunicationIdentifier;
  /** kind of this event. */
  kind: "AddParticipantFailed";
}

/** The participant successfully removed event. */
export interface RemoveParticipantSucceeded
  extends Omit<
    RestRemoveParticipantSucceeded,
    "callConnectionId" | "serverCallId" | "correlationId" | "participant" | "resultInformation"
  > {
  /** Call connection ID. */
  callConnectionId: string;
  /** Server call ID. */
  serverCallId: string;
  /** Correlation ID for event to call correlation. Also called ChainId for skype chain ID. */
  correlationId: string;
  /** Contains the resulting SIP code/sub-code and message from NGC services. */
  resultInformation?: ResultInformation;
  /** The participant in the call. */
  participant?: CommunicationIdentifier;
  /** kind of this event. */
  kind: "RemoveParticipantSucceeded";
}

/** The failed to remove participant event. */
export interface RemoveParticipantFailed
  extends Omit<
    RestRemoveParticipantFailed,
    "callConnectionId" | "serverCallId" | "correlationId" | "participant" | "resultInformation"
  > {
  /** Call connection ID. */
  callConnectionId: string;
  /** Server call ID. */
  serverCallId: string;
  /** Correlation ID for event to call correlation. Also called ChainId for skype chain ID. */
  correlationId: string;
  /** Contains the resulting SIP code/sub-code and message from NGC services. */
  resultInformation?: ResultInformation;
  /** The participant in the call. */
  participant?: CommunicationIdentifier;
  /** kind of this event. */
  kind: "RemoveParticipantFailed";
}

/** Event when call was established. */
export interface CallConnected
  extends Omit<
    RestCallConnected,
    "callConnectionId" | "serverCallId" | "correlationId" | "resultInformation"
  > {
  /** Call connection ID. */
  callConnectionId: string;
  /** Server call ID. */
  serverCallId: string;
  /** Correlation ID for event to call correlation. Also called ChainId for skype chain ID. */
  correlationId: string;
  /** Contains the resulting SIP code/sub-code and message from NGC services. */
  resultInformation?: ResultInformation;
  /** kind of this event. */
  kind: "CallConnected";
}

/** Event when all participants left and call was terminated. */
export interface CallDisconnected
  extends Omit<
    RestCallDisconnected,
    "callConnectionId" | "serverCallId" | "correlationId" | "resultInformation"
  > {
  /** Call connection ID. */
  callConnectionId: string;
  /** Server call ID. */
  serverCallId: string;
  /** Correlation ID for event to call correlation. Also called ChainId for skype chain ID. */
  correlationId: string;
  /** Contains the resulting SIP code/sub-code and message from NGC services. */
  resultInformation?: ResultInformation;
  /** kind of this event. */
  kind: "CallDisconnected";
}

/** Event when transfer request was successful. */
export interface CallTransferAccepted
  extends Omit<
    RestCallTransferAccepted,
    | "callConnectionId"
    | "serverCallId"
    | "correlationId"
    | "resultInformation"
    | "transferee"
    | "transferTarget"
  > {
  /** Call connection ID. */
  callConnectionId: string;
  /** Server call ID. */
  serverCallId: string;
  /** Correlation ID for event to call correlation. Also called ChainId for skype chain ID. */
  correlationId: string;
  /** Contains the resulting SIP code/sub-code and message from NGC services. */
  resultInformation?: ResultInformation;
  /** Participant that was transferred away */
  transferee: CommunicationIdentifier;
  /** Target that transferee is transferred to */
  transferTarget: CommunicationIdentifier;
  /** kind of this event. */
  kind: "CallTransferAccepted";
}

/** Event when transfer request was failed. */
export interface CallTransferFailed
  extends Omit<
    RestCallTransferFailed,
    "callConnectionId" | "serverCallId" | "correlationId" | "resultInformation"
  > {
  /** Call connection ID. */
  callConnectionId: string;
  /** Server call ID. */
  serverCallId: string;
  /** Correlation ID for event to call correlation. Also called ChainId for skype chain ID. */
  correlationId: string;
  /** Contains the resulting SIP code/sub-code and message from NGC services. */
  resultInformation?: ResultInformation;
  /** kind of this event. */
  kind: "CallTransferFailed";
}

/** Event when there was an update to participant(s). */
export interface ParticipantsUpdated
  extends Omit<
    RestParticipantsUpdated,
    "callConnectionId" | "serverCallId" | "correlationId" | "participants"
  > {
  /** Call connection ID. */
  callConnectionId: string;
  /** Server call ID. */
  serverCallId: string;
  /** Correlation ID for event to call correlation. Also called ChainId for skype chain ID. */
  correlationId: string;
  /** The list of participants in the call. */
  participants: CallParticipant[];
  /** kind of this event. */
  kind: "ParticipantsUpdated";
}

/** Event when Recording state has been changed. */
export interface RecordingStateChanged
  extends Omit<
    RestRecordingStateChanged,
    "callConnectionId" | "serverCallId" | "correlationId" | "resultInformation"
  > {
  /** Call connection ID. */
  callConnectionId: string;
  /** Server call ID. */
  serverCallId: string;
  /** Correlation ID for event to call correlation. Also called ChainId for skype chain ID. */
  correlationId: string;
  /** Contains the resulting SIP code/sub-code and message from NGC services. */
  resultInformation?: ResultInformation;
  /** kind of this event. */
  kind: "RecordingStateChanged";
}

/** Event when Media play was successfully completed. */
export interface PlayCompleted
  extends Omit<
    RestPlayCompleted,
    "callConnectionId" | "serverCallId" | "correlationId" | "resultInformation"
  > {
  /** Call connection ID. */
  callConnectionId: string;
  /** Server call ID. */
  serverCallId: string;
  /** Contains the resulting SIP code/sub-code and message from NGC services. */
  resultInformation?: ResultInformation;
  /** Correlation ID for event to call correlation. Also called ChainId for skype chain ID. */
  correlationId: string;
  /** kind of this event. */
  kind: "PlayCompleted";
}

/** Event when Media play was failed. */
export interface PlayFailed
  extends Omit<
    RestPlayFailed,
    "callConnectionId" | "serverCallId" | "correlationId" | "resultInformation"
  > {
  /** Call connection ID. */
  callConnectionId: string;
  /** Server call ID. */
  serverCallId: string;
  /** Contains the resulting SIP code/sub-code and message from NGC services. */
  resultInformation?: ResultInformation;
  /** Correlation ID for event to call correlation. Also called ChainId for skype chain ID. */
  correlationId: string;
  /** kind of this event. */
  kind: "PlayFailed";
}

/** Event when Media play was canceled by Cancel operation. */
export interface PlayCanceled
  extends Omit<
    RestPlayCanceled,
    "callConnectionId" | "serverCallId" | "correlationId" | "resultInformation"
  > {
  /** Call connection ID. */
  callConnectionId: string;
  /** Server call ID. */
  serverCallId: string;
  /** Correlation ID for event to call correlation. Also called ChainId for skype chain ID. */
  correlationId: string;
  /** Contains the resulting SIP code/sub-code and message from NGC services. */
  resultInformation?: ResultInformation;
  /** kind of this event. */
  kind: "PlayCanceled";
}

/** Event when Media recognize was successfully completed. */
export interface RecognizeCompleted
  extends Omit<
    RestRecognizeCompleted,
    "callConnectionId" | "serverCallId" | "correlationId" | "resultInformation"
  > {
  /** Call connection ID. */
  callConnectionId: string;
  /** Server call ID. */
  serverCallId: string;
  /** Contains the resulting SIP code/sub-code and message from NGC services. */
  resultInformation?: ResultInformation;
  /** Correlation ID for event to call correlation. Also called ChainId for skype chain ID. */
  correlationId: string;
  /** kind of this event. */
  kind: "RecognizeCompleted";
}

/** Event when Media recognize was failed. */
export interface RecognizeFailed
  extends Omit<
    RestRecognizeFailed,
    "callConnectionId" | "serverCallId" | "correlationId" | "resultInformation"
  > {
  /** Call connection ID. */
  callConnectionId: string;
  /** Server call ID. */
  serverCallId: string;
  /** Contains the resulting SIP code/sub-code and message from NGC services. */
  resultInformation?: ResultInformation;
  /** Correlation ID for event to call correlation. Also called ChainId for skype chain ID. */
  correlationId: string;
  /** kind of this event. */
  kind: "RecognizeFailed";
}

/** Event when Media recognize was canceled by Cancel operation. */
export interface RecognizeCanceled
  extends Omit<
    RestRecognizeCanceled,
    "callConnectionId" | "serverCallId" | "correlationId" | "resultInformation"
  > {
  /** Call connection ID. */
  callConnectionId: string;
  /** Server call ID. */
  serverCallId: string;
  /** Correlation ID for event to call correlation. Also called ChainId for skype chain ID. */
  correlationId: string;
  /** Contains the resulting SIP code/sub-code and message from NGC services. */
  resultInformation?: ResultInformation;
  /** kind of this event. */
  kind: "RecognizeCanceled";
}

/** Event sent when Dtmf tone received from targeted participant in call. */
export interface ContinuousDtmfRecognitionToneReceived
  extends Omit<
    RestContinuousDtmfRecognitionToneReceived,
    | "sequenceId"
    | "tone"
    | "callConnectionId"
    | "serverCallId"
    | "correlationId"
    | "resultInformation"
  > {
  /** The sequence id which can be used to determine if the same tone was played multiple times or if any tones were missed. */
  sequenceId: number;
  /** Defines values for Tone. */
  tone: Tone;
  /** Call connection ID. */
  callConnectionId: string;
  /** Server call ID. */
  serverCallId: string;
  /** Correlation ID for event to call correlation. Also called ChainId or skype chain ID. */
  correlationId: string;
  /** Contains the resulting SIP code/sub-code and message from NGC services. */
  resultInformation?: ResultInformation;
  /** kind of this event. */
  kind: "ContinuousDtmfRecognitionToneReceived";
}

/** Event sent when failed to recognize continuous Dtmf tone. */
export interface ContinuousDtmfRecognitionToneFailed
  extends Omit<
    RestContinuousDtmfRecognitionToneFailed,
    "callConnectionId" | "serverCallId" | "correlationId" | "resultInformation"
  > {
  /** Call connection ID. */
  callConnectionId: string;
  /** Server call ID. */
  serverCallId: string;
  /** Correlation ID for event to call correlation. Also called ChainId for skype chain ID. */
  correlationId: string;
  /** Contains the resulting SIP code/sub-code and message from NGC services. */
  resultInformation?: ResultInformation;
  /** kind of this event. */
  kind: "ContinuousDtmfRecognitionToneFailed";
}

/** Event sent when continuous Dtmf recognition stopped. */
export interface ContinuousDtmfRecognitionStopped
  extends Omit<
    RestContinuousDtmfRecognitionStopped,
    "callConnectionId" | "serverCallId" | "correlationId" | "resultInformation"
  > {
  /** Call connection ID. */
  callConnectionId: string;
  /** Server call ID. */
  serverCallId: string;
  /** Correlation ID for event to call correlation. Also called ChainId for skype chain ID. */
  correlationId: string;
  /** Contains the resulting SIP code/sub-code and message from NGC services. */
  resultInformation?: ResultInformation;
  /** kind of this event. */
  kind: "ContinuousDtmfRecognitionStopped";
}

/** Event sent when Dtmf tones send successfully. */
export interface SendDtmfTonesCompleted
  extends Omit<
    RestSendDtmfTonesCompleted,
    "callConnectionId" | "serverCallId" | "correlationId" | "resultInformation"
  > {
  /** Call connection ID. */
  callConnectionId: string;
  /** Server call ID. */
  serverCallId: string;
  /** Correlation ID for event to call correlation. Also called ChainId for skype chain ID. */
  correlationId: string;
  /** Contains the resulting SIP code/sub-code and message from NGC services. */
  resultInformation?: ResultInformation;
  /** kind of this event. */
  kind: "SendDtmfTonesCompleted";
}

/** Event sent when Dtmf tones send failed. */
export interface SendDtmfTonesFailed
  extends Omit<
    RestSendDtmfTonesFailed,
    "callConnectionId" | "serverCallId" | "correlationId" | "resultInformation"
  > {
  /** Call connection ID. */
  callConnectionId: string;
  /** Server call ID. */
  serverCallId: string;
  /** Correlation ID for event to call correlation. Also called ChainId for skype chain ID. */
  correlationId: string;
  /** Contains the resulting SIP code/sub-code and message from NGC services. */
  resultInformation?: ResultInformation;
  /** kind of this event. */
  kind: "SendDtmfTonesFailed";
}

/** Successful cancel add participant event. */
export interface CancelAddParticipantSucceeded
  extends Omit<
    RestCancelAddParticipantSucceeded,
    "callConnectionId" | "serverCallId" | "correlationId" | "invitationId"
  > {
  /** Call connection ID. */
  callConnectionId: string;
  /** Server call ID. */
  serverCallId: string;
  /** Correlation ID for event to call correlation. Also called ChainId for skype chain ID. */
  correlationId: string;
  /** Invitation ID used to cancel the add participant request. */
  invitationId: string;
  /** kind of this event. */
  kind: "CancelAddParticipantSucceeded";
}

/** The failed to cancel add participant event. */
export interface CancelAddParticipantFailed
  extends Omit<
    RestCancelAddParticipantFailed,
    "callConnectionId" | "serverCallId" | "correlationId" | "invitationId" | "resultInformation"
  > {
  /** Call connection ID. */
  callConnectionId: string;
  /** Server call ID. */
  serverCallId: string;
  /** Correlation ID for event to call correlation. Also called ChainId for skype chain ID. */
  correlationId: string;
  /** Invitation ID used to cancel the add participant request. */
  invitationId: string;
  /** Contains the resulting SIP code/sub-code and message from NGC services. */
  resultInformation?: ResultInformation;
  /** kind of this event. */
  kind: "CancelAddParticipantFailed";
}

export interface TranscriptionStarted
  extends Omit<
    RestTranscriptionStarted,
    "callConnectionId" | "serverCallId" | "correlationId" | "resultInformation"
  > {
  /** Call connection ID. */
  callConnectionId: string;
  /** Server call ID. */
  serverCallId: string;
  /** Correlation ID for event to call correlation. Also called ChainId for skype chain ID. */
  correlationId: string;
  /** Contains the resulting SIP code, sub-code and message. */
  resultInformation?: RestResultInformation;
  /** kind of this event. */
  kind: "TranscriptionStarted";
}

export interface TranscriptionStopped
  extends Omit<
    RestTranscriptionStopped,
    "callConnectionId" | "serverCallId" | "correlationId" | "resultInformation"
  > {
  /** Call connection ID. */
  callConnectionId: string;
  /** Server call ID. */
  serverCallId: string;
  /** Correlation ID for event to call correlation. Also called ChainId for skype chain ID. */
  correlationId: string;
  /** Contains the resulting SIP code, sub-code and message. */
  resultInformation?: RestResultInformation;
  /** kind of this event. */
  kind: "TranscriptionStopped";
}

export interface TranscriptionUpdated
  extends Omit<
    RestTranscriptionUpdated,
    "callConnectionId" | "serverCallId" | "correlationId" | "resultInformation"
  > {
  /** Call connection ID. */
  callConnectionId: string;
  /** Server call ID. */
  serverCallId: string;
  /** Correlation ID for event to call correlation. Also called ChainId for skype chain ID. */
  correlationId: string;
  /** Contains the resulting SIP code, sub-code and message. */
  resultInformation?: RestResultInformation;
  /** kind of this event. */
  kind: "TranscriptionUpdated";
}

export interface TranscriptionFailed
  extends Omit<
    RestTranscriptionFailed,
    "callConnectionId" | "serverCallId" | "correlationId" | "resultInformation"
  > {
  /** Call connection ID. */
  callConnectionId: string;
  /** Server call ID. */
  serverCallId: string;
  /** Correlation ID for event to call correlation. Also called ChainId for skype chain ID. */
  correlationId: string;
  /** Contains the resulting SIP code, sub-code and message. */
  resultInformation?: RestResultInformation;
  /** kind of this event. */
  kind: "TranscriptionFailed";
}

export interface CreateCallFailed
  extends Omit<
    RestCreateCallFailed,
    "callConnectionId" | "serverCallId" | "correlationId" | "resultInformation"
  > {
  /** Call connection ID. */
  callConnectionId: string;
  /** Server call ID. */
  serverCallId: string;
  /** Correlation ID for event to call correlation. Also called ChainId for skype chain ID. */
  correlationId: string;
  /** Contains the resulting SIP code, sub-code and message. */
  resultInformation?: RestResultInformation;
  /** kind of this event. */
  kind: "CreateCallFailed";
}

export interface AnswerFailed
  extends Omit<
    RestAnswerFailed,
    "callConnectionId" | "serverCallId" | "correlationId" | "resultInformation"
  > {
  /** Call connection ID. */
  callConnectionId: string;
  /** Server call ID. */
  serverCallId: string;
  /** Correlation ID for event to call correlation. Also called ChainId for skype chain ID. */
  correlationId: string;
  /** Contains the resulting SIP code, sub-code and message. */
  resultInformation?: RestResultInformation;
  /** kind of this event. */
  kind: "AnswerFailed";
}

export interface HoldFailed
  extends Omit<
    RestHoldFailed,
    "callConnectionId" | "serverCallId" | "correlationId" | "resultInformation"
  > {
  /** Call connection ID. */
  callConnectionId: string;
  /** Server call ID. */
  serverCallId: string;
  /** Correlation ID for event to call correlation. Also called ChainId for skype chain ID. */
  correlationId: string;
  /** Contains the resulting SIP code, sub-code and message. */
  resultInformation?: RestResultInformation;
  /** kind of this event. */
  kind: "HoldFailed";
}

// export interface ConnectFailed
//   extends Omit<
//     RestConnectFailed,
//     "callConnectionId" | "serverCallId" | "correlationId" | "resultInformation"
//   > {
//   /** Call connection ID. */
//   callConnectionId: string;
//   /** Server call ID. */
//   serverCallId: string;
//   /** Correlation ID for event to call correlation. Also called ChainId for skype chain ID. */
//   correlationId: string;
//   /** Contains the resulting SIP code, sub-code and message. */
//   resultInformation?: RestResultInformation;
//   /** kind of this event. */
//   kind: "ConnectFailed";
// }

export interface MediaStreamingStarted
  extends Omit<
    RestMediaStreamingStarted,
    "callConnectionId" | "serverCallId" | "correlationId" | "resultInformation"
  > {
  /** Call connection ID. */
  callConnectionId: string;
  /** Server call ID. */
  serverCallId: string;
  /** Correlation ID for event to call correlation. Also called ChainId for skype chain ID. */
  correlationId: string;
  /** Contains the resulting SIP code, sub-code and message. */
  resultInformation?: ResultInformation;
  /** kind of this event. */
  kind: "MediaStreamingStarted";
}

export interface MediaStreamingStopped
  extends Omit<
    RestMediaStreamingStopped,
    "callConnectionId" | "serverCallId" | "correlationId" | "resultInformation"
  > {
  /** Call connection ID. */
  callConnectionId: string;
  /** Server call ID. */
  serverCallId: string;
  /** Correlation ID for event to call correlation. Also called ChainId for skype chain ID. */
  correlationId: string;
  /** Contains the resulting SIP code, sub-code and message. */
  resultInformation?: ResultInformation;
  /** kind of this event. */
  kind: "MediaStreamingStopped";
}

export interface MediaStreamingFailed
  extends Omit<
    RestMediaStreamingFailed,
    "callConnectionId" | "serverCallId" | "correlationId" | "resultInformation"
  > {
  /** Call connection ID. */
  callConnectionId: string;
  /** Server call ID. */
  serverCallId: string;
  /** Correlation ID for event to call correlation. Also called ChainId for skype chain ID. */
  correlationId: string;
  /** Contains the resulting SIP code, sub-code and message. */
  resultInformation?: ResultInformation;
  /** kind of this event. */
  kind: "MediaStreamingFailed";
}

export interface StartRecordingFailed
  extends Omit<
    RestStartRecordingFailed,
    "callConnectionId" | "serverCallId" | "correlationId" | "resultInformation"
  > {
  /** Call connection ID. */
  callConnectionId: string;
  /** Server call ID. */
  serverCallId: string;
  /** Correlation ID for event to call correlation. Also called ChainId for skype chain ID. */
  correlationId: string;
  /** Contains the resulting SIP code, sub-code and message. */
  resultInformation?: ResultInformation;
  /** kind of this event. */
  kind: "StartRecordingFailed";
}<|MERGE_RESOLUTION|>--- conflicted
+++ resolved
@@ -36,16 +36,12 @@
   RestCreateCallFailed,
   RestAnswerFailed,
   RestHoldFailed,
-<<<<<<< HEAD
   // RestConnectFailed,
   RestMediaStreamingStopped,
   RestMediaStreamingStarted,
   RestMediaStreamingFailed,
   RestStartRecordingFailed,
-} from "../generated/src/models";
-=======
 } from "../generated/src/models/index.js";
->>>>>>> a2ca1203
 
 import type { CallParticipant } from "./models.js";
 
