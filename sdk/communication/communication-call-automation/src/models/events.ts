// Copyright (c) Microsoft Corporation.
// Licensed under the MIT License.

import type { CommunicationIdentifier } from "@azure/communication-common";

import type {
  RestAddParticipantSucceeded,
  RestAddParticipantFailed,
  RestRemoveParticipantSucceeded,
  RestRemoveParticipantFailed,
  RestCallConnected,
  RestCallDisconnected,
  RestCallTransferAccepted,
  RestCallTransferFailed,
  RestParticipantsUpdated,
  RestRecordingStateChanged,
  RestPlayCompleted,
  RestPlayFailed,
  RestPlayCanceled,
  RestRecognizeCompleted,
  RestRecognizeFailed,
  RestRecognizeCanceled,
  RestResultInformation,
  RestContinuousDtmfRecognitionToneReceived,
  RestContinuousDtmfRecognitionToneFailed,
  RestContinuousDtmfRecognitionStopped,
  RestSendDtmfTonesCompleted,
  RestSendDtmfTonesFailed,
  Tone,
  RestCancelAddParticipantSucceeded,
  RestCancelAddParticipantFailed,
  RestTranscriptionStarted,
  RestTranscriptionStopped,
  RestTranscriptionUpdated,
  RestTranscriptionFailed,
  RestCreateCallFailed,
  RestAnswerFailed,
  RestHoldFailed,
  RestConnectFailed,
  RestMediaStreamingStopped,
  RestMediaStreamingStarted,
  RestMediaStreamingFailed,
  RestStartRecordingFailed,
  RestPlayStarted,
  RestPlayPaused,
  RestPlayResumed,
<<<<<<< HEAD
=======
  RestHoldAudioStarted,
  RestHoldAudioPaused,
  RestHoldAudioResumed,
  RestHoldAudioCompleted,
>>>>>>> 20057ffb
} from "../generated/src/models/index.js";

import type { CallParticipant } from "./models.js";

/** Callback events for Call Automation */
export type CallAutomationEvent =
  | AddParticipantSucceeded
  | AddParticipantFailed
  | RemoveParticipantSucceeded
  | RemoveParticipantFailed
  | CallConnected
  | CallDisconnected
  | CallTransferAccepted
  | CallTransferFailed
  | ParticipantsUpdated
  | RecordingStateChanged
  | PlayCompleted
  | PlayFailed
  | PlayCanceled
  | RecognizeCompleted
  | RecognizeCanceled
  | RecognizeFailed
  | ContinuousDtmfRecognitionToneReceived
  | ContinuousDtmfRecognitionToneFailed
  | ContinuousDtmfRecognitionStopped
  | SendDtmfTonesCompleted
  | SendDtmfTonesFailed
  | CancelAddParticipantSucceeded
  | CancelAddParticipantFailed
  | TranscriptionStarted
  | TranscriptionStopped
  | TranscriptionUpdated
  | TranscriptionFailed
  | CreateCallFailed
  | AnswerFailed
  | HoldFailed
  | ConnectFailed
  | MediaStreamingStarted
  | MediaStreamingStopped
  | MediaStreamingFailed
  | StartRecordingFailed
  | PlayStarted
  | PlayPaused
<<<<<<< HEAD
  | PlayResumed;
=======
  | PlayResumed
  | HoldAudioStarted
  | HoldAudioPaused
  | HoldAudioResumed
  | HoldAudioCompleted;
>>>>>>> 20057ffb

export interface ResultInformation
  extends Omit<RestResultInformation, "code" | "subCode" | "message"> {
  /** The error code. */
  code: number;
  /** The sub code of error. */
  subCode: number;
  /** The detailed message of the error. */
  message: string;
}

/** The participant successfully added event. */
export interface AddParticipantSucceeded
  extends Omit<
    RestAddParticipantSucceeded,
    "callConnectionId" | "serverCallId" | "correlationId" | "participant" | "resultInformation"
  > {
  /** Call connection ID. */
  callConnectionId: string;
  /** Server call ID. */
  serverCallId: string;
  /** Correlation ID for event to call correlation. Also called ChainId for skype chain ID. */
  correlationId: string;
  /** Contains the resulting SIP code/sub-code and message from NGC services. */
  resultInformation?: ResultInformation;
  /** The participant in the call. */
  participant?: CommunicationIdentifier;
  /** kind of this event. */
  kind: "AddParticipantSucceeded";
}

/** The failed to add participant event. */
export interface AddParticipantFailed
  extends Omit<
    RestAddParticipantFailed,
    "callConnectionId" | "serverCallId" | "correlationId" | "participant" | "resultInformation"
  > {
  /** Call connection ID. */
  callConnectionId: string;
  /** Server call ID. */
  serverCallId: string;
  /** Correlation ID for event to call correlation. Also called ChainId for skype chain ID. */
  correlationId: string;
  /** Contains the resulting SIP code/sub-code and message from NGC services. */
  resultInformation?: ResultInformation;
  /** The participant in the call. */
  participant?: CommunicationIdentifier;
  /** kind of this event. */
  kind: "AddParticipantFailed";
}

/** The participant successfully removed event. */
export interface RemoveParticipantSucceeded
  extends Omit<
    RestRemoveParticipantSucceeded,
    "callConnectionId" | "serverCallId" | "correlationId" | "participant" | "resultInformation"
  > {
  /** Call connection ID. */
  callConnectionId: string;
  /** Server call ID. */
  serverCallId: string;
  /** Correlation ID for event to call correlation. Also called ChainId for skype chain ID. */
  correlationId: string;
  /** Contains the resulting SIP code/sub-code and message from NGC services. */
  resultInformation?: ResultInformation;
  /** The participant in the call. */
  participant?: CommunicationIdentifier;
  /** kind of this event. */
  kind: "RemoveParticipantSucceeded";
}

/** The failed to remove participant event. */
export interface RemoveParticipantFailed
  extends Omit<
    RestRemoveParticipantFailed,
    "callConnectionId" | "serverCallId" | "correlationId" | "participant" | "resultInformation"
  > {
  /** Call connection ID. */
  callConnectionId: string;
  /** Server call ID. */
  serverCallId: string;
  /** Correlation ID for event to call correlation. Also called ChainId for skype chain ID. */
  correlationId: string;
  /** Contains the resulting SIP code/sub-code and message from NGC services. */
  resultInformation?: ResultInformation;
  /** The participant in the call. */
  participant?: CommunicationIdentifier;
  /** kind of this event. */
  kind: "RemoveParticipantFailed";
}

/** Event when call was established. */
export interface CallConnected
  extends Omit<
    RestCallConnected,
    "callConnectionId" | "serverCallId" | "correlationId" | "resultInformation"
  > {
  /** Call connection ID. */
  callConnectionId: string;
  /** Server call ID. */
  serverCallId: string;
  /** Correlation ID for event to call correlation. Also called ChainId for skype chain ID. */
  correlationId: string;
  /** Contains the resulting SIP code/sub-code and message from NGC services. */
  resultInformation?: ResultInformation;
  /** kind of this event. */
  kind: "CallConnected";
}

/** Event when all participants left and call was terminated. */
export interface CallDisconnected
  extends Omit<
    RestCallDisconnected,
    "callConnectionId" | "serverCallId" | "correlationId" | "resultInformation"
  > {
  /** Call connection ID. */
  callConnectionId: string;
  /** Server call ID. */
  serverCallId: string;
  /** Correlation ID for event to call correlation. Also called ChainId for skype chain ID. */
  correlationId: string;
  /** Contains the resulting SIP code/sub-code and message from NGC services. */
  resultInformation?: ResultInformation;
  /** kind of this event. */
  kind: "CallDisconnected";
}

/** Event when transfer request was successful. */
export interface CallTransferAccepted
  extends Omit<
    RestCallTransferAccepted,
    | "callConnectionId"
    | "serverCallId"
    | "correlationId"
    | "resultInformation"
    | "transferee"
    | "transferTarget"
  > {
  /** Call connection ID. */
  callConnectionId: string;
  /** Server call ID. */
  serverCallId: string;
  /** Correlation ID for event to call correlation. Also called ChainId for skype chain ID. */
  correlationId: string;
  /** Contains the resulting SIP code/sub-code and message from NGC services. */
  resultInformation?: ResultInformation;
  /** Participant that was transferred away */
  transferee: CommunicationIdentifier;
  /** Target that transferee is transferred to */
  transferTarget: CommunicationIdentifier;
  /** kind of this event. */
  kind: "CallTransferAccepted";
}

/** Event when transfer request was failed. */
export interface CallTransferFailed
  extends Omit<
    RestCallTransferFailed,
    "callConnectionId" | "serverCallId" | "correlationId" | "resultInformation"
  > {
  /** Call connection ID. */
  callConnectionId: string;
  /** Server call ID. */
  serverCallId: string;
  /** Correlation ID for event to call correlation. Also called ChainId for skype chain ID. */
  correlationId: string;
  /** Contains the resulting SIP code/sub-code and message from NGC services. */
  resultInformation?: ResultInformation;
  /** kind of this event. */
  kind: "CallTransferFailed";
}

/** Event when there was an update to participant(s). */
export interface ParticipantsUpdated
  extends Omit<
    RestParticipantsUpdated,
    "callConnectionId" | "serverCallId" | "correlationId" | "participants"
  > {
  /** Call connection ID. */
  callConnectionId: string;
  /** Server call ID. */
  serverCallId: string;
  /** Correlation ID for event to call correlation. Also called ChainId for skype chain ID. */
  correlationId: string;
  /** The list of participants in the call. */
  participants: CallParticipant[];
  /** kind of this event. */
  kind: "ParticipantsUpdated";
}

/** Event when Recording state has been changed. */
export interface RecordingStateChanged
  extends Omit<
    RestRecordingStateChanged,
    "callConnectionId" | "serverCallId" | "correlationId" | "resultInformation"
  > {
  /** Call connection ID. */
  callConnectionId: string;
  /** Server call ID. */
  serverCallId: string;
  /** Correlation ID for event to call correlation. Also called ChainId for skype chain ID. */
  correlationId: string;
  /** Contains the resulting SIP code/sub-code and message from NGC services. */
  resultInformation?: ResultInformation;
  /** kind of this event. */
  kind: "RecordingStateChanged";
}

/** Event when Media play was successfully completed. */
export interface PlayCompleted
  extends Omit<
    RestPlayCompleted,
    "callConnectionId" | "serverCallId" | "correlationId" | "resultInformation"
  > {
  /** Call connection ID. */
  callConnectionId: string;
  /** Server call ID. */
  serverCallId: string;
  /** Contains the resulting SIP code/sub-code and message from NGC services. */
  resultInformation?: ResultInformation;
  /** Correlation ID for event to call correlation. Also called ChainId for skype chain ID. */
  correlationId: string;
  /** kind of this event. */
  kind: "PlayCompleted";
}

/** Event when Media play was failed. */
export interface PlayFailed
  extends Omit<
    RestPlayFailed,
    "callConnectionId" | "serverCallId" | "correlationId" | "resultInformation"
  > {
  /** Call connection ID. */
  callConnectionId: string;
  /** Server call ID. */
  serverCallId: string;
  /** Contains the resulting SIP code/sub-code and message from NGC services. */
  resultInformation?: ResultInformation;
  /** Correlation ID for event to call correlation. Also called ChainId for skype chain ID. */
  correlationId: string;
  /** kind of this event. */
  kind: "PlayFailed";
}

/** Event when Media play was canceled by Cancel operation. */
export interface PlayCanceled
  extends Omit<
    RestPlayCanceled,
    "callConnectionId" | "serverCallId" | "correlationId" | "resultInformation"
  > {
  /** Call connection ID. */
  callConnectionId: string;
  /** Server call ID. */
  serverCallId: string;
  /** Correlation ID for event to call correlation. Also called ChainId for skype chain ID. */
  correlationId: string;
  /** Contains the resulting SIP code/sub-code and message from NGC services. */
  resultInformation?: ResultInformation;
  /** kind of this event. */
  kind: "PlayCanceled";
}

/** Event when Media recognize was successfully completed. */
export interface RecognizeCompleted
  extends Omit<
    RestRecognizeCompleted,
    "callConnectionId" | "serverCallId" | "correlationId" | "resultInformation"
  > {
  /** Call connection ID. */
  callConnectionId: string;
  /** Server call ID. */
  serverCallId: string;
  /** Contains the resulting SIP code/sub-code and message from NGC services. */
  resultInformation?: ResultInformation;
  /** Correlation ID for event to call correlation. Also called ChainId for skype chain ID. */
  correlationId: string;
  /** kind of this event. */
  kind: "RecognizeCompleted";
}

/** Event when Media recognize was failed. */
export interface RecognizeFailed
  extends Omit<
    RestRecognizeFailed,
    "callConnectionId" | "serverCallId" | "correlationId" | "resultInformation"
  > {
  /** Call connection ID. */
  callConnectionId: string;
  /** Server call ID. */
  serverCallId: string;
  /** Contains the resulting SIP code/sub-code and message from NGC services. */
  resultInformation?: ResultInformation;
  /** Correlation ID for event to call correlation. Also called ChainId for skype chain ID. */
  correlationId: string;
  /** kind of this event. */
  kind: "RecognizeFailed";
}

/** Event when Media recognize was canceled by Cancel operation. */
export interface RecognizeCanceled
  extends Omit<
    RestRecognizeCanceled,
    "callConnectionId" | "serverCallId" | "correlationId" | "resultInformation"
  > {
  /** Call connection ID. */
  callConnectionId: string;
  /** Server call ID. */
  serverCallId: string;
  /** Correlation ID for event to call correlation. Also called ChainId for skype chain ID. */
  correlationId: string;
  /** Contains the resulting SIP code/sub-code and message from NGC services. */
  resultInformation?: ResultInformation;
  /** kind of this event. */
  kind: "RecognizeCanceled";
}

/** Event sent when Dtmf tone received from targeted participant in call. */
export interface ContinuousDtmfRecognitionToneReceived
  extends Omit<
    RestContinuousDtmfRecognitionToneReceived,
    | "sequenceId"
    | "tone"
    | "callConnectionId"
    | "serverCallId"
    | "correlationId"
    | "resultInformation"
  > {
  /** The sequence id which can be used to determine if the same tone was played multiple times or if any tones were missed. */
  sequenceId: number;
  /** Defines values for Tone. */
  tone: Tone;
  /** Call connection ID. */
  callConnectionId: string;
  /** Server call ID. */
  serverCallId: string;
  /** Correlation ID for event to call correlation. Also called ChainId or skype chain ID. */
  correlationId: string;
  /** Contains the resulting SIP code/sub-code and message from NGC services. */
  resultInformation?: ResultInformation;
  /** kind of this event. */
  kind: "ContinuousDtmfRecognitionToneReceived";
}

/** Event sent when failed to recognize continuous Dtmf tone. */
export interface ContinuousDtmfRecognitionToneFailed
  extends Omit<
    RestContinuousDtmfRecognitionToneFailed,
    "callConnectionId" | "serverCallId" | "correlationId" | "resultInformation"
  > {
  /** Call connection ID. */
  callConnectionId: string;
  /** Server call ID. */
  serverCallId: string;
  /** Correlation ID for event to call correlation. Also called ChainId for skype chain ID. */
  correlationId: string;
  /** Contains the resulting SIP code/sub-code and message from NGC services. */
  resultInformation?: ResultInformation;
  /** kind of this event. */
  kind: "ContinuousDtmfRecognitionToneFailed";
}

/** Event sent when continuous Dtmf recognition stopped. */
export interface ContinuousDtmfRecognitionStopped
  extends Omit<
    RestContinuousDtmfRecognitionStopped,
    "callConnectionId" | "serverCallId" | "correlationId" | "resultInformation"
  > {
  /** Call connection ID. */
  callConnectionId: string;
  /** Server call ID. */
  serverCallId: string;
  /** Correlation ID for event to call correlation. Also called ChainId for skype chain ID. */
  correlationId: string;
  /** Contains the resulting SIP code/sub-code and message from NGC services. */
  resultInformation?: ResultInformation;
  /** kind of this event. */
  kind: "ContinuousDtmfRecognitionStopped";
}

/** Event sent when Dtmf tones send successfully. */
export interface SendDtmfTonesCompleted
  extends Omit<
    RestSendDtmfTonesCompleted,
    "callConnectionId" | "serverCallId" | "correlationId" | "resultInformation"
  > {
  /** Call connection ID. */
  callConnectionId: string;
  /** Server call ID. */
  serverCallId: string;
  /** Correlation ID for event to call correlation. Also called ChainId for skype chain ID. */
  correlationId: string;
  /** Contains the resulting SIP code/sub-code and message from NGC services. */
  resultInformation?: ResultInformation;
  /** kind of this event. */
  kind: "SendDtmfTonesCompleted";
}

/** Event sent when Dtmf tones send failed. */
export interface SendDtmfTonesFailed
  extends Omit<
    RestSendDtmfTonesFailed,
    "callConnectionId" | "serverCallId" | "correlationId" | "resultInformation"
  > {
  /** Call connection ID. */
  callConnectionId: string;
  /** Server call ID. */
  serverCallId: string;
  /** Correlation ID for event to call correlation. Also called ChainId for skype chain ID. */
  correlationId: string;
  /** Contains the resulting SIP code/sub-code and message from NGC services. */
  resultInformation?: ResultInformation;
  /** kind of this event. */
  kind: "SendDtmfTonesFailed";
}

/** Successful cancel add participant event. */
export interface CancelAddParticipantSucceeded
  extends Omit<
    RestCancelAddParticipantSucceeded,
    "callConnectionId" | "serverCallId" | "correlationId" | "invitationId"
  > {
  /** Call connection ID. */
  callConnectionId: string;
  /** Server call ID. */
  serverCallId: string;
  /** Correlation ID for event to call correlation. Also called ChainId for skype chain ID. */
  correlationId: string;
  /** Invitation ID used to cancel the add participant request. */
  invitationId: string;
  /** kind of this event. */
  kind: "CancelAddParticipantSucceeded";
}

/** The failed to cancel add participant event. */
export interface CancelAddParticipantFailed
  extends Omit<
    RestCancelAddParticipantFailed,
    "callConnectionId" | "serverCallId" | "correlationId" | "invitationId" | "resultInformation"
  > {
  /** Call connection ID. */
  callConnectionId: string;
  /** Server call ID. */
  serverCallId: string;
  /** Correlation ID for event to call correlation. Also called ChainId for skype chain ID. */
  correlationId: string;
  /** Invitation ID used to cancel the add participant request. */
  invitationId: string;
  /** Contains the resulting SIP code/sub-code and message from NGC services. */
  resultInformation?: ResultInformation;
  /** kind of this event. */
  kind: "CancelAddParticipantFailed";
}

export interface TranscriptionStarted
  extends Omit<
    RestTranscriptionStarted,
    "callConnectionId" | "serverCallId" | "correlationId" | "resultInformation"
  > {
  /** Call connection ID. */
  callConnectionId: string;
  /** Server call ID. */
  serverCallId: string;
  /** Correlation ID for event to call correlation. Also called ChainId for skype chain ID. */
  correlationId: string;
  /** Contains the resulting SIP code, sub-code and message. */
  resultInformation?: RestResultInformation;
  /** kind of this event. */
  kind: "TranscriptionStarted";
}

export interface TranscriptionStopped
  extends Omit<
    RestTranscriptionStopped,
    "callConnectionId" | "serverCallId" | "correlationId" | "resultInformation"
  > {
  /** Call connection ID. */
  callConnectionId: string;
  /** Server call ID. */
  serverCallId: string;
  /** Correlation ID for event to call correlation. Also called ChainId for skype chain ID. */
  correlationId: string;
  /** Contains the resulting SIP code, sub-code and message. */
  resultInformation?: RestResultInformation;
  /** kind of this event. */
  kind: "TranscriptionStopped";
}

export interface TranscriptionUpdated
  extends Omit<
    RestTranscriptionUpdated,
    "callConnectionId" | "serverCallId" | "correlationId" | "resultInformation"
  > {
  /** Call connection ID. */
  callConnectionId: string;
  /** Server call ID. */
  serverCallId: string;
  /** Correlation ID for event to call correlation. Also called ChainId for skype chain ID. */
  correlationId: string;
  /** Contains the resulting SIP code, sub-code and message. */
  resultInformation?: RestResultInformation;
  /** kind of this event. */
  kind: "TranscriptionUpdated";
}

export interface TranscriptionFailed
  extends Omit<
    RestTranscriptionFailed,
    "callConnectionId" | "serverCallId" | "correlationId" | "resultInformation"
  > {
  /** Call connection ID. */
  callConnectionId: string;
  /** Server call ID. */
  serverCallId: string;
  /** Correlation ID for event to call correlation. Also called ChainId for skype chain ID. */
  correlationId: string;
  /** Contains the resulting SIP code, sub-code and message. */
  resultInformation?: RestResultInformation;
  /** kind of this event. */
  kind: "TranscriptionFailed";
}

export interface CreateCallFailed
  extends Omit<
    RestCreateCallFailed,
    "callConnectionId" | "serverCallId" | "correlationId" | "resultInformation"
  > {
  /** Call connection ID. */
  callConnectionId: string;
  /** Server call ID. */
  serverCallId: string;
  /** Correlation ID for event to call correlation. Also called ChainId for skype chain ID. */
  correlationId: string;
  /** Contains the resulting SIP code, sub-code and message. */
  resultInformation?: RestResultInformation;
  /** kind of this event. */
  kind: "CreateCallFailed";
}

export interface AnswerFailed
  extends Omit<
    RestAnswerFailed,
    "callConnectionId" | "serverCallId" | "correlationId" | "resultInformation"
  > {
  /** Call connection ID. */
  callConnectionId: string;
  /** Server call ID. */
  serverCallId: string;
  /** Correlation ID for event to call correlation. Also called ChainId for skype chain ID. */
  correlationId: string;
  /** Contains the resulting SIP code, sub-code and message. */
  resultInformation?: RestResultInformation;
  /** kind of this event. */
  kind: "AnswerFailed";
}

export interface HoldFailed
  extends Omit<
    RestHoldFailed,
    "callConnectionId" | "serverCallId" | "correlationId" | "resultInformation"
  > {
  /** Call connection ID. */
  callConnectionId: string;
  /** Server call ID. */
  serverCallId: string;
  /** Correlation ID for event to call correlation. Also called ChainId for skype chain ID. */
  correlationId: string;
  /** Contains the resulting SIP code, sub-code and message. */
  resultInformation?: RestResultInformation;
  /** kind of this event. */
  kind: "HoldFailed";
}

export interface ConnectFailed
  extends Omit<
    RestConnectFailed,
    "callConnectionId" | "serverCallId" | "correlationId" | "resultInformation"
  > {
  /** Call connection ID. */
  callConnectionId: string;
  /** Server call ID. */
  serverCallId: string;
  /** Correlation ID for event to call correlation. Also called ChainId for skype chain ID. */
  correlationId: string;
  /** Contains the resulting SIP code, sub-code and message. */
  resultInformation?: RestResultInformation;
  /** kind of this event. */
  kind: "ConnectFailed";
}

export interface MediaStreamingStarted
  extends Omit<
    RestMediaStreamingStarted,
    "callConnectionId" | "serverCallId" | "correlationId" | "resultInformation"
  > {
  /** Call connection ID. */
  callConnectionId: string;
  /** Server call ID. */
  serverCallId: string;
  /** Correlation ID for event to call correlation. Also called ChainId for skype chain ID. */
  correlationId: string;
  /** Contains the resulting SIP code, sub-code and message. */
  resultInformation?: ResultInformation;
  /** kind of this event. */
  kind: "MediaStreamingStarted";
}

export interface MediaStreamingStopped
  extends Omit<
    RestMediaStreamingStopped,
    "callConnectionId" | "serverCallId" | "correlationId" | "resultInformation"
  > {
  /** Call connection ID. */
  callConnectionId: string;
  /** Server call ID. */
  serverCallId: string;
  /** Correlation ID for event to call correlation. Also called ChainId for skype chain ID. */
  correlationId: string;
  /** Contains the resulting SIP code, sub-code and message. */
  resultInformation?: ResultInformation;
  /** kind of this event. */
  kind: "MediaStreamingStopped";
}

export interface MediaStreamingFailed
  extends Omit<
    RestMediaStreamingFailed,
    "callConnectionId" | "serverCallId" | "correlationId" | "resultInformation"
  > {
  /** Call connection ID. */
  callConnectionId: string;
  /** Server call ID. */
  serverCallId: string;
  /** Correlation ID for event to call correlation. Also called ChainId for skype chain ID. */
  correlationId: string;
  /** Contains the resulting SIP code, sub-code and message. */
  resultInformation?: ResultInformation;
  /** kind of this event. */
  kind: "MediaStreamingFailed";
}

export interface StartRecordingFailed
  extends Omit<
    RestStartRecordingFailed,
    "callConnectionId" | "serverCallId" | "correlationId" | "resultInformation"
  > {
  /** Call connection ID. */
  callConnectionId: string;
  /** Server call ID. */
  serverCallId: string;
  /** Correlation ID for event to call correlation. Also called ChainId for skype chain ID. */
  correlationId: string;
  /** Contains the resulting SIP code, sub-code and message. */
  resultInformation?: ResultInformation;
  /** kind of this event. */
  kind: "StartRecordingFailed";
}

/** Event when Media play was successfully started. */
export interface PlayStarted
  extends Omit<
    RestPlayStarted,
    "callConnectionId" | "serverCallId" | "correlationId" | "resultInformation"
  > {
  /** Call connection ID. */
  callConnectionId: string;
  /** Server call ID. */
  serverCallId: string;
  /** Correlation ID for event to call correlation. Also called ChainId for skype chain ID. */
  correlationId: string;
  /** Contains the resulting SIP code, sub-code and message. */
  resultInformation?: ResultInformation;
  /** kind of this event. */
  kind: "PlayStarted";
}

/** Event when Media play was successfully paused. */
export interface PlayPaused
  extends Omit<
    RestPlayPaused,
    "callConnectionId" | "serverCallId" | "correlationId" | "resultInformation"
  > {
  /** Call connection ID. */
  callConnectionId: string;
  /** Server call ID. */
  serverCallId: string;
  /** Correlation ID for event to call correlation. Also called ChainId for skype chain ID. */
  correlationId: string;
  /** Contains the resulting SIP code, sub-code and message. */
  resultInformation?: ResultInformation;
  /** kind of this event. */
  kind: "PlayPaused";
}

/** Event when Media play was successfully paused. */
export interface PlayResumed
  extends Omit<
    RestPlayResumed,
    "callConnectionId" | "serverCallId" | "correlationId" | "resultInformation"
  > {
  /** Call connection ID. */
  callConnectionId: string;
  /** Server call ID. */
  serverCallId: string;
  /** Correlation ID for event to call correlation. Also called ChainId for skype chain ID. */
  correlationId: string;
  /** Contains the resulting SIP code, sub-code and message. */
  resultInformation?: ResultInformation;
  /** kind of this event. */
  kind: "PlayResumed";
<<<<<<< HEAD
=======
}

/** Event when hold audio play was successfully started. */
export interface HoldAudioStarted
  extends Omit<
    RestHoldAudioStarted,
    "callConnectionId" | "serverCallId" | "correlationId" | "resultInformation"
  > {
  /** Call connection ID. */
  callConnectionId: string;
  /** Server call ID. */
  serverCallId: string;
  /** Correlation ID for event to call correlation. Also called ChainId for skype chain ID. */
  correlationId: string;
  /** Contains the resulting SIP code, sub-code and message. */
  resultInformation?: ResultInformation;
  /** kind of this event. */
  kind: "HoldAudioStarted";
}

/** Event when hold audio play was successfully paused. */
export interface HoldAudioPaused
  extends Omit<
    RestHoldAudioPaused,
    "callConnectionId" | "serverCallId" | "correlationId" | "resultInformation"
  > {
  /** Call connection ID. */
  callConnectionId: string;
  /** Server call ID. */
  serverCallId: string;
  /** Correlation ID for event to call correlation. Also called ChainId for skype chain ID. */
  correlationId: string;
  /** Contains the resulting SIP code, sub-code and message. */
  resultInformation?: ResultInformation;
  /** kind of this event. */
  kind: "HoldAudioPaused";
}

/** Event when hold audio play was successfully resumed. */
export interface HoldAudioResumed
  extends Omit<
    RestHoldAudioResumed,
    "callConnectionId" | "serverCallId" | "correlationId" | "resultInformation"
  > {
  /** Call connection ID. */
  callConnectionId: string;
  /** Server call ID. */
  serverCallId: string;
  /** Correlation ID for event to call correlation. Also called ChainId for skype chain ID. */
  correlationId: string;
  /** Contains the resulting SIP code, sub-code and message. */
  resultInformation?: ResultInformation;
  /** kind of this event. */
  kind: "HoldAudioResumed";
}

/** Event when hold audio play was successfully completed. */
export interface HoldAudioCompleted
  extends Omit<
    RestHoldAudioCompleted,
    "callConnectionId" | "serverCallId" | "correlationId" | "resultInformation"
  > {
  /** Call connection ID. */
  callConnectionId: string;
  /** Server call ID. */
  serverCallId: string;
  /** Correlation ID for event to call correlation. Also called ChainId for skype chain ID. */
  correlationId: string;
  /** Contains the resulting SIP code, sub-code and message. */
  resultInformation?: ResultInformation;
  /** kind of this event. */
  kind: "HoldAudioCompleted";
>>>>>>> 20057ffb
}<|MERGE_RESOLUTION|>--- conflicted
+++ resolved
@@ -44,13 +44,10 @@
   RestPlayStarted,
   RestPlayPaused,
   RestPlayResumed,
-<<<<<<< HEAD
-=======
   RestHoldAudioStarted,
   RestHoldAudioPaused,
   RestHoldAudioResumed,
   RestHoldAudioCompleted,
->>>>>>> 20057ffb
 } from "../generated/src/models/index.js";
 
 import type { CallParticipant } from "./models.js";
@@ -94,15 +91,11 @@
   | StartRecordingFailed
   | PlayStarted
   | PlayPaused
-<<<<<<< HEAD
-  | PlayResumed;
-=======
   | PlayResumed
   | HoldAudioStarted
   | HoldAudioPaused
   | HoldAudioResumed
   | HoldAudioCompleted;
->>>>>>> 20057ffb
 
 export interface ResultInformation
   extends Omit<RestResultInformation, "code" | "subCode" | "message"> {
@@ -812,8 +805,6 @@
   resultInformation?: ResultInformation;
   /** kind of this event. */
   kind: "PlayResumed";
-<<<<<<< HEAD
-=======
 }
 
 /** Event when hold audio play was successfully started. */
@@ -886,5 +877,4 @@
   resultInformation?: ResultInformation;
   /** kind of this event. */
   kind: "HoldAudioCompleted";
->>>>>>> 20057ffb
 }