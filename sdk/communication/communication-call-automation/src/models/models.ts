--- conflicted
+++ resolved
@@ -13,6 +13,13 @@
   CallConnectionStateModel,
   CallRejectReason,
   KnownCallRejectReason,
+  KnownMediaStreamingAudioChannelType,
+  KnownMediaStreamingContentType,
+  KnownMediaStreamingTransportType,
+  MediaStreamingAudioChannelType,
+  MediaStreamingConfiguration,
+  MediaStreamingContentType,
+  MediaStreamingTransportType,
 } from "../generated/src/models/index";
 
 /** Properties of a call connection */
@@ -36,6 +43,8 @@
   callConnectionState?: CallConnectionStateModel;
   /** The callback URL. */
   callbackUrl?: string;
+  /** SubscriptionId for media streaming */
+  mediaSubscriptionId?: string;
   /** The correlation ID. */
   correlationId?: string;
   /** Identity of the answering entity. Only populated when identity is provided in the request. */
@@ -56,13 +65,8 @@
   kind: CallLocatorType;
 }
 
-<<<<<<< HEAD
-/** Defines values for Gender that the service accepts. */
-export enum Gender {
-=======
 /** Defines values for VoiceKind that the service accepts. */
 export enum VoiceKind {
->>>>>>> a91f1988
   /** Male */
   Male = "male",
   /** Female */
@@ -84,11 +88,7 @@
 export interface TextSource extends PlaySource {
   text: string;
   sourceLocale?: string;
-<<<<<<< HEAD
-  voiceGender?: Gender;
-=======
   voiceKind?: VoiceKind;
->>>>>>> a91f1988
   voiceName?: string;
   customVoiceEndpointId?: string;
   readonly kind: "textSource";
@@ -137,13 +137,8 @@
   Asterisk = "asterisk",
 }
 
-<<<<<<< HEAD
-/** A Recognize Choice */
-export interface Choice {
-=======
 /** A Recognition Choice */
 export interface RecognitionChoice {
->>>>>>> a91f1988
   /** Identifier for a given choice */
   label: string;
   /** List of phrases to recognize */
@@ -155,6 +150,8 @@
 export enum RecognizeInputType {
   /** Dtmf */
   Dtmf = "dtmf",
+  /** Choices */
+  Choices = "choices",
 }
 
 interface CustomContextHeader {
@@ -244,11 +241,8 @@
   /** Caller's phone number identifier. */
   readonly sourceCallIdNumber?: PhoneNumberIdentifier;
   sourceDisplayName?: string;
-<<<<<<< HEAD
   /** The Custom Context. */
   customContext?: CustomContext;
-=======
->>>>>>> a91f1988
 }
 
 /** The locator type of a call. */
@@ -262,6 +256,9 @@
 
 /** The format type of a call recording. */
 export type RecordingFormat = "mp3" | "mp4" | "wav";
+
+/** The storage type of a call recording. */
+export type RecordingStorage = "acs" | "blobStorage";
 
 /** Channel affinity for a participant */
 export interface ChannelAffinity {
