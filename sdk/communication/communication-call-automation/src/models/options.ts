// Copyright (c) Microsoft Corporation.
// Licensed under the MIT License.

import type {
  PhoneNumberIdentifier,
  CommunicationIdentifier,
  MicrosoftTeamsAppIdentifier,
} from "@azure/communication-common";
import type { OperationOptions } from "@azure/core-client";
import type {
  MediaStreamingOptions,
  TranscriptionOptions,
  CallRejectReason,
  FileSource,
  TextSource,
  SsmlSource,
  DtmfTone,
  RecognitionChoice,
  RecordingContent,
  RecordingChannel,
  RecordingFormat,
  RecordingStorage,
  CallLocator,
  ChannelAffinity,
  CallIntelligenceOptions,
  CustomCallingContext,
} from "./models.js";

/** Options to configure the recognize operation. */
export interface CallMediaRecognizeOptions extends OperationOptions {
  /** The source of the audio to be played for recognition. */
  playPrompt?: FileSource | TextSource | SsmlSource;
  /** The list source of the audio to be played for recognition. */
  playPrompts?: (FileSource | TextSource | SsmlSource)[];
  /** If set recognize can barge into other existing queued-up/currently-processing requests. */
  interruptCallMediaOperation?: boolean;
  /** @deprecated Not in use, instead use interruptCallMediaOperation for similar functionality*/
  stopCurrentOperations?: boolean;
  /** The value to identify context of the operation. */
  operationContext?: string;
  /** Determines if we interrupt the prompt and start recognizing. */
  interruptPrompt?: boolean;
  /** Time to wait for first input after prompt. */
  initialSilenceTimeoutInSeconds?: number;
  /** speechModelEndpointId. */
  speechModelEndpointId?: string;
  /**
   * Set a callback URL that overrides the default callback URL set by CreateCall/AnswerCall for this operation.
   * This setup is per-action. If this is not set, the default callback URI set by CreateCall/AnswerCall will be used.
   */
  operationCallbackUrl?: string;
}

/** The recognize configuration specific to Dtmf. */
export interface CallMediaRecognizeDtmfOptions extends CallMediaRecognizeOptions {
  /** Time to wait between DTMF inputs to stop recognizing. */
  interToneTimeoutInSeconds?: number;
  /** List of tones that will stop recognizing. */
  stopDtmfTones?: DtmfTone[];
  /** Maximum number of DTMF tones to be collected. */
  maxTonesToCollect?: number;
  readonly kind: "callMediaRecognizeDtmfOptions";
}

/** The recognize configuration specific to Choices. */
export interface CallMediaRecognizeChoiceOptions extends CallMediaRecognizeOptions {
  /** The IvR choices for recognize. */
  choices: RecognitionChoice[];
  /** Speech language to be recognized, If not set default is en-US */
  speechLanguage?: string;
  /** Endpoint where the custom model was deployed. */
  speechRecognitionModelEndpointId?: string;
  readonly kind: "callMediaRecognizeChoiceOptions";
}

/** The recognize configuration specific to Speech. */
export interface CallMediaRecognizeSpeechOptions extends CallMediaRecognizeOptions {
  /** The length of end silence when user stops speaking and cogservice send response. */
  endSilenceTimeoutInSeconds?: number;
  /** Speech language to be recognized, If not set default is en-US */
  speechLanguage?: string;
  /** Endpoint where the custom model was deployed. */
  speechRecognitionModelEndpointId?: string;
  readonly kind: "callMediaRecognizeSpeechOptions";
}

/** The recognize configuration for Speech or Dtmf  */
export interface CallMediaRecognizeSpeechOrDtmfOptions extends CallMediaRecognizeOptions {
  /** The length of end silence when user stops speaking and cogservice send response. */
  endSilenceTimeoutInSeconds?: number;
  /** Time to wait between DTMF inputs to stop recognizing. */
  interToneTimeoutInSeconds?: number;
  /** List of tones that will stop recognizing. */
  stopDtmfTones?: DtmfTone[];
  /** Maximum number of DTMF tones to be collected. */
  maxTonesToCollect?: number;
  /** Speech language to be recognized, If not set default is en-US */
  speechLanguage?: string;
  /** Endpoint where the custom model was deployed. */
  speechRecognitionModelEndpointId?: string;
  readonly kind: "callMediaRecognizeSpeechOrDtmfOptions";
}

/**
 * Options to create a call.
 */
export interface CreateCallOptions extends OperationOptions {
  /**
   * The source caller Id, a phone number, that's shown to the PSTN participant being invited.
   * Required only when calling a PSTN callee.
   */
  sourceCallIdNumber?: PhoneNumberIdentifier;
  /** Display name of the call if dialing out to a pstn number */
  sourceDisplayName?: string;
  /** The operation context. */
  operationContext?: string;
  /** AI options for the call. */
  callIntelligenceOptions?: CallIntelligenceOptions;
  /** Options for Media streaming. */
  mediaStreamingOptions?: MediaStreamingOptions;
  /** Options for live transcription. */
  transcriptionOptions?: TranscriptionOptions;
  /** The Custom Context. */
  customCallingContext?: CustomCallingContext;
  /**
   * Overrides default client source by a MicrosoftTeamsAppIdentifier type source.
   * Required for creating call with Teams resource account ID.
   * This is per-operation setting and does not change the client's default source.
   */
  teamsAppSource?: MicrosoftTeamsAppIdentifier;
}

/**
 * Options to answer a call.
 */
export interface AnswerCallOptions extends OperationOptions {
  /** AI options for the call. */
  callIntelligenceOptions?: CallIntelligenceOptions;
  /** Used by customer to send custom context to targets. */
  customCallingContext?: CustomCallingContext;
  /** Options for Media streaming. */
  mediaStreamingOptions?: MediaStreamingOptions;
  /** Options for live transcription. */
  transcriptionOptions?: TranscriptionOptions;
  /** The operation context. */
  operationContext?: string;
}

/**
 * Options to redirect call.
 */
export interface RedirectCallOptions extends OperationOptions {
  /** The Custom Context. */
  customCallingContext?: CustomCallingContext;
}

/**
 * Options to reject call.
 */
export interface RejectCallOptions extends OperationOptions {
  /** The rejection reason. */
  callRejectReason?: CallRejectReason;
}

/**
 * Options to transfer participants.
 */
export interface TransferCallToParticipantOptions extends OperationOptions {
  /** Used by customers when calling mid-call actions to correlate the request to the response event. */
  operationContext?: string;
  /**
   * Set a callback URL that overrides the default callback URL set by CreateCall/AnswerCall for this operation.
   * This setup is per-action. If this is not set, the default callback URI set by CreateCall/AnswerCall will be used.
   */
  operationCallbackUrl?: string;
  /** Transferee is the participant who is transferred away. */
  transferee?: CommunicationIdentifier;
  /** Used by customer to send custom context to targets. */
  customCallingContext?: CustomCallingContext;
  /** The source caller Id, a phone number, that's will be used as the transferor's(Contoso) caller id when transfering a call a pstn target. */
  sourceCallIdNumber?: PhoneNumberIdentifier;
}

/** Options to add participants. */
export interface AddParticipantOptions extends OperationOptions {
  /**
   * Gets or sets the timeout to wait for the invited participant to pickup.
   * The maximum value of this is 180 seconds
   */
  invitationTimeoutInSeconds?: number;
  /** Used by customers when calling mid-call actions to correlate the request to the response event. */
  operationContext?: string;
  /**
   * Set a callback URL that overrides the default callback URL set by CreateCall/AnswerCall for this operation.
   * This setup is per-action. If this is not set, the default callback URI set by CreateCall/AnswerCall will be used.
   */
  operationCallbackUrl?: string;
}

/**
 * Options to remove participants.
 */
export interface RemoveParticipantsOption extends OperationOptions {
  /** Used by customers when calling mid-call actions to correlate the request to the response event. */
  operationContext?: string;
  /**
   * Set a callback URL that overrides the default callback URL set by CreateCall/AnswerCall for this operation.
   * This setup is per-action. If this is not set, the default callback URI set by CreateCall/AnswerCall will be used.
   */
  operationCallbackUrl?: string;
}

/**
 * Options to mute participant.
 */
export interface MuteParticipantOption extends OperationOptions {
  /** Used by customers when calling mid-call actions to correlate the request to the response event. */
  operationContext?: string;
}

/**
 * Options to play audio.
 */
export interface PlayOptions extends OperationOptions {
  /** Determine if it is looping */
  loop?: boolean;
  /** The value to identify context of the operation. */
  operationContext?: string;
  /**
   * Set a callback URL that overrides the default callback URL set by CreateCall/AnswerCall for this operation.
   * This setup is per-action. If this is not set, the default callback URI set by CreateCall/AnswerCall will be used.
   */
  operationCallbackUrl?: string;
}

/**
 * Options to playToAll audio.
 */
export interface PlayToAllOptions extends PlayOptions {
  /** If set play can barge into other existing queued-up/currently-processing requests. */
  interruptCallMediaOperation?: boolean;
}

/**
 * Options to get call connection properties.
 */
export type GetCallConnectionPropertiesOptions = OperationOptions;

/**
 * Options to hang up the call
 */
export type HangUpOptions = OperationOptions;

/**
 * Options to get a participant.
 */
export type GetParticipantOptions = OperationOptions;

/**
 * Options to get a start a recording.
 */
export interface StartRecordingOptions extends OperationOptions {
  /** The call locator. (Only one of callLocator or callConnectionId to be used) */
  callLocator?: CallLocator;
  /** The call connectionId. (Only one of callLocator or callConnectionId to be used) */
  callConnectionId?: string;
  /** The url to send notifications to. */
  recordingStateCallbackEndpointUrl?: string;
  /** The content type of call recording. */
  recordingContent?: RecordingContent;
  /** The channel type of call recording. */
  recordingChannel?: RecordingChannel;
  /** The format type of call recording. */
  recordingFormat?: RecordingFormat;
  /** Recording storage option. */
  recordingStorage?: RecordingStorage;
  /** Pause on start call recording option. */
  pauseOnStart?: boolean;
  /**
   * The sequential order in which audio channels are assigned to participants in the unmixed recording.
   * When 'recordingChannelType' is set to 'unmixed' and `audioChannelParticipantOrdering` is not specified,
   * the audio channel to participant mapping will be automatically assigned based on the order in which participant
   * first audio was detected.  Channel to participant mapping details can be found in the metadata of the recording.
   */
  audioChannelParticipantOrdering?: CommunicationIdentifier[];
  /**
   * The channel affinity of call recording
   * When 'recordingChannelType' is set to 'unmixed', if channelAffinity is not specified, 'channel' will be automatically assigned.
   * Channel-Participant mapping details can be found in the metadata of the recording.
   */
  channelAffinity?: ChannelAffinity[];
}

/**
 * Options to get a stop a recording.
 */
export type StopRecordingOptions = OperationOptions;

/**
 * Options to get a pause a recording.
 */
export type PauseRecordingOptions = OperationOptions;

/**
 * Options to get recording properties.
 */
export type GetRecordingPropertiesOptions = OperationOptions;

/**
 * Options to resume recording.
 */
export type ResumeRecordingOptions = OperationOptions;

/**
 * Options to delete recording.
 */
export type DeleteRecordingOptions = OperationOptions;

/**
 * Options to download recording.
 */
export interface DownloadRecordingOptions extends OperationOptions {
  /** Offset byte to start download from. */
  offset?: number;
  /** Max content length in bytes. */
  length?: number;
}

/**
 * Options to continuous Dtmf recognition.
 */
export interface ContinuousDtmfRecognitionOptions extends OperationOptions {
  /** The value to identify context of the operation. */
  operationContext?: string;
  /**
   * Set a callback URL that overrides the default callback URL set by CreateCall/AnswerCall for this operation.
   * This setup is per-action. If this is not set, the default callback URI set by CreateCall/AnswerCall will be used.
   */
  operationCallbackUrl?: string;
}

/**
 * Options to send Dtmf tones.
 */
export interface SendDtmfTonesOptions extends OperationOptions {
  /** The value to identify context of the operation. */
  operationContext?: string;
  /**
   * Set a callback URL that overrides the default callback URL set by CreateCall/AnswerCall for this operation.
   * This setup is per-action. If this is not set, the default callback URI set by CreateCall/AnswerCall will be used.
   */
  operationCallbackUrl?: string;
}

/** Options for cancelling add participant request. */
export interface CancelAddParticipantOperationOptions extends OperationOptions {
  /** The value to identify context of the operation. */
  operationContext?: string;
  /**
   * Set a callback URL that overrides the default callback URL set by CreateCall/AnswerCall for this operation.
   * This setup is per-action. If this is not set, the default callback URI set by CreateCall/AnswerCall will be used.
   */
  operationCallbackUrl?: string;
}

/**
 * Options to start transcription
 */
export interface StartTranscriptionOptions extends OperationOptions {
  /** Defines Locale for the transcription e,g en-US */
  locale?: string;
  /** The value to identify context of the operation. */
  operationContext?: string;
  /** Endpoint where the custom model was deployed. */
  speechRecognitionModelEndpointId?: string;
  /**
   * Set a callback URL that overrides the default callback URI set by CreateCall/AnswerCall for this operation.
   * This setup is per-action. If this is not set, the default callback URI set by CreateCall/AnswerCall will be used.
   */
  operationCallbackUrl?: string;
}

/**
 * Options to stop transcription
 */
export interface StopTranscriptionOptions extends OperationOptions {
  /** The value to identify context of the operation. */
  operationContext?: string;
  /**
   * Set a callback URL that overrides the default callback URI set by CreateCall/AnswerCall for this operation.
   * This setup is per-action. If this is not set, the default callback URI set by CreateCall/AnswerCall will be used.
   */
  operationCallbackUrl?: string;
}

/**
 * Options to hold participant.
 */
export interface HoldOptions extends OperationOptions {
  /** A PlaySource representing the source to play. */
  playSource?: FileSource | TextSource | SsmlSource;
  /** Operation Context. */
  operationContext?: string;
  /** Set a callback URI that overrides the default callback URI set by CreateCall/AnswerCall for this operation. */
  operationCallbackUri?: string;
}

/**
 * Options to Unhold participant.
 */
export interface UnholdOptions extends OperationOptions {
  /** Operation Context. */
  operationContext?: string;
}

/**
 * Options to Connect request.
 */
export interface ConnectCallOptions extends OperationOptions {
  /** Used by customers to correlate the request to the response event. */
  operationContext?: string;
  /** AI options for the call. */
  callIntelligenceOptions?: CallIntelligenceOptions;
  /** Options for Media streaming. */
  mediaStreamingOptions?: MediaStreamingOptions;
  /** Options for live transcription. */
  transcriptionOptions?: TranscriptionOptions;
}

/** Options for start media streaming request. */
export interface StartMediaStreamingOptions extends OperationOptions {
  /**
   * Set a callback URL that overrides the default callback URI set by CreateCall/AnswerCall for this operation.
   * This setup is per-action. If this is not set, the default callback URI set by CreateCall/AnswerCall will be used.
   */
  operationCallbackUrl?: string;
  /** The value to identify context of the operation. */
  operationContext?: string;
}

/** Options for stop media streaming request. */
export interface StopMediaStreamingOptions extends OperationOptions {
  /**
   * Set a callback URL that overrides the default callback URI set by CreateCall/AnswerCall for this operation.
   * This setup is per-action. If this is not set, the default callback URI set by CreateCall/AnswerCall will be used.
   */
  operationCallbackUrl?: string;
  /** The value to identify context of the operation. */
  operationContext?: string;
}

/**
 * Options to update transcription
 */
export interface UpdateTranscriptionOptions extends OperationOptions {
  /** Endpoint where the custom model was deployed. */
  speechRecognitionModelEndpointId?: string;
  /** The value to identify context of the operation. */
  operationContext?: string;
  /**
   * Set a callback URL that overrides the default callback URI set by CreateCall/AnswerCall for this operation.
   * This setup is per-action. If this is not set, the default callback URI set by CreateCall/AnswerCall will be used.
   */
  operationCallbackUrl?: string;
<<<<<<< HEAD
}

/**
 * Options to interrupt audio and announce.
 */
export interface InterruptAudioAndAnnounceOptions extends OperationOptions {
  /** The value to identify context of the operation. */
  operationContext?: string;
=======
>>>>>>> b779915c
}<|MERGE_RESOLUTION|>--- conflicted
+++ resolved
@@ -462,7 +462,6 @@
    * This setup is per-action. If this is not set, the default callback URI set by CreateCall/AnswerCall will be used.
    */
   operationCallbackUrl?: string;
-<<<<<<< HEAD
 }
 
 /**
@@ -471,6 +470,4 @@
 export interface InterruptAudioAndAnnounceOptions extends OperationOptions {
   /** The value to identify context of the operation. */
   operationContext?: string;
-=======
->>>>>>> b779915c
 }