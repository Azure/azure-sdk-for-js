--- conflicted
+++ resolved
@@ -325,15 +325,6 @@
 
 /** Options for cancelling add participant request. */
 export interface CancelAddParticipantOperationOptions extends OperationOptions {
-<<<<<<< HEAD
-  /** The value to identify context of the operation. */
-  operationContext?: string;
-  /**
-   * Set a callback URL that overrides the default callback URL set by CreateCall/AnswerCall for this operation.
-   * This setup is per-action. If this is not set, the default callback URI set by CreateCall/AnswerCall will be used.
-   */
-  operationCallbackUrl?: string;
-=======
   /** The value to identify context of the operation. */
   operationContext?: string;
   /**
@@ -359,5 +350,4 @@
 export interface StopTranscriptionOptions extends OperationOptions {
   /** The value to identify context of the operation. */
   operationContext?: string;
->>>>>>> 42bb3706
 }