// Copyright (c) Microsoft Corporation.
// Licensed under the MIT License.

import type {
  PhoneNumberIdentifier,
  CommunicationIdentifier,
  MicrosoftTeamsAppIdentifier,
} from "@azure/communication-common";
import type { OperationOptions } from "@azure/core-client";
import type {
  MediaStreamingOptions,
  TranscriptionOptions,
  CallRejectReason,
  FileSource,
  TextSource,
  SsmlSource,
  DtmfTone,
  RecognitionChoice,
  RecordingContent,
  RecordingChannel,
  RecordingFormat,
  RecordingStorage,
  CallLocator,
  ChannelAffinity,
  CallIntelligenceOptions,
  CustomCallingContext,
} from "./models.js";

/** Options to configure the recognize operation. */
export interface CallMediaRecognizeOptions extends OperationOptions {
  /** The source of the audio to be played for recognition. */
  playPrompt?: FileSource | TextSource | SsmlSource;
  /** The list source of the audio to be played for recognition. */
  playPrompts?: (FileSource | TextSource | SsmlSource)[];
  /** If set recognize can barge into other existing queued-up/currently-processing requests. */
  interruptCallMediaOperation?: boolean;
  /** @deprecated Not in use, instead use interruptCallMediaOperation for similar functionality*/
  stopCurrentOperations?: boolean;
  /** The value to identify context of the operation. */
  operationContext?: string;
  /** Determines if we interrupt the prompt and start recognizing. */
  interruptPrompt?: boolean;
  /** Time to wait for first input after prompt. */
  initialSilenceTimeoutInSeconds?: number;
  /** speechModelEndpointId. */
  speechModelEndpointId?: string;
  /**
   * Set a callback URL that overrides the default callback URL set by CreateCall/AnswerCall for this operation.
   * This setup is per-action. If this is not set, the default callback URI set by CreateCall/AnswerCall will be used.
   */
  operationCallbackUrl?: string;
}

/** The recognize configuration specific to Dtmf. */
export interface CallMediaRecognizeDtmfOptions extends CallMediaRecognizeOptions {
  /** Time to wait between DTMF inputs to stop recognizing. */
  interToneTimeoutInSeconds?: number;
  /** List of tones that will stop recognizing. */
  stopDtmfTones?: DtmfTone[];
  /** Maximum number of DTMF tones to be collected. */
  maxTonesToCollect?: number;
  readonly kind: "callMediaRecognizeDtmfOptions";
}

/** The recognize configuration specific to Choices. */
export interface CallMediaRecognizeChoiceOptions extends CallMediaRecognizeOptions {
  /** The IvR choices for recognize. */
  choices: RecognitionChoice[];
  /** Speech language to be recognized, If not set default is en-US */
  speechLanguage?: string;
  /** Endpoint where the custom model was deployed. */
  speechRecognitionModelEndpointId?: string;
  readonly kind: "callMediaRecognizeChoiceOptions";
}

/** The recognize configuration specific to Speech. */
export interface CallMediaRecognizeSpeechOptions extends CallMediaRecognizeOptions {
  /** The length of end silence when user stops speaking and cogservice send response. */
  endSilenceTimeoutInSeconds?: number;
  /** Speech language to be recognized, If not set default is en-US */
  speechLanguage?: string;
  /** Endpoint where the custom model was deployed. */
  speechRecognitionModelEndpointId?: string;
  readonly kind: "callMediaRecognizeSpeechOptions";
}

/** The recognize configuration for Speech or Dtmf  */
export interface CallMediaRecognizeSpeechOrDtmfOptions extends CallMediaRecognizeOptions {
  /** The length of end silence when user stops speaking and cogservice send response. */
  endSilenceTimeoutInSeconds?: number;
  /** Time to wait between DTMF inputs to stop recognizing. */
  interToneTimeoutInSeconds?: number;
  /** List of tones that will stop recognizing. */
  stopDtmfTones?: DtmfTone[];
  /** Maximum number of DTMF tones to be collected. */
  maxTonesToCollect?: number;
  /** Speech language to be recognized, If not set default is en-US */
  speechLanguage?: string;
  /** Endpoint where the custom model was deployed. */
  speechRecognitionModelEndpointId?: string;
  readonly kind: "callMediaRecognizeSpeechOrDtmfOptions";
}

/**
 * Options to create a call.
 */
export interface CreateCallOptions extends OperationOptions {
  /**
   * The source caller Id, a phone number, that's shown to the PSTN participant being invited.
   * Required only when calling a PSTN callee.
   */
  sourceCallIdNumber?: PhoneNumberIdentifier;
  /** Display name of the call if dialing out to a pstn number */
  sourceDisplayName?: string;
  /** The operation context. */
  operationContext?: string;
  /** AI options for the call. */
  callIntelligenceOptions?: CallIntelligenceOptions;
  /** Options for Media streaming. */
  mediaStreamingOptions?: MediaStreamingOptions;
  /** Options for live transcription. */
  transcriptionOptions?: TranscriptionOptions;
  /** The Custom Context. */
  customCallingContext?: CustomCallingContext;
  /**
   * Overrides default client source by a MicrosoftTeamsAppIdentifier type source.
   * Required for creating call with Teams resource account ID.
   * This is per-operation setting and does not change the client's default source.
   */
  teamsAppSource?: MicrosoftTeamsAppIdentifier;
}

/**
 * Options to answer a call.
 */
export interface AnswerCallOptions extends OperationOptions {
  /** AI options for the call. */
  callIntelligenceOptions?: CallIntelligenceOptions;
  /** Used by customer to send custom context to targets. */
  customCallingContext?: CustomCallingContext;
  /** Options for Media streaming. */
  mediaStreamingOptions?: MediaStreamingOptions;
  /** Options for live transcription. */
  transcriptionOptions?: TranscriptionOptions;
  /** The operation context. */
  operationContext?: string;
}

/**
 * Options to redirect call.
 */
export interface RedirectCallOptions extends OperationOptions {
  /** The Custom Context. */
  customCallingContext?: CustomCallingContext;
}

/**
 * Options to reject call.
 */
export interface RejectCallOptions extends OperationOptions {
  /** The rejection reason. */
  callRejectReason?: CallRejectReason;
}

/**
 * Options to transfer participants.
 */
export interface TransferCallToParticipantOptions extends OperationOptions {
  /** Used by customers when calling mid-call actions to correlate the request to the response event. */
  operationContext?: string;
  /**
   * Set a callback URL that overrides the default callback URL set by CreateCall/AnswerCall for this operation.
   * This setup is per-action. If this is not set, the default callback URI set by CreateCall/AnswerCall will be used.
   */
  operationCallbackUrl?: string;
  /** Transferee is the participant who is transferred away. */
  transferee?: CommunicationIdentifier;
  /** Used by customer to send custom context to targets. */
  customCallingContext?: CustomCallingContext;
  /** The source caller Id, a phone number, that's will be used as the transferor's(Contoso) caller id when transfering a call a pstn target. */
  sourceCallIdNumber?: PhoneNumberIdentifier;
}

/** Options to add participants. */
export interface AddParticipantOptions extends OperationOptions {
  /**
   * Gets or sets the timeout to wait for the invited participant to pickup.
   * The maximum value of this is 180 seconds
   */
  invitationTimeoutInSeconds?: number;
  /** Used by customers when calling mid-call actions to correlate the request to the response event. */
  operationContext?: string;
  /**
   * Set a callback URL that overrides the default callback URL set by CreateCall/AnswerCall for this operation.
   * This setup is per-action. If this is not set, the default callback URI set by CreateCall/AnswerCall will be used.
   */
  operationCallbackUrl?: string;
}

/**
 * Options to remove participants.
 */
export interface RemoveParticipantsOption extends OperationOptions {
  /** Used by customers when calling mid-call actions to correlate the request to the response event. */
  operationContext?: string;
  /**
   * Set a callback URL that overrides the default callback URL set by CreateCall/AnswerCall for this operation.
   * This setup is per-action. If this is not set, the default callback URI set by CreateCall/AnswerCall will be used.
   */
  operationCallbackUrl?: string;
}

/**
 * Options to mute participant.
 */
export interface MuteParticipantOption extends OperationOptions {
  /** Used by customers when calling mid-call actions to correlate the request to the response event. */
  operationContext?: string;
}

/**
 * Options to play audio.
 */
export interface PlayOptions extends OperationOptions {
  /** Determine if it is looping */
  loop?: boolean;
  /** The value to identify context of the operation. */
  operationContext?: string;
  /**
   * Set a callback URL that overrides the default callback URL set by CreateCall/AnswerCall for this operation.
   * This setup is per-action. If this is not set, the default callback URI set by CreateCall/AnswerCall will be used.
   */
  operationCallbackUrl?: string;
  /** If set, hold audio will be interrupted, then this request will be played, and then the hold audio will be resumed. */
  interruptHoldAudio?: boolean;
}

/**
 * Options to playToAll audio.
 */
export interface PlayToAllOptions extends PlayOptions {
  /** If set play can barge into other existing queued-up/currently-processing requests. */
  interruptCallMediaOperation?: boolean;
}

/**
 * Options to playToAll audio.
 */
export interface PlayToAllOptions extends PlayOptions {
  /** If set play can barge into other existing queued-up/currently-processing requests. */
  interruptCallMediaOperation?: boolean;
}

/**
 * Options to get call connection properties.
 */
export type GetCallConnectionPropertiesOptions = OperationOptions;

/**
 * Options to hang up the call
 */
export type HangUpOptions = OperationOptions;

/**
 * Options to get a participant.
 */
export type GetParticipantOptions = OperationOptions;

/**
 * Options to get a start a recording.
 */
export interface StartRecordingOptions extends OperationOptions {
  /** The call locator. (Only one of callLocator or callConnectionId to be used) */
  callLocator?: CallLocator;
  /** The call connectionId. (Only one of callLocator or callConnectionId to be used) */
  callConnectionId?: string;
  /** The url to send notifications to. */
  recordingStateCallbackEndpointUrl?: string;
  /** The content type of call recording. */
  recordingContent?: RecordingContent;
  /** The channel type of call recording. */
  recordingChannel?: RecordingChannel;
  /** The format type of call recording. */
  recordingFormat?: RecordingFormat;
  /** Recording storage option. */
  recordingStorage?: RecordingStorage;
  /** Pause on start call recording option. */
  pauseOnStart?: boolean;
  /**
   * The sequential order in which audio channels are assigned to participants in the unmixed recording.
   * When 'recordingChannelType' is set to 'unmixed' and `audioChannelParticipantOrdering` is not specified,
   * the audio channel to participant mapping will be automatically assigned based on the order in which participant
   * first audio was detected.  Channel to participant mapping details can be found in the metadata of the recording.
   */
  audioChannelParticipantOrdering?: CommunicationIdentifier[];
  /**
   * The channel affinity of call recording
   * When 'recordingChannelType' is set to 'unmixed', if channelAffinity is not specified, 'channel' will be automatically assigned.
   * Channel-Participant mapping details can be found in the metadata of the recording.
   */
  channelAffinity?: ChannelAffinity[];
}

/**
 * Options to get a stop a recording.
 */
export type StopRecordingOptions = OperationOptions;

/**
 * Options to get a pause a recording.
 */
export type PauseRecordingOptions = OperationOptions;

/**
 * Options to get recording properties.
 */
export type GetRecordingPropertiesOptions = OperationOptions;

/**
 * Options to resume recording.
 */
export type ResumeRecordingOptions = OperationOptions;

/**
 * Options to delete recording.
 */
export type DeleteRecordingOptions = OperationOptions;

/**
 * Options to download recording.
 */
export interface DownloadRecordingOptions extends OperationOptions {
  /** Offset byte to start download from. */
  offset?: number;
  /** Max content length in bytes. */
  length?: number;
}

/**
 * Options to continuous Dtmf recognition.
 */
export interface ContinuousDtmfRecognitionOptions extends OperationOptions {
  /** The value to identify context of the operation. */
  operationContext?: string;
  /**
   * Set a callback URL that overrides the default callback URL set by CreateCall/AnswerCall for this operation.
   * This setup is per-action. If this is not set, the default callback URI set by CreateCall/AnswerCall will be used.
   */
  operationCallbackUrl?: string;
}

/**
 * Options to send Dtmf tones.
 */
export interface SendDtmfTonesOptions extends OperationOptions {
  /** The value to identify context of the operation. */
  operationContext?: string;
  /**
   * Set a callback URL that overrides the default callback URL set by CreateCall/AnswerCall for this operation.
   * This setup is per-action. If this is not set, the default callback URI set by CreateCall/AnswerCall will be used.
   */
  operationCallbackUrl?: string;
}

/** Options for cancelling add participant request. */
export interface CancelAddParticipantOperationOptions extends OperationOptions {
  /** The value to identify context of the operation. */
  operationContext?: string;
  /**
   * Set a callback URL that overrides the default callback URL set by CreateCall/AnswerCall for this operation.
   * This setup is per-action. If this is not set, the default callback URI set by CreateCall/AnswerCall will be used.
   */
  operationCallbackUrl?: string;
}

/**
 * Options to start transcription
 */
export interface StartTranscriptionOptions extends OperationOptions {
  /** Defines Locale for the transcription e,g en-US */
  locale?: string;
  /** The value to identify context of the operation. */
  operationContext?: string;
  /** Endpoint where the custom model was deployed. */
  speechRecognitionModelEndpointId?: string;
  /**
   * Set a callback URL that overrides the default callback URI set by CreateCall/AnswerCall for this operation.
   * This setup is per-action. If this is not set, the default callback URI set by CreateCall/AnswerCall will be used.
   */
  operationCallbackUrl?: string;
}

/**
 * Options to stop transcription
 */
export interface StopTranscriptionOptions extends OperationOptions {
  /** The value to identify context of the operation. */
  operationContext?: string;
  /**
   * Set a callback URL that overrides the default callback URI set by CreateCall/AnswerCall for this operation.
   * This setup is per-action. If this is not set, the default callback URI set by CreateCall/AnswerCall will be used.
   */
  operationCallbackUrl?: string;
}

/**
 * Options to hold participant.
 */
export interface HoldOptions extends OperationOptions {
  /** A PlaySource representing the source to play. */
  playSource?: FileSource | TextSource | SsmlSource;
  /** Operation Context. */
  operationContext?: string;
  /** Set a callback URI that overrides the default callback URI set by CreateCall/AnswerCall for this operation. */
  operationCallbackUri?: string;
}

/**
 * Options to Unhold participant.
 */
export interface UnholdOptions extends OperationOptions {
  /** Operation Context. */
  operationContext?: string;
}

/**
 * Options to Connect request.
 */
export interface ConnectCallOptions extends OperationOptions {
  /** Used by customers to correlate the request to the response event. */
  operationContext?: string;
  /** AI options for the call. */
  callIntelligenceOptions?: CallIntelligenceOptions;
  /** Options for Media streaming. */
  mediaStreamingOptions?: MediaStreamingOptions;
  /** Options for live transcription. */
  transcriptionOptions?: TranscriptionOptions;
}

/** Options for start media streaming request. */
export interface StartMediaStreamingOptions extends OperationOptions {
  /**
   * Set a callback URL that overrides the default callback URI set by CreateCall/AnswerCall for this operation.
   * This setup is per-action. If this is not set, the default callback URI set by CreateCall/AnswerCall will be used.
   */
  operationCallbackUrl?: string;
  /** The value to identify context of the operation. */
  operationContext?: string;
}

/** Options for stop media streaming request. */
export interface StopMediaStreamingOptions extends OperationOptions {
  /**
   * Set a callback URL that overrides the default callback URI set by CreateCall/AnswerCall for this operation.
   * This setup is per-action. If this is not set, the default callback URI set by CreateCall/AnswerCall will be used.
   */
  operationCallbackUrl?: string;
  /** The value to identify context of the operation. */
  operationContext?: string;
}

/**
 * Options to update transcription
 */
export interface UpdateTranscriptionOptions extends OperationOptions {
  /** Endpoint where the custom model was deployed. */
  speechRecognitionModelEndpointId?: string;
  /** The value to identify context of the operation. */
  operationContext?: string;
  /**
   * Set a callback URL that overrides the default callback URI set by CreateCall/AnswerCall for this operation.
   * This setup is per-action. If this is not set, the default callback URI set by CreateCall/AnswerCall will be used.
   */
  operationCallbackUrl?: string;
<<<<<<< HEAD
=======
}

/**
 * Options to interrupt audio and announce.
 */
export interface InterruptAudioAndAnnounceOptions extends OperationOptions {
  /** The value to identify context of the operation. */
  operationContext?: string;
>>>>>>> 20057ffb
}<|MERGE_RESOLUTION|>--- conflicted
+++ resolved
@@ -244,14 +244,6 @@
 }
 
 /**
- * Options to playToAll audio.
- */
-export interface PlayToAllOptions extends PlayOptions {
-  /** If set play can barge into other existing queued-up/currently-processing requests. */
-  interruptCallMediaOperation?: boolean;
-}
-
-/**
  * Options to get call connection properties.
  */
 export type GetCallConnectionPropertiesOptions = OperationOptions;
@@ -472,8 +464,6 @@
    * This setup is per-action. If this is not set, the default callback URI set by CreateCall/AnswerCall will be used.
    */
   operationCallbackUrl?: string;
-<<<<<<< HEAD
-=======
 }
 
 /**
@@ -482,5 +472,4 @@
 export interface InterruptAudioAndAnnounceOptions extends OperationOptions {
   /** The value to identify context of the operation. */
   operationContext?: string;
->>>>>>> 20057ffb
 }