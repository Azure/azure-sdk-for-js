// Copyright (c) Microsoft Corporation.
// Licensed under the MIT license.

import { PhoneNumberIdentifier, CommunicationIdentifier } from "@azure/communication-common";
import { OperationOptions } from "@azure/core-client";
import {
  CallRejectReason,
  FileSource,
  TextSource,
  SsmlSource,
  DtmfTone,
<<<<<<< HEAD
  Choice,
=======
  RecognitionChoice,
>>>>>>> a91f1988
  RecordingContent,
  RecordingChannel,
  RecordingFormat,
  CallLocator,
  ChannelAffinity,
  CustomContext,
} from "./models";

/** Options to configure the recognize operation. */
export interface CallMediaRecognizeOptions extends OperationOptions {
<<<<<<< HEAD
  playPrompt?: FileSource | TextSource | SsmlSource;
=======
  /** The source of the audio to be played for recognition. */
  playPrompt?: FileSource | TextSource | SsmlSource;
  /** If set recognize can barge into other existing queued-up/currently-processing requests. */
>>>>>>> a91f1988
  interruptCallMediaOperation?: boolean;
  /** @deprecated Not in use, instead use interruptCallMediaOperation for similar functionality*/
  stopCurrentOperations?: boolean;
  /** The value to identify context of the operation. */
  operationContext?: string;
  /** Determines if we interrupt the prompt and start recognizing. */
  interruptPrompt?: boolean;
  /** Time to wait for first input after prompt. */
  initialSilenceTimeoutInSeconds?: number;
  speechModelEndpointId?: string;
  callbackUrl?: string;
}

/** The recognize configuration specific to Dtmf. */
export interface CallMediaRecognizeDtmfOptions extends CallMediaRecognizeOptions {
  /** Time to wait between DTMF inputs to stop recognizing. */
  interToneTimeoutInSeconds?: number;
  /** List of tones that will stop recognizing. */
  stopDtmfTones?: DtmfTone[];
  /** Maximum number of DTMF tones to be collected. */
  maxTonesToCollect?: number;
  readonly kind: "callMediaRecognizeDtmfOptions";
}

/** The recognize configuration specific to Choices. */
export interface CallMediaRecognizeChoiceOptions extends CallMediaRecognizeOptions {
  /** The IvR choices for recognize. */
<<<<<<< HEAD
  choices: Choice[];
=======
  choices: RecognitionChoice[];
  /** Speech language to be recognized, If not set default is en-US */
  speechLanguage?: string;
  /** Endpoint where the custom model was deployed. */
  speechRecognitionModelEndpointId?: string;
>>>>>>> a91f1988
  readonly kind: "callMediaRecognizeChoiceOptions";
}

/** The recognize configuration specific to Speech. */
export interface CallMediaRecognizeSpeechOptions extends CallMediaRecognizeOptions {
  /** The length of end silence when user stops speaking and cogservice send response. */
<<<<<<< HEAD
  endSilenceTimeoutInMs?: number;
=======
  endSilenceTimeoutInSeconds?: number;
  /** Speech language to be recognized, If not set default is en-US */
  speechLanguage?: string;
  /** Endpoint where the custom model was deployed. */
  speechRecognitionModelEndpointId?: string;
>>>>>>> a91f1988
  readonly kind: "callMediaRecognizeSpeechOptions";
}

/** The recognize configuration for Speech or Dtmf  */
export interface CallMediaRecognizeSpeechOrDtmfOptions extends CallMediaRecognizeOptions {
  /** The length of end silence when user stops speaking and cogservice send response. */
<<<<<<< HEAD
  endSilenceTimeoutInMs?: number;
=======
  endSilenceTimeoutInSeconds?: number;
>>>>>>> a91f1988
  /** Time to wait between DTMF inputs to stop recognizing. */
  interToneTimeoutInSeconds?: number;
  /** List of tones that will stop recognizing. */
  stopDtmfTones?: DtmfTone[];
<<<<<<< HEAD
=======
  /** Maximum number of DTMF tones to be collected. */
  maxTonesToCollect?: number;
  /** Speech language to be recognized, If not set default is en-US */
  speechLanguage?: string;
  /** Endpoint where the custom model was deployed. */
  speechRecognitionModelEndpointId?: string;
>>>>>>> a91f1988
  readonly kind: "callMediaRecognizeSpeechOrDtmfOptions";
}

/**
 * Options to create a call.
 */
export interface CreateCallOptions extends OperationOptions {
  /**
   * The source caller Id, a phone number, that's shown to the PSTN participant being invited.
   * Required only when calling a PSTN callee.
   */
  sourceCallIdNumber?: PhoneNumberIdentifier;
  /** Display name of the call if dialing out to a pstn number */
  sourceDisplayName?: string;
  /** The operation context. */
  operationContext?: string;
  /** The Azure cognitive services end point url. */
<<<<<<< HEAD
  azureCognitiveServicesEndpointUrl?: string;
  /** Configuration of Media streaming. */
  mediaStreamingConfiguration?: MediaStreamingConfiguration;
  /** The Custom Context. */
  customContext?: CustomContext;
=======
  cognitiveServicesEndpoint?: string;
>>>>>>> a91f1988
}

/**
 * Options to answer a call.
 */
export interface AnswerCallOptions extends OperationOptions {
  /** The Azure cognitive services end point url. */
  cognitiveServicesEndpoint?: string;
  /** The operation context. */
  operationContext?: string;
}

/**
 * Options to redirect call.
 */
export type RedirectCallOptions = OperationOptions;

/**
 * Options to reject call.
 */
export interface RejectCallOptions extends OperationOptions {
  /** The rejection reason. */
  callRejectReason?: CallRejectReason;
}

/**
 * Options to transfer participants.
 */
export interface TransferCallToParticipantOptions extends OperationOptions {
  /** Used by customers when calling mid-call actions to correlate the request to the response event. */
  operationContext?: string;
<<<<<<< HEAD
  /** The Custom Context. */
  customContext?: CustomContext;
  /** Call back URI override for this request */
  callbackUrl?: string;
  /** Participant that is being transferred away */
  transferee?: CommunicationIdentifier;
=======
>>>>>>> a91f1988
}

/** Options to add participants. */
export interface AddParticipantOptions extends OperationOptions {
  /**
   * Gets or sets the timeout to wait for the invited participant to pickup.
   * The maximum value of this is 180 seconds
   */
  invitationTimeoutInSeconds?: number;
  /** Used by customers when calling mid-call actions to correlate the request to the response event. */
  operationContext?: string;
  /** Call back URI override for this request */
  callbackUrl?: string;
}

/**
 * Options to remove participants.
 */
export interface RemoveParticipantsOption extends OperationOptions {
  /** Used by customers when calling mid-call actions to correlate the request to the response event. */
  operationContext?: string;
  /** Call back URI override for this request */
  callbackUrl?: string;
}

/**
 * Options to mute participants.
 */
export interface MuteParticipantsOption extends OperationOptions {
  /** Used by customers when calling mid-call actions to correlate the request to the response event. */
  operationContext?: string;
}

/**
 * Options to mute participant.
 */
export interface MuteParticipantOption extends OperationOptions {
  /** Used by customers when calling mid-call actions to correlate the request to the response event. */
  operationContext?: string;
}

/**
 * Options to play audio.
 */
export interface PlayOptions extends OperationOptions {
  /** Determine if it is looping */
  loop?: boolean;
  /** The value to identify context of the operation. */
  operationContext?: string;
  /** Call back URI override for this request */
  callbackUrl?: string;
}

/**
 * Options to get call connection properties.
 */
export type GetCallConnectionPropertiesOptions = OperationOptions;

/**
 * Options to hang up the call
 */
export type HangUpOptions = OperationOptions;

/**
 * Options to get a participant.
 */
export type GetParticipantOptions = OperationOptions;

/**
 * Options to get a start a recording.
 */
export interface StartRecordingOptions extends OperationOptions {
  /** The call locator. */
  callLocator: CallLocator;
  /** The url to send notifications to. */
  recordingStateCallbackEndpointUrl?: string;
  /** The content type of call recording. */
  recordingContent?: RecordingContent;
  /** The channel type of call recording. */
  recordingChannel?: RecordingChannel;
  /** The format type of call recording. */
  recordingFormat?: RecordingFormat;
  /**
   * The sequential order in which audio channels are assigned to participants in the unmixed recording.
   * When 'recordingChannelType' is set to 'unmixed' and `audioChannelParticipantOrdering` is not specified,
   * the audio channel to participant mapping will be automatically assigned based on the order in which participant
   * first audio was detected.  Channel to participant mapping details can be found in the metadata of the recording.
   */
  audioChannelParticipantOrdering?: CommunicationIdentifier[];
  /**
   * The channel affinity of call recording
   * When 'recordingChannelType' is set to 'unmixed', if channelAffinity is not specified, 'channel' will be automatically assigned.
   * Channel-Participant mapping details can be found in the metadata of the recording.
   */
  channelAffinity?: ChannelAffinity[];
}

/**
 * Options to get a stop a recording.
 */
export type StopRecordingOptions = OperationOptions;

/**
 * Options to get a pause a recording.
 */
export type PauseRecordingOptions = OperationOptions;

/**
 * Options to get recording properties.
 */
export type GetRecordingPropertiesOptions = OperationOptions;

/**
 * Options to resume recording.
 */
export type ResumeRecordingOptions = OperationOptions;

/**
 * Options to delete recording.
 */
export type DeleteRecordingOptions = OperationOptions;

/**
 * Options to download recording.
 */
export interface DownloadRecordingOptions extends OperationOptions {
  /** Offset byte to start download from. */
  offset?: number;
  /** Max content length in bytes. */
  length?: number;
}

/**
 * Options to continuous Dtmf recognition.
 */
export interface ContinuousDtmfRecognitionOptions extends OperationOptions {
  /** The value to identify context of the operation. */
  operationContext?: string;
  /** Call back URI override for this request */
  callbackUrl?: string;
}

/**
 * Options to send Dtmf tones.
 */
export interface SendDtmfTonesOptions extends OperationOptions {
  /** The value to identify context of the operation. */
  operationContext?: string;
  /** Call back URI override for this request */
  callbackUrl?: string;
}<|MERGE_RESOLUTION|>--- conflicted
+++ resolved
@@ -4,16 +4,13 @@
 import { PhoneNumberIdentifier, CommunicationIdentifier } from "@azure/communication-common";
 import { OperationOptions } from "@azure/core-client";
 import {
+  MediaStreamingConfiguration,
   CallRejectReason,
   FileSource,
   TextSource,
   SsmlSource,
   DtmfTone,
-<<<<<<< HEAD
-  Choice,
-=======
   RecognitionChoice,
->>>>>>> a91f1988
   RecordingContent,
   RecordingChannel,
   RecordingFormat,
@@ -24,13 +21,9 @@
 
 /** Options to configure the recognize operation. */
 export interface CallMediaRecognizeOptions extends OperationOptions {
-<<<<<<< HEAD
-  playPrompt?: FileSource | TextSource | SsmlSource;
-=======
   /** The source of the audio to be played for recognition. */
   playPrompt?: FileSource | TextSource | SsmlSource;
   /** If set recognize can barge into other existing queued-up/currently-processing requests. */
->>>>>>> a91f1988
   interruptCallMediaOperation?: boolean;
   /** @deprecated Not in use, instead use interruptCallMediaOperation for similar functionality*/
   stopCurrentOperations?: boolean;
@@ -58,54 +51,39 @@
 /** The recognize configuration specific to Choices. */
 export interface CallMediaRecognizeChoiceOptions extends CallMediaRecognizeOptions {
   /** The IvR choices for recognize. */
-<<<<<<< HEAD
-  choices: Choice[];
-=======
   choices: RecognitionChoice[];
   /** Speech language to be recognized, If not set default is en-US */
   speechLanguage?: string;
   /** Endpoint where the custom model was deployed. */
   speechRecognitionModelEndpointId?: string;
->>>>>>> a91f1988
   readonly kind: "callMediaRecognizeChoiceOptions";
 }
 
 /** The recognize configuration specific to Speech. */
 export interface CallMediaRecognizeSpeechOptions extends CallMediaRecognizeOptions {
   /** The length of end silence when user stops speaking and cogservice send response. */
-<<<<<<< HEAD
-  endSilenceTimeoutInMs?: number;
-=======
   endSilenceTimeoutInSeconds?: number;
   /** Speech language to be recognized, If not set default is en-US */
   speechLanguage?: string;
   /** Endpoint where the custom model was deployed. */
   speechRecognitionModelEndpointId?: string;
->>>>>>> a91f1988
   readonly kind: "callMediaRecognizeSpeechOptions";
 }
 
 /** The recognize configuration for Speech or Dtmf  */
 export interface CallMediaRecognizeSpeechOrDtmfOptions extends CallMediaRecognizeOptions {
   /** The length of end silence when user stops speaking and cogservice send response. */
-<<<<<<< HEAD
-  endSilenceTimeoutInMs?: number;
-=======
   endSilenceTimeoutInSeconds?: number;
->>>>>>> a91f1988
   /** Time to wait between DTMF inputs to stop recognizing. */
   interToneTimeoutInSeconds?: number;
   /** List of tones that will stop recognizing. */
   stopDtmfTones?: DtmfTone[];
-<<<<<<< HEAD
-=======
   /** Maximum number of DTMF tones to be collected. */
   maxTonesToCollect?: number;
   /** Speech language to be recognized, If not set default is en-US */
   speechLanguage?: string;
   /** Endpoint where the custom model was deployed. */
   speechRecognitionModelEndpointId?: string;
->>>>>>> a91f1988
   readonly kind: "callMediaRecognizeSpeechOrDtmfOptions";
 }
 
@@ -123,15 +101,11 @@
   /** The operation context. */
   operationContext?: string;
   /** The Azure cognitive services end point url. */
-<<<<<<< HEAD
-  azureCognitiveServicesEndpointUrl?: string;
+  cognitiveServicesEndpoint?: string;
   /** Configuration of Media streaming. */
   mediaStreamingConfiguration?: MediaStreamingConfiguration;
   /** The Custom Context. */
   customContext?: CustomContext;
-=======
-  cognitiveServicesEndpoint?: string;
->>>>>>> a91f1988
 }
 
 /**
@@ -140,6 +114,8 @@
 export interface AnswerCallOptions extends OperationOptions {
   /** The Azure cognitive services end point url. */
   cognitiveServicesEndpoint?: string;
+  /** Configuration of Media streaming. */
+  mediaStreamingConfiguration?: MediaStreamingConfiguration;
   /** The operation context. */
   operationContext?: string;
 }
@@ -147,7 +123,12 @@
 /**
  * Options to redirect call.
  */
-export type RedirectCallOptions = OperationOptions;
+export interface RedirectCallOptions extends OperationOptions {
+  /** Headers for SIP calls */
+  sipHeaders?: { [propertyName: string]: string };
+  /** Headers for VOIP calls */
+  voipHeaders?: { [propertyName: string]: string };
+}
 
 /**
  * Options to reject call.
@@ -163,15 +144,12 @@
 export interface TransferCallToParticipantOptions extends OperationOptions {
   /** Used by customers when calling mid-call actions to correlate the request to the response event. */
   operationContext?: string;
-<<<<<<< HEAD
   /** The Custom Context. */
   customContext?: CustomContext;
   /** Call back URI override for this request */
   callbackUrl?: string;
   /** Participant that is being transferred away */
   transferee?: CommunicationIdentifier;
-=======
->>>>>>> a91f1988
 }
 
 /** Options to add participants. */
@@ -195,14 +173,6 @@
   operationContext?: string;
   /** Call back URI override for this request */
   callbackUrl?: string;
-}
-
-/**
- * Options to mute participants.
- */
-export interface MuteParticipantsOption extends OperationOptions {
-  /** Used by customers when calling mid-call actions to correlate the request to the response event. */
-  operationContext?: string;
 }
 
 /**
