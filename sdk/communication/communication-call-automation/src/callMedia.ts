--- conflicted
+++ resolved
@@ -21,15 +21,10 @@
   UpdateTranscriptionRequest,
   HoldRequest,
   UnholdRequest,
-<<<<<<< HEAD
   StartMediaStreamingRequest,
   StopMediaStreamingRequest,
-} from "./generated/src";
-import { KnownPlaySourceType, KnownRecognizeInputType } from "./generated/src";
-=======
 } from "./generated/src/index.js";
 import { KnownPlaySourceType, KnownRecognizeInputType } from "./generated/src/index.js";
->>>>>>> a2ca1203
 
 import { CallMediaImpl } from "./generated/src/operations/index.js";
 
@@ -49,14 +44,10 @@
   StopTranscriptionOptions,
   HoldOptions,
   UnholdOptions,
-<<<<<<< HEAD
   StartMediaStreamingOptions,
   StopMediaStreamingOptions,
   PlayToAllOptions,
-} from "./models/options";
-=======
 } from "./models/options.js";
->>>>>>> a2ca1203
 import type { KeyCredential, TokenCredential } from "@azure/core-auth";
 import type {
   CancelAllMediaOperationsResult,
