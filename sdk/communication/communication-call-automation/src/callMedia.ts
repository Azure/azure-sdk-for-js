// Copyright (c) Microsoft Corporation.
// Licensed under the MIT license.

import {
  PlayRequest,
  PlaySourceInternal,
  FileSourceInternal,
  TextSourceInternal,
  SsmlSourceInternal,
  KnownPlaySourceType,
  RecognizeRequest,
  KnownRecognizeInputType,
  RecognizeOptions,
  DtmfOptions,
  CallAutomationApiClient,
  CallAutomationApiClientOptionalParams,
  ContinuousDtmfRecognitionRequest,
  SendDtmfTonesRequest,
  Tone,
  SpeechOptions,
<<<<<<< HEAD
=======
  StartHoldMusicRequest,
  StopHoldMusicRequest,
  StartTranscriptionRequest,
  StopTranscriptionRequest,
  UpdateTranscriptionRequest,
  HoldRequest,
  UnholdRequest,
>>>>>>> 7f9b182c
} from "./generated/src";

import { CallMediaImpl } from "./generated/src/operations";

import {
  CommunicationIdentifier,
  serializeCommunicationIdentifier,
} from "@azure/communication-common";

import { FileSource, TextSource, SsmlSource, DtmfTone } from "./models/models";

import {
  PlayOptions,
  CallMediaRecognizeDtmfOptions,
  CallMediaRecognizeChoiceOptions,
  ContinuousDtmfRecognitionOptions,
  SendDtmfTonesOptions,
  CallMediaRecognizeSpeechOptions,
  CallMediaRecognizeSpeechOrDtmfOptions,
<<<<<<< HEAD
=======
  StartTranscriptionOptions,
  StopTranscriptionOptions,
  HoldOptions,
  UnholdOptions,
>>>>>>> 7f9b182c
} from "./models/options";
import { KeyCredential, TokenCredential } from "@azure/core-auth";
import { SendDtmfTonesResult } from "./models/responses";
import { v4 as uuidv4 } from "uuid";
import { createCustomCallAutomationApiClient } from "./credential/callAutomationAuthPolicy";

/**
 * CallMedia class represents call media related APIs.
 */
export class CallMedia {
  private readonly callConnectionId: string;
  private readonly callMedia: CallMediaImpl;
  private readonly callAutomationApiClient: CallAutomationApiClient;
  constructor(
    callConnectionId: string,
    endpoint: string,
    credential: KeyCredential | TokenCredential,
    options?: CallAutomationApiClientOptionalParams,
  ) {
    this.callAutomationApiClient = createCustomCallAutomationApiClient(
      credential,
      options,
      endpoint
    );
    this.callConnectionId = callConnectionId;
    this.callMedia = new CallMediaImpl(this.callAutomationApiClient);
  }

  private createPlaySourceInternal(
    playSource: FileSource | TextSource | SsmlSource,
  ): PlaySourceInternal {
    if (playSource.kind === "fileSource") {
      const fileSource: FileSourceInternal = {
        uri: playSource.url,
      };
      return {
        kind: KnownPlaySourceType.File,
        file: fileSource,
        playSourceCacheId: playSource.playsourcacheid,
      };
    } else if (playSource.kind === "textSource") {
      const textSource: TextSourceInternal = {
        text: playSource.text,
        sourceLocale: playSource.sourceLocale,
        voiceKind: playSource.voiceKind,
        voiceName: playSource.voiceName,
        customVoiceEndpointId: playSource.customVoiceEndpointId,
      };
      return {
        kind: KnownPlaySourceType.Text,
        text: textSource,
        playSourceCacheId: playSource.playsourcacheid,
      };
    } else if (playSource.kind === "ssmlSource") {
      const ssmlSource: SsmlSourceInternal = {
        ssmlText: playSource.ssmlText,
        customVoiceEndpointId: playSource.customVoiceEndpointId,
      };
      return {
        kind: KnownPlaySourceType.Ssml,
        ssml: ssmlSource,
        playSourceCacheId: playSource.playsourcacheid,
      };
    }
    throw new Error("Invalid play source");
  }

  /**
   * Play audio to a specific participant.
   *
   * @param playSources - A PlaySource representing the sources to play. Currently only single play source per request is supported.
   * @param playTo - The targets to play to.
   * @param options - Additional attributes for play.
   */
  public async play(
    playSources: (FileSource | TextSource | SsmlSource)[],
    playTo: CommunicationIdentifier[],
    options: PlayOptions = { loop: false },
  ): Promise<void> {
    const playRequest: PlayRequest = {
      playSources: playSources.map((source) => this.createPlaySourceInternal(source)),
      playTo: playTo.map((identifier) => serializeCommunicationIdentifier(identifier)),
      playOptions: {
        loop: false,
      },
      operationContext: options.operationContext,
      operationCallbackUri: options.operationCallbackUrl,
    };

    if (options.loop !== undefined) {
      playRequest.playOptions = playRequest.playOptions || { loop: false }; // Ensure playOptions is defined
      playRequest.playOptions.loop = options.loop;
    }
    return this.callMedia.play(this.callConnectionId, playRequest, options);
  }

  /**
   * Play to all participants.
   *
   * @param playSources - A PlaySource representing the sources to play. Currently only single play source per request is supported.
   * @param options - Additional attributes for play.
   */
  public async playToAll(
    playSources: (FileSource | TextSource | SsmlSource)[],
    options: PlayOptions = { loop: false },
  ): Promise<void> {
    const playRequest: PlayRequest = {
      playSources: playSources.map((source) => this.createPlaySourceInternal(source)),
      playTo: [],
      playOptions: {
        loop: false,
      },
      operationContext: options.operationContext,
      operationCallbackUri: options.operationCallbackUrl,
    };

    if (options.loop !== undefined) {
      playRequest.playOptions = playRequest.playOptions || { loop: false }; // Ensure playOptions is defined
      playRequest.playOptions.loop = options.loop;
    }
    return this.callMedia.play(this.callConnectionId, playRequest, options);
  }

  private createRecognizeRequest(
    targetParticipant: CommunicationIdentifier,
    recognizeOptions:
      | CallMediaRecognizeDtmfOptions
      | CallMediaRecognizeChoiceOptions
      | CallMediaRecognizeSpeechOptions
      | CallMediaRecognizeSpeechOrDtmfOptions,
  ): RecognizeRequest {
    if (recognizeOptions.kind === "callMediaRecognizeDtmfOptions") {
      const dtmfOptionsInternal: DtmfOptions = {
        interToneTimeoutInSeconds: recognizeOptions.interToneTimeoutInSeconds
          ? recognizeOptions.interToneTimeoutInSeconds
          : 2,
        maxTonesToCollect: recognizeOptions.maxTonesToCollect,
        stopTones: recognizeOptions.stopDtmfTones,
      };
      const recognizeOptionsInternal: RecognizeOptions = {
        interruptPrompt: recognizeOptions.interruptPrompt,
        initialSilenceTimeoutInSeconds: recognizeOptions.initialSilenceTimeoutInSeconds
          ? recognizeOptions.initialSilenceTimeoutInSeconds
          : 5,
        targetParticipant: serializeCommunicationIdentifier(targetParticipant),
        dtmfOptions: dtmfOptionsInternal,
      };
      return {
        recognizeInputType: KnownRecognizeInputType.Dtmf,
        playPrompt: recognizeOptions.playPrompt
          ? this.createPlaySourceInternal(recognizeOptions.playPrompt)
          : undefined,
        interruptCallMediaOperation: recognizeOptions.interruptCallMediaOperation,
        recognizeOptions: recognizeOptionsInternal,
        operationContext: recognizeOptions.operationContext,
        operationCallbackUri: recognizeOptions.operationCallbackUrl,
      };
    } else if (recognizeOptions.kind === "callMediaRecognizeChoiceOptions") {
      const recognizeOptionsInternal: RecognizeOptions = {
        interruptPrompt: recognizeOptions.interruptPrompt,
        initialSilenceTimeoutInSeconds: recognizeOptions.initialSilenceTimeoutInSeconds
          ? recognizeOptions.initialSilenceTimeoutInSeconds
          : 5,
        targetParticipant: serializeCommunicationIdentifier(targetParticipant),
        speechLanguage: recognizeOptions.speechLanguage,
        speechRecognitionModelEndpointId: recognizeOptions.speechRecognitionModelEndpointId,
        choices: recognizeOptions.choices,
      };
      return {
        recognizeInputType: KnownRecognizeInputType.Choices,
        playPrompt: recognizeOptions.playPrompt
          ? this.createPlaySourceInternal(recognizeOptions.playPrompt)
          : undefined,
        interruptCallMediaOperation: recognizeOptions.interruptCallMediaOperation,
        recognizeOptions: recognizeOptionsInternal,
        operationContext: recognizeOptions.operationContext,
        operationCallbackUri: recognizeOptions.operationCallbackUrl,
      };
    } else if (recognizeOptions.kind === "callMediaRecognizeSpeechOptions") {
      const speechOptions: SpeechOptions = {
        endSilenceTimeoutInMs: recognizeOptions.endSilenceTimeoutInSeconds
          ? recognizeOptions.endSilenceTimeoutInSeconds * 1000
          : 2000,
      };
      const recognizeOptionsInternal: RecognizeOptions = {
        interruptPrompt: recognizeOptions.interruptPrompt,
        initialSilenceTimeoutInSeconds: recognizeOptions.initialSilenceTimeoutInSeconds
          ? recognizeOptions.initialSilenceTimeoutInSeconds
          : 5,
        targetParticipant: serializeCommunicationIdentifier(targetParticipant),
        speechOptions: speechOptions,
        speechLanguage: recognizeOptions.speechLanguage,
        speechRecognitionModelEndpointId: recognizeOptions.speechRecognitionModelEndpointId,
      };
      return {
        recognizeInputType: KnownRecognizeInputType.Speech,
        playPrompt: recognizeOptions.playPrompt
          ? this.createPlaySourceInternal(recognizeOptions.playPrompt)
          : undefined,
        interruptCallMediaOperation: recognizeOptions.interruptCallMediaOperation,
        recognizeOptions: recognizeOptionsInternal,
        operationContext: recognizeOptions.operationContext,
        operationCallbackUri: recognizeOptions.operationCallbackUrl,
      };
    } else if (recognizeOptions.kind === "callMediaRecognizeSpeechOrDtmfOptions") {
      const dtmfOptionsInternal: DtmfOptions = {
        interToneTimeoutInSeconds: recognizeOptions.interToneTimeoutInSeconds
          ? recognizeOptions.interToneTimeoutInSeconds
          : 2,
        maxTonesToCollect: recognizeOptions.maxTonesToCollect,
        stopTones: recognizeOptions.stopDtmfTones,
      };
      const speechOptions: SpeechOptions = {
        endSilenceTimeoutInMs: recognizeOptions.endSilenceTimeoutInSeconds
          ? recognizeOptions.endSilenceTimeoutInSeconds * 1000
          : 2000,
      };
      const recognizeOptionsInternal: RecognizeOptions = {
        interruptPrompt: recognizeOptions.interruptPrompt,
        initialSilenceTimeoutInSeconds: recognizeOptions.initialSilenceTimeoutInSeconds
          ? recognizeOptions.initialSilenceTimeoutInSeconds
          : 5,
        targetParticipant: serializeCommunicationIdentifier(targetParticipant),
        speechOptions: speechOptions,
        dtmfOptions: dtmfOptionsInternal,
        speechLanguage: recognizeOptions.speechLanguage,
        speechRecognitionModelEndpointId: recognizeOptions.speechRecognitionModelEndpointId,
      };
      return {
        recognizeInputType: KnownRecognizeInputType.SpeechOrDtmf,
        playPrompt: recognizeOptions.playPrompt
          ? this.createPlaySourceInternal(recognizeOptions.playPrompt)
          : undefined,
        interruptCallMediaOperation: recognizeOptions.interruptCallMediaOperation,
        recognizeOptions: recognizeOptionsInternal,
        operationContext: recognizeOptions.operationContext,
        operationCallbackUri: recognizeOptions.operationCallbackUrl,
      };
    }
    throw new Error("Invalid recognizeOptions");
  }

  /**
   *  Recognize participant input.
   *  @deprecated This method signature is deprecated. Please use the new signature with targetParticipant and options params instead, and set maxTonesToCollect in options.
   *  @param targetParticipant - Target participant.
   *  @param maxTonesToCollect - Maximum number of DTMF tones to be collected.
   *  @param options - Different attributes for recognize.
   * */
  public async startRecognizing(
    targetParticipant: CommunicationIdentifier,
    maxTonesToCollect: number,
    options: CallMediaRecognizeDtmfOptions,
  ): Promise<void>;

  /**
   *  Recognize participant input.
   *  @param targetParticipant - Target participant.
   *  @param options - Different attributes for recognize.
   * */
  public async startRecognizing(
    targetParticipant: CommunicationIdentifier,
    options:
      | CallMediaRecognizeDtmfOptions
      | CallMediaRecognizeChoiceOptions
      | CallMediaRecognizeSpeechOptions
      | CallMediaRecognizeSpeechOrDtmfOptions,
  ): Promise<void>;
  async startRecognizing(
    targetParticipant: CommunicationIdentifier,
    maxTonesOrOptions:
      | number
      | CallMediaRecognizeDtmfOptions
      | CallMediaRecognizeChoiceOptions
      | CallMediaRecognizeSpeechOptions
      | CallMediaRecognizeSpeechOrDtmfOptions,
    options?: CallMediaRecognizeDtmfOptions,
  ): Promise<void> {
    if (typeof maxTonesOrOptions === "number" && options) {
      // Old function signature logic
      console.warn(
        "Deprecated function signature used. Please use the new signature with targetParticipant and options params instead, and set maxTonesToCollect in options.",
      );
      options.maxTonesToCollect = maxTonesOrOptions;
      return this.callMedia.recognize(
        this.callConnectionId,
        this.createRecognizeRequest(targetParticipant, options),
        {},
      );
    } else if (typeof maxTonesOrOptions !== "number" && !options) {
      // New function signature logic
      return this.callMedia.recognize(
        this.callConnectionId,
        this.createRecognizeRequest(targetParticipant, maxTonesOrOptions),
        {},
      );
    }
    throw new Error("Invalid params");
  }

  /**
   * Cancels all the queued media operations.
   */
  public async cancelAllOperations(): Promise<void> {
    return this.callMedia.cancelAllMediaOperations(this.callConnectionId, {});
  }

  /**
   * Start continuous Dtmf recognition by subscribing to tones.
   * @param targetParticipant - Target participant.
   * @param options - Additional attributes for continuous Dtmf recognition.
   * */
  public async startContinuousDtmfRecognition(
    targetParticipant: CommunicationIdentifier,
    options: ContinuousDtmfRecognitionOptions = {},
  ): Promise<void> {
    const continuousDtmfRecognitionRequest: ContinuousDtmfRecognitionRequest = {
      targetParticipant: serializeCommunicationIdentifier(targetParticipant),
      operationContext: options.operationContext,
    };
    return this.callMedia.startContinuousDtmfRecognition(
      this.callConnectionId,
      continuousDtmfRecognitionRequest,
      {},
    );
  }

  /**
   * Stop continuous Dtmf recognition by unsubscribing to tones.
   * @param targetParticipant - Target participant.
   * @param options - Additional attributes for continuous Dtmf recognition.
   * */
  public async stopContinuousDtmfRecognition(
    targetParticipant: CommunicationIdentifier,
    options: ContinuousDtmfRecognitionOptions = {},
  ): Promise<void> {
    const continuousDtmfRecognitionRequest: ContinuousDtmfRecognitionRequest = {
      targetParticipant: serializeCommunicationIdentifier(targetParticipant),
      operationContext: options.operationContext,
      operationCallbackUri: options.operationCallbackUrl,
    };
    return this.callMedia.stopContinuousDtmfRecognition(
      this.callConnectionId,
      continuousDtmfRecognitionRequest,
      {},
    );
  }

  /**
   * Send Dtmf tones.
   * @param tones - List of tones to be sent to target participant.
   * @param targetParticipant - Target participant.
   * @param options - Additional attributes for send Dtmf tones.
   * */
  public async sendDtmfTones(
    tones: Tone[] | DtmfTone[],
    targetParticipant: CommunicationIdentifier,
    options: SendDtmfTonesOptions = {},
  ): Promise<SendDtmfTonesResult> {
    const sendDtmfTonesRequest: SendDtmfTonesRequest = {
      tones: tones,
      targetParticipant: serializeCommunicationIdentifier(targetParticipant),
      operationContext: options.operationContext,
      operationCallbackUri: options.operationCallbackUrl,
    };
<<<<<<< HEAD
    const optionsInternal = {
      ...options,
      repeatabilityFirstSent: new Date(),
      repeatabilityRequestID: uuidv4(),
    };
    const result = await this.callMedia.sendDtmfTones(
=======
    await this.callMedia.sendDtmfTones(this.callConnectionId, sendDtmfTonesRequest, {});

    const sendDtmfTonesResult: SendDtmfTonesResult = {
      waitForEventProcessor: async (abortSignal, timeoutInMs) => {
        const sendDtmfEventResult: SendDtmfEventResult = {
          isSuccess: false,
        };
        await this.callAutomationEventProcessor.waitForEventProcessor(
          (event) => {
            if (
              event.callConnectionId === this.callConnectionId &&
              event.kind === "SendDtmfTonesCompleted" &&
              event.operationContext === sendDtmfTonesResult.operationContext
            ) {
              sendDtmfEventResult.isSuccess = true;
              sendDtmfEventResult.successResult = event;
              return true;
            } else if (
              event.callConnectionId === this.callConnectionId &&
              event.kind === "SendDtmfTonesFailed" &&
              event.operationContext === sendDtmfTonesResult.operationContext
            ) {
              sendDtmfEventResult.isSuccess = false;
              sendDtmfEventResult.failureResult = event;
              return true;
            } else {
              return false;
            }
          },
          abortSignal,
          timeoutInMs,
        );
        return sendDtmfEventResult;
      },
    };
    return sendDtmfTonesResult;
  }

  /**
   * Put participant on hold while playing audio.
   *
   * @param targetParticipant - The targets to play to.
   * @param options - Additional attributes for hold participant.
   */
  public async hold(
    targetParticipant: CommunicationIdentifier,
    options: HoldOptions = {},
  ): Promise<void> {
    const holdRequest: HoldRequest = {
      targetParticipant: serializeCommunicationIdentifier(targetParticipant),
      playSourceInfo:
        options.playSource !== undefined
          ? this.createPlaySourceInternal(options.playSource)
          : undefined,
      operationContext:
        options.operationContext !== undefined ? options.operationContext : undefined,
      operationCallbackUri:
        options.operationCallbackUri !== undefined ? options.operationCallbackUri : undefined,
    };
    return this.callMedia.hold(this.callConnectionId, holdRequest);
  }

  /**
   * Remove participant from hold.
   *
   * @param targetParticipant - The targets to play to.
   * @param options - Additional attributes for unhold participant.
   */
  public async unhold(
    targetParticipant: CommunicationIdentifier,
    options: UnholdOptions = {},
  ): Promise<void> {
    const unholdRequest: UnholdRequest = {
      targetParticipant: serializeCommunicationIdentifier(targetParticipant),
      operationContext:
        options.operationContext !== undefined ? options.operationContext : undefined,
    };
    return this.callMedia.unhold(this.callConnectionId, unholdRequest);
  }

  /**
   * Put participant on hold while playing audio.
   *
   * @deprecated - This operations is deprecated, please use hold instead.
   * @param targetParticipant - The targets to play to.
   * @param playSource - A PlaySource representing the source to play.
   * @param operationContext - Operation Context.
   * @param operationCallbackUri - Set a callback URI that overrides the default callback URI set by CreateCall/AnswerCall for this operation.
   */
  public async startHoldMusic(
    targetParticipant: CommunicationIdentifier,
    playSource: FileSource | TextSource | SsmlSource | undefined = undefined,
    loop?: boolean,
    operationContext: string | undefined = undefined,
    operationCallbackUri: string | undefined = undefined,
  ): Promise<void> {
    const holdRequest: StartHoldMusicRequest = {
      targetParticipant: serializeCommunicationIdentifier(targetParticipant),
      playSourceInfo:
        playSource !== undefined ? this.createPlaySourceInternal(playSource) : undefined,
      operationContext: operationContext,
      operationCallbackUri: operationCallbackUri,
    };
    if (loop) {
      // Do nothing. Added since it needs to be backwards compatible.
    }
    return this.callMedia.startHoldMusic(this.callConnectionId, holdRequest);
  }

  /**
   * Remove participant from hold.
   *
   * @deprecated - This operations is deprecated, please use unhold instead.
   * @param targetParticipant - The targets to play to.
   * @param operationContext - Operation Context.
   */
  public async stopHoldMusic(
    targetParticipant: CommunicationIdentifier,
    operationContext: string | undefined = undefined,
  ): Promise<void> {
    const unholdRequest: StopHoldMusicRequest = {
      targetParticipant: serializeCommunicationIdentifier(targetParticipant),
      operationContext: operationContext,
    };

    return this.callMedia.stopHoldMusic(this.callConnectionId, unholdRequest);
  }

  /**
   * Starts transcription in the call
   * @param options - Additional attributes for start transcription.
   */
  public async startTranscription(options: StartTranscriptionOptions = {}): Promise<void> {
    const startTranscriptionRequest: StartTranscriptionRequest = {
      locale: options.locale,
      operationContext: options.operationContext ? options.operationContext : randomUUID(),
    };
    return this.callMedia.startTranscription(this.callConnectionId, startTranscriptionRequest, {});
  }

  /**
   * Stops transcription in the call.
   * @param options - Additional attributes for stop transcription.
   */
  public async stopTranscription(options: StopTranscriptionOptions = {}): Promise<void> {
    const stopTranscriptionRequest: StopTranscriptionRequest = {
      operationContext: options.operationContext ? options.operationContext : randomUUID(),
    };
    return this.callMedia.stopTranscription(this.callConnectionId, stopTranscriptionRequest, {});
  }

  /**
   * Update transcription language.
   * @param locale - Defines new locale for transcription.
   */
  public async updateTranscription(locale: string): Promise<void> {
    const updateTranscriptionRequest: UpdateTranscriptionRequest = {
      locale: locale,
    };
    return this.callMedia.updateTranscription(
>>>>>>> 7f9b182c
      this.callConnectionId,
      sendDtmfTonesRequest,
      optionsInternal,
    );
    const sendDtmfTonesResult: SendDtmfTonesResult = {
      ...result,
    };
    return sendDtmfTonesResult;
  }
}<|MERGE_RESOLUTION|>--- conflicted
+++ resolved
@@ -18,8 +18,6 @@
   SendDtmfTonesRequest,
   Tone,
   SpeechOptions,
-<<<<<<< HEAD
-=======
   StartHoldMusicRequest,
   StopHoldMusicRequest,
   StartTranscriptionRequest,
@@ -27,7 +25,6 @@
   UpdateTranscriptionRequest,
   HoldRequest,
   UnholdRequest,
->>>>>>> 7f9b182c
 } from "./generated/src";
 
 import { CallMediaImpl } from "./generated/src/operations";
@@ -47,13 +44,10 @@
   SendDtmfTonesOptions,
   CallMediaRecognizeSpeechOptions,
   CallMediaRecognizeSpeechOrDtmfOptions,
-<<<<<<< HEAD
-=======
   StartTranscriptionOptions,
   StopTranscriptionOptions,
   HoldOptions,
   UnholdOptions,
->>>>>>> 7f9b182c
 } from "./models/options";
 import { KeyCredential, TokenCredential } from "@azure/core-auth";
 import { SendDtmfTonesResult } from "./models/responses";
@@ -419,48 +413,18 @@
       operationContext: options.operationContext,
       operationCallbackUri: options.operationCallbackUrl,
     };
-<<<<<<< HEAD
     const optionsInternal = {
       ...options,
       repeatabilityFirstSent: new Date(),
       repeatabilityRequestID: uuidv4(),
     };
     const result = await this.callMedia.sendDtmfTones(
-=======
-    await this.callMedia.sendDtmfTones(this.callConnectionId, sendDtmfTonesRequest, {});
-
+      this.callConnectionId,
+      sendDtmfTonesRequest,
+      optionsInternal,
+    );
     const sendDtmfTonesResult: SendDtmfTonesResult = {
-      waitForEventProcessor: async (abortSignal, timeoutInMs) => {
-        const sendDtmfEventResult: SendDtmfEventResult = {
-          isSuccess: false,
-        };
-        await this.callAutomationEventProcessor.waitForEventProcessor(
-          (event) => {
-            if (
-              event.callConnectionId === this.callConnectionId &&
-              event.kind === "SendDtmfTonesCompleted" &&
-              event.operationContext === sendDtmfTonesResult.operationContext
-            ) {
-              sendDtmfEventResult.isSuccess = true;
-              sendDtmfEventResult.successResult = event;
-              return true;
-            } else if (
-              event.callConnectionId === this.callConnectionId &&
-              event.kind === "SendDtmfTonesFailed" &&
-              event.operationContext === sendDtmfTonesResult.operationContext
-            ) {
-              sendDtmfEventResult.isSuccess = false;
-              sendDtmfEventResult.failureResult = event;
-              return true;
-            } else {
-              return false;
-            }
-          },
-          abortSignal,
-          timeoutInMs,
-        );
-        return sendDtmfEventResult;
-      },
+      ...result,
     };
     return sendDtmfTonesResult;
   }
@@ -587,14 +551,9 @@
       locale: locale,
     };
     return this.callMedia.updateTranscription(
->>>>>>> 7f9b182c
       this.callConnectionId,
-      sendDtmfTonesRequest,
-      optionsInternal,
+      updateTranscriptionRequest,
+      {},
     );
-    const sendDtmfTonesResult: SendDtmfTonesResult = {
-      ...result,
-    };
-    return sendDtmfTonesResult;
   }
 }