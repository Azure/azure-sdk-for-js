--- conflicted
+++ resolved
@@ -32,7 +32,6 @@
  * CallMedia class represents call media related APIs.
  */
 export class CallMedia {
-<<<<<<< HEAD
   private readonly callConnectionId: string;
   private readonly callMediaImpl: CallMediaImpl;
 
@@ -124,14 +123,5 @@
      */
   public async cancelAllMediaOperations(): Promise<void> {
     return this.callMediaImpl.cancelAllMediaOperations(this.callConnectionId, {});
-=======
-  // TODO: make these property private once they are used in the class - now it is for passing the compilation
-  public readonly callConnectionId: string;
-  public readonly callMediaImpl: CallMediaImpl;
-
-  constructor(callConnectionId: string, callMediaImpl: CallMediaImpl) {
-    this.callConnectionId = callConnectionId;
-    this.callMediaImpl = callMediaImpl;
->>>>>>> 17c2b336
   }
 }