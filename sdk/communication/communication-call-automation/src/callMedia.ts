// Copyright (c) Microsoft Corporation.
// Licensed under the MIT License.

import type {
  PlayRequest,
  PlaySourceInternal,
  FileSourceInternal,
  TextSourceInternal,
  SsmlSourceInternal,
  RecognizeRequest,
  RecognizeOptions,
  DtmfOptions,
  CallAutomationApiClient,
  CallAutomationApiClientOptionalParams,
  ContinuousDtmfRecognitionRequest,
  SendDtmfTonesRequest,
  Tone,
  SpeechOptions,
  StartTranscriptionRequest,
  StopTranscriptionRequest,
  UpdateTranscriptionRequest,
  HoldRequest,
  UnholdRequest,
  StartMediaStreamingRequest,
  StopMediaStreamingRequest,
} from "./generated/src/index.js";
import { KnownPlaySourceType, KnownRecognizeInputType } from "./generated/src/index.js";

import { CallMediaImpl } from "./generated/src/operations/index.js";

import type { CommunicationIdentifier } from "@azure/communication-common";
import { serializeCommunicationIdentifier } from "@azure/communication-common";

import type { FileSource, TextSource, SsmlSource, DtmfTone } from "./models/models.js";
import type {
  PlayOptions,
  CallMediaRecognizeDtmfOptions,
  CallMediaRecognizeChoiceOptions,
  ContinuousDtmfRecognitionOptions,
  SendDtmfTonesOptions,
  CallMediaRecognizeSpeechOptions,
  CallMediaRecognizeSpeechOrDtmfOptions,
  StartTranscriptionOptions,
  StopTranscriptionOptions,
  HoldOptions,
  UnholdOptions,
  StartMediaStreamingOptions,
  StopMediaStreamingOptions,
  PlayToAllOptions,
  UpdateTranscriptionOptions,
<<<<<<< HEAD
=======
  InterruptAudioAndAnnounceOptions,
>>>>>>> 20057ffb
} from "./models/options.js";
import type { KeyCredential, TokenCredential } from "@azure/core-auth";
import type {
  CancelAllMediaOperationsResult,
  PlayResult,
  SendDtmfTonesResult,
  StartRecognizingResult,
} from "./models/responses.js";
import type {
  CancelAllMediaOperationsEventResult,
  PlayEventResult,
  SendDtmfEventResult,
  StartRecognizingEventResult,
} from "./eventprocessor/eventResponses.js";
import type { CallAutomationEventProcessor } from "./eventprocessor/callAutomationEventProcessor.js";
import { randomUUID } from "@azure/core-util";
import { createCustomCallAutomationApiClient } from "./credential/callAutomationAuthPolicy.js";
import { InterruptAudioAndAnnounceRequest } from "./generated/src/models/index.js";

/**
 * CallMedia class represents call media related APIs.
 */
export class CallMedia {
  private readonly callConnectionId: string;
  private readonly callMedia: CallMediaImpl;
  private readonly callAutomationApiClient: CallAutomationApiClient;
  private readonly callAutomationEventProcessor: CallAutomationEventProcessor;
  constructor(
    callConnectionId: string,
    endpoint: string,
    credential: KeyCredential | TokenCredential,
    eventProcessor: CallAutomationEventProcessor,
    options?: CallAutomationApiClientOptionalParams,
  ) {
    this.callAutomationApiClient = createCustomCallAutomationApiClient(
      credential,
      options,
      endpoint,
    );
    this.callConnectionId = callConnectionId;
    this.callAutomationEventProcessor = eventProcessor;
    this.callMedia = new CallMediaImpl(this.callAutomationApiClient);
  }

  private createPlaySourceInternal(
    playSource: FileSource | TextSource | SsmlSource,
  ): PlaySourceInternal {
    if (playSource.kind === "fileSource") {
      const fileSource: FileSourceInternal = {
        uri: playSource.url,
      };
      return {
        kind: KnownPlaySourceType.File,
        file: fileSource,
        playSourceCacheId: playSource.playSourceCacheId
          ? playSource.playSourceCacheId
          : playSource.playsourcacheid,
      };
    } else if (playSource.kind === "textSource") {
      const textSource: TextSourceInternal = {
        text: playSource.text,
        sourceLocale: playSource.sourceLocale,
        voiceKind: playSource.voiceKind,
        voiceName: playSource.voiceName,
        customVoiceEndpointId: playSource.customVoiceEndpointId,
      };
      return {
        kind: KnownPlaySourceType.Text,
        text: textSource,
        playSourceCacheId: playSource.playSourceCacheId
          ? playSource.playSourceCacheId
          : playSource.playsourcacheid,
      };
    } else if (playSource.kind === "ssmlSource") {
      const ssmlSource: SsmlSourceInternal = {
        ssmlText: playSource.ssmlText,
        customVoiceEndpointId: playSource.customVoiceEndpointId,
      };
      return {
        kind: KnownPlaySourceType.Ssml,
        ssml: ssmlSource,
        playSourceCacheId: playSource.playSourceCacheId
          ? playSource.playSourceCacheId
          : playSource.playsourcacheid,
      };
    }
    throw new Error("Invalid play source");
  }

  /**
   * Play audio to a specific participant.
   *
   * @param playSources - A PlaySource representing the sources to play. Currently only single play source per request is supported.
   * @param playTo - The targets to play to.
   * @param options - Additional attributes for play.
   */
  public async play(
    playSources: (FileSource | TextSource | SsmlSource)[],
    playTo: CommunicationIdentifier[],
    options: PlayOptions = { loop: false },
  ): Promise<PlayResult> {
    const playRequest: PlayRequest = {
      playSources: playSources.map((source) => this.createPlaySourceInternal(source)),
      playTo: playTo.map((identifier) => serializeCommunicationIdentifier(identifier)),
      playOptions: {
        loop: false,
        interruptHoldAudio: false,
      },
      operationContext: options.operationContext ? options.operationContext : randomUUID(),
      operationCallbackUri: options.operationCallbackUrl,
    };

    if (options.loop !== undefined) {
      playRequest.playOptions = playRequest.playOptions || { loop: false }; // Ensure playOptions is defined
      playRequest.playOptions.loop = options.loop;
    }
    if (options.interruptHoldAudio !== undefined) {
      playRequest.playOptions = playRequest.playOptions || {
        loop: false,
        interruptHoldAudio: false,
      }; // Ensure playOptions is defined
      playRequest.playOptions.interruptHoldAudio = options.interruptHoldAudio;
    }
    await this.callMedia.play(this.callConnectionId, playRequest, options);

    const playResult: PlayResult = {
      waitForEventProcessor: async (abortSignal, timeoutInMs) => {
        const playEventResult: PlayEventResult = {
          isSuccess: false,
        };
        await this.callAutomationEventProcessor.waitForEventProcessor(
          (event) => {
            if (
              event.callConnectionId === this.callConnectionId &&
              event.kind === "PlayCompleted" &&
              event.operationContext === playRequest.operationContext
            ) {
              playEventResult.isSuccess = true;
              playEventResult.successResult = event;
              return true;
            } else if (
              event.callConnectionId === this.callConnectionId &&
              event.kind === "PlayFailed" &&
              event.operationContext === playRequest.operationContext
            ) {
              playEventResult.isSuccess = false;
              playEventResult.failureResult = event;
              return true;
            } else {
              return false;
            }
          },
          abortSignal,
          timeoutInMs,
        );
        return playEventResult;
      },
    };
    return playResult;
  }

  /**
   * Play to all participants.
   *
   * @param playSources - A PlaySource representing the sources to play. Currently only single play source per request is supported.
   * @param options - Additional attributes for play.
   */
  public async playToAll(
    playSources: (FileSource | TextSource | SsmlSource)[],
    options: PlayToAllOptions = { loop: false },
  ): Promise<PlayResult> {
    const playRequest: PlayRequest = {
      playSources: playSources.map((source) => this.createPlaySourceInternal(source)),
      playTo: [],
      playOptions: {
        loop: false,
      },
      operationContext: options.operationContext ? options.operationContext : randomUUID(),
      operationCallbackUri: options.operationCallbackUrl,
    };

    if (options.loop !== undefined) {
      playRequest.playOptions = playRequest.playOptions || { loop: false }; // Ensure playOptions is defined
      playRequest.playOptions.loop = options.loop;
    }

    if (options.interruptCallMediaOperation !== undefined) {
      playRequest.playOptions = playRequest.playOptions || {
        loop: false,
        interruptCallMediaOperation: false,
      }; // Ensure playOptions is defined
      playRequest.playOptions.interruptCallMediaOperation = options.interruptCallMediaOperation;
    }

    await this.callMedia.play(this.callConnectionId, playRequest, options);

    const playResult: PlayResult = {
      waitForEventProcessor: async (abortSignal, timeoutInMs) => {
        const playEventResult: PlayEventResult = {
          isSuccess: false,
        };
        await this.callAutomationEventProcessor.waitForEventProcessor(
          (event) => {
            if (
              event.callConnectionId === this.callConnectionId &&
              event.kind === "PlayCompleted" &&
              event.operationContext === playRequest.operationContext
            ) {
              playEventResult.isSuccess = true;
              playEventResult.successResult = event;
              return true;
            } else if (
              event.callConnectionId === this.callConnectionId &&
              event.kind === "PlayFailed" &&
              event.operationContext === playRequest.operationContext
            ) {
              playEventResult.isSuccess = false;
              playEventResult.failureResult = event;
              return true;
            } else {
              return false;
            }
          },
          abortSignal,
          timeoutInMs,
        );
        return playEventResult;
      },
    };
    return playResult;
  }

  private createRecognizeRequest(
    targetParticipant: CommunicationIdentifier,
    recognizeOptions:
      | CallMediaRecognizeDtmfOptions
      | CallMediaRecognizeChoiceOptions
      | CallMediaRecognizeSpeechOptions
      | CallMediaRecognizeSpeechOrDtmfOptions,
  ): RecognizeRequest {
    if (recognizeOptions.kind === "callMediaRecognizeDtmfOptions") {
      const dtmfOptionsInternal: DtmfOptions = {
        interToneTimeoutInSeconds: recognizeOptions.interToneTimeoutInSeconds
          ? recognizeOptions.interToneTimeoutInSeconds
          : 2,
        maxTonesToCollect: recognizeOptions.maxTonesToCollect,
        stopTones: recognizeOptions.stopDtmfTones,
      };
      const recognizeOptionsInternal: RecognizeOptions = {
        interruptPrompt: recognizeOptions.interruptPrompt,
        initialSilenceTimeoutInSeconds: recognizeOptions.initialSilenceTimeoutInSeconds
          ? recognizeOptions.initialSilenceTimeoutInSeconds
          : 5,
        targetParticipant: serializeCommunicationIdentifier(targetParticipant),
        dtmfOptions: dtmfOptionsInternal,
      };
      return {
        recognizeInputType: KnownRecognizeInputType.Dtmf,
        playPrompt: recognizeOptions.playPrompt
          ? this.createPlaySourceInternal(recognizeOptions.playPrompt)
          : undefined,
        playPrompts:
          recognizeOptions.playPrompts !== undefined
            ? recognizeOptions.playPrompts.map((source) => this.createPlaySourceInternal(source))
            : undefined,
        interruptCallMediaOperation: recognizeOptions.interruptCallMediaOperation,
        recognizeOptions: recognizeOptionsInternal,
        operationContext: recognizeOptions.operationContext,
        operationCallbackUri: recognizeOptions.operationCallbackUrl,
      };
    } else if (recognizeOptions.kind === "callMediaRecognizeChoiceOptions") {
      const recognizeOptionsInternal: RecognizeOptions = {
        interruptPrompt: recognizeOptions.interruptPrompt,
        initialSilenceTimeoutInSeconds: recognizeOptions.initialSilenceTimeoutInSeconds
          ? recognizeOptions.initialSilenceTimeoutInSeconds
          : 5,
        targetParticipant: serializeCommunicationIdentifier(targetParticipant),
        speechLanguage: recognizeOptions.speechLanguage,
        speechRecognitionModelEndpointId: recognizeOptions.speechRecognitionModelEndpointId,
        choices: recognizeOptions.choices,
      };
      return {
        recognizeInputType: KnownRecognizeInputType.Choices,
        playPrompt: recognizeOptions.playPrompt
          ? this.createPlaySourceInternal(recognizeOptions.playPrompt)
          : undefined,
        playPrompts:
          recognizeOptions.playPrompts !== undefined
            ? recognizeOptions.playPrompts.map((source) => this.createPlaySourceInternal(source))
            : undefined,
        interruptCallMediaOperation: recognizeOptions.interruptCallMediaOperation,
        recognizeOptions: recognizeOptionsInternal,
        operationContext: recognizeOptions.operationContext,
        operationCallbackUri: recognizeOptions.operationCallbackUrl,
      };
    } else if (recognizeOptions.kind === "callMediaRecognizeSpeechOptions") {
      const speechOptions: SpeechOptions = {
        endSilenceTimeoutInMs: recognizeOptions.endSilenceTimeoutInSeconds
          ? recognizeOptions.endSilenceTimeoutInSeconds * 1000
          : 2000,
      };
      const recognizeOptionsInternal: RecognizeOptions = {
        interruptPrompt: recognizeOptions.interruptPrompt,
        initialSilenceTimeoutInSeconds: recognizeOptions.initialSilenceTimeoutInSeconds
          ? recognizeOptions.initialSilenceTimeoutInSeconds
          : 5,
        targetParticipant: serializeCommunicationIdentifier(targetParticipant),
        speechOptions: speechOptions,
        speechLanguage: recognizeOptions.speechLanguage,
        speechRecognitionModelEndpointId: recognizeOptions.speechRecognitionModelEndpointId,
      };
      return {
        recognizeInputType: KnownRecognizeInputType.Speech,
        playPrompt: recognizeOptions.playPrompt
          ? this.createPlaySourceInternal(recognizeOptions.playPrompt)
          : undefined,
        playPrompts:
          recognizeOptions.playPrompts !== undefined
            ? recognizeOptions.playPrompts.map((source) => this.createPlaySourceInternal(source))
            : undefined,
        interruptCallMediaOperation: recognizeOptions.interruptCallMediaOperation,
        recognizeOptions: recognizeOptionsInternal,
        operationContext: recognizeOptions.operationContext,
        operationCallbackUri: recognizeOptions.operationCallbackUrl,
      };
    } else if (recognizeOptions.kind === "callMediaRecognizeSpeechOrDtmfOptions") {
      const dtmfOptionsInternal: DtmfOptions = {
        interToneTimeoutInSeconds: recognizeOptions.interToneTimeoutInSeconds
          ? recognizeOptions.interToneTimeoutInSeconds
          : 2,
        maxTonesToCollect: recognizeOptions.maxTonesToCollect,
        stopTones: recognizeOptions.stopDtmfTones,
      };
      const speechOptions: SpeechOptions = {
        endSilenceTimeoutInMs: recognizeOptions.endSilenceTimeoutInSeconds
          ? recognizeOptions.endSilenceTimeoutInSeconds * 1000
          : 2000,
      };
      const recognizeOptionsInternal: RecognizeOptions = {
        interruptPrompt: recognizeOptions.interruptPrompt,
        initialSilenceTimeoutInSeconds: recognizeOptions.initialSilenceTimeoutInSeconds
          ? recognizeOptions.initialSilenceTimeoutInSeconds
          : 5,
        targetParticipant: serializeCommunicationIdentifier(targetParticipant),
        speechOptions: speechOptions,
        dtmfOptions: dtmfOptionsInternal,
        speechRecognitionModelEndpointId: recognizeOptions.speechRecognitionModelEndpointId,
      };
      return {
        recognizeInputType: KnownRecognizeInputType.SpeechOrDtmf,
        playPrompt: recognizeOptions.playPrompt
          ? this.createPlaySourceInternal(recognizeOptions.playPrompt)
          : undefined,
        playPrompts:
          recognizeOptions.playPrompts !== undefined
            ? recognizeOptions.playPrompts.map((source) => this.createPlaySourceInternal(source))
            : undefined,
        interruptCallMediaOperation: recognizeOptions.interruptCallMediaOperation,
        recognizeOptions: recognizeOptionsInternal,
        operationContext: recognizeOptions.operationContext,
        operationCallbackUri: recognizeOptions.operationCallbackUrl,
      };
    }
    throw new Error("Invalid recognizeOptions");
  }

  /**
   *  Recognize participant input.
   *  @deprecated This method signature is deprecated. Please use the new signature with targetParticipant and options params instead, and set maxTonesToCollect in options.
   *  @param targetParticipant - Target participant.
   *  @param maxTonesToCollect - Maximum number of DTMF tones to be collected.
   *  @param options - Different attributes for recognize.
   * */
  public async startRecognizing(
    targetParticipant: CommunicationIdentifier,
    maxTonesToCollect: number,
    options: CallMediaRecognizeDtmfOptions,
  ): Promise<StartRecognizingResult>;

  /**
   *  Recognize participant input.
   *  @param targetParticipant - Target participant.
   *  @param options - Different attributes for recognize.
   * */
  public async startRecognizing(
    targetParticipant: CommunicationIdentifier,
    options:
      | CallMediaRecognizeDtmfOptions
      | CallMediaRecognizeChoiceOptions
      | CallMediaRecognizeSpeechOptions
      | CallMediaRecognizeSpeechOrDtmfOptions,
  ): Promise<StartRecognizingResult>;
  async startRecognizing(
    targetParticipant: CommunicationIdentifier,
    maxTonesOrOptions:
      | number
      | CallMediaRecognizeDtmfOptions
      | CallMediaRecognizeChoiceOptions
      | CallMediaRecognizeSpeechOptions
      | CallMediaRecognizeSpeechOrDtmfOptions,
    options?: CallMediaRecognizeDtmfOptions,
  ): Promise<StartRecognizingResult> {
    if (typeof maxTonesOrOptions === "number" && options) {
      // Old function signature logic
      console.warn(
        "Deprecated function signature used. Please use the new signature with targetParticipant and options params instead, and set maxTonesToCollect in options.",
      );
      options.maxTonesToCollect = maxTonesOrOptions;
      await this.callMedia.recognize(
        this.callConnectionId,
        this.createRecognizeRequest(targetParticipant, options),
        {},
      );
    } else if (typeof maxTonesOrOptions !== "number" && !options) {
      maxTonesOrOptions.operationContext = maxTonesOrOptions.operationContext
        ? maxTonesOrOptions.operationContext
        : randomUUID();
      // New function signature logic
      await this.callMedia.recognize(
        this.callConnectionId,
        this.createRecognizeRequest(targetParticipant, maxTonesOrOptions),
        {},
      );
      const startRecognizingResult: StartRecognizingResult = {
        waitForEventProcessor: async (abortSignal, timeoutInMs) => {
          const startRecognizingEventResult: StartRecognizingEventResult = {
            isSuccess: false,
          };
          await this.callAutomationEventProcessor.waitForEventProcessor(
            (event) => {
              if (
                event.callConnectionId === this.callConnectionId &&
                event.kind === "RecognizeCompleted" &&
                event.operationContext === maxTonesOrOptions.operationContext
              ) {
                startRecognizingEventResult.isSuccess = true;
                startRecognizingEventResult.successResult = event;
                return true;
              } else if (
                event.callConnectionId === this.callConnectionId &&
                event.kind === "RecognizeFailed" &&
                event.operationContext === maxTonesOrOptions.operationContext
              ) {
                startRecognizingEventResult.isSuccess = false;
                startRecognizingEventResult.failureResult = event;
                return true;
              } else {
                return false;
              }
            },
            abortSignal,
            timeoutInMs,
          );
          return startRecognizingEventResult;
        },
      };
      return startRecognizingResult;
    }
    throw new Error("Invalid params");
  }

  /**
   * Cancels all the queued media operations.
   */
  public async cancelAllOperations(): Promise<CancelAllMediaOperationsResult> {
    await this.callMedia.cancelAllMediaOperations(this.callConnectionId, {});

    const cancelAllMediaOperationsResult: CancelAllMediaOperationsResult = {
      waitForEventProcessor: async (abortSignal, timeoutInMs) => {
        const cancelAllMediaOperationsEventResult: CancelAllMediaOperationsEventResult = {
          isSuccess: false,
        };
        await this.callAutomationEventProcessor.waitForEventProcessor(
          (event) => {
            if (event.callConnectionId === this.callConnectionId && event.kind === "PlayCanceled") {
              cancelAllMediaOperationsEventResult.isSuccess = true;
              cancelAllMediaOperationsEventResult.playCanceledSuccessResult = event;
              return true;
            } else if (
              event.callConnectionId === this.callConnectionId &&
              event.kind === "RecognizeCanceled"
            ) {
              cancelAllMediaOperationsEventResult.isSuccess = false;
              cancelAllMediaOperationsEventResult.recognizeCanceledSuccessResult = event;
              return true;
            } else {
              return false;
            }
          },
          abortSignal,
          timeoutInMs,
        );
        return cancelAllMediaOperationsEventResult;
      },
    };
    return cancelAllMediaOperationsResult;
  }

  /**
   * Start continuous Dtmf recognition by subscribing to tones.
   * @param targetParticipant - Target participant.
   * @param options - Additional attributes for continuous Dtmf recognition.
   * */
  public async startContinuousDtmfRecognition(
    targetParticipant: CommunicationIdentifier,
    options: ContinuousDtmfRecognitionOptions = {},
  ): Promise<void> {
    const continuousDtmfRecognitionRequest: ContinuousDtmfRecognitionRequest = {
      targetParticipant: serializeCommunicationIdentifier(targetParticipant),
      operationContext: options.operationContext ? options.operationContext : randomUUID(),
    };
    return this.callMedia.startContinuousDtmfRecognition(
      this.callConnectionId,
      continuousDtmfRecognitionRequest,
      {},
    );
  }

  /**
   * Stop continuous Dtmf recognition by unsubscribing to tones.
   * @param targetParticipant - Target participant.
   * @param options - Additional attributes for continuous Dtmf recognition.
   * */
  public async stopContinuousDtmfRecognition(
    targetParticipant: CommunicationIdentifier,
    options: ContinuousDtmfRecognitionOptions = {},
  ): Promise<void> {
    const continuousDtmfRecognitionRequest: ContinuousDtmfRecognitionRequest = {
      targetParticipant: serializeCommunicationIdentifier(targetParticipant),
      operationContext: options.operationContext ? options.operationContext : randomUUID(),
      operationCallbackUri: options.operationCallbackUrl,
    };
    return this.callMedia.stopContinuousDtmfRecognition(
      this.callConnectionId,
      continuousDtmfRecognitionRequest,
      {},
    );
  }

  /**
   * Send Dtmf tones.
   * @param tones - List of tones to be sent to target participant.
   * @param targetParticipant - Target participant.
   * @param options - Additional attributes for send Dtmf tones.
   * */
  public async sendDtmfTones(
    tones: Tone[] | DtmfTone[],
    targetParticipant: CommunicationIdentifier,
    options: SendDtmfTonesOptions = {},
  ): Promise<SendDtmfTonesResult> {
    const sendDtmfTonesRequest: SendDtmfTonesRequest = {
      tones: tones,
      targetParticipant: serializeCommunicationIdentifier(targetParticipant),
      operationContext: options.operationContext ? options.operationContext : randomUUID(),
      operationCallbackUri: options.operationCallbackUrl,
    };
    await this.callMedia.sendDtmfTones(this.callConnectionId, sendDtmfTonesRequest, {});

    const sendDtmfTonesResult: SendDtmfTonesResult = {
      waitForEventProcessor: async (abortSignal, timeoutInMs) => {
        const sendDtmfEventResult: SendDtmfEventResult = {
          isSuccess: false,
        };
        await this.callAutomationEventProcessor.waitForEventProcessor(
          (event) => {
            if (
              event.callConnectionId === this.callConnectionId &&
              event.kind === "SendDtmfTonesCompleted" &&
              event.operationContext === sendDtmfTonesResult.operationContext
            ) {
              sendDtmfEventResult.isSuccess = true;
              sendDtmfEventResult.successResult = event;
              return true;
            } else if (
              event.callConnectionId === this.callConnectionId &&
              event.kind === "SendDtmfTonesFailed" &&
              event.operationContext === sendDtmfTonesResult.operationContext
            ) {
              sendDtmfEventResult.isSuccess = false;
              sendDtmfEventResult.failureResult = event;
              return true;
            } else {
              return false;
            }
          },
          abortSignal,
          timeoutInMs,
        );
        return sendDtmfEventResult;
      },
    };
    return sendDtmfTonesResult;
  }

  /**
   * Put participant on hold while playing audio.
   *
   * @param targetParticipant - The targets to play to.
   * @param options - Additional attributes for hold participant.
   */
  public async hold(
    targetParticipant: CommunicationIdentifier,
    options: HoldOptions = {},
  ): Promise<void> {
    const holdRequest: HoldRequest = {
      targetParticipant: serializeCommunicationIdentifier(targetParticipant),
      playSourceInfo:
        options.playSource !== undefined
          ? this.createPlaySourceInternal(options.playSource)
          : undefined,
      operationContext:
        options.operationContext !== undefined ? options.operationContext : undefined,
      operationCallbackUri:
        options.operationCallbackUri !== undefined ? options.operationCallbackUri : undefined,
    };
    return this.callMedia.hold(this.callConnectionId, holdRequest);
  }

  /**
   * Remove participant from hold.
   *
   * @param targetParticipant - The targets to play to.
   * @param options - Additional attributes for unhold participant.
   */
  public async unhold(
    targetParticipant: CommunicationIdentifier,
    options: UnholdOptions = {},
  ): Promise<void> {
    const unholdRequest: UnholdRequest = {
      targetParticipant: serializeCommunicationIdentifier(targetParticipant),
      operationContext:
        options.operationContext !== undefined ? options.operationContext : undefined,
    };
    return this.callMedia.unhold(this.callConnectionId, unholdRequest);
  }

  /**
   * Starts transcription in the call
   * @param options - Additional attributes for start transcription.
   */
  public async startTranscription(options: StartTranscriptionOptions = {}): Promise<void> {
    const startTranscriptionRequest: StartTranscriptionRequest = {
      locale: options.locale,
      operationContext: options.operationContext,
      speechRecognitionModelEndpointId: options.speechRecognitionModelEndpointId,
      operationCallbackUri: options.operationCallbackUrl,
    };
    return this.callMedia.startTranscription(this.callConnectionId, startTranscriptionRequest, {});
  }

  /**
   * Stops transcription in the call.
   * @param options - Additional attributes for stop transcription.
   */
  public async stopTranscription(options: StopTranscriptionOptions = {}): Promise<void> {
    const stopTranscriptionRequest: StopTranscriptionRequest = {
      operationContext: options.operationContext,
      operationCallbackUri: options.operationCallbackUrl,
    };
    return this.callMedia.stopTranscription(this.callConnectionId, stopTranscriptionRequest, {});
  }

  /**
   * Update transcription language.
   * @param locale - Defines new locale for transcription.
   */
  public async updateTranscription(
    locale: string,
    options?: UpdateTranscriptionOptions,
  ): Promise<void> {
    const updateTranscriptionRequest: UpdateTranscriptionRequest = {
      locale: locale,
      speechRecognitionModelEndpointId: options?.speechRecognitionModelEndpointId,
      operationContext: options?.operationContext,
      operationCallbackUri: options?.operationCallbackUrl,
    };
    return this.callMedia.updateTranscription(
      this.callConnectionId,
      updateTranscriptionRequest,
      {},
    );
  }
  /**
   * Starts media streaming in the call.
   * @param options - Additional attributes for start media streaming.
   */
  public async startMediaStreaming(options: StartMediaStreamingOptions = {}): Promise<void> {
    const startMediaStreamingRequest: StartMediaStreamingRequest = {
      operationContext: options.operationContext,
      operationCallbackUri: options.operationCallbackUrl,
    };
    return this.callMedia.startMediaStreaming(
      this.callConnectionId,
      startMediaStreamingRequest,
      options,
    );
  }

  /**
   * Stops media streaming in the call.
   * @param options - Additional attributes for stop media streaming.
   */
  public async stopMediaStreaming(options: StopMediaStreamingOptions = {}): Promise<void> {
    const stopMediaStreamingRequest: StopMediaStreamingRequest = {
      operationCallbackUri: options.operationCallbackUrl,
      operationContext: options.operationContext,
    };
    return this.callMedia.stopMediaStreaming(
      this.callConnectionId,
      stopMediaStreamingRequest,
      options,
    );
  }
<<<<<<< HEAD
=======

  /**
   * Interrupt audio and announce to specific participant.
   *
   * @param playSources - A PlaySource representing the sources to play.
   * @param playTo - The targets to play to.
   * @param options - Additional attributes for interrupt audio and announce.
   */
  public async interruptAudioAndAnnounce(
    playSources: (FileSource | TextSource | SsmlSource)[],
    playTo: CommunicationIdentifier,
    options: InterruptAudioAndAnnounceOptions = {},
  ): Promise<void> {
    const interruptAudioAndAnnounceRequest: InterruptAudioAndAnnounceRequest = {
      playSources: playSources.map((source) => this.createPlaySourceInternal(source)),
      playTo: serializeCommunicationIdentifier(playTo),
      operationContext: options.operationContext,
    };
    return this.callMedia.interruptAudioAndAnnounce(
      this.callConnectionId,
      interruptAudioAndAnnounceRequest,
    );
  }
>>>>>>> 20057ffb
}<|MERGE_RESOLUTION|>--- conflicted
+++ resolved
@@ -48,10 +48,7 @@
   StopMediaStreamingOptions,
   PlayToAllOptions,
   UpdateTranscriptionOptions,
-<<<<<<< HEAD
-=======
   InterruptAudioAndAnnounceOptions,
->>>>>>> 20057ffb
 } from "./models/options.js";
 import type { KeyCredential, TokenCredential } from "@azure/core-auth";
 import type {
@@ -765,8 +762,6 @@
       options,
     );
   }
-<<<<<<< HEAD
-=======
 
   /**
    * Interrupt audio and announce to specific participant.
@@ -790,5 +785,4 @@
       interruptAudioAndAnnounceRequest,
     );
   }
->>>>>>> 20057ffb
 }