// Copyright (c) Microsoft Corporation.
// Licensed under the MIT license.

import {
  CommunicationIdentifier,
  createCommunicationAuthPolicy,
} from "@azure/communication-common";
import { CallMedia } from "./callMedia";
import {
  AddParticipantRequest,
  CallAutomationApiClient,
  CallAutomationApiClientOptionalParams,
  MuteParticipantsRequest,
  RemoveParticipantRequest,
  TransferToParticipantRequest,
} from "./generated/src";
import { CallConnectionImpl } from "./generated/src/operations";
import { CallConnectionProperties, CallInvite, CallParticipant } from "./models/models";
import {
  AddParticipantOptions,
  GetCallConnectionPropertiesOptions,
  GetParticipantOptions,
  HangUpOptions,
<<<<<<< HEAD
  MuteParticipantsOption,
=======
  MuteParticipantOption,
>>>>>>> a91f1988
  RemoveParticipantsOption,
  TransferCallToParticipantOptions,
} from "./models/options";
import {
  ListParticipantsResult,
  TransferCallResult,
  AddParticipantResult,
  RemoveParticipantResult,
<<<<<<< HEAD
  MuteParticipantsResult,
=======
  MuteParticipantResult,
>>>>>>> a91f1988
} from "./models/responses";
import {
  callParticipantConverter,
  communicationIdentifierConverter,
  communicationIdentifierModelConverter,
  communicationUserIdentifierConverter,
  phoneNumberIdentifierConverter,
  PhoneNumberIdentifierModelConverter,
} from "./utli/converters";
import { v4 as uuidv4 } from "uuid";
import { KeyCredential, TokenCredential } from "@azure/core-auth";

/**
 * CallConnection class represents call connection based APIs.
 */
export class CallConnection {
  private readonly callConnectionId: string;
  private readonly callConnection: CallConnectionImpl;
  private readonly callAutomationApiClient: CallAutomationApiClient;
  private readonly endpoint: string;
  private readonly credential: TokenCredential | KeyCredential;
  private readonly callAutomationApiClientOptions?: CallAutomationApiClientOptionalParams;
  constructor(
    callConnectionId: string,
    endpoint: string,
    credential: KeyCredential | TokenCredential,
    options?: CallAutomationApiClientOptionalParams
  ) {
    this.callAutomationApiClient = new CallAutomationApiClient(endpoint, options);
    const authPolicy = createCommunicationAuthPolicy(credential);
    this.callAutomationApiClient.pipeline.addPolicy(authPolicy);
    this.callConnectionId = callConnectionId;
    this.callConnection = new CallConnectionImpl(this.callAutomationApiClient);
    this.endpoint = endpoint;
    this.credential = credential;
    this.callAutomationApiClientOptions = options;
  }

  /**
   * Initializes a new instance of CallMedia.
   */
  public getCallMedia(): CallMedia {
    return new CallMedia(
      this.callConnectionId,
      this.endpoint,
      this.credential,
      this.callAutomationApiClientOptions
    );
  }

  /**
   * Get call connection properties of the call
   */
  public async getCallConnectionProperties(
    options: GetCallConnectionPropertiesOptions = {}
  ): Promise<CallConnectionProperties> {
    const { targets, sourceCallerIdNumber, answeredBy, source, ...result } =
      await this.callConnection.getCall(this.callConnectionId, options);
    const callConnectionProperties: CallConnectionProperties = {
      ...result,
      source: source ? communicationIdentifierConverter(source) : undefined,
      answeredby: communicationUserIdentifierConverter(answeredBy),
      targetParticipants: targets?.map((target) => communicationIdentifierConverter(target)),
      sourceCallerIdNumber: sourceCallerIdNumber
        ? phoneNumberIdentifierConverter(sourceCallerIdNumber)
        : undefined,
    };
    return callConnectionProperties;
  }

  /**
   * Hang up the call for itself or terminate the whole call.
   *
   * @param isForEveryOne - Determine if every one in the call would be hung up or not.
   */
  public async hangUp(isForEveryone: boolean, options: HangUpOptions = {}): Promise<void> {
    if (isForEveryone) {
      const optionsInternal = {
        ...options,
        repeatabilityFirstSent: new Date(),
        repeatabilityRequestID: uuidv4(),
      };
      await this.callConnection.terminateCall(this.callConnectionId, optionsInternal);
    } else {
      await this.callConnection.hangupCall(this.callConnectionId, options);
    }
    return;
  }

  /**
   * Get a participant from the call
   *
   * @param targetParticipant - The communication identifier of requested participant.
   */
  public async getParticipant(
    targetParticipant: CommunicationIdentifier,
    options: GetParticipantOptions = {}
  ): Promise<CallParticipant> {
    let rawId: string | undefined = communicationIdentifierModelConverter(targetParticipant).rawId;
    rawId = rawId === undefined ? "" : rawId;

    const result = await this.callConnection.getParticipant(this.callConnectionId, rawId, options);
    const callParticipant: CallParticipant = {
      identifier: result.identifier
        ? communicationIdentifierConverter(result.identifier)
        : undefined,
      isMuted: result.isMuted,
    };
    return callParticipant;
  }

  /**
   * Get all participants from the call
   */
  public async listParticipants(
    options: GetParticipantOptions = {}
  ): Promise<ListParticipantsResult> {
    const result = this.callConnection.listParticipants(this.callConnectionId, options);
    const participants = [];
    const pages = result?.byPage();

    for await (const page of pages) {
      for (const participant of page) {
        participants.push(callParticipantConverter(participant));
      }
    }

    const listParticipantResponse: ListParticipantsResult = {
      ...result,
      values: participants,
    };
    return listParticipantResponse;
  }

  /**
   * Add a participant to the call
   *
   * @param participant - The participant is going to be added.
   */
  public async addParticipant(
    targetParticipant: CallInvite,
    options: AddParticipantOptions = {}
  ): Promise<AddParticipantResult> {
    const addParticipantRequest: AddParticipantRequest = {
      participantToAdd: communicationIdentifierModelConverter(targetParticipant.targetParticipant),
      sourceCallerIdNumber: PhoneNumberIdentifierModelConverter(
        targetParticipant.sourceCallIdNumber
      ),
      sourceDisplayName: targetParticipant.sourceDisplayName,
      invitationTimeoutInSeconds: options.invitationTimeoutInSeconds,
      operationContext: options.operationContext,
<<<<<<< HEAD
      customContext: {
        sipHeaders: targetParticipant.customContext?.sipHeaders,
        voipHeaders: targetParticipant.customContext?.voipHeaders,
      },
      callbackUri: options.callbackUrl,
=======
>>>>>>> a91f1988
    };
    const optionsInternal = {
      ...options,
      repeatabilityFirstSent: new Date(),
      repeatabilityRequestID: uuidv4(),
    };
    const result = await this.callConnection.addParticipant(
      this.callConnectionId,
      addParticipantRequest,
      optionsInternal
    );
    const addParticipantsResult: AddParticipantResult = {
      ...result,
      participant: {
        ...result.participant,
        identifier: result.participant?.identifier
          ? communicationIdentifierConverter(result.participant?.identifier)
          : undefined,
      },
    };
    return addParticipantsResult;
  }

  /**
   * Transfer the call to a target participant
   *
   * @param targetParticipant - The target to be transferred to.
   */
  public async transferCallToParticipant(
    targetParticipant: CommunicationIdentifier,
    options: TransferCallToParticipantOptions = {}
  ): Promise<TransferCallResult> {
    const transferToParticipantRequest: TransferToParticipantRequest = {
      targetParticipant: communicationIdentifierModelConverter(targetParticipant),
      operationContext: options.operationContext,
<<<<<<< HEAD
      customContext: {
        sipHeaders: options.customContext?.sipHeaders,
        voipHeaders: options.customContext?.voipHeaders,
      },
      callbackUri: options.callbackUrl,
      transferee: options.transferee && communicationIdentifierModelConverter(options.transferee),
=======
>>>>>>> a91f1988
    };
    const optionsInternal = {
      ...options,
      repeatabilityFirstSent: new Date(),
      repeatabilityRequestID: uuidv4(),
    };
    const result = await this.callConnection.transferToParticipant(
      this.callConnectionId,
      transferToParticipantRequest,
      optionsInternal
    );
    const transferCallResult: TransferCallResult = { ...result };
    return transferCallResult;
  }

  /**
   * Remove a participant from the call
   *
   * @param participant - The participant is going to be removed from the call.
   */
  public async removeParticipant(
    participant: CommunicationIdentifier,
    options: RemoveParticipantsOption = {}
  ): Promise<RemoveParticipantResult> {
    const removeParticipantRequest: RemoveParticipantRequest = {
      participantToRemove: communicationIdentifierModelConverter(participant),
      operationContext: options.operationContext,
      callbackUri: options.callbackUrl,
    };
    const optionsInternal = {
      ...options,
      repeatabilityFirstSent: new Date(),
      repeatabilityRequestID: uuidv4(),
    };
    const result = await this.callConnection.removeParticipant(
      this.callConnectionId,
      removeParticipantRequest,
      optionsInternal
    );
    const removeParticipantsResult: RemoveParticipantResult = {
      ...result,
    };
    return removeParticipantsResult;
  }

  /**
<<<<<<< HEAD
   * Mute participants from the call.
   *
   * @param participant - Participant to be muted from the call.
   */
  public async muteParticipants(
    participant: CommunicationIdentifier,
    options: MuteParticipantsOption = {}
  ): Promise<MuteParticipantsResult> {
=======
   * Mute participant from the call.
   *
   * @param participant - Participant to be muted from the call.
   * @param options - Additional attributes for mute participant.
   */
  public async muteParticipant(
    participant: CommunicationIdentifier,
    options: MuteParticipantOption = {}
  ): Promise<MuteParticipantResult> {
>>>>>>> a91f1988
    const muteParticipantsRequest: MuteParticipantsRequest = {
      targetParticipants: [communicationIdentifierModelConverter(participant)],
      operationContext: options.operationContext,
    };
    const optionsInternal = {
      ...options,
      repeatabilityFirstSent: new Date(),
      repeatabilityRequestID: uuidv4(),
    };
    const result = await this.callConnection.mute(
      this.callConnectionId,
      muteParticipantsRequest,
      optionsInternal
    );
<<<<<<< HEAD
    const muteParticipantsResult: MuteParticipantsResult = {
      ...result,
    };
    return muteParticipantsResult;
=======
    const muteParticipantResult: MuteParticipantResult = {
      ...result,
    };
    return muteParticipantResult;
>>>>>>> a91f1988
  }
}<|MERGE_RESOLUTION|>--- conflicted
+++ resolved
@@ -21,11 +21,7 @@
   GetCallConnectionPropertiesOptions,
   GetParticipantOptions,
   HangUpOptions,
-<<<<<<< HEAD
-  MuteParticipantsOption,
-=======
   MuteParticipantOption,
->>>>>>> a91f1988
   RemoveParticipantsOption,
   TransferCallToParticipantOptions,
 } from "./models/options";
@@ -34,11 +30,7 @@
   TransferCallResult,
   AddParticipantResult,
   RemoveParticipantResult,
-<<<<<<< HEAD
-  MuteParticipantsResult,
-=======
   MuteParticipantResult,
->>>>>>> a91f1988
 } from "./models/responses";
 import {
   callParticipantConverter,
@@ -190,14 +182,11 @@
       sourceDisplayName: targetParticipant.sourceDisplayName,
       invitationTimeoutInSeconds: options.invitationTimeoutInSeconds,
       operationContext: options.operationContext,
-<<<<<<< HEAD
       customContext: {
         sipHeaders: targetParticipant.customContext?.sipHeaders,
         voipHeaders: targetParticipant.customContext?.voipHeaders,
       },
       callbackUri: options.callbackUrl,
-=======
->>>>>>> a91f1988
     };
     const optionsInternal = {
       ...options,
@@ -233,15 +222,12 @@
     const transferToParticipantRequest: TransferToParticipantRequest = {
       targetParticipant: communicationIdentifierModelConverter(targetParticipant),
       operationContext: options.operationContext,
-<<<<<<< HEAD
       customContext: {
         sipHeaders: options.customContext?.sipHeaders,
         voipHeaders: options.customContext?.voipHeaders,
       },
       callbackUri: options.callbackUrl,
       transferee: options.transferee && communicationIdentifierModelConverter(options.transferee),
-=======
->>>>>>> a91f1988
     };
     const optionsInternal = {
       ...options,
@@ -288,16 +274,6 @@
   }
 
   /**
-<<<<<<< HEAD
-   * Mute participants from the call.
-   *
-   * @param participant - Participant to be muted from the call.
-   */
-  public async muteParticipants(
-    participant: CommunicationIdentifier,
-    options: MuteParticipantsOption = {}
-  ): Promise<MuteParticipantsResult> {
-=======
    * Mute participant from the call.
    *
    * @param participant - Participant to be muted from the call.
@@ -307,7 +283,6 @@
     participant: CommunicationIdentifier,
     options: MuteParticipantOption = {}
   ): Promise<MuteParticipantResult> {
->>>>>>> a91f1988
     const muteParticipantsRequest: MuteParticipantsRequest = {
       targetParticipants: [communicationIdentifierModelConverter(participant)],
       operationContext: options.operationContext,
@@ -322,16 +297,9 @@
       muteParticipantsRequest,
       optionsInternal
     );
-<<<<<<< HEAD
-    const muteParticipantsResult: MuteParticipantsResult = {
-      ...result,
-    };
-    return muteParticipantsResult;
-=======
     const muteParticipantResult: MuteParticipantResult = {
       ...result,
     };
     return muteParticipantResult;
->>>>>>> a91f1988
   }
 }