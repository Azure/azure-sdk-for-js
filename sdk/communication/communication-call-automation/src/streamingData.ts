--- conflicted
+++ resolved
@@ -54,10 +54,7 @@
             jsonObject.transcriptionMetadata.speechRecognitionModelEndpointId,
           enableSentimentAnalysis: jsonObject.transcriptionMetadata.enableSentimentAnalysis,
           piiRedactionOptions: jsonObject.transcriptionMetadata.piiRedactionOptions,
-<<<<<<< HEAD
-=======
           locales: jsonObject.transcriptionMetadata.locales,
->>>>>>> a4f0875f
         };
         StreamingData.streamingKind = kind;
         return transcriptionMetadata;
