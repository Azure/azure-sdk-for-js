--- conflicted
+++ resolved
@@ -139,15 +139,11 @@
    * Initializes a new instance of CallRecording.
    */
   public getCallRecording(): CallRecording {
-<<<<<<< HEAD
-    return new CallRecording(this.endpoint, this.credential, this.internalPipelineOptions);
-=======
     return new CallRecording(
       this.callAutomationApiClient.endpoint,
       this.credential,
       this.internalPipelineOptions,
     );
->>>>>>> ae5fc114
   }
 
   /**
