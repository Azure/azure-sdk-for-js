// Copyright (c) Microsoft Corporation.
// Licensed under the MIT license.

import { matrix } from "@azure/test-utils";
<<<<<<< HEAD
import { isLiveMode, env, record, Recorder } from "@azure-tools/test-recorder";
import { CallingServerClient, GroupCallLocator, PlayAudioOptions, CallConnection, ServerCallLocator, AnswerCallOptions, RejectCallOptions, RedirectCallOptions } from "../../src";
=======
import { isLiveMode, isPlaybackMode, env, record, Recorder } from "@azure-tools/test-recorder";
import { CallingServerClient, GroupCallLocator, PlayAudioOptions, CallConnection } from "../../src";
>>>>>>> 29777ee8
import * as Constants from "./utils/constants";
import { TestUtils } from "./utils/testUtils";
import {
  environmentSetup,
  createCallingServerClientWithToken,
  createCallingServerClient
} from "./utils/recordedClient";
import { Context } from "mocha";
import { assert } from "chai";
import { CommunicationUserIdentifier } from "@azure/communication-common";
import { RestError } from "@azure/core-http";

matrix([[true, false]], async function(useAad) {
  describe(`CallingServer [Live]${useAad ? " [AAD]" : ""}`, async () => {
    let recorder: Recorder;
    let connectionString: string;

    beforeEach(async function(this: Context) {
      // because we have only one test case here, "before each" will hook for the test.
      // hence, need below block to disable beforeEach block.
      if (isPlaybackMode()) {
        // tslint:disable-next-line:no-invalid-this
        this.skip();
      }
      recorder = record(this, environmentSetup);
      recorder.skip(
        undefined,
        "A UUID is randomly generated within the SDK and used in the HTTP request and cannot be preserved."
      );
      connectionString =
        env.COMMUNICATION_LIVETEST_STATIC_CONNECTION_STRING ||
        "endpoint=https://endpoint/;accesskey=banana";
      if (useAad) {
        this.callingServerClient = createCallingServerClientWithToken();
      } else {
        this.callingServerClient = createCallingServerClient();
      }
    });

    afterEach(async function(this: Context) {
      // because we have only one test case here, "after each" will hook for the test.
      // hence, need below block to disable afterEach block.
      if (isPlaybackMode()) {
        // tslint:disable-next-line:no-invalid-this
        this.skip();
      }
      await recorder.stop();
    });

<<<<<<< HEAD
      describe("CallingServerClient Live Test", function () {
        it("Run basic scenario to test client creation", async function (this: Context) {
            this.timeout(0);
            const groupId = TestUtils.getGroupId("Run join_play_cancel_hangup scenario");
            const fromUser = await TestUtils.getUserId("fromUser", connectionString);
            const toUser = await TestUtils.getUserId("toUser", connectionString);
            const callingServer = new CallingServerClient(connectionString);
            let connections: CallConnection[] = [];

            // create GroupCalls
            try {
                connections = await TestUtils.createCallConnections(callingServer, groupId, fromUser, toUser);
            } finally {
                // Hangup call
                await TestUtils.waitForOperationCompletion();
                await TestUtils.cleanCallConnections(connections);
            }
        });
=======
    describe("CallingServerClient Live Test", function() {
      it("Run basic scenario to test client creation", async function(this: Context) {
        this.timeout(0);
        const groupId = TestUtils.getGroupId(
          `Run join_play_cancel_hangup scenario ${useAad ? " [AAD]" : ""}`
        );
        const fromUser = await TestUtils.getUserId("fromUser", connectionString);
        const toUser = await TestUtils.getUserId("toUser", connectionString);
        const callingServer = new CallingServerClient(connectionString);
        let connections: CallConnection[] = [];

        // create GroupCalls
        try {
          connections = await TestUtils.createCallConnections(
            callingServer,
            groupId,
            fromUser,
            toUser
          );
        } finally {
          // Hangup call
          await TestUtils.delayIfLive();
          await TestUtils.cleanCallConnections(connections);
        }
      });
>>>>>>> 29777ee8
    });
  });
});

describe("Server Call Live Test", function() {
  describe("Recording Operations", function() {
    let recorder: Recorder;
    let connectionString: string;
    let callingServerClient: CallingServerClient;
    let fromUser: string;
    let toUser: string;

    beforeEach(async function(this: Context) {
        recorder = record(this, environmentSetup);

      connectionString =
        env.COMMUNICATION_LIVETEST_STATIC_CONNECTION_STRING ||
        "endpoint=https://endpoint/;accesskey=banana";
      callingServerClient = new CallingServerClient(connectionString);
      fromUser = await TestUtils.getUserId("fromUser", connectionString);
      toUser = await TestUtils.getUserId("toUser", connectionString);
    });

    afterEach(async function(this: Context) {
      if (!this.currentTest?.isPending()) {
        await recorder.stop();
      }
    });

    it("Run all client recording operations", async function(this: Context) {
      this.timeout(0);
      const groupId = TestUtils.getGroupId("Run all client recording operations");
      let recordingId = "";
      try {
        const callLocator: GroupCallLocator = { groupCallId: groupId };

        const startCallRecordingResult = await callingServerClient.startRecording(
          callLocator,
          Constants.CALLBACK_URL
        );
        recordingId = startCallRecordingResult.recordingId!;
        await TestUtils.waitForOperationCompletion();
        let recordingState = await callingServerClient.getRecordingProperties(recordingId!);
        assert.strictEqual(recordingState.recordingState, "active");

        await callingServerClient.pauseRecording(recordingId!);
        await TestUtils.waitForOperationCompletion();
        recordingState = await callingServerClient.getRecordingProperties(recordingId!);
        assert.strictEqual(recordingState.recordingState, "inactive");

        await callingServerClient.resumeRecording(recordingId!);
        await TestUtils.waitForOperationCompletion();
        recordingState = await callingServerClient.getRecordingProperties(recordingId!);
        assert.strictEqual(recordingState.recordingState, "active");
      }
      catch(e){
        console.log(e)
      } finally {
        if (recordingId !== "") {
          try {
            await callingServerClient.stopRecording(recordingId);
          } catch (e) {
            console.error("Error stopping recording (" + recordingId + "): " + e);
          }
        }
      }

    });

    it("Run start recording fails operations", async function(this: Context) {
      this.timeout(0)
      try {
        const callLocator: ServerCallLocator = { serverCallId: Constants.InvalidServerId };

        await callingServerClient.startRecording(
          callLocator,
          Constants.CALLBACK_URL
        );
      }
      catch (e) {
        assert.strictEqual((e as RestError).statusCode, 400);
      }
    }).timeout(0);;

    it("Start recording with relative url fails", async function(this: Context) {
      this.timeout(0)
      const groupCallId = TestUtils.getGroupId("Start recording with relative url fails");
      let connections: CallConnection[] = [];
      let recordingId: string | undefined;

      try {
        connections = await TestUtils.createCallConnections(
          callingServerClient,
          groupCallId,
          fromUser,
          toUser
        );
        const callLocator: GroupCallLocator = { groupCallId: groupCallId };

        recordingId = (await callingServerClient.startRecording(callLocator, "/not/absolute/url"))
          .recordingId;
      } catch (e) {
        assert.strictEqual((e as RestError).statusCode, 400);
      } finally {
        if (recordingId !== undefined) {
          try {
            await callingServerClient.stopRecording(recordingId);
          } catch (e) {
            console.error("Error stopping recording (" + recordingId + "): " + e);
          }
        }
      }

      await TestUtils.cleanCallConnections(connections);
    }).timeout(0);

    it("Delete recording file", async function(this: Context) {
      this.timeout(0)
      if (isLiveMode()) {
         this.skip();
      }
      try {
        await callingServerClient.deleteRecording(Constants.DeleteUrl)
      } catch (e) {
        console.log(e)
      } 
    }).timeout(0);

  it("Delete recordingContentNotExist", async function(this: Context) {
    this.timeout(0)
    try {
       await callingServerClient.deleteRecording(Constants.InvalidDeleteUrl)
    } catch (e) {
      assert.strictEqual(e.name, 'RestError');
    } 
  }).timeout(0);

  it("Delete recordingContentUnauthorized", async function(this: Context) {
    this.timeout(0)
    try {
      let unauthorizecallingServerClient = new CallingServerClient(Constants.InvalidConnectionString);
      await unauthorizecallingServerClient.deleteRecording(Constants.DeleteUrl)
    } catch (e) {
      assert.strictEqual((e as RestError).statusCode, 401);
    } 
  }).timeout(0);
});

  describe("Call Automation Operations", function() {
    let recorder: Recorder;
    let connectionString: string;
    let incomingCallContext = ''

    beforeEach(async function(this: Context) {
      recorder = record(this, environmentSetup);
      /* Place your code here*/
      connectionString =
        env.COMMUNICATION_LIVETEST_STATIC_CONNECTION_STRING ||
        "endpoint=https://endpoint/;accesskey=banana";
      incomingCallContext = Constants.IncomingCallContext
    });

    afterEach(async function(this: Context) {
      if (!this.currentTest?.isPending()) {
        await recorder.stop();
      }
    });

    it("Run join_play_cancel_hangup scenario", async function(this: Context) {
      this.timeout(0)
      const groupId = TestUtils.getGroupId("Run join_play_cancel_hangup scenario");
      const fromUser = await TestUtils.getUserId("fromUser", connectionString);
      const toUser = await TestUtils.getUserId("toUser", connectionString);
      const callingServer = new CallingServerClient(connectionString);
      let connections: CallConnection[] = [];

      // create GroupCalls
      connections = await TestUtils.createCallConnections(callingServer, groupId, fromUser, toUser);
      try {
        const callLocator: GroupCallLocator = { groupCallId: groupId };

        // create PlayAudio option
        const playAudioOptions: PlayAudioOptions = {
          loop: Constants.PlayAudioOptionsLoop,
          audioFileId: recorder.getUniqueName("audioFileId"),
          callbackUrl: Constants.CALLBACK_URL,
          operationContext: recorder.getUniqueName("operationContext")
        };

        // Play Audio
        await TestUtils.waitForOperationCompletion();
        const playAudioResult = await callingServer.playAudio(callLocator, Constants.Audio_File_Url, playAudioOptions);
        assert.equal(playAudioResult.status,'running')

        // Cancel Prompt Audio
        await TestUtils.waitForOperationCompletion();
        await TestUtils.cancelAllMediaOperationsForGroupCall(connections);
      }
      catch(e){
        console.log(e)
      }
      finally {
        // Hangup call
        await TestUtils.waitForOperationCompletion();
        await TestUtils.cleanCallConnections(connections);
      }
    });

    it("Run answer_call scenario", async function(this: Context) {
      this.timeout(0)
      const callingServer = new CallingServerClient(connectionString);
      try {
        await TestUtils.waitForOperationCompletion();
        let option:AnswerCallOptions = {callbackUrl:Constants.CALLBACK_URL, requestedMediaTypes: ['audio'], requestedCallEvents: ['participantsUpdated']}
        const answerCallResult = await callingServer.answerCall(incomingCallContext, option);
        assert.isTrue(answerCallResult.callConnectionId != '')
      }
      catch(e){
        console.log(e)
      }
    });

    it("Run reject_call scenario", async function(this: Context) {
      this.timeout(0)
      if (isLiveMode()) {
        this.skip();  // currently skipping because of error
     }
      const callingServer = new CallingServerClient(connectionString);
      try {

        // answer Audio
        await TestUtils.waitForOperationCompletion();
        let option:RejectCallOptions = { callRejectReason: 'busy'}
        await callingServer.rejectCall(incomingCallContext, option);
      }
      catch(e){
        console.log(e)
      }
    });

    it("Run redirect_call scenario", async function(this: Context) {
      this.timeout(0)
      const callingServer = new CallingServerClient(connectionString);
      try {

        await TestUtils.waitForOperationCompletion();
        let option:RedirectCallOptions = { }
        const added_participant_id = TestUtils.getFixedUserId(
          Constants.ParticipantGuid
        );
        const target: CommunicationUserIdentifier = {
          communicationUserId: added_participant_id
        };
        await callingServer.redirectCall(incomingCallContext,target, option);
      }
      catch(e){
        console.log(e)
      }
    });

    it("Run create_add_remove_hangup scenario", async function(this: Context) {
      this.timeout(0)
      const groupId = TestUtils.getGroupId("Run create_add_remove_hangup scenario");
      const fromUser = await TestUtils.getUserId("fromUser", connectionString);
      const toUser = await TestUtils.getUserId("toUser", connectionString);
      const callingServer = new CallingServerClient(connectionString);
      let connections : CallConnection[] = [];

      // create GroupCalls
      connections = await TestUtils.createCallConnections(callingServer, groupId, fromUser, toUser);
      try {
        const callLocator: GroupCallLocator = { groupCallId: groupId };
        const added_participant_id = TestUtils.getFixedUserId(
          Constants.ParticipantGuid
        );
        const participant: CommunicationUserIdentifier = {
          communicationUserId: added_participant_id
        };
        // Add Participant
        await TestUtils.waitForOperationCompletion();
        const addParticipantResult = await callingServer.addParticipant(
          callLocator,
          participant,
          Constants.CALLBACK_URL
        );
        assert.equal(addParticipantResult.status, "running");

        // Get all participants
        let allParticipants = await callingServer.getParticipants(callLocator);
        assert.isTrue(allParticipants.length >= 2)

        // Get one participant
        let participantResult = await callingServer.getParticipant(callLocator, participant);
        assert.isTrue(participantResult.participantId != '')

        // Remove Participant
        await TestUtils.waitForOperationCompletion();
        await callingServer.removeParticipant(callLocator, participant);
      }
      catch(e){
        console.log(e)
      } finally {
        // Hangup call
        await TestUtils.waitForOperationCompletion();
        await TestUtils.cleanCallConnections(connections);
      }
    });

    it("Run play_audio_to_participant scenario", async function(this: Context) {
      this.timeout(0)
      const groupId = TestUtils.getGroupId("Run create_add_remove_hangup scenario");
      const fromUser = await TestUtils.getUserId("fromUser", connectionString);
      const toUser = await TestUtils.getUserId("toUser", connectionString);
      const callingServer = new CallingServerClient(connectionString);
      let connections: CallConnection[] = [];

      // create GroupCalls
      connections = await TestUtils.createCallConnections(callingServer, groupId, fromUser, toUser);
      try {
        const callLocator: GroupCallLocator = { groupCallId: groupId };
        const added_participant_id = TestUtils.getFixedUserId(
           Constants.ParticipantGuid
        );
        const participant: CommunicationUserIdentifier = {
          communicationUserId: added_participant_id
        };
        // Add Participant
        await TestUtils.waitForOperationCompletion();
        const addParticipantResult = await callingServer.addParticipant(
          callLocator,
          participant,
          Constants.CALLBACK_URL
        );
        assert.equal(addParticipantResult.status, "running");
        
        // create PlayAudio option
        const playAudioOptions: PlayAudioOptions = {
          loop: Constants.PlayAudioOptionsLoop,
          audioFileId: recorder.getUniqueName("audioFileId"),
          callbackUrl: Constants.CALLBACK_URL,
          operationContext: recorder.getUniqueName("operationContext")
        };

        // Play Audio to participant
        await TestUtils.waitForOperationCompletion();
        const playAudioResult = await callingServer.playAudioToParticipant(callLocator, participant, Constants.Audio_File_Url, playAudioOptions);
        assert.equal(playAudioResult.status,'running')       
        
        // Cancel Participant Media Operation 
        await TestUtils.waitForOperationCompletion();
        await callingServer.cancelParticipantMediaOperation(callLocator, participant, (playAudioResult.operationId!), playAudioOptions);

        // Remove Participant
        await TestUtils.waitForOperationCompletion();
        await callingServer.removeParticipant(callLocator, participant);
      }
      catch(e){
        console.log(e)
      } finally {
        // Hangup call
        await TestUtils.waitForOperationCompletion();
        await TestUtils.cleanCallConnections(connections);
      }
    });
  });
});<|MERGE_RESOLUTION|>--- conflicted
+++ resolved
@@ -2,13 +2,8 @@
 // Licensed under the MIT license.
 
 import { matrix } from "@azure/test-utils";
-<<<<<<< HEAD
 import { isLiveMode, env, record, Recorder } from "@azure-tools/test-recorder";
 import { CallingServerClient, GroupCallLocator, PlayAudioOptions, CallConnection, ServerCallLocator, AnswerCallOptions, RejectCallOptions, RedirectCallOptions } from "../../src";
-=======
-import { isLiveMode, isPlaybackMode, env, record, Recorder } from "@azure-tools/test-recorder";
-import { CallingServerClient, GroupCallLocator, PlayAudioOptions, CallConnection } from "../../src";
->>>>>>> 29777ee8
 import * as Constants from "./utils/constants";
 import { TestUtils } from "./utils/testUtils";
 import {
@@ -27,12 +22,6 @@
     let connectionString: string;
 
     beforeEach(async function(this: Context) {
-      // because we have only one test case here, "before each" will hook for the test.
-      // hence, need below block to disable beforeEach block.
-      if (isPlaybackMode()) {
-        // tslint:disable-next-line:no-invalid-this
-        this.skip();
-      }
       recorder = record(this, environmentSetup);
       recorder.skip(
         undefined,
@@ -49,16 +38,9 @@
     });
 
     afterEach(async function(this: Context) {
-      // because we have only one test case here, "after each" will hook for the test.
-      // hence, need below block to disable afterEach block.
-      if (isPlaybackMode()) {
-        // tslint:disable-next-line:no-invalid-this
-        this.skip();
-      }
       await recorder.stop();
     });
 
-<<<<<<< HEAD
       describe("CallingServerClient Live Test", function () {
         it("Run basic scenario to test client creation", async function (this: Context) {
             this.timeout(0);
@@ -77,33 +59,6 @@
                 await TestUtils.cleanCallConnections(connections);
             }
         });
-=======
-    describe("CallingServerClient Live Test", function() {
-      it("Run basic scenario to test client creation", async function(this: Context) {
-        this.timeout(0);
-        const groupId = TestUtils.getGroupId(
-          `Run join_play_cancel_hangup scenario ${useAad ? " [AAD]" : ""}`
-        );
-        const fromUser = await TestUtils.getUserId("fromUser", connectionString);
-        const toUser = await TestUtils.getUserId("toUser", connectionString);
-        const callingServer = new CallingServerClient(connectionString);
-        let connections: CallConnection[] = [];
-
-        // create GroupCalls
-        try {
-          connections = await TestUtils.createCallConnections(
-            callingServer,
-            groupId,
-            fromUser,
-            toUser
-          );
-        } finally {
-          // Hangup call
-          await TestUtils.delayIfLive();
-          await TestUtils.cleanCallConnections(connections);
-        }
-      });
->>>>>>> 29777ee8
     });
   });
 });
