// Copyright (c) Microsoft Corporation.
// Licensed under the MIT license.

import { Recorder } from "@azure/test-utils-recorder";
import { assert } from "chai";
import { ChatClient, ChatThreadClient, CreateChatThreadRequest } from "../src";
import { createTestUser, createRecorder, createChatClient } from "./utils/recordedClient";
import { CommunicationIdentifier } from "@azure/communication-common";

describe("ChatThreadClient", function() {
  let messageId: string;
  let recorder: Recorder;
  let chatClient: ChatClient;
  let chatThreadClient: ChatThreadClient;
  let threadId: string;

  let testUser: CommunicationIdentifier;
  let testUser2: CommunicationIdentifier;
  let testUser3: CommunicationIdentifier;

  beforeEach(async function() {
    recorder = createRecorder(this);
  });

  afterEach(async function() {
    if (!this.currentTest?.isPending()) {
      await recorder.stop();
    }
  });

  /**
   * This test intialized chatThreadClient for other tests with recorder enabled
   */
  it("successfully intializes chatThreadClient", async function() {
    // Create ChatClient
    const communicationUserToken = await createTestUser();
    chatClient = createChatClient(communicationUserToken.token);

    testUser = communicationUserToken.user;
    testUser2 = (await createTestUser()).user;

    // Create a thread
    const threadRequest: CreateChatThreadRequest = {
      topic: "test topic",
      participants: [{ id: testUser }, { id: testUser2 }]
    };

    const chatThreadResult = await chatClient.createChatThread(threadRequest);
    threadId = chatThreadResult.chatThread?.id!;

    // Create ChatThreadClient
    chatThreadClient = await chatClient.getChatThreadClient(threadId);
  }).timeout(8000);
<<<<<<< HEAD
=======

  it("successfully gets the thread properties", async function() {
    const thread = await chatThreadClient.getProperties();

    assert.equal(threadId, thread.id);
  });
>>>>>>> 0f4393a2

  it("successfully updates the thread topic", async function() {
    const topic = "new topic";
    await chatThreadClient.updateTopic(topic);

    const thread = await chatThreadClient.getProperties();
    assert.equal(topic, thread.topic);
  });

  it("successfully sends a message", async function() {
    const request = { content: `content` };
    const result = await chatThreadClient.sendMessage(request);

    assert.isNotNull(result.id);
    messageId = result.id!;
  });

  it("successfully sends typing notification", async function() {
    const result = await chatThreadClient.sendTypingNotification();

    assert.isTrue(result);
  });

  it("successfully sends read receipt", async function() {
    await chatThreadClient.sendReadReceipt({ chatMessageId: messageId });
  });

  it("successfully retrieves a message", async function() {
    const message = await chatThreadClient.getMessage(messageId);

    assert.isNotNull(message);
    assert.equal(message.id, messageId);
  });

  it("successfully lists messages", async function() {
    const list: string[] = [];
    for await (const message of chatThreadClient.listMessages()) {
      list.push(message.id!);
    }
  });

  it("successfully deletes a message", async function() {
    await chatThreadClient.deleteMessage(messageId);
  });

  it("successfully adds participants", async function() {
    testUser3 = (await createTestUser()).user;

    const request = { participants: [{ id: testUser3 }] };
    await chatThreadClient.addParticipants(request);
  });

  it("successfully lists participants", async function() {
    const list: string[] = [];
    for await (const participant of chatThreadClient.listParticipants()) {
      list.push((participant.id as any).communicationUserId);
    }
  });

  it("successfully remove a participant", async function() {
    await chatThreadClient.removeParticipant(testUser2);
  });

  it("successfully lists read receipts", async function() {
    const list: string[] = [];
    for await (const receipt of chatThreadClient.listReadReceipts()) {
      list.push(receipt.chatMessageId!);
    }
  });
});<|MERGE_RESOLUTION|>--- conflicted
+++ resolved
@@ -51,15 +51,12 @@
     // Create ChatThreadClient
     chatThreadClient = await chatClient.getChatThreadClient(threadId);
   }).timeout(8000);
-<<<<<<< HEAD
-=======
 
   it("successfully gets the thread properties", async function() {
     const thread = await chatThreadClient.getProperties();
 
     assert.equal(threadId, thread.id);
   });
->>>>>>> 0f4393a2
 
   it("successfully updates the thread topic", async function() {
     const topic = "new topic";
