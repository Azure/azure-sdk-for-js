--- conflicted
+++ resolved
@@ -1,14 +1,9 @@
 # Release History
 
-<<<<<<< HEAD
-## Unreleased
+## 1.0.1 (Unreleased)
 
 - Updated to @azure/communication-signaling@1.0.0-beta.5.
 - Enabled real-time notification for React Native.
-=======
-## 1.0.1 (Unreleased)
-
->>>>>>> 85dcd6ed
 
 ## 1.0.0 (2021-03-29)
 
