# Release History

<<<<<<< HEAD
## 1.6.0-beta.1 (2024-04-17)

### Features Added

- Added Upload Image feature for TeamsInterops scenario
  - New `uploadImage(...)` to upload an image.
  - New `deleteImage(...)` to delete an image.
  - Updated `SendMessageOptions` and `UpdateMessageOptions` to include `attachments`.
- Supported Data Retention feature for threads. 
  - New `RetentionPolicy` property in `ChatThreadProperties`.
  - Updated `CreateChatThreadOptions` to include `retentionPolicy` .
  - New `updateProperties(...)` to update `ChatThreadProperties` including `retentionPolicy`.

=======
## 1.6.0 (upcoming)

### Features Added

>>>>>>> 72cae436
## 1.5.0 (2024-04-15)

### Features Added

- Updated `ChatAttachmentType`to include type `file` to support ACS users to recieve files shared by Teams user.
- Updated to @azure/communication-signaling@1.0.0-beta.26 with file sharing support
- Updated `@azure/communication-common` with support for `MicrosoftTeamsAppIdentifierModel`

## 1.4.0 (2023-12-04)

### Features Added

- Added `ChatAttachment` object that contains properties for inline images incoming from Teams Chat Threads.
- Updated to @azure/communication-signaling@1.0.0-beta.22 with inline image support

## 1.3.2 (2023-08-24)

### Features Added

- Updated to @azure/communication-signaling@1.0.0-beta.20. Added EUDB real-time notification support. `https://*.trouter.teams.microsoft.com` and `https://teams.microsoft.com` needs to be allowed for real-time notifications.

## 1.3.1 (2023-02-28)

### Features Added

- Updated to `@azure/communication-common` 2.2.0.
- Updated to @azure/communication-signaling@1.0.0-beta.16. Added GCCM real-time notification support.

## 1.3.0 (2022-10-13)

### Features Added

- Updated to @azure/communication-signaling@1.0.0-beta.15. Improves real-time notification of messages when the network is offline, interrupted or unstable. For message(s) sent during this time, the customer will receive the notification that the message has been delivered if the network is functioning normally within 15 minutes.

- Updated to `@azure/core-tracing` 1.0.

## 1.2.1 (2022-07-12)

### Features Added

- Updated to @azure/communication-signaling@1.0.0-beta.14.

## 1.2.0 (2022-04-05)

### Features Added

- Updated to @azure/communication-signaling@1.0.0-beta.13.
- Updated to @azure/communication-common@2.0.0.

## 1.1.2 (2022-02-08)

### Breaking Changes

- Prohibit sending the typing notification request within 8 seconds of the previous request.

### Features Added

- Updated to @azure/communication-signaling@1.0.0-beta.12.
- Added two new events realTimeNotificationConnected and realTimeNotificationDisconnected that allow the developer to know when the connection to the call server is active

## 1.1.1 (2021-10-19)

### Features Added

- Updated to @azure/communication-signaling@1.0.0-beta.11.
- Added `signalingClientOptions` in `ClientOptions`.

## 1.1.0 (2021-09-15)

### Features Added

- Migrated from using `@azure/core-http` to `@azure/core-rest-pipeline` for the handling of HTTP requests. See [Azure Core v1 vs v2](https://github.com/Azure/azure-sdk-for-js/blob/main/sdk/core/core-rest-pipeline/documentation/core2.md) for more on the difference and benefits of the move.
- Updated to @azure/communication-signaling@1.0.0-beta.10.

## 1.1.0-beta.1 (2021-08-10)

### Features Added

- With the dropping of support for Node.js versions that are no longer in LTS, the dependency on `@types/node` has been updated to version 12. Read our [support policy](https://github.com/Azure/azure-sdk-for-js/blob/main/SUPPORT.md) for more details.
- Updated our internal core package dependencies to their latest versions in order to add support for Opentelemetry 1.0.0 which is compatible with the latest versions of our other client libraries.
- Changed TS compilation target to ES2017 in order to produce smaller bundles and use more native platform features
- Added support to add `metadata` for `message`
- Added `senderDisplayName` in `sendTypingNotification` operation.
- Updated to @azure/communication-signaling@1.0.0-beta.5.
- Enabled real-time notification for React Native.

## 1.0.0 (2021-03-29)

### Breaking Changes

- Renamed `url` to `endpoint` in the constructors of `ChatClient` and `ChatThreadClient`.
- Renamed `ChatThread` model to `ChatThreadProperties`. Renamed `GetChatThread` operation to `GetProperties` and move to `ChatThreadClient`.
- Renamed `ChatThreadInfo` model to `ChatThreadItem`.
- Renamed parameter `repeatabilityRequestId` to `idempotencyToken`.
- Uses `ChatError` instead of `CommunicationError` in operation result.
- Move `participants` from `CreateChatThreadRequest` to `CreateChatThreadOptions`
- Updated to @azure/communication-signaling@1.0.0-beta.3.

## 1.0.0-beta.5 (2021-03-09)

### Breaking Changes

- Removed `_response` from returned models.
- Updated to @azure/communication-common@1.0.0-beta.6. Now uses `CommunicationIdentifier` in place of `CommunicationUserIdentifier`.
- Swap the parameter order in `ChatThreadClient` constructor.
- Generates `repeatabilityRequestId` if not populated in `createChatThread` operation.

## 1.0.0-beta.4 (2021-02-09)

### Breaking Changes

- Updated to @azure/communication-common@1.0.0-beta.5. Now uses `CommunicationUserIdentifier` in place of `CommunicationUser`, and `CommunicationTokenCredential` instead of `CommunicationUserCredential`.
- Removed `priority` field from `ChatMessage`.

### Added

- Added support for `CreateChatThreadResult` and `AddChatParticipantsResult` to handle partial errors in batch calls.
- Added idempotency identifier parameter for chat creation calls.
- Added support for `listReadReceipts` and `listParticipants` pagination.
- Added new model for messages an content types : `Text`, `Html`, `ParticipantAdded`, `ParticipantRemoved`, `TopicUpdated`.
- Added new model for errors (`CommunicationError`)
- Added notifications for thread level changes.

## 1.0.0-beta.3 (2020-11-16)

Updated `@azure/communication-chat` version.

## 1.0.0-beta.2 (2020-10-06)

Updated `@azure/communication-chat` version

## 1.0.0-beta.1 (2020-09-22)

The first preview of the Azure Communication Chat Client has the following features:

- create/get/update/delete a chat thread
- list all chat threads the user join
- create/get/update/delete a chat message
- list all chat messages in a chat thread
- add members in a chat thread
- delete a member in a chat thread
- list all members in a chat thread<|MERGE_RESOLUTION|>--- conflicted
+++ resolved
@@ -1,6 +1,10 @@
 # Release History
 
-<<<<<<< HEAD
+## 1.6.0 (upcoming)
+
+### Features Added
+
+
 ## 1.6.0-beta.1 (2024-04-17)
 
 ### Features Added
@@ -14,12 +18,6 @@
   - Updated `CreateChatThreadOptions` to include `retentionPolicy` .
   - New `updateProperties(...)` to update `ChatThreadProperties` including `retentionPolicy`.
 
-=======
-## 1.6.0 (upcoming)
-
-### Features Added
-
->>>>>>> 72cae436
 ## 1.5.0 (2024-04-15)
 
 ### Features Added
