--- conflicted
+++ resolved
@@ -1,13 +1,12 @@
 # Release History
+
 
 ## 1.6.0-beta.2 (upcoming)
 
 ### Features Added
+- New `messagingPolicy` property in `ChatThreadProperties` for `textOnlyChat`.
+- New `policyViolation` property in `ChatMessage` for data loss prevention.
 
-<<<<<<< HEAD
-=======
-
->>>>>>> 962d7130
 ## 1.6.0-beta.1 (2024-04-17)
 
 ### Features Added
