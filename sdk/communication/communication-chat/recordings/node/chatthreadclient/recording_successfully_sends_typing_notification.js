--- conflicted
+++ resolved
@@ -5,37 +5,21 @@
 module.exports.testInfo = {"uniqueName":{},"newDate":{}}
 
 nock('https://endpoint', {"encodedQueryParams":true})
-<<<<<<< HEAD
-  .post('/chat/threads/19%3A7ad51f55bb564644b7b38aa4bd94e338%40thread.v2/typing')
+  .post('/chat/threads/19%3A95b53ec9905344ae89865d3a90726fb0%40thread.v2/typing')
   .query(true)
   .reply(200, "", [
   'MS-CV',
-  'djuwtv9fE0Ga+7ybA25ZwQ.0',
-=======
-  .post('/chat/threads/19%3A539d1d3fbe9f4cf3a352a34888944794%40thread.v2/typing')
-  .query(true)
-  .reply(200, "", [
-  'MS-CV',
-  'SAcaPD4HOUW8+m0lOZr0OA.0',
->>>>>>> 0f4393a2
+  '7XfW2Ygvh02vPfTbZR2yUw.0',
   'Strict-Transport-Security',
   'max-age=2592000',
   'api-supported-versions',
   '2020-09-21-preview2, 2020-11-01-preview3, 2021-01-27-preview4, 2021-03-01-preview5',
   'X-Processing-Time',
-<<<<<<< HEAD
-  '158ms',
+  '151ms',
   'X-Azure-Ref',
-  '0Bc1GYAAAAABl3wnloFTbSJm4Psih/KdpV1NURURHRTA4MTYAOWZjN2I1MTktYThjYy00Zjg5LTkzNWUtYzkxNDhhZTA5ZTgx',
+  '0C89GYAAAAACrSDwZpLgZQrqJF8uaS5kXV1NURURHRTA4MjAAOWZjN2I1MTktYThjYy00Zjg5LTkzNWUtYzkxNDhhZTA5ZTgx',
   'Date',
-  'Tue, 09 Mar 2021 01:19:01 GMT',
-=======
-  '197ms',
-  'X-Azure-Ref',
-  '0J4dGYAAAAACJ1paXn/1DQLpgLSDU9OmuV1NURURHRTA4MjIAOWZjN2I1MTktYThjYy00Zjg5LTkzNWUtYzkxNDhhZTA5ZTgx',
-  'Date',
-  'Mon, 08 Mar 2021 20:20:55 GMT',
->>>>>>> 0f4393a2
+  'Tue, 09 Mar 2021 01:27:39 GMT',
   'Content-Length',
   '0'
 ]);