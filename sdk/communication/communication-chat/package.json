{
  "name": "@azure/communication-chat",
  "version": "1.5.2",
  "description": "Azure client library for Azure Communication Chat services",
  "sdk-type": "client",
  "main": "dist/index.js",
  "module": "dist-esm/src/index.js",
  "types": "types/communication-chat.d.ts",
  "scripts": {
    "audit": "node ../../../common/scripts/rush-audit.js && rimraf node_modules package-lock.json && npm i --package-lock-only 2>&1 && npm audit",
    "build": "npm run clean && tsc -p . && dev-tool run bundle && dev-tool run extract-api",
    "build:browser": "tsc -p . && dev-tool run bundle",
    "build:node": "tsc -p . && dev-tool run bundle",
    "build:samples": "echo Obsolete.",
    "build:test": "tsc -p . && dev-tool run bundle",
    "check-format": "dev-tool run vendored prettier --list-different --config ../../../.prettierrc.json --ignore-path ../../../.prettierignore \"src/**/*.ts\" \"test/**/*.ts\" \"samples-dev/**/*.ts\" \"*.{js,json}\"",
    "clean": "rimraf --glob dist dist-* temp types *.tgz *.log",
    "execute:samples": "dev-tool samples run samples-dev",
    "extract-api": "tsc -p . && dev-tool run extract-api",
    "format": "dev-tool run vendored prettier --write --config ../../../.prettierrc.json --ignore-path ../../../.prettierignore \"src/**/*.ts\" \"test/**/*.ts\" \"samples-dev/**/*.ts\" \"*.{js,json}\"",
    "generate:client": "autorest --typescript ./swagger/README.md && rushx format",
    "integration-test": "npm run integration-test:node && npm run integration-test:browser",
    "integration-test:browser": "dev-tool run test:browser",
    "integration-test:node": "dev-tool run test:node-js-input -- --timeout 5000000 'dist-esm/test/**/*.spec.js'",
    "lint": "eslint package.json api-extractor.json README.md src test",
    "lint:fix": "eslint package.json api-extractor.json README.md src test --fix --fix-type [problem,suggestion]",
    "pack": "npm pack 2>&1",
    "test": "npm run build:test && npm run unit-test && npm run integration-test",
    "test:browser": "npm run build:test && npm run unit-test:browser",
    "test:node": "npm run build:test && npm run unit-test:node",
    "unit-test": "npm run unit-test:node && npm run unit-test:browser",
    "unit-test:browser": "dev-tool run test:browser",
    "unit-test:node": "cross-env TS_NODE_FILES=true dev-tool run test:node-ts-input -- --timeout 1200000 'test/**/*.spec.ts'",
    "update-snippets": "echo skipped"
  },
  "files": [
    "dist/",
    "dist-esm/src/",
    "types/communication-chat.d.ts",
    "README.md",
    "LICENSE"
  ],
  "browser": {
    "./dist-esm/src/signaling/signalingClient.js": "./dist-esm/src/signaling/signalingClient.browser.js"
  },
  "repository": "github:Azure/azure-sdk-for-js",
  "keywords": [
    "azure",
    "cloud",
    "Azure",
    "communication",
    "chat"
  ],
  "author": "Microsoft Corporation",
  "license": "MIT",
  "bugs": {
    "url": "https://github.com/Azure/azure-sdk-for-js/issues"
  },
  "engines": {
    "node": ">=18.0.0"
  },
  "homepage": "https://github.com/Azure/azure-sdk-for-js/tree/main/sdk/communication/communication-chat/",
  "sideEffects": false,
  "prettier": "@azure/eslint-plugin-azure-sdk/prettier.json",
  "dependencies": {
    "@azure/abort-controller": "workspace:~",
    "@azure/communication-common": "workspace:~",
    "@azure/communication-signaling": "1.0.0-beta.28",
    "@azure/core-auth": "workspace:~",
    "@azure/core-client": "workspace:~",
    "@azure/core-paging": "workspace:~",
    "@azure/core-rest-pipeline": "workspace:~",
    "@azure/core-tracing": "workspace:~",
    "@azure/logger": "workspace:~",
    "events": "^3.0.0",
    "tslib": "catalog:",
    "uuid": "^8.3.0"
  },
  "devDependencies": {
    "@azure-tools/test-credential": "catalog:test-credentialV1",
    "@azure-tools/test-recorder": "catalog:test-recorderV3",
    "@azure/communication-identity": "workspace:~",
    "@azure/core-util": "workspace:~",
    "@azure/dev-tool": "workspace:~",
    "@azure/eslint-plugin-azure-sdk": "workspace:~",
    "@microsoft/api-extractor": "catalog:",
    "@types/chai": "^4.1.6",
    "@types/mocha": "^10.0.0",
    "@types/node": "catalog:",
    "@types/sinon": "^17.0.0",
    "@types/uuid": "^8.0.0",
    "chai": "^4.2.0",
    "cross-env": "^7.0.2",
<<<<<<< HEAD
    "dotenv": "catalog:",
    "eslint": "catalog:",
=======
    "dotenv": "^16.0.0",
    "eslint": "^9.9.0",
>>>>>>> e460e3b0
    "inherits": "^2.0.3",
    "karma": "^6.2.0",
    "karma-chrome-launcher": "^3.0.0",
    "karma-coverage": "^2.0.0",
    "karma-env-preprocessor": "^0.1.1",
    "karma-firefox-launcher": "^1.1.0",
    "karma-json-preprocessor": "^0.3.3",
    "karma-json-to-file-reporter": "^1.0.1",
    "karma-junit-reporter": "^2.0.1",
    "karma-mocha": "^2.0.1",
    "karma-mocha-reporter": "^2.2.5",
    "karma-sourcemap-loader": "^0.3.8",
    "mocha": "^10.0.0",
    "nyc": "^17.0.0",
    "rimraf": "catalog:",
    "sinon": "^17.0.0",
    "ts-node": "^10.0.0",
<<<<<<< HEAD
    "typescript": "catalog:",
=======
    "typescript": "~5.6.2",
>>>>>>> e460e3b0
    "util": "^0.12.1"
  },
  "//metadata": {
    "constantPaths": [
      {
        "path": "src/generated/src/chatApiClient.ts",
        "prefix": "packageDetails"
      },
      {
        "path": "src/generated/src/tracing.ts",
        "prefix": "packageVersion"
      },
      {
        "path": "swagger/README.md",
        "prefix": "package-version"
      }
    ]
  },
  "//sampleConfiguration": {
    "productName": "Azure Communication Services - Chat",
    "productSlugs": [
      "azure",
      "azure-communication-services"
    ],
    "requiredResources": {
      "Azure Communication Services account": "https://docs.microsoft.com/azure/communication-services/quickstarts/create-communication-resource"
    }
  }
}<|MERGE_RESOLUTION|>--- conflicted
+++ resolved
@@ -91,13 +91,8 @@
     "@types/uuid": "^8.0.0",
     "chai": "^4.2.0",
     "cross-env": "^7.0.2",
-<<<<<<< HEAD
     "dotenv": "catalog:",
     "eslint": "catalog:",
-=======
-    "dotenv": "^16.0.0",
-    "eslint": "^9.9.0",
->>>>>>> e460e3b0
     "inherits": "^2.0.3",
     "karma": "^6.2.0",
     "karma-chrome-launcher": "^3.0.0",
@@ -115,11 +110,7 @@
     "rimraf": "catalog:",
     "sinon": "^17.0.0",
     "ts-node": "^10.0.0",
-<<<<<<< HEAD
     "typescript": "catalog:",
-=======
-    "typescript": "~5.6.2",
->>>>>>> e460e3b0
     "util": "^0.12.1"
   },
   "//metadata": {
