--- conflicted
+++ resolved
@@ -80,13 +80,8 @@
     "@azure/communication-identity": "^1.0.0",
     "@azure/dev-tool": "^1.0.0",
     "@azure/eslint-plugin-azure-sdk": "^3.0.0",
-<<<<<<< HEAD
-    "@azure/test-utils": "^1.0.0",
-    "@azure-tools/test-recorder": "^1.0.0",
-=======
     "@azure-tools/test-credential": "^1.0.0",
     "@azure-tools/test-recorder": "^2.0.0",
->>>>>>> cd311b74
     "@microsoft/api-extractor": "^7.18.11",
     "@types/chai": "^4.1.6",
     "@types/mocha": "^7.0.2",
