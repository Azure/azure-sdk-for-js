{
  "name": "@azure/communication-chat",
<<<<<<< HEAD
  "version": "1.4.0",
=======
  "version": "1.3.2",
>>>>>>> 4c7e4866
  "description": "Azure client library for Azure Communication Chat services",
  "sdk-type": "client",
  "main": "dist/index.js",
  "module": "dist-esm/src/index.js",
  "types": "types/communication-chat.d.ts",
  "scripts": {
    "audit": "node ../../../common/scripts/rush-audit.js && rimraf node_modules package-lock.json && npm i --package-lock-only 2>&1 && npm audit",
    "build:browser": "tsc -p . && dev-tool run bundle",
    "build:node": "tsc -p . && dev-tool run bundle",
    "build:samples": "echo Obsolete.",
    "build:test": "tsc -p . && dev-tool run bundle",
    "build": "npm run clean && tsc -p . && dev-tool run bundle && api-extractor run --local",
    "check-format": "prettier --list-different --config ../../../.prettierrc.json --ignore-path ../../../.prettierignore \"src/**/*.ts\" \"test/**/*.ts\" \"samples-dev/**/*.ts\" \"*.{js,json}\"",
    "clean": "rimraf dist dist-* temp types *.tgz *.log",
    "execute:samples": "dev-tool samples run samples-dev",
    "extract-api": "tsc -p . && api-extractor run --local",
    "format": "prettier --write --config ../../../.prettierrc.json --ignore-path ../../../.prettierignore \"src/**/*.ts\" \"test/**/*.ts\" \"samples-dev/**/*.ts\" \"*.{js,json}\"",
    "generate:client": "autorest --typescript ./swagger/README.md && rushx format",
    "integration-test:browser": "dev-tool run test:browser",
    "integration-test:node": "dev-tool run test:node-js-input -- --timeout 5000000 'dist-esm/test/**/*.spec.js'",
    "integration-test": "npm run integration-test:node && npm run integration-test:browser",
    "lint:fix": "eslint package.json api-extractor.json README.md src test --ext .ts,.javascript,.js --fix --fix-type [problem,suggestion]",
    "lint": "eslint package.json api-extractor.json README.md src test --ext .ts,.javascript,.js",
    "pack": "npm pack 2>&1",
    "test:browser": "npm run build:test && npm run unit-test:browser",
    "test:node": "npm run build:test && npm run unit-test:node",
    "test": "npm run build:test && npm run unit-test && npm run integration-test",
    "unit-test:browser": "dev-tool run test:browser",
    "unit-test:node": "cross-env TS_NODE_FILES=true TS_NODE_COMPILER_OPTIONS=\"{\\\"module\\\":\\\"commonjs\\\"}\" dev-tool run test:node-ts-input -- --timeout 1200000 'test/**/*.spec.ts'",
    "unit-test": "npm run unit-test:node && npm run unit-test:browser"
  },
  "files": [
    "dist/",
    "dist-esm/src/",
    "types/communication-chat.d.ts",
    "README.md",
    "LICENSE"
  ],
  "browser": {
    "./dist-esm/src/signaling/signalingClient.js": "./dist-esm/src/signaling/signalingClient.browser.js"
  },
  "repository": "github:Azure/azure-sdk-for-js",
  "keywords": [
    "azure",
    "cloud",
    "Azure",
    "communication",
    "chat"
  ],
  "author": "Microsoft Corporation",
  "license": "MIT",
  "bugs": {
    "url": "https://github.com/Azure/azure-sdk-for-js/issues"
  },
  "engines": {
    "node": ">=14.0.0"
  },
  "homepage": "https://github.com/Azure/azure-sdk-for-js/tree/main/sdk/communication/communication-chat/",
  "sideEffects": false,
  "prettier": "@azure/eslint-plugin-azure-sdk/prettier.json",
  "dependencies": {
    "@azure/abort-controller": "^1.0.0",
    "@azure/communication-common": "^2.2.0",
    "@azure/communication-signaling": "1.0.0-beta.16",
    "@azure/core-auth": "^1.3.0",
    "@azure/core-client": "^1.3.0",
    "@azure/core-paging": "^1.1.1",
    "@azure/core-rest-pipeline": "^1.3.0",
    "@azure/core-tracing": "^1.0.0",
    "@azure/logger": "^1.0.0",
    "events": "^3.0.0",
    "tslib": "^2.2.0",
    "uuid": "^8.3.0"
  },
  "devDependencies": {
    "@azure-tools/test-credential": "^1.0.0",
    "@azure-tools/test-recorder": "^3.0.0",
    "@azure/communication-identity": "^1.1.0-beta.2",
    "@azure/core-util": "^1.0.0",
    "@azure/dev-tool": "^1.0.0",
    "@azure/eslint-plugin-azure-sdk": "^3.0.0",
    "@microsoft/api-extractor": "^7.31.1",
    "@types/chai": "^4.1.6",
    "@types/mocha": "^7.0.2",
    "@types/node": "^14.0.0",
    "@types/sinon": "^9.0.4",
    "@types/uuid": "^8.0.0",
    "chai": "^4.2.0",
    "cross-env": "^7.0.2",
    "dotenv": "^16.0.0",
    "eslint": "^8.0.0",
    "inherits": "^2.0.3",
    "karma": "^6.2.0",
    "karma-chrome-launcher": "^3.0.0",
    "karma-coverage": "^2.0.0",
    "karma-env-preprocessor": "^0.1.1",
    "karma-firefox-launcher": "^1.1.0",
    "karma-json-preprocessor": "^0.3.3",
    "karma-json-to-file-reporter": "^1.0.1",
    "karma-junit-reporter": "^2.0.1",
    "karma-mocha": "^2.0.1",
    "karma-mocha-reporter": "^2.2.5",
    "karma-sourcemap-loader": "^0.3.8",
    "mocha": "^7.1.1",
    "mocha-junit-reporter": "^2.0.0",
    "nyc": "^15.0.0",
    "prettier": "^2.5.1",
    "rimraf": "^3.0.0",
    "sinon": "^9.0.2",
    "typescript": "~4.8.0",
    "util": "^0.12.1"
  },
  "//metadata": {
    "constantPaths": [
      {
        "path": "src/generated/src/chatApiClient.ts",
        "prefix": "packageDetails"
      },
      {
        "path": "src/generated/src/tracing.ts",
        "prefix": "packageVersion"
      },
      {
        "path": "swagger/README.md",
        "prefix": "package-version"
      }
    ]
  },
  "//sampleConfiguration": {
    "productName": "Azure Communication Services - Chat",
    "productSlugs": [
      "azure",
      "azure-communication-services"
    ],
    "requiredResources": {
      "Azure Communication Services account": "https://docs.microsoft.com/azure/communication-services/quickstarts/create-communication-resource"
    }
  }
}<|MERGE_RESOLUTION|>--- conflicted
+++ resolved
@@ -1,10 +1,6 @@
 {
   "name": "@azure/communication-chat",
-<<<<<<< HEAD
   "version": "1.4.0",
-=======
-  "version": "1.3.2",
->>>>>>> 4c7e4866
   "description": "Azure client library for Azure Communication Chat services",
   "sdk-type": "client",
   "main": "dist/index.js",
