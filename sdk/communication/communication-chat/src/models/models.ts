--- conflicted
+++ resolved
@@ -38,10 +38,9 @@
  */
 export interface ChatMessage extends Omit<RestChatMessage, "senderId" | "content"> {
   /**
-   * The CommunicationUser that identifies this chat message sender.
+   * The CommunicationUserIdentifier that identifies this chat message sender.
    */
-<<<<<<< HEAD
-  sender?: CommunicationUser;
+  sender?: CommunicationUserIdentifier;
   /**
    * Content of a chat message.
    */
@@ -53,9 +52,6 @@
    * Chat message content for type "participantAdded" or "participantRemoved" messages.
    */
   participants?: ChatParticipant[];
-=======
-  sender?: CommunicationUserIdentifier;
->>>>>>> d2c412ef
 }
 
 /**
@@ -63,17 +59,9 @@
  */
 export interface ChatThread extends Omit<RestChatThread, "createdBy"> {
   /**
-   * The CommunicationUser that identifies this chat thread owner.
+   * The CommunicationUserIdentifier that identifies this chat thread owner.
    */
-<<<<<<< HEAD
-  readonly createdBy?: CommunicationUser;
-=======
   readonly createdBy?: CommunicationUserIdentifier;
-  /**
-   * Chat thread members.
-   */
-  members?: ChatThreadMember[];
->>>>>>> d2c412ef
 }
 
 /**
@@ -81,7 +69,7 @@
  */
 export interface ChatParticipant extends Omit<RestChatParticipant, "id"> {
   /**
-   * The CommunicationUser that identifies this chat participant.
+   * The CommunicationUserIdentifier that identifies this chat participant.
    */
   user: CommunicationUserIdentifier;
 }
@@ -91,7 +79,7 @@
  */
 export interface ChatMessageReadReceipt extends Omit<RestChatMessageReadReceipt, "senderId"> {
   /**
-   * The CommunicationUser that identifies this Read receipt sender.
+   * The CommunicationUserIdentifier that identifies this Read receipt sender.
    */
   readonly sender?: CommunicationUserIdentifier;
 }
