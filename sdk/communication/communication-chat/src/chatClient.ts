--- conflicted
+++ resolved
@@ -38,22 +38,8 @@
   ListChatThreadsOptions,
   DeleteChatThreadOptions
 } from "./models/options";
-<<<<<<< HEAD
-import {
-  CreateChatThreadResponse,
-  GetChatThreadResponse,
-  OperationResponse
-} from "./models/models";
-import { ChatThreadInfo, ChatApiClient, CreateChatThreadRequest } from "./generated/src";
-=======
-import { ChatThread, CreateChatThreadResult, ListPageSettings } from "./models/models";
-import { mapToChatThreadSdkModel, mapToChatParticipantRestModel } from "./models/mappers";
-import { ChatThreadInfo, ChatApiClient } from "./generated/src";
-import { CreateChatThreadRequest } from "./models/requests";
->>>>>>> 799dded0
+import { ChatThreadInfo, ChatApiClient, CreateChatThreadRequest, CreateChatThreadResult, ChatThread } from "./generated/src";
 import { createCommunicationTokenCredentialPolicy } from "./credential/communicationTokenCredentialPolicy";
-
-export { ChatThreadInfo, CreateChatThreadRequest } from "./generated/src";
 
 /**
  * The client to do chat operations
@@ -133,18 +119,8 @@
     const { span, updatedOptions } = createSpan("ChatClient-CreateChatThread", options);
 
     try {
-<<<<<<< HEAD
-      return await this.client.chat.createChatThread(
+      const { _response, ...result } = await this.client.chat.createChatThread(
         request,
-=======
-      const { _response, ...result } = await this.client.chat.createChatThread(
-        {
-          topic: request.topic,
-          participants: request.participants?.map((participant) =>
-            mapToChatParticipantRestModel(participant)
-          )
-        },
->>>>>>> 799dded0
         operationOptionsToRequestOptionsBase(updatedOptions)
       );
       return result;
@@ -172,18 +148,11 @@
     const { span, updatedOptions } = createSpan("ChatClient-GetChatThread", options);
 
     try {
-<<<<<<< HEAD
-      return await this.client.chat.getChatThread(
-        threadId,
-        operationOptionsToRequestOptionsBase(updatedOptions)
-      );
-=======
       const { _response, ...result } = await this.client.chat.getChatThread(
         threadId,
         operationOptionsToRequestOptionsBase(updatedOptions)
       );
-      return mapToChatThreadSdkModel(result);
->>>>>>> 799dded0
+      return result;
     } catch (e) {
       span.setStatus({
         code: CanonicalCode.UNKNOWN,
