--- conflicted
+++ resolved
@@ -1,6 +1,5 @@
 {
-<<<<<<< HEAD
- "recordings": [
+"recordings": [
   {
    "method": "POST",
    "url": "https://endpoint/identities",
@@ -53,119 +52,4 @@
   "newDate": {}
  },
  "hash": "0f14daa9e3662ef1f209be8f8d50a26d"
-=======
-  "Entries": [
-    {
-      "RequestUri": "https://endpoint/identities?api-version=2021-10-31-preview",
-      "RequestMethod": "POST",
-      "RequestHeaders": {
-        "Accept": "application/json",
-        "Accept-Encoding": "gzip, deflate, br",
-        "Accept-Language": "en-US",
-        "Authorization": "Sanitized",
-        "Connection": "keep-alive",
-        "Content-Length": "0",
-        "Content-Type": "application/json",
-        "Referer": "http://localhost:9876/",
-        "sec-ch-ua": "",
-        "sec-ch-ua-mobile": "?0",
-        "sec-ch-ua-platform": "",
-        "Sec-Fetch-Dest": "empty",
-        "Sec-Fetch-Mode": "cors",
-        "Sec-Fetch-Site": "same-site",
-        "User-Agent": "Mozilla/5.0 (Windows NT 10.0; Win64; x64) AppleWebKit/537.36 (KHTML, like Gecko) HeadlessChrome/93.0.4577.0 Safari/537.36",
-        "x-ms-client-request-id": "sanitized",
-        "x-ms-content-sha256": "47DEQpj8HBSa\u002B/TImW\u002B5JCeuQeRkm5NMpJWZG3hSuFU=",
-        "x-ms-date": "Sat, 23 Apr 2022 00:51:03 GMT",
-        "x-ms-useragent": "azsdk-js-communication-identity/1.1.0-beta.2 core-rest-pipeline/1.8.1 OS/Win32"
-      },
-      "RequestBody": null,
-      "StatusCode": 201,
-      "ResponseHeaders": {
-        "api-supported-versions": "2020-07-20-preview2, 2021-02-22-preview1, 2021-03-07, 2021-10-31-preview, 2021-11-01, 2022-06-01",
-        "Content-Length": "31",
-        "Content-Type": "application/json; charset=utf-8",
-        "Date": "Sat, 23 Apr 2022 00:51:02 GMT",
-        "MS-CV": "lkqjyG6kTkGzWO1p5qFoMA.0",
-        "Request-Context": "appId=",
-        "Strict-Transport-Security": "max-age=2592000",
-        "X-Azure-Ref": "0d01jYgAAAAAm0Lg8F866R6jgD1Dihyy1V1NURURHRTA4MTEAOWZjN2I1MTktYThjYy00Zjg5LTkzNWUtYzkxNDhhZTA5ZTgx",
-        "X-Cache": "CONFIG_NOCACHE",
-        "x-ms-client-request-id": "sanitized",
-        "X-Processing-Time": "22ms"
-      },
-      "ResponseBody": {
-        "identity": {
-          "id": "sanitized"
-        }
-      }
-    },
-    {
-      "RequestUri": "https://endpoint/networkTraversal/:issueRelayConfiguration?api-version=2022-03-01-preview",
-      "RequestMethod": "POST",
-      "RequestHeaders": {
-        "Accept": "application/json",
-        "Accept-Encoding": "gzip, deflate, br",
-        "Accept-Language": "en-US",
-        "Authorization": "Sanitized",
-        "Connection": "keep-alive",
-        "Content-Length": "18",
-        "Content-Type": "application/json",
-        "Referer": "http://localhost:9876/",
-        "sec-ch-ua": "",
-        "sec-ch-ua-mobile": "?0",
-        "sec-ch-ua-platform": "",
-        "Sec-Fetch-Dest": "empty",
-        "Sec-Fetch-Mode": "cors",
-        "Sec-Fetch-Site": "same-site",
-        "User-Agent": "Mozilla/5.0 (Windows NT 10.0; Win64; x64) AppleWebKit/537.36 (KHTML, like Gecko) HeadlessChrome/93.0.4577.0 Safari/537.36",
-        "x-ms-client-request-id": "sanitized",
-        "x-ms-content-sha256": "MJ6DNveloMF4TtojKVMw78iNwl1XmTZhnasHMjyp1\u002B8=",
-        "x-ms-date": "Sat, 23 Apr 2022 00:51:03 GMT",
-        "x-ms-useragent": "azsdk-js-azure-communication-network-traversal/package-2022-03-01-preview core-rest-pipeline/1.8.1 OS/Win32"
-      },
-      "RequestBody": {
-        "id": "sanitized"
-      },
-      "StatusCode": 200,
-      "ResponseHeaders": {
-        "api-supported-versions": "2021-02-22-preview1, 2021-06-21-preview, 2021-10-08-preview, 2022-03-01-preview",
-        "Content-Length": "325",
-        "Content-Type": "application/json; charset=utf-8",
-        "Date": "Sat, 23 Apr 2022 00:51:02 GMT",
-        "MS-CV": "2dyVMuQ3lEauFuJuUI\u002BWyw.0",
-        "Request-Context": "appId=",
-        "Strict-Transport-Security": "max-age=2592000",
-        "X-Azure-Ref": "0d01jYgAAAADV6IjpsCtwQJXoRtl47eNpV1NURURHRTA4MTEAOWZjN2I1MTktYThjYy00Zjg5LTkzNWUtYzkxNDhhZTA5ZTgx",
-        "X-Cache": "CONFIG_NOCACHE",
-        "x-ms-client-request-id": "sanitized",
-        "X-Processing-Time": "21ms"
-      },
-      "ResponseBody": {
-        "iceServers": [
-          {
-            "routeType": "any",
-            "urls": [
-              "turn.skype.com",
-              "turn.skype.com"
-            ],
-            "username": "sanitized_username",
-            "credential": "sanitized_credential"
-          },
-          {
-            "routeType": "nearest",
-            "urls": [
-              "turn.skype.com",
-              "turn.skype.com"
-            ],
-            "username": "sanitized_username",
-            "credential": "sanitized_credential"
-          }
-        ],
-        "expiresOn": "2022-05-18T12:00:00.00\u002B00:00"
-      }
-    }
-  ],
-  "Variables": {}
->>>>>>> f02a9787
 }