--- conflicted
+++ resolved
@@ -1,6 +1,5 @@
 {
-<<<<<<< HEAD
- "recordings": [
+  "recordings": [
   {
    "method": "POST",
    "url": "https://endpoint/identities",
@@ -53,112 +52,4 @@
   "newDate": {}
  },
  "hash": "334c48bbf41f769167c4e30df23f4637"
-=======
-  "Entries": [
-    {
-      "RequestUri": "https://endpoint/identities?api-version=2021-10-31-preview",
-      "RequestMethod": "POST",
-      "RequestHeaders": {
-        "Accept": "application/json",
-        "Accept-Encoding": "gzip, deflate, br",
-        "Accept-Language": "en-US",
-        "Authorization": "Sanitized",
-        "Connection": "keep-alive",
-        "Content-Length": "0",
-        "Content-Type": "application/json",
-        "Referer": "http://localhost:9876/",
-        "sec-ch-ua": "",
-        "sec-ch-ua-mobile": "?0",
-        "sec-ch-ua-platform": "",
-        "Sec-Fetch-Dest": "empty",
-        "Sec-Fetch-Mode": "cors",
-        "Sec-Fetch-Site": "same-site",
-        "User-Agent": "Mozilla/5.0 (Windows NT 10.0; Win64; x64) AppleWebKit/537.36 (KHTML, like Gecko) HeadlessChrome/93.0.4577.0 Safari/537.36",
-        "x-ms-client-request-id": "sanitized",
-        "x-ms-content-sha256": "47DEQpj8HBSa\u002B/TImW\u002B5JCeuQeRkm5NMpJWZG3hSuFU=",
-        "x-ms-date": "Sat, 23 Apr 2022 00:51:03 GMT",
-        "x-ms-useragent": "azsdk-js-communication-identity/1.1.0-beta.2 core-rest-pipeline/1.8.1 OS/Win32"
-      },
-      "RequestBody": null,
-      "StatusCode": 201,
-      "ResponseHeaders": {
-        "api-supported-versions": "2020-07-20-preview2, 2021-02-22-preview1, 2021-03-07, 2021-10-31-preview, 2021-11-01, 2022-06-01",
-        "Content-Length": "31",
-        "Content-Type": "application/json; charset=utf-8",
-        "Date": "Sat, 23 Apr 2022 00:51:03 GMT",
-        "MS-CV": "/sJDLFcufUOl56Reib/UVA.0",
-        "Request-Context": "appId=",
-        "Strict-Transport-Security": "max-age=2592000",
-        "X-Azure-Ref": "0d01jYgAAAAAA1G9\u002BDgLpSYlcG\u002BS7n\u002BK\u002BV1NURURHRTA4MTEAOWZjN2I1MTktYThjYy00Zjg5LTkzNWUtYzkxNDhhZTA5ZTgx",
-        "X-Cache": "CONFIG_NOCACHE",
-        "x-ms-client-request-id": "sanitized",
-        "X-Processing-Time": "23ms"
-      },
-      "ResponseBody": {
-        "identity": {
-          "id": "sanitized"
-        }
-      }
-    },
-    {
-      "RequestUri": "https://endpoint/networkTraversal/:issueRelayConfiguration?api-version=2022-03-01-preview",
-      "RequestMethod": "POST",
-      "RequestHeaders": {
-        "Accept": "application/json",
-        "Accept-Encoding": "gzip, deflate, br",
-        "Accept-Language": "en-US",
-        "Authorization": "Sanitized",
-        "Connection": "keep-alive",
-        "Content-Length": "51",
-        "Content-Type": "application/json",
-        "Referer": "http://localhost:9876/",
-        "sec-ch-ua": "",
-        "sec-ch-ua-mobile": "?0",
-        "sec-ch-ua-platform": "",
-        "Sec-Fetch-Dest": "empty",
-        "Sec-Fetch-Mode": "cors",
-        "Sec-Fetch-Site": "same-site",
-        "User-Agent": "Mozilla/5.0 (Windows NT 10.0; Win64; x64) AppleWebKit/537.36 (KHTML, like Gecko) HeadlessChrome/93.0.4577.0 Safari/537.36",
-        "x-ms-client-request-id": "sanitized",
-        "x-ms-content-sha256": "LXvD8TQI9TqcX4loQgNapuM\u002Bnw97UQxAyG\u002B5yeJ2uhY=",
-        "x-ms-date": "Sat, 23 Apr 2022 00:51:03 GMT",
-        "x-ms-useragent": "azsdk-js-azure-communication-network-traversal/package-2022-03-01-preview core-rest-pipeline/1.8.1 OS/Win32"
-      },
-      "RequestBody": {
-        "id": "sanitized",
-        "routeType": "nearest",
-        "ttl": 4000
-      },
-      "StatusCode": 200,
-      "ResponseHeaders": {
-        "api-supported-versions": "2021-02-22-preview1, 2021-06-21-preview, 2021-10-08-preview, 2022-03-01-preview",
-        "Content-Length": "194",
-        "Content-Type": "application/json; charset=utf-8",
-        "Date": "Sat, 23 Apr 2022 00:51:03 GMT",
-        "MS-CV": "hre/iQ8tQEKaTEgg2iHzKQ.0",
-        "Request-Context": "appId=",
-        "Strict-Transport-Security": "max-age=2592000",
-        "X-Azure-Ref": "0d01jYgAAAAB0yeurHRqYR7tk6TcJSvJhV1NURURHRTA4MTEAOWZjN2I1MTktYThjYy00Zjg5LTkzNWUtYzkxNDhhZTA5ZTgx",
-        "X-Cache": "CONFIG_NOCACHE",
-        "x-ms-client-request-id": "sanitized",
-        "X-Processing-Time": "24ms"
-      },
-      "ResponseBody": {
-        "iceServers": [
-          {
-            "routeType": "nearest",
-            "urls": [
-              "turn.skype.com",
-              "turn.skype.com"
-            ],
-            "username": "sanitized_username",
-            "credential": "sanitized_credential"
-          }
-        ],
-        "expiresOn": "2022-05-18T12:00:00.00\u002B00:00"
-      }
-    }
-  ],
-  "Variables": {}
->>>>>>> f02a9787
 }