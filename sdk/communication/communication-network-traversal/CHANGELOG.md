--- conflicted
+++ resolved
@@ -1,6 +1,5 @@
 # Release History
 
-<<<<<<< HEAD
 ## 1.0.0-beta.3 (Unreleased)
 
 ### Features Added
@@ -11,10 +10,7 @@
 
 ### Other Changes
 
-## 1.0.0-beta.2 (2021-07-20)
-=======
 ## 1.0.0-beta.2 (2021-07-22)
->>>>>>> bdd46de9
 
 ### Features Added
 - With the dropping of support for Node.js versions that are no longer in LTS, the dependency on `@types/node` has been updated to version 12. Read our [support policy](https://github.com/Azure/azure-sdk-for-js/blob/main/SUPPORT.md) for more details.
