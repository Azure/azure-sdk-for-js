// https://github.com/karma-runner/karma-chrome-launcher
process.env.CHROME_BIN = require("puppeteer").executablePath();
require("dotenv").config();
const {
  jsonRecordingFilterFunction,
  isPlaybackMode,
  isSoftRecordMode,
  isRecordMode
} = require("@azure/test-utils-recorder");

module.exports = function(config) {
  config.set({
    // base path that will be used to resolve all patterns (eg. files, exclude)
    basePath: "./",

    // frameworks to use
    // available frameworks: https://npmjs.org/browse/keyword/karma-adapter
    frameworks: ["mocha"],

    plugins: [
      "karma-mocha",
      "karma-mocha-reporter",
      "karma-chrome-launcher",
      "karma-edge-launcher",
      "karma-firefox-launcher",
      "karma-ie-launcher",
      "karma-env-preprocessor",
      "karma-coverage",
      "karma-sourcemap-loader",
      "karma-junit-reporter",
      "karma-json-to-file-reporter",
      "karma-json-preprocessor"
    ],

    // list of files / patterns to load in the browser
    files: [
      // Uncomment the cdn link below for the polyfill service to support IE11 missing features
      // Promise,String.prototype.startsWith,String.prototype.endsWith,String.prototype.repeat,String.prototype.includes,Array.prototype.includes,Object.keys
      // "https://cdn.polyfill.io/v2/polyfill.js?features=Symbol,Promise,String.prototype.startsWith,String.prototype.endsWith,String.prototype.repeat,String.prototype.includes,Array.prototype.includes,Object.keys|always",
      "dist-test/index.browser.js"
    ].concat(isPlaybackMode() || isSoftRecordMode() ? ["recordings/browsers/**/*.json"] : []),

    // list of files / patterns to exclude
    exclude: [],

    // preprocess matching files before serving them to the browser
    // available preprocessors: https://npmjs.org/browse/keyword/karma-preprocessor
    preprocessors: {
      "**/*.js": ["sourcemap", "env"],
      "recordings/browsers/**/*.json": ["json"]
      // IMPORTANT: COMMENT following line if you want to debug in your browsers!!
      // Preprocess source file to calculate code coverage, however this will make source file unreadable
      // "dist-test/index.browser.js": ["coverage"]
    },

    // inject following environment values into browser testing with window.__env__
    // environment values MUST be exported or set with same console running "karma start"
    // https://www.npmjs.com/package/karma-env-preprocessor
    envPreprocessor: [
<<<<<<< HEAD
      "AZIRE_COMMUNICATION_LIVETEST_CONNECTION_STRING",
=======
      "COMMUNICATION_LIVETEST_STATIC_CONNECTION_STRING",
>>>>>>> 45a16e8d
      "AZURE_PHONE_NUMBER",
      "TEST_MODE",
      "AZURE_CLIENT_ID",
      "AZURE_CLIENT_SECRET",
      "AZURE_TENANT_ID",
      "COMMUNICATION_SKIP_INT_SMS_TEST"
    ],

    // test results reporter to use
    // possible values: 'dots', 'progress'
    // available reporters: https://npmjs.org/browse/keyword/karma-reporter
    reporters: ["mocha", "coverage", "junit", "json-to-file"],

    coverageReporter: {
      // specify a common output directory
      dir: "coverage-browser/",
      reporters: [
        { type: "json", subdir: ".", file: "coverage.json" },
        { type: "lcovonly", subdir: ".", file: "lcov.info" },
        { type: "html", subdir: "html" },
        { type: "cobertura", subdir: ".", file: "cobertura-coverage.xml" }
      ]
    },

    junitReporter: {
      outputDir: "", // results will be saved as $outputDir/$browserName.xml
      outputFile: "test-results.browser.xml", // if included, results will be saved as $outputDir/$browserName/$outputFile
      suite: "", // suite will become the package name attribute in xml testsuite element
      useBrowserName: false, // add browser name to report and classes names
      nameFormatter: undefined, // function (browser, result) to customize the name attribute in xml testcase element
      classNameFormatter: undefined, // function (browser, result) to customize the classname attribute in xml testcase element
      properties: {} // key value pair of properties to add to the <properties> section of the report
    },

    jsonToFileReporter: {
      filter: jsonRecordingFilterFunction,
      outputPath: "."
    },

    // web server port
    port: 9876,

    // enable / disable colors in the output (reporters and logs)
    colors: true,

    // level of logging
    // possible values: config.LOG_DISABLE || config.LOG_ERROR || config.LOG_WARN || config.LOG_INFO || config.LOG_DEBUG
    logLevel: config.LOG_INFO,

    // enable / disable watching file and executing tests whenever any file changes
    autoWatch: false,

    // start these browsers
    // available browser launchers: https://npmjs.org/browse/keyword/karma-launcher
    // 'ChromeHeadless', 'Chrome', 'Firefox', 'Edge', 'IE'
    browsers: ["HeadlessChrome"],

    customLaunchers: {
      HeadlessChrome: {
        base: "ChromeHeadless",
        flags: ["--no-sandbox", "--disable-web-security"]
      }
    },

    // Continuous Integration mode
    // if true, Karma captures browsers, runs the tests and exits
    singleRun: true,

    // Concurrency level
    // how many browser should be started simultaneous
    concurrency: 1,

    browserNoActivityTimeout: 600000,
    browserDisconnectTimeout: 10000,
    browserDisconnectTolerance: 3,
    browserConsoleLogOptions: {
      terminal: !isRecordMode()
    },

    client: {
      mocha: {
        // change Karma's debug.html to the mocha web reporter
        reporter: "html",
        timeout: "600000"
      }
    }
  });
};<|MERGE_RESOLUTION|>--- conflicted
+++ resolved
@@ -57,11 +57,7 @@
     // environment values MUST be exported or set with same console running "karma start"
     // https://www.npmjs.com/package/karma-env-preprocessor
     envPreprocessor: [
-<<<<<<< HEAD
-      "AZIRE_COMMUNICATION_LIVETEST_CONNECTION_STRING",
-=======
       "COMMUNICATION_LIVETEST_STATIC_CONNECTION_STRING",
->>>>>>> 45a16e8d
       "AZURE_PHONE_NUMBER",
       "TEST_MODE",
       "AZURE_CLIENT_ID",
