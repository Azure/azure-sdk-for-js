--- conflicted
+++ resolved
@@ -34,16 +34,8 @@
 
   const sendRequest: SmsSendRequest = {
     from: process.env.FROM_PHONE_NUMBER || process.env.AZURE_PHONE_NUMBER || "<from-phone-number>",
-<<<<<<< HEAD
-    to: process.env.TO_PHONE_NUMBERS?.split(",") || [process.env.AZURE_PHONE_NUMBER!] || [
-        "<to-phone-number-1>",
-        "<to-phone-number-2>",
-      ],
-    message: "Hello World via SMS!",
-=======
     to: phoneNumbers,
     message: "Hello World via SMS!"
->>>>>>> 297eb06c
   };
 
   // send sms with request
