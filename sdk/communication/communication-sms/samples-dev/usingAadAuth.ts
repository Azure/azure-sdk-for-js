--- conflicted
+++ resolved
@@ -38,10 +38,10 @@
   const credential: TokenCredential = isNode
     ? new DefaultAzureCredential()
     : new ClientSecretCredential(
-        process.env.AZURE_TENANT_ID,
-        process.env.AZURE_CLIENT_ID,
-        process.env.AZURE_CLIENT_SECRET
-      );
+      process.env.AZURE_TENANT_ID,
+      process.env.AZURE_CLIENT_ID,
+      process.env.AZURE_CLIENT_SECRET
+    );
 
   // create new client with endpoint and credentials
   const client = new SmsClient(endpoint, credential);
@@ -58,16 +58,8 @@
 
   const sendRequest: SmsSendRequest = {
     from: process.env.FROM_PHONE_NUMBER || process.env.AZURE_PHONE_NUMBER || "<from-phone-number>",
-<<<<<<< HEAD
-    to: process.env.TO_PHONE_NUMBERS?.split(",") || [process.env.AZURE_PHONE_NUMBER!] || [
-        "<to-phone-number-1>",
-        "<to-phone-number-2>",
-      ],
-    message: "Hello World via SMS!",
-=======
     to: phoneNumbers,
     message: "Hello World via SMS!"
->>>>>>> 297eb06c
   };
 
   // send sms with request
