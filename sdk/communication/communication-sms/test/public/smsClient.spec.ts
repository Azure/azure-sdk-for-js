--- conflicted
+++ resolved
@@ -1,15 +1,12 @@
 // Copyright (c) Microsoft Corporation.
 // Licensed under the MIT license.
 
-<<<<<<< HEAD
-import { matrix } from "@azure/test-utils-matrix";
-=======
 /**
  *  These tests only run in Live Mode because Http Requests with Randomized UUIDs do not play well with the recorder
  *  They are duplicated in an internal test which contains workaround logic to record/playback the tests
  */
 
->>>>>>> e50475fc
+import { matrix } from "@azure/test-utils-matrix";
 import { record, Recorder } from "@azure/test-utils-recorder";
 import { isNode } from "@azure/core-http";
 import * as dotenv from "dotenv";
