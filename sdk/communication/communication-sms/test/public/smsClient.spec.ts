// Copyright (c) Microsoft Corporation.
// Licensed under the MIT license.

/**
 *  These tests only run in Live Mode because Http Requests with Randomized UUIDs do not play well with the recorder
 *  They are duplicated in an internal test which contains workaround logic to record/playback the tests
 */

<<<<<<< HEAD
import { record, Recorder, env } from "@azure/test-utils-recorder";
=======
import { matrix } from "@azure/test-utils";
import { record, Recorder } from "@azure/test-utils-recorder";
>>>>>>> 45a16e8d
import { isNode } from "@azure/core-http";
import * as dotenv from "dotenv";
import {
  createSmsClient,
  createSmsClientWithToken,
  recorderConfiguration
} from "./utils/recordedClient";
import { Context } from "mocha";
import sendSmsSuites from "./suites/smsClient.send";

if (isNode) {
  dotenv.config();
}

matrix([[true, false]], async function(useAad) {
  describe(`SmsClient [Live]${useAad ? " [AAD]" : ""}`, async () => {
    let recorder: Recorder;

    before(function(this: Context) {
      const skipIntSMSTests = env.COMMUNICATION_SKIP_INT_SMS_TEST === "true";
      if (skipIntSMSTests) {
        this.skip();
      }
    });

    beforeEach(async function(this: Context) {
      recorder = record(this, recorderConfiguration);
      recorder.skip(
        undefined,
        "A UUID is randomly generated within the SDK and used in the HTTP request and cannot be preserved."
      );

      if (useAad) {
        this.smsClient = createSmsClientWithToken();
      } else {
        this.smsClient = createSmsClient();
      }
    });

    afterEach(async function(this: Context) {
      await recorder.stop();
    });

    describe("test send method", sendSmsSuites);
  });
});<|MERGE_RESOLUTION|>--- conflicted
+++ resolved
@@ -6,12 +6,8 @@
  *  They are duplicated in an internal test which contains workaround logic to record/playback the tests
  */
 
-<<<<<<< HEAD
+import { matrix } from "@azure/test-utils";
 import { record, Recorder, env } from "@azure/test-utils-recorder";
-=======
-import { matrix } from "@azure/test-utils";
-import { record, Recorder } from "@azure/test-utils-recorder";
->>>>>>> 45a16e8d
 import { isNode } from "@azure/core-http";
 import * as dotenv from "dotenv";
 import {
