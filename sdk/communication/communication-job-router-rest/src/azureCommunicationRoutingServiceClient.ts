// Copyright (c) Microsoft Corporation.
// Licensed under the MIT License.

import type { ClientOptions } from "@azure-rest/core-client";
import { getClient } from "@azure-rest/core-client";
import { logger } from "./logger.js";
import type { AzureCommunicationRoutingServiceClient } from "./clientDefinitions.js";

/** The optional parameters for the client */
export interface AzureCommunicationRoutingServiceClientOptions extends ClientOptions {
  /** The api version option of the client */
  apiVersion?: string;
}

/**
 * Initialize a new instance of `AzureCommunicationRoutingServiceClient`
<<<<<<< HEAD
 * @param endpointParam - Uri of your Communication resource
=======
 * @param endpoint - Uri of your Communication resource
 * @param credentialOrOptions - The key or token credential.
>>>>>>> 83efc34e
 * @param options - the parameter for all optional parameters
 */
export default function createClient(
  endpointParam: string,
  {
    apiVersion = "2024-01-18-preview",
    ...options
  }: AzureCommunicationRoutingServiceClientOptions = {},
): AzureCommunicationRoutingServiceClient {
  const endpointUrl = options.endpoint ?? options.baseUrl ?? `${endpointParam}`;
  const userAgentInfo = `azsdk-js-communication-job-router-rest/1.0.0-beta.1`;
  const userAgentPrefix =
    options.userAgentOptions && options.userAgentOptions.userAgentPrefix
      ? `${options.userAgentOptions.userAgentPrefix} ${userAgentInfo}`
      : `${userAgentInfo}`;
  options = {
    ...options,
    userAgentOptions: {
      userAgentPrefix,
    },
    loggingOptions: {
      logger: options.loggingOptions?.logger ?? logger.info,
    },
  };
  const client = getClient(endpointUrl, options) as AzureCommunicationRoutingServiceClient;

  client.pipeline.removePolicy({ name: "ApiVersionPolicy" });
  client.pipeline.addPolicy({
    name: "ClientApiVersionPolicy",
    sendRequest: (req, next) => {
      // Use the apiVersion defined in request url directly
      // Append one if there is no apiVersion and we have one at client options
      const url = new URL(req.url);
      if (!url.searchParams.get("api-version") && apiVersion) {
        req.url = `${req.url}${
          Array.from(url.searchParams.keys()).length > 0 ? "&" : "?"
        }api-version=${apiVersion}`;
      }
      return next(req);
    },
  });

  return client;
}<|MERGE_RESOLUTION|>--- conflicted
+++ resolved
@@ -14,12 +14,7 @@
 
 /**
  * Initialize a new instance of `AzureCommunicationRoutingServiceClient`
-<<<<<<< HEAD
  * @param endpointParam - Uri of your Communication resource
-=======
- * @param endpoint - Uri of your Communication resource
- * @param credentialOrOptions - The key or token credential.
->>>>>>> 83efc34e
  * @param options - the parameter for all optional parameters
  */
 export default function createClient(
@@ -54,9 +49,8 @@
       // Append one if there is no apiVersion and we have one at client options
       const url = new URL(req.url);
       if (!url.searchParams.get("api-version") && apiVersion) {
-        req.url = `${req.url}${
-          Array.from(url.searchParams.keys()).length > 0 ? "&" : "?"
-        }api-version=${apiVersion}`;
+        req.url = `${req.url}${Array.from(url.searchParams.keys()).length > 0 ? "&" : "?"
+          }api-version=${apiVersion}`;
       }
       return next(req);
     },
