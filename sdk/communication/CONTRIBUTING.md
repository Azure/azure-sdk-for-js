--- conflicted
+++ resolved
@@ -28,11 +28,7 @@
 
 ### Live mode
 
-<<<<<<< HEAD
-Since in LIVE mode we are hitting an actual resource, we must set the appropriate environment variables to make sure the code tests against the resource we want. Set up an env variable called `AZURE_COMMUNICATION_LIVETEST_CONNECTION_STRING` for Phone Number and SMS packages and set it to the connection string of the resource you want to test against. For all other communication packages, set up an environment variable called `COMMUNICATION_LIVETEST_DYNAMIC_CONNECTION_STRING` and set it to the connection string of the resource you want to test against.
-=======
-Since in LIVE mode we are hitting an actual resource, we must set the appropriate environment variables to make sure the code tests against the resource we want. Set up an env variable called `COMMUNICATION_LIVETEST_STATIC_CONNECTION_STRING` for Phone Number and SMS packages and set it to the connection string of the resource you want to test against. For all other communication packages, set up an environment variable called `COMMUNICATION_CONNECTION_STRING` and set it to the connection string of the resource you want to test against.
->>>>>>> 5724ea5d
+Since in LIVE mode we are hitting an actual resource, we must set the appropriate environment variables to make sure the code tests against the resource we want. Set up an env variable called `COMMUNICATION_LIVETEST_STATIC_CONNECTION_STRING` for Phone Number and SMS packages and set it to the connection string of the resource you want to test against. For all other communication packages, set up an environment variable called `COMMUNICATION_LIVETEST_DYNAMIC_CONNECTION_STRING` and set it to the connection string of the resource you want to test against.
 
 Depending on which package you are testing, it may need special environment variables to test succesfully. In each package, there is a `recordedClient.ts` file; In that file you will find `const replaceableVariables` with the names of the variables the package uses. Make sure to set these variables before running the tests themselves.
 
