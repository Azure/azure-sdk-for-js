--- conflicted
+++ resolved
@@ -5,26 +5,13 @@
  * @summary Use AAD token credentials when sending a whatsapp template message.
  */
 
-<<<<<<< HEAD
-import { isNode } from "@azure/core-util";
-import type { TokenCredential }  from "@azure/identity";
-import { ClientSecretCredential, DefaultAzureCredential } from "@azure/identity";
-import type { 
-    Send202Response,
-    MessageTemplate,
-    MessageTemplateValue,
-    MessageTemplateBindings} from "@azure-rest/communication-messages";
-import NotificationClient, {
-    isUnexpected,
-=======
 import { isNodeLike } from "@azure/core-util";
 import type { TokenCredential } from "@azure/identity";
 import { ClientSecretCredential, DefaultAzureCredential } from "@azure/identity";
 import type {
   MessageTemplate,
   MessageTemplateValue,
-  MessageTemplateBindings,
->>>>>>> fc443356
+  MessageTemplateBindings
 } from "@azure-rest/communication-messages";
 import NotificationClient, { isUnexpected } from "@azure-rest/communication-messages";
 
