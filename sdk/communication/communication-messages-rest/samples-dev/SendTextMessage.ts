// Copyright (c) Microsoft Corporation.
// Licensed under the MIT License.

/**
 * @summary Send a text message
 */

<<<<<<< HEAD
import type { Send202Response } from "@azure-rest/communication-messages";
=======
>>>>>>> fc443356
import NotificationClient, { isUnexpected } from "@azure-rest/communication-messages";

// Load the .env file if it exists
import "dotenv/config";

async function main(): Promise<void> {
  const connectionString = process.env.COMMUNICATION_LIVETEST_STATIC_CONNECTION_STRING || "";
  const client = NotificationClient(connectionString);
  console.log("Sending message...");
  const result = await client.path("/messages/notifications:send").post({
    contentType: "application/json",
    body: {
      channelRegistrationId: process.env.CHANNEL_ID || "",
      to: [process.env.RECIPIENT_PHONE_NUMBER || ""],
      kind: "text",
      content: "Arif The Great!!!",
    },
  });

  console.log("Response: " + JSON.stringify(result, null, 2));

  if (isUnexpected(result)) {
    throw new Error("Failed to send message");
  }

  await result.body.receipts.forEach((receipt) => {
        console.log("Message sent to:" + receipt.to + " with message id:" + receipt.messageId);
      });
}

main().catch((error) => {
  console.error("Encountered an error while sending message: ", error);
  throw error;
});<|MERGE_RESOLUTION|>--- conflicted
+++ resolved
@@ -5,10 +5,7 @@
  * @summary Send a text message
  */
 
-<<<<<<< HEAD
-import type { Send202Response } from "@azure-rest/communication-messages";
-=======
->>>>>>> fc443356
+
 import NotificationClient, { isUnexpected } from "@azure-rest/communication-messages";
 
 // Load the .env file if it exists
