--- conflicted
+++ resolved
@@ -6,22 +6,11 @@
  */
 
 import { AzureKeyCredential } from "@azure/core-auth";
-<<<<<<< HEAD
-import type { 
-    MessagesServiceClient,
-    Send202Response,
-    MessageTemplate,
-    MessageTemplateValue,
-    MessageTemplateBindings} from "@azure-rest/communication-messages";
-import NotificationClient, {
-    isUnexpected,
-=======
 import type {
   MessagesServiceClient,
   MessageTemplate,
   MessageTemplateValue,
-  MessageTemplateBindings,
->>>>>>> fc443356
+  MessageTemplateBindings
 } from "@azure-rest/communication-messages";
 import NotificationClient, { isUnexpected } from "@azure-rest/communication-messages";
 
