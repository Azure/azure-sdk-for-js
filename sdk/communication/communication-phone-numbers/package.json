{
  "name": "@azure/communication-phone-numbers",
<<<<<<< HEAD
  "version": "1.3.0-beta.3",
=======
  "version": "1.3.0-beta.4",
>>>>>>> ef72c3c6
  "description": "SDK for Azure Communication service which facilitates phone number management.",
  "sdk-type": "client",
  "main": "dist/index.js",
  "module": "dist-esm/src/index.js",
  "types": "types/communication-phone-numbers.d.ts",
  "scripts": {
    "audit": "node ../../../common/scripts/rush-audit.js && rimraf node_modules package-lock.json && npm i --package-lock-only 2>&1 && npm audit",
<<<<<<< HEAD
    "build": "npm run clean && tsc -p . && dev-tool run bundle && api-extractor run --local",
    "build:clean": "rush update --recheck && rush rebuild -t @azure/communication-phone-numbers && dev-tool run build",
=======
    "build": "npm run clean && tsc -p . && dev-tool run bundle && dev-tool run extract-api",
    "build:clean": "rush update --recheck && rush rebuild && dev-tool run build",
>>>>>>> ef72c3c6
    "build:samples": "echo Obsolete.",
    "build:test": "tsc -p . && dev-tool run bundle",
    "bundle": "dev-tool run bundle",
    "check-format": "dev-tool run vendored prettier --list-different --config ../../../.prettierrc.json --ignore-path ../../../.prettierignore \"src/**/*.ts\" \"test/**/*.ts\" \"samples-dev/**/*.ts\" \"*.{js,json}\"",
    "clean": "rimraf --glob dist dist-* temp types *.tgz *.log",
    "execute:samples": "dev-tool samples run samples-dev",
    "extract-api": "tsc -p . && dev-tool run extract-api",
    "format": "dev-tool run vendored prettier --write --config ../../../.prettierrc.json --ignore-path ../../../.prettierignore \"src/**/*.ts\" \"test/**/*.ts\" \"samples-dev/**/*.ts\" \"*.{js,json}\"",
    "generate:client": "autorest --typescript ./swagger/README.md && rushx format",
    "integration-test:browser": "dev-tool run test:browser",
    "integration-test:node": "dev-tool run test:node-js-input -- --timeout 5000000 'dist-esm/test/**/*.spec.js'",
    "integration-test": "npm run integration-test:node && npm run integration-test:browser",
    "lint:fix": "eslint package.json api-extractor.json README.md src test --ext .ts,.javascript,.js --fix --fix-type [problem,suggestion]",
    "lint": "eslint package.json api-extractor.json README.md src test --ext .ts,.javascript,.js",
    "pack": "npm pack 2>&1",
    "test": "rimraf --glob dist-test && npm run build:test && npm run unit-test && npm run integration-test",
    "test:browser": "npm run build:test && npm run unit-test:browser && npm run integration-test:browser",
    "test:node": "npm run build:test && npm run unit-test:node && npm run integration-test:node",
    "test:watch": "npm run test -- --watch --reporter min",
    "unit-test:browser": "dev-tool run test:browser",
    "unit-test:node": "dev-tool run test:node-ts-input -- --timeout 1200000 --exclude 'test/**/browser/*.spec.ts' 'test/**/*.spec.ts'",
    "unit-test": "npm run unit-test:node && npm run unit-test:browser"
  },
  "files": [
    "dist/",
    "dist-esm/src/",
    "types/communication-phone-numbers.d.ts",
    "README.md",
    "LICENSE"
  ],
  "keywords": [
    "azure",
    "cloud",
    "communication"
  ],
  "author": "Microsoft Corporation",
  "license": "MIT",
  "engines": {
    "node": ">=18.0.0"
  },
  "homepage": "https://github.com/Azure/azure-sdk-for-js/tree/main/sdk/communication/communication-phone-numbers/",
  "repository": "github:Azure/azure-sdk-for-js",
  "bugs": {
    "url": "https://github.com/Azure/azure-sdk-for-js/issues"
  },
  "sideEffects": false,
  "prettier": "@azure/eslint-plugin-azure-sdk/prettier.json",
  "dependencies": {
    "@azure/communication-common": "^2.2.0",
    "@azure/abort-controller": "^1.0.0",
    "@azure/core-auth": "^1.3.0",
    "@azure/core-client": "^1.5.0",
    "@azure/core-rest-pipeline": "^1.3.0",
    "@azure/core-lro": "^2.2.4",
    "@azure/core-paging": "^1.1.1",
    "@azure/core-tracing": "^1.0.0",
    "@azure/core-util": "^1.9.0",
    "@azure/logger": "^1.0.0",
    "events": "^3.0.0",
    "tslib": "^2.2.0"
  },
  "devDependencies": {
    "@azure/dev-tool": "^1.0.0",
    "@azure/eslint-plugin-azure-sdk": "^3.0.0",
    "@azure-tools/test-utils": "^1.0.1",
    "@azure-tools/test-credential": "^1.0.0",
    "@azure-tools/test-recorder": "^3.0.0",
    "@azure/identity": "^4.0.1",
    "@microsoft/api-extractor": "^7.31.1",
    "@types/chai": "^4.1.6",
    "@types/mocha": "^10.0.0",
    "@types/sinon": "^17.0.0",
    "@types/node": "^18.0.0",
    "chai": "^4.2.0",
    "cross-env": "^7.0.2",
    "dotenv": "^16.0.0",
    "eslint": "^8.0.0",
    "inherits": "^2.0.3",
    "karma-chrome-launcher": "^3.0.0",
    "karma-coverage": "^2.0.0",
    "karma-env-preprocessor": "^0.1.1",
    "karma-firefox-launcher": "^1.1.0",
    "karma-junit-reporter": "^2.0.1",
    "karma-mocha-reporter": "^2.2.5",
    "karma-mocha": "^2.0.1",
    "karma-sourcemap-loader": "^0.3.8",
    "karma": "^6.2.0",
    "mocha": "^10.0.0",
    "nyc": "^15.1.0",
    "rimraf": "^5.0.5",
    "sinon": "^17.0.0",
    "typescript": "~5.4.5",
    "ts-node": "^10.0.0"
  },
  "//metadata": {
    "constantPaths": [
      {
        "path": "src/generated/src/phoneNumbersClient.ts",
        "prefix": "packageDetails"
      },
      {
        "path": "src/generated/src/tracing.ts",
        "prefix": "packageVersion"
      },
      {
        "path": "src/generated/src/siprouting/sipRoutingClientContext.ts",
        "prefix": "packageDetails"
      },
      {
        "path": "src/utils/constants.ts",
        "prefix": "SDK_VERSION"
      },
      {
        "path": "swagger/README.md",
        "prefix": "package-version"
      },
      {
        "path": "swagger/README-SipRouting.md",
        "prefix": "package-version"
      }
    ]
  },
  "//sampleConfiguration": {
    "productName": "Azure Communication Services - Phone Numbers",
    "productSlugs": [
      "azure",
      "azure-communication-services"
    ],
    "requiredResources": {
      "Azure Communication Services account": "https://docs.microsoft.com/azure/communication-services/quickstarts/create-communication-resource"
    },
    "skip": [
      "purchasePhoneNumber.js",
      "releasePhoneNumber.js",
      "manageSipRoutingConfiguration.js"
    ]
  }
}<|MERGE_RESOLUTION|>--- conflicted
+++ resolved
@@ -1,10 +1,6 @@
 {
   "name": "@azure/communication-phone-numbers",
-<<<<<<< HEAD
   "version": "1.3.0-beta.3",
-=======
-  "version": "1.3.0-beta.4",
->>>>>>> ef72c3c6
   "description": "SDK for Azure Communication service which facilitates phone number management.",
   "sdk-type": "client",
   "main": "dist/index.js",
@@ -12,13 +8,8 @@
   "types": "types/communication-phone-numbers.d.ts",
   "scripts": {
     "audit": "node ../../../common/scripts/rush-audit.js && rimraf node_modules package-lock.json && npm i --package-lock-only 2>&1 && npm audit",
-<<<<<<< HEAD
-    "build": "npm run clean && tsc -p . && dev-tool run bundle && api-extractor run --local",
-    "build:clean": "rush update --recheck && rush rebuild -t @azure/communication-phone-numbers && dev-tool run build",
-=======
     "build": "npm run clean && tsc -p . && dev-tool run bundle && dev-tool run extract-api",
     "build:clean": "rush update --recheck && rush rebuild && dev-tool run build",
->>>>>>> ef72c3c6
     "build:samples": "echo Obsolete.",
     "build:test": "tsc -p . && dev-tool run bundle",
     "bundle": "dev-tool run bundle",
