// Copyright (c) Microsoft Corporation.
// Licensed under the MIT license.

import { Recorder, env, isPlaybackMode } from "@azure/test-utils-recorder";
import { assert } from "chai";
import { Context } from "mocha";
import { PhoneNumberCapabilitiesRequest } from "../src";
import { PhoneNumbersClient } from "../src/phoneNumbersClient";
import { buildCapabilityUpdate } from "./utils";
import { createRecordedClient } from "./utils/recordedClient";

describe("PhoneNumbersClient - lro - update", function() {
  const purchasedPhoneNumber = isPlaybackMode() ? "+14155550100" : env.AZURE_PHONE_NUMBER;
  let recorder: Recorder;
  let client: PhoneNumbersClient;

<<<<<<< HEAD
  beforeEach(function() {
=======
  before(function(this: Context) {
    if (!env.INCLUDE_PHONENUMBER_LIVE_TESTS && !isPlaybackMode()) {
      this.skip();
    }
  });

  beforeEach(function(this: Context) {
>>>>>>> 346afa7e
    ({ client, recorder } = createRecordedClient(this));
  });

  afterEach(async function(this: Context) {
    if (!this.currentTest?.isPending()) {
      await recorder.stop();
    }
  });

  it("can update a phone number's capabilities", async function() {
    const { capabilities } = await client.getPurchasedPhoneNumber(purchasedPhoneNumber);
    const update: PhoneNumberCapabilitiesRequest = isPlaybackMode()
      ? { calling: "none", sms: "outbound" }
      : buildCapabilityUpdate(capabilities);

    const updatePoller = await client.beginUpdatePhoneNumberCapabilities(
      purchasedPhoneNumber,
      update
    );

    const phoneNumber = await updatePoller.pollUntilDone();
    assert.notDeepEqual(phoneNumber.capabilities, capabilities);
    assert.deepEqual(phoneNumber.capabilities, update);
  }).timeout(45000);

  it("can cancel an update", async function() {
    const { capabilities: originalCapabilities } = await client.getPurchasedPhoneNumber(
      purchasedPhoneNumber
    );
    const update: PhoneNumberCapabilitiesRequest = isPlaybackMode()
      ? { calling: "inbound+outbound", sms: "inbound+outbound" }
      : buildCapabilityUpdate(originalCapabilities);

    const updatePoller = await client.beginUpdatePhoneNumberCapabilities(
      purchasedPhoneNumber,
      update
    );

    await updatePoller.cancelOperation();
    assert.ok(updatePoller.isStopped);
    assert.ok(updatePoller.getOperationState().isCancelled);

    const { capabilities } = await client.getPurchasedPhoneNumber(purchasedPhoneNumber);
    assert.notDeepEqual(capabilities, update);
    assert.deepEqual(capabilities, originalCapabilities);
  }).timeout(5000);
});<|MERGE_RESOLUTION|>--- conflicted
+++ resolved
@@ -14,17 +14,7 @@
   let recorder: Recorder;
   let client: PhoneNumbersClient;
 
-<<<<<<< HEAD
   beforeEach(function() {
-=======
-  before(function(this: Context) {
-    if (!env.INCLUDE_PHONENUMBER_LIVE_TESTS && !isPlaybackMode()) {
-      this.skip();
-    }
-  });
-
-  beforeEach(function(this: Context) {
->>>>>>> 346afa7e
     ({ client, recorder } = createRecordedClient(this));
   });
 
