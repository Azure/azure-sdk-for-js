--- conflicted
+++ resolved
@@ -50,16 +50,10 @@
   const recorder = record(context, environmentSetup);
 
   return {
-<<<<<<< HEAD
     client: new PhoneNumbersClient(env.AZURE_COMMUNICATION_LIVETEST_CONNECTION_STRING, {
       httpClient: createTestHttpClient()
     }),
-    recorder,
-    includePhoneNumberLiveTests: env.INCLUDE_PHONENUMBER_LIVE_TESTS === "true"
-=======
-    client: new PhoneNumbersClient(env.AZURE_COMMUNICATION_LIVETEST_CONNECTION_STRING),
     recorder
->>>>>>> 343f07ee
   };
 }
 
@@ -87,16 +81,10 @@
     };
 
     return {
-<<<<<<< HEAD
       client: new PhoneNumbersClient(endpoint, credential, {
         httpClient: createTestHttpClient()
       }),
-      recorder,
-      includePhoneNumberLiveTests: env.INCLUDE_PHONENUMBER_LIVE_TESTS === "true"
-=======
-      client: new PhoneNumbersClient(endpoint, credential),
       recorder
->>>>>>> 343f07ee
     };
   }
 
@@ -107,16 +95,10 @@
   }
 
   return {
-<<<<<<< HEAD
     client: new PhoneNumbersClient(endpoint, credential, {
       httpClient: createTestHttpClient()
     }),
-    recorder,
-    includePhoneNumberLiveTests: env.INCLUDE_PHONENUMBER_LIVE_TESTS === "true"
-=======
-    client: new PhoneNumbersClient(endpoint, credential),
     recorder
->>>>>>> 343f07ee
   };
 }
 
