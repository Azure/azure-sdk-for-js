--- conflicted
+++ resolved
@@ -71,22 +71,14 @@
       await client.setTrunk({
         fqdn: fourthFqdn,
         sipSignalingPort: 4567,
-<<<<<<< HEAD
         enabled: true,
-=======
-        enabled: false,
->>>>>>> 2197c448
       } as SipTrunk);
 
       const trunk = await client.getTrunk(fourthFqdn);
 
       assert.isNotNull(trunk);
       assert.equal(trunk?.sipSignalingPort, 4567);
-<<<<<<< HEAD
       assert.equal(trunk?.enabled, true);
-=======
-      assert.equal(trunk?.enabled, false);
->>>>>>> 2197c448
     });
 
     it("can retrieve trunks", async () => {
@@ -105,15 +97,9 @@
 
     it("can retrieve not empty trunks", async () => {
       const expectedTrunks = [
-<<<<<<< HEAD
         { fqdn: firstFqdn, sipSignalingPort: 1239, enabled: true },
         { fqdn: secondFqdn, sipSignalingPort: 2348, enabled: true },
         { fqdn: thirdFqdn, sipSignalingPort: 3457, enabled: true },
-=======
-        { fqdn: firstFqdn, sipSignalingPort: 1239, enabled: false },
-        { fqdn: secondFqdn, sipSignalingPort: 2348, enabled: false },
-        { fqdn: thirdFqdn, sipSignalingPort: 3457, enabled: false },
->>>>>>> 2197c448
       ];
       await client.setTrunks(expectedTrunks);
 
