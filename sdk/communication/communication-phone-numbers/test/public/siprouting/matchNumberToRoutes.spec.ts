--- conflicted
+++ resolved
@@ -3,10 +3,6 @@
 import { assert } from "chai";
 import { Context } from "mocha";
 import { SipRoutingClient, SipRoutingTestRoutesWithNumberOperationParams } from "../../../src";
-<<<<<<< HEAD
-
-=======
->>>>>>> b9d563de
 import { isPlaybackMode, Recorder } from "@azure-tools/test-recorder";
 import {
   clearSipConfiguration,
@@ -44,10 +40,6 @@
       ]);
 
       await client.setRoutes([
-<<<<<<< HEAD
-        { name: "Us route", numberPattern: "^\\+1(\\d{10})$", trunks: [trunkUs], description: "us route" },
-        { name: "Nz route", numberPattern: "^\\+6(\\d{10})$", trunks: [trunkNz], description: "nz route" },
-=======
         {
           name: "Us route",
           numberPattern: "^\\+1(\\d{10})$",
@@ -60,7 +52,6 @@
           trunks: [trunkNz],
           description: "nz route",
         },
->>>>>>> b9d563de
       ]);
     });
 
@@ -85,11 +76,7 @@
           name: "Us route",
           numberPattern: "^\\+1(\\d{10})$",
           trunks: [trunkUs],
-<<<<<<< HEAD
-          description: "us route"
-=======
           description: "us route",
->>>>>>> b9d563de
         },
       ];
 
