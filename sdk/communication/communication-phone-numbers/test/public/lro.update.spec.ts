--- conflicted
+++ resolved
@@ -15,7 +15,6 @@
     let recorder: Recorder;
     let client: PhoneNumbersClient;
 
-<<<<<<< HEAD
     before(function(this: Context) {
       if (useAad && !canCreateRecordedClientWithToken()) {
         this.skip();
@@ -27,8 +26,6 @@
       }
     });
 
-=======
->>>>>>> 45a16e8d
     beforeEach(function(this: Context) {
       ({ client, recorder } = useAad
         ? createRecordedClientWithToken(this)!
