--- conflicted
+++ resolved
@@ -1,8 +1,4 @@
 // Copyright (c) Microsoft Corporation.
 // Licensed under the MIT license.
 
-<<<<<<< HEAD
-export const SDK_VERSION: string = "1.2.0-beta.4";
-=======
-export const SDK_VERSION: string = "1.2.0-alpha.20220517.1";
->>>>>>> 590a0ce7
+export const SDK_VERSION: string = "1.2.0-beta.4";