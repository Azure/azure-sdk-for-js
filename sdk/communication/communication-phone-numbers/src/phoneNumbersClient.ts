--- conflicted
+++ resolved
@@ -144,27 +144,11 @@
       "PhoneNumbersClient-getPurchasedPhoneNumber",
       options,
       (updatedOptions) => {
-        return this.client.phoneNumbers.getByNumber(phoneNumber, updatedOptions);
-      }
-    );
-<<<<<<< HEAD
-
-    try {
-      return await this.client.phoneNumbers.getByNumber(phoneNumber, {
-        ...updatedOptions,
-        acceptLanguage: this.acceptLanguage,
-      });
-    } catch (e: any) {
-      span.setStatus({
-        code: SpanStatusCode.ERROR,
-        message: e.message,
-      });
-      throw e;
-    } finally {
-      span.end();
-    }
-=======
->>>>>>> 46498fd4
+        return this.client.phoneNumbers.getByNumber(phoneNumber, {
+          ...updatedOptions,
+          acceptLanguage: this.acceptLanguage);
+      }
+    );
   }
 
   /**
@@ -187,17 +171,12 @@
       "PhoneNumbersClient-listPurchasedPhoneNumbers",
       options
     );
-<<<<<<< HEAD
-    const iter = this.client.phoneNumbers.listPhoneNumbers({
-      ...updatedOptions,
-      acceptLanguage: this.acceptLanguage,
-    });
-    span.end();
-    return iter;
-=======
 
     try {
-      return this.client.phoneNumbers.listPhoneNumbers(updatedOptions);
+      return this.client.phoneNumbers.listPhoneNumbers({
+        ...updatedOptions,
+        acceptLanguage: this.acceptLanguage,
+      });
     } catch (e: any) {
       span.setStatus({
         status: "error",
@@ -208,7 +187,6 @@
     } finally {
       span.end();
     }
->>>>>>> 46498fd4
   }
 
   /**
@@ -380,16 +358,16 @@
   public listAvailableCountries(
     options: ListAvailableCountriesOptions = {}
   ): PagedAsyncIterableIterator<PhoneNumberCountry> {
-    const { span, updatedOptions } = createSpan(
+    return tracingClient.withSpan(
       "PhoneNumbersClient-listAvailableCountries",
-      options
-    );
-    const iter = this.client.phoneNumbers.listAvailableCountries({
-      ...updatedOptions,
-      acceptLanguage: this.acceptLanguage,
-    });
-    span.end();
-    return iter;
+      options,
+      (updatedOptions) => {
+        return this.client.phoneNumbers.listAvailableCountries({
+          ...updatedOptions,
+          acceptLanguage: this.acceptLanguage,
+        });
+      }
+    );
   }
 
   /**
@@ -410,17 +388,18 @@
     countryCode: string,
     options: ListTollFreeAreaCodesOptions = {}
   ): PagedAsyncIterableIterator<AreaCodeResult> {
-    const { span, updatedOptions } = createSpan(
+    return tracingClient.withSpan(
       "PhoneNumbersClient-listAvailableTollFreeAreaCodes",
-      options
-    );
-    const iter = this.client.phoneNumbers.listAreaCodes(countryCode, {
-      ...updatedOptions,
-      assignmentType: "application",
-      phoneNumberType: "tollFree",
-    });
-    span.end();
-    return iter;
+      options,
+      (updatedOptions) => {
+
+        return this.client.phoneNumbers.listAreaCodes(countryCode, {
+          ...updatedOptions,
+          assignmentType: "application",
+          phoneNumberType: "tollFree",
+        });
+      }
+    );
   }
 
   /**
@@ -442,17 +421,17 @@
     assignmentType: PhoneNumberAssignmentType,
     options: ListGeographicAreaCodesOptions = {}
   ): PagedAsyncIterableIterator<AreaCodeResult> {
-    const { span, updatedOptions } = createSpan(
+    return tracingClient.withSpan(
       "PhoneNumbersClient-listAvailableGeographicAreaCodes",
-      options
-    );
-    const iter = this.client.phoneNumbers.listAreaCodes(countryCode, {
-      ...updatedOptions,
-      assignmentType: assignmentType,
-      phoneNumberType: "geographic",
-    });
-    span.end();
-    return iter;
+      options,
+      (updatedOptions) => {
+        return this.client.phoneNumbers.listAreaCodes(countryCode, {
+          ...updatedOptions,
+          assignmentType: assignmentType,
+          phoneNumberType: "geographic",
+        });
+      }
+    );
   }
 
   /**
@@ -475,17 +454,17 @@
     administrativeDivision?: string,
     options: ListLocalitiesOptions = {}
   ): PagedAsyncIterableIterator<PhoneNumberLocality> {
-    const { span, updatedOptions } = createSpan(
+    return tracingClient.withSpan(
       "PhoneNumbersClient-listAvailableLocalities",
-      options
-    );
-    const iter = this.client.phoneNumbers.listAvailableLocalities(countryCode, {
-      ...updatedOptions,
-      acceptLanguage: this.acceptLanguage,
-      administrativeDivision: administrativeDivision,
-    });
-    span.end();
-    return iter;
+      options,
+      (updatedOptions) => {
+        return this.client.phoneNumbers.listAvailableLocalities(countryCode, {
+          ...updatedOptions,
+          acceptLanguage: this.acceptLanguage,
+          administrativeDivision: administrativeDivision
+        });
+      }
+    );
   }
 
   /**
@@ -511,13 +490,15 @@
     assignmentType?: PhoneNumberAssignmentType,
     options: ListOfferingsOptions = {}
   ): PagedAsyncIterableIterator<PhoneNumberOffering> {
-    const { span, updatedOptions } = createSpan("PhoneNumbersClient-listOfferings", options);
-    const iter = this.client.phoneNumbers.listOfferings(countryCode, {
-      ...updatedOptions,
-      phoneNumberType: phoneNumberType,
-      assignmentType: assignmentType,
-    });
-    span.end();
-    return iter;
+    return tracingClient.withSpan("PhoneNumbersClient-listOfferings",
+      options,
+      (updatedOptions) => {
+        return this.client.phoneNumbers.listOfferings(countryCode, {
+          ...updatedOptions,
+          phoneNumberType: phoneNumberType,
+          assignmentType: assignmentType,
+        });
+      }
+    );
   }
 }