--- conflicted
+++ resolved
@@ -331,13 +331,8 @@
   public async beginUpdatePhoneNumberCapabilities(
     phoneNumber: string,
     request: PhoneNumberCapabilitiesRequest,
-<<<<<<< HEAD
     options: BeginUpdatePhoneNumberOptions = {}
   ): Promise<PollerLike<PollOperationState<PurchasedPhoneNumber>, PurchasedPhoneNumber>> {
-=======
-    options: BeginUpdatePhoneNumberCapabilitiesOptions = {}
-  ): Promise<PollerLike<PollOperationState<AcquiredPhoneNumber>, AcquiredPhoneNumber>> {
->>>>>>> 50e1ea9a
     const { span, updatedOptions } = createSpan(
       "PhoneNumbersClient-beginUpdatePhoneNumberCapabilities",
       options
