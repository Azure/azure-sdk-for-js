--- conflicted
+++ resolved
@@ -147,16 +147,9 @@
       (updatedOptions) => {
         return this.client.phoneNumbers.getByNumber(phoneNumber, {
           ...updatedOptions,
-<<<<<<< HEAD
         })}
     );
   };
-=======
-        });
-      },
-    );
-  }
->>>>>>> bab0e0cb
 
   /**
    * Iterates the purchased phone numbers.
