// Copyright (c) Microsoft Corporation.
// Licensed under the MIT license.

import {
  createCommunicationAuthPolicy,
  isKeyCredential,
  parseClientArguments,
} from "@azure/communication-common";
import { KeyCredential, TokenCredential, isTokenCredential } from "@azure/core-auth";
import { SipRoutingClient as SipRoutingGeneratedClient } from "./generated/src/siprouting/sipRoutingClient";
import {
  SipConfigurationUpdate,
  SipRoutingError,
  SipRoutingGetOptionalParams,
} from "./generated/src/siprouting/models";
import {
  GetSipTrunkOptions,
  ListSipRoutesOptions,
  ListSipTrunksOptions,
  ListSipDomainsOptions,
  SipDomain,
  SipTrunk,
  SipTrunkRoute,
  SipRoutingTestRoutesWithNumberOperationParams,
} from "./models";
import {
  transformFromRestModel,
  transformIntoRestModel,
  transformDomainsFromRestModel,
  transformDomainsIntoRestModel,
} from "./mappers";
import { CommonClientOptions, OperationOptions } from "@azure/core-client";
import { InternalPipelineOptions } from "@azure/core-rest-pipeline";
import { logger } from "./utils";
import { tracingClient } from "./generated/src/tracing";
import { PagedAsyncIterableIterator } from "@azure/core-paging";

export * from "./models";

/**
 * Client options used to configure the SipRoutingClient API requests.
 */
export interface SipRoutingClientOptions extends CommonClientOptions {}

/**
 * Checks whether the type of a value is SipClientOptions or not.
 *
 * @param options - The value being checked.
 */
const isSipClientOptions = (options: any): options is SipRoutingClientOptions =>
  options && !isKeyCredential(options) && !isTokenCredential(options);

/**
 * Client class for interacting with Azure Communication Services SIP Routing Administration.
 */
export class SipRoutingClient {
  /**
   * A reference to the auto-generated SipRouting HTTP client.
   */
  private readonly client: SipRoutingGeneratedClient;

  /**
   * Initializes a new instance of the SipRoutingClient class using a connection string.
   *
   * @param connectionString - Connection string to connect to an Azure Communication Service resource. (eg: endpoint=https://contoso.eastus.communications.azure.net/;accesskey=secret)
   * @param options - Optional. Options to configure the HTTP pipeline.
   */
  public constructor(connectionString: string, options?: SipRoutingClientOptions);

  /**
   * Initializes a new instance of the SipRoutingClient class using an Azure KeyCredential.
   *
   * @param endpoint - The endpoint of the service (eg: https://contoso.eastus.communications.azure.net).
   * @param credential - An object that is used to authenticate requests to the service. Use the Azure KeyCredential or `@azure/identity` to create a credential.
   * @param options - Optional. Options to configure the HTTP pipeline.
   */
  public constructor(
    endpoint: string,
    credential: KeyCredential,
    options?: SipRoutingClientOptions
  );

  /**
   * Initializes a new instance of the SipRoutingClient class using a TokenCredential.
   * @param endpoint - The endpoint of the service (ex: https://contoso.eastus.communications.azure.net).
   * @param credential - TokenCredential that is used to authenticate requests to the service.
   * @param options - Optional. Options to configure the HTTP pipeline.
   */
  public constructor(
    endpoint: string,
    credential: TokenCredential,
    options?: SipRoutingClientOptions
  );

  public constructor(
    connectionStringOrUrl: string,
    credentialOrOptions?: KeyCredential | TokenCredential | SipRoutingClientOptions,
    maybeOptions: SipRoutingClientOptions = {}
  ) {
    const { url, credential } = parseClientArguments(connectionStringOrUrl, credentialOrOptions);
    const options = isSipClientOptions(credentialOrOptions) ? credentialOrOptions : maybeOptions;

    const internalPipelineOptions: InternalPipelineOptions = {
      ...options,
      ...{
        loggingOptions: {
          logger: logger.info,
        },
      },
    };

    this.client = new SipRoutingGeneratedClient(url, {
      endpoint: url,
      ...internalPipelineOptions,
    });
    const authPolicy = createCommunicationAuthPolicy(credential);
    this.client.pipeline.addPolicy(authPolicy);
  }

  /**
   * Lists the SIP trunks.
   * @param options - The options parameters.
   */
  public listTrunks(options: ListSipTrunksOptions = {}): PagedAsyncIterableIterator<SipTrunk> {
    const iter = this.listTrunksPagingAll(options);
    return {
      next() {
        return iter.next();
      },
      [Symbol.asyncIterator]() {
        return this;
      },
      byPage: () => {
        return this.listTrunksPagingPage(options);
      },
    };
  }

  /**
   * Gets the SIP trunk.
   * @param fqdn - The trunk's FQDN.
   * @param options - The options parameters.
   */
  public async getTrunk(fqdn: string, options: GetSipTrunkOptions = {}): Promise<SipTrunk> {
    return tracingClient.withSpan("SipRoutingClient-getTrunk", options, async (updatedOptions) => {
      const trunks = await this.getTrunksInternal(updatedOptions);
      const trunk = trunks.find((value: SipTrunk) => value.fqdn === fqdn);
      if (trunk) {
        return trunk;
      }
      throw { code: "NotFound", message: "Not Found" } as SipRoutingError;
    });
  }

  /**
   * Gets the SIP domains.
   * @param options - The options parameters.
   */
  public listDomains(options: ListSipDomainsOptions = {}): PagedAsyncIterableIterator<SipDomain> {
    const iter = this.listDomainsPagingAll(options);
    return {
      next() {
        return iter.next();
      },
      [Symbol.asyncIterator]() {
        return this;
      },
      byPage: () => {
        return this.listDomainsPagingPage(options);
      },
    };
  }

  /**
   * Gets the SIP domain.
   * @param domainName - The domain's name (ex: contoso.com).
   * @param options - The options parameters.
   */
  public async getDomain(domainName: string, options: OperationOptions = {}): Promise<SipDomain> {
    return tracingClient.withSpan(
      "SipRoutingClient-listDomains",
      options,
      async (updatedOptions) => {
        const domains = await this.getDomainsInternal(updatedOptions);
        const domain = domains.find((value: SipDomain) => value.domainName === domainName);
        if (domain) {
          return domain;
        }

        throw { code: "NotFound", message: "Not Found" } as SipRoutingError;
      }
    );
  }

  /**
   * Lists the SIP trunk routes.
   * @param options - The options parameters.
   */
  public listRoutes(options: ListSipRoutesOptions = {}): PagedAsyncIterableIterator<SipTrunkRoute> {
    const iter = this.listRoutesPagingAll(options);
    return {
      next() {
        return iter.next();
      },
      [Symbol.asyncIterator]() {
        return this;
      },
      byPage: () => {
        return this.listRoutesPagingPage(options);
      },
    };
  }

  /**
   * Sets the SIP domains.
   * @param domains - The SIP domains to be set.
   * @param options - The options parameters.
   */
  public async setDomains(
    domains: SipDomain[],
    options: OperationOptions = {}
  ): Promise<SipDomain[]> {
    return tracingClient.withSpan(
      "SipRoutingClient-setDomains",
      options,
      async (updatedOptions) => {
        const update: SipConfigurationUpdate = { domains: transformDomainsIntoRestModel(domains) };
        let config = await this.client.sipRouting.get(updatedOptions);
        const storedDomains = transformDomainsFromRestModel(config.domains).map(
          (domain) => domain.domainName
        );
        const setDomains = domains.map((domain) => domain.domainName);
        storedDomains.forEach((storedDomain) => {
          const shouldDeleteStoredDomain = !setDomains.find((value) => value === storedDomain);
          if (shouldDeleteStoredDomain) {
            update.domains![storedDomain] = null;
          }
        });

        const isPatchNeeded = Object.keys(update.domains!).length > 0;
        if (isPatchNeeded) {
          const payload = {
            ...updatedOptions,
            ...update,
          };
          config = await this.client.sipRouting.update(payload);
        }

        return transformDomainsFromRestModel(config.domains);
      }
    );
  }

  /**
   * Sets the SIP domain.
   * @param domain - The SIP domain to be set.
   * @param options - The options parameters.
   */
  public async setDomain(domain: SipDomain, options: OperationOptions = {}): Promise<SipDomain> {
    return tracingClient.withSpan("SipRoutingClient-setDomain", options, async (updatedOptions) => {
      const update: SipConfigurationUpdate = {
        domains: transformDomainsIntoRestModel([domain]),
      };
      const payload = {
        ...updatedOptions,
        ...update,
      };
      const config = await this.client.sipRouting.update(payload);
      const storedDomains = transformDomainsFromRestModel(config.domains).find(
        (value: SipDomain) => value.domainName === domain.domainName
      );
      if (storedDomains) {
        return storedDomains;
      }

      throw { code: "NotFound", message: "Not Found" } as SipRoutingError;
    });
  }

  /**
   * Sets the SIP trunks.
   * @param trunks - The SIP trunks to be set.
   * @param options - The options parameters.
   */
  public async setTrunks(trunks: SipTrunk[], options: OperationOptions = {}): Promise<SipTrunk[]> {
    return tracingClient.withSpan("SipRoutingClient-setTrunks", options, async (updatedOptions) => {
      const update: SipConfigurationUpdate = { trunks: transformIntoRestModel(trunks) };
      let config = await this.client.sipRouting.get(updatedOptions);
      const storedFqdns = transformFromRestModel(config.trunks).map((trunk) => trunk.fqdn);
      const setFqdns = trunks.map((trunk) => trunk.fqdn);
      storedFqdns.forEach((storedFqdn) => {
        const shouldDeleteStoredTrunk = !setFqdns.find((value) => value === storedFqdn);
        if (shouldDeleteStoredTrunk) {
          update.trunks![storedFqdn] = null;
        }
      });

      const isPatchNeeded = Object.keys(update.trunks!).length > 0;
      if (isPatchNeeded) {
        const payload = {
          ...updatedOptions,
          ...update,
        };
        config = await this.client.sipRouting.update(payload);
      }

      return transformFromRestModel(config.trunks);
    });
  }

  /**
   * Sets the SIP trunk.
   * @param trunk - The SIP trunk to be set.
   * @param options - The options parameters.
   */
  public async setTrunk(trunk: SipTrunk, options: OperationOptions = {}): Promise<SipTrunk> {
    return tracingClient.withSpan("SipRoutingClient-setTrunk", options, async (updatedOptions) => {
      const update: SipConfigurationUpdate = {
        trunks: transformIntoRestModel([trunk]),
      };
      const payload = {
        ...updatedOptions,
        ...update,
      };
      const config = await this.client.sipRouting.update(payload);
      const storedTrunk = transformFromRestModel(config.trunks).find(
        (value: SipTrunk) => value.fqdn === trunk.fqdn
      );
      if (storedTrunk) {
        return storedTrunk;
      }

      throw { code: "NotFound", message: "Not Found" } as SipRoutingError;
    });
  }

  /**
   * Sets the SIP trunk routes.
   * @param routes - The SIP trunk routes to be set.
   * @param options - The options parameters.
   */
  public async setRoutes(
    routes: SipTrunkRoute[],
    options: OperationOptions = {}
  ): Promise<SipTrunkRoute[]> {
    return tracingClient.withSpan("SipRoutingClient-setRoutes", options, async (updatedOptions) => {
      const update: SipConfigurationUpdate = {
        routes: routes,
      };
      const payload = {
        ...updatedOptions,
        ...update,
      };
      const config = await this.client.sipRouting.update(payload);
      const storedRoutes = config.routes || (await this.getRoutesInternal(updatedOptions));
      return storedRoutes;
    });
  }

  /**
   * Deletes the SIP trunk.
   * @param fqdn - The trunk's FQDN.
   * @param options - The options parameters.
   */
  public async deleteTrunk(fqdn: string, options: OperationOptions = {}): Promise<void> {
    return tracingClient.withSpan(
      "SipRoutingClient-deleteTrunk",
      options,
      async (updatedOptions) => {
        const trunks: any = {};
        trunks[fqdn] = null;
        const update: SipConfigurationUpdate = {
          trunks: trunks,
        };

        const payload = {
          ...updatedOptions,
          ...update,
        };
        await this.client.sipRouting.update(payload);
      }
    );
  }

  /**
   * Deletes the SIP domain.
   * @param domainName - The domain's name (ex: contoso.com).
   * @param options - The options parameters.
   */
  public async deleteDomain(domainName: string, options: OperationOptions = {}): Promise<void> {
    return tracingClient.withSpan(
      "SipRoutingClient-deleteDomain",
      options,
      async (updatedOptions) => {
        const domains: any = {};
        domains[domainName] = null;
        const update: SipConfigurationUpdate = {
          domains: domains,
        };

        const payload = {
          ...updatedOptions,
          ...update,
        };
        await this.client.sipRouting.update(payload);
      }
    );
  }

  public async matchNumberToRoutes(
<<<<<<< HEAD
    number: string,
    options: SipRoutingTestRoutesWithNumberOperationParams = {}
=======
    phoneNumber: string,
    options: SipRoutingTestRoutesWithNumberOperationParams
>>>>>>> b9d563de
  ): Promise<SipTrunkRoute[]> {
    const config = await this.client.sipRouting.get(options);
    const apiResult = await this.client.sipRouting.testRoutesWithNumber(phoneNumber, config);

    return apiResult.matchingRoutes ?? [];
  }

  private async getRoutesInternal(options: OperationOptions): Promise<SipTrunkRoute[]> {
    const config = await this.client.sipRouting.get(options);
    return config.routes || [];
  }

  private async getTrunksInternal(options: GetSipTrunkOptions): Promise<SipTrunk[]> {
    const { includeHealth, ...requestOptions } = options;
    let updatedOptions = requestOptions;

    if (includeHealth) {
      updatedOptions = {
        ...requestOptions,
        expand: "trunks/health",
      } as SipRoutingGetOptionalParams;
    }

    const config = await this.client.sipRouting.get(updatedOptions);
    return transformFromRestModel(config.trunks);
  }

  private async getDomainsInternal(options: OperationOptions = {}): Promise<SipDomain[]> {
    const config = await this.client.sipRouting.get(options);
    return transformDomainsFromRestModel(config.domains);
  }

  private async *listRoutesPagingAll(
    options?: ListSipRoutesOptions
  ): AsyncIterableIterator<SipTrunkRoute> {
    for await (const page of this.listRoutesPagingPage(options)) {
      yield* page;
    }
  }

  private async *listTrunksPagingAll(
    options?: ListSipTrunksOptions
  ): AsyncIterableIterator<SipTrunk> {
    for await (const page of this.listTrunksPagingPage(options)) {
      yield* page;
    }
  }

  private async *listDomainsPagingAll(
    options?: ListSipDomainsOptions
  ): AsyncIterableIterator<SipDomain> {
    for await (const page of this.listDomainsPagingPage(options)) {
      yield* page;
    }
  }

  private async *listTrunksPagingPage(
    options: ListSipTrunksOptions = {}
  ): AsyncIterableIterator<SipTrunk[]> {
    const apiResult = await this.getTrunksInternal(options as GetSipTrunkOptions);
    yield apiResult;
  }

  private async *listDomainsPagingPage(
    options: ListSipDomainsOptions = {}
  ): AsyncIterableIterator<SipDomain[]> {
    const apiResult = await this.getDomainsInternal(options as OperationOptions);
    yield apiResult;
  }

  private async *listRoutesPagingPage(
    options: ListSipRoutesOptions = {}
  ): AsyncIterableIterator<SipTrunkRoute[]> {
    const apiResult = await this.getRoutesInternal(options as OperationOptions);
    yield apiResult;
  }
}<|MERGE_RESOLUTION|>--- conflicted
+++ resolved
@@ -408,13 +408,8 @@
   }
 
   public async matchNumberToRoutes(
-<<<<<<< HEAD
-    number: string,
-    options: SipRoutingTestRoutesWithNumberOperationParams = {}
-=======
     phoneNumber: string,
     options: SipRoutingTestRoutesWithNumberOperationParams
->>>>>>> b9d563de
   ): Promise<SipTrunkRoute[]> {
     const config = await this.client.sipRouting.get(options);
     const apiResult = await this.client.sipRouting.testRoutesWithNumber(phoneNumber, config);
