--- conflicted
+++ resolved
@@ -78,6 +78,11 @@
 export interface ListSipTrunksOptions extends GetSipTrunkOptions {}
 
 /**
+ * Additional options that can be passed to list SIP trunks.
+ */
+export interface ListSipDomainsOptions extends OperationOptions {}
+
+/**
  * Additional options that can be passed to get SIP trunk.
  */
 export interface GetSipTrunkOptions extends OperationOptions {
@@ -139,7 +144,6 @@
    */
   sipSignalingPort: number;
   /**
-<<<<<<< HEAD
    * Gets or sets enabled property of the trunk.
    */
   enabled?: boolean;
@@ -147,10 +151,6 @@
    * Represents health state of a SIP trunk for routing calls.
    */
   readonly health?: SipTrunkHealth;
-=======
-   * Gets or sets enabled flag
-   */
-  enabled?: boolean;
 }
 
 /**
@@ -165,5 +165,4 @@
    * Gets or sets enabled flag
    */
   enabled: boolean;
->>>>>>> 2197c448
 }