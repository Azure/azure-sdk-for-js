// Copyright (c) Microsoft Corporation.
// Licensed under the MIT license.

import { OperationOptions } from "@azure/core-client";
import {
  PhoneNumberAssignmentType,
  PhoneNumberSearchRequest,
  PhoneNumberType,
} from "./generated/src/models/";

/**
 * The result of the phone numbers purchase operation.
 */
export interface PurchasePhoneNumbersResult {}

/**
 * The result of the phone number release operation.
 */
export interface ReleasePhoneNumberResult {}

/**
 * Additional options for the get phone number request.
 */
export type GetPurchasedPhoneNumberOptions = OperationOptions;

/**
 * Additional options that can be passed to the list phone numbers request.
 */
export interface ListPurchasedPhoneNumbersOptions extends OperationOptions {}

/**
 * Represents a phone number search request to find phone numbers.
 * Found phone numbers are temporarily held for a following purchase.
 */
export interface SearchAvailablePhoneNumbersRequest extends PhoneNumberSearchRequest {
  /**
   * The ISO 3166-2 country code, e.g. US, representing the location of the search.
   */
  countryCode: string;
}

/**
 * Additional options that can be passed to the available countries request.
 */
export interface ListAvailableCountriesOptions extends OperationOptions {}

/**
 * Additional options that can be passed to the Toll-Free area codes request.
 */
export interface ListTollFreeAreaCodesOptions extends OperationOptions {}

/**
 * Additional options that can be passed to the Geographic area codes request.
 */
export interface ListGeographicAreaCodesOptions extends OperationOptions {}

/**
 * Additional options that can be passed to the available localities request.
 */
export interface ListLocalitiesOptions extends OperationOptions {
  administrativeDivision?: string;
}

/**
 * Additional options that can be passed to the available offerings request.
 */
export interface ListOfferingsOptions extends OperationOptions {
  phoneNumberType?: PhoneNumberType;
  assignmentType?: PhoneNumberAssignmentType;
}

export {
  PhoneNumberAdministrativeDivision,
  PhoneNumberAssignmentType,
  PhoneNumberCapabilities,
  PhoneNumberCapabilitiesRequest,
  PhoneNumberCapabilityType,
  PhoneNumberCost,
  PhoneNumberCountry,
  PhoneNumbersListAreaCodesOptionalParams,
  PhoneNumberLocality,
  PhoneNumberOffering,
  PhoneNumberSearchRequest,
  PhoneNumberSearchResult,
  PhoneNumberType,
<<<<<<< HEAD
  PurchasedPhoneNumber,
} from "./generated/src/models/";
=======
  PhoneNumberSource,
} from "./generated/src/models/";

export { SipRoutingError, SipTrunkRoute } from "./generated/src/siprouting/models";

/**
 * Represents a SIP trunk for routing calls. See RFC 4904.
 */
export interface SipTrunk {
  /**
   * Gets or sets FQDN of the trunk.
   */
  fqdn: string;
  /**
   * Gets or sets SIP signaling port of the trunk.
   */
  sipSignalingPort: number;
}
>>>>>>> 0ab87959
<|MERGE_RESOLUTION|>--- conflicted
+++ resolved
@@ -83,11 +83,7 @@
   PhoneNumberSearchRequest,
   PhoneNumberSearchResult,
   PhoneNumberType,
-<<<<<<< HEAD
   PurchasedPhoneNumber,
-} from "./generated/src/models/";
-=======
-  PhoneNumberSource,
 } from "./generated/src/models/";
 
 export { SipRoutingError, SipTrunkRoute } from "./generated/src/siprouting/models";
@@ -104,5 +100,4 @@
    * Gets or sets SIP signaling port of the trunk.
    */
   sipSignalingPort: number;
-}
->>>>>>> 0ab87959
+}