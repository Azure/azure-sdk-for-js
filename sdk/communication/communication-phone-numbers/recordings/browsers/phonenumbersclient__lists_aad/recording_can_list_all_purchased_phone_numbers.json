--- conflicted
+++ resolved
@@ -1,7 +1,7 @@
 {
   "Entries": [
     {
-      "RequestUri": "https://endpoint/phoneNumbers?skip=0\u0026api-version=2023-05-01-preview\u0026top=100",
+      "RequestUri": "https://endpoint/phoneNumbers?skip=0\u0026api-version=2022-12-01\u0026top=100",
       "RequestMethod": "GET",
       "RequestHeaders": {
         "Accept": "application/json",
@@ -18,26 +18,11 @@
         "Sec-Fetch-Site": "same-site",
         "User-Agent": "Mozilla/5.0 (Windows NT 10.0; Win64; x64) AppleWebKit/537.36 (KHTML, like Gecko) HeadlessChrome/112.0.5614.0 Safari/537.36",
         "x-ms-client-request-id": "sanitized",
-<<<<<<< HEAD
-        "x-ms-useragent": "azsdk-js-communication-phone-numbers/1.2.0 core-rest-pipeline/1.11.1 OS"
-=======
         "x-ms-useragent": "fake-useragent"
->>>>>>> 4862c6d8
       },
       "RequestBody": null,
       "StatusCode": 200,
       "ResponseHeaders": {
-<<<<<<< HEAD
-        "api-supported-versions": "2021-03-07, 2022-01-11-preview2, 2022-06-01-preview, 2022-12-01, 2022-12-02-preview2, 2023-05-01-preview",
-        "Content-Length": "32076",
-        "Content-Type": "application/json; charset=utf-8",
-        "Date": "Sat, 15 Jul 2023 04:52:03 GMT",
-        "MS-CV": "aQ7BLDodEUiu7qWsSb2KJQ.0",
-        "Strict-Transport-Security": "max-age=2592000",
-        "X-Azure-Ref": "08yWyZAAAAAA1\u002B02/mKluQJDd7\u002BYuvQgPV1NURURHRTA4MTEAOWZjN2I1MTktYThjYy00Zjg5LTkzNWUtYzkxNDhhZTA5ZTgx",
-        "X-Cache": "CONFIG_NOCACHE",
-        "X-Processing-Time": "1285ms"
-=======
         "api-supported-versions": "2021-03-07, 2022-01-11-preview2, 2022-06-01-preview, 2022-12-01, 2022-12-02-preview2, 2023-05-01-preview, 2023-10-01-preview, 2024-01-31-preview",
         "Content-Length": "629",
         "Content-Type": "application/json; charset=utf-8",
@@ -47,7 +32,6 @@
         "X-Azure-Ref": "0MtpdZQAAAADYnZAK5AtaQ7HawoDiUVp7UFJHMDFFREdFMDkwNwA5ZmM3YjUxOS1hOGNjLTRmODktOTM1ZS1jOTE0OGFlMDllODE=",
         "X-Cache": "CONFIG_NOCACHE",
         "X-Processing-Time": "1690ms"
->>>>>>> 4862c6d8
       },
       "ResponseBody": {
         "phoneNumbers": [
@@ -60,4069 +44,8 @@
               "calling": "inbound\u002Boutbound",
               "sms": "none"
             },
-<<<<<<< HEAD
-            "assignmentType": "application",
-            "purchaseDate": "2021-06-24T15:18:14.7689633\u002B00:00",
-            "cost": {
-              "amount": 1.0,
-              "currencyCode": "USD",
-              "billingFrequency": "monthly"
-            }
-          },
-          {
-            "id": "14155550100",
-            "phoneNumber": "\u002B14155550100",
-            "countryCode": "US",
-            "phoneNumberType": "geographic",
-            "capabilities": {
-              "calling": "inbound\u002Boutbound",
-              "sms": "none"
-            },
-            "assignmentType": "person",
-            "purchaseDate": "2021-06-24T06:36:43.2477114\u002B00:00",
-            "cost": {
-              "amount": 1.0,
-              "currencyCode": "USD",
-              "billingFrequency": "monthly"
-            }
-          },
-          {
-            "id": "14155550100",
-            "phoneNumber": "\u002B14155550100",
-            "countryCode": "US",
-            "phoneNumberType": "geographic",
-            "capabilities": {
-              "calling": "inbound\u002Boutbound",
-              "sms": "none"
-            },
-            "assignmentType": "person",
-            "purchaseDate": "2021-06-24T06:36:13.5514009\u002B00:00",
-            "cost": {
-              "amount": 1.0,
-              "currencyCode": "USD",
-              "billingFrequency": "monthly"
-            }
-          },
-          {
-            "id": "14155550100",
-            "phoneNumber": "\u002B14155550100",
-            "countryCode": "US",
-            "phoneNumberType": "geographic",
-            "capabilities": {
-              "calling": "inbound\u002Boutbound",
-              "sms": "none"
-            },
-            "assignmentType": "person",
-            "purchaseDate": "2021-06-24T05:09:18.7391177\u002B00:00",
-            "cost": {
-              "amount": 1.0,
-              "currencyCode": "USD",
-              "billingFrequency": "monthly"
-            }
-          },
-          {
-            "id": "14155550100",
-            "phoneNumber": "\u002B14155550100",
-            "countryCode": "US",
-            "phoneNumberType": "geographic",
-            "capabilities": {
-              "calling": "inbound\u002Boutbound",
-              "sms": "none"
-            },
-            "assignmentType": "person",
-            "purchaseDate": "2021-06-24T05:11:43.8093725\u002B00:00",
-            "cost": {
-              "amount": 1.0,
-              "currencyCode": "USD",
-              "billingFrequency": "monthly"
-            }
-          },
-          {
-            "id": "14155550100",
-            "phoneNumber": "\u002B14155550100",
-            "countryCode": "US",
-            "phoneNumberType": "geographic",
-            "capabilities": {
-              "calling": "inbound\u002Boutbound",
-              "sms": "none"
-            },
-            "assignmentType": "person",
-            "purchaseDate": "2021-06-24T05:09:44.856727\u002B00:00",
-            "cost": {
-              "amount": 1.0,
-              "currencyCode": "USD",
-              "billingFrequency": "monthly"
-            }
-          },
-          {
-            "id": "14155550100",
-            "phoneNumber": "\u002B14155550100",
-            "countryCode": "US",
-            "phoneNumberType": "geographic",
-            "capabilities": {
-              "calling": "inbound\u002Boutbound",
-              "sms": "none"
-            },
-            "assignmentType": "person",
-            "purchaseDate": "2021-06-24T05:10:43.0470316\u002B00:00",
-            "cost": {
-              "amount": 1.0,
-              "currencyCode": "USD",
-              "billingFrequency": "monthly"
-            }
-          },
-          {
-            "id": "14155550100",
-            "phoneNumber": "\u002B14155550100",
-            "countryCode": "US",
-            "phoneNumberType": "geographic",
-            "capabilities": {
-              "calling": "inbound\u002Boutbound",
-              "sms": "none"
-            },
-            "assignmentType": "person",
-            "purchaseDate": "2021-06-24T05:11:13.2871013\u002B00:00",
-            "cost": {
-              "amount": 1.0,
-              "currencyCode": "USD",
-              "billingFrequency": "monthly"
-            }
-          },
-          {
-            "id": "14155550100",
-            "phoneNumber": "\u002B14155550100",
-            "countryCode": "US",
-            "phoneNumberType": "geographic",
-            "capabilities": {
-              "calling": "inbound\u002Boutbound",
-              "sms": "none"
-            },
-            "assignmentType": "person",
-            "purchaseDate": "2021-06-24T06:35:43.3598754\u002B00:00",
-            "cost": {
-              "amount": 1.0,
-              "currencyCode": "USD",
-              "billingFrequency": "monthly"
-            }
-          },
-          {
-            "id": "14155550100",
-            "phoneNumber": "\u002B14155550100",
-            "countryCode": "US",
-            "phoneNumberType": "geographic",
-            "capabilities": {
-              "calling": "inbound\u002Boutbound",
-              "sms": "none"
-            },
-            "assignmentType": "person",
-            "purchaseDate": "2021-06-24T06:35:14.2925013\u002B00:00",
-            "cost": {
-              "amount": 1.0,
-              "currencyCode": "USD",
-              "billingFrequency": "monthly"
-            }
-          },
-          {
-            "id": "14155550100",
-            "phoneNumber": "\u002B14155550100",
-            "countryCode": "US",
-            "phoneNumberType": "geographic",
-            "capabilities": {
-              "calling": "inbound\u002Boutbound",
-              "sms": "none"
-            },
-            "assignmentType": "person",
-            "purchaseDate": "2021-06-24T06:35:17.7642032\u002B00:00",
-            "cost": {
-              "amount": 1.0,
-              "currencyCode": "USD",
-              "billingFrequency": "monthly"
-            }
-          },
-          {
-            "id": "14155550100",
-            "phoneNumber": "\u002B14155550100",
-            "countryCode": "US",
-            "phoneNumberType": "geographic",
-            "capabilities": {
-              "calling": "inbound\u002Boutbound",
-              "sms": "none"
-            },
-            "assignmentType": "person",
-            "purchaseDate": "2021-06-24T06:37:57.7589612\u002B00:00",
-            "cost": {
-              "amount": 1.0,
-              "currencyCode": "USD",
-              "billingFrequency": "monthly"
-            }
-          },
-          {
-            "id": "14155550100",
-            "phoneNumber": "\u002B14155550100",
-            "countryCode": "US",
-            "phoneNumberType": "geographic",
-            "capabilities": {
-              "calling": "inbound\u002Boutbound",
-              "sms": "none"
-            },
-            "assignmentType": "person",
-            "purchaseDate": "2021-06-24T06:38:01.2490062\u002B00:00",
-            "cost": {
-              "amount": 1.0,
-              "currencyCode": "USD",
-              "billingFrequency": "monthly"
-            }
-          },
-          {
-            "id": "14155550100",
-            "phoneNumber": "\u002B14155550100",
-            "countryCode": "US",
-            "phoneNumberType": "geographic",
-            "capabilities": {
-              "calling": "inbound\u002Boutbound",
-              "sms": "none"
-            },
-            "assignmentType": "person",
-            "purchaseDate": "2021-06-24T06:38:10.7033129\u002B00:00",
-            "cost": {
-              "amount": 1.0,
-              "currencyCode": "USD",
-              "billingFrequency": "monthly"
-            }
-          },
-          {
-            "id": "14155550100",
-            "phoneNumber": "\u002B14155550100",
-            "countryCode": "US",
-            "phoneNumberType": "geographic",
-            "capabilities": {
-              "calling": "inbound\u002Boutbound",
-              "sms": "none"
-            },
-            "assignmentType": "application",
-            "purchaseDate": "2021-06-24T15:41:42.6103267\u002B00:00",
-            "cost": {
-              "amount": 1.0,
-              "currencyCode": "USD",
-              "billingFrequency": "monthly"
-            }
-          },
-          {
-            "id": "14155550100",
-            "phoneNumber": "\u002B14155550100",
-            "countryCode": "US",
-            "phoneNumberType": "tollFree",
-            "capabilities": {
-              "calling": "inbound\u002Boutbound",
-              "sms": "inbound\u002Boutbound"
-            },
-            "assignmentType": "application",
-            "purchaseDate": "2021-06-23T23:30:51.9182995\u002B00:00",
-            "cost": {
-              "amount": 2.0,
-              "currencyCode": "USD",
-              "billingFrequency": "monthly"
-            }
-          },
-          {
-            "id": "14155550100",
-            "phoneNumber": "\u002B14155550100",
-            "countryCode": "US",
-            "phoneNumberType": "tollFree",
-            "capabilities": {
-              "calling": "inbound\u002Boutbound",
-              "sms": "inbound\u002Boutbound"
-            },
-            "assignmentType": "application",
-            "purchaseDate": "2021-06-23T23:30:17.6614122\u002B00:00",
-            "cost": {
-              "amount": 2.0,
-              "currencyCode": "USD",
-              "billingFrequency": "monthly"
-            }
-          },
-          {
-            "id": "14155550100",
-            "phoneNumber": "\u002B14155550100",
-            "countryCode": "US",
-            "phoneNumberType": "tollFree",
-            "capabilities": {
-              "calling": "none",
-              "sms": "outbound"
-            },
-            "assignmentType": "application",
-            "purchaseDate": "2021-06-23T23:31:47.0550566\u002B00:00",
-            "cost": {
-              "amount": 2.0,
-              "currencyCode": "USD",
-              "billingFrequency": "monthly"
-            }
-          },
-          {
-            "id": "14155550100",
-            "phoneNumber": "\u002B14155550100",
-            "countryCode": "US",
-            "phoneNumberType": "tollFree",
-            "capabilities": {
-              "calling": "inbound\u002Boutbound",
-              "sms": "inbound\u002Boutbound"
-            },
-            "assignmentType": "application",
-            "purchaseDate": "2021-06-23T23:32:08.7055072\u002B00:00",
-            "cost": {
-              "amount": 2.0,
-              "currencyCode": "USD",
-              "billingFrequency": "monthly"
-            }
-          },
-          {
-            "id": "14155550100",
-            "phoneNumber": "\u002B14155550100",
-            "countryCode": "US",
-            "phoneNumberType": "tollFree",
-            "capabilities": {
-              "calling": "inbound\u002Boutbound",
-              "sms": "inbound\u002Boutbound"
-            },
-            "assignmentType": "application",
-            "purchaseDate": "2021-06-23T23:32:20.4489554\u002B00:00",
-            "cost": {
-              "amount": 2.0,
-              "currencyCode": "USD",
-              "billingFrequency": "monthly"
-            }
-          },
-          {
-            "id": "14155550100",
-            "phoneNumber": "\u002B14155550100",
-            "countryCode": "US",
-            "phoneNumberType": "tollFree",
-            "capabilities": {
-              "calling": "outbound",
-              "sms": "outbound"
-            },
-            "assignmentType": "application",
-            "purchaseDate": "2021-06-23T23:31:24.7610118\u002B00:00",
-            "cost": {
-              "amount": 2.0,
-              "currencyCode": "USD",
-              "billingFrequency": "monthly"
-            }
-          },
-          {
-            "id": "14155550100",
-            "phoneNumber": "\u002B14155550100",
-            "countryCode": "US",
-            "phoneNumberType": "tollFree",
-            "capabilities": {
-              "calling": "inbound\u002Boutbound",
-              "sms": "inbound\u002Boutbound"
-            },
-            "assignmentType": "application",
-            "purchaseDate": "2021-06-23T23:31:27.7725472\u002B00:00",
-            "cost": {
-              "amount": 2.0,
-              "currencyCode": "USD",
-              "billingFrequency": "monthly"
-            }
-          },
-          {
-            "id": "14155550100",
-            "phoneNumber": "\u002B14155550100",
-            "countryCode": "US",
-            "phoneNumberType": "tollFree",
-            "capabilities": {
-              "calling": "inbound\u002Boutbound",
-              "sms": "inbound\u002Boutbound"
-            },
-            "assignmentType": "application",
-            "purchaseDate": "2021-06-23T23:28:06.2941982\u002B00:00",
-            "cost": {
-              "amount": 2.0,
-              "currencyCode": "USD",
-              "billingFrequency": "monthly"
-            }
-          },
-          {
-            "id": "14155550100",
-            "phoneNumber": "\u002B14155550100",
-            "countryCode": "US",
-            "phoneNumberType": "tollFree",
-            "capabilities": {
-              "calling": "inbound\u002Boutbound",
-              "sms": "inbound\u002Boutbound"
-            },
-            "assignmentType": "application",
-            "purchaseDate": "2021-06-23T23:27:58.4564095\u002B00:00",
-            "cost": {
-              "amount": 2.0,
-              "currencyCode": "USD",
-              "billingFrequency": "monthly"
-            }
-          },
-          {
-            "id": "14155550100",
-            "phoneNumber": "\u002B14155550100",
-            "countryCode": "US",
-            "phoneNumberType": "tollFree",
-            "capabilities": {
-              "calling": "inbound\u002Boutbound",
-              "sms": "inbound\u002Boutbound"
-            },
-            "assignmentType": "application",
-            "purchaseDate": "2021-06-23T23:35:55.6362141\u002B00:00",
-            "cost": {
-              "amount": 2.0,
-              "currencyCode": "USD",
-              "billingFrequency": "monthly"
-            }
-          },
-          {
-            "id": "14155550100",
-            "phoneNumber": "\u002B14155550100",
-            "countryCode": "US",
-            "phoneNumberType": "tollFree",
-            "capabilities": {
-              "calling": "inbound\u002Boutbound",
-              "sms": "inbound\u002Boutbound"
-            },
-            "assignmentType": "application",
-            "purchaseDate": "2021-06-23T23:35:38.2751041\u002B00:00",
-            "cost": {
-              "amount": 2.0,
-              "currencyCode": "USD",
-              "billingFrequency": "monthly"
-            }
-          },
-          {
-            "id": "14155550100",
-            "phoneNumber": "\u002B14155550100",
-            "countryCode": "US",
-            "phoneNumberType": "tollFree",
-            "capabilities": {
-              "calling": "inbound\u002Boutbound",
-              "sms": "inbound\u002Boutbound"
-            },
-            "assignmentType": "application",
-            "purchaseDate": "2021-06-23T23:37:12.122407\u002B00:00",
-            "cost": {
-              "amount": 2.0,
-              "currencyCode": "USD",
-              "billingFrequency": "monthly"
-            }
-          },
-          {
-            "id": "14155550100",
-            "phoneNumber": "\u002B14155550100",
-            "countryCode": "US",
-            "phoneNumberType": "tollFree",
-            "capabilities": {
-              "calling": "inbound\u002Boutbound",
-              "sms": "inbound\u002Boutbound"
-            },
-            "assignmentType": "application",
-            "purchaseDate": "2021-06-23T23:40:52.6849802\u002B00:00",
-            "cost": {
-              "amount": 2.0,
-              "currencyCode": "USD",
-              "billingFrequency": "monthly"
-            }
-          },
-          {
-            "id": "14155550100",
-            "phoneNumber": "\u002B14155550100",
-            "countryCode": "US",
-            "phoneNumberType": "tollFree",
-            "capabilities": {
-              "calling": "inbound\u002Boutbound",
-              "sms": "inbound\u002Boutbound"
-            },
-            "assignmentType": "application",
-            "purchaseDate": "2021-06-23T23:37:21.3246132\u002B00:00",
-            "cost": {
-              "amount": 2.0,
-              "currencyCode": "USD",
-              "billingFrequency": "monthly"
-            }
-          },
-          {
-            "id": "14155550100",
-            "phoneNumber": "\u002B14155550100",
-            "countryCode": "US",
-            "phoneNumberType": "tollFree",
-            "capabilities": {
-              "calling": "inbound\u002Boutbound",
-              "sms": "inbound\u002Boutbound"
-            },
-            "assignmentType": "application",
-            "purchaseDate": "2021-06-23T23:37:52.844006\u002B00:00",
-            "cost": {
-              "amount": 2.0,
-              "currencyCode": "USD",
-              "billingFrequency": "monthly"
-            }
-          },
-          {
-            "id": "14155550100",
-            "phoneNumber": "\u002B14155550100",
-            "countryCode": "US",
-            "phoneNumberType": "tollFree",
-            "capabilities": {
-              "calling": "inbound\u002Boutbound",
-              "sms": "inbound\u002Boutbound"
-            },
-            "assignmentType": "application",
-            "purchaseDate": "2021-06-23T23:37:26.0949019\u002B00:00",
-            "cost": {
-              "amount": 2.0,
-              "currencyCode": "USD",
-              "billingFrequency": "monthly"
-            }
-          },
-          {
-            "id": "14155550100",
-            "phoneNumber": "\u002B14155550100",
-            "countryCode": "US",
-            "phoneNumberType": "tollFree",
-            "capabilities": {
-              "calling": "inbound\u002Boutbound",
-              "sms": "inbound\u002Boutbound"
-            },
-            "assignmentType": "application",
-            "purchaseDate": "2021-06-23T23:37:16.7736485\u002B00:00",
-            "cost": {
-              "amount": 2.0,
-              "currencyCode": "USD",
-              "billingFrequency": "monthly"
-            }
-          },
-          {
-            "id": "14155550100",
-            "phoneNumber": "\u002B14155550100",
-            "countryCode": "US",
-            "phoneNumberType": "tollFree",
-            "capabilities": {
-              "calling": "inbound\u002Boutbound",
-              "sms": "inbound\u002Boutbound"
-            },
-            "assignmentType": "application",
-            "purchaseDate": "2021-06-23T23:39:07.5114194\u002B00:00",
-            "cost": {
-              "amount": 2.0,
-              "currencyCode": "USD",
-              "billingFrequency": "monthly"
-            }
-          },
-          {
-            "id": "14155550100",
-            "phoneNumber": "\u002B14155550100",
-            "countryCode": "US",
-            "phoneNumberType": "tollFree",
-            "capabilities": {
-              "calling": "inbound\u002Boutbound",
-              "sms": "inbound\u002Boutbound"
-            },
-            "assignmentType": "application",
-            "purchaseDate": "2021-06-23T23:38:24.9591048\u002B00:00",
-            "cost": {
-              "amount": 2.0,
-              "currencyCode": "USD",
-              "billingFrequency": "monthly"
-            }
-          },
-          {
-            "id": "14155550100",
-            "phoneNumber": "\u002B14155550100",
-            "countryCode": "US",
-            "phoneNumberType": "tollFree",
-            "capabilities": {
-              "calling": "inbound\u002Boutbound",
-              "sms": "inbound\u002Boutbound"
-            },
-            "assignmentType": "application",
-            "purchaseDate": "2021-06-23T23:37:31.4083206\u002B00:00",
-            "cost": {
-              "amount": 2.0,
-              "currencyCode": "USD",
-              "billingFrequency": "monthly"
-            }
-          },
-          {
-            "id": "14155550100",
-            "phoneNumber": "\u002B14155550100",
-            "countryCode": "US",
-            "phoneNumberType": "tollFree",
-            "capabilities": {
-              "calling": "inbound\u002Boutbound",
-              "sms": "inbound\u002Boutbound"
-            },
-            "assignmentType": "application",
-            "purchaseDate": "2021-06-23T23:39:24.2533723\u002B00:00",
-            "cost": {
-              "amount": 2.0,
-              "currencyCode": "USD",
-              "billingFrequency": "monthly"
-            }
-          },
-          {
-            "id": "14155550100",
-            "phoneNumber": "\u002B14155550100",
-            "countryCode": "US",
-            "phoneNumberType": "tollFree",
-            "capabilities": {
-              "calling": "inbound\u002Boutbound",
-              "sms": "inbound\u002Boutbound"
-            },
-            "assignmentType": "application",
-            "purchaseDate": "2021-06-23T23:39:16.2862265\u002B00:00",
-            "cost": {
-              "amount": 2.0,
-              "currencyCode": "USD",
-              "billingFrequency": "monthly"
-            }
-          },
-          {
-            "id": "14155550100",
-            "phoneNumber": "\u002B14155550100",
-            "countryCode": "US",
-            "phoneNumberType": "tollFree",
-            "capabilities": {
-              "calling": "inbound\u002Boutbound",
-              "sms": "inbound\u002Boutbound"
-            },
-            "assignmentType": "application",
-            "purchaseDate": "2021-06-23T23:39:37.7662022\u002B00:00",
-            "cost": {
-              "amount": 2.0,
-              "currencyCode": "USD",
-              "billingFrequency": "monthly"
-            }
-          },
-          {
-            "id": "14155550100",
-            "phoneNumber": "\u002B14155550100",
-            "countryCode": "US",
-            "phoneNumberType": "tollFree",
-            "capabilities": {
-              "calling": "inbound\u002Boutbound",
-              "sms": "inbound\u002Boutbound"
-            },
-            "assignmentType": "application",
-            "purchaseDate": "2021-06-23T23:37:46.6018872\u002B00:00",
-            "cost": {
-              "amount": 2.0,
-              "currencyCode": "USD",
-              "billingFrequency": "monthly"
-            }
-          },
-          {
-            "id": "14155550100",
-            "phoneNumber": "\u002B14155550100",
-            "countryCode": "US",
-            "phoneNumberType": "tollFree",
-            "capabilities": {
-              "calling": "inbound\u002Boutbound",
-              "sms": "inbound\u002Boutbound"
-            },
-            "assignmentType": "application",
-            "purchaseDate": "2021-06-23T23:39:50.4679082\u002B00:00",
-            "cost": {
-              "amount": 2.0,
-              "currencyCode": "USD",
-              "billingFrequency": "monthly"
-            }
-          },
-          {
-            "id": "14155550100",
-            "phoneNumber": "\u002B14155550100",
-            "countryCode": "US",
-            "phoneNumberType": "tollFree",
-            "capabilities": {
-              "calling": "inbound\u002Boutbound",
-              "sms": "inbound\u002Boutbound"
-            },
-            "assignmentType": "application",
-            "purchaseDate": "2021-06-23T23:39:44.6881974\u002B00:00",
-            "cost": {
-              "amount": 2.0,
-              "currencyCode": "USD",
-              "billingFrequency": "monthly"
-            }
-          },
-          {
-            "id": "14155550100",
-            "phoneNumber": "\u002B14155550100",
-            "countryCode": "US",
-            "phoneNumberType": "tollFree",
-            "capabilities": {
-              "calling": "inbound\u002Boutbound",
-              "sms": "inbound\u002Boutbound"
-            },
-            "assignmentType": "application",
-            "purchaseDate": "2021-06-23T23:37:55.8644165\u002B00:00",
-            "cost": {
-              "amount": 2.0,
-              "currencyCode": "USD",
-              "billingFrequency": "monthly"
-            }
-          },
-          {
-            "id": "14155550100",
-            "phoneNumber": "\u002B14155550100",
-            "countryCode": "US",
-            "phoneNumberType": "tollFree",
-            "capabilities": {
-              "calling": "inbound\u002Boutbound",
-              "sms": "inbound\u002Boutbound"
-            },
-            "assignmentType": "application",
-            "purchaseDate": "2021-06-23T23:39:55.9240487\u002B00:00",
-            "cost": {
-              "amount": 2.0,
-              "currencyCode": "USD",
-              "billingFrequency": "monthly"
-            }
-          },
-          {
-            "id": "14155550100",
-            "phoneNumber": "\u002B14155550100",
-            "countryCode": "US",
-            "phoneNumberType": "tollFree",
-            "capabilities": {
-              "calling": "inbound\u002Boutbound",
-              "sms": "inbound\u002Boutbound"
-            },
-            "assignmentType": "application",
-            "purchaseDate": "2021-06-23T23:40:20.5570756\u002B00:00",
-            "cost": {
-              "amount": 2.0,
-              "currencyCode": "USD",
-              "billingFrequency": "monthly"
-            }
-          },
-          {
-            "id": "14155550100",
-            "phoneNumber": "\u002B14155550100",
-            "countryCode": "US",
-            "phoneNumberType": "tollFree",
-            "capabilities": {
-              "calling": "inbound\u002Boutbound",
-              "sms": "inbound\u002Boutbound"
-            },
-            "assignmentType": "application",
-            "purchaseDate": "2021-06-23T23:41:22.1720088\u002B00:00",
-            "cost": {
-              "amount": 2.0,
-              "currencyCode": "USD",
-              "billingFrequency": "monthly"
-            }
-          },
-          {
-            "id": "14155550100",
-            "phoneNumber": "\u002B14155550100",
-            "countryCode": "US",
-            "phoneNumberType": "tollFree",
-            "capabilities": {
-              "calling": "inbound",
-              "sms": "inbound\u002Boutbound"
-            },
-            "assignmentType": "application",
-            "purchaseDate": "2021-06-23T23:38:41.0997634\u002B00:00",
-            "cost": {
-              "amount": 2.0,
-              "currencyCode": "USD",
-              "billingFrequency": "monthly"
-            }
-          },
-          {
-            "id": "14155550100",
-            "phoneNumber": "\u002B14155550100",
-            "countryCode": "US",
-            "phoneNumberType": "tollFree",
-            "capabilities": {
-              "calling": "inbound\u002Boutbound",
-              "sms": "inbound\u002Boutbound"
-            },
-            "assignmentType": "application",
-            "purchaseDate": "2021-06-23T23:38:44.9865457\u002B00:00",
-            "cost": {
-              "amount": 2.0,
-              "currencyCode": "USD",
-              "billingFrequency": "monthly"
-            }
-          },
-          {
-            "id": "14155550100",
-            "phoneNumber": "\u002B14155550100",
-            "countryCode": "US",
-            "phoneNumberType": "tollFree",
-            "capabilities": {
-              "calling": "inbound\u002Boutbound",
-              "sms": "inbound\u002Boutbound"
-            },
-            "assignmentType": "application",
-            "purchaseDate": "2021-06-24T00:11:13.6760492\u002B00:00",
-            "cost": {
-              "amount": 2.0,
-              "currencyCode": "USD",
-              "billingFrequency": "monthly"
-            }
-          },
-          {
-            "id": "14155550100",
-            "phoneNumber": "\u002B14155550100",
-            "countryCode": "US",
-            "phoneNumberType": "tollFree",
-            "capabilities": {
-              "calling": "inbound\u002Boutbound",
-              "sms": "inbound\u002Boutbound"
-            },
-            "assignmentType": "application",
-            "purchaseDate": "2021-06-24T00:13:14.7544127\u002B00:00",
-            "cost": {
-              "amount": 2.0,
-              "currencyCode": "USD",
-              "billingFrequency": "monthly"
-            }
-          },
-          {
-            "id": "14155550100",
-            "phoneNumber": "\u002B14155550100",
-            "countryCode": "US",
-            "phoneNumberType": "tollFree",
-            "capabilities": {
-              "calling": "inbound\u002Boutbound",
-              "sms": "inbound\u002Boutbound"
-            },
-            "assignmentType": "application",
-            "purchaseDate": "2021-06-23T23:38:51.5548845\u002B00:00",
-            "cost": {
-              "amount": 2.0,
-              "currencyCode": "USD",
-              "billingFrequency": "monthly"
-            }
-          },
-          {
-            "id": "14155550100",
-            "phoneNumber": "\u002B14155550100",
-            "countryCode": "US",
-            "phoneNumberType": "tollFree",
-            "capabilities": {
-              "calling": "outbound",
-              "sms": "inbound\u002Boutbound"
-            },
-            "assignmentType": "application",
-            "purchaseDate": "2023-01-04T17:11:40.2093547\u002B00:00",
-            "cost": {
-              "amount": 2.0,
-              "currencyCode": "USD",
-              "billingFrequency": "monthly"
-            }
-          },
-          {
-            "id": "14155550100",
-            "phoneNumber": "\u002B14155550100",
-            "countryCode": "US",
-            "phoneNumberType": "tollFree",
-            "capabilities": {
-              "calling": "inbound\u002Boutbound",
-              "sms": "inbound\u002Boutbound"
-            },
-            "assignmentType": "application",
-            "purchaseDate": "2021-06-24T00:22:13.6608168\u002B00:00",
-            "cost": {
-              "amount": 2.0,
-              "currencyCode": "USD",
-              "billingFrequency": "monthly"
-            }
-          },
-          {
-            "id": "14155550100",
-            "phoneNumber": "\u002B14155550100",
-            "countryCode": "US",
-            "phoneNumberType": "tollFree",
-            "capabilities": {
-              "calling": "inbound\u002Boutbound",
-              "sms": "inbound\u002Boutbound"
-            },
-            "assignmentType": "application",
-            "purchaseDate": "2021-06-24T00:23:13.802374\u002B00:00",
-            "cost": {
-              "amount": 2.0,
-              "currencyCode": "USD",
-              "billingFrequency": "monthly"
-            }
-          },
-          {
-            "id": "14155550100",
-            "phoneNumber": "\u002B14155550100",
-            "countryCode": "US",
-            "phoneNumberType": "tollFree",
-            "capabilities": {
-              "calling": "inbound\u002Boutbound",
-              "sms": "inbound\u002Boutbound"
-            },
-            "assignmentType": "application",
-            "purchaseDate": "2021-06-23T23:40:56.1826813\u002B00:00",
-            "cost": {
-              "amount": 2.0,
-              "currencyCode": "USD",
-              "billingFrequency": "monthly"
-            }
-          },
-          {
-            "id": "14155550100",
-            "phoneNumber": "\u002B14155550100",
-            "countryCode": "US",
-            "phoneNumberType": "tollFree",
-            "capabilities": {
-              "calling": "inbound\u002Boutbound",
-              "sms": "inbound\u002Boutbound"
-            },
-            "assignmentType": "application",
-            "purchaseDate": "2021-06-24T00:23:43.4526026\u002B00:00",
-            "cost": {
-              "amount": 2.0,
-              "currencyCode": "USD",
-              "billingFrequency": "monthly"
-            }
-          },
-          {
-            "id": "14155550100",
-            "phoneNumber": "\u002B14155550100",
-            "countryCode": "US",
-            "phoneNumberType": "tollFree",
-            "capabilities": {
-              "calling": "inbound\u002Boutbound",
-              "sms": "inbound\u002Boutbound"
-            },
-            "assignmentType": "application",
-            "purchaseDate": "2021-06-24T00:24:12.4592203\u002B00:00",
-            "cost": {
-              "amount": 2.0,
-              "currencyCode": "USD",
-              "billingFrequency": "monthly"
-            }
-          },
-          {
-            "id": "14155550100",
-            "phoneNumber": "\u002B14155550100",
-            "countryCode": "US",
-            "phoneNumberType": "tollFree",
-            "capabilities": {
-              "calling": "inbound\u002Boutbound",
-              "sms": "inbound\u002Boutbound"
-            },
-            "assignmentType": "application",
-            "purchaseDate": "2021-06-23T23:41:17.7235497\u002B00:00",
-            "cost": {
-              "amount": 2.0,
-              "currencyCode": "USD",
-              "billingFrequency": "monthly"
-            }
-          },
-          {
-            "id": "14155550100",
-            "phoneNumber": "\u002B14155550100",
-            "countryCode": "US",
-            "phoneNumberType": "tollFree",
-            "capabilities": {
-              "calling": "inbound\u002Boutbound",
-              "sms": "inbound\u002Boutbound"
-            },
-            "assignmentType": "application",
-            "purchaseDate": "2021-06-24T00:32:43.9547602\u002B00:00",
-            "cost": {
-              "amount": 2.0,
-              "currencyCode": "USD",
-              "billingFrequency": "monthly"
-            }
-          },
-          {
-            "id": "14155550100",
-            "phoneNumber": "\u002B14155550100",
-            "countryCode": "US",
-            "phoneNumberType": "tollFree",
-            "capabilities": {
-              "calling": "inbound\u002Boutbound",
-              "sms": "inbound\u002Boutbound"
-            },
-            "assignmentType": "application",
-            "purchaseDate": "2021-06-23T23:41:10.859962\u002B00:00",
-            "cost": {
-              "amount": 2.0,
-              "currencyCode": "USD",
-              "billingFrequency": "monthly"
-            }
-          },
-          {
-            "id": "14155550100",
-            "phoneNumber": "\u002B14155550100",
-            "countryCode": "US",
-            "phoneNumberType": "tollFree",
-            "capabilities": {
-              "calling": "inbound\u002Boutbound",
-              "sms": "inbound\u002Boutbound"
-            },
-            "assignmentType": "application",
-            "purchaseDate": "2021-06-23T23:41:30.851053\u002B00:00",
-            "cost": {
-              "amount": 2.0,
-              "currencyCode": "USD",
-              "billingFrequency": "monthly"
-            }
-          },
-          {
-            "id": "14155550100",
-            "phoneNumber": "\u002B14155550100",
-            "countryCode": "US",
-            "phoneNumberType": "tollFree",
-            "capabilities": {
-              "calling": "none",
-              "sms": "inbound\u002Boutbound"
-            },
-            "assignmentType": "application",
-            "purchaseDate": "2022-01-11T22:26:05.2198645\u002B00:00",
-            "cost": {
-              "amount": 2.0,
-              "currencyCode": "USD",
-              "billingFrequency": "monthly"
-            }
-          },
-          {
-            "id": "14155550100",
-            "phoneNumber": "\u002B14155550100",
-            "countryCode": "US",
-            "phoneNumberType": "tollFree",
-            "capabilities": {
-              "calling": "none",
-              "sms": "inbound\u002Boutbound"
-            },
-            "assignmentType": "application",
-            "purchaseDate": "2022-01-11T17:06:02.0097082\u002B00:00",
-            "cost": {
-              "amount": 2.0,
-              "currencyCode": "USD",
-              "billingFrequency": "monthly"
-            }
-          },
-          {
-            "id": "14155550100",
-            "phoneNumber": "\u002B14155550100",
-            "countryCode": "US",
-            "phoneNumberType": "tollFree",
-            "capabilities": {
-              "calling": "inbound\u002Boutbound",
-              "sms": "inbound\u002Boutbound"
-            },
-            "assignmentType": "application",
-            "purchaseDate": "2021-06-24T00:08:43.2976318\u002B00:00",
-            "cost": {
-              "amount": 2.0,
-              "currencyCode": "USD",
-              "billingFrequency": "monthly"
-            }
-          },
-          {
-            "id": "14155550100",
-            "phoneNumber": "\u002B14155550100",
-            "countryCode": "US",
-            "phoneNumberType": "tollFree",
-            "capabilities": {
-              "calling": "inbound",
-              "sms": "outbound"
-            },
-            "assignmentType": "application",
-            "purchaseDate": "2021-06-24T00:09:13.3731647\u002B00:00",
-            "cost": {
-              "amount": 2.0,
-              "currencyCode": "USD",
-              "billingFrequency": "monthly"
-            }
-          },
-          {
-            "id": "14155550100",
-            "phoneNumber": "\u002B14155550100",
-            "countryCode": "US",
-            "phoneNumberType": "tollFree",
-            "capabilities": {
-              "calling": "inbound\u002Boutbound",
-              "sms": "inbound\u002Boutbound"
-            },
-            "assignmentType": "application",
-            "purchaseDate": "2021-06-24T02:33:13.7739402\u002B00:00",
-            "cost": {
-              "amount": 2.0,
-              "currencyCode": "USD",
-              "billingFrequency": "monthly"
-            }
-          },
-          {
-            "id": "14155550100",
-            "phoneNumber": "\u002B14155550100",
-            "countryCode": "US",
-            "phoneNumberType": "tollFree",
-            "capabilities": {
-              "calling": "inbound\u002Boutbound",
-              "sms": "inbound\u002Boutbound"
-            },
-            "assignmentType": "application",
-            "purchaseDate": "2021-06-24T00:25:13.6206509\u002B00:00",
-            "cost": {
-              "amount": 2.0,
-              "currencyCode": "USD",
-              "billingFrequency": "monthly"
-            }
-          },
-          {
-            "id": "14155550100",
-            "phoneNumber": "\u002B14155550100",
-            "countryCode": "US",
-            "phoneNumberType": "tollFree",
-            "capabilities": {
-              "calling": "inbound\u002Boutbound",
-              "sms": "inbound\u002Boutbound"
-            },
-            "assignmentType": "application",
-            "purchaseDate": "2021-06-24T00:25:44.3664664\u002B00:00",
-            "cost": {
-              "amount": 2.0,
-              "currencyCode": "USD",
-              "billingFrequency": "monthly"
-            }
-          },
-          {
-            "id": "14155550100",
-            "phoneNumber": "\u002B14155550100",
-            "countryCode": "US",
-            "phoneNumberType": "tollFree",
-            "capabilities": {
-              "calling": "inbound\u002Boutbound",
-              "sms": "inbound\u002Boutbound"
-            },
-            "assignmentType": "application",
-            "purchaseDate": "2021-06-24T00:29:43.2087273\u002B00:00",
-            "cost": {
-              "amount": 2.0,
-              "currencyCode": "USD",
-              "billingFrequency": "monthly"
-            }
-          },
-          {
-            "id": "14155550100",
-            "phoneNumber": "\u002B14155550100",
-            "countryCode": "US",
-            "phoneNumberType": "tollFree",
-            "capabilities": {
-              "calling": "inbound\u002Boutbound",
-              "sms": "inbound\u002Boutbound"
-            },
-            "assignmentType": "application",
-            "purchaseDate": "2021-06-24T02:37:14.4369365\u002B00:00",
-            "cost": {
-              "amount": 2.0,
-              "currencyCode": "USD",
-              "billingFrequency": "monthly"
-            }
-          },
-          {
-            "id": "14155550100",
-            "phoneNumber": "\u002B14155550100",
-            "countryCode": "US",
-            "phoneNumberType": "tollFree",
-            "capabilities": {
-              "calling": "inbound\u002Boutbound",
-              "sms": "inbound\u002Boutbound"
-            },
-            "assignmentType": "application",
-            "purchaseDate": "2021-06-24T00:27:13.4604535\u002B00:00",
-            "cost": {
-              "amount": 2.0,
-              "currencyCode": "USD",
-              "billingFrequency": "monthly"
-            }
-          },
-          {
-            "id": "14155550100",
-            "phoneNumber": "\u002B14155550100",
-            "countryCode": "US",
-            "phoneNumberType": "tollFree",
-            "capabilities": {
-              "calling": "inbound\u002Boutbound",
-              "sms": "inbound\u002Boutbound"
-            },
-            "assignmentType": "application",
-            "purchaseDate": "2021-06-24T00:27:47.6058406\u002B00:00",
-            "cost": {
-              "amount": 2.0,
-              "currencyCode": "USD",
-              "billingFrequency": "monthly"
-            }
-          },
-          {
-            "id": "14155550100",
-            "phoneNumber": "\u002B14155550100",
-            "countryCode": "US",
-            "phoneNumberType": "tollFree",
-            "capabilities": {
-              "calling": "inbound\u002Boutbound",
-              "sms": "inbound\u002Boutbound"
-            },
-            "assignmentType": "application",
-            "purchaseDate": "2021-06-24T00:26:43.3088723\u002B00:00",
-            "cost": {
-              "amount": 2.0,
-              "currencyCode": "USD",
-              "billingFrequency": "monthly"
-            }
-          },
-          {
-            "id": "14155550100",
-            "phoneNumber": "\u002B14155550100",
-            "countryCode": "US",
-            "phoneNumberType": "tollFree",
-            "capabilities": {
-              "calling": "inbound\u002Boutbound",
-              "sms": "inbound\u002Boutbound"
-            },
-            "assignmentType": "application",
-            "purchaseDate": "2021-06-24T02:42:44.4416133\u002B00:00",
-            "cost": {
-              "amount": 2.0,
-              "currencyCode": "USD",
-              "billingFrequency": "monthly"
-            }
-          },
-          {
-            "id": "14155550100",
-            "phoneNumber": "\u002B14155550100",
-            "countryCode": "US",
-            "phoneNumberType": "tollFree",
-            "capabilities": {
-              "calling": "inbound\u002Boutbound",
-              "sms": "inbound\u002Boutbound"
-            },
-            "assignmentType": "application",
-            "purchaseDate": "2021-06-24T00:28:13.2155644\u002B00:00",
-            "cost": {
-              "amount": 2.0,
-              "currencyCode": "USD",
-              "billingFrequency": "monthly"
-            }
-          },
-          {
-            "id": "14155550100",
-            "phoneNumber": "\u002B14155550100",
-            "countryCode": "US",
-            "phoneNumberType": "tollFree",
-            "capabilities": {
-              "calling": "inbound\u002Boutbound",
-              "sms": "inbound\u002Boutbound"
-            },
-            "assignmentType": "application",
-            "purchaseDate": "2021-06-24T02:41:58.7312966\u002B00:00",
-            "cost": {
-              "amount": 2.0,
-              "currencyCode": "USD",
-              "billingFrequency": "monthly"
-            }
-          },
-          {
-            "id": "14155550100",
-            "phoneNumber": "\u002B14155550100",
-            "countryCode": "US",
-            "phoneNumberType": "tollFree",
-            "capabilities": {
-              "calling": "inbound\u002Boutbound",
-              "sms": "inbound\u002Boutbound"
-            },
-            "assignmentType": "application",
-            "purchaseDate": "2021-06-24T02:39:14.5759855\u002B00:00",
-            "cost": {
-              "amount": 2.0,
-              "currencyCode": "USD",
-              "billingFrequency": "monthly"
-            }
-          },
-          {
-            "id": "14155550100",
-            "phoneNumber": "\u002B14155550100",
-            "countryCode": "US",
-            "phoneNumberType": "tollFree",
-            "capabilities": {
-              "calling": "inbound\u002Boutbound",
-              "sms": "inbound\u002Boutbound"
-            },
-            "assignmentType": "application",
-            "purchaseDate": "2021-06-24T02:40:28.2331315\u002B00:00",
-            "cost": {
-              "amount": 2.0,
-              "currencyCode": "USD",
-              "billingFrequency": "monthly"
-            }
-          },
-          {
-            "id": "14155550100",
-            "phoneNumber": "\u002B14155550100",
-            "countryCode": "US",
-            "phoneNumberType": "tollFree",
-            "capabilities": {
-              "calling": "inbound\u002Boutbound",
-              "sms": "inbound\u002Boutbound"
-            },
-            "assignmentType": "application",
-            "purchaseDate": "2021-06-24T00:28:43.2865444\u002B00:00",
-            "cost": {
-              "amount": 2.0,
-              "currencyCode": "USD",
-              "billingFrequency": "monthly"
-            }
-          },
-          {
-            "id": "14155550100",
-            "phoneNumber": "\u002B14155550100",
-            "countryCode": "US",
-            "phoneNumberType": "tollFree",
-            "capabilities": {
-              "calling": "inbound\u002Boutbound",
-              "sms": "inbound\u002Boutbound"
-            },
-            "assignmentType": "application",
-            "purchaseDate": "2021-06-24T02:43:44.3267753\u002B00:00",
-            "cost": {
-              "amount": 2.0,
-              "currencyCode": "USD",
-              "billingFrequency": "monthly"
-            }
-          },
-          {
-            "id": "14155550100",
-            "phoneNumber": "\u002B14155550100",
-            "countryCode": "US",
-            "phoneNumberType": "tollFree",
-            "capabilities": {
-              "calling": "inbound\u002Boutbound",
-              "sms": "inbound\u002Boutbound"
-            },
-            "assignmentType": "application",
-            "purchaseDate": "2021-06-24T02:43:14.5582972\u002B00:00",
-            "cost": {
-              "amount": 2.0,
-              "currencyCode": "USD",
-              "billingFrequency": "monthly"
-            }
-          },
-          {
-            "id": "14155550100",
-            "phoneNumber": "\u002B14155550100",
-            "countryCode": "US",
-            "phoneNumberType": "tollFree",
-            "capabilities": {
-              "calling": "inbound\u002Boutbound",
-              "sms": "inbound\u002Boutbound"
-            },
-            "assignmentType": "application",
-            "purchaseDate": "2021-06-24T00:30:42.3622994\u002B00:00",
-            "cost": {
-              "amount": 2.0,
-              "currencyCode": "USD",
-              "billingFrequency": "monthly"
-            }
-          },
-          {
-            "id": "14155550100",
-            "phoneNumber": "\u002B14155550100",
-            "countryCode": "US",
-            "phoneNumberType": "tollFree",
-            "capabilities": {
-              "calling": "inbound\u002Boutbound",
-              "sms": "inbound\u002Boutbound"
-            },
-            "assignmentType": "application",
-            "purchaseDate": "2021-06-24T00:35:58.515204\u002B00:00",
-            "cost": {
-              "amount": 2.0,
-              "currencyCode": "USD",
-              "billingFrequency": "monthly"
-            }
-          },
-          {
-            "id": "14155550100",
-            "phoneNumber": "\u002B14155550100",
-            "countryCode": "US",
-            "phoneNumberType": "tollFree",
-            "capabilities": {
-              "calling": "inbound\u002Boutbound",
-              "sms": "inbound\u002Boutbound"
-            },
-            "assignmentType": "application",
-            "purchaseDate": "2021-06-24T00:30:13.3981412\u002B00:00",
-            "cost": {
-              "amount": 2.0,
-              "currencyCode": "USD",
-              "billingFrequency": "monthly"
-            }
-          },
-          {
-            "id": "14155550100",
-            "phoneNumber": "\u002B14155550100",
-            "countryCode": "US",
-            "phoneNumberType": "tollFree",
-            "capabilities": {
-              "calling": "inbound\u002Boutbound",
-              "sms": "inbound\u002Boutbound"
-            },
-            "assignmentType": "application",
-            "purchaseDate": "2021-06-24T00:36:12.1300788\u002B00:00",
-            "cost": {
-              "amount": 2.0,
-              "currencyCode": "USD",
-              "billingFrequency": "monthly"
-            }
-          },
-          {
-            "id": "14155550100",
-            "phoneNumber": "\u002B14155550100",
-            "countryCode": "US",
-            "phoneNumberType": "tollFree",
-            "capabilities": {
-              "calling": "inbound\u002Boutbound",
-              "sms": "inbound\u002Boutbound"
-            },
-            "assignmentType": "application",
-            "purchaseDate": "2021-06-24T00:36:43.3727213\u002B00:00",
-            "cost": {
-              "amount": 2.0,
-              "currencyCode": "USD",
-              "billingFrequency": "monthly"
-            }
-          },
-          {
-            "id": "14155550100",
-            "phoneNumber": "\u002B14155550100",
-            "countryCode": "US",
-            "phoneNumberType": "tollFree",
-            "capabilities": {
-              "calling": "inbound\u002Boutbound",
-              "sms": "inbound\u002Boutbound"
-            },
-            "assignmentType": "application",
-            "purchaseDate": "2021-06-24T00:31:43.1246125\u002B00:00",
-            "cost": {
-              "amount": 2.0,
-              "currencyCode": "USD",
-              "billingFrequency": "monthly"
-            }
-          },
-          {
-            "id": "14155550100",
-            "phoneNumber": "\u002B14155550100",
-            "countryCode": "US",
-            "phoneNumberType": "tollFree",
-            "capabilities": {
-              "calling": "inbound\u002Boutbound",
-              "sms": "inbound\u002Boutbound"
-            },
-            "assignmentType": "application",
-            "purchaseDate": "2021-06-24T02:45:58.3886965\u002B00:00",
-            "cost": {
-              "amount": 2.0,
-              "currencyCode": "USD",
-              "billingFrequency": "monthly"
-            }
-          },
-          {
-            "id": "14155550100",
-            "phoneNumber": "\u002B14155550100",
-            "countryCode": "US",
-            "phoneNumberType": "tollFree",
-            "capabilities": {
-              "calling": "inbound\u002Boutbound",
-              "sms": "inbound\u002Boutbound"
-            },
-            "assignmentType": "application",
-            "purchaseDate": "2021-06-24T02:44:13.795794\u002B00:00",
-            "cost": {
-              "amount": 2.0,
-              "currencyCode": "USD",
-              "billingFrequency": "monthly"
-            }
-          },
-          {
-            "id": "14155550100",
-            "phoneNumber": "\u002B14155550100",
-            "countryCode": "US",
-            "phoneNumberType": "tollFree",
-            "capabilities": {
-              "calling": "inbound\u002Boutbound",
-              "sms": "inbound\u002Boutbound"
-            },
-            "assignmentType": "application",
-            "purchaseDate": "2021-06-24T00:33:42.3770211\u002B00:00",
-            "cost": {
-              "amount": 2.0,
-              "currencyCode": "USD",
-              "billingFrequency": "monthly"
-            }
-          },
-          {
-            "id": "14155550100",
-            "phoneNumber": "\u002B14155550100",
-            "countryCode": "US",
-            "phoneNumberType": "tollFree",
-            "capabilities": {
-              "calling": "inbound\u002Boutbound",
-              "sms": "inbound\u002Boutbound"
-            },
-            "assignmentType": "application",
-            "purchaseDate": "2021-06-24T00:34:13.0593291\u002B00:00",
-            "cost": {
-              "amount": 2.0,
-              "currencyCode": "USD",
-              "billingFrequency": "monthly"
-            }
-          },
-          {
-            "id": "14155550100",
-            "phoneNumber": "\u002B14155550100",
-            "countryCode": "US",
-            "phoneNumberType": "tollFree",
-            "capabilities": {
-              "calling": "inbound\u002Boutbound",
-              "sms": "inbound\u002Boutbound"
-            },
-            "assignmentType": "application",
-            "purchaseDate": "2021-06-24T02:44:43.2825566\u002B00:00",
-            "cost": {
-              "amount": 2.0,
-              "currencyCode": "USD",
-              "billingFrequency": "monthly"
-            }
-          },
-          {
-            "id": "14155550100",
-            "phoneNumber": "\u002B14155550100",
-            "countryCode": "US",
-            "phoneNumberType": "tollFree",
-            "capabilities": {
-              "calling": "inbound\u002Boutbound",
-              "sms": "inbound\u002Boutbound"
-            },
-            "assignmentType": "application",
-            "purchaseDate": "2021-06-24T02:45:43.3853897\u002B00:00",
-            "cost": {
-              "amount": 2.0,
-              "currencyCode": "USD",
-              "billingFrequency": "monthly"
-            }
-          },
-          {
-            "id": "14155550100",
-            "phoneNumber": "\u002B14155550100",
-            "countryCode": "US",
-            "phoneNumberType": "tollFree",
-            "capabilities": {
-              "calling": "inbound\u002Boutbound",
-              "sms": "inbound\u002Boutbound"
-            },
-            "assignmentType": "application",
-            "purchaseDate": "2021-06-24T02:45:13.8368509\u002B00:00",
-            "cost": {
-              "amount": 2.0,
-              "currencyCode": "USD",
-              "billingFrequency": "monthly"
-            }
-          },
-          {
-            "id": "14155550100",
-            "phoneNumber": "\u002B14155550100",
-            "countryCode": "US",
-            "phoneNumberType": "tollFree",
-            "capabilities": {
-              "calling": "inbound\u002Boutbound",
-              "sms": "inbound\u002Boutbound"
-            },
-            "assignmentType": "application",
-            "purchaseDate": "2021-06-24T02:48:14.4930555\u002B00:00",
-            "cost": {
-              "amount": 2.0,
-              "currencyCode": "USD",
-              "billingFrequency": "monthly"
-            }
-          },
-          {
-            "id": "14155550100",
-            "phoneNumber": "\u002B14155550100",
-            "countryCode": "US",
-            "phoneNumberType": "tollFree",
-            "capabilities": {
-              "calling": "inbound\u002Boutbound",
-              "sms": "inbound\u002Boutbound"
-            },
-            "assignmentType": "application",
-            "purchaseDate": "2021-06-24T02:47:29.3763702\u002B00:00",
-            "cost": {
-              "amount": 2.0,
-              "currencyCode": "USD",
-              "billingFrequency": "monthly"
-            }
-          },
-          {
-            "id": "14155550100",
-            "phoneNumber": "\u002B14155550100",
-            "countryCode": "US",
-            "phoneNumberType": "tollFree",
-            "capabilities": {
-              "calling": "inbound\u002Boutbound",
-              "sms": "inbound\u002Boutbound"
-            },
-            "assignmentType": "application",
-            "purchaseDate": "2021-06-24T00:37:12.9376761\u002B00:00",
-            "cost": {
-              "amount": 2.0,
-              "currencyCode": "USD",
-              "billingFrequency": "monthly"
-            }
-          },
-          {
-            "id": "14155550100",
-            "phoneNumber": "\u002B14155550100",
-            "countryCode": "US",
-            "phoneNumberType": "tollFree",
-            "capabilities": {
-              "calling": "inbound\u002Boutbound",
-              "sms": "inbound\u002Boutbound"
-            },
-            "assignmentType": "application",
-            "purchaseDate": "2021-06-24T00:37:43.0423694\u002B00:00",
-            "cost": {
-              "amount": 2.0,
-              "currencyCode": "USD",
-              "billingFrequency": "monthly"
-            }
-          },
-          {
-            "id": "14155550100",
-            "phoneNumber": "\u002B14155550100",
-            "countryCode": "US",
-            "phoneNumberType": "tollFree",
-            "capabilities": {
-              "calling": "inbound\u002Boutbound",
-              "sms": "inbound\u002Boutbound"
-            },
-            "assignmentType": "application",
-            "purchaseDate": "2021-06-24T03:18:13.4190469\u002B00:00",
-            "cost": {
-              "amount": 2.0,
-              "currencyCode": "USD",
-              "billingFrequency": "monthly"
-            }
-          },
-          {
-            "id": "14155550100",
-            "phoneNumber": "\u002B14155550100",
-            "countryCode": "US",
-            "phoneNumberType": "tollFree",
-            "capabilities": {
-              "calling": "inbound\u002Boutbound",
-              "sms": "inbound\u002Boutbound"
-            },
-            "assignmentType": "application",
-            "purchaseDate": "2021-06-24T01:01:13.3943797\u002B00:00",
-            "cost": {
-              "amount": 2.0,
-              "currencyCode": "USD",
-              "billingFrequency": "monthly"
-            }
-          },
-          {
-            "id": "14155550100",
-            "phoneNumber": "\u002B14155550100",
-            "countryCode": "US",
-            "phoneNumberType": "tollFree",
-            "capabilities": {
-              "calling": "inbound\u002Boutbound",
-              "sms": "inbound\u002Boutbound"
-            },
-            "assignmentType": "application",
-            "purchaseDate": "2021-06-24T01:02:13.0024309\u002B00:00",
-            "cost": {
-              "amount": 2.0,
-              "currencyCode": "USD",
-              "billingFrequency": "monthly"
-            }
-          }
-        ],
-        "nextLink": "/phoneNumbers?skip=100\u0026api-version=2023-05-01-preview\u0026top=100"
-      }
-    },
-    {
-      "RequestUri": "https://endpoint/phoneNumbers?skip=100\u0026api-version=2023-05-01-preview\u0026top=100",
-      "RequestMethod": "GET",
-      "RequestHeaders": {
-        "Accept": "application/json",
-        "Accept-Encoding": "gzip, deflate, br",
-        "Accept-Language": "en-US",
-        "Authorization": "Sanitized",
-        "Connection": "keep-alive",
-        "Referer": "http://localhost:9876/",
-        "sec-ch-ua": "",
-        "sec-ch-ua-mobile": "?0",
-        "sec-ch-ua-platform": "\u0022\u0022",
-        "Sec-Fetch-Dest": "empty",
-        "Sec-Fetch-Mode": "cors",
-        "Sec-Fetch-Site": "same-site",
-        "User-Agent": "Mozilla/5.0 (Windows NT 10.0; Win64; x64) AppleWebKit/537.36 (KHTML, like Gecko) HeadlessChrome/112.0.5614.0 Safari/537.36",
-        "x-ms-client-request-id": "sanitized",
-        "x-ms-useragent": "azsdk-js-communication-phone-numbers/1.2.0 core-rest-pipeline/1.11.1 OS"
-      },
-      "RequestBody": null,
-      "StatusCode": 200,
-      "ResponseHeaders": {
-        "api-supported-versions": "2021-03-07, 2022-01-11-preview2, 2022-06-01-preview, 2022-12-01, 2022-12-02-preview2, 2023-05-01-preview",
-        "Content-Length": "32341",
-        "Content-Type": "application/json; charset=utf-8",
-        "Date": "Sat, 15 Jul 2023 04:52:04 GMT",
-        "MS-CV": "TLSK23Rdd0arm\u002BW4SM09ng.0",
-        "Strict-Transport-Security": "max-age=2592000",
-        "X-Azure-Ref": "09CWyZAAAAADqIgU\u002BPRc4Qoj5o0bKfrh5V1NURURHRTA4MTEAOWZjN2I1MTktYThjYy00Zjg5LTkzNWUtYzkxNDhhZTA5ZTgx",
-        "X-Cache": "CONFIG_NOCACHE",
-        "X-Processing-Time": "1307ms"
-      },
-      "ResponseBody": {
-        "phoneNumbers": [
-          {
-            "id": "14155550100",
-            "phoneNumber": "\u002B14155550100",
-            "countryCode": "US",
-            "phoneNumberType": "tollFree",
-            "capabilities": {
-              "calling": "inbound\u002Boutbound",
-              "sms": "inbound\u002Boutbound"
-            },
-            "assignmentType": "application",
-            "purchaseDate": "2021-06-24T03:18:42.3038608\u002B00:00",
-            "cost": {
-              "amount": 2.0,
-              "currencyCode": "USD",
-              "billingFrequency": "monthly"
-            }
-          },
-          {
-            "id": "14155550100",
-            "phoneNumber": "\u002B14155550100",
-            "countryCode": "US",
-            "phoneNumberType": "tollFree",
-            "capabilities": {
-              "calling": "inbound\u002Boutbound",
-              "sms": "inbound\u002Boutbound"
-            },
-            "assignmentType": "application",
-            "purchaseDate": "2021-06-24T00:12:13.538747\u002B00:00",
-            "cost": {
-              "amount": 2.0,
-              "currencyCode": "USD",
-              "billingFrequency": "monthly"
-            }
-          },
-          {
-            "id": "14155550100",
-            "phoneNumber": "\u002B14155550100",
-            "countryCode": "US",
-            "phoneNumberType": "tollFree",
-            "capabilities": {
-              "calling": "inbound\u002Boutbound",
-              "sms": "inbound\u002Boutbound"
-            },
-            "assignmentType": "application",
-            "purchaseDate": "2021-06-24T00:38:42.1281774\u002B00:00",
-            "cost": {
-              "amount": 2.0,
-              "currencyCode": "USD",
-              "billingFrequency": "monthly"
-            }
-          },
-          {
-            "id": "14155550100",
-            "phoneNumber": "\u002B14155550100",
-            "countryCode": "US",
-            "phoneNumberType": "tollFree",
-            "capabilities": {
-              "calling": "none",
-              "sms": "outbound"
-            },
-            "assignmentType": "application",
-            "purchaseDate": "2023-06-20T21:46:24.7072806\u002B00:00",
-            "cost": {
-              "amount": 2.0,
-              "currencyCode": "USD",
-              "billingFrequency": "monthly"
-            }
-          },
-          {
-            "id": "14155550100",
-            "phoneNumber": "\u002B14155550100",
-            "countryCode": "US",
-            "phoneNumberType": "tollFree",
-            "capabilities": {
-              "calling": "inbound\u002Boutbound",
-              "sms": "inbound\u002Boutbound"
-            },
-            "assignmentType": "application",
-            "purchaseDate": "2021-06-24T02:50:44.2721958\u002B00:00",
-            "cost": {
-              "amount": 2.0,
-              "currencyCode": "USD",
-              "billingFrequency": "monthly"
-            }
-          },
-          {
-            "id": "14155550100",
-            "phoneNumber": "\u002B14155550100",
-            "countryCode": "US",
-            "phoneNumberType": "tollFree",
-            "capabilities": {
-              "calling": "inbound\u002Boutbound",
-              "sms": "inbound\u002Boutbound"
-            },
-            "assignmentType": "application",
-            "purchaseDate": "2021-06-24T00:39:13.0650895\u002B00:00",
-            "cost": {
-              "amount": 2.0,
-              "currencyCode": "USD",
-              "billingFrequency": "monthly"
-            }
-          },
-          {
-            "id": "14155550100",
-            "phoneNumber": "\u002B14155550100",
-            "countryCode": "US",
-            "phoneNumberType": "tollFree",
-            "capabilities": {
-              "calling": "none",
-              "sms": "inbound\u002Boutbound"
-            },
-            "assignmentType": "application",
-            "purchaseDate": "2022-08-09T21:31:11.7335307\u002B00:00",
-            "cost": {
-              "amount": 2.0,
-              "currencyCode": "USD",
-              "billingFrequency": "monthly"
-            }
-          },
-          {
-            "id": "14155550100",
-            "phoneNumber": "\u002B14155550100",
-            "countryCode": "US",
-            "phoneNumberType": "tollFree",
-            "capabilities": {
-              "calling": "inbound\u002Boutbound",
-              "sms": "inbound\u002Boutbound"
-            },
-            "assignmentType": "application",
-            "purchaseDate": "2021-06-24T00:41:12.9270148\u002B00:00",
-            "cost": {
-              "amount": 2.0,
-              "currencyCode": "USD",
-              "billingFrequency": "monthly"
-            }
-          },
-          {
-            "id": "14155550100",
-            "phoneNumber": "\u002B14155550100",
-            "countryCode": "US",
-            "phoneNumberType": "tollFree",
-            "capabilities": {
-              "calling": "inbound\u002Boutbound",
-              "sms": "inbound\u002Boutbound"
-            },
-            "assignmentType": "application",
-            "purchaseDate": "2021-06-24T02:59:43.8702426\u002B00:00",
-            "cost": {
-              "amount": 2.0,
-              "currencyCode": "USD",
-              "billingFrequency": "monthly"
-            }
-          },
-          {
-            "id": "14155550100",
-            "phoneNumber": "\u002B14155550100",
-            "countryCode": "US",
-            "phoneNumberType": "tollFree",
-            "capabilities": {
-              "calling": "inbound\u002Boutbound",
-              "sms": "inbound\u002Boutbound"
-            },
-            "assignmentType": "application",
-            "purchaseDate": "2021-06-24T00:44:13.1870258\u002B00:00",
-            "cost": {
-              "amount": 2.0,
-              "currencyCode": "USD",
-              "billingFrequency": "monthly"
-            }
-          },
-          {
-            "id": "14155550100",
-            "phoneNumber": "\u002B14155550100",
-            "countryCode": "US",
-            "phoneNumberType": "tollFree",
-            "capabilities": {
-              "calling": "inbound\u002Boutbound",
-              "sms": "inbound\u002Boutbound"
-            },
-            "assignmentType": "application",
-            "purchaseDate": "2021-06-24T03:00:13.7898843\u002B00:00",
-            "cost": {
-              "amount": 2.0,
-              "currencyCode": "USD",
-              "billingFrequency": "monthly"
-            }
-          },
-          {
-            "id": "14155550100",
-            "phoneNumber": "\u002B14155550100",
-            "countryCode": "US",
-            "phoneNumberType": "tollFree",
-            "capabilities": {
-              "calling": "inbound\u002Boutbound",
-              "sms": "inbound\u002Boutbound"
-            },
-            "assignmentType": "application",
-            "purchaseDate": "2021-06-24T01:49:13.8501396\u002B00:00",
-            "cost": {
-              "amount": 2.0,
-              "currencyCode": "USD",
-              "billingFrequency": "monthly"
-            }
-          },
-          {
-            "id": "14155550100",
-            "phoneNumber": "\u002B14155550100",
-            "countryCode": "US",
-            "phoneNumberType": "tollFree",
-            "capabilities": {
-              "calling": "inbound\u002Boutbound",
-              "sms": "inbound\u002Boutbound"
-            },
-            "assignmentType": "application",
-            "purchaseDate": "2021-06-24T00:45:43.2412523\u002B00:00",
-            "cost": {
-              "amount": 2.0,
-              "currencyCode": "USD",
-              "billingFrequency": "monthly"
-            }
-          },
-          {
-            "id": "14155550100",
-            "phoneNumber": "\u002B14155550100",
-            "countryCode": "US",
-            "phoneNumberType": "tollFree",
-            "capabilities": {
-              "calling": "inbound\u002Boutbound",
-              "sms": "inbound\u002Boutbound"
-            },
-            "assignmentType": "application",
-            "purchaseDate": "2021-06-24T02:56:13.4198655\u002B00:00",
-            "cost": {
-              "amount": 2.0,
-              "currencyCode": "USD",
-              "billingFrequency": "monthly"
-            }
-          },
-          {
-            "id": "14155550100",
-            "phoneNumber": "\u002B14155550100",
-            "countryCode": "US",
-            "phoneNumberType": "tollFree",
-            "capabilities": {
-              "calling": "inbound\u002Boutbound",
-              "sms": "inbound\u002Boutbound"
-            },
-            "assignmentType": "application",
-            "purchaseDate": "2021-06-24T00:42:43.4785601\u002B00:00",
-            "cost": {
-              "amount": 2.0,
-              "currencyCode": "USD",
-              "billingFrequency": "monthly"
-            }
-          },
-          {
-            "id": "14155550100",
-            "phoneNumber": "\u002B14155550100",
-            "countryCode": "US",
-            "phoneNumberType": "tollFree",
-            "capabilities": {
-              "calling": "inbound\u002Boutbound",
-              "sms": "inbound\u002Boutbound"
-            },
-            "assignmentType": "application",
-            "purchaseDate": "2021-06-24T00:43:13.3329991\u002B00:00",
-            "cost": {
-              "amount": 2.0,
-              "currencyCode": "USD",
-              "billingFrequency": "monthly"
-            }
-          },
-          {
-            "id": "14155550100",
-            "phoneNumber": "\u002B14155550100",
-            "countryCode": "US",
-            "phoneNumberType": "tollFree",
-            "capabilities": {
-              "calling": "inbound\u002Boutbound",
-              "sms": "inbound\u002Boutbound"
-            },
-            "assignmentType": "application",
-            "purchaseDate": "2021-06-24T00:43:43.2644646\u002B00:00",
-            "cost": {
-              "amount": 2.0,
-              "currencyCode": "USD",
-              "billingFrequency": "monthly"
-            }
-          },
-          {
-            "id": "14155550100",
-            "phoneNumber": "\u002B14155550100",
-            "countryCode": "US",
-            "phoneNumberType": "tollFree",
-            "capabilities": {
-              "calling": "inbound\u002Boutbound",
-              "sms": "inbound\u002Boutbound"
-            },
-            "assignmentType": "application",
-            "purchaseDate": "2021-06-24T00:46:13.3693388\u002B00:00",
-            "cost": {
-              "amount": 2.0,
-              "currencyCode": "USD",
-              "billingFrequency": "monthly"
-            }
-          },
-          {
-            "id": "14155550100",
-            "phoneNumber": "\u002B14155550100",
-            "countryCode": "US",
-            "phoneNumberType": "tollFree",
-            "capabilities": {
-              "calling": "inbound\u002Boutbound",
-              "sms": "inbound\u002Boutbound"
-            },
-            "assignmentType": "application",
-            "purchaseDate": "2021-06-24T02:57:43.4206167\u002B00:00",
-            "cost": {
-              "amount": 2.0,
-              "currencyCode": "USD",
-              "billingFrequency": "monthly"
-            }
-          },
-          {
-            "id": "14155550100",
-            "phoneNumber": "\u002B14155550100",
-            "countryCode": "US",
-            "phoneNumberType": "tollFree",
-            "capabilities": {
-              "calling": "inbound\u002Boutbound",
-              "sms": "inbound\u002Boutbound"
-            },
-            "assignmentType": "application",
-            "purchaseDate": "2021-06-24T02:58:12.6113168\u002B00:00",
-            "cost": {
-              "amount": 2.0,
-              "currencyCode": "USD",
-              "billingFrequency": "monthly"
-            }
-          },
-          {
-            "id": "14155550100",
-            "phoneNumber": "\u002B14155550100",
-            "countryCode": "US",
-            "phoneNumberType": "tollFree",
-            "capabilities": {
-              "calling": "inbound\u002Boutbound",
-              "sms": "inbound\u002Boutbound"
-            },
-            "assignmentType": "application",
-            "purchaseDate": "2021-06-24T00:45:13.2256267\u002B00:00",
-            "cost": {
-              "amount": 2.0,
-              "currencyCode": "USD",
-              "billingFrequency": "monthly"
-            }
-          },
-          {
-            "id": "14155550100",
-            "phoneNumber": "\u002B14155550100",
-            "countryCode": "US",
-            "phoneNumberType": "tollFree",
-            "capabilities": {
-              "calling": "inbound\u002Boutbound",
-              "sms": "inbound\u002Boutbound"
-            },
-            "assignmentType": "application",
-            "purchaseDate": "2021-06-24T00:44:43.2018384\u002B00:00",
-            "cost": {
-              "amount": 2.0,
-              "currencyCode": "USD",
-              "billingFrequency": "monthly"
-            }
-          },
-          {
-            "id": "14155550100",
-            "phoneNumber": "\u002B14155550100",
-            "countryCode": "US",
-            "phoneNumberType": "tollFree",
-            "capabilities": {
-              "calling": "inbound\u002Boutbound",
-              "sms": "inbound\u002Boutbound"
-            },
-            "assignmentType": "application",
-            "purchaseDate": "2021-06-24T03:00:42.6467973\u002B00:00",
-            "cost": {
-              "amount": 2.0,
-              "currencyCode": "USD",
-              "billingFrequency": "monthly"
-            }
-          },
-          {
-            "id": "14155550100",
-            "phoneNumber": "\u002B14155550100",
-            "countryCode": "US",
-            "phoneNumberType": "tollFree",
-            "capabilities": {
-              "calling": "inbound\u002Boutbound",
-              "sms": "inbound\u002Boutbound"
-            },
-            "assignmentType": "application",
-            "purchaseDate": "2021-06-24T00:46:43.1901855\u002B00:00",
-            "cost": {
-              "amount": 2.0,
-              "currencyCode": "USD",
-              "billingFrequency": "monthly"
-            }
-          },
-          {
-            "id": "14155550100",
-            "phoneNumber": "\u002B14155550100",
-            "countryCode": "US",
-            "phoneNumberType": "tollFree",
-            "capabilities": {
-              "calling": "inbound\u002Boutbound",
-              "sms": "inbound\u002Boutbound"
-            },
-            "assignmentType": "application",
-            "purchaseDate": "2021-06-24T03:01:43.7661054\u002B00:00",
-            "cost": {
-              "amount": 2.0,
-              "currencyCode": "USD",
-              "billingFrequency": "monthly"
-            }
-          },
-          {
-            "id": "14155550100",
-            "phoneNumber": "\u002B14155550100",
-            "countryCode": "US",
-            "phoneNumberType": "tollFree",
-            "capabilities": {
-              "calling": "inbound\u002Boutbound",
-              "sms": "inbound\u002Boutbound"
-            },
-            "assignmentType": "application",
-            "purchaseDate": "2021-06-24T03:02:15.3937268\u002B00:00",
-            "cost": {
-              "amount": 2.0,
-              "currencyCode": "USD",
-              "billingFrequency": "monthly"
-            }
-          },
-          {
-            "id": "14155550100",
-            "phoneNumber": "\u002B14155550100",
-            "countryCode": "US",
-            "phoneNumberType": "tollFree",
-            "capabilities": {
-              "calling": "inbound\u002Boutbound",
-              "sms": "inbound\u002Boutbound"
-            },
-            "assignmentType": "application",
-            "purchaseDate": "2021-06-24T03:06:41.01465\u002B00:00",
-            "cost": {
-              "amount": 2.0,
-              "currencyCode": "USD",
-              "billingFrequency": "monthly"
-            }
-          },
-          {
-            "id": "14155550100",
-            "phoneNumber": "\u002B14155550100",
-            "countryCode": "US",
-            "phoneNumberType": "tollFree",
-            "capabilities": {
-              "calling": "inbound\u002Boutbound",
-              "sms": "inbound\u002Boutbound"
-            },
-            "assignmentType": "application",
-            "purchaseDate": "2021-06-24T00:47:43.0690696\u002B00:00",
-            "cost": {
-              "amount": 2.0,
-              "currencyCode": "USD",
-              "billingFrequency": "monthly"
-            }
-          },
-          {
-            "id": "14155550100",
-            "phoneNumber": "\u002B14155550100",
-            "countryCode": "US",
-            "phoneNumberType": "tollFree",
-            "capabilities": {
-              "calling": "inbound\u002Boutbound",
-              "sms": "inbound\u002Boutbound"
-            },
-            "assignmentType": "application",
-            "purchaseDate": "2021-06-24T03:07:13.6917784\u002B00:00",
-            "cost": {
-              "amount": 2.0,
-              "currencyCode": "USD",
-              "billingFrequency": "monthly"
-            }
-          },
-          {
-            "id": "14155550100",
-            "phoneNumber": "\u002B14155550100",
-            "countryCode": "US",
-            "phoneNumberType": "tollFree",
-            "capabilities": {
-              "calling": "inbound\u002Boutbound",
-              "sms": "inbound\u002Boutbound"
-            },
-            "assignmentType": "application",
-            "purchaseDate": "2021-06-24T00:48:12.4350945\u002B00:00",
-            "cost": {
-              "amount": 2.0,
-              "currencyCode": "USD",
-              "billingFrequency": "monthly"
-            }
-          },
-          {
-            "id": "14155550100",
-            "phoneNumber": "\u002B14155550100",
-            "countryCode": "US",
-            "phoneNumberType": "tollFree",
-            "capabilities": {
-              "calling": "inbound\u002Boutbound",
-              "sms": "inbound\u002Boutbound"
-            },
-            "assignmentType": "application",
-            "purchaseDate": "2021-06-24T00:48:43.1996614\u002B00:00",
-            "cost": {
-              "amount": 2.0,
-              "currencyCode": "USD",
-              "billingFrequency": "monthly"
-            }
-          },
-          {
-            "id": "14155550100",
-            "phoneNumber": "\u002B14155550100",
-            "countryCode": "US",
-            "phoneNumberType": "tollFree",
-            "capabilities": {
-              "calling": "inbound\u002Boutbound",
-              "sms": "inbound\u002Boutbound"
-            },
-            "assignmentType": "application",
-            "purchaseDate": "2021-06-24T00:49:13.5431092\u002B00:00",
-            "cost": {
-              "amount": 2.0,
-              "currencyCode": "USD",
-              "billingFrequency": "monthly"
-            }
-          },
-          {
-            "id": "14155550100",
-            "phoneNumber": "\u002B14155550100",
-            "countryCode": "US",
-            "phoneNumberType": "tollFree",
-            "capabilities": {
-              "calling": "inbound\u002Boutbound",
-              "sms": "inbound\u002Boutbound"
-            },
-            "assignmentType": "application",
-            "purchaseDate": "2021-06-24T00:50:13.1026413\u002B00:00",
-            "cost": {
-              "amount": 2.0,
-              "currencyCode": "USD",
-              "billingFrequency": "monthly"
-            }
-          },
-          {
-            "id": "14155550100",
-            "phoneNumber": "\u002B14155550100",
-            "countryCode": "US",
-            "phoneNumberType": "tollFree",
-            "capabilities": {
-              "calling": "inbound\u002Boutbound",
-              "sms": "inbound\u002Boutbound"
-            },
-            "assignmentType": "application",
-            "purchaseDate": "2021-06-24T01:04:13.3157268\u002B00:00",
-            "cost": {
-              "amount": 2.0,
-              "currencyCode": "USD",
-              "billingFrequency": "monthly"
-            }
-          },
-          {
-            "id": "14155550100",
-            "phoneNumber": "\u002B14155550100",
-            "countryCode": "US",
-            "phoneNumberType": "tollFree",
-            "capabilities": {
-              "calling": "inbound\u002Boutbound",
-              "sms": "inbound\u002Boutbound"
-            },
-            "assignmentType": "application",
-            "purchaseDate": "2021-06-24T01:04:43.1035835\u002B00:00",
-            "cost": {
-              "amount": 2.0,
-              "currencyCode": "USD",
-              "billingFrequency": "monthly"
-            }
-          },
-          {
-            "id": "14155550100",
-            "phoneNumber": "\u002B14155550100",
-            "countryCode": "US",
-            "phoneNumberType": "tollFree",
-            "capabilities": {
-              "calling": "inbound\u002Boutbound",
-              "sms": "inbound\u002Boutbound"
-            },
-            "assignmentType": "application",
-            "purchaseDate": "2021-06-24T03:22:13.3638878\u002B00:00",
-            "cost": {
-              "amount": 2.0,
-              "currencyCode": "USD",
-              "billingFrequency": "monthly"
-            }
-          },
-          {
-            "id": "14155550100",
-            "phoneNumber": "\u002B14155550100",
-            "countryCode": "US",
-            "phoneNumberType": "tollFree",
-            "capabilities": {
-              "calling": "inbound\u002Boutbound",
-              "sms": "inbound\u002Boutbound"
-            },
-            "assignmentType": "application",
-            "purchaseDate": "2021-06-24T03:08:43.5413541\u002B00:00",
-            "cost": {
-              "amount": 2.0,
-              "currencyCode": "USD",
-              "billingFrequency": "monthly"
-            }
-          },
-          {
-            "id": "14155550100",
-            "phoneNumber": "\u002B14155550100",
-            "countryCode": "US",
-            "phoneNumberType": "tollFree",
-            "capabilities": {
-              "calling": "inbound\u002Boutbound",
-              "sms": "inbound\u002Boutbound"
-            },
-            "assignmentType": "application",
-            "purchaseDate": "2021-06-24T03:09:13.8998904\u002B00:00",
-            "cost": {
-              "amount": 2.0,
-              "currencyCode": "USD",
-              "billingFrequency": "monthly"
-            }
-          },
-          {
-            "id": "14155550100",
-            "phoneNumber": "\u002B14155550100",
-            "countryCode": "US",
-            "phoneNumberType": "tollFree",
-            "capabilities": {
-              "calling": "inbound\u002Boutbound",
-              "sms": "inbound\u002Boutbound"
-            },
-            "assignmentType": "application",
-            "purchaseDate": "2021-06-24T00:51:13.0475026\u002B00:00",
-            "cost": {
-              "amount": 2.0,
-              "currencyCode": "USD",
-              "billingFrequency": "monthly"
-            }
-          },
-          {
-            "id": "14155550100",
-            "phoneNumber": "\u002B14155550100",
-            "countryCode": "US",
-            "phoneNumberType": "tollFree",
-            "capabilities": {
-              "calling": "inbound\u002Boutbound",
-              "sms": "inbound\u002Boutbound"
-            },
-            "assignmentType": "application",
-            "purchaseDate": "2021-06-23T23:20:05.8658511\u002B00:00",
-            "cost": {
-              "amount": 2.0,
-              "currencyCode": "USD",
-              "billingFrequency": "monthly"
-            }
-          },
-          {
-            "id": "14155550100",
-            "phoneNumber": "\u002B14155550100",
-            "countryCode": "US",
-            "phoneNumberType": "tollFree",
-            "capabilities": {
-              "calling": "inbound\u002Boutbound",
-              "sms": "inbound\u002Boutbound"
-            },
-            "assignmentType": "application",
-            "purchaseDate": "2021-06-24T00:54:16.6134103\u002B00:00",
-            "cost": {
-              "amount": 2.0,
-              "currencyCode": "USD",
-              "billingFrequency": "monthly"
-            }
-          },
-          {
-            "id": "14155550100",
-            "phoneNumber": "\u002B14155550100",
-            "countryCode": "US",
-            "phoneNumberType": "tollFree",
-            "capabilities": {
-              "calling": "inbound\u002Boutbound",
-              "sms": "inbound\u002Boutbound"
-            },
-            "assignmentType": "application",
-            "purchaseDate": "2021-06-24T03:11:13.7336785\u002B00:00",
-            "cost": {
-              "amount": 2.0,
-              "currencyCode": "USD",
-              "billingFrequency": "monthly"
-            }
-          },
-          {
-            "id": "14155550100",
-            "phoneNumber": "\u002B14155550100",
-            "countryCode": "US",
-            "phoneNumberType": "tollFree",
-            "capabilities": {
-              "calling": "inbound\u002Boutbound",
-              "sms": "inbound\u002Boutbound"
-            },
-            "assignmentType": "application",
-            "purchaseDate": "2021-06-24T03:12:58.6058156\u002B00:00",
-            "cost": {
-              "amount": 2.0,
-              "currencyCode": "USD",
-              "billingFrequency": "monthly"
-            }
-          },
-          {
-            "id": "14155550100",
-            "phoneNumber": "\u002B14155550100",
-            "countryCode": "US",
-            "phoneNumberType": "tollFree",
-            "capabilities": {
-              "calling": "inbound\u002Boutbound",
-              "sms": "inbound\u002Boutbound"
-            },
-            "assignmentType": "application",
-            "purchaseDate": "2021-06-24T00:56:43.0548698\u002B00:00",
-            "cost": {
-              "amount": 2.0,
-              "currencyCode": "USD",
-              "billingFrequency": "monthly"
-            }
-          },
-          {
-            "id": "14155550100",
-            "phoneNumber": "\u002B14155550100",
-            "countryCode": "US",
-            "phoneNumberType": "tollFree",
-            "capabilities": {
-              "calling": "inbound\u002Boutbound",
-              "sms": "inbound\u002Boutbound"
-            },
-            "assignmentType": "application",
-            "purchaseDate": "2021-06-24T03:11:42.604465\u002B00:00",
-            "cost": {
-              "amount": 2.0,
-              "currencyCode": "USD",
-              "billingFrequency": "monthly"
-            }
-          },
-          {
-            "id": "14155550100",
-            "phoneNumber": "\u002B14155550100",
-            "countryCode": "US",
-            "phoneNumberType": "tollFree",
-            "capabilities": {
-              "calling": "inbound\u002Boutbound",
-              "sms": "inbound\u002Boutbound"
-            },
-            "assignmentType": "application",
-            "purchaseDate": "2021-06-24T00:57:42.5799099\u002B00:00",
-            "cost": {
-              "amount": 2.0,
-              "currencyCode": "USD",
-              "billingFrequency": "monthly"
-            }
-          },
-          {
-            "id": "14155550100",
-            "phoneNumber": "\u002B14155550100",
-            "countryCode": "US",
-            "phoneNumberType": "tollFree",
-            "capabilities": {
-              "calling": "inbound\u002Boutbound",
-              "sms": "inbound\u002Boutbound"
-            },
-            "assignmentType": "application",
-            "purchaseDate": "2021-06-24T00:58:11.834285\u002B00:00",
-            "cost": {
-              "amount": 2.0,
-              "currencyCode": "USD",
-              "billingFrequency": "monthly"
-            }
-          },
-          {
-            "id": "14155550100",
-            "phoneNumber": "\u002B14155550100",
-            "countryCode": "US",
-            "phoneNumberType": "tollFree",
-            "capabilities": {
-              "calling": "inbound\u002Boutbound",
-              "sms": "inbound\u002Boutbound"
-            },
-            "assignmentType": "application",
-            "purchaseDate": "2021-06-24T03:15:28.6354088\u002B00:00",
-            "cost": {
-              "amount": 2.0,
-              "currencyCode": "USD",
-              "billingFrequency": "monthly"
-            }
-          },
-          {
-            "id": "14155550100",
-            "phoneNumber": "\u002B14155550100",
-            "countryCode": "US",
-            "phoneNumberType": "tollFree",
-            "capabilities": {
-              "calling": "inbound\u002Boutbound",
-              "sms": "inbound\u002Boutbound"
-            },
-            "assignmentType": "application",
-            "purchaseDate": "2021-06-24T01:00:13.1072593\u002B00:00",
-            "cost": {
-              "amount": 2.0,
-              "currencyCode": "USD",
-              "billingFrequency": "monthly"
-            }
-          },
-          {
-            "id": "14155550100",
-            "phoneNumber": "\u002B14155550100",
-            "countryCode": "US",
-            "phoneNumberType": "tollFree",
-            "capabilities": {
-              "calling": "inbound\u002Boutbound",
-              "sms": "inbound\u002Boutbound"
-            },
-            "assignmentType": "application",
-            "purchaseDate": "2021-06-24T03:30:43.8919494\u002B00:00",
-            "cost": {
-              "amount": 2.0,
-              "currencyCode": "USD",
-              "billingFrequency": "monthly"
-            }
-          },
-          {
-            "id": "14155550100",
-            "phoneNumber": "\u002B14155550100",
-            "countryCode": "US",
-            "phoneNumberType": "tollFree",
-            "capabilities": {
-              "calling": "inbound\u002Boutbound",
-              "sms": "inbound\u002Boutbound"
-            },
-            "assignmentType": "application",
-            "purchaseDate": "2021-06-24T03:31:13.4310333\u002B00:00",
-            "cost": {
-              "amount": 2.0,
-              "currencyCode": "USD",
-              "billingFrequency": "monthly"
-            }
-          },
-          {
-            "id": "14155550100",
-            "phoneNumber": "\u002B14155550100",
-            "countryCode": "US",
-            "phoneNumberType": "tollFree",
-            "capabilities": {
-              "calling": "inbound\u002Boutbound",
-              "sms": "inbound\u002Boutbound"
-            },
-            "assignmentType": "application",
-            "purchaseDate": "2021-06-24T01:21:49.9674396\u002B00:00",
-            "cost": {
-              "amount": 2.0,
-              "currencyCode": "USD",
-              "billingFrequency": "monthly"
-            }
-          },
-          {
-            "id": "14155550100",
-            "phoneNumber": "\u002B14155550100",
-            "countryCode": "US",
-            "phoneNumberType": "tollFree",
-            "capabilities": {
-              "calling": "inbound\u002Boutbound",
-              "sms": "inbound\u002Boutbound"
-            },
-            "assignmentType": "application",
-            "purchaseDate": "2021-06-24T03:45:13.7047676\u002B00:00",
-            "cost": {
-              "amount": 2.0,
-              "currencyCode": "USD",
-              "billingFrequency": "monthly"
-            }
-          },
-          {
-            "id": "14155550100",
-            "phoneNumber": "\u002B14155550100",
-            "countryCode": "US",
-            "phoneNumberType": "tollFree",
-            "capabilities": {
-              "calling": "inbound\u002Boutbound",
-              "sms": "inbound\u002Boutbound"
-            },
-            "assignmentType": "application",
-            "purchaseDate": "2021-06-24T00:14:13.6220104\u002B00:00",
-            "cost": {
-              "amount": 2.0,
-              "currencyCode": "USD",
-              "billingFrequency": "monthly"
-            }
-          },
-          {
-            "id": "14155550100",
-            "phoneNumber": "\u002B14155550100",
-            "countryCode": "US",
-            "phoneNumberType": "tollFree",
-            "capabilities": {
-              "calling": "inbound\u002Boutbound",
-              "sms": "inbound\u002Boutbound"
-            },
-            "assignmentType": "application",
-            "purchaseDate": "2021-06-24T03:44:44.6040573\u002B00:00",
-            "cost": {
-              "amount": 2.0,
-              "currencyCode": "USD",
-              "billingFrequency": "monthly"
-            }
-          },
-          {
-            "id": "14155550100",
-            "phoneNumber": "\u002B14155550100",
-            "countryCode": "US",
-            "phoneNumberType": "tollFree",
-            "capabilities": {
-              "calling": "inbound\u002Boutbound",
-              "sms": "inbound\u002Boutbound"
-            },
-            "assignmentType": "application",
-            "purchaseDate": "2021-06-24T03:54:13.9619565\u002B00:00",
-            "cost": {
-              "amount": 2.0,
-              "currencyCode": "USD",
-              "billingFrequency": "monthly"
-            }
-          },
-          {
-            "id": "14155550100",
-            "phoneNumber": "\u002B14155550100",
-            "countryCode": "US",
-            "phoneNumberType": "tollFree",
-            "capabilities": {
-              "calling": "inbound\u002Boutbound",
-              "sms": "inbound\u002Boutbound"
-            },
-            "assignmentType": "application",
-            "purchaseDate": "2021-06-24T01:29:43.161106\u002B00:00",
-            "cost": {
-              "amount": 2.0,
-              "currencyCode": "USD",
-              "billingFrequency": "monthly"
-            }
-          },
-          {
-            "id": "14155550100",
-            "phoneNumber": "\u002B14155550100",
-            "countryCode": "US",
-            "phoneNumberType": "tollFree",
-            "capabilities": {
-              "calling": "inbound\u002Boutbound",
-              "sms": "inbound\u002Boutbound"
-            },
-            "assignmentType": "application",
-            "purchaseDate": "2021-06-24T01:31:14.6037399\u002B00:00",
-            "cost": {
-              "amount": 2.0,
-              "currencyCode": "USD",
-              "billingFrequency": "monthly"
-            }
-          },
-          {
-            "id": "14155550100",
-            "phoneNumber": "\u002B14155550100",
-            "countryCode": "US",
-            "phoneNumberType": "tollFree",
-            "capabilities": {
-              "calling": "inbound\u002Boutbound",
-              "sms": "inbound\u002Boutbound"
-            },
-            "assignmentType": "application",
-            "purchaseDate": "2021-06-24T01:31:44.5667268\u002B00:00",
-            "cost": {
-              "amount": 2.0,
-              "currencyCode": "USD",
-              "billingFrequency": "monthly"
-            }
-          },
-          {
-            "id": "14155550100",
-            "phoneNumber": "\u002B14155550100",
-            "countryCode": "US",
-            "phoneNumberType": "tollFree",
-            "capabilities": {
-              "calling": "inbound\u002Boutbound",
-              "sms": "inbound\u002Boutbound"
-            },
-            "assignmentType": "application",
-            "purchaseDate": "2021-06-24T03:56:43.3214042\u002B00:00",
-            "cost": {
-              "amount": 2.0,
-              "currencyCode": "USD",
-              "billingFrequency": "monthly"
-            }
-          },
-          {
-            "id": "14155550100",
-            "phoneNumber": "\u002B14155550100",
-            "countryCode": "US",
-            "phoneNumberType": "tollFree",
-            "capabilities": {
-              "calling": "inbound\u002Boutbound",
-              "sms": "inbound\u002Boutbound"
-            },
-            "assignmentType": "application",
-            "purchaseDate": "2021-06-24T01:54:13.8504347\u002B00:00",
-            "cost": {
-              "amount": 2.0,
-              "currencyCode": "USD",
-              "billingFrequency": "monthly"
-            }
-          },
-          {
-            "id": "14155550100",
-            "phoneNumber": "\u002B14155550100",
-            "countryCode": "US",
-            "phoneNumberType": "tollFree",
-            "capabilities": {
-              "calling": "inbound\u002Boutbound",
-              "sms": "inbound\u002Boutbound"
-            },
-            "assignmentType": "application",
-            "purchaseDate": "2021-06-24T02:03:14.7906887\u002B00:00",
-            "cost": {
-              "amount": 2.0,
-              "currencyCode": "USD",
-              "billingFrequency": "monthly"
-            }
-          },
-          {
-            "id": "14155550100",
-            "phoneNumber": "\u002B14155550100",
-            "countryCode": "US",
-            "phoneNumberType": "tollFree",
-            "capabilities": {
-              "calling": "inbound\u002Boutbound",
-              "sms": "inbound\u002Boutbound"
-            },
-            "assignmentType": "application",
-            "purchaseDate": "2021-06-24T00:15:42.8004345\u002B00:00",
-            "cost": {
-              "amount": 2.0,
-              "currencyCode": "USD",
-              "billingFrequency": "monthly"
-            }
-          },
-          {
-            "id": "14155550100",
-            "phoneNumber": "\u002B14155550100",
-            "countryCode": "US",
-            "phoneNumberType": "tollFree",
-            "capabilities": {
-              "calling": "inbound\u002Boutbound",
-              "sms": "inbound\u002Boutbound"
-            },
-            "assignmentType": "application",
-            "purchaseDate": "2021-06-24T02:31:13.2708013\u002B00:00",
-            "cost": {
-              "amount": 2.0,
-              "currencyCode": "USD",
-              "billingFrequency": "monthly"
-            }
-          },
-          {
-            "id": "14155550100",
-            "phoneNumber": "\u002B14155550100",
-            "countryCode": "US",
-            "phoneNumberType": "tollFree",
-            "capabilities": {
-              "calling": "inbound\u002Boutbound",
-              "sms": "inbound\u002Boutbound"
-            },
-            "assignmentType": "application",
-            "purchaseDate": "2021-06-24T02:06:43.0334527\u002B00:00",
-            "cost": {
-              "amount": 2.0,
-              "currencyCode": "USD",
-              "billingFrequency": "monthly"
-            }
-          },
-          {
-            "id": "14155550100",
-            "phoneNumber": "\u002B14155550100",
-            "countryCode": "US",
-            "phoneNumberType": "tollFree",
-            "capabilities": {
-              "calling": "inbound\u002Boutbound",
-              "sms": "inbound\u002Boutbound"
-            },
-            "assignmentType": "application",
-            "purchaseDate": "2021-06-24T02:04:42.9913305\u002B00:00",
-            "cost": {
-              "amount": 2.0,
-              "currencyCode": "USD",
-              "billingFrequency": "monthly"
-            }
-          },
-          {
-            "id": "14155550100",
-            "phoneNumber": "\u002B14155550100",
-            "countryCode": "US",
-            "phoneNumberType": "tollFree",
-            "capabilities": {
-              "calling": "inbound\u002Boutbound",
-              "sms": "inbound\u002Boutbound"
-            },
-            "assignmentType": "application",
-            "purchaseDate": "2021-06-24T02:05:13.4188656\u002B00:00",
-            "cost": {
-              "amount": 2.0,
-              "currencyCode": "USD",
-              "billingFrequency": "monthly"
-            }
-          },
-          {
-            "id": "14155550100",
-            "phoneNumber": "\u002B14155550100",
-            "countryCode": "US",
-            "phoneNumberType": "tollFree",
-            "capabilities": {
-              "calling": "inbound\u002Boutbound",
-              "sms": "inbound\u002Boutbound"
-            },
-            "assignmentType": "application",
-            "purchaseDate": "2021-06-24T04:25:42.7521989\u002B00:00",
-            "cost": {
-              "amount": 2.0,
-              "currencyCode": "USD",
-              "billingFrequency": "monthly"
-            }
-          },
-          {
-            "id": "14155550100",
-            "phoneNumber": "\u002B14155550100",
-            "countryCode": "US",
-            "phoneNumberType": "tollFree",
-            "capabilities": {
-              "calling": "inbound\u002Boutbound",
-              "sms": "inbound\u002Boutbound"
-            },
-            "assignmentType": "application",
-            "purchaseDate": "2021-06-24T02:09:12.8370429\u002B00:00",
-            "cost": {
-              "amount": 2.0,
-              "currencyCode": "USD",
-              "billingFrequency": "monthly"
-            }
-          },
-          {
-            "id": "14155550100",
-            "phoneNumber": "\u002B14155550100",
-            "countryCode": "US",
-            "phoneNumberType": "tollFree",
-            "capabilities": {
-              "calling": "inbound\u002Boutbound",
-              "sms": "inbound\u002Boutbound"
-            },
-            "assignmentType": "application",
-            "purchaseDate": "2021-06-24T02:30:43.1675112\u002B00:00",
-            "cost": {
-              "amount": 2.0,
-              "currencyCode": "USD",
-              "billingFrequency": "monthly"
-            }
-          },
-          {
-            "id": "14155550100",
-            "phoneNumber": "\u002B14155550100",
-            "countryCode": "US",
-            "phoneNumberType": "tollFree",
-            "capabilities": {
-              "calling": "inbound\u002Boutbound",
-              "sms": "inbound\u002Boutbound"
-            },
-            "assignmentType": "application",
-            "purchaseDate": "2021-06-24T02:10:43.1221045\u002B00:00",
-            "cost": {
-              "amount": 2.0,
-              "currencyCode": "USD",
-              "billingFrequency": "monthly"
-            }
-          },
-          {
-            "id": "14155550100",
-            "phoneNumber": "\u002B14155550100",
-            "countryCode": "US",
-            "phoneNumberType": "tollFree",
-            "capabilities": {
-              "calling": "inbound\u002Boutbound",
-              "sms": "inbound\u002Boutbound"
-            },
-            "assignmentType": "application",
-            "purchaseDate": "2021-06-24T02:07:13.1907406\u002B00:00",
-            "cost": {
-              "amount": 2.0,
-              "currencyCode": "USD",
-              "billingFrequency": "monthly"
-            }
-          },
-          {
-            "id": "14155550100",
-            "phoneNumber": "\u002B14155550100",
-            "countryCode": "US",
-            "phoneNumberType": "tollFree",
-            "capabilities": {
-              "calling": "inbound\u002Boutbound",
-              "sms": "inbound\u002Boutbound"
-            },
-            "assignmentType": "application",
-            "purchaseDate": "2021-06-24T02:23:43.0592468\u002B00:00",
-            "cost": {
-              "amount": 2.0,
-              "currencyCode": "USD",
-              "billingFrequency": "monthly"
-            }
-          },
-          {
-            "id": "14155550100",
-            "phoneNumber": "\u002B14155550100",
-            "countryCode": "US",
-            "phoneNumberType": "tollFree",
-            "capabilities": {
-              "calling": "inbound\u002Boutbound",
-              "sms": "inbound\u002Boutbound"
-            },
-            "assignmentType": "application",
-            "purchaseDate": "2021-06-24T02:07:42.9423531\u002B00:00",
-            "cost": {
-              "amount": 2.0,
-              "currencyCode": "USD",
-              "billingFrequency": "monthly"
-            }
-          },
-          {
-            "id": "14155550100",
-            "phoneNumber": "\u002B14155550100",
-            "countryCode": "US",
-            "phoneNumberType": "tollFree",
-            "capabilities": {
-              "calling": "inbound\u002Boutbound",
-              "sms": "inbound\u002Boutbound"
-            },
-            "assignmentType": "application",
-            "purchaseDate": "2021-06-24T02:08:12.9812814\u002B00:00",
-            "cost": {
-              "amount": 2.0,
-              "currencyCode": "USD",
-              "billingFrequency": "monthly"
-            }
-          },
-          {
-            "id": "14155550100",
-            "phoneNumber": "\u002B14155550100",
-            "countryCode": "US",
-            "phoneNumberType": "tollFree",
-            "capabilities": {
-              "calling": "inbound\u002Boutbound",
-              "sms": "inbound\u002Boutbound"
-            },
-            "assignmentType": "application",
-            "purchaseDate": "2021-06-24T02:12:13.4724025\u002B00:00",
-            "cost": {
-              "amount": 2.0,
-              "currencyCode": "USD",
-              "billingFrequency": "monthly"
-            }
-          },
-          {
-            "id": "14155550100",
-            "phoneNumber": "\u002B14155550100",
-            "countryCode": "US",
-            "phoneNumberType": "tollFree",
-            "capabilities": {
-              "calling": "inbound\u002Boutbound",
-              "sms": "inbound\u002Boutbound"
-            },
-            "assignmentType": "application",
-            "purchaseDate": "2021-06-24T02:08:42.9989053\u002B00:00",
-            "cost": {
-              "amount": 2.0,
-              "currencyCode": "USD",
-              "billingFrequency": "monthly"
-            }
-          },
-          {
-            "id": "14155550100",
-            "phoneNumber": "\u002B14155550100",
-            "countryCode": "US",
-            "phoneNumberType": "tollFree",
-            "capabilities": {
-              "calling": "inbound\u002Boutbound",
-              "sms": "inbound\u002Boutbound"
-            },
-            "assignmentType": "application",
-            "purchaseDate": "2021-06-24T04:27:13.8887667\u002B00:00",
-            "cost": {
-              "amount": 2.0,
-              "currencyCode": "USD",
-              "billingFrequency": "monthly"
-            }
-          },
-          {
-            "id": "14155550100",
-            "phoneNumber": "\u002B14155550100",
-            "countryCode": "US",
-            "phoneNumberType": "tollFree",
-            "capabilities": {
-              "calling": "inbound\u002Boutbound",
-              "sms": "inbound\u002Boutbound"
-            },
-            "assignmentType": "application",
-            "purchaseDate": "2021-06-24T02:10:12.8329204\u002B00:00",
-            "cost": {
-              "amount": 2.0,
-              "currencyCode": "USD",
-              "billingFrequency": "monthly"
-            }
-          },
-          {
-            "id": "14155550100",
-            "phoneNumber": "\u002B14155550100",
-            "countryCode": "US",
-            "phoneNumberType": "tollFree",
-            "capabilities": {
-              "calling": "inbound\u002Boutbound",
-              "sms": "inbound\u002Boutbound"
-            },
-            "assignmentType": "application",
-            "purchaseDate": "2021-06-24T02:11:16.1285436\u002B00:00",
-            "cost": {
-              "amount": 2.0,
-              "currencyCode": "USD",
-              "billingFrequency": "monthly"
-            }
-          },
-          {
-            "id": "14155550100",
-            "phoneNumber": "\u002B14155550100",
-            "countryCode": "US",
-            "phoneNumberType": "tollFree",
-            "capabilities": {
-              "calling": "inbound\u002Boutbound",
-              "sms": "inbound\u002Boutbound"
-            },
-            "assignmentType": "application",
-            "purchaseDate": "2021-06-24T02:11:43.2160866\u002B00:00",
-            "cost": {
-              "amount": 2.0,
-              "currencyCode": "USD",
-              "billingFrequency": "monthly"
-            }
-          },
-          {
-            "id": "14155550100",
-            "phoneNumber": "\u002B14155550100",
-            "countryCode": "US",
-            "phoneNumberType": "tollFree",
-            "capabilities": {
-              "calling": "inbound\u002Boutbound",
-              "sms": "inbound\u002Boutbound"
-            },
-            "assignmentType": "application",
-            "purchaseDate": "2021-06-24T04:28:28.4487656\u002B00:00",
-            "cost": {
-              "amount": 2.0,
-              "currencyCode": "USD",
-              "billingFrequency": "monthly"
-            }
-          },
-          {
-            "id": "14155550100",
-            "phoneNumber": "\u002B14155550100",
-            "countryCode": "US",
-            "phoneNumberType": "tollFree",
-            "capabilities": {
-              "calling": "inbound\u002Boutbound",
-              "sms": "inbound\u002Boutbound"
-            },
-            "assignmentType": "application",
-            "purchaseDate": "2021-06-24T02:14:43.1045845\u002B00:00",
-            "cost": {
-              "amount": 2.0,
-              "currencyCode": "USD",
-              "billingFrequency": "monthly"
-            }
-          },
-          {
-            "id": "14155550100",
-            "phoneNumber": "\u002B14155550100",
-            "countryCode": "US",
-            "phoneNumberType": "tollFree",
-            "capabilities": {
-              "calling": "inbound\u002Boutbound",
-              "sms": "inbound\u002Boutbound"
-            },
-            "assignmentType": "application",
-            "purchaseDate": "2021-06-24T04:30:12.1604917\u002B00:00",
-            "cost": {
-              "amount": 2.0,
-              "currencyCode": "USD",
-              "billingFrequency": "monthly"
-            }
-          },
-          {
-            "id": "14155550100",
-            "phoneNumber": "\u002B14155550100",
-            "countryCode": "US",
-            "phoneNumberType": "tollFree",
-            "capabilities": {
-              "calling": "inbound\u002Boutbound",
-              "sms": "inbound\u002Boutbound"
-            },
-            "assignmentType": "application",
-            "purchaseDate": "2021-06-24T02:12:43.3294475\u002B00:00",
-            "cost": {
-              "amount": 2.0,
-              "currencyCode": "USD",
-              "billingFrequency": "monthly"
-            }
-          },
-          {
-            "id": "14155550100",
-            "phoneNumber": "\u002B14155550100",
-            "countryCode": "US",
-            "phoneNumberType": "tollFree",
-            "capabilities": {
-              "calling": "inbound\u002Boutbound",
-              "sms": "inbound\u002Boutbound"
-            },
-            "assignmentType": "application",
-            "purchaseDate": "2021-06-24T04:29:43.4410627\u002B00:00",
-            "cost": {
-              "amount": 2.0,
-              "currencyCode": "USD",
-              "billingFrequency": "monthly"
-            }
-          },
-          {
-            "id": "14155550100",
-            "phoneNumber": "\u002B14155550100",
-            "countryCode": "US",
-            "phoneNumberType": "tollFree",
-            "capabilities": {
-              "calling": "inbound\u002Boutbound",
-              "sms": "inbound\u002Boutbound"
-            },
-            "assignmentType": "application",
-            "purchaseDate": "2021-06-24T02:14:13.2280446\u002B00:00",
-            "cost": {
-              "amount": 2.0,
-              "currencyCode": "USD",
-              "billingFrequency": "monthly"
-            }
-          },
-          {
-            "id": "14155550100",
-            "phoneNumber": "\u002B14155550100",
-            "countryCode": "US",
-            "phoneNumberType": "tollFree",
-            "capabilities": {
-              "calling": "inbound\u002Boutbound",
-              "sms": "inbound\u002Boutbound"
-            },
-            "assignmentType": "application",
-            "purchaseDate": "2021-06-23T23:19:17.7166571\u002B00:00",
-            "cost": {
-              "amount": 2.0,
-              "currencyCode": "USD",
-              "billingFrequency": "monthly"
-            }
-          },
-          {
-            "id": "14155550100",
-            "phoneNumber": "\u002B14155550100",
-            "countryCode": "US",
-            "phoneNumberType": "tollFree",
-            "capabilities": {
-              "calling": "inbound\u002Boutbound",
-              "sms": "inbound\u002Boutbound"
-            },
-            "assignmentType": "application",
-            "purchaseDate": "2021-06-24T03:25:43.4713207\u002B00:00",
-            "cost": {
-              "amount": 2.0,
-              "currencyCode": "USD",
-              "billingFrequency": "monthly"
-            }
-          },
-          {
-            "id": "14155550100",
-            "phoneNumber": "\u002B14155550100",
-            "countryCode": "US",
-            "phoneNumberType": "tollFree",
-            "capabilities": {
-              "calling": "inbound\u002Boutbound",
-              "sms": "inbound\u002Boutbound"
-            },
-            "assignmentType": "application",
-            "purchaseDate": "2021-06-24T01:08:13.3307166\u002B00:00",
-            "cost": {
-              "amount": 2.0,
-              "currencyCode": "USD",
-              "billingFrequency": "monthly"
-            }
-          },
-          {
-            "id": "14155550100",
-            "phoneNumber": "\u002B14155550100",
-            "countryCode": "US",
-            "phoneNumberType": "tollFree",
-            "capabilities": {
-              "calling": "inbound\u002Boutbound",
-              "sms": "inbound\u002Boutbound"
-            },
-            "assignmentType": "application",
-            "purchaseDate": "2021-06-24T03:26:13.092427\u002B00:00",
-            "cost": {
-              "amount": 2.0,
-              "currencyCode": "USD",
-              "billingFrequency": "monthly"
-            }
-          },
-          {
-            "id": "14155550100",
-            "phoneNumber": "\u002B14155550100",
-            "countryCode": "US",
-            "phoneNumberType": "tollFree",
-            "capabilities": {
-              "calling": "inbound\u002Boutbound",
-              "sms": "inbound\u002Boutbound"
-            },
-            "assignmentType": "application",
-            "purchaseDate": "2021-06-24T01:07:43.1286116\u002B00:00",
-            "cost": {
-              "amount": 2.0,
-              "currencyCode": "USD",
-              "billingFrequency": "monthly"
-            }
-          },
-          {
-            "id": "14155550100",
-            "phoneNumber": "\u002B14155550100",
-            "countryCode": "US",
-            "phoneNumberType": "tollFree",
-            "capabilities": {
-              "calling": "inbound\u002Boutbound",
-              "sms": "inbound\u002Boutbound"
-            },
-            "assignmentType": "application",
-            "purchaseDate": "2021-06-24T03:28:13.6303453\u002B00:00",
-            "cost": {
-              "amount": 2.0,
-              "currencyCode": "USD",
-              "billingFrequency": "monthly"
-            }
-          },
-          {
-            "id": "14155550100",
-            "phoneNumber": "\u002B14155550100",
-            "countryCode": "US",
-            "phoneNumberType": "tollFree",
-            "capabilities": {
-              "calling": "inbound\u002Boutbound",
-              "sms": "inbound\u002Boutbound"
-            },
-            "assignmentType": "application",
-            "purchaseDate": "2021-06-24T03:28:43.3758897\u002B00:00",
-            "cost": {
-              "amount": 2.0,
-              "currencyCode": "USD",
-              "billingFrequency": "monthly"
-            }
-          },
-          {
-            "id": "14155550100",
-            "phoneNumber": "\u002B14155550100",
-            "countryCode": "US",
-            "phoneNumberType": "tollFree",
-            "capabilities": {
-              "calling": "inbound\u002Boutbound",
-              "sms": "inbound\u002Boutbound"
-            },
-            "assignmentType": "application",
-            "purchaseDate": "2021-06-24T02:03:43.893635\u002B00:00",
-            "cost": {
-              "amount": 2.0,
-              "currencyCode": "USD",
-              "billingFrequency": "monthly"
-            }
-          },
-          {
-            "id": "14155550100",
-            "phoneNumber": "\u002B14155550100",
-            "countryCode": "US",
-            "phoneNumberType": "tollFree",
-            "capabilities": {
-              "calling": "inbound\u002Boutbound",
-              "sms": "inbound\u002Boutbound"
-            },
-            "assignmentType": "application",
-            "purchaseDate": "2021-06-24T00:17:43.5066285\u002B00:00",
-            "cost": {
-              "amount": 2.0,
-              "currencyCode": "USD",
-              "billingFrequency": "monthly"
-            }
-          },
-          {
-            "id": "14155550100",
-            "phoneNumber": "\u002B14155550100",
-            "countryCode": "US",
-            "phoneNumberType": "tollFree",
-            "capabilities": {
-              "calling": "inbound\u002Boutbound",
-              "sms": "inbound\u002Boutbound"
-            },
-            "assignmentType": "application",
-            "purchaseDate": "2021-06-24T02:04:13.9066513\u002B00:00",
-            "cost": {
-              "amount": 2.0,
-              "currencyCode": "USD",
-              "billingFrequency": "monthly"
-            }
-          },
-          {
-            "id": "14155550100",
-            "phoneNumber": "\u002B14155550100",
-            "countryCode": "US",
-            "phoneNumberType": "tollFree",
-            "capabilities": {
-              "calling": "inbound\u002Boutbound",
-              "sms": "inbound\u002Boutbound"
-            },
-            "assignmentType": "application",
-            "purchaseDate": "2021-06-24T00:18:43.0105843\u002B00:00",
-            "cost": {
-              "amount": 2.0,
-              "currencyCode": "USD",
-              "billingFrequency": "monthly"
-            }
-          },
-          {
-            "id": "14155550100",
-            "phoneNumber": "\u002B14155550100",
-            "countryCode": "US",
-            "phoneNumberType": "tollFree",
-            "capabilities": {
-              "calling": "inbound\u002Boutbound",
-              "sms": "inbound\u002Boutbound"
-            },
-            "assignmentType": "application",
-            "purchaseDate": "2021-06-24T00:19:13.3153527\u002B00:00",
-            "cost": {
-              "amount": 2.0,
-              "currencyCode": "USD",
-              "billingFrequency": "monthly"
-            }
-          },
-          {
-            "id": "14155550100",
-            "phoneNumber": "\u002B14155550100",
-            "countryCode": "US",
-            "phoneNumberType": "tollFree",
-            "capabilities": {
-              "calling": "none",
-              "sms": "inbound\u002Boutbound"
-            },
-            "assignmentType": "application",
-            "purchaseDate": "2023-01-05T18:13:14.3666161\u002B00:00",
-            "cost": {
-              "amount": 2.0,
-              "currencyCode": "USD",
-              "billingFrequency": "monthly"
-            }
-          }
-        ],
-        "nextLink": "/phoneNumbers?skip=200\u0026api-version=2023-05-01-preview\u0026top=100"
-      }
-    },
-    {
-      "RequestUri": "https://endpoint/phoneNumbers?skip=200\u0026api-version=2023-05-01-preview\u0026top=100",
-      "RequestMethod": "GET",
-      "RequestHeaders": {
-        "Accept": "application/json",
-        "Accept-Encoding": "gzip, deflate, br",
-        "Accept-Language": "en-US",
-        "Authorization": "Sanitized",
-        "Connection": "keep-alive",
-        "Referer": "http://localhost:9876/",
-        "sec-ch-ua": "",
-        "sec-ch-ua-mobile": "?0",
-        "sec-ch-ua-platform": "\u0022\u0022",
-        "Sec-Fetch-Dest": "empty",
-        "Sec-Fetch-Mode": "cors",
-        "Sec-Fetch-Site": "same-site",
-        "User-Agent": "Mozilla/5.0 (Windows NT 10.0; Win64; x64) AppleWebKit/537.36 (KHTML, like Gecko) HeadlessChrome/112.0.5614.0 Safari/537.36",
-        "x-ms-client-request-id": "sanitized",
-        "x-ms-useragent": "azsdk-js-communication-phone-numbers/1.2.0 core-rest-pipeline/1.11.1 OS"
-      },
-      "RequestBody": null,
-      "StatusCode": 200,
-      "ResponseHeaders": {
-        "api-supported-versions": "2021-03-07, 2022-01-11-preview2, 2022-06-01-preview, 2022-12-01, 2022-12-02-preview2, 2023-05-01-preview",
-        "Content-Length": "12086",
-        "Content-Type": "application/json; charset=utf-8",
-        "Date": "Sat, 15 Jul 2023 04:52:06 GMT",
-        "MS-CV": "hDjkjC4bVEOR37wjdvPqHw.0",
-        "Strict-Transport-Security": "max-age=2592000",
-        "X-Azure-Ref": "09SWyZAAAAAAioDj9xLKDTIb/VoaEF1SpV1NURURHRTA4MTEAOWZjN2I1MTktYThjYy00Zjg5LTkzNWUtYzkxNDhhZTA5ZTgx",
-        "X-Cache": "CONFIG_NOCACHE",
-        "X-Processing-Time": "1409ms"
-      },
-      "ResponseBody": {
-        "phoneNumbers": [
-          {
-            "id": "14155550100",
-            "phoneNumber": "\u002B14155550100",
-            "countryCode": "US",
-            "phoneNumberType": "tollFree",
-            "capabilities": {
-              "calling": "none",
-              "sms": "outbound"
-            },
-            "assignmentType": "application",
-            "purchaseDate": "2022-12-08T16:05:56.7000298\u002B00:00",
-            "cost": {
-              "amount": 2.0,
-              "currencyCode": "USD",
-              "billingFrequency": "monthly"
-            }
-          },
-          {
-            "id": "14155550100",
-            "phoneNumber": "\u002B14155550100",
-            "countryCode": "US",
-            "phoneNumberType": "tollFree",
-            "capabilities": {
-              "calling": "inbound",
-              "sms": "inbound\u002Boutbound"
-            },
-            "assignmentType": "application",
-            "purchaseDate": "2022-12-21T21:33:14.7628777\u002B00:00",
-            "cost": {
-              "amount": 2.0,
-              "currencyCode": "USD",
-              "billingFrequency": "monthly"
-            }
-          },
-          {
-            "id": "14155550100",
-            "phoneNumber": "\u002B14155550100",
-            "countryCode": "US",
-            "phoneNumberType": "tollFree",
-            "capabilities": {
-              "calling": "inbound",
-              "sms": "inbound\u002Boutbound"
-            },
-            "assignmentType": "application",
-            "purchaseDate": "2022-12-22T18:33:35.4149119\u002B00:00",
-            "cost": {
-              "amount": 2.0,
-              "currencyCode": "USD",
-              "billingFrequency": "monthly"
-            }
-          },
-          {
-            "id": "14155550100",
-            "phoneNumber": "\u002B14155550100",
-            "countryCode": "US",
-            "phoneNumberType": "tollFree",
-            "capabilities": {
-              "calling": "outbound",
-              "sms": "inbound\u002Boutbound"
-            },
-            "assignmentType": "application",
-            "purchaseDate": "2023-01-03T22:15:58.0819861\u002B00:00",
-            "cost": {
-              "amount": 2.0,
-              "currencyCode": "USD",
-              "billingFrequency": "monthly"
-            }
-          },
-          {
-            "id": "14155550100",
-            "phoneNumber": "\u002B14155550100",
-            "countryCode": "US",
-            "phoneNumberType": "tollFree",
-            "capabilities": {
-              "calling": "none",
-              "sms": "outbound"
-            },
-            "assignmentType": "application",
-            "purchaseDate": "2023-01-04T01:31:45.9762541\u002B00:00",
-            "cost": {
-              "amount": 2.0,
-              "currencyCode": "USD",
-              "billingFrequency": "monthly"
-            }
-          },
-          {
-            "id": "14155550100",
-            "phoneNumber": "\u002B14155550100",
-            "countryCode": "US",
-            "phoneNumberType": "tollFree",
-            "capabilities": {
-              "calling": "outbound",
-              "sms": "inbound\u002Boutbound"
-            },
-            "assignmentType": "application",
-            "purchaseDate": "2023-01-04T17:26:42.2419258\u002B00:00",
-            "cost": {
-              "amount": 2.0,
-              "currencyCode": "USD",
-              "billingFrequency": "monthly"
-            }
-          },
-          {
-            "id": "14155550100",
-            "phoneNumber": "\u002B14155550100",
-            "countryCode": "US",
-            "phoneNumberType": "tollFree",
-            "capabilities": {
-              "calling": "inbound",
-              "sms": "inbound\u002Boutbound"
-            },
-            "assignmentType": "application",
-            "purchaseDate": "2023-07-11T02:27:56.7009211\u002B00:00",
-            "cost": {
-              "amount": 2.0,
-              "currencyCode": "USD",
-              "billingFrequency": "monthly"
-            }
-          },
-          {
-            "id": "14155550100",
-            "phoneNumber": "\u002B14155550100",
-            "countryCode": "US",
-            "phoneNumberType": "tollFree",
-            "capabilities": {
-              "calling": "inbound",
-              "sms": "inbound\u002Boutbound"
-            },
-            "assignmentType": "application",
-            "purchaseDate": "2023-07-11T02:27:29.7383571\u002B00:00",
-            "cost": {
-              "amount": 2.0,
-              "currencyCode": "USD",
-              "billingFrequency": "monthly"
-            }
-          },
-          {
-            "id": "14155550100",
-            "phoneNumber": "\u002B14155550100",
-            "countryCode": "US",
-            "phoneNumberType": "tollFree",
-            "capabilities": {
-              "calling": "none",
-              "sms": "outbound"
-            },
-            "assignmentType": "application",
-            "purchaseDate": "2023-06-20T21:27:31.7369364\u002B00:00",
-            "cost": {
-              "amount": 2.0,
-              "currencyCode": "USD",
-              "billingFrequency": "monthly"
-            }
-          },
-          {
-            "id": "14155550100",
-            "phoneNumber": "\u002B14155550100",
-            "countryCode": "US",
-            "phoneNumberType": "tollFree",
-            "capabilities": {
-              "calling": "inbound\u002Boutbound",
-              "sms": "inbound\u002Boutbound"
-            },
-            "assignmentType": "application",
-            "purchaseDate": "2021-06-24T00:34:45.0763318\u002B00:00",
-            "cost": {
-              "amount": 2.0,
-              "currencyCode": "USD",
-              "billingFrequency": "monthly"
-            }
-          },
-          {
-            "id": "14155550100",
-            "phoneNumber": "\u002B14155550100",
-            "countryCode": "US",
-            "phoneNumberType": "tollFree",
-            "capabilities": {
-              "calling": "inbound\u002Boutbound",
-              "sms": "inbound\u002Boutbound"
-            },
-            "assignmentType": "application",
-            "purchaseDate": "2021-06-24T00:40:14.5388708\u002B00:00",
-            "cost": {
-              "amount": 2.0,
-              "currencyCode": "USD",
-              "billingFrequency": "monthly"
-            }
-          },
-          {
-            "id": "14155550100",
-            "phoneNumber": "\u002B14155550100",
-            "countryCode": "US",
-            "phoneNumberType": "tollFree",
-            "capabilities": {
-              "calling": "inbound\u002Boutbound",
-              "sms": "inbound\u002Boutbound"
-            },
-            "assignmentType": "application",
-            "purchaseDate": "2021-06-24T00:38:13.7766563\u002B00:00",
-            "cost": {
-              "amount": 2.0,
-              "currencyCode": "USD",
-              "billingFrequency": "monthly"
-            }
-          },
-          {
-            "id": "14155550100",
-            "phoneNumber": "\u002B14155550100",
-            "countryCode": "US",
-            "phoneNumberType": "tollFree",
-            "capabilities": {
-              "calling": "inbound\u002Boutbound",
-              "sms": "inbound\u002Boutbound"
-            },
-            "assignmentType": "application",
-            "purchaseDate": "2021-06-23T23:42:00.1600209\u002B00:00",
-            "cost": {
-              "amount": 2.0,
-              "currencyCode": "USD",
-              "billingFrequency": "monthly"
-            }
-          },
-          {
-            "id": "14155550100",
-            "phoneNumber": "\u002B14155550100",
-            "countryCode": "US",
-            "phoneNumberType": "tollFree",
-            "capabilities": {
-              "calling": "inbound\u002Boutbound",
-              "sms": "inbound\u002Boutbound"
-            },
-            "assignmentType": "application",
-            "purchaseDate": "2021-06-23T23:42:15.9484758\u002B00:00",
-            "cost": {
-              "amount": 2.0,
-              "currencyCode": "USD",
-              "billingFrequency": "monthly"
-            }
-          },
-          {
-            "id": "14155550100",
-            "phoneNumber": "\u002B14155550100",
-            "countryCode": "US",
-            "phoneNumberType": "tollFree",
-            "capabilities": {
-              "calling": "inbound\u002Boutbound",
-              "sms": "inbound\u002Boutbound"
-            },
-            "assignmentType": "application",
-            "purchaseDate": "2021-06-23T23:42:23.3515457\u002B00:00",
-            "cost": {
-              "amount": 2.0,
-              "currencyCode": "USD",
-              "billingFrequency": "monthly"
-            }
-          },
-          {
-            "id": "14155550100",
-            "phoneNumber": "\u002B14155550100",
-            "countryCode": "US",
-            "phoneNumberType": "tollFree",
-            "capabilities": {
-              "calling": "inbound\u002Boutbound",
-              "sms": "inbound\u002Boutbound"
-            },
-            "assignmentType": "application",
-            "purchaseDate": "2021-06-24T00:42:13.7459585\u002B00:00",
-            "cost": {
-              "amount": 2.0,
-              "currencyCode": "USD",
-              "billingFrequency": "monthly"
-            }
-          },
-          {
-            "id": "14155550100",
-            "phoneNumber": "\u002B14155550100",
-            "countryCode": "US",
-            "phoneNumberType": "tollFree",
-            "capabilities": {
-              "calling": "inbound\u002Boutbound",
-              "sms": "inbound\u002Boutbound"
-            },
-            "assignmentType": "application",
-            "purchaseDate": "2021-06-23T23:42:42.5645252\u002B00:00",
-            "cost": {
-              "amount": 2.0,
-              "currencyCode": "USD",
-              "billingFrequency": "monthly"
-            }
-          },
-          {
-            "id": "14155550100",
-            "phoneNumber": "\u002B14155550100",
-            "countryCode": "US",
-            "phoneNumberType": "tollFree",
-            "capabilities": {
-              "calling": "inbound\u002Boutbound",
-              "sms": "inbound\u002Boutbound"
-            },
-            "assignmentType": "application",
-            "purchaseDate": "2021-06-24T00:59:43.6806531\u002B00:00",
-            "cost": {
-              "amount": 2.0,
-              "currencyCode": "USD",
-              "billingFrequency": "monthly"
-            }
-          },
-          {
-            "id": "14155550100",
-            "phoneNumber": "\u002B14155550100",
-            "countryCode": "US",
-            "phoneNumberType": "tollFree",
-            "capabilities": {
-              "calling": "inbound\u002Boutbound",
-              "sms": "inbound\u002Boutbound"
-            },
-            "assignmentType": "application",
-            "purchaseDate": "2021-06-23T23:43:42.9562291\u002B00:00",
-            "cost": {
-              "amount": 2.0,
-              "currencyCode": "USD",
-              "billingFrequency": "monthly"
-            }
-          },
-          {
-            "id": "14155550100",
-            "phoneNumber": "\u002B14155550100",
-            "countryCode": "US",
-            "phoneNumberType": "tollFree",
-            "capabilities": {
-              "calling": "inbound\u002Boutbound",
-              "sms": "inbound\u002Boutbound"
-            },
-            "assignmentType": "application",
-            "purchaseDate": "2021-06-23T23:43:12.077177\u002B00:00",
-            "cost": {
-              "amount": 2.0,
-              "currencyCode": "USD",
-              "billingFrequency": "monthly"
-            }
-          },
-          {
-            "id": "14155550100",
-            "phoneNumber": "\u002B14155550100",
-            "countryCode": "US",
-            "phoneNumberType": "tollFree",
-            "capabilities": {
-              "calling": "inbound\u002Boutbound",
-              "sms": "inbound\u002Boutbound"
-            },
-            "assignmentType": "application",
-            "purchaseDate": "2021-06-24T00:55:14.1329393\u002B00:00",
-            "cost": {
-              "amount": 2.0,
-              "currencyCode": "USD",
-              "billingFrequency": "monthly"
-            }
-          },
-          {
-            "id": "14155550100",
-            "phoneNumber": "\u002B14155550100",
-            "countryCode": "US",
-            "phoneNumberType": "tollFree",
-            "capabilities": {
-              "calling": "inbound\u002Boutbound",
-              "sms": "inbound\u002Boutbound"
-            },
-            "assignmentType": "application",
-            "purchaseDate": "2021-06-24T00:57:13.8937202\u002B00:00",
-            "cost": {
-              "amount": 2.0,
-              "currencyCode": "USD",
-              "billingFrequency": "monthly"
-            }
-          },
-          {
-            "id": "14155550100",
-            "phoneNumber": "\u002B14155550100",
-            "countryCode": "US",
-            "phoneNumberType": "tollFree",
-            "capabilities": {
-              "calling": "inbound\u002Boutbound",
-              "sms": "inbound\u002Boutbound"
-            },
-            "assignmentType": "application",
-            "purchaseDate": "2021-06-23T23:44:12.4528756\u002B00:00",
-            "cost": {
-              "amount": 2.0,
-              "currencyCode": "USD",
-              "billingFrequency": "monthly"
-            }
-          },
-          {
-            "id": "14155550100",
-            "phoneNumber": "\u002B14155550100",
-            "countryCode": "US",
-            "phoneNumberType": "tollFree",
-            "capabilities": {
-              "calling": "inbound\u002Boutbound",
-              "sms": "inbound\u002Boutbound"
-            },
-            "assignmentType": "application",
-            "purchaseDate": "2021-06-24T01:13:13.4711145\u002B00:00",
-            "cost": {
-              "amount": 2.0,
-              "currencyCode": "USD",
-              "billingFrequency": "monthly"
-            }
-          },
-          {
-            "id": "14155550100",
-            "phoneNumber": "\u002B14155550100",
-            "countryCode": "US",
-            "phoneNumberType": "tollFree",
-            "capabilities": {
-              "calling": "inbound\u002Boutbound",
-              "sms": "inbound\u002Boutbound"
-            },
-            "assignmentType": "application",
-            "purchaseDate": "2021-06-23T23:46:42.2851739\u002B00:00",
-            "cost": {
-              "amount": 2.0,
-              "currencyCode": "USD",
-              "billingFrequency": "monthly"
-            }
-          },
-          {
-            "id": "14155550100",
-            "phoneNumber": "\u002B14155550100",
-            "countryCode": "US",
-            "phoneNumberType": "tollFree",
-            "capabilities": {
-              "calling": "inbound\u002Boutbound",
-              "sms": "inbound\u002Boutbound"
-            },
-            "assignmentType": "application",
-            "purchaseDate": "2021-06-24T01:14:15.1108491\u002B00:00",
-            "cost": {
-              "amount": 2.0,
-              "currencyCode": "USD",
-              "billingFrequency": "monthly"
-            }
-          },
-          {
-            "id": "14155550100",
-            "phoneNumber": "\u002B14155550100",
-            "countryCode": "US",
-            "phoneNumberType": "tollFree",
-            "capabilities": {
-              "calling": "inbound\u002Boutbound",
-              "sms": "inbound\u002Boutbound"
-            },
-            "assignmentType": "application",
-            "purchaseDate": "2021-06-23T23:49:12.0653887\u002B00:00",
-            "cost": {
-              "amount": 2.0,
-              "currencyCode": "USD",
-              "billingFrequency": "monthly"
-            }
-          },
-          {
-            "id": "14155550100",
-            "phoneNumber": "\u002B14155550100",
-            "countryCode": "US",
-            "phoneNumberType": "tollFree",
-            "capabilities": {
-              "calling": "inbound",
-              "sms": "inbound\u002Boutbound"
-            },
-            "assignmentType": "application",
-            "purchaseDate": "2023-07-11T02:27:25.0876521\u002B00:00",
-            "cost": {
-              "amount": 2.0,
-              "currencyCode": "USD",
-              "billingFrequency": "monthly"
-            }
-          },
-          {
-            "id": "14155550100",
-            "phoneNumber": "\u002B14155550100",
-            "countryCode": "US",
-            "phoneNumberType": "tollFree",
-            "capabilities": {
-              "calling": "inbound\u002Boutbound",
-              "sms": "inbound\u002Boutbound"
-            },
-            "assignmentType": "application",
-            "purchaseDate": "2021-06-23T23:49:42.2605522\u002B00:00",
-            "cost": {
-              "amount": 2.0,
-              "currencyCode": "USD",
-              "billingFrequency": "monthly"
-            }
-          },
-          {
-            "id": "14155550100",
-            "phoneNumber": "\u002B14155550100",
-            "countryCode": "US",
-            "phoneNumberType": "tollFree",
-            "capabilities": {
-              "calling": "inbound\u002Boutbound",
-              "sms": "inbound\u002Boutbound"
-            },
-            "assignmentType": "application",
-            "purchaseDate": "2021-06-23T23:50:13.2673166\u002B00:00",
-            "cost": {
-              "amount": 2.0,
-              "currencyCode": "USD",
-              "billingFrequency": "monthly"
-            }
-          },
-          {
-            "id": "14155550100",
-            "phoneNumber": "\u002B14155550100",
-            "countryCode": "US",
-            "phoneNumberType": "tollFree",
-            "capabilities": {
-              "calling": "inbound\u002Boutbound",
-              "sms": "inbound\u002Boutbound"
-            },
-            "assignmentType": "application",
-            "purchaseDate": "2021-06-23T23:51:13.1710277\u002B00:00",
-            "cost": {
-              "amount": 2.0,
-              "currencyCode": "USD",
-              "billingFrequency": "monthly"
-            }
-          },
-          {
-            "id": "14155550100",
-            "phoneNumber": "\u002B14155550100",
-            "countryCode": "US",
-            "phoneNumberType": "tollFree",
-            "capabilities": {
-              "calling": "inbound\u002Boutbound",
-              "sms": "inbound\u002Boutbound"
-            },
-            "assignmentType": "application",
-            "purchaseDate": "2021-06-24T01:14:44.8212216\u002B00:00",
-            "cost": {
-              "amount": 2.0,
-              "currencyCode": "USD",
-              "billingFrequency": "monthly"
-            }
-          },
-          {
-            "id": "14155550100",
-            "phoneNumber": "\u002B14155550100",
-            "countryCode": "US",
-            "phoneNumberType": "tollFree",
-            "capabilities": {
-              "calling": "inbound\u002Boutbound",
-              "sms": "inbound\u002Boutbound"
-            },
-            "assignmentType": "application",
-            "purchaseDate": "2021-06-23T23:50:43.5645432\u002B00:00",
-            "cost": {
-              "amount": 2.0,
-              "currencyCode": "USD",
-              "billingFrequency": "monthly"
-            }
-          },
-          {
-            "id": "14155550100",
-            "phoneNumber": "\u002B14155550100",
-            "countryCode": "US",
-            "phoneNumberType": "tollFree",
-            "capabilities": {
-              "calling": "none",
-              "sms": "outbound"
-            },
-            "assignmentType": "application",
-            "purchaseDate": "2023-01-04T17:23:08.4687205\u002B00:00",
-            "cost": {
-              "amount": 2.0,
-              "currencyCode": "USD",
-              "billingFrequency": "monthly"
-            }
-          },
-          {
-            "id": "14155550100",
-            "phoneNumber": "\u002B14155550100",
-            "countryCode": "US",
-            "phoneNumberType": "tollFree",
-            "capabilities": {
-              "calling": "none",
-              "sms": "outbound"
-            },
-            "assignmentType": "application",
-            "purchaseDate": "2022-12-29T22:41:40.755214\u002B00:00",
-=======
             "assignmentType": "person",
             "purchaseDate": "2023-11-10T08:58:56.2621568\u002B00:00",
->>>>>>> 4862c6d8
             "cost": {
               "amount": 1.0,
               "currencyCode": "USD",
@@ -4139,45 +62,7 @@
               "sms": "outbound"
             },
             "assignmentType": "application",
-<<<<<<< HEAD
-            "purchaseDate": "2023-01-04T01:33:41.947644\u002B00:00",
-            "cost": {
-              "amount": 2.0,
-              "currencyCode": "USD",
-              "billingFrequency": "monthly"
-            }
-          },
-          {
-            "id": "14155550100",
-            "phoneNumber": "\u002B14155550100",
-            "countryCode": "US",
-            "phoneNumberType": "tollFree",
-            "capabilities": {
-              "calling": "none",
-              "sms": "inbound\u002Boutbound"
-            },
-            "assignmentType": "application",
-            "purchaseDate": "2023-06-02T10:50:53.3274521\u002B00:00",
-            "cost": {
-              "amount": 2.0,
-              "currencyCode": "USD",
-              "billingFrequency": "monthly"
-            }
-          },
-          {
-            "id": "141555501003",
-            "phoneNumber": "\u002B141555501003",
-            "countryCode": "GB",
-            "phoneNumberType": "tollFree",
-            "capabilities": {
-              "calling": "inbound\u002Boutbound",
-              "sms": "none"
-            },
-            "assignmentType": "application",
-            "purchaseDate": "2023-05-25T22:00:08.1041229\u002B00:00",
-=======
             "purchaseDate": "2023-11-10T09:57:45.4485137\u002B00:00",
->>>>>>> 4862c6d8
             "cost": {
               "amount": 2.0,
               "currencyCode": "USD",
