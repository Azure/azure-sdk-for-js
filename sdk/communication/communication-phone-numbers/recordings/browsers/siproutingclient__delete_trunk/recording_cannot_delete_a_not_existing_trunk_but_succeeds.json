--- conflicted
+++ resolved
@@ -1,11 +1,7 @@
 {
   "Entries": [
     {
-<<<<<<< HEAD
-      "RequestUri": "https://endpoint/sip?api-version=2023-01-01-preview",
-=======
       "RequestUri": "https://endpoint/sip?api-version=2023-04-01-preview",
->>>>>>> e81c5759
       "RequestMethod": "GET",
       "RequestHeaders": {
         "Accept": "application/json",
@@ -20,41 +16,15 @@
         "Sec-Fetch-Dest": "empty",
         "Sec-Fetch-Mode": "cors",
         "Sec-Fetch-Site": "same-site",
-<<<<<<< HEAD
-        "User-Agent": "Mozilla/5.0 (Windows NT 10.0; Win64; x64) AppleWebKit/537.36 (KHTML, like Gecko) HeadlessChrome/110.0.5478.0 Safari/537.36",
-        "x-ms-client-request-id": "sanitized",
-        "x-ms-content-sha256": "47DEQpj8HBSa\u002B/TImW\u002B5JCeuQeRkm5NMpJWZG3hSuFU=",
-        "x-ms-date": "Thu, 02 Mar 2023 13:32:49 GMT",
-        "x-ms-useragent": "azsdk-js-communication-phone-numbers/1.2.0-alpha.20230303.1 core-rest-pipeline/1.9.2 OS/Win32"
-=======
         "User-Agent": "Mozilla/5.0 (Windows NT 10.0; Win64; x64) AppleWebKit/537.36 (KHTML, like Gecko) HeadlessChrome/112.0.5614.0 Safari/537.36",
         "x-ms-client-request-id": "sanitized",
         "x-ms-content-sha256": "47DEQpj8HBSa\u002B/TImW\u002B5JCeuQeRkm5NMpJWZG3hSuFU=",
         "x-ms-date": "Wed, 17 May 2023 09:35:30 GMT",
         "x-ms-useragent": "azsdk-js-communication-phone-numbers/1.3.0-alpha.20230517.1 core-rest-pipeline/1.10.3 OS"
->>>>>>> e81c5759
       },
       "RequestBody": null,
       "StatusCode": 200,
       "ResponseHeaders": {
-<<<<<<< HEAD
-        "api-supported-versions": "2021-05-01-preview, 2022-09-01-preview, 2023-01-01-preview, 2023-03-01",
-        "Content-Length": "123",
-        "Content-Type": "application/json; charset=utf-8",
-        "Date": "Thu, 02 Mar 2023 13:32:50 GMT",
-        "MS-CV": "049pz3n8x06NbLlmog/rJg.0",
-        "Strict-Transport-Security": "max-age=2592000",
-        "X-Azure-Ref": "0gaUAZAAAAAAWdY95tsFRTZoLmN1f6tVfUFJHMDFFREdFMDkwNwBjYzkyNzU4ZC0wNWY3LTRhZDYtYWE1ZS0wZmE5NzE4ZDg5ODU=",
-        "X-Cache": "CONFIG_NOCACHE",
-        "X-Processing-Time": "175ms"
-      },
-      "ResponseBody": {
-        "domains": {
-          "nostojic13012023.skype.net": {
-            "enabled": true
-          },
-          "nostojic14012023.skype.net": {
-=======
         "api-deprecated-versions": "2021-05-01-preview, 2022-09-01-preview, 2023-01-01-preview",
         "api-supported-versions": "2023-03-01, 2023-04-01-preview",
         "Content-Length": "111",
@@ -72,7 +42,6 @@
             "enabled": true
           },
           "jbtestinfra.com": {
->>>>>>> e81c5759
             "enabled": true
           }
         },
@@ -81,11 +50,7 @@
       }
     },
     {
-<<<<<<< HEAD
-      "RequestUri": "https://endpoint/sip?api-version=2023-01-01-preview",
-=======
       "RequestUri": "https://endpoint/sip?api-version=2023-04-01-preview",
->>>>>>> e81c5759
       "RequestMethod": "PATCH",
       "RequestHeaders": {
         "Accept": "application/json",
@@ -102,19 +67,11 @@
         "Sec-Fetch-Dest": "empty",
         "Sec-Fetch-Mode": "cors",
         "Sec-Fetch-Site": "same-site",
-<<<<<<< HEAD
-        "User-Agent": "Mozilla/5.0 (Windows NT 10.0; Win64; x64) AppleWebKit/537.36 (KHTML, like Gecko) HeadlessChrome/110.0.5478.0 Safari/537.36",
-        "x-ms-client-request-id": "sanitized",
-        "x-ms-content-sha256": "wGT5Ky3Gb\u002BE1lNwRgfWhIkOwfQp1iTMH5UfRTNwWlnw=",
-        "x-ms-date": "Thu, 02 Mar 2023 13:32:49 GMT",
-        "x-ms-useragent": "azsdk-js-communication-phone-numbers/1.2.0-alpha.20230303.1 core-rest-pipeline/1.9.2 OS/Win32"
-=======
         "User-Agent": "Mozilla/5.0 (Windows NT 10.0; Win64; x64) AppleWebKit/537.36 (KHTML, like Gecko) HeadlessChrome/112.0.5614.0 Safari/537.36",
         "x-ms-client-request-id": "sanitized",
         "x-ms-content-sha256": "wGT5Ky3Gb\u002BE1lNwRgfWhIkOwfQp1iTMH5UfRTNwWlnw=",
         "x-ms-date": "Wed, 17 May 2023 09:35:30 GMT",
         "x-ms-useragent": "azsdk-js-communication-phone-numbers/1.3.0-alpha.20230517.1 core-rest-pipeline/1.10.3 OS"
->>>>>>> e81c5759
       },
       "RequestBody": {
         "trunks": {
@@ -123,24 +80,6 @@
       },
       "StatusCode": 200,
       "ResponseHeaders": {
-<<<<<<< HEAD
-        "api-supported-versions": "2021-05-01-preview, 2022-09-01-preview, 2023-01-01-preview, 2023-03-01",
-        "Content-Length": "123",
-        "Content-Type": "application/json; charset=utf-8",
-        "Date": "Thu, 02 Mar 2023 13:32:50 GMT",
-        "MS-CV": "osleobSylk264wgoH5z\u002B2w.0",
-        "Strict-Transport-Security": "max-age=2592000",
-        "X-Azure-Ref": "0gqUAZAAAAAC8AXBt04ORR4F\u002BSgQoqyBlUFJHMDFFREdFMDkwNwBjYzkyNzU4ZC0wNWY3LTRhZDYtYWE1ZS0wZmE5NzE4ZDg5ODU=",
-        "X-Cache": "CONFIG_NOCACHE",
-        "X-Processing-Time": "287ms"
-      },
-      "ResponseBody": {
-        "domains": {
-          "nostojic13012023.skype.net": {
-            "enabled": true
-          },
-          "nostojic14012023.skype.net": {
-=======
         "api-deprecated-versions": "2021-05-01-preview, 2022-09-01-preview, 2023-01-01-preview",
         "api-supported-versions": "2023-03-01, 2023-04-01-preview",
         "Content-Length": "111",
@@ -158,7 +97,6 @@
             "enabled": true
           },
           "jbtestinfra.com": {
->>>>>>> e81c5759
             "enabled": true
           }
         },
@@ -167,11 +105,7 @@
       }
     },
     {
-<<<<<<< HEAD
-      "RequestUri": "https://endpoint/sip?api-version=2023-01-01-preview",
-=======
       "RequestUri": "https://endpoint/sip?api-version=2023-04-01-preview",
->>>>>>> e81c5759
       "RequestMethod": "GET",
       "RequestHeaders": {
         "Accept": "application/json",
@@ -186,41 +120,15 @@
         "Sec-Fetch-Dest": "empty",
         "Sec-Fetch-Mode": "cors",
         "Sec-Fetch-Site": "same-site",
-<<<<<<< HEAD
-        "User-Agent": "Mozilla/5.0 (Windows NT 10.0; Win64; x64) AppleWebKit/537.36 (KHTML, like Gecko) HeadlessChrome/110.0.5478.0 Safari/537.36",
-        "x-ms-client-request-id": "sanitized",
-        "x-ms-content-sha256": "47DEQpj8HBSa\u002B/TImW\u002B5JCeuQeRkm5NMpJWZG3hSuFU=",
-        "x-ms-date": "Thu, 02 Mar 2023 13:32:50 GMT",
-        "x-ms-useragent": "azsdk-js-communication-phone-numbers/1.2.0-alpha.20230303.1 core-rest-pipeline/1.9.2 OS/Win32"
-=======
         "User-Agent": "Mozilla/5.0 (Windows NT 10.0; Win64; x64) AppleWebKit/537.36 (KHTML, like Gecko) HeadlessChrome/112.0.5614.0 Safari/537.36",
         "x-ms-client-request-id": "sanitized",
         "x-ms-content-sha256": "47DEQpj8HBSa\u002B/TImW\u002B5JCeuQeRkm5NMpJWZG3hSuFU=",
         "x-ms-date": "Wed, 17 May 2023 09:35:30 GMT",
         "x-ms-useragent": "azsdk-js-communication-phone-numbers/1.3.0-alpha.20230517.1 core-rest-pipeline/1.10.3 OS"
->>>>>>> e81c5759
       },
       "RequestBody": null,
       "StatusCode": 200,
       "ResponseHeaders": {
-<<<<<<< HEAD
-        "api-supported-versions": "2021-05-01-preview, 2022-09-01-preview, 2023-01-01-preview, 2023-03-01",
-        "Content-Length": "123",
-        "Content-Type": "application/json; charset=utf-8",
-        "Date": "Thu, 02 Mar 2023 13:32:50 GMT",
-        "MS-CV": "HB\u002BFDq4mvkCFhUVAddqBMg.0",
-        "Strict-Transport-Security": "max-age=2592000",
-        "X-Azure-Ref": "0gqUAZAAAAADxS/uHuzkLQ6YKnz2cVtzUUFJHMDFFREdFMDkwNwBjYzkyNzU4ZC0wNWY3LTRhZDYtYWE1ZS0wZmE5NzE4ZDg5ODU=",
-        "X-Cache": "CONFIG_NOCACHE",
-        "X-Processing-Time": "174ms"
-      },
-      "ResponseBody": {
-        "domains": {
-          "nostojic13012023.skype.net": {
-            "enabled": true
-          },
-          "nostojic14012023.skype.net": {
-=======
         "api-deprecated-versions": "2021-05-01-preview, 2022-09-01-preview, 2023-01-01-preview",
         "api-supported-versions": "2023-03-01, 2023-04-01-preview",
         "Content-Length": "111",
@@ -238,7 +146,6 @@
             "enabled": true
           },
           "jbtestinfra.com": {
->>>>>>> e81c5759
             "enabled": true
           }
         },
@@ -248,10 +155,6 @@
     }
   ],
   "Variables": {
-<<<<<<< HEAD
-    "fqdn-1": "test1.nostojic13012023.skype.net"
-=======
     "fqdn-1": "test1.jbtestinfra.com"
->>>>>>> e81c5759
   }
 }