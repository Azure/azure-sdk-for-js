--- conflicted
+++ resolved
@@ -1,7 +1,7 @@
 {
   "Entries": [
     {
-      "RequestUri": "https://endpoint/availablePhoneNumbers/countries/US/localities?skip=0\u0026maxPageSize=100\u0026api-version=2023-05-01-preview",
+      "RequestUri": "https://endpoint/availablePhoneNumbers/countries/US/localities?skip=0\u0026maxPageSize=100\u0026api-version=2022-12-01",
       "RequestMethod": "GET",
       "RequestHeaders": {
         "Accept": "application/json",
@@ -18,27 +18,11 @@
         "Sec-Fetch-Site": "same-site",
         "User-Agent": "Mozilla/5.0 (Windows NT 10.0; Win64; x64) AppleWebKit/537.36 (KHTML, like Gecko) HeadlessChrome/112.0.5614.0 Safari/537.36",
         "x-ms-client-request-id": "sanitized",
-<<<<<<< HEAD
-        "x-ms-useragent": "azsdk-js-communication-phone-numbers/1.2.0 core-rest-pipeline/1.11.1 OS"
-=======
         "x-ms-useragent": "fake-useragent"
->>>>>>> 4862c6d8
       },
       "RequestBody": null,
       "StatusCode": 200,
       "ResponseHeaders": {
-<<<<<<< HEAD
-        "api-supported-versions": "2022-12-01, 2022-12-02-preview2, 2023-05-01-preview",
-        "Cache-Control": "max-age=21600, private, stale-while-revalidate=86400",
-        "Content-Length": "10216",
-        "Content-Type": "application/json; charset=utf-8",
-        "Date": "Sat, 15 Jul 2023 04:51:40 GMT",
-        "MS-CV": "q1HTVi8730iWb3A53bjrVQ.0",
-        "Strict-Transport-Security": "max-age=2592000",
-        "X-Azure-Ref": "03CWyZAAAAADfsP8V\u002Bpg1QZ7H3LNz/mspV1NURURHRTA4MTEAOWZjN2I1MTktYThjYy00Zjg5LTkzNWUtYzkxNDhhZTA5ZTgx",
-        "X-Cache": "CONFIG_NOCACHE",
-        "X-Processing-Time": "232ms"
-=======
         "api-supported-versions": "2022-12-01, 2022-12-02-preview2, 2023-05-01-preview, 2023-10-01-preview, 2024-01-31-preview",
         "Cache-Control": "max-age=21600, private, stale-while-revalidate=86400",
         "Content-Length": "10217",
@@ -49,7 +33,6 @@
         "X-Azure-Ref": "0FtpdZQAAAACmVGVFIGFCRqvbfP4ypPzNUFJHMDFFREdFMDkwNwA5ZmM3YjUxOS1hOGNjLTRmODktOTM1ZS1jOTE0OGFlMDllODE=",
         "X-Cache": "CONFIG_NOCACHE",
         "X-Processing-Time": "1595ms"
->>>>>>> 4862c6d8
       },
       "ResponseBody": {
         "phoneNumberLocalities": [
@@ -118,7 +101,6 @@
           },
           {
             "localizedName": "Burbank",
-<<<<<<< HEAD
             "administrativeDivision": {
               "localizedName": "CA",
               "abbreviatedName": "CA"
@@ -126,15 +108,6 @@
           },
           {
             "localizedName": "Concord",
-=======
->>>>>>> 4862c6d8
-            "administrativeDivision": {
-              "localizedName": "CA",
-              "abbreviatedName": "CA"
-            }
-          },
-          {
-            "localizedName": "Escondido",
             "administrativeDivision": {
               "localizedName": "CA",
               "abbreviatedName": "CA"
@@ -163,13 +136,6 @@
           },
           {
             "localizedName": "Sacramento",
-            "administrativeDivision": {
-              "localizedName": "CA",
-              "abbreviatedName": "CA"
-            }
-          },
-          {
-            "localizedName": "Salinas",
             "administrativeDivision": {
               "localizedName": "CA",
               "abbreviatedName": "CA"
@@ -288,16 +254,6 @@
             }
           },
           {
-<<<<<<< HEAD
-            "localizedName": "Cape Coral",
-            "administrativeDivision": {
-              "localizedName": "FL",
-              "abbreviatedName": "FL"
-            }
-          },
-          {
-=======
->>>>>>> 4862c6d8
             "localizedName": "Daytona Beach",
             "administrativeDivision": {
               "localizedName": "FL",
@@ -341,6 +297,13 @@
           },
           {
             "localizedName": "Orlando",
+            "administrativeDivision": {
+              "localizedName": "FL",
+              "abbreviatedName": "FL"
+            }
+          },
+          {
+            "localizedName": "Port St Lucie",
             "administrativeDivision": {
               "localizedName": "FL",
               "abbreviatedName": "FL"
@@ -438,7 +401,7 @@
             }
           },
           {
-            "localizedName": "Mason City",
+            "localizedName": "Iowa City",
             "administrativeDivision": {
               "localizedName": "IA",
               "abbreviatedName": "IA"
@@ -641,41 +604,34 @@
             }
           },
           {
-            "localizedName": "Chicopee",
+            "localizedName": "Boston",
             "administrativeDivision": {
               "localizedName": "MA",
               "abbreviatedName": "MA"
             }
           },
           {
-            "localizedName": "Lowell",
+            "localizedName": "Chicopee",
             "administrativeDivision": {
               "localizedName": "MA",
               "abbreviatedName": "MA"
             }
           },
           {
-            "localizedName": "Lynn",
+            "localizedName": "Lowell",
             "administrativeDivision": {
               "localizedName": "MA",
               "abbreviatedName": "MA"
             }
           },
           {
-            "localizedName": "Lowell",
+            "localizedName": "Lynn",
             "administrativeDivision": {
               "localizedName": "MA",
               "abbreviatedName": "MA"
             }
           },
           {
-            "localizedName": "Lynn",
-            "administrativeDivision": {
-              "localizedName": "MA",
-              "abbreviatedName": "MA"
-            }
-          },
-          {
             "localizedName": "Baltimore",
             "administrativeDivision": {
               "localizedName": "MD",
@@ -753,13 +709,6 @@
             }
           },
           {
-            "localizedName": "Pontiac",
-            "administrativeDivision": {
-              "localizedName": "MI",
-              "abbreviatedName": "MI"
-            }
-          },
-          {
             "localizedName": "Saginaw",
             "administrativeDivision": {
               "localizedName": "MI",
@@ -767,7 +716,6 @@
             }
           },
           {
-<<<<<<< HEAD
             "localizedName": "Sault Ste Marie",
             "administrativeDivision": {
               "localizedName": "MI",
@@ -775,8 +723,6 @@
             }
           },
           {
-=======
->>>>>>> 4862c6d8
             "localizedName": "Troy",
             "administrativeDivision": {
               "localizedName": "MI",
@@ -791,15 +737,11 @@
             }
           }
         ],
-        "nextLink": "/availablePhoneNumbers/countries/US/localities?skip=100\u0026maxPageSize=100\u0026api-version=2023-05-01-preview"
+        "nextLink": "/availablePhoneNumbers/countries/US/localities?skip=100\u0026maxPageSize=100\u0026api-version=2022-12-01"
       }
     },
     {
-<<<<<<< HEAD
-      "RequestUri": "https://endpoint/availablePhoneNumbers/countries/US/areaCodes?phoneNumberType=geographic\u0026skip=0\u0026maxPageSize=100\u0026locality=Anchorage\u0026administrativeDivision=AK\u0026api-version=2023-05-01-preview",
-=======
       "RequestUri": "https://endpoint/availablePhoneNumbers/countries/US/areaCodes?phoneNumberType=geographic\u0026skip=0\u0026maxPageSize=100\u0026locality=Anchorage\u0026administrativeDivision=AK\u0026api-version=2022-12-01",
->>>>>>> 4862c6d8
       "RequestMethod": "GET",
       "RequestHeaders": {
         "Accept": "application/json",
@@ -816,27 +758,11 @@
         "Sec-Fetch-Site": "same-site",
         "User-Agent": "Mozilla/5.0 (Windows NT 10.0; Win64; x64) AppleWebKit/537.36 (KHTML, like Gecko) HeadlessChrome/112.0.5614.0 Safari/537.36",
         "x-ms-client-request-id": "sanitized",
-<<<<<<< HEAD
-        "x-ms-useragent": "azsdk-js-communication-phone-numbers/1.2.0 core-rest-pipeline/1.11.1 OS"
-=======
         "x-ms-useragent": "fake-useragent"
->>>>>>> 4862c6d8
       },
       "RequestBody": null,
       "StatusCode": 200,
       "ResponseHeaders": {
-<<<<<<< HEAD
-        "api-supported-versions": "2021-03-07, 2022-12-01, 2022-12-02-preview2, 2023-05-01-preview",
-        "Cache-Control": "max-age=21600, private, stale-while-revalidate=86400",
-        "Content-Length": "50",
-        "Content-Type": "application/json; charset=utf-8",
-        "Date": "Sat, 15 Jul 2023 04:51:41 GMT",
-        "MS-CV": "JyIBmz5fiUKzVPY3B/5X2A.0",
-        "Strict-Transport-Security": "max-age=2592000",
-        "X-Azure-Ref": "03SWyZAAAAABa494\u002BPAPJQ7ICJZiClfl/V1NURURHRTA4MTEAOWZjN2I1MTktYThjYy00Zjg5LTkzNWUtYzkxNDhhZTA5ZTgx",
-        "X-Cache": "CONFIG_NOCACHE",
-        "X-Processing-Time": "1556ms"
-=======
         "api-supported-versions": "2021-03-07, 2022-12-01, 2022-12-02-preview2, 2023-05-01-preview, 2023-10-01-preview, 2024-01-31-preview",
         "Cache-Control": "max-age=21600, private, stale-while-revalidate=86400",
         "Content-Length": "50",
@@ -847,7 +773,6 @@
         "X-Azure-Ref": "0GNpdZQAAAAAidmykJzxMR4dBlkE/9pSlUFJHMDFFREdFMDkwNwA5ZmM3YjUxOS1hOGNjLTRmODktOTM1ZS1jOTE0OGFlMDllODE=",
         "X-Cache": "CONFIG_NOCACHE",
         "X-Processing-Time": "3020ms"
->>>>>>> 4862c6d8
       },
       "ResponseBody": {
         "areaCodes": [
