{
  "Entries": [
    {
<<<<<<< HEAD
      "RequestUri": "https://endpoint/availablePhoneNumbers/countries/US/localities?skip=0\u0026maxPageSize=100\u0026api-version=2024-01-31-preview",
=======
      "RequestUri": "https://endpoint/availablePhoneNumbers/countries/US/localities?skip=0\u0026maxPageSize=100\u0026api-version=2023-10-01-preview",
>>>>>>> 0df69e8a
      "RequestMethod": "GET",
      "RequestHeaders": {
        "Accept": "application/json",
        "Accept-Encoding": "gzip, deflate, br",
        "Accept-Language": "en-US",
        "Authorization": "Sanitized",
        "Connection": "keep-alive",
        "Referer": "http://localhost:9876/",
        "sec-ch-ua": "",
        "sec-ch-ua-mobile": "?0",
        "sec-ch-ua-platform": "\u0022\u0022",
        "Sec-Fetch-Dest": "empty",
        "Sec-Fetch-Mode": "cors",
        "Sec-Fetch-Site": "same-site",
        "User-Agent": "Mozilla/5.0 (Windows NT 10.0; Win64; x64) AppleWebKit/537.36 (KHTML, like Gecko) HeadlessChrome/112.0.5614.0 Safari/537.36",
        "x-ms-client-request-id": "sanitized",
<<<<<<< HEAD
        "x-ms-useragent": "azsdk-js-communication-phone-numbers/1.3.0-beta.3 core-rest-pipeline/1.13.1 OS"
=======
        "x-ms-useragent": "azsdk-js-communication-phone-numbers/1.2.0 core-rest-pipeline/1.11.1 OS"
>>>>>>> 0df69e8a
      },
      "RequestBody": null,
      "StatusCode": 200,
      "ResponseHeaders": {
<<<<<<< HEAD
        "api-supported-versions": "2022-12-01, 2022-12-02-preview2, 2023-05-01-preview, 2023-10-01-preview, 2024-01-31-preview, 2024-03-01",
        "Cache-Control": "max-age=21600, private, stale-while-revalidate=86400",
        "Content-Length": "10218",
        "Content-Type": "application/json; charset=utf-8",
        "Date": "Thu, 01 Feb 2024 23:48:17 GMT",
        "MS-CV": "Myw2WcJ5FEiNZoWWfb/qBQ.0",
        "Strict-Transport-Security": "max-age=2592000",
        "X-Azure-Ref": "0wC28ZQAAAAClucW2ZfW9S71j1NO26GnAU04xRURHRTMwMTUAOWZjN2I1MTktYThjYy00Zjg5LTkzNWUtYzkxNDhhZTA5ZTgx",
        "X-Cache": "CONFIG_NOCACHE",
        "X-Processing-Time": "474ms"
=======
        "api-supported-versions": "2022-12-01, 2022-12-02-preview2, 2023-05-01-preview",
        "Cache-Control": "max-age=21600, private, stale-while-revalidate=86400",
        "Content-Length": "10216",
        "Content-Type": "application/json; charset=utf-8",
        "Date": "Sat, 15 Jul 2023 04:52:14 GMT",
        "MS-CV": "eHHdtJqVNEOUZhz1Nn6QNw.0",
        "Strict-Transport-Security": "max-age=2592000",
        "X-Azure-Ref": "0/iWyZAAAAAAAFcH14RE/QZs\u002BooUbFSHHV1NURURHRTA4MTEAOWZjN2I1MTktYThjYy00Zjg5LTkzNWUtYzkxNDhhZTA5ZTgx",
        "X-Cache": "CONFIG_NOCACHE",
        "X-Processing-Time": "244ms"
>>>>>>> 0df69e8a
      },
      "ResponseBody": {
        "phoneNumberLocalities": [
          {
            "localizedName": "Huntsville",
            "administrativeDivision": {
              "localizedName": "AL",
              "abbreviatedName": "AL"
            }
          },
          {
            "localizedName": "Mobile",
            "administrativeDivision": {
              "localizedName": "AL",
              "abbreviatedName": "AL"
            }
          },
          {
            "localizedName": "Montgomery",
            "administrativeDivision": {
              "localizedName": "AL",
              "abbreviatedName": "AL"
            }
          },
          {
            "localizedName": "Fort Smith",
            "administrativeDivision": {
              "localizedName": "AR",
              "abbreviatedName": "AR"
            }
          },
          {
            "localizedName": "Jonesboro",
            "administrativeDivision": {
              "localizedName": "AR",
              "abbreviatedName": "AR"
            }
          },
          {
            "localizedName": "Little Rock",
            "administrativeDivision": {
              "localizedName": "AR",
              "abbreviatedName": "AR"
            }
          },
          {
            "localizedName": "Phoenix",
            "administrativeDivision": {
              "localizedName": "AZ",
              "abbreviatedName": "AZ"
            }
          },
          {
            "localizedName": "Anaheim",
            "administrativeDivision": {
              "localizedName": "CA",
              "abbreviatedName": "CA"
            }
          },
          {
            "localizedName": "Burbank",
            "administrativeDivision": {
              "localizedName": "CA",
              "abbreviatedName": "CA"
            }
          },
          {
            "localizedName": "Concord",
            "administrativeDivision": {
              "localizedName": "CA",
              "abbreviatedName": "CA"
            }
          },
          {
            "localizedName": "Escondido",
            "administrativeDivision": {
              "localizedName": "CA",
              "abbreviatedName": "CA"
            }
          },
          {
            "localizedName": "Fresno",
            "administrativeDivision": {
              "localizedName": "CA",
              "abbreviatedName": "CA"
            }
          },
          {
            "localizedName": "Irvine",
            "administrativeDivision": {
              "localizedName": "CA",
              "abbreviatedName": "CA"
            }
          },
          {
            "localizedName": "Los Angeles",
            "administrativeDivision": {
              "localizedName": "CA",
              "abbreviatedName": "CA"
            }
          },
          {
            "localizedName": "Riverside",
            "administrativeDivision": {
              "localizedName": "CA",
              "abbreviatedName": "CA"
            }
          },
          {
            "localizedName": "Sacramento",
            "administrativeDivision": {
              "localizedName": "CA",
              "abbreviatedName": "CA"
            }
          },
          {
            "localizedName": "Salinas",
            "administrativeDivision": {
              "localizedName": "CA",
              "abbreviatedName": "CA"
            }
          },
          {
            "localizedName": "San Diego",
            "administrativeDivision": {
              "localizedName": "CA",
              "abbreviatedName": "CA"
            }
          },
          {
            "localizedName": "San Francisco",
            "administrativeDivision": {
              "localizedName": "CA",
              "abbreviatedName": "CA"
            }
          },
          {
            "localizedName": "San Jose",
            "administrativeDivision": {
              "localizedName": "CA",
              "abbreviatedName": "CA"
            }
          },
          {
            "localizedName": "Santa Barbara",
            "administrativeDivision": {
              "localizedName": "CA",
              "abbreviatedName": "CA"
            }
          },
          {
            "localizedName": "Santa Clarita",
            "administrativeDivision": {
              "localizedName": "CA",
              "abbreviatedName": "CA"
            }
          },
          {
            "localizedName": "Santa Rosa",
            "administrativeDivision": {
              "localizedName": "CA",
              "abbreviatedName": "CA"
            }
          },
          {
            "localizedName": "Stockton",
            "administrativeDivision": {
              "localizedName": "CA",
              "abbreviatedName": "CA"
            }
          },
          {
            "localizedName": "Truckee",
            "administrativeDivision": {
              "localizedName": "CA",
              "abbreviatedName": "CA"
            }
          },
          {
            "localizedName": "Washington DC",
            "administrativeDivision": {
              "localizedName": "CL",
              "abbreviatedName": "CL"
            }
          },
          {
            "localizedName": "Denver",
            "administrativeDivision": {
              "localizedName": "CO",
              "abbreviatedName": "CO"
            }
          },
          {
            "localizedName": "Grand Junction",
            "administrativeDivision": {
              "localizedName": "CO",
              "abbreviatedName": "CO"
            }
          },
          {
            "localizedName": "Pueblo",
            "administrativeDivision": {
              "localizedName": "CO",
              "abbreviatedName": "CO"
            }
          },
          {
            "localizedName": "Bridgeport",
            "administrativeDivision": {
              "localizedName": "CT",
              "abbreviatedName": "CT"
            }
          },
          {
            "localizedName": "Hartford",
            "administrativeDivision": {
              "localizedName": "CT",
              "abbreviatedName": "CT"
            }
          },
          {
            "localizedName": "Wilmington",
            "administrativeDivision": {
              "localizedName": "DE",
              "abbreviatedName": "DE"
            }
          },
          {
            "localizedName": "Cape Coral",
            "administrativeDivision": {
              "localizedName": "FL",
              "abbreviatedName": "FL"
            }
          },
          {
            "localizedName": "Daytona Beach",
            "administrativeDivision": {
              "localizedName": "FL",
              "abbreviatedName": "FL"
            }
          },
          {
            "localizedName": "Fort Lauderdale",
            "administrativeDivision": {
              "localizedName": "FL",
              "abbreviatedName": "FL"
            }
          },
          {
            "localizedName": "Gainesville",
            "administrativeDivision": {
              "localizedName": "FL",
              "abbreviatedName": "FL"
            }
          },
          {
            "localizedName": "Jacksonville",
            "administrativeDivision": {
              "localizedName": "FL",
              "abbreviatedName": "FL"
            }
          },
          {
            "localizedName": "Lakeland",
            "administrativeDivision": {
              "localizedName": "FL",
              "abbreviatedName": "FL"
            }
          },
          {
            "localizedName": "Miami",
            "administrativeDivision": {
              "localizedName": "FL",
              "abbreviatedName": "FL"
            }
          },
          {
            "localizedName": "Orlando",
            "administrativeDivision": {
              "localizedName": "FL",
              "abbreviatedName": "FL"
            }
          },
          {
            "localizedName": "Sarasota",
            "administrativeDivision": {
              "localizedName": "FL",
              "abbreviatedName": "FL"
            }
          },
          {
<<<<<<< HEAD
            "localizedName": "Tallahassee",
=======
            "localizedName": "St. Petersburg",
>>>>>>> 0df69e8a
            "administrativeDivision": {
              "localizedName": "FL",
              "abbreviatedName": "FL"
            }
          },
          {
            "localizedName": "Tampa",
            "administrativeDivision": {
              "localizedName": "FL",
              "abbreviatedName": "FL"
            }
          },
          {
            "localizedName": "West Palm Beach",
            "administrativeDivision": {
              "localizedName": "FL",
              "abbreviatedName": "FL"
            }
          },
          {
            "localizedName": "Albany",
            "administrativeDivision": {
              "localizedName": "GA",
              "abbreviatedName": "GA"
            }
          },
          {
            "localizedName": "Atlanta",
            "administrativeDivision": {
              "localizedName": "GA",
              "abbreviatedName": "GA"
            }
          },
          {
            "localizedName": "Augusta",
            "administrativeDivision": {
              "localizedName": "GA",
              "abbreviatedName": "GA"
            }
          },
          {
            "localizedName": "Macon",
            "administrativeDivision": {
              "localizedName": "GA",
              "abbreviatedName": "GA"
            }
          },
          {
            "localizedName": "Savannah",
            "administrativeDivision": {
              "localizedName": "GA",
              "abbreviatedName": "GA"
            }
          },
          {
            "localizedName": "Honolulu",
            "administrativeDivision": {
              "localizedName": "HI",
              "abbreviatedName": "HI"
            }
          },
          {
            "localizedName": "Cedar Rapids",
            "administrativeDivision": {
              "localizedName": "IA",
              "abbreviatedName": "IA"
            }
          },
          {
            "localizedName": "Davenport",
            "administrativeDivision": {
              "localizedName": "IA",
              "abbreviatedName": "IA"
            }
          },
          {
            "localizedName": "Mason City",
            "administrativeDivision": {
              "localizedName": "IA",
              "abbreviatedName": "IA"
            }
          },
          {
            "localizedName": "Sioux City",
            "administrativeDivision": {
              "localizedName": "IA",
              "abbreviatedName": "IA"
            }
          },
          {
            "localizedName": "Boise",
            "administrativeDivision": {
              "localizedName": "ID",
              "abbreviatedName": "ID"
            }
          },
          {
            "localizedName": "Alton",
            "administrativeDivision": {
              "localizedName": "IL",
              "abbreviatedName": "IL"
            }
          },
          {
            "localizedName": "Aurora",
            "administrativeDivision": {
              "localizedName": "IL",
              "abbreviatedName": "IL"
            }
          },
          {
            "localizedName": "Champaign",
            "administrativeDivision": {
              "localizedName": "IL",
              "abbreviatedName": "IL"
            }
          },
          {
            "localizedName": "Chicago",
            "administrativeDivision": {
              "localizedName": "IL",
              "abbreviatedName": "IL"
            }
          },
          {
            "localizedName": "Cicero",
            "administrativeDivision": {
              "localizedName": "IL",
              "abbreviatedName": "IL"
            }
          },
          {
            "localizedName": "Rock Island",
            "administrativeDivision": {
              "localizedName": "IL",
              "abbreviatedName": "IL"
            }
          },
          {
            "localizedName": "Rockford",
            "administrativeDivision": {
              "localizedName": "IL",
              "abbreviatedName": "IL"
            }
          },
          {
            "localizedName": "Waukegan",
            "administrativeDivision": {
              "localizedName": "IL",
              "abbreviatedName": "IL"
            }
          },
          {
            "localizedName": "Evansville",
            "administrativeDivision": {
              "localizedName": "IN",
              "abbreviatedName": "IN"
            }
          },
          {
            "localizedName": "Fort Wayne",
            "administrativeDivision": {
              "localizedName": "IN",
              "abbreviatedName": "IN"
            }
          },
          {
            "localizedName": "Gary",
            "administrativeDivision": {
              "localizedName": "IN",
              "abbreviatedName": "IN"
            }
          },
          {
            "localizedName": "Indianapolis",
            "administrativeDivision": {
              "localizedName": "IN",
              "abbreviatedName": "IN"
            }
          },
          {
            "localizedName": "South Bend",
            "administrativeDivision": {
              "localizedName": "IN",
              "abbreviatedName": "IN"
            }
          },
          {
            "localizedName": "Kansas City",
            "administrativeDivision": {
              "localizedName": "KS",
              "abbreviatedName": "KS"
            }
          },
          {
            "localizedName": "Topeka",
            "administrativeDivision": {
              "localizedName": "KS",
              "abbreviatedName": "KS"
            }
          },
          {
            "localizedName": "Wichita",
            "administrativeDivision": {
              "localizedName": "KS",
              "abbreviatedName": "KS"
            }
          },
          {
            "localizedName": "Ashland",
            "administrativeDivision": {
              "localizedName": "KY",
              "abbreviatedName": "KY"
            }
          },
          {
            "localizedName": "Lexington",
            "administrativeDivision": {
              "localizedName": "KY",
              "abbreviatedName": "KY"
            }
          },
          {
            "localizedName": "Louisville",
            "administrativeDivision": {
              "localizedName": "KY",
              "abbreviatedName": "KY"
            }
          },
          {
            "localizedName": "Owensboro",
            "administrativeDivision": {
              "localizedName": "KY",
              "abbreviatedName": "KY"
            }
          },
          {
            "localizedName": "Baton Rouge",
            "administrativeDivision": {
              "localizedName": "LA",
              "abbreviatedName": "LA"
            }
          },
          {
            "localizedName": "Lafayette",
            "administrativeDivision": {
              "localizedName": "LA",
              "abbreviatedName": "LA"
            }
          },
          {
            "localizedName": "New Orleans",
            "administrativeDivision": {
              "localizedName": "LA",
              "abbreviatedName": "LA"
            }
          },
          {
            "localizedName": "Shreveport",
            "administrativeDivision": {
              "localizedName": "LA",
              "abbreviatedName": "LA"
            }
          },
          {
            "localizedName": "Chicopee",
            "administrativeDivision": {
              "localizedName": "MA",
              "abbreviatedName": "MA"
            }
          },
          {
            "localizedName": "Lowell",
            "administrativeDivision": {
              "localizedName": "MA",
              "abbreviatedName": "MA"
            }
          },
          {
            "localizedName": "Lynn",
            "administrativeDivision": {
              "localizedName": "MA",
              "abbreviatedName": "MA"
            }
          },
          {
            "localizedName": "Worcester",
            "administrativeDivision": {
              "localizedName": "MA",
              "abbreviatedName": "MA"
            }
          },
          {
            "localizedName": "Worcester",
            "administrativeDivision": {
              "localizedName": "MA",
              "abbreviatedName": "MA"
            }
          },
          {
            "localizedName": "Baltimore",
            "administrativeDivision": {
              "localizedName": "MD",
              "abbreviatedName": "MD"
            }
          },
          {
            "localizedName": "Bethesda",
            "administrativeDivision": {
              "localizedName": "MD",
              "abbreviatedName": "MD"
            }
          },
          {
            "localizedName": "Silver Spring",
            "administrativeDivision": {
              "localizedName": "MD",
              "abbreviatedName": "MD"
            }
          },
          {
            "localizedName": "Portland",
            "administrativeDivision": {
              "localizedName": "ME",
              "abbreviatedName": "ME"
            }
          },
          {
            "localizedName": "Ann Arbor",
            "administrativeDivision": {
              "localizedName": "MI",
              "abbreviatedName": "MI"
            }
          },
          {
            "localizedName": "Detroit",
            "administrativeDivision": {
              "localizedName": "MI",
              "abbreviatedName": "MI"
            }
          },
          {
            "localizedName": "Flint",
            "administrativeDivision": {
              "localizedName": "MI",
              "abbreviatedName": "MI"
            }
          },
          {
            "localizedName": "Grand Rapids",
            "administrativeDivision": {
              "localizedName": "MI",
              "abbreviatedName": "MI"
            }
          },
          {
            "localizedName": "Grant",
            "administrativeDivision": {
              "localizedName": "MI",
              "abbreviatedName": "MI"
            }
          },
          {
            "localizedName": "Lansing",
            "administrativeDivision": {
              "localizedName": "MI",
              "abbreviatedName": "MI"
            }
          },
          {
            "localizedName": "Otsego",
            "administrativeDivision": {
              "localizedName": "MI",
              "abbreviatedName": "MI"
            }
          },
          {
            "localizedName": "Pontiac",
            "administrativeDivision": {
              "localizedName": "MI",
              "abbreviatedName": "MI"
            }
          },
          {
            "localizedName": "Saginaw",
            "administrativeDivision": {
              "localizedName": "MI",
              "abbreviatedName": "MI"
            }
          },
          {
            "localizedName": "Sault Ste Marie",
            "administrativeDivision": {
              "localizedName": "MI",
              "abbreviatedName": "MI"
            }
          },
          {
            "localizedName": "Troy",
            "administrativeDivision": {
              "localizedName": "MI",
              "abbreviatedName": "MI"
            }
          }
        ],
<<<<<<< HEAD
        "nextLink": "/availablePhoneNumbers/countries/US/localities?skip=100\u0026maxPageSize=100\u0026api-version=2024-01-31-preview"
      }
    },
    {
      "RequestUri": "https://endpoint/availablePhoneNumbers/countries/US/localities?skip=100\u0026maxPageSize=100\u0026api-version=2024-01-31-preview",
=======
        "nextLink": "/availablePhoneNumbers/countries/US/localities?skip=100\u0026maxPageSize=100\u0026api-version=2023-10-01-preview"
      }
    },
    {
      "RequestUri": "https://endpoint/availablePhoneNumbers/countries/US/localities?skip=100\u0026maxPageSize=100\u0026api-version=2023-10-01-preview",
>>>>>>> 0df69e8a
      "RequestMethod": "GET",
      "RequestHeaders": {
        "Accept": "application/json",
        "Accept-Encoding": "gzip, deflate, br",
        "Accept-Language": "en-US",
        "Authorization": "Sanitized",
        "Connection": "keep-alive",
        "Referer": "http://localhost:9876/",
        "sec-ch-ua": "",
        "sec-ch-ua-mobile": "?0",
        "sec-ch-ua-platform": "\u0022\u0022",
        "Sec-Fetch-Dest": "empty",
        "Sec-Fetch-Mode": "cors",
        "Sec-Fetch-Site": "same-site",
        "User-Agent": "Mozilla/5.0 (Windows NT 10.0; Win64; x64) AppleWebKit/537.36 (KHTML, like Gecko) HeadlessChrome/112.0.5614.0 Safari/537.36",
        "x-ms-client-request-id": "sanitized",
<<<<<<< HEAD
        "x-ms-useragent": "azsdk-js-communication-phone-numbers/1.3.0-beta.3 core-rest-pipeline/1.13.1 OS"
=======
        "x-ms-useragent": "azsdk-js-communication-phone-numbers/1.2.0 core-rest-pipeline/1.11.1 OS"
>>>>>>> 0df69e8a
      },
      "RequestBody": null,
      "StatusCode": 200,
      "ResponseHeaders": {
<<<<<<< HEAD
        "api-supported-versions": "2022-12-01, 2022-12-02-preview2, 2023-05-01-preview, 2023-10-01-preview, 2024-01-31-preview, 2024-03-01",
        "Cache-Control": "max-age=21600, private, stale-while-revalidate=86400",
        "Content-Length": "10205",
        "Content-Type": "application/json; charset=utf-8",
        "Date": "Thu, 01 Feb 2024 23:48:17 GMT",
        "MS-CV": "5jlWF/GmZUy1vcVJaiPDjA.0",
        "Strict-Transport-Security": "max-age=2592000",
        "X-Azure-Ref": "0wS28ZQAAAACozfREqLcoR5Aj\u002BchLrJk5U04xRURHRTMwMTUAOWZjN2I1MTktYThjYy00Zjg5LTkzNWUtYzkxNDhhZTA5ZTgx",
        "X-Cache": "CONFIG_NOCACHE",
        "X-Processing-Time": "494ms"
=======
        "api-supported-versions": "2022-12-01, 2022-12-02-preview2, 2023-05-01-preview",
        "Cache-Control": "max-age=21600, private, stale-while-revalidate=86400",
        "Content-Length": "10209",
        "Content-Type": "application/json; charset=utf-8",
        "Date": "Sat, 15 Jul 2023 04:52:14 GMT",
        "MS-CV": "BZqFMWV13U6gwsAd4Nw3RA.0",
        "Strict-Transport-Security": "max-age=2592000",
        "X-Azure-Ref": "0/yWyZAAAAACSeDx5S1xDR5mLV6Wn7u1HV1NURURHRTA4MTEAOWZjN2I1MTktYThjYy00Zjg5LTkzNWUtYzkxNDhhZTA5ZTgx",
        "X-Cache": "CONFIG_NOCACHE",
        "X-Processing-Time": "220ms"
>>>>>>> 0df69e8a
      },
      "ResponseBody": {
        "phoneNumberLocalities": [
          {
            "localizedName": "Warren",
            "administrativeDivision": {
              "localizedName": "MI",
              "abbreviatedName": "MI"
            }
          },
          {
            "localizedName": "Alexandria",
            "administrativeDivision": {
              "localizedName": "MN",
              "abbreviatedName": "MN"
            }
          },
          {
            "localizedName": "Duluth",
            "administrativeDivision": {
              "localizedName": "MN",
              "abbreviatedName": "MN"
            }
          },
          {
            "localizedName": "Mankato",
            "administrativeDivision": {
              "localizedName": "MN",
              "abbreviatedName": "MN"
            }
          },
          {
            "localizedName": "Minneapolis",
            "administrativeDivision": {
              "localizedName": "MN",
              "abbreviatedName": "MN"
            }
          },
          {
            "localizedName": "St. Paul",
            "administrativeDivision": {
              "localizedName": "MN",
              "abbreviatedName": "MN"
            }
          },
          {
            "localizedName": "Kansas City",
            "administrativeDivision": {
              "localizedName": "MO",
              "abbreviatedName": "MO"
            }
          },
          {
            "localizedName": "Marshall",
            "administrativeDivision": {
              "localizedName": "MO",
              "abbreviatedName": "MO"
            }
          },
          {
            "localizedName": "Springfield",
            "administrativeDivision": {
              "localizedName": "MO",
              "abbreviatedName": "MO"
            }
          },
          {
            "localizedName": "St. Charles",
            "administrativeDivision": {
              "localizedName": "MO",
              "abbreviatedName": "MO"
            }
          },
          {
            "localizedName": "St. Louis",
            "administrativeDivision": {
              "localizedName": "MO",
              "abbreviatedName": "MO"
            }
          },
          {
            "localizedName": "Biloxi",
            "administrativeDivision": {
              "localizedName": "MS",
              "abbreviatedName": "MS"
            }
          },
          {
            "localizedName": "Jackson",
            "administrativeDivision": {
              "localizedName": "MS",
              "abbreviatedName": "MS"
            }
          },
          {
            "localizedName": "Starkville",
            "administrativeDivision": {
              "localizedName": "MS",
              "abbreviatedName": "MS"
            }
          },
          {
            "localizedName": "Billings",
            "administrativeDivision": {
              "localizedName": "MT",
              "abbreviatedName": "MT"
            }
          },
          {
            "localizedName": "Asheville",
            "administrativeDivision": {
              "localizedName": "NC",
              "abbreviatedName": "NC"
            }
          },
          {
            "localizedName": "Charlotte",
            "administrativeDivision": {
              "localizedName": "NC",
              "abbreviatedName": "NC"
            }
          },
          {
            "localizedName": "Fayetteville",
            "administrativeDivision": {
              "localizedName": "NC",
              "abbreviatedName": "NC"
            }
          },
          {
            "localizedName": "Greensboro",
            "administrativeDivision": {
              "localizedName": "NC",
              "abbreviatedName": "NC"
            }
          },
          {
            "localizedName": "Raleigh",
            "administrativeDivision": {
              "localizedName": "NC",
              "abbreviatedName": "NC"
            }
          },
          {
            "localizedName": "Rocky Mount",
            "administrativeDivision": {
              "localizedName": "NC",
              "abbreviatedName": "NC"
            }
          },
          {
            "localizedName": "Fargo",
            "administrativeDivision": {
              "localizedName": "ND",
              "abbreviatedName": "ND"
            }
          },
          {
            "localizedName": "Kearney",
            "administrativeDivision": {
              "localizedName": "NE",
              "abbreviatedName": "NE"
            }
          },
          {
            "localizedName": "Omaha",
            "administrativeDivision": {
              "localizedName": "NE",
              "abbreviatedName": "NE"
            }
          },
          {
            "localizedName": "All locations",
            "administrativeDivision": {
              "localizedName": "NG",
              "abbreviatedName": "NG"
            }
          },
          {
            "localizedName": "Atlantic City",
            "administrativeDivision": {
              "localizedName": "NJ",
              "abbreviatedName": "NJ"
            }
          },
          {
            "localizedName": "Camden",
            "administrativeDivision": {
              "localizedName": "NJ",
              "abbreviatedName": "NJ"
            }
          },
          {
            "localizedName": "Edison",
            "administrativeDivision": {
              "localizedName": "NJ",
              "abbreviatedName": "NJ"
            }
          },
          {
            "localizedName": "Elizabeth",
            "administrativeDivision": {
              "localizedName": "NJ",
              "abbreviatedName": "NJ"
            }
          },
          {
            "localizedName": "Jersey City",
            "administrativeDivision": {
              "localizedName": "NJ",
              "abbreviatedName": "NJ"
            }
          },
          {
            "localizedName": "Newark",
            "administrativeDivision": {
              "localizedName": "NJ",
              "abbreviatedName": "NJ"
            }
          },
          {
            "localizedName": "Albuquerque",
            "administrativeDivision": {
              "localizedName": "NM",
              "abbreviatedName": "NM"
            }
          },
          {
            "localizedName": "Las Cruces",
            "administrativeDivision": {
              "localizedName": "NM",
              "abbreviatedName": "NM"
            }
          },
          {
            "localizedName": "Las Vegas",
            "administrativeDivision": {
              "localizedName": "NV",
              "abbreviatedName": "NV"
            }
          },
          {
            "localizedName": "Reno",
            "administrativeDivision": {
              "localizedName": "NV",
              "abbreviatedName": "NV"
            }
          },
          {
            "localizedName": "Albany",
            "administrativeDivision": {
              "localizedName": "NY",
              "abbreviatedName": "NY"
            }
          },
          {
            "localizedName": "Brentwood",
            "administrativeDivision": {
              "localizedName": "NY",
              "abbreviatedName": "NY"
            }
          },
          {
            "localizedName": "Elmira",
            "administrativeDivision": {
              "localizedName": "NY",
              "abbreviatedName": "NY"
            }
          },
          {
            "localizedName": "Hempstead",
            "administrativeDivision": {
              "localizedName": "NY",
              "abbreviatedName": "NY"
            }
          },
          {
            "localizedName": "Kingston",
            "administrativeDivision": {
              "localizedName": "NY",
              "abbreviatedName": "NY"
            }
          },
          {
            "localizedName": "New York City",
            "administrativeDivision": {
              "localizedName": "NY",
              "abbreviatedName": "NY"
            }
          },
          {
            "localizedName": "Niagara Falls",
            "administrativeDivision": {
              "localizedName": "NY",
              "abbreviatedName": "NY"
            }
          },
          {
            "localizedName": "Rochester",
            "administrativeDivision": {
              "localizedName": "NY",
              "abbreviatedName": "NY"
            }
          },
          {
            "localizedName": "Syracuse",
            "administrativeDivision": {
              "localizedName": "NY",
              "abbreviatedName": "NY"
            }
          },
          {
            "localizedName": "Yonkers",
            "administrativeDivision": {
              "localizedName": "NY",
              "abbreviatedName": "NY"
            }
          },
          {
            "localizedName": "Akron",
            "administrativeDivision": {
              "localizedName": "OH",
              "abbreviatedName": "OH"
            }
          },
          {
            "localizedName": "Cincinnati",
            "administrativeDivision": {
              "localizedName": "OH",
              "abbreviatedName": "OH"
            }
          },
          {
            "localizedName": "Cleveland",
            "administrativeDivision": {
              "localizedName": "OH",
              "abbreviatedName": "OH"
            }
          },
          {
            "localizedName": "Columbus",
            "administrativeDivision": {
              "localizedName": "OH",
              "abbreviatedName": "OH"
            }
          },
          {
            "localizedName": "Dayton",
            "administrativeDivision": {
              "localizedName": "OH",
              "abbreviatedName": "OH"
            }
          },
          {
            "localizedName": "Toledo",
            "administrativeDivision": {
              "localizedName": "OH",
              "abbreviatedName": "OH"
            }
          },
          {
            "localizedName": "Lawton",
            "administrativeDivision": {
              "localizedName": "OK",
              "abbreviatedName": "OK"
            }
          },
          {
            "localizedName": "Oklahoma City",
            "administrativeDivision": {
              "localizedName": "OK",
              "abbreviatedName": "OK"
            }
          },
          {
            "localizedName": "Tulsa",
            "administrativeDivision": {
              "localizedName": "OK",
              "abbreviatedName": "OK"
            }
          },
          {
            "localizedName": "Portland",
            "administrativeDivision": {
              "localizedName": "OR",
              "abbreviatedName": "OR"
            }
          },
          {
            "localizedName": "Lancaster",
            "administrativeDivision": {
              "localizedName": "PA",
              "abbreviatedName": "PA"
            }
          },
          {
            "localizedName": "Philadelphia",
            "administrativeDivision": {
              "localizedName": "PA",
              "abbreviatedName": "PA"
            }
          },
          {
            "localizedName": "Pittsburgh",
            "administrativeDivision": {
              "localizedName": "PA",
              "abbreviatedName": "PA"
            }
          },
          {
            "localizedName": "Scranton",
            "administrativeDivision": {
              "localizedName": "PA",
              "abbreviatedName": "PA"
            }
          },
          {
            "localizedName": "Weatherly",
            "administrativeDivision": {
              "localizedName": "PA",
              "abbreviatedName": "PA"
            }
          },
          {
            "localizedName": "Providence",
            "administrativeDivision": {
              "localizedName": "RI",
              "abbreviatedName": "RI"
            }
          },
          {
            "localizedName": "Charleston",
            "administrativeDivision": {
              "localizedName": "SC",
              "abbreviatedName": "SC"
            }
          },
          {
            "localizedName": "Columbia",
            "administrativeDivision": {
              "localizedName": "SC",
              "abbreviatedName": "SC"
            }
          },
          {
            "localizedName": "Sioux Falls",
            "administrativeDivision": {
              "localizedName": "SD",
              "abbreviatedName": "SD"
            }
          },
          {
            "localizedName": "Chattanooga",
            "administrativeDivision": {
              "localizedName": "TN",
              "abbreviatedName": "TN"
            }
          },
          {
            "localizedName": "Clarksville",
            "administrativeDivision": {
              "localizedName": "TN",
              "abbreviatedName": "TN"
            }
          },
          {
            "localizedName": "Memphis",
            "administrativeDivision": {
              "localizedName": "TN",
              "abbreviatedName": "TN"
            }
          },
          {
            "localizedName": "Nashville",
            "administrativeDivision": {
              "localizedName": "TN",
              "abbreviatedName": "TN"
            }
          },
          {
            "localizedName": "Abilene",
            "administrativeDivision": {
              "localizedName": "TX",
              "abbreviatedName": "TX"
            }
          },
          {
            "localizedName": "Austin",
            "administrativeDivision": {
              "localizedName": "TX",
              "abbreviatedName": "TX"
            }
          },
          {
            "localizedName": "Corpus Christi",
            "administrativeDivision": {
              "localizedName": "TX",
              "abbreviatedName": "TX"
            }
          },
          {
            "localizedName": "Dallas",
            "administrativeDivision": {
              "localizedName": "TX",
              "abbreviatedName": "TX"
            }
          },
          {
            "localizedName": "Denton",
            "administrativeDivision": {
              "localizedName": "TX",
              "abbreviatedName": "TX"
            }
          },
          {
            "localizedName": "El Paso",
            "administrativeDivision": {
              "localizedName": "TX",
              "abbreviatedName": "TX"
            }
          },
          {
            "localizedName": "Fort Worth",
            "administrativeDivision": {
              "localizedName": "TX",
              "abbreviatedName": "TX"
            }
          },
          {
            "localizedName": "Galveston",
            "administrativeDivision": {
              "localizedName": "TX",
              "abbreviatedName": "TX"
            }
          },
          {
            "localizedName": "Hamilton",
            "administrativeDivision": {
              "localizedName": "TX",
              "abbreviatedName": "TX"
            }
          },
          {
            "localizedName": "Houston",
            "administrativeDivision": {
              "localizedName": "TX",
              "abbreviatedName": "TX"
            }
          },
          {
            "localizedName": "Huntsville",
            "administrativeDivision": {
              "localizedName": "TX",
              "abbreviatedName": "TX"
            }
          },
          {
            "localizedName": "Laredo",
            "administrativeDivision": {
              "localizedName": "TX",
              "abbreviatedName": "TX"
            }
          },
          {
            "localizedName": "Lubbock",
            "administrativeDivision": {
              "localizedName": "TX",
              "abbreviatedName": "TX"
            }
          },
          {
            "localizedName": "San Antonio",
            "administrativeDivision": {
              "localizedName": "TX",
              "abbreviatedName": "TX"
            }
          },
          {
            "localizedName": "Tyler",
            "administrativeDivision": {
              "localizedName": "TX",
              "abbreviatedName": "TX"
            }
          },
          {
            "localizedName": "Salt Lake City",
            "administrativeDivision": {
              "localizedName": "UT",
              "abbreviatedName": "UT"
            }
          },
          {
            "localizedName": "St. George",
            "administrativeDivision": {
              "localizedName": "UT",
              "abbreviatedName": "UT"
            }
          },
          {
            "localizedName": "Arlington",
            "administrativeDivision": {
              "localizedName": "VA",
              "abbreviatedName": "VA"
            }
          },
          {
            "localizedName": "Danville",
            "administrativeDivision": {
              "localizedName": "VA",
              "abbreviatedName": "VA"
            }
          },
          {
            "localizedName": "Lynchburg",
            "administrativeDivision": {
              "localizedName": "VA",
              "abbreviatedName": "VA"
            }
          },
          {
            "localizedName": "Richmond",
            "administrativeDivision": {
              "localizedName": "VA",
              "abbreviatedName": "VA"
            }
          },
          {
            "localizedName": "Roanoke",
            "administrativeDivision": {
              "localizedName": "VA",
              "abbreviatedName": "VA"
            }
          },
          {
            "localizedName": "Virginia Beach",
            "administrativeDivision": {
              "localizedName": "VA",
              "abbreviatedName": "VA"
            }
          },
          {
            "localizedName": "Brattleboro",
            "administrativeDivision": {
              "localizedName": "VT",
              "abbreviatedName": "VT"
            }
          },
          {
            "localizedName": "Montpelier",
            "administrativeDivision": {
              "localizedName": "VT",
              "abbreviatedName": "VT"
            }
<<<<<<< HEAD
          }
        ],
        "nextLink": "/availablePhoneNumbers/countries/US/localities?skip=200\u0026maxPageSize=100\u0026api-version=2024-01-31-preview"
      }
    },
    {
      "RequestUri": "https://endpoint/availablePhoneNumbers/countries/US/localities?skip=200\u0026maxPageSize=100\u0026api-version=2024-01-31-preview",
=======
          },
          {
            "localizedName": "Spokane",
            "administrativeDivision": {
              "localizedName": "WA",
              "abbreviatedName": "WA"
            }
          }
        ],
        "nextLink": "/availablePhoneNumbers/countries/US/localities?skip=200\u0026maxPageSize=100\u0026api-version=2023-10-01-preview"
      }
    },
    {
      "RequestUri": "https://endpoint/availablePhoneNumbers/countries/US/localities?skip=200\u0026maxPageSize=100\u0026api-version=2023-10-01-preview",
>>>>>>> 0df69e8a
      "RequestMethod": "GET",
      "RequestHeaders": {
        "Accept": "application/json",
        "Accept-Encoding": "gzip, deflate, br",
        "Accept-Language": "en-US",
        "Authorization": "Sanitized",
        "Connection": "keep-alive",
        "Referer": "http://localhost:9876/",
        "sec-ch-ua": "",
        "sec-ch-ua-mobile": "?0",
        "sec-ch-ua-platform": "\u0022\u0022",
        "Sec-Fetch-Dest": "empty",
        "Sec-Fetch-Mode": "cors",
        "Sec-Fetch-Site": "same-site",
        "User-Agent": "Mozilla/5.0 (Windows NT 10.0; Win64; x64) AppleWebKit/537.36 (KHTML, like Gecko) HeadlessChrome/112.0.5614.0 Safari/537.36",
        "x-ms-client-request-id": "sanitized",
        "x-ms-useragent": "azsdk-js-communication-phone-numbers/1.3.0-beta.3 core-rest-pipeline/1.13.1 OS"
      },
      "RequestBody": null,
      "StatusCode": 200,
      "ResponseHeaders": {
        "api-supported-versions": "2022-12-01, 2022-12-02-preview2, 2023-05-01-preview, 2023-10-01-preview, 2024-01-31-preview, 2024-03-01",
        "Cache-Control": "max-age=21600, private, stale-while-revalidate=86400",
        "Content-Length": "844",
        "Content-Type": "application/json; charset=utf-8",
        "Date": "Thu, 01 Feb 2024 23:48:18 GMT",
        "MS-CV": "qMkLiA2kkk\u002BbmiraDdbfsA.0",
        "Strict-Transport-Security": "max-age=2592000",
        "X-Azure-Ref": "0wi28ZQAAAABzqG0uFdPHR5AJ0AardxlbU04xRURHRTMwMTUAOWZjN2I1MTktYThjYy00Zjg5LTkzNWUtYzkxNDhhZTA5ZTgx",
        "X-Cache": "CONFIG_NOCACHE",
        "X-Processing-Time": "473ms"
      },
      "ResponseBody": {
        "phoneNumberLocalities": [
          {
            "localizedName": "Tacoma",
            "administrativeDivision": {
              "localizedName": "WA",
              "abbreviatedName": "WA"
            }
          },
          {
            "localizedName": "Eau Claire",
            "administrativeDivision": {
              "localizedName": "WI",
              "abbreviatedName": "WI"
            }
          },
          {
            "localizedName": "Green Bay",
            "administrativeDivision": {
              "localizedName": "WI",
              "abbreviatedName": "WI"
            }
          },
          {
            "localizedName": "Kenosha",
            "administrativeDivision": {
              "localizedName": "WI",
              "abbreviatedName": "WI"
            }
          },
          {
            "localizedName": "Madison",
            "administrativeDivision": {
              "localizedName": "WI",
              "abbreviatedName": "WI"
            }
          },
          {
            "localizedName": "Milwaukee",
            "administrativeDivision": {
              "localizedName": "WI",
              "abbreviatedName": "WI"
            }
          },
          {
            "localizedName": "Charleston",
            "administrativeDivision": {
              "localizedName": "WV",
              "abbreviatedName": "WV"
            }
          }
        ],
        "nextLink": "/availablePhoneNumbers/countries/US/localities?skip=200\u0026maxPageSize=100\u0026api-version=2023-05-01-preview"
      }
    },
    {
      "RequestUri": "https://endpoint/availablePhoneNumbers/countries/US/localities?skip=200\u0026maxPageSize=100\u0026api-version=2023-05-01-preview",
      "RequestMethod": "GET",
      "RequestHeaders": {
        "Accept": "application/json",
        "Accept-Encoding": "gzip, deflate, br",
        "Accept-Language": "en-US",
        "Authorization": "Sanitized",
        "Connection": "keep-alive",
        "Referer": "http://localhost:9876/",
        "sec-ch-ua": "",
        "sec-ch-ua-mobile": "?0",
        "sec-ch-ua-platform": "\u0022\u0022",
        "Sec-Fetch-Dest": "empty",
        "Sec-Fetch-Mode": "cors",
        "Sec-Fetch-Site": "same-site",
        "User-Agent": "Mozilla/5.0 (Windows NT 10.0; Win64; x64) AppleWebKit/537.36 (KHTML, like Gecko) HeadlessChrome/112.0.5614.0 Safari/537.36",
        "x-ms-client-request-id": "sanitized",
        "x-ms-useragent": "azsdk-js-communication-phone-numbers/1.2.0 core-rest-pipeline/1.11.1 OS"
      },
      "RequestBody": null,
      "StatusCode": 200,
      "ResponseHeaders": {
        "api-supported-versions": "2022-12-01, 2022-12-02-preview2, 2023-05-01-preview",
        "Cache-Control": "max-age=21600, private, stale-while-revalidate=86400",
        "Content-Length": "142",
        "Content-Type": "application/json; charset=utf-8",
        "Date": "Sat, 15 Jul 2023 04:52:14 GMT",
        "MS-CV": "\u002BHGpnwlrAU\u002B3GeiAfd3uKA.0",
        "Strict-Transport-Security": "max-age=2592000",
        "X-Azure-Ref": "0/yWyZAAAAACHbuWVdnunS7osTteKNBO5V1NURURHRTA4MTEAOWZjN2I1MTktYThjYy00Zjg5LTkzNWUtYzkxNDhhZTA5ZTgx",
        "X-Cache": "CONFIG_NOCACHE",
        "X-Processing-Time": "234ms"
      },
      "ResponseBody": {
        "phoneNumberLocalities": [
          {
            "localizedName": "Laramie",
            "administrativeDivision": {
              "localizedName": "WY",
              "abbreviatedName": "WY"
            }
          }
        ],
        "nextLink": null
      }
    }
  ],
  "Variables": {}
}<|MERGE_RESOLUTION|>--- conflicted
+++ resolved
@@ -1,11 +1,7 @@
 {
   "Entries": [
     {
-<<<<<<< HEAD
       "RequestUri": "https://endpoint/availablePhoneNumbers/countries/US/localities?skip=0\u0026maxPageSize=100\u0026api-version=2024-01-31-preview",
-=======
-      "RequestUri": "https://endpoint/availablePhoneNumbers/countries/US/localities?skip=0\u0026maxPageSize=100\u0026api-version=2023-10-01-preview",
->>>>>>> 0df69e8a
       "RequestMethod": "GET",
       "RequestHeaders": {
         "Accept": "application/json",
@@ -22,16 +18,11 @@
         "Sec-Fetch-Site": "same-site",
         "User-Agent": "Mozilla/5.0 (Windows NT 10.0; Win64; x64) AppleWebKit/537.36 (KHTML, like Gecko) HeadlessChrome/112.0.5614.0 Safari/537.36",
         "x-ms-client-request-id": "sanitized",
-<<<<<<< HEAD
         "x-ms-useragent": "azsdk-js-communication-phone-numbers/1.3.0-beta.3 core-rest-pipeline/1.13.1 OS"
-=======
-        "x-ms-useragent": "azsdk-js-communication-phone-numbers/1.2.0 core-rest-pipeline/1.11.1 OS"
->>>>>>> 0df69e8a
       },
       "RequestBody": null,
       "StatusCode": 200,
       "ResponseHeaders": {
-<<<<<<< HEAD
         "api-supported-versions": "2022-12-01, 2022-12-02-preview2, 2023-05-01-preview, 2023-10-01-preview, 2024-01-31-preview, 2024-03-01",
         "Cache-Control": "max-age=21600, private, stale-while-revalidate=86400",
         "Content-Length": "10218",
@@ -42,18 +33,6 @@
         "X-Azure-Ref": "0wC28ZQAAAAClucW2ZfW9S71j1NO26GnAU04xRURHRTMwMTUAOWZjN2I1MTktYThjYy00Zjg5LTkzNWUtYzkxNDhhZTA5ZTgx",
         "X-Cache": "CONFIG_NOCACHE",
         "X-Processing-Time": "474ms"
-=======
-        "api-supported-versions": "2022-12-01, 2022-12-02-preview2, 2023-05-01-preview",
-        "Cache-Control": "max-age=21600, private, stale-while-revalidate=86400",
-        "Content-Length": "10216",
-        "Content-Type": "application/json; charset=utf-8",
-        "Date": "Sat, 15 Jul 2023 04:52:14 GMT",
-        "MS-CV": "eHHdtJqVNEOUZhz1Nn6QNw.0",
-        "Strict-Transport-Security": "max-age=2592000",
-        "X-Azure-Ref": "0/iWyZAAAAAAAFcH14RE/QZs\u002BooUbFSHHV1NURURHRTA4MTEAOWZjN2I1MTktYThjYy00Zjg5LTkzNWUtYzkxNDhhZTA5ZTgx",
-        "X-Cache": "CONFIG_NOCACHE",
-        "X-Processing-Time": "244ms"
->>>>>>> 0df69e8a
       },
       "ResponseBody": {
         "phoneNumberLocalities": [
@@ -345,11 +324,7 @@
             }
           },
           {
-<<<<<<< HEAD
             "localizedName": "Tallahassee",
-=======
-            "localizedName": "St. Petersburg",
->>>>>>> 0df69e8a
             "administrativeDivision": {
               "localizedName": "FL",
               "abbreviatedName": "FL"
@@ -643,13 +618,6 @@
             }
           },
           {
-            "localizedName": "Worcester",
-            "administrativeDivision": {
-              "localizedName": "MA",
-              "abbreviatedName": "MA"
-            }
-          },
-          {
             "localizedName": "Baltimore",
             "administrativeDivision": {
               "localizedName": "MD",
@@ -755,19 +723,11 @@
             }
           }
         ],
-<<<<<<< HEAD
         "nextLink": "/availablePhoneNumbers/countries/US/localities?skip=100\u0026maxPageSize=100\u0026api-version=2024-01-31-preview"
       }
     },
     {
       "RequestUri": "https://endpoint/availablePhoneNumbers/countries/US/localities?skip=100\u0026maxPageSize=100\u0026api-version=2024-01-31-preview",
-=======
-        "nextLink": "/availablePhoneNumbers/countries/US/localities?skip=100\u0026maxPageSize=100\u0026api-version=2023-10-01-preview"
-      }
-    },
-    {
-      "RequestUri": "https://endpoint/availablePhoneNumbers/countries/US/localities?skip=100\u0026maxPageSize=100\u0026api-version=2023-10-01-preview",
->>>>>>> 0df69e8a
       "RequestMethod": "GET",
       "RequestHeaders": {
         "Accept": "application/json",
@@ -784,16 +744,11 @@
         "Sec-Fetch-Site": "same-site",
         "User-Agent": "Mozilla/5.0 (Windows NT 10.0; Win64; x64) AppleWebKit/537.36 (KHTML, like Gecko) HeadlessChrome/112.0.5614.0 Safari/537.36",
         "x-ms-client-request-id": "sanitized",
-<<<<<<< HEAD
         "x-ms-useragent": "azsdk-js-communication-phone-numbers/1.3.0-beta.3 core-rest-pipeline/1.13.1 OS"
-=======
-        "x-ms-useragent": "azsdk-js-communication-phone-numbers/1.2.0 core-rest-pipeline/1.11.1 OS"
->>>>>>> 0df69e8a
       },
       "RequestBody": null,
       "StatusCode": 200,
       "ResponseHeaders": {
-<<<<<<< HEAD
         "api-supported-versions": "2022-12-01, 2022-12-02-preview2, 2023-05-01-preview, 2023-10-01-preview, 2024-01-31-preview, 2024-03-01",
         "Cache-Control": "max-age=21600, private, stale-while-revalidate=86400",
         "Content-Length": "10205",
@@ -804,18 +759,6 @@
         "X-Azure-Ref": "0wS28ZQAAAACozfREqLcoR5Aj\u002BchLrJk5U04xRURHRTMwMTUAOWZjN2I1MTktYThjYy00Zjg5LTkzNWUtYzkxNDhhZTA5ZTgx",
         "X-Cache": "CONFIG_NOCACHE",
         "X-Processing-Time": "494ms"
-=======
-        "api-supported-versions": "2022-12-01, 2022-12-02-preview2, 2023-05-01-preview",
-        "Cache-Control": "max-age=21600, private, stale-while-revalidate=86400",
-        "Content-Length": "10209",
-        "Content-Type": "application/json; charset=utf-8",
-        "Date": "Sat, 15 Jul 2023 04:52:14 GMT",
-        "MS-CV": "BZqFMWV13U6gwsAd4Nw3RA.0",
-        "Strict-Transport-Security": "max-age=2592000",
-        "X-Azure-Ref": "0/yWyZAAAAACSeDx5S1xDR5mLV6Wn7u1HV1NURURHRTA4MTEAOWZjN2I1MTktYThjYy00Zjg5LTkzNWUtYzkxNDhhZTA5ZTgx",
-        "X-Cache": "CONFIG_NOCACHE",
-        "X-Processing-Time": "220ms"
->>>>>>> 0df69e8a
       },
       "ResponseBody": {
         "phoneNumberLocalities": [
@@ -1469,7 +1412,6 @@
               "localizedName": "VT",
               "abbreviatedName": "VT"
             }
-<<<<<<< HEAD
           }
         ],
         "nextLink": "/availablePhoneNumbers/countries/US/localities?skip=200\u0026maxPageSize=100\u0026api-version=2024-01-31-preview"
@@ -1477,22 +1419,6 @@
     },
     {
       "RequestUri": "https://endpoint/availablePhoneNumbers/countries/US/localities?skip=200\u0026maxPageSize=100\u0026api-version=2024-01-31-preview",
-=======
-          },
-          {
-            "localizedName": "Spokane",
-            "administrativeDivision": {
-              "localizedName": "WA",
-              "abbreviatedName": "WA"
-            }
-          }
-        ],
-        "nextLink": "/availablePhoneNumbers/countries/US/localities?skip=200\u0026maxPageSize=100\u0026api-version=2023-10-01-preview"
-      }
-    },
-    {
-      "RequestUri": "https://endpoint/availablePhoneNumbers/countries/US/localities?skip=200\u0026maxPageSize=100\u0026api-version=2023-10-01-preview",
->>>>>>> 0df69e8a
       "RequestMethod": "GET",
       "RequestHeaders": {
         "Accept": "application/json",
