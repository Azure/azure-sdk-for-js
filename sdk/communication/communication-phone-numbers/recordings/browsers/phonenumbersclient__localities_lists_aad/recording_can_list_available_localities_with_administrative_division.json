--- conflicted
+++ resolved
@@ -1,11 +1,7 @@
 {
   "Entries": [
     {
-<<<<<<< HEAD
       "RequestUri": "https://endpoint/availablePhoneNumbers/countries/US/localities?skip=0\u0026maxPageSize=100\u0026api-version=2024-01-31-preview",
-=======
-      "RequestUri": "https://endpoint/availablePhoneNumbers/countries/US/localities?skip=0\u0026maxPageSize=100\u0026api-version=2023-10-01-preview",
->>>>>>> 0df69e8a
       "RequestMethod": "GET",
       "RequestHeaders": {
         "Accept": "application/json",
@@ -22,16 +18,11 @@
         "Sec-Fetch-Site": "same-site",
         "User-Agent": "Mozilla/5.0 (Windows NT 10.0; Win64; x64) AppleWebKit/537.36 (KHTML, like Gecko) HeadlessChrome/112.0.5614.0 Safari/537.36",
         "x-ms-client-request-id": "sanitized",
-<<<<<<< HEAD
         "x-ms-useragent": "azsdk-js-communication-phone-numbers/1.3.0-beta.3 core-rest-pipeline/1.13.1 OS"
-=======
-        "x-ms-useragent": "azsdk-js-communication-phone-numbers/1.2.0 core-rest-pipeline/1.11.1 OS"
->>>>>>> 0df69e8a
       },
       "RequestBody": null,
       "StatusCode": 200,
       "ResponseHeaders": {
-<<<<<<< HEAD
         "api-supported-versions": "2022-12-01, 2022-12-02-preview2, 2023-05-01-preview, 2023-10-01-preview, 2024-01-31-preview, 2024-03-01",
         "Cache-Control": "max-age=21600, private, stale-while-revalidate=86400",
         "Content-Length": "10218",
@@ -42,18 +33,6 @@
         "X-Azure-Ref": "0wy28ZQAAAAC39XTpOORdS4cp6oHyhxjKU04xRURHRTMwMTUAOWZjN2I1MTktYThjYy00Zjg5LTkzNWUtYzkxNDhhZTA5ZTgx",
         "X-Cache": "CONFIG_NOCACHE",
         "X-Processing-Time": "471ms"
-=======
-        "api-supported-versions": "2022-12-01, 2022-12-02-preview2, 2023-05-01-preview",
-        "Cache-Control": "max-age=21600, private, stale-while-revalidate=86400",
-        "Content-Length": "10216",
-        "Content-Type": "application/json; charset=utf-8",
-        "Date": "Sat, 15 Jul 2023 04:52:15 GMT",
-        "MS-CV": "2vQi69v4b0C7fAW0Da5Hng.0",
-        "Strict-Transport-Security": "max-age=2592000",
-        "X-Azure-Ref": "0/yWyZAAAAADfeKKsC/piQpPw5jR4N4vwV1NURURHRTA4MTEAOWZjN2I1MTktYThjYy00Zjg5LTkzNWUtYzkxNDhhZTA5ZTgx",
-        "X-Cache": "CONFIG_NOCACHE",
-        "X-Processing-Time": "222ms"
->>>>>>> 0df69e8a
       },
       "ResponseBody": {
         "phoneNumberLocalities": [
@@ -345,11 +324,7 @@
             }
           },
           {
-<<<<<<< HEAD
             "localizedName": "Tallahassee",
-=======
-            "localizedName": "St. Petersburg",
->>>>>>> 0df69e8a
             "administrativeDivision": {
               "localizedName": "FL",
               "abbreviatedName": "FL"
@@ -643,13 +618,6 @@
             }
           },
           {
-            "localizedName": "Worcester",
-            "administrativeDivision": {
-              "localizedName": "MA",
-              "abbreviatedName": "MA"
-            }
-          },
-          {
             "localizedName": "Baltimore",
             "administrativeDivision": {
               "localizedName": "MD",
@@ -755,19 +723,11 @@
             }
           }
         ],
-<<<<<<< HEAD
         "nextLink": "/availablePhoneNumbers/countries/US/localities?skip=100\u0026maxPageSize=100\u0026api-version=2024-01-31-preview"
       }
     },
     {
       "RequestUri": "https://endpoint/availablePhoneNumbers/countries/US/localities?skip=0\u0026maxPageSize=100\u0026administrativeDivision=AL\u0026api-version=2024-01-31-preview",
-=======
-        "nextLink": "/availablePhoneNumbers/countries/US/localities?skip=100\u0026maxPageSize=100\u0026api-version=2023-10-01-preview"
-      }
-    },
-    {
-      "RequestUri": "https://endpoint/availablePhoneNumbers/countries/US/localities?skip=0\u0026maxPageSize=100\u0026administrativeDivision=AK\u0026api-version=2023-10-01-preview",
->>>>>>> 0df69e8a
       "RequestMethod": "GET",
       "RequestHeaders": {
         "Accept": "application/json",
@@ -784,38 +744,21 @@
         "Sec-Fetch-Site": "same-site",
         "User-Agent": "Mozilla/5.0 (Windows NT 10.0; Win64; x64) AppleWebKit/537.36 (KHTML, like Gecko) HeadlessChrome/112.0.5614.0 Safari/537.36",
         "x-ms-client-request-id": "sanitized",
-<<<<<<< HEAD
         "x-ms-useragent": "azsdk-js-communication-phone-numbers/1.3.0-beta.3 core-rest-pipeline/1.13.1 OS"
-=======
-        "x-ms-useragent": "azsdk-js-communication-phone-numbers/1.2.0 core-rest-pipeline/1.11.1 OS"
->>>>>>> 0df69e8a
       },
       "RequestBody": null,
       "StatusCode": 200,
       "ResponseHeaders": {
-<<<<<<< HEAD
         "api-supported-versions": "2022-12-01, 2022-12-02-preview2, 2023-05-01-preview, 2023-10-01-preview, 2024-01-31-preview, 2024-03-01",
-=======
-        "api-supported-versions": "2022-12-01, 2022-12-02-preview2, 2023-05-01-preview",
->>>>>>> 0df69e8a
         "Cache-Control": "max-age=21600, private, stale-while-revalidate=86400",
         "Content-Length": "345",
         "Content-Type": "application/json; charset=utf-8",
-<<<<<<< HEAD
         "Date": "Thu, 01 Feb 2024 23:48:19 GMT",
         "MS-CV": "SAD43OdCxEutDY7UbTtvsQ.0",
         "Strict-Transport-Security": "max-age=2592000",
         "X-Azure-Ref": "0wy28ZQAAAABbZEDsm5ZxSYljEl99ujgfU04xRURHRTMwMTUAOWZjN2I1MTktYThjYy00Zjg5LTkzNWUtYzkxNDhhZTA5ZTgx",
         "X-Cache": "CONFIG_NOCACHE",
         "X-Processing-Time": "479ms"
-=======
-        "Date": "Sat, 15 Jul 2023 04:52:15 GMT",
-        "MS-CV": "4AEU50r/xk\u002BabvWzm0yG4g.0",
-        "Strict-Transport-Security": "max-age=2592000",
-        "X-Azure-Ref": "0ACayZAAAAAB3Dd0g/t8yR7ZB0QnUZJtjV1NURURHRTA4MTEAOWZjN2I1MTktYThjYy00Zjg5LTkzNWUtYzkxNDhhZTA5ZTgx",
-        "X-Cache": "CONFIG_NOCACHE",
-        "X-Processing-Time": "221ms"
->>>>>>> 0df69e8a
       },
       "ResponseBody": {
         "phoneNumberLocalities": [
