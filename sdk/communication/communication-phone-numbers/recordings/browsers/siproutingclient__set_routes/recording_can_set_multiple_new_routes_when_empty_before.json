{
  "Entries": [
    {
<<<<<<< HEAD
      "RequestUri": "https://endpoint/sip?api-version=2023-01-01-preview",
=======
      "RequestUri": "https://endpoint/sip?api-version=2023-04-01-preview",
>>>>>>> e81c5759
      "RequestMethod": "PATCH",
      "RequestHeaders": {
        "Accept": "application/json",
        "Accept-Encoding": "gzip, deflate, br",
        "Accept-Language": "en-US",
        "Authorization": "Sanitized",
        "Connection": "keep-alive",
        "Content-Length": "13",
        "Content-Type": "application/merge-patch\u002Bjson",
        "Referer": "http://localhost:9876/",
        "sec-ch-ua": "",
        "sec-ch-ua-mobile": "?0",
        "sec-ch-ua-platform": "\u0022\u0022",
        "Sec-Fetch-Dest": "empty",
        "Sec-Fetch-Mode": "cors",
        "Sec-Fetch-Site": "same-site",
<<<<<<< HEAD
        "User-Agent": "Mozilla/5.0 (Windows NT 10.0; Win64; x64) AppleWebKit/537.36 (KHTML, like Gecko) HeadlessChrome/110.0.5478.0 Safari/537.36",
        "x-ms-client-request-id": "sanitized",
        "x-ms-content-sha256": "GKCOKmpk/o\u002BLF4RTkIST7scbYsElDUdzRGZzbJjGQx4=",
        "x-ms-date": "Thu, 02 Mar 2023 13:34:50 GMT",
        "x-ms-useragent": "azsdk-js-communication-phone-numbers/1.2.0-alpha.20230303.1 core-rest-pipeline/1.9.2 OS/Win32"
=======
        "User-Agent": "Mozilla/5.0 (Windows NT 10.0; Win64; x64) AppleWebKit/537.36 (KHTML, like Gecko) HeadlessChrome/112.0.5614.0 Safari/537.36",
        "x-ms-client-request-id": "sanitized",
        "x-ms-content-sha256": "GKCOKmpk/o\u002BLF4RTkIST7scbYsElDUdzRGZzbJjGQx4=",
        "x-ms-date": "Wed, 17 May 2023 09:36:39 GMT",
        "x-ms-useragent": "azsdk-js-communication-phone-numbers/1.3.0-alpha.20230517.1 core-rest-pipeline/1.10.3 OS"
>>>>>>> e81c5759
      },
      "RequestBody": {
        "routes": []
      },
      "StatusCode": 200,
      "ResponseHeaders": {
<<<<<<< HEAD
        "api-supported-versions": "2021-05-01-preview, 2022-09-01-preview, 2023-01-01-preview, 2023-03-01",
        "Content-Length": "123",
        "Content-Type": "application/json; charset=utf-8",
        "Date": "Thu, 02 Mar 2023 13:34:51 GMT",
        "MS-CV": "vjjY35vlD0OGUoSar3qs/g.0",
        "Strict-Transport-Security": "max-age=2592000",
        "X-Azure-Ref": "0\u002B6UAZAAAAADaGLwWNdZwR5dFk8IfaFaLUFJHMDFFREdFMDkwNwBjYzkyNzU4ZC0wNWY3LTRhZDYtYWE1ZS0wZmE5NzE4ZDg5ODU=",
        "X-Cache": "CONFIG_NOCACHE",
        "X-Processing-Time": "286ms"
      },
      "ResponseBody": {
        "domains": {
          "nostojic13012023.skype.net": {
            "enabled": true
          },
          "nostojic14012023.skype.net": {
=======
        "api-deprecated-versions": "2021-05-01-preview, 2022-09-01-preview, 2023-01-01-preview",
        "api-supported-versions": "2023-03-01, 2023-04-01-preview",
        "Content-Length": "111",
        "Content-Type": "application/json; charset=utf-8",
        "Date": "Wed, 17 May 2023 09:36:38 GMT",
        "MS-CV": "C4cZUeoHn0CaKE88KeyO\u002Bw.0",
        "Strict-Transport-Security": "max-age=2592000",
        "X-Azure-Ref": "0J6BkZAAAAACOWjx8ZUNJRauLZGYVcRUqTE9OMjEyMDUwNzE2MDE5AGNjOTI3NThkLTA1ZjctNGFkNi1hYTVlLTBmYTk3MThkODk4NQ==",
        "X-Cache": "CONFIG_NOCACHE",
        "X-Processing-Time": "182ms"
      },
      "ResponseBody": {
        "domains": {
          "anotherjbdomain.com": {
            "enabled": true
          },
          "jbtestinfra.com": {
>>>>>>> e81c5759
            "enabled": true
          }
        },
        "trunks": {},
        "routes": []
      }
    },
    {
<<<<<<< HEAD
      "RequestUri": "https://endpoint/sip?api-version=2023-01-01-preview",
=======
      "RequestUri": "https://endpoint/sip?api-version=2023-04-01-preview",
>>>>>>> e81c5759
      "RequestMethod": "PATCH",
      "RequestHeaders": {
        "Accept": "application/json",
        "Accept-Encoding": "gzip, deflate, br",
        "Accept-Language": "en-US",
        "Authorization": "Sanitized",
        "Connection": "keep-alive",
        "Content-Length": "248",
        "Content-Type": "application/merge-patch\u002Bjson",
        "Referer": "http://localhost:9876/",
        "sec-ch-ua": "",
        "sec-ch-ua-mobile": "?0",
        "sec-ch-ua-platform": "\u0022\u0022",
        "Sec-Fetch-Dest": "empty",
        "Sec-Fetch-Mode": "cors",
        "Sec-Fetch-Site": "same-site",
<<<<<<< HEAD
        "User-Agent": "Mozilla/5.0 (Windows NT 10.0; Win64; x64) AppleWebKit/537.36 (KHTML, like Gecko) HeadlessChrome/110.0.5478.0 Safari/537.36",
        "x-ms-client-request-id": "sanitized",
        "x-ms-content-sha256": "k9MKRhr2sj0JYbqfU1N0qu/\u002BWY6AyZMenqOcweHbCUM=",
        "x-ms-date": "Thu, 02 Mar 2023 13:34:51 GMT",
        "x-ms-useragent": "azsdk-js-communication-phone-numbers/1.2.0-alpha.20230303.1 core-rest-pipeline/1.9.2 OS/Win32"
=======
        "User-Agent": "Mozilla/5.0 (Windows NT 10.0; Win64; x64) AppleWebKit/537.36 (KHTML, like Gecko) HeadlessChrome/112.0.5614.0 Safari/537.36",
        "x-ms-client-request-id": "sanitized",
        "x-ms-content-sha256": "k9MKRhr2sj0JYbqfU1N0qu/\u002BWY6AyZMenqOcweHbCUM=",
        "x-ms-date": "Wed, 17 May 2023 09:36:39 GMT",
        "x-ms-useragent": "azsdk-js-communication-phone-numbers/1.3.0-alpha.20230517.1 core-rest-pipeline/1.10.3 OS"
>>>>>>> e81c5759
      },
      "RequestBody": {
        "routes": [
          {
            "description": "myFirstRoute\u0027s description",
            "name": "myFirstRoute",
            "numberPattern": "^\u002B[1-9][0-9]{3,23}$",
            "trunks": []
          },
          {
            "description": "mySecondRoute\u0027s description",
            "name": "mySecondRoute",
            "numberPattern": "^\u002B[1-9][0-9]{3,23}$",
            "trunks": []
          }
        ]
      },
      "StatusCode": 200,
      "ResponseHeaders": {
<<<<<<< HEAD
        "api-supported-versions": "2021-05-01-preview, 2022-09-01-preview, 2023-01-01-preview, 2023-03-01",
        "Content-Length": "358",
        "Content-Type": "application/json; charset=utf-8",
        "Date": "Thu, 02 Mar 2023 13:34:51 GMT",
        "MS-CV": "7lwkeEqHmE2J7BNkMrKXeA.0",
        "Strict-Transport-Security": "max-age=2592000",
        "X-Azure-Ref": "0\u002B6UAZAAAAAADiDuJ5FT5Ra3Rb1rLNojGUFJHMDFFREdFMDkwNwBjYzkyNzU4ZC0wNWY3LTRhZDYtYWE1ZS0wZmE5NzE4ZDg5ODU=",
        "X-Cache": "CONFIG_NOCACHE",
        "X-Processing-Time": "277ms"
      },
      "ResponseBody": {
        "domains": {
          "nostojic13012023.skype.net": {
            "enabled": true
          },
          "nostojic14012023.skype.net": {
=======
        "api-deprecated-versions": "2021-05-01-preview, 2022-09-01-preview, 2023-01-01-preview",
        "api-supported-versions": "2023-03-01, 2023-04-01-preview",
        "Content-Length": "346",
        "Content-Type": "application/json; charset=utf-8",
        "Date": "Wed, 17 May 2023 09:36:39 GMT",
        "MS-CV": "CPl6hxdtRU\u002Bm8\u002BteIaLSWg.0",
        "Strict-Transport-Security": "max-age=2592000",
        "X-Azure-Ref": "0J6BkZAAAAACgkbodfrJTT5XrZ6xfQQcQTE9OMjEyMDUwNzE2MDE5AGNjOTI3NThkLTA1ZjctNGFkNi1hYTVlLTBmYTk3MThkODk4NQ==",
        "X-Cache": "CONFIG_NOCACHE",
        "X-Processing-Time": "181ms"
      },
      "ResponseBody": {
        "domains": {
          "anotherjbdomain.com": {
            "enabled": true
          },
          "jbtestinfra.com": {
>>>>>>> e81c5759
            "enabled": true
          }
        },
        "trunks": {},
        "routes": [
          {
            "description": "myFirstRoute\u0027s description",
            "name": "myFirstRoute",
            "numberPattern": "^\u002B[1-9][0-9]{3,23}$",
            "trunks": []
          },
          {
            "description": "mySecondRoute\u0027s description",
            "name": "mySecondRoute",
            "numberPattern": "^\u002B[1-9][0-9]{3,23}$",
            "trunks": []
          }
        ]
      }
    },
    {
<<<<<<< HEAD
      "RequestUri": "https://endpoint/sip?api-version=2023-01-01-preview",
=======
      "RequestUri": "https://endpoint/sip?api-version=2023-04-01-preview",
>>>>>>> e81c5759
      "RequestMethod": "GET",
      "RequestHeaders": {
        "Accept": "application/json",
        "Accept-Encoding": "gzip, deflate, br",
        "Accept-Language": "en-US",
        "Authorization": "Sanitized",
        "Connection": "keep-alive",
        "Referer": "http://localhost:9876/",
        "sec-ch-ua": "",
        "sec-ch-ua-mobile": "?0",
        "sec-ch-ua-platform": "\u0022\u0022",
        "Sec-Fetch-Dest": "empty",
        "Sec-Fetch-Mode": "cors",
        "Sec-Fetch-Site": "same-site",
<<<<<<< HEAD
        "User-Agent": "Mozilla/5.0 (Windows NT 10.0; Win64; x64) AppleWebKit/537.36 (KHTML, like Gecko) HeadlessChrome/110.0.5478.0 Safari/537.36",
        "x-ms-client-request-id": "sanitized",
        "x-ms-content-sha256": "47DEQpj8HBSa\u002B/TImW\u002B5JCeuQeRkm5NMpJWZG3hSuFU=",
        "x-ms-date": "Thu, 02 Mar 2023 13:34:51 GMT",
        "x-ms-useragent": "azsdk-js-communication-phone-numbers/1.2.0-alpha.20230303.1 core-rest-pipeline/1.9.2 OS/Win32"
=======
        "User-Agent": "Mozilla/5.0 (Windows NT 10.0; Win64; x64) AppleWebKit/537.36 (KHTML, like Gecko) HeadlessChrome/112.0.5614.0 Safari/537.36",
        "x-ms-client-request-id": "sanitized",
        "x-ms-content-sha256": "47DEQpj8HBSa\u002B/TImW\u002B5JCeuQeRkm5NMpJWZG3hSuFU=",
        "x-ms-date": "Wed, 17 May 2023 09:36:39 GMT",
        "x-ms-useragent": "azsdk-js-communication-phone-numbers/1.3.0-alpha.20230517.1 core-rest-pipeline/1.10.3 OS"
>>>>>>> e81c5759
      },
      "RequestBody": null,
      "StatusCode": 200,
      "ResponseHeaders": {
<<<<<<< HEAD
        "api-supported-versions": "2021-05-01-preview, 2022-09-01-preview, 2023-01-01-preview, 2023-03-01",
        "Content-Length": "358",
        "Content-Type": "application/json; charset=utf-8",
        "Date": "Thu, 02 Mar 2023 13:34:52 GMT",
        "MS-CV": "78D85Sy7N0uPPRqbbr/Qrg.0",
        "Strict-Transport-Security": "max-age=2592000",
        "X-Azure-Ref": "0/KUAZAAAAACuO4ZxO2LhTYmE\u002B7adIUN6UFJHMDFFREdFMDkwNwBjYzkyNzU4ZC0wNWY3LTRhZDYtYWE1ZS0wZmE5NzE4ZDg5ODU=",
        "X-Cache": "CONFIG_NOCACHE",
        "X-Processing-Time": "166ms"
      },
      "ResponseBody": {
        "domains": {
          "nostojic13012023.skype.net": {
            "enabled": true
          },
          "nostojic14012023.skype.net": {
=======
        "api-deprecated-versions": "2021-05-01-preview, 2022-09-01-preview, 2023-01-01-preview",
        "api-supported-versions": "2023-03-01, 2023-04-01-preview",
        "Content-Length": "346",
        "Content-Type": "application/json; charset=utf-8",
        "Date": "Wed, 17 May 2023 09:36:39 GMT",
        "MS-CV": "43InbM\u002BamEm8Fzgw7UtSZQ.0",
        "Strict-Transport-Security": "max-age=2592000",
        "X-Azure-Ref": "0J6BkZAAAAADNxA6gaYsMTIJgHRD\u002BNZBmTE9OMjEyMDUwNzE2MDE5AGNjOTI3NThkLTA1ZjctNGFkNi1hYTVlLTBmYTk3MThkODk4NQ==",
        "X-Cache": "CONFIG_NOCACHE",
        "X-Processing-Time": "102ms"
      },
      "ResponseBody": {
        "domains": {
          "anotherjbdomain.com": {
            "enabled": true
          },
          "jbtestinfra.com": {
>>>>>>> e81c5759
            "enabled": true
          }
        },
        "trunks": {},
        "routes": [
          {
            "description": "myFirstRoute\u0027s description",
            "name": "myFirstRoute",
            "numberPattern": "^\u002B[1-9][0-9]{3,23}$",
            "trunks": []
          },
          {
            "description": "mySecondRoute\u0027s description",
            "name": "mySecondRoute",
            "numberPattern": "^\u002B[1-9][0-9]{3,23}$",
            "trunks": []
          }
        ]
      }
    }
  ],
  "Variables": {
<<<<<<< HEAD
    "fqdn-1": "test1.nostojic13012023.skype.net",
    "fqdn-2": "test2.nostojic13012023.skype.net"
=======
    "fqdn-1": "test1.jbtestinfra.com",
    "fqdn-2": "test2.jbtestinfra.com"
>>>>>>> e81c5759
  }
}<|MERGE_RESOLUTION|>--- conflicted
+++ resolved
@@ -1,11 +1,7 @@
 {
   "Entries": [
     {
-<<<<<<< HEAD
-      "RequestUri": "https://endpoint/sip?api-version=2023-01-01-preview",
-=======
       "RequestUri": "https://endpoint/sip?api-version=2023-04-01-preview",
->>>>>>> e81c5759
       "RequestMethod": "PATCH",
       "RequestHeaders": {
         "Accept": "application/json",
@@ -22,43 +18,17 @@
         "Sec-Fetch-Dest": "empty",
         "Sec-Fetch-Mode": "cors",
         "Sec-Fetch-Site": "same-site",
-<<<<<<< HEAD
-        "User-Agent": "Mozilla/5.0 (Windows NT 10.0; Win64; x64) AppleWebKit/537.36 (KHTML, like Gecko) HeadlessChrome/110.0.5478.0 Safari/537.36",
-        "x-ms-client-request-id": "sanitized",
-        "x-ms-content-sha256": "GKCOKmpk/o\u002BLF4RTkIST7scbYsElDUdzRGZzbJjGQx4=",
-        "x-ms-date": "Thu, 02 Mar 2023 13:34:50 GMT",
-        "x-ms-useragent": "azsdk-js-communication-phone-numbers/1.2.0-alpha.20230303.1 core-rest-pipeline/1.9.2 OS/Win32"
-=======
         "User-Agent": "Mozilla/5.0 (Windows NT 10.0; Win64; x64) AppleWebKit/537.36 (KHTML, like Gecko) HeadlessChrome/112.0.5614.0 Safari/537.36",
         "x-ms-client-request-id": "sanitized",
         "x-ms-content-sha256": "GKCOKmpk/o\u002BLF4RTkIST7scbYsElDUdzRGZzbJjGQx4=",
         "x-ms-date": "Wed, 17 May 2023 09:36:39 GMT",
         "x-ms-useragent": "azsdk-js-communication-phone-numbers/1.3.0-alpha.20230517.1 core-rest-pipeline/1.10.3 OS"
->>>>>>> e81c5759
       },
       "RequestBody": {
         "routes": []
       },
       "StatusCode": 200,
       "ResponseHeaders": {
-<<<<<<< HEAD
-        "api-supported-versions": "2021-05-01-preview, 2022-09-01-preview, 2023-01-01-preview, 2023-03-01",
-        "Content-Length": "123",
-        "Content-Type": "application/json; charset=utf-8",
-        "Date": "Thu, 02 Mar 2023 13:34:51 GMT",
-        "MS-CV": "vjjY35vlD0OGUoSar3qs/g.0",
-        "Strict-Transport-Security": "max-age=2592000",
-        "X-Azure-Ref": "0\u002B6UAZAAAAADaGLwWNdZwR5dFk8IfaFaLUFJHMDFFREdFMDkwNwBjYzkyNzU4ZC0wNWY3LTRhZDYtYWE1ZS0wZmE5NzE4ZDg5ODU=",
-        "X-Cache": "CONFIG_NOCACHE",
-        "X-Processing-Time": "286ms"
-      },
-      "ResponseBody": {
-        "domains": {
-          "nostojic13012023.skype.net": {
-            "enabled": true
-          },
-          "nostojic14012023.skype.net": {
-=======
         "api-deprecated-versions": "2021-05-01-preview, 2022-09-01-preview, 2023-01-01-preview",
         "api-supported-versions": "2023-03-01, 2023-04-01-preview",
         "Content-Length": "111",
@@ -76,7 +46,6 @@
             "enabled": true
           },
           "jbtestinfra.com": {
->>>>>>> e81c5759
             "enabled": true
           }
         },
@@ -85,11 +54,7 @@
       }
     },
     {
-<<<<<<< HEAD
-      "RequestUri": "https://endpoint/sip?api-version=2023-01-01-preview",
-=======
       "RequestUri": "https://endpoint/sip?api-version=2023-04-01-preview",
->>>>>>> e81c5759
       "RequestMethod": "PATCH",
       "RequestHeaders": {
         "Accept": "application/json",
@@ -106,19 +71,11 @@
         "Sec-Fetch-Dest": "empty",
         "Sec-Fetch-Mode": "cors",
         "Sec-Fetch-Site": "same-site",
-<<<<<<< HEAD
-        "User-Agent": "Mozilla/5.0 (Windows NT 10.0; Win64; x64) AppleWebKit/537.36 (KHTML, like Gecko) HeadlessChrome/110.0.5478.0 Safari/537.36",
-        "x-ms-client-request-id": "sanitized",
-        "x-ms-content-sha256": "k9MKRhr2sj0JYbqfU1N0qu/\u002BWY6AyZMenqOcweHbCUM=",
-        "x-ms-date": "Thu, 02 Mar 2023 13:34:51 GMT",
-        "x-ms-useragent": "azsdk-js-communication-phone-numbers/1.2.0-alpha.20230303.1 core-rest-pipeline/1.9.2 OS/Win32"
-=======
         "User-Agent": "Mozilla/5.0 (Windows NT 10.0; Win64; x64) AppleWebKit/537.36 (KHTML, like Gecko) HeadlessChrome/112.0.5614.0 Safari/537.36",
         "x-ms-client-request-id": "sanitized",
         "x-ms-content-sha256": "k9MKRhr2sj0JYbqfU1N0qu/\u002BWY6AyZMenqOcweHbCUM=",
         "x-ms-date": "Wed, 17 May 2023 09:36:39 GMT",
         "x-ms-useragent": "azsdk-js-communication-phone-numbers/1.3.0-alpha.20230517.1 core-rest-pipeline/1.10.3 OS"
->>>>>>> e81c5759
       },
       "RequestBody": {
         "routes": [
@@ -138,24 +95,6 @@
       },
       "StatusCode": 200,
       "ResponseHeaders": {
-<<<<<<< HEAD
-        "api-supported-versions": "2021-05-01-preview, 2022-09-01-preview, 2023-01-01-preview, 2023-03-01",
-        "Content-Length": "358",
-        "Content-Type": "application/json; charset=utf-8",
-        "Date": "Thu, 02 Mar 2023 13:34:51 GMT",
-        "MS-CV": "7lwkeEqHmE2J7BNkMrKXeA.0",
-        "Strict-Transport-Security": "max-age=2592000",
-        "X-Azure-Ref": "0\u002B6UAZAAAAAADiDuJ5FT5Ra3Rb1rLNojGUFJHMDFFREdFMDkwNwBjYzkyNzU4ZC0wNWY3LTRhZDYtYWE1ZS0wZmE5NzE4ZDg5ODU=",
-        "X-Cache": "CONFIG_NOCACHE",
-        "X-Processing-Time": "277ms"
-      },
-      "ResponseBody": {
-        "domains": {
-          "nostojic13012023.skype.net": {
-            "enabled": true
-          },
-          "nostojic14012023.skype.net": {
-=======
         "api-deprecated-versions": "2021-05-01-preview, 2022-09-01-preview, 2023-01-01-preview",
         "api-supported-versions": "2023-03-01, 2023-04-01-preview",
         "Content-Length": "346",
@@ -173,7 +112,6 @@
             "enabled": true
           },
           "jbtestinfra.com": {
->>>>>>> e81c5759
             "enabled": true
           }
         },
@@ -195,11 +133,7 @@
       }
     },
     {
-<<<<<<< HEAD
-      "RequestUri": "https://endpoint/sip?api-version=2023-01-01-preview",
-=======
       "RequestUri": "https://endpoint/sip?api-version=2023-04-01-preview",
->>>>>>> e81c5759
       "RequestMethod": "GET",
       "RequestHeaders": {
         "Accept": "application/json",
@@ -214,41 +148,15 @@
         "Sec-Fetch-Dest": "empty",
         "Sec-Fetch-Mode": "cors",
         "Sec-Fetch-Site": "same-site",
-<<<<<<< HEAD
-        "User-Agent": "Mozilla/5.0 (Windows NT 10.0; Win64; x64) AppleWebKit/537.36 (KHTML, like Gecko) HeadlessChrome/110.0.5478.0 Safari/537.36",
-        "x-ms-client-request-id": "sanitized",
-        "x-ms-content-sha256": "47DEQpj8HBSa\u002B/TImW\u002B5JCeuQeRkm5NMpJWZG3hSuFU=",
-        "x-ms-date": "Thu, 02 Mar 2023 13:34:51 GMT",
-        "x-ms-useragent": "azsdk-js-communication-phone-numbers/1.2.0-alpha.20230303.1 core-rest-pipeline/1.9.2 OS/Win32"
-=======
         "User-Agent": "Mozilla/5.0 (Windows NT 10.0; Win64; x64) AppleWebKit/537.36 (KHTML, like Gecko) HeadlessChrome/112.0.5614.0 Safari/537.36",
         "x-ms-client-request-id": "sanitized",
         "x-ms-content-sha256": "47DEQpj8HBSa\u002B/TImW\u002B5JCeuQeRkm5NMpJWZG3hSuFU=",
         "x-ms-date": "Wed, 17 May 2023 09:36:39 GMT",
         "x-ms-useragent": "azsdk-js-communication-phone-numbers/1.3.0-alpha.20230517.1 core-rest-pipeline/1.10.3 OS"
->>>>>>> e81c5759
       },
       "RequestBody": null,
       "StatusCode": 200,
       "ResponseHeaders": {
-<<<<<<< HEAD
-        "api-supported-versions": "2021-05-01-preview, 2022-09-01-preview, 2023-01-01-preview, 2023-03-01",
-        "Content-Length": "358",
-        "Content-Type": "application/json; charset=utf-8",
-        "Date": "Thu, 02 Mar 2023 13:34:52 GMT",
-        "MS-CV": "78D85Sy7N0uPPRqbbr/Qrg.0",
-        "Strict-Transport-Security": "max-age=2592000",
-        "X-Azure-Ref": "0/KUAZAAAAACuO4ZxO2LhTYmE\u002B7adIUN6UFJHMDFFREdFMDkwNwBjYzkyNzU4ZC0wNWY3LTRhZDYtYWE1ZS0wZmE5NzE4ZDg5ODU=",
-        "X-Cache": "CONFIG_NOCACHE",
-        "X-Processing-Time": "166ms"
-      },
-      "ResponseBody": {
-        "domains": {
-          "nostojic13012023.skype.net": {
-            "enabled": true
-          },
-          "nostojic14012023.skype.net": {
-=======
         "api-deprecated-versions": "2021-05-01-preview, 2022-09-01-preview, 2023-01-01-preview",
         "api-supported-versions": "2023-03-01, 2023-04-01-preview",
         "Content-Length": "346",
@@ -266,7 +174,6 @@
             "enabled": true
           },
           "jbtestinfra.com": {
->>>>>>> e81c5759
             "enabled": true
           }
         },
@@ -289,12 +196,7 @@
     }
   ],
   "Variables": {
-<<<<<<< HEAD
-    "fqdn-1": "test1.nostojic13012023.skype.net",
-    "fqdn-2": "test2.nostojic13012023.skype.net"
-=======
     "fqdn-1": "test1.jbtestinfra.com",
     "fqdn-2": "test2.jbtestinfra.com"
->>>>>>> e81c5759
   }
 }