--- conflicted
+++ resolved
@@ -1,11 +1,7 @@
 {
   "Entries": [
     {
-<<<<<<< HEAD
       "RequestUri": "https://endpoint/sip?api-version=2023-01-01-preview",
-=======
-      "RequestUri": "https://endpoint/sip?api-version=2022-09-01-preview",
->>>>>>> 2197c448
       "RequestMethod": "PATCH",
       "RequestHeaders": {
         "Accept": "application/json",
@@ -22,19 +18,11 @@
         "Sec-Fetch-Dest": "empty",
         "Sec-Fetch-Mode": "cors",
         "Sec-Fetch-Site": "same-site",
-<<<<<<< HEAD
         "User-Agent": "Mozilla/5.0 (Windows NT 10.0; Win64; x64) AppleWebKit/537.36 (KHTML, like Gecko) HeadlessChrome/110.0.5478.0 Safari/537.36",
         "x-ms-client-request-id": "sanitized",
         "x-ms-content-sha256": "GKCOKmpk/o\u002BLF4RTkIST7scbYsElDUdzRGZzbJjGQx4=",
         "x-ms-date": "Tue, 21 Feb 2023 13:13:48 GMT",
         "x-ms-useragent": "azsdk-js-communication-phone-numbers/1.2.0-beta.5 core-rest-pipeline/1.9.2 OS/Win32"
-=======
-        "User-Agent": "Mozilla/5.0 (Windows NT 10.0; Win64; x64) AppleWebKit/537.36 (KHTML, like Gecko) HeadlessChrome/109.0.5412.0 Safari/537.36",
-        "x-ms-client-request-id": "sanitized",
-        "x-ms-content-sha256": "GKCOKmpk/o\u002BLF4RTkIST7scbYsElDUdzRGZzbJjGQx4=",
-        "x-ms-date": "Thu, 12 Jan 2023 14:52:15 GMT",
-        "x-ms-useragent": "fake-useragent"
->>>>>>> 2197c448
       },
       "RequestBody": {
         "routes": []
@@ -44,7 +32,6 @@
         "api-supported-versions": "2021-05-01-preview, 2022-09-01-preview, 2023-01-01-preview",
         "Content-Length": "129",
         "Content-Type": "application/json; charset=utf-8",
-<<<<<<< HEAD
         "Date": "Tue, 21 Feb 2023 13:13:48 GMT",
         "MS-CV": "v/mq\u002BBkzdUu0H574RFCaog.0",
         "Strict-Transport-Security": "max-age=2592000",
@@ -61,28 +48,12 @@
             "enabled": true
           }
         },
-=======
-        "Date": "Thu, 12 Jan 2023 14:48:47 GMT",
-        "MS-CV": "7Flo\u002BCJgpUuoGDRQQJRamQ.0",
-        "Strict-Transport-Security": "max-age=2592000",
-        "Transfer-Encoding": "chunked",
-        "X-Azure-Ref": "0zx3AYwAAAACwGv5KRsdpQZm1As2H44lOQlVEMDFFREdFMDIxMgA5ZmM3YjUxOS1hOGNjLTRmODktOTM1ZS1jOTE0OGFlMDllODE=",
-        "X-Cache": "CONFIG_NOCACHE",
-        "X-Processing-Time": "105ms"
-      },
-      "ResponseBody": {
-        "domains": {},
->>>>>>> 2197c448
         "trunks": {},
         "routes": []
       }
     },
     {
-<<<<<<< HEAD
       "RequestUri": "https://endpoint/sip?api-version=2023-01-01-preview",
-=======
-      "RequestUri": "https://endpoint/sip?api-version=2022-09-01-preview",
->>>>>>> 2197c448
       "RequestMethod": "PATCH",
       "RequestHeaders": {
         "Accept": "application/json",
@@ -99,19 +70,11 @@
         "Sec-Fetch-Dest": "empty",
         "Sec-Fetch-Mode": "cors",
         "Sec-Fetch-Site": "same-site",
-<<<<<<< HEAD
         "User-Agent": "Mozilla/5.0 (Windows NT 10.0; Win64; x64) AppleWebKit/537.36 (KHTML, like Gecko) HeadlessChrome/110.0.5478.0 Safari/537.36",
         "x-ms-client-request-id": "sanitized",
         "x-ms-content-sha256": "k9MKRhr2sj0JYbqfU1N0qu/\u002BWY6AyZMenqOcweHbCUM=",
         "x-ms-date": "Tue, 21 Feb 2023 13:13:49 GMT",
         "x-ms-useragent": "azsdk-js-communication-phone-numbers/1.2.0-beta.5 core-rest-pipeline/1.9.2 OS/Win32"
-=======
-        "User-Agent": "Mozilla/5.0 (Windows NT 10.0; Win64; x64) AppleWebKit/537.36 (KHTML, like Gecko) HeadlessChrome/109.0.5412.0 Safari/537.36",
-        "x-ms-client-request-id": "sanitized",
-        "x-ms-content-sha256": "k9MKRhr2sj0JYbqfU1N0qu/\u002BWY6AyZMenqOcweHbCUM=",
-        "x-ms-date": "Thu, 12 Jan 2023 14:52:15 GMT",
-        "x-ms-useragent": "fake-useragent"
->>>>>>> 2197c448
       },
       "RequestBody": {
         "routes": [
@@ -134,7 +97,6 @@
         "api-supported-versions": "2021-05-01-preview, 2022-09-01-preview, 2023-01-01-preview",
         "Content-Length": "364",
         "Content-Type": "application/json; charset=utf-8",
-<<<<<<< HEAD
         "Date": "Tue, 21 Feb 2023 13:13:49 GMT",
         "MS-CV": "ZSYvXqfzik6NelnZPfd9RA.0",
         "Strict-Transport-Security": "max-age=2592000",
@@ -151,18 +113,6 @@
             "enabled": true
           }
         },
-=======
-        "Date": "Thu, 12 Jan 2023 14:48:47 GMT",
-        "MS-CV": "wsX6kQCexkCfuciSFGSa4A.0",
-        "Strict-Transport-Security": "max-age=2592000",
-        "Transfer-Encoding": "chunked",
-        "X-Azure-Ref": "0zx3AYwAAAAAjpgo89zrQRIMsmFlCpjCAQlVEMDFFREdFMDIxMgA5ZmM3YjUxOS1hOGNjLTRmODktOTM1ZS1jOTE0OGFlMDllODE=",
-        "X-Cache": "CONFIG_NOCACHE",
-        "X-Processing-Time": "104ms"
-      },
-      "ResponseBody": {
-        "domains": {},
->>>>>>> 2197c448
         "trunks": {},
         "routes": [
           {
@@ -181,11 +131,7 @@
       }
     },
     {
-<<<<<<< HEAD
       "RequestUri": "https://endpoint/sip?api-version=2023-01-01-preview",
-=======
-      "RequestUri": "https://endpoint/sip?api-version=2022-09-01-preview",
->>>>>>> 2197c448
       "RequestMethod": "GET",
       "RequestHeaders": {
         "Accept": "application/json",
@@ -200,19 +146,11 @@
         "Sec-Fetch-Dest": "empty",
         "Sec-Fetch-Mode": "cors",
         "Sec-Fetch-Site": "same-site",
-<<<<<<< HEAD
         "User-Agent": "Mozilla/5.0 (Windows NT 10.0; Win64; x64) AppleWebKit/537.36 (KHTML, like Gecko) HeadlessChrome/110.0.5478.0 Safari/537.36",
         "x-ms-client-request-id": "sanitized",
         "x-ms-content-sha256": "47DEQpj8HBSa\u002B/TImW\u002B5JCeuQeRkm5NMpJWZG3hSuFU=",
         "x-ms-date": "Tue, 21 Feb 2023 13:13:49 GMT",
         "x-ms-useragent": "azsdk-js-communication-phone-numbers/1.2.0-beta.5 core-rest-pipeline/1.9.2 OS/Win32"
-=======
-        "User-Agent": "Mozilla/5.0 (Windows NT 10.0; Win64; x64) AppleWebKit/537.36 (KHTML, like Gecko) HeadlessChrome/109.0.5412.0 Safari/537.36",
-        "x-ms-client-request-id": "sanitized",
-        "x-ms-content-sha256": "47DEQpj8HBSa\u002B/TImW\u002B5JCeuQeRkm5NMpJWZG3hSuFU=",
-        "x-ms-date": "Thu, 12 Jan 2023 14:52:15 GMT",
-        "x-ms-useragent": "fake-useragent"
->>>>>>> 2197c448
       },
       "RequestBody": null,
       "StatusCode": 200,
@@ -220,23 +158,14 @@
         "api-supported-versions": "2021-05-01-preview, 2022-09-01-preview, 2023-01-01-preview",
         "Content-Length": "364",
         "Content-Type": "application/json; charset=utf-8",
-<<<<<<< HEAD
         "Date": "Tue, 21 Feb 2023 13:13:49 GMT",
         "MS-CV": "k1ct2SYE\u002B0G8zLDhh/DYmw.0",
         "Strict-Transport-Security": "max-age=2592000",
         "X-Azure-Ref": "0jcP0YwAAAAACD7wekSMOS4x7Kz66VBm8TE9OMjEyMDUwNzE3MDA5AGNjOTI3NThkLTA1ZjctNGFkNi1hYTVlLTBmYTk3MThkODk4NQ==",
-=======
-        "Date": "Thu, 12 Jan 2023 14:48:48 GMT",
-        "MS-CV": "ZkLftNPkKU2rU9sFpBcFwg.0",
-        "Strict-Transport-Security": "max-age=2592000",
-        "Transfer-Encoding": "chunked",
-        "X-Azure-Ref": "00B3AYwAAAADebcCvzuCMSL1mEU1f3ULyQlVEMDFFREdFMDIxMgA5ZmM3YjUxOS1hOGNjLTRmODktOTM1ZS1jOTE0OGFlMDllODE=",
->>>>>>> 2197c448
         "X-Cache": "CONFIG_NOCACHE",
         "X-Processing-Time": "81ms"
       },
       "ResponseBody": {
-<<<<<<< HEAD
         "domains": {
           "nostojic13012023.skype.net": {
             "enabled": true
@@ -245,9 +174,6 @@
             "enabled": true
           }
         },
-=======
-        "domains": {},
->>>>>>> 2197c448
         "trunks": {},
         "routes": [
           {
@@ -267,12 +193,7 @@
     }
   ],
   "Variables": {
-<<<<<<< HEAD
     "fqdn-1": "test1.nostojic13012023.skype.net",
     "fqdn-2": "test2.nostojic13012023.skype.net"
-=======
-    "fqdn-1": "test.05ea8a505ed14b779f6bebbf59705663.com",
-    "fqdn-2": "test.f7665b15636a42b6b08276969620da60.com"
->>>>>>> 2197c448
   }
 }