{
  "Entries": [
    {
<<<<<<< HEAD
      "RequestUri": "https://endpoint/sip?api-version=2023-01-01-preview",
=======
      "RequestUri": "https://endpoint/sip?api-version=2023-04-01-preview",
>>>>>>> e81c5759
      "RequestMethod": "PATCH",
      "RequestHeaders": {
        "Accept": "application/json",
        "Accept-Encoding": "gzip, deflate, br",
        "Accept-Language": "en-US",
        "Authorization": "Sanitized",
        "Connection": "keep-alive",
        "Content-Length": "248",
        "Content-Type": "application/merge-patch\u002Bjson",
        "Referer": "http://localhost:9876/",
        "sec-ch-ua": "",
        "sec-ch-ua-mobile": "?0",
        "sec-ch-ua-platform": "\u0022\u0022",
        "Sec-Fetch-Dest": "empty",
        "Sec-Fetch-Mode": "cors",
        "Sec-Fetch-Site": "same-site",
<<<<<<< HEAD
        "User-Agent": "Mozilla/5.0 (Windows NT 10.0; Win64; x64) AppleWebKit/537.36 (KHTML, like Gecko) HeadlessChrome/110.0.5478.0 Safari/537.36",
        "x-ms-client-request-id": "sanitized",
        "x-ms-useragent": "azsdk-js-communication-phone-numbers/1.2.0-alpha.20230303.1 core-rest-pipeline/1.9.2 OS/Win32"
=======
        "User-Agent": "Mozilla/5.0 (Windows NT 10.0; Win64; x64) AppleWebKit/537.36 (KHTML, like Gecko) HeadlessChrome/112.0.5614.0 Safari/537.36",
        "x-ms-client-request-id": "sanitized",
        "x-ms-useragent": "azsdk-js-communication-phone-numbers/1.3.0-alpha.20230517.1 core-rest-pipeline/1.10.3 OS"
>>>>>>> e81c5759
      },
      "RequestBody": {
        "routes": [
          {
            "description": "myFirstRoute\u0027s description",
            "name": "myFirstRoute",
            "numberPattern": "^\u002B[1-9][0-9]{3,23}$",
            "trunks": []
          },
          {
            "description": "mySecondRoute\u0027s description",
            "name": "mySecondRoute",
            "numberPattern": "^\u002B[1-9][0-9]{3,23}$",
            "trunks": []
          }
        ]
      },
      "StatusCode": 200,
      "ResponseHeaders": {
<<<<<<< HEAD
        "api-supported-versions": "2021-05-01-preview, 2022-09-01-preview, 2023-01-01-preview, 2023-03-01",
        "Content-Length": "358",
        "Content-Type": "application/json; charset=utf-8",
        "Date": "Thu, 02 Mar 2023 13:33:52 GMT",
        "MS-CV": "8IVwkWiknkimDXGhyEIr7w.0",
        "Strict-Transport-Security": "max-age=2592000",
        "X-Azure-Ref": "0wKUAZAAAAADfteGnXjgDT5lOh4hWzfD4UFJHMDFFREdFMDkwNwBjYzkyNzU4ZC0wNWY3LTRhZDYtYWE1ZS0wZmE5NzE4ZDg5ODU=",
        "X-Cache": "CONFIG_NOCACHE",
        "X-Processing-Time": "288ms"
      },
      "ResponseBody": {
        "domains": {
          "nostojic13012023.skype.net": {
            "enabled": true
          },
          "nostojic14012023.skype.net": {
=======
        "api-deprecated-versions": "2021-05-01-preview, 2022-09-01-preview, 2023-01-01-preview",
        "api-supported-versions": "2023-03-01, 2023-04-01-preview",
        "Content-Length": "346",
        "Content-Type": "application/json; charset=utf-8",
        "Date": "Wed, 17 May 2023 09:35:49 GMT",
        "MS-CV": "cfwie8KWPkKM4bDdZgg6fA.0",
        "Strict-Transport-Security": "max-age=2592000",
        "X-Azure-Ref": "09J9kZAAAAABYtgBvD5DLS5kGd3XtH/ajTE9OMjEyMDUwNzE2MDE5AGNjOTI3NThkLTA1ZjctNGFkNi1hYTVlLTBmYTk3MThkODk4NQ==",
        "X-Cache": "CONFIG_NOCACHE",
        "X-Processing-Time": "1080ms"
      },
      "ResponseBody": {
        "domains": {
          "anotherjbdomain.com": {
            "enabled": true
          },
          "jbtestinfra.com": {
>>>>>>> e81c5759
            "enabled": true
          }
        },
        "trunks": {},
        "routes": [
          {
            "description": "myFirstRoute\u0027s description",
            "name": "myFirstRoute",
            "numberPattern": "^\u002B[1-9][0-9]{3,23}$",
            "trunks": []
          },
          {
            "description": "mySecondRoute\u0027s description",
            "name": "mySecondRoute",
            "numberPattern": "^\u002B[1-9][0-9]{3,23}$",
            "trunks": []
          }
        ]
      }
    },
    {
<<<<<<< HEAD
      "RequestUri": "https://endpoint/sip?api-version=2023-01-01-preview",
=======
      "RequestUri": "https://endpoint/sip?api-version=2023-04-01-preview",
>>>>>>> e81c5759
      "RequestMethod": "GET",
      "RequestHeaders": {
        "Accept": "application/json",
        "Accept-Encoding": "gzip, deflate, br",
        "Accept-Language": "en-US",
        "Authorization": "Sanitized",
        "Connection": "keep-alive",
        "Referer": "http://localhost:9876/",
        "sec-ch-ua": "",
        "sec-ch-ua-mobile": "?0",
        "sec-ch-ua-platform": "\u0022\u0022",
        "Sec-Fetch-Dest": "empty",
        "Sec-Fetch-Mode": "cors",
        "Sec-Fetch-Site": "same-site",
<<<<<<< HEAD
        "User-Agent": "Mozilla/5.0 (Windows NT 10.0; Win64; x64) AppleWebKit/537.36 (KHTML, like Gecko) HeadlessChrome/110.0.5478.0 Safari/537.36",
        "x-ms-client-request-id": "sanitized",
        "x-ms-useragent": "azsdk-js-communication-phone-numbers/1.2.0-alpha.20230303.1 core-rest-pipeline/1.9.2 OS/Win32"
=======
        "User-Agent": "Mozilla/5.0 (Windows NT 10.0; Win64; x64) AppleWebKit/537.36 (KHTML, like Gecko) HeadlessChrome/112.0.5614.0 Safari/537.36",
        "x-ms-client-request-id": "sanitized",
        "x-ms-useragent": "azsdk-js-communication-phone-numbers/1.3.0-alpha.20230517.1 core-rest-pipeline/1.10.3 OS"
>>>>>>> e81c5759
      },
      "RequestBody": null,
      "StatusCode": 200,
      "ResponseHeaders": {
<<<<<<< HEAD
        "api-supported-versions": "2021-05-01-preview, 2022-09-01-preview, 2023-01-01-preview, 2023-03-01",
        "Content-Length": "358",
        "Content-Type": "application/json; charset=utf-8",
        "Date": "Thu, 02 Mar 2023 13:33:52 GMT",
        "MS-CV": "\u002BmsjIGkOsEy7Foj7DG8hHg.0",
        "Strict-Transport-Security": "max-age=2592000",
        "X-Azure-Ref": "0wKUAZAAAAACpBhUeoICnTKDT0qMtOLTGUFJHMDFFREdFMDkwNwBjYzkyNzU4ZC0wNWY3LTRhZDYtYWE1ZS0wZmE5NzE4ZDg5ODU=",
        "X-Cache": "CONFIG_NOCACHE",
        "X-Processing-Time": "182ms"
      },
      "ResponseBody": {
        "domains": {
          "nostojic13012023.skype.net": {
            "enabled": true
          },
          "nostojic14012023.skype.net": {
=======
        "api-deprecated-versions": "2021-05-01-preview, 2022-09-01-preview, 2023-01-01-preview",
        "api-supported-versions": "2023-03-01, 2023-04-01-preview",
        "Content-Length": "346",
        "Content-Type": "application/json; charset=utf-8",
        "Date": "Wed, 17 May 2023 09:35:50 GMT",
        "MS-CV": "WD7uAewcmUiy\u002BQXrmF4nDg.0",
        "Strict-Transport-Security": "max-age=2592000",
        "X-Azure-Ref": "09p9kZAAAAADmYYjSDTdWQ4lvL3APMpI8TE9OMjEyMDUwNzE2MDE5AGNjOTI3NThkLTA1ZjctNGFkNi1hYTVlLTBmYTk3MThkODk4NQ==",
        "X-Cache": "CONFIG_NOCACHE",
        "X-Processing-Time": "428ms"
      },
      "ResponseBody": {
        "domains": {
          "anotherjbdomain.com": {
            "enabled": true
          },
          "jbtestinfra.com": {
>>>>>>> e81c5759
            "enabled": true
          }
        },
        "trunks": {},
        "routes": [
          {
            "description": "myFirstRoute\u0027s description",
            "name": "myFirstRoute",
            "numberPattern": "^\u002B[1-9][0-9]{3,23}$",
            "trunks": []
          },
          {
            "description": "mySecondRoute\u0027s description",
            "name": "mySecondRoute",
            "numberPattern": "^\u002B[1-9][0-9]{3,23}$",
            "trunks": []
          }
        ]
      }
    }
  ],
  "Variables": {}
}<|MERGE_RESOLUTION|>--- conflicted
+++ resolved
@@ -1,11 +1,7 @@
 {
   "Entries": [
     {
-<<<<<<< HEAD
-      "RequestUri": "https://endpoint/sip?api-version=2023-01-01-preview",
-=======
       "RequestUri": "https://endpoint/sip?api-version=2023-04-01-preview",
->>>>>>> e81c5759
       "RequestMethod": "PATCH",
       "RequestHeaders": {
         "Accept": "application/json",
@@ -22,15 +18,9 @@
         "Sec-Fetch-Dest": "empty",
         "Sec-Fetch-Mode": "cors",
         "Sec-Fetch-Site": "same-site",
-<<<<<<< HEAD
-        "User-Agent": "Mozilla/5.0 (Windows NT 10.0; Win64; x64) AppleWebKit/537.36 (KHTML, like Gecko) HeadlessChrome/110.0.5478.0 Safari/537.36",
-        "x-ms-client-request-id": "sanitized",
-        "x-ms-useragent": "azsdk-js-communication-phone-numbers/1.2.0-alpha.20230303.1 core-rest-pipeline/1.9.2 OS/Win32"
-=======
         "User-Agent": "Mozilla/5.0 (Windows NT 10.0; Win64; x64) AppleWebKit/537.36 (KHTML, like Gecko) HeadlessChrome/112.0.5614.0 Safari/537.36",
         "x-ms-client-request-id": "sanitized",
         "x-ms-useragent": "azsdk-js-communication-phone-numbers/1.3.0-alpha.20230517.1 core-rest-pipeline/1.10.3 OS"
->>>>>>> e81c5759
       },
       "RequestBody": {
         "routes": [
@@ -50,24 +40,6 @@
       },
       "StatusCode": 200,
       "ResponseHeaders": {
-<<<<<<< HEAD
-        "api-supported-versions": "2021-05-01-preview, 2022-09-01-preview, 2023-01-01-preview, 2023-03-01",
-        "Content-Length": "358",
-        "Content-Type": "application/json; charset=utf-8",
-        "Date": "Thu, 02 Mar 2023 13:33:52 GMT",
-        "MS-CV": "8IVwkWiknkimDXGhyEIr7w.0",
-        "Strict-Transport-Security": "max-age=2592000",
-        "X-Azure-Ref": "0wKUAZAAAAADfteGnXjgDT5lOh4hWzfD4UFJHMDFFREdFMDkwNwBjYzkyNzU4ZC0wNWY3LTRhZDYtYWE1ZS0wZmE5NzE4ZDg5ODU=",
-        "X-Cache": "CONFIG_NOCACHE",
-        "X-Processing-Time": "288ms"
-      },
-      "ResponseBody": {
-        "domains": {
-          "nostojic13012023.skype.net": {
-            "enabled": true
-          },
-          "nostojic14012023.skype.net": {
-=======
         "api-deprecated-versions": "2021-05-01-preview, 2022-09-01-preview, 2023-01-01-preview",
         "api-supported-versions": "2023-03-01, 2023-04-01-preview",
         "Content-Length": "346",
@@ -85,7 +57,6 @@
             "enabled": true
           },
           "jbtestinfra.com": {
->>>>>>> e81c5759
             "enabled": true
           }
         },
@@ -107,11 +78,7 @@
       }
     },
     {
-<<<<<<< HEAD
-      "RequestUri": "https://endpoint/sip?api-version=2023-01-01-preview",
-=======
       "RequestUri": "https://endpoint/sip?api-version=2023-04-01-preview",
->>>>>>> e81c5759
       "RequestMethod": "GET",
       "RequestHeaders": {
         "Accept": "application/json",
@@ -126,37 +93,13 @@
         "Sec-Fetch-Dest": "empty",
         "Sec-Fetch-Mode": "cors",
         "Sec-Fetch-Site": "same-site",
-<<<<<<< HEAD
-        "User-Agent": "Mozilla/5.0 (Windows NT 10.0; Win64; x64) AppleWebKit/537.36 (KHTML, like Gecko) HeadlessChrome/110.0.5478.0 Safari/537.36",
-        "x-ms-client-request-id": "sanitized",
-        "x-ms-useragent": "azsdk-js-communication-phone-numbers/1.2.0-alpha.20230303.1 core-rest-pipeline/1.9.2 OS/Win32"
-=======
         "User-Agent": "Mozilla/5.0 (Windows NT 10.0; Win64; x64) AppleWebKit/537.36 (KHTML, like Gecko) HeadlessChrome/112.0.5614.0 Safari/537.36",
         "x-ms-client-request-id": "sanitized",
         "x-ms-useragent": "azsdk-js-communication-phone-numbers/1.3.0-alpha.20230517.1 core-rest-pipeline/1.10.3 OS"
->>>>>>> e81c5759
       },
       "RequestBody": null,
       "StatusCode": 200,
       "ResponseHeaders": {
-<<<<<<< HEAD
-        "api-supported-versions": "2021-05-01-preview, 2022-09-01-preview, 2023-01-01-preview, 2023-03-01",
-        "Content-Length": "358",
-        "Content-Type": "application/json; charset=utf-8",
-        "Date": "Thu, 02 Mar 2023 13:33:52 GMT",
-        "MS-CV": "\u002BmsjIGkOsEy7Foj7DG8hHg.0",
-        "Strict-Transport-Security": "max-age=2592000",
-        "X-Azure-Ref": "0wKUAZAAAAACpBhUeoICnTKDT0qMtOLTGUFJHMDFFREdFMDkwNwBjYzkyNzU4ZC0wNWY3LTRhZDYtYWE1ZS0wZmE5NzE4ZDg5ODU=",
-        "X-Cache": "CONFIG_NOCACHE",
-        "X-Processing-Time": "182ms"
-      },
-      "ResponseBody": {
-        "domains": {
-          "nostojic13012023.skype.net": {
-            "enabled": true
-          },
-          "nostojic14012023.skype.net": {
-=======
         "api-deprecated-versions": "2021-05-01-preview, 2022-09-01-preview, 2023-01-01-preview",
         "api-supported-versions": "2023-03-01, 2023-04-01-preview",
         "Content-Length": "346",
@@ -174,7 +117,6 @@
             "enabled": true
           },
           "jbtestinfra.com": {
->>>>>>> e81c5759
             "enabled": true
           }
         },
