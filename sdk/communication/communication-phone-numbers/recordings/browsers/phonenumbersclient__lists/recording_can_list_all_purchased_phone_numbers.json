--- conflicted
+++ resolved
@@ -1,11 +1,7 @@
 {
   "Entries": [
     {
-<<<<<<< HEAD
       "RequestUri": "https://endpoint/phoneNumbers?skip=0\u0026api-version=2024-01-31-preview\u0026top=100",
-=======
-      "RequestUri": "https://endpoint/phoneNumbers?skip=0\u0026api-version=2023-10-01-preview\u0026top=100",
->>>>>>> 35032249
       "RequestMethod": "GET",
       "RequestHeaders": {
         "Accept": "application/json",
