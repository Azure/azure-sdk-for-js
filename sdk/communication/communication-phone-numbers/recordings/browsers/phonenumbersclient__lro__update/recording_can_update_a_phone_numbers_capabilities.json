--- conflicted
+++ resolved
@@ -1,11 +1,7 @@
 {
   "Entries": [
     {
-<<<<<<< HEAD
       "RequestUri": "https://endpoint/phoneNumbers/%2B14155550100/capabilities?api-version=2024-01-31-preview",
-=======
-      "RequestUri": "https://endpoint/phoneNumbers/%2B14155550100/capabilities?api-version=2023-10-01-preview",
->>>>>>> 0df69e8a
       "RequestMethod": "PATCH",
       "RequestHeaders": {
         "Accept": "application/json",
@@ -40,17 +36,10 @@
         "Content-Length": "36",
         "Content-Type": "application/json; charset=utf-8",
         "Date": "Wed, 22 Nov 2023 10:40:41 GMT",
-<<<<<<< HEAD
         "Location": "/phoneNumbers/\u002B14155550100?api-version=2024-01-31-preview",
         "MS-CV": "uEUDeWxufU2qcFXWrOGa/A.0",
         "operation-id": "capabilities_sanitized",
         "Operation-Location": "/phoneNumbers/operations/capabilities_sanitized?api-version=2024-01-31-preview",
-=======
-        "Location": "/phoneNumbers/\u002B14155550100?api-version=2023-10-01-preview",
-        "MS-CV": "uEUDeWxufU2qcFXWrOGa/A.0",
-        "operation-id": "capabilities_sanitized",
-        "Operation-Location": "/phoneNumbers/operations/capabilities_sanitized?api-version=2023-10-01-preview",
->>>>>>> 0df69e8a
         "Strict-Transport-Security": "max-age=2592000",
         "X-Azure-Ref": "0aSayZAAAAAC3q\u002BvtMIY4R5NnNEs3KjswV1NURURHRTA4MTEAOWZjN2I1MTktYThjYy00Zjg5LTkzNWUtYzkxNDhhZTA5ZTgx",
         "X-Cache": "CONFIG_NOCACHE",
@@ -61,11 +50,7 @@
       }
     },
     {
-<<<<<<< HEAD
-      "RequestUri": "https://endpoint/phoneNumbers/operations/capabilities_sanitized?api-version=2024-01-31-preview",
-=======
-      "RequestUri": "https://endpoint/phoneNumbers/operations/capabilities_sanitized?api-version=2023-10-01-preview",
->>>>>>> 0df69e8a
+      "RequestUri": "https://endpoint/phoneNumbers/operations/capabilities_sanitized?api-version=2024-01-31-preview",
       "RequestMethod": "GET",
       "RequestHeaders": {
         "Accept": "application/json",
@@ -94,11 +79,7 @@
         "api-supported-versions": "2021-03-07, 2022-01-11-preview2, 2022-06-01-preview, 2022-11-15-preview, 2022-12-01, 2022-12-02-preview2, 2023-05-01-preview",
         "Content-Type": "application/json; charset=utf-8",
         "Date": "Wed, 22 Nov 2023 10:40:41 GMT",
-<<<<<<< HEAD
-        "Location": "/phoneNumbers/\u002B14155550100?api-version=2024-01-31-preview",
-=======
-        "Location": "/phoneNumbers/\u002B14155550100?api-version=2023-10-01-preview",
->>>>>>> 0df69e8a
+        "Location": "/phoneNumbers/\u002B14155550100?api-version=2024-01-31-preview",
         "MS-CV": "oRJwCIquIEiVjAZpB9qgUw.0",
         "Strict-Transport-Security": "max-age=2592000",
         "Transfer-Encoding": "chunked",
@@ -109,22 +90,14 @@
       "ResponseBody": {
         "operationType": "updatePhoneNumberCapabilities",
         "status": "running",
-<<<<<<< HEAD
-        "resourceLocation": "/phoneNumbers/\u002B14155550100?api-version=2024-01-31-preview",
-=======
-        "resourceLocation": "/phoneNumbers/\u002B14155550100?api-version=2023-10-01-preview",
->>>>>>> 0df69e8a
-        "createdDateTime": "2023-11-22T10:40:41.1696645\u002B00:00",
-        "id": "capabilities_sanitized",
-        "lastActionDateTime": "0001-01-01T00:00:00\u002B00:00"
-      }
-    },
-    {
-<<<<<<< HEAD
-      "RequestUri": "https://endpoint/phoneNumbers/operations/capabilities_sanitized?api-version=2024-01-31-preview",
-=======
-      "RequestUri": "https://endpoint/phoneNumbers/operations/capabilities_sanitized?api-version=2023-10-01-preview",
->>>>>>> 0df69e8a
+        "resourceLocation": "/phoneNumbers/\u002B14155550100?api-version=2024-01-31-preview",
+        "createdDateTime": "2023-11-22T10:40:41.1696645\u002B00:00",
+        "id": "capabilities_sanitized",
+        "lastActionDateTime": "0001-01-01T00:00:00\u002B00:00"
+      }
+    },
+    {
+      "RequestUri": "https://endpoint/phoneNumbers/operations/capabilities_sanitized?api-version=2024-01-31-preview",
       "RequestMethod": "GET",
       "RequestHeaders": {
         "Accept": "application/json",
@@ -153,11 +126,7 @@
         "api-supported-versions": "2021-03-07, 2022-01-11-preview2, 2022-06-01-preview, 2022-11-15-preview, 2022-12-01, 2022-12-02-preview2, 2023-05-01-preview",
         "Content-Type": "application/json; charset=utf-8",
         "Date": "Wed, 22 Nov 2023 10:40:42 GMT",
-<<<<<<< HEAD
-        "Location": "/phoneNumbers/\u002B14155550100?api-version=2024-01-31-preview",
-=======
-        "Location": "/phoneNumbers/\u002B14155550100?api-version=2023-10-01-preview",
->>>>>>> 0df69e8a
+        "Location": "/phoneNumbers/\u002B14155550100?api-version=2024-01-31-preview",
         "MS-CV": "RKSi2gO2TECEm1686w31sw.0",
         "Strict-Transport-Security": "max-age=2592000",
         "Transfer-Encoding": "chunked",
@@ -168,22 +137,14 @@
       "ResponseBody": {
         "operationType": "updatePhoneNumberCapabilities",
         "status": "running",
-<<<<<<< HEAD
-        "resourceLocation": "/phoneNumbers/\u002B14155550100?api-version=2024-01-31-preview",
-=======
-        "resourceLocation": "/phoneNumbers/\u002B14155550100?api-version=2023-10-01-preview",
->>>>>>> 0df69e8a
-        "createdDateTime": "2023-11-22T10:40:41.1696645\u002B00:00",
-        "id": "capabilities_sanitized",
-        "lastActionDateTime": "0001-01-01T00:00:00\u002B00:00"
-      }
-    },
-    {
-<<<<<<< HEAD
-      "RequestUri": "https://endpoint/phoneNumbers/operations/capabilities_sanitized?api-version=2024-01-31-preview",
-=======
-      "RequestUri": "https://endpoint/phoneNumbers/operations/capabilities_sanitized?api-version=2023-10-01-preview",
->>>>>>> 0df69e8a
+        "resourceLocation": "/phoneNumbers/\u002B14155550100?api-version=2024-01-31-preview",
+        "createdDateTime": "2023-11-22T10:40:41.1696645\u002B00:00",
+        "id": "capabilities_sanitized",
+        "lastActionDateTime": "0001-01-01T00:00:00\u002B00:00"
+      }
+    },
+    {
+      "RequestUri": "https://endpoint/phoneNumbers/operations/capabilities_sanitized?api-version=2024-01-31-preview",
       "RequestMethod": "GET",
       "RequestHeaders": {
         "Accept": "application/json",
@@ -212,11 +173,7 @@
         "api-supported-versions": "2021-03-07, 2022-01-11-preview2, 2022-06-01-preview, 2022-11-15-preview, 2022-12-01, 2022-12-02-preview2, 2023-05-01-preview",
         "Content-Type": "application/json; charset=utf-8",
         "Date": "Wed, 22 Nov 2023 10:40:44 GMT",
-<<<<<<< HEAD
-        "Location": "/phoneNumbers/\u002B14155550100?api-version=2024-01-31-preview",
-=======
-        "Location": "/phoneNumbers/\u002B14155550100?api-version=2023-10-01-preview",
->>>>>>> 0df69e8a
+        "Location": "/phoneNumbers/\u002B14155550100?api-version=2024-01-31-preview",
         "MS-CV": "Cx90v6y04EKmqql4Kc0TQQ.0",
         "Strict-Transport-Security": "max-age=2592000",
         "Transfer-Encoding": "chunked",
@@ -227,22 +184,14 @@
       "ResponseBody": {
         "operationType": "updatePhoneNumberCapabilities",
         "status": "running",
-<<<<<<< HEAD
-        "resourceLocation": "/phoneNumbers/\u002B14155550100?api-version=2024-01-31-preview",
-=======
-        "resourceLocation": "/phoneNumbers/\u002B14155550100?api-version=2023-10-01-preview",
->>>>>>> 0df69e8a
-        "createdDateTime": "2023-11-22T10:40:41.1696645\u002B00:00",
-        "id": "capabilities_sanitized",
-        "lastActionDateTime": "0001-01-01T00:00:00\u002B00:00"
-      }
-    },
-    {
-<<<<<<< HEAD
-      "RequestUri": "https://endpoint/phoneNumbers/operations/capabilities_sanitized?api-version=2024-01-31-preview",
-=======
-      "RequestUri": "https://endpoint/phoneNumbers/operations/capabilities_sanitized?api-version=2023-10-01-preview",
->>>>>>> 0df69e8a
+        "resourceLocation": "/phoneNumbers/\u002B14155550100?api-version=2024-01-31-preview",
+        "createdDateTime": "2023-11-22T10:40:41.1696645\u002B00:00",
+        "id": "capabilities_sanitized",
+        "lastActionDateTime": "0001-01-01T00:00:00\u002B00:00"
+      }
+    },
+    {
+      "RequestUri": "https://endpoint/phoneNumbers/operations/capabilities_sanitized?api-version=2024-01-31-preview",
       "RequestMethod": "GET",
       "RequestHeaders": {
         "Accept": "application/json",
@@ -271,11 +220,7 @@
         "api-supported-versions": "2021-03-07, 2022-01-11-preview2, 2022-06-01-preview, 2022-11-15-preview, 2022-12-01, 2022-12-02-preview2, 2023-05-01-preview",
         "Content-Type": "application/json; charset=utf-8",
         "Date": "Wed, 22 Nov 2023 10:40:47 GMT",
-<<<<<<< HEAD
-        "Location": "/phoneNumbers/\u002B14155550100?api-version=2024-01-31-preview",
-=======
-        "Location": "/phoneNumbers/\u002B14155550100?api-version=2023-10-01-preview",
->>>>>>> 0df69e8a
+        "Location": "/phoneNumbers/\u002B14155550100?api-version=2024-01-31-preview",
         "MS-CV": "dqSiQsFWBkmnyr8ey7r4jw.0",
         "Strict-Transport-Security": "max-age=2592000",
         "Transfer-Encoding": "chunked",
@@ -286,22 +231,14 @@
       "ResponseBody": {
         "operationType": "updatePhoneNumberCapabilities",
         "status": "succeeded",
-<<<<<<< HEAD
-        "resourceLocation": "/phoneNumbers/\u002B14155550100?api-version=2024-01-31-preview",
-=======
-        "resourceLocation": "/phoneNumbers/\u002B14155550100?api-version=2023-10-01-preview",
->>>>>>> 0df69e8a
-        "createdDateTime": "2023-11-22T10:40:41.1696645\u002B00:00",
-        "id": "capabilities_sanitized",
-        "lastActionDateTime": "0001-01-01T00:00:00\u002B00:00"
-      }
-    },
-    {
-<<<<<<< HEAD
+        "resourceLocation": "/phoneNumbers/\u002B14155550100?api-version=2024-01-31-preview",
+        "createdDateTime": "2023-11-22T10:40:41.1696645\u002B00:00",
+        "id": "capabilities_sanitized",
+        "lastActionDateTime": "0001-01-01T00:00:00\u002B00:00"
+      }
+    },
+    {
       "RequestUri": "https://endpoint/phoneNumbers/\u002B14155550100?api-version=2024-01-31-preview",
-=======
-      "RequestUri": "https://endpoint/phoneNumbers/\u002B14155550100?api-version=2023-10-01-preview",
->>>>>>> 0df69e8a
       "RequestMethod": "GET",
       "RequestHeaders": {
         "Accept": "application/json",
