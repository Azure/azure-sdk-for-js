--- conflicted
+++ resolved
@@ -1,11 +1,7 @@
 {
   "Entries": [
     {
-<<<<<<< HEAD
       "RequestUri": "https://endpoint/availablePhoneNumbers/countries/US/:search?api-version=2024-01-31-preview",
-=======
-      "RequestUri": "https://endpoint/availablePhoneNumbers/countries/US/:search?api-version=2023-10-01-preview",
->>>>>>> 0df69e8a
       "RequestMethod": "POST",
       "RequestHeaders": {
         "Accept": "application/json",
@@ -41,17 +37,10 @@
         "api-supported-versions": "2021-03-07, 2022-01-11-preview2, 2022-06-01-preview, 2022-12-01, 2022-12-02-preview2, 2023-05-01-preview, 2023-10-01-preview",
         "Content-Length": "0",
         "Date": "Wed, 22 Nov 2023 10:40:09 GMT",
-<<<<<<< HEAD
         "Location": "/availablePhoneNumbers/searchResults/sanitized?api-version=2024-01-31-preview",
         "MS-CV": "lL8D7Io7sUynhS9Cf\u002B8vyA.0",
         "operation-id": "search_sanitized",
         "Operation-Location": "/phoneNumbers/operations/search_sanitized?api-version=2024-01-31-preview",
-=======
-        "Location": "/availablePhoneNumbers/searchResults/sanitized?api-version=2023-10-01-preview",
-        "MS-CV": "lL8D7Io7sUynhS9Cf\u002B8vyA.0",
-        "operation-id": "search_sanitized",
-        "Operation-Location": "/phoneNumbers/operations/search_sanitized?api-version=2023-10-01-preview",
->>>>>>> 0df69e8a
         "search-id": "sanitized",
         "Strict-Transport-Security": "max-age=2592000",
         "X-Azure-Ref": "0iNpdZQAAAACAKSyvxrnBTY/56YJ8nuOsUFJHMDFFREdFMDkwNwA5ZmM3YjUxOS1hOGNjLTRmODktOTM1ZS1jOTE0OGFlMDllODE=",
@@ -61,11 +50,7 @@
       "ResponseBody": null
     },
     {
-<<<<<<< HEAD
       "RequestUri": "https://endpoint/phoneNumbers/operations/search_sanitized?api-version=2024-01-31-preview",
-=======
-      "RequestUri": "https://endpoint/phoneNumbers/operations/search_sanitized?api-version=2023-10-01-preview",
->>>>>>> 0df69e8a
       "RequestMethod": "GET",
       "RequestHeaders": {
         "Accept": "application/json",
@@ -92,11 +77,7 @@
         "api-supported-versions": "2021-03-07, 2022-01-11-preview2, 2022-06-01-preview, 2022-11-15-preview, 2022-12-01, 2022-12-02-preview2, 2023-05-01-preview, 2023-10-01-preview",
         "Content-Type": "application/json; charset=utf-8",
         "Date": "Wed, 22 Nov 2023 10:40:10 GMT",
-<<<<<<< HEAD
-        "Location": "/availablePhoneNumbers/searchResults/sanitized?api-version=2024-01-31-preview",
-=======
-        "Location": "/availablePhoneNumbers/searchResults/sanitized?api-version=2023-10-01-preview",
->>>>>>> 0df69e8a
+        "Location": "/availablePhoneNumbers/searchResults/sanitized?api-version=2024-01-31-preview",
         "MS-CV": "V23psbiRcEmKcn9zJ5/6OA.0",
         "Strict-Transport-Security": "max-age=2592000",
         "Transfer-Encoding": "chunked",
@@ -107,22 +88,14 @@
       "ResponseBody": {
         "operationType": "search",
         "status": "notStarted",
-<<<<<<< HEAD
         "resourceLocation": "/availablePhoneNumbers/searchResults/sanitized?api-version=2024-01-31-preview",
-=======
-        "resourceLocation": "/availablePhoneNumbers/searchResults/sanitized?api-version=2023-10-01-preview",
->>>>>>> 0df69e8a
         "createdDateTime": "2023-11-22T10:40:09.5433113\u002B00:00",
         "id": "search_sanitized",
         "lastActionDateTime": "0001-01-01T00:00:00\u002B00:00"
       }
     },
     {
-<<<<<<< HEAD
       "RequestUri": "https://endpoint/phoneNumbers/operations/search_sanitized?api-version=2024-01-31-preview",
-=======
-      "RequestUri": "https://endpoint/phoneNumbers/operations/search_sanitized?api-version=2023-10-01-preview",
->>>>>>> 0df69e8a
       "RequestMethod": "GET",
       "RequestHeaders": {
         "Accept": "application/json",
@@ -149,11 +122,7 @@
         "api-supported-versions": "2021-03-07, 2022-01-11-preview2, 2022-06-01-preview, 2022-11-15-preview, 2022-12-01, 2022-12-02-preview2, 2023-05-01-preview, 2023-10-01-preview",
         "Content-Type": "application/json; charset=utf-8",
         "Date": "Wed, 22 Nov 2023 10:40:10 GMT",
-<<<<<<< HEAD
-        "Location": "/availablePhoneNumbers/searchResults/sanitized?api-version=2024-01-31-preview",
-=======
-        "Location": "/availablePhoneNumbers/searchResults/sanitized?api-version=2023-10-01-preview",
->>>>>>> 0df69e8a
+        "Location": "/availablePhoneNumbers/searchResults/sanitized?api-version=2024-01-31-preview",
         "MS-CV": "QPi\u002BKTK2SUOJ766vGSy4mA.0",
         "Strict-Transport-Security": "max-age=2592000",
         "Transfer-Encoding": "chunked",
@@ -164,22 +133,14 @@
       "ResponseBody": {
         "operationType": "search",
         "status": "running",
-<<<<<<< HEAD
         "resourceLocation": "/availablePhoneNumbers/searchResults/sanitized?api-version=2024-01-31-preview",
-=======
-        "resourceLocation": "/availablePhoneNumbers/searchResults/sanitized?api-version=2023-10-01-preview",
->>>>>>> 0df69e8a
         "createdDateTime": "2023-11-22T10:40:09.5433113\u002B00:00",
         "id": "search_sanitized",
         "lastActionDateTime": "0001-01-01T00:00:00\u002B00:00"
       }
     },
     {
-<<<<<<< HEAD
       "RequestUri": "https://endpoint/phoneNumbers/operations/search_sanitized?api-version=2024-01-31-preview",
-=======
-      "RequestUri": "https://endpoint/phoneNumbers/operations/search_sanitized?api-version=2023-10-01-preview",
->>>>>>> 0df69e8a
       "RequestMethod": "GET",
       "RequestHeaders": {
         "Accept": "application/json",
@@ -206,11 +167,7 @@
         "api-supported-versions": "2021-03-07, 2022-01-11-preview2, 2022-06-01-preview, 2022-11-15-preview, 2022-12-01, 2022-12-02-preview2, 2023-05-01-preview, 2023-10-01-preview",
         "Content-Type": "application/json; charset=utf-8",
         "Date": "Wed, 22 Nov 2023 10:40:13 GMT",
-<<<<<<< HEAD
-        "Location": "/availablePhoneNumbers/searchResults/sanitized?api-version=2024-01-31-preview",
-=======
-        "Location": "/availablePhoneNumbers/searchResults/sanitized?api-version=2023-10-01-preview",
->>>>>>> 0df69e8a
+        "Location": "/availablePhoneNumbers/searchResults/sanitized?api-version=2024-01-31-preview",
         "MS-CV": "Ln4M1uEyF0aOSdZaM1p28A.0",
         "Strict-Transport-Security": "max-age=2592000",
         "Transfer-Encoding": "chunked",
@@ -221,22 +178,14 @@
       "ResponseBody": {
         "operationType": "search",
         "status": "succeeded",
-<<<<<<< HEAD
         "resourceLocation": "/availablePhoneNumbers/searchResults/sanitized?api-version=2024-01-31-preview",
-=======
-        "resourceLocation": "/availablePhoneNumbers/searchResults/sanitized?api-version=2023-10-01-preview",
->>>>>>> 0df69e8a
         "createdDateTime": "2023-11-22T10:40:09.5433113\u002B00:00",
         "id": "search_sanitized",
         "lastActionDateTime": "0001-01-01T00:00:00\u002B00:00"
       }
     },
     {
-<<<<<<< HEAD
       "RequestUri": "https://endpoint/availablePhoneNumbers/searchResults/sanitized?api-version=2024-01-31-preview",
-=======
-      "RequestUri": "https://endpoint/availablePhoneNumbers/searchResults/sanitized?api-version=2023-10-01-preview",
->>>>>>> 0df69e8a
       "RequestMethod": "GET",
       "RequestHeaders": {
         "Accept": "application/json",
