{
  "Entries": [
    {
      "RequestUri": "https://endpoint/phoneNumbers/%2B14155550100/capabilities?api-version=2023-05-01-preview",
      "RequestMethod": "PATCH",
      "RequestHeaders": {
        "Accept": "application/json",
        "Accept-Encoding": "gzip, deflate, br",
        "Accept-Language": "en-US",
        "Authorization": "Sanitized",
        "Connection": "keep-alive",
        "Content-Length": "35",
        "Content-Type": "application/merge-patch\u002Bjson",
        "Referer": "http://localhost:9876/",
        "sec-ch-ua": "",
        "sec-ch-ua-mobile": "?0",
        "sec-ch-ua-platform": "\u0022\u0022",
        "Sec-Fetch-Dest": "empty",
        "Sec-Fetch-Mode": "cors",
        "Sec-Fetch-Site": "same-site",
        "User-Agent": "Mozilla/5.0 (Windows NT 10.0; Win64; x64) AppleWebKit/537.36 (KHTML, like Gecko) HeadlessChrome/112.0.5614.0 Safari/537.36",
        "x-ms-client-request-id": "sanitized",
<<<<<<< HEAD
        "x-ms-useragent": "azsdk-js-communication-phone-numbers/1.2.0 core-rest-pipeline/1.11.1 OS"
=======
        "x-ms-useragent": "fake-useragent"
>>>>>>> 4862c6d8
      },
      "RequestBody": {
        "calling": "none",
        "sms": "outbound"
      },
      "StatusCode": 202,
      "ResponseHeaders": {
        "Access-Control-Expose-Headers": "Operation-Location,Location,operation-id,capabilities-id",
<<<<<<< HEAD
        "api-supported-versions": "2021-03-07, 2022-01-11-preview2, 2022-06-01-preview, 2022-12-01, 2022-12-02-preview2, 2023-05-01-preview",
        "capabilities-id": "sanitized",
        "Content-Length": "36",
        "Content-Type": "application/json; charset=utf-8",
        "Date": "Sat, 15 Jul 2023 04:53:54 GMT",
        "Location": "/phoneNumbers/\u002B14155550100?api-version=2023-05-01-preview",
        "MS-CV": "SnzyLCX28UKLm9HACbZYpQ.0",
=======
        "api-supported-versions": "2021-03-07, 2022-01-11-preview2, 2022-06-01-preview, 2022-12-01, 2022-12-02-preview2, 2023-05-01-preview, 2023-10-01-preview, 2024-01-31-preview",
        "capabilities-id": "sanitized",
        "Content-Length": "36",
        "Content-Type": "application/json; charset=utf-8",
        "Date": "Wed, 22 Nov 2023 10:40:29 GMT",
        "Location": "/phoneNumbers/\u002B14155550100?api-version=2022-12-01",
        "MS-CV": "ze4TkTR4ckq5hR71lcRJUQ.0",
>>>>>>> 4862c6d8
        "operation-id": "capabilities_sanitized",
        "Operation-Location": "/phoneNumbers/operations/capabilities_sanitized?api-version=2023-05-01-preview",
        "Strict-Transport-Security": "max-age=2592000",
<<<<<<< HEAD
        "X-Azure-Ref": "0YCayZAAAAAB1GELH7QoYQ41L6\u002B1e4msnV1NURURHRTA4MTEAOWZjN2I1MTktYThjYy00Zjg5LTkzNWUtYzkxNDhhZTA5ZTgx",
        "X-Cache": "CONFIG_NOCACHE",
        "X-Processing-Time": "1889ms"
=======
        "X-Azure-Ref": "0mdpdZQAAAADoH6gOeT0hTIsoBjt2Eu7sUFJHMDFFREdFMDkwNwA5ZmM3YjUxOS1hOGNjLTRmODktOTM1ZS1jOTE0OGFlMDllODE=",
        "X-Cache": "CONFIG_NOCACHE",
        "X-Processing-Time": "3293ms"
>>>>>>> 4862c6d8
      },
      "ResponseBody": {
        "capabilitiesUpdateId": "sanitized"
      }
    },
    {
      "RequestUri": "https://endpoint/phoneNumbers/operations/capabilities_sanitized?api-version=2023-05-01-preview",
      "RequestMethod": "GET",
      "RequestHeaders": {
        "Accept": "application/json",
        "Accept-Encoding": "gzip, deflate, br",
        "Accept-Language": "en-US",
        "Authorization": "Sanitized",
        "Connection": "keep-alive",
        "Content-Type": "application/merge-patch\u002Bjson",
        "Referer": "http://localhost:9876/",
        "sec-ch-ua": "",
        "sec-ch-ua-mobile": "?0",
        "sec-ch-ua-platform": "\u0022\u0022",
        "Sec-Fetch-Dest": "empty",
        "Sec-Fetch-Mode": "cors",
        "Sec-Fetch-Site": "same-site",
        "User-Agent": "Mozilla/5.0 (Windows NT 10.0; Win64; x64) AppleWebKit/537.36 (KHTML, like Gecko) HeadlessChrome/112.0.5614.0 Safari/537.36",
        "x-ms-client-request-id": "sanitized",
<<<<<<< HEAD
        "x-ms-useragent": "azsdk-js-communication-phone-numbers/1.2.0 core-rest-pipeline/1.11.1 OS"
=======
        "x-ms-useragent": "fake-useragent"
>>>>>>> 4862c6d8
      },
      "RequestBody": null,
      "StatusCode": 200,
      "ResponseHeaders": {
        "Access-Control-Expose-Headers": "Location",
<<<<<<< HEAD
        "api-supported-versions": "2021-03-07, 2022-01-11-preview2, 2022-06-01-preview, 2022-11-15-preview, 2022-12-01, 2022-12-02-preview2, 2023-05-01-preview",
        "Content-Type": "application/json; charset=utf-8",
        "Date": "Sat, 15 Jul 2023 04:53:54 GMT",
        "Location": "/phoneNumbers/\u002B14155550100?api-version=2023-05-01-preview",
        "MS-CV": "W6BKrOSsrU\u002B5bhFmOFGt8A.0",
        "Strict-Transport-Security": "max-age=2592000",
        "Transfer-Encoding": "chunked",
        "X-Azure-Ref": "0YiayZAAAAAAOTS95ZYeyTYLPK6JREYuWV1NURURHRTA4MTEAOWZjN2I1MTktYThjYy00Zjg5LTkzNWUtYzkxNDhhZTA5ZTgx",
        "X-Cache": "CONFIG_NOCACHE",
        "X-Processing-Time": "147ms"
=======
        "api-supported-versions": "2021-03-07, 2022-01-11-preview2, 2022-06-01-preview, 2022-11-15-preview, 2022-12-01, 2022-12-02-preview2, 2023-05-01-preview, 2023-10-01-preview, 2024-01-31-preview",
        "Content-Type": "application/json; charset=utf-8",
        "Date": "Wed, 22 Nov 2023 10:40:29 GMT",
        "Location": "/phoneNumbers/\u002B14155550100?api-version=2022-12-01",
        "MS-CV": "w8RlTqJ/5kmcjNR6LGJwVw.0",
        "Strict-Transport-Security": "max-age=2592000",
        "Transfer-Encoding": "chunked",
        "X-Azure-Ref": "0ndpdZQAAAAD96ZdvKGJlSoJmmIIKpqxOUFJHMDFFREdFMDkwNwA5ZmM3YjUxOS1hOGNjLTRmODktOTM1ZS1jOTE0OGFlMDllODE=",
        "X-Cache": "CONFIG_NOCACHE",
        "X-Processing-Time": "390ms"
>>>>>>> 4862c6d8
      },
      "ResponseBody": {
        "operationType": "updatePhoneNumberCapabilities",
        "status": "running",
<<<<<<< HEAD
        "resourceLocation": "/phoneNumbers/\u002B14155550100?api-version=2023-05-01-preview",
        "createdDateTime": "2023-07-15T04:53:53.9265749\u002B00:00",
=======
        "resourceLocation": "/phoneNumbers/\u002B14155550100?api-version=2022-12-01",
        "createdDateTime": "2023-11-22T10:40:28.876115\u002B00:00",
>>>>>>> 4862c6d8
        "id": "capabilities_sanitized",
        "lastActionDateTime": "0001-01-01T00:00:00\u002B00:00"
      }
    },
    {
      "RequestUri": "https://endpoint/phoneNumbers/operations/capabilities_sanitized?api-version=2023-05-01-preview",
      "RequestMethod": "GET",
      "RequestHeaders": {
        "Accept": "application/json",
        "Accept-Encoding": "gzip, deflate, br",
        "Accept-Language": "en-US",
        "Authorization": "Sanitized",
        "Connection": "keep-alive",
        "Content-Type": "application/merge-patch\u002Bjson",
        "Referer": "http://localhost:9876/",
        "sec-ch-ua": "",
        "sec-ch-ua-mobile": "?0",
        "sec-ch-ua-platform": "\u0022\u0022",
        "Sec-Fetch-Dest": "empty",
        "Sec-Fetch-Mode": "cors",
        "Sec-Fetch-Site": "same-site",
        "User-Agent": "Mozilla/5.0 (Windows NT 10.0; Win64; x64) AppleWebKit/537.36 (KHTML, like Gecko) HeadlessChrome/112.0.5614.0 Safari/537.36",
        "x-ms-client-request-id": "sanitized",
<<<<<<< HEAD
        "x-ms-useragent": "azsdk-js-communication-phone-numbers/1.2.0 core-rest-pipeline/1.11.1 OS"
=======
        "x-ms-useragent": "fake-useragent"
>>>>>>> 4862c6d8
      },
      "RequestBody": null,
      "StatusCode": 200,
      "ResponseHeaders": {
        "Access-Control-Expose-Headers": "Location",
<<<<<<< HEAD
        "api-supported-versions": "2021-03-07, 2022-01-11-preview2, 2022-06-01-preview, 2022-11-15-preview, 2022-12-01, 2022-12-02-preview2, 2023-05-01-preview",
        "Content-Type": "application/json; charset=utf-8",
        "Date": "Sat, 15 Jul 2023 04:53:54 GMT",
        "Location": "/phoneNumbers/\u002B14155550100?api-version=2023-05-01-preview",
        "MS-CV": "t/9XL71ewUKhFb\u002BNkMGamw.0",
        "Strict-Transport-Security": "max-age=2592000",
        "Transfer-Encoding": "chunked",
        "X-Azure-Ref": "0YiayZAAAAABAbBtdZKMAQoeJErZwPtZoV1NURURHRTA4MTEAOWZjN2I1MTktYThjYy00Zjg5LTkzNWUtYzkxNDhhZTA5ZTgx",
        "X-Cache": "CONFIG_NOCACHE",
        "X-Processing-Time": "161ms"
=======
        "api-supported-versions": "2021-03-07, 2022-01-11-preview2, 2022-06-01-preview, 2022-11-15-preview, 2022-12-01, 2022-12-02-preview2, 2023-05-01-preview, 2023-10-01-preview, 2024-01-31-preview",
        "Content-Type": "application/json; charset=utf-8",
        "Date": "Wed, 22 Nov 2023 10:40:29 GMT",
        "Location": "/phoneNumbers/\u002B14155550100?api-version=2022-12-01",
        "MS-CV": "SkRdhwdhtEqfo3EvzTmdNg.0",
        "Strict-Transport-Security": "max-age=2592000",
        "Transfer-Encoding": "chunked",
        "X-Azure-Ref": "0ndpdZQAAAAAlQUG7hgPLTY7CTBoytY4cUFJHMDFFREdFMDkwNwA5ZmM3YjUxOS1hOGNjLTRmODktOTM1ZS1jOTE0OGFlMDllODE=",
        "X-Cache": "CONFIG_NOCACHE",
        "X-Processing-Time": "378ms"
>>>>>>> 4862c6d8
      },
      "ResponseBody": {
        "operationType": "updatePhoneNumberCapabilities",
        "status": "running",
<<<<<<< HEAD
        "resourceLocation": "/phoneNumbers/\u002B14155550100?api-version=2023-05-01-preview",
        "createdDateTime": "2023-07-15T04:53:53.9265749\u002B00:00",
=======
        "resourceLocation": "/phoneNumbers/\u002B14155550100?api-version=2022-12-01",
        "createdDateTime": "2023-11-22T10:40:28.876115\u002B00:00",
>>>>>>> 4862c6d8
        "id": "capabilities_sanitized",
        "lastActionDateTime": "0001-01-01T00:00:00\u002B00:00"
      }
    },
    {
      "RequestUri": "https://endpoint/phoneNumbers/operations/capabilities_sanitized?api-version=2023-05-01-preview",
      "RequestMethod": "GET",
      "RequestHeaders": {
        "Accept": "application/json",
        "Accept-Encoding": "gzip, deflate, br",
        "Accept-Language": "en-US",
        "Authorization": "Sanitized",
        "Connection": "keep-alive",
        "Content-Type": "application/merge-patch\u002Bjson",
        "Referer": "http://localhost:9876/",
        "sec-ch-ua": "",
        "sec-ch-ua-mobile": "?0",
        "sec-ch-ua-platform": "\u0022\u0022",
        "Sec-Fetch-Dest": "empty",
        "Sec-Fetch-Mode": "cors",
        "Sec-Fetch-Site": "same-site",
        "User-Agent": "Mozilla/5.0 (Windows NT 10.0; Win64; x64) AppleWebKit/537.36 (KHTML, like Gecko) HeadlessChrome/112.0.5614.0 Safari/537.36",
        "x-ms-client-request-id": "sanitized",
<<<<<<< HEAD
        "x-ms-useragent": "azsdk-js-communication-phone-numbers/1.2.0 core-rest-pipeline/1.11.1 OS"
=======
        "x-ms-useragent": "fake-useragent"
>>>>>>> 4862c6d8
      },
      "RequestBody": null,
      "StatusCode": 200,
      "ResponseHeaders": {
        "Access-Control-Expose-Headers": "Location",
<<<<<<< HEAD
        "api-supported-versions": "2021-03-07, 2022-01-11-preview2, 2022-06-01-preview, 2022-11-15-preview, 2022-12-01, 2022-12-02-preview2, 2023-05-01-preview",
        "Content-Type": "application/json; charset=utf-8",
        "Date": "Sat, 15 Jul 2023 04:53:56 GMT",
        "Location": "/phoneNumbers/\u002B14155550100?api-version=2023-05-01-preview",
        "MS-CV": "FTgD6se8SEu3w2I6pIKfWg.0",
        "Strict-Transport-Security": "max-age=2592000",
        "Transfer-Encoding": "chunked",
        "X-Azure-Ref": "0ZCayZAAAAACmkRBeYLI\u002BSZkeB/WZ8sGaV1NURURHRTA4MTEAOWZjN2I1MTktYThjYy00Zjg5LTkzNWUtYzkxNDhhZTA5ZTgx",
        "X-Cache": "CONFIG_NOCACHE",
        "X-Processing-Time": "150ms"
=======
        "api-supported-versions": "2021-03-07, 2022-01-11-preview2, 2022-06-01-preview, 2022-11-15-preview, 2022-12-01, 2022-12-02-preview2, 2023-05-01-preview, 2023-10-01-preview, 2024-01-31-preview",
        "Content-Type": "application/json; charset=utf-8",
        "Date": "Wed, 22 Nov 2023 10:40:32 GMT",
        "Location": "/phoneNumbers/\u002B14155550100?api-version=2022-12-01",
        "MS-CV": "H8xqfIfVyEu0ZT\u002BRWOj4oQ.0",
        "Strict-Transport-Security": "max-age=2592000",
        "Transfer-Encoding": "chunked",
        "X-Azure-Ref": "0oNpdZQAAAABqT/qOiZDIToKtKxi\u002BXKUzUFJHMDFFREdFMDkwNwA5ZmM3YjUxOS1hOGNjLTRmODktOTM1ZS1jOTE0OGFlMDllODE=",
        "X-Cache": "CONFIG_NOCACHE",
        "X-Processing-Time": "381ms"
>>>>>>> 4862c6d8
      },
      "ResponseBody": {
        "operationType": "updatePhoneNumberCapabilities",
        "status": "running",
<<<<<<< HEAD
        "resourceLocation": "/phoneNumbers/\u002B14155550100?api-version=2023-05-01-preview",
        "createdDateTime": "2023-07-15T04:53:53.9265749\u002B00:00",
=======
        "resourceLocation": "/phoneNumbers/\u002B14155550100?api-version=2022-12-01",
        "createdDateTime": "2023-11-22T10:40:28.876115\u002B00:00",
>>>>>>> 4862c6d8
        "id": "capabilities_sanitized",
        "lastActionDateTime": "0001-01-01T00:00:00\u002B00:00"
      }
    },
    {
      "RequestUri": "https://endpoint/phoneNumbers/operations/capabilities_sanitized?api-version=2023-05-01-preview",
      "RequestMethod": "GET",
      "RequestHeaders": {
        "Accept": "application/json",
        "Accept-Encoding": "gzip, deflate, br",
        "Accept-Language": "en-US",
        "Authorization": "Sanitized",
        "Connection": "keep-alive",
        "Content-Type": "application/merge-patch\u002Bjson",
        "Referer": "http://localhost:9876/",
        "sec-ch-ua": "",
        "sec-ch-ua-mobile": "?0",
        "sec-ch-ua-platform": "\u0022\u0022",
        "Sec-Fetch-Dest": "empty",
        "Sec-Fetch-Mode": "cors",
        "Sec-Fetch-Site": "same-site",
        "User-Agent": "Mozilla/5.0 (Windows NT 10.0; Win64; x64) AppleWebKit/537.36 (KHTML, like Gecko) HeadlessChrome/112.0.5614.0 Safari/537.36",
        "x-ms-client-request-id": "sanitized",
<<<<<<< HEAD
        "x-ms-useragent": "azsdk-js-communication-phone-numbers/1.2.0 core-rest-pipeline/1.11.1 OS"
=======
        "x-ms-useragent": "fake-useragent"
>>>>>>> 4862c6d8
      },
      "RequestBody": null,
      "StatusCode": 200,
      "ResponseHeaders": {
        "Access-Control-Expose-Headers": "Location",
<<<<<<< HEAD
        "api-supported-versions": "2021-03-07, 2022-01-11-preview2, 2022-06-01-preview, 2022-11-15-preview, 2022-12-01, 2022-12-02-preview2, 2023-05-01-preview",
        "Content-Type": "application/json; charset=utf-8",
        "Date": "Sat, 15 Jul 2023 04:53:58 GMT",
        "Location": "/phoneNumbers/\u002B14155550100?api-version=2023-05-01-preview",
        "MS-CV": "4xyJItpClUiQPaTqdZNYNA.0",
        "Strict-Transport-Security": "max-age=2592000",
        "Transfer-Encoding": "chunked",
        "X-Azure-Ref": "0ZiayZAAAAABk2qqiysGSQKKkUwRziKQQV1NURURHRTA4MTEAOWZjN2I1MTktYThjYy00Zjg5LTkzNWUtYzkxNDhhZTA5ZTgx",
        "X-Cache": "CONFIG_NOCACHE",
        "X-Processing-Time": "146ms"
=======
        "api-supported-versions": "2021-03-07, 2022-01-11-preview2, 2022-06-01-preview, 2022-11-15-preview, 2022-12-01, 2022-12-02-preview2, 2023-05-01-preview, 2023-10-01-preview, 2024-01-31-preview",
        "Content-Type": "application/json; charset=utf-8",
        "Date": "Wed, 22 Nov 2023 10:40:34 GMT",
        "Location": "/phoneNumbers/\u002B14155550100?api-version=2022-12-01",
        "MS-CV": "4TymIg4NfkCbsVDXO842HA.0",
        "Strict-Transport-Security": "max-age=2592000",
        "Transfer-Encoding": "chunked",
        "X-Azure-Ref": "0otpdZQAAAAD5nrjxmhWkS446N/Hme72CUFJHMDFFREdFMDkwNwA5ZmM3YjUxOS1hOGNjLTRmODktOTM1ZS1jOTE0OGFlMDllODE=",
        "X-Cache": "CONFIG_NOCACHE",
        "X-Processing-Time": "376ms"
>>>>>>> 4862c6d8
      },
      "ResponseBody": {
        "operationType": "updatePhoneNumberCapabilities",
        "status": "succeeded",
<<<<<<< HEAD
        "resourceLocation": "/phoneNumbers/\u002B14155550100?api-version=2023-05-01-preview",
        "createdDateTime": "2023-07-15T04:53:53.9265749\u002B00:00",
=======
        "resourceLocation": "/phoneNumbers/\u002B14155550100?api-version=2022-12-01",
        "createdDateTime": "2023-11-22T10:40:28.876115\u002B00:00",
>>>>>>> 4862c6d8
        "id": "capabilities_sanitized",
        "lastActionDateTime": "0001-01-01T00:00:00\u002B00:00"
      }
    },
    {
      "RequestUri": "https://endpoint/phoneNumbers/\u002B14155550100?api-version=2023-05-01-preview",
      "RequestMethod": "GET",
      "RequestHeaders": {
        "Accept": "application/json",
        "Accept-Encoding": "gzip, deflate, br",
        "Accept-Language": "en-US",
        "Authorization": "Sanitized",
        "Connection": "keep-alive",
        "Content-Type": "application/merge-patch\u002Bjson",
        "Referer": "http://localhost:9876/",
        "sec-ch-ua": "",
        "sec-ch-ua-mobile": "?0",
        "sec-ch-ua-platform": "\u0022\u0022",
        "Sec-Fetch-Dest": "empty",
        "Sec-Fetch-Mode": "cors",
        "Sec-Fetch-Site": "same-site",
        "User-Agent": "Mozilla/5.0 (Windows NT 10.0; Win64; x64) AppleWebKit/537.36 (KHTML, like Gecko) HeadlessChrome/112.0.5614.0 Safari/537.36",
        "x-ms-client-request-id": "sanitized",
<<<<<<< HEAD
        "x-ms-useragent": "azsdk-js-communication-phone-numbers/1.2.0 core-rest-pipeline/1.11.1 OS"
=======
        "x-ms-useragent": "fake-useragent"
>>>>>>> 4862c6d8
      },
      "RequestBody": null,
      "StatusCode": 200,
      "ResponseHeaders": {
<<<<<<< HEAD
        "api-supported-versions": "2021-03-07, 2022-01-11-preview2, 2022-06-01-preview, 2022-12-01, 2022-12-02-preview2, 2023-05-01-preview",
        "Content-Length": "302",
        "Content-Type": "application/json; charset=utf-8",
        "Date": "Sat, 15 Jul 2023 04:54:00 GMT",
        "MS-CV": "LEpPYHALy06Q3KHbljFY4Q.0",
        "Strict-Transport-Security": "max-age=2592000",
        "X-Azure-Ref": "0ZyayZAAAAACgUCyYINmjR4p0hvA9oy9FV1NURURHRTA4MTEAOWZjN2I1MTktYThjYy00Zjg5LTkzNWUtYzkxNDhhZTA5ZTgx",
        "X-Cache": "CONFIG_NOCACHE",
        "X-Processing-Time": "970ms"
=======
        "api-supported-versions": "2021-03-07, 2022-01-11-preview2, 2022-06-01-preview, 2022-12-01, 2022-12-02-preview2, 2023-05-01-preview, 2023-10-01-preview, 2024-01-31-preview",
        "Content-Length": "302",
        "Content-Type": "application/json; charset=utf-8",
        "Date": "Wed, 22 Nov 2023 10:40:36 GMT",
        "MS-CV": "pf1ta7eKkUWylpJjUW7Gxg.0",
        "Strict-Transport-Security": "max-age=2592000",
        "X-Azure-Ref": "0o9pdZQAAAAAeO1v0g6y6TaTYtwE47PV8UFJHMDFFREdFMDkwNwA5ZmM3YjUxOS1hOGNjLTRmODktOTM1ZS1jOTE0OGFlMDllODE=",
        "X-Cache": "CONFIG_NOCACHE",
        "X-Processing-Time": "1739ms"
>>>>>>> 4862c6d8
      },
      "ResponseBody": {
        "id": "14155550100",
        "phoneNumber": "\u002B14155550100",
        "countryCode": "US",
        "phoneNumberType": "tollFree",
        "capabilities": {
          "calling": "none",
          "sms": "outbound"
        },
        "assignmentType": "application",
<<<<<<< HEAD
        "purchaseDate": "2021-06-23T23:31:47.0550566\u002B00:00",
=======
        "purchaseDate": "2023-11-10T09:57:45.4485137\u002B00:00",
>>>>>>> 4862c6d8
        "cost": {
          "amount": 2.0,
          "currencyCode": "USD",
          "billingFrequency": "monthly"
        }
      }
    }
  ],
  "Variables": {}
}<|MERGE_RESOLUTION|>--- conflicted
+++ resolved
@@ -1,7 +1,7 @@
 {
   "Entries": [
     {
-      "RequestUri": "https://endpoint/phoneNumbers/%2B14155550100/capabilities?api-version=2023-05-01-preview",
+      "RequestUri": "https://endpoint/phoneNumbers/%2B14155550100/capabilities?api-version=2022-12-01",
       "RequestMethod": "PATCH",
       "RequestHeaders": {
         "Accept": "application/json",
@@ -20,11 +20,7 @@
         "Sec-Fetch-Site": "same-site",
         "User-Agent": "Mozilla/5.0 (Windows NT 10.0; Win64; x64) AppleWebKit/537.36 (KHTML, like Gecko) HeadlessChrome/112.0.5614.0 Safari/537.36",
         "x-ms-client-request-id": "sanitized",
-<<<<<<< HEAD
-        "x-ms-useragent": "azsdk-js-communication-phone-numbers/1.2.0 core-rest-pipeline/1.11.1 OS"
-=======
-        "x-ms-useragent": "fake-useragent"
->>>>>>> 4862c6d8
+        "x-ms-useragent": "fake-useragent"
       },
       "RequestBody": {
         "calling": "none",
@@ -33,15 +29,6 @@
       "StatusCode": 202,
       "ResponseHeaders": {
         "Access-Control-Expose-Headers": "Operation-Location,Location,operation-id,capabilities-id",
-<<<<<<< HEAD
-        "api-supported-versions": "2021-03-07, 2022-01-11-preview2, 2022-06-01-preview, 2022-12-01, 2022-12-02-preview2, 2023-05-01-preview",
-        "capabilities-id": "sanitized",
-        "Content-Length": "36",
-        "Content-Type": "application/json; charset=utf-8",
-        "Date": "Sat, 15 Jul 2023 04:53:54 GMT",
-        "Location": "/phoneNumbers/\u002B14155550100?api-version=2023-05-01-preview",
-        "MS-CV": "SnzyLCX28UKLm9HACbZYpQ.0",
-=======
         "api-supported-versions": "2021-03-07, 2022-01-11-preview2, 2022-06-01-preview, 2022-12-01, 2022-12-02-preview2, 2023-05-01-preview, 2023-10-01-preview, 2024-01-31-preview",
         "capabilities-id": "sanitized",
         "Content-Length": "36",
@@ -49,65 +36,42 @@
         "Date": "Wed, 22 Nov 2023 10:40:29 GMT",
         "Location": "/phoneNumbers/\u002B14155550100?api-version=2022-12-01",
         "MS-CV": "ze4TkTR4ckq5hR71lcRJUQ.0",
->>>>>>> 4862c6d8
         "operation-id": "capabilities_sanitized",
-        "Operation-Location": "/phoneNumbers/operations/capabilities_sanitized?api-version=2023-05-01-preview",
-        "Strict-Transport-Security": "max-age=2592000",
-<<<<<<< HEAD
-        "X-Azure-Ref": "0YCayZAAAAAB1GELH7QoYQ41L6\u002B1e4msnV1NURURHRTA4MTEAOWZjN2I1MTktYThjYy00Zjg5LTkzNWUtYzkxNDhhZTA5ZTgx",
-        "X-Cache": "CONFIG_NOCACHE",
-        "X-Processing-Time": "1889ms"
-=======
+        "Operation-Location": "/phoneNumbers/operations/capabilities_sanitized?api-version=2022-12-01",
+        "Strict-Transport-Security": "max-age=2592000",
         "X-Azure-Ref": "0mdpdZQAAAADoH6gOeT0hTIsoBjt2Eu7sUFJHMDFFREdFMDkwNwA5ZmM3YjUxOS1hOGNjLTRmODktOTM1ZS1jOTE0OGFlMDllODE=",
         "X-Cache": "CONFIG_NOCACHE",
         "X-Processing-Time": "3293ms"
->>>>>>> 4862c6d8
       },
       "ResponseBody": {
         "capabilitiesUpdateId": "sanitized"
       }
     },
     {
-      "RequestUri": "https://endpoint/phoneNumbers/operations/capabilities_sanitized?api-version=2023-05-01-preview",
-      "RequestMethod": "GET",
-      "RequestHeaders": {
-        "Accept": "application/json",
-        "Accept-Encoding": "gzip, deflate, br",
-        "Accept-Language": "en-US",
-        "Authorization": "Sanitized",
-        "Connection": "keep-alive",
-        "Content-Type": "application/merge-patch\u002Bjson",
-        "Referer": "http://localhost:9876/",
-        "sec-ch-ua": "",
-        "sec-ch-ua-mobile": "?0",
-        "sec-ch-ua-platform": "\u0022\u0022",
-        "Sec-Fetch-Dest": "empty",
-        "Sec-Fetch-Mode": "cors",
-        "Sec-Fetch-Site": "same-site",
-        "User-Agent": "Mozilla/5.0 (Windows NT 10.0; Win64; x64) AppleWebKit/537.36 (KHTML, like Gecko) HeadlessChrome/112.0.5614.0 Safari/537.36",
-        "x-ms-client-request-id": "sanitized",
-<<<<<<< HEAD
-        "x-ms-useragent": "azsdk-js-communication-phone-numbers/1.2.0 core-rest-pipeline/1.11.1 OS"
-=======
-        "x-ms-useragent": "fake-useragent"
->>>>>>> 4862c6d8
-      },
-      "RequestBody": null,
-      "StatusCode": 200,
-      "ResponseHeaders": {
-        "Access-Control-Expose-Headers": "Location",
-<<<<<<< HEAD
-        "api-supported-versions": "2021-03-07, 2022-01-11-preview2, 2022-06-01-preview, 2022-11-15-preview, 2022-12-01, 2022-12-02-preview2, 2023-05-01-preview",
-        "Content-Type": "application/json; charset=utf-8",
-        "Date": "Sat, 15 Jul 2023 04:53:54 GMT",
-        "Location": "/phoneNumbers/\u002B14155550100?api-version=2023-05-01-preview",
-        "MS-CV": "W6BKrOSsrU\u002B5bhFmOFGt8A.0",
-        "Strict-Transport-Security": "max-age=2592000",
-        "Transfer-Encoding": "chunked",
-        "X-Azure-Ref": "0YiayZAAAAAAOTS95ZYeyTYLPK6JREYuWV1NURURHRTA4MTEAOWZjN2I1MTktYThjYy00Zjg5LTkzNWUtYzkxNDhhZTA5ZTgx",
-        "X-Cache": "CONFIG_NOCACHE",
-        "X-Processing-Time": "147ms"
-=======
+      "RequestUri": "https://endpoint/phoneNumbers/operations/capabilities_sanitized?api-version=2022-12-01",
+      "RequestMethod": "GET",
+      "RequestHeaders": {
+        "Accept": "application/json",
+        "Accept-Encoding": "gzip, deflate, br",
+        "Accept-Language": "en-US",
+        "Authorization": "Sanitized",
+        "Connection": "keep-alive",
+        "Content-Type": "application/merge-patch\u002Bjson",
+        "Referer": "http://localhost:9876/",
+        "sec-ch-ua": "",
+        "sec-ch-ua-mobile": "?0",
+        "sec-ch-ua-platform": "\u0022\u0022",
+        "Sec-Fetch-Dest": "empty",
+        "Sec-Fetch-Mode": "cors",
+        "Sec-Fetch-Site": "same-site",
+        "User-Agent": "Mozilla/5.0 (Windows NT 10.0; Win64; x64) AppleWebKit/537.36 (KHTML, like Gecko) HeadlessChrome/112.0.5614.0 Safari/537.36",
+        "x-ms-client-request-id": "sanitized",
+        "x-ms-useragent": "fake-useragent"
+      },
+      "RequestBody": null,
+      "StatusCode": 200,
+      "ResponseHeaders": {
+        "Access-Control-Expose-Headers": "Location",
         "api-supported-versions": "2021-03-07, 2022-01-11-preview2, 2022-06-01-preview, 2022-11-15-preview, 2022-12-01, 2022-12-02-preview2, 2023-05-01-preview, 2023-10-01-preview, 2024-01-31-preview",
         "Content-Type": "application/json; charset=utf-8",
         "Date": "Wed, 22 Nov 2023 10:40:29 GMT",
@@ -118,63 +82,41 @@
         "X-Azure-Ref": "0ndpdZQAAAAD96ZdvKGJlSoJmmIIKpqxOUFJHMDFFREdFMDkwNwA5ZmM3YjUxOS1hOGNjLTRmODktOTM1ZS1jOTE0OGFlMDllODE=",
         "X-Cache": "CONFIG_NOCACHE",
         "X-Processing-Time": "390ms"
->>>>>>> 4862c6d8
       },
       "ResponseBody": {
         "operationType": "updatePhoneNumberCapabilities",
         "status": "running",
-<<<<<<< HEAD
-        "resourceLocation": "/phoneNumbers/\u002B14155550100?api-version=2023-05-01-preview",
-        "createdDateTime": "2023-07-15T04:53:53.9265749\u002B00:00",
-=======
-        "resourceLocation": "/phoneNumbers/\u002B14155550100?api-version=2022-12-01",
-        "createdDateTime": "2023-11-22T10:40:28.876115\u002B00:00",
->>>>>>> 4862c6d8
-        "id": "capabilities_sanitized",
-        "lastActionDateTime": "0001-01-01T00:00:00\u002B00:00"
-      }
-    },
-    {
-      "RequestUri": "https://endpoint/phoneNumbers/operations/capabilities_sanitized?api-version=2023-05-01-preview",
-      "RequestMethod": "GET",
-      "RequestHeaders": {
-        "Accept": "application/json",
-        "Accept-Encoding": "gzip, deflate, br",
-        "Accept-Language": "en-US",
-        "Authorization": "Sanitized",
-        "Connection": "keep-alive",
-        "Content-Type": "application/merge-patch\u002Bjson",
-        "Referer": "http://localhost:9876/",
-        "sec-ch-ua": "",
-        "sec-ch-ua-mobile": "?0",
-        "sec-ch-ua-platform": "\u0022\u0022",
-        "Sec-Fetch-Dest": "empty",
-        "Sec-Fetch-Mode": "cors",
-        "Sec-Fetch-Site": "same-site",
-        "User-Agent": "Mozilla/5.0 (Windows NT 10.0; Win64; x64) AppleWebKit/537.36 (KHTML, like Gecko) HeadlessChrome/112.0.5614.0 Safari/537.36",
-        "x-ms-client-request-id": "sanitized",
-<<<<<<< HEAD
-        "x-ms-useragent": "azsdk-js-communication-phone-numbers/1.2.0 core-rest-pipeline/1.11.1 OS"
-=======
-        "x-ms-useragent": "fake-useragent"
->>>>>>> 4862c6d8
-      },
-      "RequestBody": null,
-      "StatusCode": 200,
-      "ResponseHeaders": {
-        "Access-Control-Expose-Headers": "Location",
-<<<<<<< HEAD
-        "api-supported-versions": "2021-03-07, 2022-01-11-preview2, 2022-06-01-preview, 2022-11-15-preview, 2022-12-01, 2022-12-02-preview2, 2023-05-01-preview",
-        "Content-Type": "application/json; charset=utf-8",
-        "Date": "Sat, 15 Jul 2023 04:53:54 GMT",
-        "Location": "/phoneNumbers/\u002B14155550100?api-version=2023-05-01-preview",
-        "MS-CV": "t/9XL71ewUKhFb\u002BNkMGamw.0",
-        "Strict-Transport-Security": "max-age=2592000",
-        "Transfer-Encoding": "chunked",
-        "X-Azure-Ref": "0YiayZAAAAABAbBtdZKMAQoeJErZwPtZoV1NURURHRTA4MTEAOWZjN2I1MTktYThjYy00Zjg5LTkzNWUtYzkxNDhhZTA5ZTgx",
-        "X-Cache": "CONFIG_NOCACHE",
-        "X-Processing-Time": "161ms"
-=======
+        "resourceLocation": "/phoneNumbers/\u002B14155550100?api-version=2022-12-01",
+        "createdDateTime": "2023-11-22T10:40:28.876115\u002B00:00",
+        "id": "capabilities_sanitized",
+        "lastActionDateTime": "0001-01-01T00:00:00\u002B00:00"
+      }
+    },
+    {
+      "RequestUri": "https://endpoint/phoneNumbers/operations/capabilities_sanitized?api-version=2022-12-01",
+      "RequestMethod": "GET",
+      "RequestHeaders": {
+        "Accept": "application/json",
+        "Accept-Encoding": "gzip, deflate, br",
+        "Accept-Language": "en-US",
+        "Authorization": "Sanitized",
+        "Connection": "keep-alive",
+        "Content-Type": "application/merge-patch\u002Bjson",
+        "Referer": "http://localhost:9876/",
+        "sec-ch-ua": "",
+        "sec-ch-ua-mobile": "?0",
+        "sec-ch-ua-platform": "\u0022\u0022",
+        "Sec-Fetch-Dest": "empty",
+        "Sec-Fetch-Mode": "cors",
+        "Sec-Fetch-Site": "same-site",
+        "User-Agent": "Mozilla/5.0 (Windows NT 10.0; Win64; x64) AppleWebKit/537.36 (KHTML, like Gecko) HeadlessChrome/112.0.5614.0 Safari/537.36",
+        "x-ms-client-request-id": "sanitized",
+        "x-ms-useragent": "fake-useragent"
+      },
+      "RequestBody": null,
+      "StatusCode": 200,
+      "ResponseHeaders": {
+        "Access-Control-Expose-Headers": "Location",
         "api-supported-versions": "2021-03-07, 2022-01-11-preview2, 2022-06-01-preview, 2022-11-15-preview, 2022-12-01, 2022-12-02-preview2, 2023-05-01-preview, 2023-10-01-preview, 2024-01-31-preview",
         "Content-Type": "application/json; charset=utf-8",
         "Date": "Wed, 22 Nov 2023 10:40:29 GMT",
@@ -185,63 +127,41 @@
         "X-Azure-Ref": "0ndpdZQAAAAAlQUG7hgPLTY7CTBoytY4cUFJHMDFFREdFMDkwNwA5ZmM3YjUxOS1hOGNjLTRmODktOTM1ZS1jOTE0OGFlMDllODE=",
         "X-Cache": "CONFIG_NOCACHE",
         "X-Processing-Time": "378ms"
->>>>>>> 4862c6d8
       },
       "ResponseBody": {
         "operationType": "updatePhoneNumberCapabilities",
         "status": "running",
-<<<<<<< HEAD
-        "resourceLocation": "/phoneNumbers/\u002B14155550100?api-version=2023-05-01-preview",
-        "createdDateTime": "2023-07-15T04:53:53.9265749\u002B00:00",
-=======
-        "resourceLocation": "/phoneNumbers/\u002B14155550100?api-version=2022-12-01",
-        "createdDateTime": "2023-11-22T10:40:28.876115\u002B00:00",
->>>>>>> 4862c6d8
-        "id": "capabilities_sanitized",
-        "lastActionDateTime": "0001-01-01T00:00:00\u002B00:00"
-      }
-    },
-    {
-      "RequestUri": "https://endpoint/phoneNumbers/operations/capabilities_sanitized?api-version=2023-05-01-preview",
-      "RequestMethod": "GET",
-      "RequestHeaders": {
-        "Accept": "application/json",
-        "Accept-Encoding": "gzip, deflate, br",
-        "Accept-Language": "en-US",
-        "Authorization": "Sanitized",
-        "Connection": "keep-alive",
-        "Content-Type": "application/merge-patch\u002Bjson",
-        "Referer": "http://localhost:9876/",
-        "sec-ch-ua": "",
-        "sec-ch-ua-mobile": "?0",
-        "sec-ch-ua-platform": "\u0022\u0022",
-        "Sec-Fetch-Dest": "empty",
-        "Sec-Fetch-Mode": "cors",
-        "Sec-Fetch-Site": "same-site",
-        "User-Agent": "Mozilla/5.0 (Windows NT 10.0; Win64; x64) AppleWebKit/537.36 (KHTML, like Gecko) HeadlessChrome/112.0.5614.0 Safari/537.36",
-        "x-ms-client-request-id": "sanitized",
-<<<<<<< HEAD
-        "x-ms-useragent": "azsdk-js-communication-phone-numbers/1.2.0 core-rest-pipeline/1.11.1 OS"
-=======
-        "x-ms-useragent": "fake-useragent"
->>>>>>> 4862c6d8
-      },
-      "RequestBody": null,
-      "StatusCode": 200,
-      "ResponseHeaders": {
-        "Access-Control-Expose-Headers": "Location",
-<<<<<<< HEAD
-        "api-supported-versions": "2021-03-07, 2022-01-11-preview2, 2022-06-01-preview, 2022-11-15-preview, 2022-12-01, 2022-12-02-preview2, 2023-05-01-preview",
-        "Content-Type": "application/json; charset=utf-8",
-        "Date": "Sat, 15 Jul 2023 04:53:56 GMT",
-        "Location": "/phoneNumbers/\u002B14155550100?api-version=2023-05-01-preview",
-        "MS-CV": "FTgD6se8SEu3w2I6pIKfWg.0",
-        "Strict-Transport-Security": "max-age=2592000",
-        "Transfer-Encoding": "chunked",
-        "X-Azure-Ref": "0ZCayZAAAAACmkRBeYLI\u002BSZkeB/WZ8sGaV1NURURHRTA4MTEAOWZjN2I1MTktYThjYy00Zjg5LTkzNWUtYzkxNDhhZTA5ZTgx",
-        "X-Cache": "CONFIG_NOCACHE",
-        "X-Processing-Time": "150ms"
-=======
+        "resourceLocation": "/phoneNumbers/\u002B14155550100?api-version=2022-12-01",
+        "createdDateTime": "2023-11-22T10:40:28.876115\u002B00:00",
+        "id": "capabilities_sanitized",
+        "lastActionDateTime": "0001-01-01T00:00:00\u002B00:00"
+      }
+    },
+    {
+      "RequestUri": "https://endpoint/phoneNumbers/operations/capabilities_sanitized?api-version=2022-12-01",
+      "RequestMethod": "GET",
+      "RequestHeaders": {
+        "Accept": "application/json",
+        "Accept-Encoding": "gzip, deflate, br",
+        "Accept-Language": "en-US",
+        "Authorization": "Sanitized",
+        "Connection": "keep-alive",
+        "Content-Type": "application/merge-patch\u002Bjson",
+        "Referer": "http://localhost:9876/",
+        "sec-ch-ua": "",
+        "sec-ch-ua-mobile": "?0",
+        "sec-ch-ua-platform": "\u0022\u0022",
+        "Sec-Fetch-Dest": "empty",
+        "Sec-Fetch-Mode": "cors",
+        "Sec-Fetch-Site": "same-site",
+        "User-Agent": "Mozilla/5.0 (Windows NT 10.0; Win64; x64) AppleWebKit/537.36 (KHTML, like Gecko) HeadlessChrome/112.0.5614.0 Safari/537.36",
+        "x-ms-client-request-id": "sanitized",
+        "x-ms-useragent": "fake-useragent"
+      },
+      "RequestBody": null,
+      "StatusCode": 200,
+      "ResponseHeaders": {
+        "Access-Control-Expose-Headers": "Location",
         "api-supported-versions": "2021-03-07, 2022-01-11-preview2, 2022-06-01-preview, 2022-11-15-preview, 2022-12-01, 2022-12-02-preview2, 2023-05-01-preview, 2023-10-01-preview, 2024-01-31-preview",
         "Content-Type": "application/json; charset=utf-8",
         "Date": "Wed, 22 Nov 2023 10:40:32 GMT",
@@ -252,63 +172,41 @@
         "X-Azure-Ref": "0oNpdZQAAAABqT/qOiZDIToKtKxi\u002BXKUzUFJHMDFFREdFMDkwNwA5ZmM3YjUxOS1hOGNjLTRmODktOTM1ZS1jOTE0OGFlMDllODE=",
         "X-Cache": "CONFIG_NOCACHE",
         "X-Processing-Time": "381ms"
->>>>>>> 4862c6d8
       },
       "ResponseBody": {
         "operationType": "updatePhoneNumberCapabilities",
         "status": "running",
-<<<<<<< HEAD
-        "resourceLocation": "/phoneNumbers/\u002B14155550100?api-version=2023-05-01-preview",
-        "createdDateTime": "2023-07-15T04:53:53.9265749\u002B00:00",
-=======
-        "resourceLocation": "/phoneNumbers/\u002B14155550100?api-version=2022-12-01",
-        "createdDateTime": "2023-11-22T10:40:28.876115\u002B00:00",
->>>>>>> 4862c6d8
-        "id": "capabilities_sanitized",
-        "lastActionDateTime": "0001-01-01T00:00:00\u002B00:00"
-      }
-    },
-    {
-      "RequestUri": "https://endpoint/phoneNumbers/operations/capabilities_sanitized?api-version=2023-05-01-preview",
-      "RequestMethod": "GET",
-      "RequestHeaders": {
-        "Accept": "application/json",
-        "Accept-Encoding": "gzip, deflate, br",
-        "Accept-Language": "en-US",
-        "Authorization": "Sanitized",
-        "Connection": "keep-alive",
-        "Content-Type": "application/merge-patch\u002Bjson",
-        "Referer": "http://localhost:9876/",
-        "sec-ch-ua": "",
-        "sec-ch-ua-mobile": "?0",
-        "sec-ch-ua-platform": "\u0022\u0022",
-        "Sec-Fetch-Dest": "empty",
-        "Sec-Fetch-Mode": "cors",
-        "Sec-Fetch-Site": "same-site",
-        "User-Agent": "Mozilla/5.0 (Windows NT 10.0; Win64; x64) AppleWebKit/537.36 (KHTML, like Gecko) HeadlessChrome/112.0.5614.0 Safari/537.36",
-        "x-ms-client-request-id": "sanitized",
-<<<<<<< HEAD
-        "x-ms-useragent": "azsdk-js-communication-phone-numbers/1.2.0 core-rest-pipeline/1.11.1 OS"
-=======
-        "x-ms-useragent": "fake-useragent"
->>>>>>> 4862c6d8
-      },
-      "RequestBody": null,
-      "StatusCode": 200,
-      "ResponseHeaders": {
-        "Access-Control-Expose-Headers": "Location",
-<<<<<<< HEAD
-        "api-supported-versions": "2021-03-07, 2022-01-11-preview2, 2022-06-01-preview, 2022-11-15-preview, 2022-12-01, 2022-12-02-preview2, 2023-05-01-preview",
-        "Content-Type": "application/json; charset=utf-8",
-        "Date": "Sat, 15 Jul 2023 04:53:58 GMT",
-        "Location": "/phoneNumbers/\u002B14155550100?api-version=2023-05-01-preview",
-        "MS-CV": "4xyJItpClUiQPaTqdZNYNA.0",
-        "Strict-Transport-Security": "max-age=2592000",
-        "Transfer-Encoding": "chunked",
-        "X-Azure-Ref": "0ZiayZAAAAABk2qqiysGSQKKkUwRziKQQV1NURURHRTA4MTEAOWZjN2I1MTktYThjYy00Zjg5LTkzNWUtYzkxNDhhZTA5ZTgx",
-        "X-Cache": "CONFIG_NOCACHE",
-        "X-Processing-Time": "146ms"
-=======
+        "resourceLocation": "/phoneNumbers/\u002B14155550100?api-version=2022-12-01",
+        "createdDateTime": "2023-11-22T10:40:28.876115\u002B00:00",
+        "id": "capabilities_sanitized",
+        "lastActionDateTime": "0001-01-01T00:00:00\u002B00:00"
+      }
+    },
+    {
+      "RequestUri": "https://endpoint/phoneNumbers/operations/capabilities_sanitized?api-version=2022-12-01",
+      "RequestMethod": "GET",
+      "RequestHeaders": {
+        "Accept": "application/json",
+        "Accept-Encoding": "gzip, deflate, br",
+        "Accept-Language": "en-US",
+        "Authorization": "Sanitized",
+        "Connection": "keep-alive",
+        "Content-Type": "application/merge-patch\u002Bjson",
+        "Referer": "http://localhost:9876/",
+        "sec-ch-ua": "",
+        "sec-ch-ua-mobile": "?0",
+        "sec-ch-ua-platform": "\u0022\u0022",
+        "Sec-Fetch-Dest": "empty",
+        "Sec-Fetch-Mode": "cors",
+        "Sec-Fetch-Site": "same-site",
+        "User-Agent": "Mozilla/5.0 (Windows NT 10.0; Win64; x64) AppleWebKit/537.36 (KHTML, like Gecko) HeadlessChrome/112.0.5614.0 Safari/537.36",
+        "x-ms-client-request-id": "sanitized",
+        "x-ms-useragent": "fake-useragent"
+      },
+      "RequestBody": null,
+      "StatusCode": 200,
+      "ResponseHeaders": {
+        "Access-Control-Expose-Headers": "Location",
         "api-supported-versions": "2021-03-07, 2022-01-11-preview2, 2022-06-01-preview, 2022-11-15-preview, 2022-12-01, 2022-12-02-preview2, 2023-05-01-preview, 2023-10-01-preview, 2024-01-31-preview",
         "Content-Type": "application/json; charset=utf-8",
         "Date": "Wed, 22 Nov 2023 10:40:34 GMT",
@@ -319,61 +217,40 @@
         "X-Azure-Ref": "0otpdZQAAAAD5nrjxmhWkS446N/Hme72CUFJHMDFFREdFMDkwNwA5ZmM3YjUxOS1hOGNjLTRmODktOTM1ZS1jOTE0OGFlMDllODE=",
         "X-Cache": "CONFIG_NOCACHE",
         "X-Processing-Time": "376ms"
->>>>>>> 4862c6d8
       },
       "ResponseBody": {
         "operationType": "updatePhoneNumberCapabilities",
         "status": "succeeded",
-<<<<<<< HEAD
-        "resourceLocation": "/phoneNumbers/\u002B14155550100?api-version=2023-05-01-preview",
-        "createdDateTime": "2023-07-15T04:53:53.9265749\u002B00:00",
-=======
-        "resourceLocation": "/phoneNumbers/\u002B14155550100?api-version=2022-12-01",
-        "createdDateTime": "2023-11-22T10:40:28.876115\u002B00:00",
->>>>>>> 4862c6d8
-        "id": "capabilities_sanitized",
-        "lastActionDateTime": "0001-01-01T00:00:00\u002B00:00"
-      }
-    },
-    {
-      "RequestUri": "https://endpoint/phoneNumbers/\u002B14155550100?api-version=2023-05-01-preview",
-      "RequestMethod": "GET",
-      "RequestHeaders": {
-        "Accept": "application/json",
-        "Accept-Encoding": "gzip, deflate, br",
-        "Accept-Language": "en-US",
-        "Authorization": "Sanitized",
-        "Connection": "keep-alive",
-        "Content-Type": "application/merge-patch\u002Bjson",
-        "Referer": "http://localhost:9876/",
-        "sec-ch-ua": "",
-        "sec-ch-ua-mobile": "?0",
-        "sec-ch-ua-platform": "\u0022\u0022",
-        "Sec-Fetch-Dest": "empty",
-        "Sec-Fetch-Mode": "cors",
-        "Sec-Fetch-Site": "same-site",
-        "User-Agent": "Mozilla/5.0 (Windows NT 10.0; Win64; x64) AppleWebKit/537.36 (KHTML, like Gecko) HeadlessChrome/112.0.5614.0 Safari/537.36",
-        "x-ms-client-request-id": "sanitized",
-<<<<<<< HEAD
-        "x-ms-useragent": "azsdk-js-communication-phone-numbers/1.2.0 core-rest-pipeline/1.11.1 OS"
-=======
-        "x-ms-useragent": "fake-useragent"
->>>>>>> 4862c6d8
-      },
-      "RequestBody": null,
-      "StatusCode": 200,
-      "ResponseHeaders": {
-<<<<<<< HEAD
-        "api-supported-versions": "2021-03-07, 2022-01-11-preview2, 2022-06-01-preview, 2022-12-01, 2022-12-02-preview2, 2023-05-01-preview",
-        "Content-Length": "302",
-        "Content-Type": "application/json; charset=utf-8",
-        "Date": "Sat, 15 Jul 2023 04:54:00 GMT",
-        "MS-CV": "LEpPYHALy06Q3KHbljFY4Q.0",
-        "Strict-Transport-Security": "max-age=2592000",
-        "X-Azure-Ref": "0ZyayZAAAAACgUCyYINmjR4p0hvA9oy9FV1NURURHRTA4MTEAOWZjN2I1MTktYThjYy00Zjg5LTkzNWUtYzkxNDhhZTA5ZTgx",
-        "X-Cache": "CONFIG_NOCACHE",
-        "X-Processing-Time": "970ms"
-=======
+        "resourceLocation": "/phoneNumbers/\u002B14155550100?api-version=2022-12-01",
+        "createdDateTime": "2023-11-22T10:40:28.876115\u002B00:00",
+        "id": "capabilities_sanitized",
+        "lastActionDateTime": "0001-01-01T00:00:00\u002B00:00"
+      }
+    },
+    {
+      "RequestUri": "https://endpoint/phoneNumbers/\u002B14155550100?api-version=2022-12-01",
+      "RequestMethod": "GET",
+      "RequestHeaders": {
+        "Accept": "application/json",
+        "Accept-Encoding": "gzip, deflate, br",
+        "Accept-Language": "en-US",
+        "Authorization": "Sanitized",
+        "Connection": "keep-alive",
+        "Content-Type": "application/merge-patch\u002Bjson",
+        "Referer": "http://localhost:9876/",
+        "sec-ch-ua": "",
+        "sec-ch-ua-mobile": "?0",
+        "sec-ch-ua-platform": "\u0022\u0022",
+        "Sec-Fetch-Dest": "empty",
+        "Sec-Fetch-Mode": "cors",
+        "Sec-Fetch-Site": "same-site",
+        "User-Agent": "Mozilla/5.0 (Windows NT 10.0; Win64; x64) AppleWebKit/537.36 (KHTML, like Gecko) HeadlessChrome/112.0.5614.0 Safari/537.36",
+        "x-ms-client-request-id": "sanitized",
+        "x-ms-useragent": "fake-useragent"
+      },
+      "RequestBody": null,
+      "StatusCode": 200,
+      "ResponseHeaders": {
         "api-supported-versions": "2021-03-07, 2022-01-11-preview2, 2022-06-01-preview, 2022-12-01, 2022-12-02-preview2, 2023-05-01-preview, 2023-10-01-preview, 2024-01-31-preview",
         "Content-Length": "302",
         "Content-Type": "application/json; charset=utf-8",
@@ -383,7 +260,6 @@
         "X-Azure-Ref": "0o9pdZQAAAAAeO1v0g6y6TaTYtwE47PV8UFJHMDFFREdFMDkwNwA5ZmM3YjUxOS1hOGNjLTRmODktOTM1ZS1jOTE0OGFlMDllODE=",
         "X-Cache": "CONFIG_NOCACHE",
         "X-Processing-Time": "1739ms"
->>>>>>> 4862c6d8
       },
       "ResponseBody": {
         "id": "14155550100",
@@ -395,11 +271,7 @@
           "sms": "outbound"
         },
         "assignmentType": "application",
-<<<<<<< HEAD
-        "purchaseDate": "2021-06-23T23:31:47.0550566\u002B00:00",
-=======
         "purchaseDate": "2023-11-10T09:57:45.4485137\u002B00:00",
->>>>>>> 4862c6d8
         "cost": {
           "amount": 2.0,
           "currencyCode": "USD",
