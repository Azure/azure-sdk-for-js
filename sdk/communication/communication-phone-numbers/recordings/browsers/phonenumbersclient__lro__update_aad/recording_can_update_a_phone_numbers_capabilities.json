--- conflicted
+++ resolved
@@ -1,11 +1,7 @@
 {
   "Entries": [
     {
-<<<<<<< HEAD
       "RequestUri": "https://endpoint/phoneNumbers/%2B14155550100/capabilities?api-version=2024-01-31-preview",
-=======
-      "RequestUri": "https://endpoint/phoneNumbers/%2B14155550100/capabilities?api-version=2023-10-01-preview",
->>>>>>> 0df69e8a
       "RequestMethod": "PATCH",
       "RequestHeaders": {
         "Accept": "application/json",
@@ -38,17 +34,10 @@
         "Content-Length": "36",
         "Content-Type": "application/json; charset=utf-8",
         "Date": "Wed, 22 Nov 2023 10:40:29 GMT",
-<<<<<<< HEAD
         "Location": "/phoneNumbers/\u002B14155550100?api-version=2024-01-31-preview",
         "MS-CV": "ze4TkTR4ckq5hR71lcRJUQ.0",
         "operation-id": "capabilities_sanitized",
         "Operation-Location": "/phoneNumbers/operations/capabilities_sanitized?api-version=2024-01-31-preview",
-=======
-        "Location": "/phoneNumbers/\u002B14155550100?api-version=2023-10-01-preview",
-        "MS-CV": "ze4TkTR4ckq5hR71lcRJUQ.0",
-        "operation-id": "capabilities_sanitized",
-        "Operation-Location": "/phoneNumbers/operations/capabilities_sanitized?api-version=2023-10-01-preview",
->>>>>>> 0df69e8a
         "Strict-Transport-Security": "max-age=2592000",
         "X-Azure-Ref": "0YCayZAAAAAB1GELH7QoYQ41L6\u002B1e4msnV1NURURHRTA4MTEAOWZjN2I1MTktYThjYy00Zjg5LTkzNWUtYzkxNDhhZTA5ZTgx",
         "X-Cache": "CONFIG_NOCACHE",
@@ -59,11 +48,7 @@
       }
     },
     {
-<<<<<<< HEAD
-      "RequestUri": "https://endpoint/phoneNumbers/operations/capabilities_sanitized?api-version=2024-01-31-preview",
-=======
-      "RequestUri": "https://endpoint/phoneNumbers/operations/capabilities_sanitized?api-version=2023-10-01-preview",
->>>>>>> 0df69e8a
+      "RequestUri": "https://endpoint/phoneNumbers/operations/capabilities_sanitized?api-version=2024-01-31-preview",
       "RequestMethod": "GET",
       "RequestHeaders": {
         "Accept": "application/json",
@@ -90,11 +75,7 @@
         "api-supported-versions": "2021-03-07, 2022-01-11-preview2, 2022-06-01-preview, 2022-11-15-preview, 2022-12-01, 2022-12-02-preview2, 2023-05-01-preview",
         "Content-Type": "application/json; charset=utf-8",
         "Date": "Wed, 22 Nov 2023 10:40:29 GMT",
-<<<<<<< HEAD
-        "Location": "/phoneNumbers/\u002B14155550100?api-version=2024-01-31-preview",
-=======
-        "Location": "/phoneNumbers/\u002B14155550100?api-version=2023-10-01-preview",
->>>>>>> 0df69e8a
+        "Location": "/phoneNumbers/\u002B14155550100?api-version=2024-01-31-preview",
         "MS-CV": "w8RlTqJ/5kmcjNR6LGJwVw.0",
         "Strict-Transport-Security": "max-age=2592000",
         "Transfer-Encoding": "chunked",
@@ -105,22 +86,14 @@
       "ResponseBody": {
         "operationType": "updatePhoneNumberCapabilities",
         "status": "running",
-<<<<<<< HEAD
-        "resourceLocation": "/phoneNumbers/\u002B14155550100?api-version=2024-01-31-preview",
-=======
-        "resourceLocation": "/phoneNumbers/\u002B14155550100?api-version=2023-10-01-preview",
->>>>>>> 0df69e8a
-        "createdDateTime": "2023-11-22T10:40:28.876115\u002B00:00",
-        "id": "capabilities_sanitized",
-        "lastActionDateTime": "0001-01-01T00:00:00\u002B00:00"
-      }
-    },
-    {
-<<<<<<< HEAD
-      "RequestUri": "https://endpoint/phoneNumbers/operations/capabilities_sanitized?api-version=2024-01-31-preview",
-=======
-      "RequestUri": "https://endpoint/phoneNumbers/operations/capabilities_sanitized?api-version=2023-10-01-preview",
->>>>>>> 0df69e8a
+        "resourceLocation": "/phoneNumbers/\u002B14155550100?api-version=2024-01-31-preview",
+        "createdDateTime": "2023-11-22T10:40:28.876115\u002B00:00",
+        "id": "capabilities_sanitized",
+        "lastActionDateTime": "0001-01-01T00:00:00\u002B00:00"
+      }
+    },
+    {
+      "RequestUri": "https://endpoint/phoneNumbers/operations/capabilities_sanitized?api-version=2024-01-31-preview",
       "RequestMethod": "GET",
       "RequestHeaders": {
         "Accept": "application/json",
@@ -147,11 +120,7 @@
         "api-supported-versions": "2021-03-07, 2022-01-11-preview2, 2022-06-01-preview, 2022-11-15-preview, 2022-12-01, 2022-12-02-preview2, 2023-05-01-preview",
         "Content-Type": "application/json; charset=utf-8",
         "Date": "Wed, 22 Nov 2023 10:40:29 GMT",
-<<<<<<< HEAD
-        "Location": "/phoneNumbers/\u002B14155550100?api-version=2024-01-31-preview",
-=======
-        "Location": "/phoneNumbers/\u002B14155550100?api-version=2023-10-01-preview",
->>>>>>> 0df69e8a
+        "Location": "/phoneNumbers/\u002B14155550100?api-version=2024-01-31-preview",
         "MS-CV": "SkRdhwdhtEqfo3EvzTmdNg.0",
         "Strict-Transport-Security": "max-age=2592000",
         "Transfer-Encoding": "chunked",
@@ -162,22 +131,14 @@
       "ResponseBody": {
         "operationType": "updatePhoneNumberCapabilities",
         "status": "running",
-<<<<<<< HEAD
-        "resourceLocation": "/phoneNumbers/\u002B14155550100?api-version=2024-01-31-preview",
-=======
-        "resourceLocation": "/phoneNumbers/\u002B14155550100?api-version=2023-10-01-preview",
->>>>>>> 0df69e8a
-        "createdDateTime": "2023-11-22T10:40:28.876115\u002B00:00",
-        "id": "capabilities_sanitized",
-        "lastActionDateTime": "0001-01-01T00:00:00\u002B00:00"
-      }
-    },
-    {
-<<<<<<< HEAD
-      "RequestUri": "https://endpoint/phoneNumbers/operations/capabilities_sanitized?api-version=2024-01-31-preview",
-=======
-      "RequestUri": "https://endpoint/phoneNumbers/operations/capabilities_sanitized?api-version=2023-10-01-preview",
->>>>>>> 0df69e8a
+        "resourceLocation": "/phoneNumbers/\u002B14155550100?api-version=2024-01-31-preview",
+        "createdDateTime": "2023-11-22T10:40:28.876115\u002B00:00",
+        "id": "capabilities_sanitized",
+        "lastActionDateTime": "0001-01-01T00:00:00\u002B00:00"
+      }
+    },
+    {
+      "RequestUri": "https://endpoint/phoneNumbers/operations/capabilities_sanitized?api-version=2024-01-31-preview",
       "RequestMethod": "GET",
       "RequestHeaders": {
         "Accept": "application/json",
@@ -204,11 +165,7 @@
         "api-supported-versions": "2021-03-07, 2022-01-11-preview2, 2022-06-01-preview, 2022-11-15-preview, 2022-12-01, 2022-12-02-preview2, 2023-05-01-preview",
         "Content-Type": "application/json; charset=utf-8",
         "Date": "Wed, 22 Nov 2023 10:40:32 GMT",
-<<<<<<< HEAD
-        "Location": "/phoneNumbers/\u002B14155550100?api-version=2024-01-31-preview",
-=======
-        "Location": "/phoneNumbers/\u002B14155550100?api-version=2023-10-01-preview",
->>>>>>> 0df69e8a
+        "Location": "/phoneNumbers/\u002B14155550100?api-version=2024-01-31-preview",
         "MS-CV": "H8xqfIfVyEu0ZT\u002BRWOj4oQ.0",
         "Strict-Transport-Security": "max-age=2592000",
         "Transfer-Encoding": "chunked",
@@ -219,22 +176,14 @@
       "ResponseBody": {
         "operationType": "updatePhoneNumberCapabilities",
         "status": "running",
-<<<<<<< HEAD
-        "resourceLocation": "/phoneNumbers/\u002B14155550100?api-version=2024-01-31-preview",
-=======
-        "resourceLocation": "/phoneNumbers/\u002B14155550100?api-version=2023-10-01-preview",
->>>>>>> 0df69e8a
-        "createdDateTime": "2023-11-22T10:40:28.876115\u002B00:00",
-        "id": "capabilities_sanitized",
-        "lastActionDateTime": "0001-01-01T00:00:00\u002B00:00"
-      }
-    },
-    {
-<<<<<<< HEAD
-      "RequestUri": "https://endpoint/phoneNumbers/operations/capabilities_sanitized?api-version=2024-01-31-preview",
-=======
-      "RequestUri": "https://endpoint/phoneNumbers/operations/capabilities_sanitized?api-version=2023-10-01-preview",
->>>>>>> 0df69e8a
+        "resourceLocation": "/phoneNumbers/\u002B14155550100?api-version=2024-01-31-preview",
+        "createdDateTime": "2023-11-22T10:40:28.876115\u002B00:00",
+        "id": "capabilities_sanitized",
+        "lastActionDateTime": "0001-01-01T00:00:00\u002B00:00"
+      }
+    },
+    {
+      "RequestUri": "https://endpoint/phoneNumbers/operations/capabilities_sanitized?api-version=2024-01-31-preview",
       "RequestMethod": "GET",
       "RequestHeaders": {
         "Accept": "application/json",
@@ -261,11 +210,7 @@
         "api-supported-versions": "2021-03-07, 2022-01-11-preview2, 2022-06-01-preview, 2022-11-15-preview, 2022-12-01, 2022-12-02-preview2, 2023-05-01-preview",
         "Content-Type": "application/json; charset=utf-8",
         "Date": "Wed, 22 Nov 2023 10:40:34 GMT",
-<<<<<<< HEAD
-        "Location": "/phoneNumbers/\u002B14155550100?api-version=2024-01-31-preview",
-=======
-        "Location": "/phoneNumbers/\u002B14155550100?api-version=2023-10-01-preview",
->>>>>>> 0df69e8a
+        "Location": "/phoneNumbers/\u002B14155550100?api-version=2024-01-31-preview",
         "MS-CV": "4TymIg4NfkCbsVDXO842HA.0",
         "Strict-Transport-Security": "max-age=2592000",
         "Transfer-Encoding": "chunked",
@@ -276,22 +221,14 @@
       "ResponseBody": {
         "operationType": "updatePhoneNumberCapabilities",
         "status": "succeeded",
-<<<<<<< HEAD
-        "resourceLocation": "/phoneNumbers/\u002B14155550100?api-version=2024-01-31-preview",
-=======
-        "resourceLocation": "/phoneNumbers/\u002B14155550100?api-version=2023-10-01-preview",
->>>>>>> 0df69e8a
-        "createdDateTime": "2023-11-22T10:40:28.876115\u002B00:00",
-        "id": "capabilities_sanitized",
-        "lastActionDateTime": "0001-01-01T00:00:00\u002B00:00"
-      }
-    },
-    {
-<<<<<<< HEAD
+        "resourceLocation": "/phoneNumbers/\u002B14155550100?api-version=2024-01-31-preview",
+        "createdDateTime": "2023-11-22T10:40:28.876115\u002B00:00",
+        "id": "capabilities_sanitized",
+        "lastActionDateTime": "0001-01-01T00:00:00\u002B00:00"
+      }
+    },
+    {
       "RequestUri": "https://endpoint/phoneNumbers/\u002B14155550100?api-version=2024-01-31-preview",
-=======
-      "RequestUri": "https://endpoint/phoneNumbers/\u002B14155550100?api-version=2023-10-01-preview",
->>>>>>> 0df69e8a
       "RequestMethod": "GET",
       "RequestHeaders": {
         "Accept": "application/json",
