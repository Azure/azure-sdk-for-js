--- conflicted
+++ resolved
@@ -1,11 +1,7 @@
 {
   "Entries": [
     {
-<<<<<<< HEAD
-      "RequestUri": "https://endpoint/sip?api-version=2023-01-01-preview",
-=======
       "RequestUri": "https://endpoint/sip?api-version=2023-04-01-preview",
->>>>>>> e81c5759
       "RequestMethod": "GET",
       "RequestHeaders": {
         "Accept": "application/json",
@@ -20,37 +16,13 @@
         "Sec-Fetch-Dest": "empty",
         "Sec-Fetch-Mode": "cors",
         "Sec-Fetch-Site": "same-site",
-<<<<<<< HEAD
-        "User-Agent": "Mozilla/5.0 (Windows NT 10.0; Win64; x64) AppleWebKit/537.36 (KHTML, like Gecko) HeadlessChrome/110.0.5478.0 Safari/537.36",
-        "x-ms-client-request-id": "sanitized",
-        "x-ms-useragent": "azsdk-js-communication-phone-numbers/1.2.0-alpha.20230303.1 core-rest-pipeline/1.9.2 OS/Win32"
-=======
         "User-Agent": "Mozilla/5.0 (Windows NT 10.0; Win64; x64) AppleWebKit/537.36 (KHTML, like Gecko) HeadlessChrome/112.0.5614.0 Safari/537.36",
         "x-ms-client-request-id": "sanitized",
         "x-ms-useragent": "azsdk-js-communication-phone-numbers/1.3.0-alpha.20230517.1 core-rest-pipeline/1.10.3 OS"
->>>>>>> e81c5759
       },
       "RequestBody": null,
       "StatusCode": 200,
       "ResponseHeaders": {
-<<<<<<< HEAD
-        "api-supported-versions": "2021-05-01-preview, 2022-09-01-preview, 2023-01-01-preview, 2023-03-01",
-        "Content-Length": "123",
-        "Content-Type": "application/json; charset=utf-8",
-        "Date": "Thu, 02 Mar 2023 13:33:21 GMT",
-        "MS-CV": "p/AXt3\u002BNqk6WHsHcf6Zhvg.0",
-        "Strict-Transport-Security": "max-age=2592000",
-        "X-Azure-Ref": "0oaUAZAAAAAC5lPQPlHpZR6XnjavCVPOuUFJHMDFFREdFMDkwNwBjYzkyNzU4ZC0wNWY3LTRhZDYtYWE1ZS0wZmE5NzE4ZDg5ODU=",
-        "X-Cache": "CONFIG_NOCACHE",
-        "X-Processing-Time": "169ms"
-      },
-      "ResponseBody": {
-        "domains": {
-          "nostojic13012023.skype.net": {
-            "enabled": true
-          },
-          "nostojic14012023.skype.net": {
-=======
         "api-deprecated-versions": "2021-05-01-preview, 2022-09-01-preview, 2023-01-01-preview",
         "api-supported-versions": "2023-03-01, 2023-04-01-preview",
         "Content-Length": "111",
@@ -68,7 +40,6 @@
             "enabled": true
           },
           "jbtestinfra.com": {
->>>>>>> e81c5759
             "enabled": true
           }
         },
@@ -77,11 +48,7 @@
       }
     },
     {
-<<<<<<< HEAD
-      "RequestUri": "https://endpoint/sip?api-version=2023-01-01-preview",
-=======
       "RequestUri": "https://endpoint/sip?api-version=2023-04-01-preview",
->>>>>>> e81c5759
       "RequestMethod": "PATCH",
       "RequestHeaders": {
         "Accept": "application/json",
@@ -89,11 +56,7 @@
         "Accept-Language": "en-US",
         "Authorization": "Sanitized",
         "Connection": "keep-alive",
-<<<<<<< HEAD
-        "Content-Length": "222",
-=======
         "Content-Length": "207",
->>>>>>> e81c5759
         "Content-Type": "application/merge-patch\u002Bjson",
         "Referer": "http://localhost:9876/",
         "sec-ch-ua": "",
@@ -102,23 +65,6 @@
         "Sec-Fetch-Dest": "empty",
         "Sec-Fetch-Mode": "cors",
         "Sec-Fetch-Site": "same-site",
-<<<<<<< HEAD
-        "User-Agent": "Mozilla/5.0 (Windows NT 10.0; Win64; x64) AppleWebKit/537.36 (KHTML, like Gecko) HeadlessChrome/110.0.5478.0 Safari/537.36",
-        "x-ms-client-request-id": "sanitized",
-        "x-ms-useragent": "azsdk-js-communication-phone-numbers/1.2.0-alpha.20230303.1 core-rest-pipeline/1.9.2 OS/Win32"
-      },
-      "RequestBody": {
-        "trunks": {
-          "test1.nostojic13012023.skype.net": {
-            "sipSignalingPort": 1239,
-            "enabled": true
-          },
-          "test2.nostojic13012023.skype.net": {
-            "sipSignalingPort": 2348,
-            "enabled": true
-          },
-          "test3.nostojic13012023.skype.net": {
-=======
         "User-Agent": "Mozilla/5.0 (Windows NT 10.0; Win64; x64) AppleWebKit/537.36 (KHTML, like Gecko) HeadlessChrome/112.0.5614.0 Safari/537.36",
         "x-ms-client-request-id": "sanitized",
         "x-ms-useragent": "azsdk-js-communication-phone-numbers/1.3.0-alpha.20230517.1 core-rest-pipeline/1.10.3 OS"
@@ -134,7 +80,6 @@
             "enabled": true
           },
           "test3.jbtestinfra.com": {
->>>>>>> e81c5759
             "sipSignalingPort": 3457,
             "enabled": true
           }
@@ -142,24 +87,6 @@
       },
       "StatusCode": 200,
       "ResponseHeaders": {
-<<<<<<< HEAD
-        "api-supported-versions": "2021-05-01-preview, 2022-09-01-preview, 2023-01-01-preview, 2023-03-01",
-        "Content-Length": "332",
-        "Content-Type": "application/json; charset=utf-8",
-        "Date": "Thu, 02 Mar 2023 13:33:23 GMT",
-        "MS-CV": "mAeCSZTYiUicJ1kM4vz1FQ.0",
-        "Strict-Transport-Security": "max-age=2592000",
-        "X-Azure-Ref": "0oaUAZAAAAAAwj7EQ48BvR6Ldfsk/thg7UFJHMDFFREdFMDkwNwBjYzkyNzU4ZC0wNWY3LTRhZDYtYWE1ZS0wZmE5NzE4ZDg5ODU=",
-        "X-Cache": "CONFIG_NOCACHE",
-        "X-Processing-Time": "1108ms"
-      },
-      "ResponseBody": {
-        "domains": {
-          "nostojic13012023.skype.net": {
-            "enabled": true
-          },
-          "nostojic14012023.skype.net": {
-=======
         "api-deprecated-versions": "2021-05-01-preview, 2022-09-01-preview, 2023-01-01-preview",
         "api-supported-versions": "2023-03-01, 2023-04-01-preview",
         "Content-Length": "305",
@@ -177,22 +104,10 @@
             "enabled": true
           },
           "jbtestinfra.com": {
->>>>>>> e81c5759
             "enabled": true
           }
         },
         "trunks": {
-<<<<<<< HEAD
-          "test1.nostojic13012023.skype.net": {
-            "enabled": true,
-            "sipSignalingPort": 1239
-          },
-          "test2.nostojic13012023.skype.net": {
-            "enabled": true,
-            "sipSignalingPort": 2348
-          },
-          "test3.nostojic13012023.skype.net": {
-=======
           "test1.jbtestinfra.com": {
             "enabled": true,
             "sipSignalingPort": 1239
@@ -202,7 +117,6 @@
             "sipSignalingPort": 2348
           },
           "test3.jbtestinfra.com": {
->>>>>>> e81c5759
             "enabled": true,
             "sipSignalingPort": 3457
           }
@@ -211,11 +125,7 @@
       }
     },
     {
-<<<<<<< HEAD
-      "RequestUri": "https://endpoint/sip?api-version=2023-01-01-preview",
-=======
       "RequestUri": "https://endpoint/sip?api-version=2023-04-01-preview",
->>>>>>> e81c5759
       "RequestMethod": "GET",
       "RequestHeaders": {
         "Accept": "application/json",
@@ -230,37 +140,13 @@
         "Sec-Fetch-Dest": "empty",
         "Sec-Fetch-Mode": "cors",
         "Sec-Fetch-Site": "same-site",
-<<<<<<< HEAD
-        "User-Agent": "Mozilla/5.0 (Windows NT 10.0; Win64; x64) AppleWebKit/537.36 (KHTML, like Gecko) HeadlessChrome/110.0.5478.0 Safari/537.36",
-        "x-ms-client-request-id": "sanitized",
-        "x-ms-useragent": "azsdk-js-communication-phone-numbers/1.2.0-alpha.20230303.1 core-rest-pipeline/1.9.2 OS/Win32"
-=======
         "User-Agent": "Mozilla/5.0 (Windows NT 10.0; Win64; x64) AppleWebKit/537.36 (KHTML, like Gecko) HeadlessChrome/112.0.5614.0 Safari/537.36",
         "x-ms-client-request-id": "sanitized",
         "x-ms-useragent": "azsdk-js-communication-phone-numbers/1.3.0-alpha.20230517.1 core-rest-pipeline/1.10.3 OS"
->>>>>>> e81c5759
       },
       "RequestBody": null,
       "StatusCode": 200,
       "ResponseHeaders": {
-<<<<<<< HEAD
-        "api-supported-versions": "2021-05-01-preview, 2022-09-01-preview, 2023-01-01-preview, 2023-03-01",
-        "Content-Length": "332",
-        "Content-Type": "application/json; charset=utf-8",
-        "Date": "Thu, 02 Mar 2023 13:33:23 GMT",
-        "MS-CV": "mvIw4XYiqkadxu1D7UdkYA.0",
-        "Strict-Transport-Security": "max-age=2592000",
-        "X-Azure-Ref": "0o6UAZAAAAAD1lMxuH83UQJgHLgbRLefTUFJHMDFFREdFMDkwNwBjYzkyNzU4ZC0wNWY3LTRhZDYtYWE1ZS0wZmE5NzE4ZDg5ODU=",
-        "X-Cache": "CONFIG_NOCACHE",
-        "X-Processing-Time": "170ms"
-      },
-      "ResponseBody": {
-        "domains": {
-          "nostojic13012023.skype.net": {
-            "enabled": true
-          },
-          "nostojic14012023.skype.net": {
-=======
         "api-deprecated-versions": "2021-05-01-preview, 2022-09-01-preview, 2023-01-01-preview",
         "api-supported-versions": "2023-03-01, 2023-04-01-preview",
         "Content-Length": "305",
@@ -278,22 +164,10 @@
             "enabled": true
           },
           "jbtestinfra.com": {
->>>>>>> e81c5759
             "enabled": true
           }
         },
         "trunks": {
-<<<<<<< HEAD
-          "test1.nostojic13012023.skype.net": {
-            "enabled": true,
-            "sipSignalingPort": 1239
-          },
-          "test2.nostojic13012023.skype.net": {
-            "enabled": true,
-            "sipSignalingPort": 2348
-          },
-          "test3.nostojic13012023.skype.net": {
-=======
           "test1.jbtestinfra.com": {
             "enabled": true,
             "sipSignalingPort": 1239
@@ -303,7 +177,6 @@
             "sipSignalingPort": 2348
           },
           "test3.jbtestinfra.com": {
->>>>>>> e81c5759
             "enabled": true,
             "sipSignalingPort": 3457
           }
@@ -313,16 +186,9 @@
     }
   ],
   "Variables": {
-<<<<<<< HEAD
-    "fqdn-1": "test1.nostojic13012023.skype.net",
-    "fqdn-2": "test2.nostojic13012023.skype.net",
-    "fqdn-3": "test3.nostojic13012023.skype.net",
-    "fqdn-4": "test4.nostojic13012023.skype.net"
-=======
     "fqdn-1": "test1.jbtestinfra.com",
     "fqdn-2": "test2.jbtestinfra.com",
     "fqdn-3": "test3.jbtestinfra.com",
     "fqdn-4": "test4.jbtestinfra.com"
->>>>>>> e81c5759
   }
 }