{
  "Entries": [
    {
<<<<<<< HEAD
      "RequestUri": "https://endpoint/availablePhoneNumbers/countries/US/:search?api-version=2024-01-31-preview",
=======
      "RequestUri": "https://endpoint/availablePhoneNumbers/countries/US/:search?api-version=2023-10-01-preview",
>>>>>>> 35032249
      "RequestMethod": "POST",
      "RequestHeaders": {
        "Accept": "application/json",
        "Accept-Encoding": "gzip, deflate, br",
        "Accept-Language": "en-US",
        "Authorization": "Sanitized",
        "Connection": "keep-alive",
        "Content-Length": "128",
        "Content-Type": "application/json",
        "Referer": "http://localhost:9876/",
        "sec-ch-ua": "",
        "sec-ch-ua-mobile": "?0",
        "sec-ch-ua-platform": "\u0022\u0022",
        "Sec-Fetch-Dest": "empty",
        "Sec-Fetch-Mode": "cors",
        "Sec-Fetch-Site": "same-site",
        "User-Agent": "Mozilla/5.0 (Windows NT 10.0; Win64; x64) AppleWebKit/537.36 (KHTML, like Gecko) HeadlessChrome/112.0.5614.0 Safari/537.36",
        "x-ms-client-request-id": "sanitized",
        "x-ms-content-sha256": "sM6mIVawQv4GOUQukUphOk5Hsd8Qa/rx37c067vfCgw=",
        "x-ms-date": "Wed, 22 Nov 2023 10:40:22 GMT",
        "x-ms-useragent": "fake-useragent"
      },
      "RequestBody": {
        "phoneNumberType": "tollFree",
        "assignmentType": "person",
        "capabilities": {
          "calling": "none",
          "sms": "inbound\u002Boutbound"
        },
        "quantity": 1
      },
      "StatusCode": 400,
      "ResponseHeaders": {
        "api-supported-versions": "2021-03-07, 2022-01-11-preview2, 2022-06-01-preview, 2022-12-01, 2022-12-02-preview2, 2023-05-01-preview, 2023-10-01-preview, 2024-01-31-preview",
        "Content-Type": "application/json",
        "Date": "Wed, 22 Nov 2023 10:40:22 GMT",
        "MS-CV": "DbpTHPehXEKFUu74XoAU1Q.0",
        "Strict-Transport-Security": "max-age=2592000",
        "Transfer-Encoding": "chunked",
        "X-Azure-Ref": "0ldpdZQAAAACkOkQF5mXWQJIW8TOKGbJcUFJHMDFFREdFMDkwNwA5ZmM3YjUxOS1hOGNjLTRmODktOTM1ZS1jOTE0OGFlMDllODE=",
        "X-Cache": "CONFIG_NOCACHE",
        "X-Processing-Time": "1117ms"
      },
      "ResponseBody": {
        "error": {
          "code": "InternalError",
          "message": "The server encountered an internal error.",
          "innererror": {
            "code": "BadRequest",
            "message": "We are unable to find phone plans to match your requested capabilities."
          }
        }
      }
    }
  ],
  "Variables": {}
}<|MERGE_RESOLUTION|>--- conflicted
+++ resolved
@@ -1,11 +1,7 @@
 {
   "Entries": [
     {
-<<<<<<< HEAD
       "RequestUri": "https://endpoint/availablePhoneNumbers/countries/US/:search?api-version=2024-01-31-preview",
-=======
-      "RequestUri": "https://endpoint/availablePhoneNumbers/countries/US/:search?api-version=2023-10-01-preview",
->>>>>>> 35032249
       "RequestMethod": "POST",
       "RequestHeaders": {
         "Accept": "application/json",
