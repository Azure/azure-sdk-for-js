{
<<<<<<< HEAD
 "recordings": [
  {
   "method": "POST",
   "url": "https://endpoint/availablePhoneNumbers/countries/US/:search",
   "query": {
    "api-version": "2022-12-01"
   },
   "requestBody": "{\"phoneNumberType\":\"tollFree\",\"assignmentType\":\"person\",\"capabilities\":{\"calling\":\"none\",\"sms\":\"inbound+outbound\"},\"quantity\":1}",
   "status": 400,
   "response": "{\"error\":{\"code\":\"InternalError\",\"message\":\"The server encountered an internal error.\",\"innererror\":{\"code\":\"BadRequest\",\"message\":\"We are unable to find phone plans to match your requested capabilities.\"}}}",
   "responseHeaders": {
    "api-supported-versions": "2021-03-07, 2022-01-11-preview2, 2022-06-01-preview, 2022-12-01",
    "content-type": "application/json",
    "date": "Thu, 08 Dec 2022 16:04:44 GMT",
    "ms-cv": "/KHQQrjGkkWHJ6vRRL2HDA.0",
    "strict-transport-security": "max-age=2592000",
    "x-azure-ref": "0GwuSYwAAAABAJkKCHVO8QrT6Reyz4NwwTUVYMzFFREdFMDQwOQA5ZmM3YjUxOS1hOGNjLTRmODktOTM1ZS1jOTE0OGFlMDllODE=",
    "x-cache": "CONFIG_NOCACHE",
    "x-processing-time": "1337ms"
   }
  }
 ],
 "uniqueTestInfo": {
  "uniqueName": {},
  "newDate": {}
 },
 "hash": "adec57c4d2be3232ef0dfaeffadab750"
=======
  "Entries": [
    {
      "RequestUri": "https://endpoint/availablePhoneNumbers/countries/US/:search?api-version=2022-06-01-preview",
      "RequestMethod": "POST",
      "RequestHeaders": {
        "Accept": "application/json",
        "Accept-Encoding": "gzip, deflate, br",
        "Accept-Language": "en-US",
        "Authorization": "Sanitized",
        "Connection": "keep-alive",
        "Content-Length": "128",
        "Content-Type": "application/json",
        "Referer": "http://localhost:9876/",
        "sec-ch-ua": "",
        "sec-ch-ua-mobile": "?0",
        "sec-ch-ua-platform": "",
        "Sec-Fetch-Dest": "empty",
        "Sec-Fetch-Mode": "cors",
        "Sec-Fetch-Site": "same-site",
        "User-Agent": "Mozilla/5.0 (Windows NT 10.0; Win64; x64) AppleWebKit/537.36 (KHTML, like Gecko) HeadlessChrome/103.0.5058.0 Safari/537.36",
        "x-ms-client-request-id": "sanitized",
        "x-ms-content-sha256": "sM6mIVawQv4GOUQukUphOk5Hsd8Qa/rx37c067vfCgw=",
        "x-ms-date": "Thu, 08 Sep 2022 23:24:20 GMT",
        "x-ms-useragent": "azsdk-js-communication-phone-numbers/1.2.0-beta.5 core-rest-pipeline/1.9.3 OS/Win32"
      },
      "RequestBody": {
        "phoneNumberType": "tollFree",
        "assignmentType": "person",
        "capabilities": {
          "calling": "none",
          "sms": "inbound\u002Boutbound"
        },
        "quantity": 1
      },
      "StatusCode": 400,
      "ResponseHeaders": {
        "api-supported-versions": "2021-03-07, 2022-01-11-preview2, 2022-06-01-preview, 2022-12-01",
        "Content-Type": "application/json",
        "Date": "Thu, 08 Sep 2022 23:24:22 GMT",
        "MS-CV": "v2VfuIQxLkGxAiMublzJBA.0",
        "Strict-Transport-Security": "max-age=2592000",
        "Transfer-Encoding": "chunked",
        "X-Azure-Ref": "0pXkaYwAAAAB\u002B1XL7mgEQQKK7EHpzZCJvUFJHMDFFREdFMDkwOAA5ZmM3YjUxOS1hOGNjLTRmODktOTM1ZS1jOTE0OGFlMDllODE=",
        "X-Cache": "CONFIG_NOCACHE",
        "X-Processing-Time": "2020ms"
      },
      "ResponseBody": {
        "error": {
          "code": "InternalError",
          "message": "The server encountered an internal error.",
          "innererror": {
            "code": "BadRequest",
            "message": "We are unable to find phone plans to match your requested capabilities."
          }
        }
      }
    }
  ],
  "Variables": {}
>>>>>>> ece126e5
}<|MERGE_RESOLUTION|>--- conflicted
+++ resolved
@@ -1,5 +1,4 @@
 {
-<<<<<<< HEAD
  "recordings": [
   {
    "method": "POST",
@@ -27,65 +26,4 @@
   "newDate": {}
  },
  "hash": "adec57c4d2be3232ef0dfaeffadab750"
-=======
-  "Entries": [
-    {
-      "RequestUri": "https://endpoint/availablePhoneNumbers/countries/US/:search?api-version=2022-06-01-preview",
-      "RequestMethod": "POST",
-      "RequestHeaders": {
-        "Accept": "application/json",
-        "Accept-Encoding": "gzip, deflate, br",
-        "Accept-Language": "en-US",
-        "Authorization": "Sanitized",
-        "Connection": "keep-alive",
-        "Content-Length": "128",
-        "Content-Type": "application/json",
-        "Referer": "http://localhost:9876/",
-        "sec-ch-ua": "",
-        "sec-ch-ua-mobile": "?0",
-        "sec-ch-ua-platform": "",
-        "Sec-Fetch-Dest": "empty",
-        "Sec-Fetch-Mode": "cors",
-        "Sec-Fetch-Site": "same-site",
-        "User-Agent": "Mozilla/5.0 (Windows NT 10.0; Win64; x64) AppleWebKit/537.36 (KHTML, like Gecko) HeadlessChrome/103.0.5058.0 Safari/537.36",
-        "x-ms-client-request-id": "sanitized",
-        "x-ms-content-sha256": "sM6mIVawQv4GOUQukUphOk5Hsd8Qa/rx37c067vfCgw=",
-        "x-ms-date": "Thu, 08 Sep 2022 23:24:20 GMT",
-        "x-ms-useragent": "azsdk-js-communication-phone-numbers/1.2.0-beta.5 core-rest-pipeline/1.9.3 OS/Win32"
-      },
-      "RequestBody": {
-        "phoneNumberType": "tollFree",
-        "assignmentType": "person",
-        "capabilities": {
-          "calling": "none",
-          "sms": "inbound\u002Boutbound"
-        },
-        "quantity": 1
-      },
-      "StatusCode": 400,
-      "ResponseHeaders": {
-        "api-supported-versions": "2021-03-07, 2022-01-11-preview2, 2022-06-01-preview, 2022-12-01",
-        "Content-Type": "application/json",
-        "Date": "Thu, 08 Sep 2022 23:24:22 GMT",
-        "MS-CV": "v2VfuIQxLkGxAiMublzJBA.0",
-        "Strict-Transport-Security": "max-age=2592000",
-        "Transfer-Encoding": "chunked",
-        "X-Azure-Ref": "0pXkaYwAAAAB\u002B1XL7mgEQQKK7EHpzZCJvUFJHMDFFREdFMDkwOAA5ZmM3YjUxOS1hOGNjLTRmODktOTM1ZS1jOTE0OGFlMDllODE=",
-        "X-Cache": "CONFIG_NOCACHE",
-        "X-Processing-Time": "2020ms"
-      },
-      "ResponseBody": {
-        "error": {
-          "code": "InternalError",
-          "message": "The server encountered an internal error.",
-          "innererror": {
-            "code": "BadRequest",
-            "message": "We are unable to find phone plans to match your requested capabilities."
-          }
-        }
-      }
-    }
-  ],
-  "Variables": {}
->>>>>>> ece126e5
 }