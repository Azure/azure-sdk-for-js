--- conflicted
+++ resolved
@@ -1,11 +1,7 @@
 {
   "Entries": [
     {
-<<<<<<< HEAD
-      "RequestUri": "https://endpoint/sip?api-version=2023-01-01-preview",
-=======
-      "RequestUri": "https://endpoint/sip?api-version=2023-04-01-preview",
->>>>>>> e81c5759
+      "RequestUri": "https://endpoint/sip?api-version=2023-04-01-preview",
       "RequestMethod": "GET",
       "RequestHeaders": {
         "Accept": "application/json",
@@ -20,37 +16,13 @@
         "Sec-Fetch-Dest": "empty",
         "Sec-Fetch-Mode": "cors",
         "Sec-Fetch-Site": "same-site",
-<<<<<<< HEAD
-        "User-Agent": "Mozilla/5.0 (Windows NT 10.0; Win64; x64) AppleWebKit/537.36 (KHTML, like Gecko) HeadlessChrome/110.0.5478.0 Safari/537.36",
-        "x-ms-client-request-id": "sanitized",
-        "x-ms-useragent": "azsdk-js-communication-phone-numbers/1.2.0-alpha.20230303.1 core-rest-pipeline/1.9.2 OS/Win32"
-=======
-        "User-Agent": "Mozilla/5.0 (Windows NT 10.0; Win64; x64) AppleWebKit/537.36 (KHTML, like Gecko) HeadlessChrome/112.0.5614.0 Safari/537.36",
-        "x-ms-client-request-id": "sanitized",
-        "x-ms-useragent": "azsdk-js-communication-phone-numbers/1.3.0-alpha.20230517.1 core-rest-pipeline/1.10.3 OS"
->>>>>>> e81c5759
+        "User-Agent": "Mozilla/5.0 (Windows NT 10.0; Win64; x64) AppleWebKit/537.36 (KHTML, like Gecko) HeadlessChrome/112.0.5614.0 Safari/537.36",
+        "x-ms-client-request-id": "sanitized",
+        "x-ms-useragent": "azsdk-js-communication-phone-numbers/1.3.0-alpha.20230517.1 core-rest-pipeline/1.10.3 OS"
       },
       "RequestBody": null,
       "StatusCode": 200,
       "ResponseHeaders": {
-<<<<<<< HEAD
-        "api-supported-versions": "2021-05-01-preview, 2022-09-01-preview, 2023-01-01-preview, 2023-03-01",
-        "Content-Length": "123",
-        "Content-Type": "application/json; charset=utf-8",
-        "Date": "Thu, 02 Mar 2023 13:35:29 GMT",
-        "MS-CV": "Y8sUztFKa0SXiEFsriaRfw.0",
-        "Strict-Transport-Security": "max-age=2592000",
-        "X-Azure-Ref": "0IqYAZAAAAABsOggIZ3KsTIZUTizwK4xNUFJHMDFFREdFMDkwNwBjYzkyNzU4ZC0wNWY3LTRhZDYtYWE1ZS0wZmE5NzE4ZDg5ODU=",
-        "X-Cache": "CONFIG_NOCACHE",
-        "X-Processing-Time": "177ms"
-      },
-      "ResponseBody": {
-        "domains": {
-          "nostojic13012023.skype.net": {
-            "enabled": true
-          },
-          "nostojic14012023.skype.net": {
-=======
         "api-deprecated-versions": "2021-05-01-preview, 2022-09-01-preview, 2023-01-01-preview",
         "api-supported-versions": "2023-03-01, 2023-04-01-preview",
         "Content-Length": "111",
@@ -68,7 +40,6 @@
             "enabled": true
           },
           "jbtestinfra.com": {
->>>>>>> e81c5759
             "enabled": true
           }
         },
@@ -77,11 +48,7 @@
       }
     },
     {
-<<<<<<< HEAD
-      "RequestUri": "https://endpoint/sip?api-version=2023-01-01-preview",
-=======
-      "RequestUri": "https://endpoint/sip?api-version=2023-04-01-preview",
->>>>>>> e81c5759
+      "RequestUri": "https://endpoint/sip?api-version=2023-04-01-preview",
       "RequestMethod": "PATCH",
       "RequestHeaders": {
         "Accept": "application/json",
@@ -89,11 +56,7 @@
         "Accept-Language": "en-US",
         "Authorization": "Sanitized",
         "Connection": "keep-alive",
-<<<<<<< HEAD
-        "Content-Length": "152",
-=======
         "Content-Length": "142",
->>>>>>> e81c5759
         "Content-Type": "application/merge-patch\u002Bjson",
         "Referer": "http://localhost:9876/",
         "sec-ch-ua": "",
@@ -102,31 +65,17 @@
         "Sec-Fetch-Dest": "empty",
         "Sec-Fetch-Mode": "cors",
         "Sec-Fetch-Site": "same-site",
-<<<<<<< HEAD
-        "User-Agent": "Mozilla/5.0 (Windows NT 10.0; Win64; x64) AppleWebKit/537.36 (KHTML, like Gecko) HeadlessChrome/110.0.5478.0 Safari/537.36",
-        "x-ms-client-request-id": "sanitized",
-        "x-ms-useragent": "azsdk-js-communication-phone-numbers/1.2.0-alpha.20230303.1 core-rest-pipeline/1.9.2 OS/Win32"
+        "User-Agent": "Mozilla/5.0 (Windows NT 10.0; Win64; x64) AppleWebKit/537.36 (KHTML, like Gecko) HeadlessChrome/112.0.5614.0 Safari/537.36",
+        "x-ms-client-request-id": "sanitized",
+        "x-ms-useragent": "azsdk-js-communication-phone-numbers/1.3.0-alpha.20230517.1 core-rest-pipeline/1.10.3 OS"
       },
       "RequestBody": {
         "trunks": {
-          "test1.nostojic13012023.skype.net": {
+          "test1.jbtestinfra.com": {
             "sipSignalingPort": 8239,
             "enabled": true
           },
-          "test2.nostojic13012023.skype.net": {
-=======
-        "User-Agent": "Mozilla/5.0 (Windows NT 10.0; Win64; x64) AppleWebKit/537.36 (KHTML, like Gecko) HeadlessChrome/112.0.5614.0 Safari/537.36",
-        "x-ms-client-request-id": "sanitized",
-        "x-ms-useragent": "azsdk-js-communication-phone-numbers/1.3.0-alpha.20230517.1 core-rest-pipeline/1.10.3 OS"
-      },
-      "RequestBody": {
-        "trunks": {
-          "test1.jbtestinfra.com": {
-            "sipSignalingPort": 8239,
-            "enabled": true
-          },
           "test2.jbtestinfra.com": {
->>>>>>> e81c5759
             "sipSignalingPort": 7348,
             "enabled": true
           }
@@ -134,24 +83,6 @@
       },
       "StatusCode": 200,
       "ResponseHeaders": {
-<<<<<<< HEAD
-        "api-supported-versions": "2021-05-01-preview, 2022-09-01-preview, 2023-01-01-preview, 2023-03-01",
-        "Content-Length": "262",
-        "Content-Type": "application/json; charset=utf-8",
-        "Date": "Thu, 02 Mar 2023 13:35:31 GMT",
-        "MS-CV": "NGR\u002BxpNhjU6LWl\u002Bt2wZCpA.0",
-        "Strict-Transport-Security": "max-age=2592000",
-        "X-Azure-Ref": "0IqYAZAAAAABauo6Xp78RTqsR8T\u002BzpJ4YUFJHMDFFREdFMDkwNwBjYzkyNzU4ZC0wNWY3LTRhZDYtYWE1ZS0wZmE5NzE4ZDg5ODU=",
-        "X-Cache": "CONFIG_NOCACHE",
-        "X-Processing-Time": "981ms"
-      },
-      "ResponseBody": {
-        "domains": {
-          "nostojic13012023.skype.net": {
-            "enabled": true
-          },
-          "nostojic14012023.skype.net": {
-=======
         "api-deprecated-versions": "2021-05-01-preview, 2022-09-01-preview, 2023-01-01-preview",
         "api-supported-versions": "2023-03-01, 2023-04-01-preview",
         "Content-Length": "240",
@@ -169,24 +100,15 @@
             "enabled": true
           },
           "jbtestinfra.com": {
->>>>>>> e81c5759
-            "enabled": true
-          }
-        },
-        "trunks": {
-<<<<<<< HEAD
-          "test1.nostojic13012023.skype.net": {
+            "enabled": true
+          }
+        },
+        "trunks": {
+          "test1.jbtestinfra.com": {
             "enabled": true,
             "sipSignalingPort": 8239
           },
-          "test2.nostojic13012023.skype.net": {
-=======
-          "test1.jbtestinfra.com": {
-            "enabled": true,
-            "sipSignalingPort": 8239
-          },
           "test2.jbtestinfra.com": {
->>>>>>> e81c5759
             "enabled": true,
             "sipSignalingPort": 7348
           }
@@ -195,11 +117,7 @@
       }
     },
     {
-<<<<<<< HEAD
-      "RequestUri": "https://endpoint/sip?api-version=2023-01-01-preview",
-=======
-      "RequestUri": "https://endpoint/sip?api-version=2023-04-01-preview",
->>>>>>> e81c5759
+      "RequestUri": "https://endpoint/sip?api-version=2023-04-01-preview",
       "RequestMethod": "PATCH",
       "RequestHeaders": {
         "Accept": "application/json",
@@ -207,11 +125,7 @@
         "Accept-Language": "en-US",
         "Authorization": "Sanitized",
         "Connection": "keep-alive",
-<<<<<<< HEAD
-        "Content-Length": "333",
-=======
         "Content-Length": "318",
->>>>>>> e81c5759
         "Content-Type": "application/merge-patch\u002Bjson",
         "Referer": "http://localhost:9876/",
         "sec-ch-ua": "",
@@ -220,15 +134,9 @@
         "Sec-Fetch-Dest": "empty",
         "Sec-Fetch-Mode": "cors",
         "Sec-Fetch-Site": "same-site",
-<<<<<<< HEAD
-        "User-Agent": "Mozilla/5.0 (Windows NT 10.0; Win64; x64) AppleWebKit/537.36 (KHTML, like Gecko) HeadlessChrome/110.0.5478.0 Safari/537.36",
-        "x-ms-client-request-id": "sanitized",
-        "x-ms-useragent": "azsdk-js-communication-phone-numbers/1.2.0-alpha.20230303.1 core-rest-pipeline/1.9.2 OS/Win32"
-=======
-        "User-Agent": "Mozilla/5.0 (Windows NT 10.0; Win64; x64) AppleWebKit/537.36 (KHTML, like Gecko) HeadlessChrome/112.0.5614.0 Safari/537.36",
-        "x-ms-client-request-id": "sanitized",
-        "x-ms-useragent": "azsdk-js-communication-phone-numbers/1.3.0-alpha.20230517.1 core-rest-pipeline/1.10.3 OS"
->>>>>>> e81c5759
+        "User-Agent": "Mozilla/5.0 (Windows NT 10.0; Win64; x64) AppleWebKit/537.36 (KHTML, like Gecko) HeadlessChrome/112.0.5614.0 Safari/537.36",
+        "x-ms-client-request-id": "sanitized",
+        "x-ms-useragent": "azsdk-js-communication-phone-numbers/1.3.0-alpha.20230517.1 core-rest-pipeline/1.10.3 OS"
       },
       "RequestBody": {
         "routes": [
@@ -237,13 +145,8 @@
             "name": "myFirstRoute",
             "numberPattern": "^\u002B[1-9][0-9]{3,23}$",
             "trunks": [
-<<<<<<< HEAD
-              "test1.nostojic13012023.skype.net",
-              "test2.nostojic13012023.skype.net"
-=======
               "test1.jbtestinfra.com",
               "test2.jbtestinfra.com"
->>>>>>> e81c5759
             ]
           },
           {
@@ -251,35 +154,13 @@
             "name": "mySecondRoute",
             "numberPattern": "^\u002B[1-9][0-9]{3,23}$",
             "trunks": [
-<<<<<<< HEAD
-              "test1.nostojic13012023.skype.net"
-=======
               "test1.jbtestinfra.com"
->>>>>>> e81c5759
             ]
           }
         ]
       },
       "StatusCode": 200,
       "ResponseHeaders": {
-<<<<<<< HEAD
-        "api-supported-versions": "2021-05-01-preview, 2022-09-01-preview, 2023-01-01-preview, 2023-03-01",
-        "Content-Length": "582",
-        "Content-Type": "application/json; charset=utf-8",
-        "Date": "Thu, 02 Mar 2023 13:35:31 GMT",
-        "MS-CV": "S5NT91NmQUqkHS5byKj/Jw.0",
-        "Strict-Transport-Security": "max-age=2592000",
-        "X-Azure-Ref": "0I6YAZAAAAACLkVssH6H8TokftDZggbU3UFJHMDFFREdFMDkwNwBjYzkyNzU4ZC0wNWY3LTRhZDYtYWE1ZS0wZmE5NzE4ZDg5ODU=",
-        "X-Cache": "CONFIG_NOCACHE",
-        "X-Processing-Time": "284ms"
-      },
-      "ResponseBody": {
-        "domains": {
-          "nostojic13012023.skype.net": {
-            "enabled": true
-          },
-          "nostojic14012023.skype.net": {
-=======
         "api-deprecated-versions": "2021-05-01-preview, 2022-09-01-preview, 2023-01-01-preview",
         "api-supported-versions": "2023-03-01, 2023-04-01-preview",
         "Content-Length": "545",
@@ -297,24 +178,15 @@
             "enabled": true
           },
           "jbtestinfra.com": {
->>>>>>> e81c5759
-            "enabled": true
-          }
-        },
-        "trunks": {
-<<<<<<< HEAD
-          "test1.nostojic13012023.skype.net": {
+            "enabled": true
+          }
+        },
+        "trunks": {
+          "test1.jbtestinfra.com": {
             "enabled": true,
             "sipSignalingPort": 8239
           },
-          "test2.nostojic13012023.skype.net": {
-=======
-          "test1.jbtestinfra.com": {
-            "enabled": true,
-            "sipSignalingPort": 8239
-          },
           "test2.jbtestinfra.com": {
->>>>>>> e81c5759
             "enabled": true,
             "sipSignalingPort": 7348
           }
@@ -325,13 +197,8 @@
             "name": "myFirstRoute",
             "numberPattern": "^\u002B[1-9][0-9]{3,23}$",
             "trunks": [
-<<<<<<< HEAD
-              "test1.nostojic13012023.skype.net",
-              "test2.nostojic13012023.skype.net"
-=======
               "test1.jbtestinfra.com",
               "test2.jbtestinfra.com"
->>>>>>> e81c5759
             ]
           },
           {
@@ -339,25 +206,14 @@
             "name": "mySecondRoute",
             "numberPattern": "^\u002B[1-9][0-9]{3,23}$",
             "trunks": [
-<<<<<<< HEAD
-              "test1.nostojic13012023.skype.net"
+              "test1.jbtestinfra.com"
             ]
           }
         ]
       }
     },
     {
-      "RequestUri": "https://endpoint/sip?api-version=2023-01-01-preview",
-=======
-              "test1.jbtestinfra.com"
-            ]
-          }
-        ]
-      }
-    },
-    {
-      "RequestUri": "https://endpoint/sip?api-version=2023-04-01-preview",
->>>>>>> e81c5759
+      "RequestUri": "https://endpoint/sip?api-version=2023-04-01-preview",
       "RequestMethod": "GET",
       "RequestHeaders": {
         "Accept": "application/json",
@@ -372,37 +228,13 @@
         "Sec-Fetch-Dest": "empty",
         "Sec-Fetch-Mode": "cors",
         "Sec-Fetch-Site": "same-site",
-<<<<<<< HEAD
-        "User-Agent": "Mozilla/5.0 (Windows NT 10.0; Win64; x64) AppleWebKit/537.36 (KHTML, like Gecko) HeadlessChrome/110.0.5478.0 Safari/537.36",
-        "x-ms-client-request-id": "sanitized",
-        "x-ms-useragent": "azsdk-js-communication-phone-numbers/1.2.0-alpha.20230303.1 core-rest-pipeline/1.9.2 OS/Win32"
-=======
-        "User-Agent": "Mozilla/5.0 (Windows NT 10.0; Win64; x64) AppleWebKit/537.36 (KHTML, like Gecko) HeadlessChrome/112.0.5614.0 Safari/537.36",
-        "x-ms-client-request-id": "sanitized",
-        "x-ms-useragent": "azsdk-js-communication-phone-numbers/1.3.0-alpha.20230517.1 core-rest-pipeline/1.10.3 OS"
->>>>>>> e81c5759
+        "User-Agent": "Mozilla/5.0 (Windows NT 10.0; Win64; x64) AppleWebKit/537.36 (KHTML, like Gecko) HeadlessChrome/112.0.5614.0 Safari/537.36",
+        "x-ms-client-request-id": "sanitized",
+        "x-ms-useragent": "azsdk-js-communication-phone-numbers/1.3.0-alpha.20230517.1 core-rest-pipeline/1.10.3 OS"
       },
       "RequestBody": null,
       "StatusCode": 200,
       "ResponseHeaders": {
-<<<<<<< HEAD
-        "api-supported-versions": "2021-05-01-preview, 2022-09-01-preview, 2023-01-01-preview, 2023-03-01",
-        "Content-Length": "582",
-        "Content-Type": "application/json; charset=utf-8",
-        "Date": "Thu, 02 Mar 2023 13:35:32 GMT",
-        "MS-CV": "9q4v0N2dukOEVxwh/xNFfg.0",
-        "Strict-Transport-Security": "max-age=2592000",
-        "X-Azure-Ref": "0JKYAZAAAAADfgcDe7IevS40RYTut1HtyUFJHMDFFREdFMDkwNwBjYzkyNzU4ZC0wNWY3LTRhZDYtYWE1ZS0wZmE5NzE4ZDg5ODU=",
-        "X-Cache": "CONFIG_NOCACHE",
-        "X-Processing-Time": "178ms"
-      },
-      "ResponseBody": {
-        "domains": {
-          "nostojic13012023.skype.net": {
-            "enabled": true
-          },
-          "nostojic14012023.skype.net": {
-=======
         "api-deprecated-versions": "2021-05-01-preview, 2022-09-01-preview, 2023-01-01-preview",
         "api-supported-versions": "2023-03-01, 2023-04-01-preview",
         "Content-Length": "545",
@@ -420,24 +252,15 @@
             "enabled": true
           },
           "jbtestinfra.com": {
->>>>>>> e81c5759
-            "enabled": true
-          }
-        },
-        "trunks": {
-<<<<<<< HEAD
-          "test1.nostojic13012023.skype.net": {
+            "enabled": true
+          }
+        },
+        "trunks": {
+          "test1.jbtestinfra.com": {
             "enabled": true,
             "sipSignalingPort": 8239
           },
-          "test2.nostojic13012023.skype.net": {
-=======
-          "test1.jbtestinfra.com": {
-            "enabled": true,
-            "sipSignalingPort": 8239
-          },
           "test2.jbtestinfra.com": {
->>>>>>> e81c5759
             "enabled": true,
             "sipSignalingPort": 7348
           }
@@ -448,13 +271,8 @@
             "name": "myFirstRoute",
             "numberPattern": "^\u002B[1-9][0-9]{3,23}$",
             "trunks": [
-<<<<<<< HEAD
-              "test1.nostojic13012023.skype.net",
-              "test2.nostojic13012023.skype.net"
-=======
               "test1.jbtestinfra.com",
               "test2.jbtestinfra.com"
->>>>>>> e81c5759
             ]
           },
           {
@@ -462,25 +280,14 @@
             "name": "mySecondRoute",
             "numberPattern": "^\u002B[1-9][0-9]{3,23}$",
             "trunks": [
-<<<<<<< HEAD
-              "test1.nostojic13012023.skype.net"
+              "test1.jbtestinfra.com"
             ]
           }
         ]
       }
     },
     {
-      "RequestUri": "https://endpoint/sip?api-version=2023-01-01-preview",
-=======
-              "test1.jbtestinfra.com"
-            ]
-          }
-        ]
-      }
-    },
-    {
-      "RequestUri": "https://endpoint/sip?api-version=2023-04-01-preview",
->>>>>>> e81c5759
+      "RequestUri": "https://endpoint/sip?api-version=2023-04-01-preview",
       "RequestMethod": "PATCH",
       "RequestHeaders": {
         "Accept": "application/json",
@@ -488,11 +295,7 @@
         "Accept-Language": "en-US",
         "Authorization": "Sanitized",
         "Connection": "keep-alive",
-<<<<<<< HEAD
-        "Content-Length": "116",
-=======
         "Content-Length": "106",
->>>>>>> e81c5759
         "Content-Type": "application/merge-patch\u002Bjson",
         "Referer": "http://localhost:9876/",
         "sec-ch-ua": "",
@@ -501,31 +304,17 @@
         "Sec-Fetch-Dest": "empty",
         "Sec-Fetch-Mode": "cors",
         "Sec-Fetch-Site": "same-site",
-<<<<<<< HEAD
-        "User-Agent": "Mozilla/5.0 (Windows NT 10.0; Win64; x64) AppleWebKit/537.36 (KHTML, like Gecko) HeadlessChrome/110.0.5478.0 Safari/537.36",
-        "x-ms-client-request-id": "sanitized",
-        "x-ms-useragent": "azsdk-js-communication-phone-numbers/1.2.0-alpha.20230303.1 core-rest-pipeline/1.9.2 OS/Win32"
+        "User-Agent": "Mozilla/5.0 (Windows NT 10.0; Win64; x64) AppleWebKit/537.36 (KHTML, like Gecko) HeadlessChrome/112.0.5614.0 Safari/537.36",
+        "x-ms-client-request-id": "sanitized",
+        "x-ms-useragent": "azsdk-js-communication-phone-numbers/1.3.0-alpha.20230517.1 core-rest-pipeline/1.10.3 OS"
       },
       "RequestBody": {
         "trunks": {
-          "test1.nostojic13012023.skype.net": {
+          "test1.jbtestinfra.com": {
             "sipSignalingPort": 1234,
             "enabled": true
           },
-          "test2.nostojic13012023.skype.net": null
-=======
-        "User-Agent": "Mozilla/5.0 (Windows NT 10.0; Win64; x64) AppleWebKit/537.36 (KHTML, like Gecko) HeadlessChrome/112.0.5614.0 Safari/537.36",
-        "x-ms-client-request-id": "sanitized",
-        "x-ms-useragent": "azsdk-js-communication-phone-numbers/1.3.0-alpha.20230517.1 core-rest-pipeline/1.10.3 OS"
-      },
-      "RequestBody": {
-        "trunks": {
-          "test1.jbtestinfra.com": {
-            "sipSignalingPort": 1234,
-            "enabled": true
-          },
           "test2.jbtestinfra.com": null
->>>>>>> e81c5759
         }
       },
       "StatusCode": 422,
@@ -533,15 +322,6 @@
         "api-deprecated-versions": "2021-05-01-preview, 2022-09-01-preview, 2023-01-01-preview",
         "api-supported-versions": "2023-03-01, 2023-04-01-preview",
         "Content-Type": "application/json",
-<<<<<<< HEAD
-        "Date": "Thu, 02 Mar 2023 13:35:32 GMT",
-        "MS-CV": "MXBx5I5i\u002B0KUzqmieaRyQg.0",
-        "Strict-Transport-Security": "max-age=2592000",
-        "Transfer-Encoding": "chunked",
-        "X-Azure-Ref": "0JKYAZAAAAADInMJWm\u002BE6Sb4BYPLUBXGzUFJHMDFFREdFMDkwNwBjYzkyNzU4ZC0wNWY3LTRhZDYtYWE1ZS0wZmE5NzE4ZDg5ODU=",
-        "X-Cache": "CONFIG_NOCACHE",
-        "X-Processing-Time": "312ms"
-=======
         "Date": "Wed, 17 May 2023 09:37:07 GMT",
         "MS-CV": "ZcReH\u002BepCUuM1I0bPNnLXw.0",
         "Strict-Transport-Security": "max-age=2592000",
@@ -549,7 +329,6 @@
         "X-Azure-Ref": "0RKBkZAAAAAB8zUJYSmiPQbEnPSyuQQp\u002BTE9OMjEyMDUwNzE2MDE5AGNjOTI3NThkLTA1ZjctNGFkNi1hYTVlLTBmYTk3MThkODk4NQ==",
         "X-Cache": "CONFIG_NOCACHE",
         "X-Processing-Time": "247ms"
->>>>>>> e81c5759
       },
       "ResponseBody": {
         "error": {
@@ -563,11 +342,7 @@
       }
     },
     {
-<<<<<<< HEAD
-      "RequestUri": "https://endpoint/sip?api-version=2023-01-01-preview",
-=======
-      "RequestUri": "https://endpoint/sip?api-version=2023-04-01-preview",
->>>>>>> e81c5759
+      "RequestUri": "https://endpoint/sip?api-version=2023-04-01-preview",
       "RequestMethod": "GET",
       "RequestHeaders": {
         "Accept": "application/json",
@@ -582,37 +357,13 @@
         "Sec-Fetch-Dest": "empty",
         "Sec-Fetch-Mode": "cors",
         "Sec-Fetch-Site": "same-site",
-<<<<<<< HEAD
-        "User-Agent": "Mozilla/5.0 (Windows NT 10.0; Win64; x64) AppleWebKit/537.36 (KHTML, like Gecko) HeadlessChrome/110.0.5478.0 Safari/537.36",
-        "x-ms-client-request-id": "sanitized",
-        "x-ms-useragent": "azsdk-js-communication-phone-numbers/1.2.0-alpha.20230303.1 core-rest-pipeline/1.9.2 OS/Win32"
-=======
-        "User-Agent": "Mozilla/5.0 (Windows NT 10.0; Win64; x64) AppleWebKit/537.36 (KHTML, like Gecko) HeadlessChrome/112.0.5614.0 Safari/537.36",
-        "x-ms-client-request-id": "sanitized",
-        "x-ms-useragent": "azsdk-js-communication-phone-numbers/1.3.0-alpha.20230517.1 core-rest-pipeline/1.10.3 OS"
->>>>>>> e81c5759
+        "User-Agent": "Mozilla/5.0 (Windows NT 10.0; Win64; x64) AppleWebKit/537.36 (KHTML, like Gecko) HeadlessChrome/112.0.5614.0 Safari/537.36",
+        "x-ms-client-request-id": "sanitized",
+        "x-ms-useragent": "azsdk-js-communication-phone-numbers/1.3.0-alpha.20230517.1 core-rest-pipeline/1.10.3 OS"
       },
       "RequestBody": null,
       "StatusCode": 200,
       "ResponseHeaders": {
-<<<<<<< HEAD
-        "api-supported-versions": "2021-05-01-preview, 2022-09-01-preview, 2023-01-01-preview, 2023-03-01",
-        "Content-Length": "582",
-        "Content-Type": "application/json; charset=utf-8",
-        "Date": "Thu, 02 Mar 2023 13:35:32 GMT",
-        "MS-CV": "RSVNJTOa7kq0gf\u002Bu9GTWaA.0",
-        "Strict-Transport-Security": "max-age=2592000",
-        "X-Azure-Ref": "0JaYAZAAAAADikruV\u002BM/ASYta/lVtjK9LUFJHMDFFREdFMDkwNwBjYzkyNzU4ZC0wNWY3LTRhZDYtYWE1ZS0wZmE5NzE4ZDg5ODU=",
-        "X-Cache": "CONFIG_NOCACHE",
-        "X-Processing-Time": "172ms"
-      },
-      "ResponseBody": {
-        "domains": {
-          "nostojic13012023.skype.net": {
-            "enabled": true
-          },
-          "nostojic14012023.skype.net": {
-=======
         "api-deprecated-versions": "2021-05-01-preview, 2022-09-01-preview, 2023-01-01-preview",
         "api-supported-versions": "2023-03-01, 2023-04-01-preview",
         "Content-Length": "545",
@@ -630,24 +381,15 @@
             "enabled": true
           },
           "jbtestinfra.com": {
->>>>>>> e81c5759
-            "enabled": true
-          }
-        },
-        "trunks": {
-<<<<<<< HEAD
-          "test1.nostojic13012023.skype.net": {
+            "enabled": true
+          }
+        },
+        "trunks": {
+          "test1.jbtestinfra.com": {
             "enabled": true,
             "sipSignalingPort": 8239
           },
-          "test2.nostojic13012023.skype.net": {
-=======
-          "test1.jbtestinfra.com": {
-            "enabled": true,
-            "sipSignalingPort": 8239
-          },
           "test2.jbtestinfra.com": {
->>>>>>> e81c5759
             "enabled": true,
             "sipSignalingPort": 7348
           }
@@ -658,13 +400,8 @@
             "name": "myFirstRoute",
             "numberPattern": "^\u002B[1-9][0-9]{3,23}$",
             "trunks": [
-<<<<<<< HEAD
-              "test1.nostojic13012023.skype.net",
-              "test2.nostojic13012023.skype.net"
-=======
               "test1.jbtestinfra.com",
               "test2.jbtestinfra.com"
->>>>>>> e81c5759
             ]
           },
           {
@@ -672,11 +409,7 @@
             "name": "mySecondRoute",
             "numberPattern": "^\u002B[1-9][0-9]{3,23}$",
             "trunks": [
-<<<<<<< HEAD
-              "test1.nostojic13012023.skype.net"
-=======
               "test1.jbtestinfra.com"
->>>>>>> e81c5759
             ]
           }
         ]
@@ -684,12 +417,7 @@
     }
   ],
   "Variables": {
-<<<<<<< HEAD
-    "fqdn-1": "test1.nostojic13012023.skype.net",
-    "fqdn-2": "test2.nostojic13012023.skype.net"
-=======
     "fqdn-1": "test1.jbtestinfra.com",
     "fqdn-2": "test2.jbtestinfra.com"
->>>>>>> e81c5759
   }
 }