--- conflicted
+++ resolved
@@ -1,11 +1,7 @@
 {
   "Entries": [
     {
-<<<<<<< HEAD
       "RequestUri": "https://endpoint/sip?api-version=2023-01-01-preview",
-=======
-      "RequestUri": "https://endpoint/sip?api-version=2022-09-01-preview",
->>>>>>> 2197c448
       "RequestMethod": "PATCH",
       "RequestHeaders": {
         "Accept": "application/json",
@@ -22,15 +18,9 @@
         "Sec-Fetch-Dest": "empty",
         "Sec-Fetch-Mode": "cors",
         "Sec-Fetch-Site": "same-site",
-<<<<<<< HEAD
         "User-Agent": "Mozilla/5.0 (Windows NT 10.0; Win64; x64) AppleWebKit/537.36 (KHTML, like Gecko) HeadlessChrome/110.0.5478.0 Safari/537.36",
         "x-ms-client-request-id": "sanitized",
         "x-ms-useragent": "azsdk-js-communication-phone-numbers/1.2.0-beta.5 core-rest-pipeline/1.9.2 OS/Win32"
-=======
-        "User-Agent": "Mozilla/5.0 (Windows NT 10.0; Win64; x64) AppleWebKit/537.36 (KHTML, like Gecko) HeadlessChrome/109.0.5412.0 Safari/537.36",
-        "x-ms-client-request-id": "sanitized",
-        "x-ms-useragent": "fake-useragent"
->>>>>>> 2197c448
       },
       "RequestBody": {
         "routes": [
@@ -43,7 +33,6 @@
       "StatusCode": 422,
       "ResponseHeaders": {
         "Content-Type": "application/json",
-<<<<<<< HEAD
         "Date": "Tue, 21 Feb 2023 13:13:38 GMT",
         "MS-CV": "Fsbyfk9YtU\u002BIY6kfisTY8w.0",
         "Strict-Transport-Security": "max-age=2592000",
@@ -51,15 +40,6 @@
         "X-Azure-Ref": "0gsP0YwAAAABAKvBeyjjcRJsbKCEH/UyqTE9OMjEyMDUwNzE3MDA5AGNjOTI3NThkLTA1ZjctNGFkNi1hYTVlLTBmYTk3MThkODk4NQ==",
         "X-Cache": "CONFIG_NOCACHE",
         "X-Processing-Time": "14ms"
-=======
-        "Date": "Thu, 12 Jan 2023 14:48:41 GMT",
-        "MS-CV": "hlGbdKW3GU\u002BLJsZkH0L\u002B2A.0",
-        "Strict-Transport-Security": "max-age=2592000",
-        "Transfer-Encoding": "chunked",
-        "X-Azure-Ref": "0yR3AYwAAAADe4J2IzifWRZm0Qc\u002BZNPPUQlVEMDFFREdFMDIxMgA5ZmM3YjUxOS1hOGNjLTRmODktOTM1ZS1jOTE0OGFlMDllODE=",
-        "X-Cache": "CONFIG_NOCACHE",
-        "X-Processing-Time": "36ms"
->>>>>>> 2197c448
       },
       "ResponseBody": {
         "error": {
@@ -73,11 +53,7 @@
       }
     },
     {
-<<<<<<< HEAD
       "RequestUri": "https://endpoint/sip?api-version=2023-01-01-preview",
-=======
-      "RequestUri": "https://endpoint/sip?api-version=2022-09-01-preview",
->>>>>>> 2197c448
       "RequestMethod": "GET",
       "RequestHeaders": {
         "Accept": "application/json",
@@ -92,15 +68,9 @@
         "Sec-Fetch-Dest": "empty",
         "Sec-Fetch-Mode": "cors",
         "Sec-Fetch-Site": "same-site",
-<<<<<<< HEAD
         "User-Agent": "Mozilla/5.0 (Windows NT 10.0; Win64; x64) AppleWebKit/537.36 (KHTML, like Gecko) HeadlessChrome/110.0.5478.0 Safari/537.36",
         "x-ms-client-request-id": "sanitized",
         "x-ms-useragent": "azsdk-js-communication-phone-numbers/1.2.0-beta.5 core-rest-pipeline/1.9.2 OS/Win32"
-=======
-        "User-Agent": "Mozilla/5.0 (Windows NT 10.0; Win64; x64) AppleWebKit/537.36 (KHTML, like Gecko) HeadlessChrome/109.0.5412.0 Safari/537.36",
-        "x-ms-client-request-id": "sanitized",
-        "x-ms-useragent": "fake-useragent"
->>>>>>> 2197c448
       },
       "RequestBody": null,
       "StatusCode": 200,
@@ -108,23 +78,14 @@
         "api-supported-versions": "2021-05-01-preview, 2022-09-01-preview, 2023-01-01-preview",
         "Content-Length": "204",
         "Content-Type": "application/json; charset=utf-8",
-<<<<<<< HEAD
         "Date": "Tue, 21 Feb 2023 13:13:38 GMT",
         "MS-CV": "0GxumSDr4kOu\u002B4R6phBlKw.0",
         "Strict-Transport-Security": "max-age=2592000",
         "X-Azure-Ref": "0gsP0YwAAAAB2\u002BhO4efawQLIOAB1rWH/ZTE9OMjEyMDUwNzE3MDA5AGNjOTI3NThkLTA1ZjctNGFkNi1hYTVlLTBmYTk3MThkODk4NQ==",
-=======
-        "Date": "Thu, 12 Jan 2023 14:48:41 GMT",
-        "MS-CV": "3Yi5sbq2kU6azV1ZKaDyJQ.0",
-        "Strict-Transport-Security": "max-age=2592000",
-        "Transfer-Encoding": "chunked",
-        "X-Azure-Ref": "0yR3AYwAAAADE/OiP6jW5Tog1/gWnD2UtQlVEMDFFREdFMDIxMgA5ZmM3YjUxOS1hOGNjLTRmODktOTM1ZS1jOTE0OGFlMDllODE=",
->>>>>>> 2197c448
         "X-Cache": "CONFIG_NOCACHE",
         "X-Processing-Time": "77ms"
       },
       "ResponseBody": {
-<<<<<<< HEAD
         "domains": {
           "nostojic13012023.skype.net": {
             "enabled": true
@@ -136,12 +97,6 @@
         "trunks": {
           "test1.nostojic13012023.skype.net": {
             "enabled": true,
-=======
-        "domains": {},
-        "trunks": {
-          "test.6f1bfc60f32e4ffc80e6021eab514ef8.com": {
-            "enabled": false,
->>>>>>> 2197c448
             "sipSignalingPort": 5678
           }
         },
@@ -150,12 +105,7 @@
     }
   ],
   "Variables": {
-<<<<<<< HEAD
     "fqdn-1": "test1.nostojic13012023.skype.net",
     "fqdn-2": "test2.nostojic13012023.skype.net"
-=======
-    "fqdn-1": "test.fc0d8b827cf24907a5717bd8ff919e9e.com",
-    "fqdn-2": "test.a8820815b9564edf847b146596fedbd0.com"
->>>>>>> 2197c448
   }
 }