--- conflicted
+++ resolved
@@ -1,11 +1,7 @@
 {
   "Entries": [
     {
-<<<<<<< HEAD
-      "RequestUri": "https://endpoint/sip?api-version=2023-01-01-preview",
-=======
       "RequestUri": "https://endpoint/sip?api-version=2023-04-01-preview",
->>>>>>> e81c5759
       "RequestMethod": "PATCH",
       "RequestHeaders": {
         "Accept": "application/json",
@@ -22,15 +18,9 @@
         "Sec-Fetch-Dest": "empty",
         "Sec-Fetch-Mode": "cors",
         "Sec-Fetch-Site": "same-site",
-<<<<<<< HEAD
-        "User-Agent": "Mozilla/5.0 (Windows NT 10.0; Win64; x64) AppleWebKit/537.36 (KHTML, like Gecko) HeadlessChrome/110.0.5478.0 Safari/537.36",
-        "x-ms-client-request-id": "sanitized",
-        "x-ms-useragent": "azsdk-js-communication-phone-numbers/1.2.0-alpha.20230303.1 core-rest-pipeline/1.9.2 OS/Win32"
-=======
         "User-Agent": "Mozilla/5.0 (Windows NT 10.0; Win64; x64) AppleWebKit/537.36 (KHTML, like Gecko) HeadlessChrome/112.0.5614.0 Safari/537.36",
         "x-ms-client-request-id": "sanitized",
         "x-ms-useragent": "azsdk-js-communication-phone-numbers/1.3.0-alpha.20230517.1 core-rest-pipeline/1.10.3 OS"
->>>>>>> e81c5759
       },
       "RequestBody": {
         "routes": [
@@ -43,15 +33,6 @@
       "StatusCode": 422,
       "ResponseHeaders": {
         "Content-Type": "application/json",
-<<<<<<< HEAD
-        "Date": "Thu, 02 Mar 2023 13:34:37 GMT",
-        "MS-CV": "Vn2s6gicvEOdddwAQb\u002BZPQ.0",
-        "Strict-Transport-Security": "max-age=2592000",
-        "Transfer-Encoding": "chunked",
-        "X-Azure-Ref": "07qUAZAAAAACvmtWEmjBWSrExNHB3alS9UFJHMDFFREdFMDkwNwBjYzkyNzU4ZC0wNWY3LTRhZDYtYWE1ZS0wZmE5NzE4ZDg5ODU=",
-        "X-Cache": "CONFIG_NOCACHE",
-        "X-Processing-Time": "64ms"
-=======
         "Date": "Wed, 17 May 2023 09:36:29 GMT",
         "MS-CV": "prUzUfaeVkmdyl2H/RcCMg.0",
         "Strict-Transport-Security": "max-age=2592000",
@@ -59,7 +40,6 @@
         "X-Azure-Ref": "0HaBkZAAAAAAN\u002Bm1jV8BgR7QScBPQoRTCTE9OMjEyMDUwNzE2MDE5AGNjOTI3NThkLTA1ZjctNGFkNi1hYTVlLTBmYTk3MThkODk4NQ==",
         "X-Cache": "CONFIG_NOCACHE",
         "X-Processing-Time": "11ms"
->>>>>>> e81c5759
       },
       "ResponseBody": {
         "error": {
@@ -73,11 +53,7 @@
       }
     },
     {
-<<<<<<< HEAD
-      "RequestUri": "https://endpoint/sip?api-version=2023-01-01-preview",
-=======
       "RequestUri": "https://endpoint/sip?api-version=2023-04-01-preview",
->>>>>>> e81c5759
       "RequestMethod": "GET",
       "RequestHeaders": {
         "Accept": "application/json",
@@ -92,37 +68,13 @@
         "Sec-Fetch-Dest": "empty",
         "Sec-Fetch-Mode": "cors",
         "Sec-Fetch-Site": "same-site",
-<<<<<<< HEAD
-        "User-Agent": "Mozilla/5.0 (Windows NT 10.0; Win64; x64) AppleWebKit/537.36 (KHTML, like Gecko) HeadlessChrome/110.0.5478.0 Safari/537.36",
-        "x-ms-client-request-id": "sanitized",
-        "x-ms-useragent": "azsdk-js-communication-phone-numbers/1.2.0-alpha.20230303.1 core-rest-pipeline/1.9.2 OS/Win32"
-=======
         "User-Agent": "Mozilla/5.0 (Windows NT 10.0; Win64; x64) AppleWebKit/537.36 (KHTML, like Gecko) HeadlessChrome/112.0.5614.0 Safari/537.36",
         "x-ms-client-request-id": "sanitized",
         "x-ms-useragent": "azsdk-js-communication-phone-numbers/1.3.0-alpha.20230517.1 core-rest-pipeline/1.10.3 OS"
->>>>>>> e81c5759
       },
       "RequestBody": null,
       "StatusCode": 200,
       "ResponseHeaders": {
-<<<<<<< HEAD
-        "api-supported-versions": "2021-05-01-preview, 2022-09-01-preview, 2023-01-01-preview, 2023-03-01",
-        "Content-Length": "192",
-        "Content-Type": "application/json; charset=utf-8",
-        "Date": "Thu, 02 Mar 2023 13:34:38 GMT",
-        "MS-CV": "Pd\u002Bhx4FjukiGBXhq3mzLJw.0",
-        "Strict-Transport-Security": "max-age=2592000",
-        "X-Azure-Ref": "07qUAZAAAAAC/0KNqzuWERZj03hCz5cBCUFJHMDFFREdFMDkwNwBjYzkyNzU4ZC0wNWY3LTRhZDYtYWE1ZS0wZmE5NzE4ZDg5ODU=",
-        "X-Cache": "CONFIG_NOCACHE",
-        "X-Processing-Time": "240ms"
-      },
-      "ResponseBody": {
-        "domains": {
-          "nostojic13012023.skype.net": {
-            "enabled": true
-          },
-          "nostojic14012023.skype.net": {
-=======
         "api-deprecated-versions": "2021-05-01-preview, 2022-09-01-preview, 2023-01-01-preview",
         "api-supported-versions": "2023-03-01, 2023-04-01-preview",
         "Content-Length": "175",
@@ -140,16 +92,11 @@
             "enabled": true
           },
           "jbtestinfra.com": {
->>>>>>> e81c5759
             "enabled": true
           }
         },
         "trunks": {
-<<<<<<< HEAD
-          "test1.nostojic13012023.skype.net": {
-=======
           "test1.jbtestinfra.com": {
->>>>>>> e81c5759
             "enabled": true,
             "sipSignalingPort": 5678
           }
@@ -159,12 +106,7 @@
     }
   ],
   "Variables": {
-<<<<<<< HEAD
-    "fqdn-1": "test1.nostojic13012023.skype.net",
-    "fqdn-2": "test2.nostojic13012023.skype.net"
-=======
     "fqdn-1": "test1.jbtestinfra.com",
     "fqdn-2": "test2.jbtestinfra.com"
->>>>>>> e81c5759
   }
 }