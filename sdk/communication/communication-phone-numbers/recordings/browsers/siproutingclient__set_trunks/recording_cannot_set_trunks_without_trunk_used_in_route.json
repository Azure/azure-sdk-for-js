{
  "Entries": [
    {
<<<<<<< HEAD
      "RequestUri": "https://endpoint/sip?api-version=2023-01-01-preview",
=======
      "RequestUri": "https://endpoint/sip?api-version=2023-04-01-preview",
>>>>>>> e81c5759
      "RequestMethod": "GET",
      "RequestHeaders": {
        "Accept": "application/json",
        "Accept-Encoding": "gzip, deflate, br",
        "Accept-Language": "en-US",
        "Authorization": "Sanitized",
        "Connection": "keep-alive",
        "Referer": "http://localhost:9876/",
        "sec-ch-ua": "",
        "sec-ch-ua-mobile": "?0",
        "sec-ch-ua-platform": "\u0022\u0022",
        "Sec-Fetch-Dest": "empty",
        "Sec-Fetch-Mode": "cors",
        "Sec-Fetch-Site": "same-site",
<<<<<<< HEAD
        "User-Agent": "Mozilla/5.0 (Windows NT 10.0; Win64; x64) AppleWebKit/537.36 (KHTML, like Gecko) HeadlessChrome/110.0.5478.0 Safari/537.36",
        "x-ms-client-request-id": "sanitized",
        "x-ms-content-sha256": "47DEQpj8HBSa\u002B/TImW\u002B5JCeuQeRkm5NMpJWZG3hSuFU=",
        "x-ms-date": "Thu, 02 Mar 2023 13:35:55 GMT",
        "x-ms-useragent": "azsdk-js-communication-phone-numbers/1.2.0-alpha.20230303.1 core-rest-pipeline/1.9.2 OS/Win32"
=======
        "User-Agent": "Mozilla/5.0 (Windows NT 10.0; Win64; x64) AppleWebKit/537.36 (KHTML, like Gecko) HeadlessChrome/112.0.5614.0 Safari/537.36",
        "x-ms-client-request-id": "sanitized",
        "x-ms-content-sha256": "47DEQpj8HBSa\u002B/TImW\u002B5JCeuQeRkm5NMpJWZG3hSuFU=",
        "x-ms-date": "Wed, 17 May 2023 09:37:24 GMT",
        "x-ms-useragent": "azsdk-js-communication-phone-numbers/1.3.0-alpha.20230517.1 core-rest-pipeline/1.10.3 OS"
>>>>>>> e81c5759
      },
      "RequestBody": null,
      "StatusCode": 200,
      "ResponseHeaders": {
<<<<<<< HEAD
        "api-supported-versions": "2021-05-01-preview, 2022-09-01-preview, 2023-01-01-preview, 2023-03-01",
        "Content-Length": "123",
        "Content-Type": "application/json; charset=utf-8",
        "Date": "Thu, 02 Mar 2023 13:35:55 GMT",
        "MS-CV": "W3lOBmekP0qhO40FuHQfhQ.0",
        "Strict-Transport-Security": "max-age=2592000",
        "X-Azure-Ref": "0O6YAZAAAAAA8bVqDogrzQJqzTbWrJEUeUFJHMDFFREdFMDkwNwBjYzkyNzU4ZC0wNWY3LTRhZDYtYWE1ZS0wZmE5NzE4ZDg5ODU=",
        "X-Cache": "CONFIG_NOCACHE",
        "X-Processing-Time": "182ms"
      },
      "ResponseBody": {
        "domains": {
          "nostojic13012023.skype.net": {
            "enabled": true
          },
          "nostojic14012023.skype.net": {
=======
        "api-deprecated-versions": "2021-05-01-preview, 2022-09-01-preview, 2023-01-01-preview",
        "api-supported-versions": "2023-03-01, 2023-04-01-preview",
        "Content-Length": "111",
        "Content-Type": "application/json; charset=utf-8",
        "Date": "Wed, 17 May 2023 09:37:23 GMT",
        "MS-CV": "0MLzDO2YIkG37AcB\u002BeAVdA.0",
        "Strict-Transport-Security": "max-age=2592000",
        "X-Azure-Ref": "0VKBkZAAAAABD0HIsEY5NSZ9fSMsEvDAmTE9OMjEyMDUwNzE2MDE5AGNjOTI3NThkLTA1ZjctNGFkNi1hYTVlLTBmYTk3MThkODk4NQ==",
        "X-Cache": "CONFIG_NOCACHE",
        "X-Processing-Time": "102ms"
      },
      "ResponseBody": {
        "domains": {
          "anotherjbdomain.com": {
            "enabled": true
          },
          "jbtestinfra.com": {
>>>>>>> e81c5759
            "enabled": true
          }
        },
        "trunks": {},
        "routes": []
      }
    },
    {
<<<<<<< HEAD
      "RequestUri": "https://endpoint/sip?api-version=2023-01-01-preview",
=======
      "RequestUri": "https://endpoint/sip?api-version=2023-04-01-preview",
>>>>>>> e81c5759
      "RequestMethod": "PATCH",
      "RequestHeaders": {
        "Accept": "application/json",
        "Accept-Encoding": "gzip, deflate, br",
        "Accept-Language": "en-US",
        "Authorization": "Sanitized",
        "Connection": "keep-alive",
<<<<<<< HEAD
        "Content-Length": "152",
=======
        "Content-Length": "142",
>>>>>>> e81c5759
        "Content-Type": "application/merge-patch\u002Bjson",
        "Referer": "http://localhost:9876/",
        "sec-ch-ua": "",
        "sec-ch-ua-mobile": "?0",
        "sec-ch-ua-platform": "\u0022\u0022",
        "Sec-Fetch-Dest": "empty",
        "Sec-Fetch-Mode": "cors",
        "Sec-Fetch-Site": "same-site",
<<<<<<< HEAD
        "User-Agent": "Mozilla/5.0 (Windows NT 10.0; Win64; x64) AppleWebKit/537.36 (KHTML, like Gecko) HeadlessChrome/110.0.5478.0 Safari/537.36",
        "x-ms-client-request-id": "sanitized",
        "x-ms-content-sha256": "eaMT\u002BTarPwbOKI2YSkOkvC2aBFWlGK4h3nOJbJo1UmY=",
        "x-ms-date": "Thu, 02 Mar 2023 13:35:55 GMT",
        "x-ms-useragent": "azsdk-js-communication-phone-numbers/1.2.0-alpha.20230303.1 core-rest-pipeline/1.9.2 OS/Win32"
      },
      "RequestBody": {
        "trunks": {
          "test1.nostojic13012023.skype.net": {
            "sipSignalingPort": 8239,
            "enabled": true
          },
          "test2.nostojic13012023.skype.net": {
=======
        "User-Agent": "Mozilla/5.0 (Windows NT 10.0; Win64; x64) AppleWebKit/537.36 (KHTML, like Gecko) HeadlessChrome/112.0.5614.0 Safari/537.36",
        "x-ms-client-request-id": "sanitized",
        "x-ms-content-sha256": "81D2XUwCZBypYRqKAWBZeRL6EaJj58V6jySkJaHa3e8=",
        "x-ms-date": "Wed, 17 May 2023 09:37:24 GMT",
        "x-ms-useragent": "azsdk-js-communication-phone-numbers/1.3.0-alpha.20230517.1 core-rest-pipeline/1.10.3 OS"
      },
      "RequestBody": {
        "trunks": {
          "test1.jbtestinfra.com": {
            "sipSignalingPort": 8239,
            "enabled": true
          },
          "test2.jbtestinfra.com": {
>>>>>>> e81c5759
            "sipSignalingPort": 7348,
            "enabled": true
          }
        }
      },
      "StatusCode": 200,
      "ResponseHeaders": {
<<<<<<< HEAD
        "api-supported-versions": "2021-05-01-preview, 2022-09-01-preview, 2023-01-01-preview, 2023-03-01",
        "Content-Length": "262",
        "Content-Type": "application/json; charset=utf-8",
        "Date": "Thu, 02 Mar 2023 13:35:56 GMT",
        "MS-CV": "YtcOerGgqk2b118PS7wgvQ.0",
        "Strict-Transport-Security": "max-age=2592000",
        "X-Azure-Ref": "0O6YAZAAAAAA2suBdh8fMSpuvzygGCRVjUFJHMDFFREdFMDkwNwBjYzkyNzU4ZC0wNWY3LTRhZDYtYWE1ZS0wZmE5NzE4ZDg5ODU=",
        "X-Cache": "CONFIG_NOCACHE",
        "X-Processing-Time": "970ms"
      },
      "ResponseBody": {
        "domains": {
          "nostojic13012023.skype.net": {
            "enabled": true
          },
          "nostojic14012023.skype.net": {
=======
        "api-deprecated-versions": "2021-05-01-preview, 2022-09-01-preview, 2023-01-01-preview",
        "api-supported-versions": "2023-03-01, 2023-04-01-preview",
        "Content-Length": "240",
        "Content-Type": "application/json; charset=utf-8",
        "Date": "Wed, 17 May 2023 09:37:24 GMT",
        "MS-CV": "kRyTgCivNk2JfWSAkw1hwg.0",
        "Strict-Transport-Security": "max-age=2592000",
        "X-Azure-Ref": "0VKBkZAAAAACgcUHSjCvKT5Ie6rn7Xzb6TE9OMjEyMDUwNzE2MDE5AGNjOTI3NThkLTA1ZjctNGFkNi1hYTVlLTBmYTk3MThkODk4NQ==",
        "X-Cache": "CONFIG_NOCACHE",
        "X-Processing-Time": "542ms"
      },
      "ResponseBody": {
        "domains": {
          "anotherjbdomain.com": {
            "enabled": true
          },
          "jbtestinfra.com": {
>>>>>>> e81c5759
            "enabled": true
          }
        },
        "trunks": {
<<<<<<< HEAD
          "test1.nostojic13012023.skype.net": {
            "enabled": true,
            "sipSignalingPort": 8239
          },
          "test2.nostojic13012023.skype.net": {
=======
          "test1.jbtestinfra.com": {
            "enabled": true,
            "sipSignalingPort": 8239
          },
          "test2.jbtestinfra.com": {
>>>>>>> e81c5759
            "enabled": true,
            "sipSignalingPort": 7348
          }
        },
        "routes": []
      }
    },
    {
<<<<<<< HEAD
      "RequestUri": "https://endpoint/sip?api-version=2023-01-01-preview",
=======
      "RequestUri": "https://endpoint/sip?api-version=2023-04-01-preview",
>>>>>>> e81c5759
      "RequestMethod": "PATCH",
      "RequestHeaders": {
        "Accept": "application/json",
        "Accept-Encoding": "gzip, deflate, br",
        "Accept-Language": "en-US",
        "Authorization": "Sanitized",
        "Connection": "keep-alive",
<<<<<<< HEAD
        "Content-Length": "333",
=======
        "Content-Length": "318",
>>>>>>> e81c5759
        "Content-Type": "application/merge-patch\u002Bjson",
        "Referer": "http://localhost:9876/",
        "sec-ch-ua": "",
        "sec-ch-ua-mobile": "?0",
        "sec-ch-ua-platform": "\u0022\u0022",
        "Sec-Fetch-Dest": "empty",
        "Sec-Fetch-Mode": "cors",
        "Sec-Fetch-Site": "same-site",
<<<<<<< HEAD
        "User-Agent": "Mozilla/5.0 (Windows NT 10.0; Win64; x64) AppleWebKit/537.36 (KHTML, like Gecko) HeadlessChrome/110.0.5478.0 Safari/537.36",
        "x-ms-client-request-id": "sanitized",
        "x-ms-content-sha256": "eLOe6AgWseRFL2/N1CPTRrrYFHy5QLGu7HD277Ms3k4=",
        "x-ms-date": "Thu, 02 Mar 2023 13:35:56 GMT",
        "x-ms-useragent": "azsdk-js-communication-phone-numbers/1.2.0-alpha.20230303.1 core-rest-pipeline/1.9.2 OS/Win32"
=======
        "User-Agent": "Mozilla/5.0 (Windows NT 10.0; Win64; x64) AppleWebKit/537.36 (KHTML, like Gecko) HeadlessChrome/112.0.5614.0 Safari/537.36",
        "x-ms-client-request-id": "sanitized",
        "x-ms-content-sha256": "24nhRhPanA56tyL3DsjqtYA/PacgpvAYNaKcjiX5LAg=",
        "x-ms-date": "Wed, 17 May 2023 09:37:25 GMT",
        "x-ms-useragent": "azsdk-js-communication-phone-numbers/1.3.0-alpha.20230517.1 core-rest-pipeline/1.10.3 OS"
>>>>>>> e81c5759
      },
      "RequestBody": {
        "routes": [
          {
            "description": "myFirstRoute\u0027s description",
            "name": "myFirstRoute",
            "numberPattern": "^\u002B[1-9][0-9]{3,23}$",
            "trunks": [
<<<<<<< HEAD
              "test1.nostojic13012023.skype.net",
              "test2.nostojic13012023.skype.net"
=======
              "test1.jbtestinfra.com",
              "test2.jbtestinfra.com"
>>>>>>> e81c5759
            ]
          },
          {
            "description": "mySecondRoute\u0027s description",
            "name": "mySecondRoute",
            "numberPattern": "^\u002B[1-9][0-9]{3,23}$",
            "trunks": [
<<<<<<< HEAD
              "test1.nostojic13012023.skype.net"
=======
              "test1.jbtestinfra.com"
>>>>>>> e81c5759
            ]
          }
        ]
      },
      "StatusCode": 200,
      "ResponseHeaders": {
<<<<<<< HEAD
        "api-supported-versions": "2021-05-01-preview, 2022-09-01-preview, 2023-01-01-preview, 2023-03-01",
        "Content-Length": "582",
        "Content-Type": "application/json; charset=utf-8",
        "Date": "Thu, 02 Mar 2023 13:35:56 GMT",
        "MS-CV": "hUyWOI8lUUmjyaCGdlOmdQ.0",
        "Strict-Transport-Security": "max-age=2592000",
        "X-Azure-Ref": "0PaYAZAAAAADGm45bj0HGT7gsYF6DAoQeUFJHMDFFREdFMDkwNwBjYzkyNzU4ZC0wNWY3LTRhZDYtYWE1ZS0wZmE5NzE4ZDg5ODU=",
        "X-Cache": "CONFIG_NOCACHE",
        "X-Processing-Time": "335ms"
      },
      "ResponseBody": {
        "domains": {
          "nostojic13012023.skype.net": {
            "enabled": true
          },
          "nostojic14012023.skype.net": {
=======
        "api-deprecated-versions": "2021-05-01-preview, 2022-09-01-preview, 2023-01-01-preview",
        "api-supported-versions": "2023-03-01, 2023-04-01-preview",
        "Content-Length": "545",
        "Content-Type": "application/json; charset=utf-8",
        "Date": "Wed, 17 May 2023 09:37:24 GMT",
        "MS-CV": "m\u002BwbWT79sUOCHbSgXHUkjA.0",
        "Strict-Transport-Security": "max-age=2592000",
        "X-Azure-Ref": "0VaBkZAAAAABsnjr0b/AnSYHiyumtw23LTE9OMjEyMDUwNzE2MDE5AGNjOTI3NThkLTA1ZjctNGFkNi1hYTVlLTBmYTk3MThkODk4NQ==",
        "X-Cache": "CONFIG_NOCACHE",
        "X-Processing-Time": "201ms"
      },
      "ResponseBody": {
        "domains": {
          "anotherjbdomain.com": {
            "enabled": true
          },
          "jbtestinfra.com": {
>>>>>>> e81c5759
            "enabled": true
          }
        },
        "trunks": {
<<<<<<< HEAD
          "test1.nostojic13012023.skype.net": {
            "enabled": true,
            "sipSignalingPort": 8239
          },
          "test2.nostojic13012023.skype.net": {
=======
          "test1.jbtestinfra.com": {
            "enabled": true,
            "sipSignalingPort": 8239
          },
          "test2.jbtestinfra.com": {
>>>>>>> e81c5759
            "enabled": true,
            "sipSignalingPort": 7348
          }
        },
        "routes": [
          {
            "description": "myFirstRoute\u0027s description",
            "name": "myFirstRoute",
            "numberPattern": "^\u002B[1-9][0-9]{3,23}$",
            "trunks": [
<<<<<<< HEAD
              "test1.nostojic13012023.skype.net",
              "test2.nostojic13012023.skype.net"
=======
              "test1.jbtestinfra.com",
              "test2.jbtestinfra.com"
>>>>>>> e81c5759
            ]
          },
          {
            "description": "mySecondRoute\u0027s description",
            "name": "mySecondRoute",
            "numberPattern": "^\u002B[1-9][0-9]{3,23}$",
            "trunks": [
<<<<<<< HEAD
              "test1.nostojic13012023.skype.net"
            ]
          }
        ]
      }
    },
    {
      "RequestUri": "https://endpoint/sip?api-version=2023-01-01-preview",
=======
              "test1.jbtestinfra.com"
            ]
          }
        ]
      }
    },
    {
      "RequestUri": "https://endpoint/sip?api-version=2023-04-01-preview",
>>>>>>> e81c5759
      "RequestMethod": "GET",
      "RequestHeaders": {
        "Accept": "application/json",
        "Accept-Encoding": "gzip, deflate, br",
        "Accept-Language": "en-US",
        "Authorization": "Sanitized",
        "Connection": "keep-alive",
        "Referer": "http://localhost:9876/",
        "sec-ch-ua": "",
        "sec-ch-ua-mobile": "?0",
        "sec-ch-ua-platform": "\u0022\u0022",
        "Sec-Fetch-Dest": "empty",
        "Sec-Fetch-Mode": "cors",
        "Sec-Fetch-Site": "same-site",
<<<<<<< HEAD
        "User-Agent": "Mozilla/5.0 (Windows NT 10.0; Win64; x64) AppleWebKit/537.36 (KHTML, like Gecko) HeadlessChrome/110.0.5478.0 Safari/537.36",
        "x-ms-client-request-id": "sanitized",
        "x-ms-content-sha256": "47DEQpj8HBSa\u002B/TImW\u002B5JCeuQeRkm5NMpJWZG3hSuFU=",
        "x-ms-date": "Thu, 02 Mar 2023 13:35:57 GMT",
        "x-ms-useragent": "azsdk-js-communication-phone-numbers/1.2.0-alpha.20230303.1 core-rest-pipeline/1.9.2 OS/Win32"
=======
        "User-Agent": "Mozilla/5.0 (Windows NT 10.0; Win64; x64) AppleWebKit/537.36 (KHTML, like Gecko) HeadlessChrome/112.0.5614.0 Safari/537.36",
        "x-ms-client-request-id": "sanitized",
        "x-ms-content-sha256": "47DEQpj8HBSa\u002B/TImW\u002B5JCeuQeRkm5NMpJWZG3hSuFU=",
        "x-ms-date": "Wed, 17 May 2023 09:37:25 GMT",
        "x-ms-useragent": "azsdk-js-communication-phone-numbers/1.3.0-alpha.20230517.1 core-rest-pipeline/1.10.3 OS"
>>>>>>> e81c5759
      },
      "RequestBody": null,
      "StatusCode": 200,
      "ResponseHeaders": {
<<<<<<< HEAD
        "api-supported-versions": "2021-05-01-preview, 2022-09-01-preview, 2023-01-01-preview, 2023-03-01",
        "Content-Length": "582",
        "Content-Type": "application/json; charset=utf-8",
        "Date": "Thu, 02 Mar 2023 13:35:57 GMT",
        "MS-CV": "Va/3PCWYtU2CRqDztlvn\u002BA.0",
        "Strict-Transport-Security": "max-age=2592000",
        "X-Azure-Ref": "0PaYAZAAAAAAtWRBQLHafSYOMdTcvChFOUFJHMDFFREdFMDkwNwBjYzkyNzU4ZC0wNWY3LTRhZDYtYWE1ZS0wZmE5NzE4ZDg5ODU=",
        "X-Cache": "CONFIG_NOCACHE",
        "X-Processing-Time": "197ms"
      },
      "ResponseBody": {
        "domains": {
          "nostojic13012023.skype.net": {
            "enabled": true
          },
          "nostojic14012023.skype.net": {
=======
        "api-deprecated-versions": "2021-05-01-preview, 2022-09-01-preview, 2023-01-01-preview",
        "api-supported-versions": "2023-03-01, 2023-04-01-preview",
        "Content-Length": "545",
        "Content-Type": "application/json; charset=utf-8",
        "Date": "Wed, 17 May 2023 09:37:25 GMT",
        "MS-CV": "QH40JwDvCkeI27DU0u8XFA.0",
        "Strict-Transport-Security": "max-age=2592000",
        "X-Azure-Ref": "0VaBkZAAAAACUz\u002BHX2YQKRL84xCH5n4CQTE9OMjEyMDUwNzE2MDE5AGNjOTI3NThkLTA1ZjctNGFkNi1hYTVlLTBmYTk3MThkODk4NQ==",
        "X-Cache": "CONFIG_NOCACHE",
        "X-Processing-Time": "102ms"
      },
      "ResponseBody": {
        "domains": {
          "anotherjbdomain.com": {
            "enabled": true
          },
          "jbtestinfra.com": {
>>>>>>> e81c5759
            "enabled": true
          }
        },
        "trunks": {
<<<<<<< HEAD
          "test1.nostojic13012023.skype.net": {
            "enabled": true,
            "sipSignalingPort": 8239
          },
          "test2.nostojic13012023.skype.net": {
=======
          "test1.jbtestinfra.com": {
            "enabled": true,
            "sipSignalingPort": 8239
          },
          "test2.jbtestinfra.com": {
>>>>>>> e81c5759
            "enabled": true,
            "sipSignalingPort": 7348
          }
        },
        "routes": [
          {
            "description": "myFirstRoute\u0027s description",
            "name": "myFirstRoute",
            "numberPattern": "^\u002B[1-9][0-9]{3,23}$",
            "trunks": [
<<<<<<< HEAD
              "test1.nostojic13012023.skype.net",
              "test2.nostojic13012023.skype.net"
=======
              "test1.jbtestinfra.com",
              "test2.jbtestinfra.com"
>>>>>>> e81c5759
            ]
          },
          {
            "description": "mySecondRoute\u0027s description",
            "name": "mySecondRoute",
            "numberPattern": "^\u002B[1-9][0-9]{3,23}$",
            "trunks": [
<<<<<<< HEAD
              "test1.nostojic13012023.skype.net"
            ]
          }
        ]
      }
    },
    {
      "RequestUri": "https://endpoint/sip?api-version=2023-01-01-preview",
=======
              "test1.jbtestinfra.com"
            ]
          }
        ]
      }
    },
    {
      "RequestUri": "https://endpoint/sip?api-version=2023-04-01-preview",
>>>>>>> e81c5759
      "RequestMethod": "PATCH",
      "RequestHeaders": {
        "Accept": "application/json",
        "Accept-Encoding": "gzip, deflate, br",
        "Accept-Language": "en-US",
        "Authorization": "Sanitized",
        "Connection": "keep-alive",
<<<<<<< HEAD
        "Content-Length": "116",
=======
        "Content-Length": "106",
>>>>>>> e81c5759
        "Content-Type": "application/merge-patch\u002Bjson",
        "Referer": "http://localhost:9876/",
        "sec-ch-ua": "",
        "sec-ch-ua-mobile": "?0",
        "sec-ch-ua-platform": "\u0022\u0022",
        "Sec-Fetch-Dest": "empty",
        "Sec-Fetch-Mode": "cors",
        "Sec-Fetch-Site": "same-site",
<<<<<<< HEAD
        "User-Agent": "Mozilla/5.0 (Windows NT 10.0; Win64; x64) AppleWebKit/537.36 (KHTML, like Gecko) HeadlessChrome/110.0.5478.0 Safari/537.36",
        "x-ms-client-request-id": "sanitized",
        "x-ms-content-sha256": "I795wGaZVhxVxHKBrYqZC0QEhcDqk8DZkhnaYq7YsIw=",
        "x-ms-date": "Thu, 02 Mar 2023 13:35:57 GMT",
        "x-ms-useragent": "azsdk-js-communication-phone-numbers/1.2.0-alpha.20230303.1 core-rest-pipeline/1.9.2 OS/Win32"
      },
      "RequestBody": {
        "trunks": {
          "test1.nostojic13012023.skype.net": {
            "sipSignalingPort": 1234,
            "enabled": true
          },
          "test2.nostojic13012023.skype.net": null
=======
        "User-Agent": "Mozilla/5.0 (Windows NT 10.0; Win64; x64) AppleWebKit/537.36 (KHTML, like Gecko) HeadlessChrome/112.0.5614.0 Safari/537.36",
        "x-ms-client-request-id": "sanitized",
        "x-ms-content-sha256": "KuYz8/jITaCfOQ1gVAoB\u002BJmVSNobWk7g23UayTyflN4=",
        "x-ms-date": "Wed, 17 May 2023 09:37:25 GMT",
        "x-ms-useragent": "azsdk-js-communication-phone-numbers/1.3.0-alpha.20230517.1 core-rest-pipeline/1.10.3 OS"
      },
      "RequestBody": {
        "trunks": {
          "test1.jbtestinfra.com": {
            "sipSignalingPort": 1234,
            "enabled": true
          },
          "test2.jbtestinfra.com": null
>>>>>>> e81c5759
        }
      },
      "StatusCode": 422,
      "ResponseHeaders": {
        "api-deprecated-versions": "2021-05-01-preview, 2022-09-01-preview, 2023-01-01-preview",
        "api-supported-versions": "2023-03-01, 2023-04-01-preview",
        "Content-Type": "application/json",
<<<<<<< HEAD
        "Date": "Thu, 02 Mar 2023 13:35:58 GMT",
        "MS-CV": "YigmsA0xUU\u002BC6d1w3efpHQ.0",
        "Strict-Transport-Security": "max-age=2592000",
        "Transfer-Encoding": "chunked",
        "X-Azure-Ref": "0PaYAZAAAAACbRgoW010zTY53P8Se6N1XUFJHMDFFREdFMDkwNwBjYzkyNzU4ZC0wNWY3LTRhZDYtYWE1ZS0wZmE5NzE4ZDg5ODU=",
        "X-Cache": "CONFIG_NOCACHE",
        "X-Processing-Time": "541ms"
=======
        "Date": "Wed, 17 May 2023 09:37:25 GMT",
        "MS-CV": "XICBdKK1c0yPF/UQv3NSGg.0",
        "Strict-Transport-Security": "max-age=2592000",
        "Transfer-Encoding": "chunked",
        "X-Azure-Ref": "0VaBkZAAAAADnyRFMjqJWS4RHMz9LoPvxTE9OMjEyMDUwNzE2MDE5AGNjOTI3NThkLTA1ZjctNGFkNi1hYTVlLTBmYTk3MThkODk4NQ==",
        "X-Cache": "CONFIG_NOCACHE",
        "X-Processing-Time": "253ms"
>>>>>>> e81c5759
      },
      "ResponseBody": {
        "error": {
          "code": "UnprocessableConfiguration",
          "message": "One or more request inputs are not valid.",
          "innererror": {
            "code": "MissingTrunk",
            "message": "Route targeting a missing trunk."
          }
        }
      }
    },
    {
<<<<<<< HEAD
      "RequestUri": "https://endpoint/sip?api-version=2023-01-01-preview",
=======
      "RequestUri": "https://endpoint/sip?api-version=2023-04-01-preview",
>>>>>>> e81c5759
      "RequestMethod": "GET",
      "RequestHeaders": {
        "Accept": "application/json",
        "Accept-Encoding": "gzip, deflate, br",
        "Accept-Language": "en-US",
        "Authorization": "Sanitized",
        "Connection": "keep-alive",
        "Referer": "http://localhost:9876/",
        "sec-ch-ua": "",
        "sec-ch-ua-mobile": "?0",
        "sec-ch-ua-platform": "\u0022\u0022",
        "Sec-Fetch-Dest": "empty",
        "Sec-Fetch-Mode": "cors",
        "Sec-Fetch-Site": "same-site",
<<<<<<< HEAD
        "User-Agent": "Mozilla/5.0 (Windows NT 10.0; Win64; x64) AppleWebKit/537.36 (KHTML, like Gecko) HeadlessChrome/110.0.5478.0 Safari/537.36",
        "x-ms-client-request-id": "sanitized",
        "x-ms-content-sha256": "47DEQpj8HBSa\u002B/TImW\u002B5JCeuQeRkm5NMpJWZG3hSuFU=",
        "x-ms-date": "Thu, 02 Mar 2023 13:35:58 GMT",
        "x-ms-useragent": "azsdk-js-communication-phone-numbers/1.2.0-alpha.20230303.1 core-rest-pipeline/1.9.2 OS/Win32"
=======
        "User-Agent": "Mozilla/5.0 (Windows NT 10.0; Win64; x64) AppleWebKit/537.36 (KHTML, like Gecko) HeadlessChrome/112.0.5614.0 Safari/537.36",
        "x-ms-client-request-id": "sanitized",
        "x-ms-content-sha256": "47DEQpj8HBSa\u002B/TImW\u002B5JCeuQeRkm5NMpJWZG3hSuFU=",
        "x-ms-date": "Wed, 17 May 2023 09:37:26 GMT",
        "x-ms-useragent": "azsdk-js-communication-phone-numbers/1.3.0-alpha.20230517.1 core-rest-pipeline/1.10.3 OS"
>>>>>>> e81c5759
      },
      "RequestBody": null,
      "StatusCode": 200,
      "ResponseHeaders": {
<<<<<<< HEAD
        "api-supported-versions": "2021-05-01-preview, 2022-09-01-preview, 2023-01-01-preview, 2023-03-01",
        "Content-Length": "582",
        "Content-Type": "application/json; charset=utf-8",
        "Date": "Thu, 02 Mar 2023 13:35:58 GMT",
        "MS-CV": "xpwwdg2/ZkS9duKfjjBuVQ.0",
        "Strict-Transport-Security": "max-age=2592000",
        "X-Azure-Ref": "0PqYAZAAAAACPPecbCEpWSrNVkfPIycSpUFJHMDFFREdFMDkwNwBjYzkyNzU4ZC0wNWY3LTRhZDYtYWE1ZS0wZmE5NzE4ZDg5ODU=",
        "X-Cache": "CONFIG_NOCACHE",
        "X-Processing-Time": "196ms"
      },
      "ResponseBody": {
        "domains": {
          "nostojic13012023.skype.net": {
            "enabled": true
          },
          "nostojic14012023.skype.net": {
=======
        "api-deprecated-versions": "2021-05-01-preview, 2022-09-01-preview, 2023-01-01-preview",
        "api-supported-versions": "2023-03-01, 2023-04-01-preview",
        "Content-Length": "545",
        "Content-Type": "application/json; charset=utf-8",
        "Date": "Wed, 17 May 2023 09:37:25 GMT",
        "MS-CV": "OwAmSMK//UyZuZCFiF03TQ.0",
        "Strict-Transport-Security": "max-age=2592000",
        "X-Azure-Ref": "0VqBkZAAAAABBh3vMjKGWRpMKVvpgEyywTE9OMjEyMDUwNzE2MDE5AGNjOTI3NThkLTA1ZjctNGFkNi1hYTVlLTBmYTk3MThkODk4NQ==",
        "X-Cache": "CONFIG_NOCACHE",
        "X-Processing-Time": "103ms"
      },
      "ResponseBody": {
        "domains": {
          "anotherjbdomain.com": {
            "enabled": true
          },
          "jbtestinfra.com": {
>>>>>>> e81c5759
            "enabled": true
          }
        },
        "trunks": {
<<<<<<< HEAD
          "test1.nostojic13012023.skype.net": {
            "enabled": true,
            "sipSignalingPort": 8239
          },
          "test2.nostojic13012023.skype.net": {
=======
          "test1.jbtestinfra.com": {
            "enabled": true,
            "sipSignalingPort": 8239
          },
          "test2.jbtestinfra.com": {
>>>>>>> e81c5759
            "enabled": true,
            "sipSignalingPort": 7348
          }
        },
        "routes": [
          {
            "description": "myFirstRoute\u0027s description",
            "name": "myFirstRoute",
            "numberPattern": "^\u002B[1-9][0-9]{3,23}$",
            "trunks": [
<<<<<<< HEAD
              "test1.nostojic13012023.skype.net",
              "test2.nostojic13012023.skype.net"
=======
              "test1.jbtestinfra.com",
              "test2.jbtestinfra.com"
>>>>>>> e81c5759
            ]
          },
          {
            "description": "mySecondRoute\u0027s description",
            "name": "mySecondRoute",
            "numberPattern": "^\u002B[1-9][0-9]{3,23}$",
            "trunks": [
<<<<<<< HEAD
              "test1.nostojic13012023.skype.net"
=======
              "test1.jbtestinfra.com"
>>>>>>> e81c5759
            ]
          }
        ]
      }
    }
  ],
  "Variables": {
<<<<<<< HEAD
    "fqdn-1": "test1.nostojic13012023.skype.net",
    "fqdn-2": "test2.nostojic13012023.skype.net"
=======
    "fqdn-1": "test1.jbtestinfra.com",
    "fqdn-2": "test2.jbtestinfra.com"
>>>>>>> e81c5759
  }
}<|MERGE_RESOLUTION|>--- conflicted
+++ resolved
@@ -1,11 +1,7 @@
 {
   "Entries": [
     {
-<<<<<<< HEAD
-      "RequestUri": "https://endpoint/sip?api-version=2023-01-01-preview",
-=======
-      "RequestUri": "https://endpoint/sip?api-version=2023-04-01-preview",
->>>>>>> e81c5759
+      "RequestUri": "https://endpoint/sip?api-version=2023-04-01-preview",
       "RequestMethod": "GET",
       "RequestHeaders": {
         "Accept": "application/json",
@@ -20,41 +16,15 @@
         "Sec-Fetch-Dest": "empty",
         "Sec-Fetch-Mode": "cors",
         "Sec-Fetch-Site": "same-site",
-<<<<<<< HEAD
-        "User-Agent": "Mozilla/5.0 (Windows NT 10.0; Win64; x64) AppleWebKit/537.36 (KHTML, like Gecko) HeadlessChrome/110.0.5478.0 Safari/537.36",
-        "x-ms-client-request-id": "sanitized",
-        "x-ms-content-sha256": "47DEQpj8HBSa\u002B/TImW\u002B5JCeuQeRkm5NMpJWZG3hSuFU=",
-        "x-ms-date": "Thu, 02 Mar 2023 13:35:55 GMT",
-        "x-ms-useragent": "azsdk-js-communication-phone-numbers/1.2.0-alpha.20230303.1 core-rest-pipeline/1.9.2 OS/Win32"
-=======
         "User-Agent": "Mozilla/5.0 (Windows NT 10.0; Win64; x64) AppleWebKit/537.36 (KHTML, like Gecko) HeadlessChrome/112.0.5614.0 Safari/537.36",
         "x-ms-client-request-id": "sanitized",
         "x-ms-content-sha256": "47DEQpj8HBSa\u002B/TImW\u002B5JCeuQeRkm5NMpJWZG3hSuFU=",
         "x-ms-date": "Wed, 17 May 2023 09:37:24 GMT",
         "x-ms-useragent": "azsdk-js-communication-phone-numbers/1.3.0-alpha.20230517.1 core-rest-pipeline/1.10.3 OS"
->>>>>>> e81c5759
       },
       "RequestBody": null,
       "StatusCode": 200,
       "ResponseHeaders": {
-<<<<<<< HEAD
-        "api-supported-versions": "2021-05-01-preview, 2022-09-01-preview, 2023-01-01-preview, 2023-03-01",
-        "Content-Length": "123",
-        "Content-Type": "application/json; charset=utf-8",
-        "Date": "Thu, 02 Mar 2023 13:35:55 GMT",
-        "MS-CV": "W3lOBmekP0qhO40FuHQfhQ.0",
-        "Strict-Transport-Security": "max-age=2592000",
-        "X-Azure-Ref": "0O6YAZAAAAAA8bVqDogrzQJqzTbWrJEUeUFJHMDFFREdFMDkwNwBjYzkyNzU4ZC0wNWY3LTRhZDYtYWE1ZS0wZmE5NzE4ZDg5ODU=",
-        "X-Cache": "CONFIG_NOCACHE",
-        "X-Processing-Time": "182ms"
-      },
-      "ResponseBody": {
-        "domains": {
-          "nostojic13012023.skype.net": {
-            "enabled": true
-          },
-          "nostojic14012023.skype.net": {
-=======
         "api-deprecated-versions": "2021-05-01-preview, 2022-09-01-preview, 2023-01-01-preview",
         "api-supported-versions": "2023-03-01, 2023-04-01-preview",
         "Content-Length": "111",
@@ -72,7 +42,6 @@
             "enabled": true
           },
           "jbtestinfra.com": {
->>>>>>> e81c5759
             "enabled": true
           }
         },
@@ -81,11 +50,7 @@
       }
     },
     {
-<<<<<<< HEAD
-      "RequestUri": "https://endpoint/sip?api-version=2023-01-01-preview",
-=======
-      "RequestUri": "https://endpoint/sip?api-version=2023-04-01-preview",
->>>>>>> e81c5759
+      "RequestUri": "https://endpoint/sip?api-version=2023-04-01-preview",
       "RequestMethod": "PATCH",
       "RequestHeaders": {
         "Accept": "application/json",
@@ -93,11 +58,7 @@
         "Accept-Language": "en-US",
         "Authorization": "Sanitized",
         "Connection": "keep-alive",
-<<<<<<< HEAD
-        "Content-Length": "152",
-=======
         "Content-Length": "142",
->>>>>>> e81c5759
         "Content-Type": "application/merge-patch\u002Bjson",
         "Referer": "http://localhost:9876/",
         "sec-ch-ua": "",
@@ -106,21 +67,6 @@
         "Sec-Fetch-Dest": "empty",
         "Sec-Fetch-Mode": "cors",
         "Sec-Fetch-Site": "same-site",
-<<<<<<< HEAD
-        "User-Agent": "Mozilla/5.0 (Windows NT 10.0; Win64; x64) AppleWebKit/537.36 (KHTML, like Gecko) HeadlessChrome/110.0.5478.0 Safari/537.36",
-        "x-ms-client-request-id": "sanitized",
-        "x-ms-content-sha256": "eaMT\u002BTarPwbOKI2YSkOkvC2aBFWlGK4h3nOJbJo1UmY=",
-        "x-ms-date": "Thu, 02 Mar 2023 13:35:55 GMT",
-        "x-ms-useragent": "azsdk-js-communication-phone-numbers/1.2.0-alpha.20230303.1 core-rest-pipeline/1.9.2 OS/Win32"
-      },
-      "RequestBody": {
-        "trunks": {
-          "test1.nostojic13012023.skype.net": {
-            "sipSignalingPort": 8239,
-            "enabled": true
-          },
-          "test2.nostojic13012023.skype.net": {
-=======
         "User-Agent": "Mozilla/5.0 (Windows NT 10.0; Win64; x64) AppleWebKit/537.36 (KHTML, like Gecko) HeadlessChrome/112.0.5614.0 Safari/537.36",
         "x-ms-client-request-id": "sanitized",
         "x-ms-content-sha256": "81D2XUwCZBypYRqKAWBZeRL6EaJj58V6jySkJaHa3e8=",
@@ -134,7 +80,6 @@
             "enabled": true
           },
           "test2.jbtestinfra.com": {
->>>>>>> e81c5759
             "sipSignalingPort": 7348,
             "enabled": true
           }
@@ -142,24 +87,6 @@
       },
       "StatusCode": 200,
       "ResponseHeaders": {
-<<<<<<< HEAD
-        "api-supported-versions": "2021-05-01-preview, 2022-09-01-preview, 2023-01-01-preview, 2023-03-01",
-        "Content-Length": "262",
-        "Content-Type": "application/json; charset=utf-8",
-        "Date": "Thu, 02 Mar 2023 13:35:56 GMT",
-        "MS-CV": "YtcOerGgqk2b118PS7wgvQ.0",
-        "Strict-Transport-Security": "max-age=2592000",
-        "X-Azure-Ref": "0O6YAZAAAAAA2suBdh8fMSpuvzygGCRVjUFJHMDFFREdFMDkwNwBjYzkyNzU4ZC0wNWY3LTRhZDYtYWE1ZS0wZmE5NzE4ZDg5ODU=",
-        "X-Cache": "CONFIG_NOCACHE",
-        "X-Processing-Time": "970ms"
-      },
-      "ResponseBody": {
-        "domains": {
-          "nostojic13012023.skype.net": {
-            "enabled": true
-          },
-          "nostojic14012023.skype.net": {
-=======
         "api-deprecated-versions": "2021-05-01-preview, 2022-09-01-preview, 2023-01-01-preview",
         "api-supported-versions": "2023-03-01, 2023-04-01-preview",
         "Content-Length": "240",
@@ -177,24 +104,15 @@
             "enabled": true
           },
           "jbtestinfra.com": {
->>>>>>> e81c5759
-            "enabled": true
-          }
-        },
-        "trunks": {
-<<<<<<< HEAD
-          "test1.nostojic13012023.skype.net": {
+            "enabled": true
+          }
+        },
+        "trunks": {
+          "test1.jbtestinfra.com": {
             "enabled": true,
             "sipSignalingPort": 8239
           },
-          "test2.nostojic13012023.skype.net": {
-=======
-          "test1.jbtestinfra.com": {
-            "enabled": true,
-            "sipSignalingPort": 8239
-          },
           "test2.jbtestinfra.com": {
->>>>>>> e81c5759
             "enabled": true,
             "sipSignalingPort": 7348
           }
@@ -203,11 +121,7 @@
       }
     },
     {
-<<<<<<< HEAD
-      "RequestUri": "https://endpoint/sip?api-version=2023-01-01-preview",
-=======
-      "RequestUri": "https://endpoint/sip?api-version=2023-04-01-preview",
->>>>>>> e81c5759
+      "RequestUri": "https://endpoint/sip?api-version=2023-04-01-preview",
       "RequestMethod": "PATCH",
       "RequestHeaders": {
         "Accept": "application/json",
@@ -215,11 +129,7 @@
         "Accept-Language": "en-US",
         "Authorization": "Sanitized",
         "Connection": "keep-alive",
-<<<<<<< HEAD
-        "Content-Length": "333",
-=======
         "Content-Length": "318",
->>>>>>> e81c5759
         "Content-Type": "application/merge-patch\u002Bjson",
         "Referer": "http://localhost:9876/",
         "sec-ch-ua": "",
@@ -228,19 +138,11 @@
         "Sec-Fetch-Dest": "empty",
         "Sec-Fetch-Mode": "cors",
         "Sec-Fetch-Site": "same-site",
-<<<<<<< HEAD
-        "User-Agent": "Mozilla/5.0 (Windows NT 10.0; Win64; x64) AppleWebKit/537.36 (KHTML, like Gecko) HeadlessChrome/110.0.5478.0 Safari/537.36",
-        "x-ms-client-request-id": "sanitized",
-        "x-ms-content-sha256": "eLOe6AgWseRFL2/N1CPTRrrYFHy5QLGu7HD277Ms3k4=",
-        "x-ms-date": "Thu, 02 Mar 2023 13:35:56 GMT",
-        "x-ms-useragent": "azsdk-js-communication-phone-numbers/1.2.0-alpha.20230303.1 core-rest-pipeline/1.9.2 OS/Win32"
-=======
         "User-Agent": "Mozilla/5.0 (Windows NT 10.0; Win64; x64) AppleWebKit/537.36 (KHTML, like Gecko) HeadlessChrome/112.0.5614.0 Safari/537.36",
         "x-ms-client-request-id": "sanitized",
         "x-ms-content-sha256": "24nhRhPanA56tyL3DsjqtYA/PacgpvAYNaKcjiX5LAg=",
         "x-ms-date": "Wed, 17 May 2023 09:37:25 GMT",
         "x-ms-useragent": "azsdk-js-communication-phone-numbers/1.3.0-alpha.20230517.1 core-rest-pipeline/1.10.3 OS"
->>>>>>> e81c5759
       },
       "RequestBody": {
         "routes": [
@@ -249,13 +151,8 @@
             "name": "myFirstRoute",
             "numberPattern": "^\u002B[1-9][0-9]{3,23}$",
             "trunks": [
-<<<<<<< HEAD
-              "test1.nostojic13012023.skype.net",
-              "test2.nostojic13012023.skype.net"
-=======
               "test1.jbtestinfra.com",
               "test2.jbtestinfra.com"
->>>>>>> e81c5759
             ]
           },
           {
@@ -263,35 +160,13 @@
             "name": "mySecondRoute",
             "numberPattern": "^\u002B[1-9][0-9]{3,23}$",
             "trunks": [
-<<<<<<< HEAD
-              "test1.nostojic13012023.skype.net"
-=======
               "test1.jbtestinfra.com"
->>>>>>> e81c5759
             ]
           }
         ]
       },
       "StatusCode": 200,
       "ResponseHeaders": {
-<<<<<<< HEAD
-        "api-supported-versions": "2021-05-01-preview, 2022-09-01-preview, 2023-01-01-preview, 2023-03-01",
-        "Content-Length": "582",
-        "Content-Type": "application/json; charset=utf-8",
-        "Date": "Thu, 02 Mar 2023 13:35:56 GMT",
-        "MS-CV": "hUyWOI8lUUmjyaCGdlOmdQ.0",
-        "Strict-Transport-Security": "max-age=2592000",
-        "X-Azure-Ref": "0PaYAZAAAAADGm45bj0HGT7gsYF6DAoQeUFJHMDFFREdFMDkwNwBjYzkyNzU4ZC0wNWY3LTRhZDYtYWE1ZS0wZmE5NzE4ZDg5ODU=",
-        "X-Cache": "CONFIG_NOCACHE",
-        "X-Processing-Time": "335ms"
-      },
-      "ResponseBody": {
-        "domains": {
-          "nostojic13012023.skype.net": {
-            "enabled": true
-          },
-          "nostojic14012023.skype.net": {
-=======
         "api-deprecated-versions": "2021-05-01-preview, 2022-09-01-preview, 2023-01-01-preview",
         "api-supported-versions": "2023-03-01, 2023-04-01-preview",
         "Content-Length": "545",
@@ -309,24 +184,15 @@
             "enabled": true
           },
           "jbtestinfra.com": {
->>>>>>> e81c5759
-            "enabled": true
-          }
-        },
-        "trunks": {
-<<<<<<< HEAD
-          "test1.nostojic13012023.skype.net": {
+            "enabled": true
+          }
+        },
+        "trunks": {
+          "test1.jbtestinfra.com": {
             "enabled": true,
             "sipSignalingPort": 8239
           },
-          "test2.nostojic13012023.skype.net": {
-=======
-          "test1.jbtestinfra.com": {
-            "enabled": true,
-            "sipSignalingPort": 8239
-          },
           "test2.jbtestinfra.com": {
->>>>>>> e81c5759
             "enabled": true,
             "sipSignalingPort": 7348
           }
@@ -337,13 +203,8 @@
             "name": "myFirstRoute",
             "numberPattern": "^\u002B[1-9][0-9]{3,23}$",
             "trunks": [
-<<<<<<< HEAD
-              "test1.nostojic13012023.skype.net",
-              "test2.nostojic13012023.skype.net"
-=======
               "test1.jbtestinfra.com",
               "test2.jbtestinfra.com"
->>>>>>> e81c5759
             ]
           },
           {
@@ -351,25 +212,14 @@
             "name": "mySecondRoute",
             "numberPattern": "^\u002B[1-9][0-9]{3,23}$",
             "trunks": [
-<<<<<<< HEAD
-              "test1.nostojic13012023.skype.net"
+              "test1.jbtestinfra.com"
             ]
           }
         ]
       }
     },
     {
-      "RequestUri": "https://endpoint/sip?api-version=2023-01-01-preview",
-=======
-              "test1.jbtestinfra.com"
-            ]
-          }
-        ]
-      }
-    },
-    {
-      "RequestUri": "https://endpoint/sip?api-version=2023-04-01-preview",
->>>>>>> e81c5759
+      "RequestUri": "https://endpoint/sip?api-version=2023-04-01-preview",
       "RequestMethod": "GET",
       "RequestHeaders": {
         "Accept": "application/json",
@@ -384,41 +234,15 @@
         "Sec-Fetch-Dest": "empty",
         "Sec-Fetch-Mode": "cors",
         "Sec-Fetch-Site": "same-site",
-<<<<<<< HEAD
-        "User-Agent": "Mozilla/5.0 (Windows NT 10.0; Win64; x64) AppleWebKit/537.36 (KHTML, like Gecko) HeadlessChrome/110.0.5478.0 Safari/537.36",
-        "x-ms-client-request-id": "sanitized",
-        "x-ms-content-sha256": "47DEQpj8HBSa\u002B/TImW\u002B5JCeuQeRkm5NMpJWZG3hSuFU=",
-        "x-ms-date": "Thu, 02 Mar 2023 13:35:57 GMT",
-        "x-ms-useragent": "azsdk-js-communication-phone-numbers/1.2.0-alpha.20230303.1 core-rest-pipeline/1.9.2 OS/Win32"
-=======
         "User-Agent": "Mozilla/5.0 (Windows NT 10.0; Win64; x64) AppleWebKit/537.36 (KHTML, like Gecko) HeadlessChrome/112.0.5614.0 Safari/537.36",
         "x-ms-client-request-id": "sanitized",
         "x-ms-content-sha256": "47DEQpj8HBSa\u002B/TImW\u002B5JCeuQeRkm5NMpJWZG3hSuFU=",
         "x-ms-date": "Wed, 17 May 2023 09:37:25 GMT",
         "x-ms-useragent": "azsdk-js-communication-phone-numbers/1.3.0-alpha.20230517.1 core-rest-pipeline/1.10.3 OS"
->>>>>>> e81c5759
       },
       "RequestBody": null,
       "StatusCode": 200,
       "ResponseHeaders": {
-<<<<<<< HEAD
-        "api-supported-versions": "2021-05-01-preview, 2022-09-01-preview, 2023-01-01-preview, 2023-03-01",
-        "Content-Length": "582",
-        "Content-Type": "application/json; charset=utf-8",
-        "Date": "Thu, 02 Mar 2023 13:35:57 GMT",
-        "MS-CV": "Va/3PCWYtU2CRqDztlvn\u002BA.0",
-        "Strict-Transport-Security": "max-age=2592000",
-        "X-Azure-Ref": "0PaYAZAAAAAAtWRBQLHafSYOMdTcvChFOUFJHMDFFREdFMDkwNwBjYzkyNzU4ZC0wNWY3LTRhZDYtYWE1ZS0wZmE5NzE4ZDg5ODU=",
-        "X-Cache": "CONFIG_NOCACHE",
-        "X-Processing-Time": "197ms"
-      },
-      "ResponseBody": {
-        "domains": {
-          "nostojic13012023.skype.net": {
-            "enabled": true
-          },
-          "nostojic14012023.skype.net": {
-=======
         "api-deprecated-versions": "2021-05-01-preview, 2022-09-01-preview, 2023-01-01-preview",
         "api-supported-versions": "2023-03-01, 2023-04-01-preview",
         "Content-Length": "545",
@@ -436,24 +260,15 @@
             "enabled": true
           },
           "jbtestinfra.com": {
->>>>>>> e81c5759
-            "enabled": true
-          }
-        },
-        "trunks": {
-<<<<<<< HEAD
-          "test1.nostojic13012023.skype.net": {
+            "enabled": true
+          }
+        },
+        "trunks": {
+          "test1.jbtestinfra.com": {
             "enabled": true,
             "sipSignalingPort": 8239
           },
-          "test2.nostojic13012023.skype.net": {
-=======
-          "test1.jbtestinfra.com": {
-            "enabled": true,
-            "sipSignalingPort": 8239
-          },
           "test2.jbtestinfra.com": {
->>>>>>> e81c5759
             "enabled": true,
             "sipSignalingPort": 7348
           }
@@ -464,13 +279,8 @@
             "name": "myFirstRoute",
             "numberPattern": "^\u002B[1-9][0-9]{3,23}$",
             "trunks": [
-<<<<<<< HEAD
-              "test1.nostojic13012023.skype.net",
-              "test2.nostojic13012023.skype.net"
-=======
               "test1.jbtestinfra.com",
               "test2.jbtestinfra.com"
->>>>>>> e81c5759
             ]
           },
           {
@@ -478,25 +288,14 @@
             "name": "mySecondRoute",
             "numberPattern": "^\u002B[1-9][0-9]{3,23}$",
             "trunks": [
-<<<<<<< HEAD
-              "test1.nostojic13012023.skype.net"
+              "test1.jbtestinfra.com"
             ]
           }
         ]
       }
     },
     {
-      "RequestUri": "https://endpoint/sip?api-version=2023-01-01-preview",
-=======
-              "test1.jbtestinfra.com"
-            ]
-          }
-        ]
-      }
-    },
-    {
-      "RequestUri": "https://endpoint/sip?api-version=2023-04-01-preview",
->>>>>>> e81c5759
+      "RequestUri": "https://endpoint/sip?api-version=2023-04-01-preview",
       "RequestMethod": "PATCH",
       "RequestHeaders": {
         "Accept": "application/json",
@@ -504,11 +303,7 @@
         "Accept-Language": "en-US",
         "Authorization": "Sanitized",
         "Connection": "keep-alive",
-<<<<<<< HEAD
-        "Content-Length": "116",
-=======
         "Content-Length": "106",
->>>>>>> e81c5759
         "Content-Type": "application/merge-patch\u002Bjson",
         "Referer": "http://localhost:9876/",
         "sec-ch-ua": "",
@@ -517,21 +312,6 @@
         "Sec-Fetch-Dest": "empty",
         "Sec-Fetch-Mode": "cors",
         "Sec-Fetch-Site": "same-site",
-<<<<<<< HEAD
-        "User-Agent": "Mozilla/5.0 (Windows NT 10.0; Win64; x64) AppleWebKit/537.36 (KHTML, like Gecko) HeadlessChrome/110.0.5478.0 Safari/537.36",
-        "x-ms-client-request-id": "sanitized",
-        "x-ms-content-sha256": "I795wGaZVhxVxHKBrYqZC0QEhcDqk8DZkhnaYq7YsIw=",
-        "x-ms-date": "Thu, 02 Mar 2023 13:35:57 GMT",
-        "x-ms-useragent": "azsdk-js-communication-phone-numbers/1.2.0-alpha.20230303.1 core-rest-pipeline/1.9.2 OS/Win32"
-      },
-      "RequestBody": {
-        "trunks": {
-          "test1.nostojic13012023.skype.net": {
-            "sipSignalingPort": 1234,
-            "enabled": true
-          },
-          "test2.nostojic13012023.skype.net": null
-=======
         "User-Agent": "Mozilla/5.0 (Windows NT 10.0; Win64; x64) AppleWebKit/537.36 (KHTML, like Gecko) HeadlessChrome/112.0.5614.0 Safari/537.36",
         "x-ms-client-request-id": "sanitized",
         "x-ms-content-sha256": "KuYz8/jITaCfOQ1gVAoB\u002BJmVSNobWk7g23UayTyflN4=",
@@ -545,7 +325,6 @@
             "enabled": true
           },
           "test2.jbtestinfra.com": null
->>>>>>> e81c5759
         }
       },
       "StatusCode": 422,
@@ -553,15 +332,6 @@
         "api-deprecated-versions": "2021-05-01-preview, 2022-09-01-preview, 2023-01-01-preview",
         "api-supported-versions": "2023-03-01, 2023-04-01-preview",
         "Content-Type": "application/json",
-<<<<<<< HEAD
-        "Date": "Thu, 02 Mar 2023 13:35:58 GMT",
-        "MS-CV": "YigmsA0xUU\u002BC6d1w3efpHQ.0",
-        "Strict-Transport-Security": "max-age=2592000",
-        "Transfer-Encoding": "chunked",
-        "X-Azure-Ref": "0PaYAZAAAAACbRgoW010zTY53P8Se6N1XUFJHMDFFREdFMDkwNwBjYzkyNzU4ZC0wNWY3LTRhZDYtYWE1ZS0wZmE5NzE4ZDg5ODU=",
-        "X-Cache": "CONFIG_NOCACHE",
-        "X-Processing-Time": "541ms"
-=======
         "Date": "Wed, 17 May 2023 09:37:25 GMT",
         "MS-CV": "XICBdKK1c0yPF/UQv3NSGg.0",
         "Strict-Transport-Security": "max-age=2592000",
@@ -569,7 +339,6 @@
         "X-Azure-Ref": "0VaBkZAAAAADnyRFMjqJWS4RHMz9LoPvxTE9OMjEyMDUwNzE2MDE5AGNjOTI3NThkLTA1ZjctNGFkNi1hYTVlLTBmYTk3MThkODk4NQ==",
         "X-Cache": "CONFIG_NOCACHE",
         "X-Processing-Time": "253ms"
->>>>>>> e81c5759
       },
       "ResponseBody": {
         "error": {
@@ -583,11 +352,7 @@
       }
     },
     {
-<<<<<<< HEAD
-      "RequestUri": "https://endpoint/sip?api-version=2023-01-01-preview",
-=======
-      "RequestUri": "https://endpoint/sip?api-version=2023-04-01-preview",
->>>>>>> e81c5759
+      "RequestUri": "https://endpoint/sip?api-version=2023-04-01-preview",
       "RequestMethod": "GET",
       "RequestHeaders": {
         "Accept": "application/json",
@@ -602,41 +367,15 @@
         "Sec-Fetch-Dest": "empty",
         "Sec-Fetch-Mode": "cors",
         "Sec-Fetch-Site": "same-site",
-<<<<<<< HEAD
-        "User-Agent": "Mozilla/5.0 (Windows NT 10.0; Win64; x64) AppleWebKit/537.36 (KHTML, like Gecko) HeadlessChrome/110.0.5478.0 Safari/537.36",
-        "x-ms-client-request-id": "sanitized",
-        "x-ms-content-sha256": "47DEQpj8HBSa\u002B/TImW\u002B5JCeuQeRkm5NMpJWZG3hSuFU=",
-        "x-ms-date": "Thu, 02 Mar 2023 13:35:58 GMT",
-        "x-ms-useragent": "azsdk-js-communication-phone-numbers/1.2.0-alpha.20230303.1 core-rest-pipeline/1.9.2 OS/Win32"
-=======
         "User-Agent": "Mozilla/5.0 (Windows NT 10.0; Win64; x64) AppleWebKit/537.36 (KHTML, like Gecko) HeadlessChrome/112.0.5614.0 Safari/537.36",
         "x-ms-client-request-id": "sanitized",
         "x-ms-content-sha256": "47DEQpj8HBSa\u002B/TImW\u002B5JCeuQeRkm5NMpJWZG3hSuFU=",
         "x-ms-date": "Wed, 17 May 2023 09:37:26 GMT",
         "x-ms-useragent": "azsdk-js-communication-phone-numbers/1.3.0-alpha.20230517.1 core-rest-pipeline/1.10.3 OS"
->>>>>>> e81c5759
       },
       "RequestBody": null,
       "StatusCode": 200,
       "ResponseHeaders": {
-<<<<<<< HEAD
-        "api-supported-versions": "2021-05-01-preview, 2022-09-01-preview, 2023-01-01-preview, 2023-03-01",
-        "Content-Length": "582",
-        "Content-Type": "application/json; charset=utf-8",
-        "Date": "Thu, 02 Mar 2023 13:35:58 GMT",
-        "MS-CV": "xpwwdg2/ZkS9duKfjjBuVQ.0",
-        "Strict-Transport-Security": "max-age=2592000",
-        "X-Azure-Ref": "0PqYAZAAAAACPPecbCEpWSrNVkfPIycSpUFJHMDFFREdFMDkwNwBjYzkyNzU4ZC0wNWY3LTRhZDYtYWE1ZS0wZmE5NzE4ZDg5ODU=",
-        "X-Cache": "CONFIG_NOCACHE",
-        "X-Processing-Time": "196ms"
-      },
-      "ResponseBody": {
-        "domains": {
-          "nostojic13012023.skype.net": {
-            "enabled": true
-          },
-          "nostojic14012023.skype.net": {
-=======
         "api-deprecated-versions": "2021-05-01-preview, 2022-09-01-preview, 2023-01-01-preview",
         "api-supported-versions": "2023-03-01, 2023-04-01-preview",
         "Content-Length": "545",
@@ -654,24 +393,15 @@
             "enabled": true
           },
           "jbtestinfra.com": {
->>>>>>> e81c5759
-            "enabled": true
-          }
-        },
-        "trunks": {
-<<<<<<< HEAD
-          "test1.nostojic13012023.skype.net": {
+            "enabled": true
+          }
+        },
+        "trunks": {
+          "test1.jbtestinfra.com": {
             "enabled": true,
             "sipSignalingPort": 8239
           },
-          "test2.nostojic13012023.skype.net": {
-=======
-          "test1.jbtestinfra.com": {
-            "enabled": true,
-            "sipSignalingPort": 8239
-          },
           "test2.jbtestinfra.com": {
->>>>>>> e81c5759
             "enabled": true,
             "sipSignalingPort": 7348
           }
@@ -682,13 +412,8 @@
             "name": "myFirstRoute",
             "numberPattern": "^\u002B[1-9][0-9]{3,23}$",
             "trunks": [
-<<<<<<< HEAD
-              "test1.nostojic13012023.skype.net",
-              "test2.nostojic13012023.skype.net"
-=======
               "test1.jbtestinfra.com",
               "test2.jbtestinfra.com"
->>>>>>> e81c5759
             ]
           },
           {
@@ -696,11 +421,7 @@
             "name": "mySecondRoute",
             "numberPattern": "^\u002B[1-9][0-9]{3,23}$",
             "trunks": [
-<<<<<<< HEAD
-              "test1.nostojic13012023.skype.net"
-=======
               "test1.jbtestinfra.com"
->>>>>>> e81c5759
             ]
           }
         ]
@@ -708,12 +429,7 @@
     }
   ],
   "Variables": {
-<<<<<<< HEAD
-    "fqdn-1": "test1.nostojic13012023.skype.net",
-    "fqdn-2": "test2.nostojic13012023.skype.net"
-=======
     "fqdn-1": "test1.jbtestinfra.com",
     "fqdn-2": "test2.jbtestinfra.com"
->>>>>>> e81c5759
   }
 }