{
  "Entries": [
    {
<<<<<<< HEAD
      "RequestUri": "https://endpoint/sip?api-version=2023-01-01-preview",
=======
      "RequestUri": "https://endpoint/sip?api-version=2023-04-01-preview",
>>>>>>> e81c5759
      "RequestMethod": "GET",
      "RequestHeaders": {
        "Accept": "application/json",
        "Accept-Encoding": "gzip, deflate, br",
        "Accept-Language": "en-US",
        "Authorization": "Sanitized",
        "Connection": "keep-alive",
        "Referer": "http://localhost:9876/",
        "sec-ch-ua": "",
        "sec-ch-ua-mobile": "?0",
        "sec-ch-ua-platform": "\u0022\u0022",
        "Sec-Fetch-Dest": "empty",
        "Sec-Fetch-Mode": "cors",
        "Sec-Fetch-Site": "same-site",
<<<<<<< HEAD
        "User-Agent": "Mozilla/5.0 (Windows NT 10.0; Win64; x64) AppleWebKit/537.36 (KHTML, like Gecko) HeadlessChrome/110.0.5478.0 Safari/537.36",
        "x-ms-client-request-id": "sanitized",
        "x-ms-content-sha256": "47DEQpj8HBSa\u002B/TImW\u002B5JCeuQeRkm5NMpJWZG3hSuFU=",
        "x-ms-date": "Thu, 02 Mar 2023 13:35:50 GMT",
        "x-ms-useragent": "azsdk-js-communication-phone-numbers/1.2.0-alpha.20230303.1 core-rest-pipeline/1.9.2 OS/Win32"
=======
        "User-Agent": "Mozilla/5.0 (Windows NT 10.0; Win64; x64) AppleWebKit/537.36 (KHTML, like Gecko) HeadlessChrome/112.0.5614.0 Safari/537.36",
        "x-ms-client-request-id": "sanitized",
        "x-ms-content-sha256": "47DEQpj8HBSa\u002B/TImW\u002B5JCeuQeRkm5NMpJWZG3hSuFU=",
        "x-ms-date": "Wed, 17 May 2023 09:37:21 GMT",
        "x-ms-useragent": "azsdk-js-communication-phone-numbers/1.3.0-alpha.20230517.1 core-rest-pipeline/1.10.3 OS"
>>>>>>> e81c5759
      },
      "RequestBody": null,
      "StatusCode": 200,
      "ResponseHeaders": {
<<<<<<< HEAD
        "api-supported-versions": "2021-05-01-preview, 2022-09-01-preview, 2023-01-01-preview, 2023-03-01",
        "Content-Length": "123",
        "Content-Type": "application/json; charset=utf-8",
        "Date": "Thu, 02 Mar 2023 13:35:50 GMT",
        "MS-CV": "oetTGN5sMk2w1di7fr\u002Bf\u002BA.0",
        "Strict-Transport-Security": "max-age=2592000",
        "X-Azure-Ref": "0N6YAZAAAAACgD//xB0SeSpbDQ\u002BITPphDUFJHMDFFREdFMDkwNwBjYzkyNzU4ZC0wNWY3LTRhZDYtYWE1ZS0wZmE5NzE4ZDg5ODU=",
        "X-Cache": "CONFIG_NOCACHE",
        "X-Processing-Time": "179ms"
      },
      "ResponseBody": {
        "domains": {
          "nostojic13012023.skype.net": {
            "enabled": true
          },
          "nostojic14012023.skype.net": {
=======
        "api-deprecated-versions": "2021-05-01-preview, 2022-09-01-preview, 2023-01-01-preview",
        "api-supported-versions": "2023-03-01, 2023-04-01-preview",
        "Content-Length": "111",
        "Content-Type": "application/json; charset=utf-8",
        "Date": "Wed, 17 May 2023 09:37:20 GMT",
        "MS-CV": "OBIt4vtnLEmL1cly\u002Bwxi1Q.0",
        "Strict-Transport-Security": "max-age=2592000",
        "X-Azure-Ref": "0UKBkZAAAAACb\u002BdIpMxp8QbKQfEN7sn0OTE9OMjEyMDUwNzE2MDE5AGNjOTI3NThkLTA1ZjctNGFkNi1hYTVlLTBmYTk3MThkODk4NQ==",
        "X-Cache": "CONFIG_NOCACHE",
        "X-Processing-Time": "104ms"
      },
      "ResponseBody": {
        "domains": {
          "anotherjbdomain.com": {
            "enabled": true
          },
          "jbtestinfra.com": {
>>>>>>> e81c5759
            "enabled": true
          }
        },
        "trunks": {},
        "routes": []
      }
    },
    {
<<<<<<< HEAD
      "RequestUri": "https://endpoint/sip?api-version=2023-01-01-preview",
=======
      "RequestUri": "https://endpoint/sip?api-version=2023-04-01-preview",
>>>>>>> e81c5759
      "RequestMethod": "PATCH",
      "RequestHeaders": {
        "Accept": "application/json",
        "Accept-Encoding": "gzip, deflate, br",
        "Accept-Language": "en-US",
        "Authorization": "Sanitized",
        "Connection": "keep-alive",
<<<<<<< HEAD
        "Content-Length": "152",
=======
        "Content-Length": "142",
>>>>>>> e81c5759
        "Content-Type": "application/merge-patch\u002Bjson",
        "Referer": "http://localhost:9876/",
        "sec-ch-ua": "",
        "sec-ch-ua-mobile": "?0",
        "sec-ch-ua-platform": "\u0022\u0022",
        "Sec-Fetch-Dest": "empty",
        "Sec-Fetch-Mode": "cors",
        "Sec-Fetch-Site": "same-site",
<<<<<<< HEAD
        "User-Agent": "Mozilla/5.0 (Windows NT 10.0; Win64; x64) AppleWebKit/537.36 (KHTML, like Gecko) HeadlessChrome/110.0.5478.0 Safari/537.36",
        "x-ms-client-request-id": "sanitized",
        "x-ms-content-sha256": "eaMT\u002BTarPwbOKI2YSkOkvC2aBFWlGK4h3nOJbJo1UmY=",
        "x-ms-date": "Thu, 02 Mar 2023 13:35:51 GMT",
        "x-ms-useragent": "azsdk-js-communication-phone-numbers/1.2.0-alpha.20230303.1 core-rest-pipeline/1.9.2 OS/Win32"
      },
      "RequestBody": {
        "trunks": {
          "test1.nostojic13012023.skype.net": {
            "sipSignalingPort": 8239,
            "enabled": true
          },
          "test2.nostojic13012023.skype.net": {
=======
        "User-Agent": "Mozilla/5.0 (Windows NT 10.0; Win64; x64) AppleWebKit/537.36 (KHTML, like Gecko) HeadlessChrome/112.0.5614.0 Safari/537.36",
        "x-ms-client-request-id": "sanitized",
        "x-ms-content-sha256": "81D2XUwCZBypYRqKAWBZeRL6EaJj58V6jySkJaHa3e8=",
        "x-ms-date": "Wed, 17 May 2023 09:37:21 GMT",
        "x-ms-useragent": "azsdk-js-communication-phone-numbers/1.3.0-alpha.20230517.1 core-rest-pipeline/1.10.3 OS"
      },
      "RequestBody": {
        "trunks": {
          "test1.jbtestinfra.com": {
            "sipSignalingPort": 8239,
            "enabled": true
          },
          "test2.jbtestinfra.com": {
>>>>>>> e81c5759
            "sipSignalingPort": 7348,
            "enabled": true
          }
        }
      },
      "StatusCode": 200,
      "ResponseHeaders": {
<<<<<<< HEAD
        "api-supported-versions": "2021-05-01-preview, 2022-09-01-preview, 2023-01-01-preview, 2023-03-01",
        "Content-Length": "262",
        "Content-Type": "application/json; charset=utf-8",
        "Date": "Thu, 02 Mar 2023 13:35:52 GMT",
        "MS-CV": "XBiPSk11nkWcVjpa06gN1g.0",
        "Strict-Transport-Security": "max-age=2592000",
        "X-Azure-Ref": "0N6YAZAAAAADa2L3m0MwiRKedTro7z\u002B87UFJHMDFFREdFMDkwNwBjYzkyNzU4ZC0wNWY3LTRhZDYtYWE1ZS0wZmE5NzE4ZDg5ODU=",
        "X-Cache": "CONFIG_NOCACHE",
        "X-Processing-Time": "951ms"
      },
      "ResponseBody": {
        "domains": {
          "nostojic13012023.skype.net": {
            "enabled": true
          },
          "nostojic14012023.skype.net": {
=======
        "api-deprecated-versions": "2021-05-01-preview, 2022-09-01-preview, 2023-01-01-preview",
        "api-supported-versions": "2023-03-01, 2023-04-01-preview",
        "Content-Length": "240",
        "Content-Type": "application/json; charset=utf-8",
        "Date": "Wed, 17 May 2023 09:37:21 GMT",
        "MS-CV": "Njo7x\u002BftX0O7732sKfLJog.0",
        "Strict-Transport-Security": "max-age=2592000",
        "X-Azure-Ref": "0UaBkZAAAAABg3ImxKvYYSoMt0gemb3ZmTE9OMjEyMDUwNzE2MDE5AGNjOTI3NThkLTA1ZjctNGFkNi1hYTVlLTBmYTk3MThkODk4NQ==",
        "X-Cache": "CONFIG_NOCACHE",
        "X-Processing-Time": "549ms"
      },
      "ResponseBody": {
        "domains": {
          "anotherjbdomain.com": {
            "enabled": true
          },
          "jbtestinfra.com": {
>>>>>>> e81c5759
            "enabled": true
          }
        },
        "trunks": {
<<<<<<< HEAD
          "test1.nostojic13012023.skype.net": {
            "enabled": true,
            "sipSignalingPort": 8239
          },
          "test2.nostojic13012023.skype.net": {
=======
          "test1.jbtestinfra.com": {
            "enabled": true,
            "sipSignalingPort": 8239
          },
          "test2.jbtestinfra.com": {
>>>>>>> e81c5759
            "enabled": true,
            "sipSignalingPort": 7348
          }
        },
        "routes": []
      }
    },
    {
<<<<<<< HEAD
      "RequestUri": "https://endpoint/sip?api-version=2023-01-01-preview",
=======
      "RequestUri": "https://endpoint/sip?api-version=2023-04-01-preview",
>>>>>>> e81c5759
      "RequestMethod": "GET",
      "RequestHeaders": {
        "Accept": "application/json",
        "Accept-Encoding": "gzip, deflate, br",
        "Accept-Language": "en-US",
        "Authorization": "Sanitized",
        "Connection": "keep-alive",
        "Referer": "http://localhost:9876/",
        "sec-ch-ua": "",
        "sec-ch-ua-mobile": "?0",
        "sec-ch-ua-platform": "\u0022\u0022",
        "Sec-Fetch-Dest": "empty",
        "Sec-Fetch-Mode": "cors",
        "Sec-Fetch-Site": "same-site",
<<<<<<< HEAD
        "User-Agent": "Mozilla/5.0 (Windows NT 10.0; Win64; x64) AppleWebKit/537.36 (KHTML, like Gecko) HeadlessChrome/110.0.5478.0 Safari/537.36",
        "x-ms-client-request-id": "sanitized",
        "x-ms-content-sha256": "47DEQpj8HBSa\u002B/TImW\u002B5JCeuQeRkm5NMpJWZG3hSuFU=",
        "x-ms-date": "Thu, 02 Mar 2023 13:35:52 GMT",
        "x-ms-useragent": "azsdk-js-communication-phone-numbers/1.2.0-alpha.20230303.1 core-rest-pipeline/1.9.2 OS/Win32"
=======
        "User-Agent": "Mozilla/5.0 (Windows NT 10.0; Win64; x64) AppleWebKit/537.36 (KHTML, like Gecko) HeadlessChrome/112.0.5614.0 Safari/537.36",
        "x-ms-client-request-id": "sanitized",
        "x-ms-content-sha256": "47DEQpj8HBSa\u002B/TImW\u002B5JCeuQeRkm5NMpJWZG3hSuFU=",
        "x-ms-date": "Wed, 17 May 2023 09:37:22 GMT",
        "x-ms-useragent": "azsdk-js-communication-phone-numbers/1.3.0-alpha.20230517.1 core-rest-pipeline/1.10.3 OS"
>>>>>>> e81c5759
      },
      "RequestBody": null,
      "StatusCode": 200,
      "ResponseHeaders": {
<<<<<<< HEAD
        "api-supported-versions": "2021-05-01-preview, 2022-09-01-preview, 2023-01-01-preview, 2023-03-01",
        "Content-Length": "262",
        "Content-Type": "application/json; charset=utf-8",
        "Date": "Thu, 02 Mar 2023 13:35:52 GMT",
        "MS-CV": "wRVYsch7E0u9SNrNYv99Ng.0",
        "Strict-Transport-Security": "max-age=2592000",
        "X-Azure-Ref": "0OKYAZAAAAABDJyy6jw1WRZrjEvT7qW4uUFJHMDFFREdFMDkwNwBjYzkyNzU4ZC0wNWY3LTRhZDYtYWE1ZS0wZmE5NzE4ZDg5ODU=",
        "X-Cache": "CONFIG_NOCACHE",
        "X-Processing-Time": "176ms"
      },
      "ResponseBody": {
        "domains": {
          "nostojic13012023.skype.net": {
            "enabled": true
          },
          "nostojic14012023.skype.net": {
=======
        "api-deprecated-versions": "2021-05-01-preview, 2022-09-01-preview, 2023-01-01-preview",
        "api-supported-versions": "2023-03-01, 2023-04-01-preview",
        "Content-Length": "240",
        "Content-Type": "application/json; charset=utf-8",
        "Date": "Wed, 17 May 2023 09:37:21 GMT",
        "MS-CV": "RHeqYoItw0mCBugVVSNhDA.0",
        "Strict-Transport-Security": "max-age=2592000",
        "X-Azure-Ref": "0UaBkZAAAAAAxHivJO3DXTaMwnZ2Jm\u002BYuTE9OMjEyMDUwNzE2MDE5AGNjOTI3NThkLTA1ZjctNGFkNi1hYTVlLTBmYTk3MThkODk4NQ==",
        "X-Cache": "CONFIG_NOCACHE",
        "X-Processing-Time": "106ms"
      },
      "ResponseBody": {
        "domains": {
          "anotherjbdomain.com": {
            "enabled": true
          },
          "jbtestinfra.com": {
>>>>>>> e81c5759
            "enabled": true
          }
        },
        "trunks": {
<<<<<<< HEAD
          "test1.nostojic13012023.skype.net": {
            "enabled": true,
            "sipSignalingPort": 8239
          },
          "test2.nostojic13012023.skype.net": {
=======
          "test1.jbtestinfra.com": {
            "enabled": true,
            "sipSignalingPort": 8239
          },
          "test2.jbtestinfra.com": {
>>>>>>> e81c5759
            "enabled": true,
            "sipSignalingPort": 7348
          }
        },
        "routes": []
      }
    },
    {
<<<<<<< HEAD
      "RequestUri": "https://endpoint/sip?api-version=2023-01-01-preview",
=======
      "RequestUri": "https://endpoint/sip?api-version=2023-04-01-preview",
>>>>>>> e81c5759
      "RequestMethod": "PATCH",
      "RequestHeaders": {
        "Accept": "application/json",
        "Accept-Encoding": "gzip, deflate, br",
        "Accept-Language": "en-US",
        "Authorization": "Sanitized",
        "Connection": "keep-alive",
<<<<<<< HEAD
        "Content-Length": "80",
=======
        "Content-Length": "70",
>>>>>>> e81c5759
        "Content-Type": "application/merge-patch\u002Bjson",
        "Referer": "http://localhost:9876/",
        "sec-ch-ua": "",
        "sec-ch-ua-mobile": "?0",
        "sec-ch-ua-platform": "\u0022\u0022",
        "Sec-Fetch-Dest": "empty",
        "Sec-Fetch-Mode": "cors",
        "Sec-Fetch-Site": "same-site",
<<<<<<< HEAD
        "User-Agent": "Mozilla/5.0 (Windows NT 10.0; Win64; x64) AppleWebKit/537.36 (KHTML, like Gecko) HeadlessChrome/110.0.5478.0 Safari/537.36",
        "x-ms-client-request-id": "sanitized",
        "x-ms-content-sha256": "487jO6joH4KrFWWjqFWsqLp\u002Bt8Z7Nkw6xJ6u5j7RFNY=",
        "x-ms-date": "Thu, 02 Mar 2023 13:35:52 GMT",
        "x-ms-useragent": "azsdk-js-communication-phone-numbers/1.2.0-alpha.20230303.1 core-rest-pipeline/1.9.2 OS/Win32"
      },
      "RequestBody": {
        "trunks": {
          "test1.nostojic13012023.skype.net": null,
          "test2.nostojic13012023.skype.net": null
=======
        "User-Agent": "Mozilla/5.0 (Windows NT 10.0; Win64; x64) AppleWebKit/537.36 (KHTML, like Gecko) HeadlessChrome/112.0.5614.0 Safari/537.36",
        "x-ms-client-request-id": "sanitized",
        "x-ms-content-sha256": "ilUms7NLwkozmp5nTX2zjEN5TtEhT1\u002BcRqzlaerTvl4=",
        "x-ms-date": "Wed, 17 May 2023 09:37:22 GMT",
        "x-ms-useragent": "azsdk-js-communication-phone-numbers/1.3.0-alpha.20230517.1 core-rest-pipeline/1.10.3 OS"
      },
      "RequestBody": {
        "trunks": {
          "test1.jbtestinfra.com": null,
          "test2.jbtestinfra.com": null
>>>>>>> e81c5759
        }
      },
      "StatusCode": 200,
      "ResponseHeaders": {
<<<<<<< HEAD
        "api-supported-versions": "2021-05-01-preview, 2022-09-01-preview, 2023-01-01-preview, 2023-03-01",
        "Content-Length": "123",
        "Content-Type": "application/json; charset=utf-8",
        "Date": "Thu, 02 Mar 2023 13:35:52 GMT",
        "MS-CV": "BFmy/L31CUetPj38LuFsxQ.0",
        "Strict-Transport-Security": "max-age=2592000",
        "X-Azure-Ref": "0OKYAZAAAAACc8kEBvpfBSIjXm1Qcf3MDUFJHMDFFREdFMDkwNwBjYzkyNzU4ZC0wNWY3LTRhZDYtYWE1ZS0wZmE5NzE4ZDg5ODU=",
        "X-Cache": "CONFIG_NOCACHE",
        "X-Processing-Time": "398ms"
      },
      "ResponseBody": {
        "domains": {
          "nostojic13012023.skype.net": {
            "enabled": true
          },
          "nostojic14012023.skype.net": {
=======
        "api-deprecated-versions": "2021-05-01-preview, 2022-09-01-preview, 2023-01-01-preview",
        "api-supported-versions": "2023-03-01, 2023-04-01-preview",
        "Content-Length": "111",
        "Content-Type": "application/json; charset=utf-8",
        "Date": "Wed, 17 May 2023 09:37:22 GMT",
        "MS-CV": "4HsiqOPnJkWgbp7C0QooNA.0",
        "Strict-Transport-Security": "max-age=2592000",
        "X-Azure-Ref": "0UqBkZAAAAACwJUUN96GaSKXDAplcMJy1TE9OMjEyMDUwNzE2MDE5AGNjOTI3NThkLTA1ZjctNGFkNi1hYTVlLTBmYTk3MThkODk4NQ==",
        "X-Cache": "CONFIG_NOCACHE",
        "X-Processing-Time": "300ms"
      },
      "ResponseBody": {
        "domains": {
          "anotherjbdomain.com": {
            "enabled": true
          },
          "jbtestinfra.com": {
>>>>>>> e81c5759
            "enabled": true
          }
        },
        "trunks": {},
        "routes": []
      }
    },
    {
<<<<<<< HEAD
      "RequestUri": "https://endpoint/sip?api-version=2023-01-01-preview",
=======
      "RequestUri": "https://endpoint/sip?api-version=2023-04-01-preview",
>>>>>>> e81c5759
      "RequestMethod": "GET",
      "RequestHeaders": {
        "Accept": "application/json",
        "Accept-Encoding": "gzip, deflate, br",
        "Accept-Language": "en-US",
        "Authorization": "Sanitized",
        "Connection": "keep-alive",
        "Referer": "http://localhost:9876/",
        "sec-ch-ua": "",
        "sec-ch-ua-mobile": "?0",
        "sec-ch-ua-platform": "\u0022\u0022",
        "Sec-Fetch-Dest": "empty",
        "Sec-Fetch-Mode": "cors",
        "Sec-Fetch-Site": "same-site",
<<<<<<< HEAD
        "User-Agent": "Mozilla/5.0 (Windows NT 10.0; Win64; x64) AppleWebKit/537.36 (KHTML, like Gecko) HeadlessChrome/110.0.5478.0 Safari/537.36",
        "x-ms-client-request-id": "sanitized",
        "x-ms-content-sha256": "47DEQpj8HBSa\u002B/TImW\u002B5JCeuQeRkm5NMpJWZG3hSuFU=",
        "x-ms-date": "Thu, 02 Mar 2023 13:35:53 GMT",
        "x-ms-useragent": "azsdk-js-communication-phone-numbers/1.2.0-alpha.20230303.1 core-rest-pipeline/1.9.2 OS/Win32"
=======
        "User-Agent": "Mozilla/5.0 (Windows NT 10.0; Win64; x64) AppleWebKit/537.36 (KHTML, like Gecko) HeadlessChrome/112.0.5614.0 Safari/537.36",
        "x-ms-client-request-id": "sanitized",
        "x-ms-content-sha256": "47DEQpj8HBSa\u002B/TImW\u002B5JCeuQeRkm5NMpJWZG3hSuFU=",
        "x-ms-date": "Wed, 17 May 2023 09:37:22 GMT",
        "x-ms-useragent": "azsdk-js-communication-phone-numbers/1.3.0-alpha.20230517.1 core-rest-pipeline/1.10.3 OS"
>>>>>>> e81c5759
      },
      "RequestBody": null,
      "StatusCode": 200,
      "ResponseHeaders": {
<<<<<<< HEAD
        "api-supported-versions": "2021-05-01-preview, 2022-09-01-preview, 2023-01-01-preview, 2023-03-01",
        "Content-Length": "123",
        "Content-Type": "application/json; charset=utf-8",
        "Date": "Thu, 02 Mar 2023 13:35:53 GMT",
        "MS-CV": "SeGLpNd3ekapL0qwSEV2XQ.0",
        "Strict-Transport-Security": "max-age=2592000",
        "X-Azure-Ref": "0OaYAZAAAAACAKL8EqwifSrQOmnCClqgfUFJHMDFFREdFMDkwNwBjYzkyNzU4ZC0wNWY3LTRhZDYtYWE1ZS0wZmE5NzE4ZDg5ODU=",
        "X-Cache": "CONFIG_NOCACHE",
        "X-Processing-Time": "176ms"
      },
      "ResponseBody": {
        "domains": {
          "nostojic13012023.skype.net": {
            "enabled": true
          },
          "nostojic14012023.skype.net": {
=======
        "api-deprecated-versions": "2021-05-01-preview, 2022-09-01-preview, 2023-01-01-preview",
        "api-supported-versions": "2023-03-01, 2023-04-01-preview",
        "Content-Length": "111",
        "Content-Type": "application/json; charset=utf-8",
        "Date": "Wed, 17 May 2023 09:37:22 GMT",
        "MS-CV": "biqfdy/eikiOsyEWfHLJug.0",
        "Strict-Transport-Security": "max-age=2592000",
        "X-Azure-Ref": "0UqBkZAAAAAC0eKOMVxYyTKordR0c/POMTE9OMjEyMDUwNzE2MDE5AGNjOTI3NThkLTA1ZjctNGFkNi1hYTVlLTBmYTk3MThkODk4NQ==",
        "X-Cache": "CONFIG_NOCACHE",
        "X-Processing-Time": "109ms"
      },
      "ResponseBody": {
        "domains": {
          "anotherjbdomain.com": {
            "enabled": true
          },
          "jbtestinfra.com": {
>>>>>>> e81c5759
            "enabled": true
          }
        },
        "trunks": {},
        "routes": []
      }
    }
  ],
  "Variables": {
<<<<<<< HEAD
    "fqdn-1": "test1.nostojic13012023.skype.net",
    "fqdn-2": "test2.nostojic13012023.skype.net"
=======
    "fqdn-1": "test1.jbtestinfra.com",
    "fqdn-2": "test2.jbtestinfra.com"
>>>>>>> e81c5759
  }
}<|MERGE_RESOLUTION|>--- conflicted
+++ resolved
@@ -1,11 +1,7 @@
 {
   "Entries": [
     {
-<<<<<<< HEAD
-      "RequestUri": "https://endpoint/sip?api-version=2023-01-01-preview",
-=======
-      "RequestUri": "https://endpoint/sip?api-version=2023-04-01-preview",
->>>>>>> e81c5759
+      "RequestUri": "https://endpoint/sip?api-version=2023-04-01-preview",
       "RequestMethod": "GET",
       "RequestHeaders": {
         "Accept": "application/json",
@@ -20,41 +16,15 @@
         "Sec-Fetch-Dest": "empty",
         "Sec-Fetch-Mode": "cors",
         "Sec-Fetch-Site": "same-site",
-<<<<<<< HEAD
-        "User-Agent": "Mozilla/5.0 (Windows NT 10.0; Win64; x64) AppleWebKit/537.36 (KHTML, like Gecko) HeadlessChrome/110.0.5478.0 Safari/537.36",
-        "x-ms-client-request-id": "sanitized",
-        "x-ms-content-sha256": "47DEQpj8HBSa\u002B/TImW\u002B5JCeuQeRkm5NMpJWZG3hSuFU=",
-        "x-ms-date": "Thu, 02 Mar 2023 13:35:50 GMT",
-        "x-ms-useragent": "azsdk-js-communication-phone-numbers/1.2.0-alpha.20230303.1 core-rest-pipeline/1.9.2 OS/Win32"
-=======
         "User-Agent": "Mozilla/5.0 (Windows NT 10.0; Win64; x64) AppleWebKit/537.36 (KHTML, like Gecko) HeadlessChrome/112.0.5614.0 Safari/537.36",
         "x-ms-client-request-id": "sanitized",
         "x-ms-content-sha256": "47DEQpj8HBSa\u002B/TImW\u002B5JCeuQeRkm5NMpJWZG3hSuFU=",
         "x-ms-date": "Wed, 17 May 2023 09:37:21 GMT",
         "x-ms-useragent": "azsdk-js-communication-phone-numbers/1.3.0-alpha.20230517.1 core-rest-pipeline/1.10.3 OS"
->>>>>>> e81c5759
       },
       "RequestBody": null,
       "StatusCode": 200,
       "ResponseHeaders": {
-<<<<<<< HEAD
-        "api-supported-versions": "2021-05-01-preview, 2022-09-01-preview, 2023-01-01-preview, 2023-03-01",
-        "Content-Length": "123",
-        "Content-Type": "application/json; charset=utf-8",
-        "Date": "Thu, 02 Mar 2023 13:35:50 GMT",
-        "MS-CV": "oetTGN5sMk2w1di7fr\u002Bf\u002BA.0",
-        "Strict-Transport-Security": "max-age=2592000",
-        "X-Azure-Ref": "0N6YAZAAAAACgD//xB0SeSpbDQ\u002BITPphDUFJHMDFFREdFMDkwNwBjYzkyNzU4ZC0wNWY3LTRhZDYtYWE1ZS0wZmE5NzE4ZDg5ODU=",
-        "X-Cache": "CONFIG_NOCACHE",
-        "X-Processing-Time": "179ms"
-      },
-      "ResponseBody": {
-        "domains": {
-          "nostojic13012023.skype.net": {
-            "enabled": true
-          },
-          "nostojic14012023.skype.net": {
-=======
         "api-deprecated-versions": "2021-05-01-preview, 2022-09-01-preview, 2023-01-01-preview",
         "api-supported-versions": "2023-03-01, 2023-04-01-preview",
         "Content-Length": "111",
@@ -72,7 +42,6 @@
             "enabled": true
           },
           "jbtestinfra.com": {
->>>>>>> e81c5759
             "enabled": true
           }
         },
@@ -81,11 +50,7 @@
       }
     },
     {
-<<<<<<< HEAD
-      "RequestUri": "https://endpoint/sip?api-version=2023-01-01-preview",
-=======
-      "RequestUri": "https://endpoint/sip?api-version=2023-04-01-preview",
->>>>>>> e81c5759
+      "RequestUri": "https://endpoint/sip?api-version=2023-04-01-preview",
       "RequestMethod": "PATCH",
       "RequestHeaders": {
         "Accept": "application/json",
@@ -93,11 +58,7 @@
         "Accept-Language": "en-US",
         "Authorization": "Sanitized",
         "Connection": "keep-alive",
-<<<<<<< HEAD
-        "Content-Length": "152",
-=======
         "Content-Length": "142",
->>>>>>> e81c5759
         "Content-Type": "application/merge-patch\u002Bjson",
         "Referer": "http://localhost:9876/",
         "sec-ch-ua": "",
@@ -106,21 +67,6 @@
         "Sec-Fetch-Dest": "empty",
         "Sec-Fetch-Mode": "cors",
         "Sec-Fetch-Site": "same-site",
-<<<<<<< HEAD
-        "User-Agent": "Mozilla/5.0 (Windows NT 10.0; Win64; x64) AppleWebKit/537.36 (KHTML, like Gecko) HeadlessChrome/110.0.5478.0 Safari/537.36",
-        "x-ms-client-request-id": "sanitized",
-        "x-ms-content-sha256": "eaMT\u002BTarPwbOKI2YSkOkvC2aBFWlGK4h3nOJbJo1UmY=",
-        "x-ms-date": "Thu, 02 Mar 2023 13:35:51 GMT",
-        "x-ms-useragent": "azsdk-js-communication-phone-numbers/1.2.0-alpha.20230303.1 core-rest-pipeline/1.9.2 OS/Win32"
-      },
-      "RequestBody": {
-        "trunks": {
-          "test1.nostojic13012023.skype.net": {
-            "sipSignalingPort": 8239,
-            "enabled": true
-          },
-          "test2.nostojic13012023.skype.net": {
-=======
         "User-Agent": "Mozilla/5.0 (Windows NT 10.0; Win64; x64) AppleWebKit/537.36 (KHTML, like Gecko) HeadlessChrome/112.0.5614.0 Safari/537.36",
         "x-ms-client-request-id": "sanitized",
         "x-ms-content-sha256": "81D2XUwCZBypYRqKAWBZeRL6EaJj58V6jySkJaHa3e8=",
@@ -134,7 +80,6 @@
             "enabled": true
           },
           "test2.jbtestinfra.com": {
->>>>>>> e81c5759
             "sipSignalingPort": 7348,
             "enabled": true
           }
@@ -142,24 +87,6 @@
       },
       "StatusCode": 200,
       "ResponseHeaders": {
-<<<<<<< HEAD
-        "api-supported-versions": "2021-05-01-preview, 2022-09-01-preview, 2023-01-01-preview, 2023-03-01",
-        "Content-Length": "262",
-        "Content-Type": "application/json; charset=utf-8",
-        "Date": "Thu, 02 Mar 2023 13:35:52 GMT",
-        "MS-CV": "XBiPSk11nkWcVjpa06gN1g.0",
-        "Strict-Transport-Security": "max-age=2592000",
-        "X-Azure-Ref": "0N6YAZAAAAADa2L3m0MwiRKedTro7z\u002B87UFJHMDFFREdFMDkwNwBjYzkyNzU4ZC0wNWY3LTRhZDYtYWE1ZS0wZmE5NzE4ZDg5ODU=",
-        "X-Cache": "CONFIG_NOCACHE",
-        "X-Processing-Time": "951ms"
-      },
-      "ResponseBody": {
-        "domains": {
-          "nostojic13012023.skype.net": {
-            "enabled": true
-          },
-          "nostojic14012023.skype.net": {
-=======
         "api-deprecated-versions": "2021-05-01-preview, 2022-09-01-preview, 2023-01-01-preview",
         "api-supported-versions": "2023-03-01, 2023-04-01-preview",
         "Content-Length": "240",
@@ -177,24 +104,15 @@
             "enabled": true
           },
           "jbtestinfra.com": {
->>>>>>> e81c5759
-            "enabled": true
-          }
-        },
-        "trunks": {
-<<<<<<< HEAD
-          "test1.nostojic13012023.skype.net": {
+            "enabled": true
+          }
+        },
+        "trunks": {
+          "test1.jbtestinfra.com": {
             "enabled": true,
             "sipSignalingPort": 8239
           },
-          "test2.nostojic13012023.skype.net": {
-=======
-          "test1.jbtestinfra.com": {
-            "enabled": true,
-            "sipSignalingPort": 8239
-          },
           "test2.jbtestinfra.com": {
->>>>>>> e81c5759
             "enabled": true,
             "sipSignalingPort": 7348
           }
@@ -203,11 +121,7 @@
       }
     },
     {
-<<<<<<< HEAD
-      "RequestUri": "https://endpoint/sip?api-version=2023-01-01-preview",
-=======
-      "RequestUri": "https://endpoint/sip?api-version=2023-04-01-preview",
->>>>>>> e81c5759
+      "RequestUri": "https://endpoint/sip?api-version=2023-04-01-preview",
       "RequestMethod": "GET",
       "RequestHeaders": {
         "Accept": "application/json",
@@ -222,41 +136,15 @@
         "Sec-Fetch-Dest": "empty",
         "Sec-Fetch-Mode": "cors",
         "Sec-Fetch-Site": "same-site",
-<<<<<<< HEAD
-        "User-Agent": "Mozilla/5.0 (Windows NT 10.0; Win64; x64) AppleWebKit/537.36 (KHTML, like Gecko) HeadlessChrome/110.0.5478.0 Safari/537.36",
-        "x-ms-client-request-id": "sanitized",
-        "x-ms-content-sha256": "47DEQpj8HBSa\u002B/TImW\u002B5JCeuQeRkm5NMpJWZG3hSuFU=",
-        "x-ms-date": "Thu, 02 Mar 2023 13:35:52 GMT",
-        "x-ms-useragent": "azsdk-js-communication-phone-numbers/1.2.0-alpha.20230303.1 core-rest-pipeline/1.9.2 OS/Win32"
-=======
         "User-Agent": "Mozilla/5.0 (Windows NT 10.0; Win64; x64) AppleWebKit/537.36 (KHTML, like Gecko) HeadlessChrome/112.0.5614.0 Safari/537.36",
         "x-ms-client-request-id": "sanitized",
         "x-ms-content-sha256": "47DEQpj8HBSa\u002B/TImW\u002B5JCeuQeRkm5NMpJWZG3hSuFU=",
         "x-ms-date": "Wed, 17 May 2023 09:37:22 GMT",
         "x-ms-useragent": "azsdk-js-communication-phone-numbers/1.3.0-alpha.20230517.1 core-rest-pipeline/1.10.3 OS"
->>>>>>> e81c5759
       },
       "RequestBody": null,
       "StatusCode": 200,
       "ResponseHeaders": {
-<<<<<<< HEAD
-        "api-supported-versions": "2021-05-01-preview, 2022-09-01-preview, 2023-01-01-preview, 2023-03-01",
-        "Content-Length": "262",
-        "Content-Type": "application/json; charset=utf-8",
-        "Date": "Thu, 02 Mar 2023 13:35:52 GMT",
-        "MS-CV": "wRVYsch7E0u9SNrNYv99Ng.0",
-        "Strict-Transport-Security": "max-age=2592000",
-        "X-Azure-Ref": "0OKYAZAAAAABDJyy6jw1WRZrjEvT7qW4uUFJHMDFFREdFMDkwNwBjYzkyNzU4ZC0wNWY3LTRhZDYtYWE1ZS0wZmE5NzE4ZDg5ODU=",
-        "X-Cache": "CONFIG_NOCACHE",
-        "X-Processing-Time": "176ms"
-      },
-      "ResponseBody": {
-        "domains": {
-          "nostojic13012023.skype.net": {
-            "enabled": true
-          },
-          "nostojic14012023.skype.net": {
-=======
         "api-deprecated-versions": "2021-05-01-preview, 2022-09-01-preview, 2023-01-01-preview",
         "api-supported-versions": "2023-03-01, 2023-04-01-preview",
         "Content-Length": "240",
@@ -274,24 +162,15 @@
             "enabled": true
           },
           "jbtestinfra.com": {
->>>>>>> e81c5759
-            "enabled": true
-          }
-        },
-        "trunks": {
-<<<<<<< HEAD
-          "test1.nostojic13012023.skype.net": {
+            "enabled": true
+          }
+        },
+        "trunks": {
+          "test1.jbtestinfra.com": {
             "enabled": true,
             "sipSignalingPort": 8239
           },
-          "test2.nostojic13012023.skype.net": {
-=======
-          "test1.jbtestinfra.com": {
-            "enabled": true,
-            "sipSignalingPort": 8239
-          },
           "test2.jbtestinfra.com": {
->>>>>>> e81c5759
             "enabled": true,
             "sipSignalingPort": 7348
           }
@@ -300,11 +179,7 @@
       }
     },
     {
-<<<<<<< HEAD
-      "RequestUri": "https://endpoint/sip?api-version=2023-01-01-preview",
-=======
-      "RequestUri": "https://endpoint/sip?api-version=2023-04-01-preview",
->>>>>>> e81c5759
+      "RequestUri": "https://endpoint/sip?api-version=2023-04-01-preview",
       "RequestMethod": "PATCH",
       "RequestHeaders": {
         "Accept": "application/json",
@@ -312,11 +187,7 @@
         "Accept-Language": "en-US",
         "Authorization": "Sanitized",
         "Connection": "keep-alive",
-<<<<<<< HEAD
-        "Content-Length": "80",
-=======
         "Content-Length": "70",
->>>>>>> e81c5759
         "Content-Type": "application/merge-patch\u002Bjson",
         "Referer": "http://localhost:9876/",
         "sec-ch-ua": "",
@@ -325,18 +196,6 @@
         "Sec-Fetch-Dest": "empty",
         "Sec-Fetch-Mode": "cors",
         "Sec-Fetch-Site": "same-site",
-<<<<<<< HEAD
-        "User-Agent": "Mozilla/5.0 (Windows NT 10.0; Win64; x64) AppleWebKit/537.36 (KHTML, like Gecko) HeadlessChrome/110.0.5478.0 Safari/537.36",
-        "x-ms-client-request-id": "sanitized",
-        "x-ms-content-sha256": "487jO6joH4KrFWWjqFWsqLp\u002Bt8Z7Nkw6xJ6u5j7RFNY=",
-        "x-ms-date": "Thu, 02 Mar 2023 13:35:52 GMT",
-        "x-ms-useragent": "azsdk-js-communication-phone-numbers/1.2.0-alpha.20230303.1 core-rest-pipeline/1.9.2 OS/Win32"
-      },
-      "RequestBody": {
-        "trunks": {
-          "test1.nostojic13012023.skype.net": null,
-          "test2.nostojic13012023.skype.net": null
-=======
         "User-Agent": "Mozilla/5.0 (Windows NT 10.0; Win64; x64) AppleWebKit/537.36 (KHTML, like Gecko) HeadlessChrome/112.0.5614.0 Safari/537.36",
         "x-ms-client-request-id": "sanitized",
         "x-ms-content-sha256": "ilUms7NLwkozmp5nTX2zjEN5TtEhT1\u002BcRqzlaerTvl4=",
@@ -347,29 +206,10 @@
         "trunks": {
           "test1.jbtestinfra.com": null,
           "test2.jbtestinfra.com": null
->>>>>>> e81c5759
         }
       },
       "StatusCode": 200,
       "ResponseHeaders": {
-<<<<<<< HEAD
-        "api-supported-versions": "2021-05-01-preview, 2022-09-01-preview, 2023-01-01-preview, 2023-03-01",
-        "Content-Length": "123",
-        "Content-Type": "application/json; charset=utf-8",
-        "Date": "Thu, 02 Mar 2023 13:35:52 GMT",
-        "MS-CV": "BFmy/L31CUetPj38LuFsxQ.0",
-        "Strict-Transport-Security": "max-age=2592000",
-        "X-Azure-Ref": "0OKYAZAAAAACc8kEBvpfBSIjXm1Qcf3MDUFJHMDFFREdFMDkwNwBjYzkyNzU4ZC0wNWY3LTRhZDYtYWE1ZS0wZmE5NzE4ZDg5ODU=",
-        "X-Cache": "CONFIG_NOCACHE",
-        "X-Processing-Time": "398ms"
-      },
-      "ResponseBody": {
-        "domains": {
-          "nostojic13012023.skype.net": {
-            "enabled": true
-          },
-          "nostojic14012023.skype.net": {
-=======
         "api-deprecated-versions": "2021-05-01-preview, 2022-09-01-preview, 2023-01-01-preview",
         "api-supported-versions": "2023-03-01, 2023-04-01-preview",
         "Content-Length": "111",
@@ -387,7 +227,6 @@
             "enabled": true
           },
           "jbtestinfra.com": {
->>>>>>> e81c5759
             "enabled": true
           }
         },
@@ -396,11 +235,7 @@
       }
     },
     {
-<<<<<<< HEAD
-      "RequestUri": "https://endpoint/sip?api-version=2023-01-01-preview",
-=======
-      "RequestUri": "https://endpoint/sip?api-version=2023-04-01-preview",
->>>>>>> e81c5759
+      "RequestUri": "https://endpoint/sip?api-version=2023-04-01-preview",
       "RequestMethod": "GET",
       "RequestHeaders": {
         "Accept": "application/json",
@@ -415,41 +250,15 @@
         "Sec-Fetch-Dest": "empty",
         "Sec-Fetch-Mode": "cors",
         "Sec-Fetch-Site": "same-site",
-<<<<<<< HEAD
-        "User-Agent": "Mozilla/5.0 (Windows NT 10.0; Win64; x64) AppleWebKit/537.36 (KHTML, like Gecko) HeadlessChrome/110.0.5478.0 Safari/537.36",
-        "x-ms-client-request-id": "sanitized",
-        "x-ms-content-sha256": "47DEQpj8HBSa\u002B/TImW\u002B5JCeuQeRkm5NMpJWZG3hSuFU=",
-        "x-ms-date": "Thu, 02 Mar 2023 13:35:53 GMT",
-        "x-ms-useragent": "azsdk-js-communication-phone-numbers/1.2.0-alpha.20230303.1 core-rest-pipeline/1.9.2 OS/Win32"
-=======
         "User-Agent": "Mozilla/5.0 (Windows NT 10.0; Win64; x64) AppleWebKit/537.36 (KHTML, like Gecko) HeadlessChrome/112.0.5614.0 Safari/537.36",
         "x-ms-client-request-id": "sanitized",
         "x-ms-content-sha256": "47DEQpj8HBSa\u002B/TImW\u002B5JCeuQeRkm5NMpJWZG3hSuFU=",
         "x-ms-date": "Wed, 17 May 2023 09:37:22 GMT",
         "x-ms-useragent": "azsdk-js-communication-phone-numbers/1.3.0-alpha.20230517.1 core-rest-pipeline/1.10.3 OS"
->>>>>>> e81c5759
       },
       "RequestBody": null,
       "StatusCode": 200,
       "ResponseHeaders": {
-<<<<<<< HEAD
-        "api-supported-versions": "2021-05-01-preview, 2022-09-01-preview, 2023-01-01-preview, 2023-03-01",
-        "Content-Length": "123",
-        "Content-Type": "application/json; charset=utf-8",
-        "Date": "Thu, 02 Mar 2023 13:35:53 GMT",
-        "MS-CV": "SeGLpNd3ekapL0qwSEV2XQ.0",
-        "Strict-Transport-Security": "max-age=2592000",
-        "X-Azure-Ref": "0OaYAZAAAAACAKL8EqwifSrQOmnCClqgfUFJHMDFFREdFMDkwNwBjYzkyNzU4ZC0wNWY3LTRhZDYtYWE1ZS0wZmE5NzE4ZDg5ODU=",
-        "X-Cache": "CONFIG_NOCACHE",
-        "X-Processing-Time": "176ms"
-      },
-      "ResponseBody": {
-        "domains": {
-          "nostojic13012023.skype.net": {
-            "enabled": true
-          },
-          "nostojic14012023.skype.net": {
-=======
         "api-deprecated-versions": "2021-05-01-preview, 2022-09-01-preview, 2023-01-01-preview",
         "api-supported-versions": "2023-03-01, 2023-04-01-preview",
         "Content-Length": "111",
@@ -467,7 +276,6 @@
             "enabled": true
           },
           "jbtestinfra.com": {
->>>>>>> e81c5759
             "enabled": true
           }
         },
@@ -477,12 +285,7 @@
     }
   ],
   "Variables": {
-<<<<<<< HEAD
-    "fqdn-1": "test1.nostojic13012023.skype.net",
-    "fqdn-2": "test2.nostojic13012023.skype.net"
-=======
     "fqdn-1": "test1.jbtestinfra.com",
     "fqdn-2": "test2.jbtestinfra.com"
->>>>>>> e81c5759
   }
 }