{
  "Entries": [
    {
<<<<<<< HEAD
      "RequestUri": "https://endpoint/sip?api-version=2023-01-01-preview",
=======
      "RequestUri": "https://endpoint/sip?api-version=2023-04-01-preview",
>>>>>>> e81c5759
      "RequestMethod": "PATCH",
      "RequestHeaders": {
        "Accept": "application/json",
        "Accept-Encoding": "gzip, deflate, br",
        "Accept-Language": "en-US",
        "Authorization": "Sanitized",
        "Connection": "keep-alive",
        "Content-Length": "248",
        "Content-Type": "application/merge-patch\u002Bjson",
        "Referer": "http://localhost:9876/",
        "sec-ch-ua": "",
        "sec-ch-ua-mobile": "?0",
        "sec-ch-ua-platform": "\u0022\u0022",
        "Sec-Fetch-Dest": "empty",
        "Sec-Fetch-Mode": "cors",
        "Sec-Fetch-Site": "same-site",
<<<<<<< HEAD
        "User-Agent": "Mozilla/5.0 (Windows NT 10.0; Win64; x64) AppleWebKit/537.36 (KHTML, like Gecko) HeadlessChrome/110.0.5478.0 Safari/537.36",
        "x-ms-client-request-id": "sanitized",
        "x-ms-content-sha256": "k9MKRhr2sj0JYbqfU1N0qu/\u002BWY6AyZMenqOcweHbCUM=",
        "x-ms-date": "Thu, 02 Mar 2023 13:35:58 GMT",
        "x-ms-useragent": "azsdk-js-communication-phone-numbers/1.2.0-alpha.20230303.1 core-rest-pipeline/1.9.2 OS/Win32"
=======
        "User-Agent": "Mozilla/5.0 (Windows NT 10.0; Win64; x64) AppleWebKit/537.36 (KHTML, like Gecko) HeadlessChrome/112.0.5614.0 Safari/537.36",
        "x-ms-client-request-id": "sanitized",
        "x-ms-content-sha256": "k9MKRhr2sj0JYbqfU1N0qu/\u002BWY6AyZMenqOcweHbCUM=",
        "x-ms-date": "Wed, 17 May 2023 09:37:26 GMT",
        "x-ms-useragent": "azsdk-js-communication-phone-numbers/1.3.0-alpha.20230517.1 core-rest-pipeline/1.10.3 OS"
>>>>>>> e81c5759
      },
      "RequestBody": {
        "routes": [
          {
            "description": "myFirstRoute\u0027s description",
            "name": "myFirstRoute",
            "numberPattern": "^\u002B[1-9][0-9]{3,23}$",
            "trunks": []
          },
          {
            "description": "mySecondRoute\u0027s description",
            "name": "mySecondRoute",
            "numberPattern": "^\u002B[1-9][0-9]{3,23}$",
            "trunks": []
          }
        ]
      },
      "StatusCode": 200,
      "ResponseHeaders": {
<<<<<<< HEAD
        "api-supported-versions": "2021-05-01-preview, 2022-09-01-preview, 2023-01-01-preview, 2023-03-01",
        "Content-Length": "497",
        "Content-Type": "application/json; charset=utf-8",
        "Date": "Thu, 02 Mar 2023 13:35:58 GMT",
        "MS-CV": "LJql4VbnFEqpJAbEzu43MA.0",
        "Strict-Transport-Security": "max-age=2592000",
        "X-Azure-Ref": "0P6YAZAAAAAAz7XSLKmkyRqPzZtmSjzDLUFJHMDFFREdFMDkwNwBjYzkyNzU4ZC0wNWY3LTRhZDYtYWE1ZS0wZmE5NzE4ZDg5ODU=",
        "X-Cache": "CONFIG_NOCACHE",
        "X-Processing-Time": "308ms"
      },
      "ResponseBody": {
        "domains": {
          "nostojic13012023.skype.net": {
            "enabled": true
          },
          "nostojic14012023.skype.net": {
=======
        "api-deprecated-versions": "2021-05-01-preview, 2022-09-01-preview, 2023-01-01-preview",
        "api-supported-versions": "2023-03-01, 2023-04-01-preview",
        "Content-Length": "475",
        "Content-Type": "application/json; charset=utf-8",
        "Date": "Wed, 17 May 2023 09:37:26 GMT",
        "MS-CV": "DgCHjQKknE\u002BFlH6\u002BIGssCg.0",
        "Strict-Transport-Security": "max-age=2592000",
        "X-Azure-Ref": "0VqBkZAAAAAA01\u002Bpvg45US6Oro3GdjEG4TE9OMjEyMDUwNzE2MDE5AGNjOTI3NThkLTA1ZjctNGFkNi1hYTVlLTBmYTk3MThkODk4NQ==",
        "X-Cache": "CONFIG_NOCACHE",
        "X-Processing-Time": "181ms"
      },
      "ResponseBody": {
        "domains": {
          "anotherjbdomain.com": {
            "enabled": true
          },
          "jbtestinfra.com": {
>>>>>>> e81c5759
            "enabled": true
          }
        },
        "trunks": {
<<<<<<< HEAD
          "test1.nostojic13012023.skype.net": {
            "enabled": true,
            "sipSignalingPort": 8239
          },
          "test2.nostojic13012023.skype.net": {
=======
          "test1.jbtestinfra.com": {
            "enabled": true,
            "sipSignalingPort": 8239
          },
          "test2.jbtestinfra.com": {
>>>>>>> e81c5759
            "enabled": true,
            "sipSignalingPort": 7348
          }
        },
        "routes": [
          {
            "description": "myFirstRoute\u0027s description",
            "name": "myFirstRoute",
            "numberPattern": "^\u002B[1-9][0-9]{3,23}$",
            "trunks": []
          },
          {
            "description": "mySecondRoute\u0027s description",
            "name": "mySecondRoute",
            "numberPattern": "^\u002B[1-9][0-9]{3,23}$",
            "trunks": []
          }
        ]
      }
    },
    {
<<<<<<< HEAD
      "RequestUri": "https://endpoint/sip?api-version=2023-01-01-preview",
=======
      "RequestUri": "https://endpoint/sip?api-version=2023-04-01-preview",
>>>>>>> e81c5759
      "RequestMethod": "GET",
      "RequestHeaders": {
        "Accept": "application/json",
        "Accept-Encoding": "gzip, deflate, br",
        "Accept-Language": "en-US",
        "Authorization": "Sanitized",
        "Connection": "keep-alive",
        "Referer": "http://localhost:9876/",
        "sec-ch-ua": "",
        "sec-ch-ua-mobile": "?0",
        "sec-ch-ua-platform": "\u0022\u0022",
        "Sec-Fetch-Dest": "empty",
        "Sec-Fetch-Mode": "cors",
        "Sec-Fetch-Site": "same-site",
<<<<<<< HEAD
        "User-Agent": "Mozilla/5.0 (Windows NT 10.0; Win64; x64) AppleWebKit/537.36 (KHTML, like Gecko) HeadlessChrome/110.0.5478.0 Safari/537.36",
        "x-ms-client-request-id": "sanitized",
        "x-ms-content-sha256": "47DEQpj8HBSa\u002B/TImW\u002B5JCeuQeRkm5NMpJWZG3hSuFU=",
        "x-ms-date": "Thu, 02 Mar 2023 13:35:59 GMT",
        "x-ms-useragent": "azsdk-js-communication-phone-numbers/1.2.0-alpha.20230303.1 core-rest-pipeline/1.9.2 OS/Win32"
=======
        "User-Agent": "Mozilla/5.0 (Windows NT 10.0; Win64; x64) AppleWebKit/537.36 (KHTML, like Gecko) HeadlessChrome/112.0.5614.0 Safari/537.36",
        "x-ms-client-request-id": "sanitized",
        "x-ms-content-sha256": "47DEQpj8HBSa\u002B/TImW\u002B5JCeuQeRkm5NMpJWZG3hSuFU=",
        "x-ms-date": "Wed, 17 May 2023 09:37:26 GMT",
        "x-ms-useragent": "azsdk-js-communication-phone-numbers/1.3.0-alpha.20230517.1 core-rest-pipeline/1.10.3 OS"
>>>>>>> e81c5759
      },
      "RequestBody": null,
      "StatusCode": 200,
      "ResponseHeaders": {
<<<<<<< HEAD
        "api-supported-versions": "2021-05-01-preview, 2022-09-01-preview, 2023-01-01-preview, 2023-03-01",
        "Content-Length": "497",
        "Content-Type": "application/json; charset=utf-8",
        "Date": "Thu, 02 Mar 2023 13:35:59 GMT",
        "MS-CV": "mKo6Lh1rqUqJaita38Gxfw.0",
        "Strict-Transport-Security": "max-age=2592000",
        "X-Azure-Ref": "0P6YAZAAAAADrQvfihia5R61lC6BBIkYnUFJHMDFFREdFMDkwNwBjYzkyNzU4ZC0wNWY3LTRhZDYtYWE1ZS0wZmE5NzE4ZDg5ODU=",
        "X-Cache": "CONFIG_NOCACHE",
        "X-Processing-Time": "305ms"
      },
      "ResponseBody": {
        "domains": {
          "nostojic13012023.skype.net": {
            "enabled": true
          },
          "nostojic14012023.skype.net": {
=======
        "api-deprecated-versions": "2021-05-01-preview, 2022-09-01-preview, 2023-01-01-preview",
        "api-supported-versions": "2023-03-01, 2023-04-01-preview",
        "Content-Length": "475",
        "Content-Type": "application/json; charset=utf-8",
        "Date": "Wed, 17 May 2023 09:37:26 GMT",
        "MS-CV": "V6lvCS4j6Eyj2ZvWwXU1yQ.0",
        "Strict-Transport-Security": "max-age=2592000",
        "X-Azure-Ref": "0VqBkZAAAAAD9RJdbRphKQ6vvbUj5MiAeTE9OMjEyMDUwNzE2MDE5AGNjOTI3NThkLTA1ZjctNGFkNi1hYTVlLTBmYTk3MThkODk4NQ==",
        "X-Cache": "CONFIG_NOCACHE",
        "X-Processing-Time": "112ms"
      },
      "ResponseBody": {
        "domains": {
          "anotherjbdomain.com": {
            "enabled": true
          },
          "jbtestinfra.com": {
>>>>>>> e81c5759
            "enabled": true
          }
        },
        "trunks": {
<<<<<<< HEAD
          "test1.nostojic13012023.skype.net": {
            "enabled": true,
            "sipSignalingPort": 8239
          },
          "test2.nostojic13012023.skype.net": {
=======
          "test1.jbtestinfra.com": {
            "enabled": true,
            "sipSignalingPort": 8239
          },
          "test2.jbtestinfra.com": {
>>>>>>> e81c5759
            "enabled": true,
            "sipSignalingPort": 7348
          }
        },
        "routes": [
          {
            "description": "myFirstRoute\u0027s description",
            "name": "myFirstRoute",
            "numberPattern": "^\u002B[1-9][0-9]{3,23}$",
            "trunks": []
          },
          {
            "description": "mySecondRoute\u0027s description",
            "name": "mySecondRoute",
            "numberPattern": "^\u002B[1-9][0-9]{3,23}$",
            "trunks": []
          }
        ]
      }
    },
    {
<<<<<<< HEAD
      "RequestUri": "https://endpoint/sip?api-version=2023-01-01-preview",
=======
      "RequestUri": "https://endpoint/sip?api-version=2023-04-01-preview",
>>>>>>> e81c5759
      "RequestMethod": "PATCH",
      "RequestHeaders": {
        "Accept": "application/json",
        "Accept-Encoding": "gzip, deflate, br",
        "Accept-Language": "en-US",
        "Authorization": "Sanitized",
        "Connection": "keep-alive",
<<<<<<< HEAD
        "Content-Length": "220",
=======
        "Content-Length": "200",
>>>>>>> e81c5759
        "Content-Type": "application/merge-patch\u002Bjson",
        "Referer": "http://localhost:9876/",
        "sec-ch-ua": "",
        "sec-ch-ua-mobile": "?0",
        "sec-ch-ua-platform": "\u0022\u0022",
        "Sec-Fetch-Dest": "empty",
        "Sec-Fetch-Mode": "cors",
        "Sec-Fetch-Site": "same-site",
<<<<<<< HEAD
        "User-Agent": "Mozilla/5.0 (Windows NT 10.0; Win64; x64) AppleWebKit/537.36 (KHTML, like Gecko) HeadlessChrome/110.0.5478.0 Safari/537.36",
        "x-ms-client-request-id": "sanitized",
        "x-ms-content-sha256": "2AQDgQ17C5SIc4LLni4pG7zwCLwBpM1LvKiiwLYD3ig=",
        "x-ms-date": "Thu, 02 Mar 2023 13:35:59 GMT",
        "x-ms-useragent": "azsdk-js-communication-phone-numbers/1.2.0-alpha.20230303.1 core-rest-pipeline/1.9.2 OS/Win32"
      },
      "RequestBody": {
        "trunks": {
          "test3.nostojic13012023.skype.net": {
            "sipSignalingPort": 5678,
            "enabled": true
          },
          "test4.nostojic13012023.skype.net": {
            "sipSignalingPort": 5678,
            "enabled": true
          },
          "test1.nostojic13012023.skype.net": null,
          "test2.nostojic13012023.skype.net": null
=======
        "User-Agent": "Mozilla/5.0 (Windows NT 10.0; Win64; x64) AppleWebKit/537.36 (KHTML, like Gecko) HeadlessChrome/112.0.5614.0 Safari/537.36",
        "x-ms-client-request-id": "sanitized",
        "x-ms-content-sha256": "ChElHQzhtNwi73C5kp9j62u8IMmYX38PLcPp/mizmI4=",
        "x-ms-date": "Wed, 17 May 2023 09:37:27 GMT",
        "x-ms-useragent": "azsdk-js-communication-phone-numbers/1.3.0-alpha.20230517.1 core-rest-pipeline/1.10.3 OS"
      },
      "RequestBody": {
        "trunks": {
          "test3.jbtestinfra.com": {
            "sipSignalingPort": 5678,
            "enabled": true
          },
          "test4.jbtestinfra.com": {
            "sipSignalingPort": 5678,
            "enabled": true
          },
          "test1.jbtestinfra.com": null,
          "test2.jbtestinfra.com": null
>>>>>>> e81c5759
        }
      },
      "StatusCode": 200,
      "ResponseHeaders": {
<<<<<<< HEAD
        "api-supported-versions": "2021-05-01-preview, 2022-09-01-preview, 2023-01-01-preview, 2023-03-01",
        "Content-Length": "497",
        "Content-Type": "application/json; charset=utf-8",
        "Date": "Thu, 02 Mar 2023 13:36:00 GMT",
        "MS-CV": "hPyolDNKbkqEmY9bdNngNw.0",
        "Strict-Transport-Security": "max-age=2592000",
        "X-Azure-Ref": "0QKYAZAAAAADbCe\u002BqgZ4WQrMmZ236JYfbUFJHMDFFREdFMDkwNwBjYzkyNzU4ZC0wNWY3LTRhZDYtYWE1ZS0wZmE5NzE4ZDg5ODU=",
        "X-Cache": "CONFIG_NOCACHE",
        "X-Processing-Time": "1039ms"
      },
      "ResponseBody": {
        "domains": {
          "nostojic13012023.skype.net": {
            "enabled": true
          },
          "nostojic14012023.skype.net": {
=======
        "api-deprecated-versions": "2021-05-01-preview, 2022-09-01-preview, 2023-01-01-preview",
        "api-supported-versions": "2023-03-01, 2023-04-01-preview",
        "Content-Length": "475",
        "Content-Type": "application/json; charset=utf-8",
        "Date": "Wed, 17 May 2023 09:37:27 GMT",
        "MS-CV": "caLfx8ZOtkSoBwrqGnk2Nw.0",
        "Strict-Transport-Security": "max-age=2592000",
        "X-Azure-Ref": "0V6BkZAAAAADJZ9uK\u002B8XoRqVHvMHIIgXDTE9OMjEyMDUwNzE2MDE5AGNjOTI3NThkLTA1ZjctNGFkNi1hYTVlLTBmYTk3MThkODk4NQ==",
        "X-Cache": "CONFIG_NOCACHE",
        "X-Processing-Time": "632ms"
      },
      "ResponseBody": {
        "domains": {
          "anotherjbdomain.com": {
            "enabled": true
          },
          "jbtestinfra.com": {
>>>>>>> e81c5759
            "enabled": true
          }
        },
        "trunks": {
<<<<<<< HEAD
          "test3.nostojic13012023.skype.net": {
            "enabled": true,
            "sipSignalingPort": 5678
          },
          "test4.nostojic13012023.skype.net": {
=======
          "test3.jbtestinfra.com": {
            "enabled": true,
            "sipSignalingPort": 5678
          },
          "test4.jbtestinfra.com": {
>>>>>>> e81c5759
            "enabled": true,
            "sipSignalingPort": 5678
          }
        },
        "routes": [
          {
            "description": "myFirstRoute\u0027s description",
            "name": "myFirstRoute",
            "numberPattern": "^\u002B[1-9][0-9]{3,23}$",
            "trunks": []
          },
          {
            "description": "mySecondRoute\u0027s description",
            "name": "mySecondRoute",
            "numberPattern": "^\u002B[1-9][0-9]{3,23}$",
            "trunks": []
          }
        ]
      }
    },
    {
<<<<<<< HEAD
      "RequestUri": "https://endpoint/sip?api-version=2023-01-01-preview",
=======
      "RequestUri": "https://endpoint/sip?api-version=2023-04-01-preview",
>>>>>>> e81c5759
      "RequestMethod": "GET",
      "RequestHeaders": {
        "Accept": "application/json",
        "Accept-Encoding": "gzip, deflate, br",
        "Accept-Language": "en-US",
        "Authorization": "Sanitized",
        "Connection": "keep-alive",
        "Referer": "http://localhost:9876/",
        "sec-ch-ua": "",
        "sec-ch-ua-mobile": "?0",
        "sec-ch-ua-platform": "\u0022\u0022",
        "Sec-Fetch-Dest": "empty",
        "Sec-Fetch-Mode": "cors",
        "Sec-Fetch-Site": "same-site",
<<<<<<< HEAD
        "User-Agent": "Mozilla/5.0 (Windows NT 10.0; Win64; x64) AppleWebKit/537.36 (KHTML, like Gecko) HeadlessChrome/110.0.5478.0 Safari/537.36",
        "x-ms-client-request-id": "sanitized",
        "x-ms-content-sha256": "47DEQpj8HBSa\u002B/TImW\u002B5JCeuQeRkm5NMpJWZG3hSuFU=",
        "x-ms-date": "Thu, 02 Mar 2023 13:36:00 GMT",
        "x-ms-useragent": "azsdk-js-communication-phone-numbers/1.2.0-alpha.20230303.1 core-rest-pipeline/1.9.2 OS/Win32"
=======
        "User-Agent": "Mozilla/5.0 (Windows NT 10.0; Win64; x64) AppleWebKit/537.36 (KHTML, like Gecko) HeadlessChrome/112.0.5614.0 Safari/537.36",
        "x-ms-client-request-id": "sanitized",
        "x-ms-content-sha256": "47DEQpj8HBSa\u002B/TImW\u002B5JCeuQeRkm5NMpJWZG3hSuFU=",
        "x-ms-date": "Wed, 17 May 2023 09:37:28 GMT",
        "x-ms-useragent": "azsdk-js-communication-phone-numbers/1.3.0-alpha.20230517.1 core-rest-pipeline/1.10.3 OS"
>>>>>>> e81c5759
      },
      "RequestBody": null,
      "StatusCode": 200,
      "ResponseHeaders": {
<<<<<<< HEAD
        "api-supported-versions": "2021-05-01-preview, 2022-09-01-preview, 2023-01-01-preview, 2023-03-01",
        "Content-Length": "497",
        "Content-Type": "application/json; charset=utf-8",
        "Date": "Thu, 02 Mar 2023 13:36:00 GMT",
        "MS-CV": "\u002BRbZghs7n0y2y/84Xm47bg.0",
        "Strict-Transport-Security": "max-age=2592000",
        "X-Azure-Ref": "0QaYAZAAAAAAV1soHvOipRollVOeOeL6/UFJHMDFFREdFMDkwNwBjYzkyNzU4ZC0wNWY3LTRhZDYtYWE1ZS0wZmE5NzE4ZDg5ODU=",
        "X-Cache": "CONFIG_NOCACHE",
        "X-Processing-Time": "172ms"
      },
      "ResponseBody": {
        "domains": {
          "nostojic13012023.skype.net": {
            "enabled": true
          },
          "nostojic14012023.skype.net": {
=======
        "api-deprecated-versions": "2021-05-01-preview, 2022-09-01-preview, 2023-01-01-preview",
        "api-supported-versions": "2023-03-01, 2023-04-01-preview",
        "Content-Length": "475",
        "Content-Type": "application/json; charset=utf-8",
        "Date": "Wed, 17 May 2023 09:37:27 GMT",
        "MS-CV": "grQNEXLXnkqMX3c7J1kDrw.0",
        "Strict-Transport-Security": "max-age=2592000",
        "X-Azure-Ref": "0V6BkZAAAAACvldOJRJY6T4oSqRcyrsjHTE9OMjEyMDUwNzE2MDE5AGNjOTI3NThkLTA1ZjctNGFkNi1hYTVlLTBmYTk3MThkODk4NQ==",
        "X-Cache": "CONFIG_NOCACHE",
        "X-Processing-Time": "109ms"
      },
      "ResponseBody": {
        "domains": {
          "anotherjbdomain.com": {
            "enabled": true
          },
          "jbtestinfra.com": {
>>>>>>> e81c5759
            "enabled": true
          }
        },
        "trunks": {
<<<<<<< HEAD
          "test3.nostojic13012023.skype.net": {
            "enabled": true,
            "sipSignalingPort": 5678
          },
          "test4.nostojic13012023.skype.net": {
=======
          "test3.jbtestinfra.com": {
            "enabled": true,
            "sipSignalingPort": 5678
          },
          "test4.jbtestinfra.com": {
>>>>>>> e81c5759
            "enabled": true,
            "sipSignalingPort": 5678
          }
        },
        "routes": [
          {
            "description": "myFirstRoute\u0027s description",
            "name": "myFirstRoute",
            "numberPattern": "^\u002B[1-9][0-9]{3,23}$",
            "trunks": []
          },
          {
            "description": "mySecondRoute\u0027s description",
            "name": "mySecondRoute",
            "numberPattern": "^\u002B[1-9][0-9]{3,23}$",
            "trunks": []
          }
        ]
      }
    },
    {
<<<<<<< HEAD
      "RequestUri": "https://endpoint/sip?api-version=2023-01-01-preview",
=======
      "RequestUri": "https://endpoint/sip?api-version=2023-04-01-preview",
>>>>>>> e81c5759
      "RequestMethod": "GET",
      "RequestHeaders": {
        "Accept": "application/json",
        "Accept-Encoding": "gzip, deflate, br",
        "Accept-Language": "en-US",
        "Authorization": "Sanitized",
        "Connection": "keep-alive",
        "Referer": "http://localhost:9876/",
        "sec-ch-ua": "",
        "sec-ch-ua-mobile": "?0",
        "sec-ch-ua-platform": "\u0022\u0022",
        "Sec-Fetch-Dest": "empty",
        "Sec-Fetch-Mode": "cors",
        "Sec-Fetch-Site": "same-site",
<<<<<<< HEAD
        "User-Agent": "Mozilla/5.0 (Windows NT 10.0; Win64; x64) AppleWebKit/537.36 (KHTML, like Gecko) HeadlessChrome/110.0.5478.0 Safari/537.36",
        "x-ms-client-request-id": "sanitized",
        "x-ms-content-sha256": "47DEQpj8HBSa\u002B/TImW\u002B5JCeuQeRkm5NMpJWZG3hSuFU=",
        "x-ms-date": "Thu, 02 Mar 2023 13:36:01 GMT",
        "x-ms-useragent": "azsdk-js-communication-phone-numbers/1.2.0-alpha.20230303.1 core-rest-pipeline/1.9.2 OS/Win32"
=======
        "User-Agent": "Mozilla/5.0 (Windows NT 10.0; Win64; x64) AppleWebKit/537.36 (KHTML, like Gecko) HeadlessChrome/112.0.5614.0 Safari/537.36",
        "x-ms-client-request-id": "sanitized",
        "x-ms-content-sha256": "47DEQpj8HBSa\u002B/TImW\u002B5JCeuQeRkm5NMpJWZG3hSuFU=",
        "x-ms-date": "Wed, 17 May 2023 09:37:28 GMT",
        "x-ms-useragent": "azsdk-js-communication-phone-numbers/1.3.0-alpha.20230517.1 core-rest-pipeline/1.10.3 OS"
>>>>>>> e81c5759
      },
      "RequestBody": null,
      "StatusCode": 200,
      "ResponseHeaders": {
<<<<<<< HEAD
        "api-supported-versions": "2021-05-01-preview, 2022-09-01-preview, 2023-01-01-preview, 2023-03-01",
        "Content-Length": "497",
        "Content-Type": "application/json; charset=utf-8",
        "Date": "Thu, 02 Mar 2023 13:36:01 GMT",
        "MS-CV": "/e6N1pa6w0CMfZBcFWG7TA.0",
        "Strict-Transport-Security": "max-age=2592000",
        "X-Azure-Ref": "0QaYAZAAAAACA8QaMHv5UQohIPJlWYqDRUFJHMDFFREdFMDkwNwBjYzkyNzU4ZC0wNWY3LTRhZDYtYWE1ZS0wZmE5NzE4ZDg5ODU=",
        "X-Cache": "CONFIG_NOCACHE",
        "X-Processing-Time": "202ms"
      },
      "ResponseBody": {
        "domains": {
          "nostojic13012023.skype.net": {
            "enabled": true
          },
          "nostojic14012023.skype.net": {
=======
        "api-deprecated-versions": "2021-05-01-preview, 2022-09-01-preview, 2023-01-01-preview",
        "api-supported-versions": "2023-03-01, 2023-04-01-preview",
        "Content-Length": "475",
        "Content-Type": "application/json; charset=utf-8",
        "Date": "Wed, 17 May 2023 09:37:27 GMT",
        "MS-CV": "ihzrvVDgEkGue77CVtzOZw.0",
        "Strict-Transport-Security": "max-age=2592000",
        "X-Azure-Ref": "0WKBkZAAAAABqjOb4DrMnSLn4rC5kGm4GTE9OMjEyMDUwNzE2MDE5AGNjOTI3NThkLTA1ZjctNGFkNi1hYTVlLTBmYTk3MThkODk4NQ==",
        "X-Cache": "CONFIG_NOCACHE",
        "X-Processing-Time": "111ms"
      },
      "ResponseBody": {
        "domains": {
          "anotherjbdomain.com": {
            "enabled": true
          },
          "jbtestinfra.com": {
>>>>>>> e81c5759
            "enabled": true
          }
        },
        "trunks": {
<<<<<<< HEAD
          "test3.nostojic13012023.skype.net": {
            "enabled": true,
            "sipSignalingPort": 5678
          },
          "test4.nostojic13012023.skype.net": {
=======
          "test3.jbtestinfra.com": {
            "enabled": true,
            "sipSignalingPort": 5678
          },
          "test4.jbtestinfra.com": {
>>>>>>> e81c5759
            "enabled": true,
            "sipSignalingPort": 5678
          }
        },
        "routes": [
          {
            "description": "myFirstRoute\u0027s description",
            "name": "myFirstRoute",
            "numberPattern": "^\u002B[1-9][0-9]{3,23}$",
            "trunks": []
          },
          {
            "description": "mySecondRoute\u0027s description",
            "name": "mySecondRoute",
            "numberPattern": "^\u002B[1-9][0-9]{3,23}$",
            "trunks": []
          }
        ]
      }
    }
  ],
  "Variables": {
<<<<<<< HEAD
    "fqdn-1": "test1.nostojic13012023.skype.net",
    "fqdn-2": "test2.nostojic13012023.skype.net",
    "fqdn-3": "test3.nostojic13012023.skype.net",
    "fqdn-4": "test4.nostojic13012023.skype.net"
=======
    "fqdn-1": "test1.jbtestinfra.com",
    "fqdn-2": "test2.jbtestinfra.com",
    "fqdn-3": "test3.jbtestinfra.com",
    "fqdn-4": "test4.jbtestinfra.com"
>>>>>>> e81c5759
  }
}<|MERGE_RESOLUTION|>--- conflicted
+++ resolved
@@ -1,11 +1,7 @@
 {
   "Entries": [
     {
-<<<<<<< HEAD
-      "RequestUri": "https://endpoint/sip?api-version=2023-01-01-preview",
-=======
-      "RequestUri": "https://endpoint/sip?api-version=2023-04-01-preview",
->>>>>>> e81c5759
+      "RequestUri": "https://endpoint/sip?api-version=2023-04-01-preview",
       "RequestMethod": "PATCH",
       "RequestHeaders": {
         "Accept": "application/json",
@@ -22,19 +18,11 @@
         "Sec-Fetch-Dest": "empty",
         "Sec-Fetch-Mode": "cors",
         "Sec-Fetch-Site": "same-site",
-<<<<<<< HEAD
-        "User-Agent": "Mozilla/5.0 (Windows NT 10.0; Win64; x64) AppleWebKit/537.36 (KHTML, like Gecko) HeadlessChrome/110.0.5478.0 Safari/537.36",
-        "x-ms-client-request-id": "sanitized",
-        "x-ms-content-sha256": "k9MKRhr2sj0JYbqfU1N0qu/\u002BWY6AyZMenqOcweHbCUM=",
-        "x-ms-date": "Thu, 02 Mar 2023 13:35:58 GMT",
-        "x-ms-useragent": "azsdk-js-communication-phone-numbers/1.2.0-alpha.20230303.1 core-rest-pipeline/1.9.2 OS/Win32"
-=======
         "User-Agent": "Mozilla/5.0 (Windows NT 10.0; Win64; x64) AppleWebKit/537.36 (KHTML, like Gecko) HeadlessChrome/112.0.5614.0 Safari/537.36",
         "x-ms-client-request-id": "sanitized",
         "x-ms-content-sha256": "k9MKRhr2sj0JYbqfU1N0qu/\u002BWY6AyZMenqOcweHbCUM=",
         "x-ms-date": "Wed, 17 May 2023 09:37:26 GMT",
         "x-ms-useragent": "azsdk-js-communication-phone-numbers/1.3.0-alpha.20230517.1 core-rest-pipeline/1.10.3 OS"
->>>>>>> e81c5759
       },
       "RequestBody": {
         "routes": [
@@ -54,24 +42,6 @@
       },
       "StatusCode": 200,
       "ResponseHeaders": {
-<<<<<<< HEAD
-        "api-supported-versions": "2021-05-01-preview, 2022-09-01-preview, 2023-01-01-preview, 2023-03-01",
-        "Content-Length": "497",
-        "Content-Type": "application/json; charset=utf-8",
-        "Date": "Thu, 02 Mar 2023 13:35:58 GMT",
-        "MS-CV": "LJql4VbnFEqpJAbEzu43MA.0",
-        "Strict-Transport-Security": "max-age=2592000",
-        "X-Azure-Ref": "0P6YAZAAAAAAz7XSLKmkyRqPzZtmSjzDLUFJHMDFFREdFMDkwNwBjYzkyNzU4ZC0wNWY3LTRhZDYtYWE1ZS0wZmE5NzE4ZDg5ODU=",
-        "X-Cache": "CONFIG_NOCACHE",
-        "X-Processing-Time": "308ms"
-      },
-      "ResponseBody": {
-        "domains": {
-          "nostojic13012023.skype.net": {
-            "enabled": true
-          },
-          "nostojic14012023.skype.net": {
-=======
         "api-deprecated-versions": "2021-05-01-preview, 2022-09-01-preview, 2023-01-01-preview",
         "api-supported-versions": "2023-03-01, 2023-04-01-preview",
         "Content-Length": "475",
@@ -89,24 +59,15 @@
             "enabled": true
           },
           "jbtestinfra.com": {
->>>>>>> e81c5759
-            "enabled": true
-          }
-        },
-        "trunks": {
-<<<<<<< HEAD
-          "test1.nostojic13012023.skype.net": {
+            "enabled": true
+          }
+        },
+        "trunks": {
+          "test1.jbtestinfra.com": {
             "enabled": true,
             "sipSignalingPort": 8239
           },
-          "test2.nostojic13012023.skype.net": {
-=======
-          "test1.jbtestinfra.com": {
-            "enabled": true,
-            "sipSignalingPort": 8239
-          },
           "test2.jbtestinfra.com": {
->>>>>>> e81c5759
             "enabled": true,
             "sipSignalingPort": 7348
           }
@@ -128,11 +89,7 @@
       }
     },
     {
-<<<<<<< HEAD
-      "RequestUri": "https://endpoint/sip?api-version=2023-01-01-preview",
-=======
-      "RequestUri": "https://endpoint/sip?api-version=2023-04-01-preview",
->>>>>>> e81c5759
+      "RequestUri": "https://endpoint/sip?api-version=2023-04-01-preview",
       "RequestMethod": "GET",
       "RequestHeaders": {
         "Accept": "application/json",
@@ -147,41 +104,15 @@
         "Sec-Fetch-Dest": "empty",
         "Sec-Fetch-Mode": "cors",
         "Sec-Fetch-Site": "same-site",
-<<<<<<< HEAD
-        "User-Agent": "Mozilla/5.0 (Windows NT 10.0; Win64; x64) AppleWebKit/537.36 (KHTML, like Gecko) HeadlessChrome/110.0.5478.0 Safari/537.36",
-        "x-ms-client-request-id": "sanitized",
-        "x-ms-content-sha256": "47DEQpj8HBSa\u002B/TImW\u002B5JCeuQeRkm5NMpJWZG3hSuFU=",
-        "x-ms-date": "Thu, 02 Mar 2023 13:35:59 GMT",
-        "x-ms-useragent": "azsdk-js-communication-phone-numbers/1.2.0-alpha.20230303.1 core-rest-pipeline/1.9.2 OS/Win32"
-=======
         "User-Agent": "Mozilla/5.0 (Windows NT 10.0; Win64; x64) AppleWebKit/537.36 (KHTML, like Gecko) HeadlessChrome/112.0.5614.0 Safari/537.36",
         "x-ms-client-request-id": "sanitized",
         "x-ms-content-sha256": "47DEQpj8HBSa\u002B/TImW\u002B5JCeuQeRkm5NMpJWZG3hSuFU=",
         "x-ms-date": "Wed, 17 May 2023 09:37:26 GMT",
         "x-ms-useragent": "azsdk-js-communication-phone-numbers/1.3.0-alpha.20230517.1 core-rest-pipeline/1.10.3 OS"
->>>>>>> e81c5759
       },
       "RequestBody": null,
       "StatusCode": 200,
       "ResponseHeaders": {
-<<<<<<< HEAD
-        "api-supported-versions": "2021-05-01-preview, 2022-09-01-preview, 2023-01-01-preview, 2023-03-01",
-        "Content-Length": "497",
-        "Content-Type": "application/json; charset=utf-8",
-        "Date": "Thu, 02 Mar 2023 13:35:59 GMT",
-        "MS-CV": "mKo6Lh1rqUqJaita38Gxfw.0",
-        "Strict-Transport-Security": "max-age=2592000",
-        "X-Azure-Ref": "0P6YAZAAAAADrQvfihia5R61lC6BBIkYnUFJHMDFFREdFMDkwNwBjYzkyNzU4ZC0wNWY3LTRhZDYtYWE1ZS0wZmE5NzE4ZDg5ODU=",
-        "X-Cache": "CONFIG_NOCACHE",
-        "X-Processing-Time": "305ms"
-      },
-      "ResponseBody": {
-        "domains": {
-          "nostojic13012023.skype.net": {
-            "enabled": true
-          },
-          "nostojic14012023.skype.net": {
-=======
         "api-deprecated-versions": "2021-05-01-preview, 2022-09-01-preview, 2023-01-01-preview",
         "api-supported-versions": "2023-03-01, 2023-04-01-preview",
         "Content-Length": "475",
@@ -199,24 +130,15 @@
             "enabled": true
           },
           "jbtestinfra.com": {
->>>>>>> e81c5759
-            "enabled": true
-          }
-        },
-        "trunks": {
-<<<<<<< HEAD
-          "test1.nostojic13012023.skype.net": {
+            "enabled": true
+          }
+        },
+        "trunks": {
+          "test1.jbtestinfra.com": {
             "enabled": true,
             "sipSignalingPort": 8239
           },
-          "test2.nostojic13012023.skype.net": {
-=======
-          "test1.jbtestinfra.com": {
-            "enabled": true,
-            "sipSignalingPort": 8239
-          },
           "test2.jbtestinfra.com": {
->>>>>>> e81c5759
             "enabled": true,
             "sipSignalingPort": 7348
           }
@@ -238,11 +160,7 @@
       }
     },
     {
-<<<<<<< HEAD
-      "RequestUri": "https://endpoint/sip?api-version=2023-01-01-preview",
-=======
-      "RequestUri": "https://endpoint/sip?api-version=2023-04-01-preview",
->>>>>>> e81c5759
+      "RequestUri": "https://endpoint/sip?api-version=2023-04-01-preview",
       "RequestMethod": "PATCH",
       "RequestHeaders": {
         "Accept": "application/json",
@@ -250,11 +168,7 @@
         "Accept-Language": "en-US",
         "Authorization": "Sanitized",
         "Connection": "keep-alive",
-<<<<<<< HEAD
-        "Content-Length": "220",
-=======
         "Content-Length": "200",
->>>>>>> e81c5759
         "Content-Type": "application/merge-patch\u002Bjson",
         "Referer": "http://localhost:9876/",
         "sec-ch-ua": "",
@@ -263,26 +177,6 @@
         "Sec-Fetch-Dest": "empty",
         "Sec-Fetch-Mode": "cors",
         "Sec-Fetch-Site": "same-site",
-<<<<<<< HEAD
-        "User-Agent": "Mozilla/5.0 (Windows NT 10.0; Win64; x64) AppleWebKit/537.36 (KHTML, like Gecko) HeadlessChrome/110.0.5478.0 Safari/537.36",
-        "x-ms-client-request-id": "sanitized",
-        "x-ms-content-sha256": "2AQDgQ17C5SIc4LLni4pG7zwCLwBpM1LvKiiwLYD3ig=",
-        "x-ms-date": "Thu, 02 Mar 2023 13:35:59 GMT",
-        "x-ms-useragent": "azsdk-js-communication-phone-numbers/1.2.0-alpha.20230303.1 core-rest-pipeline/1.9.2 OS/Win32"
-      },
-      "RequestBody": {
-        "trunks": {
-          "test3.nostojic13012023.skype.net": {
-            "sipSignalingPort": 5678,
-            "enabled": true
-          },
-          "test4.nostojic13012023.skype.net": {
-            "sipSignalingPort": 5678,
-            "enabled": true
-          },
-          "test1.nostojic13012023.skype.net": null,
-          "test2.nostojic13012023.skype.net": null
-=======
         "User-Agent": "Mozilla/5.0 (Windows NT 10.0; Win64; x64) AppleWebKit/537.36 (KHTML, like Gecko) HeadlessChrome/112.0.5614.0 Safari/537.36",
         "x-ms-client-request-id": "sanitized",
         "x-ms-content-sha256": "ChElHQzhtNwi73C5kp9j62u8IMmYX38PLcPp/mizmI4=",
@@ -301,29 +195,10 @@
           },
           "test1.jbtestinfra.com": null,
           "test2.jbtestinfra.com": null
->>>>>>> e81c5759
         }
       },
       "StatusCode": 200,
       "ResponseHeaders": {
-<<<<<<< HEAD
-        "api-supported-versions": "2021-05-01-preview, 2022-09-01-preview, 2023-01-01-preview, 2023-03-01",
-        "Content-Length": "497",
-        "Content-Type": "application/json; charset=utf-8",
-        "Date": "Thu, 02 Mar 2023 13:36:00 GMT",
-        "MS-CV": "hPyolDNKbkqEmY9bdNngNw.0",
-        "Strict-Transport-Security": "max-age=2592000",
-        "X-Azure-Ref": "0QKYAZAAAAADbCe\u002BqgZ4WQrMmZ236JYfbUFJHMDFFREdFMDkwNwBjYzkyNzU4ZC0wNWY3LTRhZDYtYWE1ZS0wZmE5NzE4ZDg5ODU=",
-        "X-Cache": "CONFIG_NOCACHE",
-        "X-Processing-Time": "1039ms"
-      },
-      "ResponseBody": {
-        "domains": {
-          "nostojic13012023.skype.net": {
-            "enabled": true
-          },
-          "nostojic14012023.skype.net": {
-=======
         "api-deprecated-versions": "2021-05-01-preview, 2022-09-01-preview, 2023-01-01-preview",
         "api-supported-versions": "2023-03-01, 2023-04-01-preview",
         "Content-Length": "475",
@@ -341,24 +216,15 @@
             "enabled": true
           },
           "jbtestinfra.com": {
->>>>>>> e81c5759
-            "enabled": true
-          }
-        },
-        "trunks": {
-<<<<<<< HEAD
-          "test3.nostojic13012023.skype.net": {
-            "enabled": true,
-            "sipSignalingPort": 5678
-          },
-          "test4.nostojic13012023.skype.net": {
-=======
+            "enabled": true
+          }
+        },
+        "trunks": {
           "test3.jbtestinfra.com": {
             "enabled": true,
             "sipSignalingPort": 5678
           },
           "test4.jbtestinfra.com": {
->>>>>>> e81c5759
             "enabled": true,
             "sipSignalingPort": 5678
           }
@@ -380,11 +246,7 @@
       }
     },
     {
-<<<<<<< HEAD
-      "RequestUri": "https://endpoint/sip?api-version=2023-01-01-preview",
-=======
-      "RequestUri": "https://endpoint/sip?api-version=2023-04-01-preview",
->>>>>>> e81c5759
+      "RequestUri": "https://endpoint/sip?api-version=2023-04-01-preview",
       "RequestMethod": "GET",
       "RequestHeaders": {
         "Accept": "application/json",
@@ -399,41 +261,15 @@
         "Sec-Fetch-Dest": "empty",
         "Sec-Fetch-Mode": "cors",
         "Sec-Fetch-Site": "same-site",
-<<<<<<< HEAD
-        "User-Agent": "Mozilla/5.0 (Windows NT 10.0; Win64; x64) AppleWebKit/537.36 (KHTML, like Gecko) HeadlessChrome/110.0.5478.0 Safari/537.36",
-        "x-ms-client-request-id": "sanitized",
-        "x-ms-content-sha256": "47DEQpj8HBSa\u002B/TImW\u002B5JCeuQeRkm5NMpJWZG3hSuFU=",
-        "x-ms-date": "Thu, 02 Mar 2023 13:36:00 GMT",
-        "x-ms-useragent": "azsdk-js-communication-phone-numbers/1.2.0-alpha.20230303.1 core-rest-pipeline/1.9.2 OS/Win32"
-=======
         "User-Agent": "Mozilla/5.0 (Windows NT 10.0; Win64; x64) AppleWebKit/537.36 (KHTML, like Gecko) HeadlessChrome/112.0.5614.0 Safari/537.36",
         "x-ms-client-request-id": "sanitized",
         "x-ms-content-sha256": "47DEQpj8HBSa\u002B/TImW\u002B5JCeuQeRkm5NMpJWZG3hSuFU=",
         "x-ms-date": "Wed, 17 May 2023 09:37:28 GMT",
         "x-ms-useragent": "azsdk-js-communication-phone-numbers/1.3.0-alpha.20230517.1 core-rest-pipeline/1.10.3 OS"
->>>>>>> e81c5759
       },
       "RequestBody": null,
       "StatusCode": 200,
       "ResponseHeaders": {
-<<<<<<< HEAD
-        "api-supported-versions": "2021-05-01-preview, 2022-09-01-preview, 2023-01-01-preview, 2023-03-01",
-        "Content-Length": "497",
-        "Content-Type": "application/json; charset=utf-8",
-        "Date": "Thu, 02 Mar 2023 13:36:00 GMT",
-        "MS-CV": "\u002BRbZghs7n0y2y/84Xm47bg.0",
-        "Strict-Transport-Security": "max-age=2592000",
-        "X-Azure-Ref": "0QaYAZAAAAAAV1soHvOipRollVOeOeL6/UFJHMDFFREdFMDkwNwBjYzkyNzU4ZC0wNWY3LTRhZDYtYWE1ZS0wZmE5NzE4ZDg5ODU=",
-        "X-Cache": "CONFIG_NOCACHE",
-        "X-Processing-Time": "172ms"
-      },
-      "ResponseBody": {
-        "domains": {
-          "nostojic13012023.skype.net": {
-            "enabled": true
-          },
-          "nostojic14012023.skype.net": {
-=======
         "api-deprecated-versions": "2021-05-01-preview, 2022-09-01-preview, 2023-01-01-preview",
         "api-supported-versions": "2023-03-01, 2023-04-01-preview",
         "Content-Length": "475",
@@ -451,24 +287,15 @@
             "enabled": true
           },
           "jbtestinfra.com": {
->>>>>>> e81c5759
-            "enabled": true
-          }
-        },
-        "trunks": {
-<<<<<<< HEAD
-          "test3.nostojic13012023.skype.net": {
-            "enabled": true,
-            "sipSignalingPort": 5678
-          },
-          "test4.nostojic13012023.skype.net": {
-=======
+            "enabled": true
+          }
+        },
+        "trunks": {
           "test3.jbtestinfra.com": {
             "enabled": true,
             "sipSignalingPort": 5678
           },
           "test4.jbtestinfra.com": {
->>>>>>> e81c5759
             "enabled": true,
             "sipSignalingPort": 5678
           }
@@ -490,11 +317,7 @@
       }
     },
     {
-<<<<<<< HEAD
-      "RequestUri": "https://endpoint/sip?api-version=2023-01-01-preview",
-=======
-      "RequestUri": "https://endpoint/sip?api-version=2023-04-01-preview",
->>>>>>> e81c5759
+      "RequestUri": "https://endpoint/sip?api-version=2023-04-01-preview",
       "RequestMethod": "GET",
       "RequestHeaders": {
         "Accept": "application/json",
@@ -509,41 +332,15 @@
         "Sec-Fetch-Dest": "empty",
         "Sec-Fetch-Mode": "cors",
         "Sec-Fetch-Site": "same-site",
-<<<<<<< HEAD
-        "User-Agent": "Mozilla/5.0 (Windows NT 10.0; Win64; x64) AppleWebKit/537.36 (KHTML, like Gecko) HeadlessChrome/110.0.5478.0 Safari/537.36",
-        "x-ms-client-request-id": "sanitized",
-        "x-ms-content-sha256": "47DEQpj8HBSa\u002B/TImW\u002B5JCeuQeRkm5NMpJWZG3hSuFU=",
-        "x-ms-date": "Thu, 02 Mar 2023 13:36:01 GMT",
-        "x-ms-useragent": "azsdk-js-communication-phone-numbers/1.2.0-alpha.20230303.1 core-rest-pipeline/1.9.2 OS/Win32"
-=======
         "User-Agent": "Mozilla/5.0 (Windows NT 10.0; Win64; x64) AppleWebKit/537.36 (KHTML, like Gecko) HeadlessChrome/112.0.5614.0 Safari/537.36",
         "x-ms-client-request-id": "sanitized",
         "x-ms-content-sha256": "47DEQpj8HBSa\u002B/TImW\u002B5JCeuQeRkm5NMpJWZG3hSuFU=",
         "x-ms-date": "Wed, 17 May 2023 09:37:28 GMT",
         "x-ms-useragent": "azsdk-js-communication-phone-numbers/1.3.0-alpha.20230517.1 core-rest-pipeline/1.10.3 OS"
->>>>>>> e81c5759
       },
       "RequestBody": null,
       "StatusCode": 200,
       "ResponseHeaders": {
-<<<<<<< HEAD
-        "api-supported-versions": "2021-05-01-preview, 2022-09-01-preview, 2023-01-01-preview, 2023-03-01",
-        "Content-Length": "497",
-        "Content-Type": "application/json; charset=utf-8",
-        "Date": "Thu, 02 Mar 2023 13:36:01 GMT",
-        "MS-CV": "/e6N1pa6w0CMfZBcFWG7TA.0",
-        "Strict-Transport-Security": "max-age=2592000",
-        "X-Azure-Ref": "0QaYAZAAAAACA8QaMHv5UQohIPJlWYqDRUFJHMDFFREdFMDkwNwBjYzkyNzU4ZC0wNWY3LTRhZDYtYWE1ZS0wZmE5NzE4ZDg5ODU=",
-        "X-Cache": "CONFIG_NOCACHE",
-        "X-Processing-Time": "202ms"
-      },
-      "ResponseBody": {
-        "domains": {
-          "nostojic13012023.skype.net": {
-            "enabled": true
-          },
-          "nostojic14012023.skype.net": {
-=======
         "api-deprecated-versions": "2021-05-01-preview, 2022-09-01-preview, 2023-01-01-preview",
         "api-supported-versions": "2023-03-01, 2023-04-01-preview",
         "Content-Length": "475",
@@ -561,24 +358,15 @@
             "enabled": true
           },
           "jbtestinfra.com": {
->>>>>>> e81c5759
-            "enabled": true
-          }
-        },
-        "trunks": {
-<<<<<<< HEAD
-          "test3.nostojic13012023.skype.net": {
-            "enabled": true,
-            "sipSignalingPort": 5678
-          },
-          "test4.nostojic13012023.skype.net": {
-=======
+            "enabled": true
+          }
+        },
+        "trunks": {
           "test3.jbtestinfra.com": {
             "enabled": true,
             "sipSignalingPort": 5678
           },
           "test4.jbtestinfra.com": {
->>>>>>> e81c5759
             "enabled": true,
             "sipSignalingPort": 5678
           }
@@ -601,16 +389,9 @@
     }
   ],
   "Variables": {
-<<<<<<< HEAD
-    "fqdn-1": "test1.nostojic13012023.skype.net",
-    "fqdn-2": "test2.nostojic13012023.skype.net",
-    "fqdn-3": "test3.nostojic13012023.skype.net",
-    "fqdn-4": "test4.nostojic13012023.skype.net"
-=======
     "fqdn-1": "test1.jbtestinfra.com",
     "fqdn-2": "test2.jbtestinfra.com",
     "fqdn-3": "test3.jbtestinfra.com",
     "fqdn-4": "test4.jbtestinfra.com"
->>>>>>> e81c5759
   }
 }