{
  "Entries": [
    {
<<<<<<< HEAD
      "RequestUri": "https://endpoint/availablePhoneNumbers/countries?skip=0\u0026maxPageSize=100\u0026api-version=2024-01-31-preview",
=======
      "RequestUri": "https://endpoint/availablePhoneNumbers/countries?skip=0\u0026maxPageSize=100\u0026api-version=2023-10-01-preview",
>>>>>>> 35032249
      "RequestMethod": "GET",
      "RequestHeaders": {
        "Accept": "application/json",
        "Accept-Encoding": "gzip, deflate, br",
        "Accept-Language": "en-US",
        "Authorization": "Sanitized",
        "Connection": "keep-alive",
        "Referer": "http://localhost:9876/",
        "sec-ch-ua": "",
        "sec-ch-ua-mobile": "?0",
        "sec-ch-ua-platform": "\u0022\u0022",
        "Sec-Fetch-Dest": "empty",
        "Sec-Fetch-Mode": "cors",
        "Sec-Fetch-Site": "same-site",
        "User-Agent": "Mozilla/5.0 (Windows NT 10.0; Win64; x64) AppleWebKit/537.36 (KHTML, like Gecko) HeadlessChrome/112.0.5614.0 Safari/537.36",
        "x-ms-client-request-id": "sanitized",
        "x-ms-content-sha256": "47DEQpj8HBSa\u002B/TImW\u002B5JCeuQeRkm5NMpJWZG3hSuFU=",
        "x-ms-date": "Tue, 02 Jan 2024 20:59:04 GMT",
        "x-ms-useragent": "azsdk-js-communication-phone-numbers/1.2.1 core-rest-pipeline/1.12.3 OS"
      },
      "RequestBody": null,
      "StatusCode": 200,
      "ResponseHeaders": {
<<<<<<< HEAD
        "api-supported-versions": "2022-12-01, 2022-12-02-preview2, 2023-05-01-preview, 2023-10-01-preview, 2024-01-31-preview, 2024-01-31", 
=======
        "Accept-Ranges": "bytes",
        "api-supported-versions": "2022-12-01, 2022-12-02-preview2, 2023-05-01-preview, 2023-10-01-preview, 2024-01-31-preview, 2024-03-01",
>>>>>>> 35032249
        "Cache-Control": "max-age=21600, private, stale-while-revalidate=86400",
        "Connection": "keep-alive",
        "Content-Length": "1968",
        "Content-Type": "application/json; charset=utf-8",
        "Date": "Tue, 02 Jan 2024 20:59:06 GMT",
        "MS-CV": "ZjEzg0/YG0OzOmvs3pFVBg.0",
        "Strict-Transport-Security": "max-age=2592000",
        "x-azure-ref": "20240102T205904Z-sdc64pz8cp5nf65ktzgxk4w2k8000000029g0000000001gm",
        "X-Cache": "CONFIG_NOCACHE",
        "X-Processing-Time": "1940ms"
      },
      "ResponseBody": {
        "countries": [
          {
            "localizedName": "Argentina",
            "countryCode": "AR"
          },
          {
            "localizedName": "Austria",
            "countryCode": "AT"
          },
          {
            "localizedName": "Belgium",
            "countryCode": "BE"
          },
          {
            "localizedName": "Brazil",
            "countryCode": "BR"
          },
          {
            "localizedName": "Canada",
            "countryCode": "CA"
          },
          {
            "localizedName": "Chile",
            "countryCode": "CL"
          },
          {
            "localizedName": "China",
            "countryCode": "CN"
          },
          {
            "localizedName": "Colombia",
            "countryCode": "CO"
          },
          {
            "localizedName": "Denmark",
            "countryCode": "DK"
          },
          {
            "localizedName": "Finland",
            "countryCode": "FI"
          },
          {
            "localizedName": "France",
            "countryCode": "FR"
          },
          {
            "localizedName": "Germany",
            "countryCode": "DE"
          },
          {
            "localizedName": "Hong Kong SAR",
            "countryCode": "HK"
          },
          {
            "localizedName": "Indonesia",
            "countryCode": "ID"
          },
          {
            "localizedName": "Ireland",
            "countryCode": "IE"
          },
          {
            "localizedName": "Israel",
            "countryCode": "IL"
          },
          {
            "localizedName": "Italy",
            "countryCode": "IT"
          },
          {
            "localizedName": "Korea",
            "countryCode": "KR"
          },
          {
            "localizedName": "Luxembourg",
            "countryCode": "LU"
          },
          {
            "localizedName": "Malaysia",
            "countryCode": "MY"
          },
          {
            "localizedName": "Mexico",
            "countryCode": "MX"
          },
          {
            "localizedName": "Netherlands",
            "countryCode": "NL"
          },
          {
            "localizedName": "New Zealand",
            "countryCode": "NZ"
          },
          {
            "localizedName": "Norway",
            "countryCode": "NO"
          },
          {
            "localizedName": "Philippines",
            "countryCode": "PH"
          },
          {
            "localizedName": "Poland",
            "countryCode": "PL"
          },
          {
            "localizedName": "Portugal",
            "countryCode": "PT"
          },
          {
            "localizedName": "Puerto Rico",
            "countryCode": "PR"
          },
          {
            "localizedName": "Saudi Arabia",
            "countryCode": "SA"
          },
          {
            "localizedName": "Singapore",
            "countryCode": "SG"
          },
          {
            "localizedName": "Slovakia",
            "countryCode": "SK"
          },
          {
            "localizedName": "South Africa",
            "countryCode": "ZA"
          },
          {
            "localizedName": "Spain",
            "countryCode": "ES"
          },
          {
            "localizedName": "Sweden",
            "countryCode": "SE"
          },
          {
            "localizedName": "Switzerland",
            "countryCode": "CH"
          },
          {
            "localizedName": "Taiwan",
            "countryCode": "TW"
          },
          {
            "localizedName": "Thailand",
            "countryCode": "TH"
          },
          {
            "localizedName": "United Arab Emirates",
            "countryCode": "AE"
          },
          {
            "localizedName": "United Kingdom",
            "countryCode": "GB"
          },
          {
            "localizedName": "United States",
            "countryCode": "US"
          }
        ],
        "nextLink": null
      }
    }
  ],
  "Variables": {}
}<|MERGE_RESOLUTION|>--- conflicted
+++ resolved
@@ -1,11 +1,7 @@
 {
   "Entries": [
     {
-<<<<<<< HEAD
       "RequestUri": "https://endpoint/availablePhoneNumbers/countries?skip=0\u0026maxPageSize=100\u0026api-version=2024-01-31-preview",
-=======
-      "RequestUri": "https://endpoint/availablePhoneNumbers/countries?skip=0\u0026maxPageSize=100\u0026api-version=2023-10-01-preview",
->>>>>>> 35032249
       "RequestMethod": "GET",
       "RequestHeaders": {
         "Accept": "application/json",
@@ -29,12 +25,7 @@
       "RequestBody": null,
       "StatusCode": 200,
       "ResponseHeaders": {
-<<<<<<< HEAD
         "api-supported-versions": "2022-12-01, 2022-12-02-preview2, 2023-05-01-preview, 2023-10-01-preview, 2024-01-31-preview, 2024-01-31", 
-=======
-        "Accept-Ranges": "bytes",
-        "api-supported-versions": "2022-12-01, 2022-12-02-preview2, 2023-05-01-preview, 2023-10-01-preview, 2024-01-31-preview, 2024-03-01",
->>>>>>> 35032249
         "Cache-Control": "max-age=21600, private, stale-while-revalidate=86400",
         "Connection": "keep-alive",
         "Content-Length": "1968",
