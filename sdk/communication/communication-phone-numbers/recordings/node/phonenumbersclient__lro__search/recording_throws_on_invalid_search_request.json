--- conflicted
+++ resolved
@@ -1,7 +1,7 @@
 {
   "Entries": [
     {
-      "RequestUri": "https://endpoint/availablePhoneNumbers/countries/US/:search?api-version=2023-05-01-preview",
+      "RequestUri": "https://endpoint/availablePhoneNumbers/countries/US/:search?api-version=2022-12-01",
       "RequestMethod": "POST",
       "RequestHeaders": {
         "Accept": "application/json",
@@ -10,18 +10,11 @@
         "Connection": "keep-alive",
         "Content-Length": "128",
         "Content-Type": "application/json",
-<<<<<<< HEAD
-        "User-Agent": "azsdk-js-communication-phone-numbers/1.2.0 core-rest-pipeline/1.11.1 Node/v14.17.5 OS/(x64-Windows_NT-10.0.22621)",
-        "x-ms-client-request-id": "sanitized",
-        "x-ms-content-sha256": "sM6mIVawQv4GOUQukUphOk5Hsd8Qa/rx37c067vfCgw=",
-        "x-ms-date": "Fri, 14 Jul 2023 05:01:13 GMT"
-=======
         "User-Agent": "azsdk-js-communication-phone-numbers/1.2.1 core-rest-pipeline/1.12.3 Node/v18.18.0 OS/(x64-Windows_NT-10.0.22621)",
         "x-ms-client-request-id": "sanitized",
         "x-ms-content-sha256": "sM6mIVawQv4GOUQukUphOk5Hsd8Qa/rx37c067vfCgw=",
         "x-ms-date": "Wed, 22 Nov 2023 10:03:55 GMT",
         "x-ms-useragent": "fake-useragent"
->>>>>>> 4862c6d8
       },
       "RequestBody": {
         "phoneNumberType": "tollFree",
@@ -34,17 +27,6 @@
       },
       "StatusCode": 400,
       "ResponseHeaders": {
-<<<<<<< HEAD
-        "api-supported-versions": "2021-03-07, 2022-01-11-preview2, 2022-06-01-preview, 2022-12-01, 2022-12-02-preview2, 2023-05-01-preview",
-        "Content-Type": "application/json",
-        "Date": "Fri, 14 Jul 2023 05:01:13 GMT",
-        "MS-CV": "cR9NtJ9BlEWdwc4gZ48VCA.0",
-        "Strict-Transport-Security": "max-age=2592000",
-        "Transfer-Encoding": "chunked",
-        "X-Azure-Ref": "0mtawZAAAAACkr\u002Bv5qJP\u002BTI/1yqW2B8j/V1NURURHRTA4MjAAOWZjN2I1MTktYThjYy00Zjg5LTkzNWUtYzkxNDhhZTA5ZTgx",
-        "X-Cache": "CONFIG_NOCACHE",
-        "X-Processing-Time": "419ms"
-=======
         "api-supported-versions": "2021-03-07, 2022-01-11-preview2, 2022-06-01-preview, 2022-12-01, 2022-12-02-preview2, 2023-05-01-preview, 2023-10-01-preview, 2024-01-31-preview",
         "Content-Type": "application/json",
         "Date": "Wed, 22 Nov 2023 10:03:54 GMT",
@@ -54,7 +36,6 @@
         "X-Azure-Ref": "0CtJdZQAAAAAGFDF4\u002BNv8SYpzlBT54P2OUFJHMDFFREdFMDkxNgA5ZmM3YjUxOS1hOGNjLTRmODktOTM1ZS1jOTE0OGFlMDllODE=",
         "X-Cache": "CONFIG_NOCACHE",
         "X-Processing-Time": "1420ms"
->>>>>>> 4862c6d8
       },
       "ResponseBody": {
         "error": {
