{
  "Entries": [
    {
<<<<<<< HEAD
      "RequestUri": "https://endpoint/availablePhoneNumbers/countries/US/offerings?skip=0\u0026maxPageSize=100\u0026api-version=2024-01-31-preview",
=======
      "RequestUri": "https://endpoint/availablePhoneNumbers/countries/US/offerings?skip=0\u0026maxPageSize=100\u0026api-version=2023-10-01-preview",
>>>>>>> 35032249
      "RequestMethod": "GET",
      "RequestHeaders": {
        "Accept": "application/json",
        "Accept-Encoding": "gzip,deflate",
        "Authorization": "Sanitized",
        "Connection": "keep-alive",
        "User-Agent": "azsdk-js-communication-phone-numbers/1.2.1 core-rest-pipeline/1.12.3 Node/v18.18.0 OS/(x64-Windows_NT-10.0.22631)",
        "x-ms-client-request-id": "sanitized",
        "x-ms-content-sha256": "47DEQpj8HBSa\u002B/TImW\u002B5JCeuQeRkm5NMpJWZG3hSuFU=",
        "x-ms-date": "Tue, 02 Jan 2024 18:23:23 GMT",
        "x-ms-useragent": "fake-useragent"
      },
      "RequestBody": null,
      "StatusCode": 200,
      "ResponseHeaders": {
        "api-supported-versions": "2021-03-07, 2022-12-01, 2022-12-02-preview2, 2023-05-01-preview, 2023-10-01-preview, 2024-01-31-preview, 2024-03-01",
        "Cache-Control": "max-age=21600, private, stale-while-revalidate=86400",
        "Content-Length": "659",
        "Content-Type": "application/json; charset=utf-8",
        "Date": "Tue, 02 Jan 2024 18:23:24 GMT",
        "MS-CV": "hQ2WNJObiU\u002BGZavZOfUOgw.0",
        "Strict-Transport-Security": "max-age=2592000",
        "X-Azure-Ref": "0m1SUZQAAAAAIFaE2TVR1Rp29S0/B9OgWV1NURURHRTA4MDcAY2M5Mjc1OGQtMDVmNy00YWQ2LWFhNWUtMGZhOTcxOGQ4OTg1",
        "X-Cache": "CONFIG_NOCACHE",
        "X-Processing-Time": "628ms"
      },
      "ResponseBody": {
        "phoneNumberOfferings": [
          {
            "phoneNumberType": "geographic",
            "assignmentType": "person",
            "availableCapabilities": {
              "calling": "inbound\u002Boutbound",
              "sms": "none"
            },
            "cost": {
              "amount": 1.0,
              "currencyCode": "USD",
              "billingFrequency": "monthly"
            }
          },
          {
            "phoneNumberType": "geographic",
            "assignmentType": "application",
            "availableCapabilities": {
              "calling": "inbound\u002Boutbound",
              "sms": "none"
            },
            "cost": {
              "amount": 1.0,
              "currencyCode": "USD",
              "billingFrequency": "monthly"
            }
          },
          {
            "phoneNumberType": "tollFree",
            "assignmentType": "application",
            "availableCapabilities": {
              "calling": "inbound\u002Boutbound",
              "sms": "inbound\u002Boutbound"
            },
            "cost": {
              "amount": 2.0,
              "currencyCode": "USD",
              "billingFrequency": "monthly"
            }
          }
        ],
        "nextLink": null
      }
    }
  ],
  "Variables": {}
}<|MERGE_RESOLUTION|>--- conflicted
+++ resolved
@@ -1,11 +1,7 @@
 {
   "Entries": [
     {
-<<<<<<< HEAD
       "RequestUri": "https://endpoint/availablePhoneNumbers/countries/US/offerings?skip=0\u0026maxPageSize=100\u0026api-version=2024-01-31-preview",
-=======
-      "RequestUri": "https://endpoint/availablePhoneNumbers/countries/US/offerings?skip=0\u0026maxPageSize=100\u0026api-version=2023-10-01-preview",
->>>>>>> 35032249
       "RequestMethod": "GET",
       "RequestHeaders": {
         "Accept": "application/json",
