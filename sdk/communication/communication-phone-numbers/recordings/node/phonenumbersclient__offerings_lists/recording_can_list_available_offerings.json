--- conflicted
+++ resolved
@@ -1,41 +1,22 @@
 {
   "Entries": [
     {
-      "RequestUri": "https://endpoint/availablePhoneNumbers/countries/US/offerings?skip=0\u0026maxPageSize=100\u0026api-version=2023-05-01-preview",
+      "RequestUri": "https://endpoint/availablePhoneNumbers/countries/US/offerings?skip=0\u0026maxPageSize=100\u0026api-version=2022-12-01",
       "RequestMethod": "GET",
       "RequestHeaders": {
         "Accept": "application/json",
         "Accept-Encoding": "gzip,deflate",
         "Authorization": "Sanitized",
         "Connection": "keep-alive",
-<<<<<<< HEAD
-        "User-Agent": "azsdk-js-communication-phone-numbers/1.2.0 core-rest-pipeline/1.11.1 Node/v14.17.5 OS/(x64-Windows_NT-10.0.22621)",
-        "x-ms-client-request-id": "sanitized",
-        "x-ms-content-sha256": "47DEQpj8HBSa\u002B/TImW\u002B5JCeuQeRkm5NMpJWZG3hSuFU=",
-        "x-ms-date": "Fri, 14 Jul 2023 05:01:34 GMT"
-=======
         "User-Agent": "azsdk-js-communication-phone-numbers/1.2.1 core-rest-pipeline/1.12.3 Node/v18.18.0 OS/(x64-Windows_NT-10.0.22621)",
         "x-ms-client-request-id": "sanitized",
         "x-ms-content-sha256": "47DEQpj8HBSa\u002B/TImW\u002B5JCeuQeRkm5NMpJWZG3hSuFU=",
         "x-ms-date": "Wed, 22 Nov 2023 10:04:22 GMT",
         "x-ms-useragent": "fake-useragent"
->>>>>>> 4862c6d8
       },
       "RequestBody": null,
       "StatusCode": 200,
       "ResponseHeaders": {
-<<<<<<< HEAD
-        "api-supported-versions": "2021-03-07, 2022-12-01, 2022-12-02-preview2, 2023-05-01-preview",
-        "Cache-Control": "max-age=21600, private, stale-while-revalidate=86400",
-        "Content-Length": "861",
-        "Content-Type": "application/json; charset=utf-8",
-        "Date": "Fri, 14 Jul 2023 05:01:34 GMT",
-        "MS-CV": "djWXycfWU0emtECrehvHpw.0",
-        "Strict-Transport-Security": "max-age=2592000",
-        "X-Azure-Ref": "0rtawZAAAAACUVxHcQPn7QYtm8ZmmhkevV1NURURHRTA4MjAAOWZjN2I1MTktYThjYy00Zjg5LTkzNWUtYzkxNDhhZTA5ZTgx",
-        "X-Cache": "CONFIG_NOCACHE",
-        "X-Processing-Time": "630ms"
-=======
         "api-supported-versions": "2021-03-07, 2022-12-01, 2022-12-02-preview2, 2023-05-01-preview, 2023-10-01-preview, 2024-01-31-preview",
         "Cache-Control": "max-age=21600, private, stale-while-revalidate=86400",
         "Content-Length": "861",
@@ -46,7 +27,6 @@
         "X-Azure-Ref": "0JdJdZQAAAADfhfAh6VTrTbKj5Wan7YKFUFJHMDFFREdFMDkxNgA5ZmM3YjUxOS1hOGNjLTRmODktOTM1ZS1jOTE0OGFlMDllODE=",
         "X-Cache": "CONFIG_NOCACHE",
         "X-Processing-Time": "1198ms"
->>>>>>> 4862c6d8
       },
       "ResponseBody": {
         "phoneNumberOfferings": [
