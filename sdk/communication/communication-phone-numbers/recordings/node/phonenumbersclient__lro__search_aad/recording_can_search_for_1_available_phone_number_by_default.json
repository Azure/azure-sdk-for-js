--- conflicted
+++ resolved
@@ -1,11 +1,7 @@
 {
   "Entries": [
     {
-<<<<<<< HEAD
       "RequestUri": "https://endpoint/availablePhoneNumbers/countries/US/:search?api-version=2024-01-31-preview",
-=======
-      "RequestUri": "https://endpoint/availablePhoneNumbers/countries/US/:search?api-version=2023-10-01-preview",
->>>>>>> 0df69e8a
       "RequestMethod": "POST",
       "RequestHeaders": {
         "Accept": "application/json",
@@ -15,12 +11,7 @@
         "Content-Length": "125",
         "Content-Type": "application/json",
         "User-Agent": "fake-useragent",
-<<<<<<< HEAD
         "x-ms-client-request-id": "sanitized"
-=======
-        "x-ms-client-request-id": "sanitized",
-        "x-ms-useragent": "fake-useragent"
->>>>>>> 0df69e8a
       },
       "RequestBody": {
         "phoneNumberType": "tollFree",
@@ -34,11 +25,7 @@
       "StatusCode": 202,
       "ResponseHeaders": {
         "Access-Control-Expose-Headers": "Location,Operation-Location,operation-id,search-id",
-<<<<<<< HEAD
         "api-supported-versions": "2021-03-07, 2022-01-11-preview2, 2022-06-01-preview, 2022-12-01, 2022-12-02-preview2, 2023-05-01-preview, 2023-10-01-preview, 2024-01-31-preview, 2024-03-01",
-=======
-        "api-supported-versions": "2021-03-07, 2022-01-11-preview2, 2022-06-01-preview, 2022-12-01, 2022-12-02-preview2, 2023-05-01-preview, 2023-10-01-preview",
->>>>>>> 0df69e8a
         "Content-Length": "0",
         "Date": "Thu, 01 Feb 2024 20:32:59 GMT",
         "Location": "/availablePhoneNumbers/searchResults/sanitized?api-version=2024-01-31-preview",
@@ -54,11 +41,7 @@
       "ResponseBody": null
     },
     {
-<<<<<<< HEAD
       "RequestUri": "https://endpoint/phoneNumbers/operations/search_sanitized?api-version=2024-01-31-preview",
-=======
-      "RequestUri": "https://endpoint/phoneNumbers/operations/search_sanitized?api-version=2023-10-01-preview",
->>>>>>> 0df69e8a
       "RequestMethod": "GET",
       "RequestHeaders": {
         "Accept": "application/json",
@@ -67,22 +50,13 @@
         "Connection": "keep-alive",
         "Content-Type": "application/json",
         "User-Agent": "fake-useragent",
-<<<<<<< HEAD
         "x-ms-client-request-id": "sanitized"
-=======
-        "x-ms-client-request-id": "sanitized",
-        "x-ms-useragent": "fake-useragent"
->>>>>>> 0df69e8a
       },
       "RequestBody": null,
       "StatusCode": 200,
       "ResponseHeaders": {
         "Access-Control-Expose-Headers": "Location",
-<<<<<<< HEAD
         "api-supported-versions": "2021-03-07, 2022-01-11-preview2, 2022-06-01-preview, 2022-11-15-preview, 2022-12-01, 2022-12-02-preview2, 2023-05-01-preview, 2023-10-01-preview, 2024-01-31-preview, 2024-03-01",
-=======
-        "api-supported-versions": "2021-03-07, 2022-01-11-preview2, 2022-06-01-preview, 2022-11-15-preview, 2022-12-01, 2022-12-02-preview2, 2023-05-01-preview, 2023-10-01-preview",
->>>>>>> 0df69e8a
         "Content-Type": "application/json; charset=utf-8",
         "Date": "Thu, 01 Feb 2024 20:33:00 GMT",
         "Location": "/availablePhoneNumbers/searchResults/sanitized?api-version=2024-01-31-preview",
@@ -96,22 +70,14 @@
       "ResponseBody": {
         "operationType": "search",
         "status": "notStarted",
-<<<<<<< HEAD
         "resourceLocation": "/availablePhoneNumbers/searchResults/sanitized?api-version=2024-01-31-preview",
-=======
-        "resourceLocation": "/availablePhoneNumbers/searchResults/sanitized?api-version=2023-10-01-preview",
->>>>>>> 0df69e8a
         "createdDateTime": "2024-02-01T20:32:59.6415352\u002B00:00",
         "id": "search_sanitized",
         "lastActionDateTime": "0001-01-01T00:00:00\u002B00:00"
       }
     },
     {
-<<<<<<< HEAD
       "RequestUri": "https://endpoint/phoneNumbers/operations/search_sanitized?api-version=2024-01-31-preview",
-=======
-      "RequestUri": "https://endpoint/phoneNumbers/operations/search_sanitized?api-version=2023-10-01-preview",
->>>>>>> 0df69e8a
       "RequestMethod": "GET",
       "RequestHeaders": {
         "Accept": "application/json",
@@ -120,28 +86,16 @@
         "Connection": "keep-alive",
         "Content-Type": "application/json",
         "User-Agent": "fake-useragent",
-<<<<<<< HEAD
         "x-ms-client-request-id": "sanitized"
-=======
-        "x-ms-client-request-id": "sanitized",
-        "x-ms-useragent": "fake-useragent"
->>>>>>> 0df69e8a
       },
       "RequestBody": null,
       "StatusCode": 200,
       "ResponseHeaders": {
         "Access-Control-Expose-Headers": "Location",
-<<<<<<< HEAD
         "api-supported-versions": "2021-03-07, 2022-01-11-preview2, 2022-06-01-preview, 2022-11-15-preview, 2022-12-01, 2022-12-02-preview2, 2023-05-01-preview, 2023-10-01-preview, 2024-01-31-preview, 2024-03-01",
         "Content-Type": "application/json; charset=utf-8",
         "Date": "Thu, 01 Feb 2024 20:33:00 GMT",
         "Location": "/availablePhoneNumbers/searchResults/sanitized?api-version=2024-01-31-preview",
-=======
-        "api-supported-versions": "2021-03-07, 2022-01-11-preview2, 2022-06-01-preview, 2022-11-15-preview, 2022-12-01, 2022-12-02-preview2, 2023-05-01-preview, 2023-10-01-preview",
-        "Content-Type": "application/json; charset=utf-8",
-        "Date": "Thu, 01 Feb 2024 20:33:00 GMT",
-        "Location": "/availablePhoneNumbers/searchResults/sanitized?api-version=2023-10-01-preview",
->>>>>>> 0df69e8a
         "MS-CV": "J8\u002BIWwVdMEuBEfcxTDpsTw.0",
         "Strict-Transport-Security": "max-age=2592000",
         "Transfer-Encoding": "chunked",
@@ -152,22 +106,14 @@
       "ResponseBody": {
         "operationType": "search",
         "status": "running",
-<<<<<<< HEAD
         "resourceLocation": "/availablePhoneNumbers/searchResults/sanitized?api-version=2024-01-31-preview",
-=======
-        "resourceLocation": "/availablePhoneNumbers/searchResults/sanitized?api-version=2023-10-01-preview",
->>>>>>> 0df69e8a
         "createdDateTime": "2024-02-01T20:32:59.6415352\u002B00:00",
         "id": "search_sanitized",
         "lastActionDateTime": "0001-01-01T00:00:00\u002B00:00"
       }
     },
     {
-<<<<<<< HEAD
       "RequestUri": "https://endpoint/phoneNumbers/operations/search_sanitized?api-version=2024-01-31-preview",
-=======
-      "RequestUri": "https://endpoint/phoneNumbers/operations/search_sanitized?api-version=2023-10-01-preview",
->>>>>>> 0df69e8a
       "RequestMethod": "GET",
       "RequestHeaders": {
         "Accept": "application/json",
@@ -176,22 +122,13 @@
         "Connection": "keep-alive",
         "Content-Type": "application/json",
         "User-Agent": "fake-useragent",
-<<<<<<< HEAD
         "x-ms-client-request-id": "sanitized"
-=======
-        "x-ms-client-request-id": "sanitized",
-        "x-ms-useragent": "fake-useragent"
->>>>>>> 0df69e8a
       },
       "RequestBody": null,
       "StatusCode": 200,
       "ResponseHeaders": {
         "Access-Control-Expose-Headers": "Location",
-<<<<<<< HEAD
         "api-supported-versions": "2021-03-07, 2022-01-11-preview2, 2022-06-01-preview, 2022-11-15-preview, 2022-12-01, 2022-12-02-preview2, 2023-05-01-preview, 2023-10-01-preview, 2024-01-31-preview, 2024-03-01",
-=======
-        "api-supported-versions": "2021-03-07, 2022-01-11-preview2, 2022-06-01-preview, 2022-11-15-preview, 2022-12-01, 2022-12-02-preview2, 2023-05-01-preview, 2023-10-01-preview",
->>>>>>> 0df69e8a
         "Content-Type": "application/json; charset=utf-8",
         "Date": "Thu, 01 Feb 2024 20:33:03 GMT",
         "Location": "/availablePhoneNumbers/searchResults/sanitized?api-version=2024-01-31-preview",
@@ -205,22 +142,14 @@
       "ResponseBody": {
         "operationType": "search",
         "status": "succeeded",
-<<<<<<< HEAD
         "resourceLocation": "/availablePhoneNumbers/searchResults/sanitized?api-version=2024-01-31-preview",
-=======
-        "resourceLocation": "/availablePhoneNumbers/searchResults/sanitized?api-version=2023-10-01-preview",
->>>>>>> 0df69e8a
         "createdDateTime": "2024-02-01T20:32:59.6415352\u002B00:00",
         "id": "search_sanitized",
         "lastActionDateTime": "0001-01-01T00:00:00\u002B00:00"
       }
     },
     {
-<<<<<<< HEAD
       "RequestUri": "https://endpoint/availablePhoneNumbers/searchResults/sanitized?api-version=2024-01-31-preview",
-=======
-      "RequestUri": "https://endpoint/availablePhoneNumbers/searchResults/sanitized?api-version=2023-10-01-preview",
->>>>>>> 0df69e8a
       "RequestMethod": "GET",
       "RequestHeaders": {
         "Accept": "application/json",
@@ -229,21 +158,12 @@
         "Connection": "keep-alive",
         "Content-Type": "application/json",
         "User-Agent": "fake-useragent",
-<<<<<<< HEAD
         "x-ms-client-request-id": "sanitized"
-=======
-        "x-ms-client-request-id": "sanitized",
-        "x-ms-useragent": "fake-useragent"
->>>>>>> 0df69e8a
       },
       "RequestBody": null,
       "StatusCode": 200,
       "ResponseHeaders": {
-<<<<<<< HEAD
         "api-supported-versions": "2021-03-07, 2022-01-11-preview2, 2022-06-01-preview, 2022-12-01, 2022-12-02-preview2, 2023-05-01-preview, 2023-10-01-preview, 2024-01-31-preview, 2024-03-01",
-=======
-        "api-supported-versions": "2021-03-07, 2022-01-11-preview2, 2022-06-01-preview, 2022-12-01, 2022-12-02-preview2, 2023-05-01-preview, 2023-10-01-preview",
->>>>>>> 0df69e8a
         "Content-Length": "311",
         "Content-Type": "application/json; charset=utf-8",
         "Date": "Thu, 01 Feb 2024 20:33:03 GMT",
