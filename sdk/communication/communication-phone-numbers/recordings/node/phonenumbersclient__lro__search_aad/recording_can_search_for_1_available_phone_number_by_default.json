{
  "Entries": [
    {
<<<<<<< HEAD
      "RequestUri": "https://endpoint/availablePhoneNumbers/countries/US/:search?api-version=2023-10-01-preview",
=======
      "RequestUri": "https://endpoint/availablePhoneNumbers/countries/US/:search?api-version=2023-05-01-preview",
>>>>>>> 0cde5fec
      "RequestMethod": "POST",
      "RequestHeaders": {
        "Accept": "application/json",
        "Accept-Encoding": "gzip,deflate",
        "Authorization": "Sanitized",
        "Connection": "keep-alive",
        "Content-Length": "125",
        "Content-Type": "application/json",
        "User-Agent": "azsdk-js-communication-phone-numbers/1.2.0 core-rest-pipeline/1.11.1 Node/v14.17.5 OS/(x64-Windows_NT-10.0.22621)",
        "x-ms-client-request-id": "sanitized"
      },
      "RequestBody": {
        "phoneNumberType": "tollFree",
        "assignmentType": "application",
        "capabilities": {
          "calling": "outbound",
          "sms": "none"
        },
        "quantity": 1
      },
      "StatusCode": 202,
      "ResponseHeaders": {
        "Access-Control-Expose-Headers": "Location,Operation-Location,operation-id,search-id",
        "api-supported-versions": "2021-03-07, 2022-01-11-preview2, 2022-06-01-preview, 2022-12-01, 2022-12-02-preview2, 2023-05-01-preview",
        "Content-Length": "0",
<<<<<<< HEAD
        "Date": "Wed, 22 Nov 2023 10:03:39 GMT",
        "Location": "/availablePhoneNumbers/searchResults/sanitized?api-version=2023-10-01-preview",
        "MS-CV": "V/3zZeVW00eo7Q0DcTlsyQ.0",
        "operation-id": "search_sanitized",
        "Operation-Location": "/phoneNumbers/operations/search_sanitized?api-version=2023-10-01-preview",
=======
        "Date": "Fri, 14 Jul 2023 05:01:05 GMT",
        "Location": "/availablePhoneNumbers/searchResults/sanitized?api-version=2023-05-01-preview",
        "MS-CV": "LJZAu7afaE2Du9otBsUmVw.0",
        "operation-id": "search_sanitized",
        "Operation-Location": "/phoneNumbers/operations/search_sanitized?api-version=2023-05-01-preview",
>>>>>>> 0cde5fec
        "search-id": "sanitized",
        "Strict-Transport-Security": "max-age=2592000",
        "X-Azure-Ref": "0kNawZAAAAAA373E28oOqS5qxWnvHhQzVV1NURURHRTA4MjAAOWZjN2I1MTktYThjYy00Zjg5LTkzNWUtYzkxNDhhZTA5ZTgx",
        "X-Cache": "CONFIG_NOCACHE",
        "X-Processing-Time": "1054ms"
      },
      "ResponseBody": null
    },
    {
<<<<<<< HEAD
      "RequestUri": "https://endpoint/phoneNumbers/operations/search_sanitized?api-version=2023-10-01-preview1",
=======
      "RequestUri": "https://endpoint/phoneNumbers/operations/search_sanitized?api-version=2023-05-01-preview",
>>>>>>> 0cde5fec
      "RequestMethod": "GET",
      "RequestHeaders": {
        "Accept": "application/json",
        "Accept-Encoding": "gzip,deflate",
        "Authorization": "Sanitized",
        "Connection": "keep-alive",
        "Content-Type": "application/json",
        "User-Agent": "azsdk-js-communication-phone-numbers/1.2.0 core-rest-pipeline/1.11.1 Node/v14.17.5 OS/(x64-Windows_NT-10.0.22621)",
        "x-ms-client-request-id": "sanitized"
      },
      "RequestBody": null,
      "StatusCode": 200,
      "ResponseHeaders": {
        "Access-Control-Expose-Headers": "Location",
        "api-supported-versions": "2021-03-07, 2022-01-11-preview2, 2022-06-01-preview, 2022-11-15-preview, 2022-12-01, 2022-12-02-preview2, 2023-05-01-preview",
        "Content-Type": "application/json; charset=utf-8",
<<<<<<< HEAD
        "Date": "Wed, 22 Nov 2023 10:03:40 GMT",
        "Location": "/availablePhoneNumbers/searchResults/sanitized?api-version=2023-10-01-preview",
        "MS-CV": "/hpyCGodNEOLo2uIcXWlDg.0",
=======
        "Date": "Fri, 14 Jul 2023 05:01:05 GMT",
        "Location": "/availablePhoneNumbers/searchResults/sanitized?api-version=2023-05-01-preview",
        "MS-CV": "zA8t642a20G4q89yvtvf4Q.0",
>>>>>>> 0cde5fec
        "Strict-Transport-Security": "max-age=2592000",
        "Transfer-Encoding": "chunked",
        "X-Azure-Ref": "0kdawZAAAAAA8hds7rqIKSL7xfZdrDyB0V1NURURHRTA4MjAAOWZjN2I1MTktYThjYy00Zjg5LTkzNWUtYzkxNDhhZTA5ZTgx",
        "X-Cache": "CONFIG_NOCACHE",
        "X-Processing-Time": "253ms"
      },
      "ResponseBody": {
        "operationType": "search",
<<<<<<< HEAD
        "status": "running",
        "resourceLocation": "/availablePhoneNumbers/searchResults/sanitized?api-version=2023-10-01-preview",
        "createdDateTime": "2023-11-22T10:03:40.364438\u002B00:00",
=======
        "status": "notStarted",
        "resourceLocation": "/availablePhoneNumbers/searchResults/sanitized?api-version=2023-05-01-preview",
        "createdDateTime": "2023-07-14T05:01:05.391824\u002B00:00",
>>>>>>> 0cde5fec
        "id": "search_sanitized",
        "lastActionDateTime": "0001-01-01T00:00:00\u002B00:00"
      }
    },
    {
<<<<<<< HEAD
      "RequestUri": "https://endpoint/phoneNumbers/operations/search_sanitized?api-version=2023-10-01-preview",
=======
      "RequestUri": "https://endpoint/phoneNumbers/operations/search_sanitized?api-version=2023-05-01-preview",
>>>>>>> 0cde5fec
      "RequestMethod": "GET",
      "RequestHeaders": {
        "Accept": "application/json",
        "Accept-Encoding": "gzip,deflate",
        "Authorization": "Sanitized",
        "Connection": "keep-alive",
        "Content-Type": "application/json",
        "User-Agent": "azsdk-js-communication-phone-numbers/1.2.0 core-rest-pipeline/1.11.1 Node/v14.17.5 OS/(x64-Windows_NT-10.0.22621)",
        "x-ms-client-request-id": "sanitized"
      },
      "RequestBody": null,
      "StatusCode": 200,
      "ResponseHeaders": {
        "Access-Control-Expose-Headers": "Location",
        "api-supported-versions": "2021-03-07, 2022-01-11-preview2, 2022-06-01-preview, 2022-11-15-preview, 2022-12-01, 2022-12-02-preview2, 2023-05-01-preview",
        "Content-Type": "application/json; charset=utf-8",
<<<<<<< HEAD
        "Date": "Wed, 22 Nov 2023 10:03:41 GMT",
        "Location": "/availablePhoneNumbers/searchResults/sanitized?api-version=2023-10-01-preview",
        "MS-CV": "fOYn8Qxtc0275tBv37Y2uA.0",
=======
        "Date": "Fri, 14 Jul 2023 05:01:05 GMT",
        "Location": "/availablePhoneNumbers/searchResults/sanitized?api-version=2023-05-01-preview",
        "MS-CV": "KtAIeOU96Emx/vhyBofSIw.0",
>>>>>>> 0cde5fec
        "Strict-Transport-Security": "max-age=2592000",
        "Transfer-Encoding": "chunked",
        "X-Azure-Ref": "0ktawZAAAAAB1z6gDN2VHSJOlFnSDH6UDV1NURURHRTA4MjAAOWZjN2I1MTktYThjYy00Zjg5LTkzNWUtYzkxNDhhZTA5ZTgx",
        "X-Cache": "CONFIG_NOCACHE",
        "X-Processing-Time": "257ms"
      },
      "ResponseBody": {
        "operationType": "search",
<<<<<<< HEAD
        "status": "notStarted",
        "resourceLocation": "/availablePhoneNumbers/searchResults/sanitized?api-version=2023-10-01-preview",
        "createdDateTime": "2023-11-22T10:03:40.364438\u002B00:00",
=======
        "status": "running",
        "resourceLocation": "/availablePhoneNumbers/searchResults/sanitized?api-version=2023-05-01-preview",
        "createdDateTime": "2023-07-14T05:01:05.391824\u002B00:00",
>>>>>>> 0cde5fec
        "id": "search_sanitized",
        "lastActionDateTime": "0001-01-01T00:00:00\u002B00:00"
      }
    },
    {
<<<<<<< HEAD
      "RequestUri": "https://endpoint/phoneNumbers/operations/search_sanitized?api-version=2023-10-01-preview",
=======
      "RequestUri": "https://endpoint/phoneNumbers/operations/search_sanitized?api-version=2023-05-01-preview",
>>>>>>> 0cde5fec
      "RequestMethod": "GET",
      "RequestHeaders": {
        "Accept": "application/json",
        "Accept-Encoding": "gzip,deflate",
        "Authorization": "Sanitized",
        "Connection": "keep-alive",
        "Content-Type": "application/json",
        "User-Agent": "azsdk-js-communication-phone-numbers/1.2.0 core-rest-pipeline/1.11.1 Node/v14.17.5 OS/(x64-Windows_NT-10.0.22621)",
        "x-ms-client-request-id": "sanitized"
      },
      "RequestBody": null,
      "StatusCode": 200,
      "ResponseHeaders": {
        "Access-Control-Expose-Headers": "Location",
        "api-supported-versions": "2021-03-07, 2022-01-11-preview2, 2022-06-01-preview, 2022-11-15-preview, 2022-12-01, 2022-12-02-preview2, 2023-05-01-preview",
        "Content-Type": "application/json; charset=utf-8",
<<<<<<< HEAD
        "Date": "Wed, 22 Nov 2023 10:03:44 GMT",
        "Location": "/availablePhoneNumbers/searchResults/sanitized?api-version=2023-10-01-preview",
        "MS-CV": "L7stPt/IpUerlihtkulQdQ.0",
=======
        "Date": "Fri, 14 Jul 2023 05:01:07 GMT",
        "Location": "/availablePhoneNumbers/searchResults/sanitized?api-version=2023-05-01-preview",
        "MS-CV": "0\u002BwkLAFu6kS7OcZJxw7yZg.0",
>>>>>>> 0cde5fec
        "Strict-Transport-Security": "max-age=2592000",
        "Transfer-Encoding": "chunked",
        "X-Azure-Ref": "0lNawZAAAAAASL8oK8vAgRakPU/2ldxlKV1NURURHRTA4MjAAOWZjN2I1MTktYThjYy00Zjg5LTkzNWUtYzkxNDhhZTA5ZTgx",
        "X-Cache": "CONFIG_NOCACHE",
        "X-Processing-Time": "256ms"
      },
      "ResponseBody": {
        "operationType": "search",
        "status": "succeeded",
        "resourceLocation": "/availablePhoneNumbers/searchResults/sanitized?api-version=2023-05-01-preview",
        "createdDateTime": "2023-07-14T05:01:05.391824\u002B00:00",
        "id": "search_sanitized",
        "lastActionDateTime": "0001-01-01T00:00:00\u002B00:00"
      }
    },
    {
<<<<<<< HEAD
      "RequestUri": "https://endpoint/availablePhoneNumbers/searchResults/sanitized?api-version=2023-10-01-preview",
=======
      "RequestUri": "https://endpoint/availablePhoneNumbers/searchResults/sanitized?api-version=2023-05-01-preview",
>>>>>>> 0cde5fec
      "RequestMethod": "GET",
      "RequestHeaders": {
        "Accept": "application/json",
        "Accept-Encoding": "gzip,deflate",
        "Authorization": "Sanitized",
        "Connection": "keep-alive",
        "Content-Type": "application/json",
        "User-Agent": "azsdk-js-communication-phone-numbers/1.2.0 core-rest-pipeline/1.11.1 Node/v14.17.5 OS/(x64-Windows_NT-10.0.22621)",
        "x-ms-client-request-id": "sanitized"
      },
      "RequestBody": null,
      "StatusCode": 200,
      "ResponseHeaders": {
        "api-supported-versions": "2021-03-07, 2022-01-11-preview2, 2022-06-01-preview, 2022-12-01, 2022-12-02-preview2, 2023-05-01-preview",
        "Content-Length": "311",
        "Content-Type": "application/json; charset=utf-8",
        "Date": "Fri, 14 Jul 2023 05:01:08 GMT",
        "MS-CV": "HmzHVp52N0yHDmoQOx9/XQ.0",
        "Strict-Transport-Security": "max-age=2592000",
        "X-Azure-Ref": "0lNawZAAAAAAfPZUQgzckRa0KVWiqSwCsV1NURURHRTA4MjAAOWZjN2I1MTktYThjYy00Zjg5LTkzNWUtYzkxNDhhZTA5ZTgx",
        "X-Cache": "CONFIG_NOCACHE",
        "X-Processing-Time": "449ms"
      },
      "ResponseBody": {
        "searchId": "sanitized",
        "phoneNumbers": [
          "\u002B14155550100"
        ],
        "phoneNumberType": "tollFree",
        "assignmentType": "application",
        "capabilities": {
          "calling": "outbound",
          "sms": "none"
        },
        "cost": {
          "amount": 2.0,
          "currencyCode": "USD",
          "billingFrequency": "monthly"
        },
        "searchExpiresBy": "2023-07-14T05:17:07.3409179\u002B00:00",
        "error": "NoError"
      }
    }
  ],
  "Variables": {}
}<|MERGE_RESOLUTION|>--- conflicted
+++ resolved
@@ -1,11 +1,7 @@
 {
   "Entries": [
     {
-<<<<<<< HEAD
       "RequestUri": "https://endpoint/availablePhoneNumbers/countries/US/:search?api-version=2023-10-01-preview",
-=======
-      "RequestUri": "https://endpoint/availablePhoneNumbers/countries/US/:search?api-version=2023-05-01-preview",
->>>>>>> 0cde5fec
       "RequestMethod": "POST",
       "RequestHeaders": {
         "Accept": "application/json",
@@ -31,19 +27,11 @@
         "Access-Control-Expose-Headers": "Location,Operation-Location,operation-id,search-id",
         "api-supported-versions": "2021-03-07, 2022-01-11-preview2, 2022-06-01-preview, 2022-12-01, 2022-12-02-preview2, 2023-05-01-preview",
         "Content-Length": "0",
-<<<<<<< HEAD
         "Date": "Wed, 22 Nov 2023 10:03:39 GMT",
         "Location": "/availablePhoneNumbers/searchResults/sanitized?api-version=2023-10-01-preview",
         "MS-CV": "V/3zZeVW00eo7Q0DcTlsyQ.0",
         "operation-id": "search_sanitized",
         "Operation-Location": "/phoneNumbers/operations/search_sanitized?api-version=2023-10-01-preview",
-=======
-        "Date": "Fri, 14 Jul 2023 05:01:05 GMT",
-        "Location": "/availablePhoneNumbers/searchResults/sanitized?api-version=2023-05-01-preview",
-        "MS-CV": "LJZAu7afaE2Du9otBsUmVw.0",
-        "operation-id": "search_sanitized",
-        "Operation-Location": "/phoneNumbers/operations/search_sanitized?api-version=2023-05-01-preview",
->>>>>>> 0cde5fec
         "search-id": "sanitized",
         "Strict-Transport-Security": "max-age=2592000",
         "X-Azure-Ref": "0kNawZAAAAAA373E28oOqS5qxWnvHhQzVV1NURURHRTA4MjAAOWZjN2I1MTktYThjYy00Zjg5LTkzNWUtYzkxNDhhZTA5ZTgx",
@@ -53,11 +41,7 @@
       "ResponseBody": null
     },
     {
-<<<<<<< HEAD
       "RequestUri": "https://endpoint/phoneNumbers/operations/search_sanitized?api-version=2023-10-01-preview1",
-=======
-      "RequestUri": "https://endpoint/phoneNumbers/operations/search_sanitized?api-version=2023-05-01-preview",
->>>>>>> 0cde5fec
       "RequestMethod": "GET",
       "RequestHeaders": {
         "Accept": "application/json",
@@ -74,94 +58,99 @@
         "Access-Control-Expose-Headers": "Location",
         "api-supported-versions": "2021-03-07, 2022-01-11-preview2, 2022-06-01-preview, 2022-11-15-preview, 2022-12-01, 2022-12-02-preview2, 2023-05-01-preview",
         "Content-Type": "application/json; charset=utf-8",
-<<<<<<< HEAD
         "Date": "Wed, 22 Nov 2023 10:03:40 GMT",
         "Location": "/availablePhoneNumbers/searchResults/sanitized?api-version=2023-10-01-preview",
         "MS-CV": "/hpyCGodNEOLo2uIcXWlDg.0",
-=======
-        "Date": "Fri, 14 Jul 2023 05:01:05 GMT",
-        "Location": "/availablePhoneNumbers/searchResults/sanitized?api-version=2023-05-01-preview",
-        "MS-CV": "zA8t642a20G4q89yvtvf4Q.0",
->>>>>>> 0cde5fec
         "Strict-Transport-Security": "max-age=2592000",
         "Transfer-Encoding": "chunked",
         "X-Azure-Ref": "0kdawZAAAAAA8hds7rqIKSL7xfZdrDyB0V1NURURHRTA4MjAAOWZjN2I1MTktYThjYy00Zjg5LTkzNWUtYzkxNDhhZTA5ZTgx",
         "X-Cache": "CONFIG_NOCACHE",
-        "X-Processing-Time": "253ms"
-      },
-      "ResponseBody": {
-        "operationType": "search",
-<<<<<<< HEAD
+        "X-Processing-Time": "817ms"
+      },
+      "ResponseBody": {
+        "operationType": "search",
         "status": "running",
         "resourceLocation": "/availablePhoneNumbers/searchResults/sanitized?api-version=2023-10-01-preview",
         "createdDateTime": "2023-11-22T10:03:40.364438\u002B00:00",
-=======
-        "status": "notStarted",
-        "resourceLocation": "/availablePhoneNumbers/searchResults/sanitized?api-version=2023-05-01-preview",
-        "createdDateTime": "2023-07-14T05:01:05.391824\u002B00:00",
->>>>>>> 0cde5fec
-        "id": "search_sanitized",
-        "lastActionDateTime": "0001-01-01T00:00:00\u002B00:00"
-      }
-    },
-    {
-<<<<<<< HEAD
+        "id": "search_sanitized",
+        "lastActionDateTime": "0001-01-01T00:00:00\u002B00:00"
+      }
+    },
+    {
       "RequestUri": "https://endpoint/phoneNumbers/operations/search_sanitized?api-version=2023-10-01-preview",
-=======
-      "RequestUri": "https://endpoint/phoneNumbers/operations/search_sanitized?api-version=2023-05-01-preview",
->>>>>>> 0cde5fec
-      "RequestMethod": "GET",
-      "RequestHeaders": {
-        "Accept": "application/json",
-        "Accept-Encoding": "gzip,deflate",
-        "Authorization": "Sanitized",
-        "Connection": "keep-alive",
-        "Content-Type": "application/json",
-        "User-Agent": "azsdk-js-communication-phone-numbers/1.2.0 core-rest-pipeline/1.11.1 Node/v14.17.5 OS/(x64-Windows_NT-10.0.22621)",
-        "x-ms-client-request-id": "sanitized"
-      },
-      "RequestBody": null,
-      "StatusCode": 200,
-      "ResponseHeaders": {
-        "Access-Control-Expose-Headers": "Location",
-        "api-supported-versions": "2021-03-07, 2022-01-11-preview2, 2022-06-01-preview, 2022-11-15-preview, 2022-12-01, 2022-12-02-preview2, 2023-05-01-preview",
-        "Content-Type": "application/json; charset=utf-8",
-<<<<<<< HEAD
+      "RequestMethod": "GET",
+      "RequestHeaders": {
+        "Accept": "application/json",
+        "Accept-Encoding": "gzip,deflate",
+        "Authorization": "Sanitized",
+        "Connection": "keep-alive",
+        "Content-Type": "application/json",
+        "User-Agent": "azsdk-js-communication-phone-numbers/1.2.1 core-rest-pipeline/1.12.3 Node/v18.18.0 OS/(x64-Windows_NT-10.0.22621)",
+        "x-ms-client-request-id": "sanitized",
+        "x-ms-useragent": "fake-useragent"
+      },
+      "RequestBody": null,
+      "StatusCode": 200,
+      "ResponseHeaders": {
+        "Access-Control-Expose-Headers": "Location",
+        "api-supported-versions": "2021-03-07, 2022-01-11-preview2, 2022-06-01-preview, 2022-11-15-preview, 2022-12-01, 2022-12-02-preview2, 2023-05-01-preview, 2023-10-01-preview, 2024-01-31-preview",
+        "Content-Type": "application/json; charset=utf-8",
         "Date": "Wed, 22 Nov 2023 10:03:41 GMT",
         "Location": "/availablePhoneNumbers/searchResults/sanitized?api-version=2023-10-01-preview",
         "MS-CV": "fOYn8Qxtc0275tBv37Y2uA.0",
-=======
-        "Date": "Fri, 14 Jul 2023 05:01:05 GMT",
-        "Location": "/availablePhoneNumbers/searchResults/sanitized?api-version=2023-05-01-preview",
-        "MS-CV": "KtAIeOU96Emx/vhyBofSIw.0",
->>>>>>> 0cde5fec
-        "Strict-Transport-Security": "max-age=2592000",
-        "Transfer-Encoding": "chunked",
-        "X-Azure-Ref": "0ktawZAAAAAB1z6gDN2VHSJOlFnSDH6UDV1NURURHRTA4MjAAOWZjN2I1MTktYThjYy00Zjg5LTkzNWUtYzkxNDhhZTA5ZTgx",
-        "X-Cache": "CONFIG_NOCACHE",
-        "X-Processing-Time": "257ms"
-      },
-      "ResponseBody": {
-        "operationType": "search",
-<<<<<<< HEAD
+        "Strict-Transport-Security": "max-age=2592000",
+        "Transfer-Encoding": "chunked",
+        "X-Azure-Ref": "0/dFdZQAAAABBrLZjZhWuTIrtIE\u002B22h8TUFJHMDFFREdFMDkxNgA5ZmM3YjUxOS1hOGNjLTRmODktOTM1ZS1jOTE0OGFlMDllODE=",
+        "X-Cache": "CONFIG_NOCACHE",
+        "X-Processing-Time": "549ms"
+      },
+      "ResponseBody": {
+        "operationType": "search",
         "status": "notStarted",
         "resourceLocation": "/availablePhoneNumbers/searchResults/sanitized?api-version=2023-10-01-preview",
         "createdDateTime": "2023-11-22T10:03:40.364438\u002B00:00",
-=======
+        "id": "search_sanitized",
+        "lastActionDateTime": "0001-01-01T00:00:00\u002B00:00"
+      }
+    },
+    {
+      "RequestUri": "https://endpoint/phoneNumbers/operations/search_sanitized?api-version=2023-10-01-preview",
+      "RequestMethod": "GET",
+      "RequestHeaders": {
+        "Accept": "application/json",
+        "Accept-Encoding": "gzip,deflate",
+        "Authorization": "Sanitized",
+        "Connection": "keep-alive",
+        "Content-Type": "application/json",
+        "User-Agent": "azsdk-js-communication-phone-numbers/1.2.0 core-rest-pipeline/1.11.1 Node/v14.17.5 OS/(x64-Windows_NT-10.0.22621)",
+        "x-ms-client-request-id": "sanitized"
+      },
+      "RequestBody": null,
+      "StatusCode": 200,
+      "ResponseHeaders": {
+        "Access-Control-Expose-Headers": "Location",
+        "api-supported-versions": "2021-03-07, 2022-01-11-preview2, 2022-06-01-preview, 2022-11-15-preview, 2022-12-01, 2022-12-02-preview2, 2023-05-01-preview",
+        "Content-Type": "application/json; charset=utf-8",
+        "Date": "Wed, 22 Nov 2023 10:03:44 GMT",
+        "Location": "/availablePhoneNumbers/searchResults/sanitized?api-version=2023-10-01-preview",
+        "MS-CV": "L7stPt/IpUerlihtkulQdQ.0",
+        "Strict-Transport-Security": "max-age=2592000",
+        "Transfer-Encoding": "chunked",
+        "X-Azure-Ref": "0ktawZAAAAAB1z6gDN2VHSJOlFnSDH6UDV1NURURHRTA4MjAAOWZjN2I1MTktYThjYy00Zjg5LTkzNWUtYzkxNDhhZTA5ZTgx",
+        "X-Cache": "CONFIG_NOCACHE",
+        "X-Processing-Time": "257ms"
+      },
+      "ResponseBody": {
+        "operationType": "search",
         "status": "running",
         "resourceLocation": "/availablePhoneNumbers/searchResults/sanitized?api-version=2023-05-01-preview",
         "createdDateTime": "2023-07-14T05:01:05.391824\u002B00:00",
->>>>>>> 0cde5fec
-        "id": "search_sanitized",
-        "lastActionDateTime": "0001-01-01T00:00:00\u002B00:00"
-      }
-    },
-    {
-<<<<<<< HEAD
-      "RequestUri": "https://endpoint/phoneNumbers/operations/search_sanitized?api-version=2023-10-01-preview",
-=======
-      "RequestUri": "https://endpoint/phoneNumbers/operations/search_sanitized?api-version=2023-05-01-preview",
->>>>>>> 0cde5fec
+        "id": "search_sanitized",
+        "lastActionDateTime": "0001-01-01T00:00:00\u002B00:00"
+      }
+    },
+    {
+      "RequestUri": "https://endpoint/availablePhoneNumbers/searchResults/sanitized?api-version=2023-10-01-preview",
       "RequestMethod": "GET",
       "RequestHeaders": {
         "Accept": "application/json",
@@ -178,15 +167,9 @@
         "Access-Control-Expose-Headers": "Location",
         "api-supported-versions": "2021-03-07, 2022-01-11-preview2, 2022-06-01-preview, 2022-11-15-preview, 2022-12-01, 2022-12-02-preview2, 2023-05-01-preview",
         "Content-Type": "application/json; charset=utf-8",
-<<<<<<< HEAD
-        "Date": "Wed, 22 Nov 2023 10:03:44 GMT",
-        "Location": "/availablePhoneNumbers/searchResults/sanitized?api-version=2023-10-01-preview",
-        "MS-CV": "L7stPt/IpUerlihtkulQdQ.0",
-=======
         "Date": "Fri, 14 Jul 2023 05:01:07 GMT",
         "Location": "/availablePhoneNumbers/searchResults/sanitized?api-version=2023-05-01-preview",
         "MS-CV": "0\u002BwkLAFu6kS7OcZJxw7yZg.0",
->>>>>>> 0cde5fec
         "Strict-Transport-Security": "max-age=2592000",
         "Transfer-Encoding": "chunked",
         "X-Azure-Ref": "0lNawZAAAAAASL8oK8vAgRakPU/2ldxlKV1NURURHRTA4MjAAOWZjN2I1MTktYThjYy00Zjg5LTkzNWUtYzkxNDhhZTA5ZTgx",
@@ -203,11 +186,7 @@
       }
     },
     {
-<<<<<<< HEAD
-      "RequestUri": "https://endpoint/availablePhoneNumbers/searchResults/sanitized?api-version=2023-10-01-preview",
-=======
       "RequestUri": "https://endpoint/availablePhoneNumbers/searchResults/sanitized?api-version=2023-05-01-preview",
->>>>>>> 0cde5fec
       "RequestMethod": "GET",
       "RequestHeaders": {
         "Accept": "application/json",
