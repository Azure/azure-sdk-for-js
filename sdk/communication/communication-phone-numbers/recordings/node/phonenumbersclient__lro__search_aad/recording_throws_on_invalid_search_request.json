{
  "Entries": [
    {
<<<<<<< HEAD
      "RequestUri": "https://endpoint/availablePhoneNumbers/countries/US/:search?api-version=2023-10-01-preview",
=======
      "RequestUri": "https://endpoint/availablePhoneNumbers/countries/US/:search?api-version=2023-05-01-preview",
>>>>>>> 0cde5fec
      "RequestMethod": "POST",
      "RequestHeaders": {
        "Accept": "application/json",
        "Accept-Encoding": "gzip,deflate",
        "Authorization": "Sanitized",
        "Connection": "keep-alive",
        "Content-Length": "128",
        "Content-Type": "application/json",
        "User-Agent": "azsdk-js-communication-phone-numbers/1.2.0 core-rest-pipeline/1.11.1 Node/v14.17.5 OS/(x64-Windows_NT-10.0.22621)",
        "x-ms-client-request-id": "sanitized"
      },
      "RequestBody": {
        "phoneNumberType": "tollFree",
        "assignmentType": "person",
        "capabilities": {
          "calling": "none",
          "sms": "inbound\u002Boutbound"
        },
        "quantity": 1
      },
      "StatusCode": 400,
      "ResponseHeaders": {
        "api-supported-versions": "2021-03-07, 2022-01-11-preview2, 2022-06-01-preview, 2022-12-01, 2022-12-02-preview2, 2023-05-01-preview",
        "Content-Type": "application/json",
        "Date": "Fri, 14 Jul 2023 05:01:09 GMT",
        "MS-CV": "Iruk5gP\u002BEkas0/9EU3b2CQ.0",
        "Strict-Transport-Security": "max-age=2592000",
        "Transfer-Encoding": "chunked",
        "X-Azure-Ref": "0ldawZAAAAAAHWRFtDCI9TrNSArlkBNYBV1NURURHRTA4MjAAOWZjN2I1MTktYThjYy00Zjg5LTkzNWUtYzkxNDhhZTA5ZTgx",
        "X-Cache": "CONFIG_NOCACHE",
        "X-Processing-Time": "397ms"
      },
      "ResponseBody": {
        "error": {
          "code": "InternalError",
          "message": "The server encountered an internal error.",
          "innererror": {
            "code": "BadRequest",
            "message": "We are unable to find phone plans to match your requested capabilities."
          }
        }
      }
    }
  ],
  "Variables": {}
}<|MERGE_RESOLUTION|>--- conflicted
+++ resolved
@@ -1,11 +1,7 @@
 {
   "Entries": [
     {
-<<<<<<< HEAD
       "RequestUri": "https://endpoint/availablePhoneNumbers/countries/US/:search?api-version=2023-10-01-preview",
-=======
-      "RequestUri": "https://endpoint/availablePhoneNumbers/countries/US/:search?api-version=2023-05-01-preview",
->>>>>>> 0cde5fec
       "RequestMethod": "POST",
       "RequestHeaders": {
         "Accept": "application/json",
