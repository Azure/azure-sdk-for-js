--- conflicted
+++ resolved
@@ -1,30 +1,19 @@
 {
   "Entries": [
     {
-<<<<<<< HEAD
       "RequestUri": "https://endpoint/availablePhoneNumbers/countries/US/localities?skip=0\u0026maxPageSize=100\u0026api-version=2024-01-31-preview",
-=======
-      "RequestUri": "https://endpoint/availablePhoneNumbers/countries/US/localities?skip=0\u0026maxPageSize=100\u0026api-version=2023-10-01-preview",
->>>>>>> 0df69e8a
       "RequestMethod": "GET",
       "RequestHeaders": {
         "Accept": "application/json",
         "Accept-Encoding": "gzip,deflate",
         "Authorization": "Sanitized",
         "Connection": "keep-alive",
-<<<<<<< HEAD
         "User-Agent": "fake-useragent",
         "x-ms-client-request-id": "sanitized"
-=======
-        "User-Agent": "azsdk-js-communication-phone-numbers/1.2.0 core-rest-pipeline/1.11.1 Node/v14.17.5 OS/(x64-Windows_NT-10.0.22621)",
-        "x-ms-client-request-id": "sanitized",
-        "x-ms-useragent": "fake-useragent"
->>>>>>> 0df69e8a
       },
       "RequestBody": null,
       "StatusCode": 200,
       "ResponseHeaders": {
-<<<<<<< HEAD
         "api-supported-versions": "2022-12-01, 2022-12-02-preview2, 2023-05-01-preview, 2023-10-01-preview, 2024-01-31-preview, 2024-03-01",
         "Cache-Control": "max-age=21600, private, stale-while-revalidate=86400",
         "Content-Length": "10218",
@@ -35,18 +24,6 @@
         "X-Azure-Ref": "0Hv\u002B7ZQAAAACPG\u002BepbIcdTrRZc6PuwTG/U04xRURHRTIxMTgAOWZjN2I1MTktYThjYy00Zjg5LTkzNWUtYzkxNDhhZTA5ZTgx",
         "X-Cache": "CONFIG_NOCACHE",
         "X-Processing-Time": "565ms"
-=======
-        "api-supported-versions": "2022-12-01, 2022-12-02-preview2, 2023-05-01-preview",
-        "Cache-Control": "max-age=21600, private, stale-while-revalidate=86400",
-        "Content-Length": "10214",
-        "Content-Type": "application/json; charset=utf-8",
-        "Date": "Fri, 14 Jul 2023 05:01:02 GMT",
-        "MS-CV": "y61p7D4PHkuHiEpAAXaZ9g.0",
-        "Strict-Transport-Security": "max-age=2592000",
-        "X-Azure-Ref": "0jtawZAAAAAAD1IUOh9VDQazqhNS7UWBSV1NURURHRTA4MjAAOWZjN2I1MTktYThjYy00Zjg5LTkzNWUtYzkxNDhhZTA5ZTgx",
-        "X-Cache": "CONFIG_NOCACHE",
-        "X-Processing-Time": "267ms"
->>>>>>> 0df69e8a
       },
       "ResponseBody": {
         "phoneNumberLocalities": [
@@ -331,11 +308,7 @@
             }
           },
           {
-<<<<<<< HEAD
             "localizedName": "Tallahassee",
-=======
-            "localizedName": "St. Petersburg",
->>>>>>> 0df69e8a
             "administrativeDivision": {
               "localizedName": "FL",
               "abbreviatedName": "FL"
@@ -739,7 +712,6 @@
               "localizedName": "MI",
               "abbreviatedName": "MI"
             }
-<<<<<<< HEAD
           }
         ],
         "nextLink": "/availablePhoneNumbers/countries/US/localities?skip=100\u0026maxPageSize=100\u0026api-version=2024-01-31-preview"
@@ -747,70 +719,28 @@
     },
     {
       "RequestUri": "https://endpoint/availablePhoneNumbers/countries/US/localities?skip=0\u0026maxPageSize=100\u0026administrativeDivision=AL\u0026api-version=2024-01-31-preview",
-=======
-          },
-          {
-            "localizedName": "Warren",
-            "administrativeDivision": {
-              "localizedName": "MI",
-              "abbreviatedName": "MI"
-            }
-          },
-          {
-            "localizedName": "Alexandria",
-            "administrativeDivision": {
-              "localizedName": "MN",
-              "abbreviatedName": "MN"
-            }
-          }
-        ],
-        "nextLink": "/availablePhoneNumbers/countries/US/localities?skip=100\u0026maxPageSize=100\u0026api-version=2023-10-01-preview"
-      }
-    },
-    {
-      "RequestUri": "https://endpoint/availablePhoneNumbers/countries/US/localities?skip=0\u0026maxPageSize=100\u0026administrativeDivision=AK\u0026api-version=2023-10-01-preview",
->>>>>>> 0df69e8a
       "RequestMethod": "GET",
       "RequestHeaders": {
         "Accept": "application/json",
         "Accept-Encoding": "gzip,deflate",
         "Authorization": "Sanitized",
         "Connection": "keep-alive",
-<<<<<<< HEAD
         "User-Agent": "fake-useragent",
         "x-ms-client-request-id": "sanitized"
-=======
-        "User-Agent": "azsdk-js-communication-phone-numbers/1.2.0 core-rest-pipeline/1.11.1 Node/v14.17.5 OS/(x64-Windows_NT-10.0.22621)",
-        "x-ms-client-request-id": "sanitized",
-        "x-ms-useragent": "fake-useragent"
->>>>>>> 0df69e8a
       },
       "RequestBody": null,
       "StatusCode": 200,
       "ResponseHeaders": {
-<<<<<<< HEAD
         "api-supported-versions": "2022-12-01, 2022-12-02-preview2, 2023-05-01-preview, 2023-10-01-preview, 2024-01-31-preview, 2024-03-01",
-=======
-        "api-supported-versions": "2022-12-01, 2022-12-02-preview2, 2023-05-01-preview",
->>>>>>> 0df69e8a
         "Cache-Control": "max-age=21600, private, stale-while-revalidate=86400",
         "Content-Length": "345",
         "Content-Type": "application/json; charset=utf-8",
-<<<<<<< HEAD
         "Date": "Thu, 01 Feb 2024 20:29:19 GMT",
         "MS-CV": "ILp50A1M5kmDkM1V9ZQQLQ.0",
         "Strict-Transport-Security": "max-age=2592000",
         "X-Azure-Ref": "0H/\u002B7ZQAAAADf2/qNgx93RLJ0SH3kajmsU04xRURHRTIxMTgAOWZjN2I1MTktYThjYy00Zjg5LTkzNWUtYzkxNDhhZTA5ZTgx",
         "X-Cache": "CONFIG_NOCACHE",
         "X-Processing-Time": "564ms"
-=======
-        "Date": "Fri, 14 Jul 2023 05:01:02 GMT",
-        "MS-CV": "fXsW/OsNt0C7m7ngZlpmvA.0",
-        "Strict-Transport-Security": "max-age=2592000",
-        "X-Azure-Ref": "0jtawZAAAAABVdT13bMhuQblb2fPVnn94V1NURURHRTA4MjAAOWZjN2I1MTktYThjYy00Zjg5LTkzNWUtYzkxNDhhZTA5ZTgx",
-        "X-Cache": "CONFIG_NOCACHE",
-        "X-Processing-Time": "236ms"
->>>>>>> 0df69e8a
       },
       "ResponseBody": {
         "phoneNumberLocalities": [
