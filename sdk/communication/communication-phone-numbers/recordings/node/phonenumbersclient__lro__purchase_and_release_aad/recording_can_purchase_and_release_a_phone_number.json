--- conflicted
+++ resolved
@@ -1,11 +1,7 @@
 {
   "Entries": [
     {
-<<<<<<< HEAD
       "RequestUri": "https://endpoint/availablePhoneNumbers/countries/US/:search?api-version=2024-01-31-preview",
-=======
-      "RequestUri": "https://endpoint/availablePhoneNumbers/countries/US/:search?api-version=2023-10-01-preview",
->>>>>>> 35032249
       "RequestMethod": "POST",
       "RequestHeaders": {
         "Accept": "application/json",
@@ -33,17 +29,10 @@
         "api-supported-versions": "2021-03-07, 2022-01-11-preview2, 2022-06-01-preview, 2022-12-01",
         "Content-Length": "0",
         "Date": "Fri, 06 Jan 2023 17:31:00 GMT",
-<<<<<<< HEAD
         "Location": "/availablePhoneNumbers/searchResults/sanitized?api-version=2024-01-31-preview",
         "MS-CV": "MW2DscfMuUG1UGKDUpgJiw.0",
         "operation-id": "search_sanitized",
         "Operation-Location": "/phoneNumbers/operations/search_sanitized?api-version=2024-01-31-preview",
-=======
-        "Location": "/availablePhoneNumbers/searchResults/sanitized?api-version=2023-10-01-preview",
-        "MS-CV": "MW2DscfMuUG1UGKDUpgJiw.0",
-        "operation-id": "search_sanitized",
-        "Operation-Location": "/phoneNumbers/operations/search_sanitized?api-version=2023-10-01-preview",
->>>>>>> 35032249
         "search-id": "sanitized",
         "Strict-Transport-Security": "max-age=2592000",
         "X-Azure-Ref": "00Vq4YwAAAAD6w\u002B\u002BmCIlATpzoA2EwrFiITUVYMzBFREdFMDQyMQA5ZmM3YjUxOS1hOGNjLTRmODktOTM1ZS1jOTE0OGFlMDllODE=",
@@ -53,11 +42,7 @@
       "ResponseBody": null
     },
     {
-<<<<<<< HEAD
       "RequestUri": "https://endpoint/phoneNumbers/operations/search_sanitized?api-version=2024-01-31-preview",
-=======
-      "RequestUri": "https://endpoint/phoneNumbers/operations/search_sanitized?api-version=2023-10-01-preview",
->>>>>>> 35032249
       "RequestMethod": "GET",
       "RequestHeaders": {
         "Accept": "application/json",
@@ -76,11 +61,7 @@
         "api-supported-versions": "2021-03-07, 2022-01-11-preview2, 2022-06-01-preview, 2022-11-15-preview, 2022-12-01",
         "Content-Type": "application/json; charset=utf-8",
         "Date": "Fri, 06 Jan 2023 17:31:00 GMT",
-<<<<<<< HEAD
         "Location": "/availablePhoneNumbers/searchResults/sanitized?api-version=2024-01-31-preview",
-=======
-        "Location": "/availablePhoneNumbers/searchResults/sanitized?api-version=2023-10-01-preview",
->>>>>>> 35032249
         "MS-CV": "SV3c0UBjiky2Blxx5H/HTg.0",
         "Strict-Transport-Security": "max-age=2592000",
         "Transfer-Encoding": "chunked",
@@ -91,22 +72,14 @@
       "ResponseBody": {
         "operationType": "search",
         "status": "notStarted",
-<<<<<<< HEAD
         "resourceLocation": "/availablePhoneNumbers/searchResults/sanitized?api-version=2024-01-31-preview",
-=======
-        "resourceLocation": "/availablePhoneNumbers/searchResults/sanitized?api-version=2023-10-01-preview",
->>>>>>> 35032249
         "createdDateTime": "2023-01-06T17:30:59.9772752\u002B00:00",
         "id": "search_sanitized",
         "lastActionDateTime": "0001-01-01T00:00:00\u002B00:00"
       }
     },
     {
-<<<<<<< HEAD
       "RequestUri": "https://endpoint/phoneNumbers/operations/search_sanitized?api-version=2024-01-31-preview",
-=======
-      "RequestUri": "https://endpoint/phoneNumbers/operations/search_sanitized?api-version=2023-10-01-preview",
->>>>>>> 35032249
       "RequestMethod": "GET",
       "RequestHeaders": {
         "Accept": "application/json",
@@ -125,11 +98,7 @@
         "api-supported-versions": "2021-03-07, 2022-01-11-preview2, 2022-06-01-preview, 2022-11-15-preview, 2022-12-01",
         "Content-Type": "application/json; charset=utf-8",
         "Date": "Fri, 06 Jan 2023 17:31:01 GMT",
-<<<<<<< HEAD
         "Location": "/availablePhoneNumbers/searchResults/sanitized?api-version=2024-01-31-preview",
-=======
-        "Location": "/availablePhoneNumbers/searchResults/sanitized?api-version=2023-10-01-preview",
->>>>>>> 35032249
         "MS-CV": "54w5qKIVR0\u002Bn2olgcROkpg.0",
         "Strict-Transport-Security": "max-age=2592000",
         "Transfer-Encoding": "chunked",
@@ -140,22 +109,14 @@
       "ResponseBody": {
         "operationType": "search",
         "status": "running",
-<<<<<<< HEAD
         "resourceLocation": "/availablePhoneNumbers/searchResults/sanitized?api-version=2024-01-31-preview",
-=======
-        "resourceLocation": "/availablePhoneNumbers/searchResults/sanitized?api-version=2023-10-01-preview",
->>>>>>> 35032249
         "createdDateTime": "2023-01-06T17:30:59.9772752\u002B00:00",
         "id": "search_sanitized",
         "lastActionDateTime": "0001-01-01T00:00:00\u002B00:00"
       }
     },
     {
-<<<<<<< HEAD
       "RequestUri": "https://endpoint/phoneNumbers/operations/search_sanitized?api-version=2024-01-31-preview",
-=======
-      "RequestUri": "https://endpoint/phoneNumbers/operations/search_sanitized?api-version=2023-10-01-preview",
->>>>>>> 35032249
       "RequestMethod": "GET",
       "RequestHeaders": {
         "Accept": "application/json",
@@ -174,11 +135,7 @@
         "api-supported-versions": "2021-03-07, 2022-01-11-preview2, 2022-06-01-preview, 2022-11-15-preview, 2022-12-01",
         "Content-Type": "application/json; charset=utf-8",
         "Date": "Fri, 06 Jan 2023 17:31:04 GMT",
-<<<<<<< HEAD
         "Location": "/availablePhoneNumbers/searchResults/sanitized?api-version=2024-01-31-preview",
-=======
-        "Location": "/availablePhoneNumbers/searchResults/sanitized?api-version=2023-10-01-preview",
->>>>>>> 35032249
         "MS-CV": "BPWWGVrmVUG4616VMT/FjA.0",
         "Strict-Transport-Security": "max-age=2592000",
         "Transfer-Encoding": "chunked",
@@ -189,22 +146,14 @@
       "ResponseBody": {
         "operationType": "search",
         "status": "succeeded",
-<<<<<<< HEAD
         "resourceLocation": "/availablePhoneNumbers/searchResults/sanitized?api-version=2024-01-31-preview",
-=======
-        "resourceLocation": "/availablePhoneNumbers/searchResults/sanitized?api-version=2023-10-01-preview",
->>>>>>> 35032249
         "createdDateTime": "2023-01-06T17:30:59.9772752\u002B00:00",
         "id": "search_sanitized",
         "lastActionDateTime": "0001-01-01T00:00:00\u002B00:00"
       }
     },
     {
-<<<<<<< HEAD
       "RequestUri": "https://endpoint/availablePhoneNumbers/searchResults/sanitized?api-version=2024-01-31-preview",
-=======
-      "RequestUri": "https://endpoint/availablePhoneNumbers/searchResults/sanitized?api-version=2023-10-01-preview",
->>>>>>> 35032249
       "RequestMethod": "GET",
       "RequestHeaders": {
         "Accept": "application/json",
@@ -249,11 +198,7 @@
       }
     },
     {
-<<<<<<< HEAD
       "RequestUri": "https://endpoint/availablePhoneNumbers/:purchase?api-version=2024-01-31-preview",
-=======
-      "RequestUri": "https://endpoint/availablePhoneNumbers/:purchase?api-version=2023-10-01-preview",
->>>>>>> 35032249
       "RequestMethod": "POST",
       "RequestHeaders": {
         "Accept": "application/json",
@@ -278,11 +223,7 @@
         "Date": "Fri, 06 Jan 2023 17:31:07 GMT",
         "MS-CV": "Kqa45bnWiUqFszr0VRS7Hg.0",
         "operation-id": "purchase_sanitized",
-<<<<<<< HEAD
         "Operation-Location": "/phoneNumbers/operations/purchase_sanitized?api-version=2024-01-31-preview",
-=======
-        "Operation-Location": "/phoneNumbers/operations/purchase_sanitized?api-version=2023-10-01-preview",
->>>>>>> 35032249
         "purchase-id": "sanitized",
         "Strict-Transport-Security": "max-age=2592000",
         "X-Azure-Ref": "02Vq4YwAAAADlPdEKmcW9QooSyhmBURpCTUVYMzBFREdFMDQyMQA5ZmM3YjUxOS1hOGNjLTRmODktOTM1ZS1jOTE0OGFlMDllODE=",
@@ -292,11 +233,7 @@
       "ResponseBody": null
     },
     {
-<<<<<<< HEAD
       "RequestUri": "https://endpoint/phoneNumbers/operations/purchase_sanitized?api-version=2024-01-31-preview",
-=======
-      "RequestUri": "https://endpoint/phoneNumbers/operations/purchase_sanitized?api-version=2023-10-01-preview",
->>>>>>> 35032249
       "RequestMethod": "GET",
       "RequestHeaders": {
         "Accept": "application/json",
@@ -331,11 +268,7 @@
       }
     },
     {
-<<<<<<< HEAD
       "RequestUri": "https://endpoint/phoneNumbers/operations/purchase_sanitized?api-version=2024-01-31-preview",
-=======
-      "RequestUri": "https://endpoint/phoneNumbers/operations/purchase_sanitized?api-version=2023-10-01-preview",
->>>>>>> 35032249
       "RequestMethod": "GET",
       "RequestHeaders": {
         "Accept": "application/json",
@@ -370,11 +303,7 @@
       }
     },
     {
-<<<<<<< HEAD
       "RequestUri": "https://endpoint/phoneNumbers/operations/purchase_sanitized?api-version=2024-01-31-preview",
-=======
-      "RequestUri": "https://endpoint/phoneNumbers/operations/purchase_sanitized?api-version=2023-10-01-preview",
->>>>>>> 35032249
       "RequestMethod": "GET",
       "RequestHeaders": {
         "Accept": "application/json",
@@ -409,11 +338,7 @@
       }
     },
     {
-<<<<<<< HEAD
       "RequestUri": "https://endpoint/phoneNumbers/operations/purchase_sanitized?api-version=2024-01-31-preview",
-=======
-      "RequestUri": "https://endpoint/phoneNumbers/operations/purchase_sanitized?api-version=2023-10-01-preview",
->>>>>>> 35032249
       "RequestMethod": "GET",
       "RequestHeaders": {
         "Accept": "application/json",
@@ -448,11 +373,7 @@
       }
     },
     {
-<<<<<<< HEAD
       "RequestUri": "https://endpoint/phoneNumbers/operations/purchase_sanitized?api-version=2024-01-31-preview",
-=======
-      "RequestUri": "https://endpoint/phoneNumbers/operations/purchase_sanitized?api-version=2023-10-01-preview",
->>>>>>> 35032249
       "RequestMethod": "GET",
       "RequestHeaders": {
         "Accept": "application/json",
@@ -487,11 +408,7 @@
       }
     },
     {
-<<<<<<< HEAD
       "RequestUri": "https://endpoint/phoneNumbers/operations/purchase_sanitized?api-version=2024-01-31-preview",
-=======
-      "RequestUri": "https://endpoint/phoneNumbers/operations/purchase_sanitized?api-version=2023-10-01-preview",
->>>>>>> 35032249
       "RequestMethod": "GET",
       "RequestHeaders": {
         "Accept": "application/json",
@@ -526,11 +443,7 @@
       }
     },
     {
-<<<<<<< HEAD
       "RequestUri": "https://endpoint/phoneNumbers/operations/purchase_sanitized?api-version=2024-01-31-preview",
-=======
-      "RequestUri": "https://endpoint/phoneNumbers/operations/purchase_sanitized?api-version=2023-10-01-preview",
->>>>>>> 35032249
       "RequestMethod": "GET",
       "RequestHeaders": {
         "Accept": "application/json",
@@ -565,11 +478,7 @@
       }
     },
     {
-<<<<<<< HEAD
       "RequestUri": "https://endpoint/phoneNumbers/operations/purchase_sanitized?api-version=2024-01-31-preview",
-=======
-      "RequestUri": "https://endpoint/phoneNumbers/operations/purchase_sanitized?api-version=2023-10-01-preview",
->>>>>>> 35032249
       "RequestMethod": "GET",
       "RequestHeaders": {
         "Accept": "application/json",
@@ -604,11 +513,7 @@
       }
     },
     {
-<<<<<<< HEAD
       "RequestUri": "https://endpoint/phoneNumbers/%2B14155550100?api-version=2024-01-31-preview",
-=======
-      "RequestUri": "https://endpoint/phoneNumbers/%2B14155550100?api-version=2023-10-01-preview",
->>>>>>> 35032249
       "RequestMethod": "GET",
       "RequestHeaders": {
         "Accept": "application/json",
@@ -651,11 +556,7 @@
       }
     },
     {
-<<<<<<< HEAD
       "RequestUri": "https://endpoint/phoneNumbers/%2B14155550100?api-version=2024-01-31-preview",
-=======
-      "RequestUri": "https://endpoint/phoneNumbers/%2B14155550100?api-version=2023-10-01-preview",
->>>>>>> 35032249
       "RequestMethod": "DELETE",
       "RequestHeaders": {
         "Accept": "application/json",
@@ -675,11 +576,7 @@
         "Date": "Fri, 06 Jan 2023 17:31:28 GMT",
         "MS-CV": "cmowA37wJ0\u002B6KU0bkPtWgQ.0",
         "operation-id": "release_sanitized",
-<<<<<<< HEAD
         "Operation-Location": "/phoneNumbers/operations/release_sanitized?api-version=2024-01-31-preview",
-=======
-        "Operation-Location": "/phoneNumbers/operations/release_sanitized?api-version=2023-10-01-preview",
->>>>>>> 35032249
         "release-id": "sanitized",
         "Strict-Transport-Security": "max-age=2592000",
         "X-Azure-Ref": "07lq4YwAAAACTyXRpFBV1S6leWMwTzk6jTUVYMzBFREdFMDQyMQA5ZmM3YjUxOS1hOGNjLTRmODktOTM1ZS1jOTE0OGFlMDllODE=",
@@ -689,11 +586,7 @@
       "ResponseBody": null
     },
     {
-<<<<<<< HEAD
       "RequestUri": "https://endpoint/phoneNumbers/operations/release_sanitized?api-version=2024-01-31-preview",
-=======
-      "RequestUri": "https://endpoint/phoneNumbers/operations/release_sanitized?api-version=2023-10-01-preview",
->>>>>>> 35032249
       "RequestMethod": "GET",
       "RequestHeaders": {
         "Accept": "application/json",
@@ -727,11 +620,7 @@
       }
     },
     {
-<<<<<<< HEAD
       "RequestUri": "https://endpoint/phoneNumbers/operations/release_sanitized?api-version=2024-01-31-preview",
-=======
-      "RequestUri": "https://endpoint/phoneNumbers/operations/release_sanitized?api-version=2023-10-01-preview",
->>>>>>> 35032249
       "RequestMethod": "GET",
       "RequestHeaders": {
         "Accept": "application/json",
@@ -765,11 +654,7 @@
       }
     },
     {
-<<<<<<< HEAD
       "RequestUri": "https://endpoint/phoneNumbers/operations/release_sanitized?api-version=2024-01-31-preview",
-=======
-      "RequestUri": "https://endpoint/phoneNumbers/operations/release_sanitized?api-version=2023-10-01-preview",
->>>>>>> 35032249
       "RequestMethod": "GET",
       "RequestHeaders": {
         "Accept": "application/json",
@@ -803,11 +688,7 @@
       }
     },
     {
-<<<<<<< HEAD
       "RequestUri": "https://endpoint/phoneNumbers/operations/release_sanitized?api-version=2024-01-31-preview",
-=======
-      "RequestUri": "https://endpoint/phoneNumbers/operations/release_sanitized?api-version=2023-10-01-preview",
->>>>>>> 35032249
       "RequestMethod": "GET",
       "RequestHeaders": {
         "Accept": "application/json",
