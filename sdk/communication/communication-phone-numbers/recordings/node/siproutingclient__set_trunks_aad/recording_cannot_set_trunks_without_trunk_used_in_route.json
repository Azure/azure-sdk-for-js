{
  "Entries": [
    {
<<<<<<< HEAD
      "RequestUri": "https://endpoint/sip?api-version=2023-01-01-preview",
=======
      "RequestUri": "https://endpoint/sip?api-version=2023-04-01-preview",
>>>>>>> e81c5759
      "RequestMethod": "GET",
      "RequestHeaders": {
        "Accept": "application/json",
        "Accept-Encoding": "gzip,deflate",
        "Authorization": "Sanitized",
        "Connection": "keep-alive",
<<<<<<< HEAD
        "User-Agent": "azsdk-js-communication-phone-numbers/1.2.0-alpha.20230303.1 core-rest-pipeline/1.9.2 Node/v18.13.0 OS/(x64-Windows_NT-10.0.22621)",
=======
        "User-Agent": "azsdk-js-communication-phone-numbers/1.3.0-alpha.20230517.1 core-rest-pipeline/1.10.3 Node/v18.13.0 OS/(x64-Windows_NT-10.0.22621)",
>>>>>>> e81c5759
        "x-ms-client-request-id": "sanitized"
      },
      "RequestBody": null,
      "StatusCode": 200,
      "ResponseHeaders": {
<<<<<<< HEAD
        "api-supported-versions": "2021-05-01-preview, 2022-09-01-preview, 2023-01-01-preview, 2023-03-01",
        "Content-Length": "129",
        "Content-Type": "application/json; charset=utf-8",
        "Date": "Thu, 02 Mar 2023 14:06:54 GMT",
        "MS-CV": "SdCIFwseLU\u002BbIb6qDn4Y8Q.0",
        "Strict-Transport-Security": "max-age=2592000",
        "X-Azure-Ref": "0fq0AZAAAAADa/\u002BCAbqzwT6vrx9wmy9QFUFJHMDFFREdFMDkxMABjYzkyNzU4ZC0wNWY3LTRhZDYtYWE1ZS0wZmE5NzE4ZDg5ODU=",
        "X-Cache": "CONFIG_NOCACHE",
        "X-Processing-Time": "170ms"
      },
      "ResponseBody": {
        "domains": {
          "nostojic13012023.skype.net": {
            "enabled": true
          },
          "nostojic14012023.skype.net": {
=======
        "Accept-Ranges": "bytes",
        "api-deprecated-versions": "2021-05-01-preview, 2022-09-01-preview, 2023-01-01-preview",
        "api-supported-versions": "2023-03-01, 2023-04-01-preview",
        "Connection": "keep-alive",
        "Content-Length": "111",
        "Content-Type": "application/json; charset=utf-8",
        "Date": "Wed, 17 May 2023 09:27:07 GMT",
        "MS-CV": "5ugjD26xiUuPQj1AzepPhA.0",
        "Strict-Transport-Security": "max-age=2592000",
        "x-azure-ref": "20230517T092707Z-02fqv2pgsp3gp6xpavw24ccces00000000k0000000027gx4",
        "X-Cache": "CONFIG_NOCACHE",
        "X-Processing-Time": "107ms"
      },
      "ResponseBody": {
        "domains": {
          "anotherjbdomain.com": {
            "enabled": true
          },
          "jbtestinfra.com": {
>>>>>>> e81c5759
            "enabled": true
          }
        },
        "trunks": {},
        "routes": []
      }
    },
    {
<<<<<<< HEAD
      "RequestUri": "https://endpoint/sip?api-version=2023-01-01-preview",
=======
      "RequestUri": "https://endpoint/sip?api-version=2023-04-01-preview",
>>>>>>> e81c5759
      "RequestMethod": "PATCH",
      "RequestHeaders": {
        "Accept": "application/json",
        "Accept-Encoding": "gzip,deflate",
        "Authorization": "Sanitized",
        "Connection": "keep-alive",
<<<<<<< HEAD
        "Content-Length": "164",
        "Content-Type": "application/merge-patch\u002Bjson",
        "User-Agent": "azsdk-js-communication-phone-numbers/1.2.0-alpha.20230303.1 core-rest-pipeline/1.9.2 Node/v18.13.0 OS/(x64-Windows_NT-10.0.22621)",
=======
        "Content-Length": "142",
        "Content-Type": "application/merge-patch\u002Bjson",
        "User-Agent": "azsdk-js-communication-phone-numbers/1.3.0-alpha.20230517.1 core-rest-pipeline/1.10.3 Node/v18.13.0 OS/(x64-Windows_NT-10.0.22621)",
>>>>>>> e81c5759
        "x-ms-client-request-id": "sanitized"
      },
      "RequestBody": {
        "trunks": {
<<<<<<< HEAD
          "test1.nostojic13012023.skype.net": {
            "sipSignalingPort": 8239,
            "enabled": true
          },
          "test2.nostojic13012023.skype.net": {
=======
          "test1.jbtestinfra.com": {
            "sipSignalingPort": 8239,
            "enabled": true
          },
          "test2.jbtestinfra.com": {
>>>>>>> e81c5759
            "sipSignalingPort": 7348,
            "enabled": true
          }
        }
      },
      "StatusCode": 200,
      "ResponseHeaders": {
<<<<<<< HEAD
        "api-supported-versions": "2021-05-01-preview, 2022-09-01-preview, 2023-01-01-preview, 2023-03-01",
        "Content-Length": "280",
        "Content-Type": "application/json; charset=utf-8",
        "Date": "Thu, 02 Mar 2023 14:06:56 GMT",
        "MS-CV": "EHMmN0FSmEqj4JVz9M2dqw.0",
        "Strict-Transport-Security": "max-age=2592000",
        "X-Azure-Ref": "0fq0AZAAAAAD1ftS5w/JHS5eqXfCRAKvsUFJHMDFFREdFMDkxMABjYzkyNzU4ZC0wNWY3LTRhZDYtYWE1ZS0wZmE5NzE4ZDg5ODU=",
        "X-Cache": "CONFIG_NOCACHE",
        "X-Processing-Time": "1244ms"
      },
      "ResponseBody": {
        "domains": {
          "nostojic13012023.skype.net": {
            "enabled": true
          },
          "nostojic14012023.skype.net": {
=======
        "Accept-Ranges": "bytes",
        "api-deprecated-versions": "2021-05-01-preview, 2022-09-01-preview, 2023-01-01-preview",
        "api-supported-versions": "2023-03-01, 2023-04-01-preview",
        "Connection": "keep-alive",
        "Content-Length": "240",
        "Content-Type": "application/json; charset=utf-8",
        "Date": "Wed, 17 May 2023 09:27:08 GMT",
        "MS-CV": "a\u002BVPaBBk\u002BEiZVZ9iZ/wbnQ.0",
        "Strict-Transport-Security": "max-age=2592000",
        "x-azure-ref": "20230517T092707Z-02fqv2pgsp3gp6xpavw24ccces00000000k0000000027gz7",
        "X-Cache": "CONFIG_NOCACHE",
        "X-Processing-Time": "543ms"
      },
      "ResponseBody": {
        "domains": {
          "anotherjbdomain.com": {
            "enabled": true
          },
          "jbtestinfra.com": {
>>>>>>> e81c5759
            "enabled": true
          }
        },
        "trunks": {
<<<<<<< HEAD
          "test1.nostojic13012023.skype.net": {
            "enabled": true,
            "sipSignalingPort": 8239
          },
          "test2.nostojic13012023.skype.net": {
=======
          "test1.jbtestinfra.com": {
            "enabled": true,
            "sipSignalingPort": 8239
          },
          "test2.jbtestinfra.com": {
>>>>>>> e81c5759
            "enabled": true,
            "sipSignalingPort": 7348
          }
        },
        "routes": []
      }
    },
    {
<<<<<<< HEAD
      "RequestUri": "https://endpoint/sip?api-version=2023-01-01-preview",
=======
      "RequestUri": "https://endpoint/sip?api-version=2023-04-01-preview",
>>>>>>> e81c5759
      "RequestMethod": "PATCH",
      "RequestHeaders": {
        "Accept": "application/json",
        "Accept-Encoding": "gzip,deflate",
        "Authorization": "Sanitized",
        "Connection": "keep-alive",
<<<<<<< HEAD
        "Content-Length": "351",
        "Content-Type": "application/merge-patch\u002Bjson",
        "User-Agent": "azsdk-js-communication-phone-numbers/1.2.0-alpha.20230303.1 core-rest-pipeline/1.9.2 Node/v18.13.0 OS/(x64-Windows_NT-10.0.22621)",
=======
        "Content-Length": "318",
        "Content-Type": "application/merge-patch\u002Bjson",
        "User-Agent": "azsdk-js-communication-phone-numbers/1.3.0-alpha.20230517.1 core-rest-pipeline/1.10.3 Node/v18.13.0 OS/(x64-Windows_NT-10.0.22621)",
>>>>>>> e81c5759
        "x-ms-client-request-id": "sanitized"
      },
      "RequestBody": {
        "routes": [
          {
            "description": "myFirstRoute\u0027s description",
            "name": "myFirstRoute",
            "numberPattern": "^\u002B[1-9][0-9]{3,23}$",
            "trunks": [
<<<<<<< HEAD
              "test1.nostojic13012023.skype.net",
              "test2.nostojic13012023.skype.net"
=======
              "test1.jbtestinfra.com",
              "test2.jbtestinfra.com"
>>>>>>> e81c5759
            ]
          },
          {
            "description": "mySecondRoute\u0027s description",
            "name": "mySecondRoute",
            "numberPattern": "^\u002B[1-9][0-9]{3,23}$",
            "trunks": [
<<<<<<< HEAD
              "test1.nostojic13012023.skype.net"
=======
              "test1.jbtestinfra.com"
>>>>>>> e81c5759
            ]
          }
        ]
      },
      "StatusCode": 200,
      "ResponseHeaders": {
<<<<<<< HEAD
        "api-supported-versions": "2021-05-01-preview, 2022-09-01-preview, 2023-01-01-preview, 2023-03-01",
        "Content-Length": "618",
        "Content-Type": "application/json; charset=utf-8",
        "Date": "Thu, 02 Mar 2023 14:06:56 GMT",
        "MS-CV": "iNCTQ7r3j0ukPvPlP9miBQ.0",
        "Strict-Transport-Security": "max-age=2592000",
        "X-Azure-Ref": "0gK0AZAAAAADBYfHY0OAJT7gQo1TIj70MUFJHMDFFREdFMDkxMABjYzkyNzU4ZC0wNWY3LTRhZDYtYWE1ZS0wZmE5NzE4ZDg5ODU=",
        "X-Cache": "CONFIG_NOCACHE",
        "X-Processing-Time": "280ms"
      },
      "ResponseBody": {
        "domains": {
          "nostojic13012023.skype.net": {
            "enabled": true
          },
          "nostojic14012023.skype.net": {
=======
        "Accept-Ranges": "bytes",
        "api-deprecated-versions": "2021-05-01-preview, 2022-09-01-preview, 2023-01-01-preview",
        "api-supported-versions": "2023-03-01, 2023-04-01-preview",
        "Connection": "keep-alive",
        "Content-Length": "545",
        "Content-Type": "application/json; charset=utf-8",
        "Date": "Wed, 17 May 2023 09:27:09 GMT",
        "MS-CV": "JiBLMp9RdEmhuRt3kpiUjA.0",
        "Strict-Transport-Security": "max-age=2592000",
        "x-azure-ref": "20230517T092708Z-02fqv2pgsp3gp6xpavw24ccces00000000k0000000027h3e",
        "X-Cache": "CONFIG_NOCACHE",
        "X-Processing-Time": "217ms"
      },
      "ResponseBody": {
        "domains": {
          "anotherjbdomain.com": {
            "enabled": true
          },
          "jbtestinfra.com": {
>>>>>>> e81c5759
            "enabled": true
          }
        },
        "trunks": {
<<<<<<< HEAD
          "test1.nostojic13012023.skype.net": {
            "enabled": true,
            "sipSignalingPort": 8239
          },
          "test2.nostojic13012023.skype.net": {
=======
          "test1.jbtestinfra.com": {
            "enabled": true,
            "sipSignalingPort": 8239
          },
          "test2.jbtestinfra.com": {
>>>>>>> e81c5759
            "enabled": true,
            "sipSignalingPort": 7348
          }
        },
        "routes": [
          {
            "description": "myFirstRoute\u0027s description",
            "name": "myFirstRoute",
            "numberPattern": "^\u002B[1-9][0-9]{3,23}$",
            "trunks": [
<<<<<<< HEAD
              "test1.nostojic13012023.skype.net",
              "test2.nostojic13012023.skype.net"
=======
              "test1.jbtestinfra.com",
              "test2.jbtestinfra.com"
>>>>>>> e81c5759
            ]
          },
          {
            "description": "mySecondRoute\u0027s description",
            "name": "mySecondRoute",
            "numberPattern": "^\u002B[1-9][0-9]{3,23}$",
            "trunks": [
<<<<<<< HEAD
              "test1.nostojic13012023.skype.net"
            ]
          }
        ]
      }
    },
    {
      "RequestUri": "https://endpoint/sip?api-version=2023-01-01-preview",
=======
              "test1.jbtestinfra.com"
            ]
          }
        ]
      }
    },
    {
      "RequestUri": "https://endpoint/sip?api-version=2023-04-01-preview",
>>>>>>> e81c5759
      "RequestMethod": "GET",
      "RequestHeaders": {
        "Accept": "application/json",
        "Accept-Encoding": "gzip,deflate",
        "Authorization": "Sanitized",
        "Connection": "keep-alive",
<<<<<<< HEAD
        "User-Agent": "azsdk-js-communication-phone-numbers/1.2.0-alpha.20230303.1 core-rest-pipeline/1.9.2 Node/v18.13.0 OS/(x64-Windows_NT-10.0.22621)",
=======
        "User-Agent": "azsdk-js-communication-phone-numbers/1.3.0-alpha.20230517.1 core-rest-pipeline/1.10.3 Node/v18.13.0 OS/(x64-Windows_NT-10.0.22621)",
>>>>>>> e81c5759
        "x-ms-client-request-id": "sanitized"
      },
      "RequestBody": null,
      "StatusCode": 200,
      "ResponseHeaders": {
<<<<<<< HEAD
        "api-supported-versions": "2021-05-01-preview, 2022-09-01-preview, 2023-01-01-preview, 2023-03-01",
        "Content-Length": "618",
        "Content-Type": "application/json; charset=utf-8",
        "Date": "Thu, 02 Mar 2023 14:06:57 GMT",
        "MS-CV": "JbgZ2/Lc1k2QEfcA1o8s5w.0",
        "Strict-Transport-Security": "max-age=2592000",
        "X-Azure-Ref": "0gK0AZAAAAADE/ZSOEFBkRZGl\u002BLZGxZ/nUFJHMDFFREdFMDkxMABjYzkyNzU4ZC0wNWY3LTRhZDYtYWE1ZS0wZmE5NzE4ZDg5ODU=",
        "X-Cache": "CONFIG_NOCACHE",
        "X-Processing-Time": "171ms"
      },
      "ResponseBody": {
        "domains": {
          "nostojic13012023.skype.net": {
            "enabled": true
          },
          "nostojic14012023.skype.net": {
=======
        "Accept-Ranges": "bytes",
        "api-deprecated-versions": "2021-05-01-preview, 2022-09-01-preview, 2023-01-01-preview",
        "api-supported-versions": "2023-03-01, 2023-04-01-preview",
        "Connection": "keep-alive",
        "Content-Length": "545",
        "Content-Type": "application/json; charset=utf-8",
        "Date": "Wed, 17 May 2023 09:27:09 GMT",
        "MS-CV": "q2oqpt27AkOXbPo6L2Yj/Q.0",
        "Strict-Transport-Security": "max-age=2592000",
        "x-azure-ref": "20230517T092709Z-02fqv2pgsp3gp6xpavw24ccces00000000k0000000027h6w",
        "X-Cache": "CONFIG_NOCACHE",
        "X-Processing-Time": "102ms"
      },
      "ResponseBody": {
        "domains": {
          "anotherjbdomain.com": {
            "enabled": true
          },
          "jbtestinfra.com": {
>>>>>>> e81c5759
            "enabled": true
          }
        },
        "trunks": {
<<<<<<< HEAD
          "test1.nostojic13012023.skype.net": {
            "enabled": true,
            "sipSignalingPort": 8239
          },
          "test2.nostojic13012023.skype.net": {
=======
          "test1.jbtestinfra.com": {
            "enabled": true,
            "sipSignalingPort": 8239
          },
          "test2.jbtestinfra.com": {
>>>>>>> e81c5759
            "enabled": true,
            "sipSignalingPort": 7348
          }
        },
        "routes": [
          {
            "description": "myFirstRoute\u0027s description",
            "name": "myFirstRoute",
            "numberPattern": "^\u002B[1-9][0-9]{3,23}$",
            "trunks": [
<<<<<<< HEAD
              "test1.nostojic13012023.skype.net",
              "test2.nostojic13012023.skype.net"
=======
              "test1.jbtestinfra.com",
              "test2.jbtestinfra.com"
>>>>>>> e81c5759
            ]
          },
          {
            "description": "mySecondRoute\u0027s description",
            "name": "mySecondRoute",
            "numberPattern": "^\u002B[1-9][0-9]{3,23}$",
            "trunks": [
<<<<<<< HEAD
              "test1.nostojic13012023.skype.net"
            ]
          }
        ]
      }
    },
    {
      "RequestUri": "https://endpoint/sip?api-version=2023-01-01-preview",
=======
              "test1.jbtestinfra.com"
            ]
          }
        ]
      }
    },
    {
      "RequestUri": "https://endpoint/sip?api-version=2023-04-01-preview",
>>>>>>> e81c5759
      "RequestMethod": "PATCH",
      "RequestHeaders": {
        "Accept": "application/json",
        "Accept-Encoding": "gzip,deflate",
        "Authorization": "Sanitized",
        "Connection": "keep-alive",
<<<<<<< HEAD
        "Content-Length": "128",
        "Content-Type": "application/merge-patch\u002Bjson",
        "User-Agent": "azsdk-js-communication-phone-numbers/1.2.0-alpha.20230303.1 core-rest-pipeline/1.9.2 Node/v18.13.0 OS/(x64-Windows_NT-10.0.22621)",
=======
        "Content-Length": "106",
        "Content-Type": "application/merge-patch\u002Bjson",
        "User-Agent": "azsdk-js-communication-phone-numbers/1.3.0-alpha.20230517.1 core-rest-pipeline/1.10.3 Node/v18.13.0 OS/(x64-Windows_NT-10.0.22621)",
>>>>>>> e81c5759
        "x-ms-client-request-id": "sanitized"
      },
      "RequestBody": {
        "trunks": {
<<<<<<< HEAD
          "test1.nostojic13012023.skype.net": {
            "sipSignalingPort": 1234,
            "enabled": true
          },
          "test2.nostojic13012023.skype.net": null
=======
          "test1.jbtestinfra.com": {
            "sipSignalingPort": 1234,
            "enabled": true
          },
          "test2.jbtestinfra.com": null
>>>>>>> e81c5759
        }
      },
      "StatusCode": 422,
      "ResponseHeaders": {
        "api-deprecated-versions": "2021-05-01-preview, 2022-09-01-preview, 2023-01-01-preview",
        "api-supported-versions": "2023-03-01, 2023-04-01-preview",
        "Connection": "keep-alive",
        "Content-Type": "application/json",
<<<<<<< HEAD
        "Date": "Thu, 02 Mar 2023 14:06:57 GMT",
        "MS-CV": "Q6cK5DNJ\u002BE65OupvFbIj6Q.0",
        "Strict-Transport-Security": "max-age=2592000",
        "Transfer-Encoding": "chunked",
        "X-Azure-Ref": "0ga0AZAAAAACPtpMqqFELR6oUfgDqySWLUFJHMDFFREdFMDkxMABjYzkyNzU4ZC0wNWY3LTRhZDYtYWE1ZS0wZmE5NzE4ZDg5ODU=",
        "X-Cache": "CONFIG_NOCACHE",
        "X-Processing-Time": "484ms"
=======
        "Date": "Wed, 17 May 2023 09:27:09 GMT",
        "MS-CV": "bfAAURidq0SqzzO829Ae1A.0",
        "Strict-Transport-Security": "max-age=2592000",
        "Transfer-Encoding": "chunked",
        "x-azure-ref": "20230517T092709Z-02fqv2pgsp3gp6xpavw24ccces00000000k0000000027h8v",
        "X-Cache": "CONFIG_NOCACHE",
        "X-Processing-Time": "236ms"
>>>>>>> e81c5759
      },
      "ResponseBody": {
        "error": {
          "code": "UnprocessableConfiguration",
          "message": "One or more request inputs are not valid.",
          "innererror": {
            "code": "MissingTrunk",
            "message": "Route targeting a missing trunk."
          }
        }
      }
    },
    {
<<<<<<< HEAD
      "RequestUri": "https://endpoint/sip?api-version=2023-01-01-preview",
=======
      "RequestUri": "https://endpoint/sip?api-version=2023-04-01-preview",
>>>>>>> e81c5759
      "RequestMethod": "GET",
      "RequestHeaders": {
        "Accept": "application/json",
        "Accept-Encoding": "gzip,deflate",
        "Authorization": "Sanitized",
        "Connection": "keep-alive",
<<<<<<< HEAD
        "User-Agent": "azsdk-js-communication-phone-numbers/1.2.0-alpha.20230303.1 core-rest-pipeline/1.9.2 Node/v18.13.0 OS/(x64-Windows_NT-10.0.22621)",
=======
        "User-Agent": "azsdk-js-communication-phone-numbers/1.3.0-alpha.20230517.1 core-rest-pipeline/1.10.3 Node/v18.13.0 OS/(x64-Windows_NT-10.0.22621)",
>>>>>>> e81c5759
        "x-ms-client-request-id": "sanitized"
      },
      "RequestBody": null,
      "StatusCode": 200,
      "ResponseHeaders": {
<<<<<<< HEAD
        "api-supported-versions": "2021-05-01-preview, 2022-09-01-preview, 2023-01-01-preview, 2023-03-01",
        "Content-Length": "618",
        "Content-Type": "application/json; charset=utf-8",
        "Date": "Thu, 02 Mar 2023 14:06:58 GMT",
        "MS-CV": "bhZgwkgfHkaq/CSRG3Ha2g.0",
        "Strict-Transport-Security": "max-age=2592000",
        "X-Azure-Ref": "0ga0AZAAAAAAPhryAvF2hTIJh/J1VmE0AUFJHMDFFREdFMDkxMABjYzkyNzU4ZC0wNWY3LTRhZDYtYWE1ZS0wZmE5NzE4ZDg5ODU=",
        "X-Cache": "CONFIG_NOCACHE",
        "X-Processing-Time": "171ms"
      },
      "ResponseBody": {
        "domains": {
          "nostojic13012023.skype.net": {
            "enabled": true
          },
          "nostojic14012023.skype.net": {
=======
        "Accept-Ranges": "bytes",
        "api-deprecated-versions": "2021-05-01-preview, 2022-09-01-preview, 2023-01-01-preview",
        "api-supported-versions": "2023-03-01, 2023-04-01-preview",
        "Connection": "keep-alive",
        "Content-Length": "545",
        "Content-Type": "application/json; charset=utf-8",
        "Date": "Wed, 17 May 2023 09:27:10 GMT",
        "MS-CV": "V3C3DtNct06DGxnDYus4tg.0",
        "Strict-Transport-Security": "max-age=2592000",
        "x-azure-ref": "20230517T092709Z-02fqv2pgsp3gp6xpavw24ccces00000000k0000000027hbd",
        "X-Cache": "CONFIG_NOCACHE",
        "X-Processing-Time": "101ms"
      },
      "ResponseBody": {
        "domains": {
          "anotherjbdomain.com": {
            "enabled": true
          },
          "jbtestinfra.com": {
>>>>>>> e81c5759
            "enabled": true
          }
        },
        "trunks": {
<<<<<<< HEAD
          "test1.nostojic13012023.skype.net": {
            "enabled": true,
            "sipSignalingPort": 8239
          },
          "test2.nostojic13012023.skype.net": {
=======
          "test1.jbtestinfra.com": {
            "enabled": true,
            "sipSignalingPort": 8239
          },
          "test2.jbtestinfra.com": {
>>>>>>> e81c5759
            "enabled": true,
            "sipSignalingPort": 7348
          }
        },
        "routes": [
          {
            "description": "myFirstRoute\u0027s description",
            "name": "myFirstRoute",
            "numberPattern": "^\u002B[1-9][0-9]{3,23}$",
            "trunks": [
<<<<<<< HEAD
              "test1.nostojic13012023.skype.net",
              "test2.nostojic13012023.skype.net"
=======
              "test1.jbtestinfra.com",
              "test2.jbtestinfra.com"
>>>>>>> e81c5759
            ]
          },
          {
            "description": "mySecondRoute\u0027s description",
            "name": "mySecondRoute",
            "numberPattern": "^\u002B[1-9][0-9]{3,23}$",
            "trunks": [
<<<<<<< HEAD
              "test1.nostojic13012023.skype.net"
=======
              "test1.jbtestinfra.com"
>>>>>>> e81c5759
            ]
          }
        ]
      }
    }
  ],
  "Variables": {
<<<<<<< HEAD
    "fqdn-1": "test1.nostojic13012023.skype.net",
    "fqdn-2": "test2.nostojic13012023.skype.net"
=======
    "fqdn-1": "test1.jbtestinfra.com",
    "fqdn-2": "test2.jbtestinfra.com"
>>>>>>> e81c5759
  }
}<|MERGE_RESOLUTION|>--- conflicted
+++ resolved
@@ -1,45 +1,19 @@
 {
   "Entries": [
     {
-<<<<<<< HEAD
-      "RequestUri": "https://endpoint/sip?api-version=2023-01-01-preview",
-=======
-      "RequestUri": "https://endpoint/sip?api-version=2023-04-01-preview",
->>>>>>> e81c5759
+      "RequestUri": "https://endpoint/sip?api-version=2023-04-01-preview",
       "RequestMethod": "GET",
       "RequestHeaders": {
         "Accept": "application/json",
         "Accept-Encoding": "gzip,deflate",
         "Authorization": "Sanitized",
         "Connection": "keep-alive",
-<<<<<<< HEAD
-        "User-Agent": "azsdk-js-communication-phone-numbers/1.2.0-alpha.20230303.1 core-rest-pipeline/1.9.2 Node/v18.13.0 OS/(x64-Windows_NT-10.0.22621)",
-=======
-        "User-Agent": "azsdk-js-communication-phone-numbers/1.3.0-alpha.20230517.1 core-rest-pipeline/1.10.3 Node/v18.13.0 OS/(x64-Windows_NT-10.0.22621)",
->>>>>>> e81c5759
+        "User-Agent": "azsdk-js-communication-phone-numbers/1.3.0-alpha.20230517.1 core-rest-pipeline/1.10.3 Node/v18.13.0 OS/(x64-Windows_NT-10.0.22621)",
         "x-ms-client-request-id": "sanitized"
       },
       "RequestBody": null,
       "StatusCode": 200,
       "ResponseHeaders": {
-<<<<<<< HEAD
-        "api-supported-versions": "2021-05-01-preview, 2022-09-01-preview, 2023-01-01-preview, 2023-03-01",
-        "Content-Length": "129",
-        "Content-Type": "application/json; charset=utf-8",
-        "Date": "Thu, 02 Mar 2023 14:06:54 GMT",
-        "MS-CV": "SdCIFwseLU\u002BbIb6qDn4Y8Q.0",
-        "Strict-Transport-Security": "max-age=2592000",
-        "X-Azure-Ref": "0fq0AZAAAAADa/\u002BCAbqzwT6vrx9wmy9QFUFJHMDFFREdFMDkxMABjYzkyNzU4ZC0wNWY3LTRhZDYtYWE1ZS0wZmE5NzE4ZDg5ODU=",
-        "X-Cache": "CONFIG_NOCACHE",
-        "X-Processing-Time": "170ms"
-      },
-      "ResponseBody": {
-        "domains": {
-          "nostojic13012023.skype.net": {
-            "enabled": true
-          },
-          "nostojic14012023.skype.net": {
-=======
         "Accept-Ranges": "bytes",
         "api-deprecated-versions": "2021-05-01-preview, 2022-09-01-preview, 2023-01-01-preview",
         "api-supported-versions": "2023-03-01, 2023-04-01-preview",
@@ -59,7 +33,6 @@
             "enabled": true
           },
           "jbtestinfra.com": {
->>>>>>> e81c5759
             "enabled": true
           }
         },
@@ -68,43 +41,25 @@
       }
     },
     {
-<<<<<<< HEAD
-      "RequestUri": "https://endpoint/sip?api-version=2023-01-01-preview",
-=======
-      "RequestUri": "https://endpoint/sip?api-version=2023-04-01-preview",
->>>>>>> e81c5759
+      "RequestUri": "https://endpoint/sip?api-version=2023-04-01-preview",
       "RequestMethod": "PATCH",
       "RequestHeaders": {
         "Accept": "application/json",
         "Accept-Encoding": "gzip,deflate",
         "Authorization": "Sanitized",
         "Connection": "keep-alive",
-<<<<<<< HEAD
-        "Content-Length": "164",
-        "Content-Type": "application/merge-patch\u002Bjson",
-        "User-Agent": "azsdk-js-communication-phone-numbers/1.2.0-alpha.20230303.1 core-rest-pipeline/1.9.2 Node/v18.13.0 OS/(x64-Windows_NT-10.0.22621)",
-=======
         "Content-Length": "142",
         "Content-Type": "application/merge-patch\u002Bjson",
         "User-Agent": "azsdk-js-communication-phone-numbers/1.3.0-alpha.20230517.1 core-rest-pipeline/1.10.3 Node/v18.13.0 OS/(x64-Windows_NT-10.0.22621)",
->>>>>>> e81c5759
         "x-ms-client-request-id": "sanitized"
       },
       "RequestBody": {
         "trunks": {
-<<<<<<< HEAD
-          "test1.nostojic13012023.skype.net": {
+          "test1.jbtestinfra.com": {
             "sipSignalingPort": 8239,
             "enabled": true
           },
-          "test2.nostojic13012023.skype.net": {
-=======
-          "test1.jbtestinfra.com": {
-            "sipSignalingPort": 8239,
-            "enabled": true
-          },
-          "test2.jbtestinfra.com": {
->>>>>>> e81c5759
+          "test2.jbtestinfra.com": {
             "sipSignalingPort": 7348,
             "enabled": true
           }
@@ -112,24 +67,6 @@
       },
       "StatusCode": 200,
       "ResponseHeaders": {
-<<<<<<< HEAD
-        "api-supported-versions": "2021-05-01-preview, 2022-09-01-preview, 2023-01-01-preview, 2023-03-01",
-        "Content-Length": "280",
-        "Content-Type": "application/json; charset=utf-8",
-        "Date": "Thu, 02 Mar 2023 14:06:56 GMT",
-        "MS-CV": "EHMmN0FSmEqj4JVz9M2dqw.0",
-        "Strict-Transport-Security": "max-age=2592000",
-        "X-Azure-Ref": "0fq0AZAAAAAD1ftS5w/JHS5eqXfCRAKvsUFJHMDFFREdFMDkxMABjYzkyNzU4ZC0wNWY3LTRhZDYtYWE1ZS0wZmE5NzE4ZDg5ODU=",
-        "X-Cache": "CONFIG_NOCACHE",
-        "X-Processing-Time": "1244ms"
-      },
-      "ResponseBody": {
-        "domains": {
-          "nostojic13012023.skype.net": {
-            "enabled": true
-          },
-          "nostojic14012023.skype.net": {
-=======
         "Accept-Ranges": "bytes",
         "api-deprecated-versions": "2021-05-01-preview, 2022-09-01-preview, 2023-01-01-preview",
         "api-supported-versions": "2023-03-01, 2023-04-01-preview",
@@ -149,24 +86,15 @@
             "enabled": true
           },
           "jbtestinfra.com": {
->>>>>>> e81c5759
-            "enabled": true
-          }
-        },
-        "trunks": {
-<<<<<<< HEAD
-          "test1.nostojic13012023.skype.net": {
+            "enabled": true
+          }
+        },
+        "trunks": {
+          "test1.jbtestinfra.com": {
             "enabled": true,
             "sipSignalingPort": 8239
           },
-          "test2.nostojic13012023.skype.net": {
-=======
-          "test1.jbtestinfra.com": {
-            "enabled": true,
-            "sipSignalingPort": 8239
-          },
-          "test2.jbtestinfra.com": {
->>>>>>> e81c5759
+          "test2.jbtestinfra.com": {
             "enabled": true,
             "sipSignalingPort": 7348
           }
@@ -175,26 +103,16 @@
       }
     },
     {
-<<<<<<< HEAD
-      "RequestUri": "https://endpoint/sip?api-version=2023-01-01-preview",
-=======
-      "RequestUri": "https://endpoint/sip?api-version=2023-04-01-preview",
->>>>>>> e81c5759
+      "RequestUri": "https://endpoint/sip?api-version=2023-04-01-preview",
       "RequestMethod": "PATCH",
       "RequestHeaders": {
         "Accept": "application/json",
         "Accept-Encoding": "gzip,deflate",
         "Authorization": "Sanitized",
         "Connection": "keep-alive",
-<<<<<<< HEAD
-        "Content-Length": "351",
-        "Content-Type": "application/merge-patch\u002Bjson",
-        "User-Agent": "azsdk-js-communication-phone-numbers/1.2.0-alpha.20230303.1 core-rest-pipeline/1.9.2 Node/v18.13.0 OS/(x64-Windows_NT-10.0.22621)",
-=======
         "Content-Length": "318",
         "Content-Type": "application/merge-patch\u002Bjson",
         "User-Agent": "azsdk-js-communication-phone-numbers/1.3.0-alpha.20230517.1 core-rest-pipeline/1.10.3 Node/v18.13.0 OS/(x64-Windows_NT-10.0.22621)",
->>>>>>> e81c5759
         "x-ms-client-request-id": "sanitized"
       },
       "RequestBody": {
@@ -204,13 +122,8 @@
             "name": "myFirstRoute",
             "numberPattern": "^\u002B[1-9][0-9]{3,23}$",
             "trunks": [
-<<<<<<< HEAD
-              "test1.nostojic13012023.skype.net",
-              "test2.nostojic13012023.skype.net"
-=======
               "test1.jbtestinfra.com",
               "test2.jbtestinfra.com"
->>>>>>> e81c5759
             ]
           },
           {
@@ -218,35 +131,13 @@
             "name": "mySecondRoute",
             "numberPattern": "^\u002B[1-9][0-9]{3,23}$",
             "trunks": [
-<<<<<<< HEAD
-              "test1.nostojic13012023.skype.net"
-=======
               "test1.jbtestinfra.com"
->>>>>>> e81c5759
             ]
           }
         ]
       },
       "StatusCode": 200,
       "ResponseHeaders": {
-<<<<<<< HEAD
-        "api-supported-versions": "2021-05-01-preview, 2022-09-01-preview, 2023-01-01-preview, 2023-03-01",
-        "Content-Length": "618",
-        "Content-Type": "application/json; charset=utf-8",
-        "Date": "Thu, 02 Mar 2023 14:06:56 GMT",
-        "MS-CV": "iNCTQ7r3j0ukPvPlP9miBQ.0",
-        "Strict-Transport-Security": "max-age=2592000",
-        "X-Azure-Ref": "0gK0AZAAAAADBYfHY0OAJT7gQo1TIj70MUFJHMDFFREdFMDkxMABjYzkyNzU4ZC0wNWY3LTRhZDYtYWE1ZS0wZmE5NzE4ZDg5ODU=",
-        "X-Cache": "CONFIG_NOCACHE",
-        "X-Processing-Time": "280ms"
-      },
-      "ResponseBody": {
-        "domains": {
-          "nostojic13012023.skype.net": {
-            "enabled": true
-          },
-          "nostojic14012023.skype.net": {
-=======
         "Accept-Ranges": "bytes",
         "api-deprecated-versions": "2021-05-01-preview, 2022-09-01-preview, 2023-01-01-preview",
         "api-supported-versions": "2023-03-01, 2023-04-01-preview",
@@ -266,24 +157,15 @@
             "enabled": true
           },
           "jbtestinfra.com": {
->>>>>>> e81c5759
-            "enabled": true
-          }
-        },
-        "trunks": {
-<<<<<<< HEAD
-          "test1.nostojic13012023.skype.net": {
+            "enabled": true
+          }
+        },
+        "trunks": {
+          "test1.jbtestinfra.com": {
             "enabled": true,
             "sipSignalingPort": 8239
           },
-          "test2.nostojic13012023.skype.net": {
-=======
-          "test1.jbtestinfra.com": {
-            "enabled": true,
-            "sipSignalingPort": 8239
-          },
-          "test2.jbtestinfra.com": {
->>>>>>> e81c5759
+          "test2.jbtestinfra.com": {
             "enabled": true,
             "sipSignalingPort": 7348
           }
@@ -294,13 +176,8 @@
             "name": "myFirstRoute",
             "numberPattern": "^\u002B[1-9][0-9]{3,23}$",
             "trunks": [
-<<<<<<< HEAD
-              "test1.nostojic13012023.skype.net",
-              "test2.nostojic13012023.skype.net"
-=======
               "test1.jbtestinfra.com",
               "test2.jbtestinfra.com"
->>>>>>> e81c5759
             ]
           },
           {
@@ -308,59 +185,26 @@
             "name": "mySecondRoute",
             "numberPattern": "^\u002B[1-9][0-9]{3,23}$",
             "trunks": [
-<<<<<<< HEAD
-              "test1.nostojic13012023.skype.net"
+              "test1.jbtestinfra.com"
             ]
           }
         ]
       }
     },
     {
-      "RequestUri": "https://endpoint/sip?api-version=2023-01-01-preview",
-=======
-              "test1.jbtestinfra.com"
-            ]
-          }
-        ]
-      }
-    },
-    {
-      "RequestUri": "https://endpoint/sip?api-version=2023-04-01-preview",
->>>>>>> e81c5759
+      "RequestUri": "https://endpoint/sip?api-version=2023-04-01-preview",
       "RequestMethod": "GET",
       "RequestHeaders": {
         "Accept": "application/json",
         "Accept-Encoding": "gzip,deflate",
         "Authorization": "Sanitized",
         "Connection": "keep-alive",
-<<<<<<< HEAD
-        "User-Agent": "azsdk-js-communication-phone-numbers/1.2.0-alpha.20230303.1 core-rest-pipeline/1.9.2 Node/v18.13.0 OS/(x64-Windows_NT-10.0.22621)",
-=======
-        "User-Agent": "azsdk-js-communication-phone-numbers/1.3.0-alpha.20230517.1 core-rest-pipeline/1.10.3 Node/v18.13.0 OS/(x64-Windows_NT-10.0.22621)",
->>>>>>> e81c5759
+        "User-Agent": "azsdk-js-communication-phone-numbers/1.3.0-alpha.20230517.1 core-rest-pipeline/1.10.3 Node/v18.13.0 OS/(x64-Windows_NT-10.0.22621)",
         "x-ms-client-request-id": "sanitized"
       },
       "RequestBody": null,
       "StatusCode": 200,
       "ResponseHeaders": {
-<<<<<<< HEAD
-        "api-supported-versions": "2021-05-01-preview, 2022-09-01-preview, 2023-01-01-preview, 2023-03-01",
-        "Content-Length": "618",
-        "Content-Type": "application/json; charset=utf-8",
-        "Date": "Thu, 02 Mar 2023 14:06:57 GMT",
-        "MS-CV": "JbgZ2/Lc1k2QEfcA1o8s5w.0",
-        "Strict-Transport-Security": "max-age=2592000",
-        "X-Azure-Ref": "0gK0AZAAAAADE/ZSOEFBkRZGl\u002BLZGxZ/nUFJHMDFFREdFMDkxMABjYzkyNzU4ZC0wNWY3LTRhZDYtYWE1ZS0wZmE5NzE4ZDg5ODU=",
-        "X-Cache": "CONFIG_NOCACHE",
-        "X-Processing-Time": "171ms"
-      },
-      "ResponseBody": {
-        "domains": {
-          "nostojic13012023.skype.net": {
-            "enabled": true
-          },
-          "nostojic14012023.skype.net": {
-=======
         "Accept-Ranges": "bytes",
         "api-deprecated-versions": "2021-05-01-preview, 2022-09-01-preview, 2023-01-01-preview",
         "api-supported-versions": "2023-03-01, 2023-04-01-preview",
@@ -380,24 +224,15 @@
             "enabled": true
           },
           "jbtestinfra.com": {
->>>>>>> e81c5759
-            "enabled": true
-          }
-        },
-        "trunks": {
-<<<<<<< HEAD
-          "test1.nostojic13012023.skype.net": {
+            "enabled": true
+          }
+        },
+        "trunks": {
+          "test1.jbtestinfra.com": {
             "enabled": true,
             "sipSignalingPort": 8239
           },
-          "test2.nostojic13012023.skype.net": {
-=======
-          "test1.jbtestinfra.com": {
-            "enabled": true,
-            "sipSignalingPort": 8239
-          },
-          "test2.jbtestinfra.com": {
->>>>>>> e81c5759
+          "test2.jbtestinfra.com": {
             "enabled": true,
             "sipSignalingPort": 7348
           }
@@ -408,13 +243,8 @@
             "name": "myFirstRoute",
             "numberPattern": "^\u002B[1-9][0-9]{3,23}$",
             "trunks": [
-<<<<<<< HEAD
-              "test1.nostojic13012023.skype.net",
-              "test2.nostojic13012023.skype.net"
-=======
               "test1.jbtestinfra.com",
               "test2.jbtestinfra.com"
->>>>>>> e81c5759
             ]
           },
           {
@@ -422,57 +252,32 @@
             "name": "mySecondRoute",
             "numberPattern": "^\u002B[1-9][0-9]{3,23}$",
             "trunks": [
-<<<<<<< HEAD
-              "test1.nostojic13012023.skype.net"
+              "test1.jbtestinfra.com"
             ]
           }
         ]
       }
     },
     {
-      "RequestUri": "https://endpoint/sip?api-version=2023-01-01-preview",
-=======
-              "test1.jbtestinfra.com"
-            ]
-          }
-        ]
-      }
-    },
-    {
-      "RequestUri": "https://endpoint/sip?api-version=2023-04-01-preview",
->>>>>>> e81c5759
+      "RequestUri": "https://endpoint/sip?api-version=2023-04-01-preview",
       "RequestMethod": "PATCH",
       "RequestHeaders": {
         "Accept": "application/json",
         "Accept-Encoding": "gzip,deflate",
         "Authorization": "Sanitized",
         "Connection": "keep-alive",
-<<<<<<< HEAD
-        "Content-Length": "128",
-        "Content-Type": "application/merge-patch\u002Bjson",
-        "User-Agent": "azsdk-js-communication-phone-numbers/1.2.0-alpha.20230303.1 core-rest-pipeline/1.9.2 Node/v18.13.0 OS/(x64-Windows_NT-10.0.22621)",
-=======
         "Content-Length": "106",
         "Content-Type": "application/merge-patch\u002Bjson",
         "User-Agent": "azsdk-js-communication-phone-numbers/1.3.0-alpha.20230517.1 core-rest-pipeline/1.10.3 Node/v18.13.0 OS/(x64-Windows_NT-10.0.22621)",
->>>>>>> e81c5759
         "x-ms-client-request-id": "sanitized"
       },
       "RequestBody": {
         "trunks": {
-<<<<<<< HEAD
-          "test1.nostojic13012023.skype.net": {
+          "test1.jbtestinfra.com": {
             "sipSignalingPort": 1234,
             "enabled": true
           },
-          "test2.nostojic13012023.skype.net": null
-=======
-          "test1.jbtestinfra.com": {
-            "sipSignalingPort": 1234,
-            "enabled": true
-          },
           "test2.jbtestinfra.com": null
->>>>>>> e81c5759
         }
       },
       "StatusCode": 422,
@@ -481,15 +286,6 @@
         "api-supported-versions": "2023-03-01, 2023-04-01-preview",
         "Connection": "keep-alive",
         "Content-Type": "application/json",
-<<<<<<< HEAD
-        "Date": "Thu, 02 Mar 2023 14:06:57 GMT",
-        "MS-CV": "Q6cK5DNJ\u002BE65OupvFbIj6Q.0",
-        "Strict-Transport-Security": "max-age=2592000",
-        "Transfer-Encoding": "chunked",
-        "X-Azure-Ref": "0ga0AZAAAAACPtpMqqFELR6oUfgDqySWLUFJHMDFFREdFMDkxMABjYzkyNzU4ZC0wNWY3LTRhZDYtYWE1ZS0wZmE5NzE4ZDg5ODU=",
-        "X-Cache": "CONFIG_NOCACHE",
-        "X-Processing-Time": "484ms"
-=======
         "Date": "Wed, 17 May 2023 09:27:09 GMT",
         "MS-CV": "bfAAURidq0SqzzO829Ae1A.0",
         "Strict-Transport-Security": "max-age=2592000",
@@ -497,7 +293,6 @@
         "x-azure-ref": "20230517T092709Z-02fqv2pgsp3gp6xpavw24ccces00000000k0000000027h8v",
         "X-Cache": "CONFIG_NOCACHE",
         "X-Processing-Time": "236ms"
->>>>>>> e81c5759
       },
       "ResponseBody": {
         "error": {
@@ -511,45 +306,19 @@
       }
     },
     {
-<<<<<<< HEAD
-      "RequestUri": "https://endpoint/sip?api-version=2023-01-01-preview",
-=======
-      "RequestUri": "https://endpoint/sip?api-version=2023-04-01-preview",
->>>>>>> e81c5759
+      "RequestUri": "https://endpoint/sip?api-version=2023-04-01-preview",
       "RequestMethod": "GET",
       "RequestHeaders": {
         "Accept": "application/json",
         "Accept-Encoding": "gzip,deflate",
         "Authorization": "Sanitized",
         "Connection": "keep-alive",
-<<<<<<< HEAD
-        "User-Agent": "azsdk-js-communication-phone-numbers/1.2.0-alpha.20230303.1 core-rest-pipeline/1.9.2 Node/v18.13.0 OS/(x64-Windows_NT-10.0.22621)",
-=======
-        "User-Agent": "azsdk-js-communication-phone-numbers/1.3.0-alpha.20230517.1 core-rest-pipeline/1.10.3 Node/v18.13.0 OS/(x64-Windows_NT-10.0.22621)",
->>>>>>> e81c5759
+        "User-Agent": "azsdk-js-communication-phone-numbers/1.3.0-alpha.20230517.1 core-rest-pipeline/1.10.3 Node/v18.13.0 OS/(x64-Windows_NT-10.0.22621)",
         "x-ms-client-request-id": "sanitized"
       },
       "RequestBody": null,
       "StatusCode": 200,
       "ResponseHeaders": {
-<<<<<<< HEAD
-        "api-supported-versions": "2021-05-01-preview, 2022-09-01-preview, 2023-01-01-preview, 2023-03-01",
-        "Content-Length": "618",
-        "Content-Type": "application/json; charset=utf-8",
-        "Date": "Thu, 02 Mar 2023 14:06:58 GMT",
-        "MS-CV": "bhZgwkgfHkaq/CSRG3Ha2g.0",
-        "Strict-Transport-Security": "max-age=2592000",
-        "X-Azure-Ref": "0ga0AZAAAAAAPhryAvF2hTIJh/J1VmE0AUFJHMDFFREdFMDkxMABjYzkyNzU4ZC0wNWY3LTRhZDYtYWE1ZS0wZmE5NzE4ZDg5ODU=",
-        "X-Cache": "CONFIG_NOCACHE",
-        "X-Processing-Time": "171ms"
-      },
-      "ResponseBody": {
-        "domains": {
-          "nostojic13012023.skype.net": {
-            "enabled": true
-          },
-          "nostojic14012023.skype.net": {
-=======
         "Accept-Ranges": "bytes",
         "api-deprecated-versions": "2021-05-01-preview, 2022-09-01-preview, 2023-01-01-preview",
         "api-supported-versions": "2023-03-01, 2023-04-01-preview",
@@ -569,24 +338,15 @@
             "enabled": true
           },
           "jbtestinfra.com": {
->>>>>>> e81c5759
-            "enabled": true
-          }
-        },
-        "trunks": {
-<<<<<<< HEAD
-          "test1.nostojic13012023.skype.net": {
+            "enabled": true
+          }
+        },
+        "trunks": {
+          "test1.jbtestinfra.com": {
             "enabled": true,
             "sipSignalingPort": 8239
           },
-          "test2.nostojic13012023.skype.net": {
-=======
-          "test1.jbtestinfra.com": {
-            "enabled": true,
-            "sipSignalingPort": 8239
-          },
-          "test2.jbtestinfra.com": {
->>>>>>> e81c5759
+          "test2.jbtestinfra.com": {
             "enabled": true,
             "sipSignalingPort": 7348
           }
@@ -597,13 +357,8 @@
             "name": "myFirstRoute",
             "numberPattern": "^\u002B[1-9][0-9]{3,23}$",
             "trunks": [
-<<<<<<< HEAD
-              "test1.nostojic13012023.skype.net",
-              "test2.nostojic13012023.skype.net"
-=======
               "test1.jbtestinfra.com",
               "test2.jbtestinfra.com"
->>>>>>> e81c5759
             ]
           },
           {
@@ -611,11 +366,7 @@
             "name": "mySecondRoute",
             "numberPattern": "^\u002B[1-9][0-9]{3,23}$",
             "trunks": [
-<<<<<<< HEAD
-              "test1.nostojic13012023.skype.net"
-=======
               "test1.jbtestinfra.com"
->>>>>>> e81c5759
             ]
           }
         ]
@@ -623,12 +374,7 @@
     }
   ],
   "Variables": {
-<<<<<<< HEAD
-    "fqdn-1": "test1.nostojic13012023.skype.net",
-    "fqdn-2": "test2.nostojic13012023.skype.net"
-=======
     "fqdn-1": "test1.jbtestinfra.com",
     "fqdn-2": "test2.jbtestinfra.com"
->>>>>>> e81c5759
   }
 }