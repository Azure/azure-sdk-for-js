--- conflicted
+++ resolved
@@ -1,25 +1,15 @@
 {
   "Entries": [
     {
-<<<<<<< HEAD
       "RequestUri": "https://endpoint/sip?api-version=2023-01-01-preview",
-=======
-      "RequestUri": "https://endpoint/sip?api-version=2022-09-01-preview",
->>>>>>> 2197c448
       "RequestMethod": "GET",
       "RequestHeaders": {
         "Accept": "application/json",
         "Accept-Encoding": "gzip,deflate",
         "Authorization": "Sanitized",
         "Connection": "keep-alive",
-<<<<<<< HEAD
         "User-Agent": "azsdk-js-communication-phone-numbers/1.2.0-beta.5 core-rest-pipeline/1.9.2 Node/v18.13.0 OS/(x64-Windows_NT-10.0.22621)",
         "x-ms-client-request-id": "sanitized"
-=======
-        "User-Agent": "azsdk-js-communication-phone-numbers/1.2.0-beta.4 core-rest-pipeline/1.10.2 Node/v16.16.0 OS/(x64-Windows_NT-10.0.22621)",
-        "x-ms-client-request-id": "sanitized",
-        "x-ms-useragent": "fake-useragent"
->>>>>>> 2197c448
       },
       "RequestBody": null,
       "StatusCode": 200,
@@ -27,7 +17,6 @@
         "api-supported-versions": "2021-05-01-preview, 2022-09-01-preview, 2023-01-01-preview",
         "Content-Length": "280",
         "Content-Type": "application/json; charset=utf-8",
-<<<<<<< HEAD
         "Date": "Tue, 21 Feb 2023 11:25:57 GMT",
         "MS-CV": "EDKs/6denE\u002BVAe7ebGDrJA.0",
         "Strict-Transport-Security": "max-age=2592000",
@@ -51,25 +40,6 @@
           },
           "test2.nostojic13012023.skype.net": {
             "enabled": true,
-=======
-        "Date": "Thu, 12 Jan 2023 13:29:38 GMT",
-        "MS-CV": "tEP5cFSBN0mCLTz13rdBEQ.0",
-        "Strict-Transport-Security": "max-age=2592000",
-        "Transfer-Encoding": "chunked",
-        "X-Azure-Ref": "0QgvAYwAAAAD5hTA7W5lnTb\u002BjVqm7ifm7QlVEMDFFREdFMDIxMQA5ZmM3YjUxOS1hOGNjLTRmODktOTM1ZS1jOTE0OGFlMDllODE=",
-        "X-Cache": "CONFIG_NOCACHE",
-        "X-Processing-Time": "81ms"
-      },
-      "ResponseBody": {
-        "domains": {},
-        "trunks": {
-          "test.8ba71c979a3447d790fe03d13827cd37.com": {
-            "enabled": false,
-            "sipSignalingPort": 6789
-          },
-          "test.ba8c62985a084c16965a702d9a14f877.com": {
-            "enabled": false,
->>>>>>> 2197c448
             "sipSignalingPort": 9876
           }
         },
@@ -77,11 +47,7 @@
       }
     },
     {
-<<<<<<< HEAD
       "RequestUri": "https://endpoint/sip?api-version=2023-01-01-preview",
-=======
-      "RequestUri": "https://endpoint/sip?api-version=2022-09-01-preview",
->>>>>>> 2197c448
       "RequestMethod": "PATCH",
       "RequestHeaders": {
         "Accept": "application/json",
@@ -90,7 +56,6 @@
         "Connection": "keep-alive",
         "Content-Length": "92",
         "Content-Type": "application/merge-patch\u002Bjson",
-<<<<<<< HEAD
         "User-Agent": "azsdk-js-communication-phone-numbers/1.2.0-beta.5 core-rest-pipeline/1.9.2 Node/v18.13.0 OS/(x64-Windows_NT-10.0.22621)",
         "x-ms-client-request-id": "sanitized"
       },
@@ -98,16 +63,6 @@
         "trunks": {
           "test1.nostojic13012023.skype.net": null,
           "test2.nostojic13012023.skype.net": null
-=======
-        "User-Agent": "azsdk-js-communication-phone-numbers/1.2.0-beta.4 core-rest-pipeline/1.10.2 Node/v16.16.0 OS/(x64-Windows_NT-10.0.22621)",
-        "x-ms-client-request-id": "sanitized",
-        "x-ms-useragent": "fake-useragent"
-      },
-      "RequestBody": {
-        "trunks": {
-          "test.8ba71c979a3447d790fe03d13827cd37.com": null,
-          "test.ba8c62985a084c16965a702d9a14f877.com": null
->>>>>>> 2197c448
         }
       },
       "StatusCode": 200,
@@ -115,7 +70,6 @@
         "api-supported-versions": "2021-05-01-preview, 2022-09-01-preview, 2023-01-01-preview",
         "Content-Length": "129",
         "Content-Type": "application/json; charset=utf-8",
-<<<<<<< HEAD
         "Date": "Tue, 21 Feb 2023 11:25:57 GMT",
         "MS-CV": "uGBbx7jxAE65\u002B9mvPMFaBA.0",
         "Strict-Transport-Security": "max-age=2592000",
@@ -132,42 +86,20 @@
             "enabled": true
           }
         },
-=======
-        "Date": "Thu, 12 Jan 2023 13:29:38 GMT",
-        "MS-CV": "zoKMP5YkhU6/xjk8g\u002BBjXw.0",
-        "Strict-Transport-Security": "max-age=2592000",
-        "Transfer-Encoding": "chunked",
-        "X-Azure-Ref": "0QgvAYwAAAABuUPwjsE2HT43AFlnshx04QlVEMDFFREdFMDIxMQA5ZmM3YjUxOS1hOGNjLTRmODktOTM1ZS1jOTE0OGFlMDllODE=",
-        "X-Cache": "CONFIG_NOCACHE",
-        "X-Processing-Time": "254ms"
-      },
-      "ResponseBody": {
-        "domains": {},
->>>>>>> 2197c448
         "trunks": {},
         "routes": []
       }
     },
     {
-<<<<<<< HEAD
       "RequestUri": "https://endpoint/sip?api-version=2023-01-01-preview",
-=======
-      "RequestUri": "https://endpoint/sip?api-version=2022-09-01-preview",
->>>>>>> 2197c448
       "RequestMethod": "GET",
       "RequestHeaders": {
         "Accept": "application/json",
         "Accept-Encoding": "gzip,deflate",
         "Authorization": "Sanitized",
         "Connection": "keep-alive",
-<<<<<<< HEAD
         "User-Agent": "azsdk-js-communication-phone-numbers/1.2.0-beta.5 core-rest-pipeline/1.9.2 Node/v18.13.0 OS/(x64-Windows_NT-10.0.22621)",
         "x-ms-client-request-id": "sanitized"
-=======
-        "User-Agent": "azsdk-js-communication-phone-numbers/1.2.0-beta.4 core-rest-pipeline/1.10.2 Node/v16.16.0 OS/(x64-Windows_NT-10.0.22621)",
-        "x-ms-client-request-id": "sanitized",
-        "x-ms-useragent": "fake-useragent"
->>>>>>> 2197c448
       },
       "RequestBody": null,
       "StatusCode": 200,
@@ -175,23 +107,14 @@
         "api-supported-versions": "2021-05-01-preview, 2022-09-01-preview, 2023-01-01-preview",
         "Content-Length": "129",
         "Content-Type": "application/json; charset=utf-8",
-<<<<<<< HEAD
         "Date": "Tue, 21 Feb 2023 11:25:57 GMT",
         "MS-CV": "ytjf4M2rW0WzIZdOSNobDg.0",
         "Strict-Transport-Security": "max-age=2592000",
         "X-Azure-Ref": "0Rqr0YwAAAADeZVQ2hW7zRJ1W3VmzRdXTTFRTRURHRTEzMTIAY2M5Mjc1OGQtMDVmNy00YWQ2LWFhNWUtMGZhOTcxOGQ4OTg1",
-=======
-        "Date": "Thu, 12 Jan 2023 13:29:38 GMT",
-        "MS-CV": "SCye/rH2wEGDAKFH8PjhfQ.0",
-        "Strict-Transport-Security": "max-age=2592000",
-        "Transfer-Encoding": "chunked",
-        "X-Azure-Ref": "0QwvAYwAAAAD/h9nf0tVCR68I42PVUGWjQlVEMDFFREdFMDIxMQA5ZmM3YjUxOS1hOGNjLTRmODktOTM1ZS1jOTE0OGFlMDllODE=",
->>>>>>> 2197c448
         "X-Cache": "CONFIG_NOCACHE",
         "X-Processing-Time": "78ms"
       },
       "ResponseBody": {
-<<<<<<< HEAD
         "domains": {
           "nostojic13012023.skype.net": {
             "enabled": true
@@ -200,33 +123,20 @@
             "enabled": true
           }
         },
-=======
-        "domains": {},
->>>>>>> 2197c448
         "trunks": {},
         "routes": []
       }
     },
     {
-<<<<<<< HEAD
       "RequestUri": "https://endpoint/sip?api-version=2023-01-01-preview",
-=======
-      "RequestUri": "https://endpoint/sip?api-version=2022-09-01-preview",
->>>>>>> 2197c448
       "RequestMethod": "GET",
       "RequestHeaders": {
         "Accept": "application/json",
         "Accept-Encoding": "gzip,deflate",
         "Authorization": "Sanitized",
         "Connection": "keep-alive",
-<<<<<<< HEAD
         "User-Agent": "azsdk-js-communication-phone-numbers/1.2.0-beta.5 core-rest-pipeline/1.9.2 Node/v18.13.0 OS/(x64-Windows_NT-10.0.22621)",
         "x-ms-client-request-id": "sanitized"
-=======
-        "User-Agent": "azsdk-js-communication-phone-numbers/1.2.0-beta.4 core-rest-pipeline/1.10.2 Node/v16.16.0 OS/(x64-Windows_NT-10.0.22621)",
-        "x-ms-client-request-id": "sanitized",
-        "x-ms-useragent": "fake-useragent"
->>>>>>> 2197c448
       },
       "RequestBody": null,
       "StatusCode": 200,
@@ -234,7 +144,6 @@
         "api-supported-versions": "2021-05-01-preview, 2022-09-01-preview, 2023-01-01-preview",
         "Content-Length": "129",
         "Content-Type": "application/json; charset=utf-8",
-<<<<<<< HEAD
         "Date": "Tue, 21 Feb 2023 11:25:58 GMT",
         "MS-CV": "LLG8wqHCRkyaYHO2CD6Zzg.0",
         "Strict-Transport-Security": "max-age=2592000",
@@ -251,30 +160,13 @@
             "enabled": true
           }
         },
-=======
-        "Date": "Thu, 12 Jan 2023 13:29:39 GMT",
-        "MS-CV": "Beo9oKIvTUKowBhNPiJ9WQ.0",
-        "Strict-Transport-Security": "max-age=2592000",
-        "Transfer-Encoding": "chunked",
-        "X-Azure-Ref": "0QwvAYwAAAACWpzlV/rxASYMYw5wRLhbBQlVEMDFFREdFMDIxMQA5ZmM3YjUxOS1hOGNjLTRmODktOTM1ZS1jOTE0OGFlMDllODE=",
-        "X-Cache": "CONFIG_NOCACHE",
-        "X-Processing-Time": "79ms"
-      },
-      "ResponseBody": {
-        "domains": {},
->>>>>>> 2197c448
         "trunks": {},
         "routes": []
       }
     }
   ],
   "Variables": {
-<<<<<<< HEAD
     "fqdn-1": "test1.nostojic13012023.skype.net",
     "fqdn-2": "test2.nostojic13012023.skype.net"
-=======
-    "fqdn-1": "test.f1c04bd68cc54191a3140e5a82e9e516.com",
-    "fqdn-2": "test.e81257af4cb641719992218390ff9b9a.com"
->>>>>>> 2197c448
   }
 }