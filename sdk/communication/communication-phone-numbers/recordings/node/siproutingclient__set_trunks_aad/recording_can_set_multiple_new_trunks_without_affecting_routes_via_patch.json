--- conflicted
+++ resolved
@@ -1,11 +1,7 @@
 {
   "Entries": [
     {
-<<<<<<< HEAD
-      "RequestUri": "https://endpoint/sip?api-version=2023-01-01-preview",
-=======
-      "RequestUri": "https://endpoint/sip?api-version=2023-04-01-preview",
->>>>>>> e81c5759
+      "RequestUri": "https://endpoint/sip?api-version=2023-04-01-preview",
       "RequestMethod": "PATCH",
       "RequestHeaders": {
         "Accept": "application/json",
@@ -14,11 +10,7 @@
         "Connection": "keep-alive",
         "Content-Length": "248",
         "Content-Type": "application/merge-patch\u002Bjson",
-<<<<<<< HEAD
-        "User-Agent": "azsdk-js-communication-phone-numbers/1.2.0-alpha.20230303.1 core-rest-pipeline/1.9.2 Node/v18.13.0 OS/(x64-Windows_NT-10.0.22621)",
-=======
-        "User-Agent": "azsdk-js-communication-phone-numbers/1.3.0-alpha.20230517.1 core-rest-pipeline/1.10.3 Node/v18.13.0 OS/(x64-Windows_NT-10.0.22621)",
->>>>>>> e81c5759
+        "User-Agent": "azsdk-js-communication-phone-numbers/1.3.0-alpha.20230517.1 core-rest-pipeline/1.10.3 Node/v18.13.0 OS/(x64-Windows_NT-10.0.22621)",
         "x-ms-client-request-id": "sanitized"
       },
       "RequestBody": {
@@ -39,24 +31,6 @@
       },
       "StatusCode": 200,
       "ResponseHeaders": {
-<<<<<<< HEAD
-        "api-supported-versions": "2021-05-01-preview, 2022-09-01-preview, 2023-01-01-preview, 2023-03-01",
-        "Content-Length": "515",
-        "Content-Type": "application/json; charset=utf-8",
-        "Date": "Thu, 02 Mar 2023 14:06:59 GMT",
-        "MS-CV": "/eAaoJfESECnJquOo//aag.0",
-        "Strict-Transport-Security": "max-age=2592000",
-        "X-Azure-Ref": "0gq0AZAAAAACYEpbs6sm2RYytTkaEpxt1UFJHMDFFREdFMDkxMABjYzkyNzU4ZC0wNWY3LTRhZDYtYWE1ZS0wZmE5NzE4ZDg5ODU=",
-        "X-Cache": "CONFIG_NOCACHE",
-        "X-Processing-Time": "318ms"
-      },
-      "ResponseBody": {
-        "domains": {
-          "nostojic13012023.skype.net": {
-            "enabled": true
-          },
-          "nostojic14012023.skype.net": {
-=======
         "Accept-Ranges": "bytes",
         "api-deprecated-versions": "2021-05-01-preview, 2022-09-01-preview, 2023-01-01-preview",
         "api-supported-versions": "2023-03-01, 2023-04-01-preview",
@@ -76,24 +50,15 @@
             "enabled": true
           },
           "jbtestinfra.com": {
->>>>>>> e81c5759
-            "enabled": true
-          }
-        },
-        "trunks": {
-<<<<<<< HEAD
-          "test1.nostojic13012023.skype.net": {
+            "enabled": true
+          }
+        },
+        "trunks": {
+          "test1.jbtestinfra.com": {
             "enabled": true,
             "sipSignalingPort": 8239
           },
-          "test2.nostojic13012023.skype.net": {
-=======
-          "test1.jbtestinfra.com": {
-            "enabled": true,
-            "sipSignalingPort": 8239
-          },
           "test2.jbtestinfra.com": {
->>>>>>> e81c5759
             "enabled": true,
             "sipSignalingPort": 7348
           }
@@ -115,45 +80,19 @@
       }
     },
     {
-<<<<<<< HEAD
-      "RequestUri": "https://endpoint/sip?api-version=2023-01-01-preview",
-=======
-      "RequestUri": "https://endpoint/sip?api-version=2023-04-01-preview",
->>>>>>> e81c5759
+      "RequestUri": "https://endpoint/sip?api-version=2023-04-01-preview",
       "RequestMethod": "GET",
       "RequestHeaders": {
         "Accept": "application/json",
         "Accept-Encoding": "gzip,deflate",
         "Authorization": "Sanitized",
         "Connection": "keep-alive",
-<<<<<<< HEAD
-        "User-Agent": "azsdk-js-communication-phone-numbers/1.2.0-alpha.20230303.1 core-rest-pipeline/1.9.2 Node/v18.13.0 OS/(x64-Windows_NT-10.0.22621)",
-=======
-        "User-Agent": "azsdk-js-communication-phone-numbers/1.3.0-alpha.20230517.1 core-rest-pipeline/1.10.3 Node/v18.13.0 OS/(x64-Windows_NT-10.0.22621)",
->>>>>>> e81c5759
+        "User-Agent": "azsdk-js-communication-phone-numbers/1.3.0-alpha.20230517.1 core-rest-pipeline/1.10.3 Node/v18.13.0 OS/(x64-Windows_NT-10.0.22621)",
         "x-ms-client-request-id": "sanitized"
       },
       "RequestBody": null,
       "StatusCode": 200,
       "ResponseHeaders": {
-<<<<<<< HEAD
-        "api-supported-versions": "2021-05-01-preview, 2022-09-01-preview, 2023-01-01-preview, 2023-03-01",
-        "Content-Length": "515",
-        "Content-Type": "application/json; charset=utf-8",
-        "Date": "Thu, 02 Mar 2023 14:06:59 GMT",
-        "MS-CV": "gB2ctY/dBkqnv1lvzCxDaQ.0",
-        "Strict-Transport-Security": "max-age=2592000",
-        "X-Azure-Ref": "0g60AZAAAAAB8OUUa\u002BpAlTI8SGK38OYmVUFJHMDFFREdFMDkxMABjYzkyNzU4ZC0wNWY3LTRhZDYtYWE1ZS0wZmE5NzE4ZDg5ODU=",
-        "X-Cache": "CONFIG_NOCACHE",
-        "X-Processing-Time": "170ms"
-      },
-      "ResponseBody": {
-        "domains": {
-          "nostojic13012023.skype.net": {
-            "enabled": true
-          },
-          "nostojic14012023.skype.net": {
-=======
         "Accept-Ranges": "bytes",
         "api-deprecated-versions": "2021-05-01-preview, 2022-09-01-preview, 2023-01-01-preview",
         "api-supported-versions": "2023-03-01, 2023-04-01-preview",
@@ -173,24 +112,15 @@
             "enabled": true
           },
           "jbtestinfra.com": {
->>>>>>> e81c5759
-            "enabled": true
-          }
-        },
-        "trunks": {
-<<<<<<< HEAD
-          "test1.nostojic13012023.skype.net": {
+            "enabled": true
+          }
+        },
+        "trunks": {
+          "test1.jbtestinfra.com": {
             "enabled": true,
             "sipSignalingPort": 8239
           },
-          "test2.nostojic13012023.skype.net": {
-=======
-          "test1.jbtestinfra.com": {
-            "enabled": true,
-            "sipSignalingPort": 8239
-          },
           "test2.jbtestinfra.com": {
->>>>>>> e81c5759
             "enabled": true,
             "sipSignalingPort": 7348
           }
@@ -212,42 +142,20 @@
       }
     },
     {
-<<<<<<< HEAD
-      "RequestUri": "https://endpoint/sip?api-version=2023-01-01-preview",
-=======
-      "RequestUri": "https://endpoint/sip?api-version=2023-04-01-preview",
->>>>>>> e81c5759
+      "RequestUri": "https://endpoint/sip?api-version=2023-04-01-preview",
       "RequestMethod": "PATCH",
       "RequestHeaders": {
         "Accept": "application/json",
         "Accept-Encoding": "gzip,deflate",
         "Authorization": "Sanitized",
         "Connection": "keep-alive",
-<<<<<<< HEAD
-        "Content-Length": "244",
-        "Content-Type": "application/merge-patch\u002Bjson",
-        "User-Agent": "azsdk-js-communication-phone-numbers/1.2.0-alpha.20230303.1 core-rest-pipeline/1.9.2 Node/v18.13.0 OS/(x64-Windows_NT-10.0.22621)",
-=======
         "Content-Length": "200",
         "Content-Type": "application/merge-patch\u002Bjson",
         "User-Agent": "azsdk-js-communication-phone-numbers/1.3.0-alpha.20230517.1 core-rest-pipeline/1.10.3 Node/v18.13.0 OS/(x64-Windows_NT-10.0.22621)",
->>>>>>> e81c5759
         "x-ms-client-request-id": "sanitized"
       },
       "RequestBody": {
         "trunks": {
-<<<<<<< HEAD
-          "test3.nostojic13012023.skype.net": {
-            "sipSignalingPort": 5678,
-            "enabled": true
-          },
-          "test4.nostojic13012023.skype.net": {
-            "sipSignalingPort": 5678,
-            "enabled": true
-          },
-          "test1.nostojic13012023.skype.net": null,
-          "test2.nostojic13012023.skype.net": null
-=======
           "test3.jbtestinfra.com": {
             "sipSignalingPort": 5678,
             "enabled": true
@@ -258,29 +166,10 @@
           },
           "test1.jbtestinfra.com": null,
           "test2.jbtestinfra.com": null
->>>>>>> e81c5759
         }
       },
       "StatusCode": 200,
       "ResponseHeaders": {
-<<<<<<< HEAD
-        "api-supported-versions": "2021-05-01-preview, 2022-09-01-preview, 2023-01-01-preview, 2023-03-01",
-        "Content-Length": "515",
-        "Content-Type": "application/json; charset=utf-8",
-        "Date": "Thu, 02 Mar 2023 14:07:00 GMT",
-        "MS-CV": "HibA\u002Bgkyw0OQ1B1M4Sn9ow.0",
-        "Strict-Transport-Security": "max-age=2592000",
-        "X-Azure-Ref": "0g60AZAAAAACREc9BJwa2QqCxxaP9oFugUFJHMDFFREdFMDkxMABjYzkyNzU4ZC0wNWY3LTRhZDYtYWE1ZS0wZmE5NzE4ZDg5ODU=",
-        "X-Cache": "CONFIG_NOCACHE",
-        "X-Processing-Time": "1096ms"
-      },
-      "ResponseBody": {
-        "domains": {
-          "nostojic13012023.skype.net": {
-            "enabled": true
-          },
-          "nostojic14012023.skype.net": {
-=======
         "Accept-Ranges": "bytes",
         "api-deprecated-versions": "2021-05-01-preview, 2022-09-01-preview, 2023-01-01-preview",
         "api-supported-versions": "2023-03-01, 2023-04-01-preview",
@@ -300,24 +189,15 @@
             "enabled": true
           },
           "jbtestinfra.com": {
->>>>>>> e81c5759
-            "enabled": true
-          }
-        },
-        "trunks": {
-<<<<<<< HEAD
-          "test3.nostojic13012023.skype.net": {
-            "enabled": true,
-            "sipSignalingPort": 5678
-          },
-          "test4.nostojic13012023.skype.net": {
-=======
+            "enabled": true
+          }
+        },
+        "trunks": {
           "test3.jbtestinfra.com": {
             "enabled": true,
             "sipSignalingPort": 5678
           },
           "test4.jbtestinfra.com": {
->>>>>>> e81c5759
             "enabled": true,
             "sipSignalingPort": 5678
           }
@@ -339,45 +219,19 @@
       }
     },
     {
-<<<<<<< HEAD
-      "RequestUri": "https://endpoint/sip?api-version=2023-01-01-preview",
-=======
-      "RequestUri": "https://endpoint/sip?api-version=2023-04-01-preview",
->>>>>>> e81c5759
+      "RequestUri": "https://endpoint/sip?api-version=2023-04-01-preview",
       "RequestMethod": "GET",
       "RequestHeaders": {
         "Accept": "application/json",
         "Accept-Encoding": "gzip,deflate",
         "Authorization": "Sanitized",
         "Connection": "keep-alive",
-<<<<<<< HEAD
-        "User-Agent": "azsdk-js-communication-phone-numbers/1.2.0-alpha.20230303.1 core-rest-pipeline/1.9.2 Node/v18.13.0 OS/(x64-Windows_NT-10.0.22621)",
-=======
-        "User-Agent": "azsdk-js-communication-phone-numbers/1.3.0-alpha.20230517.1 core-rest-pipeline/1.10.3 Node/v18.13.0 OS/(x64-Windows_NT-10.0.22621)",
->>>>>>> e81c5759
+        "User-Agent": "azsdk-js-communication-phone-numbers/1.3.0-alpha.20230517.1 core-rest-pipeline/1.10.3 Node/v18.13.0 OS/(x64-Windows_NT-10.0.22621)",
         "x-ms-client-request-id": "sanitized"
       },
       "RequestBody": null,
       "StatusCode": 200,
       "ResponseHeaders": {
-<<<<<<< HEAD
-        "api-supported-versions": "2021-05-01-preview, 2022-09-01-preview, 2023-01-01-preview, 2023-03-01",
-        "Content-Length": "515",
-        "Content-Type": "application/json; charset=utf-8",
-        "Date": "Thu, 02 Mar 2023 14:07:01 GMT",
-        "MS-CV": "t6C/0XCR9U\u002BFcGjxTFdPOg.0",
-        "Strict-Transport-Security": "max-age=2592000",
-        "X-Azure-Ref": "0hK0AZAAAAABcoqF0Fgj6TZNwez/\u002BPbWpUFJHMDFFREdFMDkxMABjYzkyNzU4ZC0wNWY3LTRhZDYtYWE1ZS0wZmE5NzE4ZDg5ODU=",
-        "X-Cache": "CONFIG_NOCACHE",
-        "X-Processing-Time": "166ms"
-      },
-      "ResponseBody": {
-        "domains": {
-          "nostojic13012023.skype.net": {
-            "enabled": true
-          },
-          "nostojic14012023.skype.net": {
-=======
         "Accept-Ranges": "bytes",
         "api-deprecated-versions": "2021-05-01-preview, 2022-09-01-preview, 2023-01-01-preview",
         "api-supported-versions": "2023-03-01, 2023-04-01-preview",
@@ -397,24 +251,15 @@
             "enabled": true
           },
           "jbtestinfra.com": {
->>>>>>> e81c5759
-            "enabled": true
-          }
-        },
-        "trunks": {
-<<<<<<< HEAD
-          "test3.nostojic13012023.skype.net": {
-            "enabled": true,
-            "sipSignalingPort": 5678
-          },
-          "test4.nostojic13012023.skype.net": {
-=======
+            "enabled": true
+          }
+        },
+        "trunks": {
           "test3.jbtestinfra.com": {
             "enabled": true,
             "sipSignalingPort": 5678
           },
           "test4.jbtestinfra.com": {
->>>>>>> e81c5759
             "enabled": true,
             "sipSignalingPort": 5678
           }
@@ -436,45 +281,19 @@
       }
     },
     {
-<<<<<<< HEAD
-      "RequestUri": "https://endpoint/sip?api-version=2023-01-01-preview",
-=======
-      "RequestUri": "https://endpoint/sip?api-version=2023-04-01-preview",
->>>>>>> e81c5759
+      "RequestUri": "https://endpoint/sip?api-version=2023-04-01-preview",
       "RequestMethod": "GET",
       "RequestHeaders": {
         "Accept": "application/json",
         "Accept-Encoding": "gzip,deflate",
         "Authorization": "Sanitized",
         "Connection": "keep-alive",
-<<<<<<< HEAD
-        "User-Agent": "azsdk-js-communication-phone-numbers/1.2.0-alpha.20230303.1 core-rest-pipeline/1.9.2 Node/v18.13.0 OS/(x64-Windows_NT-10.0.22621)",
-=======
-        "User-Agent": "azsdk-js-communication-phone-numbers/1.3.0-alpha.20230517.1 core-rest-pipeline/1.10.3 Node/v18.13.0 OS/(x64-Windows_NT-10.0.22621)",
->>>>>>> e81c5759
+        "User-Agent": "azsdk-js-communication-phone-numbers/1.3.0-alpha.20230517.1 core-rest-pipeline/1.10.3 Node/v18.13.0 OS/(x64-Windows_NT-10.0.22621)",
         "x-ms-client-request-id": "sanitized"
       },
       "RequestBody": null,
       "StatusCode": 200,
       "ResponseHeaders": {
-<<<<<<< HEAD
-        "api-supported-versions": "2021-05-01-preview, 2022-09-01-preview, 2023-01-01-preview, 2023-03-01",
-        "Content-Length": "515",
-        "Content-Type": "application/json; charset=utf-8",
-        "Date": "Thu, 02 Mar 2023 14:07:01 GMT",
-        "MS-CV": "TmlRnrEc3EGAFpCia9hSUA.0",
-        "Strict-Transport-Security": "max-age=2592000",
-        "X-Azure-Ref": "0ha0AZAAAAADE1A2MXOBXSqLCKkKbJVoCUFJHMDFFREdFMDkxMABjYzkyNzU4ZC0wNWY3LTRhZDYtYWE1ZS0wZmE5NzE4ZDg5ODU=",
-        "X-Cache": "CONFIG_NOCACHE",
-        "X-Processing-Time": "169ms"
-      },
-      "ResponseBody": {
-        "domains": {
-          "nostojic13012023.skype.net": {
-            "enabled": true
-          },
-          "nostojic14012023.skype.net": {
-=======
         "Accept-Ranges": "bytes",
         "api-deprecated-versions": "2021-05-01-preview, 2022-09-01-preview, 2023-01-01-preview",
         "api-supported-versions": "2023-03-01, 2023-04-01-preview",
@@ -494,24 +313,15 @@
             "enabled": true
           },
           "jbtestinfra.com": {
->>>>>>> e81c5759
-            "enabled": true
-          }
-        },
-        "trunks": {
-<<<<<<< HEAD
-          "test3.nostojic13012023.skype.net": {
-            "enabled": true,
-            "sipSignalingPort": 5678
-          },
-          "test4.nostojic13012023.skype.net": {
-=======
+            "enabled": true
+          }
+        },
+        "trunks": {
           "test3.jbtestinfra.com": {
             "enabled": true,
             "sipSignalingPort": 5678
           },
           "test4.jbtestinfra.com": {
->>>>>>> e81c5759
             "enabled": true,
             "sipSignalingPort": 5678
           }
@@ -534,16 +344,9 @@
     }
   ],
   "Variables": {
-<<<<<<< HEAD
-    "fqdn-1": "test1.nostojic13012023.skype.net",
-    "fqdn-2": "test2.nostojic13012023.skype.net",
-    "fqdn-3": "test3.nostojic13012023.skype.net",
-    "fqdn-4": "test4.nostojic13012023.skype.net"
-=======
     "fqdn-1": "test1.jbtestinfra.com",
     "fqdn-2": "test2.jbtestinfra.com",
     "fqdn-3": "test3.jbtestinfra.com",
     "fqdn-4": "test4.jbtestinfra.com"
->>>>>>> e81c5759
   }
 }