{
  "Entries": [
    {
<<<<<<< HEAD
      "RequestUri": "https://endpoint/sip?api-version=2023-01-01-preview",
=======
      "RequestUri": "https://endpoint/sip?api-version=2023-04-01-preview",
>>>>>>> e81c5759
      "RequestMethod": "GET",
      "RequestHeaders": {
        "Accept": "application/json",
        "Accept-Encoding": "gzip,deflate",
        "Authorization": "Sanitized",
        "Connection": "keep-alive",
<<<<<<< HEAD
        "User-Agent": "azsdk-js-communication-phone-numbers/1.2.0-alpha.20230303.1 core-rest-pipeline/1.9.2 Node/v18.13.0 OS/(x64-Windows_NT-10.0.22621)",
        "x-ms-client-request-id": "sanitized",
        "x-ms-content-sha256": "47DEQpj8HBSa\u002B/TImW\u002B5JCeuQeRkm5NMpJWZG3hSuFU=",
        "x-ms-date": "Thu, 02 Mar 2023 14:04:07 GMT"
=======
        "User-Agent": "azsdk-js-communication-phone-numbers/1.3.0-alpha.20230517.1 core-rest-pipeline/1.10.3 Node/v18.13.0 OS/(x64-Windows_NT-10.0.22621)",
        "x-ms-client-request-id": "sanitized",
        "x-ms-content-sha256": "47DEQpj8HBSa\u002B/TImW\u002B5JCeuQeRkm5NMpJWZG3hSuFU=",
        "x-ms-date": "Wed, 17 May 2023 09:25:06 GMT"
>>>>>>> e81c5759
      },
      "RequestBody": null,
      "StatusCode": 200,
      "ResponseHeaders": {
<<<<<<< HEAD
        "api-supported-versions": "2021-05-01-preview, 2022-09-01-preview, 2023-01-01-preview, 2023-03-01",
        "Content-Length": "129",
        "Content-Type": "application/json; charset=utf-8",
        "Date": "Thu, 02 Mar 2023 14:04:07 GMT",
        "MS-CV": "g7ncceptKkOKmMXsqyh2Dw.0",
        "Strict-Transport-Security": "max-age=2592000",
        "X-Azure-Ref": "016wAZAAAAAA0/tuHHIC8TJfD9KJrvzmzUFJHMDFFREdFMDkxMABjYzkyNzU4ZC0wNWY3LTRhZDYtYWE1ZS0wZmE5NzE4ZDg5ODU=",
        "X-Cache": "CONFIG_NOCACHE",
        "X-Processing-Time": "168ms"
      },
      "ResponseBody": {
        "domains": {
          "nostojic13012023.skype.net": {
            "enabled": true
          },
          "nostojic14012023.skype.net": {
=======
        "Accept-Ranges": "bytes",
        "api-deprecated-versions": "2021-05-01-preview, 2022-09-01-preview, 2023-01-01-preview",
        "api-supported-versions": "2023-03-01, 2023-04-01-preview",
        "Connection": "keep-alive",
        "Content-Length": "111",
        "Content-Type": "application/json; charset=utf-8",
        "Date": "Wed, 17 May 2023 09:25:07 GMT",
        "MS-CV": "qbSpwuYONkOurXiuXpkXIQ.0",
        "Strict-Transport-Security": "max-age=2592000",
        "x-azure-ref": "20230517T092506Z-02fqv2pgsp3gp6xpavw24ccces00000000k0000000026qgd",
        "X-Cache": "CONFIG_NOCACHE",
        "X-Processing-Time": "103ms"
      },
      "ResponseBody": {
        "domains": {
          "anotherjbdomain.com": {
            "enabled": true
          },
          "jbtestinfra.com": {
>>>>>>> e81c5759
            "enabled": true
          }
        },
        "trunks": {},
        "routes": []
      }
    },
    {
<<<<<<< HEAD
      "RequestUri": "https://endpoint/sip?api-version=2023-01-01-preview",
=======
      "RequestUri": "https://endpoint/sip?api-version=2023-04-01-preview",
>>>>>>> e81c5759
      "RequestMethod": "PATCH",
      "RequestHeaders": {
        "Accept": "application/json",
        "Accept-Encoding": "gzip,deflate",
        "Authorization": "Sanitized",
        "Connection": "keep-alive",
        "Content-Length": "40",
        "Content-Type": "application/merge-patch\u002Bjson",
<<<<<<< HEAD
        "User-Agent": "azsdk-js-communication-phone-numbers/1.2.0-alpha.20230303.1 core-rest-pipeline/1.9.2 Node/v18.13.0 OS/(x64-Windows_NT-10.0.22621)",
        "x-ms-client-request-id": "sanitized",
        "x-ms-content-sha256": "wGT5Ky3Gb\u002BE1lNwRgfWhIkOwfQp1iTMH5UfRTNwWlnw=",
        "x-ms-date": "Thu, 02 Mar 2023 14:04:07 GMT"
=======
        "User-Agent": "azsdk-js-communication-phone-numbers/1.3.0-alpha.20230517.1 core-rest-pipeline/1.10.3 Node/v18.13.0 OS/(x64-Windows_NT-10.0.22621)",
        "x-ms-client-request-id": "sanitized",
        "x-ms-content-sha256": "wGT5Ky3Gb\u002BE1lNwRgfWhIkOwfQp1iTMH5UfRTNwWlnw=",
        "x-ms-date": "Wed, 17 May 2023 09:25:07 GMT"
>>>>>>> e81c5759
      },
      "RequestBody": {
        "trunks": {
          "notExisting.fqdn.com": null
        }
      },
      "StatusCode": 200,
      "ResponseHeaders": {
<<<<<<< HEAD
        "api-supported-versions": "2021-05-01-preview, 2022-09-01-preview, 2023-01-01-preview, 2023-03-01",
        "Content-Length": "129",
        "Content-Type": "application/json; charset=utf-8",
        "Date": "Thu, 02 Mar 2023 14:04:07 GMT",
        "MS-CV": "HBQKEk2f4kSZAbK4dA4kHA.0",
        "Strict-Transport-Security": "max-age=2592000",
        "X-Azure-Ref": "016wAZAAAAAAncC9QxwDfSb4N8Nfd/jooUFJHMDFFREdFMDkxMABjYzkyNzU4ZC0wNWY3LTRhZDYtYWE1ZS0wZmE5NzE4ZDg5ODU=",
        "X-Cache": "CONFIG_NOCACHE",
        "X-Processing-Time": "287ms"
      },
      "ResponseBody": {
        "domains": {
          "nostojic13012023.skype.net": {
            "enabled": true
          },
          "nostojic14012023.skype.net": {
=======
        "Accept-Ranges": "bytes",
        "api-deprecated-versions": "2021-05-01-preview, 2022-09-01-preview, 2023-01-01-preview",
        "api-supported-versions": "2023-03-01, 2023-04-01-preview",
        "Connection": "keep-alive",
        "Content-Length": "111",
        "Content-Type": "application/json; charset=utf-8",
        "Date": "Wed, 17 May 2023 09:25:07 GMT",
        "MS-CV": "\u002B8EOdUeHtE2glEQT4evJog.0",
        "Strict-Transport-Security": "max-age=2592000",
        "x-azure-ref": "20230517T092507Z-02fqv2pgsp3gp6xpavw24ccces00000000k0000000026qr6",
        "X-Cache": "CONFIG_NOCACHE",
        "X-Processing-Time": "185ms"
      },
      "ResponseBody": {
        "domains": {
          "anotherjbdomain.com": {
            "enabled": true
          },
          "jbtestinfra.com": {
>>>>>>> e81c5759
            "enabled": true
          }
        },
        "trunks": {},
        "routes": []
      }
    },
    {
<<<<<<< HEAD
      "RequestUri": "https://endpoint/sip?api-version=2023-01-01-preview",
=======
      "RequestUri": "https://endpoint/sip?api-version=2023-04-01-preview",
>>>>>>> e81c5759
      "RequestMethod": "GET",
      "RequestHeaders": {
        "Accept": "application/json",
        "Accept-Encoding": "gzip,deflate",
        "Authorization": "Sanitized",
        "Connection": "keep-alive",
<<<<<<< HEAD
        "User-Agent": "azsdk-js-communication-phone-numbers/1.2.0-alpha.20230303.1 core-rest-pipeline/1.9.2 Node/v18.13.0 OS/(x64-Windows_NT-10.0.22621)",
        "x-ms-client-request-id": "sanitized",
        "x-ms-content-sha256": "47DEQpj8HBSa\u002B/TImW\u002B5JCeuQeRkm5NMpJWZG3hSuFU=",
        "x-ms-date": "Thu, 02 Mar 2023 14:04:07 GMT"
=======
        "User-Agent": "azsdk-js-communication-phone-numbers/1.3.0-alpha.20230517.1 core-rest-pipeline/1.10.3 Node/v18.13.0 OS/(x64-Windows_NT-10.0.22621)",
        "x-ms-client-request-id": "sanitized",
        "x-ms-content-sha256": "47DEQpj8HBSa\u002B/TImW\u002B5JCeuQeRkm5NMpJWZG3hSuFU=",
        "x-ms-date": "Wed, 17 May 2023 09:25:07 GMT"
>>>>>>> e81c5759
      },
      "RequestBody": null,
      "StatusCode": 200,
      "ResponseHeaders": {
<<<<<<< HEAD
        "api-supported-versions": "2021-05-01-preview, 2022-09-01-preview, 2023-01-01-preview, 2023-03-01",
        "Content-Length": "129",
        "Content-Type": "application/json; charset=utf-8",
        "Date": "Thu, 02 Mar 2023 14:04:08 GMT",
        "MS-CV": "TDtiDebk0Ey5IulA1ZOi7g.0",
        "Strict-Transport-Security": "max-age=2592000",
        "X-Azure-Ref": "02KwAZAAAAAA2P6/2Z5xvRKBWY1V5A9svUFJHMDFFREdFMDkxMABjYzkyNzU4ZC0wNWY3LTRhZDYtYWE1ZS0wZmE5NzE4ZDg5ODU=",
        "X-Cache": "CONFIG_NOCACHE",
        "X-Processing-Time": "173ms"
      },
      "ResponseBody": {
        "domains": {
          "nostojic13012023.skype.net": {
            "enabled": true
          },
          "nostojic14012023.skype.net": {
=======
        "Accept-Ranges": "bytes",
        "api-deprecated-versions": "2021-05-01-preview, 2022-09-01-preview, 2023-01-01-preview",
        "api-supported-versions": "2023-03-01, 2023-04-01-preview",
        "Connection": "keep-alive",
        "Content-Length": "111",
        "Content-Type": "application/json; charset=utf-8",
        "Date": "Wed, 17 May 2023 09:25:08 GMT",
        "MS-CV": "IycQPp\u002BxUUaz8Vz/07twJg.0",
        "Strict-Transport-Security": "max-age=2592000",
        "x-azure-ref": "20230517T092507Z-02fqv2pgsp3gp6xpavw24ccces00000000k0000000026qu9",
        "X-Cache": "CONFIG_NOCACHE",
        "X-Processing-Time": "103ms"
      },
      "ResponseBody": {
        "domains": {
          "anotherjbdomain.com": {
            "enabled": true
          },
          "jbtestinfra.com": {
>>>>>>> e81c5759
            "enabled": true
          }
        },
        "trunks": {},
        "routes": []
      }
    }
  ],
  "Variables": {
<<<<<<< HEAD
    "fqdn-1": "test1.nostojic13012023.skype.net"
=======
    "fqdn-1": "test1.jbtestinfra.com"
>>>>>>> e81c5759
  }
}<|MERGE_RESOLUTION|>--- conflicted
+++ resolved
@@ -1,50 +1,21 @@
 {
   "Entries": [
     {
-<<<<<<< HEAD
-      "RequestUri": "https://endpoint/sip?api-version=2023-01-01-preview",
-=======
       "RequestUri": "https://endpoint/sip?api-version=2023-04-01-preview",
->>>>>>> e81c5759
       "RequestMethod": "GET",
       "RequestHeaders": {
         "Accept": "application/json",
         "Accept-Encoding": "gzip,deflate",
         "Authorization": "Sanitized",
         "Connection": "keep-alive",
-<<<<<<< HEAD
-        "User-Agent": "azsdk-js-communication-phone-numbers/1.2.0-alpha.20230303.1 core-rest-pipeline/1.9.2 Node/v18.13.0 OS/(x64-Windows_NT-10.0.22621)",
-        "x-ms-client-request-id": "sanitized",
-        "x-ms-content-sha256": "47DEQpj8HBSa\u002B/TImW\u002B5JCeuQeRkm5NMpJWZG3hSuFU=",
-        "x-ms-date": "Thu, 02 Mar 2023 14:04:07 GMT"
-=======
         "User-Agent": "azsdk-js-communication-phone-numbers/1.3.0-alpha.20230517.1 core-rest-pipeline/1.10.3 Node/v18.13.0 OS/(x64-Windows_NT-10.0.22621)",
         "x-ms-client-request-id": "sanitized",
         "x-ms-content-sha256": "47DEQpj8HBSa\u002B/TImW\u002B5JCeuQeRkm5NMpJWZG3hSuFU=",
         "x-ms-date": "Wed, 17 May 2023 09:25:06 GMT"
->>>>>>> e81c5759
       },
       "RequestBody": null,
       "StatusCode": 200,
       "ResponseHeaders": {
-<<<<<<< HEAD
-        "api-supported-versions": "2021-05-01-preview, 2022-09-01-preview, 2023-01-01-preview, 2023-03-01",
-        "Content-Length": "129",
-        "Content-Type": "application/json; charset=utf-8",
-        "Date": "Thu, 02 Mar 2023 14:04:07 GMT",
-        "MS-CV": "g7ncceptKkOKmMXsqyh2Dw.0",
-        "Strict-Transport-Security": "max-age=2592000",
-        "X-Azure-Ref": "016wAZAAAAAA0/tuHHIC8TJfD9KJrvzmzUFJHMDFFREdFMDkxMABjYzkyNzU4ZC0wNWY3LTRhZDYtYWE1ZS0wZmE5NzE4ZDg5ODU=",
-        "X-Cache": "CONFIG_NOCACHE",
-        "X-Processing-Time": "168ms"
-      },
-      "ResponseBody": {
-        "domains": {
-          "nostojic13012023.skype.net": {
-            "enabled": true
-          },
-          "nostojic14012023.skype.net": {
-=======
         "Accept-Ranges": "bytes",
         "api-deprecated-versions": "2021-05-01-preview, 2022-09-01-preview, 2023-01-01-preview",
         "api-supported-versions": "2023-03-01, 2023-04-01-preview",
@@ -64,7 +35,6 @@
             "enabled": true
           },
           "jbtestinfra.com": {
->>>>>>> e81c5759
             "enabled": true
           }
         },
@@ -73,11 +43,7 @@
       }
     },
     {
-<<<<<<< HEAD
-      "RequestUri": "https://endpoint/sip?api-version=2023-01-01-preview",
-=======
       "RequestUri": "https://endpoint/sip?api-version=2023-04-01-preview",
->>>>>>> e81c5759
       "RequestMethod": "PATCH",
       "RequestHeaders": {
         "Accept": "application/json",
@@ -86,17 +52,10 @@
         "Connection": "keep-alive",
         "Content-Length": "40",
         "Content-Type": "application/merge-patch\u002Bjson",
-<<<<<<< HEAD
-        "User-Agent": "azsdk-js-communication-phone-numbers/1.2.0-alpha.20230303.1 core-rest-pipeline/1.9.2 Node/v18.13.0 OS/(x64-Windows_NT-10.0.22621)",
-        "x-ms-client-request-id": "sanitized",
-        "x-ms-content-sha256": "wGT5Ky3Gb\u002BE1lNwRgfWhIkOwfQp1iTMH5UfRTNwWlnw=",
-        "x-ms-date": "Thu, 02 Mar 2023 14:04:07 GMT"
-=======
         "User-Agent": "azsdk-js-communication-phone-numbers/1.3.0-alpha.20230517.1 core-rest-pipeline/1.10.3 Node/v18.13.0 OS/(x64-Windows_NT-10.0.22621)",
         "x-ms-client-request-id": "sanitized",
         "x-ms-content-sha256": "wGT5Ky3Gb\u002BE1lNwRgfWhIkOwfQp1iTMH5UfRTNwWlnw=",
         "x-ms-date": "Wed, 17 May 2023 09:25:07 GMT"
->>>>>>> e81c5759
       },
       "RequestBody": {
         "trunks": {
@@ -105,24 +64,6 @@
       },
       "StatusCode": 200,
       "ResponseHeaders": {
-<<<<<<< HEAD
-        "api-supported-versions": "2021-05-01-preview, 2022-09-01-preview, 2023-01-01-preview, 2023-03-01",
-        "Content-Length": "129",
-        "Content-Type": "application/json; charset=utf-8",
-        "Date": "Thu, 02 Mar 2023 14:04:07 GMT",
-        "MS-CV": "HBQKEk2f4kSZAbK4dA4kHA.0",
-        "Strict-Transport-Security": "max-age=2592000",
-        "X-Azure-Ref": "016wAZAAAAAAncC9QxwDfSb4N8Nfd/jooUFJHMDFFREdFMDkxMABjYzkyNzU4ZC0wNWY3LTRhZDYtYWE1ZS0wZmE5NzE4ZDg5ODU=",
-        "X-Cache": "CONFIG_NOCACHE",
-        "X-Processing-Time": "287ms"
-      },
-      "ResponseBody": {
-        "domains": {
-          "nostojic13012023.skype.net": {
-            "enabled": true
-          },
-          "nostojic14012023.skype.net": {
-=======
         "Accept-Ranges": "bytes",
         "api-deprecated-versions": "2021-05-01-preview, 2022-09-01-preview, 2023-01-01-preview",
         "api-supported-versions": "2023-03-01, 2023-04-01-preview",
@@ -142,7 +83,6 @@
             "enabled": true
           },
           "jbtestinfra.com": {
->>>>>>> e81c5759
             "enabled": true
           }
         },
@@ -151,50 +91,21 @@
       }
     },
     {
-<<<<<<< HEAD
-      "RequestUri": "https://endpoint/sip?api-version=2023-01-01-preview",
-=======
       "RequestUri": "https://endpoint/sip?api-version=2023-04-01-preview",
->>>>>>> e81c5759
       "RequestMethod": "GET",
       "RequestHeaders": {
         "Accept": "application/json",
         "Accept-Encoding": "gzip,deflate",
         "Authorization": "Sanitized",
         "Connection": "keep-alive",
-<<<<<<< HEAD
-        "User-Agent": "azsdk-js-communication-phone-numbers/1.2.0-alpha.20230303.1 core-rest-pipeline/1.9.2 Node/v18.13.0 OS/(x64-Windows_NT-10.0.22621)",
-        "x-ms-client-request-id": "sanitized",
-        "x-ms-content-sha256": "47DEQpj8HBSa\u002B/TImW\u002B5JCeuQeRkm5NMpJWZG3hSuFU=",
-        "x-ms-date": "Thu, 02 Mar 2023 14:04:07 GMT"
-=======
         "User-Agent": "azsdk-js-communication-phone-numbers/1.3.0-alpha.20230517.1 core-rest-pipeline/1.10.3 Node/v18.13.0 OS/(x64-Windows_NT-10.0.22621)",
         "x-ms-client-request-id": "sanitized",
         "x-ms-content-sha256": "47DEQpj8HBSa\u002B/TImW\u002B5JCeuQeRkm5NMpJWZG3hSuFU=",
         "x-ms-date": "Wed, 17 May 2023 09:25:07 GMT"
->>>>>>> e81c5759
       },
       "RequestBody": null,
       "StatusCode": 200,
       "ResponseHeaders": {
-<<<<<<< HEAD
-        "api-supported-versions": "2021-05-01-preview, 2022-09-01-preview, 2023-01-01-preview, 2023-03-01",
-        "Content-Length": "129",
-        "Content-Type": "application/json; charset=utf-8",
-        "Date": "Thu, 02 Mar 2023 14:04:08 GMT",
-        "MS-CV": "TDtiDebk0Ey5IulA1ZOi7g.0",
-        "Strict-Transport-Security": "max-age=2592000",
-        "X-Azure-Ref": "02KwAZAAAAAA2P6/2Z5xvRKBWY1V5A9svUFJHMDFFREdFMDkxMABjYzkyNzU4ZC0wNWY3LTRhZDYtYWE1ZS0wZmE5NzE4ZDg5ODU=",
-        "X-Cache": "CONFIG_NOCACHE",
-        "X-Processing-Time": "173ms"
-      },
-      "ResponseBody": {
-        "domains": {
-          "nostojic13012023.skype.net": {
-            "enabled": true
-          },
-          "nostojic14012023.skype.net": {
-=======
         "Accept-Ranges": "bytes",
         "api-deprecated-versions": "2021-05-01-preview, 2022-09-01-preview, 2023-01-01-preview",
         "api-supported-versions": "2023-03-01, 2023-04-01-preview",
@@ -214,7 +125,6 @@
             "enabled": true
           },
           "jbtestinfra.com": {
->>>>>>> e81c5759
             "enabled": true
           }
         },
@@ -224,10 +134,6 @@
     }
   ],
   "Variables": {
-<<<<<<< HEAD
-    "fqdn-1": "test1.nostojic13012023.skype.net"
-=======
     "fqdn-1": "test1.jbtestinfra.com"
->>>>>>> e81c5759
   }
 }