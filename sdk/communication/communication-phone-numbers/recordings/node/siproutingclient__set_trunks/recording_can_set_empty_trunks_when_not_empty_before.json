{
  "Entries": [
    {
<<<<<<< HEAD
      "RequestUri": "https://endpoint/sip?api-version=2023-01-01-preview",
=======
      "RequestUri": "https://endpoint/sip?api-version=2023-04-01-preview",
>>>>>>> e81c5759
      "RequestMethod": "GET",
      "RequestHeaders": {
        "Accept": "application/json",
        "Accept-Encoding": "gzip,deflate",
        "Authorization": "Sanitized",
        "Connection": "keep-alive",
<<<<<<< HEAD
        "User-Agent": "azsdk-js-communication-phone-numbers/1.2.0-alpha.20230303.1 core-rest-pipeline/1.9.2 Node/v18.13.0 OS/(x64-Windows_NT-10.0.22621)",
        "x-ms-client-request-id": "sanitized",
        "x-ms-content-sha256": "47DEQpj8HBSa\u002B/TImW\u002B5JCeuQeRkm5NMpJWZG3hSuFU=",
        "x-ms-date": "Thu, 02 Mar 2023 14:07:14 GMT"
=======
        "User-Agent": "azsdk-js-communication-phone-numbers/1.3.0-alpha.20230517.1 core-rest-pipeline/1.10.3 Node/v18.13.0 OS/(x64-Windows_NT-10.0.22621)",
        "x-ms-client-request-id": "sanitized",
        "x-ms-content-sha256": "47DEQpj8HBSa\u002B/TImW\u002B5JCeuQeRkm5NMpJWZG3hSuFU=",
        "x-ms-date": "Wed, 17 May 2023 09:27:24 GMT"
>>>>>>> e81c5759
      },
      "RequestBody": null,
      "StatusCode": 200,
      "ResponseHeaders": {
<<<<<<< HEAD
        "api-supported-versions": "2021-05-01-preview, 2022-09-01-preview, 2023-01-01-preview, 2023-03-01",
        "Content-Length": "129",
        "Content-Type": "application/json; charset=utf-8",
        "Date": "Thu, 02 Mar 2023 14:07:14 GMT",
        "MS-CV": "VUJMO\u002BUH4UuBW8MgJ9QdAw.0",
        "Strict-Transport-Security": "max-age=2592000",
        "X-Azure-Ref": "0kq0AZAAAAADNOHUJV5biT6qZQZG\u002BZtpCUFJHMDFFREdFMDkxMABjYzkyNzU4ZC0wNWY3LTRhZDYtYWE1ZS0wZmE5NzE4ZDg5ODU=",
        "X-Cache": "CONFIG_NOCACHE",
        "X-Processing-Time": "113ms"
      },
      "ResponseBody": {
        "domains": {
          "nostojic13012023.skype.net": {
            "enabled": true
          },
          "nostojic14012023.skype.net": {
=======
        "Accept-Ranges": "bytes",
        "api-deprecated-versions": "2021-05-01-preview, 2022-09-01-preview, 2023-01-01-preview",
        "api-supported-versions": "2023-03-01, 2023-04-01-preview",
        "Connection": "keep-alive",
        "Content-Length": "111",
        "Content-Type": "application/json; charset=utf-8",
        "Date": "Wed, 17 May 2023 09:27:24 GMT",
        "MS-CV": "r0rauUDa8Uu7jd/I9H6U8Q.0",
        "Strict-Transport-Security": "max-age=2592000",
        "x-azure-ref": "20230517T092724Z-02fqv2pgsp3gp6xpavw24ccces00000000k0000000027nc9",
        "X-Cache": "CONFIG_NOCACHE",
        "X-Processing-Time": "105ms"
      },
      "ResponseBody": {
        "domains": {
          "anotherjbdomain.com": {
            "enabled": true
          },
          "jbtestinfra.com": {
>>>>>>> e81c5759
            "enabled": true
          }
        },
        "trunks": {},
        "routes": []
      }
    },
    {
<<<<<<< HEAD
      "RequestUri": "https://endpoint/sip?api-version=2023-01-01-preview",
=======
      "RequestUri": "https://endpoint/sip?api-version=2023-04-01-preview",
>>>>>>> e81c5759
      "RequestMethod": "PATCH",
      "RequestHeaders": {
        "Accept": "application/json",
        "Accept-Encoding": "gzip,deflate",
        "Authorization": "Sanitized",
        "Connection": "keep-alive",
<<<<<<< HEAD
        "Content-Length": "164",
        "Content-Type": "application/merge-patch\u002Bjson",
        "User-Agent": "azsdk-js-communication-phone-numbers/1.2.0-alpha.20230303.1 core-rest-pipeline/1.9.2 Node/v18.13.0 OS/(x64-Windows_NT-10.0.22621)",
        "x-ms-client-request-id": "sanitized",
        "x-ms-content-sha256": "eaMT\u002BTarPwbOKI2YSkOkvC2aBFWlGK4h3nOJbJo1UmY=",
        "x-ms-date": "Thu, 02 Mar 2023 14:07:14 GMT"
      },
      "RequestBody": {
        "trunks": {
          "test1.nostojic13012023.skype.net": {
            "sipSignalingPort": 8239,
            "enabled": true
          },
          "test2.nostojic13012023.skype.net": {
=======
        "Content-Length": "142",
        "Content-Type": "application/merge-patch\u002Bjson",
        "User-Agent": "azsdk-js-communication-phone-numbers/1.3.0-alpha.20230517.1 core-rest-pipeline/1.10.3 Node/v18.13.0 OS/(x64-Windows_NT-10.0.22621)",
        "x-ms-client-request-id": "sanitized",
        "x-ms-content-sha256": "81D2XUwCZBypYRqKAWBZeRL6EaJj58V6jySkJaHa3e8=",
        "x-ms-date": "Wed, 17 May 2023 09:27:24 GMT"
      },
      "RequestBody": {
        "trunks": {
          "test1.jbtestinfra.com": {
            "sipSignalingPort": 8239,
            "enabled": true
          },
          "test2.jbtestinfra.com": {
>>>>>>> e81c5759
            "sipSignalingPort": 7348,
            "enabled": true
          }
        }
      },
      "StatusCode": 200,
      "ResponseHeaders": {
<<<<<<< HEAD
        "api-supported-versions": "2021-05-01-preview, 2022-09-01-preview, 2023-01-01-preview, 2023-03-01",
        "Content-Length": "280",
        "Content-Type": "application/json; charset=utf-8",
        "Date": "Thu, 02 Mar 2023 14:07:15 GMT",
        "MS-CV": "m3IAuunQbEu05I/0k9EH3A.0",
        "Strict-Transport-Security": "max-age=2592000",
        "X-Azure-Ref": "0k60AZAAAAAA2\u002B86qvy1HTJHrkBEAOKtiUFJHMDFFREdFMDkxMABjYzkyNzU4ZC0wNWY3LTRhZDYtYWE1ZS0wZmE5NzE4ZDg5ODU=",
        "X-Cache": "CONFIG_NOCACHE",
        "X-Processing-Time": "785ms"
      },
      "ResponseBody": {
        "domains": {
          "nostojic13012023.skype.net": {
            "enabled": true
          },
          "nostojic14012023.skype.net": {
=======
        "Accept-Ranges": "bytes",
        "api-deprecated-versions": "2021-05-01-preview, 2022-09-01-preview, 2023-01-01-preview",
        "api-supported-versions": "2023-03-01, 2023-04-01-preview",
        "Connection": "keep-alive",
        "Content-Length": "240",
        "Content-Type": "application/json; charset=utf-8",
        "Date": "Wed, 17 May 2023 09:27:25 GMT",
        "MS-CV": "JSafgDnpn02BJcWb5l2Qkw.0",
        "Strict-Transport-Security": "max-age=2592000",
        "x-azure-ref": "20230517T092724Z-02fqv2pgsp3gp6xpavw24ccces00000000k0000000027nex",
        "X-Cache": "CONFIG_NOCACHE",
        "X-Processing-Time": "553ms"
      },
      "ResponseBody": {
        "domains": {
          "anotherjbdomain.com": {
            "enabled": true
          },
          "jbtestinfra.com": {
>>>>>>> e81c5759
            "enabled": true
          }
        },
        "trunks": {
<<<<<<< HEAD
          "test1.nostojic13012023.skype.net": {
            "enabled": true,
            "sipSignalingPort": 8239
          },
          "test2.nostojic13012023.skype.net": {
=======
          "test1.jbtestinfra.com": {
            "enabled": true,
            "sipSignalingPort": 8239
          },
          "test2.jbtestinfra.com": {
>>>>>>> e81c5759
            "enabled": true,
            "sipSignalingPort": 7348
          }
        },
        "routes": []
      }
    },
    {
<<<<<<< HEAD
      "RequestUri": "https://endpoint/sip?api-version=2023-01-01-preview",
=======
      "RequestUri": "https://endpoint/sip?api-version=2023-04-01-preview",
>>>>>>> e81c5759
      "RequestMethod": "GET",
      "RequestHeaders": {
        "Accept": "application/json",
        "Accept-Encoding": "gzip,deflate",
        "Authorization": "Sanitized",
        "Connection": "keep-alive",
<<<<<<< HEAD
        "User-Agent": "azsdk-js-communication-phone-numbers/1.2.0-alpha.20230303.1 core-rest-pipeline/1.9.2 Node/v18.13.0 OS/(x64-Windows_NT-10.0.22621)",
        "x-ms-client-request-id": "sanitized",
        "x-ms-content-sha256": "47DEQpj8HBSa\u002B/TImW\u002B5JCeuQeRkm5NMpJWZG3hSuFU=",
        "x-ms-date": "Thu, 02 Mar 2023 14:07:15 GMT"
=======
        "User-Agent": "azsdk-js-communication-phone-numbers/1.3.0-alpha.20230517.1 core-rest-pipeline/1.10.3 Node/v18.13.0 OS/(x64-Windows_NT-10.0.22621)",
        "x-ms-client-request-id": "sanitized",
        "x-ms-content-sha256": "47DEQpj8HBSa\u002B/TImW\u002B5JCeuQeRkm5NMpJWZG3hSuFU=",
        "x-ms-date": "Wed, 17 May 2023 09:27:25 GMT"
>>>>>>> e81c5759
      },
      "RequestBody": null,
      "StatusCode": 200,
      "ResponseHeaders": {
<<<<<<< HEAD
        "api-supported-versions": "2021-05-01-preview, 2022-09-01-preview, 2023-01-01-preview, 2023-03-01",
        "Content-Length": "280",
        "Content-Type": "application/json; charset=utf-8",
        "Date": "Thu, 02 Mar 2023 14:07:16 GMT",
        "MS-CV": "spK0DiK4Bk\u002B21gpQqfE2Mw.0",
        "Strict-Transport-Security": "max-age=2592000",
        "X-Azure-Ref": "0k60AZAAAAADQ/Wm3MBJWQ4E6bhvuGRC2UFJHMDFFREdFMDkxMABjYzkyNzU4ZC0wNWY3LTRhZDYtYWE1ZS0wZmE5NzE4ZDg5ODU=",
        "X-Cache": "CONFIG_NOCACHE",
        "X-Processing-Time": "103ms"
      },
      "ResponseBody": {
        "domains": {
          "nostojic13012023.skype.net": {
            "enabled": true
          },
          "nostojic14012023.skype.net": {
=======
        "Accept-Ranges": "bytes",
        "api-deprecated-versions": "2021-05-01-preview, 2022-09-01-preview, 2023-01-01-preview",
        "api-supported-versions": "2023-03-01, 2023-04-01-preview",
        "Connection": "keep-alive",
        "Content-Length": "240",
        "Content-Type": "application/json; charset=utf-8",
        "Date": "Wed, 17 May 2023 09:27:25 GMT",
        "MS-CV": "mo4yRzfUG0CfSXl7c\u002Bgkgg.0",
        "Strict-Transport-Security": "max-age=2592000",
        "x-azure-ref": "20230517T092725Z-02fqv2pgsp3gp6xpavw24ccces00000000k0000000027nm7",
        "X-Cache": "CONFIG_NOCACHE",
        "X-Processing-Time": "101ms"
      },
      "ResponseBody": {
        "domains": {
          "anotherjbdomain.com": {
            "enabled": true
          },
          "jbtestinfra.com": {
>>>>>>> e81c5759
            "enabled": true
          }
        },
        "trunks": {
<<<<<<< HEAD
          "test1.nostojic13012023.skype.net": {
            "enabled": true,
            "sipSignalingPort": 8239
          },
          "test2.nostojic13012023.skype.net": {
=======
          "test1.jbtestinfra.com": {
            "enabled": true,
            "sipSignalingPort": 8239
          },
          "test2.jbtestinfra.com": {
>>>>>>> e81c5759
            "enabled": true,
            "sipSignalingPort": 7348
          }
        },
        "routes": []
      }
    },
    {
<<<<<<< HEAD
      "RequestUri": "https://endpoint/sip?api-version=2023-01-01-preview",
=======
      "RequestUri": "https://endpoint/sip?api-version=2023-04-01-preview",
>>>>>>> e81c5759
      "RequestMethod": "PATCH",
      "RequestHeaders": {
        "Accept": "application/json",
        "Accept-Encoding": "gzip,deflate",
        "Authorization": "Sanitized",
        "Connection": "keep-alive",
<<<<<<< HEAD
        "Content-Length": "92",
        "Content-Type": "application/merge-patch\u002Bjson",
        "User-Agent": "azsdk-js-communication-phone-numbers/1.2.0-alpha.20230303.1 core-rest-pipeline/1.9.2 Node/v18.13.0 OS/(x64-Windows_NT-10.0.22621)",
        "x-ms-client-request-id": "sanitized",
        "x-ms-content-sha256": "487jO6joH4KrFWWjqFWsqLp\u002Bt8Z7Nkw6xJ6u5j7RFNY=",
        "x-ms-date": "Thu, 02 Mar 2023 14:07:15 GMT"
      },
      "RequestBody": {
        "trunks": {
          "test1.nostojic13012023.skype.net": null,
          "test2.nostojic13012023.skype.net": null
=======
        "Content-Length": "70",
        "Content-Type": "application/merge-patch\u002Bjson",
        "User-Agent": "azsdk-js-communication-phone-numbers/1.3.0-alpha.20230517.1 core-rest-pipeline/1.10.3 Node/v18.13.0 OS/(x64-Windows_NT-10.0.22621)",
        "x-ms-client-request-id": "sanitized",
        "x-ms-content-sha256": "ilUms7NLwkozmp5nTX2zjEN5TtEhT1\u002BcRqzlaerTvl4=",
        "x-ms-date": "Wed, 17 May 2023 09:27:25 GMT"
      },
      "RequestBody": {
        "trunks": {
          "test1.jbtestinfra.com": null,
          "test2.jbtestinfra.com": null
>>>>>>> e81c5759
        }
      },
      "StatusCode": 200,
      "ResponseHeaders": {
<<<<<<< HEAD
        "api-supported-versions": "2021-05-01-preview, 2022-09-01-preview, 2023-01-01-preview, 2023-03-01",
        "Content-Length": "129",
        "Content-Type": "application/json; charset=utf-8",
        "Date": "Thu, 02 Mar 2023 14:07:16 GMT",
        "MS-CV": "za9bbwNwP0GaWpvS6L8D0A.0",
        "Strict-Transport-Security": "max-age=2592000",
        "X-Azure-Ref": "0lK0AZAAAAAC8BhxEGXAvS5bwRRhiZ\u002BWdUFJHMDFFREdFMDkxMABjYzkyNzU4ZC0wNWY3LTRhZDYtYWE1ZS0wZmE5NzE4ZDg5ODU=",
        "X-Cache": "CONFIG_NOCACHE",
        "X-Processing-Time": "293ms"
      },
      "ResponseBody": {
        "domains": {
          "nostojic13012023.skype.net": {
            "enabled": true
          },
          "nostojic14012023.skype.net": {
=======
        "Accept-Ranges": "bytes",
        "api-deprecated-versions": "2021-05-01-preview, 2022-09-01-preview, 2023-01-01-preview",
        "api-supported-versions": "2023-03-01, 2023-04-01-preview",
        "Connection": "keep-alive",
        "Content-Length": "111",
        "Content-Type": "application/json; charset=utf-8",
        "Date": "Wed, 17 May 2023 09:27:26 GMT",
        "MS-CV": "R9RIkOsCQEqQh9nyiMZd\u002BQ.0",
        "Strict-Transport-Security": "max-age=2592000",
        "x-azure-ref": "20230517T092725Z-02fqv2pgsp3gp6xpavw24ccces00000000k0000000027nnw",
        "X-Cache": "CONFIG_NOCACHE",
        "X-Processing-Time": "257ms"
      },
      "ResponseBody": {
        "domains": {
          "anotherjbdomain.com": {
            "enabled": true
          },
          "jbtestinfra.com": {
>>>>>>> e81c5759
            "enabled": true
          }
        },
        "trunks": {},
        "routes": []
      }
    },
    {
<<<<<<< HEAD
      "RequestUri": "https://endpoint/sip?api-version=2023-01-01-preview",
=======
      "RequestUri": "https://endpoint/sip?api-version=2023-04-01-preview",
>>>>>>> e81c5759
      "RequestMethod": "GET",
      "RequestHeaders": {
        "Accept": "application/json",
        "Accept-Encoding": "gzip,deflate",
        "Authorization": "Sanitized",
        "Connection": "keep-alive",
<<<<<<< HEAD
        "User-Agent": "azsdk-js-communication-phone-numbers/1.2.0-alpha.20230303.1 core-rest-pipeline/1.9.2 Node/v18.13.0 OS/(x64-Windows_NT-10.0.22621)",
        "x-ms-client-request-id": "sanitized",
        "x-ms-content-sha256": "47DEQpj8HBSa\u002B/TImW\u002B5JCeuQeRkm5NMpJWZG3hSuFU=",
        "x-ms-date": "Thu, 02 Mar 2023 14:07:16 GMT"
=======
        "User-Agent": "azsdk-js-communication-phone-numbers/1.3.0-alpha.20230517.1 core-rest-pipeline/1.10.3 Node/v18.13.0 OS/(x64-Windows_NT-10.0.22621)",
        "x-ms-client-request-id": "sanitized",
        "x-ms-content-sha256": "47DEQpj8HBSa\u002B/TImW\u002B5JCeuQeRkm5NMpJWZG3hSuFU=",
        "x-ms-date": "Wed, 17 May 2023 09:27:26 GMT"
>>>>>>> e81c5759
      },
      "RequestBody": null,
      "StatusCode": 200,
      "ResponseHeaders": {
<<<<<<< HEAD
        "api-supported-versions": "2021-05-01-preview, 2022-09-01-preview, 2023-01-01-preview, 2023-03-01",
        "Content-Length": "129",
        "Content-Type": "application/json; charset=utf-8",
        "Date": "Thu, 02 Mar 2023 14:07:16 GMT",
        "MS-CV": "y02il3o5l0\u002B2bW6DlNT8AQ.0",
        "Strict-Transport-Security": "max-age=2592000",
        "X-Azure-Ref": "0lK0AZAAAAAAgpzf6boMmTZG/B1yfPHOnUFJHMDFFREdFMDkxMABjYzkyNzU4ZC0wNWY3LTRhZDYtYWE1ZS0wZmE5NzE4ZDg5ODU=",
        "X-Cache": "CONFIG_NOCACHE",
        "X-Processing-Time": "103ms"
      },
      "ResponseBody": {
        "domains": {
          "nostojic13012023.skype.net": {
            "enabled": true
          },
          "nostojic14012023.skype.net": {
=======
        "Accept-Ranges": "bytes",
        "api-deprecated-versions": "2021-05-01-preview, 2022-09-01-preview, 2023-01-01-preview",
        "api-supported-versions": "2023-03-01, 2023-04-01-preview",
        "Connection": "keep-alive",
        "Content-Length": "111",
        "Content-Type": "application/json; charset=utf-8",
        "Date": "Wed, 17 May 2023 09:27:26 GMT",
        "MS-CV": "U/blKG5gA0OxinSihJ65GQ.0",
        "Strict-Transport-Security": "max-age=2592000",
        "x-azure-ref": "20230517T092726Z-02fqv2pgsp3gp6xpavw24ccces00000000k0000000027nrx",
        "X-Cache": "CONFIG_NOCACHE",
        "X-Processing-Time": "110ms"
      },
      "ResponseBody": {
        "domains": {
          "anotherjbdomain.com": {
            "enabled": true
          },
          "jbtestinfra.com": {
>>>>>>> e81c5759
            "enabled": true
          }
        },
        "trunks": {},
        "routes": []
      }
    }
  ],
  "Variables": {
<<<<<<< HEAD
    "fqdn-1": "test1.nostojic13012023.skype.net",
    "fqdn-2": "test2.nostojic13012023.skype.net"
=======
    "fqdn-1": "test1.jbtestinfra.com",
    "fqdn-2": "test2.jbtestinfra.com"
>>>>>>> e81c5759
  }
}<|MERGE_RESOLUTION|>--- conflicted
+++ resolved
@@ -1,50 +1,21 @@
 {
   "Entries": [
     {
-<<<<<<< HEAD
-      "RequestUri": "https://endpoint/sip?api-version=2023-01-01-preview",
-=======
-      "RequestUri": "https://endpoint/sip?api-version=2023-04-01-preview",
->>>>>>> e81c5759
+      "RequestUri": "https://endpoint/sip?api-version=2023-04-01-preview",
       "RequestMethod": "GET",
       "RequestHeaders": {
         "Accept": "application/json",
         "Accept-Encoding": "gzip,deflate",
         "Authorization": "Sanitized",
         "Connection": "keep-alive",
-<<<<<<< HEAD
-        "User-Agent": "azsdk-js-communication-phone-numbers/1.2.0-alpha.20230303.1 core-rest-pipeline/1.9.2 Node/v18.13.0 OS/(x64-Windows_NT-10.0.22621)",
-        "x-ms-client-request-id": "sanitized",
-        "x-ms-content-sha256": "47DEQpj8HBSa\u002B/TImW\u002B5JCeuQeRkm5NMpJWZG3hSuFU=",
-        "x-ms-date": "Thu, 02 Mar 2023 14:07:14 GMT"
-=======
         "User-Agent": "azsdk-js-communication-phone-numbers/1.3.0-alpha.20230517.1 core-rest-pipeline/1.10.3 Node/v18.13.0 OS/(x64-Windows_NT-10.0.22621)",
         "x-ms-client-request-id": "sanitized",
         "x-ms-content-sha256": "47DEQpj8HBSa\u002B/TImW\u002B5JCeuQeRkm5NMpJWZG3hSuFU=",
         "x-ms-date": "Wed, 17 May 2023 09:27:24 GMT"
->>>>>>> e81c5759
       },
       "RequestBody": null,
       "StatusCode": 200,
       "ResponseHeaders": {
-<<<<<<< HEAD
-        "api-supported-versions": "2021-05-01-preview, 2022-09-01-preview, 2023-01-01-preview, 2023-03-01",
-        "Content-Length": "129",
-        "Content-Type": "application/json; charset=utf-8",
-        "Date": "Thu, 02 Mar 2023 14:07:14 GMT",
-        "MS-CV": "VUJMO\u002BUH4UuBW8MgJ9QdAw.0",
-        "Strict-Transport-Security": "max-age=2592000",
-        "X-Azure-Ref": "0kq0AZAAAAADNOHUJV5biT6qZQZG\u002BZtpCUFJHMDFFREdFMDkxMABjYzkyNzU4ZC0wNWY3LTRhZDYtYWE1ZS0wZmE5NzE4ZDg5ODU=",
-        "X-Cache": "CONFIG_NOCACHE",
-        "X-Processing-Time": "113ms"
-      },
-      "ResponseBody": {
-        "domains": {
-          "nostojic13012023.skype.net": {
-            "enabled": true
-          },
-          "nostojic14012023.skype.net": {
-=======
         "Accept-Ranges": "bytes",
         "api-deprecated-versions": "2021-05-01-preview, 2022-09-01-preview, 2023-01-01-preview",
         "api-supported-versions": "2023-03-01, 2023-04-01-preview",
@@ -64,7 +35,6 @@
             "enabled": true
           },
           "jbtestinfra.com": {
->>>>>>> e81c5759
             "enabled": true
           }
         },
@@ -73,33 +43,13 @@
       }
     },
     {
-<<<<<<< HEAD
-      "RequestUri": "https://endpoint/sip?api-version=2023-01-01-preview",
-=======
-      "RequestUri": "https://endpoint/sip?api-version=2023-04-01-preview",
->>>>>>> e81c5759
+      "RequestUri": "https://endpoint/sip?api-version=2023-04-01-preview",
       "RequestMethod": "PATCH",
       "RequestHeaders": {
         "Accept": "application/json",
         "Accept-Encoding": "gzip,deflate",
         "Authorization": "Sanitized",
         "Connection": "keep-alive",
-<<<<<<< HEAD
-        "Content-Length": "164",
-        "Content-Type": "application/merge-patch\u002Bjson",
-        "User-Agent": "azsdk-js-communication-phone-numbers/1.2.0-alpha.20230303.1 core-rest-pipeline/1.9.2 Node/v18.13.0 OS/(x64-Windows_NT-10.0.22621)",
-        "x-ms-client-request-id": "sanitized",
-        "x-ms-content-sha256": "eaMT\u002BTarPwbOKI2YSkOkvC2aBFWlGK4h3nOJbJo1UmY=",
-        "x-ms-date": "Thu, 02 Mar 2023 14:07:14 GMT"
-      },
-      "RequestBody": {
-        "trunks": {
-          "test1.nostojic13012023.skype.net": {
-            "sipSignalingPort": 8239,
-            "enabled": true
-          },
-          "test2.nostojic13012023.skype.net": {
-=======
         "Content-Length": "142",
         "Content-Type": "application/merge-patch\u002Bjson",
         "User-Agent": "azsdk-js-communication-phone-numbers/1.3.0-alpha.20230517.1 core-rest-pipeline/1.10.3 Node/v18.13.0 OS/(x64-Windows_NT-10.0.22621)",
@@ -114,7 +64,6 @@
             "enabled": true
           },
           "test2.jbtestinfra.com": {
->>>>>>> e81c5759
             "sipSignalingPort": 7348,
             "enabled": true
           }
@@ -122,24 +71,6 @@
       },
       "StatusCode": 200,
       "ResponseHeaders": {
-<<<<<<< HEAD
-        "api-supported-versions": "2021-05-01-preview, 2022-09-01-preview, 2023-01-01-preview, 2023-03-01",
-        "Content-Length": "280",
-        "Content-Type": "application/json; charset=utf-8",
-        "Date": "Thu, 02 Mar 2023 14:07:15 GMT",
-        "MS-CV": "m3IAuunQbEu05I/0k9EH3A.0",
-        "Strict-Transport-Security": "max-age=2592000",
-        "X-Azure-Ref": "0k60AZAAAAAA2\u002B86qvy1HTJHrkBEAOKtiUFJHMDFFREdFMDkxMABjYzkyNzU4ZC0wNWY3LTRhZDYtYWE1ZS0wZmE5NzE4ZDg5ODU=",
-        "X-Cache": "CONFIG_NOCACHE",
-        "X-Processing-Time": "785ms"
-      },
-      "ResponseBody": {
-        "domains": {
-          "nostojic13012023.skype.net": {
-            "enabled": true
-          },
-          "nostojic14012023.skype.net": {
-=======
         "Accept-Ranges": "bytes",
         "api-deprecated-versions": "2021-05-01-preview, 2022-09-01-preview, 2023-01-01-preview",
         "api-supported-versions": "2023-03-01, 2023-04-01-preview",
@@ -159,24 +90,15 @@
             "enabled": true
           },
           "jbtestinfra.com": {
->>>>>>> e81c5759
-            "enabled": true
-          }
-        },
-        "trunks": {
-<<<<<<< HEAD
-          "test1.nostojic13012023.skype.net": {
+            "enabled": true
+          }
+        },
+        "trunks": {
+          "test1.jbtestinfra.com": {
             "enabled": true,
             "sipSignalingPort": 8239
           },
-          "test2.nostojic13012023.skype.net": {
-=======
-          "test1.jbtestinfra.com": {
-            "enabled": true,
-            "sipSignalingPort": 8239
-          },
           "test2.jbtestinfra.com": {
->>>>>>> e81c5759
             "enabled": true,
             "sipSignalingPort": 7348
           }
@@ -185,50 +107,21 @@
       }
     },
     {
-<<<<<<< HEAD
-      "RequestUri": "https://endpoint/sip?api-version=2023-01-01-preview",
-=======
-      "RequestUri": "https://endpoint/sip?api-version=2023-04-01-preview",
->>>>>>> e81c5759
+      "RequestUri": "https://endpoint/sip?api-version=2023-04-01-preview",
       "RequestMethod": "GET",
       "RequestHeaders": {
         "Accept": "application/json",
         "Accept-Encoding": "gzip,deflate",
         "Authorization": "Sanitized",
         "Connection": "keep-alive",
-<<<<<<< HEAD
-        "User-Agent": "azsdk-js-communication-phone-numbers/1.2.0-alpha.20230303.1 core-rest-pipeline/1.9.2 Node/v18.13.0 OS/(x64-Windows_NT-10.0.22621)",
-        "x-ms-client-request-id": "sanitized",
-        "x-ms-content-sha256": "47DEQpj8HBSa\u002B/TImW\u002B5JCeuQeRkm5NMpJWZG3hSuFU=",
-        "x-ms-date": "Thu, 02 Mar 2023 14:07:15 GMT"
-=======
         "User-Agent": "azsdk-js-communication-phone-numbers/1.3.0-alpha.20230517.1 core-rest-pipeline/1.10.3 Node/v18.13.0 OS/(x64-Windows_NT-10.0.22621)",
         "x-ms-client-request-id": "sanitized",
         "x-ms-content-sha256": "47DEQpj8HBSa\u002B/TImW\u002B5JCeuQeRkm5NMpJWZG3hSuFU=",
         "x-ms-date": "Wed, 17 May 2023 09:27:25 GMT"
->>>>>>> e81c5759
       },
       "RequestBody": null,
       "StatusCode": 200,
       "ResponseHeaders": {
-<<<<<<< HEAD
-        "api-supported-versions": "2021-05-01-preview, 2022-09-01-preview, 2023-01-01-preview, 2023-03-01",
-        "Content-Length": "280",
-        "Content-Type": "application/json; charset=utf-8",
-        "Date": "Thu, 02 Mar 2023 14:07:16 GMT",
-        "MS-CV": "spK0DiK4Bk\u002B21gpQqfE2Mw.0",
-        "Strict-Transport-Security": "max-age=2592000",
-        "X-Azure-Ref": "0k60AZAAAAADQ/Wm3MBJWQ4E6bhvuGRC2UFJHMDFFREdFMDkxMABjYzkyNzU4ZC0wNWY3LTRhZDYtYWE1ZS0wZmE5NzE4ZDg5ODU=",
-        "X-Cache": "CONFIG_NOCACHE",
-        "X-Processing-Time": "103ms"
-      },
-      "ResponseBody": {
-        "domains": {
-          "nostojic13012023.skype.net": {
-            "enabled": true
-          },
-          "nostojic14012023.skype.net": {
-=======
         "Accept-Ranges": "bytes",
         "api-deprecated-versions": "2021-05-01-preview, 2022-09-01-preview, 2023-01-01-preview",
         "api-supported-versions": "2023-03-01, 2023-04-01-preview",
@@ -248,24 +141,15 @@
             "enabled": true
           },
           "jbtestinfra.com": {
->>>>>>> e81c5759
-            "enabled": true
-          }
-        },
-        "trunks": {
-<<<<<<< HEAD
-          "test1.nostojic13012023.skype.net": {
+            "enabled": true
+          }
+        },
+        "trunks": {
+          "test1.jbtestinfra.com": {
             "enabled": true,
             "sipSignalingPort": 8239
           },
-          "test2.nostojic13012023.skype.net": {
-=======
-          "test1.jbtestinfra.com": {
-            "enabled": true,
-            "sipSignalingPort": 8239
-          },
           "test2.jbtestinfra.com": {
->>>>>>> e81c5759
             "enabled": true,
             "sipSignalingPort": 7348
           }
@@ -274,30 +158,13 @@
       }
     },
     {
-<<<<<<< HEAD
-      "RequestUri": "https://endpoint/sip?api-version=2023-01-01-preview",
-=======
-      "RequestUri": "https://endpoint/sip?api-version=2023-04-01-preview",
->>>>>>> e81c5759
+      "RequestUri": "https://endpoint/sip?api-version=2023-04-01-preview",
       "RequestMethod": "PATCH",
       "RequestHeaders": {
         "Accept": "application/json",
         "Accept-Encoding": "gzip,deflate",
         "Authorization": "Sanitized",
         "Connection": "keep-alive",
-<<<<<<< HEAD
-        "Content-Length": "92",
-        "Content-Type": "application/merge-patch\u002Bjson",
-        "User-Agent": "azsdk-js-communication-phone-numbers/1.2.0-alpha.20230303.1 core-rest-pipeline/1.9.2 Node/v18.13.0 OS/(x64-Windows_NT-10.0.22621)",
-        "x-ms-client-request-id": "sanitized",
-        "x-ms-content-sha256": "487jO6joH4KrFWWjqFWsqLp\u002Bt8Z7Nkw6xJ6u5j7RFNY=",
-        "x-ms-date": "Thu, 02 Mar 2023 14:07:15 GMT"
-      },
-      "RequestBody": {
-        "trunks": {
-          "test1.nostojic13012023.skype.net": null,
-          "test2.nostojic13012023.skype.net": null
-=======
         "Content-Length": "70",
         "Content-Type": "application/merge-patch\u002Bjson",
         "User-Agent": "azsdk-js-communication-phone-numbers/1.3.0-alpha.20230517.1 core-rest-pipeline/1.10.3 Node/v18.13.0 OS/(x64-Windows_NT-10.0.22621)",
@@ -309,29 +176,10 @@
         "trunks": {
           "test1.jbtestinfra.com": null,
           "test2.jbtestinfra.com": null
->>>>>>> e81c5759
         }
       },
       "StatusCode": 200,
       "ResponseHeaders": {
-<<<<<<< HEAD
-        "api-supported-versions": "2021-05-01-preview, 2022-09-01-preview, 2023-01-01-preview, 2023-03-01",
-        "Content-Length": "129",
-        "Content-Type": "application/json; charset=utf-8",
-        "Date": "Thu, 02 Mar 2023 14:07:16 GMT",
-        "MS-CV": "za9bbwNwP0GaWpvS6L8D0A.0",
-        "Strict-Transport-Security": "max-age=2592000",
-        "X-Azure-Ref": "0lK0AZAAAAAC8BhxEGXAvS5bwRRhiZ\u002BWdUFJHMDFFREdFMDkxMABjYzkyNzU4ZC0wNWY3LTRhZDYtYWE1ZS0wZmE5NzE4ZDg5ODU=",
-        "X-Cache": "CONFIG_NOCACHE",
-        "X-Processing-Time": "293ms"
-      },
-      "ResponseBody": {
-        "domains": {
-          "nostojic13012023.skype.net": {
-            "enabled": true
-          },
-          "nostojic14012023.skype.net": {
-=======
         "Accept-Ranges": "bytes",
         "api-deprecated-versions": "2021-05-01-preview, 2022-09-01-preview, 2023-01-01-preview",
         "api-supported-versions": "2023-03-01, 2023-04-01-preview",
@@ -351,7 +199,6 @@
             "enabled": true
           },
           "jbtestinfra.com": {
->>>>>>> e81c5759
             "enabled": true
           }
         },
@@ -360,50 +207,21 @@
       }
     },
     {
-<<<<<<< HEAD
-      "RequestUri": "https://endpoint/sip?api-version=2023-01-01-preview",
-=======
-      "RequestUri": "https://endpoint/sip?api-version=2023-04-01-preview",
->>>>>>> e81c5759
+      "RequestUri": "https://endpoint/sip?api-version=2023-04-01-preview",
       "RequestMethod": "GET",
       "RequestHeaders": {
         "Accept": "application/json",
         "Accept-Encoding": "gzip,deflate",
         "Authorization": "Sanitized",
         "Connection": "keep-alive",
-<<<<<<< HEAD
-        "User-Agent": "azsdk-js-communication-phone-numbers/1.2.0-alpha.20230303.1 core-rest-pipeline/1.9.2 Node/v18.13.0 OS/(x64-Windows_NT-10.0.22621)",
-        "x-ms-client-request-id": "sanitized",
-        "x-ms-content-sha256": "47DEQpj8HBSa\u002B/TImW\u002B5JCeuQeRkm5NMpJWZG3hSuFU=",
-        "x-ms-date": "Thu, 02 Mar 2023 14:07:16 GMT"
-=======
         "User-Agent": "azsdk-js-communication-phone-numbers/1.3.0-alpha.20230517.1 core-rest-pipeline/1.10.3 Node/v18.13.0 OS/(x64-Windows_NT-10.0.22621)",
         "x-ms-client-request-id": "sanitized",
         "x-ms-content-sha256": "47DEQpj8HBSa\u002B/TImW\u002B5JCeuQeRkm5NMpJWZG3hSuFU=",
         "x-ms-date": "Wed, 17 May 2023 09:27:26 GMT"
->>>>>>> e81c5759
       },
       "RequestBody": null,
       "StatusCode": 200,
       "ResponseHeaders": {
-<<<<<<< HEAD
-        "api-supported-versions": "2021-05-01-preview, 2022-09-01-preview, 2023-01-01-preview, 2023-03-01",
-        "Content-Length": "129",
-        "Content-Type": "application/json; charset=utf-8",
-        "Date": "Thu, 02 Mar 2023 14:07:16 GMT",
-        "MS-CV": "y02il3o5l0\u002B2bW6DlNT8AQ.0",
-        "Strict-Transport-Security": "max-age=2592000",
-        "X-Azure-Ref": "0lK0AZAAAAAAgpzf6boMmTZG/B1yfPHOnUFJHMDFFREdFMDkxMABjYzkyNzU4ZC0wNWY3LTRhZDYtYWE1ZS0wZmE5NzE4ZDg5ODU=",
-        "X-Cache": "CONFIG_NOCACHE",
-        "X-Processing-Time": "103ms"
-      },
-      "ResponseBody": {
-        "domains": {
-          "nostojic13012023.skype.net": {
-            "enabled": true
-          },
-          "nostojic14012023.skype.net": {
-=======
         "Accept-Ranges": "bytes",
         "api-deprecated-versions": "2021-05-01-preview, 2022-09-01-preview, 2023-01-01-preview",
         "api-supported-versions": "2023-03-01, 2023-04-01-preview",
@@ -423,7 +241,6 @@
             "enabled": true
           },
           "jbtestinfra.com": {
->>>>>>> e81c5759
             "enabled": true
           }
         },
@@ -433,12 +250,7 @@
     }
   ],
   "Variables": {
-<<<<<<< HEAD
-    "fqdn-1": "test1.nostojic13012023.skype.net",
-    "fqdn-2": "test2.nostojic13012023.skype.net"
-=======
     "fqdn-1": "test1.jbtestinfra.com",
     "fqdn-2": "test2.jbtestinfra.com"
->>>>>>> e81c5759
   }
 }