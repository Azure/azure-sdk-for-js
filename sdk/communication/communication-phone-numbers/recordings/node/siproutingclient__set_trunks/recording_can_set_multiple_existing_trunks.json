--- conflicted
+++ resolved
@@ -1,41 +1,21 @@
 {
   "Entries": [
     {
-<<<<<<< HEAD
-      "RequestUri": "https://endpoint/sip?api-version=2023-01-01-preview",
-=======
-      "RequestUri": "https://endpoint/sip?api-version=2023-04-01-preview",
->>>>>>> e81c5759
+      "RequestUri": "https://endpoint/sip?api-version=2023-04-01-preview",
       "RequestMethod": "GET",
       "RequestHeaders": {
         "Accept": "application/json",
         "Accept-Encoding": "gzip,deflate",
         "Authorization": "Sanitized",
         "Connection": "keep-alive",
-<<<<<<< HEAD
-        "User-Agent": "azsdk-js-communication-phone-numbers/1.2.0-alpha.20230303.1 core-rest-pipeline/1.9.2 Node/v18.13.0 OS/(x64-Windows_NT-10.0.22621)",
-        "x-ms-client-request-id": "sanitized",
-        "x-ms-content-sha256": "47DEQpj8HBSa\u002B/TImW\u002B5JCeuQeRkm5NMpJWZG3hSuFU=",
-        "x-ms-date": "Thu, 02 Mar 2023 14:07:09 GMT"
-=======
         "User-Agent": "azsdk-js-communication-phone-numbers/1.3.0-alpha.20230517.1 core-rest-pipeline/1.10.3 Node/v18.13.0 OS/(x64-Windows_NT-10.0.22621)",
         "x-ms-client-request-id": "sanitized",
         "x-ms-content-sha256": "47DEQpj8HBSa\u002B/TImW\u002B5JCeuQeRkm5NMpJWZG3hSuFU=",
         "x-ms-date": "Wed, 17 May 2023 09:27:21 GMT"
->>>>>>> e81c5759
       },
       "RequestBody": null,
       "StatusCode": 200,
       "ResponseHeaders": {
-<<<<<<< HEAD
-        "api-supported-versions": "2021-05-01-preview, 2022-09-01-preview, 2023-01-01-preview, 2023-03-01",
-        "Content-Length": "280",
-        "Content-Type": "application/json; charset=utf-8",
-        "Date": "Thu, 02 Mar 2023 14:07:10 GMT",
-        "MS-CV": "5oOxSwWjnke6\u002Buv03YghLw.0",
-        "Strict-Transport-Security": "max-age=2592000",
-        "X-Azure-Ref": "0jq0AZAAAAAA1o/8vVIIPTZDx72jHnhEZUFJHMDFFREdFMDkxMABjYzkyNzU4ZC0wNWY3LTRhZDYtYWE1ZS0wZmE5NzE4ZDg5ODU=",
-=======
         "Accept-Ranges": "bytes",
         "api-deprecated-versions": "2021-05-01-preview, 2022-09-01-preview, 2023-01-01-preview",
         "api-supported-versions": "2023-03-01, 2023-04-01-preview",
@@ -46,40 +26,24 @@
         "MS-CV": "xDGIk8zw1UamEY41RTXu9g.0",
         "Strict-Transport-Security": "max-age=2592000",
         "x-azure-ref": "20230517T092721Z-02fqv2pgsp3gp6xpavw24ccces00000000k0000000027mg8",
->>>>>>> e81c5759
         "X-Cache": "CONFIG_NOCACHE",
         "X-Processing-Time": "106ms"
       },
       "ResponseBody": {
         "domains": {
-<<<<<<< HEAD
-          "nostojic13012023.skype.net": {
-            "enabled": true
-          },
-          "nostojic14012023.skype.net": {
-=======
-          "anotherjbdomain.com": {
-            "enabled": true
-          },
-          "jbtestinfra.com": {
->>>>>>> e81c5759
-            "enabled": true
-          }
-        },
-        "trunks": {
-<<<<<<< HEAD
-          "test1.nostojic13012023.skype.net": {
+          "anotherjbdomain.com": {
+            "enabled": true
+          },
+          "jbtestinfra.com": {
+            "enabled": true
+          }
+        },
+        "trunks": {
+          "test1.jbtestinfra.com": {
             "enabled": true,
             "sipSignalingPort": 8239
           },
-          "test2.nostojic13012023.skype.net": {
-=======
-          "test1.jbtestinfra.com": {
-            "enabled": true,
-            "sipSignalingPort": 8239
-          },
-          "test2.jbtestinfra.com": {
->>>>>>> e81c5759
+          "test2.jbtestinfra.com": {
             "enabled": true,
             "sipSignalingPort": 7348
           }
@@ -88,33 +52,13 @@
       }
     },
     {
-<<<<<<< HEAD
-      "RequestUri": "https://endpoint/sip?api-version=2023-01-01-preview",
-=======
-      "RequestUri": "https://endpoint/sip?api-version=2023-04-01-preview",
->>>>>>> e81c5759
+      "RequestUri": "https://endpoint/sip?api-version=2023-04-01-preview",
       "RequestMethod": "PATCH",
       "RequestHeaders": {
         "Accept": "application/json",
         "Accept-Encoding": "gzip,deflate",
         "Authorization": "Sanitized",
         "Connection": "keep-alive",
-<<<<<<< HEAD
-        "Content-Length": "164",
-        "Content-Type": "application/merge-patch\u002Bjson",
-        "User-Agent": "azsdk-js-communication-phone-numbers/1.2.0-alpha.20230303.1 core-rest-pipeline/1.9.2 Node/v18.13.0 OS/(x64-Windows_NT-10.0.22621)",
-        "x-ms-client-request-id": "sanitized",
-        "x-ms-content-sha256": "eaMT\u002BTarPwbOKI2YSkOkvC2aBFWlGK4h3nOJbJo1UmY=",
-        "x-ms-date": "Thu, 02 Mar 2023 14:07:10 GMT"
-      },
-      "RequestBody": {
-        "trunks": {
-          "test1.nostojic13012023.skype.net": {
-            "sipSignalingPort": 8239,
-            "enabled": true
-          },
-          "test2.nostojic13012023.skype.net": {
-=======
         "Content-Length": "142",
         "Content-Type": "application/merge-patch\u002Bjson",
         "User-Agent": "azsdk-js-communication-phone-numbers/1.3.0-alpha.20230517.1 core-rest-pipeline/1.10.3 Node/v18.13.0 OS/(x64-Windows_NT-10.0.22621)",
@@ -129,7 +73,6 @@
             "enabled": true
           },
           "test2.jbtestinfra.com": {
->>>>>>> e81c5759
             "sipSignalingPort": 7348,
             "enabled": true
           }
@@ -137,24 +80,6 @@
       },
       "StatusCode": 200,
       "ResponseHeaders": {
-<<<<<<< HEAD
-        "api-supported-versions": "2021-05-01-preview, 2022-09-01-preview, 2023-01-01-preview, 2023-03-01",
-        "Content-Length": "280",
-        "Content-Type": "application/json; charset=utf-8",
-        "Date": "Thu, 02 Mar 2023 14:07:11 GMT",
-        "MS-CV": "zCt47gikcUuvRO5QQYUMKg.0",
-        "Strict-Transport-Security": "max-age=2592000",
-        "X-Azure-Ref": "0jq0AZAAAAABNTGxMkCOXQpkzynFrZilBUFJHMDFFREdFMDkxMABjYzkyNzU4ZC0wNWY3LTRhZDYtYWE1ZS0wZmE5NzE4ZDg5ODU=",
-        "X-Cache": "CONFIG_NOCACHE",
-        "X-Processing-Time": "524ms"
-      },
-      "ResponseBody": {
-        "domains": {
-          "nostojic13012023.skype.net": {
-            "enabled": true
-          },
-          "nostojic14012023.skype.net": {
-=======
         "Accept-Ranges": "bytes",
         "api-deprecated-versions": "2021-05-01-preview, 2022-09-01-preview, 2023-01-01-preview",
         "api-supported-versions": "2023-03-01, 2023-04-01-preview",
@@ -174,24 +99,15 @@
             "enabled": true
           },
           "jbtestinfra.com": {
->>>>>>> e81c5759
-            "enabled": true
-          }
-        },
-        "trunks": {
-<<<<<<< HEAD
-          "test1.nostojic13012023.skype.net": {
+            "enabled": true
+          }
+        },
+        "trunks": {
+          "test1.jbtestinfra.com": {
             "enabled": true,
             "sipSignalingPort": 8239
           },
-          "test2.nostojic13012023.skype.net": {
-=======
-          "test1.jbtestinfra.com": {
-            "enabled": true,
-            "sipSignalingPort": 8239
-          },
-          "test2.jbtestinfra.com": {
->>>>>>> e81c5759
+          "test2.jbtestinfra.com": {
             "enabled": true,
             "sipSignalingPort": 7348
           }
@@ -200,50 +116,21 @@
       }
     },
     {
-<<<<<<< HEAD
-      "RequestUri": "https://endpoint/sip?api-version=2023-01-01-preview",
-=======
-      "RequestUri": "https://endpoint/sip?api-version=2023-04-01-preview",
->>>>>>> e81c5759
+      "RequestUri": "https://endpoint/sip?api-version=2023-04-01-preview",
       "RequestMethod": "GET",
       "RequestHeaders": {
         "Accept": "application/json",
         "Accept-Encoding": "gzip,deflate",
         "Authorization": "Sanitized",
         "Connection": "keep-alive",
-<<<<<<< HEAD
-        "User-Agent": "azsdk-js-communication-phone-numbers/1.2.0-alpha.20230303.1 core-rest-pipeline/1.9.2 Node/v18.13.0 OS/(x64-Windows_NT-10.0.22621)",
-        "x-ms-client-request-id": "sanitized",
-        "x-ms-content-sha256": "47DEQpj8HBSa\u002B/TImW\u002B5JCeuQeRkm5NMpJWZG3hSuFU=",
-        "x-ms-date": "Thu, 02 Mar 2023 14:07:10 GMT"
-=======
         "User-Agent": "azsdk-js-communication-phone-numbers/1.3.0-alpha.20230517.1 core-rest-pipeline/1.10.3 Node/v18.13.0 OS/(x64-Windows_NT-10.0.22621)",
         "x-ms-client-request-id": "sanitized",
         "x-ms-content-sha256": "47DEQpj8HBSa\u002B/TImW\u002B5JCeuQeRkm5NMpJWZG3hSuFU=",
         "x-ms-date": "Wed, 17 May 2023 09:27:21 GMT"
->>>>>>> e81c5759
       },
       "RequestBody": null,
       "StatusCode": 200,
       "ResponseHeaders": {
-<<<<<<< HEAD
-        "api-supported-versions": "2021-05-01-preview, 2022-09-01-preview, 2023-01-01-preview, 2023-03-01",
-        "Content-Length": "280",
-        "Content-Type": "application/json; charset=utf-8",
-        "Date": "Thu, 02 Mar 2023 14:07:12 GMT",
-        "MS-CV": "ydAa17SGTE\u002B2awniKOWk5g.0",
-        "Strict-Transport-Security": "max-age=2592000",
-        "X-Azure-Ref": "0j60AZAAAAABkRvpM8CBGS79sUnqPhNgtUFJHMDFFREdFMDkxMABjYzkyNzU4ZC0wNWY3LTRhZDYtYWE1ZS0wZmE5NzE4ZDg5ODU=",
-        "X-Cache": "CONFIG_NOCACHE",
-        "X-Processing-Time": "258ms"
-      },
-      "ResponseBody": {
-        "domains": {
-          "nostojic13012023.skype.net": {
-            "enabled": true
-          },
-          "nostojic14012023.skype.net": {
-=======
         "Accept-Ranges": "bytes",
         "api-deprecated-versions": "2021-05-01-preview, 2022-09-01-preview, 2023-01-01-preview",
         "api-supported-versions": "2023-03-01, 2023-04-01-preview",
@@ -263,24 +150,15 @@
             "enabled": true
           },
           "jbtestinfra.com": {
->>>>>>> e81c5759
-            "enabled": true
-          }
-        },
-        "trunks": {
-<<<<<<< HEAD
-          "test1.nostojic13012023.skype.net": {
+            "enabled": true
+          }
+        },
+        "trunks": {
+          "test1.jbtestinfra.com": {
             "enabled": true,
             "sipSignalingPort": 8239
           },
-          "test2.nostojic13012023.skype.net": {
-=======
-          "test1.jbtestinfra.com": {
-            "enabled": true,
-            "sipSignalingPort": 8239
-          },
-          "test2.jbtestinfra.com": {
->>>>>>> e81c5759
+          "test2.jbtestinfra.com": {
             "enabled": true,
             "sipSignalingPort": 7348
           }
@@ -289,33 +167,13 @@
       }
     },
     {
-<<<<<<< HEAD
-      "RequestUri": "https://endpoint/sip?api-version=2023-01-01-preview",
-=======
-      "RequestUri": "https://endpoint/sip?api-version=2023-04-01-preview",
->>>>>>> e81c5759
+      "RequestUri": "https://endpoint/sip?api-version=2023-04-01-preview",
       "RequestMethod": "PATCH",
       "RequestHeaders": {
         "Accept": "application/json",
         "Accept-Encoding": "gzip,deflate",
         "Authorization": "Sanitized",
         "Connection": "keep-alive",
-<<<<<<< HEAD
-        "Content-Length": "164",
-        "Content-Type": "application/merge-patch\u002Bjson",
-        "User-Agent": "azsdk-js-communication-phone-numbers/1.2.0-alpha.20230303.1 core-rest-pipeline/1.9.2 Node/v18.13.0 OS/(x64-Windows_NT-10.0.22621)",
-        "x-ms-client-request-id": "sanitized",
-        "x-ms-content-sha256": "wmus85tuViHjubMh5KH3QDDVhs3JbsnWUqIN5X/tizI=",
-        "x-ms-date": "Thu, 02 Mar 2023 14:07:11 GMT"
-      },
-      "RequestBody": {
-        "trunks": {
-          "test1.nostojic13012023.skype.net": {
-            "sipSignalingPort": 6789,
-            "enabled": true
-          },
-          "test2.nostojic13012023.skype.net": {
-=======
         "Content-Length": "142",
         "Content-Type": "application/merge-patch\u002Bjson",
         "User-Agent": "azsdk-js-communication-phone-numbers/1.3.0-alpha.20230517.1 core-rest-pipeline/1.10.3 Node/v18.13.0 OS/(x64-Windows_NT-10.0.22621)",
@@ -330,7 +188,6 @@
             "enabled": true
           },
           "test2.jbtestinfra.com": {
->>>>>>> e81c5759
             "sipSignalingPort": 9876,
             "enabled": true
           }
@@ -338,24 +195,6 @@
       },
       "StatusCode": 200,
       "ResponseHeaders": {
-<<<<<<< HEAD
-        "api-supported-versions": "2021-05-01-preview, 2022-09-01-preview, 2023-01-01-preview, 2023-03-01",
-        "Content-Length": "280",
-        "Content-Type": "application/json; charset=utf-8",
-        "Date": "Thu, 02 Mar 2023 14:07:12 GMT",
-        "MS-CV": "bt4htzY\u002Br0iFsvPdrW4PnA.0",
-        "Strict-Transport-Security": "max-age=2592000",
-        "X-Azure-Ref": "0kK0AZAAAAAA2hDDXegoBRpUbohMTAqhJUFJHMDFFREdFMDkxMABjYzkyNzU4ZC0wNWY3LTRhZDYtYWE1ZS0wZmE5NzE4ZDg5ODU=",
-        "X-Cache": "CONFIG_NOCACHE",
-        "X-Processing-Time": "324ms"
-      },
-      "ResponseBody": {
-        "domains": {
-          "nostojic13012023.skype.net": {
-            "enabled": true
-          },
-          "nostojic14012023.skype.net": {
-=======
         "Accept-Ranges": "bytes",
         "api-deprecated-versions": "2021-05-01-preview, 2022-09-01-preview, 2023-01-01-preview",
         "api-supported-versions": "2023-03-01, 2023-04-01-preview",
@@ -375,24 +214,15 @@
             "enabled": true
           },
           "jbtestinfra.com": {
->>>>>>> e81c5759
-            "enabled": true
-          }
-        },
-        "trunks": {
-<<<<<<< HEAD
-          "test1.nostojic13012023.skype.net": {
+            "enabled": true
+          }
+        },
+        "trunks": {
+          "test1.jbtestinfra.com": {
             "enabled": true,
             "sipSignalingPort": 6789
           },
-          "test2.nostojic13012023.skype.net": {
-=======
-          "test1.jbtestinfra.com": {
-            "enabled": true,
-            "sipSignalingPort": 6789
-          },
-          "test2.jbtestinfra.com": {
->>>>>>> e81c5759
+          "test2.jbtestinfra.com": {
             "enabled": true,
             "sipSignalingPort": 9876
           }
@@ -401,50 +231,21 @@
       }
     },
     {
-<<<<<<< HEAD
-      "RequestUri": "https://endpoint/sip?api-version=2023-01-01-preview",
-=======
-      "RequestUri": "https://endpoint/sip?api-version=2023-04-01-preview",
->>>>>>> e81c5759
+      "RequestUri": "https://endpoint/sip?api-version=2023-04-01-preview",
       "RequestMethod": "GET",
       "RequestHeaders": {
         "Accept": "application/json",
         "Accept-Encoding": "gzip,deflate",
         "Authorization": "Sanitized",
         "Connection": "keep-alive",
-<<<<<<< HEAD
-        "User-Agent": "azsdk-js-communication-phone-numbers/1.2.0-alpha.20230303.1 core-rest-pipeline/1.9.2 Node/v18.13.0 OS/(x64-Windows_NT-10.0.22621)",
-        "x-ms-client-request-id": "sanitized",
-        "x-ms-content-sha256": "47DEQpj8HBSa\u002B/TImW\u002B5JCeuQeRkm5NMpJWZG3hSuFU=",
-        "x-ms-date": "Thu, 02 Mar 2023 14:07:12 GMT"
-=======
         "User-Agent": "azsdk-js-communication-phone-numbers/1.3.0-alpha.20230517.1 core-rest-pipeline/1.10.3 Node/v18.13.0 OS/(x64-Windows_NT-10.0.22621)",
         "x-ms-client-request-id": "sanitized",
         "x-ms-content-sha256": "47DEQpj8HBSa\u002B/TImW\u002B5JCeuQeRkm5NMpJWZG3hSuFU=",
         "x-ms-date": "Wed, 17 May 2023 09:27:22 GMT"
->>>>>>> e81c5759
       },
       "RequestBody": null,
       "StatusCode": 200,
       "ResponseHeaders": {
-<<<<<<< HEAD
-        "api-supported-versions": "2021-05-01-preview, 2022-09-01-preview, 2023-01-01-preview, 2023-03-01",
-        "Content-Length": "280",
-        "Content-Type": "application/json; charset=utf-8",
-        "Date": "Thu, 02 Mar 2023 14:07:13 GMT",
-        "MS-CV": "bMlmeBFRV0mNkwlzPu7N5w.0",
-        "Strict-Transport-Security": "max-age=2592000",
-        "X-Azure-Ref": "0kK0AZAAAAAAzlGMumuMGSoXtnMepBxWlUFJHMDFFREdFMDkxMABjYzkyNzU4ZC0wNWY3LTRhZDYtYWE1ZS0wZmE5NzE4ZDg5ODU=",
-        "X-Cache": "CONFIG_NOCACHE",
-        "X-Processing-Time": "150ms"
-      },
-      "ResponseBody": {
-        "domains": {
-          "nostojic13012023.skype.net": {
-            "enabled": true
-          },
-          "nostojic14012023.skype.net": {
-=======
         "Accept-Ranges": "bytes",
         "api-deprecated-versions": "2021-05-01-preview, 2022-09-01-preview, 2023-01-01-preview",
         "api-supported-versions": "2023-03-01, 2023-04-01-preview",
@@ -464,24 +265,15 @@
             "enabled": true
           },
           "jbtestinfra.com": {
->>>>>>> e81c5759
-            "enabled": true
-          }
-        },
-        "trunks": {
-<<<<<<< HEAD
-          "test1.nostojic13012023.skype.net": {
+            "enabled": true
+          }
+        },
+        "trunks": {
+          "test1.jbtestinfra.com": {
             "enabled": true,
             "sipSignalingPort": 6789
           },
-          "test2.nostojic13012023.skype.net": {
-=======
-          "test1.jbtestinfra.com": {
-            "enabled": true,
-            "sipSignalingPort": 6789
-          },
-          "test2.jbtestinfra.com": {
->>>>>>> e81c5759
+          "test2.jbtestinfra.com": {
             "enabled": true,
             "sipSignalingPort": 9876
           }
@@ -491,12 +283,7 @@
     }
   ],
   "Variables": {
-<<<<<<< HEAD
-    "fqdn-1": "test1.nostojic13012023.skype.net",
-    "fqdn-2": "test2.nostojic13012023.skype.net"
-=======
     "fqdn-1": "test1.jbtestinfra.com",
     "fqdn-2": "test2.jbtestinfra.com"
->>>>>>> e81c5759
   }
 }