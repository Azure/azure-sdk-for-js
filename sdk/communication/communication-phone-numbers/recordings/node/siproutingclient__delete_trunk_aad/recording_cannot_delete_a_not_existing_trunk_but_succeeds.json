{
  "Entries": [
    {
<<<<<<< HEAD
      "RequestUri": "https://endpoint/sip?api-version=2023-01-01-preview",
=======
      "RequestUri": "https://endpoint/sip?api-version=2023-04-01-preview",
>>>>>>> e81c5759
      "RequestMethod": "GET",
      "RequestHeaders": {
        "Accept": "application/json",
        "Accept-Encoding": "gzip,deflate",
        "Authorization": "Sanitized",
        "Connection": "keep-alive",
<<<<<<< HEAD
        "User-Agent": "azsdk-js-communication-phone-numbers/1.2.0-alpha.20230303.1 core-rest-pipeline/1.9.2 Node/v18.13.0 OS/(x64-Windows_NT-10.0.22621)",
=======
        "User-Agent": "azsdk-js-communication-phone-numbers/1.3.0-alpha.20230517.1 core-rest-pipeline/1.10.3 Node/v18.13.0 OS/(x64-Windows_NT-10.0.22621)",
>>>>>>> e81c5759
        "x-ms-client-request-id": "sanitized"
      },
      "RequestBody": null,
      "StatusCode": 200,
      "ResponseHeaders": {
<<<<<<< HEAD
        "api-supported-versions": "2021-05-01-preview, 2022-09-01-preview, 2023-01-01-preview, 2023-03-01",
        "Content-Length": "129",
        "Content-Type": "application/json; charset=utf-8",
        "Date": "Thu, 02 Mar 2023 14:03:56 GMT",
        "MS-CV": "l1mD0P3AXUuApFFcLpS1HA.0",
        "Strict-Transport-Security": "max-age=2592000",
        "X-Azure-Ref": "0zKwAZAAAAABuClWiyrD0SrA/OJw7hOm/UFJHMDFFREdFMDkxMABjYzkyNzU4ZC0wNWY3LTRhZDYtYWE1ZS0wZmE5NzE4ZDg5ODU=",
        "X-Cache": "CONFIG_NOCACHE",
        "X-Processing-Time": "171ms"
      },
      "ResponseBody": {
        "domains": {
          "nostojic13012023.skype.net": {
            "enabled": true
          },
          "nostojic14012023.skype.net": {
=======
        "Accept-Ranges": "bytes",
        "api-deprecated-versions": "2021-05-01-preview, 2022-09-01-preview, 2023-01-01-preview",
        "api-supported-versions": "2023-03-01, 2023-04-01-preview",
        "Connection": "keep-alive",
        "Content-Length": "111",
        "Content-Type": "application/json; charset=utf-8",
        "Date": "Wed, 17 May 2023 09:25:02 GMT",
        "MS-CV": "4Fbt/A6AEk6al1QC4mETJA.0",
        "Strict-Transport-Security": "max-age=2592000",
        "x-azure-ref": "20230517T092502Z-02fqv2pgsp3gp6xpavw24ccces00000000k0000000026phd",
        "X-Cache": "CONFIG_NOCACHE",
        "X-Processing-Time": "106ms"
      },
      "ResponseBody": {
        "domains": {
          "anotherjbdomain.com": {
            "enabled": true
          },
          "jbtestinfra.com": {
>>>>>>> e81c5759
            "enabled": true
          }
        },
        "trunks": {},
        "routes": []
      }
    },
    {
<<<<<<< HEAD
      "RequestUri": "https://endpoint/sip?api-version=2023-01-01-preview",
=======
      "RequestUri": "https://endpoint/sip?api-version=2023-04-01-preview",
>>>>>>> e81c5759
      "RequestMethod": "PATCH",
      "RequestHeaders": {
        "Accept": "application/json",
        "Accept-Encoding": "gzip,deflate",
        "Authorization": "Sanitized",
        "Connection": "keep-alive",
        "Content-Length": "40",
        "Content-Type": "application/merge-patch\u002Bjson",
<<<<<<< HEAD
        "User-Agent": "azsdk-js-communication-phone-numbers/1.2.0-alpha.20230303.1 core-rest-pipeline/1.9.2 Node/v18.13.0 OS/(x64-Windows_NT-10.0.22621)",
=======
        "User-Agent": "azsdk-js-communication-phone-numbers/1.3.0-alpha.20230517.1 core-rest-pipeline/1.10.3 Node/v18.13.0 OS/(x64-Windows_NT-10.0.22621)",
>>>>>>> e81c5759
        "x-ms-client-request-id": "sanitized"
      },
      "RequestBody": {
        "trunks": {
          "notExisting.fqdn.com": null
        }
      },
      "StatusCode": 200,
      "ResponseHeaders": {
<<<<<<< HEAD
        "api-supported-versions": "2021-05-01-preview, 2022-09-01-preview, 2023-01-01-preview, 2023-03-01",
        "Content-Length": "129",
        "Content-Type": "application/json; charset=utf-8",
        "Date": "Thu, 02 Mar 2023 14:03:56 GMT",
        "MS-CV": "SG0WGpI3h0msYzDIsyqKEA.0",
        "Strict-Transport-Security": "max-age=2592000",
        "X-Azure-Ref": "0zKwAZAAAAADEoQ9OuumdRYLzwQB4uSFaUFJHMDFFREdFMDkxMABjYzkyNzU4ZC0wNWY3LTRhZDYtYWE1ZS0wZmE5NzE4ZDg5ODU=",
        "X-Cache": "CONFIG_NOCACHE",
        "X-Processing-Time": "291ms"
      },
      "ResponseBody": {
        "domains": {
          "nostojic13012023.skype.net": {
            "enabled": true
          },
          "nostojic14012023.skype.net": {
=======
        "Accept-Ranges": "bytes",
        "api-deprecated-versions": "2021-05-01-preview, 2022-09-01-preview, 2023-01-01-preview",
        "api-supported-versions": "2023-03-01, 2023-04-01-preview",
        "Connection": "keep-alive",
        "Content-Length": "111",
        "Content-Type": "application/json; charset=utf-8",
        "Date": "Wed, 17 May 2023 09:25:02 GMT",
        "MS-CV": "lrAhSmFbHUiwcpU/tjHpIQ.0",
        "Strict-Transport-Security": "max-age=2592000",
        "x-azure-ref": "20230517T092502Z-02fqv2pgsp3gp6xpavw24ccces00000000k0000000026pmf",
        "X-Cache": "CONFIG_NOCACHE",
        "X-Processing-Time": "180ms"
      },
      "ResponseBody": {
        "domains": {
          "anotherjbdomain.com": {
            "enabled": true
          },
          "jbtestinfra.com": {
>>>>>>> e81c5759
            "enabled": true
          }
        },
        "trunks": {},
        "routes": []
      }
    },
    {
<<<<<<< HEAD
      "RequestUri": "https://endpoint/sip?api-version=2023-01-01-preview",
=======
      "RequestUri": "https://endpoint/sip?api-version=2023-04-01-preview",
>>>>>>> e81c5759
      "RequestMethod": "GET",
      "RequestHeaders": {
        "Accept": "application/json",
        "Accept-Encoding": "gzip,deflate",
        "Authorization": "Sanitized",
        "Connection": "keep-alive",
<<<<<<< HEAD
        "User-Agent": "azsdk-js-communication-phone-numbers/1.2.0-alpha.20230303.1 core-rest-pipeline/1.9.2 Node/v18.13.0 OS/(x64-Windows_NT-10.0.22621)",
=======
        "User-Agent": "azsdk-js-communication-phone-numbers/1.3.0-alpha.20230517.1 core-rest-pipeline/1.10.3 Node/v18.13.0 OS/(x64-Windows_NT-10.0.22621)",
>>>>>>> e81c5759
        "x-ms-client-request-id": "sanitized"
      },
      "RequestBody": null,
      "StatusCode": 200,
      "ResponseHeaders": {
<<<<<<< HEAD
        "api-supported-versions": "2021-05-01-preview, 2022-09-01-preview, 2023-01-01-preview, 2023-03-01",
        "Content-Length": "129",
        "Content-Type": "application/json; charset=utf-8",
        "Date": "Thu, 02 Mar 2023 14:03:57 GMT",
        "MS-CV": "B4qMiSJjz0qLZHf9IrYhDw.0",
        "Strict-Transport-Security": "max-age=2592000",
        "X-Azure-Ref": "0zawAZAAAAACfMdm4s2ytTqm0IuX8gSFpUFJHMDFFREdFMDkxMABjYzkyNzU4ZC0wNWY3LTRhZDYtYWE1ZS0wZmE5NzE4ZDg5ODU=",
        "X-Cache": "CONFIG_NOCACHE",
        "X-Processing-Time": "175ms"
      },
      "ResponseBody": {
        "domains": {
          "nostojic13012023.skype.net": {
            "enabled": true
          },
          "nostojic14012023.skype.net": {
=======
        "Accept-Ranges": "bytes",
        "api-deprecated-versions": "2021-05-01-preview, 2022-09-01-preview, 2023-01-01-preview",
        "api-supported-versions": "2023-03-01, 2023-04-01-preview",
        "Connection": "keep-alive",
        "Content-Length": "111",
        "Content-Type": "application/json; charset=utf-8",
        "Date": "Wed, 17 May 2023 09:25:03 GMT",
        "MS-CV": "PJIgamcCUkuBEps2D5q5BA.0",
        "Strict-Transport-Security": "max-age=2592000",
        "x-azure-ref": "20230517T092503Z-02fqv2pgsp3gp6xpavw24ccces00000000k0000000026ppz",
        "X-Cache": "CONFIG_NOCACHE",
        "X-Processing-Time": "101ms"
      },
      "ResponseBody": {
        "domains": {
          "anotherjbdomain.com": {
            "enabled": true
          },
          "jbtestinfra.com": {
>>>>>>> e81c5759
            "enabled": true
          }
        },
        "trunks": {},
        "routes": []
      }
    }
  ],
  "Variables": {
<<<<<<< HEAD
    "fqdn-1": "test1.nostojic13012023.skype.net"
=======
    "fqdn-1": "test1.jbtestinfra.com"
>>>>>>> e81c5759
  }
}<|MERGE_RESOLUTION|>--- conflicted
+++ resolved
@@ -1,45 +1,19 @@
 {
   "Entries": [
     {
-<<<<<<< HEAD
-      "RequestUri": "https://endpoint/sip?api-version=2023-01-01-preview",
-=======
       "RequestUri": "https://endpoint/sip?api-version=2023-04-01-preview",
->>>>>>> e81c5759
       "RequestMethod": "GET",
       "RequestHeaders": {
         "Accept": "application/json",
         "Accept-Encoding": "gzip,deflate",
         "Authorization": "Sanitized",
         "Connection": "keep-alive",
-<<<<<<< HEAD
-        "User-Agent": "azsdk-js-communication-phone-numbers/1.2.0-alpha.20230303.1 core-rest-pipeline/1.9.2 Node/v18.13.0 OS/(x64-Windows_NT-10.0.22621)",
-=======
         "User-Agent": "azsdk-js-communication-phone-numbers/1.3.0-alpha.20230517.1 core-rest-pipeline/1.10.3 Node/v18.13.0 OS/(x64-Windows_NT-10.0.22621)",
->>>>>>> e81c5759
         "x-ms-client-request-id": "sanitized"
       },
       "RequestBody": null,
       "StatusCode": 200,
       "ResponseHeaders": {
-<<<<<<< HEAD
-        "api-supported-versions": "2021-05-01-preview, 2022-09-01-preview, 2023-01-01-preview, 2023-03-01",
-        "Content-Length": "129",
-        "Content-Type": "application/json; charset=utf-8",
-        "Date": "Thu, 02 Mar 2023 14:03:56 GMT",
-        "MS-CV": "l1mD0P3AXUuApFFcLpS1HA.0",
-        "Strict-Transport-Security": "max-age=2592000",
-        "X-Azure-Ref": "0zKwAZAAAAABuClWiyrD0SrA/OJw7hOm/UFJHMDFFREdFMDkxMABjYzkyNzU4ZC0wNWY3LTRhZDYtYWE1ZS0wZmE5NzE4ZDg5ODU=",
-        "X-Cache": "CONFIG_NOCACHE",
-        "X-Processing-Time": "171ms"
-      },
-      "ResponseBody": {
-        "domains": {
-          "nostojic13012023.skype.net": {
-            "enabled": true
-          },
-          "nostojic14012023.skype.net": {
-=======
         "Accept-Ranges": "bytes",
         "api-deprecated-versions": "2021-05-01-preview, 2022-09-01-preview, 2023-01-01-preview",
         "api-supported-versions": "2023-03-01, 2023-04-01-preview",
@@ -59,7 +33,6 @@
             "enabled": true
           },
           "jbtestinfra.com": {
->>>>>>> e81c5759
             "enabled": true
           }
         },
@@ -68,11 +41,7 @@
       }
     },
     {
-<<<<<<< HEAD
-      "RequestUri": "https://endpoint/sip?api-version=2023-01-01-preview",
-=======
       "RequestUri": "https://endpoint/sip?api-version=2023-04-01-preview",
->>>>>>> e81c5759
       "RequestMethod": "PATCH",
       "RequestHeaders": {
         "Accept": "application/json",
@@ -81,11 +50,7 @@
         "Connection": "keep-alive",
         "Content-Length": "40",
         "Content-Type": "application/merge-patch\u002Bjson",
-<<<<<<< HEAD
-        "User-Agent": "azsdk-js-communication-phone-numbers/1.2.0-alpha.20230303.1 core-rest-pipeline/1.9.2 Node/v18.13.0 OS/(x64-Windows_NT-10.0.22621)",
-=======
         "User-Agent": "azsdk-js-communication-phone-numbers/1.3.0-alpha.20230517.1 core-rest-pipeline/1.10.3 Node/v18.13.0 OS/(x64-Windows_NT-10.0.22621)",
->>>>>>> e81c5759
         "x-ms-client-request-id": "sanitized"
       },
       "RequestBody": {
@@ -95,24 +60,6 @@
       },
       "StatusCode": 200,
       "ResponseHeaders": {
-<<<<<<< HEAD
-        "api-supported-versions": "2021-05-01-preview, 2022-09-01-preview, 2023-01-01-preview, 2023-03-01",
-        "Content-Length": "129",
-        "Content-Type": "application/json; charset=utf-8",
-        "Date": "Thu, 02 Mar 2023 14:03:56 GMT",
-        "MS-CV": "SG0WGpI3h0msYzDIsyqKEA.0",
-        "Strict-Transport-Security": "max-age=2592000",
-        "X-Azure-Ref": "0zKwAZAAAAADEoQ9OuumdRYLzwQB4uSFaUFJHMDFFREdFMDkxMABjYzkyNzU4ZC0wNWY3LTRhZDYtYWE1ZS0wZmE5NzE4ZDg5ODU=",
-        "X-Cache": "CONFIG_NOCACHE",
-        "X-Processing-Time": "291ms"
-      },
-      "ResponseBody": {
-        "domains": {
-          "nostojic13012023.skype.net": {
-            "enabled": true
-          },
-          "nostojic14012023.skype.net": {
-=======
         "Accept-Ranges": "bytes",
         "api-deprecated-versions": "2021-05-01-preview, 2022-09-01-preview, 2023-01-01-preview",
         "api-supported-versions": "2023-03-01, 2023-04-01-preview",
@@ -132,7 +79,6 @@
             "enabled": true
           },
           "jbtestinfra.com": {
->>>>>>> e81c5759
             "enabled": true
           }
         },
@@ -141,45 +87,19 @@
       }
     },
     {
-<<<<<<< HEAD
-      "RequestUri": "https://endpoint/sip?api-version=2023-01-01-preview",
-=======
       "RequestUri": "https://endpoint/sip?api-version=2023-04-01-preview",
->>>>>>> e81c5759
       "RequestMethod": "GET",
       "RequestHeaders": {
         "Accept": "application/json",
         "Accept-Encoding": "gzip,deflate",
         "Authorization": "Sanitized",
         "Connection": "keep-alive",
-<<<<<<< HEAD
-        "User-Agent": "azsdk-js-communication-phone-numbers/1.2.0-alpha.20230303.1 core-rest-pipeline/1.9.2 Node/v18.13.0 OS/(x64-Windows_NT-10.0.22621)",
-=======
         "User-Agent": "azsdk-js-communication-phone-numbers/1.3.0-alpha.20230517.1 core-rest-pipeline/1.10.3 Node/v18.13.0 OS/(x64-Windows_NT-10.0.22621)",
->>>>>>> e81c5759
         "x-ms-client-request-id": "sanitized"
       },
       "RequestBody": null,
       "StatusCode": 200,
       "ResponseHeaders": {
-<<<<<<< HEAD
-        "api-supported-versions": "2021-05-01-preview, 2022-09-01-preview, 2023-01-01-preview, 2023-03-01",
-        "Content-Length": "129",
-        "Content-Type": "application/json; charset=utf-8",
-        "Date": "Thu, 02 Mar 2023 14:03:57 GMT",
-        "MS-CV": "B4qMiSJjz0qLZHf9IrYhDw.0",
-        "Strict-Transport-Security": "max-age=2592000",
-        "X-Azure-Ref": "0zawAZAAAAACfMdm4s2ytTqm0IuX8gSFpUFJHMDFFREdFMDkxMABjYzkyNzU4ZC0wNWY3LTRhZDYtYWE1ZS0wZmE5NzE4ZDg5ODU=",
-        "X-Cache": "CONFIG_NOCACHE",
-        "X-Processing-Time": "175ms"
-      },
-      "ResponseBody": {
-        "domains": {
-          "nostojic13012023.skype.net": {
-            "enabled": true
-          },
-          "nostojic14012023.skype.net": {
-=======
         "Accept-Ranges": "bytes",
         "api-deprecated-versions": "2021-05-01-preview, 2022-09-01-preview, 2023-01-01-preview",
         "api-supported-versions": "2023-03-01, 2023-04-01-preview",
@@ -199,7 +119,6 @@
             "enabled": true
           },
           "jbtestinfra.com": {
->>>>>>> e81c5759
             "enabled": true
           }
         },
@@ -209,10 +128,6 @@
     }
   ],
   "Variables": {
-<<<<<<< HEAD
-    "fqdn-1": "test1.nostojic13012023.skype.net"
-=======
     "fqdn-1": "test1.jbtestinfra.com"
->>>>>>> e81c5759
   }
 }