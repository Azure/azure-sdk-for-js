{
  "Entries": [
    {
      "RequestUri": "https://endpoint/phoneNumbers/%2B14155550100?api-version=2022-12-02-preview2",
      "RequestMethod": "GET",
      "RequestHeaders": {
        "Accept": "application/json",
        "Accept-Encoding": "gzip,deflate",
        "Authorization": "Sanitized",
        "Connection": "keep-alive",
<<<<<<< HEAD
        "User-Agent": "azsdk-js-communication-phone-numbers/1.2.0-beta.5 core-rest-pipeline/1.10.2 Node/v18.13.0 OS/(x64-Linux-5.15.90.1-microsoft-standard-WSL2)",
=======
        "User-Agent": "azsdk-js-communication-phone-numbers/1.2.0-beta.5 core-rest-pipeline/1.10.2 Node/v18.13.0 OS/(x64-Linux-5.15.79.1-microsoft-standard-WSL2)",
>>>>>>> 6f819605
        "x-ms-client-request-id": "sanitized"
      },
      "RequestBody": null,
      "StatusCode": 404,
      "ResponseHeaders": {
        "api-supported-versions": "2021-03-07, 2022-01-11-preview2, 2022-06-01-preview, 2022-12-01, 2022-12-02-preview2",
<<<<<<< HEAD
        "Connection": "keep-alive",
        "Content-Type": "application/json",
        "Date": "Mon, 06 Mar 2023 21:53:13 GMT",
        "MS-CV": "sEF2Uy\u002Ba/UuZ267oxXfYpg.0",
        "Strict-Transport-Security": "max-age=2592000",
        "Transfer-Encoding": "chunked",
        "x-azure-ref": "20230306T215312Z-442geh5zq57tf6kdtg78d3kvtg141555501000000000zhex",
        "X-Cache": "CONFIG_NOCACHE",
        "X-Processing-Time": "626ms"
=======
        "Content-Type": "application/json",
        "Date": "Fri, 03 Mar 2023 17:25:57 GMT",
        "MS-CV": "zfqPWvXpSkmeFw7V0VARag.0",
        "Strict-Transport-Security": "max-age=2592000",
        "Transfer-Encoding": "chunked",
        "X-Azure-Ref": "0pS0CZAAAAADbJ3JqqeMVRodgI5Y30ZW\u002BREZXMzBFREdFMTYwOQA5ZmM3YjUxOS1hOGNjLTRmODktOTM1ZS1jOTE0OGFlMDllODE=",
        "X-Cache": "CONFIG_NOCACHE",
        "X-Processing-Time": "281ms"
>>>>>>> 6f819605
      },
      "ResponseBody": {
        "error": {
          "code": "NotFound",
          "message": "Input phoneNumber \u002B14155550100 cannot be found.",
          "target": "phonenumber"
        }
      }
    }
  ],
  "Variables": {}
}<|MERGE_RESOLUTION|>--- conflicted
+++ resolved
@@ -8,18 +8,13 @@
         "Accept-Encoding": "gzip,deflate",
         "Authorization": "Sanitized",
         "Connection": "keep-alive",
-<<<<<<< HEAD
         "User-Agent": "azsdk-js-communication-phone-numbers/1.2.0-beta.5 core-rest-pipeline/1.10.2 Node/v18.13.0 OS/(x64-Linux-5.15.90.1-microsoft-standard-WSL2)",
-=======
-        "User-Agent": "azsdk-js-communication-phone-numbers/1.2.0-beta.5 core-rest-pipeline/1.10.2 Node/v18.13.0 OS/(x64-Linux-5.15.79.1-microsoft-standard-WSL2)",
->>>>>>> 6f819605
         "x-ms-client-request-id": "sanitized"
       },
       "RequestBody": null,
       "StatusCode": 404,
       "ResponseHeaders": {
         "api-supported-versions": "2021-03-07, 2022-01-11-preview2, 2022-06-01-preview, 2022-12-01, 2022-12-02-preview2",
-<<<<<<< HEAD
         "Connection": "keep-alive",
         "Content-Type": "application/json",
         "Date": "Mon, 06 Mar 2023 21:53:13 GMT",
@@ -29,16 +24,7 @@
         "x-azure-ref": "20230306T215312Z-442geh5zq57tf6kdtg78d3kvtg141555501000000000zhex",
         "X-Cache": "CONFIG_NOCACHE",
         "X-Processing-Time": "626ms"
-=======
-        "Content-Type": "application/json",
-        "Date": "Fri, 03 Mar 2023 17:25:57 GMT",
-        "MS-CV": "zfqPWvXpSkmeFw7V0VARag.0",
-        "Strict-Transport-Security": "max-age=2592000",
-        "Transfer-Encoding": "chunked",
-        "X-Azure-Ref": "0pS0CZAAAAADbJ3JqqeMVRodgI5Y30ZW\u002BREZXMzBFREdFMTYwOQA5ZmM3YjUxOS1hOGNjLTRmODktOTM1ZS1jOTE0OGFlMDllODE=",
-        "X-Cache": "CONFIG_NOCACHE",
-        "X-Processing-Time": "281ms"
->>>>>>> 6f819605
+
       },
       "ResponseBody": {
         "error": {
