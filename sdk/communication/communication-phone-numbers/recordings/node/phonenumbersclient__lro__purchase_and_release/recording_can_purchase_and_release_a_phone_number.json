--- conflicted
+++ resolved
@@ -1,11 +1,7 @@
 {
   "Entries": [
     {
-<<<<<<< HEAD
       "RequestUri": "https://endpoint/availablePhoneNumbers/countries/US/:search?api-version=2024-01-31-preview",
-=======
-      "RequestUri": "https://endpoint/availablePhoneNumbers/countries/US/:search?api-version=2023-10-01-preview",
->>>>>>> 35032249
       "RequestMethod": "POST",
       "RequestHeaders": {
         "Accept": "application/json",
@@ -34,19 +30,11 @@
         "Access-Control-Expose-Headers": "Location,Operation-Location,operation-id,search-id",
         "api-supported-versions": "2021-03-07, 2022-01-11-preview2, 2022-06-01-preview, 2022-12-01, 2022-12-02-preview2, 2023-05-01-preview, 2023-10-01-preview, 2024-01-31-preview, 2024-03-01",
         "Content-Length": "0",
-<<<<<<< HEAD
         "Date": "Fri, 06 Jan 2023 17:31:36 GMT",
         "Location": "/availablePhoneNumbers/searchResults/sanitized?api-version=2024-01-31-preview",
         "MS-CV": "vVMb/6S5106KRjeKYRA43w.0",
         "operation-id": "search_sanitized",
         "Operation-Location": "/phoneNumbers/operations/search_sanitized?api-version=2024-01-31-preview",
-=======
-        "Date": "Tue, 02 Jan 2024 18:22:36 GMT",
-        "Location": "/availablePhoneNumbers/searchResults/sanitized?api-version=2023-10-01-preview",
-        "MS-CV": "04o4/yvI90m4839QmkT5xg.0",
-        "operation-id": "search_sanitized",
-        "Operation-Location": "/phoneNumbers/operations/search_sanitized?api-version=2023-10-01-preview",
->>>>>>> 35032249
         "search-id": "sanitized",
         "Strict-Transport-Security": "max-age=2592000",
         "X-Azure-Ref": "0alSUZQAAAAABPOFjRbYHSqhIvFR53na/V1NURURHRTA4MDcAY2M5Mjc1OGQtMDVmNy00YWQ2LWFhNWUtMGZhOTcxOGQ4OTg1",
@@ -56,11 +44,7 @@
       "ResponseBody": null
     },
     {
-<<<<<<< HEAD
       "RequestUri": "https://endpoint/phoneNumbers/operations/search_sanitized?api-version=2024-01-31-preview",
-=======
-      "RequestUri": "https://endpoint/phoneNumbers/operations/search_sanitized?api-version=2023-10-01-preview",
->>>>>>> 35032249
       "RequestMethod": "GET",
       "RequestHeaders": {
         "Accept": "application/json",
@@ -80,20 +64,13 @@
         "Access-Control-Expose-Headers": "Location",
         "api-supported-versions": "2021-03-07, 2022-01-11-preview2, 2022-06-01-preview, 2022-11-15-preview, 2022-12-01, 2022-12-02-preview2, 2023-05-01-preview, 2023-10-01-preview, 2024-01-31-preview, 2024-03-01",
         "Content-Type": "application/json; charset=utf-8",
-<<<<<<< HEAD
         "Date": "Fri, 06 Jan 2023 17:31:36 GMT",
         "Location": "/availablePhoneNumbers/searchResults/sanitized?api-version=2024-01-31-preview",
         "MS-CV": "7E1G1XlHE0usXvPyjDNkTg.0",
-=======
-        "Date": "Tue, 02 Jan 2024 18:22:36 GMT",
-        "Location": "/availablePhoneNumbers/searchResults/sanitized?api-version=2023-10-01-preview",
-        "MS-CV": "RJw976wta02KlUUIPRdSsg.0",
->>>>>>> 35032249
         "Strict-Transport-Security": "max-age=2592000",
         "Transfer-Encoding": "chunked",
         "X-Azure-Ref": "0bVSUZQAAAABMBtPgzlZzT4wQVb6Hq00QV1NURURHRTA4MDcAY2M5Mjc1OGQtMDVmNy00YWQ2LWFhNWUtMGZhOTcxOGQ4OTg1",
         "X-Cache": "CONFIG_NOCACHE",
-<<<<<<< HEAD
         "X-Processing-Time": "459ms"
       },
       "ResponseBody": {
@@ -134,30 +111,18 @@
         "X-Azure-Ref": "0\u002BVq4YwAAAAAxYrdPO4K7R7IEWqtpPyP2TUVYMzBFREdFMDQyMQA5ZmM3YjUxOS1hOGNjLTRmODktOTM1ZS1jOTE0OGFlMDllODE=",
         "X-Cache": "CONFIG_NOCACHE",
         "X-Processing-Time": "449ms"
-=======
-        "X-Processing-Time": "403ms"
->>>>>>> 35032249
       },
       "ResponseBody": {
         "operationType": "search",
         "status": "running",
-<<<<<<< HEAD
         "resourceLocation": "/availablePhoneNumbers/searchResults/sanitized?api-version=2024-01-31-preview",
         "createdDateTime": "2023-01-06T17:31:35.8833059\u002B00:00",
-=======
-        "resourceLocation": "/availablePhoneNumbers/searchResults/sanitized?api-version=2023-10-01-preview",
-        "createdDateTime": "2024-01-02T18:22:35.9622121\u002B00:00",
->>>>>>> 35032249
         "id": "search_sanitized",
         "lastActionDateTime": "0001-01-01T00:00:00\u002B00:00"
       }
     },
     {
-<<<<<<< HEAD
       "RequestUri": "https://endpoint/phoneNumbers/operations/search_sanitized?api-version=2024-01-31-preview",
-=======
-      "RequestUri": "https://endpoint/phoneNumbers/operations/search_sanitized?api-version=2023-10-01-preview",
->>>>>>> 35032249
       "RequestMethod": "GET",
       "RequestHeaders": {
         "Accept": "application/json",
@@ -177,15 +142,9 @@
         "Access-Control-Expose-Headers": "Location",
         "api-supported-versions": "2021-03-07, 2022-01-11-preview2, 2022-06-01-preview, 2022-11-15-preview, 2022-12-01, 2022-12-02-preview2, 2023-05-01-preview, 2023-10-01-preview, 2024-01-31-preview, 2024-03-01",
         "Content-Type": "application/json; charset=utf-8",
-<<<<<<< HEAD
         "Date": "Fri, 06 Jan 2023 17:31:39 GMT",
         "Location": "/availablePhoneNumbers/searchResults/sanitized?api-version=2024-01-31-preview",
         "MS-CV": "Tw\u002B7Eu3v\u002BEWrIY7rphDMjQ.0",
-=======
-        "Date": "Tue, 02 Jan 2024 18:22:36 GMT",
-        "Location": "/availablePhoneNumbers/searchResults/sanitized?api-version=2023-10-01-preview",
-        "MS-CV": "PzLeCYMGoUKf4qtIKkEjAA.0",
->>>>>>> 35032249
         "Strict-Transport-Security": "max-age=2592000",
         "Transfer-Encoding": "chunked",
         "X-Azure-Ref": "0bVSUZQAAAAALxreo6OFtT6f40IVJagQZV1NURURHRTA4MDcAY2M5Mjc1OGQtMDVmNy00YWQ2LWFhNWUtMGZhOTcxOGQ4OTg1",
@@ -195,23 +154,14 @@
       "ResponseBody": {
         "operationType": "search",
         "status": "succeeded",
-<<<<<<< HEAD
         "resourceLocation": "/availablePhoneNumbers/searchResults/sanitized?api-version=2024-01-31-preview",
         "createdDateTime": "2023-01-06T17:31:35.8833059\u002B00:00",
-=======
-        "resourceLocation": "/availablePhoneNumbers/searchResults/sanitized?api-version=2023-10-01-preview",
-        "createdDateTime": "2024-01-02T18:22:35.9622121\u002B00:00",
->>>>>>> 35032249
         "id": "search_sanitized",
         "lastActionDateTime": "0001-01-01T00:00:00\u002B00:00"
       }
     },
     {
-<<<<<<< HEAD
       "RequestUri": "https://endpoint/availablePhoneNumbers/searchResults/sanitized?api-version=2024-01-31-preview",
-=======
-      "RequestUri": "https://endpoint/availablePhoneNumbers/searchResults/sanitized?api-version=2023-10-01-preview",
->>>>>>> 35032249
       "RequestMethod": "GET",
       "RequestHeaders": {
         "Accept": "application/json",
@@ -259,11 +209,7 @@
       }
     },
     {
-<<<<<<< HEAD
       "RequestUri": "https://endpoint/availablePhoneNumbers/:purchase?api-version=2024-01-31-preview",
-=======
-      "RequestUri": "https://endpoint/availablePhoneNumbers/:purchase?api-version=2023-10-01-preview",
->>>>>>> 35032249
       "RequestMethod": "POST",
       "RequestHeaders": {
         "Accept": "application/json",
@@ -290,11 +236,7 @@
         "Date": "Tue, 02 Jan 2024 18:22:38 GMT",
         "MS-CV": "WKrBgJX5T0S8LbSGGH405w.0",
         "operation-id": "purchase_sanitized",
-<<<<<<< HEAD
         "Operation-Location": "/phoneNumbers/operations/purchase_sanitized?api-version=2024-01-31-preview",
-=======
-        "Operation-Location": "/phoneNumbers/operations/purchase_sanitized?api-version=2023-10-01-preview",
->>>>>>> 35032249
         "purchase-id": "sanitized",
         "Strict-Transport-Security": "max-age=2592000",
         "X-Azure-Ref": "0blSUZQAAAAAuVM\u002B9KBSgRYALDef8nwMRV1NURURHRTA4MDcAY2M5Mjc1OGQtMDVmNy00YWQ2LWFhNWUtMGZhOTcxOGQ4OTg1",
@@ -304,7 +246,6 @@
       "ResponseBody": null
     },
     {
-<<<<<<< HEAD
       "RequestUri": "https://endpoint/phoneNumbers/operations/purchase_sanitized?api-version=2024-01-31-preview",
       "RequestMethod": "GET",
       "RequestHeaders": {
@@ -313,29 +254,103 @@
         "Authorization": "Sanitized",
         "Connection": "keep-alive",
         "Content-Type": "application/json",
-        "User-Agent": "azsdk-js-communication-phone-numbers/1.2.0-beta.5 core-rest-pipeline/1.10.1 Node/v16.17.0 OS/(x64-Linux-5.10.102.1-microsoft-standard-WSL2)",
-        "x-ms-client-request-id": "sanitized",
-        "x-ms-content-sha256": "47DEQpj8HBSa\u002B/TImW\u002B5JCeuQeRkm5NMpJWZG3hSuFU=",
-        "x-ms-date": "Fri, 06 Jan 2023 17:31:45 GMT",
-        "x-ms-useragent": "fake-useragent"
-      },
-      "RequestBody": null,
-      "StatusCode": 200,
-      "ResponseHeaders": {
-        "api-supported-versions": "2021-03-07, 2022-01-11-preview2, 2022-06-01-preview, 2022-11-15-preview, 2022-12-01",
-        "Content-Type": "application/json; charset=utf-8",
-        "Date": "Fri, 06 Jan 2023 17:31:43 GMT",
-        "MS-CV": "0QUXzgR/lkGPgSXyQ/cBwA.0",
-        "Strict-Transport-Security": "max-age=2592000",
-        "Transfer-Encoding": "chunked",
-        "X-Azure-Ref": "0/1q4YwAAAABePRrmqIZcR5Wo5t3yfOTRTUVYMzBFREdFMDQyMQA5ZmM3YjUxOS1hOGNjLTRmODktOTM1ZS1jOTE0OGFlMDllODE=",
-        "X-Cache": "CONFIG_NOCACHE",
-        "X-Processing-Time": "581ms"
+        "User-Agent": "azsdk-js-communication-phone-numbers/1.2.1 core-rest-pipeline/1.12.3 Node/v18.18.0 OS/(x64-Windows_NT-10.0.22631)",
+        "x-ms-client-request-id": "sanitized",
+        "x-ms-content-sha256": "47DEQpj8HBSa\u002B/TImW\u002B5JCeuQeRkm5NMpJWZG3hSuFU=",
+        "x-ms-date": "Tue, 02 Jan 2024 18:22:39 GMT",
+        "x-ms-useragent": "fake-useragent"
+      },
+      "RequestBody": null,
+      "StatusCode": 200,
+      "ResponseHeaders": {
+        "api-supported-versions": "2021-03-07, 2022-01-11-preview2, 2022-06-01-preview, 2022-11-15-preview, 2022-12-01, 2022-12-02-preview2, 2023-05-01-preview, 2023-10-01-preview, 2024-01-31-preview, 2024-03-01",
+        "Content-Type": "application/json; charset=utf-8",
+        "Date": "Tue, 02 Jan 2024 18:22:39 GMT",
+        "MS-CV": "cr26OflZfk2TLl9Mzw0rSw.0",
+        "Strict-Transport-Security": "max-age=2592000",
+        "Transfer-Encoding": "chunked",
+        "X-Azure-Ref": "0b1SUZQAAAACYADV90aobS4NyVqiry72iV1NURURHRTA4MDcAY2M5Mjc1OGQtMDVmNy00YWQ2LWFhNWUtMGZhOTcxOGQ4OTg1",
+        "X-Cache": "CONFIG_NOCACHE",
+        "X-Processing-Time": "277ms"
       },
       "ResponseBody": {
         "operationType": "purchase",
         "status": "running",
         "resourceLocation": null,
+        "createdDateTime": "2024-01-02T18:22:35.9622121\u002B00:00",
+        "id": "purchase_sanitized",
+        "lastActionDateTime": "0001-01-01T00:00:00\u002B00:00"
+      }
+    },
+    {
+      "RequestUri": "https://endpoint/phoneNumbers/operations/purchase_sanitized?api-version=2024-01-31-preview",
+      "RequestMethod": "GET",
+      "RequestHeaders": {
+        "Accept": "application/json",
+        "Accept-Encoding": "gzip,deflate",
+        "Authorization": "Sanitized",
+        "Connection": "keep-alive",
+        "Content-Type": "application/json",
+        "User-Agent": "azsdk-js-communication-phone-numbers/1.2.1 core-rest-pipeline/1.12.3 Node/v18.18.0 OS/(x64-Windows_NT-10.0.22631)",
+        "x-ms-client-request-id": "sanitized",
+        "x-ms-content-sha256": "47DEQpj8HBSa\u002B/TImW\u002B5JCeuQeRkm5NMpJWZG3hSuFU=",
+        "x-ms-date": "Tue, 02 Jan 2024 18:22:40 GMT",
+        "x-ms-useragent": "fake-useragent"
+      },
+      "RequestBody": null,
+      "StatusCode": 200,
+      "ResponseHeaders": {
+        "api-supported-versions": "2021-03-07, 2022-01-11-preview2, 2022-06-01-preview, 2022-11-15-preview, 2022-12-01, 2022-12-02-preview2, 2023-05-01-preview, 2023-10-01-preview, 2024-01-31-preview, 2024-03-01",
+        "Content-Type": "application/json; charset=utf-8",
+        "Date": "Tue, 02 Jan 2024 18:22:39 GMT",
+        "MS-CV": "eDLmijtwME\u002BA/gVE3szQZg.0",
+        "Strict-Transport-Security": "max-age=2592000",
+        "Transfer-Encoding": "chunked",
+        "X-Azure-Ref": "0cFSUZQAAAABBiqG1u1WmRoEfiIp1aZjGV1NURURHRTA4MDcAY2M5Mjc1OGQtMDVmNy00YWQ2LWFhNWUtMGZhOTcxOGQ4OTg1",
+        "X-Cache": "CONFIG_NOCACHE",
+        "X-Processing-Time": "264ms"
+      },
+      "ResponseBody": {
+        "operationType": "purchase",
+        "status": "running",
+        "resourceLocation": null,
+        "createdDateTime": "2024-01-02T18:22:35.9622121\u002B00:00",
+        "id": "purchase_sanitized",
+        "lastActionDateTime": "0001-01-01T00:00:00\u002B00:00"
+      }
+    },
+    {
+      "RequestUri": "https://endpoint/phoneNumbers/operations/purchase_sanitized?api-version=2024-01-31-preview",
+      "RequestMethod": "GET",
+      "RequestHeaders": {
+        "Accept": "application/json",
+        "Accept-Encoding": "gzip,deflate",
+        "Authorization": "Sanitized",
+        "Connection": "keep-alive",
+        "Content-Type": "application/json",
+        "User-Agent": "azsdk-js-communication-phone-numbers/1.2.1 core-rest-pipeline/1.12.3 Node/v18.18.0 OS/(x64-Windows_NT-10.0.22631)",
+        "x-ms-client-request-id": "sanitized",
+        "x-ms-content-sha256": "47DEQpj8HBSa\u002B/TImW\u002B5JCeuQeRkm5NMpJWZG3hSuFU=",
+        "x-ms-date": "Tue, 02 Jan 2024 18:22:42 GMT",
+        "x-ms-useragent": "fake-useragent"
+      },
+      "RequestBody": null,
+      "StatusCode": 200,
+      "ResponseHeaders": {
+        "api-supported-versions": "2021-03-07, 2022-01-11-preview2, 2022-06-01-preview, 2022-11-15-preview, 2022-12-01, 2022-12-02-preview2, 2023-05-01-preview, 2023-10-01-preview, 2024-01-31-preview, 2024-03-01",
+        "Content-Type": "application/json; charset=utf-8",
+        "Date": "Tue, 02 Jan 2024 18:22:41 GMT",
+        "MS-CV": "8XxAtaCChU\u002BlpkMMT/YhTg.0",
+        "Strict-Transport-Security": "max-age=2592000",
+        "Transfer-Encoding": "chunked",
+        "X-Azure-Ref": "0clSUZQAAAACBCkDEKF\u002BRQY0\u002BeZGAaJyyV1NURURHRTA4MDcAY2M5Mjc1OGQtMDVmNy00YWQ2LWFhNWUtMGZhOTcxOGQ4OTg1",
+        "X-Cache": "CONFIG_NOCACHE",
+        "X-Processing-Time": "448ms"
+      },
+      "ResponseBody": {
+        "operationType": "purchase",
+        "status": "running",
+        "resourceLocation": null,
         "createdDateTime": "2023-01-06T17:31:35.8833059\u002B00:00",
         "id": "purchase_sanitized",
         "lastActionDateTime": "0001-01-01T00:00:00\u002B00:00"
@@ -343,38 +358,35 @@
     },
     {
       "RequestUri": "https://endpoint/phoneNumbers/operations/purchase_sanitized?api-version=2024-01-31-preview",
-=======
-      "RequestUri": "https://endpoint/phoneNumbers/operations/purchase_sanitized?api-version=2023-10-01-preview",
->>>>>>> 35032249
-      "RequestMethod": "GET",
-      "RequestHeaders": {
-        "Accept": "application/json",
-        "Accept-Encoding": "gzip,deflate",
-        "Authorization": "Sanitized",
-        "Connection": "keep-alive",
-        "Content-Type": "application/json",
-        "User-Agent": "azsdk-js-communication-phone-numbers/1.2.1 core-rest-pipeline/1.12.3 Node/v18.18.0 OS/(x64-Windows_NT-10.0.22631)",
-        "x-ms-client-request-id": "sanitized",
-        "x-ms-content-sha256": "47DEQpj8HBSa\u002B/TImW\u002B5JCeuQeRkm5NMpJWZG3hSuFU=",
-        "x-ms-date": "Tue, 02 Jan 2024 18:22:39 GMT",
-        "x-ms-useragent": "fake-useragent"
-      },
-      "RequestBody": null,
-      "StatusCode": 200,
-      "ResponseHeaders": {
-        "api-supported-versions": "2021-03-07, 2022-01-11-preview2, 2022-06-01-preview, 2022-11-15-preview, 2022-12-01, 2022-12-02-preview2, 2023-05-01-preview, 2023-10-01-preview, 2024-01-31-preview, 2024-03-01",
-        "Content-Type": "application/json; charset=utf-8",
-        "Date": "Tue, 02 Jan 2024 18:22:39 GMT",
-        "MS-CV": "cr26OflZfk2TLl9Mzw0rSw.0",
-        "Strict-Transport-Security": "max-age=2592000",
-        "Transfer-Encoding": "chunked",
-        "X-Azure-Ref": "0b1SUZQAAAACYADV90aobS4NyVqiry72iV1NURURHRTA4MDcAY2M5Mjc1OGQtMDVmNy00YWQ2LWFhNWUtMGZhOTcxOGQ4OTg1",
-        "X-Cache": "CONFIG_NOCACHE",
-        "X-Processing-Time": "277ms"
+      "RequestMethod": "GET",
+      "RequestHeaders": {
+        "Accept": "application/json",
+        "Accept-Encoding": "gzip,deflate",
+        "Authorization": "Sanitized",
+        "Connection": "keep-alive",
+        "Content-Type": "application/json",
+        "User-Agent": "azsdk-js-communication-phone-numbers/1.2.0-beta.5 core-rest-pipeline/1.10.1 Node/v16.17.0 OS/(x64-Linux-5.10.102.1-microsoft-standard-WSL2)",
+        "x-ms-client-request-id": "sanitized",
+        "x-ms-content-sha256": "47DEQpj8HBSa\u002B/TImW\u002B5JCeuQeRkm5NMpJWZG3hSuFU=",
+        "x-ms-date": "Fri, 06 Jan 2023 17:31:51 GMT",
+        "x-ms-useragent": "fake-useragent"
+      },
+      "RequestBody": null,
+      "StatusCode": 200,
+      "ResponseHeaders": {
+        "api-supported-versions": "2021-03-07, 2022-01-11-preview2, 2022-06-01-preview, 2022-11-15-preview, 2022-12-01",
+        "Content-Type": "application/json; charset=utf-8",
+        "Date": "Fri, 06 Jan 2023 17:31:49 GMT",
+        "MS-CV": "3qsugqwGuU2LuHNTsYfgMA.0",
+        "Strict-Transport-Security": "max-age=2592000",
+        "Transfer-Encoding": "chunked",
+        "X-Azure-Ref": "0BVu4YwAAAABrOU4EdNyTS59tvrt7UprRTUVYMzBFREdFMDQyMQA5ZmM3YjUxOS1hOGNjLTRmODktOTM1ZS1jOTE0OGFlMDllODE=",
+        "X-Cache": "CONFIG_NOCACHE",
+        "X-Processing-Time": "462ms"
       },
       "ResponseBody": {
         "operationType": "purchase",
-        "status": "running",
+        "status": "notStarted",
         "resourceLocation": null,
         "createdDateTime": "2024-01-02T18:22:35.9622121\u002B00:00",
         "id": "purchase_sanitized",
@@ -382,42 +394,37 @@
       }
     },
     {
-<<<<<<< HEAD
       "RequestUri": "https://endpoint/phoneNumbers/operations/purchase_sanitized?api-version=2024-01-31-preview",
-=======
-      "RequestUri": "https://endpoint/phoneNumbers/operations/purchase_sanitized?api-version=2023-10-01-preview",
->>>>>>> 35032249
-      "RequestMethod": "GET",
-      "RequestHeaders": {
-        "Accept": "application/json",
-        "Accept-Encoding": "gzip,deflate",
-        "Authorization": "Sanitized",
-        "Connection": "keep-alive",
-        "Content-Type": "application/json",
-        "User-Agent": "azsdk-js-communication-phone-numbers/1.2.1 core-rest-pipeline/1.12.3 Node/v18.18.0 OS/(x64-Windows_NT-10.0.22631)",
-        "x-ms-client-request-id": "sanitized",
-        "x-ms-content-sha256": "47DEQpj8HBSa\u002B/TImW\u002B5JCeuQeRkm5NMpJWZG3hSuFU=",
-        "x-ms-date": "Tue, 02 Jan 2024 18:22:40 GMT",
-        "x-ms-useragent": "fake-useragent"
-      },
-      "RequestBody": null,
-      "StatusCode": 200,
-      "ResponseHeaders": {
-        "api-supported-versions": "2021-03-07, 2022-01-11-preview2, 2022-06-01-preview, 2022-11-15-preview, 2022-12-01, 2022-12-02-preview2, 2023-05-01-preview, 2023-10-01-preview, 2024-01-31-preview, 2024-03-01",
-        "Content-Type": "application/json; charset=utf-8",
-        "Date": "Tue, 02 Jan 2024 18:22:39 GMT",
-        "MS-CV": "eDLmijtwME\u002BA/gVE3szQZg.0",
-        "Strict-Transport-Security": "max-age=2592000",
-        "Transfer-Encoding": "chunked",
-        "X-Azure-Ref": "0cFSUZQAAAABBiqG1u1WmRoEfiIp1aZjGV1NURURHRTA4MDcAY2M5Mjc1OGQtMDVmNy00YWQ2LWFhNWUtMGZhOTcxOGQ4OTg1",
-        "X-Cache": "CONFIG_NOCACHE",
-        "X-Processing-Time": "264ms"
+      "RequestMethod": "GET",
+      "RequestHeaders": {
+        "Accept": "application/json",
+        "Accept-Encoding": "gzip,deflate",
+        "Authorization": "Sanitized",
+        "Connection": "keep-alive",
+        "Content-Type": "application/json",
+        "User-Agent": "azsdk-js-communication-phone-numbers/1.2.1 core-rest-pipeline/1.12.3 Node/v18.18.0 OS/(x64-Windows_NT-10.0.22631)",
+        "x-ms-client-request-id": "sanitized",
+        "x-ms-content-sha256": "47DEQpj8HBSa\u002B/TImW\u002B5JCeuQeRkm5NMpJWZG3hSuFU=",
+        "x-ms-date": "Tue, 02 Jan 2024 18:22:44 GMT",
+        "x-ms-useragent": "fake-useragent"
+      },
+      "RequestBody": null,
+      "StatusCode": 200,
+      "ResponseHeaders": {
+        "api-supported-versions": "2021-03-07, 2022-01-11-preview2, 2022-06-01-preview, 2022-11-15-preview, 2022-12-01, 2022-12-02-preview2, 2023-05-01-preview, 2023-10-01-preview, 2024-01-31-preview, 2024-03-01",
+        "Content-Type": "application/json; charset=utf-8",
+        "Date": "Tue, 02 Jan 2024 18:22:44 GMT",
+        "MS-CV": "2PiAni39bUiY1/ZafKNvgw.0",
+        "Strict-Transport-Security": "max-age=2592000",
+        "Transfer-Encoding": "chunked",
+        "X-Azure-Ref": "0dFSUZQAAAACddp41iMUKT5mdHVDhapucV1NURURHRTA4MDcAY2M5Mjc1OGQtMDVmNy00YWQ2LWFhNWUtMGZhOTcxOGQ4OTg1",
+        "X-Cache": "CONFIG_NOCACHE",
+        "X-Processing-Time": "446ms"
       },
       "ResponseBody": {
         "operationType": "purchase",
-        "status": "running",
-        "resourceLocation": null,
-<<<<<<< HEAD
+        "status": "notStarted",
+        "resourceLocation": null,
         "createdDateTime": "2023-01-06T17:31:35.8833059\u002B00:00",
         "id": "purchase_sanitized",
         "lastActionDateTime": "0001-01-01T00:00:00\u002B00:00"
@@ -435,7 +442,7 @@
         "User-Agent": "azsdk-js-communication-phone-numbers/1.2.0-beta.5 core-rest-pipeline/1.10.1 Node/v16.17.0 OS/(x64-Linux-5.10.102.1-microsoft-standard-WSL2)",
         "x-ms-client-request-id": "sanitized",
         "x-ms-content-sha256": "47DEQpj8HBSa\u002B/TImW\u002B5JCeuQeRkm5NMpJWZG3hSuFU=",
-        "x-ms-date": "Fri, 06 Jan 2023 17:31:51 GMT",
+        "x-ms-date": "Fri, 06 Jan 2023 17:31:56 GMT",
         "x-ms-useragent": "fake-useragent"
       },
       "RequestBody": null,
@@ -443,229 +450,136 @@
       "ResponseHeaders": {
         "api-supported-versions": "2021-03-07, 2022-01-11-preview2, 2022-06-01-preview, 2022-11-15-preview, 2022-12-01",
         "Content-Type": "application/json; charset=utf-8",
-        "Date": "Fri, 06 Jan 2023 17:31:49 GMT",
-        "MS-CV": "3qsugqwGuU2LuHNTsYfgMA.0",
-        "Strict-Transport-Security": "max-age=2592000",
-        "Transfer-Encoding": "chunked",
-        "X-Azure-Ref": "0BVu4YwAAAABrOU4EdNyTS59tvrt7UprRTUVYMzBFREdFMDQyMQA5ZmM3YjUxOS1hOGNjLTRmODktOTM1ZS1jOTE0OGFlMDllODE=",
-        "X-Cache": "CONFIG_NOCACHE",
-        "X-Processing-Time": "462ms"
+        "Date": "Fri, 06 Jan 2023 17:31:54 GMT",
+        "MS-CV": "bnHAbIrOqUioA\u002BF8DCQiDg.0",
+        "Strict-Transport-Security": "max-age=2592000",
+        "Transfer-Encoding": "chunked",
+        "X-Azure-Ref": "0Clu4YwAAAAChYMHLjcV6T4tMy0C7Y\u002BNgTUVYMzBFREdFMDQyMQA5ZmM3YjUxOS1hOGNjLTRmODktOTM1ZS1jOTE0OGFlMDllODE=",
+        "X-Cache": "CONFIG_NOCACHE",
+        "X-Processing-Time": "447ms"
       },
       "ResponseBody": {
         "operationType": "purchase",
         "status": "notStarted",
         "resourceLocation": null,
         "createdDateTime": "2023-01-06T17:31:35.8833059\u002B00:00",
-=======
-        "createdDateTime": "2024-01-02T18:22:35.9622121\u002B00:00",
->>>>>>> 35032249
         "id": "purchase_sanitized",
         "lastActionDateTime": "0001-01-01T00:00:00\u002B00:00"
       }
     },
     {
-<<<<<<< HEAD
       "RequestUri": "https://endpoint/phoneNumbers/operations/purchase_sanitized?api-version=2024-01-31-preview",
-=======
-      "RequestUri": "https://endpoint/phoneNumbers/operations/purchase_sanitized?api-version=2023-10-01-preview",
->>>>>>> 35032249
-      "RequestMethod": "GET",
-      "RequestHeaders": {
-        "Accept": "application/json",
-        "Accept-Encoding": "gzip,deflate",
-        "Authorization": "Sanitized",
-        "Connection": "keep-alive",
-        "Content-Type": "application/json",
-        "User-Agent": "azsdk-js-communication-phone-numbers/1.2.1 core-rest-pipeline/1.12.3 Node/v18.18.0 OS/(x64-Windows_NT-10.0.22631)",
-        "x-ms-client-request-id": "sanitized",
-        "x-ms-content-sha256": "47DEQpj8HBSa\u002B/TImW\u002B5JCeuQeRkm5NMpJWZG3hSuFU=",
-        "x-ms-date": "Tue, 02 Jan 2024 18:22:42 GMT",
-        "x-ms-useragent": "fake-useragent"
-      },
-      "RequestBody": null,
-      "StatusCode": 200,
-      "ResponseHeaders": {
-        "api-supported-versions": "2021-03-07, 2022-01-11-preview2, 2022-06-01-preview, 2022-11-15-preview, 2022-12-01, 2022-12-02-preview2, 2023-05-01-preview, 2023-10-01-preview, 2024-01-31-preview, 2024-03-01",
-        "Content-Type": "application/json; charset=utf-8",
-        "Date": "Tue, 02 Jan 2024 18:22:41 GMT",
-        "MS-CV": "8XxAtaCChU\u002BlpkMMT/YhTg.0",
-        "Strict-Transport-Security": "max-age=2592000",
-        "Transfer-Encoding": "chunked",
-        "X-Azure-Ref": "0clSUZQAAAACBCkDEKF\u002BRQY0\u002BeZGAaJyyV1NURURHRTA4MDcAY2M5Mjc1OGQtMDVmNy00YWQ2LWFhNWUtMGZhOTcxOGQ4OTg1",
-        "X-Cache": "CONFIG_NOCACHE",
-        "X-Processing-Time": "278ms"
+      "RequestMethod": "GET",
+      "RequestHeaders": {
+        "Accept": "application/json",
+        "Accept-Encoding": "gzip,deflate",
+        "Authorization": "Sanitized",
+        "Connection": "keep-alive",
+        "Content-Type": "application/json",
+        "User-Agent": "azsdk-js-communication-phone-numbers/1.2.0-beta.5 core-rest-pipeline/1.10.1 Node/v16.17.0 OS/(x64-Linux-5.10.102.1-microsoft-standard-WSL2)",
+        "x-ms-client-request-id": "sanitized",
+        "x-ms-content-sha256": "47DEQpj8HBSa\u002B/TImW\u002B5JCeuQeRkm5NMpJWZG3hSuFU=",
+        "x-ms-date": "Fri, 06 Jan 2023 17:31:58 GMT",
+        "x-ms-useragent": "fake-useragent"
+      },
+      "RequestBody": null,
+      "StatusCode": 200,
+      "ResponseHeaders": {
+        "api-supported-versions": "2021-03-07, 2022-01-11-preview2, 2022-06-01-preview, 2022-11-15-preview, 2022-12-01",
+        "Content-Type": "application/json; charset=utf-8",
+        "Date": "Fri, 06 Jan 2023 17:31:56 GMT",
+        "MS-CV": "iXcLQ3I/rk\u002BPeNVkGZw0gQ.0",
+        "Strict-Transport-Security": "max-age=2592000",
+        "Transfer-Encoding": "chunked",
+        "X-Azure-Ref": "0DFu4YwAAAADyCbwp612cTqp1XxSuZIR2TUVYMzBFREdFMDQyMQA5ZmM3YjUxOS1hOGNjLTRmODktOTM1ZS1jOTE0OGFlMDllODE=",
+        "X-Cache": "CONFIG_NOCACHE",
+        "X-Processing-Time": "452ms"
       },
       "ResponseBody": {
         "operationType": "purchase",
         "status": "notStarted",
         "resourceLocation": null,
+        "createdDateTime": "2023-01-06T17:31:35.8833059\u002B00:00",
+        "id": "purchase_sanitized",
+        "lastActionDateTime": "0001-01-01T00:00:00\u002B00:00"
+      }
+    },
+    {
+      "RequestUri": "https://endpoint/phoneNumbers/operations/purchase_sanitized?api-version=2024-01-31-preview",
+      "RequestMethod": "GET",
+      "RequestHeaders": {
+        "Accept": "application/json",
+        "Accept-Encoding": "gzip,deflate",
+        "Authorization": "Sanitized",
+        "Connection": "keep-alive",
+        "Content-Type": "application/json",
+        "User-Agent": "azsdk-js-communication-phone-numbers/1.2.0-beta.5 core-rest-pipeline/1.10.1 Node/v16.17.0 OS/(x64-Linux-5.10.102.1-microsoft-standard-WSL2)",
+        "x-ms-client-request-id": "sanitized",
+        "x-ms-content-sha256": "47DEQpj8HBSa\u002B/TImW\u002B5JCeuQeRkm5NMpJWZG3hSuFU=",
+        "x-ms-date": "Fri, 06 Jan 2023 17:32:01 GMT",
+        "x-ms-useragent": "fake-useragent"
+      },
+      "RequestBody": null,
+      "StatusCode": 200,
+      "ResponseHeaders": {
+        "api-supported-versions": "2021-03-07, 2022-01-11-preview2, 2022-06-01-preview, 2022-11-15-preview, 2022-12-01",
+        "Content-Type": "application/json; charset=utf-8",
+        "Date": "Fri, 06 Jan 2023 17:31:59 GMT",
+        "MS-CV": "WECXP5A9kEeYssdoAHpJ3w.0",
+        "Strict-Transport-Security": "max-age=2592000",
+        "Transfer-Encoding": "chunked",
+        "X-Azure-Ref": "0D1u4YwAAAAABmTuaoEj6RbWrT8/He3KjTUVYMzBFREdFMDQyMQA5ZmM3YjUxOS1hOGNjLTRmODktOTM1ZS1jOTE0OGFlMDllODE=",
+        "X-Cache": "CONFIG_NOCACHE",
+        "X-Processing-Time": "455ms"
+      },
+      "ResponseBody": {
+        "operationType": "purchase",
+        "status": "notStarted",
+        "resourceLocation": null,
+        "createdDateTime": "2023-01-06T17:31:35.8833059\u002B00:00",
+        "id": "purchase_sanitized",
+        "lastActionDateTime": "0001-01-01T00:00:00\u002B00:00"
+      }
+    },
+    {
+      "RequestUri": "https://endpoint/phoneNumbers/operations/purchase_sanitized?api-version=2024-01-31-preview",
+      "RequestMethod": "GET",
+      "RequestHeaders": {
+        "Accept": "application/json",
+        "Accept-Encoding": "gzip,deflate",
+        "Authorization": "Sanitized",
+        "Connection": "keep-alive",
+        "Content-Type": "application/json",
+        "User-Agent": "azsdk-js-communication-phone-numbers/1.2.0-beta.5 core-rest-pipeline/1.10.1 Node/v16.17.0 OS/(x64-Linux-5.10.102.1-microsoft-standard-WSL2)",
+        "x-ms-client-request-id": "sanitized",
+        "x-ms-content-sha256": "47DEQpj8HBSa\u002B/TImW\u002B5JCeuQeRkm5NMpJWZG3hSuFU=",
+        "x-ms-date": "Fri, 06 Jan 2023 17:32:03 GMT",
+        "x-ms-useragent": "fake-useragent"
+      },
+      "RequestBody": null,
+      "StatusCode": 200,
+      "ResponseHeaders": {
+        "api-supported-versions": "2021-03-07, 2022-01-11-preview2, 2022-06-01-preview, 2022-11-15-preview, 2022-12-01",
+        "Content-Type": "application/json; charset=utf-8",
+        "Date": "Fri, 06 Jan 2023 17:32:01 GMT",
+        "MS-CV": "3dZHyBCkjE2YnFt7UkO8jA.0",
+        "Strict-Transport-Security": "max-age=2592000",
+        "Transfer-Encoding": "chunked",
+        "X-Azure-Ref": "0EVu4YwAAAACcjuMVt8/RRpMawEOgc7zMTUVYMzBFREdFMDQyMQA5ZmM3YjUxOS1hOGNjLTRmODktOTM1ZS1jOTE0OGFlMDllODE=",
+        "X-Cache": "CONFIG_NOCACHE",
+        "X-Processing-Time": "481ms"
+      },
+      "ResponseBody": {
+        "operationType": "purchase",
+        "status": "succeeded",
+        "resourceLocation": null,
         "createdDateTime": "2024-01-02T18:22:35.9622121\u002B00:00",
         "id": "purchase_sanitized",
         "lastActionDateTime": "0001-01-01T00:00:00\u002B00:00"
       }
     },
     {
-<<<<<<< HEAD
-      "RequestUri": "https://endpoint/phoneNumbers/operations/purchase_sanitized?api-version=2024-01-31-preview",
-=======
-      "RequestUri": "https://endpoint/phoneNumbers/operations/purchase_sanitized?api-version=2023-10-01-preview",
->>>>>>> 35032249
-      "RequestMethod": "GET",
-      "RequestHeaders": {
-        "Accept": "application/json",
-        "Accept-Encoding": "gzip,deflate",
-        "Authorization": "Sanitized",
-        "Connection": "keep-alive",
-        "Content-Type": "application/json",
-        "User-Agent": "azsdk-js-communication-phone-numbers/1.2.1 core-rest-pipeline/1.12.3 Node/v18.18.0 OS/(x64-Windows_NT-10.0.22631)",
-        "x-ms-client-request-id": "sanitized",
-        "x-ms-content-sha256": "47DEQpj8HBSa\u002B/TImW\u002B5JCeuQeRkm5NMpJWZG3hSuFU=",
-        "x-ms-date": "Tue, 02 Jan 2024 18:22:44 GMT",
-        "x-ms-useragent": "fake-useragent"
-      },
-      "RequestBody": null,
-      "StatusCode": 200,
-      "ResponseHeaders": {
-        "api-supported-versions": "2021-03-07, 2022-01-11-preview2, 2022-06-01-preview, 2022-11-15-preview, 2022-12-01, 2022-12-02-preview2, 2023-05-01-preview, 2023-10-01-preview, 2024-01-31-preview, 2024-03-01",
-        "Content-Type": "application/json; charset=utf-8",
-        "Date": "Tue, 02 Jan 2024 18:22:44 GMT",
-        "MS-CV": "2PiAni39bUiY1/ZafKNvgw.0",
-        "Strict-Transport-Security": "max-age=2592000",
-        "Transfer-Encoding": "chunked",
-        "X-Azure-Ref": "0dFSUZQAAAACddp41iMUKT5mdHVDhapucV1NURURHRTA4MDcAY2M5Mjc1OGQtMDVmNy00YWQ2LWFhNWUtMGZhOTcxOGQ4OTg1",
-        "X-Cache": "CONFIG_NOCACHE",
-<<<<<<< HEAD
-        "X-Processing-Time": "447ms"
-      },
-      "ResponseBody": {
-        "operationType": "purchase",
-        "status": "notStarted",
-        "resourceLocation": null,
-        "createdDateTime": "2023-01-06T17:31:35.8833059\u002B00:00",
-        "id": "purchase_sanitized",
-        "lastActionDateTime": "0001-01-01T00:00:00\u002B00:00"
-      }
-    },
-    {
-      "RequestUri": "https://endpoint/phoneNumbers/operations/purchase_sanitized?api-version=2024-01-31-preview",
-      "RequestMethod": "GET",
-      "RequestHeaders": {
-        "Accept": "application/json",
-        "Accept-Encoding": "gzip,deflate",
-        "Authorization": "Sanitized",
-        "Connection": "keep-alive",
-        "Content-Type": "application/json",
-        "User-Agent": "azsdk-js-communication-phone-numbers/1.2.0-beta.5 core-rest-pipeline/1.10.1 Node/v16.17.0 OS/(x64-Linux-5.10.102.1-microsoft-standard-WSL2)",
-        "x-ms-client-request-id": "sanitized",
-        "x-ms-content-sha256": "47DEQpj8HBSa\u002B/TImW\u002B5JCeuQeRkm5NMpJWZG3hSuFU=",
-        "x-ms-date": "Fri, 06 Jan 2023 17:31:58 GMT",
-        "x-ms-useragent": "fake-useragent"
-      },
-      "RequestBody": null,
-      "StatusCode": 200,
-      "ResponseHeaders": {
-        "api-supported-versions": "2021-03-07, 2022-01-11-preview2, 2022-06-01-preview, 2022-11-15-preview, 2022-12-01",
-        "Content-Type": "application/json; charset=utf-8",
-        "Date": "Fri, 06 Jan 2023 17:31:56 GMT",
-        "MS-CV": "iXcLQ3I/rk\u002BPeNVkGZw0gQ.0",
-        "Strict-Transport-Security": "max-age=2592000",
-        "Transfer-Encoding": "chunked",
-        "X-Azure-Ref": "0DFu4YwAAAADyCbwp612cTqp1XxSuZIR2TUVYMzBFREdFMDQyMQA5ZmM3YjUxOS1hOGNjLTRmODktOTM1ZS1jOTE0OGFlMDllODE=",
-        "X-Cache": "CONFIG_NOCACHE",
-        "X-Processing-Time": "452ms"
-      },
-      "ResponseBody": {
-        "operationType": "purchase",
-        "status": "notStarted",
-        "resourceLocation": null,
-        "createdDateTime": "2023-01-06T17:31:35.8833059\u002B00:00",
-        "id": "purchase_sanitized",
-        "lastActionDateTime": "0001-01-01T00:00:00\u002B00:00"
-      }
-    },
-    {
-      "RequestUri": "https://endpoint/phoneNumbers/operations/purchase_sanitized?api-version=2024-01-31-preview",
-      "RequestMethod": "GET",
-      "RequestHeaders": {
-        "Accept": "application/json",
-        "Accept-Encoding": "gzip,deflate",
-        "Authorization": "Sanitized",
-        "Connection": "keep-alive",
-        "Content-Type": "application/json",
-        "User-Agent": "azsdk-js-communication-phone-numbers/1.2.0-beta.5 core-rest-pipeline/1.10.1 Node/v16.17.0 OS/(x64-Linux-5.10.102.1-microsoft-standard-WSL2)",
-        "x-ms-client-request-id": "sanitized",
-        "x-ms-content-sha256": "47DEQpj8HBSa\u002B/TImW\u002B5JCeuQeRkm5NMpJWZG3hSuFU=",
-        "x-ms-date": "Fri, 06 Jan 2023 17:32:01 GMT",
-        "x-ms-useragent": "fake-useragent"
-      },
-      "RequestBody": null,
-      "StatusCode": 200,
-      "ResponseHeaders": {
-        "api-supported-versions": "2021-03-07, 2022-01-11-preview2, 2022-06-01-preview, 2022-11-15-preview, 2022-12-01",
-        "Content-Type": "application/json; charset=utf-8",
-        "Date": "Fri, 06 Jan 2023 17:31:59 GMT",
-        "MS-CV": "WECXP5A9kEeYssdoAHpJ3w.0",
-        "Strict-Transport-Security": "max-age=2592000",
-        "Transfer-Encoding": "chunked",
-        "X-Azure-Ref": "0D1u4YwAAAAABmTuaoEj6RbWrT8/He3KjTUVYMzBFREdFMDQyMQA5ZmM3YjUxOS1hOGNjLTRmODktOTM1ZS1jOTE0OGFlMDllODE=",
-        "X-Cache": "CONFIG_NOCACHE",
-        "X-Processing-Time": "455ms"
-      },
-      "ResponseBody": {
-        "operationType": "purchase",
-        "status": "notStarted",
-        "resourceLocation": null,
-        "createdDateTime": "2023-01-06T17:31:35.8833059\u002B00:00",
-        "id": "purchase_sanitized",
-        "lastActionDateTime": "0001-01-01T00:00:00\u002B00:00"
-      }
-    },
-    {
-      "RequestUri": "https://endpoint/phoneNumbers/operations/purchase_sanitized?api-version=2024-01-31-preview",
-      "RequestMethod": "GET",
-      "RequestHeaders": {
-        "Accept": "application/json",
-        "Accept-Encoding": "gzip,deflate",
-        "Authorization": "Sanitized",
-        "Connection": "keep-alive",
-        "Content-Type": "application/json",
-        "User-Agent": "azsdk-js-communication-phone-numbers/1.2.0-beta.5 core-rest-pipeline/1.10.1 Node/v16.17.0 OS/(x64-Linux-5.10.102.1-microsoft-standard-WSL2)",
-        "x-ms-client-request-id": "sanitized",
-        "x-ms-content-sha256": "47DEQpj8HBSa\u002B/TImW\u002B5JCeuQeRkm5NMpJWZG3hSuFU=",
-        "x-ms-date": "Fri, 06 Jan 2023 17:32:03 GMT",
-        "x-ms-useragent": "fake-useragent"
-      },
-      "RequestBody": null,
-      "StatusCode": 200,
-      "ResponseHeaders": {
-        "api-supported-versions": "2021-03-07, 2022-01-11-preview2, 2022-06-01-preview, 2022-11-15-preview, 2022-12-01",
-        "Content-Type": "application/json; charset=utf-8",
-        "Date": "Fri, 06 Jan 2023 17:32:01 GMT",
-        "MS-CV": "3dZHyBCkjE2YnFt7UkO8jA.0",
-        "Strict-Transport-Security": "max-age=2592000",
-        "Transfer-Encoding": "chunked",
-        "X-Azure-Ref": "0EVu4YwAAAACcjuMVt8/RRpMawEOgc7zMTUVYMzBFREdFMDQyMQA5ZmM3YjUxOS1hOGNjLTRmODktOTM1ZS1jOTE0OGFlMDllODE=",
-        "X-Cache": "CONFIG_NOCACHE",
-        "X-Processing-Time": "481ms"
-=======
-        "X-Processing-Time": "263ms"
->>>>>>> 35032249
-      },
-      "ResponseBody": {
-        "operationType": "purchase",
-        "status": "succeeded",
-        "resourceLocation": null,
-        "createdDateTime": "2024-01-02T18:22:35.9622121\u002B00:00",
-        "id": "purchase_sanitized",
-        "lastActionDateTime": "0001-01-01T00:00:00\u002B00:00"
-      }
-    },
-    {
-<<<<<<< HEAD
       "RequestUri": "https://endpoint/phoneNumbers/%2B14155550100?api-version=2024-01-31-preview",
-=======
-      "RequestUri": "https://endpoint/phoneNumbers/%2B14155550100?api-version=2023-10-01-preview",
->>>>>>> 35032249
       "RequestMethod": "GET",
       "RequestHeaders": {
         "Accept": "application/json",
@@ -712,11 +626,7 @@
       }
     },
     {
-<<<<<<< HEAD
       "RequestUri": "https://endpoint/phoneNumbers/%2B14155550100?api-version=2024-01-31-preview",
-=======
-      "RequestUri": "https://endpoint/phoneNumbers/%2B14155550100?api-version=2023-10-01-preview",
->>>>>>> 35032249
       "RequestMethod": "DELETE",
       "RequestHeaders": {
         "Accept": "application/json",
@@ -738,11 +648,7 @@
         "Date": "Tue, 02 Jan 2024 18:22:46 GMT",
         "MS-CV": "LDzRNxicyU\u002BQ0jtzmHL9Dg.0",
         "operation-id": "release_sanitized",
-<<<<<<< HEAD
         "Operation-Location": "/phoneNumbers/operations/release_sanitized?api-version=2024-01-31-preview",
-=======
-        "Operation-Location": "/phoneNumbers/operations/release_sanitized?api-version=2023-10-01-preview",
->>>>>>> 35032249
         "release-id": "sanitized",
         "Strict-Transport-Security": "max-age=2592000",
         "X-Azure-Ref": "0dlSUZQAAAADZYFt5CVY8TZ6Yw2aVYSnuV1NURURHRTA4MDcAY2M5Mjc1OGQtMDVmNy00YWQ2LWFhNWUtMGZhOTcxOGQ4OTg1",
@@ -752,11 +658,7 @@
       "ResponseBody": null
     },
     {
-<<<<<<< HEAD
       "RequestUri": "https://endpoint/phoneNumbers/operations/release_sanitized?api-version=2024-01-31-preview",
-=======
-      "RequestUri": "https://endpoint/phoneNumbers/operations/release_sanitized?api-version=2023-10-01-preview",
->>>>>>> 35032249
       "RequestMethod": "GET",
       "RequestHeaders": {
         "Accept": "application/json",
@@ -792,11 +694,7 @@
       }
     },
     {
-<<<<<<< HEAD
       "RequestUri": "https://endpoint/phoneNumbers/operations/release_sanitized?api-version=2024-01-31-preview",
-=======
-      "RequestUri": "https://endpoint/phoneNumbers/operations/release_sanitized?api-version=2023-10-01-preview",
->>>>>>> 35032249
       "RequestMethod": "GET",
       "RequestHeaders": {
         "Accept": "application/json",
@@ -832,11 +730,7 @@
       }
     },
     {
-<<<<<<< HEAD
       "RequestUri": "https://endpoint/phoneNumbers/operations/release_sanitized?api-version=2024-01-31-preview",
-=======
-      "RequestUri": "https://endpoint/phoneNumbers/operations/release_sanitized?api-version=2023-10-01-preview",
->>>>>>> 35032249
       "RequestMethod": "GET",
       "RequestHeaders": {
         "Accept": "application/json",
@@ -872,11 +766,7 @@
       }
     },
     {
-<<<<<<< HEAD
       "RequestUri": "https://endpoint/phoneNumbers/operations/release_sanitized?api-version=2024-01-31-preview",
-=======
-      "RequestUri": "https://endpoint/phoneNumbers/operations/release_sanitized?api-version=2023-10-01-preview",
->>>>>>> 35032249
       "RequestMethod": "GET",
       "RequestHeaders": {
         "Accept": "application/json",
