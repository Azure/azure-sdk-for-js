--- conflicted
+++ resolved
@@ -1,37 +1,20 @@
 {
   "Entries": [
     {
-      "RequestUri": "https://endpoint/availablePhoneNumbers/countries/US/areaCodes?phoneNumberType=tollFree\u0026skip=0\u0026maxPageSize=100\u0026assignmentType=application\u0026api-version=2023-05-01-preview",
+      "RequestUri": "https://endpoint/availablePhoneNumbers/countries/US/areaCodes?phoneNumberType=tollFree\u0026skip=0\u0026maxPageSize=100\u0026assignmentType=application\u0026api-version=2022-12-01",
       "RequestMethod": "GET",
       "RequestHeaders": {
         "Accept": "application/json",
         "Accept-Encoding": "gzip,deflate",
         "Authorization": "Sanitized",
         "Connection": "keep-alive",
-<<<<<<< HEAD
-        "User-Agent": "azsdk-js-communication-phone-numbers/1.2.0 core-rest-pipeline/1.11.1 Node/v14.17.5 OS/(x64-Windows_NT-10.0.22621)",
-        "x-ms-client-request-id": "sanitized"
-=======
         "User-Agent": "azsdk-js-communication-phone-numbers/1.2.1 core-rest-pipeline/1.12.3 Node/v18.18.0 OS/(x64-Windows_NT-10.0.22621)",
         "x-ms-client-request-id": "sanitized",
         "x-ms-useragent": "fake-useragent"
->>>>>>> 4862c6d8
       },
       "RequestBody": null,
       "StatusCode": 200,
       "ResponseHeaders": {
-<<<<<<< HEAD
-        "api-supported-versions": "2021-03-07, 2022-12-01, 2022-12-02-preview2, 2023-05-01-preview",
-        "Cache-Control": "max-age=21600, private, stale-while-revalidate=86400",
-        "Content-Length": "182",
-        "Content-Type": "application/json; charset=utf-8",
-        "Date": "Fri, 14 Jul 2023 05:00:35 GMT",
-        "MS-CV": "hQw0LG5StUGxUPMnOZRLeg.0",
-        "Strict-Transport-Security": "max-age=2592000",
-        "X-Azure-Ref": "0atawZAAAAAAnQOmh8sdzRpMSaIiu3wH8V1NURURHRTA4MjAAOWZjN2I1MTktYThjYy00Zjg5LTkzNWUtYzkxNDhhZTA5ZTgx",
-        "X-Cache": "CONFIG_NOCACHE",
-        "X-Processing-Time": "9622ms"
-=======
         "api-supported-versions": "2021-03-07, 2022-12-01, 2022-12-02-preview2, 2023-05-01-preview, 2023-10-01-preview, 2024-01-31-preview",
         "Cache-Control": "max-age=21600, private, stale-while-revalidate=86400",
         "Content-Length": "107",
@@ -42,7 +25,6 @@
         "X-Azure-Ref": "0eNFdZQAAAAB9VSkAdKTQSazm/Nl\u002B/dy5UFJHMDFFREdFMDkxNgA5ZmM3YjUxOS1hOGNjLTRmODktOTM1ZS1jOTE0OGFlMDllODE=",
         "X-Cache": "CONFIG_NOCACHE",
         "X-Processing-Time": "3876ms"
->>>>>>> 4862c6d8
       },
       "ResponseBody": {
         "areaCodes": [
