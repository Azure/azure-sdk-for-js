{
  "Entries": [
    {
<<<<<<< HEAD
      "RequestUri": "https://endpoint/sip?api-version=2023-01-01-preview",
=======
      "RequestUri": "https://endpoint/sip?api-version=2023-04-01-preview",
>>>>>>> e81c5759
      "RequestMethod": "PATCH",
      "RequestHeaders": {
        "Accept": "application/json",
        "Accept-Encoding": "gzip,deflate",
        "Authorization": "Sanitized",
        "Connection": "keep-alive",
        "Content-Length": "13",
        "Content-Type": "application/merge-patch\u002Bjson",
<<<<<<< HEAD
        "User-Agent": "azsdk-js-communication-phone-numbers/1.2.0-alpha.20230303.1 core-rest-pipeline/1.9.2 Node/v18.13.0 OS/(x64-Windows_NT-10.0.22621)",
        "x-ms-client-request-id": "sanitized",
        "x-ms-content-sha256": "GKCOKmpk/o\u002BLF4RTkIST7scbYsElDUdzRGZzbJjGQx4=",
        "x-ms-date": "Thu, 02 Mar 2023 14:06:15 GMT"
=======
        "User-Agent": "azsdk-js-communication-phone-numbers/1.3.0-alpha.20230517.1 core-rest-pipeline/1.10.3 Node/v18.13.0 OS/(x64-Windows_NT-10.0.22621)",
        "x-ms-client-request-id": "sanitized",
        "x-ms-content-sha256": "GKCOKmpk/o\u002BLF4RTkIST7scbYsElDUdzRGZzbJjGQx4=",
        "x-ms-date": "Wed, 17 May 2023 09:26:36 GMT"
>>>>>>> e81c5759
      },
      "RequestBody": {
        "routes": []
      },
      "StatusCode": 200,
      "ResponseHeaders": {
<<<<<<< HEAD
        "api-supported-versions": "2021-05-01-preview, 2022-09-01-preview, 2023-01-01-preview, 2023-03-01",
        "Content-Length": "204",
        "Content-Type": "application/json; charset=utf-8",
        "Date": "Thu, 02 Mar 2023 14:06:15 GMT",
        "MS-CV": "\u002B7e7Rz40QEC\u002BcRTNe\u002Bco8w.0",
        "Strict-Transport-Security": "max-age=2592000",
        "X-Azure-Ref": "0V60AZAAAAAB43Xu2/L9TSr9ymmjXwVwhUFJHMDFFREdFMDkxMABjYzkyNzU4ZC0wNWY3LTRhZDYtYWE1ZS0wZmE5NzE4ZDg5ODU=",
        "X-Cache": "CONFIG_NOCACHE",
        "X-Processing-Time": "288ms"
      },
      "ResponseBody": {
        "domains": {
          "nostojic13012023.skype.net": {
            "enabled": true
          },
          "nostojic14012023.skype.net": {
=======
        "Accept-Ranges": "bytes",
        "api-deprecated-versions": "2021-05-01-preview, 2022-09-01-preview, 2023-01-01-preview",
        "api-supported-versions": "2023-03-01, 2023-04-01-preview",
        "Connection": "keep-alive",
        "Content-Length": "175",
        "Content-Type": "application/json; charset=utf-8",
        "Date": "Wed, 17 May 2023 09:26:37 GMT",
        "MS-CV": "uIf8M\u002BRevkeQ39z2VPQ3eQ.0",
        "Strict-Transport-Security": "max-age=2592000",
        "x-azure-ref": "20230517T092636Z-02fqv2pgsp3gp6xpavw24ccces00000000k0000000027a8u",
        "X-Cache": "CONFIG_NOCACHE",
        "X-Processing-Time": "207ms"
      },
      "ResponseBody": {
        "domains": {
          "anotherjbdomain.com": {
            "enabled": true
          },
          "jbtestinfra.com": {
>>>>>>> e81c5759
            "enabled": true
          }
        },
        "trunks": {
<<<<<<< HEAD
          "test1.nostojic13012023.skype.net": {
=======
          "test1.jbtestinfra.com": {
>>>>>>> e81c5759
            "enabled": true,
            "sipSignalingPort": 5678
          }
        },
        "routes": []
      }
    },
    {
<<<<<<< HEAD
      "RequestUri": "https://endpoint/sip?api-version=2023-01-01-preview",
=======
      "RequestUri": "https://endpoint/sip?api-version=2023-04-01-preview",
>>>>>>> e81c5759
      "RequestMethod": "PATCH",
      "RequestHeaders": {
        "Accept": "application/json",
        "Accept-Encoding": "gzip,deflate",
        "Authorization": "Sanitized",
        "Connection": "keep-alive",
        "Content-Length": "13",
        "Content-Type": "application/merge-patch\u002Bjson",
<<<<<<< HEAD
        "User-Agent": "azsdk-js-communication-phone-numbers/1.2.0-alpha.20230303.1 core-rest-pipeline/1.9.2 Node/v18.13.0 OS/(x64-Windows_NT-10.0.22621)",
        "x-ms-client-request-id": "sanitized",
        "x-ms-content-sha256": "GKCOKmpk/o\u002BLF4RTkIST7scbYsElDUdzRGZzbJjGQx4=",
        "x-ms-date": "Thu, 02 Mar 2023 14:06:15 GMT"
=======
        "User-Agent": "azsdk-js-communication-phone-numbers/1.3.0-alpha.20230517.1 core-rest-pipeline/1.10.3 Node/v18.13.0 OS/(x64-Windows_NT-10.0.22621)",
        "x-ms-client-request-id": "sanitized",
        "x-ms-content-sha256": "GKCOKmpk/o\u002BLF4RTkIST7scbYsElDUdzRGZzbJjGQx4=",
        "x-ms-date": "Wed, 17 May 2023 09:26:37 GMT"
>>>>>>> e81c5759
      },
      "RequestBody": {
        "routes": []
      },
      "StatusCode": 200,
      "ResponseHeaders": {
<<<<<<< HEAD
        "api-supported-versions": "2021-05-01-preview, 2022-09-01-preview, 2023-01-01-preview, 2023-03-01",
        "Content-Length": "204",
        "Content-Type": "application/json; charset=utf-8",
        "Date": "Thu, 02 Mar 2023 14:06:15 GMT",
        "MS-CV": "XVxWVkQ1HUu3KPf7vRkZ4A.0",
        "Strict-Transport-Security": "max-age=2592000",
        "X-Azure-Ref": "0WK0AZAAAAADzkGX3y6EYQoNxYlrHL2yvUFJHMDFFREdFMDkxMABjYzkyNzU4ZC0wNWY3LTRhZDYtYWE1ZS0wZmE5NzE4ZDg5ODU=",
        "X-Cache": "CONFIG_NOCACHE",
        "X-Processing-Time": "285ms"
      },
      "ResponseBody": {
        "domains": {
          "nostojic13012023.skype.net": {
            "enabled": true
          },
          "nostojic14012023.skype.net": {
=======
        "Accept-Ranges": "bytes",
        "api-deprecated-versions": "2021-05-01-preview, 2022-09-01-preview, 2023-01-01-preview",
        "api-supported-versions": "2023-03-01, 2023-04-01-preview",
        "Connection": "keep-alive",
        "Content-Length": "175",
        "Content-Type": "application/json; charset=utf-8",
        "Date": "Wed, 17 May 2023 09:26:37 GMT",
        "MS-CV": "eV/mlwKfak2ZMiTgcZrMxg.0",
        "Strict-Transport-Security": "max-age=2592000",
        "x-azure-ref": "20230517T092637Z-02fqv2pgsp3gp6xpavw24ccces00000000k0000000027abr",
        "X-Cache": "CONFIG_NOCACHE",
        "X-Processing-Time": "179ms"
      },
      "ResponseBody": {
        "domains": {
          "anotherjbdomain.com": {
            "enabled": true
          },
          "jbtestinfra.com": {
>>>>>>> e81c5759
            "enabled": true
          }
        },
        "trunks": {
<<<<<<< HEAD
          "test1.nostojic13012023.skype.net": {
=======
          "test1.jbtestinfra.com": {
>>>>>>> e81c5759
            "enabled": true,
            "sipSignalingPort": 5678
          }
        },
        "routes": []
      }
    },
    {
<<<<<<< HEAD
      "RequestUri": "https://endpoint/sip?api-version=2023-01-01-preview",
=======
      "RequestUri": "https://endpoint/sip?api-version=2023-04-01-preview",
>>>>>>> e81c5759
      "RequestMethod": "GET",
      "RequestHeaders": {
        "Accept": "application/json",
        "Accept-Encoding": "gzip,deflate",
        "Authorization": "Sanitized",
        "Connection": "keep-alive",
<<<<<<< HEAD
        "User-Agent": "azsdk-js-communication-phone-numbers/1.2.0-alpha.20230303.1 core-rest-pipeline/1.9.2 Node/v18.13.0 OS/(x64-Windows_NT-10.0.22621)",
        "x-ms-client-request-id": "sanitized",
        "x-ms-content-sha256": "47DEQpj8HBSa\u002B/TImW\u002B5JCeuQeRkm5NMpJWZG3hSuFU=",
        "x-ms-date": "Thu, 02 Mar 2023 14:06:16 GMT"
=======
        "User-Agent": "azsdk-js-communication-phone-numbers/1.3.0-alpha.20230517.1 core-rest-pipeline/1.10.3 Node/v18.13.0 OS/(x64-Windows_NT-10.0.22621)",
        "x-ms-client-request-id": "sanitized",
        "x-ms-content-sha256": "47DEQpj8HBSa\u002B/TImW\u002B5JCeuQeRkm5NMpJWZG3hSuFU=",
        "x-ms-date": "Wed, 17 May 2023 09:26:37 GMT"
>>>>>>> e81c5759
      },
      "RequestBody": null,
      "StatusCode": 200,
      "ResponseHeaders": {
<<<<<<< HEAD
        "api-supported-versions": "2021-05-01-preview, 2022-09-01-preview, 2023-01-01-preview, 2023-03-01",
        "Content-Length": "204",
        "Content-Type": "application/json; charset=utf-8",
        "Date": "Thu, 02 Mar 2023 14:06:16 GMT",
        "MS-CV": "OBvvcn6i1UGyko0wUBMXtQ.0",
        "Strict-Transport-Security": "max-age=2592000",
        "X-Azure-Ref": "0WK0AZAAAAADvnIglzbX6Tpvo2oVUHE/nUFJHMDFFREdFMDkxMABjYzkyNzU4ZC0wNWY3LTRhZDYtYWE1ZS0wZmE5NzE4ZDg5ODU=",
        "X-Cache": "CONFIG_NOCACHE",
        "X-Processing-Time": "165ms"
      },
      "ResponseBody": {
        "domains": {
          "nostojic13012023.skype.net": {
            "enabled": true
          },
          "nostojic14012023.skype.net": {
=======
        "Accept-Ranges": "bytes",
        "api-deprecated-versions": "2021-05-01-preview, 2022-09-01-preview, 2023-01-01-preview",
        "api-supported-versions": "2023-03-01, 2023-04-01-preview",
        "Connection": "keep-alive",
        "Content-Length": "175",
        "Content-Type": "application/json; charset=utf-8",
        "Date": "Wed, 17 May 2023 09:26:37 GMT",
        "MS-CV": "Hil4V37yG0iaRya9m2NHyQ.0",
        "Strict-Transport-Security": "max-age=2592000",
        "x-azure-ref": "20230517T092637Z-02fqv2pgsp3gp6xpavw24ccces00000000k0000000027ae1",
        "X-Cache": "CONFIG_NOCACHE",
        "X-Processing-Time": "106ms"
      },
      "ResponseBody": {
        "domains": {
          "anotherjbdomain.com": {
            "enabled": true
          },
          "jbtestinfra.com": {
>>>>>>> e81c5759
            "enabled": true
          }
        },
        "trunks": {
<<<<<<< HEAD
          "test1.nostojic13012023.skype.net": {
=======
          "test1.jbtestinfra.com": {
>>>>>>> e81c5759
            "enabled": true,
            "sipSignalingPort": 5678
          }
        },
        "routes": []
      }
    }
  ],
  "Variables": {
<<<<<<< HEAD
    "fqdn-1": "test1.nostojic13012023.skype.net",
    "fqdn-2": "test2.nostojic13012023.skype.net"
=======
    "fqdn-1": "test1.jbtestinfra.com",
    "fqdn-2": "test2.jbtestinfra.com"
>>>>>>> e81c5759
  }
}<|MERGE_RESOLUTION|>--- conflicted
+++ resolved
@@ -1,11 +1,7 @@
 {
   "Entries": [
     {
-<<<<<<< HEAD
-      "RequestUri": "https://endpoint/sip?api-version=2023-01-01-preview",
-=======
       "RequestUri": "https://endpoint/sip?api-version=2023-04-01-preview",
->>>>>>> e81c5759
       "RequestMethod": "PATCH",
       "RequestHeaders": {
         "Accept": "application/json",
@@ -14,41 +10,16 @@
         "Connection": "keep-alive",
         "Content-Length": "13",
         "Content-Type": "application/merge-patch\u002Bjson",
-<<<<<<< HEAD
-        "User-Agent": "azsdk-js-communication-phone-numbers/1.2.0-alpha.20230303.1 core-rest-pipeline/1.9.2 Node/v18.13.0 OS/(x64-Windows_NT-10.0.22621)",
-        "x-ms-client-request-id": "sanitized",
-        "x-ms-content-sha256": "GKCOKmpk/o\u002BLF4RTkIST7scbYsElDUdzRGZzbJjGQx4=",
-        "x-ms-date": "Thu, 02 Mar 2023 14:06:15 GMT"
-=======
         "User-Agent": "azsdk-js-communication-phone-numbers/1.3.0-alpha.20230517.1 core-rest-pipeline/1.10.3 Node/v18.13.0 OS/(x64-Windows_NT-10.0.22621)",
         "x-ms-client-request-id": "sanitized",
         "x-ms-content-sha256": "GKCOKmpk/o\u002BLF4RTkIST7scbYsElDUdzRGZzbJjGQx4=",
         "x-ms-date": "Wed, 17 May 2023 09:26:36 GMT"
->>>>>>> e81c5759
       },
       "RequestBody": {
         "routes": []
       },
       "StatusCode": 200,
       "ResponseHeaders": {
-<<<<<<< HEAD
-        "api-supported-versions": "2021-05-01-preview, 2022-09-01-preview, 2023-01-01-preview, 2023-03-01",
-        "Content-Length": "204",
-        "Content-Type": "application/json; charset=utf-8",
-        "Date": "Thu, 02 Mar 2023 14:06:15 GMT",
-        "MS-CV": "\u002B7e7Rz40QEC\u002BcRTNe\u002Bco8w.0",
-        "Strict-Transport-Security": "max-age=2592000",
-        "X-Azure-Ref": "0V60AZAAAAAB43Xu2/L9TSr9ymmjXwVwhUFJHMDFFREdFMDkxMABjYzkyNzU4ZC0wNWY3LTRhZDYtYWE1ZS0wZmE5NzE4ZDg5ODU=",
-        "X-Cache": "CONFIG_NOCACHE",
-        "X-Processing-Time": "288ms"
-      },
-      "ResponseBody": {
-        "domains": {
-          "nostojic13012023.skype.net": {
-            "enabled": true
-          },
-          "nostojic14012023.skype.net": {
-=======
         "Accept-Ranges": "bytes",
         "api-deprecated-versions": "2021-05-01-preview, 2022-09-01-preview, 2023-01-01-preview",
         "api-supported-versions": "2023-03-01, 2023-04-01-preview",
@@ -68,16 +39,11 @@
             "enabled": true
           },
           "jbtestinfra.com": {
->>>>>>> e81c5759
             "enabled": true
           }
         },
         "trunks": {
-<<<<<<< HEAD
-          "test1.nostojic13012023.skype.net": {
-=======
           "test1.jbtestinfra.com": {
->>>>>>> e81c5759
             "enabled": true,
             "sipSignalingPort": 5678
           }
@@ -86,11 +52,7 @@
       }
     },
     {
-<<<<<<< HEAD
-      "RequestUri": "https://endpoint/sip?api-version=2023-01-01-preview",
-=======
       "RequestUri": "https://endpoint/sip?api-version=2023-04-01-preview",
->>>>>>> e81c5759
       "RequestMethod": "PATCH",
       "RequestHeaders": {
         "Accept": "application/json",
@@ -99,41 +61,16 @@
         "Connection": "keep-alive",
         "Content-Length": "13",
         "Content-Type": "application/merge-patch\u002Bjson",
-<<<<<<< HEAD
-        "User-Agent": "azsdk-js-communication-phone-numbers/1.2.0-alpha.20230303.1 core-rest-pipeline/1.9.2 Node/v18.13.0 OS/(x64-Windows_NT-10.0.22621)",
-        "x-ms-client-request-id": "sanitized",
-        "x-ms-content-sha256": "GKCOKmpk/o\u002BLF4RTkIST7scbYsElDUdzRGZzbJjGQx4=",
-        "x-ms-date": "Thu, 02 Mar 2023 14:06:15 GMT"
-=======
         "User-Agent": "azsdk-js-communication-phone-numbers/1.3.0-alpha.20230517.1 core-rest-pipeline/1.10.3 Node/v18.13.0 OS/(x64-Windows_NT-10.0.22621)",
         "x-ms-client-request-id": "sanitized",
         "x-ms-content-sha256": "GKCOKmpk/o\u002BLF4RTkIST7scbYsElDUdzRGZzbJjGQx4=",
         "x-ms-date": "Wed, 17 May 2023 09:26:37 GMT"
->>>>>>> e81c5759
       },
       "RequestBody": {
         "routes": []
       },
       "StatusCode": 200,
       "ResponseHeaders": {
-<<<<<<< HEAD
-        "api-supported-versions": "2021-05-01-preview, 2022-09-01-preview, 2023-01-01-preview, 2023-03-01",
-        "Content-Length": "204",
-        "Content-Type": "application/json; charset=utf-8",
-        "Date": "Thu, 02 Mar 2023 14:06:15 GMT",
-        "MS-CV": "XVxWVkQ1HUu3KPf7vRkZ4A.0",
-        "Strict-Transport-Security": "max-age=2592000",
-        "X-Azure-Ref": "0WK0AZAAAAADzkGX3y6EYQoNxYlrHL2yvUFJHMDFFREdFMDkxMABjYzkyNzU4ZC0wNWY3LTRhZDYtYWE1ZS0wZmE5NzE4ZDg5ODU=",
-        "X-Cache": "CONFIG_NOCACHE",
-        "X-Processing-Time": "285ms"
-      },
-      "ResponseBody": {
-        "domains": {
-          "nostojic13012023.skype.net": {
-            "enabled": true
-          },
-          "nostojic14012023.skype.net": {
-=======
         "Accept-Ranges": "bytes",
         "api-deprecated-versions": "2021-05-01-preview, 2022-09-01-preview, 2023-01-01-preview",
         "api-supported-versions": "2023-03-01, 2023-04-01-preview",
@@ -153,16 +90,11 @@
             "enabled": true
           },
           "jbtestinfra.com": {
->>>>>>> e81c5759
             "enabled": true
           }
         },
         "trunks": {
-<<<<<<< HEAD
-          "test1.nostojic13012023.skype.net": {
-=======
           "test1.jbtestinfra.com": {
->>>>>>> e81c5759
             "enabled": true,
             "sipSignalingPort": 5678
           }
@@ -171,50 +103,21 @@
       }
     },
     {
-<<<<<<< HEAD
-      "RequestUri": "https://endpoint/sip?api-version=2023-01-01-preview",
-=======
       "RequestUri": "https://endpoint/sip?api-version=2023-04-01-preview",
->>>>>>> e81c5759
       "RequestMethod": "GET",
       "RequestHeaders": {
         "Accept": "application/json",
         "Accept-Encoding": "gzip,deflate",
         "Authorization": "Sanitized",
         "Connection": "keep-alive",
-<<<<<<< HEAD
-        "User-Agent": "azsdk-js-communication-phone-numbers/1.2.0-alpha.20230303.1 core-rest-pipeline/1.9.2 Node/v18.13.0 OS/(x64-Windows_NT-10.0.22621)",
-        "x-ms-client-request-id": "sanitized",
-        "x-ms-content-sha256": "47DEQpj8HBSa\u002B/TImW\u002B5JCeuQeRkm5NMpJWZG3hSuFU=",
-        "x-ms-date": "Thu, 02 Mar 2023 14:06:16 GMT"
-=======
         "User-Agent": "azsdk-js-communication-phone-numbers/1.3.0-alpha.20230517.1 core-rest-pipeline/1.10.3 Node/v18.13.0 OS/(x64-Windows_NT-10.0.22621)",
         "x-ms-client-request-id": "sanitized",
         "x-ms-content-sha256": "47DEQpj8HBSa\u002B/TImW\u002B5JCeuQeRkm5NMpJWZG3hSuFU=",
         "x-ms-date": "Wed, 17 May 2023 09:26:37 GMT"
->>>>>>> e81c5759
       },
       "RequestBody": null,
       "StatusCode": 200,
       "ResponseHeaders": {
-<<<<<<< HEAD
-        "api-supported-versions": "2021-05-01-preview, 2022-09-01-preview, 2023-01-01-preview, 2023-03-01",
-        "Content-Length": "204",
-        "Content-Type": "application/json; charset=utf-8",
-        "Date": "Thu, 02 Mar 2023 14:06:16 GMT",
-        "MS-CV": "OBvvcn6i1UGyko0wUBMXtQ.0",
-        "Strict-Transport-Security": "max-age=2592000",
-        "X-Azure-Ref": "0WK0AZAAAAADvnIglzbX6Tpvo2oVUHE/nUFJHMDFFREdFMDkxMABjYzkyNzU4ZC0wNWY3LTRhZDYtYWE1ZS0wZmE5NzE4ZDg5ODU=",
-        "X-Cache": "CONFIG_NOCACHE",
-        "X-Processing-Time": "165ms"
-      },
-      "ResponseBody": {
-        "domains": {
-          "nostojic13012023.skype.net": {
-            "enabled": true
-          },
-          "nostojic14012023.skype.net": {
-=======
         "Accept-Ranges": "bytes",
         "api-deprecated-versions": "2021-05-01-preview, 2022-09-01-preview, 2023-01-01-preview",
         "api-supported-versions": "2023-03-01, 2023-04-01-preview",
@@ -234,16 +137,11 @@
             "enabled": true
           },
           "jbtestinfra.com": {
->>>>>>> e81c5759
             "enabled": true
           }
         },
         "trunks": {
-<<<<<<< HEAD
-          "test1.nostojic13012023.skype.net": {
-=======
           "test1.jbtestinfra.com": {
->>>>>>> e81c5759
             "enabled": true,
             "sipSignalingPort": 5678
           }
@@ -253,12 +151,7 @@
     }
   ],
   "Variables": {
-<<<<<<< HEAD
-    "fqdn-1": "test1.nostojic13012023.skype.net",
-    "fqdn-2": "test2.nostojic13012023.skype.net"
-=======
     "fqdn-1": "test1.jbtestinfra.com",
     "fqdn-2": "test2.jbtestinfra.com"
->>>>>>> e81c5759
   }
 }