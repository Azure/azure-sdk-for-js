--- conflicted
+++ resolved
@@ -1,36 +1,19 @@
 {
   "Entries": [
     {
-<<<<<<< HEAD
-      "RequestUri": "https://endpoint/sip?api-version=2023-01-01-preview",
-=======
-      "RequestUri": "https://endpoint/sip?api-version=2023-04-01-preview",
->>>>>>> e81c5759
+      "RequestUri": "https://endpoint/sip?api-version=2023-04-01-preview",
       "RequestMethod": "GET",
       "RequestHeaders": {
         "Accept": "application/json",
         "Accept-Encoding": "gzip,deflate",
         "Authorization": "Sanitized",
         "Connection": "keep-alive",
-<<<<<<< HEAD
-        "User-Agent": "azsdk-js-communication-phone-numbers/1.2.0-alpha.20230303.1 core-rest-pipeline/1.9.2 Node/v18.13.0 OS/(x64-Windows_NT-10.0.22621)",
-=======
-        "User-Agent": "azsdk-js-communication-phone-numbers/1.3.0-alpha.20230517.1 core-rest-pipeline/1.10.3 Node/v18.13.0 OS/(x64-Windows_NT-10.0.22621)",
->>>>>>> e81c5759
+        "User-Agent": "azsdk-js-communication-phone-numbers/1.3.0-alpha.20230517.1 core-rest-pipeline/1.10.3 Node/v18.13.0 OS/(x64-Windows_NT-10.0.22621)",
         "x-ms-client-request-id": "sanitized"
       },
       "RequestBody": null,
       "StatusCode": 200,
       "ResponseHeaders": {
-<<<<<<< HEAD
-        "api-supported-versions": "2021-05-01-preview, 2022-09-01-preview, 2023-01-01-preview, 2023-03-01",
-        "Content-Length": "280",
-        "Content-Type": "application/json; charset=utf-8",
-        "Date": "Thu, 02 Mar 2023 14:06:04 GMT",
-        "MS-CV": "foIjzbQ1skW7HITvo1U\u002BNQ.0",
-        "Strict-Transport-Security": "max-age=2592000",
-        "X-Azure-Ref": "0Ta0AZAAAAACTnIsCIXCkQaaMLLk7OUqDUFJHMDFFREdFMDkxMABjYzkyNzU4ZC0wNWY3LTRhZDYtYWE1ZS0wZmE5NzE4ZDg5ODU=",
-=======
         "Accept-Ranges": "bytes",
         "api-deprecated-versions": "2021-05-01-preview, 2022-09-01-preview, 2023-01-01-preview",
         "api-supported-versions": "2023-03-01, 2023-04-01-preview",
@@ -41,40 +24,24 @@
         "MS-CV": "WGAp8UorCUataAlZC4i6Gg.0",
         "Strict-Transport-Security": "max-age=2592000",
         "x-azure-ref": "20230517T092628Z-02fqv2pgsp3gp6xpavw24ccces00000000k00000000278fb",
->>>>>>> e81c5759
         "X-Cache": "CONFIG_NOCACHE",
         "X-Processing-Time": "106ms"
       },
       "ResponseBody": {
         "domains": {
-<<<<<<< HEAD
-          "nostojic13012023.skype.net": {
-            "enabled": true
-          },
-          "nostojic14012023.skype.net": {
-=======
-          "anotherjbdomain.com": {
-            "enabled": true
-          },
-          "jbtestinfra.com": {
->>>>>>> e81c5759
-            "enabled": true
-          }
-        },
-        "trunks": {
-<<<<<<< HEAD
-          "test1.nostojic13012023.skype.net": {
+          "anotherjbdomain.com": {
+            "enabled": true
+          },
+          "jbtestinfra.com": {
+            "enabled": true
+          }
+        },
+        "trunks": {
+          "test1.jbtestinfra.com": {
             "enabled": true,
             "sipSignalingPort": 8239
           },
-          "test2.nostojic13012023.skype.net": {
-=======
-          "test1.jbtestinfra.com": {
-            "enabled": true,
-            "sipSignalingPort": 8239
-          },
           "test2.jbtestinfra.com": {
->>>>>>> e81c5759
             "enabled": true,
             "sipSignalingPort": 7348
           }
@@ -83,42 +50,20 @@
       }
     },
     {
-<<<<<<< HEAD
-      "RequestUri": "https://endpoint/sip?api-version=2023-01-01-preview",
-=======
-      "RequestUri": "https://endpoint/sip?api-version=2023-04-01-preview",
->>>>>>> e81c5759
+      "RequestUri": "https://endpoint/sip?api-version=2023-04-01-preview",
       "RequestMethod": "PATCH",
       "RequestHeaders": {
         "Accept": "application/json",
         "Accept-Encoding": "gzip,deflate",
         "Authorization": "Sanitized",
         "Connection": "keep-alive",
-<<<<<<< HEAD
-        "Content-Length": "244",
-        "Content-Type": "application/merge-patch\u002Bjson",
-        "User-Agent": "azsdk-js-communication-phone-numbers/1.2.0-alpha.20230303.1 core-rest-pipeline/1.9.2 Node/v18.13.0 OS/(x64-Windows_NT-10.0.22621)",
-=======
         "Content-Length": "200",
         "Content-Type": "application/merge-patch\u002Bjson",
         "User-Agent": "azsdk-js-communication-phone-numbers/1.3.0-alpha.20230517.1 core-rest-pipeline/1.10.3 Node/v18.13.0 OS/(x64-Windows_NT-10.0.22621)",
->>>>>>> e81c5759
         "x-ms-client-request-id": "sanitized"
       },
       "RequestBody": {
         "trunks": {
-<<<<<<< HEAD
-          "test3.nostojic13012023.skype.net": {
-            "sipSignalingPort": 5678,
-            "enabled": true
-          },
-          "test4.nostojic13012023.skype.net": {
-            "sipSignalingPort": 5678,
-            "enabled": true
-          },
-          "test1.nostojic13012023.skype.net": null,
-          "test2.nostojic13012023.skype.net": null
-=======
           "test3.jbtestinfra.com": {
             "sipSignalingPort": 5678,
             "enabled": true
@@ -129,29 +74,10 @@
           },
           "test1.jbtestinfra.com": null,
           "test2.jbtestinfra.com": null
->>>>>>> e81c5759
         }
       },
       "StatusCode": 200,
       "ResponseHeaders": {
-<<<<<<< HEAD
-        "api-supported-versions": "2021-05-01-preview, 2022-09-01-preview, 2023-01-01-preview, 2023-03-01",
-        "Content-Length": "280",
-        "Content-Type": "application/json; charset=utf-8",
-        "Date": "Thu, 02 Mar 2023 14:06:06 GMT",
-        "MS-CV": "QH1i\u002BdWGmkqD9X30qkcb\u002Bw.0",
-        "Strict-Transport-Security": "max-age=2592000",
-        "X-Azure-Ref": "0Ta0AZAAAAADIoh1ra2GjTbcZt08qrQrlUFJHMDFFREdFMDkxMABjYzkyNzU4ZC0wNWY3LTRhZDYtYWE1ZS0wZmE5NzE4ZDg5ODU=",
-        "X-Cache": "CONFIG_NOCACHE",
-        "X-Processing-Time": "1028ms"
-      },
-      "ResponseBody": {
-        "domains": {
-          "nostojic13012023.skype.net": {
-            "enabled": true
-          },
-          "nostojic14012023.skype.net": {
-=======
         "Accept-Ranges": "bytes",
         "api-deprecated-versions": "2021-05-01-preview, 2022-09-01-preview, 2023-01-01-preview",
         "api-supported-versions": "2023-03-01, 2023-04-01-preview",
@@ -171,24 +97,15 @@
             "enabled": true
           },
           "jbtestinfra.com": {
->>>>>>> e81c5759
-            "enabled": true
-          }
-        },
-        "trunks": {
-<<<<<<< HEAD
-          "test3.nostojic13012023.skype.net": {
-            "enabled": true,
-            "sipSignalingPort": 5678
-          },
-          "test4.nostojic13012023.skype.net": {
-=======
-          "test3.jbtestinfra.com": {
-            "enabled": true,
-            "sipSignalingPort": 5678
-          },
-          "test4.jbtestinfra.com": {
->>>>>>> e81c5759
+            "enabled": true
+          }
+        },
+        "trunks": {
+          "test3.jbtestinfra.com": {
+            "enabled": true,
+            "sipSignalingPort": 5678
+          },
+          "test4.jbtestinfra.com": {
             "enabled": true,
             "sipSignalingPort": 5678
           }
@@ -197,11 +114,7 @@
       }
     },
     {
-<<<<<<< HEAD
-      "RequestUri": "https://endpoint/sip?api-version=2023-01-01-preview",
-=======
-      "RequestUri": "https://endpoint/sip?api-version=2023-04-01-preview",
->>>>>>> e81c5759
+      "RequestUri": "https://endpoint/sip?api-version=2023-04-01-preview",
       "RequestMethod": "PATCH",
       "RequestHeaders": {
         "Accept": "application/json",
@@ -210,11 +123,7 @@
         "Connection": "keep-alive",
         "Content-Length": "248",
         "Content-Type": "application/merge-patch\u002Bjson",
-<<<<<<< HEAD
-        "User-Agent": "azsdk-js-communication-phone-numbers/1.2.0-alpha.20230303.1 core-rest-pipeline/1.9.2 Node/v18.13.0 OS/(x64-Windows_NT-10.0.22621)",
-=======
-        "User-Agent": "azsdk-js-communication-phone-numbers/1.3.0-alpha.20230517.1 core-rest-pipeline/1.10.3 Node/v18.13.0 OS/(x64-Windows_NT-10.0.22621)",
->>>>>>> e81c5759
+        "User-Agent": "azsdk-js-communication-phone-numbers/1.3.0-alpha.20230517.1 core-rest-pipeline/1.10.3 Node/v18.13.0 OS/(x64-Windows_NT-10.0.22621)",
         "x-ms-client-request-id": "sanitized"
       },
       "RequestBody": {
@@ -235,24 +144,6 @@
       },
       "StatusCode": 200,
       "ResponseHeaders": {
-<<<<<<< HEAD
-        "api-supported-versions": "2021-05-01-preview, 2022-09-01-preview, 2023-01-01-preview, 2023-03-01",
-        "Content-Length": "515",
-        "Content-Type": "application/json; charset=utf-8",
-        "Date": "Thu, 02 Mar 2023 14:06:06 GMT",
-        "MS-CV": "smxBr12x1k\u002B9bbGMWGPvaA.0",
-        "Strict-Transport-Security": "max-age=2592000",
-        "X-Azure-Ref": "0Tq0AZAAAAAB1dxtp8WPCQaYWXQPR3efFUFJHMDFFREdFMDkxMABjYzkyNzU4ZC0wNWY3LTRhZDYtYWE1ZS0wZmE5NzE4ZDg5ODU=",
-        "X-Cache": "CONFIG_NOCACHE",
-        "X-Processing-Time": "290ms"
-      },
-      "ResponseBody": {
-        "domains": {
-          "nostojic13012023.skype.net": {
-            "enabled": true
-          },
-          "nostojic14012023.skype.net": {
-=======
         "Accept-Ranges": "bytes",
         "api-deprecated-versions": "2021-05-01-preview, 2022-09-01-preview, 2023-01-01-preview",
         "api-supported-versions": "2023-03-01, 2023-04-01-preview",
@@ -272,24 +163,15 @@
             "enabled": true
           },
           "jbtestinfra.com": {
->>>>>>> e81c5759
-            "enabled": true
-          }
-        },
-        "trunks": {
-<<<<<<< HEAD
-          "test3.nostojic13012023.skype.net": {
-            "enabled": true,
-            "sipSignalingPort": 5678
-          },
-          "test4.nostojic13012023.skype.net": {
-=======
-          "test3.jbtestinfra.com": {
-            "enabled": true,
-            "sipSignalingPort": 5678
-          },
-          "test4.jbtestinfra.com": {
->>>>>>> e81c5759
+            "enabled": true
+          }
+        },
+        "trunks": {
+          "test3.jbtestinfra.com": {
+            "enabled": true,
+            "sipSignalingPort": 5678
+          },
+          "test4.jbtestinfra.com": {
             "enabled": true,
             "sipSignalingPort": 5678
           }
@@ -311,45 +193,19 @@
       }
     },
     {
-<<<<<<< HEAD
-      "RequestUri": "https://endpoint/sip?api-version=2023-01-01-preview",
-=======
-      "RequestUri": "https://endpoint/sip?api-version=2023-04-01-preview",
->>>>>>> e81c5759
+      "RequestUri": "https://endpoint/sip?api-version=2023-04-01-preview",
       "RequestMethod": "GET",
       "RequestHeaders": {
         "Accept": "application/json",
         "Accept-Encoding": "gzip,deflate",
         "Authorization": "Sanitized",
         "Connection": "keep-alive",
-<<<<<<< HEAD
-        "User-Agent": "azsdk-js-communication-phone-numbers/1.2.0-alpha.20230303.1 core-rest-pipeline/1.9.2 Node/v18.13.0 OS/(x64-Windows_NT-10.0.22621)",
-=======
-        "User-Agent": "azsdk-js-communication-phone-numbers/1.3.0-alpha.20230517.1 core-rest-pipeline/1.10.3 Node/v18.13.0 OS/(x64-Windows_NT-10.0.22621)",
->>>>>>> e81c5759
+        "User-Agent": "azsdk-js-communication-phone-numbers/1.3.0-alpha.20230517.1 core-rest-pipeline/1.10.3 Node/v18.13.0 OS/(x64-Windows_NT-10.0.22621)",
         "x-ms-client-request-id": "sanitized"
       },
       "RequestBody": null,
       "StatusCode": 200,
       "ResponseHeaders": {
-<<<<<<< HEAD
-        "api-supported-versions": "2021-05-01-preview, 2022-09-01-preview, 2023-01-01-preview, 2023-03-01",
-        "Content-Length": "515",
-        "Content-Type": "application/json; charset=utf-8",
-        "Date": "Thu, 02 Mar 2023 14:06:06 GMT",
-        "MS-CV": "wFqOvvhmK0u1W/NLjz7YgA.0",
-        "Strict-Transport-Security": "max-age=2592000",
-        "X-Azure-Ref": "0T60AZAAAAADqwHr8miuESqXwCp0/s3QJUFJHMDFFREdFMDkxMABjYzkyNzU4ZC0wNWY3LTRhZDYtYWE1ZS0wZmE5NzE4ZDg5ODU=",
-        "X-Cache": "CONFIG_NOCACHE",
-        "X-Processing-Time": "165ms"
-      },
-      "ResponseBody": {
-        "domains": {
-          "nostojic13012023.skype.net": {
-            "enabled": true
-          },
-          "nostojic14012023.skype.net": {
-=======
         "Accept-Ranges": "bytes",
         "api-deprecated-versions": "2021-05-01-preview, 2022-09-01-preview, 2023-01-01-preview",
         "api-supported-versions": "2023-03-01, 2023-04-01-preview",
@@ -369,24 +225,15 @@
             "enabled": true
           },
           "jbtestinfra.com": {
->>>>>>> e81c5759
-            "enabled": true
-          }
-        },
-        "trunks": {
-<<<<<<< HEAD
-          "test3.nostojic13012023.skype.net": {
-            "enabled": true,
-            "sipSignalingPort": 5678
-          },
-          "test4.nostojic13012023.skype.net": {
-=======
-          "test3.jbtestinfra.com": {
-            "enabled": true,
-            "sipSignalingPort": 5678
-          },
-          "test4.jbtestinfra.com": {
->>>>>>> e81c5759
+            "enabled": true
+          }
+        },
+        "trunks": {
+          "test3.jbtestinfra.com": {
+            "enabled": true,
+            "sipSignalingPort": 5678
+          },
+          "test4.jbtestinfra.com": {
             "enabled": true,
             "sipSignalingPort": 5678
           }
@@ -408,45 +255,19 @@
       }
     },
     {
-<<<<<<< HEAD
-      "RequestUri": "https://endpoint/sip?api-version=2023-01-01-preview",
-=======
-      "RequestUri": "https://endpoint/sip?api-version=2023-04-01-preview",
->>>>>>> e81c5759
+      "RequestUri": "https://endpoint/sip?api-version=2023-04-01-preview",
       "RequestMethod": "GET",
       "RequestHeaders": {
         "Accept": "application/json",
         "Accept-Encoding": "gzip,deflate",
         "Authorization": "Sanitized",
         "Connection": "keep-alive",
-<<<<<<< HEAD
-        "User-Agent": "azsdk-js-communication-phone-numbers/1.2.0-alpha.20230303.1 core-rest-pipeline/1.9.2 Node/v18.13.0 OS/(x64-Windows_NT-10.0.22621)",
-=======
-        "User-Agent": "azsdk-js-communication-phone-numbers/1.3.0-alpha.20230517.1 core-rest-pipeline/1.10.3 Node/v18.13.0 OS/(x64-Windows_NT-10.0.22621)",
->>>>>>> e81c5759
+        "User-Agent": "azsdk-js-communication-phone-numbers/1.3.0-alpha.20230517.1 core-rest-pipeline/1.10.3 Node/v18.13.0 OS/(x64-Windows_NT-10.0.22621)",
         "x-ms-client-request-id": "sanitized"
       },
       "RequestBody": null,
       "StatusCode": 200,
       "ResponseHeaders": {
-<<<<<<< HEAD
-        "api-supported-versions": "2021-05-01-preview, 2022-09-01-preview, 2023-01-01-preview, 2023-03-01",
-        "Content-Length": "515",
-        "Content-Type": "application/json; charset=utf-8",
-        "Date": "Thu, 02 Mar 2023 14:06:07 GMT",
-        "MS-CV": "ryO4pKzzxUWDdcLpuknZ1g.0",
-        "Strict-Transport-Security": "max-age=2592000",
-        "X-Azure-Ref": "0T60AZAAAAABO5JU9/13WQYpNL\u002B/T9knHUFJHMDFFREdFMDkxMABjYzkyNzU4ZC0wNWY3LTRhZDYtYWE1ZS0wZmE5NzE4ZDg5ODU=",
-        "X-Cache": "CONFIG_NOCACHE",
-        "X-Processing-Time": "180ms"
-      },
-      "ResponseBody": {
-        "domains": {
-          "nostojic13012023.skype.net": {
-            "enabled": true
-          },
-          "nostojic14012023.skype.net": {
-=======
         "Accept-Ranges": "bytes",
         "api-deprecated-versions": "2021-05-01-preview, 2022-09-01-preview, 2023-01-01-preview",
         "api-supported-versions": "2023-03-01, 2023-04-01-preview",
@@ -466,24 +287,15 @@
             "enabled": true
           },
           "jbtestinfra.com": {
->>>>>>> e81c5759
-            "enabled": true
-          }
-        },
-        "trunks": {
-<<<<<<< HEAD
-          "test3.nostojic13012023.skype.net": {
-            "enabled": true,
-            "sipSignalingPort": 5678
-          },
-          "test4.nostojic13012023.skype.net": {
-=======
-          "test3.jbtestinfra.com": {
-            "enabled": true,
-            "sipSignalingPort": 5678
-          },
-          "test4.jbtestinfra.com": {
->>>>>>> e81c5759
+            "enabled": true
+          }
+        },
+        "trunks": {
+          "test3.jbtestinfra.com": {
+            "enabled": true,
+            "sipSignalingPort": 5678
+          },
+          "test4.jbtestinfra.com": {
             "enabled": true,
             "sipSignalingPort": 5678
           }
@@ -506,16 +318,9 @@
     }
   ],
   "Variables": {
-<<<<<<< HEAD
-    "fqdn-1": "test1.nostojic13012023.skype.net",
-    "fqdn-2": "test2.nostojic13012023.skype.net",
-    "fqdn-3": "test3.nostojic13012023.skype.net",
-    "fqdn-4": "test4.nostojic13012023.skype.net"
-=======
     "fqdn-1": "test1.jbtestinfra.com",
     "fqdn-2": "test2.jbtestinfra.com",
     "fqdn-3": "test3.jbtestinfra.com",
     "fqdn-4": "test4.jbtestinfra.com"
->>>>>>> e81c5759
   }
 }