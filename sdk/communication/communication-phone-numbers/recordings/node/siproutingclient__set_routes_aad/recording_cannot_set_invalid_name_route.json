{
  "Entries": [
    {
<<<<<<< HEAD
      "RequestUri": "https://endpoint/sip?api-version=2023-01-01-preview",
=======
      "RequestUri": "https://endpoint/sip?api-version=2023-04-01-preview",
>>>>>>> e81c5759
      "RequestMethod": "PATCH",
      "RequestHeaders": {
        "Accept": "application/json",
        "Accept-Encoding": "gzip,deflate",
        "Authorization": "Sanitized",
        "Connection": "keep-alive",
        "Content-Length": "90",
        "Content-Type": "application/merge-patch\u002Bjson",
<<<<<<< HEAD
        "User-Agent": "azsdk-js-communication-phone-numbers/1.2.0-alpha.20230303.1 core-rest-pipeline/1.9.2 Node/v18.13.0 OS/(x64-Windows_NT-10.0.22621)",
=======
        "User-Agent": "azsdk-js-communication-phone-numbers/1.3.0-alpha.20230517.1 core-rest-pipeline/1.10.3 Node/v18.13.0 OS/(x64-Windows_NT-10.0.22621)",
>>>>>>> e81c5759
        "x-ms-client-request-id": "sanitized"
      },
      "RequestBody": {
        "routes": [
          {
            "description": "description",
            "name": "",
            "numberPattern": "^\u002B[1-9][0-9]{3,23}$"
          }
        ]
      },
      "StatusCode": 422,
      "ResponseHeaders": {
        "Connection": "keep-alive",
        "Content-Type": "application/json",
<<<<<<< HEAD
        "Date": "Thu, 02 Mar 2023 14:05:55 GMT",
        "MS-CV": "kAIyV7219UKjdGWuihYRgg.0",
        "Strict-Transport-Security": "max-age=2592000",
        "Transfer-Encoding": "chunked",
        "X-Azure-Ref": "0RK0AZAAAAAA059eaWWGyTLIlikffYXJGUFJHMDFFREdFMDkxMABjYzkyNzU4ZC0wNWY3LTRhZDYtYWE1ZS0wZmE5NzE4ZDg5ODU=",
=======
        "Date": "Wed, 17 May 2023 09:26:21 GMT",
        "MS-CV": "3YNZJijBj06jj1216tFk0w.0",
        "Strict-Transport-Security": "max-age=2592000",
        "Transfer-Encoding": "chunked",
        "x-azure-ref": "20230517T092621Z-02fqv2pgsp3gp6xpavw24ccces00000000k00000000276ys",
>>>>>>> e81c5759
        "X-Cache": "CONFIG_NOCACHE",
        "X-Processing-Time": "14ms"
      },
      "ResponseBody": {
        "error": {
          "code": "UnprocessableConfiguration",
          "message": "One or more request inputs are not valid.",
          "innererror": {
            "code": "InvalidRouteName",
            "message": "Route with an invalid name."
          }
        }
      }
    },
    {
<<<<<<< HEAD
      "RequestUri": "https://endpoint/sip?api-version=2023-01-01-preview",
=======
      "RequestUri": "https://endpoint/sip?api-version=2023-04-01-preview",
>>>>>>> e81c5759
      "RequestMethod": "GET",
      "RequestHeaders": {
        "Accept": "application/json",
        "Accept-Encoding": "gzip,deflate",
        "Authorization": "Sanitized",
        "Connection": "keep-alive",
<<<<<<< HEAD
        "User-Agent": "azsdk-js-communication-phone-numbers/1.2.0-alpha.20230303.1 core-rest-pipeline/1.9.2 Node/v18.13.0 OS/(x64-Windows_NT-10.0.22621)",
=======
        "User-Agent": "azsdk-js-communication-phone-numbers/1.3.0-alpha.20230517.1 core-rest-pipeline/1.10.3 Node/v18.13.0 OS/(x64-Windows_NT-10.0.22621)",
>>>>>>> e81c5759
        "x-ms-client-request-id": "sanitized"
      },
      "RequestBody": null,
      "StatusCode": 200,
      "ResponseHeaders": {
<<<<<<< HEAD
        "api-supported-versions": "2021-05-01-preview, 2022-09-01-preview, 2023-01-01-preview, 2023-03-01",
        "Content-Length": "204",
        "Content-Type": "application/json; charset=utf-8",
        "Date": "Thu, 02 Mar 2023 14:05:56 GMT",
        "MS-CV": "k7PgzqXFq0SH3r\u002BJElsYDw.0",
        "Strict-Transport-Security": "max-age=2592000",
        "X-Azure-Ref": "0RK0AZAAAAADeVNJ7KPAlTIyjlXOcpbrqUFJHMDFFREdFMDkxMABjYzkyNzU4ZC0wNWY3LTRhZDYtYWE1ZS0wZmE5NzE4ZDg5ODU=",
        "X-Cache": "CONFIG_NOCACHE",
        "X-Processing-Time": "173ms"
      },
      "ResponseBody": {
        "domains": {
          "nostojic13012023.skype.net": {
            "enabled": true
          },
          "nostojic14012023.skype.net": {
=======
        "Accept-Ranges": "bytes",
        "api-deprecated-versions": "2021-05-01-preview, 2022-09-01-preview, 2023-01-01-preview",
        "api-supported-versions": "2023-03-01, 2023-04-01-preview",
        "Connection": "keep-alive",
        "Content-Length": "175",
        "Content-Type": "application/json; charset=utf-8",
        "Date": "Wed, 17 May 2023 09:26:22 GMT",
        "MS-CV": "JbN\u002BlTAcuUaqWWPBHI9cOQ.0",
        "Strict-Transport-Security": "max-age=2592000",
        "x-azure-ref": "20230517T092621Z-02fqv2pgsp3gp6xpavw24ccces00000000k0000000027709",
        "X-Cache": "CONFIG_NOCACHE",
        "X-Processing-Time": "100ms"
      },
      "ResponseBody": {
        "domains": {
          "anotherjbdomain.com": {
            "enabled": true
          },
          "jbtestinfra.com": {
>>>>>>> e81c5759
            "enabled": true
          }
        },
        "trunks": {
<<<<<<< HEAD
          "test1.nostojic13012023.skype.net": {
=======
          "test1.jbtestinfra.com": {
>>>>>>> e81c5759
            "enabled": true,
            "sipSignalingPort": 5678
          }
        },
        "routes": []
      }
    }
  ],
  "Variables": {
<<<<<<< HEAD
    "fqdn-1": "test1.nostojic13012023.skype.net",
    "fqdn-2": "test2.nostojic13012023.skype.net"
=======
    "fqdn-1": "test1.jbtestinfra.com",
    "fqdn-2": "test2.jbtestinfra.com"
>>>>>>> e81c5759
  }
}<|MERGE_RESOLUTION|>--- conflicted
+++ resolved
@@ -1,11 +1,7 @@
 {
   "Entries": [
     {
-<<<<<<< HEAD
-      "RequestUri": "https://endpoint/sip?api-version=2023-01-01-preview",
-=======
       "RequestUri": "https://endpoint/sip?api-version=2023-04-01-preview",
->>>>>>> e81c5759
       "RequestMethod": "PATCH",
       "RequestHeaders": {
         "Accept": "application/json",
@@ -14,11 +10,7 @@
         "Connection": "keep-alive",
         "Content-Length": "90",
         "Content-Type": "application/merge-patch\u002Bjson",
-<<<<<<< HEAD
-        "User-Agent": "azsdk-js-communication-phone-numbers/1.2.0-alpha.20230303.1 core-rest-pipeline/1.9.2 Node/v18.13.0 OS/(x64-Windows_NT-10.0.22621)",
-=======
         "User-Agent": "azsdk-js-communication-phone-numbers/1.3.0-alpha.20230517.1 core-rest-pipeline/1.10.3 Node/v18.13.0 OS/(x64-Windows_NT-10.0.22621)",
->>>>>>> e81c5759
         "x-ms-client-request-id": "sanitized"
       },
       "RequestBody": {
@@ -34,19 +26,11 @@
       "ResponseHeaders": {
         "Connection": "keep-alive",
         "Content-Type": "application/json",
-<<<<<<< HEAD
-        "Date": "Thu, 02 Mar 2023 14:05:55 GMT",
-        "MS-CV": "kAIyV7219UKjdGWuihYRgg.0",
-        "Strict-Transport-Security": "max-age=2592000",
-        "Transfer-Encoding": "chunked",
-        "X-Azure-Ref": "0RK0AZAAAAAA059eaWWGyTLIlikffYXJGUFJHMDFFREdFMDkxMABjYzkyNzU4ZC0wNWY3LTRhZDYtYWE1ZS0wZmE5NzE4ZDg5ODU=",
-=======
         "Date": "Wed, 17 May 2023 09:26:21 GMT",
         "MS-CV": "3YNZJijBj06jj1216tFk0w.0",
         "Strict-Transport-Security": "max-age=2592000",
         "Transfer-Encoding": "chunked",
         "x-azure-ref": "20230517T092621Z-02fqv2pgsp3gp6xpavw24ccces00000000k00000000276ys",
->>>>>>> e81c5759
         "X-Cache": "CONFIG_NOCACHE",
         "X-Processing-Time": "14ms"
       },
@@ -62,45 +46,19 @@
       }
     },
     {
-<<<<<<< HEAD
-      "RequestUri": "https://endpoint/sip?api-version=2023-01-01-preview",
-=======
       "RequestUri": "https://endpoint/sip?api-version=2023-04-01-preview",
->>>>>>> e81c5759
       "RequestMethod": "GET",
       "RequestHeaders": {
         "Accept": "application/json",
         "Accept-Encoding": "gzip,deflate",
         "Authorization": "Sanitized",
         "Connection": "keep-alive",
-<<<<<<< HEAD
-        "User-Agent": "azsdk-js-communication-phone-numbers/1.2.0-alpha.20230303.1 core-rest-pipeline/1.9.2 Node/v18.13.0 OS/(x64-Windows_NT-10.0.22621)",
-=======
         "User-Agent": "azsdk-js-communication-phone-numbers/1.3.0-alpha.20230517.1 core-rest-pipeline/1.10.3 Node/v18.13.0 OS/(x64-Windows_NT-10.0.22621)",
->>>>>>> e81c5759
         "x-ms-client-request-id": "sanitized"
       },
       "RequestBody": null,
       "StatusCode": 200,
       "ResponseHeaders": {
-<<<<<<< HEAD
-        "api-supported-versions": "2021-05-01-preview, 2022-09-01-preview, 2023-01-01-preview, 2023-03-01",
-        "Content-Length": "204",
-        "Content-Type": "application/json; charset=utf-8",
-        "Date": "Thu, 02 Mar 2023 14:05:56 GMT",
-        "MS-CV": "k7PgzqXFq0SH3r\u002BJElsYDw.0",
-        "Strict-Transport-Security": "max-age=2592000",
-        "X-Azure-Ref": "0RK0AZAAAAADeVNJ7KPAlTIyjlXOcpbrqUFJHMDFFREdFMDkxMABjYzkyNzU4ZC0wNWY3LTRhZDYtYWE1ZS0wZmE5NzE4ZDg5ODU=",
-        "X-Cache": "CONFIG_NOCACHE",
-        "X-Processing-Time": "173ms"
-      },
-      "ResponseBody": {
-        "domains": {
-          "nostojic13012023.skype.net": {
-            "enabled": true
-          },
-          "nostojic14012023.skype.net": {
-=======
         "Accept-Ranges": "bytes",
         "api-deprecated-versions": "2021-05-01-preview, 2022-09-01-preview, 2023-01-01-preview",
         "api-supported-versions": "2023-03-01, 2023-04-01-preview",
@@ -120,16 +78,11 @@
             "enabled": true
           },
           "jbtestinfra.com": {
->>>>>>> e81c5759
             "enabled": true
           }
         },
         "trunks": {
-<<<<<<< HEAD
-          "test1.nostojic13012023.skype.net": {
-=======
           "test1.jbtestinfra.com": {
->>>>>>> e81c5759
             "enabled": true,
             "sipSignalingPort": 5678
           }
@@ -139,12 +92,7 @@
     }
   ],
   "Variables": {
-<<<<<<< HEAD
-    "fqdn-1": "test1.nostojic13012023.skype.net",
-    "fqdn-2": "test2.nostojic13012023.skype.net"
-=======
     "fqdn-1": "test1.jbtestinfra.com",
     "fqdn-2": "test2.jbtestinfra.com"
->>>>>>> e81c5759
   }
 }