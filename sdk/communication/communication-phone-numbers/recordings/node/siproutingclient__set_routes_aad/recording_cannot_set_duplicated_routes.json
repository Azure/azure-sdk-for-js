--- conflicted
+++ resolved
@@ -1,11 +1,7 @@
 {
   "Entries": [
     {
-<<<<<<< HEAD
-      "RequestUri": "https://endpoint/sip?api-version=2023-01-01-preview",
-=======
       "RequestUri": "https://endpoint/sip?api-version=2023-04-01-preview",
->>>>>>> e81c5759
       "RequestMethod": "PATCH",
       "RequestHeaders": {
         "Accept": "application/json",
@@ -14,11 +10,7 @@
         "Connection": "keep-alive",
         "Content-Length": "138",
         "Content-Type": "application/merge-patch\u002Bjson",
-<<<<<<< HEAD
-        "User-Agent": "azsdk-js-communication-phone-numbers/1.2.0-alpha.20230303.1 core-rest-pipeline/1.9.2 Node/v18.13.0 OS/(x64-Windows_NT-10.0.22621)",
-=======
         "User-Agent": "azsdk-js-communication-phone-numbers/1.3.0-alpha.20230517.1 core-rest-pipeline/1.10.3 Node/v18.13.0 OS/(x64-Windows_NT-10.0.22621)",
->>>>>>> e81c5759
         "x-ms-client-request-id": "sanitized"
       },
       "RequestBody": {
@@ -37,15 +29,6 @@
       "ResponseHeaders": {
         "Connection": "keep-alive",
         "Content-Type": "application/json",
-<<<<<<< HEAD
-        "Date": "Thu, 02 Mar 2023 14:05:59 GMT",
-        "MS-CV": "ArX/RsGoW02AzZNbcaGi6w.0",
-        "Strict-Transport-Security": "max-age=2592000",
-        "Transfer-Encoding": "chunked",
-        "X-Azure-Ref": "0R60AZAAAAACYMPW8yvtwQIspoK6EpqU2UFJHMDFFREdFMDkxMABjYzkyNzU4ZC0wNWY3LTRhZDYtYWE1ZS0wZmE5NzE4ZDg5ODU=",
-        "X-Cache": "CONFIG_NOCACHE",
-        "X-Processing-Time": "13ms"
-=======
         "Date": "Wed, 17 May 2023 09:26:23 GMT",
         "MS-CV": "81lUFzekvkm\u002Bj57sLtAlOQ.0",
         "Strict-Transport-Security": "max-age=2592000",
@@ -53,7 +36,6 @@
         "x-azure-ref": "20230517T092623Z-02fqv2pgsp3gp6xpavw24ccces00000000k00000000277e2",
         "X-Cache": "CONFIG_NOCACHE",
         "X-Processing-Time": "11ms"
->>>>>>> e81c5759
       },
       "ResponseBody": {
         "error": {
@@ -67,45 +49,19 @@
       }
     },
     {
-<<<<<<< HEAD
-      "RequestUri": "https://endpoint/sip?api-version=2023-01-01-preview",
-=======
       "RequestUri": "https://endpoint/sip?api-version=2023-04-01-preview",
->>>>>>> e81c5759
       "RequestMethod": "GET",
       "RequestHeaders": {
         "Accept": "application/json",
         "Accept-Encoding": "gzip,deflate",
         "Authorization": "Sanitized",
         "Connection": "keep-alive",
-<<<<<<< HEAD
-        "User-Agent": "azsdk-js-communication-phone-numbers/1.2.0-alpha.20230303.1 core-rest-pipeline/1.9.2 Node/v18.13.0 OS/(x64-Windows_NT-10.0.22621)",
-=======
         "User-Agent": "azsdk-js-communication-phone-numbers/1.3.0-alpha.20230517.1 core-rest-pipeline/1.10.3 Node/v18.13.0 OS/(x64-Windows_NT-10.0.22621)",
->>>>>>> e81c5759
         "x-ms-client-request-id": "sanitized"
       },
       "RequestBody": null,
       "StatusCode": 200,
       "ResponseHeaders": {
-<<<<<<< HEAD
-        "api-supported-versions": "2021-05-01-preview, 2022-09-01-preview, 2023-01-01-preview, 2023-03-01",
-        "Content-Length": "204",
-        "Content-Type": "application/json; charset=utf-8",
-        "Date": "Thu, 02 Mar 2023 14:05:59 GMT",
-        "MS-CV": "jCHlLWxXRkijwNpZ\u002Bpm2WQ.0",
-        "Strict-Transport-Security": "max-age=2592000",
-        "X-Azure-Ref": "0SK0AZAAAAAAzcZi1Gy3GTo53txPhTJZBUFJHMDFFREdFMDkxMABjYzkyNzU4ZC0wNWY3LTRhZDYtYWE1ZS0wZmE5NzE4ZDg5ODU=",
-        "X-Cache": "CONFIG_NOCACHE",
-        "X-Processing-Time": "169ms"
-      },
-      "ResponseBody": {
-        "domains": {
-          "nostojic13012023.skype.net": {
-            "enabled": true
-          },
-          "nostojic14012023.skype.net": {
-=======
         "Accept-Ranges": "bytes",
         "api-deprecated-versions": "2021-05-01-preview, 2022-09-01-preview, 2023-01-01-preview",
         "api-supported-versions": "2023-03-01, 2023-04-01-preview",
@@ -125,16 +81,11 @@
             "enabled": true
           },
           "jbtestinfra.com": {
->>>>>>> e81c5759
             "enabled": true
           }
         },
         "trunks": {
-<<<<<<< HEAD
-          "test1.nostojic13012023.skype.net": {
-=======
           "test1.jbtestinfra.com": {
->>>>>>> e81c5759
             "enabled": true,
             "sipSignalingPort": 5678
           }
@@ -144,12 +95,7 @@
     }
   ],
   "Variables": {
-<<<<<<< HEAD
-    "fqdn-1": "test1.nostojic13012023.skype.net",
-    "fqdn-2": "test2.nostojic13012023.skype.net"
-=======
     "fqdn-1": "test1.jbtestinfra.com",
     "fqdn-2": "test2.jbtestinfra.com"
->>>>>>> e81c5759
   }
 }