--- conflicted
+++ resolved
@@ -1,11 +1,7 @@
 {
   "Entries": [
     {
-<<<<<<< HEAD
-      "RequestUri": "https://endpoint/sip?api-version=2023-01-01-preview",
-=======
       "RequestUri": "https://endpoint/sip?api-version=2023-04-01-preview",
->>>>>>> e81c5759
       "RequestMethod": "PATCH",
       "RequestHeaders": {
         "Accept": "application/json",
@@ -14,11 +10,7 @@
         "Connection": "keep-alive",
         "Content-Length": "248",
         "Content-Type": "application/merge-patch\u002Bjson",
-<<<<<<< HEAD
-        "User-Agent": "azsdk-js-communication-phone-numbers/1.2.0-alpha.20230303.1 core-rest-pipeline/1.9.2 Node/v18.13.0 OS/(x64-Windows_NT-10.0.22621)",
-=======
         "User-Agent": "azsdk-js-communication-phone-numbers/1.3.0-alpha.20230517.1 core-rest-pipeline/1.10.3 Node/v18.13.0 OS/(x64-Windows_NT-10.0.22621)",
->>>>>>> e81c5759
         "x-ms-client-request-id": "sanitized"
       },
       "RequestBody": {
@@ -39,24 +31,6 @@
       },
       "StatusCode": 200,
       "ResponseHeaders": {
-<<<<<<< HEAD
-        "api-supported-versions": "2021-05-01-preview, 2022-09-01-preview, 2023-01-01-preview, 2023-03-01",
-        "Content-Length": "439",
-        "Content-Type": "application/json; charset=utf-8",
-        "Date": "Thu, 02 Mar 2023 14:05:53 GMT",
-        "MS-CV": "wQcRYjBnjUaqpK3xcAwdnQ.0",
-        "Strict-Transport-Security": "max-age=2592000",
-        "X-Azure-Ref": "0Qa0AZAAAAADrosQ\u002BGvgjTZfq0i\u002BscUEjUFJHMDFFREdFMDkxMABjYzkyNzU4ZC0wNWY3LTRhZDYtYWE1ZS0wZmE5NzE4ZDg5ODU=",
-        "X-Cache": "CONFIG_NOCACHE",
-        "X-Processing-Time": "697ms"
-      },
-      "ResponseBody": {
-        "domains": {
-          "nostojic13012023.skype.net": {
-            "enabled": true
-          },
-          "nostojic14012023.skype.net": {
-=======
         "Accept-Ranges": "bytes",
         "api-deprecated-versions": "2021-05-01-preview, 2022-09-01-preview, 2023-01-01-preview",
         "api-supported-versions": "2023-03-01, 2023-04-01-preview",
@@ -76,16 +50,11 @@
             "enabled": true
           },
           "jbtestinfra.com": {
->>>>>>> e81c5759
             "enabled": true
           }
         },
         "trunks": {
-<<<<<<< HEAD
-          "test1.nostojic13012023.skype.net": {
-=======
           "test1.jbtestinfra.com": {
->>>>>>> e81c5759
             "enabled": true,
             "sipSignalingPort": 5678
           }
@@ -107,11 +76,7 @@
       }
     },
     {
-<<<<<<< HEAD
-      "RequestUri": "https://endpoint/sip?api-version=2023-01-01-preview",
-=======
       "RequestUri": "https://endpoint/sip?api-version=2023-04-01-preview",
->>>>>>> e81c5759
       "RequestMethod": "PATCH",
       "RequestHeaders": {
         "Accept": "application/json",
@@ -120,11 +85,7 @@
         "Connection": "keep-alive",
         "Content-Length": "13",
         "Content-Type": "application/merge-patch\u002Bjson",
-<<<<<<< HEAD
-        "User-Agent": "azsdk-js-communication-phone-numbers/1.2.0-alpha.20230303.1 core-rest-pipeline/1.9.2 Node/v18.13.0 OS/(x64-Windows_NT-10.0.22621)",
-=======
         "User-Agent": "azsdk-js-communication-phone-numbers/1.3.0-alpha.20230517.1 core-rest-pipeline/1.10.3 Node/v18.13.0 OS/(x64-Windows_NT-10.0.22621)",
->>>>>>> e81c5759
         "x-ms-client-request-id": "sanitized"
       },
       "RequestBody": {
@@ -132,24 +93,6 @@
       },
       "StatusCode": 200,
       "ResponseHeaders": {
-<<<<<<< HEAD
-        "api-supported-versions": "2021-05-01-preview, 2022-09-01-preview, 2023-01-01-preview, 2023-03-01",
-        "Content-Length": "204",
-        "Content-Type": "application/json; charset=utf-8",
-        "Date": "Thu, 02 Mar 2023 14:05:54 GMT",
-        "MS-CV": "qb4QBwtkkUOBXCc8v26nWg.0",
-        "Strict-Transport-Security": "max-age=2592000",
-        "X-Azure-Ref": "0Qq0AZAAAAAAm86tURuy5QKQZ4ne/3ma2UFJHMDFFREdFMDkxMABjYzkyNzU4ZC0wNWY3LTRhZDYtYWE1ZS0wZmE5NzE4ZDg5ODU=",
-        "X-Cache": "CONFIG_NOCACHE",
-        "X-Processing-Time": "287ms"
-      },
-      "ResponseBody": {
-        "domains": {
-          "nostojic13012023.skype.net": {
-            "enabled": true
-          },
-          "nostojic14012023.skype.net": {
-=======
         "Accept-Ranges": "bytes",
         "api-deprecated-versions": "2021-05-01-preview, 2022-09-01-preview, 2023-01-01-preview",
         "api-supported-versions": "2023-03-01, 2023-04-01-preview",
@@ -169,16 +112,11 @@
             "enabled": true
           },
           "jbtestinfra.com": {
->>>>>>> e81c5759
             "enabled": true
           }
         },
         "trunks": {
-<<<<<<< HEAD
-          "test1.nostojic13012023.skype.net": {
-=======
           "test1.jbtestinfra.com": {
->>>>>>> e81c5759
             "enabled": true,
             "sipSignalingPort": 5678
           }
@@ -187,45 +125,19 @@
       }
     },
     {
-<<<<<<< HEAD
-      "RequestUri": "https://endpoint/sip?api-version=2023-01-01-preview",
-=======
       "RequestUri": "https://endpoint/sip?api-version=2023-04-01-preview",
->>>>>>> e81c5759
       "RequestMethod": "GET",
       "RequestHeaders": {
         "Accept": "application/json",
         "Accept-Encoding": "gzip,deflate",
         "Authorization": "Sanitized",
         "Connection": "keep-alive",
-<<<<<<< HEAD
-        "User-Agent": "azsdk-js-communication-phone-numbers/1.2.0-alpha.20230303.1 core-rest-pipeline/1.9.2 Node/v18.13.0 OS/(x64-Windows_NT-10.0.22621)",
-=======
         "User-Agent": "azsdk-js-communication-phone-numbers/1.3.0-alpha.20230517.1 core-rest-pipeline/1.10.3 Node/v18.13.0 OS/(x64-Windows_NT-10.0.22621)",
->>>>>>> e81c5759
         "x-ms-client-request-id": "sanitized"
       },
       "RequestBody": null,
       "StatusCode": 200,
       "ResponseHeaders": {
-<<<<<<< HEAD
-        "api-supported-versions": "2021-05-01-preview, 2022-09-01-preview, 2023-01-01-preview, 2023-03-01",
-        "Content-Length": "204",
-        "Content-Type": "application/json; charset=utf-8",
-        "Date": "Thu, 02 Mar 2023 14:05:54 GMT",
-        "MS-CV": "kZ88lpWyoEKWdftdk7ocGg.0",
-        "Strict-Transport-Security": "max-age=2592000",
-        "X-Azure-Ref": "0Qq0AZAAAAADB14l2CR1XQazlGqvcFc2jUFJHMDFFREdFMDkxMABjYzkyNzU4ZC0wNWY3LTRhZDYtYWE1ZS0wZmE5NzE4ZDg5ODU=",
-        "X-Cache": "CONFIG_NOCACHE",
-        "X-Processing-Time": "171ms"
-      },
-      "ResponseBody": {
-        "domains": {
-          "nostojic13012023.skype.net": {
-            "enabled": true
-          },
-          "nostojic14012023.skype.net": {
-=======
         "Accept-Ranges": "bytes",
         "api-deprecated-versions": "2021-05-01-preview, 2022-09-01-preview, 2023-01-01-preview",
         "api-supported-versions": "2023-03-01, 2023-04-01-preview",
@@ -245,16 +157,11 @@
             "enabled": true
           },
           "jbtestinfra.com": {
->>>>>>> e81c5759
             "enabled": true
           }
         },
         "trunks": {
-<<<<<<< HEAD
-          "test1.nostojic13012023.skype.net": {
-=======
           "test1.jbtestinfra.com": {
->>>>>>> e81c5759
             "enabled": true,
             "sipSignalingPort": 5678
           }
@@ -264,12 +171,7 @@
     }
   ],
   "Variables": {
-<<<<<<< HEAD
-    "fqdn-1": "test1.nostojic13012023.skype.net",
-    "fqdn-2": "test2.nostojic13012023.skype.net"
-=======
     "fqdn-1": "test1.jbtestinfra.com",
     "fqdn-2": "test2.jbtestinfra.com"
->>>>>>> e81c5759
   }
 }