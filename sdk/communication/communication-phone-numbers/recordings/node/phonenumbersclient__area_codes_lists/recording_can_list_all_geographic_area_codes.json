--- conflicted
+++ resolved
@@ -8,17 +8,10 @@
         "Accept-Encoding": "gzip,deflate",
         "Authorization": "Sanitized",
         "Connection": "keep-alive",
-<<<<<<< HEAD
         "User-Agent": "azsdk-js-communication-phone-numbers/1.2.0-beta.5 core-rest-pipeline/1.10.2 Node/v18.13.0 OS/(x64-Linux-5.15.90.1-microsoft-standard-WSL2)",
         "x-ms-client-request-id": "sanitized",
         "x-ms-content-sha256": "47DEQpj8HBSa\u002B/TImW\u002B5JCeuQeRkm5NMpJWZG3hSuFU=",
         "x-ms-date": "Mon, 06 Mar 2023 21:52:41 GMT"
-=======
-        "User-Agent": "azsdk-js-communication-phone-numbers/1.2.0-beta.5 core-rest-pipeline/1.10.2 Node/v18.13.0 OS/(x64-Linux-5.15.79.1-microsoft-standard-WSL2)",
-        "x-ms-client-request-id": "sanitized",
-        "x-ms-content-sha256": "47DEQpj8HBSa\u002B/TImW\u002B5JCeuQeRkm5NMpJWZG3hSuFU=",
-        "x-ms-date": "Fri, 03 Mar 2023 17:25:46 GMT"
->>>>>>> 6f819605
       },
       "RequestBody": null,
       "StatusCode": 200,
@@ -26,7 +19,6 @@
         "Accept-Ranges": "bytes",
         "api-supported-versions": "2022-12-01, 2022-12-02-preview2",
         "Cache-Control": "max-age=21600, private, stale-while-revalidate=86400",
-<<<<<<< HEAD
         "Connection": "keep-alive",
         "Content-Length": "10226",
         "Content-Type": "application/json; charset=utf-8",
@@ -36,16 +28,6 @@
         "x-azure-ref": "20230306T215242Z-442geh5zq57tf6kdtg78d3kvtg141555501000000000zd4f",
         "X-Cache": "CONFIG_NOCACHE",
         "X-Processing-Time": "3605ms"
-=======
-        "Content-Length": "10222",
-        "Content-Type": "application/json; charset=utf-8",
-        "Date": "Fri, 03 Mar 2023 17:25:45 GMT",
-        "MS-CV": "s7LBuZ0EGkKa5\u002BYr\u002BZO1IQ.0",
-        "Strict-Transport-Security": "max-age=2592000",
-        "X-Azure-Ref": "0mi0CZAAAAAAYN7b2MzJPSIGm0f2mN7ETREZXMzBFREdFMTYwOQA5ZmM3YjUxOS1hOGNjLTRmODktOTM1ZS1jOTE0OGFlMDllODE=",
-        "X-Cache": "CONFIG_NOCACHE",
-        "X-Processing-Time": "261ms"
->>>>>>> 6f819605
       },
       "ResponseBody": {
         "phoneNumberLocalities": [
@@ -331,7 +313,6 @@
           },
           {
             "localizedName": "Tallahassee",
-<<<<<<< HEAD
             "administrativeDivision": {
               "localizedName": "FL",
               "abbreviatedName": "FL"
@@ -339,8 +320,6 @@
           },
           {
             "localizedName": "Tampa",
-=======
->>>>>>> 6f819605
             "administrativeDivision": {
               "localizedName": "FL",
               "abbreviatedName": "FL"
@@ -712,16 +691,6 @@
           },
           {
             "localizedName": "Otsego",
-<<<<<<< HEAD
-=======
-            "administrativeDivision": {
-              "localizedName": "MI",
-              "abbreviatedName": "MI"
-            }
-          },
-          {
-            "localizedName": "Pontiac",
->>>>>>> 6f819605
             "administrativeDivision": {
               "localizedName": "MI",
               "abbreviatedName": "MI"
@@ -754,23 +723,6 @@
               "localizedName": "MN",
               "abbreviatedName": "MN"
             }
-<<<<<<< HEAD
-=======
-          },
-          {
-            "localizedName": "Kansas City",
-            "administrativeDivision": {
-              "localizedName": "MO",
-              "abbreviatedName": "MO"
-            }
-          },
-          {
-            "localizedName": "Marshall",
-            "administrativeDivision": {
-              "localizedName": "MO",
-              "abbreviatedName": "MO"
-            }
->>>>>>> 6f819605
           }
         ],
         "nextLink": "/availablePhoneNumbers/countries/US/localities?skip=100\u0026maxPageSize=100\u0026api-version=2022-12-02-preview2"
@@ -784,17 +736,10 @@
         "Accept-Encoding": "gzip,deflate",
         "Authorization": "Sanitized",
         "Connection": "keep-alive",
-<<<<<<< HEAD
         "User-Agent": "azsdk-js-communication-phone-numbers/1.2.0-beta.5 core-rest-pipeline/1.10.2 Node/v18.13.0 OS/(x64-Linux-5.15.90.1-microsoft-standard-WSL2)",
         "x-ms-client-request-id": "sanitized",
         "x-ms-content-sha256": "47DEQpj8HBSa\u002B/TImW\u002B5JCeuQeRkm5NMpJWZG3hSuFU=",
         "x-ms-date": "Mon, 06 Mar 2023 21:52:45 GMT"
-=======
-        "User-Agent": "azsdk-js-communication-phone-numbers/1.2.0-beta.5 core-rest-pipeline/1.10.2 Node/v18.13.0 OS/(x64-Linux-5.15.79.1-microsoft-standard-WSL2)",
-        "x-ms-client-request-id": "sanitized",
-        "x-ms-content-sha256": "47DEQpj8HBSa\u002B/TImW\u002B5JCeuQeRkm5NMpJWZG3hSuFU=",
-        "x-ms-date": "Fri, 03 Mar 2023 17:25:46 GMT"
->>>>>>> 6f819605
       },
       "RequestBody": null,
       "StatusCode": 200,
@@ -802,7 +747,6 @@
         "Accept-Ranges": "bytes",
         "api-supported-versions": "2021-03-07, 2022-12-01, 2022-12-02-preview2",
         "Cache-Control": "max-age=21600, private, stale-while-revalidate=86400",
-<<<<<<< HEAD
         "Connection": "keep-alive",
         "Content-Length": "50",
         "Content-Type": "application/json; charset=utf-8",
@@ -812,16 +756,6 @@
         "x-azure-ref": "20230306T215245Z-442geh5zq57tf6kdtg78d3kvtg141555501000000000zdn5",
         "X-Cache": "CONFIG_NOCACHE",
         "X-Processing-Time": "4923ms"
-=======
-        "Content-Length": "50",
-        "Content-Type": "application/json; charset=utf-8",
-        "Date": "Fri, 03 Mar 2023 17:25:46 GMT",
-        "MS-CV": "Z\u002BwG9BDUBEOgybTWFF0gow.0",
-        "Strict-Transport-Security": "max-age=2592000",
-        "X-Azure-Ref": "0mi0CZAAAAAAr3kFvD3FYRbWGOAk7StG9REZXMzBFREdFMTYwOQA5ZmM3YjUxOS1hOGNjLTRmODktOTM1ZS1jOTE0OGFlMDllODE=",
-        "X-Cache": "CONFIG_NOCACHE",
-        "X-Processing-Time": "879ms"
->>>>>>> 6f819605
       },
       "ResponseBody": {
         "areaCodes": [
