# Release History

<<<<<<< HEAD
## 1.3.0-beta.3 (2024-01-26)

### Features Added
- Added support for API version `2023-10-01-preview`, This gives us functionality for Do Not Resell Consent Changes.
- Users will now be able to purchase from countries like `IT`, `AT`, `FR`, `NO`, `PT`. They can do so by agreeing not to resell phone numbers by setting consentToNotResellNumbers to true.
- Added support for 10DLC changes.
=======
## 1.3.0-beta.1 (2023-07-21)

### Features Added

- Number Lookup API public preview
- API version `2023-05-01-preview` is the default
>>>>>>> 0cde5fec

## 1.2.0 (2023-03-28)

### Features Added

- Added support for SIP routing API version `2023-03-01`, releasing SIP routing functionality from public preview to GA.
- Added environment variable `AZURE_TEST_DOMAIN` for SIP routing tests to support domain verification.

### Breaking Changes

- Changed public methods `getTrunks` to `listTrunks` and `getRoutes` to `listRoutes`.

## 1.2.0-beta.4 (2023-01-10)

- Adds support for Azure Communication Services Phone Numbers Browse API Methods.
- Adds support for Direct routing configuration management.

### Features Added

- Added support for API version `2022-12-01`, giving users the ability to:
  - Get all supported countries
  - Get all supported localities given a country code.
  - Get all Toll-Free area codes from a given country code.
  - Get all Geographic area codes from a given country code / locality.
  - Get all offerings from a given country code.
- Added new SIP routing client for handling Direct routing numbers.

### Other Changes

- Updated to `@azure/core-tracing` 1.0.
- Updated to `@azure/communication-common` 2.2.0.
- Updated to `@azure-tools/test-recorder` 2.0.0.

## 1.2.0-alpha.20220517.1 (2022-05-17)

- Added support for the API version `2022-06-01-preview`
- Added `operatorId`, `operatorName` and `phoneNumberSource` properties to the `PurchasedPhoneNumber` model.

## 1.2.0-beta.3 (2022-04-06)

### Features Added

- Added environment variable `AZURE_USERAGENT_OVERRIDE` that overrides the HTTP header `x-ms-useragent` during tests

### Other Changes

- Update minimum version of dependency "@azure/core-client" to "1.5.0", which allows adding additional policies to the rest pipeline after initialization.

## 1.2.0-beta.2 (2022-03-10)

### Features Added

- Upgraded the package to use the Azure Core V2, bringing several improvements to the package's HTTP pipeline architecture.

## 1.2.0-beta.1 (2022-01-24)

- Users can now purchase United Kingdom (GB) toll free and geographic phone numbers for PSTN Calling
- Users can now purchase Denmark (DK) toll free and geographic phone numbers for PSTN Calling

### Features Added

- Added support for the API version `2022-01-11-preview2`

## 1.1.0 (2021-10-05)

### Features Added

- With the dropping of support for Node.js versions that are no longer in LTS, the dependency on `@types/node` has been updated to version 12. Read our [support policy](https://github.com/Azure/azure-sdk-for-js/blob/main/SUPPORT.md) for more details.
- Updated our internal core package dependencies to their latest versions in order to add support for Opentelemetry 1.0.0 which is compatible with the latest versions of our other client libraries.
- Changed TS compilation target to ES2017 in order to produce smaller bundles and use more native platform features

## 1.0.0 (2021-04-26)

- Update version to 1.0.0

## 1.0.0-beta.5 (2021-03-29)

### Breaking Changes

- Renamed `AcquiredPhoneNumber` to `PurchasedPhoneNumber`.
- Renamed `getPhoneNumber` to `getPurchasedPhoneNumber` on `PhoneNumbersClient`.
- Renamed `listPhoneNumbers` to `listPurchasedPhoneNumbers` on `PhoneNumbersClient`.
- Replaced `VoidResult` with method specific interfaces `PurchasePhoneNumbersResult` and `ReleasePhoneNumberResult`.

## 1.0.0-beta.4 (2021-03-09)

The Azure Communication Phone Numbers Client library contains code which facilitates phone number management.

### Breaking Changes

- Removed `dist-browser` from the output folders. To bundle the Azure SDK libraries, please read our bundling guide: [link](https://github.com/Azure/azure-sdk-for-js/blob/main/documentation/Bundling.md)<|MERGE_RESOLUTION|>--- conflicted
+++ resolved
@@ -1,20 +1,17 @@
 # Release History
 
-<<<<<<< HEAD
 ## 1.3.0-beta.3 (2024-01-26)
 
 ### Features Added
 - Added support for API version `2023-10-01-preview`, This gives us functionality for Do Not Resell Consent Changes.
 - Users will now be able to purchase from countries like `IT`, `AT`, `FR`, `NO`, `PT`. They can do so by agreeing not to resell phone numbers by setting consentToNotResellNumbers to true.
 - Added support for 10DLC changes.
-=======
+
 ## 1.3.0-beta.1 (2023-07-21)
 
 ### Features Added
-
 - Number Lookup API public preview
 - API version `2023-05-01-preview` is the default
->>>>>>> 0cde5fec
 
 ## 1.2.0 (2023-03-28)
 
