// Copyright (c) Microsoft Corporation.
// Licensed under the MIT License.

import { SipRoutingClient } from "@azure/communication-phone-numbers";

import { v4 as uuid } from "uuid";

import * as dotenv from "dotenv";
dotenv.config();

// NOTE: Before running the example please make sure that the trunks and the routes are empty for specified connection string.
// Otherwise the example may fail on data constraints.
const connectionString =
  process.env.COMMUNICATION_SAMPLES_CONNECTION_STRING ||
  "endpoint=https://resourceName.communication.azure.net/;accessKey=test-key";

export async function main() {
  console.log("\n== Update SIP Routing Client Example ==\n");

  // Build client
  const client = new SipRoutingClient(connectionString);

  // TODO replace with real FQDN
  const firstUuid = uuid();
  const firstTrunkFqdn = `sample.${firstUuid}.com`;
  const firstDomain = `${firstUuid}.com`;
  // TODO replace with real FQDN
  const secondUuid = uuid();
  const secondTrunkFqdn = `sample.${secondUuid}.com`;
  const secondDomain = `${secondUuid}.com`;

  // Clear configuration
  await client.setRoutes([]);
  await client.setTrunks([]);
  await client.setDomains([]);

  // Set trunks
  await client.setTrunks([
    {
      fqdn: firstTrunkFqdn,
      sipSignalingPort: 1234,
      enabled: true,
    },
    {
      fqdn: secondTrunkFqdn,
      sipSignalingPort: 1234,
      enabled: true,
    },
  ]);

  // Set routes
  await client.setRoutes([
    {
      name: "First Route",
      description: "<first route description>",
      numberPattern: "^+[1-9][0-9]{3,23}$",
      trunks: [firstTrunkFqdn],
    },
    {
      name: "Second Route",
      description: "<second route description>",
      numberPattern: "^.*$",
      trunks: [secondTrunkFqdn, firstTrunkFqdn],
    },
  ]);

  // Set domains
  await client.setDomains([
    {
      domainName: firstDomain,      
      enabled: true,
    },
    {
      domainName: secondDomain,
      enabled: true,
    },
  ]);

  // Update a trunk
  await client.setTrunk({
    fqdn: firstTrunkFqdn,
    sipSignalingPort: 4321,
    enabled: true,
  });

  // Update a domain
  await client.setDomain({
    domainName: firstDomain,
    enabled: false,
  });

  // Get trunks
<<<<<<< HEAD
  const trunks = await client.listTrunks();
  for await (const trunk of trunks) {
    console.log(`Trunk ${trunk.fqdn}:${trunk.sipSignalingPort}`);
=======
  const trunks = await client.getTrunks();
  for (const trunk of trunks) {
    console.log(`Trunk ${trunk.fqdn}:${trunk.sipSignalingPort} with property enabled:${trunk.enabled}`);
>>>>>>> 2197c448
  }

  // Get routes
  const routes = await client.listRoutes();
  for await (const route of routes) {
    console.log(`Route ${route.name} with pattern ${route.numberPattern}`);
    console.log(`Route's trunks: ${route.trunks?.join()}`);
  }

  // Get domains
  const domains = await client.listDomains();
  for (const domain of domains) {
    console.log(`Trunk ${domain.domainName} with property enabled:${domain.enabled}`);
  }

  // Clear configuration
  await client.setRoutes([]);
  await client.setTrunks([]);
  await client.setDomains([]);
}

main().catch((error) => {
  console.log("The sample encountered an error:", error);
  process.exit(1);
});<|MERGE_RESOLUTION|>--- conflicted
+++ resolved
@@ -90,15 +90,9 @@
   });
 
   // Get trunks
-<<<<<<< HEAD
   const trunks = await client.listTrunks();
   for await (const trunk of trunks) {
-    console.log(`Trunk ${trunk.fqdn}:${trunk.sipSignalingPort}`);
-=======
-  const trunks = await client.getTrunks();
-  for (const trunk of trunks) {
     console.log(`Trunk ${trunk.fqdn}:${trunk.sipSignalingPort} with property enabled:${trunk.enabled}`);
->>>>>>> 2197c448
   }
 
   // Get routes
