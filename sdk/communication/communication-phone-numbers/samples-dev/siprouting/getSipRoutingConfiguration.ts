// Copyright (c) Microsoft Corporation.
// Licensed under the MIT License.

import { SipRoutingClient } from "@azure/communication-phone-numbers";

import * as dotenv from "dotenv";
dotenv.config();

const connectionString =
  process.env.COMMUNICATION_SAMPLES_CONNECTION_STRING ||
  "endpoint=https://resourceName.communication.azure.net/;accessKey=test-key";

export async function main() {
  console.log("\n== SIP Routing Client Example ==\n");

  // Build client
  const client = new SipRoutingClient(connectionString);

  // Get trunks
<<<<<<< HEAD
  const trunks = await client.listTrunks();
  for await (const trunk of trunks) {
    console.log(`Trunk ${trunk.fqdn}:${trunk.sipSignalingPort}`);
=======
  const trunks = await client.getTrunks();
  for (const trunk of trunks) {
    console.log(`Trunk ${trunk.fqdn}:${trunk.sipSignalingPort} with property enabled:${trunk.enabled}`);
>>>>>>> 2197c448
  }

  // Get routes
  const routes = await client.listRoutes();
  for await (const route of routes) {
    console.log(`Route ${route.name} with pattern ${route.numberPattern}`);
    console.log(`Route's trunks: ${route.trunks?.join()}`);
  }

  // Get domains
  const domains = await client.listDomains();
  for (const domain of domains) {
    console.log(`Domain ${domain.domainName} with property enabled:${domain.enabled}`);
  }
}

main().catch((error) => {
  console.log("The sample encountered an error:", error);
  process.exit(1);
});<|MERGE_RESOLUTION|>--- conflicted
+++ resolved
@@ -17,15 +17,9 @@
   const client = new SipRoutingClient(connectionString);
 
   // Get trunks
-<<<<<<< HEAD
   const trunks = await client.listTrunks();
   for await (const trunk of trunks) {
-    console.log(`Trunk ${trunk.fqdn}:${trunk.sipSignalingPort}`);
-=======
-  const trunks = await client.getTrunks();
-  for (const trunk of trunks) {
     console.log(`Trunk ${trunk.fqdn}:${trunk.sipSignalingPort} with property enabled:${trunk.enabled}`);
->>>>>>> 2197c448
   }
 
   // Get routes
