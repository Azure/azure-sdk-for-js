{
  "name": "@azure-tools/communication-tiering",
  "version": "1.0.0-beta.1",
  "description": "Test",
  "sdk-type": "client",
  "main": "dist/index.js",
  "module": "dist-esm/src/index.js",
  "types": "types/communication-tiering.d.ts",
  "scripts": {
<<<<<<< HEAD
    "audit": "skipped",
=======
    "audit": "node ../../../common/scripts/rush-audit.js && dev-tool run vendored rimraf node_modules package-lock.json && npm i --package-lock-only 2>&1 && npm audit",
>>>>>>> cae1265f
    "build": "npm run clean && tsc -p . && dev-tool run bundle && dev-tool run extract-api",
    "build:autorest": "autorest --typescript ./swagger/README.md && rushx format",
    "build:browser": "tsc -p . && dev-tool run bundle",
    "build:clean": "rush update --recheck && rush rebuild && npm run build",
    "build:node": "tsc -p . && dev-tool run bundle",
    "build:samples": "dev-tool samples publish --force",
    "build:test": "tsc -p . && dev-tool run bundle",
    "check-format": "dev-tool run vendored prettier --list-different --config ../../../.prettierrc.json --ignore-path ../../../.prettierignore \"src/**/*.ts\" \"test/**/*.ts\" \"samples-dev/**/*.ts\" \"*.{js,json}\"",
    "clean": "dev-tool run vendored rimraf --glob dist dist-* types *.tgz *.log",
    "execute:samples": "dev-tool samples run samples-dev",
    "extract-api": "tsc -p . && dev-tool run extract-api",
    "format": "dev-tool run vendored prettier --write --config ../../../.prettierrc.json --ignore-path ../../../.prettierignore \"src/**/*.ts\" \"test/**/*.ts\" \"samples-dev/**/*.ts\" \"*.{js,json}\"",
    "integration-test": "npm run integration-test:node && npm run integration-test:browser",
    "integration-test:browser": "dev-tool run test:browser",
    "integration-test:node": "dev-tool run test:node-js-input -- --timeout 300000 'dist-esm/test/public/*.spec.js'",
    "lint": "dev-tool run vendored eslintpackage.json api-extractor.json README.md src test",
    "lint:fix": "dev-tool run vendored eslintpackage.json api-extractor.json README.md src test --fix --fix-type [problem,suggestion]",
    "pack": "npm pack 2>&1",
    "test": "dev-tool run vendored rimraf --glob dist-test && npm run build:test && npm run unit-test && npm run integration-test",
    "test:browser": "npm run build:test && npm run unit-test:browser && npm run integration-test:browser",
    "test:node": "npm run build:test && npm run unit-test:node && npm run integration-test:node",
    "test:watch": "npm run test -- --watch --reporter min",
    "unit-test": "npm run unit-test:node && npm run unit-test:browser",
    "unit-test:browser": "dev-tool run test:browser",
    "unit-test:node": "dev-tool run test:node-ts-input -- --timeout 1200000 --exclude 'test/**/browser/*.spec.ts' 'test/**/*.spec.ts'",
    "update-snippets": "echo skipped"
  },
  "files": [
    "dist/",
    "dist-esm/src/",
    "types/communication-tiering.d.ts",
    "README.md",
    "LICENSE"
  ],
  "keywords": [
    "azure",
    "cloud",
    "communication"
  ],
  "author": "Microsoft Corporation",
  "license": "MIT",
  "engines": {
    "node": ">=18.0.0"
  },
  "homepage": "https://github.com/Azure/azure-sdk-for-js/tree/main/sdk/communication/communication-tiering/",
  "repository": "github:Azure/azure-sdk-for-js",
  "bugs": {
    "url": "https://github.com/Azure/azure-sdk-for-js/issues"
  },
  "sideEffects": false,
  "prettier": "@azure/eslint-plugin-azure-sdk/prettier.json",
  "dependencies": {
    "@azure/abort-controller": "workspace:*",
    "@azure/communication-common": "workspace:*",
    "@azure/core-auth": "workspace:*",
    "@azure/core-client": "workspace:*",
    "@azure/core-lro": "catalog:core-lroV2",
    "@azure/core-paging": "workspace:*",
    "@azure/core-rest-pipeline": "workspace:*",
    "@azure/core-tracing": "workspace:*",
    "@azure/logger": "workspace:*",
    "events": "^3.0.0",
    "tslib": "catalog:",
    "uuid": "^8.3.2"
  },
  "devDependencies": {
<<<<<<< HEAD
    "@azure-tools/test-recorder": "catalog:test-recorderV3",
    "@azure-tools/test-utils": "workspace:*",
    "@azure/core-util": "workspace:*",
    "@azure/dev-tool": "workspace:*",
    "@azure/eslint-plugin-azure-sdk": "workspace:*",
    "@azure/identity": "catalog:internal",
    "@types/chai": "catalog:legacy",
    "@types/mocha": "catalog:legacy",
    "@types/node": "catalog:",
    "@types/sinon": "catalog:legacy",
=======
    "@azure-tools/test-recorder": "^3.0.0",
    "@azure-tools/test-utils": "^1.0.1",
    "@azure/core-util": "^1.9.0",
    "@azure/dev-tool": "^1.0.0",
    "@azure/eslint-plugin-azure-sdk": "^3.0.0",
    "@azure/identity": "^4.0.1",
    "@types/chai": "^4.1.6",
    "@types/mocha": "^10.0.0",
    "@types/node": "^18.0.0",
    "@types/sinon": "^17.0.0",
>>>>>>> cae1265f
    "@types/uuid": "^8.3.2",
    "chai": "catalog:legacy",
    "cross-env": "catalog:legacy",
    "dotenv": "catalog:",
    "eslint": "catalog:",
    "inherits": "^2.0.3",
<<<<<<< HEAD
    "karma": "catalog:legacy",
    "karma-chrome-launcher": "catalog:legacy",
    "karma-coverage": "catalog:legacy",
    "karma-env-preprocessor": "catalog:legacy",
    "karma-firefox-launcher": "catalog:legacy",
    "karma-junit-reporter": "catalog:legacy",
    "karma-mocha": "catalog:legacy",
    "karma-mocha-reporter": "catalog:legacy",
    "karma-sourcemap-loader": "catalog:legacy",
    "mocha": "catalog:legacy",
    "nyc": "catalog:legacy",
    "sinon": "catalog:legacy",
    "typescript": "catalog:"
=======
    "karma": "^6.2.0",
    "karma-chrome-launcher": "^3.0.0",
    "karma-coverage": "^2.0.0",
    "karma-env-preprocessor": "^0.1.1",
    "karma-firefox-launcher": "^1.1.0",
    "karma-junit-reporter": "^2.0.1",
    "karma-mocha": "^2.0.1",
    "karma-mocha-reporter": "^2.2.5",
    "karma-sourcemap-loader": "^0.3.8",
    "mocha": "^10.0.0",
    "nyc": "^17.0.0",
    "sinon": "^17.0.0",
    "ts-node": "^10.0.0",
    "typescript": "~5.6.2"
>>>>>>> cae1265f
  },
  "//metadata": {
    "constantPaths": [
      {
        "path": "src/generated/src/tieringClient.ts",
        "prefix": "packageDetails"
      },
      {
        "path": "src/generated/src/tracing.ts",
        "prefix": "packageVersion"
      },
      {
        "path": "src/utils/constants.ts",
        "prefix": "SDK_VERSION"
      },
      {
        "path": "swagger/README.md",
        "prefix": "package-version"
      }
    ]
  },
  "//sampleConfiguration": {
    "productName": "Azure Communication Services - Tiering",
    "productSlugs": [
      "azure",
      "azure-communication-services"
    ],
    "requiredResources": {
      "Azure Communication Services account": "https://docs.microsoft.com/azure/communication-services/quickstarts/create-communication-resource"
    }
  }
}<|MERGE_RESOLUTION|>--- conflicted
+++ resolved
@@ -7,11 +7,7 @@
   "module": "dist-esm/src/index.js",
   "types": "types/communication-tiering.d.ts",
   "scripts": {
-<<<<<<< HEAD
     "audit": "skipped",
-=======
-    "audit": "node ../../../common/scripts/rush-audit.js && dev-tool run vendored rimraf node_modules package-lock.json && npm i --package-lock-only 2>&1 && npm audit",
->>>>>>> cae1265f
     "build": "npm run clean && tsc -p . && dev-tool run bundle && dev-tool run extract-api",
     "build:autorest": "autorest --typescript ./swagger/README.md && rushx format",
     "build:browser": "tsc -p . && dev-tool run bundle",
@@ -27,8 +23,8 @@
     "integration-test": "npm run integration-test:node && npm run integration-test:browser",
     "integration-test:browser": "dev-tool run test:browser",
     "integration-test:node": "dev-tool run test:node-js-input -- --timeout 300000 'dist-esm/test/public/*.spec.js'",
-    "lint": "dev-tool run vendored eslintpackage.json api-extractor.json README.md src test",
-    "lint:fix": "dev-tool run vendored eslintpackage.json api-extractor.json README.md src test --fix --fix-type [problem,suggestion]",
+    "lint": "dev-tool run vendored eslint package.json api-extractor.json README.md src test",
+    "lint:fix": "dev-tool run vendored eslint package.json api-extractor.json README.md src test --fix --fix-type [problem,suggestion]",
     "pack": "npm pack 2>&1",
     "test": "dev-tool run vendored rimraf --glob dist-test && npm run build:test && npm run unit-test && npm run integration-test",
     "test:browser": "npm run build:test && npm run unit-test:browser && npm run integration-test:browser",
@@ -78,7 +74,6 @@
     "uuid": "^8.3.2"
   },
   "devDependencies": {
-<<<<<<< HEAD
     "@azure-tools/test-recorder": "catalog:test-recorderV3",
     "@azure-tools/test-utils": "workspace:*",
     "@azure/core-util": "workspace:*",
@@ -89,25 +84,11 @@
     "@types/mocha": "catalog:legacy",
     "@types/node": "catalog:",
     "@types/sinon": "catalog:legacy",
-=======
-    "@azure-tools/test-recorder": "^3.0.0",
-    "@azure-tools/test-utils": "^1.0.1",
-    "@azure/core-util": "^1.9.0",
-    "@azure/dev-tool": "^1.0.0",
-    "@azure/eslint-plugin-azure-sdk": "^3.0.0",
-    "@azure/identity": "^4.0.1",
-    "@types/chai": "^4.1.6",
-    "@types/mocha": "^10.0.0",
-    "@types/node": "^18.0.0",
-    "@types/sinon": "^17.0.0",
->>>>>>> cae1265f
     "@types/uuid": "^8.3.2",
     "chai": "catalog:legacy",
     "cross-env": "catalog:legacy",
     "dotenv": "catalog:",
     "eslint": "catalog:",
-    "inherits": "^2.0.3",
-<<<<<<< HEAD
     "karma": "catalog:legacy",
     "karma-chrome-launcher": "catalog:legacy",
     "karma-coverage": "catalog:legacy",
@@ -121,22 +102,6 @@
     "nyc": "catalog:legacy",
     "sinon": "catalog:legacy",
     "typescript": "catalog:"
-=======
-    "karma": "^6.2.0",
-    "karma-chrome-launcher": "^3.0.0",
-    "karma-coverage": "^2.0.0",
-    "karma-env-preprocessor": "^0.1.1",
-    "karma-firefox-launcher": "^1.1.0",
-    "karma-junit-reporter": "^2.0.1",
-    "karma-mocha": "^2.0.1",
-    "karma-mocha-reporter": "^2.2.5",
-    "karma-sourcemap-loader": "^0.3.8",
-    "mocha": "^10.0.0",
-    "nyc": "^17.0.0",
-    "sinon": "^17.0.0",
-    "ts-node": "^10.0.0",
-    "typescript": "~5.6.2"
->>>>>>> cae1265f
   },
   "//metadata": {
     "constantPaths": [
