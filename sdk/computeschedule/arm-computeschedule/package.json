--- conflicted
+++ resolved
@@ -78,13 +78,8 @@
     "dotenv": "^16.0.0",
     "eslint": "^9.9.0",
     "playwright": "^1.49.1",
-<<<<<<< HEAD
-    "typescript": "~5.6.2",
-    "vitest": "^2.1.8"
-=======
     "typescript": "~5.7.2",
     "vitest": "^3.0.3"
->>>>>>> b4739afb
   },
   "scripts": {
     "build": "npm run clean && dev-tool run build-package && dev-tool run extract-api",
