--- conflicted
+++ resolved
@@ -69,10 +69,6 @@
     "eslint": "^8.55.0",
     "prettier": "^3.2.5",
     "typescript": "~5.6.2",
-<<<<<<< HEAD
-    "tshy": "^1.11.1",
-=======
->>>>>>> 7d24b201
     "@azure/identity": "^4.2.1",
     "@vitest/browser": "^2.0.5",
     "@vitest/coverage-istanbul": "^2.0.5",
@@ -102,17 +98,10 @@
     "generate:client": "echo skipped",
     "test:browser": "npm run clean && npm run build:test && npm run unit-test:browser && npm run integration-test:browser",
     "minify": "dev-tool run vendored uglifyjs -c -m --comments --source-map \"content='./dist/index.js.map'\" -o ./dist/index.min.js ./dist/index.js",
-<<<<<<< HEAD
-    "build:test": "npm run clean && tshy && dev-tool run build-test",
-    "build": "npm run clean && tshy && dev-tool run vendored mkdirp ./review && dev-tool run extract-api",
-    "test:node": "npm run clean && tshy && npm run unit-test:node && npm run integration-test:node",
-    "test": "npm run clean && tshy && npm run unit-test:node && dev-tool run bundle && npm run unit-test:browser && npm run integration-test"
-=======
     "build:test": "npm run clean && dev-tool run build-package && dev-tool run build-test",
     "build": "npm run clean && dev-tool run build-package && dev-tool run vendored mkdirp ./review && dev-tool run extract-api",
     "test:node": "npm run clean && dev-tool run build-package && npm run unit-test:node && npm run integration-test:node",
     "test": "npm run clean && dev-tool run build-package && npm run unit-test:node && dev-tool run bundle && npm run unit-test:browser && npm run integration-test"
->>>>>>> 7d24b201
   },
   "//sampleConfiguration": {
     "productName": "@azure/arm-computeschedule",
