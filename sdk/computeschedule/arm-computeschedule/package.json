{
  "name": "@azure/arm-computeschedule",
  "version": "1.1.0",
  "description": "A generated SDK for ComputeScheduleClient.",
  "engines": {
    "node": ">=20.0.0"
  },
  "sideEffects": false,
  "autoPublish": false,
  "tshy": {
    "exports": {
      "./package.json": "./package.json",
      ".": "./src/index.ts",
      "./api": "./src/api/index.ts",
      "./api/scheduledActions": "./src/api/scheduledActions/index.ts",
      "./api/operations": "./src/api/operations/index.ts",
      "./models": "./src/models/index.ts"
    },
    "dialects": [
      "esm",
      "commonjs"
    ],
    "esmDialects": [
      "browser",
      "react-native"
    ],
    "selfLink": false,
    "project": "../../../tsconfig.src.build.json"
  },
  "type": "module",
  "keywords": [
    "node",
    "azure",
    "cloud",
    "typescript",
    "browser",
    "isomorphic"
  ],
  "author": "Microsoft Corporation",
  "license": "MIT",
  "files": [
    "dist/",
    "!dist/**/*.d.*ts.map",
    "README.md",
    "LICENSE",
    "review/*",
    "CHANGELOG.md"
  ],
  "sdk-type": "mgmt",
  "repository": "github:Azure/azure-sdk-for-js",
  "bugs": {
    "url": "https://github.com/Azure/azure-sdk-for-js/issues"
  },
  "homepage": "https://github.com/Azure/azure-sdk-for-js/tree/main/sdk/computeschedule/arm-computeschedule/README.md",
  "prettier": "@azure/eslint-plugin-azure-sdk/prettier.json",
  "//metadata": {
    "constantPaths": [
      {
        "path": "src/api/computeScheduleContext.ts",
        "prefix": "userAgentInfo"
      }
    ]
  },
  "dependencies": {
    "@azure/core-util": "^1.11.0",
    "@azure-rest/core-client": "^2.1.0",
    "@azure/core-auth": "^1.9.0",
    "@azure/core-rest-pipeline": "^1.18.2",
    "@azure/logger": "^1.1.4",
    "tslib": "^2.8.1"
  },
  "devDependencies": {
    "@azure-tools/test-credential": "^2.0.0",
    "@azure-tools/test-recorder": "^4.1.0",
    "@azure-tools/test-utils-vitest": "^1.0.0",
    "@azure/dev-tool": "^1.0.0",
    "@azure/eslint-plugin-azure-sdk": "^3.0.0",
    "@azure/identity": "^4.6.0",
    "@types/node": "^20.0.0",
    "eslint": "^9.9.0",
    "@vitest/browser": "^3.0.9",
    "@vitest/coverage-istanbul": "^3.0.9",
    "dotenv": "^16.0.0",
<<<<<<< HEAD
    "eslint": "^9.9.0",
    "playwright": "^1.50.0",
    "typescript": "~5.9.2",
=======
    "playwright": "^1.50.1",
    "typescript": "~5.8.2",
>>>>>>> e30cc173
    "vitest": "^3.0.9"
  },
  "scripts": {
    "build": "npm run clean && dev-tool run build-package && dev-tool run extract-api",
    "build:samples": "tsc -p tsconfig.samples.json && dev-tool samples publish -f",
    "check-format": "dev-tool run vendored prettier --list-different --config ../../../.prettierrc.json --ignore-path ../../../.prettierignore \"src/**/*.{ts,cts,mts}\" \"test/**/*.{ts,cts,mts}\" \"*.{js,cjs,mjs,json}\" \"samples-dev/*.ts\"",
    "clean": "dev-tool run vendored rimraf --glob dist dist-browser dist-esm test-dist temp types *.tgz *.log",
    "execute:samples": "dev-tool samples run samples-dev",
    "extract-api": "dev-tool run vendored rimraf review && dev-tool run extract-api",
    "format": "dev-tool run vendored prettier --write --config ../../../.prettierrc.json --ignore-path ../../../.prettierignore \"src/**/*.{ts,cts,mts}\" \"test/**/*.{ts,cts,mts}\" \"*.{js,cjs,mjs,json}\" \"samples-dev/*.ts\"",
    "generate:client": "echo skipped",
    "lint": "echo skipped",
    "lint:fix": "echo skipped",
    "pack": "npm pack 2>&1",
    "test": "npm run test:node && npm run test:browser",
    "test:browser": "dev-tool run build-test && dev-tool run test:vitest --browser",
    "test:node": "dev-tool run test:vitest",
    "test:node:esm": "dev-tool run test:vitest --esm",
    "update-snippets": "dev-tool run update-snippets"
  },
  "//sampleConfiguration": {
    "productName": "@azure/arm-computeschedule",
    "productSlugs": [
      "azure"
    ],
    "disableDocsMs": true,
    "apiRefLink": "https://learn.microsoft.com/javascript/api/@azure/arm-computeschedule?view=azure-node-preview"
  },
  "browser": "./dist/browser/index.js",
  "react-native": "./dist/react-native/index.js",
  "exports": {
    "./package.json": "./package.json",
    ".": {
      "browser": {
        "types": "./dist/browser/index.d.ts",
        "default": "./dist/browser/index.js"
      },
      "react-native": {
        "types": "./dist/react-native/index.d.ts",
        "default": "./dist/react-native/index.js"
      },
      "import": {
        "types": "./dist/esm/index.d.ts",
        "default": "./dist/esm/index.js"
      },
      "require": {
        "types": "./dist/commonjs/index.d.ts",
        "default": "./dist/commonjs/index.js"
      }
    },
    "./api": {
      "browser": {
        "types": "./dist/browser/api/index.d.ts",
        "default": "./dist/browser/api/index.js"
      },
      "react-native": {
        "types": "./dist/react-native/api/index.d.ts",
        "default": "./dist/react-native/api/index.js"
      },
      "import": {
        "types": "./dist/esm/api/index.d.ts",
        "default": "./dist/esm/api/index.js"
      },
      "require": {
        "types": "./dist/commonjs/api/index.d.ts",
        "default": "./dist/commonjs/api/index.js"
      }
    },
    "./api/scheduledActions": {
      "browser": {
        "types": "./dist/browser/api/scheduledActions/index.d.ts",
        "default": "./dist/browser/api/scheduledActions/index.js"
      },
      "react-native": {
        "types": "./dist/react-native/api/scheduledActions/index.d.ts",
        "default": "./dist/react-native/api/scheduledActions/index.js"
      },
      "import": {
        "types": "./dist/esm/api/scheduledActions/index.d.ts",
        "default": "./dist/esm/api/scheduledActions/index.js"
      },
      "require": {
        "types": "./dist/commonjs/api/scheduledActions/index.d.ts",
        "default": "./dist/commonjs/api/scheduledActions/index.js"
      }
    },
    "./api/operations": {
      "browser": {
        "types": "./dist/browser/api/operations/index.d.ts",
        "default": "./dist/browser/api/operations/index.js"
      },
      "react-native": {
        "types": "./dist/react-native/api/operations/index.d.ts",
        "default": "./dist/react-native/api/operations/index.js"
      },
      "import": {
        "types": "./dist/esm/api/operations/index.d.ts",
        "default": "./dist/esm/api/operations/index.js"
      },
      "require": {
        "types": "./dist/commonjs/api/operations/index.d.ts",
        "default": "./dist/commonjs/api/operations/index.js"
      }
    },
    "./models": {
      "browser": {
        "types": "./dist/browser/models/index.d.ts",
        "default": "./dist/browser/models/index.js"
      },
      "react-native": {
        "types": "./dist/react-native/models/index.d.ts",
        "default": "./dist/react-native/models/index.js"
      },
      "import": {
        "types": "./dist/esm/models/index.d.ts",
        "default": "./dist/esm/models/index.js"
      },
      "require": {
        "types": "./dist/commonjs/models/index.d.ts",
        "default": "./dist/commonjs/models/index.js"
      }
    }
  },
  "main": "./dist/commonjs/index.js",
  "types": "./dist/commonjs/index.d.ts",
  "module": "./dist/esm/index.js"
}<|MERGE_RESOLUTION|>--- conflicted
+++ resolved
@@ -81,14 +81,8 @@
     "@vitest/browser": "^3.0.9",
     "@vitest/coverage-istanbul": "^3.0.9",
     "dotenv": "^16.0.0",
-<<<<<<< HEAD
-    "eslint": "^9.9.0",
-    "playwright": "^1.50.0",
+    "playwright": "^1.50.1",
     "typescript": "~5.9.2",
-=======
-    "playwright": "^1.50.1",
-    "typescript": "~5.8.2",
->>>>>>> e30cc173
     "vitest": "^3.0.9"
   },
   "scripts": {
