{
  "name": "@azure/arm-computeschedule",
  "version": "1.1.0",
  "description": "A generated SDK for ComputeScheduleClient.",
  "engines": {
    "node": ">=20.0.0"
  },
  "sideEffects": false,
  "autoPublish": false,
  "tshy": {
    "exports": {
      "./package.json": "./package.json",
      ".": "./src/index.ts",
      "./api": "./src/api/index.ts",
      "./api/scheduledActions": "./src/api/scheduledActions/index.ts",
      "./api/operations": "./src/api/operations/index.ts",
      "./models": "./src/models/index.ts"
    },
    "dialects": [
      "esm",
      "commonjs"
    ],
    "esmDialects": [
      "browser",
      "react-native"
    ],
    "selfLink": false,
    "project": "./tsconfig.src.json"
  },
  "type": "module",
  "keywords": [
    "node",
    "azure",
    "cloud",
    "typescript",
    "browser",
    "isomorphic"
  ],
  "author": "Microsoft Corporation",
  "license": "MIT",
  "files": [
    "dist/",
    "!dist/**/*.d.*ts.map",
    "README.md",
    "LICENSE",
    "review/*",
    "CHANGELOG.md"
  ],
  "sdk-type": "mgmt",
  "repository": "github:Azure/azure-sdk-for-js",
  "bugs": {
    "url": "https://github.com/Azure/azure-sdk-for-js/issues"
  },
  "homepage": "https://github.com/Azure/azure-sdk-for-js/tree/main/sdk/computeschedule/arm-computeschedule/README.md",
  "prettier": "@azure/eslint-plugin-azure-sdk/prettier.json",
  "//metadata": {
    "constantPaths": [
      {
        "path": "src/api/computeScheduleContext.ts",
        "prefix": "userAgentInfo"
      }
    ]
  },
  "dependencies": {
    "@azure/core-util": "^1.11.0",
    "@azure-rest/core-client": "^2.1.0",
    "@azure/core-auth": "^1.9.0",
    "@azure/core-rest-pipeline": "^1.18.2",
    "@azure/logger": "^1.1.4",
    "tslib": "^2.8.1"
  },
  "devDependencies": {
    "@azure-tools/test-credential": "^2.0.0",
    "@azure-tools/test-recorder": "^4.1.0",
    "@azure-tools/test-utils-vitest": "^1.0.0",
    "@azure/dev-tool": "^1.0.0",
    "@azure/eslint-plugin-azure-sdk": "^3.0.0",
    "@azure/identity": "^4.6.0",
<<<<<<< HEAD
    "@types/node": "^18.0.0",
    "eslint": "^9.9.0",
=======
    "@types/node": "^20.0.0",
>>>>>>> fec81020
    "@vitest/browser": "^3.0.9",
    "@vitest/coverage-istanbul": "^3.0.9",
    "dotenv": "^16.0.0",
    "playwright": "^1.50.1",
    "typescript": "~5.8.2",
    "vitest": "^3.0.9"
  },
  "scripts": {
    "build": "npm run clean && dev-tool run build-package && dev-tool run extract-api",
    "build:samples": "tsc -p tsconfig.samples.json && dev-tool samples publish -f",
    "check-format": "dev-tool run vendored prettier --list-different --config ../../../.prettierrc.json --ignore-path ../../../.prettierignore \"src/**/*.{ts,cts,mts}\" \"test/**/*.{ts,cts,mts}\" \"*.{js,cjs,mjs,json}\" \"samples-dev/*.ts\"",
    "clean": "dev-tool run vendored rimraf --glob dist dist-browser dist-esm test-dist temp types *.tgz *.log",
    "execute:samples": "dev-tool samples run samples-dev",
    "extract-api": "dev-tool run vendored rimraf review && dev-tool run extract-api",
    "format": "dev-tool run vendored prettier --write --config ../../../.prettierrc.json --ignore-path ../../../.prettierignore \"src/**/*.{ts,cts,mts}\" \"test/**/*.{ts,cts,mts}\" \"*.{js,cjs,mjs,json}\" \"samples-dev/*.ts\"",
    "generate:client": "echo skipped",
    "lint": "echo skipped",
    "lint:fix": "echo skipped",
    "pack": "npm pack 2>&1",
    "test": "npm run test:node && npm run test:browser",
    "test:browser": "dev-tool run build-test && dev-tool run test:vitest --browser",
    "test:node": "dev-tool run test:vitest",
    "test:node:esm": "dev-tool run test:vitest --esm",
    "update-snippets": "dev-tool run update-snippets"
  },
  "//sampleConfiguration": {
    "productName": "@azure/arm-computeschedule",
    "productSlugs": [
      "azure"
    ],
    "disableDocsMs": true,
    "apiRefLink": "https://learn.microsoft.com/javascript/api/@azure/arm-computeschedule?view=azure-node-preview"
  },
  "browser": "./dist/browser/index.js",
  "react-native": "./dist/react-native/index.js",
  "exports": {
    "./package.json": "./package.json",
    ".": {
      "browser": {
        "types": "./dist/browser/index.d.ts",
        "default": "./dist/browser/index.js"
      },
      "react-native": {
        "types": "./dist/react-native/index.d.ts",
        "default": "./dist/react-native/index.js"
      },
      "import": {
        "types": "./dist/esm/index.d.ts",
        "default": "./dist/esm/index.js"
      },
      "require": {
        "types": "./dist/commonjs/index.d.ts",
        "default": "./dist/commonjs/index.js"
      }
    },
    "./api": {
      "browser": {
        "types": "./dist/browser/api/index.d.ts",
        "default": "./dist/browser/api/index.js"
      },
      "react-native": {
        "types": "./dist/react-native/api/index.d.ts",
        "default": "./dist/react-native/api/index.js"
      },
      "import": {
        "types": "./dist/esm/api/index.d.ts",
        "default": "./dist/esm/api/index.js"
      },
      "require": {
        "types": "./dist/commonjs/api/index.d.ts",
        "default": "./dist/commonjs/api/index.js"
      }
    },
    "./api/scheduledActions": {
      "browser": {
        "types": "./dist/browser/api/scheduledActions/index.d.ts",
        "default": "./dist/browser/api/scheduledActions/index.js"
      },
      "react-native": {
        "types": "./dist/react-native/api/scheduledActions/index.d.ts",
        "default": "./dist/react-native/api/scheduledActions/index.js"
      },
      "import": {
        "types": "./dist/esm/api/scheduledActions/index.d.ts",
        "default": "./dist/esm/api/scheduledActions/index.js"
      },
      "require": {
        "types": "./dist/commonjs/api/scheduledActions/index.d.ts",
        "default": "./dist/commonjs/api/scheduledActions/index.js"
      }
    },
    "./api/operations": {
      "browser": {
        "types": "./dist/browser/api/operations/index.d.ts",
        "default": "./dist/browser/api/operations/index.js"
      },
      "react-native": {
        "types": "./dist/react-native/api/operations/index.d.ts",
        "default": "./dist/react-native/api/operations/index.js"
      },
      "import": {
        "types": "./dist/esm/api/operations/index.d.ts",
        "default": "./dist/esm/api/operations/index.js"
      },
      "require": {
        "types": "./dist/commonjs/api/operations/index.d.ts",
        "default": "./dist/commonjs/api/operations/index.js"
      }
    },
    "./models": {
      "browser": {
        "types": "./dist/browser/models/index.d.ts",
        "default": "./dist/browser/models/index.js"
      },
      "react-native": {
        "types": "./dist/react-native/models/index.d.ts",
        "default": "./dist/react-native/models/index.js"
      },
      "import": {
        "types": "./dist/esm/models/index.d.ts",
        "default": "./dist/esm/models/index.js"
      },
      "require": {
        "types": "./dist/commonjs/models/index.d.ts",
        "default": "./dist/commonjs/models/index.js"
      }
    }
  },
  "main": "./dist/commonjs/index.js",
  "types": "./dist/commonjs/index.d.ts",
  "module": "./dist/esm/index.js"
}<|MERGE_RESOLUTION|>--- conflicted
+++ resolved
@@ -76,12 +76,8 @@
     "@azure/dev-tool": "^1.0.0",
     "@azure/eslint-plugin-azure-sdk": "^3.0.0",
     "@azure/identity": "^4.6.0",
-<<<<<<< HEAD
-    "@types/node": "^18.0.0",
+    "@types/node": "^20.0.0",
     "eslint": "^9.9.0",
-=======
-    "@types/node": "^20.0.0",
->>>>>>> fec81020
     "@vitest/browser": "^3.0.9",
     "@vitest/coverage-istanbul": "^3.0.9",
     "dotenv": "^16.0.0",
