{
  "name": "@azure/arm-computeschedule",
  "version": "1.0.0-beta.1",
  "description": "A generated SDK for ComputeScheduleClient.",
  "engines": {
    "node": ">=18.0.0"
  },
  "sideEffects": false,
  "autoPublish": false,
  "tshy": {
    "exports": {
      "./package.json": "./package.json",
      ".": "./src/index.ts",
      "./models": "./src/models/index.ts"
    },
    "dialects": [
      "esm",
      "commonjs"
    ],
    "esmDialects": [
      "browser",
      "react-native"
    ],
    "selfLink": false
  },
  "type": "module",
  "keywords": [
    "node",
    "azure",
    "cloud",
    "typescript",
    "browser",
    "isomorphic"
  ],
  "author": "Microsoft Corporation",
  "license": "MIT",
  "files": [
    "dist",
    "README.md",
    "LICENSE",
    "review/*",
    "CHANGELOG.md"
  ],
  "sdk-type": "mgmt",
  "repository": "github:Azure/azure-sdk-for-js",
  "bugs": {
    "url": "https://github.com/Azure/azure-sdk-for-js/issues"
  },
  "prettier": "@azure/eslint-plugin-azure-sdk/prettier.json",
  "//metadata": {
    "constantPaths": [
      {
        "path": "src/rest/computeScheduleClient.ts",
        "prefix": "userAgentInfo"
      }
    ]
  },
  "dependencies": {
    "@azure/core-auth": "workspace:*",
    "@azure/core-util": "workspace:*",
    "@azure/core-rest-pipeline": "workspace:*",
    "@azure/logger": "workspace:*",
    "@azure-rest/core-client": "workspace:*",
    "tslib": "catalog:"
  },
  "devDependencies": {
<<<<<<< HEAD
    "@azure-tools/test-credential": "workspace:*",
    "@azure-tools/test-recorder": "workspace:*",
    "@azure/dev-tool": "workspace:*",
    "@azure/eslint-plugin-azure-sdk": "workspace:*",
    "@microsoft/api-extractor": "catalog:",
    "@types/node": "catalog:",
    "@vitest/browser": "catalog:",
    "@vitest/coverage-istanbul": "catalog:",
    "dotenv": "catalog:",
    "eslint": "catalog:",
    "mkdirp": "catalog:legacy",
    "rimraf": "catalog:",
    "playwright": "catalog:",
    "typescript": "catalog:",
    "vitest": "catalog:"
  },
  "scripts": {
    "clean": "dev-tool run vendored rimraf --glob dist dist-browser dist-esm test-dist temp types *.tgz *.log",
    "extract-api": "rimraf review && dev-tool run vendored mkdirp ./review && dev-tool run extract-api",
=======
    "dotenv": "^16.0.0",
    "@types/node": "^18.0.0",
    "eslint": "^8.55.0",
    "prettier": "^3.2.5",
    "typescript": "~5.5.3",
    "tshy": "^1.11.1",
    "@azure/identity": "^4.2.1",
    "@vitest/browser": "^2.0.5",
    "@vitest/coverage-istanbul": "^2.0.5",
    "playwright": "^1.41.2",
    "vitest": "^2.0.5",
    "@azure-tools/test-credential": "^2.0.0",
    "@azure-tools/test-recorder": "^4.0.0",
    "@azure/dev-tool": "^1.0.0",
    "@azure/eslint-plugin-azure-sdk": "^3.0.0"
  },
  "scripts": {
    "clean": "dev-tool run vendored rimraf --glob dist dist-browser dist-esm test-dist temp types *.tgz *.log",
    "extract-api": "dev-tool run vendored rimraf review && dev-tool run vendored mkdirp ./review && dev-tool run extract-api",
>>>>>>> cae1265f
    "pack": "npm pack 2>&1",
    "lint": "echo skipped",
    "lint:fix": "echo skipped",
    "unit-test": "npm run unit-test:node && npm run unit-test:browser",
    "unit-test:browser": "npm run build:test && dev-tool run test:vitest --browser",
    "unit-test:node": "dev-tool run test:vitest",
    "integration-test": "npm run integration-test:node && npm run integration-test:browser",
    "integration-test:browser": "echo skipped",
    "integration-test:node": "echo skipped",
<<<<<<< HEAD
    "audit": "skipped",
=======
    "audit": "node ../../../common/scripts/rush-audit.js && dev-tool run vendored rimraf node_modules package-lock.json && npm i --package-lock-only 2>&1 && npm audit",
>>>>>>> cae1265f
    "build:samples": "dev-tool run typecheck --paths samples-dev/*.ts && dev-tool samples publish -f",
    "check-format": "dev-tool run vendored prettier --list-different --config ../../../.prettierrc.json --ignore-path ../../../.prettierignore \"src/**/*.{ts,cts,mts}\" \"test/**/*.{ts,cts,mts}\" \"*.{js,cjs,mjs,json}\" \"samples-dev/*.ts\"",
    "execute:samples": "dev-tool samples run samples-dev",
    "format": "dev-tool run vendored prettier --write --config ../../../.prettierrc.json --ignore-path ../../../.prettierignore \"src/**/*.{ts,cts,mts}\" \"test/**/*.{ts,cts,mts}\" \"*.{js,cjs,mjs,json}\" \"samples-dev/*.ts\"",
    "generate:client": "echo skipped",
    "test:browser": "npm run clean && npm run build:test && npm run unit-test:browser && npm run integration-test:browser",
<<<<<<< HEAD
    "minify": "dev-tool run vendored uglifyjs -c -m --comments --source-map \"content='./dist/index.js.map'\" -o ./dist/index.min.js ./dist/index.js",
    "build:test": "npm run clean && dev-tool run build-package && dev-tool run build-test",
    "build": "npm run clean && dev-tool run build-package && dev-tool run vendored mkdirp ./review && dev-tool run extract-api",
    "test:node": "npm run clean && dev-tool run build-package && npm run unit-test:node && npm run integration-test:node",
    "test": "npm run clean && dev-tool run build-package && npm run unit-test:node && dev-tool run bundle && npm run unit-test:browser && npm run integration-test"
=======
    "minify": "uglifyjs -c -m --comments --source-map \"content='./dist/index.js.map'\" -o ./dist/index.min.js ./dist/index.js",
    "build:test": "npm run clean && tshy && dev-tool run build-test",
    "build": "npm run clean && tshy && dev-tool run vendored mkdirp ./review && dev-tool run extract-api",
    "test:node": "npm run clean && tshy && npm run unit-test:node && npm run integration-test:node",
    "test": "npm run clean && tshy && npm run unit-test:node && dev-tool run bundle && npm run unit-test:browser && npm run integration-test"
>>>>>>> cae1265f
  },
  "//sampleConfiguration": {
    "productName": "@azure/arm-computeschedule",
    "productSlugs": [
      "azure"
    ],
    "disableDocsMs": true,
    "apiRefLink": "https://docs.microsoft.com/javascript/api/@azure/arm-computeschedule?view=azure-node-preview"
  },
  "exports": {
    "./package.json": "./package.json",
    ".": {
      "browser": {
        "types": "./dist/browser/index.d.ts",
        "default": "./dist/browser/index.js"
      },
      "react-native": {
        "types": "./dist/react-native/index.d.ts",
        "default": "./dist/react-native/index.js"
      },
      "import": {
        "types": "./dist/esm/index.d.ts",
        "default": "./dist/esm/index.js"
      },
      "require": {
        "types": "./dist/commonjs/index.d.ts",
        "default": "./dist/commonjs/index.js"
      }
    },
    "./models": {
      "browser": {
        "types": "./dist/browser/models/index.d.ts",
        "default": "./dist/browser/models/index.js"
      },
      "react-native": {
        "types": "./dist/react-native/models/index.d.ts",
        "default": "./dist/react-native/models/index.js"
      },
      "import": {
        "types": "./dist/esm/models/index.d.ts",
        "default": "./dist/esm/models/index.js"
      },
      "require": {
        "types": "./dist/commonjs/models/index.d.ts",
        "default": "./dist/commonjs/models/index.js"
      }
    }
  },
  "main": "./dist/commonjs/index.js",
  "types": "./dist/commonjs/index.d.ts",
  "module": "./dist/esm/index.js"
}<|MERGE_RESOLUTION|>--- conflicted
+++ resolved
@@ -64,19 +64,15 @@
     "tslib": "catalog:"
   },
   "devDependencies": {
-<<<<<<< HEAD
     "@azure-tools/test-credential": "workspace:*",
     "@azure-tools/test-recorder": "workspace:*",
     "@azure/dev-tool": "workspace:*",
     "@azure/eslint-plugin-azure-sdk": "workspace:*",
-    "@microsoft/api-extractor": "catalog:",
     "@types/node": "catalog:",
     "@vitest/browser": "catalog:",
     "@vitest/coverage-istanbul": "catalog:",
     "dotenv": "catalog:",
     "eslint": "catalog:",
-    "mkdirp": "catalog:legacy",
-    "rimraf": "catalog:",
     "playwright": "catalog:",
     "typescript": "catalog:",
     "vitest": "catalog:"
@@ -84,27 +80,6 @@
   "scripts": {
     "clean": "dev-tool run vendored rimraf --glob dist dist-browser dist-esm test-dist temp types *.tgz *.log",
     "extract-api": "rimraf review && dev-tool run vendored mkdirp ./review && dev-tool run extract-api",
-=======
-    "dotenv": "^16.0.0",
-    "@types/node": "^18.0.0",
-    "eslint": "^8.55.0",
-    "prettier": "^3.2.5",
-    "typescript": "~5.5.3",
-    "tshy": "^1.11.1",
-    "@azure/identity": "^4.2.1",
-    "@vitest/browser": "^2.0.5",
-    "@vitest/coverage-istanbul": "^2.0.5",
-    "playwright": "^1.41.2",
-    "vitest": "^2.0.5",
-    "@azure-tools/test-credential": "^2.0.0",
-    "@azure-tools/test-recorder": "^4.0.0",
-    "@azure/dev-tool": "^1.0.0",
-    "@azure/eslint-plugin-azure-sdk": "^3.0.0"
-  },
-  "scripts": {
-    "clean": "dev-tool run vendored rimraf --glob dist dist-browser dist-esm test-dist temp types *.tgz *.log",
-    "extract-api": "dev-tool run vendored rimraf review && dev-tool run vendored mkdirp ./review && dev-tool run extract-api",
->>>>>>> cae1265f
     "pack": "npm pack 2>&1",
     "lint": "echo skipped",
     "lint:fix": "echo skipped",
@@ -114,30 +89,18 @@
     "integration-test": "npm run integration-test:node && npm run integration-test:browser",
     "integration-test:browser": "echo skipped",
     "integration-test:node": "echo skipped",
-<<<<<<< HEAD
     "audit": "skipped",
-=======
-    "audit": "node ../../../common/scripts/rush-audit.js && dev-tool run vendored rimraf node_modules package-lock.json && npm i --package-lock-only 2>&1 && npm audit",
->>>>>>> cae1265f
     "build:samples": "dev-tool run typecheck --paths samples-dev/*.ts && dev-tool samples publish -f",
     "check-format": "dev-tool run vendored prettier --list-different --config ../../../.prettierrc.json --ignore-path ../../../.prettierignore \"src/**/*.{ts,cts,mts}\" \"test/**/*.{ts,cts,mts}\" \"*.{js,cjs,mjs,json}\" \"samples-dev/*.ts\"",
     "execute:samples": "dev-tool samples run samples-dev",
     "format": "dev-tool run vendored prettier --write --config ../../../.prettierrc.json --ignore-path ../../../.prettierignore \"src/**/*.{ts,cts,mts}\" \"test/**/*.{ts,cts,mts}\" \"*.{js,cjs,mjs,json}\" \"samples-dev/*.ts\"",
     "generate:client": "echo skipped",
     "test:browser": "npm run clean && npm run build:test && npm run unit-test:browser && npm run integration-test:browser",
-<<<<<<< HEAD
     "minify": "dev-tool run vendored uglifyjs -c -m --comments --source-map \"content='./dist/index.js.map'\" -o ./dist/index.min.js ./dist/index.js",
     "build:test": "npm run clean && dev-tool run build-package && dev-tool run build-test",
     "build": "npm run clean && dev-tool run build-package && dev-tool run vendored mkdirp ./review && dev-tool run extract-api",
     "test:node": "npm run clean && dev-tool run build-package && npm run unit-test:node && npm run integration-test:node",
     "test": "npm run clean && dev-tool run build-package && npm run unit-test:node && dev-tool run bundle && npm run unit-test:browser && npm run integration-test"
-=======
-    "minify": "uglifyjs -c -m --comments --source-map \"content='./dist/index.js.map'\" -o ./dist/index.min.js ./dist/index.js",
-    "build:test": "npm run clean && tshy && dev-tool run build-test",
-    "build": "npm run clean && tshy && dev-tool run vendored mkdirp ./review && dev-tool run extract-api",
-    "test:node": "npm run clean && tshy && npm run unit-test:node && npm run integration-test:node",
-    "test": "npm run clean && tshy && npm run unit-test:node && dev-tool run bundle && npm run unit-test:browser && npm run integration-test"
->>>>>>> cae1265f
   },
   "//sampleConfiguration": {
     "productName": "@azure/arm-computeschedule",
