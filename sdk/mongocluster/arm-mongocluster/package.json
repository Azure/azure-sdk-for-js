--- conflicted
+++ resolved
@@ -85,17 +85,12 @@
     "@azure/eslint-plugin-azure-sdk": "workspace:*",
     "@azure/identity": "catalog:internal",
     "@types/node": "catalog:",
-<<<<<<< HEAD
     "@vitest/browser-playwright": "catalog:testing",
     "@vitest/coverage-istanbul": "catalog:testing",
-=======
->>>>>>> 5ab08fd7
     "cross-env": "catalog:",
     "eslint": "catalog:",
     "prettier": "catalog:",
     "rimraf": "catalog:",
-    "@vitest/browser": "catalog:testing",
-    "@vitest/coverage-istanbul": "catalog:testing",
     "dotenv": "catalog:testing",
     "playwright": "catalog:testing",
     "typescript": "catalog:",
