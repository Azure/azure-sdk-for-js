{
  "name": "@azure/arm-mongocluster",
  "version": "1.0.0-beta.3",
  "description": "A generated SDK for DocumentDBClient.",
  "engines": {
    "node": ">=18.0.0"
  },
  "sideEffects": false,
  "autoPublish": false,
  "tshy": {
    "exports": {
      "./package.json": "./package.json",
      ".": "./src/index.ts",
      "./models": "./src/models/index.ts"
    },
    "dialects": [
      "esm",
      "commonjs"
    ],
    "esmDialects": [
      "browser",
      "react-native"
    ],
    "selfLink": false
  },
  "type": "module",
  "keywords": [
    "node",
    "azure",
    "cloud",
    "typescript",
    "browser",
    "isomorphic"
  ],
  "author": "Microsoft Corporation",
  "license": "MIT",
  "files": [
    "dist",
    "README.md",
    "LICENSE",
    "review/*",
    "CHANGELOG.md"
  ],
  "sdk-type": "mgmt",
  "repository": "github:Azure/azure-sdk-for-js",
  "bugs": {
    "url": "https://github.com/Azure/azure-sdk-for-js/issues"
  },
  "prettier": "@azure/eslint-plugin-azure-sdk/prettier.json",
  "//metadata": {
    "constantPaths": [
      {
        "path": "src/rest/documentDBClient.ts",
        "prefix": "userAgentInfo"
      }
    ]
  },
  "dependencies": {
    "@azure/core-util": "^1.9.2",
    "@azure-rest/core-client": "^2.1.0",
    "@azure/core-auth": "^1.6.0",
    "@azure/core-rest-pipeline": "^1.5.0",
    "@azure/logger": "^1.0.0",
    "tslib": "^2.6.2",
    "@azure/core-lro": "^3.0.0",
    "@azure/abort-controller": "^2.1.2"
  },
  "devDependencies": {
    "dotenv": "^16.0.0",
    "@microsoft/api-extractor": "^7.40.3",
    "@types/node": "^18.0.0",
    "eslint": "^8.55.0",
    "prettier": "^3.2.5",
    "rimraf": "^5.0.5",
    "mkdirp": "^3.0.1",
<<<<<<< HEAD
    "typescript": "~5.5.3",
    "tshy": "^1.11.1",
=======
    "typescript": "~5.6.2",
    "tshy": "^2.0.0",
    "@azure/core-util": "^1.0.0",
>>>>>>> 32617b40
    "@azure/identity": "^4.2.1",
    "@vitest/browser": "^2.0.5",
    "@vitest/coverage-istanbul": "^2.0.5",
    "playwright": "^1.41.2",
    "vitest": "^2.0.5",
    "@azure-tools/test-credential": "^2.0.0",
    "@azure-tools/test-recorder": "^4.0.0",
    "@azure/dev-tool": "^1.0.0",
    "@azure/eslint-plugin-azure-sdk": "^3.0.0",
    "@azure/arm-network": "^33.2.0"
  },
  "scripts": {
    "clean": "rimraf --glob dist dist-browser dist-esm test-dist temp types *.tgz *.log",
    "extract-api": "rimraf review && mkdirp ./review && dev-tool run extract-api",
    "pack": "npm pack 2>&1",
    "lint": "echo skipped",
    "lint:fix": "echo skipped",
    "unit-test": "npm run unit-test:node && npm run unit-test:browser",
    "unit-test:browser": "npm run build:test && dev-tool run test:vitest --browser",
    "unit-test:node": "dev-tool run test:vitest",
    "integration-test": "npm run integration-test:node && npm run integration-test:browser",
    "integration-test:browser": "echo skipped",
    "integration-test:node": "echo skipped",
    "audit": "node ../../../common/scripts/rush-audit.js && rimraf node_modules package-lock.json && npm i --package-lock-only 2>&1 && npm audit",
    "build:samples": "dev-tool run typecheck --paths samples-dev/*.ts && dev-tool samples publish -f",
    "check-format": "dev-tool run vendored prettier --list-different --config ../../../.prettierrc.json --ignore-path ../../../.prettierignore \"src/**/*.{ts,cts,mts}\" \"test/**/*.{ts,cts,mts}\" \"*.{js,cjs,mjs,json}\" \"samples-dev/*.ts\"",
    "execute:samples": "dev-tool samples run samples-dev",
    "format": "dev-tool run vendored prettier --write --config ../../../.prettierrc.json --ignore-path ../../../.prettierignore \"src/**/*.{ts,cts,mts}\" \"test/**/*.{ts,cts,mts}\" \"*.{js,cjs,mjs,json}\" \"samples-dev/*.ts\"",
    "generate:client": "echo skipped",
    "test:browser": "npm run clean && npm run build:test && npm run unit-test:browser && npm run integration-test:browser",
    "minify": "uglifyjs -c -m --comments --source-map \"content='./dist/index.js.map'\" -o ./dist/index.min.js ./dist/index.js",
    "build:test": "npm run clean && tshy && dev-tool run build-test",
    "build": "npm run clean && tshy && mkdirp ./review && dev-tool run extract-api",
    "test:node": "npm run clean && tshy && npm run unit-test:node && npm run integration-test:node",
    "test": "npm run clean && tshy && npm run unit-test:node && dev-tool run bundle && npm run unit-test:browser && npm run integration-test"
  },
  "//sampleConfiguration": {
    "productName": "@azure/arm-mongocluster",
    "productSlugs": [
      "azure"
    ],
    "disableDocsMs": true,
    "apiRefLink": "https://docs.microsoft.com/javascript/api/@azure/arm-mongocluster?view=azure-node-preview"
  },
  "exports": {
    "./package.json": "./package.json",
    ".": {
      "browser": {
        "source": "./src/index.ts",
        "types": "./dist/browser/index.d.ts",
        "default": "./dist/browser/index.js"
      },
      "react-native": {
        "source": "./src/index.ts",
        "types": "./dist/react-native/index.d.ts",
        "default": "./dist/react-native/index.js"
      },
      "import": {
        "source": "./src/index.ts",
        "types": "./dist/esm/index.d.ts",
        "default": "./dist/esm/index.js"
      },
      "require": {
        "source": "./src/index.ts",
        "types": "./dist/commonjs/index.d.ts",
        "default": "./dist/commonjs/index.js"
      }
    },
    "./models": {
      "browser": {
        "source": "./src/models/index.ts",
        "types": "./dist/browser/models/index.d.ts",
        "default": "./dist/browser/models/index.js"
      },
      "react-native": {
        "source": "./src/models/index.ts",
        "types": "./dist/react-native/models/index.d.ts",
        "default": "./dist/react-native/models/index.js"
      },
      "import": {
        "source": "./src/models/index.ts",
        "types": "./dist/esm/models/index.d.ts",
        "default": "./dist/esm/models/index.js"
      },
      "require": {
        "source": "./src/models/index.ts",
        "types": "./dist/commonjs/models/index.d.ts",
        "default": "./dist/commonjs/models/index.js"
      }
    }
  },
  "main": "./dist/commonjs/index.js",
  "types": "./dist/commonjs/index.d.ts",
  "module": "./dist/esm/index.js"
}<|MERGE_RESOLUTION|>--- conflicted
+++ resolved
@@ -73,14 +73,9 @@
     "prettier": "^3.2.5",
     "rimraf": "^5.0.5",
     "mkdirp": "^3.0.1",
-<<<<<<< HEAD
-    "typescript": "~5.5.3",
-    "tshy": "^1.11.1",
-=======
     "typescript": "~5.6.2",
     "tshy": "^2.0.0",
     "@azure/core-util": "^1.0.0",
->>>>>>> 32617b40
     "@azure/identity": "^4.2.1",
     "@vitest/browser": "^2.0.5",
     "@vitest/coverage-istanbul": "^2.0.5",
