{
  "name": "@azure/arm-mongocluster",
  "version": "1.1.0-beta.1",
  "description": "A generated SDK for MongoClusterManagementClient.",
  "engines": {
    "node": ">=18.0.0"
  },
  "sideEffects": false,
  "autoPublish": false,
  "tshy": {
    "exports": {
      "./package.json": "./package.json",
      ".": "./src/index.ts",
      "./api": "./src/api/index.ts",
      "./api/replicas": "./src/api/replicas/index.ts",
      "./api/privateLinks": "./src/api/privateLinks/index.ts",
      "./api/privateEndpointConnections": "./src/api/privateEndpointConnections/index.ts",
      "./api/firewallRules": "./src/api/firewallRules/index.ts",
      "./api/mongoClusters": "./src/api/mongoClusters/index.ts",
      "./api/operations": "./src/api/operations/index.ts",
      "./models": "./src/models/index.ts"
    },
    "dialects": [
      "esm",
      "commonjs"
    ],
    "esmDialects": [
      "browser",
      "react-native"
    ],
    "selfLink": false,
    "project": "./tsconfig.src.json"
  },
  "type": "module",
  "keywords": [
    "node",
    "azure",
    "cloud",
    "typescript",
    "browser",
    "isomorphic"
  ],
  "author": "Microsoft Corporation",
  "license": "MIT",
  "files": [
    "dist/",
    "README.md",
    "LICENSE",
    "review/",
    "CHANGELOG.md"
  ],
  "sdk-type": "mgmt",
  "repository": "github:Azure/azure-sdk-for-js",
  "bugs": {
    "url": "https://github.com/Azure/azure-sdk-for-js/issues"
  },
  "homepage": "https://github.com/Azure/azure-sdk-for-js/tree/main/sdk/mongocluster/arm-mongocluster/README.md",
  "prettier": "@azure/eslint-plugin-azure-sdk/prettier.json",
  "//metadata": {
    "constantPaths": [
      {
        "path": "src/api/mongoClusterManagementContext.ts",
        "prefix": "userAgentInfo"
      }
    ]
  },
  "dependencies": {
<<<<<<< HEAD
    "@azure-rest/core-client": "workspace:^",
    "@azure/abort-controller": "workspace:^",
    "@azure/core-auth": "workspace:^",
    "@azure/core-lro": "workspace:^",
    "@azure/core-rest-pipeline": "workspace:^",
    "@azure/core-util": "workspace:^",
    "@azure/logger": "workspace:^",
    "tslib": "catalog:"
  },
  "devDependencies": {
    "@azure-tools/test-credential": "workspace:^",
    "@azure-tools/test-recorder": "workspace:^",
    "@azure-tools/test-utils-vitest": "workspace:^",
    "@azure/arm-network": "^33.2.0",
    "@azure/dev-tool": "workspace:^",
    "@azure/eslint-plugin-azure-sdk": "workspace:^",
    "@azure/identity": "catalog:internal",
    "@types/node": "catalog:",
    "@vitest/browser": "catalog:testing",
    "@vitest/coverage-istanbul": "catalog:testing",
    "dotenv": "catalog:testing",
    "eslint": "catalog:",
    "playwright": "catalog:testing",
    "prettier": "^3.2.5",
    "typescript": "catalog:",
    "vitest": "catalog:testing"
=======
    "@azure-rest/core-client": "^2.1.0",
    "@azure/abort-controller": "^2.1.2",
    "@azure/core-auth": "^1.9.0",
    "@azure/core-lro": "^3.1.0",
    "@azure/core-rest-pipeline": "^1.20.0",
    "@azure/core-util": "^1.12.0",
    "@azure/logger": "^1.2.0",
    "tslib": "^2.8.1"
  },
  "devDependencies": {
    "@azure-tools/test-credential": "^2.0.0",
    "@azure-tools/test-recorder": "^4.1.0",
    "@azure-tools/test-utils-vitest": "^1.0.0",
    "@azure/dev-tool": "^1.0.0",
    "@azure/eslint-plugin-azure-sdk": "^3.0.0",
    "@azure/arm-network": "^33.2.0",
    "@azure/identity": "^4.10.0",
    "@types/node": "^18.0.0",
    "@vitest/browser": "^3.0.9",
    "@vitest/coverage-istanbul": "^3.0.9",
    "dotenv": "^16.0.0",
    "eslint": "^9.9.0",
    "playwright": "^1.52.0",
    "typescript": "~5.8.2",
    "vitest": "^3.0.9"
>>>>>>> d5bd72da
  },
  "scripts": {
    "build": "npm run clean && dev-tool run build-package && dev-tool run extract-api",
    "build:samples": "tsc -p tsconfig.samples.json && dev-tool samples publish -f",
    "check-format": "dev-tool run vendored prettier --list-different --config ../../../.prettierrc.json --ignore-path ../../../.prettierignore \"src/**/*.{ts,cts,mts}\" \"test/**/*.{ts,cts,mts}\" \"*.{js,cjs,mjs,json}\" \"samples-dev/*.ts\"",
    "clean": "dev-tool run vendored rimraf --glob dist dist-browser dist-esm test-dist temp types *.tgz *.log",
    "execute:samples": "dev-tool samples run samples-dev",
    "extract-api": "dev-tool run vendored rimraf review && dev-tool run extract-api",
    "format": "dev-tool run vendored prettier --write --config ../../../.prettierrc.json --ignore-path ../../../.prettierignore \"src/**/*.{ts,cts,mts}\" \"test/**/*.{ts,cts,mts}\" \"*.{js,cjs,mjs,json}\" \"samples-dev/*.ts\"",
    "generate:client": "echo skipped",
    "lint": "echo skipped",
    "lint:fix": "echo skipped",
    "pack": "pnpm pack 2>&1",
    "test": "npm run test:node && npm run test:browser",
    "test:browser": "dev-tool run build-test && dev-tool run test:vitest --browser",
    "test:node": "dev-tool run test:vitest",
    "test:node:esm": "dev-tool run test:vitest --esm",
    "update-snippets": "dev-tool run update-snippets"
  },
  "//sampleConfiguration": {
    "productName": "@azure/arm-mongocluster",
    "productSlugs": [
      "azure"
    ],
    "disableDocsMs": true,
    "apiRefLink": "https://learn.microsoft.com/javascript/api/@azure/arm-mongocluster?view=azure-node-preview"
  },
  "browser": "./dist/browser/index.js",
  "react-native": "./dist/react-native/index.js",
  "exports": {
    "./package.json": "./package.json",
    ".": {
      "browser": {
        "types": "./dist/browser/index.d.ts",
        "default": "./dist/browser/index.js"
      },
      "react-native": {
        "types": "./dist/react-native/index.d.ts",
        "default": "./dist/react-native/index.js"
      },
      "import": {
        "types": "./dist/esm/index.d.ts",
        "default": "./dist/esm/index.js"
      },
      "require": {
        "types": "./dist/commonjs/index.d.ts",
        "default": "./dist/commonjs/index.js"
      }
    },
    "./api": {
      "browser": {
        "types": "./dist/browser/api/index.d.ts",
        "default": "./dist/browser/api/index.js"
      },
      "react-native": {
        "types": "./dist/react-native/api/index.d.ts",
        "default": "./dist/react-native/api/index.js"
      },
      "import": {
        "types": "./dist/esm/api/index.d.ts",
        "default": "./dist/esm/api/index.js"
      },
      "require": {
        "types": "./dist/commonjs/api/index.d.ts",
        "default": "./dist/commonjs/api/index.js"
      }
    },
    "./api/replicas": {
      "browser": {
        "types": "./dist/browser/api/replicas/index.d.ts",
        "default": "./dist/browser/api/replicas/index.js"
      },
      "react-native": {
        "types": "./dist/react-native/api/replicas/index.d.ts",
        "default": "./dist/react-native/api/replicas/index.js"
      },
      "import": {
        "types": "./dist/esm/api/replicas/index.d.ts",
        "default": "./dist/esm/api/replicas/index.js"
      },
      "require": {
        "types": "./dist/commonjs/api/replicas/index.d.ts",
        "default": "./dist/commonjs/api/replicas/index.js"
      }
    },
    "./api/privateLinks": {
      "browser": {
        "types": "./dist/browser/api/privateLinks/index.d.ts",
        "default": "./dist/browser/api/privateLinks/index.js"
      },
      "react-native": {
        "types": "./dist/react-native/api/privateLinks/index.d.ts",
        "default": "./dist/react-native/api/privateLinks/index.js"
      },
      "import": {
        "types": "./dist/esm/api/privateLinks/index.d.ts",
        "default": "./dist/esm/api/privateLinks/index.js"
      },
      "require": {
        "types": "./dist/commonjs/api/privateLinks/index.d.ts",
        "default": "./dist/commonjs/api/privateLinks/index.js"
      }
    },
    "./api/privateEndpointConnections": {
      "browser": {
        "types": "./dist/browser/api/privateEndpointConnections/index.d.ts",
        "default": "./dist/browser/api/privateEndpointConnections/index.js"
      },
      "react-native": {
        "types": "./dist/react-native/api/privateEndpointConnections/index.d.ts",
        "default": "./dist/react-native/api/privateEndpointConnections/index.js"
      },
      "import": {
        "types": "./dist/esm/api/privateEndpointConnections/index.d.ts",
        "default": "./dist/esm/api/privateEndpointConnections/index.js"
      },
      "require": {
        "types": "./dist/commonjs/api/privateEndpointConnections/index.d.ts",
        "default": "./dist/commonjs/api/privateEndpointConnections/index.js"
      }
    },
    "./api/firewallRules": {
      "browser": {
        "types": "./dist/browser/api/firewallRules/index.d.ts",
        "default": "./dist/browser/api/firewallRules/index.js"
      },
      "react-native": {
        "types": "./dist/react-native/api/firewallRules/index.d.ts",
        "default": "./dist/react-native/api/firewallRules/index.js"
      },
      "import": {
        "types": "./dist/esm/api/firewallRules/index.d.ts",
        "default": "./dist/esm/api/firewallRules/index.js"
      },
      "require": {
        "types": "./dist/commonjs/api/firewallRules/index.d.ts",
        "default": "./dist/commonjs/api/firewallRules/index.js"
      }
    },
    "./api/mongoClusters": {
      "browser": {
        "types": "./dist/browser/api/mongoClusters/index.d.ts",
        "default": "./dist/browser/api/mongoClusters/index.js"
      },
      "react-native": {
        "types": "./dist/react-native/api/mongoClusters/index.d.ts",
        "default": "./dist/react-native/api/mongoClusters/index.js"
      },
      "import": {
        "types": "./dist/esm/api/mongoClusters/index.d.ts",
        "default": "./dist/esm/api/mongoClusters/index.js"
      },
      "require": {
        "types": "./dist/commonjs/api/mongoClusters/index.d.ts",
        "default": "./dist/commonjs/api/mongoClusters/index.js"
      }
    },
    "./api/operations": {
      "browser": {
        "types": "./dist/browser/api/operations/index.d.ts",
        "default": "./dist/browser/api/operations/index.js"
      },
      "react-native": {
        "types": "./dist/react-native/api/operations/index.d.ts",
        "default": "./dist/react-native/api/operations/index.js"
      },
      "import": {
        "types": "./dist/esm/api/operations/index.d.ts",
        "default": "./dist/esm/api/operations/index.js"
      },
      "require": {
        "types": "./dist/commonjs/api/operations/index.d.ts",
        "default": "./dist/commonjs/api/operations/index.js"
      }
    },
    "./models": {
      "browser": {
        "types": "./dist/browser/models/index.d.ts",
        "default": "./dist/browser/models/index.js"
      },
      "react-native": {
        "types": "./dist/react-native/models/index.d.ts",
        "default": "./dist/react-native/models/index.js"
      },
      "import": {
        "types": "./dist/esm/models/index.d.ts",
        "default": "./dist/esm/models/index.js"
      },
      "require": {
        "types": "./dist/commonjs/models/index.d.ts",
        "default": "./dist/commonjs/models/index.js"
      }
    }
  },
  "main": "./dist/commonjs/index.js",
  "types": "./dist/commonjs/index.d.ts",
  "module": "./dist/esm/index.js"
}<|MERGE_RESOLUTION|>--- conflicted
+++ resolved
@@ -65,7 +65,6 @@
     ]
   },
   "dependencies": {
-<<<<<<< HEAD
     "@azure-rest/core-client": "workspace:^",
     "@azure/abort-controller": "workspace:^",
     "@azure/core-auth": "workspace:^",
@@ -79,7 +78,6 @@
     "@azure-tools/test-credential": "workspace:^",
     "@azure-tools/test-recorder": "workspace:^",
     "@azure-tools/test-utils-vitest": "workspace:^",
-    "@azure/arm-network": "^33.2.0",
     "@azure/dev-tool": "workspace:^",
     "@azure/eslint-plugin-azure-sdk": "workspace:^",
     "@azure/identity": "catalog:internal",
@@ -92,33 +90,6 @@
     "prettier": "^3.2.5",
     "typescript": "catalog:",
     "vitest": "catalog:testing"
-=======
-    "@azure-rest/core-client": "^2.1.0",
-    "@azure/abort-controller": "^2.1.2",
-    "@azure/core-auth": "^1.9.0",
-    "@azure/core-lro": "^3.1.0",
-    "@azure/core-rest-pipeline": "^1.20.0",
-    "@azure/core-util": "^1.12.0",
-    "@azure/logger": "^1.2.0",
-    "tslib": "^2.8.1"
-  },
-  "devDependencies": {
-    "@azure-tools/test-credential": "^2.0.0",
-    "@azure-tools/test-recorder": "^4.1.0",
-    "@azure-tools/test-utils-vitest": "^1.0.0",
-    "@azure/dev-tool": "^1.0.0",
-    "@azure/eslint-plugin-azure-sdk": "^3.0.0",
-    "@azure/arm-network": "^33.2.0",
-    "@azure/identity": "^4.10.0",
-    "@types/node": "^18.0.0",
-    "@vitest/browser": "^3.0.9",
-    "@vitest/coverage-istanbul": "^3.0.9",
-    "dotenv": "^16.0.0",
-    "eslint": "^9.9.0",
-    "playwright": "^1.52.0",
-    "typescript": "~5.8.2",
-    "vitest": "^3.0.9"
->>>>>>> d5bd72da
   },
   "scripts": {
     "build": "npm run clean && dev-tool run build-package && dev-tool run extract-api",
