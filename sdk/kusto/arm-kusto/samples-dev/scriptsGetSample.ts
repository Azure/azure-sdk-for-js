/*
 * Copyright (c) Microsoft Corporation.
 * Licensed under the MIT License.
 *
 * Code generated by Microsoft (R) AutoRest Code Generator.
 * Changes may cause incorrect behavior and will be lost if the code is regenerated.
 */
import { KustoManagementClient } from "@azure/arm-kusto";
import { DefaultAzureCredential } from "@azure/identity";
import "dotenv/config";

/**
 * This sample demonstrates how to Gets a Kusto cluster database script.
 *
 * @summary Gets a Kusto cluster database script.
 * x-ms-original-file: specification/azure-kusto/resource-manager/Microsoft.Kusto/stable/2024-04-13/examples/KustoScriptsGet.json
 */
async function kustoScriptsGet(): Promise<void> {
  const subscriptionId =
    process.env["KUSTO_SUBSCRIPTION_ID"] || "12345678-1234-1234-1234-123456789098";
  const resourceGroupName = process.env["KUSTO_RESOURCE_GROUP"] || "kustorptest";
  const clusterName = "kustoCluster";
  const databaseName = "Kustodatabase8";
  const scriptName = "kustoScript";
  const credential = new DefaultAzureCredential();
  const client = new KustoManagementClient(credential, subscriptionId);
<<<<<<< HEAD
  const result = await client.scripts.get(
    resourceGroupName,
    clusterName,
    databaseName,
    scriptName,
  );
=======
  const result = await client.scripts.get(resourceGroupName, clusterName, databaseName, scriptName);
>>>>>>> 81d3f785
  console.log(result);
}

async function main(): Promise<void> {
  await kustoScriptsGet();
}

main().catch(console.error);<|MERGE_RESOLUTION|>--- conflicted
+++ resolved
@@ -7,15 +7,17 @@
  */
 import { KustoManagementClient } from "@azure/arm-kusto";
 import { DefaultAzureCredential } from "@azure/identity";
-import "dotenv/config";
+import * as dotenv from "dotenv";
+
+dotenv.config();
 
 /**
  * This sample demonstrates how to Gets a Kusto cluster database script.
  *
  * @summary Gets a Kusto cluster database script.
- * x-ms-original-file: specification/azure-kusto/resource-manager/Microsoft.Kusto/stable/2024-04-13/examples/KustoScriptsGet.json
+ * x-ms-original-file: specification/azure-kusto/resource-manager/Microsoft.Kusto/stable/2023-08-15/examples/KustoScriptsGet.json
  */
-async function kustoScriptsGet(): Promise<void> {
+async function kustoScriptsGet() {
   const subscriptionId =
     process.env["KUSTO_SUBSCRIPTION_ID"] || "12345678-1234-1234-1234-123456789098";
   const resourceGroupName = process.env["KUSTO_RESOURCE_GROUP"] || "kustorptest";
@@ -24,20 +26,11 @@
   const scriptName = "kustoScript";
   const credential = new DefaultAzureCredential();
   const client = new KustoManagementClient(credential, subscriptionId);
-<<<<<<< HEAD
-  const result = await client.scripts.get(
-    resourceGroupName,
-    clusterName,
-    databaseName,
-    scriptName,
-  );
-=======
   const result = await client.scripts.get(resourceGroupName, clusterName, databaseName, scriptName);
->>>>>>> 81d3f785
   console.log(result);
 }
 
-async function main(): Promise<void> {
+async function main() {
   await kustoScriptsGet();
 }
 
