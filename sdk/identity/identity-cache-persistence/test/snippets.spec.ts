--- conflicted
+++ resolved
@@ -10,13 +10,8 @@
   it("getting_started", () => {
     useIdentityPlugin(cachePersistencePlugin);
   });
-<<<<<<< HEAD
-  // @ts-preserve-whitespace
-  it("device_code_credential_example", async function () {
-=======
 
   it("device_code_credential_example", async () => {
->>>>>>> 6030c777
     const credential = new DeviceCodeCredential({
       tokenCachePersistenceOptions: {
         enabled: true,
