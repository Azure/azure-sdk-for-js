--- conflicted
+++ resolved
@@ -62,15 +62,9 @@
   "sideEffects": false,
   "dependencies": {
     "@azure/core-auth": "^1.3.0",
-<<<<<<< HEAD
-    "@azure/identity": "^2.0.0-beta.4",
+    "@azure/identity": "^2.0.0-beta.5",
     "@azure/msal-node": "^1.2.0",
     "@azure/msal-node-extensions": "1.0.0-alpha.8",
-=======
-    "@azure/identity": "^2.0.0-beta.5",
-    "@azure/msal-node": "^1.1.0",
-    "@azure/msal-node-extensions": "1.0.0-alpha.7",
->>>>>>> 773c5b6e
     "keytar": "^7.6.0",
     "tslib": "^2.2.0"
   },
