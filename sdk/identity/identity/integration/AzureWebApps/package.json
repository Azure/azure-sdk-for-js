--- conflicted
+++ resolved
@@ -19,13 +19,9 @@
   },
   "devDependencies": {
     "npm-run-all": "^4.1.5",
-<<<<<<< HEAD
-    "typescript": "catalog:",
-=======
     "typescript": "~5.6.2",
->>>>>>> e460e3b0
     "@types/express": "^4.17.21",
     "dotenv": "16.4.4",
-    "rimraf": "catalog:"
+    "rimraf": "^5.0.5"
   }
 }