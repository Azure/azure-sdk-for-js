--- conflicted
+++ resolved
@@ -15,7 +15,7 @@
   "author": "",
   "license": "ISC",
   "dependencies": {
-    "@azure/identity": "workspace:~",
+    "@azure/identity": "^4.4.1",
     "@azure/storage-blob": "^12.17.0",
     "@azure/functions": "^4.1.0",
     "applicationinsights": "^2.9.2",
@@ -23,12 +23,7 @@
   },
   "devDependencies": {
     "npm-run-all": "^4.1.5",
-<<<<<<< HEAD
-    "typescript": "catalog:",
-    "rimraf": "catalog:"
-=======
     "typescript": "~5.6.2",
     "rimraf": "^5.0.5"
->>>>>>> e460e3b0
   }
 }