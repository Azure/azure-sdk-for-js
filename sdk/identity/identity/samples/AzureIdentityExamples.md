--- conflicted
+++ resolved
@@ -151,13 +151,9 @@
 
 For clients that have a default browser available and for client-side applications running in the browser, the `InteractiveBrowserCredential` provides the simplest user authentication experience. In the sample below an application authenticates a `SecretClient` from the [@azure/keyvault-secrets][secrets_client_library] using the `InteractiveBrowserCredential`.
 
-<<<<<<< HEAD
 For Node.js, if a `clientId` is provided, the Azure Active Directory application will need to be configured to have a "Mobile and desktop applications" redirect endpoint. Follow our guide on [setting up Redirect URIs for Desktop apps that calls to web APIs](https://docs.microsoft.com/azure/active-directory/develop/scenario-desktop-app-registration#redirect-uris).
 
 For client side applications running in the browser, the `InteractiveBrowserCredential` is the only credential type that is supported. You will also need to configure your app registration for single-page applications and set the right permissions. Please refer to the [Single-Page application: App registration guide](https://docs.microsoft.com/azure/active-directory/develop/scenario-spa-app-registration) for more information.
-=======
-> For client side applications running in the browser, the `InteractiveBrowserCredential` is the only credential type that is supported. You will also need to configure your app registration for single-page applications and set the right permissions. Please refer to the [Authenticating client side browser applications](#authenticating-client-side-browser-applications) for more information.
->>>>>>> 727c8d27
 
 ```ts
 function withInteractiveBrowserCredential () {
@@ -284,11 +280,7 @@
 
 This example demonstrates authenticating the `SecretClient` from the [@azure/keyvault-secrets][secrets_client_library] client library using the `UsernamePasswordCredential`. The user must **not** have Multi-factor auth turned on.
 
-<<<<<<< HEAD
 Apart from user name and password, this credential requires you to know the tenant Id and client Id. To get the client Id, first [register your application][quickstart-register-app].
-=======
-Apart from user name and password, this credential requires you to know the tenant ID and client ID. To get the client ID, first [register your application][quickstart-register-app]
->>>>>>> 727c8d27
 
 ```ts
 /**
@@ -421,21 +413,14 @@
 ##### Use the Azure PowerShell Credential
 
 ```ts
-<<<<<<< HEAD
-function withVisualStudioCodeCredential () {
-  // As you can see in this example, the AzureCliCredential does not take any parameters,
-  // instead relying on the Azure CLI authenticated user to authenticate.
-  const credential = new AzureCliCredential();
-=======
 /**
  * Authenticate with Azure PowerShell
  */
-function withAzureCliCredential() {
+function withAzurePowerShellCredential() {
   // Like the Azure CLI Credential, the Azure PowerShell Credential does not accept any
   // options or parameters, and uses the current user session within the Az.Account PowerShell
   // module.
   const credential = new AzurePowerShellCredential();
->>>>>>> 727c8d27
 
   const client = new SecretClient("https://key-vault-name.vault.azure.net", credential);
 }
