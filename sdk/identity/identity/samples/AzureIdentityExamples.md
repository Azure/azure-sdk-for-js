--- conflicted
+++ resolved
@@ -119,11 +119,7 @@
 
 #### Authenticating with `DefaultAzureCredential`
 
-<<<<<<< HEAD
-This example demonstrates authenticating the `SecretClient` from the [@azure/keyvault-secrets][secrets_client_library] client library using the `DefaultAzureCredential`. There's also [a runnable sample](https://github.com/Azure/azure-sdk-for-js/blob/master/sdk/identity/identity/samples/typescript/src/defaultAzureCredential.ts) to create a Key Vault key client you can copy-paste. The `DefaultAzureCredential` provides sane defaults with minimal configuration and chains multiple credentials together. While your project may eventually need only a specific set of credentials, it's a sensible first choice for most scenarios in which a project in active development will be running in the Azure cloud.
-=======
 This example demonstrates authenticating the `SecretClient` from the [@azure/keyvault-secrets][secrets_client_library] client library using the `DefaultAzureCredential`. There's also [a runnable sample](https://github.com/Azure/azure-sdk-for-js/blob/main/sdk/identity/identity/samples/typescript/src/defaultAzureCredential.ts) to create a Key Vault key client you can copy-paste. The `DefaultAzureCredential` makes for a terrific starting point as it provides sane defaults with minimal configuration and chains multiple credentials together. While you may outgrow it eventually, it is a sensible first choice for most scenarios where the application is intended to ultimately be run in the Azure Cloud.
->>>>>>> 1f6b914e
 
 ```ts
 /**
@@ -320,11 +316,7 @@
 
 Then create an API at the redirect URL with the following code to access the Key Vault service.
 
-<<<<<<< HEAD
-For a complete example using the authorization code flow in Electron, see [our Electron sample](https://github.com/Azure/azure-sdk-for-js/blob/master/samples/frameworks/electron/ts/src/authProvider.ts).
-=======
-For a complete example using the authorization code flow in Electron please refer to [our electron sample](https://github.com/Azure/azure-sdk-for-js/blob/main/samples/frameworks/electron/ts/src/authProvider.ts)
->>>>>>> 1f6b914e
+For a complete example using the authorization code flow in Electron, please refer to [our electron sample](https://github.com/Azure/azure-sdk-for-js/blob/main/samples/frameworks/electron/ts/src/authProvider.ts)
 
 ```ts
 /**
