--- conflicted
+++ resolved
@@ -73,7 +73,6 @@
   "homepage": "https://github.com/Azure/azure-sdk-for-js/tree/main/sdk/identity/identity/README.md",
   "sideEffects": false,
   "dependencies": {
-<<<<<<< HEAD
     "@azure/abort-controller": "workspace:*",
     "@azure/core-auth": "workspace:*",
     "@azure/core-client": "workspace:*",
@@ -83,17 +82,6 @@
     "@azure/logger": "workspace:*",
     "@azure/msal-node": "catalog:identity",
     "@azure/msal-browser": "catalog:identity",
-=======
-    "@azure/abort-controller": "^2.0.0",
-    "@azure/core-auth": "^1.9.0",
-    "@azure/core-client": "^1.9.2",
-    "@azure/core-rest-pipeline": "^1.17.0",
-    "@azure/core-tracing": "^1.0.0",
-    "@azure/core-util": "^1.11.0",
-    "@azure/logger": "^1.0.0",
-    "@azure/msal-browser": "^4.2.0",
-    "@azure/msal-node": "^3.5.0",
->>>>>>> 835b3dca
     "open": "^10.1.0",
     "tslib": "catalog:"
   },
