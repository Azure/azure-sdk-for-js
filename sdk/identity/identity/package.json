--- conflicted
+++ resolved
@@ -34,14 +34,8 @@
     "pack": "npm pack 2>&1",
     "test": "npm run test:node && npm run test:browser",
     "test:browser": "npm run clean && dev-tool run build-package && dev-tool run build-test && dev-tool run test:vitest --browser",
-<<<<<<< HEAD
-    "test:node": "dev-tool run test:vitest",
-    "test:node:esm": "dev-tool run test:vitest --esm",
+    "test:node": "dev-tool run build-test --no-browser-test && dev-tool run test:vitest",
     "test:node:managed-identity": "dev-tool run test:vitest -- --config ./vitest.managed-identity.config.ts",
-=======
-    "test:node": "dev-tool run build-test --no-browser-test && dev-tool run test:vitest",
-    "test:node:managed-identity": "dev-tool run test:vitest -- --test-timeout 180000 --config ./vitest.managed-identity.config.ts",
->>>>>>> 3f3abed9
     "test:node:no-timeouts": "dev-tool run test:vitest -- --test-timeout=0",
     "update-snippets": "dev-tool run update-snippets"
   },
