// Copyright (c) Microsoft Corporation.
// Licensed under the MIT license.

/* eslint-disable @typescript-eslint/no-non-null-asserted-optional-chain */

import Sinon from "sinon";
import assert from "assert";
import { env, isLiveMode } from "@azure/test-utils-recorder";
import { PublicClientApplication } from "@azure/msal-node";
import { UsernamePasswordCredential, TokenCachePersistenceOptions } from "../../../src";
import { MsalTestCleanup, msalNodeTestSetup } from "../../msalTestUtils";
import { TokenCachePersistence } from "../../../src/tokenCache/TokenCachePersistence";
import { MsalNode } from "../../../src/msal/nodeFlows/nodeCommon";
import { isNode8, Node8NotSupportedError } from "../../../src/tokenCache/nodeVersion";
import { Context } from "mocha";
import { serializeAuthenticationRecord } from "../../../src/msal/utils";

describe("UsernamePasswordCredential (internal)", function() {
  let cleanup: MsalTestCleanup;
  let getTokenSilentSpy: Sinon.SinonSpy;
  let doGetTokenSpy: Sinon.SinonSpy;

  beforeEach(function(this: Context) {
    const setup = msalNodeTestSetup(this);
    cleanup = setup.cleanup;

    getTokenSilentSpy = setup.sandbox.spy(MsalNode.prototype, "getTokenSilent");

    // MsalClientSecret calls to this method underneath.
    doGetTokenSpy = setup.sandbox.spy(
      PublicClientApplication.prototype,
      "acquireTokenByUsernamePassword"
    );
  });

  afterEach(async function() {
    await cleanup();
  });

  const scope = "https://vault.azure.net/.default";

  it("Authenticates silently after the initial request", async function(this: Context) {
    // These tests should not run live because this credential requires user interaction.
    if (isLiveMode()) {
      this.skip();
    }
    const credential = new UsernamePasswordCredential(
      env.AZURE_TENANT_ID,
      env.AZURE_CLIENT_ID,
      env.AZURE_USERNAME,
      env.AZURE_PASSWORD
    );

    await credential.getToken(scope);
    assert.equal(getTokenSilentSpy.callCount, 1);
    assert.equal(doGetTokenSpy.callCount, 1);

    await credential.getToken(scope);
    assert.equal(getTokenSilentSpy.callCount, 2);
    assert.equal(doGetTokenSpy.callCount, 1);
  });

  // To test this, please install @azure/msal-node-extensions and un-skip these tests.
  describe("Persistent tests", function() {
    try {
      /* eslint-disable-next-line @typescript-eslint/no-require-imports, import/no-extraneous-dependencies */
      require("@azure/msal-node-extensions");
    } catch (e) {
      return;
    }

    it("Persistence throws on Node 8, as expected", async function(this: Context) {
      if (!isNode8) {
        this.skip();
      }

      const tokenCachePersistenceOptions: TokenCachePersistenceOptions = {
        name: this.test?.title.replace(/[^a-zA-Z]/g, "_"),
        allowUnencryptedStorage: true
      };

      // Emptying the token cache before we start.
      const tokenCache = new TokenCachePersistence(tokenCachePersistenceOptions);

      let error: Error | undefined;
      try {
        await tokenCache.getPersistence();
      } catch (e) {
        error = e;
      }

      assert.equal(error?.message, Node8NotSupportedError.message);
    });

    it("Accepts tokenCachePersistenceOptions", async function(this: Context) {
      // msal-node-extensions does not currently support Node 8.
      if (isNode8) {
        this.skip();
      }
      // OSX asks for passwords on CI, so we need to skip these tests from our automation
      if (process.platform === "darwin") {
        this.skip();
      }
      // These tests should not run live because this credential requires user interaction.
      if (isLiveMode()) {
        this.skip();
      }
      const tokenCachePersistenceOptions: TokenCachePersistenceOptions = {
        name: this.test?.title.replace(/[^a-zA-Z]/g, "_"),
        allowUnencryptedStorage: true
      };

      // Emptying the token cache before we start.
      const tokenCache = new TokenCachePersistence(tokenCachePersistenceOptions);
      const persistence = await tokenCache.getPersistence();
      persistence?.save("{}");

      const credential = new UsernamePasswordCredential(
        env.AZURE_TENANT_ID,
        env.AZURE_CLIENT_ID,
        env.AZURE_USERNAME,
        env.AZURE_PASSWORD,
        { tokenCachePersistenceOptions }
      );

      await credential.getToken(scope);
      const result = await persistence?.load();
      const parsedResult = JSON.parse(result!);
      assert.ok(parsedResult.AccessToken);
    });

    it("Authenticates silently with tokenCachePersistenceOptions", async function(this: Context) {
      // msal-node-extensions does not currently support Node 8.
      if (isNode8) {
        this.skip();
      }
      // OSX asks for passwords on CI, so we need to skip these tests from our automation
      if (process.platform === "darwin") {
        this.skip();
      }
      // These tests should not run live because this credential requires user interaction.
      if (isLiveMode()) {
        this.skip();
      }

      const tokenCachePersistenceOptions: TokenCachePersistenceOptions = {
        name: this.test?.title.replace(/[^a-zA-Z]/g, "_"),
        allowUnencryptedStorage: true
      };

      // Emptying the token cache before we start.
      const tokenCache = new TokenCachePersistence(tokenCachePersistenceOptions);
      const persistence = await tokenCache.getPersistence();
      persistence?.save("{}");

      const credential = new UsernamePasswordCredential(
        env.AZURE_TENANT_ID,
        env.AZURE_CLIENT_ID,
        env.AZURE_USERNAME,
        env.AZURE_PASSWORD,
        { tokenCachePersistenceOptions }
      );

      await credential.getToken(scope);
      assert.equal(getTokenSilentSpy.callCount, 1);
      assert.equal(doGetTokenSpy.callCount, 1);

      // The cache should have a token a this point
      const result = await persistence?.load();
      const parsedResult = JSON.parse(result!);
      assert.ok(parsedResult.AccessToken);

      await credential.getToken(scope);
      assert.equal(getTokenSilentSpy.callCount, 2);
      assert.equal(doGetTokenSpy.callCount, 1);
    });
<<<<<<< HEAD
=======

    it("allows passing an authenticationRecord to avoid further manual authentications", async function(this: Context) {
      // msal-node-extensions does not currently support Node 8.
      if (isNode8 || isNode15) {
        this.skip();
      }
      // OSX asks for passwords on CI, so we need to skip these tests from our automation
      if (process.platform === "darwin") {
        this.skip();
      }
      // These tests should not run live because this credential requires user interaction.
      if (isLiveMode()) {
        this.skip();
      }
      const tokenCachePersistenceOptions: TokenCachePersistenceOptions = {
        name: this.test?.title.replace(/[^a-zA-Z]/g, "_"),
        allowUnencryptedStorage: true
      };

      // Emptying the token cache before we start.
      const tokenCache = new TokenCachePersistence(tokenCachePersistenceOptions);
      const persistence = await tokenCache.getPersistence();
      persistence?.save("");

      const credential = new UsernamePasswordCredential(
        env.AZURE_TENANT_ID,
        env.AZURE_CLIENT_ID,
        env.AZURE_USERNAME,
        env.AZURE_PASSWORD,
        // To be able to re-use the account, the Token Cache must also have been provided.
        // TODO: Perhaps make the account parameter part of the tokenCachePersistenceOptions?
        { tokenCachePersistenceOptions }
      );

      const account = await credential.authenticate(scope);
      assert.equal(getTokenSilentSpy.callCount, 1);
      assert.equal(doGetTokenSpy.callCount, 1);
      assert.equal(account?.tenantId, env.AZURE_TENANT_ID);

      const credential2 = new UsernamePasswordCredential(
        env.AZURE_TENANT_ID,
        env.AZURE_CLIENT_ID,
        env.AZURE_USERNAME,
        env.AZURE_PASSWORD,
        // To be able to re-use the account, the Token Cache must also have been provided.
        // TODO: Perhaps make the account parameter part of the tokenCachePersistenceOptions?
        { authenticationRecord: account, tokenCachePersistenceOptions }
      );

      // The cache should have a token a this point
      const result = await persistence?.load();
      const parsedResult = JSON.parse(result!);
      assert.ok(parsedResult.AccessToken);

      const token = await credential2.getToken(scope);
      assert.ok(token?.token);
      assert.ok(token?.expiresOnTimestamp! > Date.now());
      assert.equal(getTokenSilentSpy.callCount, 2);
      assert.equal(doGetTokenSpy.callCount, 1);
    });

    it("allows working with an authenticationRecord that is serialized", async function(this: Context) {
      // msal-node-extensions does not currently support Node 8.
      if (isNode8 || isNode15) {
        this.skip();
      }
      // OSX asks for passwords on CI, so we need to skip these tests from our automation
      if (process.platform === "darwin") {
        this.skip();
      }
      // These tests should not run live because this credential requires user interaction.
      if (isLiveMode()) {
        this.skip();
      }
      const tokenCachePersistenceOptions: TokenCachePersistenceOptions = {
        name: this.test?.title.replace(/[^a-zA-Z]/g, "_"),
        allowUnencryptedStorage: true
      };

      // Emptying the token cache before we start.
      const tokenCache = new TokenCachePersistence(tokenCachePersistenceOptions);
      const persistence = await tokenCache.getPersistence();
      persistence?.save("");

      const credential = new UsernamePasswordCredential(
        env.AZURE_TENANT_ID,
        env.AZURE_CLIENT_ID,
        env.AZURE_USERNAME,
        env.AZURE_PASSWORD,
        // To be able to re-use the account, the Token Cache must also have been provided.
        // TODO: Perhaps make the account parameter part of the tokenCachePersistenceOptions?
        { tokenCachePersistenceOptions }
      );

      const account = await credential.authenticate(scope);
      assert.equal(getTokenSilentSpy.callCount, 1);
      assert.equal(doGetTokenSpy.callCount, 1);
      assert.equal(account?.tenantId, env.AZURE_TENANT_ID);

      const serializedAccount = serializeAuthenticationRecord(account!);

      const credential2 = new UsernamePasswordCredential(
        env.AZURE_TENANT_ID,
        env.AZURE_CLIENT_ID,
        env.AZURE_USERNAME,
        env.AZURE_PASSWORD,
        // To be able to re-use the account, the Token Cache must also have been provided.
        // TODO: Perhaps make the account parameter part of the tokenCachePersistenceOptions?
        {
          authenticationRecord: deserializeAuthenticationRecord(serializedAccount),
          tokenCachePersistenceOptions
        }
      );

      // The cache should have a token a this point
      const result = await persistence?.load();
      const parsedResult = JSON.parse(result!);
      assert.ok(parsedResult.AccessToken);

      const token = await credential2.getToken(scope);
      assert.ok(token?.token);
      assert.ok(token?.expiresOnTimestamp! > Date.now());
      assert.equal(getTokenSilentSpy.callCount, 2);
      assert.equal(doGetTokenSpy.callCount, 1);
    });
>>>>>>> b6b492d8
  });
});<|MERGE_RESOLUTION|>--- conflicted
+++ resolved
@@ -174,133 +174,5 @@
       assert.equal(getTokenSilentSpy.callCount, 2);
       assert.equal(doGetTokenSpy.callCount, 1);
     });
-<<<<<<< HEAD
-=======
-
-    it("allows passing an authenticationRecord to avoid further manual authentications", async function(this: Context) {
-      // msal-node-extensions does not currently support Node 8.
-      if (isNode8 || isNode15) {
-        this.skip();
-      }
-      // OSX asks for passwords on CI, so we need to skip these tests from our automation
-      if (process.platform === "darwin") {
-        this.skip();
-      }
-      // These tests should not run live because this credential requires user interaction.
-      if (isLiveMode()) {
-        this.skip();
-      }
-      const tokenCachePersistenceOptions: TokenCachePersistenceOptions = {
-        name: this.test?.title.replace(/[^a-zA-Z]/g, "_"),
-        allowUnencryptedStorage: true
-      };
-
-      // Emptying the token cache before we start.
-      const tokenCache = new TokenCachePersistence(tokenCachePersistenceOptions);
-      const persistence = await tokenCache.getPersistence();
-      persistence?.save("");
-
-      const credential = new UsernamePasswordCredential(
-        env.AZURE_TENANT_ID,
-        env.AZURE_CLIENT_ID,
-        env.AZURE_USERNAME,
-        env.AZURE_PASSWORD,
-        // To be able to re-use the account, the Token Cache must also have been provided.
-        // TODO: Perhaps make the account parameter part of the tokenCachePersistenceOptions?
-        { tokenCachePersistenceOptions }
-      );
-
-      const account = await credential.authenticate(scope);
-      assert.equal(getTokenSilentSpy.callCount, 1);
-      assert.equal(doGetTokenSpy.callCount, 1);
-      assert.equal(account?.tenantId, env.AZURE_TENANT_ID);
-
-      const credential2 = new UsernamePasswordCredential(
-        env.AZURE_TENANT_ID,
-        env.AZURE_CLIENT_ID,
-        env.AZURE_USERNAME,
-        env.AZURE_PASSWORD,
-        // To be able to re-use the account, the Token Cache must also have been provided.
-        // TODO: Perhaps make the account parameter part of the tokenCachePersistenceOptions?
-        { authenticationRecord: account, tokenCachePersistenceOptions }
-      );
-
-      // The cache should have a token a this point
-      const result = await persistence?.load();
-      const parsedResult = JSON.parse(result!);
-      assert.ok(parsedResult.AccessToken);
-
-      const token = await credential2.getToken(scope);
-      assert.ok(token?.token);
-      assert.ok(token?.expiresOnTimestamp! > Date.now());
-      assert.equal(getTokenSilentSpy.callCount, 2);
-      assert.equal(doGetTokenSpy.callCount, 1);
-    });
-
-    it("allows working with an authenticationRecord that is serialized", async function(this: Context) {
-      // msal-node-extensions does not currently support Node 8.
-      if (isNode8 || isNode15) {
-        this.skip();
-      }
-      // OSX asks for passwords on CI, so we need to skip these tests from our automation
-      if (process.platform === "darwin") {
-        this.skip();
-      }
-      // These tests should not run live because this credential requires user interaction.
-      if (isLiveMode()) {
-        this.skip();
-      }
-      const tokenCachePersistenceOptions: TokenCachePersistenceOptions = {
-        name: this.test?.title.replace(/[^a-zA-Z]/g, "_"),
-        allowUnencryptedStorage: true
-      };
-
-      // Emptying the token cache before we start.
-      const tokenCache = new TokenCachePersistence(tokenCachePersistenceOptions);
-      const persistence = await tokenCache.getPersistence();
-      persistence?.save("");
-
-      const credential = new UsernamePasswordCredential(
-        env.AZURE_TENANT_ID,
-        env.AZURE_CLIENT_ID,
-        env.AZURE_USERNAME,
-        env.AZURE_PASSWORD,
-        // To be able to re-use the account, the Token Cache must also have been provided.
-        // TODO: Perhaps make the account parameter part of the tokenCachePersistenceOptions?
-        { tokenCachePersistenceOptions }
-      );
-
-      const account = await credential.authenticate(scope);
-      assert.equal(getTokenSilentSpy.callCount, 1);
-      assert.equal(doGetTokenSpy.callCount, 1);
-      assert.equal(account?.tenantId, env.AZURE_TENANT_ID);
-
-      const serializedAccount = serializeAuthenticationRecord(account!);
-
-      const credential2 = new UsernamePasswordCredential(
-        env.AZURE_TENANT_ID,
-        env.AZURE_CLIENT_ID,
-        env.AZURE_USERNAME,
-        env.AZURE_PASSWORD,
-        // To be able to re-use the account, the Token Cache must also have been provided.
-        // TODO: Perhaps make the account parameter part of the tokenCachePersistenceOptions?
-        {
-          authenticationRecord: deserializeAuthenticationRecord(serializedAccount),
-          tokenCachePersistenceOptions
-        }
-      );
-
-      // The cache should have a token a this point
-      const result = await persistence?.load();
-      const parsedResult = JSON.parse(result!);
-      assert.ok(parsedResult.AccessToken);
-
-      const token = await credential2.getToken(scope);
-      assert.ok(token?.token);
-      assert.ok(token?.expiresOnTimestamp! > Date.now());
-      assert.equal(getTokenSilentSpy.callCount, 2);
-      assert.equal(doGetTokenSpy.callCount, 1);
-    });
->>>>>>> b6b492d8
   });
 });