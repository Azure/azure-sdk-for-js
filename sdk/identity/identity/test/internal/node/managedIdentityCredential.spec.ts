--- conflicted
+++ resolved
@@ -112,7 +112,6 @@
     assert.equal(decodeURIComponent(query.get("resource")!), "someResource");
   });
 
-<<<<<<< HEAD
   it("sends an authorization request with allowLoggingAccountIdentifiers set to true", async function () {
     setLogLevel("info");
     const spy = testContext.sandbox.spy(process.stderr, "write");
@@ -133,37 +132,22 @@
         createResponse(200), // IMDS Endpoint ping
         createResponse(200, {
           access_token: `token.${base64AccessTokenData}`,
-=======
-  it("sends an authorization request with tenantId on getToken", async () => {
-    const authDetails = await testContext.sendCredentialRequests({
-      scopes: ["someResource"],
-      getTokenOptions: { tenantId: "TENANT-ID" } as GetTokenOptions,
-      credential: new ManagedIdentityCredential(),
-      insecureResponses: [
-        createResponse(200), // IMDS Endpoint ping
-        createResponse(200, {
-          token: "token",
->>>>>>> 08004eb7
           expires_on: "06/20/2019 02:57:58 +00:00",
         }),
       ],
     });
 
     // The first request is the IMDS ping.
-<<<<<<< HEAD
     // This ping request has to skip a header and the query parameters for it to work on POD identity.
     const imdsPingRequest = authDetails.requests[0];
     assert.ok(!imdsPingRequest.headers!.metadata);
     assert.equal(imdsPingRequest.url, new URL(imdsEndpointPath, imdsHost).toString());
 
-=======
->>>>>>> 08004eb7
+    // The first request is the IMDS ping.
     // The second one tries to authenticate against IMDS once we know the endpoint is available.
     const authRequest = authDetails.requests[1];
-
     const query = new URLSearchParams(authRequest.url.split("?")[1]);
 
-<<<<<<< HEAD
     assert.equal(authRequest.method, "GET");
     assert.equal(query.get("client_id"), "client");
     assert.equal(decodeURIComponent(query.get("resource")!), "https://service");
@@ -175,10 +159,30 @@
     const expectedMessage = `azure:identity:info [Authenticated account] Client ID: HIDDEN. Tenant ID: HIDDEN. User Principal Name: No User Principal Name available. Object ID (user): HIDDEN`;
     assert.equal((spy.getCall(spy.callCount - 4).args[0] as any as string).trim(), expectedMessage);
     AzureLogger.destroy();
-=======
+  });
+
+  it("sends an authorization request with tenantId on getToken", async () => {
+    const authDetails = await testContext.sendCredentialRequests({
+      scopes: ["someResource"],
+      getTokenOptions: { tenantId: "TENANT-ID" } as GetTokenOptions,
+      credential: new ManagedIdentityCredential(),
+      insecureResponses: [
+        createResponse(200), // IMDS Endpoint ping
+        createResponse(200, {
+          token: "token",
+          expires_on: "06/20/2019 02:57:58 +00:00",
+        }),
+      ],
+    });
+
+    // The first request is the IMDS ping.
+    // The second one tries to authenticate against IMDS once we know the endpoint is available.
+    const authRequest = authDetails.requests[1];
+
+    const query = new URLSearchParams(authRequest.url.split("?")[1]);
+
     assert.equal(query.get("client_id"), undefined);
     assert.equal(decodeURIComponent(query.get("resource")!), "someResource");
->>>>>>> 08004eb7
   });
 
   it("returns error when no MSI is available", async function () {
