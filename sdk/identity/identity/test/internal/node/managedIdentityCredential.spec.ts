--- conflicted
+++ resolved
@@ -35,14 +35,9 @@
     delete process.env.MSI_SECRET;
     delete process.env.IDENTITY_SERVER_THUMBPRINT;
     delete process.env.IMDS_ENDPOINT;
-<<<<<<< HEAD
     delete process.env.AZURE_POD_IDENTITY_AUTHORITY_HOST;
-    sandbox = Sinon.createSandbox();
-=======
-    delete process.env.AZURE_POD_IDENTITY_TOKEN_URL;
     testContext = await prepareIdentityTests({});
     sendCredentialRequests = testContext.sendCredentialRequests;
->>>>>>> 535e026e
   });
 
   afterEach(async function() {
@@ -53,13 +48,8 @@
     process.env.MSI_SECRET = env.MSI_SECRET;
     process.env.IDENTITY_SERVER_THUMBPRINT = env.IDENTITY_SERVER_THUMBPRINT;
     process.env.IMDS_ENDPOINT = env.IMDS_ENDPOINT;
-<<<<<<< HEAD
     process.env.AZURE_POD_IDENTITY_AUTHORITY_HOST = env.AZURE_POD_IDENTITY_AUTHORITY_HOST;
-    sandbox.restore();
-=======
-    process.env.AZURE_POD_IDENTITY_TOKEN_URL = env.AZURE_POD_IDENTITY_TOKEN_URL;
     await testContext.restore();
->>>>>>> 535e026e
   });
 
   it("sends an authorization request with a modified resource name", async function() {
@@ -79,36 +69,16 @@
     // The second one tries to authenticate against IMDS once we know the endpoint is available.
     const authRequest = authDetails.requests[1];
 
-<<<<<<< HEAD
-    assert.ok(authRequest.query, "No query string parameters on request");
-    if (authRequest.query) {
-      assert.equal(authRequest.method, "GET");
-      assert.equal(authRequest.query["client_id"], "client");
-      assert.equal(decodeURIComponent(authRequest.query["resource"]), "https://service");
-      assert.ok(
-        authRequest.url.startsWith(imdsHost),
-        "URL does not start with expected host and path"
-      );
-      assert.ok(
-        authRequest.url.indexOf(`api-version=${imdsApiVersion}`) > -1,
-        "URL does not have expected version"
-      );
-    }
-=======
     const query = new URLSearchParams(authRequest.url.split("?")[1]);
 
     assert.equal(authRequest.method, "GET");
     assert.equal(query.get("client_id"), "client");
     assert.equal(decodeURIComponent(query.get("resource")!), "https://service");
-    assert.ok(
-      authRequest.url.startsWith(imdsEndpoint),
-      "URL does not start with expected host and path"
-    );
+    assert.ok(authRequest.url.startsWith(imdsHost), "URL does not start with expected host");
     assert.ok(
       authRequest.url.indexOf(`api-version=${imdsApiVersion}`) > -1,
       "URL does not have expected version"
     );
->>>>>>> 535e026e
   });
 
   it("sends an authorization request with an unmodified resource name", async () => {
