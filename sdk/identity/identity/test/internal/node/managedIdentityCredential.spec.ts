--- conflicted
+++ resolved
@@ -25,7 +25,7 @@
   token: AccessToken | null;
 }
 
-describe("ManagedIdentityCredential", function () {
+describe("ManagedIdentityCredential", function() {
   let envCopy: string = "";
   let sandbox: Sinon.SinonSandbox;
 
@@ -50,7 +50,7 @@
     sandbox.restore();
   });
 
-  it("sends an authorization request with a modified resource name", async function () {
+  it("sends an authorization request with a modified resource name", async function() {
     const authDetails = await getMsiTokenAuthRequest(["https://service/.default"], "client", {
       authResponse: [
         { status: 200 }, // Respond to IMDS isAvailable
@@ -107,7 +107,7 @@
     }
   });
 
-  it("returns error when no MSI is available", async function () {
+  it("returns error when no MSI is available", async function() {
     process.env.AZURE_CLIENT_ID = "errclient";
 
     const imdsError: RestError = new RestError("Request Timeout", "REQUEST_SEND_ERROR", 408);
@@ -124,7 +124,7 @@
     );
   });
 
-  it("an unexpected error bubbles all the way up", async function () {
+  it("an unexpected error bubbles all the way up", async function() {
     process.env.AZURE_CLIENT_ID = "errclient";
 
     const errResponse: OAuthErrorResponse = {
@@ -145,7 +145,7 @@
     );
   });
 
-  it("returns expected error when the network was unreachable", async function () {
+  it("returns expected error when the network was unreachable", async function() {
     process.env.AZURE_CLIENT_ID = "errclient";
 
     const netError: RestError = new RestError("Request Timeout", "ENETUNREACH", 408);
@@ -162,7 +162,7 @@
     );
   });
 
-  it("returns expected error when the host was unreachable", async function () {
+  it("returns expected error when the host was unreachable", async function() {
     process.env.AZURE_CLIENT_ID = "errclient";
 
     const hostError: RestError = new RestError("Request Timeout", "EHOSTUNREACH", 408);
@@ -180,7 +180,7 @@
     );
   });
 
-  it("IMDS MSI retries and succeeds on 404", async function () {
+  it("IMDS MSI retries and succeeds on 404", async function() {
     process.env.AZURE_CLIENT_ID = "errclient";
 
     const mockHttpClient = new MockAuthHttpClient({
@@ -208,7 +208,7 @@
     assert.equal(response.token, "token");
   });
 
-  it("IMDS MSI retries up to a limit on 404", async function () {
+  it("IMDS MSI retries up to a limit on 404", async function() {
     process.env.AZURE_CLIENT_ID = "errclient";
 
     const mockHttpClient = new MockAuthHttpClient({
@@ -227,36 +227,27 @@
     });
 
     const clock = sandbox.useFakeTimers();
-<<<<<<< HEAD
-    const promise = credential.getToken("scopes");
-
-    // Important:
-    // We can't await tickAsync on Node 16, since it makes the promise above reject without the proper error handling.
-    // This is true even when we're properly handling the promise rejection later with assertRejects.
-    //
-    // As per the source code of the IMDS MSI,
-    // the timeouts increase exponentially until we reach the limit: 800ms -> 1600ms -> 3200ms, results in 6400ms
-    clock?.tickAsync(6400);
-=======
 
     let errorMessage: string = "";
     credential.getToken("scopes").catch((error) => {
       errorMessage = error.message;
     });
+
+    // From the retry code of the IMDS MSI,
+    // the timeouts increase exponentially until we reach the limit:
     // 800ms -> 1600ms -> 3200ms, results in 6400ms
->>>>>>> 4ccc8d90
-
     await clock.tickAsync(6400);
+
     assert.ok(
       errorMessage.indexOf(
         `Failed to retrieve IMDS token after ${imdsMsiRetryConfig.maxRetries} retries.`
       ) > -1
     );
-<<<<<<< HEAD
+
     clock?.restore();
   });
 
-  it("IMDS MSI retries also retries on 503s", async function () {
+  it("IMDS MSI retries also retries on 503s", async function() {
     const mockHttpClient = new MockAuthHttpClient({
       // First response says the IMDS endpoint is available.
       authResponse: [
@@ -293,9 +284,6 @@
     await clock.tickAsync(6400 + 2000 * 8);
 
     assert.equal((await promise).token, "token");
-=======
-
->>>>>>> 4ccc8d90
     clock.restore();
   });
 
@@ -391,7 +379,7 @@
     }
   });
 
-  it("sends an authorization request correctly in an Azure Arc environment", async function () {
+  it("sends an authorization request correctly in an Azure Arc environment", async function() {
     // Trigger Azure Arc behavior by setting environment variables
 
     process.env.IMDS_ENDPOINT = "https://endpoint";
