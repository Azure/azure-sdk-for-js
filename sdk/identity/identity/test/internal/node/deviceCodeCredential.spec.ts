// Copyright (c) Microsoft Corporation.
// Licensed under the MIT License.

import type { MsalTestCleanup } from "../../node/msalNodeTestSetup.js";
import { msalNodeTestSetup } from "../../node/msalNodeTestSetup.js";
import type { Recorder } from "@azure-tools/test-recorder";
import { env, isLiveMode } from "@azure-tools/test-recorder";
import { DeviceCodeCredential } from "@azure/identity";
import { PublicClientApplication } from "@azure/msal-node";
<<<<<<< HEAD
import { describe, it, expect, vi, beforeEach, afterEach, type MockInstance } from "vitest";
=======
import { describe, it, expect, vi, beforeEach, afterEach, MockInstance } from "vitest";
>>>>>>> 10696ca1

describe("DeviceCodeCredential (internal)", function () {
  let cleanup: MsalTestCleanup;
  let getTokenSilentSpy: MockInstance<typeof PublicClientApplication.prototype.acquireTokenSilent>;
  let doGetTokenSpy: MockInstance<
    typeof PublicClientApplication.prototype.acquireTokenByDeviceCode
  >;
  let recorder: Recorder;

  beforeEach(async function (ctx) {
    const setup = await msalNodeTestSetup(ctx);
    cleanup = setup.cleanup;
    recorder = setup.recorder;

    // MsalClient calls to this method underneath when silent authentication can be attempted.
    getTokenSilentSpy = vi.spyOn(PublicClientApplication.prototype, "acquireTokenSilent");

    // MsalClient calls to this method underneath for interactive auth.
    doGetTokenSpy = vi.spyOn(PublicClientApplication.prototype, "acquireTokenByDeviceCode");
  });
  afterEach(async function () {
    await cleanup();
  });

  const scope = "https://graph.microsoft.com/.default";

  it("Authenticates silently after the initial request", async function (ctx) {
    // These tests should not run live because this credential requires user interaction.
    if (isLiveMode()) {
      ctx.skip();
    }
    const credential = new DeviceCodeCredential(
      recorder.configureClientOptions({
        tenantId: env.AZURE_TENANT_ID,
        clientId: env.AZURE_CLIENT_ID,
      }),
    );

    await credential.getToken(scope);
    expect(doGetTokenSpy).toHaveBeenCalledOnce();

    await credential.getToken(scope);
    expect(getTokenSilentSpy).toHaveBeenCalledOnce();
    expect(
      doGetTokenSpy,
      "Expected no additional calls to doGetTokenSpy after the initial request.",
    ).toHaveBeenCalledOnce();
  });

  it("Authenticates with tenantId on getToken", async function (ctx) {
    // These tests should not run live because this credential requires user interaction.
    if (isLiveMode()) {
      ctx.skip();
    }
    const credential = new DeviceCodeCredential(
      recorder.configureClientOptions({
        tenantId: env.AZURE_TENANT_ID,
        clientId: env.AZURE_CLIENT_ID,
      }),
    );

    await credential.getToken(scope, { tenantId: env.AZURE_TENANT_ID });
    expect(doGetTokenSpy).toHaveBeenCalledOnce();
  });
});<|MERGE_RESOLUTION|>--- conflicted
+++ resolved
@@ -7,11 +7,7 @@
 import { env, isLiveMode } from "@azure-tools/test-recorder";
 import { DeviceCodeCredential } from "@azure/identity";
 import { PublicClientApplication } from "@azure/msal-node";
-<<<<<<< HEAD
 import { describe, it, expect, vi, beforeEach, afterEach, type MockInstance } from "vitest";
-=======
-import { describe, it, expect, vi, beforeEach, afterEach, MockInstance } from "vitest";
->>>>>>> 10696ca1
 
 describe("DeviceCodeCredential (internal)", function () {
   let cleanup: MsalTestCleanup;
