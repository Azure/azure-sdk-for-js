// Copyright (c) Microsoft Corporation.
// Licensed under the MIT license.

import Sinon, { createSandbox } from "sinon";
import { assert } from "chai";
import { OperationTracingOptions, setSpan, context as otContext } from "@azure/core-tracing";
import { SpanGraph, setTracer } from "@azure/test-utils";
import { MsalBaseUtilities } from "../src/msal/utils";
import { isNode } from "@azure/core-util";
import * as dotenv from "dotenv";
import { Recorder } from "@azure-tools/test-recorder";

// Browser tests fail if dotenv.config is called in that environment.
if (isNode) {
  dotenv.config({ path: ".env" });
}

export type MsalTestCleanup = () => Promise<void>;

export interface MsalTestSetupResponse {
  cleanup: MsalTestCleanup;
  recorder: Recorder;
  sandbox: Sinon.SinonSandbox;
}

export const PlaybackTenantId = "12345678-1234-1234-1234-123456789012";

/**
 * OpenId configuration discovery endpoint response
 * @internal
 */
export const openIdConfigurationResponse: Record<string, string | string[] | boolean> = {
  token_endpoint: `https://login.microsoftonline.com/${PlaybackTenantId}/oauth2/v2.0/token`,
  token_endpoint_auth_methods_supported: [
    "client_secret_post",
    "private_key_jwt",
    "client_secret_basic",
  ],
  jwks_uri: `https://login.microsoftonline.com/${PlaybackTenantId}/discovery/v2.0/keys`,
  response_modes_supported: ["query", "fragment", "form_post"],
  subject_types_supported: ["pairwise"],
  id_token_signing_alg_values_supported: ["RS256"],
  response_types_supported: ["code", "id_token", "code id_token", "id_token token"],
  scopes_supported: ["openid", "profile", "email", "offline_access"],
  issuer: `https://login.microsoftonline.com/${PlaybackTenantId}/v2.0`,
  request_uri_parameter_supported: false,
  userinfo_endpoint: "https://graph.microsoft.com/oidc/userinfo",
  authorization_endpoint: `https://login.microsoftonline.com/${PlaybackTenantId}/oauth2/v2.0/authorize`,
  device_authorization_endpoint:
    "https://login.microsoftonline.com/12345678-1234-1234-1234-123456789012/oauth2/v2.0/devicecode",
  http_logout_supported: true,
  frontchannel_logout_supported: true,
  end_session_endpoint: `https://login.microsoftonline.com/${PlaybackTenantId}/oauth2/v2.0/logout`,
  claims_supported: [
    "sub",
    "iss",
    "cloud_instance_name",
    "cloud_instance_host_name",
    "cloud_graph_host_name",
    "msgraph_host",
    "aud",
    "exp",
    "iat",
    "auth_time",
    "acr",
    "nonce",
    "preferred_username",
    "name",
    "tid",
    "ver",
    "at_hash",
    "c_hash",
    "email",
  ],
  tenant_region_scope: "NA",
  cloud_instance_name: "microsoftonline.com",
  cloud_graph_host_name: "graph.windows.net",
  msgraph_host: "graph.microsoft.com",
  rbac_url: "https://pas.windows.net",
};

export async function msalNodeTestSetup(
  testContext?: Mocha.Test,
  playbackClientId = "azure_client_id"
): Promise<MsalTestSetupResponse> {
  const playbackValues = {
    correlationId: "client-request-id",
  };
  const recorder = new Recorder(testContext);
  recorder.setMatcher("CustomDefaultMatcher", {
    excludedHeaders: ["X-AnchorMailbox", "Content-Length", "User-Agent"],
  });

  await recorder.start({
    envSetupForPlayback: {
      AZURE_TENANT_ID: PlaybackTenantId,
      AZURE_CLIENT_ID: playbackClientId,
      AZURE_CLIENT_SECRET: "azure_client_secret",
      AZURE_USERNAME: "azure_username",
      AZURE_PASSWORD: "azure_password",
<<<<<<< HEAD
      AZURE_IDENTITY_TEST_TENANTID: "",
      AZURE_IDENTITY_TEST_USERNAME: "",
      AZURE_IDENTITY_TEST_PASSWORD: "",
      IDENTITY_SP_CLIENT_ID: "",
      IDENTITY_SP_TENANT_ID: "",
      IDENTITY_SP_CLIENT_SECRET: "",
      IDENTITY_SP_CERT_PEM: "",
=======
      AZURE_CAE_MANAGEMENT_ENDPOINT: "https://management.azure.com/",
      AZURE_CLIENT_CERTIFICATE_PATH: "assets/fake-cert.pem",
>>>>>>> b74e4a05
    },
    sanitizerOptions: {
      headerSanitizers: [
        {
          key: "User-Agent",
          value: "User-Agent",
        },
        {
          key: "Set-Cookie",
          regex: true,
          target: `(fpc|esctx)=(?<secret_cookie>[^;]+)`,
          value: "secret_cookie",
          groupForReplace: "secret_cookie",
        },
      ],
      generalSanitizers: [
        {
          regex: true,
          target: `enter the code [A-Z0-9]* to authenticate`,
          value: `enter the code USER_CODE to authenticate`,
        },
      ],
    },
  });

  // Playback sanitizers
  await recorder.addSanitizers(
    {
      bodySanitizers: [
        {
          regex: true,
          target: `client_assertion=[a-zA-Z0-9-._]*`,
          value: "client_assertion=client_assertion",
        },
        {
          regex: true,
          target: 'device_code=[^&"]+',
          value: "device_code=DEVICE_CODE",
        },
        {
          regex: true,
          target: `x-client-OS=[a-zA-Z0-9]+`,
          value: `x-client-OS=x-client-OS`,
        },
        {
          regex: true,
          target: `x-client-CPU=[a-zA-Z0-9]+`,
          value: `x-client-CPU=x-client-CPU`,
        },
        {
          regex: true,
          target: `x-client-VER=[a-zA-Z0-9.-]+`,
          value: `x-client-VER=identity-client-version`,
        },
      ],
      bodyKeySanitizers: [
        {
          jsonPath: "$.device_code",
          value: "DEVICE_CODE",
        },
        {
          jsonPath: "$.bodyProvided.device_code",
          value: "DEVICE_CODE",
        },
        {
          jsonPath: "$.interval",
          value: "0",
        },
        {
          jsonPath: "$.client-request-id",
          value: playbackValues.correlationId,
        },
        {
          jsonPath: "$.access_token",
          value: "access_token",
        },
        {
          jsonPath: "$.bodyProvided.access_token",
          value: "access_token",
        },
        {
          jsonPath: "$.refresh_token",
          value: "refresh_token",
        },
        {
          jsonPath: "$.bodyProvided.refresh_token",
          value: "refresh_token",
        },
        {
          jsonPath: "$.id_token",
          value:
            "eyJ0eXAiOiJKV1QiLCJhbGciOiJSUzI1NiIsImtpZCI6ImtpZCJ9.eyJhdWQiOiJhdWQiLCJpc3MiOiJodHRwczovL2xvZ2luLm1pY3Jvc29mdG9ubGluZS5jb20vMTIzNDU2NzgtMTIzNC0xMjM0LTEyMzQtMTIzNDU2Nzg5MDEyL3YyLjAiLCJpYXQiOjE2MTUzMzcxNjMsIm5iZiI6MTYxNTMzNzE2MywiZXhwIjoxNjE1MzQxMDYzLCJhaW8iOiJhaW8iLCJpZHAiOiJodHRwczovL3N0cy53aW5kb3dzLm5ldC9pZHAvIiwibmFtZSI6IkRhbmllbCBSb2Ryw61ndWV6Iiwib2lkIjoib2lkIiwicHJlZmVycmVkX3VzZXJuYW1lIjoiZGFucm9kcmlAbWljcm9zb2Z0LmNvbSIsInJoIjoicmguIiwic3ViIjoic3ViIiwidGlkIjoiMTIzNDU2NzgtMTIzNC0xMjM0LTEyMzQtMTIzNDU2Nzg5MDEyIiwidXRpIjoidXRpIiwidmVyIjoiMi4wIn0=.bm9faWRlYV93aGF0c190aGlz",
        },
        {
          jsonPath: "$.client_info",
          value:
            "eyJ1aWQiOiIxMjM0NTY3OC0xMjM0LTEyMzQtMTIzNC0xMjM0NTY3ODkwMTIiLCJ1dGlkIjoiMTIzNDU2NzgtMTIzNC0xMjM0LTEyMzQtMTIzNDU2Nzg5MDEyIn0K",
        },
      ],
    },
    ["record", "playback"]
  );

  const sandbox = createSandbox();

  const stub = sandbox.stub(MsalBaseUtilities.prototype, "generateUuid");
  stub.returns(playbackValues.correlationId);

  recorder.configureClientOptions = (options: any) => ({
    ...options,
    additionalPolicies: [
      {
        policy: recorder["recorderHttpPolicy"](),
        position: "perRetry",
      },
    ],
  });

  return {
    sandbox,
    recorder,
    async cleanup() {
      await recorder.stop();
      sandbox.restore();
    },
  };
}

export interface TestTracingOptions {
  test(options: OperationTracingOptions): Promise<void>;
  children: any[];
}

export function testTracing(options: TestTracingOptions): () => Promise<void> {
  return async function () {
    const { test, children } = options;
    const tracer = setTracer();
    const rootSpan = tracer.startSpan("root");

    const tracingContext = setSpan(otContext.active(), rootSpan);

    await test({
      tracingContext,
    });

    rootSpan.end();

    const rootSpans = tracer.getRootSpans();
    assert.strictEqual(rootSpans.length, 1, "Should only have one root span.");
    assert.strictEqual(rootSpan, rootSpans[0], "The root span should match what was passed in.");

    const expectedGraph: SpanGraph = {
      roots: [
        {
          name: rootSpan.name,
          children,
        },
      ],
    };

    assert.deepStrictEqual(tracer.getSpanGraph(rootSpan.spanContext().traceId), expectedGraph);
    assert.strictEqual(tracer.getActiveSpans().length, 0, "All spans should have had end called");
  };
}<|MERGE_RESOLUTION|>--- conflicted
+++ resolved
@@ -98,7 +98,6 @@
       AZURE_CLIENT_SECRET: "azure_client_secret",
       AZURE_USERNAME: "azure_username",
       AZURE_PASSWORD: "azure_password",
-<<<<<<< HEAD
       AZURE_IDENTITY_TEST_TENANTID: "",
       AZURE_IDENTITY_TEST_USERNAME: "",
       AZURE_IDENTITY_TEST_PASSWORD: "",
@@ -106,10 +105,8 @@
       IDENTITY_SP_TENANT_ID: "",
       IDENTITY_SP_CLIENT_SECRET: "",
       IDENTITY_SP_CERT_PEM: "",
-=======
       AZURE_CAE_MANAGEMENT_ENDPOINT: "https://management.azure.com/",
       AZURE_CLIENT_CERTIFICATE_PATH: "assets/fake-cert.pem",
->>>>>>> b74e4a05
     },
     sanitizerOptions: {
       headerSanitizers: [
