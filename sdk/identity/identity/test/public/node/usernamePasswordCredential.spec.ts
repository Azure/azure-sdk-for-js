// Copyright (c) Microsoft Corporation.
// Licensed under the MIT license.

/* eslint-disable @typescript-eslint/no-non-null-asserted-optional-chain */

import { assert } from "chai";
<<<<<<< HEAD
import { env, delay, isLiveMode, isPlaybackMode } from "@azure-tools/test-recorder";
=======
import { env, delay, isLiveMode, Recorder } from "@azure-tools/test-recorder";
>>>>>>> 08004eb7
import { AbortController } from "@azure/abort-controller";
import { UsernamePasswordCredential } from "../../../src";
import { MsalTestCleanup, msalNodeTestSetup, testTracing } from "../../msalTestUtils";
import { Context } from "mocha";
import sinon from "sinon";
import { AzureLogger, setLogLevel } from "@azure/logger";

describe("UsernamePasswordCredential", function () {
  let cleanup: MsalTestCleanup;
  let recorder: Recorder;

  beforeEach(async function (this: Context) {
    const setup = await msalNodeTestSetup(this.currentTest);
    cleanup = setup.cleanup;
    recorder = setup.recorder;
  });
  afterEach(async function () {
    await cleanup();
  });

  const scope = "https://vault.azure.net/.default";

  it("authenticates", async function (this: Context) {
    if (isLiveMode()) {
      // Live test run not supported on CI at the moment. Locally should work though.
      this.skip();
    }
    const credential = new UsernamePasswordCredential(
      env.AZURE_TENANT_ID!,
      env.AZURE_CLIENT_ID!,
      env.AZURE_USERNAME!,
      env.AZURE_PASSWORD!,
      recorder.configureClientOptions({})
    );

    const token = await credential.getToken(scope);
    assert.ok(token?.token);
    assert.ok(token?.expiresOnTimestamp! > Date.now());
  });

  it("authenticates (with allowLoggingAccountIdentifiers set to true)", async function (this: Context) {
    if (isPlaybackMode()) {
      // The recorder clears the access tokens.
      this.skip();
    }
    if (isLiveMode()) {
      // Live test run not supported on CI at the moment. Locally should work though.
      this.skip();
    }
    const credential = new UsernamePasswordCredential(
      env.AZURE_TENANT_ID,
      env.AZURE_CLIENT_ID,
      env.AZURE_USERNAME,
      env.AZURE_PASSWORD,
      {
        allowLoggingAccountIdentifiers: true,
      }
    );
    setLogLevel("info");
    const spy = sinon.spy(process.stderr, "write");

    const token = await credential.getToken(scope);
    assert.ok(token?.token);
    assert.ok(token?.expiresOnTimestamp! > Date.now());
    assert.ok(spy.getCall(spy.callCount - 2).args[0]);
    const expectedMessage = `azure:identity:info [Authenticated account] Client ID: HIDDEN. Tenant ID: HIDDEN. User Principal Name: ${env.AZURE_USERNAME}. Object ID (user): HIDDEN`;
    assert.equal(
      (spy.getCall(spy.callCount - 2).args[0] as any as string)
        .replace(/[a-z0-9]+-[a-z0-9]+-[a-z0-9]+-[a-z0-9]+-[a-z0-9]+/g, "HIDDEN")
        .trim(),
      expectedMessage
    );
    spy.restore();
    AzureLogger.destroy();
  });

  it("allows cancelling the authentication", async function () {
    const credential = new UsernamePasswordCredential(
      env.AZURE_TENANT_ID!,
      env.AZURE_CLIENT_ID!,
      env.AZURE_USERNAME!,
      env.AZURE_PASSWORD!,
      recorder.configureClientOptions({})
    );

    const controller = new AbortController();
    const getTokenPromise = credential.getToken(scope, {
      abortSignal: controller.signal,
    });

    await delay(5);
    controller.abort();

    let error: Error | undefined;
    try {
      await getTokenPromise;
    } catch (e) {
      error = e;
    }
    assert.equal(error?.name, "CredentialUnavailableError");
    assert.ok(error?.message.includes("could not resolve endpoints"));
  });

  it("supports tracing", async function (this: Context) {
    if (isLiveMode()) {
      // Live test run not supported on CI at the moment. Locally should work though.
      this.skip();
    }
    await testTracing({
      test: async (tracingOptions) => {
        const credential = new UsernamePasswordCredential(
          env.AZURE_TENANT_ID!,
          env.AZURE_CLIENT_ID!,
          env.AZURE_USERNAME!,
          env.AZURE_PASSWORD!,
          recorder.configureClientOptions({})
        );

        await credential.getToken(scope, {
          tracingOptions,
        });
      },
      children: [
        {
          name: "UsernamePasswordCredential.getToken",
          children: [],
        },
      ],
    });
  });
});<|MERGE_RESOLUTION|>--- conflicted
+++ resolved
@@ -4,11 +4,7 @@
 /* eslint-disable @typescript-eslint/no-non-null-asserted-optional-chain */
 
 import { assert } from "chai";
-<<<<<<< HEAD
-import { env, delay, isLiveMode, isPlaybackMode } from "@azure-tools/test-recorder";
-=======
-import { env, delay, isLiveMode, Recorder } from "@azure-tools/test-recorder";
->>>>>>> 08004eb7
+import { env, delay, isLiveMode, isPlaybackMode, Recorder } from "@azure-tools/test-recorder";
 import { AbortController } from "@azure/abort-controller";
 import { UsernamePasswordCredential } from "../../../src";
 import { MsalTestCleanup, msalNodeTestSetup, testTracing } from "../../msalTestUtils";
@@ -59,10 +55,10 @@
       this.skip();
     }
     const credential = new UsernamePasswordCredential(
-      env.AZURE_TENANT_ID,
-      env.AZURE_CLIENT_ID,
-      env.AZURE_USERNAME,
-      env.AZURE_PASSWORD,
+      env.AZURE_TENANT_ID!,
+      env.AZURE_CLIENT_ID!,
+      env.AZURE_USERNAME!,
+      env.AZURE_PASSWORD!,
       {
         allowLoggingAccountIdentifiers: true,
       }
