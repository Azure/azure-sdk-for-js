--- conflicted
+++ resolved
@@ -7,11 +7,7 @@
 import fs from "fs";
 import { assert } from "chai";
 import { AbortController } from "@azure/abort-controller";
-<<<<<<< HEAD
-import { env, isPlaybackMode, delay } from "@azure-tools/test-recorder";
-=======
-import { env, isPlaybackMode, delay, isLiveMode, Recorder } from "@azure-tools/test-recorder";
->>>>>>> b74e4a05
+import { env, isPlaybackMode, delay, Recorder } from "@azure-tools/test-recorder";
 import { MsalTestCleanup, msalNodeTestSetup, testTracing } from "../../msalTestUtils";
 import { ClientCertificateCredential } from "../../../src";
 import { Context } from "mocha";
@@ -39,16 +35,10 @@
 
   it("authenticates", async function (this: Context) {
     const credential = new ClientCertificateCredential(
-<<<<<<< HEAD
-      env.IDENTITY_SP_TENANT_ID || env.AZURE_TENANT_ID,
-      env.IDENTITY_SP_CLIENT_ID || env.AZURE_CLIENT_ID,
-      env.IDENTITY_SP_CERT_PEM || certificatePath
-=======
-      env.AZURE_TENANT_ID!,
-      env.AZURE_CLIENT_ID!,
-      certificatePath!,
+      env.IDENTITY_SP_TENANT_ID || env.AZURE_TENANT_ID!,
+      env.IDENTITY_SP_CLIENT_ID || env.AZURE_CLIENT_ID!,
+      env.IDENTITY_SP_CERT_PEM || certificatePath!,
       recorder.configureClientOptions({})
->>>>>>> b74e4a05
     );
 
     const token = await credential.getToken(scope);
@@ -57,27 +47,13 @@
   });
 
   it("authenticates with a PEM certificate string directly", async function (this: Context) {
-<<<<<<< HEAD
     const credential = new ClientCertificateCredential(
-      env.IDENTITY_SP_TENANT_ID || env.AZURE_TENANT_ID,
-      env.IDENTITY_SP_CLIENT_ID || env.AZURE_CLIENT_ID,
-      {
-        certificate: readFileSync(certificatePath, { encoding: "utf-8" }),
-      }
-=======
-    if (isLiveMode()) {
-      // Live test run not supported on CI at the moment. Locally should work though.
-      this.skip();
-    }
-
-    const credential = new ClientCertificateCredential(
-      env.AZURE_TENANT_ID!,
-      env.AZURE_CLIENT_ID!,
+      env.IDENTITY_SP_TENANT_ID || env.AZURE_TENANT_ID!,
+      env.IDENTITY_SP_CLIENT_ID || env.AZURE_CLIENT_ID!,
       {
         certificate: readFileSync(certificatePath, { encoding: "utf-8" }),
       },
       recorder.configureClientOptions({})
->>>>>>> b74e4a05
     );
 
     const token = await credential.getToken(scope);
@@ -94,15 +70,9 @@
     }
 
     const credential = new ClientCertificateCredential(
-<<<<<<< HEAD
-      env.IDENTITY_SP_TENANT_ID || env.AZURE_TENANT_ID,
-      env.IDENTITY_SP_CLIENT_ID || env.AZURE_CLIENT_ID,
-      { certificatePath },
-=======
-      env.AZURE_TENANT_ID!,
-      env.AZURE_CLIENT_ID!,
+      env.IDENTITY_SP_TENANT_ID || env.AZURE_TENANT_ID!,
+      env.IDENTITY_SP_CLIENT_ID || env.AZURE_CLIENT_ID!,
       recorder.configureClientOptions({ certificatePath }),
->>>>>>> b74e4a05
       { sendCertificateChain: true }
     );
 
@@ -118,13 +88,8 @@
       this.skip();
     }
     const credential = new ClientCertificateCredential(
-<<<<<<< HEAD
-      env.IDENTITY_SP_TENANT_ID || env.AZURE_TENANT_ID,
-      env.IDENTITY_SP_CLIENT_ID || env.AZURE_CLIENT_ID,
-=======
-      env.AZURE_TENANT_ID!,
-      env.AZURE_CLIENT_ID!,
->>>>>>> b74e4a05
+      env.IDENTITY_SP_TENANT_ID || env.AZURE_TENANT_ID!,
+      env.IDENTITY_SP_CLIENT_ID || env.AZURE_CLIENT_ID!,
       certificatePath,
       recorder.configureClientOptions({
         httpClient: {
@@ -164,15 +129,9 @@
     await testTracing({
       test: async (tracingOptions) => {
         const credential = new ClientCertificateCredential(
-<<<<<<< HEAD
-          env.IDENTITY_SP_TENANT_ID || env.AZURE_TENANT_ID,
-          env.IDENTITY_SP_CLIENT_ID || env.AZURE_CLIENT_ID,
-          { certificatePath }
-=======
-          env.AZURE_TENANT_ID!,
-          env.AZURE_CLIENT_ID!,
+          env.IDENTITY_SP_TENANT_ID || env.AZURE_TENANT_ID!,
+          env.IDENTITY_SP_CLIENT_ID || env.AZURE_CLIENT_ID!,
           recorder.configureClientOptions({ certificatePath })
->>>>>>> b74e4a05
         );
 
         await credential.getToken(scope, {
