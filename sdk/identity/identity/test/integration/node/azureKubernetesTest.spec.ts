--- conflicted
+++ resolved
@@ -16,19 +16,6 @@
     const podName = requireEnvVar("IDENTITY_AKS_POD_NAME");
     console.log("Does token exist?", typeof process.env.ARM_OIDC_TOKEN);
 
-<<<<<<< HEAD
-    // Log in as service principal in CI
-    const clientId = requireEnvVar("IDENTITY_CLIENT_ID");
-    const tenantId = requireEnvVar("IDENTITY_TENANT_ID");
-    const oidc = requireEnvVar("ARM_OIDC_TOKEN");
-    console.log("Running login command with", subscriptionId, clientId, tenantId);
-    console.log("OIDC token lenth", oidc.length);
-    
-    runCommand(
-      "az",
-      `login --service-principal -u ${clientId} --federated-token ${oidc} --tenant ${tenantId}`,
-    );
-=======
     if (process.env.ARM_OIDC_TOKEN) {
       // Log in as service principal in CI
       const clientId = requireEnvVar("AZURE_CLIENT_ID");
@@ -39,7 +26,6 @@
         `login --service-principal -u ${clientId} --federated-token ${oidc} --tenant ${tenantId}`,
       );
     }
->>>>>>> e07fb490
 
     runCommand("az", `account set --subscription ${subscriptionId}`);
     runCommand(
