{
  "AssetsRepo": "Azure/azure-sdk-assets",
  "AssetsRepoPrefixPath": "js",
  "TagPrefix": "js/identity/identity",
<<<<<<< HEAD
  "Tag": "js/identity/identity_4958d3c07b"
=======
  "Tag": "js/identity/identity_9b15d10264"
>>>>>>> e56c2d28
}<|MERGE_RESOLUTION|>--- conflicted
+++ resolved
@@ -2,9 +2,5 @@
   "AssetsRepo": "Azure/azure-sdk-assets",
   "AssetsRepoPrefixPath": "js",
   "TagPrefix": "js/identity/identity",
-<<<<<<< HEAD
-  "Tag": "js/identity/identity_4958d3c07b"
-=======
-  "Tag": "js/identity/identity_9b15d10264"
->>>>>>> e56c2d28
+  "Tag": "js/identity/identity_58e656fd32"
 }