// Copyright (c) Microsoft Corporation.
// Licensed under the MIT License.

import { TokenCredentialOptions } from "../client/identityClient";
import { ChainedTokenCredential } from "./chainedTokenCredential";
import { EnvironmentCredential } from "./environmentCredential";
import { ManagedIdentityCredential } from "./managedIdentityCredential";
import { AzureCliCredential } from "./azureCliCredential";
import { VSCodeCredential } from "./vscodeCredential";
import { TokenCredential } from "@azure/core-http";

/**
 * Provides a default {@link ChainedTokenCredential} configuration for
 * applications that will be deployed to Azure.  The following credential
 * types will be tried, in order:
 *
 * - {@link EnvironmentCredential}
 * - {@link ManagedIdentityCredential}
 *
 * Consult the documentation of these credential types for more information
 * on how they attempt authentication.
 */
export class DefaultAzureCredential extends ChainedTokenCredential {
  /**
   * Creates an instance of the DefaultAzureCredential class.
   *
   * @param options Options for configuring the client which makes the authentication request.
   */
<<<<<<< HEAD
  static credentials(tokenCredentialOptions?: TokenCredentialOptions): TokenCredential[] {
    let credentials: TokenCredential[] = [
      new EnvironmentCredential(tokenCredentialOptions),
      new ManagedIdentityCredential(tokenCredentialOptions)
    ];
=======
  constructor(tokenCredentialOptions?: TokenCredentialOptions) {
    let credentials = [];
    credentials.push(new EnvironmentCredential(tokenCredentialOptions));
    credentials.push(new ManagedIdentityCredential(tokenCredentialOptions));
>>>>>>> a40c2349
    if (process.env.AZURE_CLIENT_ID) {
      credentials.push(
        new ManagedIdentityCredential(process.env.AZURE_CLIENT_ID, tokenCredentialOptions)
      );
    }
<<<<<<< HEAD
    credentials.push(new AzureCliCredential(), new VSCodeCredential(tokenCredentialOptions));
    return credentials;
  }
  /**
   * Creates an instance of the DefaultAzureCredential class.
   *
   * @param options Options for configuring the client which makes the authentication request.
   */
  constructor(tokenCredentialOptions?: TokenCredentialOptions) {
    let credentials = DefaultAzureCredential.credentials(tokenCredentialOptions);
    super(...credentials);
    this.credentialName = "DefaultAzureCredential";
=======
    credentials.push(new AzureCliCredential());
    credentials.push(new VSCodeCredential(tokenCredentialOptions));

    super(
      ...credentials
    );
>>>>>>> a40c2349
    this.UnavailableMessage =
      "DefaultAzureCredential => failed to retrieve a token from the included credentials";
  }
}<|MERGE_RESOLUTION|>--- conflicted
+++ resolved
@@ -26,44 +26,20 @@
    *
    * @param options Options for configuring the client which makes the authentication request.
    */
-<<<<<<< HEAD
-  static credentials(tokenCredentialOptions?: TokenCredentialOptions): TokenCredential[] {
-    let credentials: TokenCredential[] = [
-      new EnvironmentCredential(tokenCredentialOptions),
-      new ManagedIdentityCredential(tokenCredentialOptions)
-    ];
-=======
   constructor(tokenCredentialOptions?: TokenCredentialOptions) {
     let credentials = [];
     credentials.push(new EnvironmentCredential(tokenCredentialOptions));
     credentials.push(new ManagedIdentityCredential(tokenCredentialOptions));
->>>>>>> a40c2349
     if (process.env.AZURE_CLIENT_ID) {
       credentials.push(
         new ManagedIdentityCredential(process.env.AZURE_CLIENT_ID, tokenCredentialOptions)
       );
     }
-<<<<<<< HEAD
-    credentials.push(new AzureCliCredential(), new VSCodeCredential(tokenCredentialOptions));
-    return credentials;
-  }
-  /**
-   * Creates an instance of the DefaultAzureCredential class.
-   *
-   * @param options Options for configuring the client which makes the authentication request.
-   */
-  constructor(tokenCredentialOptions?: TokenCredentialOptions) {
-    let credentials = DefaultAzureCredential.credentials(tokenCredentialOptions);
-    super(...credentials);
-    this.credentialName = "DefaultAzureCredential";
-=======
     credentials.push(new AzureCliCredential());
     credentials.push(new VSCodeCredential(tokenCredentialOptions));
 
-    super(
-      ...credentials
-    );
->>>>>>> a40c2349
+    super(...credentials);
+    this.credentialName = "DefaultAzureCredential";
     this.UnavailableMessage =
       "DefaultAzureCredential => failed to retrieve a token from the included credentials";
   }
