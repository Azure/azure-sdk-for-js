--- conflicted
+++ resolved
@@ -135,28 +135,21 @@
         };
 
         try {
-<<<<<<< HEAD
-          const authResponse = await this.pca.acquireTokenByCode(tokenRequest);
-          res.status(200).send("Authentication Complete. You can close the browser and return to the application.");
-=======
           const authResponse = await this.msalClient.acquireTokenByCode(tokenRequest);
-          res.sendStatus(200);
->>>>>>> 3f6f5ed7
-
-          logger.getToken.info(formatSuccess(scopeArray));
+          const successMessage = formatSuccess(`Authentication Complete. You can close the browser and return to the application. Scopes: ${scopeArray.join(", ")}. Expires on timestamp: ${authResponse?.expiresOn.valueOf()}`);
+          res.status(200).send(successMessage);
+          logger.getToken.info(successMessage);
 
           resolve({
             expiresOnTimestamp: authResponse.expiresOn.valueOf(),
             token: authResponse.accessToken
           });
         } catch (error) {
-          res.status(500).send(error);
-
-          logger.getToken.info(formatError(error));
+          const errorMessage = `Authentication Error "${req.query["error"]}":\n\n${req.query["error_description"]}. Scopes: ${scopeArray.join(", ")}.`;
+          res.status(500).send(formatError(errorMessage));
+          logger.getToken.info(formatError(errorMessage));
           reject(
-            new Error(
-              `Authentication Error "${req.query["error"]}":\n\n${req.query["error_description"]}`
-            )
+            new Error(errorMessage)
           );
         } finally {
           cleanup();
