--- conflicted
+++ resolved
@@ -10,11 +10,8 @@
 } from "./interactiveBrowserCredentialOptions";
 import { createSpan } from "../util/tracing";
 import { CanonicalCode } from "@azure/core-tracing";
-<<<<<<< HEAD
-import { DefaultTenantId, DeveloperSignOnClientId } from '../constants';
-=======
-import { logger } from '../util/logging';
->>>>>>> 92ef0e20
+import { DefaultTenantId, DeveloperSignOnClientId } from "../constants";
+import { logger } from "../util/logging";
 
 /**
  * Enables authentication to Azure Active Directory inside of the web browser
@@ -53,7 +50,7 @@
 
     this.msalConfig = {
       auth: {
-        clientId: options.clientId!,    // we just initialized it above
+        clientId: options.clientId!, // we just initialized it above
         authority: `${options.authorityHost}/${options.tenantId}`,
         ...(options.redirectUri && { redirectUri: options.redirectUri }),
         ...(options.postLogoutRedirectUri && { redirectUri: options.postLogoutRedirectUri })
@@ -86,7 +83,7 @@
   ): Promise<msal.AuthResponse | undefined> {
     let authResponse: msal.AuthResponse | undefined;
     try {
-      logger.info('InteractiveBrowserCredential: attempting to acquire token silently');
+      logger.info("InteractiveBrowserCredential: attempting to acquire token silently");
       authResponse = await this.msalObject.acquireTokenSilent(authParams);
     } catch (err) {
       if (err instanceof msal.AuthError) {
@@ -94,7 +91,9 @@
           case "consent_required":
           case "interaction_required":
           case "login_required":
-            logger.warning(`InteractiveBrowserCredential: authentication returned errorCode ${err.errorCode}`);
+            logger.warning(
+              `InteractiveBrowserCredential: authentication returned errorCode ${err.errorCode}`
+            );
             break;
           default:
             logger.warning(`InteractiveBrowserCredential: failed to acquire token: ${err}`);
@@ -105,7 +104,9 @@
 
     let authPromise: Promise<msal.AuthResponse> | undefined;
     if (authResponse === undefined) {
-      logger.warning(`InteractiveBrowserCredential: silent authentication failed, falling back to interactive method ${this.loginStyle}`);
+      logger.warning(
+        `InteractiveBrowserCredential: silent authentication failed, falling back to interactive method ${this.loginStyle}`
+      );
       switch (this.loginStyle) {
         case "redirect":
           authPromise = new Promise((resolve, reject) => {
