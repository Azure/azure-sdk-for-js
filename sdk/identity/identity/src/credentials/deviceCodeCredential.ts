// Copyright (c) Microsoft Corporation.
// Licensed under the MIT license.
import { AccessToken, TokenCredential, GetTokenOptions } from "@azure/core-http";
import { AuthenticationRequired, MsalClient } from "../client/msalClient";
import { createSpan } from "../util/tracing";
import { credentialLogger, formatError, formatSuccess } from "../util/logging";
import { AuthenticationErrorName } from "../client/errors";
import { CanonicalCode } from "@opentelemetry/api";
import { TokenCredentialOptions } from "../client/identityClient";

<<<<<<< HEAD
import { PublicClientApplication, DeviceCodeRequest } from "@azure/msal-node";
import { DeveloperSignOnClientId } from '../constants';
=======
import { DeviceCodeRequest } from "@azure/msal-node";
import { checkTenantId } from "../util/checkTenantId";
>>>>>>> 9de8a5be

/**
 * Provides the user code and verification URI where the code must be
 * entered.  Also provides a message to display to the user which
 * contains an instruction with these details.
 */
export interface DeviceCodeInfo {
  /**
   * The device code that the user must enter into the verification page.
   */
  userCode: string;

  /**
   * The verification URI to which the user must navigate to enter the device
   * code.
   */
  verificationUri: string;

  /**
   * A message that may be shown to the user to instruct them on how to enter
   * the device code in the page specified by the verification URI.
   */
  message: string;
}

/**
 * Defines the signature of a callback which will be passed to
 * DeviceCodeCredential for the purpose of displaying authentication
 * details to the user.
 */
export type DeviceCodePromptCallback = (deviceCodeInfo: DeviceCodeInfo) => void;

const logger = credentialLogger("DeviceCodeCredential");

/**
 * Method that logs the user code from the DeviceCodeCredential.
 * @param deviceCodeInfo The device code.
 */
export function defaultDeviceCodePromptCallback(deviceCodeInfo: DeviceCodeInfo): void {
  console.log(deviceCodeInfo.message);
}

/**
 * Enables authentication to Azure Active Directory using a device code
 * that the user can enter into https://microsoft.com/devicelogin.
 */
export class DeviceCodeCredential implements TokenCredential {
  private userPromptCallback: DeviceCodePromptCallback;
  private msalClient: MsalClient;

  /**
   * Creates an instance of DeviceCodeCredential with the details needed
   * to initiate the device code authorization flow with Azure Active Directory.
   *
   * @param tenantId The Azure Active Directory tenant (directory) ID or name.
   *                 The default value is 'organizations'.
   *                 'organizations' may be used when dealing with multi-tenant scenarios.
   * @param clientId The client (application) ID of an App Registration in the tenant.
   *                 By default we will try to use the Azure CLI's client ID to authenticate.
   * @param userPromptCallback A callback function that will be invoked to show
                               {@link DeviceCodeInfo} to the user. If left unassigned, we will automatically log the device code information and the authentication instructions in the console.
   * @param options Options for configuring the client which makes the authentication request.
   */
  constructor(
    tenantId: string = "organizations",
    clientId: string | undefined,
    userPromptCallback: DeviceCodePromptCallback = defaultDeviceCodePromptCallback,
    options?: TokenCredentialOptions
  ) {
<<<<<<< HEAD
    this.tenantId = tenantId;
    this.clientId = clientId || DeveloperSignOnClientId;
=======
    checkTenantId(logger, tenantId);

>>>>>>> 9de8a5be
    this.userPromptCallback = userPromptCallback;

    let authorityHost;
    if (options && options.authorityHost) {
      if (options.authorityHost.endsWith("/")) {
        authorityHost = options.authorityHost + tenantId;
      } else {
        authorityHost = options.authorityHost + "/" + tenantId;
      }
    } else {
      authorityHost = "https://login.microsoftonline.com/" + tenantId;
    }

    this.msalClient = new MsalClient(
      { clientId: clientId, authority: authorityHost },
      false,
      undefined,
      options
    );
  }

  /**
   * Authenticates with Azure Active Directory and returns an access token if
   * successful.  If authentication cannot be performed at this time, this method may
   * return null.  If an error occurs during authentication, an {@link AuthenticationError}
   * containing failure details will be thrown.
   *
   * @param scopes The list of scopes for which the token will have access.
   * @param options The options used to configure any requests this
   *                TokenCredential implementation might make.
   */
  getToken(scopes: string | string[], options?: GetTokenOptions): Promise<AccessToken | null> {
    const { span } = createSpan("DeviceCodeCredential-getToken", options);

    const scopeArray = typeof scopes === "object" ? scopes : [scopes];

    const deviceCodeRequest = {
      deviceCodeCallback: this.userPromptCallback,
      scopes: scopeArray
    };

    logger.info("Sending devicecode request");

    return this.msalClient.acquireTokenFromCache(scopeArray).catch((e) => {
      if (e instanceof AuthenticationRequired) {
        try {
          return this.acquireTokenByDeviceCode(deviceCodeRequest, scopeArray);
        } catch (err) {
          const code =
            err.name === AuthenticationErrorName
              ? CanonicalCode.UNAUTHENTICATED
              : CanonicalCode.UNKNOWN;
          span.setStatus({
            code,
            message: err.message
          });
          logger.getToken.info(formatError(err));
          throw err;
        } finally {
          span.end();
        }
      } else {
        throw e;
      }
    });
  }

  private async acquireTokenByDeviceCode(
    deviceCodeRequest: DeviceCodeRequest,
    scopes: string[]
  ): Promise<AccessToken | null> {
    try {
      const deviceResponse = await this.msalClient.acquireTokenByDeviceCode(deviceCodeRequest);
      logger.getToken.info(formatSuccess(scopes));
      return {
        expiresOnTimestamp: deviceResponse.expiresOn.getTime(),
        token: deviceResponse.accessToken
      };
    } catch (error) {
      throw new Error(`Device Authentication Error "${JSON.stringify(error)}"`);
    }
  }
}<|MERGE_RESOLUTION|>--- conflicted
+++ resolved
@@ -8,13 +8,9 @@
 import { CanonicalCode } from "@opentelemetry/api";
 import { TokenCredentialOptions } from "../client/identityClient";
 
-<<<<<<< HEAD
 import { PublicClientApplication, DeviceCodeRequest } from "@azure/msal-node";
+import { checkTenantId } from "../util/checkTenantId";
 import { DeveloperSignOnClientId } from '../constants';
-=======
-import { DeviceCodeRequest } from "@azure/msal-node";
-import { checkTenantId } from "../util/checkTenantId";
->>>>>>> 9de8a5be
 
 /**
  * Provides the user code and verification URI where the code must be
@@ -84,13 +80,10 @@
     userPromptCallback: DeviceCodePromptCallback = defaultDeviceCodePromptCallback,
     options?: TokenCredentialOptions
   ) {
-<<<<<<< HEAD
     this.tenantId = tenantId;
     this.clientId = clientId || DeveloperSignOnClientId;
-=======
     checkTenantId(logger, tenantId);
 
->>>>>>> 9de8a5be
     this.userPromptCallback = userPromptCallback;
 
     let authorityHost;
