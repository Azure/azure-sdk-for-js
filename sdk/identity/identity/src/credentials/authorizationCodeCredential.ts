--- conflicted
+++ resolved
@@ -1,7 +1,6 @@
 // Copyright (c) Microsoft Corporation.
 // Licensed under the MIT license.
 
-<<<<<<< HEAD
 import { trace } from "../util/tracing";
 import { TokenCredential, GetTokenOptions, AccessToken } from "@azure/core-http";
 import { TokenCredentialOptions } from "../client/identityClient";
@@ -9,20 +8,6 @@
 import { checkTenantId } from "../util/checkTenantId";
 import { MsalAuthorizationCode } from "../msal/nodeFlows/msalAuthorizationCode";
 import { MsalFlow } from "../msal/flows";
-=======
-import qs from "qs";
-
-import { TokenCredential, GetTokenOptions, AccessToken } from "@azure/core-auth";
-
-import { createSpan } from "../util/tracing";
-import { CredentialUnavailableError } from "../client/errors";
-import { IdentityClient, TokenResponse, TokenCredentialOptions } from "../client/identityClient";
-import { SpanStatusCode } from "@azure/core-tracing";
-import { credentialLogger, formatSuccess, formatError } from "../util/logging";
-import { getIdentityTokenEndpointSuffix } from "../util/identityTokenEndpoint";
-import { checkTenantId } from "../util/checkTenantId";
-import { processMultiTenantRequest } from "../util/validateMultiTenant";
->>>>>>> 80bd6ad7
 
 const logger = credentialLogger("AuthorizationCodeCredential");
 
@@ -38,11 +23,6 @@
   private disableAutomaticAuthentication?: boolean;
   private authorizationCode: string;
   private redirectUri: string;
-<<<<<<< HEAD
-=======
-  private lastTokenResponse: TokenResponse | null = null;
-  private allowMultiTenantAuthentication?: boolean;
->>>>>>> 80bd6ad7
 
   /**
    * Creates an instance of CodeFlowCredential with the details needed
@@ -130,7 +110,6 @@
       options = redirectUriOrOptions as TokenCredentialOptions;
     }
 
-<<<<<<< HEAD
     this.msalFlow = new MsalAuthorizationCode({
       ...options,
       clientSecret,
@@ -144,10 +123,6 @@
 
   async getAuthCodeUrl(options: { scopes: string[], redirectUri: string }): Promise<string> {
     return await (this.msalFlow as MsalAuthorizationCode).getAuthCodeUrl(options);
-=======
-    this.allowMultiTenantAuthentication = options?.allowMultiTenantAuthentication;
-    this.identityClient = new IdentityClient(options);
->>>>>>> 80bd6ad7
   }
 
   /**
@@ -158,83 +133,12 @@
    * @param options - The options used to configure any requests this
    *                TokenCredential implementation might make.
    */
-<<<<<<< HEAD
   async getToken(scopes: string | string[], options: GetTokenOptions = {}): Promise<AccessToken> {
     return trace(`${this.constructor.name}.getToken`, options, async (newOptions) => {
       const arrayScopes = Array.isArray(scopes) ? scopes : [scopes];
       return this.msalFlow.getToken(arrayScopes, {
         ...newOptions,
         disableAutomaticAuthentication: this.disableAutomaticAuthentication
-=======
-  public async getToken(
-    scopes: string | string[],
-    options?: GetTokenOptions
-  ): Promise<AccessToken> {
-    const tenantId =
-      processMultiTenantRequest(this.tenantId, this.allowMultiTenantAuthentication, options) ||
-      this.tenantId;
-
-    const { span, updatedOptions } = createSpan("AuthorizationCodeCredential-getToken", options);
-    try {
-      let tokenResponse: TokenResponse | null = null;
-      let scopeString = typeof scopes === "string" ? scopes : scopes.join(" ");
-      if (scopeString.indexOf("offline_access") < 0) {
-        scopeString += " offline_access";
-      }
-
-      // Try to use the refresh token first
-      if (this.lastTokenResponse && this.lastTokenResponse.refreshToken) {
-        tokenResponse = await this.identityClient.refreshAccessToken(
-          tenantId,
-          this.clientId,
-          scopeString,
-          this.lastTokenResponse.refreshToken,
-          this.clientSecret,
-          undefined,
-          updatedOptions
-        );
-      }
-
-      if (tokenResponse === null) {
-        const urlSuffix = getIdentityTokenEndpointSuffix(tenantId);
-        const webResource = this.identityClient.createWebResource({
-          url: `${this.identityClient.authorityHost}/${tenantId}/${urlSuffix}`,
-          method: "POST",
-          disableJsonStringifyOnBody: true,
-          deserializationMapper: undefined,
-          body: qs.stringify({
-            client_id: this.clientId,
-            grant_type: "authorization_code",
-            scope: scopeString,
-            code: this.authorizationCode,
-            redirect_uri: this.redirectUri,
-            client_secret: this.clientSecret
-          }),
-          headers: {
-            Accept: "application/json",
-            "Content-Type": "application/x-www-form-urlencoded"
-          },
-          abortSignal: options && options.abortSignal,
-          spanOptions: updatedOptions?.tracingOptions?.spanOptions,
-          tracingContext: updatedOptions?.tracingOptions?.tracingContext
-        });
-
-        tokenResponse = await this.identityClient.sendTokenRequest(webResource);
-      }
-
-      this.lastTokenResponse = tokenResponse;
-      logger.getToken.info(formatSuccess(scopes));
-      const token = tokenResponse && tokenResponse.accessToken;
-
-      if (!token) {
-        throw new CredentialUnavailableError("Failed to retrieve a valid token");
-      }
-      return token;
-    } catch (err) {
-      span.setStatus({
-        code: SpanStatusCode.ERROR,
-        message: err.message
->>>>>>> 80bd6ad7
       });
     });
   }
