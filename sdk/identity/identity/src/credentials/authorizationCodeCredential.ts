--- conflicted
+++ resolved
@@ -1,24 +1,13 @@
 // Copyright (c) Microsoft Corporation.
 // Licensed under the MIT license.
 
-<<<<<<< HEAD
-import { trace } from "../util/tracing";
 import { TokenCredential, GetTokenOptions, AccessToken } from "@azure/core-auth";
 import { TokenCredentialOptions } from "../client/identityClient";
 import { credentialLogger } from "../util/logging";
-=======
-import { createHttpHeaders, createPipelineRequest } from "@azure/core-rest-pipeline";
-import { TokenCredential, GetTokenOptions, AccessToken } from "@azure/core-auth";
-import { createSpan } from "../util/tracing";
-import { CredentialUnavailableError } from "../client/errors";
-import { IdentityClient, TokenResponse, TokenCredentialOptions } from "../client/identityClient";
-import { SpanStatusCode } from "@azure/core-tracing";
-import { credentialLogger, formatSuccess, formatError } from "../util/logging";
-import { getIdentityTokenEndpointSuffix } from "../util/identityTokenEndpoint";
->>>>>>> 535e026e
 import { checkTenantId } from "../util/checkTenantId";
 import { MsalAuthorizationCode } from "../msal/nodeFlows/msalAuthorizationCode";
 import { MsalFlow } from "../msal/flows";
+import { trace } from "../util/tracing";
 
 const logger = credentialLogger("AuthorizationCodeCredential");
 
@@ -140,90 +129,12 @@
    * @param options - The options used to configure any requests this
    *                TokenCredential implementation might make.
    */
-<<<<<<< HEAD
   async getToken(scopes: string | string[], options: GetTokenOptions = {}): Promise<AccessToken> {
     return trace(`${this.constructor.name}.getToken`, options, async (newOptions) => {
       const arrayScopes = Array.isArray(scopes) ? scopes : [scopes];
       return this.msalFlow.getToken(arrayScopes, {
         ...newOptions,
         disableAutomaticAuthentication: this.disableAutomaticAuthentication
-=======
-  public async getToken(
-    scopes: string | string[],
-    options?: GetTokenOptions
-  ): Promise<AccessToken> {
-    const tenantId =
-      processMultiTenantRequest(this.tenantId, this.allowMultiTenantAuthentication, options) ||
-      this.tenantId;
-
-    const { span, updatedOptions } = createSpan("AuthorizationCodeCredential-getToken", options);
-    try {
-      let tokenResponse: TokenResponse | null = null;
-      let scopeString = typeof scopes === "string" ? scopes : scopes.join(" ");
-      if (scopeString.indexOf("offline_access") < 0) {
-        scopeString += " offline_access";
-      }
-
-      // Try to use the refresh token first
-      if (this.lastTokenResponse && this.lastTokenResponse.refreshToken) {
-        tokenResponse = await this.identityClient.refreshAccessToken(
-          tenantId,
-          this.clientId,
-          scopeString,
-          this.lastTokenResponse.refreshToken,
-          this.clientSecret,
-          undefined,
-          updatedOptions
-        );
-      }
-
-      const query = new URLSearchParams({
-        client_id: this.clientId,
-        grant_type: "authorization_code",
-        scope: scopeString,
-        code: this.authorizationCode,
-        redirect_uri: this.redirectUri
-      });
-
-      if (this.clientSecret) {
-        query.set("client_secret", this.clientSecret);
-      }
-
-      if (tokenResponse === null) {
-        const urlSuffix = getIdentityTokenEndpointSuffix(tenantId);
-        const pipelineRequest = createPipelineRequest({
-          url: `${this.identityClient.authorityHost}/${tenantId}/${urlSuffix}`,
-          method: "POST",
-          body: query.toString(),
-          headers: createHttpHeaders({
-            Accept: "application/json",
-            "Content-Type": "application/x-www-form-urlencoded"
-          }),
-          tracingOptions: {
-            spanOptions: updatedOptions?.tracingOptions?.spanOptions,
-            tracingContext: updatedOptions?.tracingOptions?.tracingContext
-          }
-        });
-
-        tokenResponse = await this.identityClient.sendTokenRequest(
-          pipelineRequest,
-          (response: any) => new Date(response?.expires_on).getTime()
-        );
-      }
-
-      this.lastTokenResponse = tokenResponse;
-      logger.getToken.info(formatSuccess(scopes));
-      const token = tokenResponse && tokenResponse.accessToken;
-
-      if (!token) {
-        throw new CredentialUnavailableError("Failed to retrieve a valid token");
-      }
-      return token;
-    } catch (err) {
-      span.setStatus({
-        code: SpanStatusCode.ERROR,
-        message: err.message
->>>>>>> 535e026e
       });
     });
   }
