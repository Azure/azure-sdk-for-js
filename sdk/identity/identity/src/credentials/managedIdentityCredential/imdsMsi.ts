--- conflicted
+++ resolved
@@ -48,11 +48,7 @@
   const query = qs.stringify(queryParameters);
 
   return {
-<<<<<<< HEAD
-    url: `${process.env.AZURE_POD_IDENTITY_AUTHORITY_HOST ?? imdsHost}${imdsEndpointPath}`,
-=======
-    url: process.env.AZURE_POD_IDENTITY_TOKEN_URL ?? `${imdsEndpoint}?${query}`,
->>>>>>> 535e026e
+    url: `${process.env.AZURE_POD_IDENTITY_AUTHORITY_HOST ?? imdsHost}${imdsEndpointPath}?${query}`,
     method: "GET",
     headers: createHttpHeaders({
       Accept: "application/json",
