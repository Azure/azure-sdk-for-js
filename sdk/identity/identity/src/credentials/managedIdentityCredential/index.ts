// Copyright (c) Microsoft Corporation.
// Licensed under the MIT license.

import { SpanStatusCode } from "@azure/core-tracing";
import { AccessToken, GetTokenOptions, TokenCredential } from "@azure/core-auth";

import { IdentityClient } from "../../client/identityClient";
import { TokenCredentialOptions } from "../../tokenCredentialOptions";
import { AuthenticationError, CredentialUnavailableError } from "../../errors";
import { credentialLogger, formatSuccess, formatError } from "../../util/logging";
import { appServiceMsi2017 } from "./appServiceMsi2017";
import { createSpan } from "../../util/tracing";
import { cloudShellMsi } from "./cloudShellMsi";
import { imdsMsi } from "./imdsMsi";
import { MSI } from "./models";
import { arcMsi } from "./arcMsi";
import { tokenExchangeMsi } from "./tokenExchangeMsi";
import { fabricMsi } from "./fabricMsi";

const logger = credentialLogger("ManagedIdentityCredential");

/**
 * Options to send on the {@link ManagedIdentityCredential} constructor.
 * This variation supports `clientId` and not `resourceId`, since only one of both is supported.
 */
export interface ManagedIdentityCredentialClientIdOptions extends TokenCredentialOptions {
  /**
   * The client ID of the user - assigned identity, or app registration(when working with AKS pod - identity).
   */
  clientId?: string;
<<<<<<< HEAD
  /** Having both client Id and resource Id is not supported */
  resourceId?: never;
=======
  /**
   * Having both client Id and resource Id is not supported
   */
  resourceId?: undefined;
>>>>>>> d20e6dfb
}

/**
 * Options to send on the {@link ManagedIdentityCredential} constructor.
 * This variation supports `resourceId` and not `clientId`, since only one of both is supported.
 */
export interface ManagedIdentityCredentialResourceIdOptions extends TokenCredentialOptions {
  /**
   * Allows specifying a custom resource Id.
   * In scenarios such as when user assigned identities are created using an ARM template,
   * where the resource Id of the identity is known but the client Id can't be known ahead of time,
   * this parameter allows programs to use these user assigned identities
   * without having to first determine the client Id of the created identity.
   */
  resourceId?: string;
<<<<<<< HEAD
  /** Having both client Id and resource Id is not supported */
  clientId?: never;
=======
  /**
   * Having both client Id and resource Id is not supported
   */
  clientId?: undefined;
>>>>>>> d20e6dfb
}

/**
 * Options to send on the {@link ManagedIdentityCredential} constructor.
 */
export type ManagedIdentityCredentialOptions =
  | ManagedIdentityCredentialClientIdOptions
  | ManagedIdentityCredentialResourceIdOptions;

/**
 * Attempts authentication using a managed identity available at the deployment environment.
 * This authentication type works in Azure VMs, App Service instances, Azure Functions applications,
 * Azure Kubernetes Services, Azure Service Fabric instances and inside of the Azure Cloud Shell.
 *
 * More information about configuring managed identities can be found here:
 * https://docs.microsoft.com/en-us/azure/active-directory/managed-identities-azure-resources/overview
 */
export class ManagedIdentityCredential implements TokenCredential {
  private identityClient: IdentityClient;
  private clientId: string | undefined;
  private resourceId: string | undefined;
  private isEndpointUnavailable: boolean | null = null;
  private isAvailableIdentityClient: IdentityClient;

  /**
   * Creates an instance of ManagedIdentityCredential with the client ID of a
   * user-assigned identity, or app registration (when working with AKS pod-identity).
   *
   * @param clientId - The client ID of the user-assigned identity, or app registration (when working with AKS pod-identity).
   * @param options - Options for configuring the client which makes the access token request.
   */
  constructor(clientId: string, options?: TokenCredentialOptions);
  /**
   * Creates an instance of ManagedIdentityCredential
   *
   * @param options - Options for configuring the client which makes the access token request.
   */
  constructor(options?: ManagedIdentityCredentialOptions);
  /**
   * @internal
   * @hidden
   */
  constructor(
    clientIdOrOptions: string | ManagedIdentityCredentialOptions | undefined,
    options?: TokenCredentialOptions
  ) {
    let _options: TokenCredentialOptions | undefined;
    if (typeof clientIdOrOptions === "string") {
      this.clientId = clientIdOrOptions;
      _options = options;
    } else {
      this.clientId = (clientIdOrOptions as ManagedIdentityCredentialClientIdOptions)?.clientId;
      _options = clientIdOrOptions;
    }
    this.resourceId = (_options as ManagedIdentityCredentialResourceIdOptions)?.resourceId;
    // For JavaScript users.
    if (this.clientId && this.resourceId) {
      throw new Error(
        `${ManagedIdentityCredential.name} - Client Id and Resource Id can't be provided at the same time.`
      );
    }
    this.identityClient = new IdentityClient(_options);
    this.isAvailableIdentityClient = new IdentityClient({
      ..._options,
      retryOptions: {
        maxRetries: 0,
      },
    });
  }

  private cachedMSI: MSI | undefined;

  private async cachedAvailableMSI(
    scopes: string | string[],
    getTokenOptions?: GetTokenOptions
  ): Promise<MSI> {
    if (this.cachedMSI) {
      return this.cachedMSI;
    }

    const MSIs = [fabricMsi, appServiceMsi2017, cloudShellMsi, arcMsi, tokenExchangeMsi(), imdsMsi];

    for (const msi of MSIs) {
      if (
        await msi.isAvailable({
          scopes,
          identityClient: this.isAvailableIdentityClient,
          clientId: this.clientId,
          resourceId: this.resourceId,
          getTokenOptions,
        })
      ) {
        this.cachedMSI = msi;
        return msi;
      }
    }

    throw new CredentialUnavailableError(
      `${ManagedIdentityCredential.name} - No MSI credential available`
    );
  }

  private async authenticateManagedIdentity(
    scopes: string | string[],
    getTokenOptions?: GetTokenOptions
  ): Promise<AccessToken | null> {
    const { span, updatedOptions } = createSpan(
      `${ManagedIdentityCredential.name}.authenticateManagedIdentity`,
      getTokenOptions
    );

    try {
      // Determining the available MSI, and avoiding checking for other MSIs while the program is running.
      const availableMSI = await this.cachedAvailableMSI(scopes, updatedOptions);

      return availableMSI.getToken(
        {
          identityClient: this.identityClient,
          scopes,
          clientId: this.clientId,
          resourceId: this.resourceId,
        },
        updatedOptions
      );
    } catch (err) {
      span.setStatus({
        code: SpanStatusCode.ERROR,
        message: err.message,
      });
      throw err;
    } finally {
      span.end();
    }
  }

  /**
   * Authenticates with Azure Active Directory and returns an access token if successful.
   * If authentication fails, a {@link CredentialUnavailableError} will be thrown with the details of the failure.
   * If an unexpected error occurs, an {@link AuthenticationError} will be thrown with the details of the failure.
   *
   * @param scopes - The list of scopes for which the token will have access.
   * @param options - The options used to configure any requests this
   *                TokenCredential implementation might make.
   */
  public async getToken(
    scopes: string | string[],
    options?: GetTokenOptions
  ): Promise<AccessToken> {
    let result: AccessToken | null = null;

    const { span, updatedOptions } = createSpan(
      `${ManagedIdentityCredential.name}.getToken`,
      options
    );

    try {
      // isEndpointAvailable can be true, false, or null,
      // If it's null, it means we don't yet know whether
      // the endpoint is available and need to check for it.
      if (this.isEndpointUnavailable !== true) {
        result = await this.authenticateManagedIdentity(scopes, updatedOptions);

        if (result === null) {
          // If authenticateManagedIdentity returns null,
          // it means no MSI endpoints are available.
          // If so, we avoid trying to reach to them in future requests.
          this.isEndpointUnavailable = true;

          // It also means that the endpoint answered with either 200 or 201 (see the sendTokenRequest method),
          // yet we had no access token. For this reason, we'll throw once with a specific message:
          const error = new CredentialUnavailableError(
            "The managed identity endpoint was reached, yet no tokens were received."
          );
          logger.getToken.info(formatError(scopes, error));
          throw error;
        }

        // Since `authenticateManagedIdentity` didn't throw, and the result was not null,
        // We will assume that this endpoint is reachable from this point forward,
        // and avoid pinging again to it.
        this.isEndpointUnavailable = false;
      } else {
        // We've previously determined that the endpoint was unavailable,
        // either because it was unreachable or permanently unable to authenticate.
        const error = new CredentialUnavailableError(
          "The managed identity endpoint is not currently available"
        );
        logger.getToken.info(formatError(scopes, error));
        throw error;
      }

      logger.getToken.info(formatSuccess(scopes));
      return result;
    } catch (err) {
      // CredentialUnavailable errors are expected to reach here.
      // We intend them to bubble up, so that DefaultAzureCredential can catch them.
      if (err.name === "AuthenticationRequiredError") {
        throw err;
      }

      // Expected errors to reach this point:
      // - Errors coming from a method unexpectedly breaking.
      // - When identityClient.sendTokenRequest throws, in which case
      //   if the status code was 400, it means that the endpoint is working,
      //   but no identity is available.

      span.setStatus({
        code: SpanStatusCode.ERROR,
        message: err.message,
      });

      // If either the network is unreachable,
      // we can safely assume the credential is unavailable.
      if (err.code === "ENETUNREACH") {
        const error = new CredentialUnavailableError(
          `${ManagedIdentityCredential.name}: Unavailable. Network unreachable. Message: ${err.message}`
        );

        logger.getToken.info(formatError(scopes, error));
        throw error;
      }

      // If either the host was unreachable,
      // we can safely assume the credential is unavailable.
      if (err.code === "EHOSTUNREACH") {
        const error = new CredentialUnavailableError(
          `${ManagedIdentityCredential.name}: Unavailable. No managed identity endpoint found. Message: ${err.message}`
        );

        logger.getToken.info(formatError(scopes, error));
        throw error;
      }

      // If err.statusCode has a value of 400, it comes from sendTokenRequest,
      // and it means that the endpoint is working, but that no identity is available.
      if (err.statusCode === 400) {
        throw new CredentialUnavailableError(
          `${ManagedIdentityCredential.name}: The managed identity endpoint is indicating there's no available identity. Message: ${err.message}`
        );
      }

      // If the error has no status code, we can assume there was no available identity.
      // This will throw silently during any ChainedTokenCredential.
      if (err.statusCode === undefined) {
        throw new CredentialUnavailableError(
          `${ManagedIdentityCredential.name}: Authentication failed. Message ${err.message}`
        );
      }

      // Any other error should break the chain.
      throw new AuthenticationError(err.statusCode, {
        error: `${ManagedIdentityCredential.name} authentication failed.`,
        error_description: err.message,
      });
    } finally {
      // Finally is always called, both if we return and if we throw in the above try/catch.
      span.end();
    }
  }
}<|MERGE_RESOLUTION|>--- conflicted
+++ resolved
@@ -28,15 +28,10 @@
    * The client ID of the user - assigned identity, or app registration(when working with AKS pod - identity).
    */
   clientId?: string;
-<<<<<<< HEAD
-  /** Having both client Id and resource Id is not supported */
-  resourceId?: never;
-=======
   /**
    * Having both client Id and resource Id is not supported
    */
   resourceId?: undefined;
->>>>>>> d20e6dfb
 }
 
 /**
@@ -52,15 +47,10 @@
    * without having to first determine the client Id of the created identity.
    */
   resourceId?: string;
-<<<<<<< HEAD
-  /** Having both client Id and resource Id is not supported */
-  clientId?: never;
-=======
   /**
    * Having both client Id and resource Id is not supported
    */
   clientId?: undefined;
->>>>>>> d20e6dfb
 }
 
 /**
