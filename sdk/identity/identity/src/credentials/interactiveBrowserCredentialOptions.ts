--- conflicted
+++ resolved
@@ -20,7 +20,7 @@
  */
 export interface InteractiveBrowserCredentialOptions
   extends InteractiveCredentialOptions,
-    CredentialPersistenceOptions {
+  CredentialPersistenceOptions {
   /**
    * Gets the redirect URI of the application. This should be same as the value
    * in the application registration portal.  Defaults to `window.location.href`.
@@ -32,25 +32,17 @@
    */
   tenantId?: string;
 
-<<<<<<< HEAD
-    /**
-     * The client (application) ID of an App Registration in the tenant.
-     */
-    clientId?: string;
-
-    /**
-     * loginHint allows a user name to be pre-selected for interactive logins.
-     * Setting this option skips the account selection prompt and immediately attempts to login with the specified account.
-     */
-    loginHint?: string;
-  };
-=======
   /**
    * The client (application) ID of an App Registration in the tenant.
    */
   clientId?: string;
-}
->>>>>>> 4ccc8d90
+
+  /**
+   * loginHint allows a user name to be pre-selected for interactive logins.
+   * Setting this option skips the account selection prompt and immediately attempts to login with the specified account.
+   */
+  loginHint?: string;
+};
 
 /**
  * Defines the common options for the InteractiveBrowserCredential class.
@@ -73,22 +65,6 @@
    */
   clientId: string;
 
-<<<<<<< HEAD
-    /**
-     * Specifies whether a redirect or a popup window should be used to
-     * initiate the user authentication flow. Possible values are "redirect"
-     * or "popup" (default) for browser and "popup" (default) for node.
-     *
-     */
-    loginStyle?: BrowserLoginStyle;
-
-    /**
-     * loginHint allows a user name to be pre-selected for interactive logins.
-     * Setting this option skips the account selection prompt and immediately attempts to login with the specified account.
-     */
-    loginHint?: string;
-  };
-=======
   /**
    * Specifies whether a redirect or a popup window should be used to
    * initiate the user authentication flow. Possible values are "redirect"
@@ -96,5 +72,10 @@
    *
    */
   loginStyle?: BrowserLoginStyle;
-}
->>>>>>> 4ccc8d90
+
+  /**
+   * loginHint allows a user name to be pre-selected for interactive logins.
+   * Setting this option skips the account selection prompt and immediately attempts to login with the specified account.
+   */
+  loginHint?: string;
+};