// Copyright (c) Microsoft Corporation.
// Licensed under the MIT license.

import * as msalNode from "@azure/msal-node";
import * as msalCommon from "@azure/msal-common";
import { AccessToken, GetTokenOptions } from "@azure/core-http";
import { v4 as uuidv4 } from "uuid";
import { CredentialLogger, formatError, formatSuccess } from "../util/logging";
import { CredentialUnavailable } from "../client/errors";
import { DefaultAuthorityHost, DefaultTenantId } from "../constants";
import {
  AuthenticationRecord,
  MsalAccountInfo,
  MsalResult,
  MsalToken,
  SupportedAuthenticationRecordVersions
} from "./types";
import { AuthenticationRequired } from "./errors";
import { MsalFlowOptions } from "./flows";

/**
 * Latest AuthenticationRecord version
 * @internal
 */
const LatestAuthenticationRecordVersion: SupportedAuthenticationRecordVersions = "1.0";

/**
 * Ensures the validity of the MSAL token
 * @internal
 */
export function ensureValidMsalToken(
  scopes: string | string[],
  logger: CredentialLogger,
  msalToken?: MsalToken,
  getTokenOptions?: GetTokenOptions
): void {
  const error = (message: string): Error => {
    logger.getToken.info(message);
    return new AuthenticationRequired(
      Array.isArray(scopes) ? scopes : [scopes],
      getTokenOptions,
      message
    );
  };
  if (!msalToken) {
    throw error("No response");
  }
  if (!msalToken.expiresOn) {
    throw error(`Response had no "expiresOn" property.`);
  }
  if (!msalToken.accessToken) {
    throw error(`Response had no "accessToken" property.`);
  }
}

/**
 * Generates a valid authorityHost by combining a host with a tenantId.
 * @internal
 */
export function getAuthorityHost(tenantId: string, host: string = DefaultAuthorityHost): string {
  if (host.endsWith("/")) {
    return host + tenantId;
  } else {
    return `${host}/${tenantId}`;
  }
}

/**
 * Generates the known authorities.
 * If the tenantId is "adfs", we will return an array with the authorityHost as the only known authority.
 * Otherwise, it is safe to return an empty array.
 * @internal
 */
export function getKnownAuthorities(tenantId: string, authorityHost: string): string[] {
  if (tenantId === "adfs" && authorityHost) {
    return [authorityHost];
  }
  return [];
}

/**
 * Generates a logger that can be passed to the MSAL clients.
 * @param logger - The logger of the credential.
 * @internal
 */
export const defaultLoggerCallback: (logger: CredentialLogger) => msalCommon.ILoggerCallback = (
  logger: CredentialLogger
) => (level, message, containsPii): void => {
  if (containsPii) {
    return;
  }
  switch (level) {
    case msalNode.LogLevel.Error:
      logger.info(`MSAL Browser V2 error: ${message}`);
      return;
    case msalNode.LogLevel.Info:
      logger.info(`MSAL Browser V2 info message: ${message}`);
      return;
    case msalNode.LogLevel.Verbose:
      logger.info(`MSAL Browser V2 verbose message: ${message}`);
      return;
    case msalNode.LogLevel.Warning:
      logger.info(`MSAL Browser V2 warning: ${message}`);
      return;
  }
};

/**
 * The common utility functions for the MSAL clients.
 * Defined as a class so that the classes extending this one can have access to its methods and protected properties.
 *
 * It keeps track of a logger and an in-memory copy of the AuthenticationRecord.
 *
 * @internal
 */
export class MsalBaseUtilities {
  protected logger: CredentialLogger;
  protected account: AuthenticationRecord | undefined;

  constructor(options: MsalFlowOptions) {
    this.logger = options.logger;
    this.account = options.authenticationRecord;
  }

  /**
   * Generates a UUID
   */
  generateUuid(): string {
    return uuidv4();
  }

  /**
   * Handles the MSAL authentication result.
   * If the result has an account, we update the local account reference.
   * If the token received is invalid, an error will be thrown depending on what's missing.
   */
  protected handleResult(
    scopes: string | string[],
<<<<<<< HEAD
    clientId: string,
    result?: MsalResult
=======
    result?: MsalResult,
    getTokenOptions?: GetTokenOptions
>>>>>>> 5150d7b8
  ): AccessToken {
    if (result?.account) {
      this.account = msalToPublic(clientId, result.account);
    }
    ensureValidMsalToken(scopes, this.logger, result, getTokenOptions);
    this.logger.getToken.info(formatSuccess(scopes));
    return {
      token: result!.accessToken!,
      expiresOnTimestamp: result!.expiresOn!.getTime()
    };
  }

  /**
   * Handles MSAL errors.
   */
  protected handleError(scopes: string[], error: Error, getTokenOptions?: GetTokenOptions): Error {
    if (error instanceof msalCommon.AuthError) {
      switch (error.errorCode) {
        case "endpoints_resolution_error":
          this.logger.info(formatError(scopes, error.message));
          return new CredentialUnavailable(error.message);
        case "consent_required":
        case "interaction_required":
        case "login_required":
          this.logger.info(
            formatError(scopes, `Authentication returned errorCode ${error.errorCode}`)
          );
          break;
        default:
          this.logger.info(formatError(scopes, `Failed to acquire token: ${error.message}`));
          break;
      }
    }
    if (error instanceof msalCommon.ClientConfigurationError) {
      return error;
    }
    if (error.name === "AbortError") {
      return error;
    }
    return new AuthenticationRequired(scopes, getTokenOptions, error.message);
  }
}

// transformations.ts

export function publicToMsal(account: AuthenticationRecord): msalCommon.AccountInfo {
  const [environment] = account.authority.match(/([a-z]*\.[a-z]*\.[a-z]*)/) || [];
  return {
    ...account,
    localAccountId: account.homeAccountId,
    environment
  };
}

export function msalToPublic(clientId: string, account: MsalAccountInfo): AuthenticationRecord {
  const record = {
    authority: getAuthorityHost(account.tenantId, account.environment),
    homeAccountId: account.homeAccountId,
    tenantId: account.tenantId || DefaultTenantId,
    username: account.username,
    clientId,
    version: LatestAuthenticationRecordVersion
  };
  return record;
}

/**
 * Serializes an `AuthenticationRecord` into a string.
 *
 * The output of a serialized authentication record will contain the following properties:
 *
 * - "authority"
 * - "homeAccountId"
 * - "clientId"
 * - "tenantId"
 * - "username"
 * - "version"
 *
 * To later convert this string to a serialized `AuthenticationRecord`, please use the exported function `deserializeAuthenticationRecord()`.
 */
export function serializeAuthenticationRecord(record: AuthenticationRecord): string {
  return JSON.stringify(record);
}

/**
 * Deserializes a previously serialized authentication record from a string into an object.
 *
 * The input string must contain the following properties:
 *
 * - "authority"
 * - "homeAccountId"
 * - "clientId"
 * - "tenantId"
 * - "username"
 * - "version"
 *
 * If the version we receive is unsupported, an error will be thrown.
 *
 * At the moment, the only available version is: "1.0", which is always set when the authentication record is serialized.
 *
 * @param serializedRecord - Authentication record previously serialized into string.
 * @returns AuthenticationRecord.
 */
export function deserializeAuthenticationRecord(serializedRecord: string): AuthenticationRecord {
  const parsed: AuthenticationRecord = JSON.parse(serializedRecord);

  if (parsed.version !== LatestAuthenticationRecordVersion) {
    throw Error("Unsupported AuthenticationRecord version");
  }

  return parsed;
}<|MERGE_RESOLUTION|>--- conflicted
+++ resolved
@@ -136,13 +136,9 @@
    */
   protected handleResult(
     scopes: string | string[],
-<<<<<<< HEAD
     clientId: string,
-    result?: MsalResult
-=======
     result?: MsalResult,
     getTokenOptions?: GetTokenOptions
->>>>>>> 5150d7b8
   ): AccessToken {
     if (result?.account) {
       this.account = msalToPublic(clientId, result.account);
