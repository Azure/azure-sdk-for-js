--- conflicted
+++ resolved
@@ -244,14 +244,9 @@
     const response = await this.publicApp!.getAuthCodeUrl(authCodeUrlParameters);
 
     try {
-<<<<<<< HEAD
       // A new instance on macOS only which allows it to not hang, does not fix the issue on linux
       await interactiveBrowserMockable.open(response, { wait: true, newInstance: true });
-    } catch (e) {
-=======
-      await interactiveBrowserMockable.open(response, { wait: true });
-    } catch (e: any) {
->>>>>>> 9062ea94
+    } catch (e:any) {
       throw new CredentialUnavailableError(
         `InteractiveBrowserCredential: Could not open a browser window. Error: ${e.message}`
       );
