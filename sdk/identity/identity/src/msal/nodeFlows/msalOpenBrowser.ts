--- conflicted
+++ resolved
@@ -92,11 +92,8 @@
           code: url.searchParams.get("code")!,
           redirectUri: this.redirectUri,
           scopes: scopes,
-<<<<<<< HEAD
-          authority: options?.authority
-=======
+          authority: options?.authority,
           codeVerifier: this.pkceCodes?.verifier
->>>>>>> 36b468cb
         };
 
         this.acquireTokenByCode(tokenRequest)
@@ -194,22 +191,15 @@
     });
   }
 
-<<<<<<< HEAD
+  private pkceCodes?: {
+    verifier: string;
+    challenge: string;
+  };
+
   private async openAuthCodeUrl(
     scopeArray: string[],
     options?: CredentialFlowGetTokenOptions
   ): Promise<void> {
-    const authCodeUrlParameters: msalNode.AuthorizationUrlRequest = {
-      scopes: scopeArray,
-      redirectUri: this.redirectUri,
-      authority: options?.authority
-=======
-  private pkceCodes?: {
-    verifier: string;
-    challenge: string;
-  };
-
-  private async openAuthCodeUrl(scopeArray: string[]): Promise<void> {
     // Initialize CryptoProvider instance
     const cryptoProvider = new msalNode.CryptoProvider();
     // Generate PKCE Codes before starting the authorization flow
@@ -218,9 +208,9 @@
     const authCodeUrlParameters: msalNode.AuthorizationUrlRequest = {
       scopes: scopeArray,
       redirectUri: this.redirectUri,
+      authority: options?.authority,
       codeChallenge: this.pkceCodes.challenge,
       codeChallengeMethod: "S256" // Use SHA256 Algorithm
->>>>>>> 36b468cb
     };
 
     const response = await this.publicApp!.getAuthCodeUrl(authCodeUrlParameters);
