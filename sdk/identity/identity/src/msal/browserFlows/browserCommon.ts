--- conflicted
+++ resolved
@@ -10,12 +10,8 @@
 import { MsalFlow, MsalFlowOptions } from "../flows";
 import { AuthenticationRecord } from "../types";
 import { CredentialFlowGetTokenOptions } from "../credentials";
-<<<<<<< HEAD
 import { AuthenticationRequiredError } from "../errors";
-=======
-import { AuthenticationRequired } from "../errors";
-import { CredentialUnavailable } from "../../client/errors";
->>>>>>> 612b3486
+import { CredentialUnavailableError } from "../../client/errors";
 
 /**
  * Union of the constructor parameters that all MSAL flow types take.
@@ -80,7 +76,7 @@
     this.logger = options.logger;
     this.loginStyle = options.loginStyle;
     if (!options.clientId) {
-      throw new CredentialUnavailable("A client ID is required in browsers");
+      throw new CredentialUnavailableError("A client ID is required in browsers");
     }
     this.clientId = options.clientId;
     this.tenantId = resolveTenantId(this.logger, options.tenantId, options.clientId);
