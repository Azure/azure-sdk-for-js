// Copyright (c) Microsoft Corporation.
// Licensed under the MIT license.

import * as msalBrowser from "@azure/msal-browser";

import { AccessToken } from "@azure/core-auth";

import { DefaultTenantId } from "../../constants";
import { resolveTenantId } from "../../util/resolveTenantId";
import { BrowserLoginStyle } from "../../credentials/interactiveBrowserCredentialOptions";
import { getAuthority, getKnownAuthorities, MsalBaseUtilities } from "../utils";
import { MsalFlow, MsalFlowOptions } from "../flows";
import { AuthenticationRecord } from "../types";
import { CredentialFlowGetTokenOptions } from "../credentials";
import { AuthenticationRequiredError } from "../errors";
import { CredentialUnavailableError } from "../../client/errors";
import { processMultiTenantRequest } from "../../util/validateMultiTenant";

/**
 * Union of the constructor parameters that all MSAL flow types take.
 * Some properties might not be used by some flow types.
 */
export interface MsalBrowserFlowOptions extends MsalFlowOptions {
  redirectUri?: string;
  loginStyle: BrowserLoginStyle;
<<<<<<< HEAD
  allowMultiTenantAuthentication?: boolean;
=======
  loginHint?: string;
>>>>>>> 14fddf7d
}

/**
 * The common methods we use to work with the MSAL browser flows.
 * @internal
 */
export interface MsalBrowserFlow extends MsalFlow {
  login(scopes?: string[]): Promise<AuthenticationRecord | undefined>;
  handleRedirect(): Promise<AuthenticationRecord | undefined>;
}

/**
 * Generates a MSAL configuration that generally works for browsers
 * @internal
 */
export function defaultBrowserMsalConfig(
  options: MsalBrowserFlowOptions
): msalBrowser.Configuration {
  const tenantId = options.tenantId || DefaultTenantId;
  const authority = getAuthority(tenantId, options.authorityHost);
  return {
    auth: {
      clientId: options.clientId!,
      authority,
      knownAuthorities: getKnownAuthorities(tenantId, authority),
      // If the users picked redirect as their login style,
      // but they didn't provide a redirectUri,
      // we can try to use the current page we're in as a default value.
      redirectUri: options.redirectUri || self.location.origin
    }
  };
}

/**
 * MSAL partial base client for the browsers.
 *
 * It completes the input configuration with some default values.
 * It also provides with utility protected methods that can be used from any of the clients,
 * which includes handlers for successful responses and errors.
 *
 * @internal
 */
export abstract class MsalBrowser extends MsalBaseUtilities implements MsalBrowserFlow {
  protected loginStyle: BrowserLoginStyle;
  protected clientId: string;
  protected tenantId: string;
  protected allowMultiTenantAuthentication?: boolean;
  protected authorityHost?: string;
  protected account: AuthenticationRecord | undefined;
  protected msalConfig: msalBrowser.Configuration;
  protected disableAutomaticAuthentication?: boolean;
  protected app?: msalBrowser.PublicClientApplication;

  constructor(options: MsalBrowserFlowOptions) {
    super(options);
    this.logger = options.logger;
    this.loginStyle = options.loginStyle;
    if (!options.clientId) {
      throw new CredentialUnavailableError("A client ID is required in browsers");
    }
    this.clientId = options.clientId;
    this.tenantId = resolveTenantId(this.logger, options.tenantId, options.clientId);
    this.allowMultiTenantAuthentication = options?.allowMultiTenantAuthentication;
    this.authorityHost = options.authorityHost;
    this.msalConfig = defaultBrowserMsalConfig(options);
    this.disableAutomaticAuthentication = options.disableAutomaticAuthentication;

    if (options.authenticationRecord) {
      this.account = {
        ...options.authenticationRecord,
        tenantId: this.tenantId
      };
    }
  }

  /**
   * In the browsers we don't need to init()
   */
  async init(): Promise<void> {
    // Nothing to do here.
  }

  /**
   * Attempts to handle a redirection request the least amount of times possible.
   */
  public abstract handleRedirect(): Promise<AuthenticationRecord | undefined>;

  /**
   * Clears MSAL's cache.
   */
  async logout(): Promise<void> {
    this.app?.logout();
  }

  /**
   * Uses MSAL to retrieve the active account.
   */
  public abstract getActiveAccount(): Promise<AuthenticationRecord | undefined>;

  /**
   * Uses MSAL to trigger a redirect or a popup login.
   */
  public abstract login(scopes?: string | string[]): Promise<AuthenticationRecord | undefined>;

  /**
   * Attempts to retrieve a token from cache.
   */
  public abstract getTokenSilent(scopes: string[]): Promise<AccessToken>;

  /**
   * Attempts to retrieve the token in the browser.
   */
  protected abstract doGetToken(scopes: string[]): Promise<AccessToken>;

  /**
   * Attempts to retrieve an authenticated token from MSAL.
   */
  public async getToken(
    scopes: string[],
    options: CredentialFlowGetTokenOptions = {}
  ): Promise<AccessToken> {
    const tenantId = processMultiTenantRequest(
      this.tenantId,
      this.allowMultiTenantAuthentication,
      options
    )!;
    options.authority = getAuthority(tenantId, this.authorityHost);

    // We ensure that redirection is handled at this point.
    await this.handleRedirect();

    if (!(await this.getActiveAccount()) && !this.disableAutomaticAuthentication) {
      await this.login(scopes);
    }
    return this.getTokenSilent(scopes).catch((err) => {
      if (err.name !== "AuthenticationRequiredError") {
        throw err;
      }
      if (options?.disableAutomaticAuthentication) {
        throw new AuthenticationRequiredError(
          scopes,
          options,
          "Automatic authentication has been disabled. You may call the authentication() method."
        );
      }
      this.logger.info(
        `Silent authentication failed, falling back to interactive method ${this.loginStyle}`
      );
      return this.doGetToken(scopes);
    });
  }
}<|MERGE_RESOLUTION|>--- conflicted
+++ resolved
@@ -23,11 +23,8 @@
 export interface MsalBrowserFlowOptions extends MsalFlowOptions {
   redirectUri?: string;
   loginStyle: BrowserLoginStyle;
-<<<<<<< HEAD
   allowMultiTenantAuthentication?: boolean;
-=======
   loginHint?: string;
->>>>>>> 14fddf7d
 }
 
 /**
