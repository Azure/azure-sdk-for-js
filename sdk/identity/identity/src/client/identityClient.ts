--- conflicted
+++ resolved
@@ -79,11 +79,7 @@
   private abortControllers: Map<string, AbortController[] | undefined>;
 
   constructor(options?: TokenCredentialOptions) {
-<<<<<<< HEAD
-    const packageDetails = `azsdk-js-identity/2.0.6`;
-=======
     const packageDetails = `azsdk-js-identity/${SDK_VERSION}`;
->>>>>>> 9062ea94
     const userAgentPrefix = options?.userAgentOptions?.userAgentPrefix
       ? `${options.userAgentOptions.userAgentPrefix} ${packageDetails}`
       : `${packageDetails}`;
