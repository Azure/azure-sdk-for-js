// Copyright (c) Microsoft Corporation.
// Licensed under the MIT License.

/**
 * See the official documentation for more details:
 *
 * https://docs.microsoft.com/en-us/azure/active-directory/develop/v1-protocols-oauth-code#error-response-1
 *
 * NOTE: This documentation is for v1 OAuth support but the same error
 * response details still apply to v2.
 */
export interface ErrorResponse {
  /**
   * The string identifier for the error.
   */
  error: string;

  /**
   * The error's description.
   */
  errorDescription: string;

  /**
   * An array of codes pertaining to the error(s) that occurred.
   */
  errorCodes?: number[];

  /**
   * The timestamp at which the error occurred.
   */
  timestamp?: string;

  /**
   * The trace identifier for this error occurrence.
   */
  traceId?: string;

  /**
   * The correlation ID to be used for tracking the source of the error.
   */
  correlationId?: string;
}

/**
 * Used for internal deserialization of OAuth responses. Public model is ErrorResponse
 * @internal
 * @ignore
 */
export interface OAuthErrorResponse {
  error: string;
  error_description: string;
  error_codes?: number[];
  timestamp?: string;
  trace_id?: string;
  correlation_id?: string;
}

function isErrorResponse(errorResponse: any): errorResponse is OAuthErrorResponse {
  return (
    errorResponse &&
    typeof errorResponse.error === "string" &&
    typeof errorResponse.error_description === "string"
  );
}

/**
 * This signifies that the credential that was tried in a chained credential
 * was not available to be used as the credential. Rather than treating this as
 * an error that should halt the chain, it's caught and the chain continues
 */
export class CredentialUnavailable extends Error {}

/**
 * The Error.name value of an AuthenticationError
 */
export const AuthenticationErrorName = "AuthenticationError";

/**
 * Provides details about a failure to authenticate with Azure Active
 * Directory.  The `errorResponse` field contains more details about
 * the specific failure.
 */
export class AuthenticationError extends Error {
  /**
   * The HTTP status code returned from the authentication request.
   */
  public readonly statusCode: number;

  /**
   * The error response details.
   */
  public readonly errorResponse: ErrorResponse;

  constructor(statusCode: number, errorBody: object | string | undefined | null) {
    let errorResponse: ErrorResponse = {
      error: "unknown",
      errorDescription: "An unknown error occurred and no additional details are available."
    };

    if (isErrorResponse(errorBody)) {
      errorResponse = convertOAuthErrorResponseToErrorResponse(errorBody);
    } else if (typeof errorBody === "string") {
      try {
        // Most error responses will contain JSON-formatted error details
        // in the response body
        const oauthErrorResponse: OAuthErrorResponse = JSON.parse(errorBody);
        errorResponse = convertOAuthErrorResponseToErrorResponse(oauthErrorResponse);
      } catch (e) {
        if (statusCode === 400) {
          errorResponse = {
            error: "authority_not_found",
            errorDescription: "The specified authority URL was not found."
          };
        } else {
          errorResponse = {
            error: "unknown_error",
            errorDescription: `An unknown error has occurred. Response body:\n\n${errorBody}`
          };
        }
      }
    } else {
      errorResponse = {
        error: "unknown_error",
        errorDescription: "An unknown error occurred and no additional details are available."
      };
    }

    super(
      `${errorResponse.error}(status code ${statusCode}).\nMore details:\n${errorResponse.errorDescription}`
    );
    this.statusCode = statusCode;
    this.errorResponse = errorResponse;

    // Ensure that this type reports the correct name
    this.name = AuthenticationErrorName;
  }
}

/**
 * The Error.name value of an AggregateAuthenticationError
 */
export const AggregateAuthenticationErrorName = "AggregateAuthenticationError";

/**
 * Provides an `errors` array containing {@link AuthenticationError} instance
 * for authentication failures from credentials in a {@link ChainedTokenCredential}.
 */
export class AggregateAuthenticationError extends Error {
  /**
   * The array of error objects that were thrown while trying to authenticate
   * with the credentials in a {@link ChainedTokenCredential}.
   */
  public errors: any[];

<<<<<<< HEAD
  constructor(errors: any[], errMsg?: string) {
    let errorDetail = errors.join("\n");
    super(`${errMsg}\n\n${errorDetail}`);
=======
  constructor(errors: any[], errorMessage?: string) {
    let errorDetail =
      errors
        .join("\n");
    super(`${errorMessage}\n\n${errorDetail}`);
>>>>>>> f1d6549f
    this.errors = errors;

    // Ensure that this type reports the correct name
    this.name = AggregateAuthenticationErrorName;
  }
}

function convertOAuthErrorResponseToErrorResponse(errorBody: OAuthErrorResponse): ErrorResponse {
  return {
    error: errorBody.error,
    errorDescription: errorBody.error_description,
    correlationId: errorBody.correlation_id,
    errorCodes: errorBody.error_codes,
    timestamp: errorBody.timestamp,
    traceId: errorBody.trace_id
  };
}<|MERGE_RESOLUTION|>--- conflicted
+++ resolved
@@ -152,17 +152,9 @@
    */
   public errors: any[];
 
-<<<<<<< HEAD
-  constructor(errors: any[], errMsg?: string) {
+  constructor(errors: any[], errorMessage?: string) {
     let errorDetail = errors.join("\n");
-    super(`${errMsg}\n\n${errorDetail}`);
-=======
-  constructor(errors: any[], errorMessage?: string) {
-    let errorDetail =
-      errors
-        .join("\n");
     super(`${errorMessage}\n\n${errorDetail}`);
->>>>>>> f1d6549f
     this.errors = errors;
 
     // Ensure that this type reports the correct name
