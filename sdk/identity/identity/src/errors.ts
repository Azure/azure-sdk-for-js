// Copyright (c) Microsoft Corporation.
// Licensed under the MIT License.

import type { GetTokenOptions } from "@azure/core-auth";

/**
 * See the official documentation for more details:
 *
 * https://learn.microsoft.com/azure/active-directory/develop/v1-protocols-oauth-code#error-response-1
 *
 * NOTE: This documentation is for v1 OAuth support but the same error
 * response details still apply to v2.
 */
export interface ErrorResponse {
  /**
   * The string identifier for the error.
   */
  error: string;

  /**
   * The error's description.
   */
  errorDescription: string;

  /**
   * An array of codes pertaining to the error(s) that occurred.
   */
  errorCodes?: number[];

  /**
   * The timestamp at which the error occurred.
   */
  timestamp?: string;

  /**
   * The trace identifier for this error occurrence.
   */
  traceId?: string;

  /**
   * The correlation ID to be used for tracking the source of the error.
   */
  correlationId?: string;
}

/**
 * Used for internal deserialization of OAuth responses. Public model is ErrorResponse
 * @internal
 */
export interface OAuthErrorResponse {
  error: string;
  error_description: string;
  error_codes?: number[];
  timestamp?: string;
  trace_id?: string;
  correlation_id?: string;
}

function isErrorResponse(errorResponse: any): errorResponse is OAuthErrorResponse {
  return (
    errorResponse &&
    typeof errorResponse.error === "string" &&
    typeof errorResponse.error_description === "string"
  );
}

/**
 * The Error.name value of an CredentialUnavailable
 */
export const CredentialUnavailableErrorName = "CredentialUnavailableError";

/**
 * This signifies that the credential that was tried in a chained credential
 * was not available to be used as the credential. Rather than treating this as
 * an error that should halt the chain, it's caught and the chain continues
 */
export class CredentialUnavailableError extends Error {
  constructor(message?: string, options?: { cause?: unknown }) {
<<<<<<< HEAD
    // @ts-ignore - TypeScript does not recognize this until we use ES2022 as the target; however, all our major runtimes do support the `cause` property
=======
>>>>>>> 45cb013d
    super(message, options);
    this.name = CredentialUnavailableErrorName;
  }
}

/**
 * The Error.name value of an AuthenticationError
 */
export const AuthenticationErrorName = "AuthenticationError";

/**
 * Provides details about a failure to authenticate with Azure Active
 * Directory.  The `errorResponse` field contains more details about
 * the specific failure.
 */
export class AuthenticationError extends Error {
  /**
   * The HTTP status code returned from the authentication request.
   */
  public readonly statusCode: number;

  /**
   * The error response details.
   */
  public readonly errorResponse: ErrorResponse;

  constructor(
    statusCode: number,
    errorBody: object | string | undefined | null,
    options?: { cause?: unknown },
  ) {
    let errorResponse: ErrorResponse = {
      error: "unknown",
      errorDescription: "An unknown error occurred and no additional details are available.",
    };

    if (isErrorResponse(errorBody)) {
      errorResponse = convertOAuthErrorResponseToErrorResponse(errorBody);
    } else if (typeof errorBody === "string") {
      try {
        // Most error responses will contain JSON-formatted error details
        // in the response body
        const oauthErrorResponse: OAuthErrorResponse = JSON.parse(errorBody);
        errorResponse = convertOAuthErrorResponseToErrorResponse(oauthErrorResponse);
      } catch (e: any) {
        if (statusCode === 400) {
          errorResponse = {
            error: "invalid_request",
            errorDescription: `The service indicated that the request was invalid.\n\n${errorBody}`,
          };
        } else {
          errorResponse = {
            error: "unknown_error",
            errorDescription: `An unknown error has occurred. Response body:\n\n${errorBody}`,
          };
        }
      }
    } else {
      errorResponse = {
        error: "unknown_error",
        errorDescription: "An unknown error occurred and no additional details are available.",
      };
    }

    super(
      `${errorResponse.error} Status code: ${statusCode}\nMore details:\n${errorResponse.errorDescription},`,
<<<<<<< HEAD
      // @ts-ignore - TypeScript does not recognize this until we use ES2022 as the target; however, all our major runtimes do support the `cause` property
=======
>>>>>>> 45cb013d
      options,
    );
    this.statusCode = statusCode;
    this.errorResponse = errorResponse;

    // Ensure that this type reports the correct name
    this.name = AuthenticationErrorName;
  }
}

/**
 * The Error.name value of an AggregateAuthenticationError
 */
export const AggregateAuthenticationErrorName = "AggregateAuthenticationError";

/**
 * Provides an `errors` array containing {@link AuthenticationError} instance
 * for authentication failures from credentials in a {@link ChainedTokenCredential}.
 */
export class AggregateAuthenticationError extends Error {
  /**
   * The array of error objects that were thrown while trying to authenticate
   * with the credentials in a {@link ChainedTokenCredential}.
   */
  public errors: any[];

  constructor(errors: any[], errorMessage?: string) {
    const errorDetail = errors.join("\n");
    super(`${errorMessage}\n${errorDetail}`);
    this.errors = errors;

    // Ensure that this type reports the correct name
    this.name = AggregateAuthenticationErrorName;
  }
}

function convertOAuthErrorResponseToErrorResponse(errorBody: OAuthErrorResponse): ErrorResponse {
  return {
    error: errorBody.error,
    errorDescription: errorBody.error_description,
    correlationId: errorBody.correlation_id,
    errorCodes: errorBody.error_codes,
    timestamp: errorBody.timestamp,
    traceId: errorBody.trace_id,
  };
}

/**
 * Optional parameters to the {@link AuthenticationRequiredError}
 */
export interface AuthenticationRequiredErrorOptions {
  /**
   * The list of scopes for which the token will have access.
   */
  scopes: string[];
  /**
   * The options passed to the getToken request.
   */
  getTokenOptions?: GetTokenOptions;
  /**
   * The message of the error.
   */
  message?: string;
  /**
   * The underlying cause, if any, that caused the authentication to fail.
   */
  cause?: unknown;
}

/**
 * Error used to enforce authentication after trying to retrieve a token silently.
 */
export class AuthenticationRequiredError extends Error {
  /**
   * The list of scopes for which the token will have access.
   */
  public scopes: string[];
  /**
   * The options passed to the getToken request.
   */
  public getTokenOptions?: GetTokenOptions;

  constructor(
    /**
     * Optional parameters. A message can be specified. The {@link GetTokenOptions} of the request can also be specified to more easily associate the error with the received parameters.
     */
    options: AuthenticationRequiredErrorOptions,
  ) {
<<<<<<< HEAD
    super(
      options.message,
      // @ts-ignore - TypeScript does not recognize this until we use ES2022 as the target; however, all our major runtimes do support the `cause` property
      options.cause ? { cause: options.cause } : undefined,
    );
=======
    super(options.message, options.cause ? { cause: options.cause } : undefined);
>>>>>>> 45cb013d
    this.scopes = options.scopes;
    this.getTokenOptions = options.getTokenOptions;
    this.name = "AuthenticationRequiredError";
  }
}<|MERGE_RESOLUTION|>--- conflicted
+++ resolved
@@ -76,10 +76,6 @@
  */
 export class CredentialUnavailableError extends Error {
   constructor(message?: string, options?: { cause?: unknown }) {
-<<<<<<< HEAD
-    // @ts-ignore - TypeScript does not recognize this until we use ES2022 as the target; however, all our major runtimes do support the `cause` property
-=======
->>>>>>> 45cb013d
     super(message, options);
     this.name = CredentialUnavailableErrorName;
   }
@@ -146,10 +142,6 @@
 
     super(
       `${errorResponse.error} Status code: ${statusCode}\nMore details:\n${errorResponse.errorDescription},`,
-<<<<<<< HEAD
-      // @ts-ignore - TypeScript does not recognize this until we use ES2022 as the target; however, all our major runtimes do support the `cause` property
-=======
->>>>>>> 45cb013d
       options,
     );
     this.statusCode = statusCode;
@@ -238,15 +230,7 @@
      */
     options: AuthenticationRequiredErrorOptions,
   ) {
-<<<<<<< HEAD
-    super(
-      options.message,
-      // @ts-ignore - TypeScript does not recognize this until we use ES2022 as the target; however, all our major runtimes do support the `cause` property
-      options.cause ? { cause: options.cause } : undefined,
-    );
-=======
     super(options.message, options.cause ? { cause: options.cause } : undefined);
->>>>>>> 45cb013d
     this.scopes = options.scopes;
     this.getTokenOptions = options.getTokenOptions;
     this.name = "AuthenticationRequiredError";
