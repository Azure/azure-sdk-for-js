// Copyright (c) Microsoft Corporation.
// Licensed under the MIT License.

/**
 * Current version of the `@azure/identity` package.
 */
<<<<<<< HEAD
export const SDK_VERSION = `4.10.0`;
=======
export const SDK_VERSION = `4.10.2`;
>>>>>>> e6ba4b81

/**
 * The default client ID for authentication
 * @internal
 */
// TODO: temporary - this is the Azure CLI clientID - we'll replace it when
// Developer Sign On application is available
// https://github.com/Azure/azure-sdk-for-net/blob/main/sdk/identity/Azure.Identity/src/Constants.cs#L9
export const DeveloperSignOnClientId = "04b07795-8ddb-461a-bbee-02f9e1bf7b46";

/**
 * The default tenant for authentication
 * @internal
 */
export const DefaultTenantId = "common";

/**
 * A list of known Azure authority hosts
 */
export enum AzureAuthorityHosts {
  /**
   * China-based Azure Authority Host
   */
  AzureChina = "https://login.chinacloudapi.cn",
  /**
   * Germany-based Azure Authority Host
   *
   * @deprecated Microsoft Cloud Germany was closed on October 29th, 2021.
   *
   * */
  AzureGermany = "https://login.microsoftonline.de",
  /**
   * US Government Azure Authority Host
   */
  AzureGovernment = "https://login.microsoftonline.us",
  /**
   * Public Cloud Azure Authority Host
   */
  AzurePublicCloud = "https://login.microsoftonline.com",
}

/**
 * @internal
 * The default authority host.
 */
export const DefaultAuthorityHost = AzureAuthorityHosts.AzurePublicCloud;

/**
 * @internal
 * The default environment host for Azure Public Cloud
 */
export const DefaultAuthority = "login.microsoftonline.com";

/**
 * @internal
 * Allow acquiring tokens for any tenant for multi-tentant auth.
 */
export const ALL_TENANTS: string[] = ["*"];

/**
 * @internal
 */
export const CACHE_CAE_SUFFIX = "cae";

/**
 * @internal
 */
export const CACHE_NON_CAE_SUFFIX = "nocae";

/**
 * @internal
 *
 * The default name for the cache persistence plugin.
 * Matches the constant defined in the cache persistence package.
 */
export const DEFAULT_TOKEN_CACHE_NAME = "msal.cache";<|MERGE_RESOLUTION|>--- conflicted
+++ resolved
@@ -4,11 +4,7 @@
 /**
  * Current version of the `@azure/identity` package.
  */
-<<<<<<< HEAD
-export const SDK_VERSION = `4.10.0`;
-=======
 export const SDK_VERSION = `4.10.2`;
->>>>>>> e6ba4b81
 
 /**
  * The default client ID for authentication
