--- conflicted
+++ resolved
@@ -4,11 +4,8 @@
 /**
  * Current version of the `@azure/identity` package.
  */
-<<<<<<< HEAD
+
 export const SDK_VERSION = `3.0.2`;
-=======
-export const SDK_VERSION = `3.1.0-beta.2`;
->>>>>>> 276138b1
 
 /**
  * The default client ID for authentication
