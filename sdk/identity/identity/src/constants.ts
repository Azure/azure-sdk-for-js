// Copyright (c) Microsoft Corporation.
// Licensed under the MIT license.

/**
 * Current version of the `@azure/identity` package.
 */

<<<<<<< HEAD
export const SDK_VERSION = `4.0.0`;
=======
export const SDK_VERSION = `4.0.0-beta.2`;
>>>>>>> 7f4f9b21

/**
 * The default client ID for authentication
 * @internal
 */
// TODO: temporary - this is the Azure CLI clientID - we'll replace it when
// Developer Sign On application is available
// https://github.com/Azure/azure-sdk-for-net/blob/main/sdk/identity/Azure.Identity/src/Constants.cs#L9
export const DeveloperSignOnClientId = "04b07795-8ddb-461a-bbee-02f9e1bf7b46";

/**
 * The default tenant for authentication
 * @internal
 */
export const DefaultTenantId = "common";

/**
 * A list of known Azure authority hosts
 */
export enum AzureAuthorityHosts {
  /**
   * China-based Azure Authority Host
   */
  AzureChina = "https://login.chinacloudapi.cn",
  /**
   * Germany-based Azure Authority Host
   */
  AzureGermany = "https://login.microsoftonline.de",
  /**
   * US Government Azure Authority Host
   */
  AzureGovernment = "https://login.microsoftonline.us",
  /**
   * Public Cloud Azure Authority Host
   */
  AzurePublicCloud = "https://login.microsoftonline.com",
}

/**
 * The default authority host.
 */
export const DefaultAuthorityHost = AzureAuthorityHosts.AzurePublicCloud;

/**
 * Allow acquiring tokens for any tenant for multi-tentant auth.
 */
export const ALL_TENANTS: string[] = ["*"];

export const CACHE_CAE_SUFFIX = ".cae";
export const CACHE_NON_CAE_SUFFIX = ".nocae";<|MERGE_RESOLUTION|>--- conflicted
+++ resolved
@@ -4,12 +4,7 @@
 /**
  * Current version of the `@azure/identity` package.
  */
-
-<<<<<<< HEAD
 export const SDK_VERSION = `4.0.0`;
-=======
-export const SDK_VERSION = `4.0.0-beta.2`;
->>>>>>> 7f4f9b21
 
 /**
  * The default client ID for authentication
