--- conflicted
+++ resolved
@@ -16,15 +16,13 @@
    */
   authorityHost?: string;
   /**
-<<<<<<< HEAD
    * If set to true, disables the automatic validation of the authority host.
    */
   disableAuthorityValidation?: boolean;
-=======
+  /**
    * Allows logging account information once the authentication flow succeeds.
    */
   loggingOptions?: LogPolicyOptions & {
     allowLoggingAccountIdentifiers?: boolean;
   };
->>>>>>> 26d973db
 }