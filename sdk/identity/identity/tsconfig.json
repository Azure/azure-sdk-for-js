{
  "extends": "../../../tsconfig.package",
  "compilerOptions": {
    "lib": ["DOM"],
    "declarationDir": "./types",
    "outDir": "./dist-esm",
    "resolveJsonModule": true,
    "paths": {
      "@azure/identity": ["./src/index"],
    },
  },
  "include": ["src/**/*", "test/**/*", "samples-dev/**/*.ts"],
<<<<<<< HEAD
  "exclude": ["test/manual*/**/*", "node_modules"],
=======
  "exclude": ["test/manual*/**/*", "integration/**", "node_modules"]
>>>>>>> dd670f67
}<|MERGE_RESOLUTION|>--- conflicted
+++ resolved
@@ -6,13 +6,9 @@
     "outDir": "./dist-esm",
     "resolveJsonModule": true,
     "paths": {
-      "@azure/identity": ["./src/index"],
-    },
+      "@azure/identity": ["./src/index"]
+    }
   },
   "include": ["src/**/*", "test/**/*", "samples-dev/**/*.ts"],
-<<<<<<< HEAD
-  "exclude": ["test/manual*/**/*", "node_modules"],
-=======
   "exclude": ["test/manual*/**/*", "integration/**", "node_modules"]
->>>>>>> dd670f67
 }