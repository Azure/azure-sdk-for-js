// Copyright (c) Microsoft Corporation.
// Licensed under the MIT License.

import { defineConfig, mergeConfig } from "vitest/config";
import viteConfig from "../../../vitest.shared.config.ts";

const mergedConfig = mergeConfig(
  viteConfig,
  defineConfig({
    test: {
      hookTimeout: 500000,
      testTimeout: 500000,
    },
  }),
);

const config = {
  ...mergedConfig,
  test: {
    ...mergedConfig.test,
    include: ["test/integration/**/*.spec.ts"],
    exclude: [
      "test/**/browser/*.spec.ts",
      "test/snippets.spec.ts",
      "test/stress/**/*.ts",
    ],
    typecheck: {
      ...mergedConfig.typecheck,
<<<<<<< HEAD
      include: ["test/integration/**/*.ts", "test/integration/**/*.mts", "test/integration/**/*.cts"],
    },
  },
};

console.log("vitest.managed-identity.config.ts", JSON.stringify(config, null, 2));
=======
      include: [
        "test/integration/**/*.ts", 
        "test/integration/**/*.mts", 
        "test/integration/**/*.cts"
      ],
    },
  },
};

>>>>>>> e07fb490
export default config;<|MERGE_RESOLUTION|>--- conflicted
+++ resolved
@@ -26,14 +26,6 @@
     ],
     typecheck: {
       ...mergedConfig.typecheck,
-<<<<<<< HEAD
-      include: ["test/integration/**/*.ts", "test/integration/**/*.mts", "test/integration/**/*.cts"],
-    },
-  },
-};
-
-console.log("vitest.managed-identity.config.ts", JSON.stringify(config, null, 2));
-=======
       include: [
         "test/integration/**/*.ts", 
         "test/integration/**/*.mts", 
@@ -43,5 +35,4 @@
   },
 };
 
->>>>>>> e07fb490
 export default config;