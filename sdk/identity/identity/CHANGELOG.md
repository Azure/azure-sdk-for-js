--- conflicted
+++ resolved
@@ -4,14 +4,11 @@
 
 ## 1.2.4-beta.2 (Unreleased)
 
-<<<<<<< HEAD
 - Bug fix: Now if the `managedIdentityClientId` optional parameter is provided to `DefaultAzureCredential`, it will be properly passed through to the underlying `ManagedIdentityCredential`. Related to customer issue: [13973](https://github.com/Azure/azure-sdk-for-js/pull/13973).
-=======
-- Replaced the use of the 'express' module with a Node-native http server, shrinking the resulting identity module considerably
->>>>>>> 4718027d
 - `DefaultAzureCredential`'s implementation for browsers was simplified to throw a simple error instead of trying credentials that were already not supported for the browser.
 - Breaking Change: `InteractiveBrowserCredential` for the browser now requires the client ID to be provided.
 - Documentation was added to elaborate on how to configure an AAD application to support `InteractiveBrowserCredential`.
+- Replaced the use of the 'express' module with a Node-native http server, shrinking the resulting identity module considerably
 - Bug fix: `ManagedIdentityCredential` now also properly handles `EHOSTUNREACH` errors. Fixes issue [13894](https://github.com/Azure/azure-sdk-for-js/issues/13894).
 
 ## 1.2.4-beta.1 (2021-02-12)
