--- conflicted
+++ resolved
@@ -2,11 +2,8 @@
 
 ## 1.2.0-beta.3 (Unreleased)
 
-<<<<<<< HEAD
 - Added authority host for multiple clouds on `VisualStudioCodeCredential`, and specified `AzureCloud` as the default cloud name.
-=======
 - `DeviceCodeCredential` now has both of its constructor parameters, `tenantId` and `clientId`, as optional parameters. The default value of `tenantId` is "organizations", and the Azure CLI's client ID is the default value of `clientId`.
->>>>>>> acb25100
 
 ## 1.2.0-beta.2 (2020-10-06)
 
