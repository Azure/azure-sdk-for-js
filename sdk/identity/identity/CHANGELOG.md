--- conflicted
+++ resolved
@@ -3,11 +3,8 @@
 ## 1.2.0-beta.2 (Unreleased)
 
 - `DefaultAzureCredential` now by default shows the Device Code message on the console. This can still be overwritten with a custom behavior by specifying a function as the third parameter, `userPromptCallback`.
-<<<<<<< HEAD
 - Added support for multiple clouds on `VisualStudioCodeCredential`. Fixes customer issue [11452](https://github.com/Azure/azure-sdk-for-js/issues/11452).
-=======
 - `ManagedIdentityCredential` has been aligned with other languages, now treating expected errors properly. This fixes customer issue [11451](https://github.com/Azure/azure-sdk-for-js/issues/11451).
->>>>>>> 49f21adf
 - Reverted a change in 1.2.0-beta.1 which moved `@rollup/plugin-json` from `devDependencies` to `dependencies`. `@rollup/plugin-json` was placed as a dependency due to an oversight, and it is not a necessary dependency for `@azure/identity`.
 
 ## 1.2.0-beta.1 (2020-09-08)
