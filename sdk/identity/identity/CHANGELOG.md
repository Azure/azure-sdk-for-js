--- conflicted
+++ resolved
@@ -4,18 +4,16 @@
 
 ### Features Added
 
-<<<<<<< HEAD
 - Added support for specifying a custom `resourceId` when creating a `ManagedIdentityCredential` or `DefaultAzureCredential`.
   - In some scenarios where a user-assigned managed identity is required, the identity may be known by an ARM resource ID, but not a client ID (such as when user-assigned identities are created using an ARM template). The `resourceId` option allows an app to select its managed identity by its ARM resource ID to support such scenarios.
   - If `resourceId` is provided, the managed identity providers for Azure App Service (2017), Azure Arc, Azure Cloud Shell, Azure Service Fabric and Token Exchange authentication will be skipped since this parameter is not supported by the identity endpoints in those services.
 - Added `clientId` to the optional parameters of the `ManagedIdentityCredential`.
-=======
+
 ### Breaking Changes
 
 ### Bugs Fixed
 
 ### Other Changes
->>>>>>> 862a578a
 
 ## 2.0.4 (2022-02-18)
 
