--- conflicted
+++ resolved
@@ -1,19 +1,12 @@
 # Release History
 
-## 4.11.0-beta.1 (Unreleased)
-
-### Features Added
-
-<<<<<<< HEAD
-- Added support for more `AZURE_TOKEN_CREDENTIALS` environment variable values to specify a single credential type to use in `DefaultAzureCredential`. In addition to `dev` and `prod`, possible values now include `EnvironmentCredential`, `WorkloadIdentityCredential`, `ManagedIdentityCredential`, `AzureDeveloperCliCredential`, `AzurePowershellCredential` and `AzureCliCredential` - each for the corresponding credential type. [#34966](https://github.com/Azure/azure-sdk-for-js/pull/34966)
-=======
+## 4.11.0-beta.1 (2025-07-17)
+
+### Features Added
+
 - `VisualStudioCodeCredential` has been restored and now supports **broker authentication** using the Azure account signed in via Visual Studio Code. The credential has been added to `DefaultAzureCredential` [#35150](https://github.com/Azure/azure-sdk-for-js/pull/35150)
 - `DefaultAzureCredential` now supports authentication with the currently signed-in Windows account when the `@azure/identity-broker` package is installed and configured with `useIdentityPlugin`. This auth mechanism is added at the end of the `DefaultAzureCredential` credential chain. [#35213](https://github.com/Azure/azure-sdk-for-js/pull/35213)
->>>>>>> 78c3ffeb
-
-### Breaking Changes
-
-### Bugs Fixed
+- Added support for more `AZURE_TOKEN_CREDENTIALS` environment variable values to specify a single credential type to use in `DefaultAzureCredential`. In addition to `dev` and `prod`, possible values now include `EnvironmentCredential`, `WorkloadIdentityCredential`, `ManagedIdentityCredential`, `AzureDeveloperCliCredential`, `AzurePowershellCredential` and `AzureCliCredential` - each for the corresponding credential type. [#34966](https://github.com/Azure/azure-sdk-for-js/pull/34966)
 
 ### Other Changes
 
