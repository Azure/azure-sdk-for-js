--- conflicted
+++ resolved
@@ -8,11 +8,11 @@
 
 ### Bugs Fixed
 - Ensure `AzurePowershellCredential` calls PowerShell with the `-NoProfile`  and "-NonInteractive" flag to avoid loading user profiles for more consistent behavior.  ([#27023](https://github.com/Azure/azure-sdk-for-js/pull/27023))
-<<<<<<< HEAD
+
 - `ManagedIdentityCredential` will fall through to the next credential in the chain in the case that Docker Desktop returns a 403 response when attempting to access the IMDS endpoint.([#27050](https://github.com/Azure/azure-sdk-for-js/pull/27050))
 ### Other Changes
 - The default IMDS probe request timeout in `ManagedIdentityCredential` has been increased to 1 second from 0.3 seconds to reduce the likelihood of false negatives.
-=======
+
 - Fixed browser bundling for Azure Developer CLI credential.
 
 ### Other Changes
@@ -22,7 +22,7 @@
 ### Bug Fixes
 - Bug fixes for developer credentials
 
->>>>>>> 2a9480e5
+
 ## 3.3.0 (2023-08-14)
 
 ### Features Added
