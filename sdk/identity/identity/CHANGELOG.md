# Release History

## 2.0.0-beta.2 (Unreleased)

<<<<<<< HEAD
- Added `clientId` to the `AuthenticationRecord` type.
- `AuthenticationRecord` no longer has a `serialize` method. This method is now called `serializeAuthenticationRecord` and is a function exported at the top level of the Identity library, similar to `deserializeAuthenticationRecord`.
- `serializeAuthenticationRecord` now serializes into a JSON string with camel case properties. This makes it re-usable across languages.
=======
- Removed the interface `PersistentCredentialOptions` (introduced in `2.0.0-beta.1`) and instead inlined the options for the persistent cache feature in the options of individual credentials.
>>>>>>> 887eb013
- Added properties `scopes` and `getTokenOptions` to the `AuthenticationRequired` error.
- `InteractiveBrowserCredential` no longer supports [Implicit Grant Flow](https://docs.microsoft.com/azure/active-directory/develop/v2-oauth2-implicit-grant-flow) and will only support [Auth Code Flow](https://docs.microsoft.com/azure/active-directory/develop/v2-oauth2-auth-code-flow) instead. Therefore the `flow` option introduced in `1.2.4-beta.1` has been removed. More information from the documentation on Implicit Grant Flow:

> With the plans for [third party cookies to be removed from browsers](https://docs.microsoft.com/azure/active-directory/develop/reference-third-party-cookies-spas), the **implicit grant flow is no longer a suitable authentication method**. The [silent SSO features](https://docs.microsoft.com/azure/active-directory/develop/v2-oauth2-implicit-grant-flow#getting-access-tokens-silently-in-the-background) of the implicit flow do not work without third party cookies, causing applications to break when they attempt to get a new token. We strongly recommend that all new applications use the authorization code flow that now supports single page apps in place of the implicit flow, and that [existing single page apps begin migrating to the authorization code flow](https://docs.microsoft.com/azure/active-directory/develop/migrate-spa-implicit-to-auth-code) as well.

## 2.0.0-beta.1 (2021-03-24)

This update marks the preview for the first major version update of the `@azure/identity` package since the first stable version was released in October, 2019. This is mainly driven by the improvements we are making for the `InteractiveBrowserCredential` when used in browser applications by updating it to use the new `@azure/msal-browser` which is replacing the older `msal` package.

### Breaking changes

- Changes to `InteractiveBrowserCredential` 
  - When used in browser applications, the `InteractiveBrowserCredential` has been updated to use the [Auth Code Flow](https://docs.microsoft.com/azure/active-directory/develop/v2-oauth2-auth-code-flow) with [PKCE](https://tools.ietf.org/html/rfc7636) rather than [Implicit Grant Flow](https://docs.microsoft.com/azure/active-directory/develop/v2-oauth2-implicit-grant-flow) by default to better support browsers with enhanced security restrictions. Please note that this credential always used the Auth Code Flow when used in Node.js applications. Read more on this in our [docs on Interactive Browser Credential](https://github.com/Azure/azure-sdk-for-js/blob/master/sdk/identity/identity/interactive-browser-credential.md).
  - The default client ID used for `InteractiveBrowserCredential` was viable only in Node.js and not for the browser. Therefore, client Id is now a required parameter when constructing this credential in browser applications.
  - The `loginStyle` and `flow` options to the constructor for `InteractiveBrowserCredential` will now show up only when used in browser applications as these were never applicable to Node.js
  - Removed the `postLogoutRedirectUri` from the options to the constructor for `InteractiveBrowserCredential`. This option was not being used since we don't have a way for users to log out yet.
- When a token is not available, some credentials had the promise returned by the `getToken` method resolve with `null`, others had the `getToken` method throw the `CredentialUnavailable` error. This behavior is now made consistent across all credentials to throw the `CredentialUnavailable` error.
  - This change has no bearing on the user if all they ever did was create the credentials and pass it to the Azure SDKs.
  - This change affects only those users who called the `getToken()` method directly and did not handle resulting errors.
- The constructor for `DeviceCodeCredential` always had multiple optional parameters and no required ones. As per our guidelines, this has now been simplified to take a single optional bag of parameters.

### New features

- Changes to `InteractiveBrowserCredential`, `DeviceCodeCredential`, `ClientSecretCredential`, `ClientCertificateCredential` and `UsernamePasswordCredential`:
  - Migrated to use the latest MSAL. This update improves caching of tokens, significantly reducing the number of network requests.
  - Added the feature of persistence caching of credentials. This is driven by the new `tokenCachePersistenceOptions` option available in the options you pass to the credential constructors.
     - For now, to use this feature, users will need to install `@azure/msal-node-extensions` [1.0.0-alpha.6](https://www.npmjs.com/package/@azure/msal-node-extensions/v/1.0.0-alpha.6) on their own. This experience will be improved in the next update.
    - This feature uses DPAPI on Windows, it tries to use the Keychain on OSX and the Keyring on Linux.
    - To learn more on the usage, please refer to our docs on the `TokenCachePersistenceOptions` interface.
    - **IMPORTANT:** As part of this beta, this feature is only supported in Node 10, 12 and 14.
- Changes to `InteractiveBrowserCredential`, `DeviceCodeCredential`, and `UsernamePasswordCredential`:
  - You can now control when the credential requests user input with the new `disableAutomaticAuthentication` option added to the options you pass to the credential constructors.
    - When enabled, this option stops the `getToken()` method from requesting user input in case the credential is unable to authenticate silently.
    - If `getToken()` fails to authenticate without user interaction, and `disableAutomaticAuthentication` has been set to true, a new error will be thrown: `AuthenticationRequired`. You may use this error to identify scenarios when manual authentication needs to be triggered (with `authenticate()`, as described in the next point).
  - A new method `authenticate()` is added to these credentials which is similar to `getToken()`, but it does not read the `disableAutomaticAuthentication` option described above.
    - Use this to get an `AuthenticationRecord` which you can then use to create new credentials that will re-use the token information.
    - The `AuthenticationRecord` object has a `serialize()` method that allows an authenticated account to be stored as a string and re-used in another credential at any time. Use the new helper function `deserializeAuthenticationRecord` to de-serialize this string.
    - `authenticate()` might succeed and still return `undefined` if we're unable to pick just one account record from the cache. This might happen if the cache is being used by more than one credential, or if multiple users have authenticated using the same Client ID and Tenant ID. To ensure consistency on a program with many users, please keep track of the `AuthenticationRecord` and provide them in the constructors of the credentials on initialization.

### Other changes

- Updated the `@azure/msal-node` dependency to `^1.0.0`.
- `DefaultAzureCredential`'s implementation for browsers is simplified to throw the `BrowserNotSupportedError` in its constructor. Previously, we relied on getting the same error from trying to instantiate the different  credentials that `DefaultAzureCredential` supports in Node.js.
  - As before, please use only the `InteractiveBrowserCredential` in your browser applications.
- For the `InteractiveBrowserCredential` for node, replaced the use of the `express` module with a native http server for Node, shrinking the resulting identity module considerably.



## 1.2.4 (2021-03-08)

This release doesn't have the changes from `1.2.4-beta.1`.

- Bug fix: Now if the `managedIdentityClientId` optional parameter is provided to `DefaultAzureCredential`, it will be properly passed through to the underlying `ManagedIdentityCredential`. Related to customer issue: [13872](https://github.com/Azure/azure-sdk-for-js/issues/13872).
- Bug fix: `ManagedIdentityCredential` now also properly handles `EHOSTUNREACH` errors. Fixes issue [13894](https://github.com/Azure/azure-sdk-for-js/issues/13894).

## 1.2.4-beta.1 (2021-02-12)

- Breaking Change: Updated `InteractiveBrowserCredential` to use the Auth Code Flow with PKCE rather than Implicit Grant Flow by default in the browser, to better support browsers with enhanced security restrictions. A new file was added to provide more information about this credential [here](https://github.com/Azure/azure-sdk-for-js/blob/master/sdk/identity/identity/interactive-browser-credential.md).

## 1.2.3 (2021-02-09)

- Fixed Azure Stack support for the NodeJS version of the `InteractiveBrowserCredential`. Fixes issue [11220](https://github.com/Azure/azure-sdk-for-js/issues/11220).
- The 'keytar' dependency has been updated to the latest version.
- No longer overrides global Axios defaults. This includes an update in `@azure/identity`'s source, and an update of the `@azure/msal-node` dependency. Fixes issue [13343](https://github.com/Azure/azure-sdk-for-js/issues/13343).

## 1.2.2 (2021-01-12)

- Upgrading to the msal-node dependency due to a severe vulnerability in Axios. Link to the documented vulnerability: [link](https://npmjs.com/advisories/1594). Fixes issue [13088](https://github.com/Azure/azure-sdk-for-js/issues/13088).

## 1.2.1 (2021-01-07)

- Upgrading to Axios 0.21.1 due to a severe vulnerability in Axios. Link to the documented vulnerability: [link](https://npmjs.com/advisories/1594). Fixes issue [13088](https://github.com/Azure/azure-sdk-for-js/issues/13088).

## 1.2.0 (2020-11-11)

### Changes since 1.1.\*

- With 1.2, we've added support for Azure Arc to our Managed Identity credential.
- We've also added an Interactive Browser credential for Node, which spawns the user's browser and connects via
  a browser-based auth code flow. This is powered by the Microsoft Authentication Library (MSAL)
- We've moved `DeviceCodeCredential` to also use the Microsoft Authentication Library (MSAL)
- Identity now supports Subject Name/Issuer (SNI) as part of authentication for ClientCertificateCredential.
- Added Active Directory Federation Services authority host support to the node credentials.
- `ManagedIdentityCredential` has been aligned with other languages, and now treats expected errors properly.
- Added support for multiple clouds on `VisualStudioCodeCredential`.

### Changes since the latest 1.2-beta

- `ManagedIdentityCredential` now only checks for available MSIs once per class instance.
- `ManagedIdentityCredential` now supports Azure Arc environments.
- `ManagedIdentityCredential` now supports Azure Service Fabric environments.
- Added authority host for multiple clouds on `VisualStudioCodeCredential`, and specified `AzureCloud` as the default cloud name.
- `DeviceCodeCredential` now has both of its constructor parameters, `tenantId` and `clientId`, as optional parameters. The default value of `tenantId` is "organizations", and the Azure CLI's client ID is the default value of `clientId`.
- We've removed the persistent cache support from the previous beta.

## 1.2.0-beta.2 (2020-10-06)

- `DeviceCodeCredential` now by default shows the Device Code message on the console. This can still be overwritten with a custom behavior by specifying a function as the third parameter, `userPromptCallback`.
- Added support for multiple clouds on `VisualStudioCodeCredential`. Fixes customer issue [11452](https://github.com/Azure/azure-sdk-for-js/issues/11452).
- `ManagedIdentityCredential` has been aligned with other languages, now treating expected errors properly. This fixes customer issue [11451](https://github.com/Azure/azure-sdk-for-js/issues/11451).
- `InteractiveBrowserCredential` authentication now uses the silent flow if the user provides a cache and authentication record for lookup.
- Added Active Directory Federation Services authority host support to the node credentials.
- Reverted a change in 1.2.0-beta.1 which moved `@rollup/plugin-json` from `devDependencies` to `dependencies`. `@rollup/plugin-json` was placed as a dependency due to an oversight, and it is not a necessary dependency for `@azure/identity`.

## 1.2.0-beta.1 (2020-09-08)

- A new `InteractiveBrowserCredential` for node which will spawn a web server, start a web browser, and allow the user to interactively authenticate with the browser.
- With 1.2.0-beta.1, Identity will now use [MSAL](https://www.npmjs.com/package/@azure/msal-node) to perform authentication. With this beta, DeviceCodeCredential and a new InteractiveBrowserCredential for node are powered by MSAL.
- Identity now supports Subject Name/Issuer (SNI) as part of authentication for ClientCertificateCredential
- Upgraded App Services MSI API version

## 1.1.0 (2020-08-11)

### Changes since 1.0.\*

- With 1.1.0, new developer credentials are now available: `VisualStudioCodeCredential` and `AzureCliCredential`.
  - `VisualStudioCodeCredential` allows developers to log into Azure using the credentials available after logging in through the Azure Account extension in Visual Studio Code.
  - `AzureCliCredential` allows developers to log into Azure using the login credentials after an "az login" call.
- Both `VisualStudioCodeCredential` and `AzureCliCredential` may be used directly or indirectly as part of `DefaultAzureCredential`.
- Added the ability to configure the Managed Identity with a user-assigned client ID via a new option available in the `DefaultAzureCredential` constructor options: `managedIdentityClientId`.
- Made a list of known authorities is now available via a new top-level constant: `AzureAuthorityHosts`.
- Introduced the `CredentialUnavailable` error, which allows developers to differentiate between a credential not being available and an error happening during authentication.

### Changes since the latest 1.1-preview

- Renamed the `VSCodeCredential` to `VisualStudioCodeCredential`, and its options parameter from `VSCodeCredentialOptions` to `VisualStudioCodeCredentialOptions`.
- Tenant information is now loaded from the Visual Studio Code settings file when the `VisualStudioCodeCredential` is used.
- Added `managedIdentityClientId` to optionally pass in a user-assigned client ID for the `ManagedIdentityCredential`.

## 1.1.0-preview.5 (2020-07-22)

- Make the keytar dependency optional, allowing for building and running on platforms not supported by keytar [PR #10142](https://github.com/Azure/azure-sdk-for-js/pull/10142)
- DefaultAzureCredential and VSCodeCredential can now take a tenant id as part of the options object
- KnownAuthorityHosts has been renamed to AzureAuthorityHosts

## 1.1.0-preview.4 (2020-06-09)

- Switch to using CredentialUnavailable to differentiate from expected and unexpected errors during DefaultAzureCredential startup. [PR #8172](https://github.com/Azure/azure-sdk-for-js/pull/8127)
- Make all developer credentials public as well as the list used by DefaultAzureCredential [PR #9274](https://github.com/Azure/azure-sdk-for-js/pull/9274)

## 1.1.0-preview.3 (2020-05-05)

- Add ability to read AZURE_AUTHORITY_HOST from environment ([PR #8226](https://github.com/Azure/azure-sdk-for-js/pull/8226) [PR #8343](https://github.com/Azure/azure-sdk-for-js/pull/8343))
- Update to OpenTelemetry 0.6 ([PR #7998](https://github.com/Azure/azure-sdk-for-js/pull/7998))
- Set expires_on at a higher precedence for IMDS ([PR #8591](https://github.com/Azure/azure-sdk-for-js/pull/8591))

## 1.1.0-preview.2 (2020-04-07)

- Make KnownAuthorityHosts constants available
- Extended DefaultAzureCredential with an experimental credential that uses the login credential from VSCode's Azure Account extension

## 1.1.0-preview1 (2020-03-10)

- Extended DefaultAzureCredential with an experimental credential that uses the login credential from Azure CLI
- Fix tracing to set correct span attributes ([PR #6565](https://github.com/Azure/azure-sdk-for-js/pull/6565)).

## 1.0.2 (2019-12-03)

- Fixed an issue where an authorization error occurs due to wrong access token being returned by the MSI endpoint when using a user-assigned managed identity with `ManagedIdentityCredential` ([PR #6134](https://github.com/Azure/azure-sdk-for-js/pull/6134))
- Fixed an issue in `EnvironmentCredential` where authentication silently fails when one or more of the expected environment variables is not present ([PR #6313](https://github.com/Azure/azure-sdk-for-js/pull/6313))
- Updated to use OpenTelemetry 0.2 via `@azure/core-tracing`

## 1.0.0 (2019-10-29)

- This release marks the general availability of the `@azure/identity` package.
- `EnvironmentCredential` now looks for additional environment variables: ([PR #5743](https://github.com/Azure/azure-sdk-for-js/pull/5743))
  - `AZURE_CLIENT_CERTIFICATE_PATH` to configure `ClientCertificateCredential`
  - `AZURE_USERNAME` and `AZURE_PASSWORD` to configure `UsernamePasswordCredential`
- `GetTokenOptions` now extends the interface `OperationOptions` ([PR #5899](https://github.com/Azure/azure-sdk-for-js/pull/5899))
- `TokenCredentialOptions` now extends the interface `PipelineOptions` ([PR #5711](https://github.com/azure/azure-sdk-for-js/pull/5711))
- Renamed `IdentityClientOptions` to `TokenCredentialOptions` ([PR #5797](https://github.com/Azure/azure-sdk-for-js/pull/5797))
- Removed the browser bundle. A browser-compatible library can still be created through the use of a bundler such as Rollup, Webpack, or Parcel
  ([PR #5863](https://github.com/Azure/azure-sdk-for-js/pull/5863))

## 1.0.0-preview.6 (2019-10-22)

- Renamed `DeviceCodeDetails` to `DeviceCodeInfo` and improved casing of the fields in the `ErrorResponse` type ([PR #5662](https://github.com/Azure/azure-sdk-for-js/pull/5662))
- Improved the constructor signatures for `AuthorizationCodeCredential`, `DeviceCodeCredential`, `InteractiveBrowserCredential` and `managedIdentityCredential` so that it's clearer which parameters are optional and what additional values they accept ([PR #5668](https://github.com/Azure/azure-sdk-for-js/pull/5668))
- Added logging for authentication flows via the new `@azure/logger` package ([PR #5611](https://github.com/Azure/azure-sdk-for-js/pull/5611))
- Fixed an issue in `DeviceCodeCredential` where an unexpected authentication error could cause an infinite polling loop ([PR #5430](https://github.com/Azure/azure-sdk-for-js/pull/5430))
- Improved the details that appear in the `AggregateAuthenticationError` ([PR #5409](https://github.com/Azure/azure-sdk-for-js/pull/5409))

## 1.0.0-preview.5 (2019-10-08)

- Update `@azure/core-tracing` dependency to resolve an issue when running in Internet Explorer 11 ([PR #5472](https://github.com/Azure/azure-sdk-for-js/pull/5472))

## 1.0.0-preview.4 (2019-10-07)

- Introduced the `AuthorizationCodeCredential` for performing the [authorization code flow](https://docs.microsoft.com/azure/active-directory/develop/v2-oauth2-auth-code-flow) with AAD ([PR #5356](https://github.com/Azure/azure-sdk-for-js/pull/5356))
- Fixed an issue preventing the `ManagedIdentityCredential` from working inside of Azure Function Apps ([PR #5144](https://github.com/Azure/azure-sdk-for-js/pull/5144))
- Added tracing to `IdentityClient` and credential implementations ([PR #5283](https://github.com/Azure/azure-sdk-for-js/pull/5283))
- Improved the exception message for `AggregateAuthenticationError` so that errors thrown from `DefaultAzureCredential` are now more actionable ([PR #5409](https://github.com/Azure/azure-sdk-for-js/pull/5409))

## 1.0.0-preview.3 (2019-09-09)

- Fixed a ping timeout issue. The timeout is now configurable. ([PR #4941](https://github.com/Azure/azure-sdk-for-js/pull/4941))
- Fixed IMDS endpoint detection false positive ([PR #4909](https://github.com/Azure/azure-sdk-for-js/pull/4909))

## 1.0.0-preview.2 (2019-08-05)

- Introduced the following credential types:
  - `DeviceCodeCredential`.
  - `InteractiveBrowserCredential`.
  - `UsernamePasswordCredential`.
- This library can now be used in the browser! The following credential types supported in browser builds:
  - `ClientSecretCredential`.
  - `UsernamePasswordCredential`.
  - `InteractiveBrowserCredential`.

## 1.0.0-preview.1 (2019-06-27)

For release notes and more information please visit https://aka.ms/azsdk/releases/july2019preview

- Introduced the following credential types:
  - `DefaultAzureCredential`.
  - `EnvironmentCredential`.
  - `ManagedIdentityCredential`.
  - `ClientSecretCredential`.
  - `ClientCertificateCredential`.
  - `ChainedTokenCredential`.<|MERGE_RESOLUTION|>--- conflicted
+++ resolved
@@ -2,13 +2,10 @@
 
 ## 2.0.0-beta.2 (Unreleased)
 
-<<<<<<< HEAD
 - Added `clientId` to the `AuthenticationRecord` type.
 - `AuthenticationRecord` no longer has a `serialize` method. This method is now called `serializeAuthenticationRecord` and is a function exported at the top level of the Identity library, similar to `deserializeAuthenticationRecord`.
 - `serializeAuthenticationRecord` now serializes into a JSON string with camel case properties. This makes it re-usable across languages.
-=======
 - Removed the interface `PersistentCredentialOptions` (introduced in `2.0.0-beta.1`) and instead inlined the options for the persistent cache feature in the options of individual credentials.
->>>>>>> 887eb013
 - Added properties `scopes` and `getTokenOptions` to the `AuthenticationRequired` error.
 - `InteractiveBrowserCredential` no longer supports [Implicit Grant Flow](https://docs.microsoft.com/azure/active-directory/develop/v2-oauth2-implicit-grant-flow) and will only support [Auth Code Flow](https://docs.microsoft.com/azure/active-directory/develop/v2-oauth2-auth-code-flow) instead. Therefore the `flow` option introduced in `1.2.4-beta.1` has been removed. More information from the documentation on Implicit Grant Flow:
 
