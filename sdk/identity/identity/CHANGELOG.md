# Release History

## 2.0.0-beta.4 (Unreleased)

### Features Added
- With the dropping of support for Node.js versions that are no longer in LTS, the dependency on `@types/node` has been updated to version 12. Read our [support policy](https://github.com/Azure/azure-sdk-for-js/blob/main/SUPPORT.md) for more details.
- Introduced an extension API through a top-level method `useIdentityExtension`. The function accepts an "extension" as an argument, which is a function accepting a `context`. The extension context is an internal part of the Azure Identity API, so it has an `unknown` type. Two new packages are designed to be used with this API:
  - `@azure/identity-vscode`, which provides the dependencies of `VisualStudioCodeCredential` and enables it (see more below).
  - `@azure/identity-cache-persistence`, which provides persistent token caching (same as was available in version 2.0.0-beta.2, but now provided through a secondary extension package).
- Reintroduced a stub implementation of `VisualStudioCodeCredential`. If the `@azure/identity-vscode` extension is not used, then it will throw a `CredentialUnavailableError` (similar to how it previously behaved if the `keytar` package was not installed). The extension now provides the underlying implementation of `VisualStudioCodeCredential` through dependency injection.
- Reintroduced the `TokenCachePersistenceOptions` property on most credential constructor options. This property must be present with an `enabled` property set to true to enable persistent token caching for a credential instance. Credentials that do not support persistent token caching do not have this property.
- Added regional STS support to client credential types.
  - Added the `RegionalAuthority` type, that allows specifying Azure regions.
  - Added `regionalAuthority` property to `ClientSecretCredentialOptions` and `ClientCertificateCredentialOptions`.
  - If instead of a region, `AutoDiscoverRegion` is specified as the value for `regionalAuthority`, MSAL will be used to attempt to discover the region.
  - A region can also be specified through the `AZURE_REGIONAL_AUTHORITY_NAME` environment variable.
<<<<<<< HEAD
- The `AzureCliCredential` now receives an `AzureCliCredentialOptions` object, which has the same structure of the `TokenCredentialOptions`, but with an extra optional `tenantId`.
- The `AzurePowerShellCredential` now receives an `AzurePowerShellCredentialOptions` object, which has the same structure of the `TokenCredentialOptions`, but with an extra optional `tenantId`.
- All of the credentials now accept `allowMultiTenantAuthentication`, and as long as they allow configuring a `tenantId`, they now also work with the `GetTokenOptions` new property: `tenantId`.
  - If a tenant is specified, any `getToken` request that receives a `tenantId` that doesn't match the credential's `tenantId` will throw an error, unless `getToken` gets called with the `allowMultiTenantAuthentication` property set to true.
  - If multi-tenant authentication is allowed, a `tenantId` received through `GetTokenOptions` will be used for that specific request for token instead of the `tenantId` configured when the credential was initialized.
=======

### Breaking Changes

- Removed the protected method `getAzureCliAccessToken` from the public API of the `AzureCliCredential`. While it will continue to be available as part of v1, we won't be supporting this method as part of v2's public API.

### Key Bugs Fixed

- Fixed an issue in which `InteractiveBrowserCredential` on Node would sometimes cause the process to hang if there was no browser available.
- Fixed an issue in which the `AZURE_AUTHORITY_HOST` environment variable was not properly picked up in NodeJS.
>>>>>>> 5a7c1299

## 2.0.0-beta.3 (2021-05-12)

### New features

- Azure Identity for JavaScript no longer carries any native dependencies (neither ordinary, peer, nor optional dependencies). Previous distributions of `@azure/identity` carried an optional dependency on `keytar`, which caused issues for some users in restrictive environments.
- Updated the `@azure/msal-node` dependency to version `^1.0.2`, which allows cancelling of an ongoing `getToken()` operation on `DeviceCodeCredential`.
- Fixed issue with the logging of success messages on the `DefaultAzureCredential` and the `ChainedTokenCredential`. These messages will now mention the internal credential that succeeded.
- `AuthenticationRequiredError` (introduced in 2.0.0-beta.1) now has the same impact on `ChainedTokenCredential` as the `CredentialUnavailableError` which is to allow the next credential in the chain to be tried.
- `ManagedIdentityCredential` now retries with exponential back-off when a request for a token fails with a 404 status code on environments with available IMDS endpoints.
- Added an `AzurePowerShellCredential` which will use the authenticated user session from the `Az.Account` PowerShell module. This credential will attempt to use PowerShell Core by calling `pwsh`, and on Windows it will fall back to Windows PowerShell (`powershell`) if PowerShell Core is not available.
- Added support to `ManagedIdentityCredential` for Bridge to Kubernetes local development authentication.

### Breaking changes from 2.0.0-beta.1

- Removed `VisualStudioCodeCredential`, as it requires us to list `keytar` as an optional dependency. `keytar` containes machine-code components that are difficult to build in certain environments, so this credential will be offered through a separate extension package in the future.
- Removed token persistence through `@azure/msal-node-extensions`, as its machine-code components have the same problems as `keytar`. This functionality will similarly be reintroduced through a separate extension package in the future.
- Removed `authenticationRecord`, `disableAutomaticAuthentication` and `authenticate()` from the credential `UsernamePasswordCredential`. While MSAL does support this, allowing `authenticationRecord` arguably could result in users authenticating through an account other than the one they're specifying with the username and the password.

## 2.0.0-beta.2 (2021-04-06)

- Breaking change: Renamed errors `CredentialUnavailable` to `CredentialUnavailableError`, and `AuthenticationRequired` to `AuthenticationRequiredError`, to align with the naming convention used for error classes in the Azure SDKs in JavaScript.
- Added `clientId` to the `AuthenticationRecord` type, alongsides the `tenantId` that this interface already had. Together they can be used to re-authenticate after recovering a previously serialized `AuthenticationRecord`.
- The `serialize()` method on the `AuthenticationRecord` object that allows an authenticated account to be stored as a string and re-used in another credential at any time, is removed in favor of a standalone function `serializeAuthenticationRecord` similar to how we have the `deserializeAuthenticationRecord` function.
- `serializeAuthenticationRecord` now serializes into a JSON string with camel case properties. This makes it re-usable across languages.
- Removed the interface `PersistentCredentialOptions` (introduced in `2.0.0-beta.1`) and instead inlined the options for the persistent cache feature in the options of individual credentials.
- Added properties `scopes` and `getTokenOptions` to the AuthenticationRequired error. These properties hold the values used by the `getToken()` method on your credential to fetch the access token. You should pass these to the `authenticate()` method on your credential if you wanted to do manual authentication after catching the `AuthenticationRequired` error.
- `InteractiveBrowserCredential` no longer supports [Implicit Grant Flow](https://docs.microsoft.com/azure/active-directory/develop/v2-oauth2-implicit-grant-flow) and will only support [Auth Code Flow](https://docs.microsoft.com/azure/active-directory/develop/v2-oauth2-auth-code-flow) instead. Therefore the `flow` option introduced in `1.2.4-beta.1` has been removed. More information from the documentation on Implicit Grant Flow:

> With the plans for [third party cookies to be removed from browsers](https://docs.microsoft.com/azure/active-directory/develop/reference-third-party-cookies-spas), the **implicit grant flow is no longer a suitable authentication method**. The [silent SSO features](https://docs.microsoft.com/azure/active-directory/develop/v2-oauth2-implicit-grant-flow#getting-access-tokens-silently-in-the-background) of the implicit flow do not work without third party cookies, causing applications to break when they attempt to get a new token. We strongly recommend that all new applications use the authorization code flow that now supports single page apps in place of the implicit flow, and that [existing single page apps begin migrating to the authorization code flow](https://docs.microsoft.com/azure/active-directory/develop/migrate-spa-implicit-to-auth-code) as well.

## 1.3.0 (2021-04-05)

### Tracing Changes

- Updated @azure/core-tracing to version `1.0.0-preview.11`. See [@azure/core-tracing CHANGELOG](https://github.com/Azure/azure-sdk-for-js/blob/main/sdk/core/core-tracing/CHANGELOG.md) for details about breaking changes with tracing.

## 2.0.0-beta.1 (2021-03-24)

This update marks the preview for the first major version update of the `@azure/identity` package since the first stable version was released in October, 2019. This is mainly driven by the improvements we are making for the `InteractiveBrowserCredential` when used in browser applications by updating it to use the new `@azure/msal-browser` which is replacing the older `msal` package.

### Breaking changes

- Changes to `InteractiveBrowserCredential`
  - When used in browser applications, the `InteractiveBrowserCredential` has been updated to use the [Auth Code Flow](https://docs.microsoft.com/azure/active-directory/develop/v2-oauth2-auth-code-flow) with [PKCE](https://tools.ietf.org/html/rfc7636) rather than [Implicit Grant Flow](https://docs.microsoft.com/azure/active-directory/develop/v2-oauth2-implicit-grant-flow) by default to better support browsers with enhanced security restrictions. Please note that this credential always used the Auth Code Flow when used in Node.js applications. Read more on this in our [docs on Interactive Browser Credential](https://github.com/Azure/azure-sdk-for-js/blob/main/sdk/identity/identity/interactive-browser-credential.md).
  - The default client ID used for `InteractiveBrowserCredential` was viable only in Node.js and not for the browser. Therefore, client Id is now a required parameter when constructing this credential in browser applications.
  - The `loginStyle` and `flow` options to the constructor for `InteractiveBrowserCredential` will now show up only when used in browser applications as these were never applicable to Node.js
  - Removed the `postLogoutRedirectUri` from the options to the constructor for `InteractiveBrowserCredential`. This option was not being used since we don't have a way for users to log out yet.
- When a token is not available, some credentials had the promise returned by the `getToken` method resolve with `null`, others had the `getToken` method throw the `CredentialUnavailable` error. This behavior is now made consistent across all credentials to throw the `CredentialUnavailable` error.
  - This change has no bearing on the user if all they ever did was create the credentials and pass it to the Azure SDKs.
  - This change affects only those users who called the `getToken()` method directly and did not handle resulting errors.
- The constructor for `DeviceCodeCredential` always had multiple optional parameters and no required ones. As per our guidelines, this has now been simplified to take a single optional bag of parameters.

### New features

- Changes to `InteractiveBrowserCredential`, `DeviceCodeCredential`, `ClientSecretCredential`, `ClientCertificateCredential` and `UsernamePasswordCredential`:
  - Migrated to use the latest MSAL. This update improves caching of tokens, significantly reducing the number of network requests.
  - Added the feature of persistence caching of credentials. This is driven by the new `tokenCachePersistenceOptions` option available in the options you pass to the credential constructors.
    - For now, to use this feature, users will need to install `@azure/msal-node-extensions` [1.0.0-alpha.6](https://www.npmjs.com/package/@azure/msal-node-extensions/v/1.0.0-alpha.6) on their own. This experience will be improved in the next update.
    - This feature uses DPAPI on Windows, it tries to use the Keychain on OSX and the Keyring on Linux.
    - To learn more on the usage, please refer to our docs on the `TokenCachePersistenceOptions` interface.
    - **IMPORTANT:** As part of this beta, this feature is only supported in Node 10, 12 and 14.
- Changes to `InteractiveBrowserCredential`, `DeviceCodeCredential`, and `UsernamePasswordCredential`:
  - You can now control when the credential requests user input with the new `disableAutomaticAuthentication` option added to the options you pass to the credential constructors.
    - When enabled, this option stops the `getToken()` method from requesting user input in case the credential is unable to authenticate silently.
    - If `getToken()` fails to authenticate without user interaction, and `disableAutomaticAuthentication` has been set to true, a new error will be thrown: `AuthenticationRequired`. You may use this error to identify scenarios when manual authentication needs to be triggered (with `authenticate()`, as described in the next point).
  - A new method `authenticate()` is added to these credentials which is similar to `getToken()`, but it does not read the `disableAutomaticAuthentication` option described above.
    - Use this to get an `AuthenticationRecord` which you can then use to create new credentials that will re-use the token information.
    - The `AuthenticationRecord` object has a `serialize()` method that allows an authenticated account to be stored as a string and re-used in another credential at any time. Use the new helper function `deserializeAuthenticationRecord` to de-serialize this string.
    - `authenticate()` might succeed and still return `undefined` if we're unable to pick just one account record from the cache. This might happen if the cache is being used by more than one credential, or if multiple users have authenticated using the same Client ID and Tenant ID. To ensure consistency on a program with many users, please keep track of the `AuthenticationRecord` and provide them in the constructors of the credentials on initialization.

### Other changes

- Updated the `@azure/msal-node` dependency to `^1.0.0`.
- `DefaultAzureCredential`'s implementation for browsers is simplified to throw the `BrowserNotSupportedError` in its constructor. Previously, we relied on getting the same error from trying to instantiate the different credentials that `DefaultAzureCredential` supports in Node.js.
  - As before, please use only the `InteractiveBrowserCredential` in your browser applications.
- For the `InteractiveBrowserCredential` for node, replaced the use of the `express` module with a native http server for Node, shrinking the resulting identity module considerably.

## 1.2.4 (2021-03-08)

This release doesn't have the changes from `1.2.4-beta.1`.

- Bug fix: Now if the `managedIdentityClientId` optional parameter is provided to `DefaultAzureCredential`, it will be properly passed through to the underlying `ManagedIdentityCredential`. Related to customer issue: [13872](https://github.com/Azure/azure-sdk-for-js/issues/13872).
- Bug fix: `ManagedIdentityCredential` now also properly handles `EHOSTUNREACH` errors. Fixes issue [13894](https://github.com/Azure/azure-sdk-for-js/issues/13894).

## 1.2.4-beta.1 (2021-02-12)

- Breaking Change: Updated `InteractiveBrowserCredential` to use the Auth Code Flow with PKCE rather than Implicit Grant Flow by default in the browser, to better support browsers with enhanced security restrictions. A new file was added to provide more information about this credential [here](https://github.com/Azure/azure-sdk-for-js/blob/main/sdk/identity/identity/interactive-browser-credential.md).

## 1.2.3 (2021-02-09)

- Fixed Azure Stack support for the NodeJS version of the `InteractiveBrowserCredential`. Fixes issue [11220](https://github.com/Azure/azure-sdk-for-js/issues/11220).
- The 'keytar' dependency has been updated to the latest version.
- No longer overrides global Axios defaults. This includes an update in `@azure/identity`'s source, and an update of the `@azure/msal-node` dependency. Fixes issue [13343](https://github.com/Azure/azure-sdk-for-js/issues/13343).

## 1.2.2 (2021-01-12)

- Upgrading to the msal-node dependency due to a severe vulnerability in Axios. Link to the documented vulnerability: [link](https://npmjs.com/advisories/1594). Fixes issue [13088](https://github.com/Azure/azure-sdk-for-js/issues/13088).

## 1.2.1 (2021-01-07)

- Upgrading to Axios 0.21.1 due to a severe vulnerability in Axios. Link to the documented vulnerability: [link](https://npmjs.com/advisories/1594). Fixes issue [13088](https://github.com/Azure/azure-sdk-for-js/issues/13088).

## 1.2.0 (2020-11-11)

### Changes since 1.1.\*

- With 1.2, we've added support for Azure Arc to our Managed Identity credential.
- We've also added an Interactive Browser credential for Node, which spawns the user's browser and connects via
  a browser-based auth code flow. This is powered by the Microsoft Authentication Library (MSAL)
- We've moved `DeviceCodeCredential` to also use the Microsoft Authentication Library (MSAL)
- Identity now supports Subject Name/Issuer (SNI) as part of authentication for ClientCertificateCredential.
- Added Active Directory Federation Services authority host support to the node credentials.
- `ManagedIdentityCredential` has been aligned with other languages, and now treats expected errors properly.
- Added support for multiple clouds on `VisualStudioCodeCredential`.

### Changes since the latest 1.2-beta

- `ManagedIdentityCredential` now only checks for available MSIs once per class instance.
- `ManagedIdentityCredential` now supports Azure Arc environments.
- `ManagedIdentityCredential` now supports Azure Service Fabric environments.
- Added authority host for multiple clouds on `VisualStudioCodeCredential`, and specified `AzureCloud` as the default cloud name.
- `DeviceCodeCredential` now has both of its constructor parameters, `tenantId` and `clientId`, as optional parameters. The default value of `tenantId` is "organizations", and the Azure CLI's client ID is the default value of `clientId`.
- We've removed the persistent cache support from the previous beta.

## 1.2.0-beta.2 (2020-10-06)

- `DeviceCodeCredential` now by default shows the Device Code message on the console. This can still be overwritten with a custom behavior by specifying a function as the third parameter, `userPromptCallback`.
- Added support for multiple clouds on `VisualStudioCodeCredential`. Fixes customer issue [11452](https://github.com/Azure/azure-sdk-for-js/issues/11452).
- `ManagedIdentityCredential` has been aligned with other languages, now treating expected errors properly. This fixes customer issue [11451](https://github.com/Azure/azure-sdk-for-js/issues/11451).
- `InteractiveBrowserCredential` authentication now uses the silent flow if the user provides a cache and authentication record for lookup.
- Added Active Directory Federation Services authority host support to the node credentials.
- Reverted a change in 1.2.0-beta.1 which moved `@rollup/plugin-json` from `devDependencies` to `dependencies`. `@rollup/plugin-json` was placed as a dependency due to an oversight, and it is not a necessary dependency for `@azure/identity`.

## 1.2.0-beta.1 (2020-09-08)

- A new `InteractiveBrowserCredential` for node which will spawn a web server, start a web browser, and allow the user to interactively authenticate with the browser.
- With 1.2.0-beta.1, Identity will now use [MSAL](https://www.npmjs.com/package/@azure/msal-node) to perform authentication. With this beta, DeviceCodeCredential and a new InteractiveBrowserCredential for node are powered by MSAL.
- Identity now supports Subject Name/Issuer (SNI) as part of authentication for ClientCertificateCredential
- Upgraded App Services MSI API version

## 1.1.0 (2020-08-11)

### Changes since 1.0.\*

- With 1.1.0, new developer credentials are now available: `VisualStudioCodeCredential` and `AzureCliCredential`.
  - `VisualStudioCodeCredential` allows developers to log into Azure using the credentials available after logging in through the Azure Account extension in Visual Studio Code.
  - `AzureCliCredential` allows developers to log into Azure using the login credentials after an "az login" call.
- Both `VisualStudioCodeCredential` and `AzureCliCredential` may be used directly or indirectly as part of `DefaultAzureCredential`.
- Added the ability to configure the Managed Identity with a user-assigned client ID via a new option available in the `DefaultAzureCredential` constructor options: `managedIdentityClientId`.
- Made a list of known authorities is now available via a new top-level constant: `AzureAuthorityHosts`.
- Introduced the `CredentialUnavailable` error, which allows developers to differentiate between a credential not being available and an error happening during authentication.

### Changes since the latest 1.1-preview

- Renamed the `VSCodeCredential` to `VisualStudioCodeCredential`, and its options parameter from `VSCodeCredentialOptions` to `VisualStudioCodeCredentialOptions`.
- Tenant information is now loaded from the Visual Studio Code settings file when the `VisualStudioCodeCredential` is used.
- Added `managedIdentityClientId` to optionally pass in a user-assigned client ID for the `ManagedIdentityCredential`.

## 1.1.0-preview.5 (2020-07-22)

- Make the keytar dependency optional, allowing for building and running on platforms not supported by keytar [PR #10142](https://github.com/Azure/azure-sdk-for-js/pull/10142)
- DefaultAzureCredential and VSCodeCredential can now take a tenant id as part of the options object
- KnownAuthorityHosts has been renamed to AzureAuthorityHosts

## 1.1.0-preview.4 (2020-06-09)

- Switch to using CredentialUnavailable to differentiate from expected and unexpected errors during DefaultAzureCredential startup. [PR #8172](https://github.com/Azure/azure-sdk-for-js/pull/8127)
- Make all developer credentials public as well as the list used by DefaultAzureCredential [PR #9274](https://github.com/Azure/azure-sdk-for-js/pull/9274)

## 1.1.0-preview.3 (2020-05-05)

- Add ability to read AZURE_AUTHORITY_HOST from environment ([PR #8226](https://github.com/Azure/azure-sdk-for-js/pull/8226) [PR #8343](https://github.com/Azure/azure-sdk-for-js/pull/8343))
- Update to OpenTelemetry 0.6 ([PR #7998](https://github.com/Azure/azure-sdk-for-js/pull/7998))
- Set expires_on at a higher precedence for IMDS ([PR #8591](https://github.com/Azure/azure-sdk-for-js/pull/8591))

## 1.1.0-preview.2 (2020-04-07)

- Make KnownAuthorityHosts constants available
- Extended DefaultAzureCredential with an experimental credential that uses the login credential from VSCode's Azure Account extension

## 1.1.0-preview1 (2020-03-10)

- Extended DefaultAzureCredential with an experimental credential that uses the login credential from Azure CLI
- Fix tracing to set correct span attributes ([PR #6565](https://github.com/Azure/azure-sdk-for-js/pull/6565)).

## 1.0.2 (2019-12-03)

- Fixed an issue where an authorization error occurs due to wrong access token being returned by the MSI endpoint when using a user-assigned managed identity with `ManagedIdentityCredential` ([PR #6134](https://github.com/Azure/azure-sdk-for-js/pull/6134))
- Fixed an issue in `EnvironmentCredential` where authentication silently fails when one or more of the expected environment variables is not present ([PR #6313](https://github.com/Azure/azure-sdk-for-js/pull/6313))
- Updated to use OpenTelemetry 0.2 via `@azure/core-tracing`

## 1.0.0 (2019-10-29)

- This release marks the general availability of the `@azure/identity` package.
- `EnvironmentCredential` now looks for additional environment variables: ([PR #5743](https://github.com/Azure/azure-sdk-for-js/pull/5743))
  - `AZURE_CLIENT_CERTIFICATE_PATH` to configure `ClientCertificateCredential`
  - `AZURE_USERNAME` and `AZURE_PASSWORD` to configure `UsernamePasswordCredential`
- `GetTokenOptions` now extends the interface `OperationOptions` ([PR #5899](https://github.com/Azure/azure-sdk-for-js/pull/5899))
- `TokenCredentialOptions` now extends the interface `PipelineOptions` ([PR #5711](https://github.com/azure/azure-sdk-for-js/pull/5711))
- Renamed `IdentityClientOptions` to `TokenCredentialOptions` ([PR #5797](https://github.com/Azure/azure-sdk-for-js/pull/5797))
- Removed the browser bundle. A browser-compatible library can still be created through the use of a bundler such as Rollup, Webpack, or Parcel
  ([PR #5863](https://github.com/Azure/azure-sdk-for-js/pull/5863))

## 1.0.0-preview.6 (2019-10-22)

- Renamed `DeviceCodeDetails` to `DeviceCodeInfo` and improved casing of the fields in the `ErrorResponse` type ([PR #5662](https://github.com/Azure/azure-sdk-for-js/pull/5662))
- Improved the constructor signatures for `AuthorizationCodeCredential`, `DeviceCodeCredential`, `InteractiveBrowserCredential` and `managedIdentityCredential` so that it's clearer which parameters are optional and what additional values they accept ([PR #5668](https://github.com/Azure/azure-sdk-for-js/pull/5668))
- Added logging for authentication flows via the new `@azure/logger` package ([PR #5611](https://github.com/Azure/azure-sdk-for-js/pull/5611))
- Fixed an issue in `DeviceCodeCredential` where an unexpected authentication error could cause an infinite polling loop ([PR #5430](https://github.com/Azure/azure-sdk-for-js/pull/5430))
- Improved the details that appear in the `AggregateAuthenticationError` ([PR #5409](https://github.com/Azure/azure-sdk-for-js/pull/5409))

## 1.0.0-preview.5 (2019-10-08)

- Update `@azure/core-tracing` dependency to resolve an issue when running in Internet Explorer 11 ([PR #5472](https://github.com/Azure/azure-sdk-for-js/pull/5472))

## 1.0.0-preview.4 (2019-10-07)

- Introduced the `AuthorizationCodeCredential` for performing the [authorization code flow](https://docs.microsoft.com/azure/active-directory/develop/v2-oauth2-auth-code-flow) with AAD ([PR #5356](https://github.com/Azure/azure-sdk-for-js/pull/5356))
- Fixed an issue preventing the `ManagedIdentityCredential` from working inside of Azure Function Apps ([PR #5144](https://github.com/Azure/azure-sdk-for-js/pull/5144))
- Added tracing to `IdentityClient` and credential implementations ([PR #5283](https://github.com/Azure/azure-sdk-for-js/pull/5283))
- Improved the exception message for `AggregateAuthenticationError` so that errors thrown from `DefaultAzureCredential` are now more actionable ([PR #5409](https://github.com/Azure/azure-sdk-for-js/pull/5409))

## 1.0.0-preview.3 (2019-09-09)

- Fixed a ping timeout issue. The timeout is now configurable. ([PR #4941](https://github.com/Azure/azure-sdk-for-js/pull/4941))
- Fixed IMDS endpoint detection false positive ([PR #4909](https://github.com/Azure/azure-sdk-for-js/pull/4909))

## 1.0.0-preview.2 (2019-08-05)

- Introduced the following credential types:
  - `DeviceCodeCredential`.
  - `InteractiveBrowserCredential`.
  - `UsernamePasswordCredential`.
- This library can now be used in the browser! The following credential types supported in browser builds:
  - `ClientSecretCredential`.
  - `UsernamePasswordCredential`.
  - `InteractiveBrowserCredential`.

## 1.0.0-preview.1 (2019-06-27)

For release notes and more information please visit https://aka.ms/azsdk/releases/july2019preview

- Introduced the following credential types:
  - `DefaultAzureCredential`.
  - `EnvironmentCredential`.
  - `ManagedIdentityCredential`.
  - `ClientSecretCredential`.
  - `ClientCertificateCredential`.
  - `ChainedTokenCredential`.<|MERGE_RESOLUTION|>--- conflicted
+++ resolved
@@ -14,13 +14,11 @@
   - Added `regionalAuthority` property to `ClientSecretCredentialOptions` and `ClientCertificateCredentialOptions`.
   - If instead of a region, `AutoDiscoverRegion` is specified as the value for `regionalAuthority`, MSAL will be used to attempt to discover the region.
   - A region can also be specified through the `AZURE_REGIONAL_AUTHORITY_NAME` environment variable.
-<<<<<<< HEAD
 - The `AzureCliCredential` now receives an `AzureCliCredentialOptions` object, which has the same structure of the `TokenCredentialOptions`, but with an extra optional `tenantId`.
 - The `AzurePowerShellCredential` now receives an `AzurePowerShellCredentialOptions` object, which has the same structure of the `TokenCredentialOptions`, but with an extra optional `tenantId`.
 - All of the credentials now accept `allowMultiTenantAuthentication`, and as long as they allow configuring a `tenantId`, they now also work with the `GetTokenOptions` new property: `tenantId`.
   - If a tenant is specified, any `getToken` request that receives a `tenantId` that doesn't match the credential's `tenantId` will throw an error, unless `getToken` gets called with the `allowMultiTenantAuthentication` property set to true.
   - If multi-tenant authentication is allowed, a `tenantId` received through `GetTokenOptions` will be used for that specific request for token instead of the `tenantId` configured when the credential was initialized.
-=======
 
 ### Breaking Changes
 
@@ -30,7 +28,6 @@
 
 - Fixed an issue in which `InteractiveBrowserCredential` on Node would sometimes cause the process to hang if there was no browser available.
 - Fixed an issue in which the `AZURE_AUTHORITY_HOST` environment variable was not properly picked up in NodeJS.
->>>>>>> 5a7c1299
 
 ## 2.0.0-beta.3 (2021-05-12)
 
