# Release History

## 2.0.0-beta.2 (2021-04-06)

<<<<<<< HEAD
- Added `clientId` to the `AuthenticationRecord` type, alongsides the `tenantId` that this interface already had. Together they can be used to re-authenticate after recovering a previously serialized `AuthenticationRecord`.
- The `serialize()` method on the `AuthenticationRecord` object that allows an authenticated account to be stored as a string and re-used in another credential at any time, is removed in favor of a standalone function `serializeAuthenticationRecord` similar to how we have the `deserializeAuthenticationRecord` function.
=======
- Breaking change: Renamed errors `CredentialUnavailable` to `CredentialUnavailableError`, and `AuthenticationRequired` to `AuthenticationRequiredError`, to align with the naming convention used for error classes in the Azure SDKs in JavaScript.
- Added `clientId` to the `AuthenticationRecord` type.
- `AuthenticationRecord` no longer has a `serialize` method. This method is now called `serializeAuthenticationRecord` and is a function exported at the top level of the Identity library, similar to `deserializeAuthenticationRecord`.
>>>>>>> 502925b6
- `serializeAuthenticationRecord` now serializes into a JSON string with camel case properties. This makes it re-usable across languages.
- Removed the interface `PersistentCredentialOptions` (introduced in `2.0.0-beta.1`) and instead inlined the options for the persistent cache feature in the options of individual credentials.
- Added properties `scopes` and `getTokenOptions` to the AuthenticationRequired error. These properties hold the values used by the `getToken()` method on your credential to fetch the access token. You should pass these to the `authenticate()` method on your credential if you wanted to do manual authentication after catching the `AuthenticationRequired` error.
- `InteractiveBrowserCredential` no longer supports [Implicit Grant Flow](https://docs.microsoft.com/azure/active-directory/develop/v2-oauth2-implicit-grant-flow) and will only support [Auth Code Flow](https://docs.microsoft.com/azure/active-directory/develop/v2-oauth2-auth-code-flow) instead. Therefore the `flow` option introduced in `1.2.4-beta.1` has been removed. More information from the documentation on Implicit Grant Flow:

> With the plans for [third party cookies to be removed from browsers](https://docs.microsoft.com/azure/active-directory/develop/reference-third-party-cookies-spas), the **implicit grant flow is no longer a suitable authentication method**. The [silent SSO features](https://docs.microsoft.com/azure/active-directory/develop/v2-oauth2-implicit-grant-flow#getting-access-tokens-silently-in-the-background) of the implicit flow do not work without third party cookies, causing applications to break when they attempt to get a new token. We strongly recommend that all new applications use the authorization code flow that now supports single page apps in place of the implicit flow, and that [existing single page apps begin migrating to the authorization code flow](https://docs.microsoft.com/azure/active-directory/develop/migrate-spa-implicit-to-auth-code) as well.

## 2.0.0-beta.1 (2021-03-24)

This update marks the preview for the first major version update of the `@azure/identity` package since the first stable version was released in October, 2019. This is mainly driven by the improvements we are making for the `InteractiveBrowserCredential` when used in browser applications by updating it to use the new `@azure/msal-browser` which is replacing the older `msal` package.

### Breaking changes

- Changes to `InteractiveBrowserCredential` 
  - When used in browser applications, the `InteractiveBrowserCredential` has been updated to use the [Auth Code Flow](https://docs.microsoft.com/azure/active-directory/develop/v2-oauth2-auth-code-flow) with [PKCE](https://tools.ietf.org/html/rfc7636) rather than [Implicit Grant Flow](https://docs.microsoft.com/azure/active-directory/develop/v2-oauth2-implicit-grant-flow) by default to better support browsers with enhanced security restrictions. Please note that this credential always used the Auth Code Flow when used in Node.js applications. Read more on this in our [docs on Interactive Browser Credential](https://github.com/Azure/azure-sdk-for-js/blob/master/sdk/identity/identity/interactive-browser-credential.md).
  - The default client ID used for `InteractiveBrowserCredential` was viable only in Node.js and not for the browser. Therefore, client Id is now a required parameter when constructing this credential in browser applications.
  - The `loginStyle` and `flow` options to the constructor for `InteractiveBrowserCredential` will now show up only when used in browser applications as these were never applicable to Node.js
  - Removed the `postLogoutRedirectUri` from the options to the constructor for `InteractiveBrowserCredential`. This option was not being used since we don't have a way for users to log out yet.
- When a token is not available, some credentials had the promise returned by the `getToken` method resolve with `null`, others had the `getToken` method throw the `CredentialUnavailable` error. This behavior is now made consistent across all credentials to throw the `CredentialUnavailable` error.
  - This change has no bearing on the user if all they ever did was create the credentials and pass it to the Azure SDKs.
  - This change affects only those users who called the `getToken()` method directly and did not handle resulting errors.
- The constructor for `DeviceCodeCredential` always had multiple optional parameters and no required ones. As per our guidelines, this has now been simplified to take a single optional bag of parameters.

### New features

- Changes to `InteractiveBrowserCredential`, `DeviceCodeCredential`, `ClientSecretCredential`, `ClientCertificateCredential` and `UsernamePasswordCredential`:
  - Migrated to use the latest MSAL. This update improves caching of tokens, significantly reducing the number of network requests.
  - Added the feature of persistence caching of credentials. This is driven by the new `tokenCachePersistenceOptions` option available in the options you pass to the credential constructors.
     - For now, to use this feature, users will need to install `@azure/msal-node-extensions` [1.0.0-alpha.6](https://www.npmjs.com/package/@azure/msal-node-extensions/v/1.0.0-alpha.6) on their own. This experience will be improved in the next update.
    - This feature uses DPAPI on Windows, it tries to use the Keychain on OSX and the Keyring on Linux.
    - To learn more on the usage, please refer to our docs on the `TokenCachePersistenceOptions` interface.
    - **IMPORTANT:** As part of this beta, this feature is only supported in Node 10, 12 and 14.
- Changes to `InteractiveBrowserCredential`, `DeviceCodeCredential`, and `UsernamePasswordCredential`:
  - You can now control when the credential requests user input with the new `disableAutomaticAuthentication` option added to the options you pass to the credential constructors.
    - When enabled, this option stops the `getToken()` method from requesting user input in case the credential is unable to authenticate silently.
    - If `getToken()` fails to authenticate without user interaction, and `disableAutomaticAuthentication` has been set to true, a new error will be thrown: `AuthenticationRequired`. You may use this error to identify scenarios when manual authentication needs to be triggered (with `authenticate()`, as described in the next point).
  - A new method `authenticate()` is added to these credentials which is similar to `getToken()`, but it does not read the `disableAutomaticAuthentication` option described above.
    - Use this to get an `AuthenticationRecord` which you can then use to create new credentials that will re-use the token information.
    - The `AuthenticationRecord` object has a `serialize()` method that allows an authenticated account to be stored as a string and re-used in another credential at any time. Use the new helper function `deserializeAuthenticationRecord` to de-serialize this string.
    - `authenticate()` might succeed and still return `undefined` if we're unable to pick just one account record from the cache. This might happen if the cache is being used by more than one credential, or if multiple users have authenticated using the same Client ID and Tenant ID. To ensure consistency on a program with many users, please keep track of the `AuthenticationRecord` and provide them in the constructors of the credentials on initialization.

### Other changes

- Updated the `@azure/msal-node` dependency to `^1.0.0`.
- `DefaultAzureCredential`'s implementation for browsers is simplified to throw the `BrowserNotSupportedError` in its constructor. Previously, we relied on getting the same error from trying to instantiate the different  credentials that `DefaultAzureCredential` supports in Node.js.
  - As before, please use only the `InteractiveBrowserCredential` in your browser applications.
- For the `InteractiveBrowserCredential` for node, replaced the use of the `express` module with a native http server for Node, shrinking the resulting identity module considerably.



## 1.2.4 (2021-03-08)

This release doesn't have the changes from `1.2.4-beta.1`.

- Bug fix: Now if the `managedIdentityClientId` optional parameter is provided to `DefaultAzureCredential`, it will be properly passed through to the underlying `ManagedIdentityCredential`. Related to customer issue: [13872](https://github.com/Azure/azure-sdk-for-js/issues/13872).
- Bug fix: `ManagedIdentityCredential` now also properly handles `EHOSTUNREACH` errors. Fixes issue [13894](https://github.com/Azure/azure-sdk-for-js/issues/13894).

## 1.2.4-beta.1 (2021-02-12)

- Breaking Change: Updated `InteractiveBrowserCredential` to use the Auth Code Flow with PKCE rather than Implicit Grant Flow by default in the browser, to better support browsers with enhanced security restrictions. A new file was added to provide more information about this credential [here](https://github.com/Azure/azure-sdk-for-js/blob/master/sdk/identity/identity/interactive-browser-credential.md).

## 1.2.3 (2021-02-09)

- Fixed Azure Stack support for the NodeJS version of the `InteractiveBrowserCredential`. Fixes issue [11220](https://github.com/Azure/azure-sdk-for-js/issues/11220).
- The 'keytar' dependency has been updated to the latest version.
- No longer overrides global Axios defaults. This includes an update in `@azure/identity`'s source, and an update of the `@azure/msal-node` dependency. Fixes issue [13343](https://github.com/Azure/azure-sdk-for-js/issues/13343).

## 1.2.2 (2021-01-12)

- Upgrading to the msal-node dependency due to a severe vulnerability in Axios. Link to the documented vulnerability: [link](https://npmjs.com/advisories/1594). Fixes issue [13088](https://github.com/Azure/azure-sdk-for-js/issues/13088).

## 1.2.1 (2021-01-07)

- Upgrading to Axios 0.21.1 due to a severe vulnerability in Axios. Link to the documented vulnerability: [link](https://npmjs.com/advisories/1594). Fixes issue [13088](https://github.com/Azure/azure-sdk-for-js/issues/13088).

## 1.2.0 (2020-11-11)

### Changes since 1.1.\*

- With 1.2, we've added support for Azure Arc to our Managed Identity credential.
- We've also added an Interactive Browser credential for Node, which spawns the user's browser and connects via
  a browser-based auth code flow. This is powered by the Microsoft Authentication Library (MSAL)
- We've moved `DeviceCodeCredential` to also use the Microsoft Authentication Library (MSAL)
- Identity now supports Subject Name/Issuer (SNI) as part of authentication for ClientCertificateCredential.
- Added Active Directory Federation Services authority host support to the node credentials.
- `ManagedIdentityCredential` has been aligned with other languages, and now treats expected errors properly.
- Added support for multiple clouds on `VisualStudioCodeCredential`.

### Changes since the latest 1.2-beta

- `ManagedIdentityCredential` now only checks for available MSIs once per class instance.
- `ManagedIdentityCredential` now supports Azure Arc environments.
- `ManagedIdentityCredential` now supports Azure Service Fabric environments.
- Added authority host for multiple clouds on `VisualStudioCodeCredential`, and specified `AzureCloud` as the default cloud name.
- `DeviceCodeCredential` now has both of its constructor parameters, `tenantId` and `clientId`, as optional parameters. The default value of `tenantId` is "organizations", and the Azure CLI's client ID is the default value of `clientId`.
- We've removed the persistent cache support from the previous beta.

## 1.2.0-beta.2 (2020-10-06)

- `DeviceCodeCredential` now by default shows the Device Code message on the console. This can still be overwritten with a custom behavior by specifying a function as the third parameter, `userPromptCallback`.
- Added support for multiple clouds on `VisualStudioCodeCredential`. Fixes customer issue [11452](https://github.com/Azure/azure-sdk-for-js/issues/11452).
- `ManagedIdentityCredential` has been aligned with other languages, now treating expected errors properly. This fixes customer issue [11451](https://github.com/Azure/azure-sdk-for-js/issues/11451).
- `InteractiveBrowserCredential` authentication now uses the silent flow if the user provides a cache and authentication record for lookup.
- Added Active Directory Federation Services authority host support to the node credentials.
- Reverted a change in 1.2.0-beta.1 which moved `@rollup/plugin-json` from `devDependencies` to `dependencies`. `@rollup/plugin-json` was placed as a dependency due to an oversight, and it is not a necessary dependency for `@azure/identity`.

## 1.2.0-beta.1 (2020-09-08)

- A new `InteractiveBrowserCredential` for node which will spawn a web server, start a web browser, and allow the user to interactively authenticate with the browser.
- With 1.2.0-beta.1, Identity will now use [MSAL](https://www.npmjs.com/package/@azure/msal-node) to perform authentication. With this beta, DeviceCodeCredential and a new InteractiveBrowserCredential for node are powered by MSAL.
- Identity now supports Subject Name/Issuer (SNI) as part of authentication for ClientCertificateCredential
- Upgraded App Services MSI API version

## 1.1.0 (2020-08-11)

### Changes since 1.0.\*

- With 1.1.0, new developer credentials are now available: `VisualStudioCodeCredential` and `AzureCliCredential`.
  - `VisualStudioCodeCredential` allows developers to log into Azure using the credentials available after logging in through the Azure Account extension in Visual Studio Code.
  - `AzureCliCredential` allows developers to log into Azure using the login credentials after an "az login" call.
- Both `VisualStudioCodeCredential` and `AzureCliCredential` may be used directly or indirectly as part of `DefaultAzureCredential`.
- Added the ability to configure the Managed Identity with a user-assigned client ID via a new option available in the `DefaultAzureCredential` constructor options: `managedIdentityClientId`.
- Made a list of known authorities is now available via a new top-level constant: `AzureAuthorityHosts`.
- Introduced the `CredentialUnavailable` error, which allows developers to differentiate between a credential not being available and an error happening during authentication.

### Changes since the latest 1.1-preview

- Renamed the `VSCodeCredential` to `VisualStudioCodeCredential`, and its options parameter from `VSCodeCredentialOptions` to `VisualStudioCodeCredentialOptions`.
- Tenant information is now loaded from the Visual Studio Code settings file when the `VisualStudioCodeCredential` is used.
- Added `managedIdentityClientId` to optionally pass in a user-assigned client ID for the `ManagedIdentityCredential`.

## 1.1.0-preview.5 (2020-07-22)

- Make the keytar dependency optional, allowing for building and running on platforms not supported by keytar [PR #10142](https://github.com/Azure/azure-sdk-for-js/pull/10142)
- DefaultAzureCredential and VSCodeCredential can now take a tenant id as part of the options object
- KnownAuthorityHosts has been renamed to AzureAuthorityHosts

## 1.1.0-preview.4 (2020-06-09)

- Switch to using CredentialUnavailable to differentiate from expected and unexpected errors during DefaultAzureCredential startup. [PR #8172](https://github.com/Azure/azure-sdk-for-js/pull/8127)
- Make all developer credentials public as well as the list used by DefaultAzureCredential [PR #9274](https://github.com/Azure/azure-sdk-for-js/pull/9274)

## 1.1.0-preview.3 (2020-05-05)

- Add ability to read AZURE_AUTHORITY_HOST from environment ([PR #8226](https://github.com/Azure/azure-sdk-for-js/pull/8226) [PR #8343](https://github.com/Azure/azure-sdk-for-js/pull/8343))
- Update to OpenTelemetry 0.6 ([PR #7998](https://github.com/Azure/azure-sdk-for-js/pull/7998))
- Set expires_on at a higher precedence for IMDS ([PR #8591](https://github.com/Azure/azure-sdk-for-js/pull/8591))

## 1.1.0-preview.2 (2020-04-07)

- Make KnownAuthorityHosts constants available
- Extended DefaultAzureCredential with an experimental credential that uses the login credential from VSCode's Azure Account extension

## 1.1.0-preview1 (2020-03-10)

- Extended DefaultAzureCredential with an experimental credential that uses the login credential from Azure CLI
- Fix tracing to set correct span attributes ([PR #6565](https://github.com/Azure/azure-sdk-for-js/pull/6565)).

## 1.0.2 (2019-12-03)

- Fixed an issue where an authorization error occurs due to wrong access token being returned by the MSI endpoint when using a user-assigned managed identity with `ManagedIdentityCredential` ([PR #6134](https://github.com/Azure/azure-sdk-for-js/pull/6134))
- Fixed an issue in `EnvironmentCredential` where authentication silently fails when one or more of the expected environment variables is not present ([PR #6313](https://github.com/Azure/azure-sdk-for-js/pull/6313))
- Updated to use OpenTelemetry 0.2 via `@azure/core-tracing`

## 1.0.0 (2019-10-29)

- This release marks the general availability of the `@azure/identity` package.
- `EnvironmentCredential` now looks for additional environment variables: ([PR #5743](https://github.com/Azure/azure-sdk-for-js/pull/5743))
  - `AZURE_CLIENT_CERTIFICATE_PATH` to configure `ClientCertificateCredential`
  - `AZURE_USERNAME` and `AZURE_PASSWORD` to configure `UsernamePasswordCredential`
- `GetTokenOptions` now extends the interface `OperationOptions` ([PR #5899](https://github.com/Azure/azure-sdk-for-js/pull/5899))
- `TokenCredentialOptions` now extends the interface `PipelineOptions` ([PR #5711](https://github.com/azure/azure-sdk-for-js/pull/5711))
- Renamed `IdentityClientOptions` to `TokenCredentialOptions` ([PR #5797](https://github.com/Azure/azure-sdk-for-js/pull/5797))
- Removed the browser bundle. A browser-compatible library can still be created through the use of a bundler such as Rollup, Webpack, or Parcel
  ([PR #5863](https://github.com/Azure/azure-sdk-for-js/pull/5863))

## 1.0.0-preview.6 (2019-10-22)

- Renamed `DeviceCodeDetails` to `DeviceCodeInfo` and improved casing of the fields in the `ErrorResponse` type ([PR #5662](https://github.com/Azure/azure-sdk-for-js/pull/5662))
- Improved the constructor signatures for `AuthorizationCodeCredential`, `DeviceCodeCredential`, `InteractiveBrowserCredential` and `managedIdentityCredential` so that it's clearer which parameters are optional and what additional values they accept ([PR #5668](https://github.com/Azure/azure-sdk-for-js/pull/5668))
- Added logging for authentication flows via the new `@azure/logger` package ([PR #5611](https://github.com/Azure/azure-sdk-for-js/pull/5611))
- Fixed an issue in `DeviceCodeCredential` where an unexpected authentication error could cause an infinite polling loop ([PR #5430](https://github.com/Azure/azure-sdk-for-js/pull/5430))
- Improved the details that appear in the `AggregateAuthenticationError` ([PR #5409](https://github.com/Azure/azure-sdk-for-js/pull/5409))

## 1.0.0-preview.5 (2019-10-08)

- Update `@azure/core-tracing` dependency to resolve an issue when running in Internet Explorer 11 ([PR #5472](https://github.com/Azure/azure-sdk-for-js/pull/5472))

## 1.0.0-preview.4 (2019-10-07)

- Introduced the `AuthorizationCodeCredential` for performing the [authorization code flow](https://docs.microsoft.com/azure/active-directory/develop/v2-oauth2-auth-code-flow) with AAD ([PR #5356](https://github.com/Azure/azure-sdk-for-js/pull/5356))
- Fixed an issue preventing the `ManagedIdentityCredential` from working inside of Azure Function Apps ([PR #5144](https://github.com/Azure/azure-sdk-for-js/pull/5144))
- Added tracing to `IdentityClient` and credential implementations ([PR #5283](https://github.com/Azure/azure-sdk-for-js/pull/5283))
- Improved the exception message for `AggregateAuthenticationError` so that errors thrown from `DefaultAzureCredential` are now more actionable ([PR #5409](https://github.com/Azure/azure-sdk-for-js/pull/5409))

## 1.0.0-preview.3 (2019-09-09)

- Fixed a ping timeout issue. The timeout is now configurable. ([PR #4941](https://github.com/Azure/azure-sdk-for-js/pull/4941))
- Fixed IMDS endpoint detection false positive ([PR #4909](https://github.com/Azure/azure-sdk-for-js/pull/4909))

## 1.0.0-preview.2 (2019-08-05)

- Introduced the following credential types:
  - `DeviceCodeCredential`.
  - `InteractiveBrowserCredential`.
  - `UsernamePasswordCredential`.
- This library can now be used in the browser! The following credential types supported in browser builds:
  - `ClientSecretCredential`.
  - `UsernamePasswordCredential`.
  - `InteractiveBrowserCredential`.

## 1.0.0-preview.1 (2019-06-27)

For release notes and more information please visit https://aka.ms/azsdk/releases/july2019preview

- Introduced the following credential types:
  - `DefaultAzureCredential`.
  - `EnvironmentCredential`.
  - `ManagedIdentityCredential`.
  - `ClientSecretCredential`.
  - `ClientCertificateCredential`.
  - `ChainedTokenCredential`.<|MERGE_RESOLUTION|>--- conflicted
+++ resolved
@@ -2,14 +2,9 @@
 
 ## 2.0.0-beta.2 (2021-04-06)
 
-<<<<<<< HEAD
+- Breaking change: Renamed errors `CredentialUnavailable` to `CredentialUnavailableError`, and `AuthenticationRequired` to `AuthenticationRequiredError`, to align with the naming convention used for error classes in the Azure SDKs in JavaScript.
 - Added `clientId` to the `AuthenticationRecord` type, alongsides the `tenantId` that this interface already had. Together they can be used to re-authenticate after recovering a previously serialized `AuthenticationRecord`.
 - The `serialize()` method on the `AuthenticationRecord` object that allows an authenticated account to be stored as a string and re-used in another credential at any time, is removed in favor of a standalone function `serializeAuthenticationRecord` similar to how we have the `deserializeAuthenticationRecord` function.
-=======
-- Breaking change: Renamed errors `CredentialUnavailable` to `CredentialUnavailableError`, and `AuthenticationRequired` to `AuthenticationRequiredError`, to align with the naming convention used for error classes in the Azure SDKs in JavaScript.
-- Added `clientId` to the `AuthenticationRecord` type.
-- `AuthenticationRecord` no longer has a `serialize` method. This method is now called `serializeAuthenticationRecord` and is a function exported at the top level of the Identity library, similar to `deserializeAuthenticationRecord`.
->>>>>>> 502925b6
 - `serializeAuthenticationRecord` now serializes into a JSON string with camel case properties. This makes it re-usable across languages.
 - Removed the interface `PersistentCredentialOptions` (introduced in `2.0.0-beta.1`) and instead inlined the options for the persistent cache feature in the options of individual credentials.
 - Added properties `scopes` and `getTokenOptions` to the AuthenticationRequired error. These properties hold the values used by the `getToken()` method on your credential to fetch the access token. You should pass these to the `authenticate()` method on your credential if you wanted to do manual authentication after catching the `AuthenticationRequired` error.
