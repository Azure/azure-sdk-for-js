--- conflicted
+++ resolved
@@ -1,10 +1,7 @@
 # Release History
 
-<<<<<<< HEAD
-## 2.0.6 (Unreleased)
-=======
+
 ## 2.1.0-beta.3 (Unknown)
->>>>>>> 9062ea94
 
 ### Features Added
 
@@ -12,15 +9,6 @@
 
 ### Bugs Fixed
 
-<<<<<<< HEAD
-### Other Changes
-
-## 2.0.5 (2022-06-22)
-
-### Bugs Fixed
-
-- Fixed a bug in `InteractiveBrowserCredential` for Mac OS where the [app was not getting closed](https://github.com/Azure/azure-sdk-for-js/issues/21726) after the authorization succeeded.
-=======
 - Fixed a bug that would break the AzureCliCredential if the Azure CLI reported a warning. See: [21075](https://github.com/Azure/azure-sdk-for-js/issues/21075).
 - Fixed a bug in `AuthorizationCodeCredential` where the tenant id was not being used. The `common` tenant was the only tenant being used by this credential.
 - Fixed a bug in `AuthorizationCodeCredential` where the public client was not being used. Due to this bug, without passing in the client secret, this credential would fail.
@@ -29,6 +17,12 @@
 
 - Upgraded to `@azure/core-tracing` version `^1.0.0`.
 - Improved the errors displayed on the `AzureCliCredential`.
+
+## 2.0.5 (2022-06-22)
+
+### Bugs Fixed
+
+- Fixed a bug in `InteractiveBrowserCredential` for Mac OS where the [app was not getting closed](https://github.com/Azure/azure-sdk-for-js/issues/21726) after the authorization succeeded.
 
 ## 2.1.0-beta.2 (2022-03-22)
 
@@ -54,7 +48,6 @@
 - Added `clientId` to the optional parameters of the `ManagedIdentityCredential`.
 - Updated the Troubleshoot guide to have error codes and error messages for the Identity Customer Service Support.
 
->>>>>>> 9062ea94
 ## 2.0.4 (2022-02-18)
 
 ### Bugs Fixed
@@ -102,11 +95,7 @@
 
 After multiple beta releases over the past year, we're proud to announce the general availability of version 2 of the `@azure/identity` package. This version includes the best parts of v1, plus several improvements.
 
-<<<<<<< HEAD
 This changelog entry showcases the changes that have been made from version 1 of this package. See the [v1-to-v2 migration guide](https://github.com/Azure/azure-sdk-for-js/blob/main/sdk/identity/identity/migration-v1-v2.md) for details on how to upgrade your application to use the version 2 of `@azure/identity`. For information on troubleshooting the Identity package, see the [troubleshooting guide](https://aka.ms/azsdk/js/identity/troubleshoot).
-=======
-This changelog entry showcases the changes that have been made from version 1 of this package. See the [v1-to-v2 migration guide](https://github.com/Azure/azure-sdk-for-js/blob/main/sdk/identity/identity/migration-v1-v2.md) for details on how to upgrade your application to use the version 2 of `@azure/identity`. For information on troubleshooting the Identity package, see the [troubleshooting guide](https://github.com/Azure/azure-sdk-for-js/blob/main/sdk/identity/identity/TROUBLESHOOTING.md).
->>>>>>> 9062ea94
 
 ### Features Added
 
@@ -187,11 +176,7 @@
 - `InteractiveBrowserCredential` has a new `loginHint` constructor option, which allows a username to be pre-selected for interactive logins.
 - In `AzureCliCredential`, we allow specifying a `tenantId` in the parameters through the `AzureCliCredentialOptions`.
 - A new error, named `AuthenticationRequiredError`, has been added. This error shows up when a credential fails to authenticate silently.
-<<<<<<< HEAD
 - Errors and logged exceptions may point to the new [troubleshooting guidelines](https://aka.ms/azsdk/js/identity/troubleshoot).
-=======
-- Errors and logged exceptions may point to the new [troubleshooting guidelines](https://github.com/Azure/azure-sdk-for-js/blob/main/sdk/identity/identity/TROUBLESHOOTING.md).
->>>>>>> 9062ea94
 - On all of the credentials we're providing, the initial authentication attempt in the lifetime of your app will include an additional request to first discover relevant endpoint metadata information from Azure.
 
 ### Breaking changes
