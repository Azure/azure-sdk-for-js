--- conflicted
+++ resolved
@@ -105,15 +105,12 @@
 - Removed the `allowMultiTenantAuthentication` option from all of the credentials. Multi-tenant authentication is now enabled by default. On Node.js, it can be disabled with the `AZURE_IDENTITY_DISABLE_MULTITENANTAUTH` environment variable.
 - Removed support for specific Azure regions on `ClientSecretCredential` and `ClientCertificateCredential. This feature will be added back on the next beta.
 
-<<<<<<< HEAD
 #### Breaking Changes from 2.0.0-beta.6
 
 - Renamed the `ApplicationCredential` to `AzureApplicationCredential`.
 - Removed the `CredentialPersistenceOptions` from `DefaultAzureCredential` and `EnvironmentCredential`.
 - Merged the configuration and the options bag on the `OnBehalfOfCredential` into a single options bag.
 
-=======
->>>>>>> 2a29ea7d
 ### Bugs Fixed
 
 - `ClientSecretCredential`, `ClientCertificateCredential`, and `UsernamePasswordCredential` throw if the required parameters aren't provided (even in JavaScript).
