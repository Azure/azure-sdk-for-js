# Release History

<<<<<<< HEAD
<!-- dev-tool snippets ignore -->

## 4.5.0-beta.3 (Unreleased)
=======
## 4.5.0-beta.3 (2024-09-18)
>>>>>>> 7babca94

### Features Added

- Added support for the field `refreshAfterTimestamp` in `AccessToken` [#30402](https://github.com/Azure/azure-sdk-for-js/pull/30402)
- Added support for providing an object ID to `ManagedIdentityCredential`. [#30771](https://github.com/Azure/azure-sdk-for-js/pull/30771)
- Added support for token cache persistence via the `CredentialTokenPersistence` options to the `ClientAssertionCredential`. [#31129](https://github.com/Azure/azure-sdk-for-js/pull/31129)

### Bugs Fixed

- `ManagedIdentityCredential` now throws an error when attempting to pass a user-assigned Managed Identity in a CloudShell environment instead of silently ignoring it. [#30955](https://github.com/Azure/azure-sdk-for-js/pull/30955)
- Fixed an issue where cross-tenant federation did not read the AZURE_AUTHORITY_HOST environment in all scenarios. [#31134](https://github.com/Azure/azure-sdk-for-js/pull/31134)

## 4.5.0-beta.2 (2024-08-13)

### Features Added

- Added support in `EnvironmentCredential` and `DefaultAzureCredential` for `AZURE_CLIENT_SEND_CERTIFICATE_CHAIN` environment variable to configure subject name / issuer authentication. [#30570](https://github.com/Azure/azure-sdk-for-js/pull/30570)
- Added support for `AsSecureString` in `AzurePowerShellCredential`. [#30720](https://github.com/Azure/azure-sdk-for-js/pull/30720)

### Bugs Fixed

- Fixed an issue where an incorrect error message was returned when the service responds with a 400 status code. [#30532](https://github.com/Azure/azure-sdk-for-js/pull/30532)
- Improved error messages for credential parameter validation. [#30610](https://github.com/Azure/azure-sdk-for-js/pull/30610)

### Other Changes

- ManagedIdentityCredential errors will now include the underlying error cause under the `cause` property. [#30532](https://github.com/Azure/azure-sdk-for-js/pull/30532)

## 4.4.1 (2024-07-30)

### Bugs Fixed

- Improved error messages for `AzurePipelinesCredential` for Authentication Failed scenarios. [#30387](https://github.com/Azure/azure-sdk-for-js/pull/30387)
- Improved token parsing for `AzurePowerShellCredential` even with warning messages. [#30508](https://github.com/Azure/azure-sdk-for-js/pull/30508)

### Other Changes

- `ManagedIdentityCredential` migrated to use [MSAL](https://www.npmjs.com/package/@azure/msal-node) for handling the majority of the managed identity implementation. [#30172](https://github.com/Azure/azure-sdk-for-js/pull/30172)

## 4.5.0-beta.1 (2024-07-17)

### Other Changes

- `ManagedIdentityCredential` migrated to use [MSAL](https://www.npmjs.com/package/@azure/msal-node) for handling the majority of the managed identity implementation. [#30172](https://github.com/Azure/azure-sdk-for-js/pull/30172)

## 4.4.0 (2024-07-16)

### Features Added

- `OnBehalfOfCredential` now supports taking clientAssertion callback `getAssertion`. [#29711](https://github.com/Azure/azure-sdk-for-js/pull/29711)

### Bugs Fixed

- Fixed an issue where cross-tenant federation did not honor the request's tenant ID. [#30266](https://github.com/Azure/azure-sdk-for-js/pull/30266)

### Other Changes

- `OnBehalfOfCredential` migrated to use MSALClient internally instead of MSALNode flow. This is an internal refactoring and should not result in any behavioral changes. [#29890](https://github.com/Azure/azure-sdk-for-js/pull/29890)
- `InteractiveBrowserCredential` migrated to use MSALClient internally instead of MSALNode flow in Node. This is an internal refactoring and should not result in any behavioral changes. [#29894](https://github.com/Azure/azure-sdk-for-js/pull/29894)

## 4.3.0 (2024-06-18)

### Features Added

- Added `AzurePipelinesCredential` for supporting workload identity federation in Azure Pipelines with service connections.

## 4.3.0-beta.2 (2024-06-10)

### Bugs Fixed

- Managed identity bug fixes

## 4.2.1 (2024-06-10)

### Bugs Fixed

- Managed identity bug fixes

## 4.3.0-beta.1 (2024-05-08)

### Features Added

- Introducing a new credential `AzurePipelinesCredential` for supporting workload identity federation in Azure Pipelines with service connections. [#29392](https://github.com/Azure/azure-sdk-for-js/pull/29392)

### Bug Fixes

- `ClientSecretCredential`, `ClientCertificateCredential`, and `ClientAssertionCredential` no longer try silent authentication unnecessarily as per the MSAL guidelines. For more information please refer to [the Entra documentation on token caching](https://learn.microsoft.com/entra/identity-platform/msal-acquire-cache-tokens#recommended-call-pattern-for-public-client-applications). [#29405](https://github.com/Azure/azure-sdk-for-js/pull/29405)

### Other Changes

- `DeviceCodeCredential` migrated to use MSALClient internally instead of MSALNode flow. This is an internal refactoring and should not result in any behavioral changes. [#29405](https://github.com/Azure/azure-sdk-for-js/pull/29405)
- `UsernamePasswordCredential` migrated to use MSALClient internally instead of MSALNode flow. This is an internal refactoring and should not result in any behavioral changes. [#29656](https://github.com/Azure/azure-sdk-for-js/pull/29656)
- `AuthorizationCodeCredential` migrated to use MSALClient internally instead of MSALNode flow. This is an internal refactoring and should not result in any behavioral changes. [#29831](https://github.com/Azure/azure-sdk-for-js/pull/29831)

## 4.2.0 (2024-04-30)

### Features Added

- Adds support for `getBearerTokenProvider` that returns a callback function to get a token for a given scope. This is useful for scenarios where an explicit Entra token is needed without having to worry about the token refreshing details.

### Other Changes

- `ClientSecretCredential`, `ClientCertificateCredential`, and `ClientAssertionCredential` migrated to use MSALClient internally instead of MSALNode flow. This is an internal refactoring and should not result in any behavioral changes. [#28873](https://github.com/Azure/azure-sdk-for-js/pull/28873)

## 4.1.0 (2024-04-09)

### Features Added

- `InteractiveBrowserCredential`: Added support for using the default broker account. [#28979](https://github.com/Azure/azure-sdk-for-js/pull/28979).

### Breaking Changes

- IMDS probing retry configuration updated for `DefaultAzureCredential` and `ManagedIdentityCredential`, with `maxRetryCount` increased to 5. For more information, see [BREAKING_CHANGES.md](https://github.com/Azure/azure-sdk-for-js/blob/main/sdk/identity/identity/BREAKING_CHANGES.md#410).

### Bugs Fixed

- msal cache files are properly named when the user does not pass in a custom file name [#29039](https://github.com/Azure/azure-sdk-for-js/pull/29039)
- Allow IMDS probing retry options in `ManagedIdentityCredential` and `DefaultAzureCredential` to be overridden by customers.

## 4.1.0-beta.1 (2024-02-06)

### Features Added

- `AzureCliCredential`: Added support for the new response field which represents token expiration timestamp as time zone agnostic value. ([#28333](https://github.com/Azure/azure-sdk-for-js/pull/28333))

### Bugs Fixed

- `new DefaultAzureCredential()` will no longer throw when one of the credentials in the chain fails to instantiate. Any creation errors will be logged when `getToken` is called. [#28264](https://github.com/Azure/azure-sdk-for-js/pull/28264)

## 4.0.1 (2024-01-18)

### Bugs Fixed

- Initialize Public Client Application in the Interactive Browser Credential, as required by @azure/msal-browser v3 fixed in [#28292](https://github.com/Azure/azure-sdk-for-js/pull/28292).

## 3.4.1 (2023-11-13)

### Bugs Fixed

- Fixed regressions introduced by 3.4.0 [#27761](https://github.com/Azure/azure-sdk-for-js/pull/27761)

## 4.0.0 (2023-11-07)

### Features Added

- All the features shipped as part of 4.0.0-beta.1 will be GA with this version. The most important features being the browser customization for success/ error messages and the support of brokered authentication on Windows OS, such as WAM.

### Breaking Changes

- Starting with v4.0.0 of `@azure/identity`, Node.js v20 will be supported and Node.js v16 will no longer be supported.

## 3.4.0 (2023-11-07)

## Features Added

- Upgraded version of @azure/msal-node to v2.5.0 to support all versions of Node.js - Node 16, Node 18 and Node 20.

## 4.0.0-beta.1 (2023-10-26)

### Features Added

- Added `brokerOptions` in `InteractiveBrowserCredential` for authentication broker support such as WAM. This feature works along with the new `@azure/identity-broker` plugin package. Note that this feature is only available in node.
- Added support for MSA passthrough in the `brokerOptions` of `InteractiveBrowserCredential`. Note this is only available for legacy 1st party applications.
- Added `BrowserCustomizationOptions` for success and error messages in the `InteractiveBrowserCredential`.

### Breaking Changes

- The `redirectUri` is no longer a required option for `InteractiveBrowserCredential` on Node.js. There's no API change, but this is a behavior change.

## 3.3.2 (2023-10-17)

### Bugs Fixed

- Ensure `AzurePowershellCredential` calls PowerShell with the `-NoProfile` and "-NonInteractive" flag to avoid loading user profiles for more consistent behavior. ([#27023](https://github.com/Azure/azure-sdk-for-js/pull/27023))
- Fixed browser bundling for Azure Developer CLI credential. ([Identity] update mapping for browser for azd (#27097))
- `ManagedIdentityCredential` will fall through to the next credential in the chain in the case that Docker Desktop returns a 403 response when attempting to access the IMDS endpoint.([#27050](https://github.com/Azure/azure-sdk-for-js/pull/27050))

### Other Changes

- The default IMDS probe request timeout in `ManagedIdentityCredential` has been increased to 1 second from 0.3 seconds to reduce the likelihood of false negatives.
- Fixed links to documentation.
- Further improvements to tenant and scope validation.

## 3.3.1 (2023-10-10)

### Bug Fixes

- Bug fixes for developer credentials

## 3.3.0 (2023-08-14)

### Features Added

- Enabled support for logging [personally identifiable information](https://github.com/AzureAD/microsoft-authentication-library-for-dotnet/wiki/PII), required for customer support through the `enableUnsafeSupportLogging` option on `loggingOptions` under `TokenCredentialOptions`.
- Continuous Access Evaluation (CAE) is now configurable per-request by setting the `enable_cae` keyword argument to `True` in `get_token`. This applies to user credentials and service principal credentials. ([#26614](https://github.com/Azure/azure-sdk-for-js/pull/26614))

### Breaking Changes

- CP1 client capabilities for CAE is no longer always-on by default for user credentials. This capability will now be configured as-needed in each `getToken` request by each SDK. ([#26614](https://github.com/Azure/azure-sdk-for-js/pull/26614))
  - Suffixes are now appended to persistent cache names to indicate whether CAE or non-CAE tokens are stored in the cache. This is to prevent CAE and non-CAE tokens from being mixed/overwritten in the same cache. This could potentially cause issues if you are trying to share the same cache between applications that are using different versions of the Azure Identity library as each application would be reading from a different cache file.
  - Since CAE is no longer always enabled for user-credentials, the `AZURE_IDENTITY_DISABLE_CP1` environment variable is no longer supported.

## 3.2.4 (2023-07-21)

### Bug Fixes

- Fixed a bug related to [Managed Identity Credential intermixing wrong scopes](https://github.com/Azure/azure-sdk-for-js/pull/26566) for successive `getToken()` calls.

## 3.2.3 (2023-06-20)

### Bug Fixes

- Dependency Upgrades of MSAL libraries to the latest versions for incorporating underlying [bug fix](https://github.com/AzureAD/microsoft-authentication-library-for-js/issues/4879#issuecomment-1462949837) to resolve [this issue](https://github.com/Azure/azure-sdk-for-js/issues/23331).

### Other Changes

#### Behavioral breaking change

- Moved `AzureDeveloperCliCredential` to the end of the `DefaultAzureCredential` chain.

## 3.2.2 (2023-05-15)

### Bug Fixes

- Remove console logging in `processMultitenantRequest` for tenant id and resolved tenant.

## 3.2.1 (2023-05-10)

### Bug Fixes

- Fixed a bug in `WorkloadIdentity Credential`, to incorporate the case where the options can be `undefined` in a conditional check.
  Related issue [#25827](https://github.com/Azure/azure-sdk-for-js/issues/25827) with the fix [#25829](https://github.com/Azure/azure-sdk-for-js/pull/25829).

## 3.2.0 (2023-05-09)

### Breaking Changes

- Renamed `developerCredentialTimeOutInMs` to `processTimeoutInMs` in `DefaultAzureCredentialOptions`.
- Renamed `federatedTokenFilePath` to `tokenFilePath` under `WorkloadIdentityOptions`.

## 3.2.0-beta.2 (2023-04-13)

### Features Added

- Added configurable process timeout for dev-time credentials - `AzureCLI Credential`, `AzurePowershell Credential` and `AzureDeveloperCLI Credential`.

### Bugs Fixed

- Fixed a bug in `WorkloadIdentity Credential`, to incorporate the case where the options can be `undefined` in a conditional check. Related issue [#25089](https://github.com/Azure/azure-sdk-for-js/issues/25089) with the fix [#25119](https://github.com/Azure/azure-sdk-for-js/pull/25119).
- Exported `WorkloadIdentityDefaultCredentialOptions` which was previously not publicly exported in `index.ts`.

## 3.1.4 (2023-04-11)

### Bugs Fixed

- Added a workaround of fetching all accounts from token cache to fix the issue of silent authentication not taking place when authenticationRecord is passed. For reference, see [issue](https://github.com/Azure/azure-sdk-for-js/issues/24349).

## 3.2.0-beta.1 (2023-02-28)

### Features Added

- Added support to disable instance discovery on Microsoft Entra credentials.
- Added `AzureDeveloperCliCredential` [#24180](https://github.com/Azure/azure-sdk-for-js/pull/24180) and added it to the `DefaultAzureCredential` [#24826](https://github.com/Azure/azure-sdk-for-js/pull/24826) auth flow
- Added support for `WokloadIdentityCredential`[#24830](https://github.com/Azure/azure-sdk-for-js/pull/24830), added it to `DefaultAzureCredential` auth flow and replaced the in-house implementation of `Token Exchange MSI` in `ManagedIdentity` with `WorkloadIdentityCredential`.

## 3.1.3 (2023-01-12)

### Other Changes

- Upgraded versions of @azure/msal-node, @azure/msal-common and @azure/msal-browser to remove any dependency versions that were depending on old version of jsonwebtoken which had a [security issue](https://nvd.nist.gov/vuln/detail/CVE-2022-23529)

## 3.1.2 (2022-12-05)

### Bugs Fixed

- Fixed bug in `ManagedIdentity Credential` where "expiresInSeconds" was taking the absolute timestamp instead of relative expiration time period in seconds.

### Other Changes

- Enable msal logging based on log level specified by user for Azure SDK.
- Upgraded version dependencies on msal libraries, since they have additional logging added.

## 3.1.1 (2022-11-18)

### Bugs Fixed

- Fixed bug to update "expiresOnTimestamp" field in Managed Identity to be in seconds and not milliseconds.

## 3.1.0 (2022-11-08)

### Other Changes

- Docs improvements for cross-language alignment

## 3.0.1 (2022-11-07)

### Bugs Fixed

- Fixed bug to enable `additionallyAllowedTenants` to pass through to MSAL Flow.

## 3.1.0-beta.1 (2022-10-13)

### Features Added

- Added Token Caching support to Managed Identity Credential

## 3.0.0 (2022-09-19)

### Features Added

- Added `additionallyAllowedTenants` to the following credential options to force explicit opt-in behavior for multi-tenant authentication via the options property bag to the following:
  - `AuthorizationCodeCredentialOptions`
  - `AzureApplicationCredentialOptions`
  - `AzureCliCredentialOptions`
  - `AzurePowerShellCredentialOptions`
  - `ClientAssertionCredentialOptions`
  - `ClientCertificateCredentialOptions`
  - `ClientSecretCredentialOptions`
  - `DefaultAzureCredentialOptions`
  - `DeviceCodeCredentialOptions`
  - `EnvironmentCredentialOptions`
  - `InteractiveCredentialOptions`
  - `OnBehalfOfCredentialOptions`
  - `UsernamePasswordCredentialOptions`
  - `VisualStudioCodeCredentialOptions`

### Breaking Changes

- Credential types supporting multi-tenant authentication will now throw an error if the requested tenant ID doesn't match the credential's tenant ID, and is not included in the `additionallyAllowedTenants` option. Applications must now explicitly add additional tenants to the `additionallyAllowedTenants` list, or add `"*"` to list, to enable acquiring tokens from tenants other than the originally specified tenant ID. See [BREAKING_CHANGES.md](https://github.com/Azure/azure-sdk-for-js/blob/main/sdk/identity/identity/BREAKING_CHANGES.md).

### Bugs Fixed

- Changed the way token expiration for managed identity tokens is calculated to handle different server formats. See [PR #23232](https://github.com/Azure/azure-sdk-for-js/pull/23232)

## 3.0.0-beta.1 (2022-08-24)

### Features Added

- Added support in `EnvironmentCredential` to read a certificate password from an environment variable `AZURE_CLIENT_CERTIFICATE_PASSWORD`
- Added samples for supporting Microsoft Entra authentication in Azure Redis Cache

### Breaking Changes

- Removed `VisualStudioCodeCredential` from `DefaultAzureCredential` token chain. [Issue 20500](https://github.com/Azure/azure-sdk-for-js/issues/20500) tracks this.

## 2.1.0 (2022-07-08)

### Features Added

- Added support for new credential `ClientAssertionCredential`, which accepts a callback function for the signed JWT assertion for a client certificate. See [MSAL Client Assertion for more information](https://github.com/AzureAD/microsoft-authentication-library-for-js/blob/dev/lib/msal-node/docs/initialize-confidential-client-application.md).

### Bugs Fixed

- Fixed a bug that would break the AzureCliCredential if the Azure CLI reported a warning. See: [21075](https://github.com/Azure/azure-sdk-for-js/issues/21075).
- Fixed a bug in `AuthorizationCodeCredential` where the tenant id was not being used. The `common` tenant was the only tenant being used by this credential.
- Fixed a bug in `AuthorizationCodeCredential` where the public client was not being used. Due to this bug, without passing in the client secret, this credential would fail.
- Fixed a bug in `DefaultAzureCredential` and `AzureCLICredential` where the errors thrown by the latter credential were not of type `CredentialUnavailableError`. This caused only the error of `AzureCLICredential` being thrown and the other chained errors of `DefaultAzureCredential` were not thrown. See: [22066](https://github.com/Azure/azure-sdk-for-js/issues/22066)

### Other Changes

- Upgraded to `@azure/core-tracing` version `^1.0.0`.
- Improved the errors displayed on the `AzureCliCredential`.

## 2.0.5 (2022-06-22)

### Bugs Fixed

- Fixed a bug in `InteractiveBrowserCredential` for Mac OS where the [app was not getting closed](https://github.com/Azure/azure-sdk-for-js/issues/21726) after the authorization succeeded.

## 2.1.0-beta.2 (2022-03-22)

### Features Added

- Added stronger types to the `DefaultAzureCredential` and `ManagedIdentityCredential` constructors so that TypeScript users will trigger a type error by providing both a Managed Identity client ID and resource ID to the same credential instance.
- Added stronger types to the `ClientCertificateCredential` and `OnBehalfOfCredential` constructors so that TypeScript users will trigger a type error by providing both a Client certificate and certificate path to the same credential instance.
- Added support for App Service 2019 resource in Managed Identity Credential.
- All of our credentials now support a new option on their constructor: `loggingOptions`, which allows configuring the logging options of the HTTP pipelines.
- Within the new `loggingOptions` we have also added `allowLoggingAccountIdentifiers`, a property that if set to true logs information specific to the authenticated account after each successful authentication, including: the Client ID, the Tenant ID, the Object ID of the authenticated user, and if possible the User Principal Name.

### Bugs Fixed

- Fixed a bug that caused [Continuous Access Enforcement (CAE)](https://learn.microsoft.com/entra/identity/conditional-access/concept-continuous-access-evaluation) and [Conditional Access authentication context](https://techcommunity.microsoft.com/t5/azure-active-directory-identity/granular-conditional-access-for-sensitive-data-and-actions/ba-p/1751775) authentication to fail with newer versions of MSAL.

## 2.1.0-beta.1 (2022-03-02)

### Features Added

- Added support for specifying a custom `resourceId` when creating a `ManagedIdentityCredential` or `DefaultAzureCredential`.
  - In some scenarios where a user-assigned managed identity is required, the identity may be known by an ARM resource ID, but not a client ID (such as when user-assigned identities are created using an ARM template). The `resourceId` option allows an app to select its managed identity by its ARM resource ID to support such scenarios.
  - If `resourceId` is provided, the managed identity providers for Azure App Service (2017), Azure Arc, Azure Cloud Shell, Azure Service Fabric and Token Exchange authentication will log a warning since this parameter is not supported by the identity endpoints in those services. The authentication attempts will be sent, but the parameter will be ignored by the service.
- Added `clientId` to the optional parameters of the `ManagedIdentityCredential`.
- Updated the Troubleshoot guide to have error codes and error messages for the Identity Customer Service Support.

## 2.0.4 (2022-02-18)

### Bugs Fixed

- Fixed a regression in version 2.0.3 in which providing an options bag, but _not_ a client ID, to the `ManagedIdentityCredential` constructor would discard the `options` parameter.

## 2.0.3 (2022-02-16)

### Features Added

- Added log warning for non-support of user assigned identity in Managed Identity credentials in Cloud Shell environments.

### Bugs Fixed

- Fixed bug that duplicated the tenant Id on the URI of outgoing requests when passing an `authorityHost` ending with a tenant Id.
- `ManagedIdentityCredential` now won't retry when it tries to ping the IMDS endpoint.
- Now we are specifying the maximum number of retries to 3 to ensure that maximum retries won't change without notice.

## 2.0.2 (2022-02-03)

### Features Added

- Improved the error message when `InteractiveBrowserCredential` is used with an unavailable port (such as when no `redirectUri` is provided, and the port `80` is busy) and when no browser is available.

### Bugs Fixed

- Challenge claims now are properly being passed through to the outgoing token requests.
- The `ManagedIdentityCredential` now properly parses expiration dates from token exchange requests.

### Other Changes

- Moved the `@types/stoppable` dependency to the `devDependencies`.

## 2.0.1 (2021-10-28)

### Features Added

- The `ManagedIdentityCredential` now supports the Service Fabric environment.

### Bugs Fixed

- Fixed a bug that caused the `AzureCliCredential` to fail on Windows. Issue [18268](https://github.com/Azure/azure-sdk-for-js/issues/18268).

## 2.0.0 (2021-10-15)

After multiple beta releases over the past year, we're proud to announce the general availability of version 2 of the `@azure/identity` package. This version includes the best parts of v1, plus several improvements.

This changelog entry showcases the changes that have been made from version 1 of this package. See the [v1-to-v2 migration guide](https://github.com/Azure/azure-sdk-for-js/blob/e24cd753e1b84bc8959d8e1f55bfa9176cab88a9/sdk/identity/identity/migration-v1-v2.md) for details on how to upgrade your application to use the version 2 of `@azure/identity`. For information on troubleshooting the Identity package, see the [troubleshooting guide](https://aka.ms/azsdk/js/identity/troubleshoot).

### Features Added

#### Plugin API

Identity v2 provides a top-level `useIdentityPlugin` function, which allows using two new plugin packages:

- [@azure/identity-vscode](https://www.npmjs.com/package/@azure/identity-vscode), which provides the dependencies of `VisualStudioCodeCredential` and enables it.
  - If the `@azure/identity-vscode` plugin isn't used through the `useIdentityPlugin` function, the `VisualStudioCodeCredential` exposed by Identity v2 will throw a `CredentialUnavailableError`.
- [@azure/identity-cache-persistence](https://www.npmjs.com/package/@azure/identity-cache-persistence), which provides persistent token caching.

Most credentials on Identity v2 now support the persistent token caching feature. Such credentials include the property [tokenCachePersistenceOptions](https://docs.microsoft.com/javascript/api/@azure/identity/tokencachepersistenceoptions) in the constructor options which can be used to enable this feature.

The following example showcases how to enable persistence caching by first enabling the `@azure/identity-cache-persistence` plugin with `useIdentityPlugin(cachePersistencePlugin)`, and then passing the `tokenCachePersistenceOptions` through the constructor of the `DeviceCodeCredential`:

```ts
import { cachePersistencePlugin } from "@azure/identity-cache-persistence";
import { useIdentityPlugin, DeviceCodeCredential } from "@azure/identity";

useIdentityPlugin(cachePersistencePlugin);

async function main() {
  const credential = new DeviceCodeCredential({
    tokenCachePersistenceOptions: {
      enabled: true,
    },
  });
}
```

#### New credentials

Identity v2 includes two new credential types:

- `AzurePowerShellCredential`, which re-uses any account previously authenticated with the `Az.Account` PowerShell module.
- `OnBehalfOfCredential`, which enables the [On-Behalf-Of authentication flow](https://learn.microsoft.com/entra/identity-platform/v2-oauth2-on-behalf-of-flow).

#### New features in all credentials

Identity v2 enables:

- Support for claims challenges resulting from [Continuous Access Enforcement (CAE)](https://learn.microsoft.com/entra/identity/conditional-access/concept-continuous-access-evaluation) and [Conditional Access authentication context](https://techcommunity.microsoft.com/t5/azure-active-directory-identity/granular-conditional-access-for-sensitive-data-and-actions/ba-p/1751775).
  - By default, credentials of Identity v2 will produce tokens that can be used to trigger the challenge authentication flows. After these tokens expire, the next HTTP requests to Azure will fail, but the response will contain information to re-authenticate.
  - To disable this behavior, set the environment variable `AZURE_IDENTITY_DISABLE_CP1` to any value. For more about claims challenges, see [Claims challenges, claims requests, and client capabilities](https://learn.microsoft.com/entra/identity-platform/claims-challenge).
- Support for multi-tenant authentication on all credentials except `ManagedIdentityCredential`.
  - At the moment, applications needing multi-tenancy support will need to call to the credentials' `getToken` directly, sending the new `tenantId` property.
  - A sample with more context will be provided in a future date.
  - To disable it, set the environment variable `AZURE_IDENTITY_DISABLE_MULTITENANTAUTH`. For more about multitenancy, see [Identity management in multitenant apps](https://docs.microsoft.com/azure/architecture/multitenant-identity/).

#### New features in InteractiveBrowserCredential and DeviceCodeCredential

You can now control when the credential requests user input with the new `disableAutomaticAuthentication` option added to the options you pass to the credential constructors.

- When enabled, this option stops the `getToken()` method from requesting user input in case the credential is unable to authenticate silently.
- If `getToken()` fails to authenticate without user interaction, and `disableAutomaticAuthentication` has been set to true, a new error will be thrown: `AuthenticationRequired`. You may use this error to identify scenarios when manual authentication needs to be triggered (with `authenticate()`, as described in the next point).

A new method `authenticate()` is added to these credentials which is similar to `getToken()`, but it does not read the `disableAutomaticAuthentication` option described above.

- Use this to get an `AuthenticationRecord` which you can then use to create new credentials that will re-use the token information.
- The `AuthenticationRecord` object has a `serialize()` method that allows an authenticated account to be stored as a string and re-used in another credential at any time. Use the new helper function `deserializeAuthenticationRecord` to de-serialize this string.
- `authenticate()` might succeed and still return `undefined` if we're unable to pick just one account record from the cache. This might happen if the cache is being used by more than one credential, or if multiple users have authenticated using the same Client ID and Tenant ID. To ensure consistency on a program with many users, please keep track of the `AuthenticationRecord` and provide them in the constructors of the credentials on initialization.

Learn more via the below samples

- [Samples around controlling user interaction](https://github.com/Azure/azure-sdk-for-js/blob/main/sdk/identity/identity/samples/AzureIdentityExamples.md#control-user-interaction).
- [Samples around persisting user authentication data](https://github.com/Azure/azure-sdk-for-js/blob/main/sdk/identity/identity/samples/AzureIdentityExamples.md#persist-user-authentication-data).

#### New features in ManagedIdentityCredential

In Identity v2, the `ManagedIdentityCredential` retries with exponential back-off when a request for a token fails with a 404 status code. This change only applies to environments with available IMDS endpoints.

Azure Service Fabric support hasn't been added on the initial version 2 of Identity. Subscribe to [issue #12420](https://github.com/Azure/azure-sdk-for-js/issues/12420) for updates on this feature.

#### Other features

- `ClientCertificateCredential` now optionally accepts a configuration object as its third constructor parameter, instead of the PEM certificate path. This new object, called `ClientCertificateCredentialPEMConfiguration`, can contain either the PEM certificate path with the `certificatePath` property, or the contents of the PEM certificate with the `certificate` property..
- The Node.js version of `InteractiveBrowserCredential` has [Proof Key for Code Exchange (PKCE)](https://datatracker.ietf.org/doc/html/rfc7636) enabled by default.
- `InteractiveBrowserCredential` has a new `loginHint` constructor option, which allows a username to be pre-selected for interactive logins.
- In `AzureCliCredential`, we allow specifying a `tenantId` in the parameters through the `AzureCliCredentialOptions`.
- A new error, named `AuthenticationRequiredError`, has been added. This error shows up when a credential fails to authenticate silently.
- Errors and logged exceptions may point to the new [troubleshooting guidelines](https://aka.ms/azsdk/js/identity/troubleshoot).
- On all of the credentials we're providing, the initial authentication attempt in the lifetime of your app will include an additional request to first discover relevant endpoint metadata information from Azure.

### Breaking changes

#### Breaking changes from v1

- For `ClientCertificateCredential` specifically, the validity of the PEM certificate is evaluated on `getToken` and not on the constructor.
- We have also renamed the error `CredentialUnavailable` to `CredentialUnavailableError`, to align with the naming convention used for error classes in the Azure SDKs in JavaScript.
- In v1 of Identity some `getToken` calls could resolve with `null` in the case the authentication request succeeded with a malformed output. In v2, issues with the `getToken` method will always throw errors.
- Breaking changes to InteractiveBrowserCredential

  - The `InteractiveBrowserCredential` will use the [Auth Code Flow](https://learn.microsoft.com/entra/identity-platform/v2-oauth2-auth-code-flow) with [PKCE](https://tools.ietf.org/html/rfc7636) rather than [Implicit Grant Flow](https://learn.microsoft.com/entra/identity-platform/v2-oauth2-implicit-grant-flow) to better support browsers with enhanced security restrictions. Learn how to migrate in the [migration guide](https://github.com/Azure/azure-sdk-for-js/blob/e24cd753e1b84bc8959d8e1f55bfa9176cab88a9/sdk/identity/identity/migration-v1-v2.md). Read more about the latest `InteractiveBrowserCredential` [here](https://github.com/Azure/azure-sdk-for-js/blob/main/sdk/identity/identity/interactive-browser-credential.md).
  - The default client ID used for `InteractiveBrowserCredential` was viable only in Node.js and not for the browser. Therefore, on v2 client ID is a required parameter when using this credential in browser apps.
  - Identity v2 also removes the `postLogoutRedirectUri` from the options to the constructor for `InteractiveBrowserCredential`. This option wasn't being used. Instead of using this option, use MSAL directly. For more information, see [Authenticating with the @azure/msal-browser Public Client](https://github.com/Azure/azure-sdk-for-js/blob/main/sdk/identity/identity/samples/AzureIdentityExamples.md#authenticating-with-the-azuremsal-browser-public-client).
  - In Identity v2, `VisualStudioCodeCredential` throws a `CredentialUnavailableError` unless the new [@azure/identity-vscode](https://www.npmjs.com/package/@azure/identity-vscode) plugin is used.

- Standardizing the tracing span names to be `<className>.<operationName>` over `<className>-<operationName>`

#### Breaking Changes from 2.0.0-beta.4

- Removed the `allowMultiTenantAuthentication` option from all of the credentials. Multi-tenant authentication is now enabled by default. On Node.js, it can be disabled with the `AZURE_IDENTITY_DISABLE_MULTITENANTAUTH` environment variable.
- Removed support for specific Azure regions on `ClientSecretCredential` and `ClientCertificateCredential. This feature will be added back on the next beta.

#### Breaking Changes from 2.0.0-beta.6

- Stopped exporting the `ApplicationCredential` from the package. This will be re-introduced in the future.
- Removed the `CredentialPersistenceOptions` from `DefaultAzureCredential` and `EnvironmentCredential`.
- Merged the configuration and the options bag on the `OnBehalfOfCredential` into a single options bag.
- `AuthenticationRequiredError` (introduced in 2.0.0-beta.1) now has its parameters into a single options bag.
- `AuthenticationRequiredError` (introduced in 2.0.0-beta.1) now has its parameters in a single options bag, `AuthenticationRequiredErrorOptions`.
- `InteractiveBrowserCredentialOptions` has been renamed to `InteractiveBrowserCredentialNodeOptions`, and `InteractiveBrowserCredentialBrowserOptions` has been named `InteractiveBrowserCredentialInBrowserOptions`.

### Bugs Fixed

- `ClientSecretCredential`, `ClientCertificateCredential`, and `UsernamePasswordCredential` throw if the required parameters aren't provided (even in JavaScript).
- Fixed a bug that caused `AzureCliCredential` to fail when a custom tenant ID was provided.
- Caught up with the bug fixes for Azure POD Identity that were implemented on version 1.5.1.

### Other Changes

Identity v2 no longer includes native dependencies (neither ordinary, peer, nor optional dependencies). Previous distributions of `@azure/identity` included an optional dependency on `keytar`, which caused issues for some users in restrictive environments.

Identity v2 for JavaScript now also depends on the latest available versions of `@azure/msal-common`, `@azure/msal-node`, and `@azure/msal-browser`. Our goal is to always be up-to-date with the MSAL versions.

## 2.0.0-beta.6 (2021-09-09)

### Features Added

- Added the `OnBehalfOfCredential`, which allows users to authenticate through the [On-Behalf-Of authentication flow](https://learn.microsoft.com/entra/identity-platform/v2-oauth2-on-behalf-of-flow).
- `ManagedIdentityCredential` now supports token exchange authentication.

### Breaking Changes

- `ClientCertificateCredential` now evaluates the validity of the PEM certificate path on `getToken` and not on the constructor.

#### Breaking Changes from 2.0.0-beta.5

- The property named `selectedCredential` that was added to `ChainedTokenCredential` and `DefaultAzureCredential` has been removed, since customers reported that logging was enough.
- Changed the name of the "extension" API to the "plugin" API to reduce confusion between this package and VS Code extensions. The function `useIdentityExtension` was renamed to `useIdentityPlugin`, and "extension packages" are now known as "plugin packages".
- Renamed the `allowUnencryptedStorage` property of `TokenCachePersistenceOptions` to `unsafeAllowUnencryptedStorage` to make it clear that enabling the unencrypted storage feature is not generally safe for production use.

### Bugs Fixed

- `ClientSecretCredential`, `ClientCertificateCredential` and `UsernamePasswordCredential` now throw if the required parameters are not provided (even in JavaScript).
- Fixed a bug introduced on 2.0.0-beta.5 that caused the `ManagedIdentityCredential` to fail authenticating in Arc environments. Since our new core disables unsafe requests by default, we had to change the security settings for the first request of the Arc MSI, which retrieves the file path where the authentication value is stored since this request generally happens through an HTTP endpoint.
- Fixed bug on the `AggregateAuthenticationError`, which caused an inconsistent error message on the `ChainedTokenCredential`, `DefaultAzureCredential` and `ApplicationCredential`.

### Other Changes

- The errors thrown by the `ManagedIdentityCredential` have been improved.

## 1.5.2 (2021-09-01)

- Fixed a bug introduced on 1.5.0 that caused the `ManagedIdentityCredential` to fail authenticating in Arc environments. Since our new core disables unsafe requests by default, we had to change the security settings for the first request of the Arc MSI, which retrieves the file path where the authentication value is stored since this request generally happens through an HTTP endpoint.

## 1.5.1 (2021-08-12)

- Fixed how we verify the IMDS endpoint is available. Now, besides skipping the `Metadata` header, we skip the URL query. Both will ensure that all the known IMDS endpoints return as early as possible.
- Added support for the `AZURE_POD_IDENTITY_AUTHORITY_HOST` environment variable. If present, the IMDS endpoint initial verification will be skipped.

## 2.0.0-beta.5 (2021-08-10)

### Features Added

- This release adds support by default for CP1 client capabilities, enabling all credentials to respond to claims challenges that occur due to insufficient claims. Claims challenges, for example, can occur due to requirements of [Continuous Access Enforcement (CAE)](https://learn.microsoft.com/entra/identity/conditional-access/concept-continuous-access-evaluation) and [Conditional Access authentication context](https://techcommunity.microsoft.com/t5/azure-active-directory-identity/granular-conditional-access-for-sensitive-data-and-actions/ba-p/1751775). You may optionally disable this behavior by setting the environment variable `AZURE_IDENTITY_DISABLE_CP1` (to any value). You can read more about client capabilities, CAE, and Conditional Access on [the Microsoft Documentation](https://learn.microsoft.com/entra/identity-platform/claims-challenge).
- `ChainedTokenCredential` and `DefaultAzureCredential` now expose a property named `selectedCredential`, which will store the selected credential once any of the available credentials succeeds.
- Implementation of `ApplicationCredential` for use by applications which call into Microsoft Graph APIs and which have issues using `DefaultAzureCredential`. This credential is based on `EnvironmentCredential` and `ManagedIdentityCredential`.

### Breaking Changes

> These changes do not impact the API of stable versions such as 1.6.0.
> Only code written against a beta version such as 1.7.0b1 may be affected.

- Renamed `AZURE_POD_IDENTITY_TOKEN_URL` to `AZURE_POD_IDENTITY_AUTHORITY_HOST`.

### Bugs Fixed

- With this release, we've migrated from using `@azure/core-http` to `@azure/core-rest-pipeline` for the handling of HTTP requests. See [Azure Core v1 vs v2](https://github.com/Azure/azure-sdk-for-js/blob/main/sdk/core/core-rest-pipeline/documentation/core2.md) for more on the difference and benefits of the move. This removes our dependency on `node-fetch` and along with it issues we have seen in using this dependency in specific environments like Kubernetes pods.

## 1.5.0 (2021-07-19)

- With this release, we've migrated from using `@azure/core-http` to `@azure/core-rest-pipeline` for the handling of HTTP requests. See [Azure Core v1 vs v2](https://github.com/Azure/azure-sdk-for-js/blob/main/sdk/core/core-rest-pipeline/documentation/core2.md) for more on the difference and benefits of the move. This removes our dependency on `node-fetch` and along with it issues we have seen in using this dependency in specific environments like Kubernetes pods.

## 1.4.0 (2021-07-09)

- With this release, we drop support for Node.js versions that have reached the end of life, like Node.js 8. Read our [support policy](https://github.com/Azure/azure-sdk-for-js/blob/main/SUPPORT.md) for more details.
- Updated the default timeout of the first request of the IMDS MSI from half a second to three seconds to compensate for the slowness caused by `node-fetch` for initial requests in specific environments, like Kubernetes pods.
- Upgraded `@azure/core-http` to version `^2.0.0`, and `@azure/core-tracing` to version `1.0.0-preview.12`.

- Upgraded the `AuthorizationCodeCredential` to use the latest `@azure/msal-node`.

## 2.0.0-beta.4 (2021-07-07)

### Features Added

- With the dropping of support for Node.js versions that are no longer in LTS, the dependency on `@types/node` has been updated to version 12. Read our [support policy](https://github.com/Azure/azure-sdk-for-js/blob/main/SUPPORT.md) for more details.
- Introduced an extension API through a top-level method `useIdentityExtension`. The function accepts an "extension" as an argument, which is a function accepting a `context`. The extension context is an internal part of the Azure Identity API, so it has an `unknown` type. Two new packages are designed to be used with this API:
  - `@azure/identity-vscode`, which provides the dependencies of `VisualStudioCodeCredential` and enables it (see more below).
  - `@azure/identity-cache-persistence`, which provides persistent token caching (same as was available in version 2.0.0-beta.2, but now provided through a secondary extension package).
- Reintroduced a stub implementation of `VisualStudioCodeCredential`. If the `@azure/identity-vscode` extension is not used, then it will throw a `CredentialUnavailableError` (similar to how it previously behaved if the `keytar` package was not installed). The extension now provides the underlying implementation of `VisualStudioCodeCredential` through dependency injection.
- Reintroduced the `TokenCachePersistenceOptions` property on most credential constructor options. This property must be present with an `enabled` property set to true to enable persistent token caching for a credential instance. Credentials that do not support persistent token caching do not have this property.
- Added support to `ManagedIdentityCredential` for Bridge to Kubernetes local development authentication.
- Enabled PKCE on `InteractiveBrowserCredential` for Node.js. [Proof Key for Code Exchange (PKCE)](https://datatracker.ietf.org/doc/html/rfc7636) is a security feature that mitigates authentication code interception attacks.
- Added `LoginHint` property to `InteractiveBrowserCredentialOptions` which allows a user name to be pre-selected for interactive logins. Setting this option skips the account selection prompt and immediately attempts to login with the specified account.
- Added regional STS support to client credential types.
  - Added the `RegionalAuthority` type, that allows specifying Azure regions.
  - Added `regionalAuthority` property to `ClientSecretCredentialOptions` and `ClientCertificateCredentialOptions`.
  - If instead of a region, `AutoDiscoverRegion` is specified as the value for `regionalAuthority`, MSAL will be used to attempt to discover the region.
  - A region can also be specified through the `AZURE_REGIONAL_AUTHORITY_NAME` environment variable.
- `AzureCliCredential` and `AzurePowerShellCredential` now allow specifying a `tenantId`.
- All credentials except `ManagedIdentityCredential` support enabling multi tenant authentication via the `allowMultiTenantAuthentication` option.

### Breaking Changes

- Removed the protected method `getAzureCliAccessToken` from the public API of the `AzureCliCredential`. While it will continue to be available as part of v1, we won't be supporting this method as part of v2's public API.

### Key Bugs Fixed

- Fixed an issue in which `InteractiveBrowserCredential` on Node would sometimes cause the process to not respond if there was no browser available.
- Fixed an issue in which the `AZURE_AUTHORITY_HOST` environment variable was not properly picked up in Node.js.

## 2.0.0-beta.3 (2021-05-12)

### New features

- Azure Identity for JavaScript no longer carries any native dependencies (neither ordinary, peer, nor optional dependencies). Previous distributions of `@azure/identity` carried an optional dependency on `keytar`, which caused issues for some users in restrictive environments.
- Updated the `@azure/msal-node` dependency to version `^1.0.2`, which allows cancelling of an ongoing `getToken()` operation on `DeviceCodeCredential`.
- Fixed issue with the logging of success messages on the `DefaultAzureCredential` and the `ChainedTokenCredential`. These messages will now mention the internal credential that succeeded.
- `AuthenticationRequiredError` (introduced in 2.0.0-beta.1) now has the same impact on `ChainedTokenCredential` as the `CredentialUnavailableError` which is to allow the next credential in the chain to be tried.
- `ManagedIdentityCredential` now retries with exponential back-off when a request for a token fails with a 404 status code on environments with available IMDS endpoints.
- Added an `AzurePowerShellCredential` which will use the authenticated user session from the `Az.Account` PowerShell module. This credential will attempt to use PowerShell Core by calling `pwsh`, and on Windows it will fall back to Windows PowerShell (`powershell`) if PowerShell Core is not available.

### Breaking changes from 2.0.0-beta.1

- Removed `VisualStudioCodeCredential`, since it requires us to list [keytar](https://www.npmjs.com/package/keytar) as an optional dependency. `keytar` contains machine-code components that are difficult to build in certain environments, so this credential will be offered through a separate extension package in the future.
- Removed token persistence through `@azure/msal-node-extensions`, as its machine-code components have the same problems as `keytar`. This functionality will similarly be reintroduced through a separate extension package in the future.
- Removed `authenticationRecord`, `disableAutomaticAuthentication` and `authenticate()` from the credential `UsernamePasswordCredential`. While MSAL does support this, allowing `authenticationRecord` arguably could result in users authenticating through an account other than the one they're specifying with the username and the password.

## 2.0.0-beta.2 (2021-04-06)

- Breaking change: Renamed errors `CredentialUnavailable` to `CredentialUnavailableError`, and `AuthenticationRequired` to `AuthenticationRequiredError`, to align with the naming convention used for error classes in the Azure SDKs in JavaScript.
- Added `clientId` to the `AuthenticationRecord` type, alongsides the `tenantId` that this interface already had. Together they can be used to re-authenticate after recovering a previously serialized `AuthenticationRecord`.
- The `serialize()` method on the `AuthenticationRecord` object that allows an authenticated account to be stored as a string and re-used in another credential at any time, is removed in favor of a standalone function `serializeAuthenticationRecord` similar to how we have the `deserializeAuthenticationRecord` function.
- `serializeAuthenticationRecord` now serializes into a JSON string with camel case properties. This makes it re-usable across languages.
- Removed the interface `PersistentCredentialOptions` (introduced in `2.0.0-beta.1`) and instead inlined the options for the persistent cache feature in the options of individual credentials.
- Added properties `scopes` and `getTokenOptions` to the AuthenticationRequired error. These properties hold the values used by the `getToken()` method on your credential to fetch the access token. You should pass these to the `authenticate()` method on your credential if you wanted to do manual authentication after catching the `AuthenticationRequired` error.
- `InteractiveBrowserCredential` no longer supports [Implicit Grant Flow](https://learn.microsoft.com/entra/identity-platform/v2-oauth2-implicit-grant-flow) and will only support [Auth Code Flow](https://learn.microsoft.com/entra/identity-platform/v2-oauth2-auth-code-flow) instead. Therefore the `flow` option introduced in `1.2.4-beta.1` has been removed. More information from the documentation on Implicit Grant Flow:

> With the plans for [third party cookies to be removed from browsers](https://learn.microsoft.com/entra/identity-platform/reference-third-party-cookies-spas), the **implicit grant flow is no longer a suitable authentication method**. The [silent SSO features](https://learn.microsoft.com/entra/identity-platform/v2-oauth2-implicit-grant-flow#getting-access-tokens-silently-in-the-background) of the implicit flow do not work without third party cookies, causing applications to break when they attempt to get a new token. We strongly recommend that all new applications use the authorization code flow that now supports single page apps in place of the implicit flow, and that [existing single page apps begin migrating to the authorization code flow](https://learn.microsoft.com/entra/identity-platform/migrate-spa-implicit-to-auth-code) as well.

## 1.3.0 (2021-04-05)

### Tracing Changes

- Updated @azure/core-tracing to version `1.0.0-preview.11`. See [@azure/core-tracing CHANGELOG](https://github.com/Azure/azure-sdk-for-js/blob/main/sdk/core/core-tracing/CHANGELOG.md) for details about breaking changes with tracing.

## 2.0.0-beta.1 (2021-03-24)

This update marks the preview for the first major version update of the `@azure/identity` package since the first stable version was released in October, 2019. This is mainly driven by the improvements we are making for the `InteractiveBrowserCredential` when used in browser applications by updating it to use the new `@azure/msal-browser` which is replacing the older `msal` package.

### Breaking changes

- Changes to `InteractiveBrowserCredential`
  - When used in browser applications, the `InteractiveBrowserCredential` has been updated to use the [Auth Code Flow](https://learn.microsoft.com/entra/identity-platform/v2-oauth2-auth-code-flow) with [PKCE](https://tools.ietf.org/html/rfc7636) rather than [Implicit Grant Flow](https://learn.microsoft.com/entra/identity-platform/v2-oauth2-implicit-grant-flow) by default to better support browsers with enhanced security restrictions. Please note that this credential always used the Auth Code Flow when used in Node.js applications. Read more on this in our [docs on Interactive Browser Credential](https://github.com/Azure/azure-sdk-for-js/blob/main/sdk/identity/identity/interactive-browser-credential.md).
  - The default client ID used for `InteractiveBrowserCredential` was viable only in Node.js and not for the browser. Therefore, client Id is now a required parameter when constructing this credential in browser applications.
  - The `loginStyle` and `flow` options to the constructor for `InteractiveBrowserCredential` will now show up only when used in browser applications as these were never applicable to Node.js
  - Removed the `postLogoutRedirectUri` from the options to the constructor for `InteractiveBrowserCredential`. This option was not being used since we don't have a way for users to log out yet.
- When a token is not available, some credentials had the promise returned by the `getToken` method resolve with `null`, others had the `getToken` method throw the `CredentialUnavailable` error. This behavior is now made consistent across all credentials to throw the `CredentialUnavailable` error.
  - This change has no bearing on the user if all they ever did was create the credentials and pass it to the Azure SDKs.
  - This change affects only those users who called the `getToken()` method directly and did not handle resulting errors.
- The constructor for `DeviceCodeCredential` always had multiple optional parameters and no required ones. As per our guidelines, this has now been simplified to take a single optional bag of parameters.

### New features

- Changes to `InteractiveBrowserCredential`, `DeviceCodeCredential`, `ClientSecretCredential`, `ClientCertificateCredential` and `UsernamePasswordCredential`:
  - Migrated to use the latest MSAL. This update improves caching of tokens, significantly reducing the number of network requests.
  - Added the feature of persistence caching of credentials. This is driven by the new `tokenCachePersistenceOptions` option available in the options you pass to the credential constructors.
    - For now, to use this feature, users will need to install `@azure/msal-node-extensions` [1.0.0-alpha.6](https://www.npmjs.com/package/@azure/msal-node-extensions/v/1.0.0-alpha.6) on their own. This experience will be improved in the next update.
    - This feature uses DPAPI on Windows, it tries to use the Keychain on OSX and the Keyring on Linux.
    - To learn more on the usage, please refer to our docs on the `TokenCachePersistenceOptions` interface.
    - **IMPORTANT:** As part of this beta, this feature is only supported in Node 10, 12 and 14.
- Changes to `InteractiveBrowserCredential` and `DeviceCodeCredential`:
  - You can now control when the credential requests user input with the new `disableAutomaticAuthentication` option added to the options you pass to the credential constructors.
    - When enabled, this option stops the `getToken()` method from requesting user input in case the credential is unable to authenticate silently.
    - If `getToken()` fails to authenticate without user interaction, and `disableAutomaticAuthentication` has been set to true, a new error will be thrown: `AuthenticationRequired`. You may use this error to identify scenarios when manual authentication needs to be triggered (with `authenticate()`, as described in the next point).
  - A new method `authenticate()` is added to these credentials which is similar to `getToken()`, but it does not read the `disableAutomaticAuthentication` option described above.
    - Use this to get an `AuthenticationRecord` which you can then use to create new credentials that will re-use the token information.
    - The `AuthenticationRecord` object has a `serialize()` method that allows an authenticated account to be stored as a string and re-used in another credential at any time. Use the new helper function `deserializeAuthenticationRecord` to de-serialize this string.
    - `authenticate()` might succeed and still return `undefined` if we're unable to pick just one account record from the cache. This might happen if the cache is being used by more than one credential, or if multiple users have authenticated using the same Client ID and Tenant ID. To ensure consistency on a program with many users, please keep track of the `AuthenticationRecord` and provide them in the constructors of the credentials on initialization.

### Other changes

- Updated the `@azure/msal-node` dependency to `^1.0.0`.
- `DefaultAzureCredential`'s implementation for browsers is simplified to throw the `BrowserNotSupportedError` in its constructor. Previously, we relied on getting the same error from trying to instantiate the different credentials that `DefaultAzureCredential` supports in Node.js.
  - As before, please use only the `InteractiveBrowserCredential` in your browser applications.
- For the `InteractiveBrowserCredential` for node, replaced the use of the `express` module with a native http server for Node, shrinking the resulting identity module considerably.

## 1.2.4 (2021-03-08)

This release doesn't have the changes from `1.2.4-beta.1`.

- Bug fix: Now if the `managedIdentityClientId` optional parameter is provided to `DefaultAzureCredential`, it will be properly passed through to the underlying `ManagedIdentityCredential`. Related to customer issue: [13872](https://github.com/Azure/azure-sdk-for-js/issues/13872).
- Bug fix: `ManagedIdentityCredential` now also properly handles `EHOSTUNREACH` errors. Fixes issue [13894](https://github.com/Azure/azure-sdk-for-js/issues/13894).

## 1.2.4-beta.1 (2021-02-12)

- Breaking Change: Updated `InteractiveBrowserCredential` to use the Auth Code Flow with PKCE rather than Implicit Grant Flow by default in the browser, to better support browsers with enhanced security restrictions. A new file was added to provide more information about this credential [here](https://github.com/Azure/azure-sdk-for-js/blob/main/sdk/identity/identity/interactive-browser-credential.md).

## 1.2.3 (2021-02-09)

- Fixed Azure Stack support for the Node.js version of the `InteractiveBrowserCredential`. Fixes issue [11220](https://github.com/Azure/azure-sdk-for-js/issues/11220).
- The 'keytar' dependency has been updated to the latest version.
- No longer overrides global Axios defaults. This includes an update in `@azure/identity`'s source, and an update of the `@azure/msal-node` dependency. Fixes issue [13343](https://github.com/Azure/azure-sdk-for-js/issues/13343).

## 1.2.2 (2021-01-12)

- Upgrading to the msal-node dependency due to a severe vulnerability in Axios. Link to the documented vulnerability: [link](https://npmjs.com/advisories/1594). Fixes issue [13088](https://github.com/Azure/azure-sdk-for-js/issues/13088).

## 1.2.1 (2021-01-07)

- Upgrading to Axios 0.21.1 due to a severe vulnerability in Axios. Link to the documented vulnerability: [link](https://npmjs.com/advisories/1594). Fixes issue [13088](https://github.com/Azure/azure-sdk-for-js/issues/13088).

## 1.2.0 (2020-11-11)

### Changes since 1.1.\*

- With 1.2, we've added support for Azure Arc to our Managed Identity credential.
- We've also added an Interactive Browser credential for Node, which spawns the user's browser and connects via
  a browser-based auth code flow. This is powered by the Microsoft Authentication Library (MSAL)
- We've moved `DeviceCodeCredential` to also use the Microsoft Authentication Library (MSAL)
- Identity now supports Subject Name/Issuer (SNI) as part of authentication for ClientCertificateCredential.
- Added Active Directory Federation Services authority host support to the node credentials.
- `ManagedIdentityCredential` has been aligned with other languages, and now treats expected errors properly.
- Added support for multiple clouds on `VisualStudioCodeCredential`.

### Changes since the latest 1.2-beta

- `ManagedIdentityCredential` now only checks for available MSIs once per class instance.
- `ManagedIdentityCredential` now supports Azure Arc environments.
- `ManagedIdentityCredential` now supports Azure Service Fabric environments.
- Added authority host for multiple clouds on `VisualStudioCodeCredential`, and specified `AzureCloud` as the default cloud name.
- `DeviceCodeCredential` now has both of its constructor parameters, `tenantId` and `clientId`, as optional parameters. The default value of `tenantId` is "organizations", and the Azure CLI's client ID is the default value of `clientId`.
- We've removed the persistent cache support from the previous beta.

## 1.2.0-beta.2 (2020-10-06)

- `DeviceCodeCredential` now by default shows the Device Code message on the console. This can still be overwritten with a custom behavior by specifying a function as the third parameter, `userPromptCallback`.
- Added support for multiple clouds on `VisualStudioCodeCredential`. Fixes customer issue [11452](https://github.com/Azure/azure-sdk-for-js/issues/11452).
- `ManagedIdentityCredential` has been aligned with other languages, now treating expected errors properly. This fixes customer issue [11451](https://github.com/Azure/azure-sdk-for-js/issues/11451).
- `InteractiveBrowserCredential` authentication now uses the silent flow if the user provides a cache and authentication record for lookup.
- Added Active Directory Federation Services authority host support to the node credentials.
- Reverted a change in 1.2.0-beta.1 which moved `@rollup/plugin-json` from `devDependencies` to `dependencies`. `@rollup/plugin-json` was placed as a dependency due to an oversight, and it is not a necessary dependency for `@azure/identity`.

## 1.2.0-beta.1 (2020-09-08)

- A new `InteractiveBrowserCredential` for node which will spawn a web server, start a web browser, and allow the user to interactively authenticate with the browser.
- With 1.2.0-beta.1, Identity will now use [MSAL](https://www.npmjs.com/package/@azure/msal-node) to perform authentication. With this beta, DeviceCodeCredential and a new InteractiveBrowserCredential for node are powered by MSAL.
- Identity now supports Subject Name/Issuer (SNI) as part of authentication for ClientCertificateCredential
- Upgraded App Services MSI API version

## 1.1.0 (2020-08-11)

### Changes since 1.0.\*

- With 1.1.0, new developer credentials are now available: `VisualStudioCodeCredential` and `AzureCliCredential`.
  - `VisualStudioCodeCredential` allows developers to log into Azure using the credentials available after logging in through the Azure Account extension in Visual Studio Code.
  - `AzureCliCredential` allows developers to log into Azure using the login credentials after an "az login" call.
- Both `VisualStudioCodeCredential` and `AzureCliCredential` may be used directly or indirectly as part of `DefaultAzureCredential`.
- Added the ability to configure the Managed Identity with a user-assigned client ID via a new option available in the `DefaultAzureCredential` constructor options: `managedIdentityClientId`.
- Made a list of known authorities is now available via a new top-level constant: `AzureAuthorityHosts`.
- Introduced the `CredentialUnavailable` error, which allows developers to differentiate between a credential not being available and an error happening during authentication.

### Changes since the latest 1.1-preview

- Renamed the `VSCodeCredential` to `VisualStudioCodeCredential`, and its options parameter from `VSCodeCredentialOptions` to `VisualStudioCodeCredentialOptions`.
- Tenant information is now loaded from the Visual Studio Code settings file when the `VisualStudioCodeCredential` is used.
- Added `managedIdentityClientId` to optionally pass in a user-assigned client ID for the `ManagedIdentityCredential`.

## 1.1.0-preview.5 (2020-07-22)

- Make the keytar dependency optional, allowing for building and running on platforms not supported by keytar [PR #10142](https://github.com/Azure/azure-sdk-for-js/pull/10142)
- DefaultAzureCredential and VSCodeCredential can now take a tenant id as part of the options object
- KnownAuthorityHosts has been renamed to AzureAuthorityHosts

## 1.1.0-preview.4 (2020-06-09)

- Switch to using CredentialUnavailable to differentiate from expected and unexpected errors during DefaultAzureCredential startup. [PR #8172](https://github.com/Azure/azure-sdk-for-js/pull/8127)
- Make all developer credentials public as well as the list used by DefaultAzureCredential [PR #9274](https://github.com/Azure/azure-sdk-for-js/pull/9274)

## 1.1.0-preview.3 (2020-05-05)

- Add ability to read AZURE_AUTHORITY_HOST from environment ([PR #8226](https://github.com/Azure/azure-sdk-for-js/pull/8226) [PR #8343](https://github.com/Azure/azure-sdk-for-js/pull/8343))
- Update to OpenTelemetry 0.6 ([PR #7998](https://github.com/Azure/azure-sdk-for-js/pull/7998))
- Set expires_on at a higher precedence for IMDS ([PR #8591](https://github.com/Azure/azure-sdk-for-js/pull/8591))

## 1.1.0-preview.2 (2020-04-07)

- Make KnownAuthorityHosts constants available
- Extended DefaultAzureCredential with an experimental credential that uses the login credential from VSCode's Azure Account extension

## 1.1.0-preview1 (2020-03-10)

- Extended DefaultAzureCredential with an experimental credential that uses the login credential from Azure CLI
- Fix tracing to set correct span attributes ([PR #6565](https://github.com/Azure/azure-sdk-for-js/pull/6565)).

## 1.0.2 (2019-12-03)

- Fixed an issue where an authorization error occurs due to wrong access token being returned by the MSI endpoint when using a user-assigned managed identity with `ManagedIdentityCredential` ([PR #6134](https://github.com/Azure/azure-sdk-for-js/pull/6134))
- Fixed an issue in `EnvironmentCredential` where authentication silently fails when one or more of the expected environment variables is not present ([PR #6313](https://github.com/Azure/azure-sdk-for-js/pull/6313))
- Updated to use OpenTelemetry 0.2 via `@azure/core-tracing`

## 1.0.0 (2019-10-29)

- This release marks the general availability of the `@azure/identity` package.
- `EnvironmentCredential` now looks for additional environment variables: ([PR #5743](https://github.com/Azure/azure-sdk-for-js/pull/5743))
  - `AZURE_CLIENT_CERTIFICATE_PATH` to configure `ClientCertificateCredential`
  - `AZURE_USERNAME` and `AZURE_PASSWORD` to configure `UsernamePasswordCredential`
- `GetTokenOptions` now extends the interface `OperationOptions` ([PR #5899](https://github.com/Azure/azure-sdk-for-js/pull/5899))
- `TokenCredentialOptions` now extends the interface `PipelineOptions` ([PR #5711](https://github.com/azure/azure-sdk-for-js/pull/5711))
- Renamed `IdentityClientOptions` to `TokenCredentialOptions` ([PR #5797](https://github.com/Azure/azure-sdk-for-js/pull/5797))
- Removed the browser bundle. A browser-compatible library can still be created through the use of a bundler such as Rollup, Webpack, or Parcel
  ([PR #5863](https://github.com/Azure/azure-sdk-for-js/pull/5863))

## 1.0.0-preview.6 (2019-10-22)

- Renamed `DeviceCodeDetails` to `DeviceCodeInfo` and improved casing of the fields in the `ErrorResponse` type ([PR #5662](https://github.com/Azure/azure-sdk-for-js/pull/5662))
- Improved the constructor signatures for `AuthorizationCodeCredential`, `DeviceCodeCredential`, `InteractiveBrowserCredential` and `managedIdentityCredential` so that it's clearer which parameters are optional and what additional values they accept ([PR #5668](https://github.com/Azure/azure-sdk-for-js/pull/5668))
- Added logging for authentication flows via the new `@azure/logger` package ([PR #5611](https://github.com/Azure/azure-sdk-for-js/pull/5611))
- Fixed an issue in `DeviceCodeCredential` where an unexpected authentication error could cause an infinite polling loop ([PR #5430](https://github.com/Azure/azure-sdk-for-js/pull/5430))
- Improved the details that appear in the `AggregateAuthenticationError` ([PR #5409](https://github.com/Azure/azure-sdk-for-js/pull/5409))

## 1.0.0-preview.5 (2019-10-08)

- Update `@azure/core-tracing` dependency to resolve an issue when running in Internet Explorer 11 ([PR #5472](https://github.com/Azure/azure-sdk-for-js/pull/5472))

## 1.0.0-preview.4 (2019-10-07)

- Introduced the `AuthorizationCodeCredential` for performing the [authorization code flow](https://learn.microsoft.com/entra/identity-platform/v2-oauth2-auth-code-flow) with Microsoft Entra ID ([PR #5356](https://github.com/Azure/azure-sdk-for-js/pull/5356))
- Fixed an issue preventing the `ManagedIdentityCredential` from working inside of Azure Function Apps ([PR #5144](https://github.com/Azure/azure-sdk-for-js/pull/5144))
- Added tracing to `IdentityClient` and credential implementations ([PR #5283](https://github.com/Azure/azure-sdk-for-js/pull/5283))
- Improved the exception message for `AggregateAuthenticationError` so that errors thrown from `DefaultAzureCredential` are now more actionable ([PR #5409](https://github.com/Azure/azure-sdk-for-js/pull/5409))

## 1.0.0-preview.3 (2019-09-09)

- Fixed a ping timeout issue. The timeout is now configurable. ([PR #4941](https://github.com/Azure/azure-sdk-for-js/pull/4941))
- Fixed IMDS endpoint detection false positive ([PR #4909](https://github.com/Azure/azure-sdk-for-js/pull/4909))

## 1.0.0-preview.2 (2019-08-05)

- Introduced the following credential types:
  - `DeviceCodeCredential`.
  - `InteractiveBrowserCredential`.
  - `UsernamePasswordCredential`.
- This library can now be used in the browser! The following credential types supported in browser builds:
  - `ClientSecretCredential`.
  - `UsernamePasswordCredential`.
  - `InteractiveBrowserCredential`.

## 1.0.0-preview.1 (2019-06-27)

For release notes and more information please visit <https://aka.ms/azsdk/releases/july2019preview>

- Introduced the following credential types:
  - `DefaultAzureCredential`.
  - `EnvironmentCredential`.
  - `ManagedIdentityCredential`.
  - `ClientSecretCredential`.
  - `ClientCertificateCredential`.
  - `ChainedTokenCredential`.<|MERGE_RESOLUTION|>--- conflicted
+++ resolved
@@ -1,12 +1,7 @@
 # Release History
 
-<<<<<<< HEAD
 <!-- dev-tool snippets ignore -->
-
-## 4.5.0-beta.3 (Unreleased)
-=======
 ## 4.5.0-beta.3 (2024-09-18)
->>>>>>> 7babca94
 
 ### Features Added
 
