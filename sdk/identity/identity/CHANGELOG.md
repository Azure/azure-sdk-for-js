--- conflicted
+++ resolved
@@ -18,7 +18,6 @@
 ## 2.0.0-beta.4 (2021-07-07)
 
 ### Features Added
-
 - With the dropping of support for Node.js versions that are no longer in LTS, the dependency on `@types/node` has been updated to version 12. Read our [support policy](https://github.com/Azure/azure-sdk-for-js/blob/main/SUPPORT.md) for more details.
 - Introduced an extension API through a top-level method `useIdentityExtension`. The function accepts an "extension" as an argument, which is a function accepting a `context`. The extension context is an internal part of the Azure Identity API, so it has an `unknown` type. Two new packages are designed to be used with this API:
   - `@azure/identity-vscode`, which provides the dependencies of `VisualStudioCodeCredential` and enables it (see more below).
@@ -74,13 +73,10 @@
 
 > With the plans for [third party cookies to be removed from browsers](https://docs.microsoft.com/azure/active-directory/develop/reference-third-party-cookies-spas), the **implicit grant flow is no longer a suitable authentication method**. The [silent SSO features](https://docs.microsoft.com/azure/active-directory/develop/v2-oauth2-implicit-grant-flow#getting-access-tokens-silently-in-the-background) of the implicit flow do not work without third party cookies, causing applications to break when they attempt to get a new token. We strongly recommend that all new applications use the authorization code flow that now supports single page apps in place of the implicit flow, and that [existing single page apps begin migrating to the authorization code flow](https://docs.microsoft.com/azure/active-directory/develop/migrate-spa-implicit-to-auth-code) as well.
 
-<<<<<<< HEAD
-=======
 ## 1.5.0 (2021-07-19)
 
 - With this release, we've migrated from using `@azure/core-http` to `@azure/core-rest-pipeline` for the handling of HTTP requests. See [Azure Core v1 vs v2](https://github.com/Azure/azure-sdk-for-js/blob/main/sdk/core/core-rest-pipeline/documentation/core2.md) for more on the difference and benefits of the move. This removes our dependency on `node-fetch` and along with it issues we have seen in using this dependency in specific environments like Kubernetes pods.
 
->>>>>>> 535e026e
 ## 1.4.0 (2021-07-09)
 
 - With this release, we drop support for Node.js versions that have reached the end of life, like Node.js 8. Read our [support policy](https://github.com/Azure/azure-sdk-for-js/blob/main/SUPPORT.md) for more details.
