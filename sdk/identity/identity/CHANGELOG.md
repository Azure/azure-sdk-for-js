# Release History

## 1.2.4 (Unreleased)

## 1.2.4-beta.2 (Unreleased)

<<<<<<< HEAD
- Replaced the use of the 'express' module with a Node-native http server, shrinking the resulting identity module considerably
- Breaking change: `DefaultAzureCredential` now only uses `InteractiveBrowserCredential` in the browser since it's the only credential intended to be used to authenticate within browsers.
=======
- `DefaultAzureCredential`'s implementation for browsers was simplified to throw a simple error instead of trying credentials that were already not supported for the browser.
- Breaking Change: `InteractiveBrowserCredential` for the browser now requires the client ID to be provided.
- Documentation was added to elaborate on how to configure an AAD application to support `InteractiveBrowserCredential`.
- Bug fix: `ManagedIdentityCredential` now also properly handles `EHOSTUNREACH` errors. Fixes issue [13894](https://github.com/Azure/azure-sdk-for-js/issues/13894).
>>>>>>> 39d71845

## 1.2.4-beta.1 (2021-02-12)

- Breaking Change: Updated `InteractiveBrowserCredential` to use the Auth Code Flow with PKCE rather than Implicit Grant Flow by default in the browser, to better support browsers with enhanced security restrictions. A new file was added to provide more information about this credential [here](https://github.com/Azure/azure-sdk-for-js/blob/master/sdk/identity/identity/interactive-browser-credential.md).

## 1.2.3 (2021-02-09)

- Fixed Azure Stack support for the NodeJS version of the `InteractiveBrowserCredential`. Fixes issue [11220](https://github.com/Azure/azure-sdk-for-js/issues/11220).
- The 'keytar' dependency has been updated to the latest version.
- No longer overrides global Axios defaults. This includes an update in `@azure/identity`'s source, and an update of the `@azure/msal-node` dependency. Fixes issue [13343](https://github.com/Azure/azure-sdk-for-js/issues/13343).

## 1.2.2 (2021-01-12)

- Upgrading to the msal-node dependency due to a severe vulnerability in Axios. Link to the documented vulnerability: [link](https://npmjs.com/advisories/1594). Fixes issue [13088](https://github.com/Azure/azure-sdk-for-js/issues/13088).

## 1.2.1 (2021-01-07)

- Upgrading to Axios 0.21.1 due to a severe vulnerability in Axios. Link to the documented vulnerability: [link](https://npmjs.com/advisories/1594). Fixes issue [13088](https://github.com/Azure/azure-sdk-for-js/issues/13088).

## 1.2.0 (2020-11-11)

### Changes since 1.1.\*

- With 1.2, we've added support for Azure Arc to our Managed Identity credential.
- We've also added an Interactive Browser credential for Node, which spawns the user's browser and connects via
  a browser-based auth code flow. This is powered by the Microsoft Authentication Library (MSAL)
- We've moved `DeviceCodeCredential` to also use the Microsoft Authentication Library (MSAL)
- Identity now supports Subject Name/Issuer (SNI) as part of authentication for ClientCertificateCredential.
- Added Active Directory Federation Services authority host support to the node credentials.
- `ManagedIdentityCredential` has been aligned with other languages, and now treats expected errors properly.
- Added support for multiple clouds on `VisualStudioCodeCredential`.

### Changes since the latest 1.2-beta

- `ManagedIdentityCredential` now only checks for available MSIs once per class instance.
- `ManagedIdentityCredential` now supports Azure Arc environments.
- `ManagedIdentityCredential` now supports Azure Service Fabric environments.
- Added authority host for multiple clouds on `VisualStudioCodeCredential`, and specified `AzureCloud` as the default cloud name.
- `DeviceCodeCredential` now has both of its constructor parameters, `tenantId` and `clientId`, as optional parameters. The default value of `tenantId` is "organizations", and the Azure CLI's client ID is the default value of `clientId`.
- We've removed the persistent cache support from the previous beta.

## 1.2.0-beta.2 (2020-10-06)

- `DeviceCodeCredential` now by default shows the Device Code message on the console. This can still be overwritten with a custom behavior by specifying a function as the third parameter, `userPromptCallback`.
- Added support for multiple clouds on `VisualStudioCodeCredential`. Fixes customer issue [11452](https://github.com/Azure/azure-sdk-for-js/issues/11452).
- `ManagedIdentityCredential` has been aligned with other languages, now treating expected errors properly. This fixes customer issue [11451](https://github.com/Azure/azure-sdk-for-js/issues/11451).
- `InteractiveBrowserCredential` authentication now uses the silent flow if the user provides a cache and authentication record for lookup.
- Added Active Directory Federation Services authority host support to the node credentials.
- Reverted a change in 1.2.0-beta.1 which moved `@rollup/plugin-json` from `devDependencies` to `dependencies`. `@rollup/plugin-json` was placed as a dependency due to an oversight, and it is not a necessary dependency for `@azure/identity`.

## 1.2.0-beta.1 (2020-09-08)

- A new `InteractiveBrowserCredential` for node which will spawn a web server, start a web browser, and allow the user to interactively authenticate with the browser.
- With 1.2.0-beta.1, Identity will now use [MSAL](https://www.npmjs.com/package/@azure/msal-node) to perform authentication. With this beta, DeviceCodeCredential and a new InteractiveBrowserCredential for node are powered by MSAL.
- Identity now supports Subject Name/Issuer (SNI) as part of authentication for ClientCertificateCredential
- Upgraded App Services MSI API version

## 1.1.0 (2020-08-11)

### Changes since 1.0.\*

- With 1.1.0, new developer credentials are now available: `VisualStudioCodeCredential` and `AzureCliCredential`.
  - `VisualStudioCodeCredential` allows developers to log into Azure using the credentials available after logging in through the Azure Account extension in Visual Studio Code.
  - `AzureCliCredential` allows developers to log into Azure using the login credentials after an "az login" call.
- Both `VisualStudioCodeCredential` and `AzureCliCredential` may be used directly or indirectly as part of `DefaultAzureCredential`.
- Added the ability to configure the Managed Identity with a user-assigned client ID via a new option available in the `DefaultAzureCredential` constructor options: `managedIdentityClientId`.
- Made a list of known authorities is now available via a new top-level constant: `AzureAuthorityHosts`.
- Introduced the `CredentialUnavailable` error, which allows developers to differentiate between a credential not being available and an error happening during authentication.

### Changes since the latest 1.1-preview

- Renamed the `VSCodeCredential` to `VisualStudioCodeCredential`, and its options parameter from `VSCodeCredentialOptions` to `VisualStudioCodeCredentialOptions`.
- Tenant information is now loaded from the Visual Studio Code settings file when the `VisualStudioCodeCredential` is used.
- Added `managedIdentityClientId` to optionally pass in a user-assigned client ID for the `ManagedIdentityCredential`.

## 1.1.0-preview.5 (2020-07-22)

- Make the keytar dependency optional, allowing for building and running on platforms not supported by keytar [PR #10142](https://github.com/Azure/azure-sdk-for-js/pull/10142)
- DefaultAzureCredential and VSCodeCredential can now take a tenant id as part of the options object
- KnownAuthorityHosts has been renamed to AzureAuthorityHosts

## 1.1.0-preview.4 (2020-06-09)

- Switch to using CredentialUnavailable to differentiate from expected and unexpected errors during DefaultAzureCredential startup. [PR #8172](https://github.com/Azure/azure-sdk-for-js/pull/8127)
- Make all developer credentials public as well as the list used by DefaultAzureCredential [PR #9274](https://github.com/Azure/azure-sdk-for-js/pull/9274)

## 1.1.0-preview.3 (2020-05-05)

- Add ability to read AZURE_AUTHORITY_HOST from environment ([PR #8226](https://github.com/Azure/azure-sdk-for-js/pull/8226) [PR #8343](https://github.com/Azure/azure-sdk-for-js/pull/8343))
- Update to OpenTelemetry 0.6 ([PR #7998](https://github.com/Azure/azure-sdk-for-js/pull/7998))
- Set expires_on at a higher precedence for IMDS ([PR #8591](https://github.com/Azure/azure-sdk-for-js/pull/8591))

## 1.1.0-preview.2 (2020-04-07)

- Make KnownAuthorityHosts constants available
- Extended DefaultAzureCredential with an experimental credential that uses the login credential from VSCode's Azure Account extension

## 1.1.0-preview1 (2020-03-10)

- Extended DefaultAzureCredential with an experimental credential that uses the login credential from Azure CLI
- Fix tracing to set correct span attributes ([PR #6565](https://github.com/Azure/azure-sdk-for-js/pull/6565)).

## 1.0.2 (2019-12-03)

- Fixed an issue where an authorization error occurs due to wrong access token being returned by the MSI endpoint when using a user-assigned managed identity with `ManagedIdentityCredential` ([PR #6134](https://github.com/Azure/azure-sdk-for-js/pull/6134))
- Fixed an issue in `EnvironmentCredential` where authentication silently fails when one or more of the expected environment variables is not present ([PR #6313](https://github.com/Azure/azure-sdk-for-js/pull/6313))
- Updated to use OpenTelemetry 0.2 via `@azure/core-tracing`

## 1.0.0 (2019-10-29)

- This release marks the general availability of the `@azure/identity` package.
- `EnvironmentCredential` now looks for additional environment variables: ([PR #5743](https://github.com/Azure/azure-sdk-for-js/pull/5743))
  - `AZURE_CLIENT_CERTIFICATE_PATH` to configure `ClientCertificateCredential`
  - `AZURE_USERNAME` and `AZURE_PASSWORD` to configure `UsernamePasswordCredential`
- `GetTokenOptions` now extends the interface `OperationOptions` ([PR #5899](https://github.com/Azure/azure-sdk-for-js/pull/5899))
- `TokenCredentialOptions` now extends the interface `PipelineOptions` ([PR #5711](https://github.com/azure/azure-sdk-for-js/pull/5711))
- Renamed `IdentityClientOptions` to `TokenCredentialOptions` ([PR #5797](https://github.com/Azure/azure-sdk-for-js/pull/5797))
- Removed the browser bundle. A browser-compatible library can still be created through the use of a bundler such as Rollup, Webpack, or Parcel
  ([PR #5863](https://github.com/Azure/azure-sdk-for-js/pull/5863))

## 1.0.0-preview.6 (2019-10-22)

- Renamed `DeviceCodeDetails` to `DeviceCodeInfo` and improved casing of the fields in the `ErrorResponse` type ([PR #5662](https://github.com/Azure/azure-sdk-for-js/pull/5662))
- Improved the constructor signatures for `AuthorizationCodeCredential`, `DeviceCodeCredential`, `InteractiveBrowserCredential` and `managedIdentityCredential` so that it's clearer which parameters are optional and what additional values they accept ([PR #5668](https://github.com/Azure/azure-sdk-for-js/pull/5668))
- Added logging for authentication flows via the new `@azure/logger` package ([PR #5611](https://github.com/Azure/azure-sdk-for-js/pull/5611))
- Fixed an issue in `DeviceCodeCredential` where an unexpected authentication error could cause an infinite polling loop ([PR #5430](https://github.com/Azure/azure-sdk-for-js/pull/5430))
- Improved the details that appear in the `AggregateAuthenticationError` ([PR #5409](https://github.com/Azure/azure-sdk-for-js/pull/5409))

## 1.0.0-preview.5 (2019-10-08)

- Update `@azure/core-tracing` dependency to resolve an issue when running in Internet Explorer 11 ([PR #5472](https://github.com/Azure/azure-sdk-for-js/pull/5472))

## 1.0.0-preview.4 (2019-10-07)

- Introduced the `AuthorizationCodeCredential` for performing the [authorization code flow](https://docs.microsoft.com/azure/active-directory/develop/v2-oauth2-auth-code-flow) with AAD ([PR #5356](https://github.com/Azure/azure-sdk-for-js/pull/5356))
- Fixed an issue preventing the `ManagedIdentityCredential` from working inside of Azure Function Apps ([PR #5144](https://github.com/Azure/azure-sdk-for-js/pull/5144))
- Added tracing to `IdentityClient` and credential implementations ([PR #5283](https://github.com/Azure/azure-sdk-for-js/pull/5283))
- Improved the exception message for `AggregateAuthenticationError` so that errors thrown from `DefaultAzureCredential` are now more actionable ([PR #5409](https://github.com/Azure/azure-sdk-for-js/pull/5409))

## 1.0.0-preview.3 (2019-09-09)

- Fixed a ping timeout issue. The timeout is now configurable. ([PR #4941](https://github.com/Azure/azure-sdk-for-js/pull/4941))
- Fixed IMDS endpoint detection false positive ([PR #4909](https://github.com/Azure/azure-sdk-for-js/pull/4909))

## 1.0.0-preview.2 (2019-08-05)

- Introduced the following credential types:
  - `DeviceCodeCredential`.
  - `InteractiveBrowserCredential`.
  - `UsernamePasswordCredential`.
- This library can now be used in the browser! The following credential types supported in browser builds:
  - `ClientSecretCredential`.
  - `UsernamePasswordCredential`.
  - `InteractiveBrowserCredential`.

## 1.0.0-preview.1 (2019-06-27)

For release notes and more information please visit https://aka.ms/azsdk/releases/july2019preview

- Introduced the following credential types:
  - `DefaultAzureCredential`.
  - `EnvironmentCredential`.
  - `ManagedIdentityCredential`.
  - `ClientSecretCredential`.
  - `ClientCertificateCredential`.
  - `ChainedTokenCredential`.<|MERGE_RESOLUTION|>--- conflicted
+++ resolved
@@ -4,15 +4,11 @@
 
 ## 1.2.4-beta.2 (Unreleased)
 
-<<<<<<< HEAD
 - Replaced the use of the 'express' module with a Node-native http server, shrinking the resulting identity module considerably
-- Breaking change: `DefaultAzureCredential` now only uses `InteractiveBrowserCredential` in the browser since it's the only credential intended to be used to authenticate within browsers.
-=======
 - `DefaultAzureCredential`'s implementation for browsers was simplified to throw a simple error instead of trying credentials that were already not supported for the browser.
 - Breaking Change: `InteractiveBrowserCredential` for the browser now requires the client ID to be provided.
 - Documentation was added to elaborate on how to configure an AAD application to support `InteractiveBrowserCredential`.
 - Bug fix: `ManagedIdentityCredential` now also properly handles `EHOSTUNREACH` errors. Fixes issue [13894](https://github.com/Azure/azure-sdk-for-js/issues/13894).
->>>>>>> 39d71845
 
 ## 1.2.4-beta.1 (2021-02-12)
 
