# Release History

## 2.1.0-beta.3 (Unknown)

### Features Added

### Breaking Changes

### Bugs Fixed

<<<<<<< HEAD
- Fixed a bug that would break the AzureCliCredential if the Azure CLI reported a warning. See: [21075](https://github.com/Azure/azure-sdk-for-js/issues/21075).

### Other Changes

=======
### Other Changes

- Upgraded to `@azure/core-tracing` version `^1.0.0`.

>>>>>>> 71583f3d
## 2.1.0-beta.2 (2022-03-22)

### Features Added

- Added stronger types to the `DefaultAzureCredential` and `ManagedIdentityCredential` constructors so that TypeScript users will trigger a type error by providing both a Managed Identity client ID and resource ID to the same credential instance.
- Added stronger types to the `ClientCertificateCredential` and `OnBehalfOfCredential` constructors so that TypeScript users will trigger a type error by providing both a Client certificate and certificate path to the same credential instance.
- Added support for App Service 2019 resource in Managed Identity Credential.
- All of our credentials now support a new option on their constructor: `loggingOptions`, which allows configuring the logging options of the HTTP pipelines.
- Within the new `loggingOptions` we have also added `allowLoggingAccountIdentifiers`, a property that if set to true logs information specific to the authenticated account after each successful authentication, including: the Client ID, the Tenant ID, the Object ID of the authenticated user, and if possible the User Principal Name.

### Bugs Fixed

- Fixed a bug that caused [Continuous Access Enforcement (CAE)](https://docs.microsoft.com/azure/active-directory/conditional-access/concept-continuous-access-evaluation) and [Conditional Access authentication context](https://techcommunity.microsoft.com/t5/azure-active-directory-identity/granular-conditional-access-for-sensitive-data-and-actions/ba-p/1751775) authentication to fail with newer versions of MSAL.

## 2.1.0-beta.1 (2022-03-02)

### Features Added

- Added support for specifying a custom `resourceId` when creating a `ManagedIdentityCredential` or `DefaultAzureCredential`.
  - In some scenarios where a user-assigned managed identity is required, the identity may be known by an ARM resource ID, but not a client ID (such as when user-assigned identities are created using an ARM template). The `resourceId` option allows an app to select its managed identity by its ARM resource ID to support such scenarios.
  - If `resourceId` is provided, the managed identity providers for Azure App Service (2017), Azure Arc, Azure Cloud Shell, Azure Service Fabric and Token Exchange authentication will log a warning since this parameter is not supported by the identity endpoints in those services. The authentication attempts will be sent, but the parameter will be ignored by the service.
- Added `clientId` to the optional parameters of the `ManagedIdentityCredential`.
- Updated the Troubleshoot guide to have error codes and error messages for the Identity Customer Service Support.

## 2.0.4 (2022-02-18)

### Bugs Fixed

- Fixed a regression in version 2.0.3 in which providing an options bag, but _not_ a client ID, to the `ManagedIdentityCredential` constructor would discard the `options` parameter.

## 2.0.3 (2022-02-16)

### Features Added

- Added log warning for non-support of user assigned identity in Managed Identity credentials in Cloud Shell environments.

### Bugs Fixed

- Fixed bug that duplicated the tenant Id on the URI of outgoing requests when passing an `authorityHost` ending with a tenant Id.
- `ManagedIdentityCredential` now won't retry when it tries to ping the IMDS endpoint.
- Now we are specifying the maximum number of retries to 3 to ensure that maximum retries won't change without notice.

## 2.0.2 (2022-02-03)

### Features Added

- Improved the error message when `InteractiveBrowserCredential` is used with an unavailable port (such as when no `redirectUri` is provided, and the port `80` is busy) and when no browser is available.

### Bugs Fixed

- Challenge claims now are properly being passed through to the outgoing token requests.
- The `ManagedIdentityCredential` now properly parses expiration dates from token exchange requests.

### Other Changes

- Moved the `@types/stoppable` dependency to the `devDependencies`.

## 2.0.1 (2021-10-28)

### Features Added

- The `ManagedIdentityCredential` now supports the Service Fabric environment.

### Bugs Fixed

- Fixed a bug that caused the `AzureCliCredential` to fail on Windows. Issue [18268](https://github.com/Azure/azure-sdk-for-js/issues/18268).

## 2.0.0 (2021-10-15)

After multiple beta releases over the past year, we're proud to announce the general availability of version 2 of the `@azure/identity` package. This version includes the best parts of v1, plus several improvements.

This changelog entry showcases the changes that have been made from version 1 of this package. See the [v1-to-v2 migration guide](https://github.com/Azure/azure-sdk-for-js/blob/main/sdk/identity/identity/migration-v1-v2.md) for details on how to upgrade your application to use the version 2 of `@azure/identity`. For information on troubleshooting the Identity package, see the [troubleshooting guide](https://github.com/Azure/azure-sdk-for-js/blob/main/sdk/identity/identity/TROUBLESHOOTING.md).

### Features Added

#### Plugin API

Identity v2 provides a top-level `useIdentityPlugin` function, which allows using two new plugin packages:

- [@azure/identity-vscode](https://www.npmjs.com/package/@azure/identity-vscode), which provides the dependencies of `VisualStudioCodeCredential` and enables it.
  - If the `@azure/identity-vscode` plugin isn't used through the `useIdentityPlugin` function, the `VisualStudioCodeCredential` exposed by Identity v2 will throw a `CredentialUnavailableError`.
- [@azure/identity-cache-persistence](https://www.npmjs.com/package/@azure/identity-cache-persistence), which provides persistent token caching.

Most credentials on Identity v2 now support the persistent token caching feature. Such credentials include the property [tokenCachePersistenceOptions](https://docs.microsoft.com/javascript/api/@azure/identity/tokencachepersistenceoptions) in the constructor options which can be used to enable this feature.

The following example showcases how to enable persistence caching by first enabling the `@azure/identity-cache-persistence` plugin with `useIdentityPlugin(cachePersistencePlugin)`, and then passing the `tokenCachePersistenceOptions` through the constructor of the `DeviceCodeCredential`:

```ts
import { cachePersistencePlugin } from "@azure/identity-cache-persistence";
import { useIdentityPlugin, DeviceCodeCredential } from "@azure/identity";

useIdentityPlugin(cachePersistencePlugin);

async function main() {
  const credential = new DeviceCodeCredential({
    tokenCachePersistenceOptions: {
      enabled: true,
    },
  });
}
```

#### New credentials

Identity v2 includes two new credential types:

- `AzurePowerShellCredential`, which re-uses any account previously authenticated with the `Az.Account` PowerShell module.
- `OnBehalfOfCredential`, which enables the [On-Behalf-Of authentication flow](https://docs.microsoft.com/azure/active-directory/develop/v2-oauth2-on-behalf-of-flow).

#### New features in all credentials

Identity v2 enables:

- Support for claims challenges resulting from [Continuous Access Enforcement (CAE)](https://docs.microsoft.com/azure/active-directory/conditional-access/concept-continuous-access-evaluation) and [Conditional Access authentication context](https://techcommunity.microsoft.com/t5/azure-active-directory-identity/granular-conditional-access-for-sensitive-data-and-actions/ba-p/1751775).
  - By default, credentials of Identity v2 will produce tokens that can be used to trigger the challenge authentication flows. After these tokens expire, the next HTTP requests to Azure will fail, but the response will contain information to re-authenticate.
  - To disable this behavior, set the environment variable `AZURE_IDENTITY_DISABLE_CP1` to any value. For more about claims challenges, see [Claims challenges, claims requests, and client capabilities](https://docs.microsoft.com/azure/active-directory/develop/claims-challenge).
- Support for multi-tenant authentication on all credentials except `ManagedIdentityCredential`.
  - At the moment, applications needing multi-tenancy support will need to call to the credentials' `getToken` directly, sending the new `tenantId` property.
  - A sample with more context will be provided in a future date.
  - To disable it, set the environment variable `AZURE_IDENTITY_DISABLE_MULTITENANTAUTH`. For more about multitenancy, see [Identity management in multitenant apps](https://docs.microsoft.com/azure/architecture/multitenant-identity/).

#### New features in InteractiveBrowserCredential and DeviceCodeCredential

You can now control when the credential requests user input with the new `disableAutomaticAuthentication` option added to the options you pass to the credential constructors.

- When enabled, this option stops the `getToken()` method from requesting user input in case the credential is unable to authenticate silently.
- If `getToken()` fails to authenticate without user interaction, and `disableAutomaticAuthentication` has been set to true, a new error will be thrown: `AuthenticationRequired`. You may use this error to identify scenarios when manual authentication needs to be triggered (with `authenticate()`, as described in the next point).

A new method `authenticate()` is added to these credentials which is similar to `getToken()`, but it does not read the `disableAutomaticAuthentication` option described above.

- Use this to get an `AuthenticationRecord` which you can then use to create new credentials that will re-use the token information.
- The `AuthenticationRecord` object has a `serialize()` method that allows an authenticated account to be stored as a string and re-used in another credential at any time. Use the new helper function `deserializeAuthenticationRecord` to de-serialize this string.
- `authenticate()` might succeed and still return `undefined` if we're unable to pick just one account record from the cache. This might happen if the cache is being used by more than one credential, or if multiple users have authenticated using the same Client ID and Tenant ID. To ensure consistency on a program with many users, please keep track of the `AuthenticationRecord` and provide them in the constructors of the credentials on initialization.

Learn more via the below samples

- [Samples around controlling user interaction](https://github.com/Azure/azure-sdk-for-js/blob/main/sdk/identity/identity/samples/AzureIdentityExamples.md#control-user-interaction).
- [Samples around persisting user authentication data](https://github.com/Azure/azure-sdk-for-js/blob/main/sdk/identity/identity/samples/AzureIdentityExamples.md#persist-user-authentication-data).

#### New features in ManagedIdentityCredential

In Identity v2, the `ManagedIdentityCredential` retries with exponential back-off when a request for a token fails with a 404 status code. This change only applies to environments with available IMDS endpoints.

Azure Service Fabric support hasn't been added on the initial version 2 of Identity. Subscribe to [issue #12420](https://github.com/Azure/azure-sdk-for-js/issues/12420) for updates on this feature.

#### Other features

- `ClientCertificateCredential` now optionally accepts a configuration object as its third constructor parameter, instead of the PEM certificate path. This new object, called `ClientCertificateCredentialPEMConfiguration`, can contain either the PEM certificate path with the `certificatePath` property, or the contents of the PEM certificate with the `certificate` property..
- The Node.js version of `InteractiveBrowserCredential` has [Proof Key for Code Exchange (PKCE)](https://datatracker.ietf.org/doc/html/rfc7636) enabled by default.
- `InteractiveBrowserCredential` has a new `loginHint` constructor option, which allows a username to be pre-selected for interactive logins.
- In `AzureCliCredential`, we allow specifying a `tenantId` in the parameters through the `AzureCliCredentialOptions`.
- A new error, named `AuthenticationRequiredError`, has been added. This error shows up when a credential fails to authenticate silently.
- Errors and logged exceptions may point to the new [troubleshooting guidelines](https://github.com/Azure/azure-sdk-for-js/blob/main/sdk/identity/identity/TROUBLESHOOTING.md).
- On all of the credentials we're providing, the initial authentication attempt in the lifetime of your app will include an additional request to first discover relevant endpoint metadata information from Azure.

### Breaking changes

#### Breaking changes from v1

- For `ClientCertificateCredential` specifically, the validity of the PEM certificate is evaluated on `getToken` and not on the constructor.
- We have also renamed the error `CredentialUnavailable` to `CredentialUnavailableError`, to align with the naming convention used for error classes in the Azure SDKs in JavaScript.
- In v1 of Identity some `getToken` calls could resolve with `null` in the case the authentication request succeeded with a malformed output. In v2, issues with the `getToken` method will always throw errors.
- Breaking changes to InteractiveBrowserCredential

  - The `InteractiveBrowserCredential` will use the [Auth Code Flow](https://docs.microsoft.com/azure/active-directory/develop/v2-oauth2-auth-code-flow) with [PKCE](https://tools.ietf.org/html/rfc7636) rather than [Implicit Grant Flow](https://docs.microsoft.com/azure/active-directory/develop/v2-oauth2-implicit-grant-flow) to better support browsers with enhanced security restrictions. Learn how to migrate in the [migration guide](https://github.com/Azure/azure-sdk-for-js/blob/main/sdk/identity/identity/migration-v1-v2.md). Read more about the latest `InteractiveBrowserCredential` [here](https://github.com/Azure/azure-sdk-for-js/blob/main/sdk/identity/identity/interactive-browser-credential.md).
  - The default client ID used for `InteractiveBrowserCredential` was viable only in Node.js and not for the browser. Therefore, on v2 client ID is a required parameter when using this credential in browser apps.
  - Identity v2 also removes the `postLogoutRedirectUri` from the options to the constructor for `InteractiveBrowserCredential`. This option wasn't being used. Instead of using this option, use MSAL directly. For more information, see [Authenticating with the @azure/msal-browser Public Client](https://github.com/Azure/azure-sdk-for-js/blob/main/sdk/identity/identity/samples/AzureIdentityExamples.md#authenticating-with-the-azuremsal-browser-public-client).
  - In Identity v2, `VisualStudioCodeCredential` throws a `CredentialUnavailableError` unless the new [@azure/identity-vscode](https://www.npmjs.com/package/@azure/identity-vscode) plugin is used.

- Standardizing the tracing span names to be `<className>.<operationName>` over `<className>-<operationName>`

#### Breaking Changes from 2.0.0-beta.4

- Removed the `allowMultiTenantAuthentication` option from all of the credentials. Multi-tenant authentication is now enabled by default. On Node.js, it can be disabled with the `AZURE_IDENTITY_DISABLE_MULTITENANTAUTH` environment variable.
- Removed support for specific Azure regions on `ClientSecretCredential` and `ClientCertificateCredential. This feature will be added back on the next beta.

#### Breaking Changes from 2.0.0-beta.6

- Stopped exporting the `ApplicationCredential` from the package. This will be re-introduced in the future.
- Removed the `CredentialPersistenceOptions` from `DefaultAzureCredential` and `EnvironmentCredential`.
- Merged the configuration and the options bag on the `OnBehalfOfCredential` into a single options bag.
- `AuthenticationRequiredError` (introduced in 2.0.0-beta.1) now has its parameters into a single options bag.
- `AuthenticationRequiredError` (introduced in 2.0.0-beta.1) now has its parameters in a single options bag, `AuthenticationRequiredErrorOptions`.
- `InteractiveBrowserCredentialOptions` has been renamed to `InteractiveBrowserCredentialNodeOptions`, and `InteractiveBrowserCredentialBrowserOptions` has been named `InteractiveBrowserCredentialInBrowserOptions`.

### Bugs Fixed

- `ClientSecretCredential`, `ClientCertificateCredential`, and `UsernamePasswordCredential` throw if the required parameters aren't provided (even in JavaScript).
- Fixed a bug that caused `AzureCliCredential` to fail when a custom tenant ID was provided.
- Caught up with the bug fixes for Azure POD Identity that were implemented on version 1.5.1.

### Other Changes

Identity v2 no longer includes native dependencies (neither ordinary, peer, nor optional dependencies). Previous distributions of `@azure/identity` included an optional dependency on `keytar`, which caused issues for some users in restrictive environments.

Identity v2 for JavaScript now also depends on the latest available versions of `@azure/msal-common`, `@azure/msal-node`, and `@azure/msal-browser`. Our goal is to always be up-to-date with the MSAL versions.

## 2.0.0-beta.6 (2021-09-09)

### Features Added

- Added the `OnBehalfOfCredential`, which allows users to authenticate through the [On-Behalf-Of authentication flow](https://docs.microsoft.com/azure/active-directory/develop/v2-oauth2-on-behalf-of-flow).
- `ManagedIdentityCredential` now supports token exchange authentication.

### Breaking Changes

- `ClientCertificateCredential` now evaluates the validity of the PEM certificate path on `getToken` and not on the constructor.

#### Breaking Changes from 2.0.0-beta.5

- The property named `selectedCredential` that was added to `ChainedTokenCredential` and `DefaultAzureCredential` has been removed, since customers reported that logging was enough.
- Changed the name of the "extension" API to the "plugin" API to reduce confusion between this package and VS Code extensions. The function `useIdentityExtension` was renamed to `useIdentityPlugin`, and "extension packages" are now known as "plugin packages".
- Renamed the `allowUnencryptedStorage` property of `TokenCachePersistenceOptions` to `unsafeAllowUnencryptedStorage` to make it clear that enabling the unencrypted storage feature is not generally safe for production use.

### Bugs Fixed

- `ClientSecretCredential`, `ClientCertificateCredential` and `UsernamePasswordCredential` now throw if the required parameters are not provided (even in JavaScript).
- Fixed a bug introduced on 2.0.0-beta.5 that caused the `ManagedIdentityCredential` to fail authenticating in Arc environments. Since our new core disables unsafe requests by default, we had to change the security settings for the first request of the Arc MSI, which retrieves the file path where the authentication value is stored since this request generally happens through an HTTP endpoint.
- Fixed bug on the `AggregateAuthenticationError`, which caused an inconsistent error message on the `ChainedTokenCredential`, `DefaultAzureCredential` and `ApplicationCredential`.

### Other Changes

- The errors thrown by the `ManagedIdentityCredential` have been improved.

## 1.5.2 (2021-09-01)

- Fixed a bug introduced on 1.5.0 that caused the `ManagedIdentityCredential` to fail authenticating in Arc environments. Since our new core disables unsafe requests by default, we had to change the security settings for the first request of the Arc MSI, which retrieves the file path where the authentication value is stored since this request generally happens through an HTTP endpoint.

## 1.5.1 (2021-08-12)

- Fixed how we verify the IMDS endpoint is available. Now, besides skipping the `Metadata` header, we skip the URL query. Both will ensure that all the known IMDS endpoints return as early as possible.
- Added support for the `AZURE_POD_IDENTITY_AUTHORITY_HOST` environment variable. If present, the IMDS endpoint initial verification will be skipped.

## 2.0.0-beta.5 (2021-08-10)

### Features Added

- This release adds support by default for CP1 client capabilities, enabling all credentials to respond to claims challenges that occur due to insufficient claims. Claims challenges, for example, can occur due to requirements of [Continuous Access Enforcement (CAE)](https://docs.microsoft.com/azure/active-directory/conditional-access/concept-continuous-access-evaluation) and [Conditional Access authentication context](https://techcommunity.microsoft.com/t5/azure-active-directory-identity/granular-conditional-access-for-sensitive-data-and-actions/ba-p/1751775). You may optionally disable this behavior by setting the environment variable `AZURE_IDENTITY_DISABLE_CP1` (to any value). You can read more about client capabilities, CAE, and Conditional Access on [the Microsoft Documentation](https://docs.microsoft.com/azure/active-directory/develop/claims-challenge).
- `ChainedTokenCredential` and `DefaultAzureCredential` now expose a property named `selectedCredential`, which will store the selected credential once any of the available credentials succeeds.
- Implementation of `ApplicationCredential` for use by applications which call into Microsoft Graph APIs and which have issues using `DefaultAzureCredential`. This credential is based on `EnvironmentCredential` and `ManagedIdentityCredential`.

### Breaking Changes

> These changes do not impact the API of stable versions such as 1.6.0.
> Only code written against a beta version such as 1.7.0b1 may be affected.

- Renamed `AZURE_POD_IDENTITY_TOKEN_URL` to `AZURE_POD_IDENTITY_AUTHORITY_HOST`.

### Bugs Fixed

- With this release, we've migrated from using `@azure/core-http` to `@azure/core-rest-pipeline` for the handling of HTTP requests. See [Azure Core v1 vs v2](https://github.com/Azure/azure-sdk-for-js/blob/main/sdk/core/core-rest-pipeline/documentation/core2.md) for more on the difference and benefits of the move. This removes our dependency on `node-fetch` and along with it issues we have seen in using this dependency in specific environments like Kubernetes pods.

## 1.5.0 (2021-07-19)

- With this release, we've migrated from using `@azure/core-http` to `@azure/core-rest-pipeline` for the handling of HTTP requests. See [Azure Core v1 vs v2](https://github.com/Azure/azure-sdk-for-js/blob/main/sdk/core/core-rest-pipeline/documentation/core2.md) for more on the difference and benefits of the move. This removes our dependency on `node-fetch` and along with it issues we have seen in using this dependency in specific environments like Kubernetes pods.

## 1.4.0 (2021-07-09)

- With this release, we drop support for Node.js versions that have reached the end of life, like Node.js 8. Read our [support policy](https://github.com/Azure/azure-sdk-for-js/blob/main/SUPPORT.md) for more details.
- Updated the default timeout of the first request of the IMDS MSI from half a second to three seconds to compensate for the slowness caused by `node-fetch` for initial requests in specific environments, like Kubernetes pods.
- Upgraded `@azure/core-http` to version `^2.0.0`, and `@azure/core-tracing` to version `1.0.0-preview.12`.

- Upgraded the `AuthorizationCodeCredential` to use the latest `@azure/msal-node`.

## 2.0.0-beta.4 (2021-07-07)

### Features Added

- With the dropping of support for Node.js versions that are no longer in LTS, the dependency on `@types/node` has been updated to version 12. Read our [support policy](https://github.com/Azure/azure-sdk-for-js/blob/main/SUPPORT.md) for more details.
- Introduced an extension API through a top-level method `useIdentityExtension`. The function accepts an "extension" as an argument, which is a function accepting a `context`. The extension context is an internal part of the Azure Identity API, so it has an `unknown` type. Two new packages are designed to be used with this API:
  - `@azure/identity-vscode`, which provides the dependencies of `VisualStudioCodeCredential` and enables it (see more below).
  - `@azure/identity-cache-persistence`, which provides persistent token caching (same as was available in version 2.0.0-beta.2, but now provided through a secondary extension package).
- Reintroduced a stub implementation of `VisualStudioCodeCredential`. If the `@azure/identity-vscode` extension is not used, then it will throw a `CredentialUnavailableError` (similar to how it previously behaved if the `keytar` package was not installed). The extension now provides the underlying implementation of `VisualStudioCodeCredential` through dependency injection.
- Reintroduced the `TokenCachePersistenceOptions` property on most credential constructor options. This property must be present with an `enabled` property set to true to enable persistent token caching for a credential instance. Credentials that do not support persistent token caching do not have this property.
- Added support to `ManagedIdentityCredential` for Bridge to Kubernetes local development authentication.
- Enabled PKCE on `InteractiveBrowserCredential` for Node.js. [Proof Key for Code Exchange (PKCE)](https://datatracker.ietf.org/doc/html/rfc7636) is a security feature that mitigates authentication code interception attacks.
- Added `LoginHint` property to `InteractiveBrowserCredentialOptions` which allows a user name to be pre-selected for interactive logins. Setting this option skips the account selection prompt and immediately attempts to login with the specified account.
- Added regional STS support to client credential types.
  - Added the `RegionalAuthority` type, that allows specifying Azure regions.
  - Added `regionalAuthority` property to `ClientSecretCredentialOptions` and `ClientCertificateCredentialOptions`.
  - If instead of a region, `AutoDiscoverRegion` is specified as the value for `regionalAuthority`, MSAL will be used to attempt to discover the region.
  - A region can also be specified through the `AZURE_REGIONAL_AUTHORITY_NAME` environment variable.
- `AzureCliCredential` and `AzurePowerShellCredential` now allow specifying a `tenantId`.
- All credentials except `ManagedIdentityCredential` support enabling multi tenant authentication via the `allowMultiTenantAuthentication` option.

### Breaking Changes

- Removed the protected method `getAzureCliAccessToken` from the public API of the `AzureCliCredential`. While it will continue to be available as part of v1, we won't be supporting this method as part of v2's public API.

### Key Bugs Fixed

- Fixed an issue in which `InteractiveBrowserCredential` on Node would sometimes cause the process to not respond if there was no browser available.
- Fixed an issue in which the `AZURE_AUTHORITY_HOST` environment variable was not properly picked up in Node.js.

## 2.0.0-beta.3 (2021-05-12)

### New features

- Azure Identity for JavaScript no longer carries any native dependencies (neither ordinary, peer, nor optional dependencies). Previous distributions of `@azure/identity` carried an optional dependency on `keytar`, which caused issues for some users in restrictive environments.
- Updated the `@azure/msal-node` dependency to version `^1.0.2`, which allows cancelling of an ongoing `getToken()` operation on `DeviceCodeCredential`.
- Fixed issue with the logging of success messages on the `DefaultAzureCredential` and the `ChainedTokenCredential`. These messages will now mention the internal credential that succeeded.
- `AuthenticationRequiredError` (introduced in 2.0.0-beta.1) now has the same impact on `ChainedTokenCredential` as the `CredentialUnavailableError` which is to allow the next credential in the chain to be tried.
- `ManagedIdentityCredential` now retries with exponential back-off when a request for a token fails with a 404 status code on environments with available IMDS endpoints.
- Added an `AzurePowerShellCredential` which will use the authenticated user session from the `Az.Account` PowerShell module. This credential will attempt to use PowerShell Core by calling `pwsh`, and on Windows it will fall back to Windows PowerShell (`powershell`) if PowerShell Core is not available.

### Breaking changes from 2.0.0-beta.1

- Removed `VisualStudioCodeCredential`, since it requires us to list [keytar](https://www.npmjs.com/package/keytar) as an optional dependency. `keytar` contains machine-code components that are difficult to build in certain environments, so this credential will be offered through a separate extension package in the future.
- Removed token persistence through `@azure/msal-node-extensions`, as its machine-code components have the same problems as `keytar`. This functionality will similarly be reintroduced through a separate extension package in the future.
- Removed `authenticationRecord`, `disableAutomaticAuthentication` and `authenticate()` from the credential `UsernamePasswordCredential`. While MSAL does support this, allowing `authenticationRecord` arguably could result in users authenticating through an account other than the one they're specifying with the username and the password.

## 2.0.0-beta.2 (2021-04-06)

- Breaking change: Renamed errors `CredentialUnavailable` to `CredentialUnavailableError`, and `AuthenticationRequired` to `AuthenticationRequiredError`, to align with the naming convention used for error classes in the Azure SDKs in JavaScript.
- Added `clientId` to the `AuthenticationRecord` type, alongsides the `tenantId` that this interface already had. Together they can be used to re-authenticate after recovering a previously serialized `AuthenticationRecord`.
- The `serialize()` method on the `AuthenticationRecord` object that allows an authenticated account to be stored as a string and re-used in another credential at any time, is removed in favor of a standalone function `serializeAuthenticationRecord` similar to how we have the `deserializeAuthenticationRecord` function.
- `serializeAuthenticationRecord` now serializes into a JSON string with camel case properties. This makes it re-usable across languages.
- Removed the interface `PersistentCredentialOptions` (introduced in `2.0.0-beta.1`) and instead inlined the options for the persistent cache feature in the options of individual credentials.
- Added properties `scopes` and `getTokenOptions` to the AuthenticationRequired error. These properties hold the values used by the `getToken()` method on your credential to fetch the access token. You should pass these to the `authenticate()` method on your credential if you wanted to do manual authentication after catching the `AuthenticationRequired` error.
- `InteractiveBrowserCredential` no longer supports [Implicit Grant Flow](https://docs.microsoft.com/azure/active-directory/develop/v2-oauth2-implicit-grant-flow) and will only support [Auth Code Flow](https://docs.microsoft.com/azure/active-directory/develop/v2-oauth2-auth-code-flow) instead. Therefore the `flow` option introduced in `1.2.4-beta.1` has been removed. More information from the documentation on Implicit Grant Flow:

> With the plans for [third party cookies to be removed from browsers](https://docs.microsoft.com/azure/active-directory/develop/reference-third-party-cookies-spas), the **implicit grant flow is no longer a suitable authentication method**. The [silent SSO features](https://docs.microsoft.com/azure/active-directory/develop/v2-oauth2-implicit-grant-flow#getting-access-tokens-silently-in-the-background) of the implicit flow do not work without third party cookies, causing applications to break when they attempt to get a new token. We strongly recommend that all new applications use the authorization code flow that now supports single page apps in place of the implicit flow, and that [existing single page apps begin migrating to the authorization code flow](https://docs.microsoft.com/azure/active-directory/develop/migrate-spa-implicit-to-auth-code) as well.

## 1.3.0 (2021-04-05)

### Tracing Changes

- Updated @azure/core-tracing to version `1.0.0-preview.11`. See [@azure/core-tracing CHANGELOG](https://github.com/Azure/azure-sdk-for-js/blob/main/sdk/core/core-tracing/CHANGELOG.md) for details about breaking changes with tracing.

## 2.0.0-beta.1 (2021-03-24)

This update marks the preview for the first major version update of the `@azure/identity` package since the first stable version was released in October, 2019. This is mainly driven by the improvements we are making for the `InteractiveBrowserCredential` when used in browser applications by updating it to use the new `@azure/msal-browser` which is replacing the older `msal` package.

### Breaking changes

- Changes to `InteractiveBrowserCredential`
  - When used in browser applications, the `InteractiveBrowserCredential` has been updated to use the [Auth Code Flow](https://docs.microsoft.com/azure/active-directory/develop/v2-oauth2-auth-code-flow) with [PKCE](https://tools.ietf.org/html/rfc7636) rather than [Implicit Grant Flow](https://docs.microsoft.com/azure/active-directory/develop/v2-oauth2-implicit-grant-flow) by default to better support browsers with enhanced security restrictions. Please note that this credential always used the Auth Code Flow when used in Node.js applications. Read more on this in our [docs on Interactive Browser Credential](https://github.com/Azure/azure-sdk-for-js/blob/main/sdk/identity/identity/interactive-browser-credential.md).
  - The default client ID used for `InteractiveBrowserCredential` was viable only in Node.js and not for the browser. Therefore, client Id is now a required parameter when constructing this credential in browser applications.
  - The `loginStyle` and `flow` options to the constructor for `InteractiveBrowserCredential` will now show up only when used in browser applications as these were never applicable to Node.js
  - Removed the `postLogoutRedirectUri` from the options to the constructor for `InteractiveBrowserCredential`. This option was not being used since we don't have a way for users to log out yet.
- When a token is not available, some credentials had the promise returned by the `getToken` method resolve with `null`, others had the `getToken` method throw the `CredentialUnavailable` error. This behavior is now made consistent across all credentials to throw the `CredentialUnavailable` error.
  - This change has no bearing on the user if all they ever did was create the credentials and pass it to the Azure SDKs.
  - This change affects only those users who called the `getToken()` method directly and did not handle resulting errors.
- The constructor for `DeviceCodeCredential` always had multiple optional parameters and no required ones. As per our guidelines, this has now been simplified to take a single optional bag of parameters.

### New features

- Changes to `InteractiveBrowserCredential`, `DeviceCodeCredential`, `ClientSecretCredential`, `ClientCertificateCredential` and `UsernamePasswordCredential`:
  - Migrated to use the latest MSAL. This update improves caching of tokens, significantly reducing the number of network requests.
  - Added the feature of persistence caching of credentials. This is driven by the new `tokenCachePersistenceOptions` option available in the options you pass to the credential constructors.
    - For now, to use this feature, users will need to install `@azure/msal-node-extensions` [1.0.0-alpha.6](https://www.npmjs.com/package/@azure/msal-node-extensions/v/1.0.0-alpha.6) on their own. This experience will be improved in the next update.
    - This feature uses DPAPI on Windows, it tries to use the Keychain on OSX and the Keyring on Linux.
    - To learn more on the usage, please refer to our docs on the `TokenCachePersistenceOptions` interface.
    - **IMPORTANT:** As part of this beta, this feature is only supported in Node 10, 12 and 14.
- Changes to `InteractiveBrowserCredential` and `DeviceCodeCredential`:
  - You can now control when the credential requests user input with the new `disableAutomaticAuthentication` option added to the options you pass to the credential constructors.
    - When enabled, this option stops the `getToken()` method from requesting user input in case the credential is unable to authenticate silently.
    - If `getToken()` fails to authenticate without user interaction, and `disableAutomaticAuthentication` has been set to true, a new error will be thrown: `AuthenticationRequired`. You may use this error to identify scenarios when manual authentication needs to be triggered (with `authenticate()`, as described in the next point).
  - A new method `authenticate()` is added to these credentials which is similar to `getToken()`, but it does not read the `disableAutomaticAuthentication` option described above.
    - Use this to get an `AuthenticationRecord` which you can then use to create new credentials that will re-use the token information.
    - The `AuthenticationRecord` object has a `serialize()` method that allows an authenticated account to be stored as a string and re-used in another credential at any time. Use the new helper function `deserializeAuthenticationRecord` to de-serialize this string.
    - `authenticate()` might succeed and still return `undefined` if we're unable to pick just one account record from the cache. This might happen if the cache is being used by more than one credential, or if multiple users have authenticated using the same Client ID and Tenant ID. To ensure consistency on a program with many users, please keep track of the `AuthenticationRecord` and provide them in the constructors of the credentials on initialization.

### Other changes

- Updated the `@azure/msal-node` dependency to `^1.0.0`.
- `DefaultAzureCredential`'s implementation for browsers is simplified to throw the `BrowserNotSupportedError` in its constructor. Previously, we relied on getting the same error from trying to instantiate the different credentials that `DefaultAzureCredential` supports in Node.js.
  - As before, please use only the `InteractiveBrowserCredential` in your browser applications.
- For the `InteractiveBrowserCredential` for node, replaced the use of the `express` module with a native http server for Node, shrinking the resulting identity module considerably.

## 1.2.4 (2021-03-08)

This release doesn't have the changes from `1.2.4-beta.1`.

- Bug fix: Now if the `managedIdentityClientId` optional parameter is provided to `DefaultAzureCredential`, it will be properly passed through to the underlying `ManagedIdentityCredential`. Related to customer issue: [13872](https://github.com/Azure/azure-sdk-for-js/issues/13872).
- Bug fix: `ManagedIdentityCredential` now also properly handles `EHOSTUNREACH` errors. Fixes issue [13894](https://github.com/Azure/azure-sdk-for-js/issues/13894).

## 1.2.4-beta.1 (2021-02-12)

- Breaking Change: Updated `InteractiveBrowserCredential` to use the Auth Code Flow with PKCE rather than Implicit Grant Flow by default in the browser, to better support browsers with enhanced security restrictions. A new file was added to provide more information about this credential [here](https://github.com/Azure/azure-sdk-for-js/blob/main/sdk/identity/identity/interactive-browser-credential.md).

## 1.2.3 (2021-02-09)

- Fixed Azure Stack support for the Node.js version of the `InteractiveBrowserCredential`. Fixes issue [11220](https://github.com/Azure/azure-sdk-for-js/issues/11220).
- The 'keytar' dependency has been updated to the latest version.
- No longer overrides global Axios defaults. This includes an update in `@azure/identity`'s source, and an update of the `@azure/msal-node` dependency. Fixes issue [13343](https://github.com/Azure/azure-sdk-for-js/issues/13343).

## 1.2.2 (2021-01-12)

- Upgrading to the msal-node dependency due to a severe vulnerability in Axios. Link to the documented vulnerability: [link](https://npmjs.com/advisories/1594). Fixes issue [13088](https://github.com/Azure/azure-sdk-for-js/issues/13088).

## 1.2.1 (2021-01-07)

- Upgrading to Axios 0.21.1 due to a severe vulnerability in Axios. Link to the documented vulnerability: [link](https://npmjs.com/advisories/1594). Fixes issue [13088](https://github.com/Azure/azure-sdk-for-js/issues/13088).

## 1.2.0 (2020-11-11)

### Changes since 1.1.\*

- With 1.2, we've added support for Azure Arc to our Managed Identity credential.
- We've also added an Interactive Browser credential for Node, which spawns the user's browser and connects via
  a browser-based auth code flow. This is powered by the Microsoft Authentication Library (MSAL)
- We've moved `DeviceCodeCredential` to also use the Microsoft Authentication Library (MSAL)
- Identity now supports Subject Name/Issuer (SNI) as part of authentication for ClientCertificateCredential.
- Added Active Directory Federation Services authority host support to the node credentials.
- `ManagedIdentityCredential` has been aligned with other languages, and now treats expected errors properly.
- Added support for multiple clouds on `VisualStudioCodeCredential`.

### Changes since the latest 1.2-beta

- `ManagedIdentityCredential` now only checks for available MSIs once per class instance.
- `ManagedIdentityCredential` now supports Azure Arc environments.
- `ManagedIdentityCredential` now supports Azure Service Fabric environments.
- Added authority host for multiple clouds on `VisualStudioCodeCredential`, and specified `AzureCloud` as the default cloud name.
- `DeviceCodeCredential` now has both of its constructor parameters, `tenantId` and `clientId`, as optional parameters. The default value of `tenantId` is "organizations", and the Azure CLI's client ID is the default value of `clientId`.
- We've removed the persistent cache support from the previous beta.

## 1.2.0-beta.2 (2020-10-06)

- `DeviceCodeCredential` now by default shows the Device Code message on the console. This can still be overwritten with a custom behavior by specifying a function as the third parameter, `userPromptCallback`.
- Added support for multiple clouds on `VisualStudioCodeCredential`. Fixes customer issue [11452](https://github.com/Azure/azure-sdk-for-js/issues/11452).
- `ManagedIdentityCredential` has been aligned with other languages, now treating expected errors properly. This fixes customer issue [11451](https://github.com/Azure/azure-sdk-for-js/issues/11451).
- `InteractiveBrowserCredential` authentication now uses the silent flow if the user provides a cache and authentication record for lookup.
- Added Active Directory Federation Services authority host support to the node credentials.
- Reverted a change in 1.2.0-beta.1 which moved `@rollup/plugin-json` from `devDependencies` to `dependencies`. `@rollup/plugin-json` was placed as a dependency due to an oversight, and it is not a necessary dependency for `@azure/identity`.

## 1.2.0-beta.1 (2020-09-08)

- A new `InteractiveBrowserCredential` for node which will spawn a web server, start a web browser, and allow the user to interactively authenticate with the browser.
- With 1.2.0-beta.1, Identity will now use [MSAL](https://www.npmjs.com/package/@azure/msal-node) to perform authentication. With this beta, DeviceCodeCredential and a new InteractiveBrowserCredential for node are powered by MSAL.
- Identity now supports Subject Name/Issuer (SNI) as part of authentication for ClientCertificateCredential
- Upgraded App Services MSI API version

## 1.1.0 (2020-08-11)

### Changes since 1.0.\*

- With 1.1.0, new developer credentials are now available: `VisualStudioCodeCredential` and `AzureCliCredential`.
  - `VisualStudioCodeCredential` allows developers to log into Azure using the credentials available after logging in through the Azure Account extension in Visual Studio Code.
  - `AzureCliCredential` allows developers to log into Azure using the login credentials after an "az login" call.
- Both `VisualStudioCodeCredential` and `AzureCliCredential` may be used directly or indirectly as part of `DefaultAzureCredential`.
- Added the ability to configure the Managed Identity with a user-assigned client ID via a new option available in the `DefaultAzureCredential` constructor options: `managedIdentityClientId`.
- Made a list of known authorities is now available via a new top-level constant: `AzureAuthorityHosts`.
- Introduced the `CredentialUnavailable` error, which allows developers to differentiate between a credential not being available and an error happening during authentication.

### Changes since the latest 1.1-preview

- Renamed the `VSCodeCredential` to `VisualStudioCodeCredential`, and its options parameter from `VSCodeCredentialOptions` to `VisualStudioCodeCredentialOptions`.
- Tenant information is now loaded from the Visual Studio Code settings file when the `VisualStudioCodeCredential` is used.
- Added `managedIdentityClientId` to optionally pass in a user-assigned client ID for the `ManagedIdentityCredential`.

## 1.1.0-preview.5 (2020-07-22)

- Make the keytar dependency optional, allowing for building and running on platforms not supported by keytar [PR #10142](https://github.com/Azure/azure-sdk-for-js/pull/10142)
- DefaultAzureCredential and VSCodeCredential can now take a tenant id as part of the options object
- KnownAuthorityHosts has been renamed to AzureAuthorityHosts

## 1.1.0-preview.4 (2020-06-09)

- Switch to using CredentialUnavailable to differentiate from expected and unexpected errors during DefaultAzureCredential startup. [PR #8172](https://github.com/Azure/azure-sdk-for-js/pull/8127)
- Make all developer credentials public as well as the list used by DefaultAzureCredential [PR #9274](https://github.com/Azure/azure-sdk-for-js/pull/9274)

## 1.1.0-preview.3 (2020-05-05)

- Add ability to read AZURE_AUTHORITY_HOST from environment ([PR #8226](https://github.com/Azure/azure-sdk-for-js/pull/8226) [PR #8343](https://github.com/Azure/azure-sdk-for-js/pull/8343))
- Update to OpenTelemetry 0.6 ([PR #7998](https://github.com/Azure/azure-sdk-for-js/pull/7998))
- Set expires_on at a higher precedence for IMDS ([PR #8591](https://github.com/Azure/azure-sdk-for-js/pull/8591))

## 1.1.0-preview.2 (2020-04-07)

- Make KnownAuthorityHosts constants available
- Extended DefaultAzureCredential with an experimental credential that uses the login credential from VSCode's Azure Account extension

## 1.1.0-preview1 (2020-03-10)

- Extended DefaultAzureCredential with an experimental credential that uses the login credential from Azure CLI
- Fix tracing to set correct span attributes ([PR #6565](https://github.com/Azure/azure-sdk-for-js/pull/6565)).

## 1.0.2 (2019-12-03)

- Fixed an issue where an authorization error occurs due to wrong access token being returned by the MSI endpoint when using a user-assigned managed identity with `ManagedIdentityCredential` ([PR #6134](https://github.com/Azure/azure-sdk-for-js/pull/6134))
- Fixed an issue in `EnvironmentCredential` where authentication silently fails when one or more of the expected environment variables is not present ([PR #6313](https://github.com/Azure/azure-sdk-for-js/pull/6313))
- Updated to use OpenTelemetry 0.2 via `@azure/core-tracing`

## 1.0.0 (2019-10-29)

- This release marks the general availability of the `@azure/identity` package.
- `EnvironmentCredential` now looks for additional environment variables: ([PR #5743](https://github.com/Azure/azure-sdk-for-js/pull/5743))
  - `AZURE_CLIENT_CERTIFICATE_PATH` to configure `ClientCertificateCredential`
  - `AZURE_USERNAME` and `AZURE_PASSWORD` to configure `UsernamePasswordCredential`
- `GetTokenOptions` now extends the interface `OperationOptions` ([PR #5899](https://github.com/Azure/azure-sdk-for-js/pull/5899))
- `TokenCredentialOptions` now extends the interface `PipelineOptions` ([PR #5711](https://github.com/azure/azure-sdk-for-js/pull/5711))
- Renamed `IdentityClientOptions` to `TokenCredentialOptions` ([PR #5797](https://github.com/Azure/azure-sdk-for-js/pull/5797))
- Removed the browser bundle. A browser-compatible library can still be created through the use of a bundler such as Rollup, Webpack, or Parcel
  ([PR #5863](https://github.com/Azure/azure-sdk-for-js/pull/5863))

## 1.0.0-preview.6 (2019-10-22)

- Renamed `DeviceCodeDetails` to `DeviceCodeInfo` and improved casing of the fields in the `ErrorResponse` type ([PR #5662](https://github.com/Azure/azure-sdk-for-js/pull/5662))
- Improved the constructor signatures for `AuthorizationCodeCredential`, `DeviceCodeCredential`, `InteractiveBrowserCredential` and `managedIdentityCredential` so that it's clearer which parameters are optional and what additional values they accept ([PR #5668](https://github.com/Azure/azure-sdk-for-js/pull/5668))
- Added logging for authentication flows via the new `@azure/logger` package ([PR #5611](https://github.com/Azure/azure-sdk-for-js/pull/5611))
- Fixed an issue in `DeviceCodeCredential` where an unexpected authentication error could cause an infinite polling loop ([PR #5430](https://github.com/Azure/azure-sdk-for-js/pull/5430))
- Improved the details that appear in the `AggregateAuthenticationError` ([PR #5409](https://github.com/Azure/azure-sdk-for-js/pull/5409))

## 1.0.0-preview.5 (2019-10-08)

- Update `@azure/core-tracing` dependency to resolve an issue when running in Internet Explorer 11 ([PR #5472](https://github.com/Azure/azure-sdk-for-js/pull/5472))

## 1.0.0-preview.4 (2019-10-07)

- Introduced the `AuthorizationCodeCredential` for performing the [authorization code flow](https://docs.microsoft.com/azure/active-directory/develop/v2-oauth2-auth-code-flow) with AAD ([PR #5356](https://github.com/Azure/azure-sdk-for-js/pull/5356))
- Fixed an issue preventing the `ManagedIdentityCredential` from working inside of Azure Function Apps ([PR #5144](https://github.com/Azure/azure-sdk-for-js/pull/5144))
- Added tracing to `IdentityClient` and credential implementations ([PR #5283](https://github.com/Azure/azure-sdk-for-js/pull/5283))
- Improved the exception message for `AggregateAuthenticationError` so that errors thrown from `DefaultAzureCredential` are now more actionable ([PR #5409](https://github.com/Azure/azure-sdk-for-js/pull/5409))

## 1.0.0-preview.3 (2019-09-09)

- Fixed a ping timeout issue. The timeout is now configurable. ([PR #4941](https://github.com/Azure/azure-sdk-for-js/pull/4941))
- Fixed IMDS endpoint detection false positive ([PR #4909](https://github.com/Azure/azure-sdk-for-js/pull/4909))

## 1.0.0-preview.2 (2019-08-05)

- Introduced the following credential types:
  - `DeviceCodeCredential`.
  - `InteractiveBrowserCredential`.
  - `UsernamePasswordCredential`.
- This library can now be used in the browser! The following credential types supported in browser builds:
  - `ClientSecretCredential`.
  - `UsernamePasswordCredential`.
  - `InteractiveBrowserCredential`.

## 1.0.0-preview.1 (2019-06-27)

For release notes and more information please visit https://aka.ms/azsdk/releases/july2019preview

- Introduced the following credential types:
  - `DefaultAzureCredential`.
  - `EnvironmentCredential`.
  - `ManagedIdentityCredential`.
  - `ClientSecretCredential`.
  - `ClientCertificateCredential`.
  - `ChainedTokenCredential`.<|MERGE_RESOLUTION|>--- conflicted
+++ resolved
@@ -8,17 +8,12 @@
 
 ### Bugs Fixed
 
-<<<<<<< HEAD
 - Fixed a bug that would break the AzureCliCredential if the Azure CLI reported a warning. See: [21075](https://github.com/Azure/azure-sdk-for-js/issues/21075).
 
 ### Other Changes
 
-=======
-### Other Changes
-
 - Upgraded to `@azure/core-tracing` version `^1.0.0`.
 
->>>>>>> 71583f3d
 ## 2.1.0-beta.2 (2022-03-22)
 
 ### Features Added
