--- conflicted
+++ resolved
@@ -34,11 +34,8 @@
 - `AuthenticationRequiredError` (introduced in 2.0.0-beta.1) now has the same impact on `ChainedTokenCredential` as the `CredentialUnavailableError` which is to allow the next credential in the chain to be tried.
 - `ManagedIdentityCredential` now retries with exponential back-off when a request for a token fails with a 404 status code on environments with available IMDS endpoints.
 - Added an `AzurePowerShellCredential` which will use the authenticated user session from the `Az.Account` PowerShell module. This credential will attempt to use PowerShell Core by calling `pwsh`, and on Windows it will fall back to Windows PowerShell (`powershell`) if PowerShell Core is not available.
-<<<<<<< HEAD
 - Enabled PKCE on `InteractiveBrowserCredential` for Node.js. [Proof Key for Code Exchange (PKCE)](https://datatracker.ietf.org/doc/html/rfc7636) is a security feature that mitigates authentication code interception attacks.
-=======
 - Added support to `ManagedIdentityCredential` for Bridge to Kubernetes local development authentication.
->>>>>>> b17fb63a
 
 ### Breaking changes from 2.0.0-beta.1
 
