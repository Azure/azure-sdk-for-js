# Release History

## 2.1.0-beta.3 (Unknown)

### Features Added

### Breaking Changes

### Bugs Fixed

<<<<<<< HEAD
- Fixed a bug that would break the AzureCliCredential if the Azure CLI reported a warning. See: [21075](https://github.com/Azure/azure-sdk-for-js/issues/21075).
=======
- Fixed a bug in `AuthorizationCodeCredential` where the tenant id was not being used. The `common` tenant was the only tenant being used by this credential.
- Fixed a bug in `AuthorizationCodeCredential` where the public client was not being used. Due to this bug, without passing in the client secret, this credential would fail.
>>>>>>> 3763a752

### Other Changes

- Upgraded to `@azure/core-tracing` version `^1.0.0`.

## 2.1.0-beta.2 (2022-03-22)

### Features Added

- Added stronger types to the `DefaultAzureCredential` and `ManagedIdentityCredential` constructors so that TypeScript users will trigger a type error by providing both a Managed Identity client ID and resource ID to the same credential instance.
- Added stronger types to the `ClientCertificateCredential` and `OnBehalfOfCredential` constructors so that TypeScript users will trigger a type error by providing both a Client certificate and certificate path to the same credential instance.
- Added support for App Service 2019 resource in Managed Identity Credential.
- All of our credentials now support a new option on their constructor: `loggingOptions`, which allows configuring the logging options of the HTTP pipelines.
- Within the new `loggingOptions` we have also added `allowLoggingAccountIdentifiers`, a property that if set to true logs information specific to the authenticated account after each successful authentication, including: the Client ID, the Tenant ID, the Object ID of the authenticated user, and if possible the User Principal Name.

### Bugs Fixed

- Fixed a bug that caused [Continuous Access Enforcement (CAE)](https://docs.microsoft.com/azure/active-directory/conditional-access/concept-continuous-access-evaluation) and [Conditional Access authentication context](https://techcommunity.microsoft.com/t5/azure-active-directory-identity/granular-conditional-access-for-sensitive-data-and-actions/ba-p/1751775) authentication to fail with newer versions of MSAL.

## 2.1.0-beta.1 (2022-03-02)

### Features Added

- Added support for specifying a custom `resourceId` when creating a `ManagedIdentityCredential` or `DefaultAzureCredential`.
  - In some scenarios where a user-assigned managed identity is required, the identity may be known by an ARM resource ID, but not a client ID (such as when user-assigned identities are created using an ARM template). The `resourceId` option allows an app to select its managed identity by its ARM resource ID to support such scenarios.
  - If `resourceId` is provided, the managed identity providers for Azure App Service (2017), Azure Arc, Azure Cloud Shell, Azure Service Fabric and Token Exchange authentication will log a warning since this parameter is not supported by the identity endpoints in those services. The authentication attempts will be sent, but the parameter will be ignored by the service.
- Added `clientId` to the optional parameters of the `ManagedIdentityCredential`.
- Updated the Troubleshoot guide to have error codes and error messages for the Identity Customer Service Support.

## 2.0.4 (2022-02-18)

### Bugs Fixed

- Fixed a regression in version 2.0.3 in which providing an options bag, but _not_ a client ID, to the `ManagedIdentityCredential` constructor would discard the `options` parameter.

## 2.0.3 (2022-02-16)

### Features Added

- Added log warning for non-support of user assigned identity in Managed Identity credentials in Cloud Shell environments.

### Bugs Fixed

- Fixed bug that duplicated the tenant Id on the URI of outgoing requests when passing an `authorityHost` ending with a tenant Id.
- `ManagedIdentityCredential` now won't retry when it tries to ping the IMDS endpoint.
- Now we are specifying the maximum number of retries to 3 to ensure that maximum retries won't change without notice.

## 2.0.2 (2022-02-03)

### Features Added

- Improved the error message when `InteractiveBrowserCredential` is used with an unavailable port (such as when no `redirectUri` is provided, and the port `80` is busy) and when no browser is available.

### Bugs Fixed

- Challenge claims now are properly being passed through to the outgoing token requests.
- The `ManagedIdentityCredential` now properly parses expiration dates from token exchange requests.

### Other Changes

- Moved the `@types/stoppable` dependency to the `devDependencies`.

## 2.0.1 (2021-10-28)

### Features Added

- The `ManagedIdentityCredential` now supports the Service Fabric environment.

### Bugs Fixed

- Fixed a bug that caused the `AzureCliCredential` to fail on Windows. Issue [18268](https://github.com/Azure/azure-sdk-for-js/issues/18268).

## 2.0.0 (2021-10-15)

After multiple beta releases over the past year, we're proud to announce the general availability of version 2 of the `@azure/identity` package. This version includes the best parts of v1, plus several improvements.

This changelog entry showcases the changes that have been made from version 1 of this package. See the [v1-to-v2 migration guide](https://github.com/Azure/azure-sdk-for-js/blob/main/sdk/identity/identity/migration-v1-v2.md) for details on how to upgrade your application to use the version 2 of `@azure/identity`. For information on troubleshooting the Identity package, see the [troubleshooting guide](https://github.com/Azure/azure-sdk-for-js/blob/main/sdk/identity/identity/TROUBLESHOOTING.md).

### Features Added

#### Plugin API

Identity v2 provides a top-level `useIdentityPlugin` function, which allows using two new plugin packages:

- [@azure/identity-vscode](https://www.npmjs.com/package/@azure/identity-vscode), which provides the dependencies of `VisualStudioCodeCredential` and enables it.
  - If the `@azure/identity-vscode` plugin isn't used through the `useIdentityPlugin` function, the `VisualStudioCodeCredential` exposed by Identity v2 will throw a `CredentialUnavailableError`.
- [@azure/identity-cache-persistence](https://www.npmjs.com/package/@azure/identity-cache-persistence), which provides persistent token caching.

Most credentials on Identity v2 now support the persistent token caching feature. Such credentials include the property [tokenCachePersistenceOptions](https://docs.microsoft.com/javascript/api/@azure/identity/tokencachepersistenceoptions) in the constructor options which can be used to enable this feature.

The following example showcases how to enable persistence caching by first enabling the `@azure/identity-cache-persistence` plugin with `useIdentityPlugin(cachePersistencePlugin)`, and then passing the `tokenCachePersistenceOptions` through the constructor of the `DeviceCodeCredential`:

```ts
import { cachePersistencePlugin } from "@azure/identity-cache-persistence";
import { useIdentityPlugin, DeviceCodeCredential } from "@azure/identity";

useIdentityPlugin(cachePersistencePlugin);

async function main() {
  const credential = new DeviceCodeCredential({
    tokenCachePersistenceOptions: {
      enabled: true,
    },
  });
}
```

#### New credentials

Identity v2 includes two new credential types:

- `AzurePowerShellCredential`, which re-uses any account previously authenticated with the `Az.Account` PowerShell module.
- `OnBehalfOfCredential`, which enables the [On-Behalf-Of authentication flow](https://docs.microsoft.com/azure/active-directory/develop/v2-oauth2-on-behalf-of-flow).

#### New features in all credentials

Identity v2 enables:

- Support for claims challenges resulting from [Continuous Access Enforcement (CAE)](https://docs.microsoft.com/azure/active-directory/conditional-access/concept-continuous-access-evaluation) and [Conditional Access authentication context](https://techcommunity.microsoft.com/t5/azure-active-directory-identity/granular-conditional-access-for-sensitive-data-and-actions/ba-p/1751775).
  - By default, credentials of Identity v2 will produce tokens that can be used to trigger the challenge authentication flows. After these tokens expire, the next HTTP requests to Azure will fail, but the response will contain information to re-authenticate.
  - To disable this behavior, set the environment variable `AZURE_IDENTITY_DISABLE_CP1` to any value. For more about claims challenges, see [Claims challenges, claims requests, and client capabilities](https://docs.microsoft.com/azure/active-directory/develop/claims-challenge).
- Support for multi-tenant authentication on all credentials except `ManagedIdentityCredential`.
  - At the moment, applications needing multi-tenancy support will need to call to the credentials' `getToken` directly, sending the new `tenantId` property.
  - A sample with more context will be provided in a future date.
  - To disable it, set the environment variable `AZURE_IDENTITY_DISABLE_MULTITENANTAUTH`. For more about multitenancy, see [Identity management in multitenant apps](https://docs.microsoft.com/azure/architecture/multitenant-identity/).

#### New features in InteractiveBrowserCredential and DeviceCodeCredential

You can now control when the credential requests user input with the new `disableAutomaticAuthentication` option added to the options you pass to the credential constructors.

- When enabled, this option stops the `getToken()` method from requesting user input in case the credential is unable to authenticate silently.
- If `getToken()` fails to authenticate without user interaction, and `disableAutomaticAuthentication` has been set to true, a new error will be thrown: `AuthenticationRequired`. You may use this error to identify scenarios when manual authentication needs to be triggered (with `authenticate()`, as described in the next point).

A new method `authenticate()` is added to these credentials which is similar to `getToken()`, but it does not read the `disableAutomaticAuthentication` option described above.

- Use this to get an `AuthenticationRecord` which you can then use to create new credentials that will re-use the token information.
- The `AuthenticationRecord` object has a `serialize()` method that allows an authenticated account to be stored as a string and re-used in another credential at any time. Use the new helper function `deserializeAuthenticationRecord` to de-serialize this string.
- `authenticate()` might succeed and still return `undefined` if we're unable to pick just one account record from the cache. This might happen if the cache is being used by more than one credential, or if multiple users have authenticated using the same Client ID and Tenant ID. To ensure consistency on a program with many users, please keep track of the `AuthenticationRecord` and provide them in the constructors of the credentials on initialization.

Learn more via the below samples

- [Samples around controlling user interaction](https://github.com/Azure/azure-sdk-for-js/blob/main/sdk/identity/identity/samples/AzureIdentityExamples.md#control-user-interaction).
- [Samples around persisting user authentication data](https://github.com/Azure/azure-sdk-for-js/blob/main/sdk/identity/identity/samples/AzureIdentityExamples.md#persist-user-authentication-data).

#### New features in ManagedIdentityCredential

In Identity v2, the `ManagedIdentityCredential` retries with exponential back-off when a request for a token fails with a 404 status code. This change only applies to environments with available IMDS endpoints.

Azure Service Fabric support hasn't been added on the initial version 2 of Identity. Subscribe to [issue #12420](https://github.com/Azure/azure-sdk-for-js/issues/12420) for updates on this feature.

#### Other features

- `ClientCertificateCredential` now optionally accepts a configuration object as its third constructor parameter, instead of the PEM certificate path. This new object, called `ClientCertificateCredentialPEMConfiguration`, can contain either the PEM certificate path with the `certificatePath` property, or the contents of the PEM certificate with the `certificate` property..
- The Node.js version of `InteractiveBrowserCredential` has [Proof Key for Code Exchange (PKCE)](https://datatracker.ietf.org/doc/html/rfc7636) enabled by default.
- `InteractiveBrowserCredential` has a new `loginHint` constructor option, which allows a username to be pre-selected for interactive logins.
- In `AzureCliCredential`, we allow specifying a `tenantId` in the parameters through the `AzureCliCredentialOptions`.
- A new error, named `AuthenticationRequiredError`, has been added. This error shows up when a credential fails to authenticate silently.
- Errors and logged exceptions may point to the new [troubleshooting guidelines](https://github.com/Azure/azure-sdk-for-js/blob/main/sdk/identity/identity/TROUBLESHOOTING.md).
- On all of the credentials we're providing, the initial authentication attempt in the lifetime of your app will include an additional request to first discover relevant endpoint metadata information from Azure.

### Breaking changes

#### Breaking changes from v1

- For `ClientCertificateCredential` specifically, the validity of the PEM certificate is evaluated on `getToken` and not on the constructor.
- We have also renamed the error `CredentialUnavailable` to `CredentialUnavailableError`, to align with the naming convention used for error classes in the Azure SDKs in JavaScript.
- In v1 of Identity some `getToken` calls could resolve with `null` in the case the authentication request succeeded with a malformed output. In v2, issues with the `getToken` method will always throw errors.
- Breaking changes to InteractiveBrowserCredential

  - The `InteractiveBrowserCredential` will use the [Auth Code Flow](https://docs.microsoft.com/azure/active-directory/develop/v2-oauth2-auth-code-flow) with [PKCE](https://tools.ietf.org/html/rfc7636) rather than [Implicit Grant Flow](https://docs.microsoft.com/azure/active-directory/develop/v2-oauth2-implicit-grant-flow) to better support browsers with enhanced security restrictions. Learn how to migrate in the [migration guide](https://github.com/Azure/azure-sdk-for-js/blob/main/sdk/identity/identity/migration-v1-v2.md). Read more about the latest `InteractiveBrowserCredential` [here](https://github.com/Azure/azure-sdk-for-js/blob/main/sdk/identity/identity/interactive-browser-credential.md).
  - The default client ID used for `InteractiveBrowserCredential` was viable only in Node.js and not for the browser. Therefore, on v2 client ID is a required parameter when using this credential in browser apps.
  - Identity v2 also removes the `postLogoutRedirectUri` from the options to the constructor for `InteractiveBrowserCredential`. This option wasn't being used. Instead of using this option, use MSAL directly. For more information, see [Authenticating with the @azure/msal-browser Public Client](https://github.com/Azure/azure-sdk-for-js/blob/main/sdk/identity/identity/samples/AzureIdentityExamples.md#authenticating-with-the-azuremsal-browser-public-client).
  - In Identity v2, `VisualStudioCodeCredential` throws a `CredentialUnavailableError` unless the new [@azure/identity-vscode](https://www.npmjs.com/package/@azure/identity-vscode) plugin is used.

- Standardizing the tracing span names to be `<className>.<operationName>` over `<className>-<operationName>`

#### Breaking Changes from 2.0.0-beta.4

- Removed the `allowMultiTenantAuthentication` option from all of the credentials. Multi-tenant authentication is now enabled by default. On Node.js, it can be disabled with the `AZURE_IDENTITY_DISABLE_MULTITENANTAUTH` environment variable.
- Removed support for specific Azure regions on `ClientSecretCredential` and `ClientCertificateCredential. This feature will be added back on the next beta.

#### Breaking Changes from 2.0.0-beta.6

- Stopped exporting the `ApplicationCredential` from the package. This will be re-introduced in the future.
- Removed the `CredentialPersistenceOptions` from `DefaultAzureCredential` and `EnvironmentCredential`.
- Merged the configuration and the options bag on the `OnBehalfOfCredential` into a single options bag.
- `AuthenticationRequiredError` (introduced in 2.0.0-beta.1) now has its parameters into a single options bag.
- `AuthenticationRequiredError` (introduced in 2.0.0-beta.1) now has its parameters in a single options bag, `AuthenticationRequiredErrorOptions`.
- `InteractiveBrowserCredentialOptions` has been renamed to `InteractiveBrowserCredentialNodeOptions`, and `InteractiveBrowserCredentialBrowserOptions` has been named `InteractiveBrowserCredentialInBrowserOptions`.

### Bugs Fixed

- `ClientSecretCredential`, `ClientCertificateCredential`, and `UsernamePasswordCredential` throw if the required parameters aren't provided (even in JavaScript).
- Fixed a bug that caused `AzureCliCredential` to fail when a custom tenant ID was provided.
- Caught up with the bug fixes for Azure POD Identity that were implemented on version 1.5.1.

### Other Changes

Identity v2 no longer includes native dependencies (neither ordinary, peer, nor optional dependencies). Previous distributions of `@azure/identity` included an optional dependency on `keytar`, which caused issues for some users in restrictive environments.

Identity v2 for JavaScript now also depends on the latest available versions of `@azure/msal-common`, `@azure/msal-node`, and `@azure/msal-browser`. Our goal is to always be up-to-date with the MSAL versions.

## 2.0.0-beta.6 (2021-09-09)

### Features Added

- Added the `OnBehalfOfCredential`, which allows users to authenticate through the [On-Behalf-Of authentication flow](https://docs.microsoft.com/azure/active-directory/develop/v2-oauth2-on-behalf-of-flow).
- `ManagedIdentityCredential` now supports token exchange authentication.

### Breaking Changes

- `ClientCertificateCredential` now evaluates the validity of the PEM certificate path on `getToken` and not on the constructor.

#### Breaking Changes from 2.0.0-beta.5

- The property named `selectedCredential` that was added to `ChainedTokenCredential` and `DefaultAzureCredential` has been removed, since customers reported that logging was enough.
- Changed the name of the "extension" API to the "plugin" API to reduce confusion between this package and VS Code extensions. The function `useIdentityExtension` was renamed to `useIdentityPlugin`, and "extension packages" are now known as "plugin packages".
- Renamed the `allowUnencryptedStorage` property of `TokenCachePersistenceOptions` to `unsafeAllowUnencryptedStorage` to make it clear that enabling the unencrypted storage feature is not generally safe for production use.

### Bugs Fixed

- `ClientSecretCredential`, `ClientCertificateCredential` and `UsernamePasswordCredential` now throw if the required parameters are not provided (even in JavaScript).
- Fixed a bug introduced on 2.0.0-beta.5 that caused the `ManagedIdentityCredential` to fail authenticating in Arc environments. Since our new core disables unsafe requests by default, we had to change the security settings for the first request of the Arc MSI, which retrieves the file path where the authentication value is stored since this request generally happens through an HTTP endpoint.
- Fixed bug on the `AggregateAuthenticationError`, which caused an inconsistent error message on the `ChainedTokenCredential`, `DefaultAzureCredential` and `ApplicationCredential`.

### Other Changes

- The errors thrown by the `ManagedIdentityCredential` have been improved.

## 1.5.2 (2021-09-01)

- Fixed a bug introduced on 1.5.0 that caused the `ManagedIdentityCredential` to fail authenticating in Arc environments. Since our new core disables unsafe requests by default, we had to change the security settings for the first request of the Arc MSI, which retrieves the file path where the authentication value is stored since this request generally happens through an HTTP endpoint.

## 1.5.1 (2021-08-12)

- Fixed how we verify the IMDS endpoint is available. Now, besides skipping the `Metadata` header, we skip the URL query. Both will ensure that all the known IMDS endpoints return as early as possible.
- Added support for the `AZURE_POD_IDENTITY_AUTHORITY_HOST` environment variable. If present, the IMDS endpoint initial verification will be skipped.

## 2.0.0-beta.5 (2021-08-10)

### Features Added

- This release adds support by default for CP1 client capabilities, enabling all credentials to respond to claims challenges that occur due to insufficient claims. Claims challenges, for example, can occur due to requirements of [Continuous Access Enforcement (CAE)](https://docs.microsoft.com/azure/active-directory/conditional-access/concept-continuous-access-evaluation) and [Conditional Access authentication context](https://techcommunity.microsoft.com/t5/azure-active-directory-identity/granular-conditional-access-for-sensitive-data-and-actions/ba-p/1751775). You may optionally disable this behavior by setting the environment variable `AZURE_IDENTITY_DISABLE_CP1` (to any value). You can read more about client capabilities, CAE, and Conditional Access on [the Microsoft Documentation](https://docs.microsoft.com/azure/active-directory/develop/claims-challenge).
- `ChainedTokenCredential` and `DefaultAzureCredential` now expose a property named `selectedCredential`, which will store the selected credential once any of the available credentials succeeds.
- Implementation of `ApplicationCredential` for use by applications which call into Microsoft Graph APIs and which have issues using `DefaultAzureCredential`. This credential is based on `EnvironmentCredential` and `ManagedIdentityCredential`.

### Breaking Changes

> These changes do not impact the API of stable versions such as 1.6.0.
> Only code written against a beta version such as 1.7.0b1 may be affected.

- Renamed `AZURE_POD_IDENTITY_TOKEN_URL` to `AZURE_POD_IDENTITY_AUTHORITY_HOST`.

### Bugs Fixed

- With this release, we've migrated from using `@azure/core-http` to `@azure/core-rest-pipeline` for the handling of HTTP requests. See [Azure Core v1 vs v2](https://github.com/Azure/azure-sdk-for-js/blob/main/sdk/core/core-rest-pipeline/documentation/core2.md) for more on the difference and benefits of the move. This removes our dependency on `node-fetch` and along with it issues we have seen in using this dependency in specific environments like Kubernetes pods.

## 1.5.0 (2021-07-19)

- With this release, we've migrated from using `@azure/core-http` to `@azure/core-rest-pipeline` for the handling of HTTP requests. See [Azure Core v1 vs v2](https://github.com/Azure/azure-sdk-for-js/blob/main/sdk/core/core-rest-pipeline/documentation/core2.md) for more on the difference and benefits of the move. This removes our dependency on `node-fetch` and along with it issues we have seen in using this dependency in specific environments like Kubernetes pods.

## 1.4.0 (2021-07-09)

- With this release, we drop support for Node.js versions that have reached the end of life, like Node.js 8. Read our [support policy](https://github.com/Azure/azure-sdk-for-js/blob/main/SUPPORT.md) for more details.
- Updated the default timeout of the first request of the IMDS MSI from half a second to three seconds to compensate for the slowness caused by `node-fetch` for initial requests in specific environments, like Kubernetes pods.
- Upgraded `@azure/core-http` to version `^2.0.0`, and `@azure/core-tracing` to version `1.0.0-preview.12`.

- Upgraded the `AuthorizationCodeCredential` to use the latest `@azure/msal-node`.

## 2.0.0-beta.4 (2021-07-07)

### Features Added

- With the dropping of support for Node.js versions that are no longer in LTS, the dependency on `@types/node` has been updated to version 12. Read our [support policy](https://github.com/Azure/azure-sdk-for-js/blob/main/SUPPORT.md) for more details.
- Introduced an extension API through a top-level method `useIdentityExtension`. The function accepts an "extension" as an argument, which is a function accepting a `context`. The extension context is an internal part of the Azure Identity API, so it has an `unknown` type. Two new packages are designed to be used with this API:
  - `@azure/identity-vscode`, which provides the dependencies of `VisualStudioCodeCredential` and enables it (see more below).
  - `@azure/identity-cache-persistence`, which provides persistent token caching (same as was available in version 2.0.0-beta.2, but now provided through a secondary extension package).
- Reintroduced a stub implementation of `VisualStudioCodeCredential`. If the `@azure/identity-vscode` extension is not used, then it will throw a `CredentialUnavailableError` (similar to how it previously behaved if the `keytar` package was not installed). The extension now provides the underlying implementation of `VisualStudioCodeCredential` through dependency injection.
- Reintroduced the `TokenCachePersistenceOptions` property on most credential constructor options. This property must be present with an `enabled` property set to true to enable persistent token caching for a credential instance. Credentials that do not support persistent token caching do not have this property.
- Added support to `ManagedIdentityCredential` for Bridge to Kubernetes local development authentication.
- Enabled PKCE on `InteractiveBrowserCredential` for Node.js. [Proof Key for Code Exchange (PKCE)](https://datatracker.ietf.org/doc/html/rfc7636) is a security feature that mitigates authentication code interception attacks.
- Added `LoginHint` property to `InteractiveBrowserCredentialOptions` which allows a user name to be pre-selected for interactive logins. Setting this option skips the account selection prompt and immediately attempts to login with the specified account.
- Added regional STS support to client credential types.
  - Added the `RegionalAuthority` type, that allows specifying Azure regions.
  - Added `regionalAuthority` property to `ClientSecretCredentialOptions` and `ClientCertificateCredentialOptions`.
  - If instead of a region, `AutoDiscoverRegion` is specified as the value for `regionalAuthority`, MSAL will be used to attempt to discover the region.
  - A region can also be specified through the `AZURE_REGIONAL_AUTHORITY_NAME` environment variable.
- `AzureCliCredential` and `AzurePowerShellCredential` now allow specifying a `tenantId`.
- All credentials except `ManagedIdentityCredential` support enabling multi tenant authentication via the `allowMultiTenantAuthentication` option.

### Breaking Changes

- Removed the protected method `getAzureCliAccessToken` from the public API of the `AzureCliCredential`. While it will continue to be available as part of v1, we won't be supporting this method as part of v2's public API.

### Key Bugs Fixed

- Fixed an issue in which `InteractiveBrowserCredential` on Node would sometimes cause the process to not respond if there was no browser available.
- Fixed an issue in which the `AZURE_AUTHORITY_HOST` environment variable was not properly picked up in Node.js.

## 2.0.0-beta.3 (2021-05-12)

### New features

- Azure Identity for JavaScript no longer carries any native dependencies (neither ordinary, peer, nor optional dependencies). Previous distributions of `@azure/identity` carried an optional dependency on `keytar`, which caused issues for some users in restrictive environments.
- Updated the `@azure/msal-node` dependency to version `^1.0.2`, which allows cancelling of an ongoing `getToken()` operation on `DeviceCodeCredential`.
- Fixed issue with the logging of success messages on the `DefaultAzureCredential` and the `ChainedTokenCredential`. These messages will now mention the internal credential that succeeded.
- `AuthenticationRequiredError` (introduced in 2.0.0-beta.1) now has the same impact on `ChainedTokenCredential` as the `CredentialUnavailableError` which is to allow the next credential in the chain to be tried.
- `ManagedIdentityCredential` now retries with exponential back-off when a request for a token fails with a 404 status code on environments with available IMDS endpoints.
- Added an `AzurePowerShellCredential` which will use the authenticated user session from the `Az.Account` PowerShell module. This credential will attempt to use PowerShell Core by calling `pwsh`, and on Windows it will fall back to Windows PowerShell (`powershell`) if PowerShell Core is not available.

### Breaking changes from 2.0.0-beta.1

- Removed `VisualStudioCodeCredential`, since it requires us to list [keytar](https://www.npmjs.com/package/keytar) as an optional dependency. `keytar` contains machine-code components that are difficult to build in certain environments, so this credential will be offered through a separate extension package in the future.
- Removed token persistence through `@azure/msal-node-extensions`, as its machine-code components have the same problems as `keytar`. This functionality will similarly be reintroduced through a separate extension package in the future.
- Removed `authenticationRecord`, `disableAutomaticAuthentication` and `authenticate()` from the credential `UsernamePasswordCredential`. While MSAL does support this, allowing `authenticationRecord` arguably could result in users authenticating through an account other than the one they're specifying with the username and the password.

## 2.0.0-beta.2 (2021-04-06)

- Breaking change: Renamed errors `CredentialUnavailable` to `CredentialUnavailableError`, and `AuthenticationRequired` to `AuthenticationRequiredError`, to align with the naming convention used for error classes in the Azure SDKs in JavaScript.
- Added `clientId` to the `AuthenticationRecord` type, alongsides the `tenantId` that this interface already had. Together they can be used to re-authenticate after recovering a previously serialized `AuthenticationRecord`.
- The `serialize()` method on the `AuthenticationRecord` object that allows an authenticated account to be stored as a string and re-used in another credential at any time, is removed in favor of a standalone function `serializeAuthenticationRecord` similar to how we have the `deserializeAuthenticationRecord` function.
- `serializeAuthenticationRecord` now serializes into a JSON string with camel case properties. This makes it re-usable across languages.
- Removed the interface `PersistentCredentialOptions` (introduced in `2.0.0-beta.1`) and instead inlined the options for the persistent cache feature in the options of individual credentials.
- Added properties `scopes` and `getTokenOptions` to the AuthenticationRequired error. These properties hold the values used by the `getToken()` method on your credential to fetch the access token. You should pass these to the `authenticate()` method on your credential if you wanted to do manual authentication after catching the `AuthenticationRequired` error.
- `InteractiveBrowserCredential` no longer supports [Implicit Grant Flow](https://docs.microsoft.com/azure/active-directory/develop/v2-oauth2-implicit-grant-flow) and will only support [Auth Code Flow](https://docs.microsoft.com/azure/active-directory/develop/v2-oauth2-auth-code-flow) instead. Therefore the `flow` option introduced in `1.2.4-beta.1` has been removed. More information from the documentation on Implicit Grant Flow:

> With the plans for [third party cookies to be removed from browsers](https://docs.microsoft.com/azure/active-directory/develop/reference-third-party-cookies-spas), the **implicit grant flow is no longer a suitable authentication method**. The [silent SSO features](https://docs.microsoft.com/azure/active-directory/develop/v2-oauth2-implicit-grant-flow#getting-access-tokens-silently-in-the-background) of the implicit flow do not work without third party cookies, causing applications to break when they attempt to get a new token. We strongly recommend that all new applications use the authorization code flow that now supports single page apps in place of the implicit flow, and that [existing single page apps begin migrating to the authorization code flow](https://docs.microsoft.com/azure/active-directory/develop/migrate-spa-implicit-to-auth-code) as well.

## 1.3.0 (2021-04-05)

### Tracing Changes

- Updated @azure/core-tracing to version `1.0.0-preview.11`. See [@azure/core-tracing CHANGELOG](https://github.com/Azure/azure-sdk-for-js/blob/main/sdk/core/core-tracing/CHANGELOG.md) for details about breaking changes with tracing.

## 2.0.0-beta.1 (2021-03-24)

This update marks the preview for the first major version update of the `@azure/identity` package since the first stable version was released in October, 2019. This is mainly driven by the improvements we are making for the `InteractiveBrowserCredential` when used in browser applications by updating it to use the new `@azure/msal-browser` which is replacing the older `msal` package.

### Breaking changes

- Changes to `InteractiveBrowserCredential`
  - When used in browser applications, the `InteractiveBrowserCredential` has been updated to use the [Auth Code Flow](https://docs.microsoft.com/azure/active-directory/develop/v2-oauth2-auth-code-flow) with [PKCE](https://tools.ietf.org/html/rfc7636) rather than [Implicit Grant Flow](https://docs.microsoft.com/azure/active-directory/develop/v2-oauth2-implicit-grant-flow) by default to better support browsers with enhanced security restrictions. Please note that this credential always used the Auth Code Flow when used in Node.js applications. Read more on this in our [docs on Interactive Browser Credential](https://github.com/Azure/azure-sdk-for-js/blob/main/sdk/identity/identity/interactive-browser-credential.md).
  - The default client ID used for `InteractiveBrowserCredential` was viable only in Node.js and not for the browser. Therefore, client Id is now a required parameter when constructing this credential in browser applications.
  - The `loginStyle` and `flow` options to the constructor for `InteractiveBrowserCredential` will now show up only when used in browser applications as these were never applicable to Node.js
  - Removed the `postLogoutRedirectUri` from the options to the constructor for `InteractiveBrowserCredential`. This option was not being used since we don't have a way for users to log out yet.
- When a token is not available, some credentials had the promise returned by the `getToken` method resolve with `null`, others had the `getToken` method throw the `CredentialUnavailable` error. This behavior is now made consistent across all credentials to throw the `CredentialUnavailable` error.
  - This change has no bearing on the user if all they ever did was create the credentials and pass it to the Azure SDKs.
  - This change affects only those users who called the `getToken()` method directly and did not handle resulting errors.
- The constructor for `DeviceCodeCredential` always had multiple optional parameters and no required ones. As per our guidelines, this has now been simplified to take a single optional bag of parameters.

### New features

- Changes to `InteractiveBrowserCredential`, `DeviceCodeCredential`, `ClientSecretCredential`, `ClientCertificateCredential` and `UsernamePasswordCredential`:
  - Migrated to use the latest MSAL. This update improves caching of tokens, significantly reducing the number of network requests.
  - Added the feature of persistence caching of credentials. This is driven by the new `tokenCachePersistenceOptions` option available in the options you pass to the credential constructors.
    - For now, to use this feature, users will need to install `@azure/msal-node-extensions` [1.0.0-alpha.6](https://www.npmjs.com/package/@azure/msal-node-extensions/v/1.0.0-alpha.6) on their own. This experience will be improved in the next update.
    - This feature uses DPAPI on Windows, it tries to use the Keychain on OSX and the Keyring on Linux.
    - To learn more on the usage, please refer to our docs on the `TokenCachePersistenceOptions` interface.
    - **IMPORTANT:** As part of this beta, this feature is only supported in Node 10, 12 and 14.
- Changes to `InteractiveBrowserCredential` and `DeviceCodeCredential`:
  - You can now control when the credential requests user input with the new `disableAutomaticAuthentication` option added to the options you pass to the credential constructors.
    - When enabled, this option stops the `getToken()` method from requesting user input in case the credential is unable to authenticate silently.
    - If `getToken()` fails to authenticate without user interaction, and `disableAutomaticAuthentication` has been set to true, a new error will be thrown: `AuthenticationRequired`. You may use this error to identify scenarios when manual authentication needs to be triggered (with `authenticate()`, as described in the next point).
  - A new method `authenticate()` is added to these credentials which is similar to `getToken()`, but it does not read the `disableAutomaticAuthentication` option described above.
    - Use this to get an `AuthenticationRecord` which you can then use to create new credentials that will re-use the token information.
    - The `AuthenticationRecord` object has a `serialize()` method that allows an authenticated account to be stored as a string and re-used in another credential at any time. Use the new helper function `deserializeAuthenticationRecord` to de-serialize this string.
    - `authenticate()` might succeed and still return `undefined` if we're unable to pick just one account record from the cache. This might happen if the cache is being used by more than one credential, or if multiple users have authenticated using the same Client ID and Tenant ID. To ensure consistency on a program with many users, please keep track of the `AuthenticationRecord` and provide them in the constructors of the credentials on initialization.

### Other changes

- Updated the `@azure/msal-node` dependency to `^1.0.0`.
- `DefaultAzureCredential`'s implementation for browsers is simplified to throw the `BrowserNotSupportedError` in its constructor. Previously, we relied on getting the same error from trying to instantiate the different credentials that `DefaultAzureCredential` supports in Node.js.
  - As before, please use only the `InteractiveBrowserCredential` in your browser applications.
- For the `InteractiveBrowserCredential` for node, replaced the use of the `express` module with a native http server for Node, shrinking the resulting identity module considerably.

## 1.2.4 (2021-03-08)

This release doesn't have the changes from `1.2.4-beta.1`.

- Bug fix: Now if the `managedIdentityClientId` optional parameter is provided to `DefaultAzureCredential`, it will be properly passed through to the underlying `ManagedIdentityCredential`. Related to customer issue: [13872](https://github.com/Azure/azure-sdk-for-js/issues/13872).
- Bug fix: `ManagedIdentityCredential` now also properly handles `EHOSTUNREACH` errors. Fixes issue [13894](https://github.com/Azure/azure-sdk-for-js/issues/13894).

## 1.2.4-beta.1 (2021-02-12)

- Breaking Change: Updated `InteractiveBrowserCredential` to use the Auth Code Flow with PKCE rather than Implicit Grant Flow by default in the browser, to better support browsers with enhanced security restrictions. A new file was added to provide more information about this credential [here](https://github.com/Azure/azure-sdk-for-js/blob/main/sdk/identity/identity/interactive-browser-credential.md).

## 1.2.3 (2021-02-09)

- Fixed Azure Stack support for the Node.js version of the `InteractiveBrowserCredential`. Fixes issue [11220](https://github.com/Azure/azure-sdk-for-js/issues/11220).
- The 'keytar' dependency has been updated to the latest version.
- No longer overrides global Axios defaults. This includes an update in `@azure/identity`'s source, and an update of the `@azure/msal-node` dependency. Fixes issue [13343](https://github.com/Azure/azure-sdk-for-js/issues/13343).

## 1.2.2 (2021-01-12)

- Upgrading to the msal-node dependency due to a severe vulnerability in Axios. Link to the documented vulnerability: [link](https://npmjs.com/advisories/1594). Fixes issue [13088](https://github.com/Azure/azure-sdk-for-js/issues/13088).

## 1.2.1 (2021-01-07)

- Upgrading to Axios 0.21.1 due to a severe vulnerability in Axios. Link to the documented vulnerability: [link](https://npmjs.com/advisories/1594). Fixes issue [13088](https://github.com/Azure/azure-sdk-for-js/issues/13088).

## 1.2.0 (2020-11-11)

### Changes since 1.1.\*

- With 1.2, we've added support for Azure Arc to our Managed Identity credential.
- We've also added an Interactive Browser credential for Node, which spawns the user's browser and connects via
  a browser-based auth code flow. This is powered by the Microsoft Authentication Library (MSAL)
- We've moved `DeviceCodeCredential` to also use the Microsoft Authentication Library (MSAL)
- Identity now supports Subject Name/Issuer (SNI) as part of authentication for ClientCertificateCredential.
- Added Active Directory Federation Services authority host support to the node credentials.
- `ManagedIdentityCredential` has been aligned with other languages, and now treats expected errors properly.
- Added support for multiple clouds on `VisualStudioCodeCredential`.

### Changes since the latest 1.2-beta

- `ManagedIdentityCredential` now only checks for available MSIs once per class instance.
- `ManagedIdentityCredential` now supports Azure Arc environments.
- `ManagedIdentityCredential` now supports Azure Service Fabric environments.
- Added authority host for multiple clouds on `VisualStudioCodeCredential`, and specified `AzureCloud` as the default cloud name.
- `DeviceCodeCredential` now has both of its constructor parameters, `tenantId` and `clientId`, as optional parameters. The default value of `tenantId` is "organizations", and the Azure CLI's client ID is the default value of `clientId`.
- We've removed the persistent cache support from the previous beta.

## 1.2.0-beta.2 (2020-10-06)

- `DeviceCodeCredential` now by default shows the Device Code message on the console. This can still be overwritten with a custom behavior by specifying a function as the third parameter, `userPromptCallback`.
- Added support for multiple clouds on `VisualStudioCodeCredential`. Fixes customer issue [11452](https://github.com/Azure/azure-sdk-for-js/issues/11452).
- `ManagedIdentityCredential` has been aligned with other languages, now treating expected errors properly. This fixes customer issue [11451](https://github.com/Azure/azure-sdk-for-js/issues/11451).
- `InteractiveBrowserCredential` authentication now uses the silent flow if the user provides a cache and authentication record for lookup.
- Added Active Directory Federation Services authority host support to the node credentials.
- Reverted a change in 1.2.0-beta.1 which moved `@rollup/plugin-json` from `devDependencies` to `dependencies`. `@rollup/plugin-json` was placed as a dependency due to an oversight, and it is not a necessary dependency for `@azure/identity`.

## 1.2.0-beta.1 (2020-09-08)

- A new `InteractiveBrowserCredential` for node which will spawn a web server, start a web browser, and allow the user to interactively authenticate with the browser.
- With 1.2.0-beta.1, Identity will now use [MSAL](https://www.npmjs.com/package/@azure/msal-node) to perform authentication. With this beta, DeviceCodeCredential and a new InteractiveBrowserCredential for node are powered by MSAL.
- Identity now supports Subject Name/Issuer (SNI) as part of authentication for ClientCertificateCredential
- Upgraded App Services MSI API version

## 1.1.0 (2020-08-11)

### Changes since 1.0.\*

- With 1.1.0, new developer credentials are now available: `VisualStudioCodeCredential` and `AzureCliCredential`.
  - `VisualStudioCodeCredential` allows developers to log into Azure using the credentials available after logging in through the Azure Account extension in Visual Studio Code.
  - `AzureCliCredential` allows developers to log into Azure using the login credentials after an "az login" call.
- Both `VisualStudioCodeCredential` and `AzureCliCredential` may be used directly or indirectly as part of `DefaultAzureCredential`.
- Added the ability to configure the Managed Identity with a user-assigned client ID via a new option available in the `DefaultAzureCredential` constructor options: `managedIdentityClientId`.
- Made a list of known authorities is now available via a new top-level constant: `AzureAuthorityHosts`.
- Introduced the `CredentialUnavailable` error, which allows developers to differentiate between a credential not being available and an error happening during authentication.

### Changes since the latest 1.1-preview

- Renamed the `VSCodeCredential` to `VisualStudioCodeCredential`, and its options parameter from `VSCodeCredentialOptions` to `VisualStudioCodeCredentialOptions`.
- Tenant information is now loaded from the Visual Studio Code settings file when the `VisualStudioCodeCredential` is used.
- Added `managedIdentityClientId` to optionally pass in a user-assigned client ID for the `ManagedIdentityCredential`.

## 1.1.0-preview.5 (2020-07-22)

- Make the keytar dependency optional, allowing for building and running on platforms not supported by keytar [PR #10142](https://github.com/Azure/azure-sdk-for-js/pull/10142)
- DefaultAzureCredential and VSCodeCredential can now take a tenant id as part of the options object
- KnownAuthorityHosts has been renamed to AzureAuthorityHosts

## 1.1.0-preview.4 (2020-06-09)

- Switch to using CredentialUnavailable to differentiate from expected and unexpected errors during DefaultAzureCredential startup. [PR #8172](https://github.com/Azure/azure-sdk-for-js/pull/8127)
- Make all developer credentials public as well as the list used by DefaultAzureCredential [PR #9274](https://github.com/Azure/azure-sdk-for-js/pull/9274)

## 1.1.0-preview.3 (2020-05-05)

- Add ability to read AZURE_AUTHORITY_HOST from environment ([PR #8226](https://github.com/Azure/azure-sdk-for-js/pull/8226) [PR #8343](https://github.com/Azure/azure-sdk-for-js/pull/8343))
- Update to OpenTelemetry 0.6 ([PR #7998](https://github.com/Azure/azure-sdk-for-js/pull/7998))
- Set expires_on at a higher precedence for IMDS ([PR #8591](https://github.com/Azure/azure-sdk-for-js/pull/8591))

## 1.1.0-preview.2 (2020-04-07)

- Make KnownAuthorityHosts constants available
- Extended DefaultAzureCredential with an experimental credential that uses the login credential from VSCode's Azure Account extension

## 1.1.0-preview1 (2020-03-10)

- Extended DefaultAzureCredential with an experimental credential that uses the login credential from Azure CLI
- Fix tracing to set correct span attributes ([PR #6565](https://github.com/Azure/azure-sdk-for-js/pull/6565)).

## 1.0.2 (2019-12-03)

- Fixed an issue where an authorization error occurs due to wrong access token being returned by the MSI endpoint when using a user-assigned managed identity with `ManagedIdentityCredential` ([PR #6134](https://github.com/Azure/azure-sdk-for-js/pull/6134))
- Fixed an issue in `EnvironmentCredential` where authentication silently fails when one or more of the expected environment variables is not present ([PR #6313](https://github.com/Azure/azure-sdk-for-js/pull/6313))
- Updated to use OpenTelemetry 0.2 via `@azure/core-tracing`

## 1.0.0 (2019-10-29)

- This release marks the general availability of the `@azure/identity` package.
- `EnvironmentCredential` now looks for additional environment variables: ([PR #5743](https://github.com/Azure/azure-sdk-for-js/pull/5743))
  - `AZURE_CLIENT_CERTIFICATE_PATH` to configure `ClientCertificateCredential`
  - `AZURE_USERNAME` and `AZURE_PASSWORD` to configure `UsernamePasswordCredential`
- `GetTokenOptions` now extends the interface `OperationOptions` ([PR #5899](https://github.com/Azure/azure-sdk-for-js/pull/5899))
- `TokenCredentialOptions` now extends the interface `PipelineOptions` ([PR #5711](https://github.com/azure/azure-sdk-for-js/pull/5711))
- Renamed `IdentityClientOptions` to `TokenCredentialOptions` ([PR #5797](https://github.com/Azure/azure-sdk-for-js/pull/5797))
- Removed the browser bundle. A browser-compatible library can still be created through the use of a bundler such as Rollup, Webpack, or Parcel
  ([PR #5863](https://github.com/Azure/azure-sdk-for-js/pull/5863))

## 1.0.0-preview.6 (2019-10-22)

- Renamed `DeviceCodeDetails` to `DeviceCodeInfo` and improved casing of the fields in the `ErrorResponse` type ([PR #5662](https://github.com/Azure/azure-sdk-for-js/pull/5662))
- Improved the constructor signatures for `AuthorizationCodeCredential`, `DeviceCodeCredential`, `InteractiveBrowserCredential` and `managedIdentityCredential` so that it's clearer which parameters are optional and what additional values they accept ([PR #5668](https://github.com/Azure/azure-sdk-for-js/pull/5668))
- Added logging for authentication flows via the new `@azure/logger` package ([PR #5611](https://github.com/Azure/azure-sdk-for-js/pull/5611))
- Fixed an issue in `DeviceCodeCredential` where an unexpected authentication error could cause an infinite polling loop ([PR #5430](https://github.com/Azure/azure-sdk-for-js/pull/5430))
- Improved the details that appear in the `AggregateAuthenticationError` ([PR #5409](https://github.com/Azure/azure-sdk-for-js/pull/5409))

## 1.0.0-preview.5 (2019-10-08)

- Update `@azure/core-tracing` dependency to resolve an issue when running in Internet Explorer 11 ([PR #5472](https://github.com/Azure/azure-sdk-for-js/pull/5472))

## 1.0.0-preview.4 (2019-10-07)

- Introduced the `AuthorizationCodeCredential` for performing the [authorization code flow](https://docs.microsoft.com/azure/active-directory/develop/v2-oauth2-auth-code-flow) with AAD ([PR #5356](https://github.com/Azure/azure-sdk-for-js/pull/5356))
- Fixed an issue preventing the `ManagedIdentityCredential` from working inside of Azure Function Apps ([PR #5144](https://github.com/Azure/azure-sdk-for-js/pull/5144))
- Added tracing to `IdentityClient` and credential implementations ([PR #5283](https://github.com/Azure/azure-sdk-for-js/pull/5283))
- Improved the exception message for `AggregateAuthenticationError` so that errors thrown from `DefaultAzureCredential` are now more actionable ([PR #5409](https://github.com/Azure/azure-sdk-for-js/pull/5409))

## 1.0.0-preview.3 (2019-09-09)

- Fixed a ping timeout issue. The timeout is now configurable. ([PR #4941](https://github.com/Azure/azure-sdk-for-js/pull/4941))
- Fixed IMDS endpoint detection false positive ([PR #4909](https://github.com/Azure/azure-sdk-for-js/pull/4909))

## 1.0.0-preview.2 (2019-08-05)

- Introduced the following credential types:
  - `DeviceCodeCredential`.
  - `InteractiveBrowserCredential`.
  - `UsernamePasswordCredential`.
- This library can now be used in the browser! The following credential types supported in browser builds:
  - `ClientSecretCredential`.
  - `UsernamePasswordCredential`.
  - `InteractiveBrowserCredential`.

## 1.0.0-preview.1 (2019-06-27)

For release notes and more information please visit https://aka.ms/azsdk/releases/july2019preview

- Introduced the following credential types:
  - `DefaultAzureCredential`.
  - `EnvironmentCredential`.
  - `ManagedIdentityCredential`.
  - `ClientSecretCredential`.
  - `ClientCertificateCredential`.
  - `ChainedTokenCredential`.<|MERGE_RESOLUTION|>--- conflicted
+++ resolved
@@ -8,12 +8,9 @@
 
 ### Bugs Fixed
 
-<<<<<<< HEAD
 - Fixed a bug that would break the AzureCliCredential if the Azure CLI reported a warning. See: [21075](https://github.com/Azure/azure-sdk-for-js/issues/21075).
-=======
 - Fixed a bug in `AuthorizationCodeCredential` where the tenant id was not being used. The `common` tenant was the only tenant being used by this credential.
 - Fixed a bug in `AuthorizationCodeCredential` where the public client was not being used. Due to this bug, without passing in the client secret, this credential would fail.
->>>>>>> 3763a752
 
 ### Other Changes
 
