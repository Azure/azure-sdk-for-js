# Release History

<<<<<<< HEAD
=======
## 4.10.1 (2025-06-12)

### Bugs Fixed

- Fixed the bug in interactive authentication request to account for the correct user login prompt based on the login hint provided, in case there are multiple accounts present in the browser flow. [#34321](https://github.com/Azure/azure-sdk-for-js/pull/34321)
- Fixed the typing for `WorkloadIdentityCredential.getToken` to better represent the runtime behavior. [#34786](https://github.com/Azure/azure-sdk-for-js/pull/34786)

>>>>>>> 6a92a77a
## 4.10.0 (2025-05-14)

### Features Added

- Added support for the `AZURE_TOKEN_CREDENTIALS` environment variable to `DefaultAzureCredential`, which allows for choosing between 'deployed service' and 'developer tools' credentials. Valid values are 'dev' for developer tools and 'prod' for deployed service. [#34301](https://github.com/Azure/azure-sdk-for-js/pull/34301)

### Other Changes

- Added deprecation warnings for username password usage in `EnvironmentCredential` constructor to warn the users. `UsernamePassword` authentication doesn't support Multi-Factor Authentication (MFA), and MFA will enabled soon on all tenants.  For more details, see [Planning for mandatory MFA](https://aka.ms/mfaforazure). [#34054](https://github.com/Azure/azure-sdk-for-js/pull/34054)

## 4.9.1 (2025-04-17)

### Bugs Fixed

- Update the order for conditional exports so that the most specific conditions are listed first. [#33914](https://github.com/Azure/azure-sdk-for-js/pull/33914)
- Fix a bug in which `self.location` is undefined in specific environment. [#33914](https://github.com/Azure/azure-sdk-for-js/pull/33914)

## 4.9.0 (2025-04-16)

### Features Added

- Add `workerd` conditional exports support for Cloudflare environment. [#32422](https://github.com/Azure/azure-sdk-for-js/pull/32422)

### Other Changes

- Marked `VisualStudioCodeCredential`, `VisualStudioCodeCredentialOptions` and `VSCodeCredentialFinder` as deprecated. [#33413](https://github.com/Azure/azure-sdk-for-js/pull/33413)
- Upgraded version of `@azure/msal-node` to v3.5.0 that has [a bug fix](https://github.com/AzureAD/microsoft-authentication-library-for-js/pull/7631) for Azure Machine Learning Managed Identity. [#33792](https://github.com/Azure/azure-sdk-for-js/pull/33792)

## 4.8.0 (2025-03-11)

### Features Added

- `ManagedIdentityCredential` will now log the configured user-assigned managed identity ID. [#33144](https://github.com/Azure/azure-sdk-for-js/pull/33144)

### Other Changes

- Deprecated `UsernamePasswordCredential` and `UsernamePasswordCredentialOptions`, as the credential doesn't support multifactor authentication (MFA). MFA will soon be enforced on all Microsoft Entra tenants. For more details, see [Planning for mandatory MFA](https://aka.ms/mfaforazure). [#33136](https://github.com/Azure/azure-sdk-for-js/pull/33136) and [#33312](https://github.com/Azure/azure-sdk-for-js/pull/33312)
- For `AzureCliCredential` and `AzureDeveloperCliCredential`, if system root environment variable is not found on the Windows platform, the system root variable is set to the appropriate value with a warning logged as opposed to throwing an error. [#33178](https://github.com/Azure/azure-sdk-for-js/pull/33178)

## 4.7.0 (2025-02-18)

### Features Added

- Added `subscription` property in `AzureCliCredentialOptions`. [#31451](https://github.com/Azure/azure-sdk-for-js/pull/31451)

### Bugs Fixed

- Fixed the logic to return authority without the scheme and tenant ID [#31540](https://github.com/Azure/azure-sdk-for-js/pull/31540)
- Fixed an issue where an incorrect tenant ID was presented in multi-tenant authentication errors [#32505](https://github.com/Azure/azure-sdk-for-js/pull/32505)
- `ManagedIdentityCredential` now throws an error when attempting to pass a user-assigned Managed Identity in a ServiceFabric environment instead of silently ignoring it. [#32841](https://github.com/Azure/azure-sdk-for-js/pull/32841)
- Fixed the bug in silent authentication behavior to happen only in scenarios where an account is present either in the persistent cache (if tokenCachePersistence is enabled and authentication record is provided) or the in-memory cache, instead of silently picking up the first account found in token cache. [#32134](https://github.com/Azure/azure-sdk-for-js/pull/32134)
- Fixed the bug in interactive authentication request to account for the correct user login prompt based on the login hint provided, in case there are multiple accounts present. [#32134](https://github.com/Azure/azure-sdk-for-js/pull/32134)
- Incorporated the [fix by @azure/msal-node (v 3.2.1)](https://github.com/AzureAD/microsoft-authentication-library-for-js/pull/7469) for silent authentication to do token lookup in persistent cache.

### Other Changes

- Mark `AzureAuthorityHosts.AZURE_GERMANY` deprecated as the Germany cloud closed in 2021. [#31519](https://github.com/Azure/azure-sdk-for-js/pull/31519)
- Native ESM support has been added, and this package will now emit both CommonJS and ESM. [#31647](https://github.com/Azure/azure-sdk-for-js/pull/31647)

## 4.6.0 (2025-01-16)

### Other Changes

- Update `@azure/msal-browser` to 4.x [#32565](https://github.com/Azure/azure-sdk-for-js/pull/32565)

## 4.5.0 (2024-10-15)

### Features Added

- Added Proof-of-Possession via Signed HTTP Request (SHR) support to `AccessToken` and `GetTokenOptions` for native broker scenarios in `InteractiveBrowserCredential` to be used with plugin `@azure/identity-broker` [#30961](https://github.com/Azure/azure-sdk-for-js/pull/30961).

### Bugs Fixed

- Fixed the request sent in AzurePipelinesCredential so it doesn't result in a redirect response when an invalid system access token is provided [#31209](https://github.com/Azure/azure-sdk-for-js/pull/31209).

### Other Changes

- Allow certain response headers to be logged in `AzurePipelinesCredential` for diagnostics and include them in the error message [#31209](https://github.com/Azure/azure-sdk-for-js/pull/31209)

## 4.5.0-beta.3 (2024-09-18)

### Features Added

- Added support for the field `refreshAfterTimestamp` in `AccessToken` [#30402](https://github.com/Azure/azure-sdk-for-js/pull/30402)
- Added support for providing an object ID to `ManagedIdentityCredential`. [#30771](https://github.com/Azure/azure-sdk-for-js/pull/30771)
- Added support for token cache persistence via the `CredentialTokenPersistence` options to the `ClientAssertionCredential`. [#31129](https://github.com/Azure/azure-sdk-for-js/pull/31129)

### Bugs Fixed

- `ManagedIdentityCredential` now throws an error when attempting to pass a user-assigned Managed Identity in a CloudShell environment instead of silently ignoring it. [#30955](https://github.com/Azure/azure-sdk-for-js/pull/30955)
- Fixed an issue where cross-tenant federation did not read the AZURE_AUTHORITY_HOST environment in all scenarios. [#31134](https://github.com/Azure/azure-sdk-for-js/pull/31134)

## 4.5.0-beta.2 (2024-08-13)

### Features Added

- Added support in `EnvironmentCredential` and `DefaultAzureCredential` for `AZURE_CLIENT_SEND_CERTIFICATE_CHAIN` environment variable to configure subject name / issuer authentication. [#30570](https://github.com/Azure/azure-sdk-for-js/pull/30570)
- Added support for `AsSecureString` in `AzurePowerShellCredential`. [#30720](https://github.com/Azure/azure-sdk-for-js/pull/30720)

### Bugs Fixed

- Fixed an issue where an incorrect error message was returned when the service responds with a 400 status code. [#30532](https://github.com/Azure/azure-sdk-for-js/pull/30532)
- Improved error messages for credential parameter validation. [#30610](https://github.com/Azure/azure-sdk-for-js/pull/30610)

### Other Changes

- ManagedIdentityCredential errors will now include the underlying error cause under the `cause` property. [#30532](https://github.com/Azure/azure-sdk-for-js/pull/30532)

## 4.4.1 (2024-07-30)

### Bugs Fixed

- Improved error messages for `AzurePipelinesCredential` for Authentication Failed scenarios. [#30387](https://github.com/Azure/azure-sdk-for-js/pull/30387)
- Improved token parsing for `AzurePowerShellCredential` even with warning messages. [#30508](https://github.com/Azure/azure-sdk-for-js/pull/30508)

### Other Changes

- `ManagedIdentityCredential` migrated to use [MSAL](https://www.npmjs.com/package/@azure/msal-node) for handling the majority of the managed identity implementation. [#30172](https://github.com/Azure/azure-sdk-for-js/pull/30172)

## 4.5.0-beta.1 (2024-07-17)

### Other Changes

- `ManagedIdentityCredential` migrated to use [MSAL](https://www.npmjs.com/package/@azure/msal-node) for handling the majority of the managed identity implementation. [#30172](https://github.com/Azure/azure-sdk-for-js/pull/30172)

## 4.4.0 (2024-07-16)

### Features Added

- `OnBehalfOfCredential` now supports taking clientAssertion callback `getAssertion`. [#29711](https://github.com/Azure/azure-sdk-for-js/pull/29711)

### Bugs Fixed

- Fixed an issue where cross-tenant federation did not honor the request's tenant ID. [#30266](https://github.com/Azure/azure-sdk-for-js/pull/30266)

### Other Changes

- `OnBehalfOfCredential` migrated to use MSALClient internally instead of MSALNode flow. This is an internal refactoring and should not result in any behavioral changes. [#29890](https://github.com/Azure/azure-sdk-for-js/pull/29890)
- `InteractiveBrowserCredential` migrated to use MSALClient internally instead of MSALNode flow in Node. This is an internal refactoring and should not result in any behavioral changes. [#29894](https://github.com/Azure/azure-sdk-for-js/pull/29894)

## 4.3.0 (2024-06-18)

### Features Added

- Added `AzurePipelinesCredential` for supporting workload identity federation in Azure Pipelines with service connections.

## 4.3.0-beta.2 (2024-06-10)

### Bugs Fixed

- Managed identity bug fixes

## 4.2.1 (2024-06-10)

### Bugs Fixed

- Managed identity bug fixes

## 4.3.0-beta.1 (2024-05-08)

### Features Added

- Introducing a new credential `AzurePipelinesCredential` for supporting workload identity federation in Azure Pipelines with service connections. [#29392](https://github.com/Azure/azure-sdk-for-js/pull/29392)

### Bug Fixes

- `ClientSecretCredential`, `ClientCertificateCredential`, and `ClientAssertionCredential` no longer try silent authentication unnecessarily as per the MSAL guidelines. For more information please refer to [the Entra documentation on token caching](https://learn.microsoft.com/entra/identity-platform/msal-acquire-cache-tokens#recommended-call-pattern-for-public-client-applications). [#29405](https://github.com/Azure/azure-sdk-for-js/pull/29405)

### Other Changes

- `DeviceCodeCredential` migrated to use MSALClient internally instead of MSALNode flow. This is an internal refactoring and should not result in any behavioral changes. [#29405](https://github.com/Azure/azure-sdk-for-js/pull/29405)
- `UsernamePasswordCredential` migrated to use MSALClient internally instead of MSALNode flow. This is an internal refactoring and should not result in any behavioral changes. [#29656](https://github.com/Azure/azure-sdk-for-js/pull/29656)
- `AuthorizationCodeCredential` migrated to use MSALClient internally instead of MSALNode flow. This is an internal refactoring and should not result in any behavioral changes. [#29831](https://github.com/Azure/azure-sdk-for-js/pull/29831)

## 4.2.0 (2024-04-30)

### Features Added

- Adds support for `getBearerTokenProvider` that returns a callback function to get a token for a given scope. This is useful for scenarios where an explicit Entra token is needed without having to worry about the token refreshing details.

### Other Changes

- `ClientSecretCredential`, `ClientCertificateCredential`, and `ClientAssertionCredential` migrated to use MSALClient internally instead of MSALNode flow. This is an internal refactoring and should not result in any behavioral changes. [#28873](https://github.com/Azure/azure-sdk-for-js/pull/28873)

## 4.1.0 (2024-04-09)

### Features Added

- `InteractiveBrowserCredential`: Added support for using the default broker account. [#28979](https://github.com/Azure/azure-sdk-for-js/pull/28979).

### Breaking Changes

- IMDS probing retry configuration updated for `DefaultAzureCredential` and `ManagedIdentityCredential`, with `maxRetryCount` increased to 5. For more information, see [BREAKING_CHANGES.md](https://github.com/Azure/azure-sdk-for-js/blob/main/sdk/identity/identity/BREAKING_CHANGES.md#410).

### Bugs Fixed

- msal cache files are properly named when the user does not pass in a custom file name [#29039](https://github.com/Azure/azure-sdk-for-js/pull/29039)
- Allow IMDS probing retry options in `ManagedIdentityCredential` and `DefaultAzureCredential` to be overridden by customers.

## 4.1.0-beta.1 (2024-02-06)

### Features Added

- `AzureCliCredential`: Added support for the new response field which represents token expiration timestamp as time zone agnostic value. ([#28333](https://github.com/Azure/azure-sdk-for-js/pull/28333))

### Bugs Fixed

- `new DefaultAzureCredential()` will no longer throw when one of the credentials in the chain fails to instantiate. Any creation errors will be logged when `getToken` is called. [#28264](https://github.com/Azure/azure-sdk-for-js/pull/28264)

## 4.0.1 (2024-01-18)

### Bugs Fixed

- Initialize Public Client Application in the Interactive Browser Credential, as required by @azure/msal-browser v3 fixed in [#28292](https://github.com/Azure/azure-sdk-for-js/pull/28292).

## 3.4.1 (2023-11-13)

### Bugs Fixed

- Fixed regressions introduced by 3.4.0 [#27761](https://github.com/Azure/azure-sdk-for-js/pull/27761)

## 4.0.0 (2023-11-07)

### Features Added

- All the features shipped as part of 4.0.0-beta.1 will be GA with this version. The most important features being the browser customization for success/ error messages and the support of brokered authentication on Windows OS, such as WAM.

### Breaking Changes

- Starting with v4.0.0 of `@azure/identity`, Node.js v20 will be supported and Node.js v16 will no longer be supported.

## 3.4.0 (2023-11-07)

## Features Added

- Upgraded version of @azure/msal-node to v2.5.0 to support all versions of Node.js - Node 16, Node 18 and Node 20.

## 4.0.0-beta.1 (2023-10-26)

### Features Added

- Added `brokerOptions` in `InteractiveBrowserCredential` for authentication broker support such as WAM. This feature works along with the new `@azure/identity-broker` plugin package. Note that this feature is only available in node.
- Added support for MSA passthrough in the `brokerOptions` of `InteractiveBrowserCredential`. Note this is only available for legacy 1st party applications.
- Added `BrowserCustomizationOptions` for success and error messages in the `InteractiveBrowserCredential`.

### Breaking Changes

- The `redirectUri` is no longer a required option for `InteractiveBrowserCredential` on Node.js. There's no API change, but this is a behavior change.

## 3.3.2 (2023-10-17)

### Bugs Fixed

- Ensure `AzurePowershellCredential` calls PowerShell with the `-NoProfile` and "-NonInteractive" flag to avoid loading user profiles for more consistent behavior. ([#27023](https://github.com/Azure/azure-sdk-for-js/pull/27023))
- Fixed browser bundling for Azure Developer CLI credential. ([Identity] update mapping for browser for azd (#27097))
- `ManagedIdentityCredential` will fall through to the next credential in the chain in the case that Docker Desktop returns a 403 response when attempting to access the IMDS endpoint.([#27050](https://github.com/Azure/azure-sdk-for-js/pull/27050))

### Other Changes

- The default IMDS probe request timeout in `ManagedIdentityCredential` has been increased to 1 second from 0.3 seconds to reduce the likelihood of false negatives.
- Fixed links to documentation.
- Further improvements to tenant and scope validation.

## 3.3.1 (2023-10-10)

### Bug Fixes

- Bug fixes for developer credentials

## 3.3.0 (2023-08-14)

### Features Added

- Enabled support for logging [personally identifiable information](https://github.com/AzureAD/microsoft-authentication-library-for-dotnet/wiki/PII), required for customer support through the `enableUnsafeSupportLogging` option on `loggingOptions` under `TokenCredentialOptions`.
- Continuous Access Evaluation (CAE) is now configurable per-request by setting the `enable_cae` keyword argument to `True` in `get_token`. This applies to user credentials and service principal credentials. ([#26614](https://github.com/Azure/azure-sdk-for-js/pull/26614))

### Breaking Changes

- CP1 client capabilities for CAE is no longer always-on by default for user credentials. This capability will now be configured as-needed in each `getToken` request by each SDK. ([#26614](https://github.com/Azure/azure-sdk-for-js/pull/26614))
  - Suffixes are now appended to persistent cache names to indicate whether CAE or non-CAE tokens are stored in the cache. This is to prevent CAE and non-CAE tokens from being mixed/overwritten in the same cache. This could potentially cause issues if you are trying to share the same cache between applications that are using different versions of the Azure Identity library as each application would be reading from a different cache file.
  - Since CAE is no longer always enabled for user-credentials, the `AZURE_IDENTITY_DISABLE_CP1` environment variable is no longer supported.

## 3.2.4 (2023-07-21)

### Bug Fixes

- Fixed a bug related to [Managed Identity Credential intermixing wrong scopes](https://github.com/Azure/azure-sdk-for-js/pull/26566) for successive `getToken()` calls.

## 3.2.3 (2023-06-20)

### Bug Fixes

- Dependency Upgrades of MSAL libraries to the latest versions for incorporating underlying [bug fix](https://github.com/AzureAD/microsoft-authentication-library-for-js/issues/4879#issuecomment-1462949837) to resolve [this issue](https://github.com/Azure/azure-sdk-for-js/issues/23331).

### Other Changes

#### Behavioral breaking change

- Moved `AzureDeveloperCliCredential` to the end of the `DefaultAzureCredential` chain.

## 3.2.2 (2023-05-15)

### Bug Fixes

- Remove console logging in `processMultitenantRequest` for tenant id and resolved tenant.

## 3.2.1 (2023-05-10)

### Bug Fixes

- Fixed a bug in `WorkloadIdentity Credential`, to incorporate the case where the options can be `undefined` in a conditional check.
  Related issue [#25827](https://github.com/Azure/azure-sdk-for-js/issues/25827) with the fix [#25829](https://github.com/Azure/azure-sdk-for-js/pull/25829).

## 3.2.0 (2023-05-09)

### Breaking Changes

- Renamed `developerCredentialTimeOutInMs` to `processTimeoutInMs` in `DefaultAzureCredentialOptions`.
- Renamed `federatedTokenFilePath` to `tokenFilePath` under `WorkloadIdentityOptions`.

## 3.2.0-beta.2 (2023-04-13)

### Features Added

- Added configurable process timeout for dev-time credentials - `AzureCLI Credential`, `AzurePowershell Credential` and `AzureDeveloperCLI Credential`.

### Bugs Fixed

- Fixed a bug in `WorkloadIdentity Credential`, to incorporate the case where the options can be `undefined` in a conditional check. Related issue [#25089](https://github.com/Azure/azure-sdk-for-js/issues/25089) with the fix [#25119](https://github.com/Azure/azure-sdk-for-js/pull/25119).
- Exported `WorkloadIdentityDefaultCredentialOptions` which was previously not publicly exported in `index.ts`.

## 3.1.4 (2023-04-11)

### Bugs Fixed

- Added a workaround of fetching all accounts from token cache to fix the issue of silent authentication not taking place when authenticationRecord is passed. For reference, see [issue](https://github.com/Azure/azure-sdk-for-js/issues/24349).

## 3.2.0-beta.1 (2023-02-28)

### Features Added

- Added support to disable instance discovery on Microsoft Entra credentials.
- Added `AzureDeveloperCliCredential` [#24180](https://github.com/Azure/azure-sdk-for-js/pull/24180) and added it to the `DefaultAzureCredential` [#24826](https://github.com/Azure/azure-sdk-for-js/pull/24826) auth flow
- Added support for `WokloadIdentityCredential`[#24830](https://github.com/Azure/azure-sdk-for-js/pull/24830), added it to `DefaultAzureCredential` auth flow and replaced the in-house implementation of `Token Exchange MSI` in `ManagedIdentity` with `WorkloadIdentityCredential`.

## 3.1.3 (2023-01-12)

### Other Changes

- Upgraded versions of @azure/msal-node, @azure/msal-common and @azure/msal-browser to remove any dependency versions that were depending on old version of jsonwebtoken which had a [security issue](https://nvd.nist.gov/vuln/detail/CVE-2022-23529)

## 3.1.2 (2022-12-05)

### Bugs Fixed

- Fixed bug in `ManagedIdentity Credential` where "expiresInSeconds" was taking the absolute timestamp instead of relative expiration time period in seconds.

### Other Changes

- Enable msal logging based on log level specified by user for Azure SDK.
- Upgraded version dependencies on msal libraries, since they have additional logging added.

## 3.1.1 (2022-11-18)

### Bugs Fixed

- Fixed bug to update "expiresOnTimestamp" field in Managed Identity to be in seconds and not milliseconds.

## 3.1.0 (2022-11-08)

### Other Changes

- Docs improvements for cross-language alignment

## 3.0.1 (2022-11-07)

### Bugs Fixed

- Fixed bug to enable `additionallyAllowedTenants` to pass through to MSAL Flow.

## 3.1.0-beta.1 (2022-10-13)

### Features Added

- Added Token Caching support to Managed Identity Credential

## 3.0.0 (2022-09-19)

### Features Added

- Added `additionallyAllowedTenants` to the following credential options to force explicit opt-in behavior for multi-tenant authentication via the options property bag to the following:
  - `AuthorizationCodeCredentialOptions`
  - `AzureApplicationCredentialOptions`
  - `AzureCliCredentialOptions`
  - `AzurePowerShellCredentialOptions`
  - `ClientAssertionCredentialOptions`
  - `ClientCertificateCredentialOptions`
  - `ClientSecretCredentialOptions`
  - `DefaultAzureCredentialOptions`
  - `DeviceCodeCredentialOptions`
  - `EnvironmentCredentialOptions`
  - `InteractiveCredentialOptions`
  - `OnBehalfOfCredentialOptions`
  - `UsernamePasswordCredentialOptions`
  - `VisualStudioCodeCredentialOptions`

### Breaking Changes

- Credential types supporting multi-tenant authentication will now throw an error if the requested tenant ID doesn't match the credential's tenant ID, and is not included in the `additionallyAllowedTenants` option. Applications must now explicitly add additional tenants to the `additionallyAllowedTenants` list, or add `"*"` to list, to enable acquiring tokens from tenants other than the originally specified tenant ID. See [BREAKING_CHANGES.md](https://github.com/Azure/azure-sdk-for-js/blob/main/sdk/identity/identity/BREAKING_CHANGES.md).

### Bugs Fixed

- Changed the way token expiration for managed identity tokens is calculated to handle different server formats. See [PR #23232](https://github.com/Azure/azure-sdk-for-js/pull/23232)

## 3.0.0-beta.1 (2022-08-24)

### Features Added

- Added support in `EnvironmentCredential` to read a certificate password from an environment variable `AZURE_CLIENT_CERTIFICATE_PASSWORD`
- Added samples for supporting Microsoft Entra authentication in Azure Redis Cache

### Breaking Changes

- Removed `VisualStudioCodeCredential` from `DefaultAzureCredential` token chain. [Issue 20500](https://github.com/Azure/azure-sdk-for-js/issues/20500) tracks this.

## 2.1.0 (2022-07-08)

### Features Added

- Added support for new credential `ClientAssertionCredential`, which accepts a callback function for the signed JWT assertion for a client certificate. See [MSAL Client Assertion for more information](https://github.com/AzureAD/microsoft-authentication-library-for-js/blob/dev/lib/msal-node/docs/initialize-confidential-client-application.md).

### Bugs Fixed

- Fixed a bug that would break the AzureCliCredential if the Azure CLI reported a warning. See: [21075](https://github.com/Azure/azure-sdk-for-js/issues/21075).
- Fixed a bug in `AuthorizationCodeCredential` where the tenant id was not being used. The `common` tenant was the only tenant being used by this credential.
- Fixed a bug in `AuthorizationCodeCredential` where the public client was not being used. Due to this bug, without passing in the client secret, this credential would fail.
- Fixed a bug in `DefaultAzureCredential` and `AzureCLICredential` where the errors thrown by the latter credential were not of type `CredentialUnavailableError`. This caused only the error of `AzureCLICredential` being thrown and the other chained errors of `DefaultAzureCredential` were not thrown. See: [22066](https://github.com/Azure/azure-sdk-for-js/issues/22066)

### Other Changes

- Upgraded to `@azure/core-tracing` version `^1.0.0`.
- Improved the errors displayed on the `AzureCliCredential`.

## 2.0.5 (2022-06-22)

### Bugs Fixed

- Fixed a bug in `InteractiveBrowserCredential` for Mac OS where the [app was not getting closed](https://github.com/Azure/azure-sdk-for-js/issues/21726) after the authorization succeeded.

## 2.1.0-beta.2 (2022-03-22)

### Features Added

- Added stronger types to the `DefaultAzureCredential` and `ManagedIdentityCredential` constructors so that TypeScript users will trigger a type error by providing both a Managed Identity client ID and resource ID to the same credential instance.
- Added stronger types to the `ClientCertificateCredential` and `OnBehalfOfCredential` constructors so that TypeScript users will trigger a type error by providing both a Client certificate and certificate path to the same credential instance.
- Added support for App Service 2019 resource in Managed Identity Credential.
- All of our credentials now support a new option on their constructor: `loggingOptions`, which allows configuring the logging options of the HTTP pipelines.
- Within the new `loggingOptions` we have also added `allowLoggingAccountIdentifiers`, a property that if set to true logs information specific to the authenticated account after each successful authentication, including: the Client ID, the Tenant ID, the Object ID of the authenticated user, and if possible the User Principal Name.

### Bugs Fixed

- Fixed a bug that caused [Continuous Access Enforcement (CAE)](https://learn.microsoft.com/entra/identity/conditional-access/concept-continuous-access-evaluation) and [Conditional Access authentication context](https://techcommunity.microsoft.com/t5/azure-active-directory-identity/granular-conditional-access-for-sensitive-data-and-actions/ba-p/1751775) authentication to fail with newer versions of MSAL.

## 2.1.0-beta.1 (2022-03-02)

### Features Added

- Added support for specifying a custom `resourceId` when creating a `ManagedIdentityCredential` or `DefaultAzureCredential`.
  - In some scenarios where a user-assigned managed identity is required, the identity may be known by an ARM resource ID, but not a client ID (such as when user-assigned identities are created using an ARM template). The `resourceId` option allows an app to select its managed identity by its ARM resource ID to support such scenarios.
  - If `resourceId` is provided, the managed identity providers for Azure App Service (2017), Azure Arc, Azure Cloud Shell, Azure Service Fabric and Token Exchange authentication will log a warning since this parameter is not supported by the identity endpoints in those services. The authentication attempts will be sent, but the parameter will be ignored by the service.
- Added `clientId` to the optional parameters of the `ManagedIdentityCredential`.
- Updated the Troubleshoot guide to have error codes and error messages for the Identity Customer Service Support.

## 2.0.4 (2022-02-18)

### Bugs Fixed

- Fixed a regression in version 2.0.3 in which providing an options bag, but _not_ a client ID, to the `ManagedIdentityCredential` constructor would discard the `options` parameter.

## 2.0.3 (2022-02-16)

### Features Added

- Added log warning for non-support of user assigned identity in Managed Identity credentials in Cloud Shell environments.

### Bugs Fixed

- Fixed bug that duplicated the tenant Id on the URI of outgoing requests when passing an `authorityHost` ending with a tenant Id.
- `ManagedIdentityCredential` now won't retry when it tries to ping the IMDS endpoint.
- Now we are specifying the maximum number of retries to 3 to ensure that maximum retries won't change without notice.

## 2.0.2 (2022-02-03)

### Features Added

- Improved the error message when `InteractiveBrowserCredential` is used with an unavailable port (such as when no `redirectUri` is provided, and the port `80` is busy) and when no browser is available.

### Bugs Fixed

- Challenge claims now are properly being passed through to the outgoing token requests.
- The `ManagedIdentityCredential` now properly parses expiration dates from token exchange requests.

### Other Changes

- Moved the `@types/stoppable` dependency to the `devDependencies`.

## 2.0.1 (2021-10-28)

### Features Added

- The `ManagedIdentityCredential` now supports the Service Fabric environment.

### Bugs Fixed

- Fixed a bug that caused the `AzureCliCredential` to fail on Windows. Issue [18268](https://github.com/Azure/azure-sdk-for-js/issues/18268).

## 2.0.0 (2021-10-15)

After multiple beta releases over the past year, we're proud to announce the general availability of version 2 of the `@azure/identity` package. This version includes the best parts of v1, plus several improvements.

This changelog entry showcases the changes that have been made from version 1 of this package. See the [v1-to-v2 migration guide](https://github.com/Azure/azure-sdk-for-js/blob/e24cd753e1b84bc8959d8e1f55bfa9176cab88a9/sdk/identity/identity/migration-v1-v2.md) for details on how to upgrade your application to use the version 2 of `@azure/identity`. For information on troubleshooting the Identity package, see the [troubleshooting guide](https://aka.ms/azsdk/js/identity/troubleshoot).

### Features Added

#### Plugin API

Identity v2 provides a top-level `useIdentityPlugin` function, which allows using two new plugin packages:

- [@azure/identity-vscode](https://www.npmjs.com/package/@azure/identity-vscode), which provides the dependencies of `VisualStudioCodeCredential` and enables it.
  - If the `@azure/identity-vscode` plugin isn't used through the `useIdentityPlugin` function, the `VisualStudioCodeCredential` exposed by Identity v2 will throw a `CredentialUnavailableError`.
- [@azure/identity-cache-persistence](https://www.npmjs.com/package/@azure/identity-cache-persistence), which provides persistent token caching.

Most credentials on Identity v2 now support the persistent token caching feature. Such credentials include the property [tokenCachePersistenceOptions](https://learn.microsoft.com/javascript/api/@azure/identity/tokencachepersistenceoptions) in the constructor options which can be used to enable this feature.

The following example showcases how to enable persistence caching by first enabling the `@azure/identity-cache-persistence` plugin with `useIdentityPlugin(cachePersistencePlugin)`, and then passing the `tokenCachePersistenceOptions` through the constructor of the `DeviceCodeCredential`:

```ts
import { cachePersistencePlugin } from "@azure/identity-cache-persistence";
import { useIdentityPlugin, DeviceCodeCredential } from "@azure/identity";

useIdentityPlugin(cachePersistencePlugin);

async function main() {
  const credential = new DeviceCodeCredential({
    tokenCachePersistenceOptions: {
      enabled: true,
    },
  });
}
```

#### New credentials

Identity v2 includes two new credential types:

- `AzurePowerShellCredential`, which re-uses any account previously authenticated with the `Az.Account` PowerShell module.
- `OnBehalfOfCredential`, which enables the [On-Behalf-Of authentication flow](https://learn.microsoft.com/entra/identity-platform/v2-oauth2-on-behalf-of-flow).

#### New features in all credentials

Identity v2 enables:

- Support for claims challenges resulting from [Continuous Access Enforcement (CAE)](https://learn.microsoft.com/entra/identity/conditional-access/concept-continuous-access-evaluation) and [Conditional Access authentication context](https://techcommunity.microsoft.com/t5/azure-active-directory-identity/granular-conditional-access-for-sensitive-data-and-actions/ba-p/1751775).
  - By default, credentials of Identity v2 will produce tokens that can be used to trigger the challenge authentication flows. After these tokens expire, the next HTTP requests to Azure will fail, but the response will contain information to re-authenticate.
  - To disable this behavior, set the environment variable `AZURE_IDENTITY_DISABLE_CP1` to any value. For more about claims challenges, see [Claims challenges, claims requests, and client capabilities](https://learn.microsoft.com/entra/identity-platform/claims-challenge).
- Support for multi-tenant authentication on all credentials except `ManagedIdentityCredential`.
  - At the moment, applications needing multi-tenancy support will need to call to the credentials' `getToken` directly, sending the new `tenantId` property.
  - A sample with more context will be provided in a future date.
  - To disable it, set the environment variable `AZURE_IDENTITY_DISABLE_MULTITENANTAUTH`. For more about multitenancy, see [Identity management in multitenant apps](https://learn.microsoft.com/azure/architecture/multitenant-identity/).

#### New features in InteractiveBrowserCredential and DeviceCodeCredential

You can now control when the credential requests user input with the new `disableAutomaticAuthentication` option added to the options you pass to the credential constructors.

- When enabled, this option stops the `getToken()` method from requesting user input in case the credential is unable to authenticate silently.
- If `getToken()` fails to authenticate without user interaction, and `disableAutomaticAuthentication` has been set to true, a new error will be thrown: `AuthenticationRequired`. You may use this error to identify scenarios when manual authentication needs to be triggered (with `authenticate()`, as described in the next point).

A new method `authenticate()` is added to these credentials which is similar to `getToken()`, but it does not read the `disableAutomaticAuthentication` option described above.

- Use this to get an `AuthenticationRecord` which you can then use to create new credentials that will re-use the token information.
- The `AuthenticationRecord` object has a `serialize()` method that allows an authenticated account to be stored as a string and re-used in another credential at any time. Use the new helper function `deserializeAuthenticationRecord` to de-serialize this string.
- `authenticate()` might succeed and still return `undefined` if we're unable to pick just one account record from the cache. This might happen if the cache is being used by more than one credential, or if multiple users have authenticated using the same Client ID and Tenant ID. To ensure consistency on a program with many users, please keep track of the `AuthenticationRecord` and provide them in the constructors of the credentials on initialization.

Learn more via the below samples

- [Samples around controlling user interaction](https://github.com/Azure/azure-sdk-for-js/blob/main/sdk/identity/identity/samples/AzureIdentityExamples.md#control-user-interaction).
- [Samples around persisting user authentication data](https://github.com/Azure/azure-sdk-for-js/blob/main/sdk/identity/identity/samples/AzureIdentityExamples.md#persist-user-authentication-data).

#### New features in ManagedIdentityCredential

In Identity v2, the `ManagedIdentityCredential` retries with exponential back-off when a request for a token fails with a 404 status code. This change only applies to environments with available IMDS endpoints.

Azure Service Fabric support hasn't been added on the initial version 2 of Identity. Subscribe to [issue #12420](https://github.com/Azure/azure-sdk-for-js/issues/12420) for updates on this feature.

#### Other features

- `ClientCertificateCredential` now optionally accepts a configuration object as its third constructor parameter, instead of the PEM certificate path. This new object, called `ClientCertificateCredentialPEMConfiguration`, can contain either the PEM certificate path with the `certificatePath` property, or the contents of the PEM certificate with the `certificate` property..
- The Node.js version of `InteractiveBrowserCredential` has [Proof Key for Code Exchange (PKCE)](https://datatracker.ietf.org/doc/html/rfc7636) enabled by default.
- `InteractiveBrowserCredential` has a new `loginHint` constructor option, which allows a username to be pre-selected for interactive logins.
- In `AzureCliCredential`, we allow specifying a `tenantId` in the parameters through the `AzureCliCredentialOptions`.
- A new error, named `AuthenticationRequiredError`, has been added. This error shows up when a credential fails to authenticate silently.
- Errors and logged exceptions may point to the new [troubleshooting guidelines](https://aka.ms/azsdk/js/identity/troubleshoot).
- On all of the credentials we're providing, the initial authentication attempt in the lifetime of your app will include an additional request to first discover relevant endpoint metadata information from Azure.

### Breaking changes

#### Breaking changes from v1

- For `ClientCertificateCredential` specifically, the validity of the PEM certificate is evaluated on `getToken` and not on the constructor.
- We have also renamed the error `CredentialUnavailable` to `CredentialUnavailableError`, to align with the naming convention used for error classes in the Azure SDKs in JavaScript.
- In v1 of Identity some `getToken` calls could resolve with `null` in the case the authentication request succeeded with a malformed output. In v2, issues with the `getToken` method will always throw errors.
- Breaking changes to InteractiveBrowserCredential

  - The `InteractiveBrowserCredential` will use the [Auth Code Flow](https://learn.microsoft.com/entra/identity-platform/v2-oauth2-auth-code-flow) with [PKCE](https://tools.ietf.org/html/rfc7636) rather than [Implicit Grant Flow](https://learn.microsoft.com/entra/identity-platform/v2-oauth2-implicit-grant-flow) to better support browsers with enhanced security restrictions. Learn how to migrate in the [migration guide](https://github.com/Azure/azure-sdk-for-js/blob/e24cd753e1b84bc8959d8e1f55bfa9176cab88a9/sdk/identity/identity/migration-v1-v2.md). Read more about the latest `InteractiveBrowserCredential` [here](https://github.com/Azure/azure-sdk-for-js/blob/main/sdk/identity/identity/interactive-browser-credential.md).
  - The default client ID used for `InteractiveBrowserCredential` was viable only in Node.js and not for the browser. Therefore, on v2 client ID is a required parameter when using this credential in browser apps.
  - Identity v2 also removes the `postLogoutRedirectUri` from the options to the constructor for `InteractiveBrowserCredential`. This option wasn't being used. Instead of using this option, use MSAL directly. For more information, see [Authenticating with the @azure/msal-browser Public Client](https://github.com/Azure/azure-sdk-for-js/blob/main/sdk/identity/identity/samples/AzureIdentityExamples.md#authenticating-with-the-azuremsal-browser-public-client).
  - In Identity v2, `VisualStudioCodeCredential` throws a `CredentialUnavailableError` unless the new [@azure/identity-vscode](https://www.npmjs.com/package/@azure/identity-vscode) plugin is used.

- Standardizing the tracing span names to be `<className>.<operationName>` over `<className>-<operationName>`

#### Breaking Changes from 2.0.0-beta.4

- Removed the `allowMultiTenantAuthentication` option from all of the credentials. Multi-tenant authentication is now enabled by default. On Node.js, it can be disabled with the `AZURE_IDENTITY_DISABLE_MULTITENANTAUTH` environment variable.
- Removed support for specific Azure regions on `ClientSecretCredential` and `ClientCertificateCredential. This feature will be added back on the next beta.

#### Breaking Changes from 2.0.0-beta.6

- Stopped exporting the `ApplicationCredential` from the package. This will be re-introduced in the future.
- Removed the `CredentialPersistenceOptions` from `DefaultAzureCredential` and `EnvironmentCredential`.
- Merged the configuration and the options bag on the `OnBehalfOfCredential` into a single options bag.
- `AuthenticationRequiredError` (introduced in 2.0.0-beta.1) now has its parameters into a single options bag.
- `AuthenticationRequiredError` (introduced in 2.0.0-beta.1) now has its parameters in a single options bag, `AuthenticationRequiredErrorOptions`.
- `InteractiveBrowserCredentialOptions` has been renamed to `InteractiveBrowserCredentialNodeOptions`, and `InteractiveBrowserCredentialBrowserOptions` has been named `InteractiveBrowserCredentialInBrowserOptions`.

### Bugs Fixed

- `ClientSecretCredential`, `ClientCertificateCredential`, and `UsernamePasswordCredential` throw if the required parameters aren't provided (even in JavaScript).
- Fixed a bug that caused `AzureCliCredential` to fail when a custom tenant ID was provided.
- Caught up with the bug fixes for Azure POD Identity that were implemented on version 1.5.1.

### Other Changes

Identity v2 no longer includes native dependencies (neither ordinary, peer, nor optional dependencies). Previous distributions of `@azure/identity` included an optional dependency on `keytar`, which caused issues for some users in restrictive environments.

Identity v2 for JavaScript now also depends on the latest available versions of `@azure/msal-common`, `@azure/msal-node`, and `@azure/msal-browser`. Our goal is to always be up-to-date with the MSAL versions.

## 2.0.0-beta.6 (2021-09-09)

### Features Added

- Added the `OnBehalfOfCredential`, which allows users to authenticate through the [On-Behalf-Of authentication flow](https://learn.microsoft.com/entra/identity-platform/v2-oauth2-on-behalf-of-flow).
- `ManagedIdentityCredential` now supports token exchange authentication.

### Breaking Changes

- `ClientCertificateCredential` now evaluates the validity of the PEM certificate path on `getToken` and not on the constructor.

#### Breaking Changes from 2.0.0-beta.5

- The property named `selectedCredential` that was added to `ChainedTokenCredential` and `DefaultAzureCredential` has been removed, since customers reported that logging was enough.
- Changed the name of the "extension" API to the "plugin" API to reduce confusion between this package and VS Code extensions. The function `useIdentityExtension` was renamed to `useIdentityPlugin`, and "extension packages" are now known as "plugin packages".
- Renamed the `allowUnencryptedStorage` property of `TokenCachePersistenceOptions` to `unsafeAllowUnencryptedStorage` to make it clear that enabling the unencrypted storage feature is not generally safe for production use.

### Bugs Fixed

- `ClientSecretCredential`, `ClientCertificateCredential` and `UsernamePasswordCredential` now throw if the required parameters are not provided (even in JavaScript).
- Fixed a bug introduced on 2.0.0-beta.5 that caused the `ManagedIdentityCredential` to fail authenticating in Arc environments. Since our new core disables unsafe requests by default, we had to change the security settings for the first request of the Arc MSI, which retrieves the file path where the authentication value is stored since this request generally happens through an HTTP endpoint.
- Fixed bug on the `AggregateAuthenticationError`, which caused an inconsistent error message on the `ChainedTokenCredential`, `DefaultAzureCredential` and `ApplicationCredential`.

### Other Changes

- The errors thrown by the `ManagedIdentityCredential` have been improved.

## 1.5.2 (2021-09-01)

- Fixed a bug introduced on 1.5.0 that caused the `ManagedIdentityCredential` to fail authenticating in Arc environments. Since our new core disables unsafe requests by default, we had to change the security settings for the first request of the Arc MSI, which retrieves the file path where the authentication value is stored since this request generally happens through an HTTP endpoint.

## 1.5.1 (2021-08-12)

- Fixed how we verify the IMDS endpoint is available. Now, besides skipping the `Metadata` header, we skip the URL query. Both will ensure that all the known IMDS endpoints return as early as possible.
- Added support for the `AZURE_POD_IDENTITY_AUTHORITY_HOST` environment variable. If present, the IMDS endpoint initial verification will be skipped.

## 2.0.0-beta.5 (2021-08-10)

### Features Added

- This release adds support by default for CP1 client capabilities, enabling all credentials to respond to claims challenges that occur due to insufficient claims. Claims challenges, for example, can occur due to requirements of [Continuous Access Enforcement (CAE)](https://learn.microsoft.com/entra/identity/conditional-access/concept-continuous-access-evaluation) and [Conditional Access authentication context](https://techcommunity.microsoft.com/t5/azure-active-directory-identity/granular-conditional-access-for-sensitive-data-and-actions/ba-p/1751775). You may optionally disable this behavior by setting the environment variable `AZURE_IDENTITY_DISABLE_CP1` (to any value). You can read more about client capabilities, CAE, and Conditional Access on [the Microsoft Documentation](https://learn.microsoft.com/entra/identity-platform/claims-challenge).
- `ChainedTokenCredential` and `DefaultAzureCredential` now expose a property named `selectedCredential`, which will store the selected credential once any of the available credentials succeeds.
- Implementation of `ApplicationCredential` for use by applications which call into Microsoft Graph APIs and which have issues using `DefaultAzureCredential`. This credential is based on `EnvironmentCredential` and `ManagedIdentityCredential`.

### Breaking Changes

> These changes do not impact the API of stable versions such as 1.6.0.
> Only code written against a beta version such as 1.7.0b1 may be affected.

- Renamed `AZURE_POD_IDENTITY_TOKEN_URL` to `AZURE_POD_IDENTITY_AUTHORITY_HOST`.

### Bugs Fixed

- With this release, we've migrated from using `@azure/core-http` to `@azure/core-rest-pipeline` for the handling of HTTP requests. See [Azure Core v1 vs v2](https://github.com/Azure/azure-sdk-for-js/blob/main/sdk/core/core-rest-pipeline/documentation/core2.md) for more on the difference and benefits of the move. This removes our dependency on `node-fetch` and along with it issues we have seen in using this dependency in specific environments like Kubernetes pods.

## 1.5.0 (2021-07-19)

- With this release, we've migrated from using `@azure/core-http` to `@azure/core-rest-pipeline` for the handling of HTTP requests. See [Azure Core v1 vs v2](https://github.com/Azure/azure-sdk-for-js/blob/main/sdk/core/core-rest-pipeline/documentation/core2.md) for more on the difference and benefits of the move. This removes our dependency on `node-fetch` and along with it issues we have seen in using this dependency in specific environments like Kubernetes pods.

## 1.4.0 (2021-07-09)

- With this release, we drop support for Node.js versions that have reached the end of life, like Node.js 8. Read our [support policy](https://github.com/Azure/azure-sdk-for-js/blob/main/SUPPORT.md) for more details.
- Updated the default timeout of the first request of the IMDS MSI from half a second to three seconds to compensate for the slowness caused by `node-fetch` for initial requests in specific environments, like Kubernetes pods.
- Upgraded `@azure/core-http` to version `^2.0.0`, and `@azure/core-tracing` to version `1.0.0-preview.12`.

- Upgraded the `AuthorizationCodeCredential` to use the latest `@azure/msal-node`.

## 2.0.0-beta.4 (2021-07-07)

### Features Added

- With the dropping of support for Node.js versions that are no longer in LTS, the dependency on `@types/node` has been updated to version 12. Read our [support policy](https://github.com/Azure/azure-sdk-for-js/blob/main/SUPPORT.md) for more details.
- Introduced an extension API through a top-level method `useIdentityExtension`. The function accepts an "extension" as an argument, which is a function accepting a `context`. The extension context is an internal part of the Azure Identity API, so it has an `unknown` type. Two new packages are designed to be used with this API:
  - `@azure/identity-vscode`, which provides the dependencies of `VisualStudioCodeCredential` and enables it (see more below).
  - `@azure/identity-cache-persistence`, which provides persistent token caching (same as was available in version 2.0.0-beta.2, but now provided through a secondary extension package).
- Reintroduced a stub implementation of `VisualStudioCodeCredential`. If the `@azure/identity-vscode` extension is not used, then it will throw a `CredentialUnavailableError` (similar to how it previously behaved if the `keytar` package was not installed). The extension now provides the underlying implementation of `VisualStudioCodeCredential` through dependency injection.
- Reintroduced the `TokenCachePersistenceOptions` property on most credential constructor options. This property must be present with an `enabled` property set to true to enable persistent token caching for a credential instance. Credentials that do not support persistent token caching do not have this property.
- Added support to `ManagedIdentityCredential` for Bridge to Kubernetes local development authentication.
- Enabled PKCE on `InteractiveBrowserCredential` for Node.js. [Proof Key for Code Exchange (PKCE)](https://datatracker.ietf.org/doc/html/rfc7636) is a security feature that mitigates authentication code interception attacks.
- Added `LoginHint` property to `InteractiveBrowserCredentialOptions` which allows a user name to be pre-selected for interactive logins. Setting this option skips the account selection prompt and immediately attempts to login with the specified account.
- Added regional STS support to client credential types.
  - Added the `RegionalAuthority` type, that allows specifying Azure regions.
  - Added `regionalAuthority` property to `ClientSecretCredentialOptions` and `ClientCertificateCredentialOptions`.
  - If instead of a region, `AutoDiscoverRegion` is specified as the value for `regionalAuthority`, MSAL will be used to attempt to discover the region.
  - A region can also be specified through the `AZURE_REGIONAL_AUTHORITY_NAME` environment variable.
- `AzureCliCredential` and `AzurePowerShellCredential` now allow specifying a `tenantId`.
- All credentials except `ManagedIdentityCredential` support enabling multi tenant authentication via the `allowMultiTenantAuthentication` option.

### Breaking Changes

- Removed the protected method `getAzureCliAccessToken` from the public API of the `AzureCliCredential`. While it will continue to be available as part of v1, we won't be supporting this method as part of v2's public API.

### Key Bugs Fixed

- Fixed an issue in which `InteractiveBrowserCredential` on Node would sometimes cause the process to not respond if there was no browser available.
- Fixed an issue in which the `AZURE_AUTHORITY_HOST` environment variable was not properly picked up in Node.js.

## 2.0.0-beta.3 (2021-05-12)

### New features

- Azure Identity for JavaScript no longer carries any native dependencies (neither ordinary, peer, nor optional dependencies). Previous distributions of `@azure/identity` carried an optional dependency on `keytar`, which caused issues for some users in restrictive environments.
- Updated the `@azure/msal-node` dependency to version `^1.0.2`, which allows cancelling of an ongoing `getToken()` operation on `DeviceCodeCredential`.
- Fixed issue with the logging of success messages on the `DefaultAzureCredential` and the `ChainedTokenCredential`. These messages will now mention the internal credential that succeeded.
- `AuthenticationRequiredError` (introduced in 2.0.0-beta.1) now has the same impact on `ChainedTokenCredential` as the `CredentialUnavailableError` which is to allow the next credential in the chain to be tried.
- `ManagedIdentityCredential` now retries with exponential back-off when a request for a token fails with a 404 status code on environments with available IMDS endpoints.
- Added an `AzurePowerShellCredential` which will use the authenticated user session from the `Az.Account` PowerShell module. This credential will attempt to use PowerShell Core by calling `pwsh`, and on Windows it will fall back to Windows PowerShell (`powershell`) if PowerShell Core is not available.

### Breaking changes from 2.0.0-beta.1

- Removed `VisualStudioCodeCredential`, since it requires us to list [keytar](https://www.npmjs.com/package/keytar) as an optional dependency. `keytar` contains machine-code components that are difficult to build in certain environments, so this credential will be offered through a separate extension package in the future.
- Removed token persistence through `@azure/msal-node-extensions`, as its machine-code components have the same problems as `keytar`. This functionality will similarly be reintroduced through a separate extension package in the future.
- Removed `authenticationRecord`, `disableAutomaticAuthentication` and `authenticate()` from the credential `UsernamePasswordCredential`. While MSAL does support this, allowing `authenticationRecord` arguably could result in users authenticating through an account other than the one they're specifying with the username and the password.

## 2.0.0-beta.2 (2021-04-06)

- Breaking change: Renamed errors `CredentialUnavailable` to `CredentialUnavailableError`, and `AuthenticationRequired` to `AuthenticationRequiredError`, to align with the naming convention used for error classes in the Azure SDKs in JavaScript.
- Added `clientId` to the `AuthenticationRecord` type, alongsides the `tenantId` that this interface already had. Together they can be used to re-authenticate after recovering a previously serialized `AuthenticationRecord`.
- The `serialize()` method on the `AuthenticationRecord` object that allows an authenticated account to be stored as a string and re-used in another credential at any time, is removed in favor of a standalone function `serializeAuthenticationRecord` similar to how we have the `deserializeAuthenticationRecord` function.
- `serializeAuthenticationRecord` now serializes into a JSON string with camel case properties. This makes it re-usable across languages.
- Removed the interface `PersistentCredentialOptions` (introduced in `2.0.0-beta.1`) and instead inlined the options for the persistent cache feature in the options of individual credentials.
- Added properties `scopes` and `getTokenOptions` to the AuthenticationRequired error. These properties hold the values used by the `getToken()` method on your credential to fetch the access token. You should pass these to the `authenticate()` method on your credential if you wanted to do manual authentication after catching the `AuthenticationRequired` error.
- `InteractiveBrowserCredential` no longer supports [Implicit Grant Flow](https://learn.microsoft.com/entra/identity-platform/v2-oauth2-implicit-grant-flow) and will only support [Auth Code Flow](https://learn.microsoft.com/entra/identity-platform/v2-oauth2-auth-code-flow) instead. Therefore the `flow` option introduced in `1.2.4-beta.1` has been removed. More information from the documentation on Implicit Grant Flow:

> With the plans for [third party cookies to be removed from browsers](https://learn.microsoft.com/entra/identity-platform/reference-third-party-cookies-spas), the **implicit grant flow is no longer a suitable authentication method**. The [silent SSO features](https://learn.microsoft.com/entra/identity-platform/v2-oauth2-implicit-grant-flow#getting-access-tokens-silently-in-the-background) of the implicit flow do not work without third party cookies, causing applications to break when they attempt to get a new token. We strongly recommend that all new applications use the authorization code flow that now supports single page apps in place of the implicit flow, and that [existing single page apps begin migrating to the authorization code flow](https://learn.microsoft.com/entra/identity-platform/migrate-spa-implicit-to-auth-code) as well.

## 1.3.0 (2021-04-05)

### Tracing Changes

- Updated @azure/core-tracing to version `1.0.0-preview.11`. See [@azure/core-tracing CHANGELOG](https://github.com/Azure/azure-sdk-for-js/blob/main/sdk/core/core-tracing/CHANGELOG.md) for details about breaking changes with tracing.

## 2.0.0-beta.1 (2021-03-24)

This update marks the preview for the first major version update of the `@azure/identity` package since the first stable version was released in October, 2019. This is mainly driven by the improvements we are making for the `InteractiveBrowserCredential` when used in browser applications by updating it to use the new `@azure/msal-browser` which is replacing the older `msal` package.

### Breaking changes

- Changes to `InteractiveBrowserCredential`
  - When used in browser applications, the `InteractiveBrowserCredential` has been updated to use the [Auth Code Flow](https://learn.microsoft.com/entra/identity-platform/v2-oauth2-auth-code-flow) with [PKCE](https://tools.ietf.org/html/rfc7636) rather than [Implicit Grant Flow](https://learn.microsoft.com/entra/identity-platform/v2-oauth2-implicit-grant-flow) by default to better support browsers with enhanced security restrictions. Please note that this credential always used the Auth Code Flow when used in Node.js applications. Read more on this in our [docs on Interactive Browser Credential](https://github.com/Azure/azure-sdk-for-js/blob/main/sdk/identity/identity/interactive-browser-credential.md).
  - The default client ID used for `InteractiveBrowserCredential` was viable only in Node.js and not for the browser. Therefore, client Id is now a required parameter when constructing this credential in browser applications.
  - The `loginStyle` and `flow` options to the constructor for `InteractiveBrowserCredential` will now show up only when used in browser applications as these were never applicable to Node.js
  - Removed the `postLogoutRedirectUri` from the options to the constructor for `InteractiveBrowserCredential`. This option was not being used since we don't have a way for users to log out yet.
- When a token is not available, some credentials had the promise returned by the `getToken` method resolve with `null`, others had the `getToken` method throw the `CredentialUnavailable` error. This behavior is now made consistent across all credentials to throw the `CredentialUnavailable` error.
  - This change has no bearing on the user if all they ever did was create the credentials and pass it to the Azure SDKs.
  - This change affects only those users who called the `getToken()` method directly and did not handle resulting errors.
- The constructor for `DeviceCodeCredential` always had multiple optional parameters and no required ones. As per our guidelines, this has now been simplified to take a single optional bag of parameters.

### New features

- Changes to `InteractiveBrowserCredential`, `DeviceCodeCredential`, `ClientSecretCredential`, `ClientCertificateCredential` and `UsernamePasswordCredential`:
  - Migrated to use the latest MSAL. This update improves caching of tokens, significantly reducing the number of network requests.
  - Added the feature of persistence caching of credentials. This is driven by the new `tokenCachePersistenceOptions` option available in the options you pass to the credential constructors.
    - For now, to use this feature, users will need to install `@azure/msal-node-extensions` [1.0.0-alpha.6](https://www.npmjs.com/package/@azure/msal-node-extensions/v/1.0.0-alpha.6) on their own. This experience will be improved in the next update.
    - This feature uses DPAPI on Windows, it tries to use the Keychain on OSX and the Keyring on Linux.
    - To learn more on the usage, please refer to our docs on the `TokenCachePersistenceOptions` interface.
    - **IMPORTANT:** As part of this beta, this feature is only supported in Node 10, 12 and 14.
- Changes to `InteractiveBrowserCredential` and `DeviceCodeCredential`:
  - You can now control when the credential requests user input with the new `disableAutomaticAuthentication` option added to the options you pass to the credential constructors.
    - When enabled, this option stops the `getToken()` method from requesting user input in case the credential is unable to authenticate silently.
    - If `getToken()` fails to authenticate without user interaction, and `disableAutomaticAuthentication` has been set to true, a new error will be thrown: `AuthenticationRequired`. You may use this error to identify scenarios when manual authentication needs to be triggered (with `authenticate()`, as described in the next point).
  - A new method `authenticate()` is added to these credentials which is similar to `getToken()`, but it does not read the `disableAutomaticAuthentication` option described above.
    - Use this to get an `AuthenticationRecord` which you can then use to create new credentials that will re-use the token information.
    - The `AuthenticationRecord` object has a `serialize()` method that allows an authenticated account to be stored as a string and re-used in another credential at any time. Use the new helper function `deserializeAuthenticationRecord` to de-serialize this string.
    - `authenticate()` might succeed and still return `undefined` if we're unable to pick just one account record from the cache. This might happen if the cache is being used by more than one credential, or if multiple users have authenticated using the same Client ID and Tenant ID. To ensure consistency on a program with many users, please keep track of the `AuthenticationRecord` and provide them in the constructors of the credentials on initialization.

### Other changes

- Updated the `@azure/msal-node` dependency to `^1.0.0`.
- `DefaultAzureCredential`'s implementation for browsers is simplified to throw the `BrowserNotSupportedError` in its constructor. Previously, we relied on getting the same error from trying to instantiate the different credentials that `DefaultAzureCredential` supports in Node.js.
  - As before, please use only the `InteractiveBrowserCredential` in your browser applications.
- For the `InteractiveBrowserCredential` for node, replaced the use of the `express` module with a native http server for Node, shrinking the resulting identity module considerably.

## 1.2.4 (2021-03-08)

This release doesn't have the changes from `1.2.4-beta.1`.

- Bug fix: Now if the `managedIdentityClientId` optional parameter is provided to `DefaultAzureCredential`, it will be properly passed through to the underlying `ManagedIdentityCredential`. Related to customer issue: [13872](https://github.com/Azure/azure-sdk-for-js/issues/13872).
- Bug fix: `ManagedIdentityCredential` now also properly handles `EHOSTUNREACH` errors. Fixes issue [13894](https://github.com/Azure/azure-sdk-for-js/issues/13894).

## 1.2.4-beta.1 (2021-02-12)

- Breaking Change: Updated `InteractiveBrowserCredential` to use the Auth Code Flow with PKCE rather than Implicit Grant Flow by default in the browser, to better support browsers with enhanced security restrictions. A new file was added to provide more information about this credential [here](https://github.com/Azure/azure-sdk-for-js/blob/main/sdk/identity/identity/interactive-browser-credential.md).

## 1.2.3 (2021-02-09)

- Fixed Azure Stack support for the Node.js version of the `InteractiveBrowserCredential`. Fixes issue [11220](https://github.com/Azure/azure-sdk-for-js/issues/11220).
- The 'keytar' dependency has been updated to the latest version.
- No longer overrides global Axios defaults. This includes an update in `@azure/identity`'s source, and an update of the `@azure/msal-node` dependency. Fixes issue [13343](https://github.com/Azure/azure-sdk-for-js/issues/13343).

## 1.2.2 (2021-01-12)

- Upgrading to the msal-node dependency due to a severe vulnerability in Axios. Link to the documented vulnerability: [link](https://npmjs.com/advisories/1594). Fixes issue [13088](https://github.com/Azure/azure-sdk-for-js/issues/13088).

## 1.2.1 (2021-01-07)

- Upgrading to Axios 0.21.1 due to a severe vulnerability in Axios. Link to the documented vulnerability: [link](https://npmjs.com/advisories/1594). Fixes issue [13088](https://github.com/Azure/azure-sdk-for-js/issues/13088).

## 1.2.0 (2020-11-11)

### Changes since 1.1.\*

- With 1.2, we've added support for Azure Arc to our Managed Identity credential.
- We've also added an Interactive Browser credential for Node, which spawns the user's browser and connects via
  a browser-based auth code flow. This is powered by the Microsoft Authentication Library (MSAL)
- We've moved `DeviceCodeCredential` to also use the Microsoft Authentication Library (MSAL)
- Identity now supports Subject Name/Issuer (SNI) as part of authentication for ClientCertificateCredential.
- Added Active Directory Federation Services authority host support to the node credentials.
- `ManagedIdentityCredential` has been aligned with other languages, and now treats expected errors properly.
- Added support for multiple clouds on `VisualStudioCodeCredential`.

### Changes since the latest 1.2-beta

- `ManagedIdentityCredential` now only checks for available MSIs once per class instance.
- `ManagedIdentityCredential` now supports Azure Arc environments.
- `ManagedIdentityCredential` now supports Azure Service Fabric environments.
- Added authority host for multiple clouds on `VisualStudioCodeCredential`, and specified `AzureCloud` as the default cloud name.
- `DeviceCodeCredential` now has both of its constructor parameters, `tenantId` and `clientId`, as optional parameters. The default value of `tenantId` is "organizations", and the Azure CLI's client ID is the default value of `clientId`.
- We've removed the persistent cache support from the previous beta.

## 1.2.0-beta.2 (2020-10-06)

- `DeviceCodeCredential` now by default shows the Device Code message on the console. This can still be overwritten with a custom behavior by specifying a function as the third parameter, `userPromptCallback`.
- Added support for multiple clouds on `VisualStudioCodeCredential`. Fixes customer issue [11452](https://github.com/Azure/azure-sdk-for-js/issues/11452).
- `ManagedIdentityCredential` has been aligned with other languages, now treating expected errors properly. This fixes customer issue [11451](https://github.com/Azure/azure-sdk-for-js/issues/11451).
- `InteractiveBrowserCredential` authentication now uses the silent flow if the user provides a cache and authentication record for lookup.
- Added Active Directory Federation Services authority host support to the node credentials.
- Reverted a change in 1.2.0-beta.1 which moved `@rollup/plugin-json` from `devDependencies` to `dependencies`. `@rollup/plugin-json` was placed as a dependency due to an oversight, and it is not a necessary dependency for `@azure/identity`.

## 1.2.0-beta.1 (2020-09-08)

- A new `InteractiveBrowserCredential` for node which will spawn a web server, start a web browser, and allow the user to interactively authenticate with the browser.
- With 1.2.0-beta.1, Identity will now use [MSAL](https://www.npmjs.com/package/@azure/msal-node) to perform authentication. With this beta, DeviceCodeCredential and a new InteractiveBrowserCredential for node are powered by MSAL.
- Identity now supports Subject Name/Issuer (SNI) as part of authentication for ClientCertificateCredential
- Upgraded App Services MSI API version

## 1.1.0 (2020-08-11)

### Changes since 1.0.\*

- With 1.1.0, new developer credentials are now available: `VisualStudioCodeCredential` and `AzureCliCredential`.
  - `VisualStudioCodeCredential` allows developers to log into Azure using the credentials available after logging in through the Azure Account extension in Visual Studio Code.
  - `AzureCliCredential` allows developers to log into Azure using the login credentials after an "az login" call.
- Both `VisualStudioCodeCredential` and `AzureCliCredential` may be used directly or indirectly as part of `DefaultAzureCredential`.
- Added the ability to configure the Managed Identity with a user-assigned client ID via a new option available in the `DefaultAzureCredential` constructor options: `managedIdentityClientId`.
- Made a list of known authorities is now available via a new top-level constant: `AzureAuthorityHosts`.
- Introduced the `CredentialUnavailable` error, which allows developers to differentiate between a credential not being available and an error happening during authentication.

### Changes since the latest 1.1-preview

- Renamed the `VSCodeCredential` to `VisualStudioCodeCredential`, and its options parameter from `VSCodeCredentialOptions` to `VisualStudioCodeCredentialOptions`.
- Tenant information is now loaded from the Visual Studio Code settings file when the `VisualStudioCodeCredential` is used.
- Added `managedIdentityClientId` to optionally pass in a user-assigned client ID for the `ManagedIdentityCredential`.

## 1.1.0-preview.5 (2020-07-22)

- Make the keytar dependency optional, allowing for building and running on platforms not supported by keytar [PR #10142](https://github.com/Azure/azure-sdk-for-js/pull/10142)
- DefaultAzureCredential and VSCodeCredential can now take a tenant id as part of the options object
- KnownAuthorityHosts has been renamed to AzureAuthorityHosts

## 1.1.0-preview.4 (2020-06-09)

- Switch to using CredentialUnavailable to differentiate from expected and unexpected errors during DefaultAzureCredential startup. [PR #8172](https://github.com/Azure/azure-sdk-for-js/pull/8127)
- Make all developer credentials public as well as the list used by DefaultAzureCredential [PR #9274](https://github.com/Azure/azure-sdk-for-js/pull/9274)

## 1.1.0-preview.3 (2020-05-05)

- Add ability to read AZURE_AUTHORITY_HOST from environment ([PR #8226](https://github.com/Azure/azure-sdk-for-js/pull/8226) [PR #8343](https://github.com/Azure/azure-sdk-for-js/pull/8343))
- Update to OpenTelemetry 0.6 ([PR #7998](https://github.com/Azure/azure-sdk-for-js/pull/7998))
- Set expires_on at a higher precedence for IMDS ([PR #8591](https://github.com/Azure/azure-sdk-for-js/pull/8591))

## 1.1.0-preview.2 (2020-04-07)

- Make KnownAuthorityHosts constants available
- Extended DefaultAzureCredential with an experimental credential that uses the login credential from VSCode's Azure Account extension

## 1.1.0-preview1 (2020-03-10)

- Extended DefaultAzureCredential with an experimental credential that uses the login credential from Azure CLI
- Fix tracing to set correct span attributes ([PR #6565](https://github.com/Azure/azure-sdk-for-js/pull/6565)).

## 1.0.2 (2019-12-03)

- Fixed an issue where an authorization error occurs due to wrong access token being returned by the MSI endpoint when using a user-assigned managed identity with `ManagedIdentityCredential` ([PR #6134](https://github.com/Azure/azure-sdk-for-js/pull/6134))
- Fixed an issue in `EnvironmentCredential` where authentication silently fails when one or more of the expected environment variables is not present ([PR #6313](https://github.com/Azure/azure-sdk-for-js/pull/6313))
- Updated to use OpenTelemetry 0.2 via `@azure/core-tracing`

## 1.0.0 (2019-10-29)

- This release marks the general availability of the `@azure/identity` package.
- `EnvironmentCredential` now looks for additional environment variables: ([PR #5743](https://github.com/Azure/azure-sdk-for-js/pull/5743))
  - `AZURE_CLIENT_CERTIFICATE_PATH` to configure `ClientCertificateCredential`
  - `AZURE_USERNAME` and `AZURE_PASSWORD` to configure `UsernamePasswordCredential`
- `GetTokenOptions` now extends the interface `OperationOptions` ([PR #5899](https://github.com/Azure/azure-sdk-for-js/pull/5899))
- `TokenCredentialOptions` now extends the interface `PipelineOptions` ([PR #5711](https://github.com/azure/azure-sdk-for-js/pull/5711))
- Renamed `IdentityClientOptions` to `TokenCredentialOptions` ([PR #5797](https://github.com/Azure/azure-sdk-for-js/pull/5797))
- Removed the browser bundle. A browser-compatible library can still be created through the use of a bundler such as Rollup, Webpack, or Parcel
  ([PR #5863](https://github.com/Azure/azure-sdk-for-js/pull/5863))

## 1.0.0-preview.6 (2019-10-22)

- Renamed `DeviceCodeDetails` to `DeviceCodeInfo` and improved casing of the fields in the `ErrorResponse` type ([PR #5662](https://github.com/Azure/azure-sdk-for-js/pull/5662))
- Improved the constructor signatures for `AuthorizationCodeCredential`, `DeviceCodeCredential`, `InteractiveBrowserCredential` and `managedIdentityCredential` so that it's clearer which parameters are optional and what additional values they accept ([PR #5668](https://github.com/Azure/azure-sdk-for-js/pull/5668))
- Added logging for authentication flows via the new `@azure/logger` package ([PR #5611](https://github.com/Azure/azure-sdk-for-js/pull/5611))
- Fixed an issue in `DeviceCodeCredential` where an unexpected authentication error could cause an infinite polling loop ([PR #5430](https://github.com/Azure/azure-sdk-for-js/pull/5430))
- Improved the details that appear in the `AggregateAuthenticationError` ([PR #5409](https://github.com/Azure/azure-sdk-for-js/pull/5409))

## 1.0.0-preview.5 (2019-10-08)

- Update `@azure/core-tracing` dependency to resolve an issue when running in Internet Explorer 11 ([PR #5472](https://github.com/Azure/azure-sdk-for-js/pull/5472))

## 1.0.0-preview.4 (2019-10-07)

- Introduced the `AuthorizationCodeCredential` for performing the [authorization code flow](https://learn.microsoft.com/entra/identity-platform/v2-oauth2-auth-code-flow) with Microsoft Entra ID ([PR #5356](https://github.com/Azure/azure-sdk-for-js/pull/5356))
- Fixed an issue preventing the `ManagedIdentityCredential` from working inside of Azure Function Apps ([PR #5144](https://github.com/Azure/azure-sdk-for-js/pull/5144))
- Added tracing to `IdentityClient` and credential implementations ([PR #5283](https://github.com/Azure/azure-sdk-for-js/pull/5283))
- Improved the exception message for `AggregateAuthenticationError` so that errors thrown from `DefaultAzureCredential` are now more actionable ([PR #5409](https://github.com/Azure/azure-sdk-for-js/pull/5409))

## 1.0.0-preview.3 (2019-09-09)

- Fixed a ping timeout issue. The timeout is now configurable. ([PR #4941](https://github.com/Azure/azure-sdk-for-js/pull/4941))
- Fixed IMDS endpoint detection false positive ([PR #4909](https://github.com/Azure/azure-sdk-for-js/pull/4909))

## 1.0.0-preview.2 (2019-08-05)

- Introduced the following credential types:
  - `DeviceCodeCredential`.
  - `InteractiveBrowserCredential`.
  - `UsernamePasswordCredential`.
- This library can now be used in the browser! The following credential types supported in browser builds:
  - `ClientSecretCredential`.
  - `UsernamePasswordCredential`.
  - `InteractiveBrowserCredential`.

## 1.0.0-preview.1 (2019-06-27)

For release notes and more information please visit <https://aka.ms/azsdk/releases/july2019preview>

- Introduced the following credential types:
  - `DefaultAzureCredential`.
  - `EnvironmentCredential`.
  - `ManagedIdentityCredential`.
  - `ClientSecretCredential`.
  - `ClientCertificateCredential`.
  - `ChainedTokenCredential`.<|MERGE_RESOLUTION|>--- conflicted
+++ resolved
@@ -1,7 +1,5 @@
 # Release History
 
-<<<<<<< HEAD
-=======
 ## 4.10.1 (2025-06-12)
 
 ### Bugs Fixed
@@ -9,7 +7,6 @@
 - Fixed the bug in interactive authentication request to account for the correct user login prompt based on the login hint provided, in case there are multiple accounts present in the browser flow. [#34321](https://github.com/Azure/azure-sdk-for-js/pull/34321)
 - Fixed the typing for `WorkloadIdentityCredential.getToken` to better represent the runtime behavior. [#34786](https://github.com/Azure/azure-sdk-for-js/pull/34786)
 
->>>>>>> 6a92a77a
 ## 4.10.0 (2025-05-14)
 
 ### Features Added
