--- conflicted
+++ resolved
@@ -1,25 +1,18 @@
 # Release History
 
-## 2.1.0-beta.2 (Unreleased)
-
-### Features Added
-
-<<<<<<< HEAD
+## 2.1.0-beta.2 (2022-03-22)
+
+### Features Added
+
 - Enforced types restrictions on constructors of Managed Identity and Default Azure Credentials to discourage Typescript user to pass in client id and resource id at the same time through the editor.
 - Enforced types restrictions on constructors of Client Certificate and On Behalf Of Credentials to discourage Typescript user to pass in certificate and certificate path at the same time though the editor.
-=======
 - Added support for App Service 2019 resource in Managed Identity Credential.
 - All of our credentials now support a new option on their constructor: `loggingOptions`, which allows configuring the logging options of the HTTP pipelines.
 - Within the new `loggingOptions` we have also added `allowLoggingAccountIdentifiers`, a property that if set to true logs information specific to the authenticated account after each successful authentication, including: the Client ID, the Tenant ID, the Object ID of the authenticated user, and if possible the User Principal Name.
->>>>>>> 2fdb7935
-
-### Breaking Changes
 
 ### Bugs Fixed
 
 - Fixed a bug that caused [Continuous Access Enforcement (CAE)](https://docs.microsoft.com/azure/active-directory/conditional-access/concept-continuous-access-evaluation) and [Conditional Access authentication context](https://techcommunity.microsoft.com/t5/azure-active-directory-identity/granular-conditional-access-for-sensitive-data-and-actions/ba-p/1751775) authentication to fail with newer versions of MSAL.
-
-### Other Changes
 
 ## 2.1.0-beta.1 (2022-03-02)
 
