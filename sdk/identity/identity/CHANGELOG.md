--- conflicted
+++ resolved
@@ -1,14 +1,6 @@
 # Release History
 
 ## 1.1.0-preview1 (2020-03-10)
-<<<<<<< HEAD
-=======
-
-- Extended DefaultAzureCredential with an experimental credential that uses the login credential from Azure CLI
-
-## 1.0.3 (Unreleased)
->>>>>>> 82b6da30
-
 - Extended DefaultAzureCredential with an experimental credential that uses the login credential from Azure CLI
 - Fix tracing to set correct span attributes ([PR #6565](https://github.com/Azure/azure-sdk-for-js/pull/6565)).
 
