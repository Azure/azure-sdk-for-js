--- conflicted
+++ resolved
@@ -2,15 +2,12 @@
 
 ## 2.0.0-beta.4 (Unreleased)
 
-<<<<<<< HEAD
 ### New features
 
 - Added `loginState`, `loginNonce`, `loginDomainHint`, `loginExtraQueryParameters`, `loginRedirectStartPage`, `loginOnRedirectNavigate`, `loginClaims` to the constructor options of the browser version of the `InteractiveBrowserCredential`, to mitigate cross site request forgery attacks and multiple replay attacks.
-=======
-## Bug fixes
+### Bug fixes
 
 - Fixed an issue in which `InteractiveBrowserCredential` on Node would sometimes cause the process to hang if there was no browser available.
->>>>>>> a6fbc392
 ### Breaking changes 
 
 - Removed the protected method `getAzureCliAccessToken` from the public API of the `AzureCliCredential`. While it will continue to be available as part of v1, we won't be supporting this method as part of v2's public API.
