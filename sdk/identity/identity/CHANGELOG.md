--- conflicted
+++ resolved
@@ -2,13 +2,12 @@
 
 ## 2.0.0-beta.4 (Unreleased)
 
-<<<<<<< HEAD
+### New features
+
 - Added `loginState`, `loginNonce`, `loginDomainHint`, `loginExtraQueryParameters`, `loginRedirectStartPage`, `loginOnRedirectNavigate`, `loginClaims` to the constructor options of the browser version of the `InteractiveBrowserCredential`, to mitigate cross site request forgery attacks and multiple replay attacks.
-=======
 ### Breaking changes 
 
 - Removed the protected method `getAzureCliAccessToken` from the public API of the `AzureCliCredential`. While it will continue to be available as part of v1, we won't be supporting this method as part of v2's public API.
->>>>>>> dd6a3990
 
 ## 2.0.0-beta.3 (2021-05-12)
 
