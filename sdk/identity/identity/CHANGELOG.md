--- conflicted
+++ resolved
@@ -4,14 +4,11 @@
 
 ## 1.2.4-beta.2 (Unreleased)
 
-<<<<<<< HEAD
 - Breaking change: `DefaultAzureCredential` now only uses `InteractiveBrowserCredential` in the browser since it's the only credential intended to be used to authenticate within browsers.
-=======
 
 ## 1.2.4-beta.1 (2021-02-12)
 
 - Breaking Change: Updated `InteractiveBrowserCredential` to use the Auth Code Flow with PKCE rather than Implicit Grant Flow by default in the browser, to better support browsers with enhanced security restrictions. A new file was added to provide more information about this credential [here](https://github.com/Azure/azure-sdk-for-js/blob/master/sdk/identity/identity/interactive-browser-credential.md).
->>>>>>> 0abb9231
 
 ## 1.2.3 (2021-02-09)
 
