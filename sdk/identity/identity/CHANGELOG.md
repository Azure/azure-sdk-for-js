# Release History

## 2.1.0-beta.2 (Unreleased)

### Features Added

<<<<<<< HEAD
- Added `disableAuthorityValidation`, which allows passing any `authorityHost` regardless of whether it can be validated or not. This is specially useful in private clouds.
=======
- All of our credentials now support a new option on their constructor: `loggingOptions`, which allows configuring the logging options of the HTTP pipelines.
- Within the new `loggingOptions` we have also added `allowLoggingAccountIdentifiers`, a property that if set to true logs information specific to the authenticated account after each successful authentication, including: the Client ID, the Tenant ID, the Object ID of the authenticated user, and if possible the User Principal Name.
>>>>>>> 26d973db

### Breaking Changes

### Bugs Fixed

- Fixed a bug that caused [Continuous Access Enforcement (CAE)](https://docs.microsoft.com/azure/active-directory/conditional-access/concept-continuous-access-evaluation) and [Conditional Access authentication context](https://techcommunity.microsoft.com/t5/azure-active-directory-identity/granular-conditional-access-for-sensitive-data-and-actions/ba-p/1751775) authentication to fail with newer versions of MSAL.

### Other Changes

## 2.1.0-beta.1 (2022-03-02)

### Features Added

- Added support for specifying a custom `resourceId` when creating a `ManagedIdentityCredential` or `DefaultAzureCredential`.
  - In some scenarios where a user-assigned managed identity is required, the identity may be known by an ARM resource ID, but not a client ID (such as when user-assigned identities are created using an ARM template). The `resourceId` option allows an app to select its managed identity by its ARM resource ID to support such scenarios.
  - If `resourceId` is provided, the managed identity providers for Azure App Service (2017), Azure Arc, Azure Cloud Shell, Azure Service Fabric and Token Exchange authentication will log a warning since this parameter is not supported by the identity endpoints in those services. The authentication attempts will be sent, but the parameter will be ignored by the service.
- Added `clientId` to the optional parameters of the `ManagedIdentityCredential`.
- Updated the Troubleshoot guide to have error codes and error messages for the Identity Customer Service Support.

## 2.0.4 (2022-02-18)

### Bugs Fixed

- Fixed a regression in version 2.0.3 in which providing an options bag, but _not_ a client ID, to the `ManagedIdentityCredential` constructor would discard the `options` parameter.

## 2.0.3 (2022-02-16)

### Features Added

- Added log warning for non-support of user assigned identity in Managed Identity credentials in Cloud Shell environments.

### Bugs Fixed

- Fixed bug that duplicated the tenant Id on the URI of outgoing requests when passing an `authorityHost` ending with a tenant Id.
- `ManagedIdentityCredential` now won't retry when it tries to ping the IMDS endpoint.
- Now we are specifying the maximum number of retries to 3 to ensure that maximum retries won't change without notice.

## 2.0.2 (2022-02-03)

### Features Added

- Improved the error message when `InteractiveBrowserCredential` is used with an unavailable port (such as when no `redirectUri` is provided, and the port `80` is busy) and when no browser is available.

### Bugs Fixed

- Challenge claims now are properly being passed through to the outgoing token requests.
- The `ManagedIdentityCredential` now properly parses expiration dates from token exchange requests.

### Other Changes

- Moved the `@types/stoppable` dependency to the `devDependencies`.

## 2.0.1 (2021-10-28)

### Features Added

- The `ManagedIdentityCredential` now supports the Service Fabric environment.

### Bugs Fixed

- Fixed a bug that caused the `AzureCliCredential` to fail on Windows. Issue [18268](https://github.com/Azure/azure-sdk-for-js/issues/18268).

## 2.0.0 (2021-10-15)

After multiple beta releases over the past year, we're proud to announce the general availability of version 2 of the `@azure/identity` package. This version includes the best parts of v1, plus several improvements.

This changelog entry showcases the changes that have been made from version 1 of this package. See the [v1-to-v2 migration guide](https://github.com/Azure/azure-sdk-for-js/blob/main/sdk/identity/identity/migration-v1-v2.md) for details on how to upgrade your application to use the version 2 of `@azure/identity`. For information on troubleshooting the Identity package, see the [troubleshooting guide](https://github.com/Azure/azure-sdk-for-js/blob/main/sdk/identity/identity/TROUBLESHOOTING.md).

### Features Added

#### Plugin API

Identity v2 provides a top-level `useIdentityPlugin` function, which allows using two new plugin packages:

- [@azure/identity-vscode](https://www.npmjs.com/package/@azure/identity-vscode), which provides the dependencies of `VisualStudioCodeCredential` and enables it.
  - If the `@azure/identity-vscode` plugin isn't used through the `useIdentityPlugin` function, the `VisualStudioCodeCredential` exposed by Identity v2 will throw a `CredentialUnavailableError`.
- [@azure/identity-cache-persistence](https://www.npmjs.com/package/@azure/identity-cache-persistence), which provides persistent token caching.

Most credentials on Identity v2 now support the persistent token caching feature. Such credentials include the property [tokenCachePersistenceOptions](https://docs.microsoft.com/javascript/api/@azure/identity/tokencachepersistenceoptions) in the constructor options which can be used to enable this feature.

The following example showcases how to enable persistence caching by first enabling the `@azure/identity-cache-persistence` plugin with `useIdentityPlugin(cachePersistencePlugin)`, and then passing the `tokenCachePersistenceOptions` through the constructor of the `DeviceCodeCredential`:

```ts
import { cachePersistencePlugin } from "@azure/identity-cache-persistence";
import { useIdentityPlugin, DeviceCodeCredential } from "@azure/identity";

useIdentityPlugin(cachePersistencePlugin);

async function main() {
  const credential = new DeviceCodeCredential({
    tokenCachePersistenceOptions: {
      enabled: true,
    },
  });
}
```

#### New credentials

Identity v2 includes two new credential types:

- `AzurePowerShellCredential`, which re-uses any account previously authenticated with the `Az.Account` PowerShell module.
- `OnBehalfOfCredential`, which enables the [On-Behalf-Of authentication flow](https://docs.microsoft.com/azure/active-directory/develop/v2-oauth2-on-behalf-of-flow).

#### New features in all credentials

Identity v2 enables:

- Support for claims challenges resulting from [Continuous Access Enforcement (CAE)](https://docs.microsoft.com/azure/active-directory/conditional-access/concept-continuous-access-evaluation) and [Conditional Access authentication context](https://techcommunity.microsoft.com/t5/azure-active-directory-identity/granular-conditional-access-for-sensitive-data-and-actions/ba-p/1751775).
  - By default, credentials of Identity v2 will produce tokens that can be used to trigger the challenge authentication flows. After these tokens expire, the next HTTP requests to Azure will fail, but the response will contain information to re-authenticate.
  - To disable this behavior, set the environment variable `AZURE_IDENTITY_DISABLE_CP1` to any value. For more about claims challenges, see [Claims challenges, claims requests, and client capabilities](https://docs.microsoft.com/azure/active-directory/develop/claims-challenge).
- Support for multi-tenant authentication on all credentials except `ManagedIdentityCredential`.
  - At the moment, applications needing multi-tenancy support will need to call to the credentials' `getToken` directly, sending the new `tenantId` property.
  - A sample with more context will be provided in a future date.
  - To disable it, set the environment variable `AZURE_IDENTITY_DISABLE_MULTITENANTAUTH`. For more about multitenancy, see [Identity management in multitenant apps](https://docs.microsoft.com/azure/architecture/multitenant-identity/).

#### New features in InteractiveBrowserCredential and DeviceCodeCredential

You can now control when the credential requests user input with the new `disableAutomaticAuthentication` option added to the options you pass to the credential constructors.

- When enabled, this option stops the `getToken()` method from requesting user input in case the credential is unable to authenticate silently.
- If `getToken()` fails to authenticate without user interaction, and `disableAutomaticAuthentication` has been set to true, a new error will be thrown: `AuthenticationRequired`. You may use this error to identify scenarios when manual authentication needs to be triggered (with `authenticate()`, as described in the next point).

A new method `authenticate()` is added to these credentials which is similar to `getToken()`, but it does not read the `disableAutomaticAuthentication` option described above.

- Use this to get an `AuthenticationRecord` which you can then use to create new credentials that will re-use the token information.
- The `AuthenticationRecord` object has a `serialize()` method that allows an authenticated account to be stored as a string and re-used in another credential at any time. Use the new helper function `deserializeAuthenticationRecord` to de-serialize this string.
- `authenticate()` might succeed and still return `undefined` if we're unable to pick just one account record from the cache. This might happen if the cache is being used by more than one credential, or if multiple users have authenticated using the same Client ID and Tenant ID. To ensure consistency on a program with many users, please keep track of the `AuthenticationRecord` and provide them in the constructors of the credentials on initialization.

Learn more via the below samples

- [Samples around controlling user interaction](https://github.com/Azure/azure-sdk-for-js/blob/main/sdk/identity/identity/samples/AzureIdentityExamples.md#control-user-interaction).
- [Samples around persisting user authentication data](https://github.com/Azure/azure-sdk-for-js/blob/main/sdk/identity/identity/samples/AzureIdentityExamples.md#persist-user-authentication-data).

#### New features in ManagedIdentityCredential

In Identity v2, the `ManagedIdentityCredential` retries with exponential back-off when a request for a token fails with a 404 status code. This change only applies to environments with available IMDS endpoints.

Azure Service Fabric support hasn't been added on the initial version 2 of Identity. Subscribe to [issue #12420](https://github.com/Azure/azure-sdk-for-js/issues/12420) for updates on this feature.

#### Other features

- `ClientCertificateCredential` now optionally accepts a configuration object as its third constructor parameter, instead of the PEM certificate path. This new object, called `ClientCertificateCredentialPEMConfiguration`, can contain either the PEM certificate path with the `certificatePath` property, or the contents of the PEM certificate with the `certificate` property..
- The Node.js version of `InteractiveBrowserCredential` has [Proof Key for Code Exchange (PKCE)](https://datatracker.ietf.org/doc/html/rfc7636) enabled by default.
- `InteractiveBrowserCredential` has a new `loginHint` constructor option, which allows a username to be pre-selected for interactive logins.
- In `AzureCliCredential`, we allow specifying a `tenantId` in the parameters through the `AzureCliCredentialOptions`.
- A new error, named `AuthenticationRequiredError`, has been added. This error shows up when a credential fails to authenticate silently.
- Errors and logged exceptions may point to the new [troubleshooting guidelines](https://github.com/Azure/azure-sdk-for-js/blob/main/sdk/identity/identity/TROUBLESHOOTING.md).
- On all of the credentials we're providing, the initial authentication attempt in the lifetime of your app will include an additional request to first discover relevant endpoint metadata information from Azure.

### Breaking changes

#### Breaking changes from v1

- For `ClientCertificateCredential` specifically, the validity of the PEM certificate is evaluated on `getToken` and not on the constructor.
- We have also renamed the error `CredentialUnavailable` to `CredentialUnavailableError`, to align with the naming convention used for error classes in the Azure SDKs in JavaScript.
- In v1 of Identity some `getToken` calls could resolve with `null` in the case the authentication request succeeded with a malformed output. In v2, issues with the `getToken` method will always throw errors.
- Breaking changes to InteractiveBrowserCredential

  - The `InteractiveBrowserCredential` will use the [Auth Code Flow](https://docs.microsoft.com/azure/active-directory/develop/v2-oauth2-auth-code-flow) with [PKCE](https://tools.ietf.org/html/rfc7636) rather than [Implicit Grant Flow](https://docs.microsoft.com/azure/active-directory/develop/v2-oauth2-implicit-grant-flow) to better support browsers with enhanced security restrictions. Learn how to migrate in the [migration guide](https://github.com/Azure/azure-sdk-for-js/blob/main/sdk/identity/identity/migration-v1-v2.md). Read more about the latest `InteractiveBrowserCredential` [here](https://github.com/Azure/azure-sdk-for-js/blob/main/sdk/identity/identity/interactive-browser-credential.md).
  - The default client ID used for `InteractiveBrowserCredential` was viable only in Node.js and not for the browser. Therefore, on v2 client ID is a required parameter when using this credential in browser apps.
  - Identity v2 also removes the `postLogoutRedirectUri` from the options to the constructor for `InteractiveBrowserCredential`. This option wasn't being used. Instead of using this option, use MSAL directly. For more information, see [Authenticating with the @azure/msal-browser Public Client](https://github.com/Azure/azure-sdk-for-js/blob/main/sdk/identity/identity/samples/AzureIdentityExamples.md#authenticating-with-the-azuremsal-browser-public-client).
  - In Identity v2, `VisualStudioCodeCredential` throws a `CredentialUnavailableError` unless the new [@azure/identity-vscode](https://www.npmjs.com/package/@azure/identity-vscode) plugin is used.

- Standardizing the tracing span names to be `<className>.<operationName>` over `<className>-<operationName>`

#### Breaking Changes from 2.0.0-beta.4

- Removed the `allowMultiTenantAuthentication` option from all of the credentials. Multi-tenant authentication is now enabled by default. On Node.js, it can be disabled with the `AZURE_IDENTITY_DISABLE_MULTITENANTAUTH` environment variable.
- Removed support for specific Azure regions on `ClientSecretCredential` and `ClientCertificateCredential. This feature will be added back on the next beta.

#### Breaking Changes from 2.0.0-beta.6

- Stopped exporting the `ApplicationCredential` from the package. This will be re-introduced in the future.
- Removed the `CredentialPersistenceOptions` from `DefaultAzureCredential` and `EnvironmentCredential`.
- Merged the configuration and the options bag on the `OnBehalfOfCredential` into a single options bag.
- `AuthenticationRequiredError` (introduced in 2.0.0-beta.1) now has its parameters into a single options bag.
- `AuthenticationRequiredError` (introduced in 2.0.0-beta.1) now has its parameters in a single options bag, `AuthenticationRequiredErrorOptions`.
- `InteractiveBrowserCredentialOptions` has been renamed to `InteractiveBrowserCredentialNodeOptions`, and `InteractiveBrowserCredentialBrowserOptions` has been named `InteractiveBrowserCredentialInBrowserOptions`.

### Bugs Fixed

- `ClientSecretCredential`, `ClientCertificateCredential`, and `UsernamePasswordCredential` throw if the required parameters aren't provided (even in JavaScript).
- Fixed a bug that caused `AzureCliCredential` to fail when a custom tenant ID was provided.
- Caught up with the bug fixes for Azure POD Identity that were implemented on version 1.5.1.

### Other Changes

Identity v2 no longer includes native dependencies (neither ordinary, peer, nor optional dependencies). Previous distributions of `@azure/identity` included an optional dependency on `keytar`, which caused issues for some users in restrictive environments.

Identity v2 for JavaScript now also depends on the latest available versions of `@azure/msal-common`, `@azure/msal-node`, and `@azure/msal-browser`. Our goal is to always be up-to-date with the MSAL versions.

## 2.0.0-beta.6 (2021-09-09)

### Features Added

- Added the `OnBehalfOfCredential`, which allows users to authenticate through the [On-Behalf-Of authentication flow](https://docs.microsoft.com/azure/active-directory/develop/v2-oauth2-on-behalf-of-flow).
- `ManagedIdentityCredential` now supports token exchange authentication.

### Breaking Changes

- `ClientCertificateCredential` now evaluates the validity of the PEM certificate path on `getToken` and not on the constructor.

#### Breaking Changes from 2.0.0-beta.5

- The property named `selectedCredential` that was added to `ChainedTokenCredential` and `DefaultAzureCredential` has been removed, since customers reported that logging was enough.
- Changed the name of the "extension" API to the "plugin" API to reduce confusion between this package and VS Code extensions. The function `useIdentityExtension` was renamed to `useIdentityPlugin`, and "extension packages" are now known as "plugin packages".
- Renamed the `allowUnencryptedStorage` property of `TokenCachePersistenceOptions` to `unsafeAllowUnencryptedStorage` to make it clear that enabling the unencrypted storage feature is not generally safe for production use.

### Bugs Fixed

- `ClientSecretCredential`, `ClientCertificateCredential` and `UsernamePasswordCredential` now throw if the required parameters are not provided (even in JavaScript).
- Fixed a bug introduced on 2.0.0-beta.5 that caused the `ManagedIdentityCredential` to fail authenticating in Arc environments. Since our new core disables unsafe requests by default, we had to change the security settings for the first request of the Arc MSI, which retrieves the file path where the authentication value is stored since this request generally happens through an HTTP endpoint.
- Fixed bug on the `AggregateAuthenticationError`, which caused an inconsistent error message on the `ChainedTokenCredential`, `DefaultAzureCredential` and `ApplicationCredential`.

### Other Changes

- The errors thrown by the `ManagedIdentityCredential` have been improved.

## 1.5.2 (2021-09-01)

- Fixed a bug introduced on 1.5.0 that caused the `ManagedIdentityCredential` to fail authenticating in Arc environments. Since our new core disables unsafe requests by default, we had to change the security settings for the first request of the Arc MSI, which retrieves the file path where the authentication value is stored since this request generally happens through an HTTP endpoint.

## 1.5.1 (2021-08-12)

- Fixed how we verify the IMDS endpoint is available. Now, besides skipping the `Metadata` header, we skip the URL query. Both will ensure that all the known IMDS endpoints return as early as possible.
- Added support for the `AZURE_POD_IDENTITY_AUTHORITY_HOST` environment variable. If present, the IMDS endpoint initial verification will be skipped.

## 2.0.0-beta.5 (2021-08-10)

### Features Added

- This release adds support by default for CP1 client capabilities, enabling all credentials to respond to claims challenges that occur due to insufficient claims. Claims challenges, for example, can occur due to requirements of [Continuous Access Enforcement (CAE)](https://docs.microsoft.com/azure/active-directory/conditional-access/concept-continuous-access-evaluation) and [Conditional Access authentication context](https://techcommunity.microsoft.com/t5/azure-active-directory-identity/granular-conditional-access-for-sensitive-data-and-actions/ba-p/1751775). You may optionally disable this behavior by setting the environment variable `AZURE_IDENTITY_DISABLE_CP1` (to any value). You can read more about client capabilities, CAE, and Conditional Access on [the Microsoft Documentation](https://docs.microsoft.com/azure/active-directory/develop/claims-challenge).
- `ChainedTokenCredential` and `DefaultAzureCredential` now expose a property named `selectedCredential`, which will store the selected credential once any of the available credentials succeeds.
- Implementation of `ApplicationCredential` for use by applications which call into Microsoft Graph APIs and which have issues using `DefaultAzureCredential`. This credential is based on `EnvironmentCredential` and `ManagedIdentityCredential`.

### Breaking Changes

> These changes do not impact the API of stable versions such as 1.6.0.
> Only code written against a beta version such as 1.7.0b1 may be affected.

- Renamed `AZURE_POD_IDENTITY_TOKEN_URL` to `AZURE_POD_IDENTITY_AUTHORITY_HOST`.

### Bugs Fixed

- With this release, we've migrated from using `@azure/core-http` to `@azure/core-rest-pipeline` for the handling of HTTP requests. See [Azure Core v1 vs v2](https://github.com/Azure/azure-sdk-for-js/blob/main/sdk/core/core-rest-pipeline/documentation/core2.md) for more on the difference and benefits of the move. This removes our dependency on `node-fetch` and along with it issues we have seen in using this dependency in specific environments like Kubernetes pods.

## 1.5.0 (2021-07-19)

- With this release, we've migrated from using `@azure/core-http` to `@azure/core-rest-pipeline` for the handling of HTTP requests. See [Azure Core v1 vs v2](https://github.com/Azure/azure-sdk-for-js/blob/main/sdk/core/core-rest-pipeline/documentation/core2.md) for more on the difference and benefits of the move. This removes our dependency on `node-fetch` and along with it issues we have seen in using this dependency in specific environments like Kubernetes pods.

## 1.4.0 (2021-07-09)

- With this release, we drop support for Node.js versions that have reached the end of life, like Node.js 8. Read our [support policy](https://github.com/Azure/azure-sdk-for-js/blob/main/SUPPORT.md) for more details.
- Updated the default timeout of the first request of the IMDS MSI from half a second to three seconds to compensate for the slowness caused by `node-fetch` for initial requests in specific environments, like Kubernetes pods.
- Upgraded `@azure/core-http` to version `^2.0.0`, and `@azure/core-tracing` to version `1.0.0-preview.12`.

- Upgraded the `AuthorizationCodeCredential` to use the latest `@azure/msal-node`.

## 2.0.0-beta.4 (2021-07-07)

### Features Added

- With the dropping of support for Node.js versions that are no longer in LTS, the dependency on `@types/node` has been updated to version 12. Read our [support policy](https://github.com/Azure/azure-sdk-for-js/blob/main/SUPPORT.md) for more details.
- Introduced an extension API through a top-level method `useIdentityExtension`. The function accepts an "extension" as an argument, which is a function accepting a `context`. The extension context is an internal part of the Azure Identity API, so it has an `unknown` type. Two new packages are designed to be used with this API:
  - `@azure/identity-vscode`, which provides the dependencies of `VisualStudioCodeCredential` and enables it (see more below).
  - `@azure/identity-cache-persistence`, which provides persistent token caching (same as was available in version 2.0.0-beta.2, but now provided through a secondary extension package).
- Reintroduced a stub implementation of `VisualStudioCodeCredential`. If the `@azure/identity-vscode` extension is not used, then it will throw a `CredentialUnavailableError` (similar to how it previously behaved if the `keytar` package was not installed). The extension now provides the underlying implementation of `VisualStudioCodeCredential` through dependency injection.
- Reintroduced the `TokenCachePersistenceOptions` property on most credential constructor options. This property must be present with an `enabled` property set to true to enable persistent token caching for a credential instance. Credentials that do not support persistent token caching do not have this property.
- Added support to `ManagedIdentityCredential` for Bridge to Kubernetes local development authentication.
- Enabled PKCE on `InteractiveBrowserCredential` for Node.js. [Proof Key for Code Exchange (PKCE)](https://datatracker.ietf.org/doc/html/rfc7636) is a security feature that mitigates authentication code interception attacks.
- Added `LoginHint` property to `InteractiveBrowserCredentialOptions` which allows a user name to be pre-selected for interactive logins. Setting this option skips the account selection prompt and immediately attempts to login with the specified account.
- Added regional STS support to client credential types.
  - Added the `RegionalAuthority` type, that allows specifying Azure regions.
  - Added `regionalAuthority` property to `ClientSecretCredentialOptions` and `ClientCertificateCredentialOptions`.
  - If instead of a region, `AutoDiscoverRegion` is specified as the value for `regionalAuthority`, MSAL will be used to attempt to discover the region.
  - A region can also be specified through the `AZURE_REGIONAL_AUTHORITY_NAME` environment variable.
- `AzureCliCredential` and `AzurePowerShellCredential` now allow specifying a `tenantId`.
- All credentials except `ManagedIdentityCredential` support enabling multi tenant authentication via the `allowMultiTenantAuthentication` option.

### Breaking Changes

- Removed the protected method `getAzureCliAccessToken` from the public API of the `AzureCliCredential`. While it will continue to be available as part of v1, we won't be supporting this method as part of v2's public API.

### Key Bugs Fixed

- Fixed an issue in which `InteractiveBrowserCredential` on Node would sometimes cause the process to not respond if there was no browser available.
- Fixed an issue in which the `AZURE_AUTHORITY_HOST` environment variable was not properly picked up in Node.js.

## 2.0.0-beta.3 (2021-05-12)

### New features

- Azure Identity for JavaScript no longer carries any native dependencies (neither ordinary, peer, nor optional dependencies). Previous distributions of `@azure/identity` carried an optional dependency on `keytar`, which caused issues for some users in restrictive environments.
- Updated the `@azure/msal-node` dependency to version `^1.0.2`, which allows cancelling of an ongoing `getToken()` operation on `DeviceCodeCredential`.
- Fixed issue with the logging of success messages on the `DefaultAzureCredential` and the `ChainedTokenCredential`. These messages will now mention the internal credential that succeeded.
- `AuthenticationRequiredError` (introduced in 2.0.0-beta.1) now has the same impact on `ChainedTokenCredential` as the `CredentialUnavailableError` which is to allow the next credential in the chain to be tried.
- `ManagedIdentityCredential` now retries with exponential back-off when a request for a token fails with a 404 status code on environments with available IMDS endpoints.
- Added an `AzurePowerShellCredential` which will use the authenticated user session from the `Az.Account` PowerShell module. This credential will attempt to use PowerShell Core by calling `pwsh`, and on Windows it will fall back to Windows PowerShell (`powershell`) if PowerShell Core is not available.

### Breaking changes from 2.0.0-beta.1

- Removed `VisualStudioCodeCredential`, since it requires us to list [keytar](https://www.npmjs.com/package/keytar) as an optional dependency. `keytar` contains machine-code components that are difficult to build in certain environments, so this credential will be offered through a separate extension package in the future.
- Removed token persistence through `@azure/msal-node-extensions`, as its machine-code components have the same problems as `keytar`. This functionality will similarly be reintroduced through a separate extension package in the future.
- Removed `authenticationRecord`, `disableAutomaticAuthentication` and `authenticate()` from the credential `UsernamePasswordCredential`. While MSAL does support this, allowing `authenticationRecord` arguably could result in users authenticating through an account other than the one they're specifying with the username and the password.

## 2.0.0-beta.2 (2021-04-06)

- Breaking change: Renamed errors `CredentialUnavailable` to `CredentialUnavailableError`, and `AuthenticationRequired` to `AuthenticationRequiredError`, to align with the naming convention used for error classes in the Azure SDKs in JavaScript.
- Added `clientId` to the `AuthenticationRecord` type, alongsides the `tenantId` that this interface already had. Together they can be used to re-authenticate after recovering a previously serialized `AuthenticationRecord`.
- The `serialize()` method on the `AuthenticationRecord` object that allows an authenticated account to be stored as a string and re-used in another credential at any time, is removed in favor of a standalone function `serializeAuthenticationRecord` similar to how we have the `deserializeAuthenticationRecord` function.
- `serializeAuthenticationRecord` now serializes into a JSON string with camel case properties. This makes it re-usable across languages.
- Removed the interface `PersistentCredentialOptions` (introduced in `2.0.0-beta.1`) and instead inlined the options for the persistent cache feature in the options of individual credentials.
- Added properties `scopes` and `getTokenOptions` to the AuthenticationRequired error. These properties hold the values used by the `getToken()` method on your credential to fetch the access token. You should pass these to the `authenticate()` method on your credential if you wanted to do manual authentication after catching the `AuthenticationRequired` error.
- `InteractiveBrowserCredential` no longer supports [Implicit Grant Flow](https://docs.microsoft.com/azure/active-directory/develop/v2-oauth2-implicit-grant-flow) and will only support [Auth Code Flow](https://docs.microsoft.com/azure/active-directory/develop/v2-oauth2-auth-code-flow) instead. Therefore the `flow` option introduced in `1.2.4-beta.1` has been removed. More information from the documentation on Implicit Grant Flow:

> With the plans for [third party cookies to be removed from browsers](https://docs.microsoft.com/azure/active-directory/develop/reference-third-party-cookies-spas), the **implicit grant flow is no longer a suitable authentication method**. The [silent SSO features](https://docs.microsoft.com/azure/active-directory/develop/v2-oauth2-implicit-grant-flow#getting-access-tokens-silently-in-the-background) of the implicit flow do not work without third party cookies, causing applications to break when they attempt to get a new token. We strongly recommend that all new applications use the authorization code flow that now supports single page apps in place of the implicit flow, and that [existing single page apps begin migrating to the authorization code flow](https://docs.microsoft.com/azure/active-directory/develop/migrate-spa-implicit-to-auth-code) as well.

## 1.3.0 (2021-04-05)

### Tracing Changes

- Updated @azure/core-tracing to version `1.0.0-preview.11`. See [@azure/core-tracing CHANGELOG](https://github.com/Azure/azure-sdk-for-js/blob/main/sdk/core/core-tracing/CHANGELOG.md) for details about breaking changes with tracing.

## 2.0.0-beta.1 (2021-03-24)

This update marks the preview for the first major version update of the `@azure/identity` package since the first stable version was released in October, 2019. This is mainly driven by the improvements we are making for the `InteractiveBrowserCredential` when used in browser applications by updating it to use the new `@azure/msal-browser` which is replacing the older `msal` package.

### Breaking changes

- Changes to `InteractiveBrowserCredential`
  - When used in browser applications, the `InteractiveBrowserCredential` has been updated to use the [Auth Code Flow](https://docs.microsoft.com/azure/active-directory/develop/v2-oauth2-auth-code-flow) with [PKCE](https://tools.ietf.org/html/rfc7636) rather than [Implicit Grant Flow](https://docs.microsoft.com/azure/active-directory/develop/v2-oauth2-implicit-grant-flow) by default to better support browsers with enhanced security restrictions. Please note that this credential always used the Auth Code Flow when used in Node.js applications. Read more on this in our [docs on Interactive Browser Credential](https://github.com/Azure/azure-sdk-for-js/blob/main/sdk/identity/identity/interactive-browser-credential.md).
  - The default client ID used for `InteractiveBrowserCredential` was viable only in Node.js and not for the browser. Therefore, client Id is now a required parameter when constructing this credential in browser applications.
  - The `loginStyle` and `flow` options to the constructor for `InteractiveBrowserCredential` will now show up only when used in browser applications as these were never applicable to Node.js
  - Removed the `postLogoutRedirectUri` from the options to the constructor for `InteractiveBrowserCredential`. This option was not being used since we don't have a way for users to log out yet.
- When a token is not available, some credentials had the promise returned by the `getToken` method resolve with `null`, others had the `getToken` method throw the `CredentialUnavailable` error. This behavior is now made consistent across all credentials to throw the `CredentialUnavailable` error.
  - This change has no bearing on the user if all they ever did was create the credentials and pass it to the Azure SDKs.
  - This change affects only those users who called the `getToken()` method directly and did not handle resulting errors.
- The constructor for `DeviceCodeCredential` always had multiple optional parameters and no required ones. As per our guidelines, this has now been simplified to take a single optional bag of parameters.

### New features

- Changes to `InteractiveBrowserCredential`, `DeviceCodeCredential`, `ClientSecretCredential`, `ClientCertificateCredential` and `UsernamePasswordCredential`:
  - Migrated to use the latest MSAL. This update improves caching of tokens, significantly reducing the number of network requests.
  - Added the feature of persistence caching of credentials. This is driven by the new `tokenCachePersistenceOptions` option available in the options you pass to the credential constructors.
    - For now, to use this feature, users will need to install `@azure/msal-node-extensions` [1.0.0-alpha.6](https://www.npmjs.com/package/@azure/msal-node-extensions/v/1.0.0-alpha.6) on their own. This experience will be improved in the next update.
    - This feature uses DPAPI on Windows, it tries to use the Keychain on OSX and the Keyring on Linux.
    - To learn more on the usage, please refer to our docs on the `TokenCachePersistenceOptions` interface.
    - **IMPORTANT:** As part of this beta, this feature is only supported in Node 10, 12 and 14.
- Changes to `InteractiveBrowserCredential` and `DeviceCodeCredential`:
  - You can now control when the credential requests user input with the new `disableAutomaticAuthentication` option added to the options you pass to the credential constructors.
    - When enabled, this option stops the `getToken()` method from requesting user input in case the credential is unable to authenticate silently.
    - If `getToken()` fails to authenticate without user interaction, and `disableAutomaticAuthentication` has been set to true, a new error will be thrown: `AuthenticationRequired`. You may use this error to identify scenarios when manual authentication needs to be triggered (with `authenticate()`, as described in the next point).
  - A new method `authenticate()` is added to these credentials which is similar to `getToken()`, but it does not read the `disableAutomaticAuthentication` option described above.
    - Use this to get an `AuthenticationRecord` which you can then use to create new credentials that will re-use the token information.
    - The `AuthenticationRecord` object has a `serialize()` method that allows an authenticated account to be stored as a string and re-used in another credential at any time. Use the new helper function `deserializeAuthenticationRecord` to de-serialize this string.
    - `authenticate()` might succeed and still return `undefined` if we're unable to pick just one account record from the cache. This might happen if the cache is being used by more than one credential, or if multiple users have authenticated using the same Client ID and Tenant ID. To ensure consistency on a program with many users, please keep track of the `AuthenticationRecord` and provide them in the constructors of the credentials on initialization.

### Other changes

- Updated the `@azure/msal-node` dependency to `^1.0.0`.
- `DefaultAzureCredential`'s implementation for browsers is simplified to throw the `BrowserNotSupportedError` in its constructor. Previously, we relied on getting the same error from trying to instantiate the different credentials that `DefaultAzureCredential` supports in Node.js.
  - As before, please use only the `InteractiveBrowserCredential` in your browser applications.
- For the `InteractiveBrowserCredential` for node, replaced the use of the `express` module with a native http server for Node, shrinking the resulting identity module considerably.

## 1.2.4 (2021-03-08)

This release doesn't have the changes from `1.2.4-beta.1`.

- Bug fix: Now if the `managedIdentityClientId` optional parameter is provided to `DefaultAzureCredential`, it will be properly passed through to the underlying `ManagedIdentityCredential`. Related to customer issue: [13872](https://github.com/Azure/azure-sdk-for-js/issues/13872).
- Bug fix: `ManagedIdentityCredential` now also properly handles `EHOSTUNREACH` errors. Fixes issue [13894](https://github.com/Azure/azure-sdk-for-js/issues/13894).

## 1.2.4-beta.1 (2021-02-12)

- Breaking Change: Updated `InteractiveBrowserCredential` to use the Auth Code Flow with PKCE rather than Implicit Grant Flow by default in the browser, to better support browsers with enhanced security restrictions. A new file was added to provide more information about this credential [here](https://github.com/Azure/azure-sdk-for-js/blob/main/sdk/identity/identity/interactive-browser-credential.md).

## 1.2.3 (2021-02-09)

- Fixed Azure Stack support for the Node.js version of the `InteractiveBrowserCredential`. Fixes issue [11220](https://github.com/Azure/azure-sdk-for-js/issues/11220).
- The 'keytar' dependency has been updated to the latest version.
- No longer overrides global Axios defaults. This includes an update in `@azure/identity`'s source, and an update of the `@azure/msal-node` dependency. Fixes issue [13343](https://github.com/Azure/azure-sdk-for-js/issues/13343).

## 1.2.2 (2021-01-12)

- Upgrading to the msal-node dependency due to a severe vulnerability in Axios. Link to the documented vulnerability: [link](https://npmjs.com/advisories/1594). Fixes issue [13088](https://github.com/Azure/azure-sdk-for-js/issues/13088).

## 1.2.1 (2021-01-07)

- Upgrading to Axios 0.21.1 due to a severe vulnerability in Axios. Link to the documented vulnerability: [link](https://npmjs.com/advisories/1594). Fixes issue [13088](https://github.com/Azure/azure-sdk-for-js/issues/13088).

## 1.2.0 (2020-11-11)

### Changes since 1.1.\*

- With 1.2, we've added support for Azure Arc to our Managed Identity credential.
- We've also added an Interactive Browser credential for Node, which spawns the user's browser and connects via
  a browser-based auth code flow. This is powered by the Microsoft Authentication Library (MSAL)
- We've moved `DeviceCodeCredential` to also use the Microsoft Authentication Library (MSAL)
- Identity now supports Subject Name/Issuer (SNI) as part of authentication for ClientCertificateCredential.
- Added Active Directory Federation Services authority host support to the node credentials.
- `ManagedIdentityCredential` has been aligned with other languages, and now treats expected errors properly.
- Added support for multiple clouds on `VisualStudioCodeCredential`.

### Changes since the latest 1.2-beta

- `ManagedIdentityCredential` now only checks for available MSIs once per class instance.
- `ManagedIdentityCredential` now supports Azure Arc environments.
- `ManagedIdentityCredential` now supports Azure Service Fabric environments.
- Added authority host for multiple clouds on `VisualStudioCodeCredential`, and specified `AzureCloud` as the default cloud name.
- `DeviceCodeCredential` now has both of its constructor parameters, `tenantId` and `clientId`, as optional parameters. The default value of `tenantId` is "organizations", and the Azure CLI's client ID is the default value of `clientId`.
- We've removed the persistent cache support from the previous beta.

## 1.2.0-beta.2 (2020-10-06)

- `DeviceCodeCredential` now by default shows the Device Code message on the console. This can still be overwritten with a custom behavior by specifying a function as the third parameter, `userPromptCallback`.
- Added support for multiple clouds on `VisualStudioCodeCredential`. Fixes customer issue [11452](https://github.com/Azure/azure-sdk-for-js/issues/11452).
- `ManagedIdentityCredential` has been aligned with other languages, now treating expected errors properly. This fixes customer issue [11451](https://github.com/Azure/azure-sdk-for-js/issues/11451).
- `InteractiveBrowserCredential` authentication now uses the silent flow if the user provides a cache and authentication record for lookup.
- Added Active Directory Federation Services authority host support to the node credentials.
- Reverted a change in 1.2.0-beta.1 which moved `@rollup/plugin-json` from `devDependencies` to `dependencies`. `@rollup/plugin-json` was placed as a dependency due to an oversight, and it is not a necessary dependency for `@azure/identity`.

## 1.2.0-beta.1 (2020-09-08)

- A new `InteractiveBrowserCredential` for node which will spawn a web server, start a web browser, and allow the user to interactively authenticate with the browser.
- With 1.2.0-beta.1, Identity will now use [MSAL](https://www.npmjs.com/package/@azure/msal-node) to perform authentication. With this beta, DeviceCodeCredential and a new InteractiveBrowserCredential for node are powered by MSAL.
- Identity now supports Subject Name/Issuer (SNI) as part of authentication for ClientCertificateCredential
- Upgraded App Services MSI API version

## 1.1.0 (2020-08-11)

### Changes since 1.0.\*

- With 1.1.0, new developer credentials are now available: `VisualStudioCodeCredential` and `AzureCliCredential`.
  - `VisualStudioCodeCredential` allows developers to log into Azure using the credentials available after logging in through the Azure Account extension in Visual Studio Code.
  - `AzureCliCredential` allows developers to log into Azure using the login credentials after an "az login" call.
- Both `VisualStudioCodeCredential` and `AzureCliCredential` may be used directly or indirectly as part of `DefaultAzureCredential`.
- Added the ability to configure the Managed Identity with a user-assigned client ID via a new option available in the `DefaultAzureCredential` constructor options: `managedIdentityClientId`.
- Made a list of known authorities is now available via a new top-level constant: `AzureAuthorityHosts`.
- Introduced the `CredentialUnavailable` error, which allows developers to differentiate between a credential not being available and an error happening during authentication.

### Changes since the latest 1.1-preview

- Renamed the `VSCodeCredential` to `VisualStudioCodeCredential`, and its options parameter from `VSCodeCredentialOptions` to `VisualStudioCodeCredentialOptions`.
- Tenant information is now loaded from the Visual Studio Code settings file when the `VisualStudioCodeCredential` is used.
- Added `managedIdentityClientId` to optionally pass in a user-assigned client ID for the `ManagedIdentityCredential`.

## 1.1.0-preview.5 (2020-07-22)

- Make the keytar dependency optional, allowing for building and running on platforms not supported by keytar [PR #10142](https://github.com/Azure/azure-sdk-for-js/pull/10142)
- DefaultAzureCredential and VSCodeCredential can now take a tenant id as part of the options object
- KnownAuthorityHosts has been renamed to AzureAuthorityHosts

## 1.1.0-preview.4 (2020-06-09)

- Switch to using CredentialUnavailable to differentiate from expected and unexpected errors during DefaultAzureCredential startup. [PR #8172](https://github.com/Azure/azure-sdk-for-js/pull/8127)
- Make all developer credentials public as well as the list used by DefaultAzureCredential [PR #9274](https://github.com/Azure/azure-sdk-for-js/pull/9274)

## 1.1.0-preview.3 (2020-05-05)

- Add ability to read AZURE_AUTHORITY_HOST from environment ([PR #8226](https://github.com/Azure/azure-sdk-for-js/pull/8226) [PR #8343](https://github.com/Azure/azure-sdk-for-js/pull/8343))
- Update to OpenTelemetry 0.6 ([PR #7998](https://github.com/Azure/azure-sdk-for-js/pull/7998))
- Set expires_on at a higher precedence for IMDS ([PR #8591](https://github.com/Azure/azure-sdk-for-js/pull/8591))

## 1.1.0-preview.2 (2020-04-07)

- Make KnownAuthorityHosts constants available
- Extended DefaultAzureCredential with an experimental credential that uses the login credential from VSCode's Azure Account extension

## 1.1.0-preview1 (2020-03-10)

- Extended DefaultAzureCredential with an experimental credential that uses the login credential from Azure CLI
- Fix tracing to set correct span attributes ([PR #6565](https://github.com/Azure/azure-sdk-for-js/pull/6565)).

## 1.0.2 (2019-12-03)

- Fixed an issue where an authorization error occurs due to wrong access token being returned by the MSI endpoint when using a user-assigned managed identity with `ManagedIdentityCredential` ([PR #6134](https://github.com/Azure/azure-sdk-for-js/pull/6134))
- Fixed an issue in `EnvironmentCredential` where authentication silently fails when one or more of the expected environment variables is not present ([PR #6313](https://github.com/Azure/azure-sdk-for-js/pull/6313))
- Updated to use OpenTelemetry 0.2 via `@azure/core-tracing`

## 1.0.0 (2019-10-29)

- This release marks the general availability of the `@azure/identity` package.
- `EnvironmentCredential` now looks for additional environment variables: ([PR #5743](https://github.com/Azure/azure-sdk-for-js/pull/5743))
  - `AZURE_CLIENT_CERTIFICATE_PATH` to configure `ClientCertificateCredential`
  - `AZURE_USERNAME` and `AZURE_PASSWORD` to configure `UsernamePasswordCredential`
- `GetTokenOptions` now extends the interface `OperationOptions` ([PR #5899](https://github.com/Azure/azure-sdk-for-js/pull/5899))
- `TokenCredentialOptions` now extends the interface `PipelineOptions` ([PR #5711](https://github.com/azure/azure-sdk-for-js/pull/5711))
- Renamed `IdentityClientOptions` to `TokenCredentialOptions` ([PR #5797](https://github.com/Azure/azure-sdk-for-js/pull/5797))
- Removed the browser bundle. A browser-compatible library can still be created through the use of a bundler such as Rollup, Webpack, or Parcel
  ([PR #5863](https://github.com/Azure/azure-sdk-for-js/pull/5863))

## 1.0.0-preview.6 (2019-10-22)

- Renamed `DeviceCodeDetails` to `DeviceCodeInfo` and improved casing of the fields in the `ErrorResponse` type ([PR #5662](https://github.com/Azure/azure-sdk-for-js/pull/5662))
- Improved the constructor signatures for `AuthorizationCodeCredential`, `DeviceCodeCredential`, `InteractiveBrowserCredential` and `managedIdentityCredential` so that it's clearer which parameters are optional and what additional values they accept ([PR #5668](https://github.com/Azure/azure-sdk-for-js/pull/5668))
- Added logging for authentication flows via the new `@azure/logger` package ([PR #5611](https://github.com/Azure/azure-sdk-for-js/pull/5611))
- Fixed an issue in `DeviceCodeCredential` where an unexpected authentication error could cause an infinite polling loop ([PR #5430](https://github.com/Azure/azure-sdk-for-js/pull/5430))
- Improved the details that appear in the `AggregateAuthenticationError` ([PR #5409](https://github.com/Azure/azure-sdk-for-js/pull/5409))

## 1.0.0-preview.5 (2019-10-08)

- Update `@azure/core-tracing` dependency to resolve an issue when running in Internet Explorer 11 ([PR #5472](https://github.com/Azure/azure-sdk-for-js/pull/5472))

## 1.0.0-preview.4 (2019-10-07)

- Introduced the `AuthorizationCodeCredential` for performing the [authorization code flow](https://docs.microsoft.com/azure/active-directory/develop/v2-oauth2-auth-code-flow) with AAD ([PR #5356](https://github.com/Azure/azure-sdk-for-js/pull/5356))
- Fixed an issue preventing the `ManagedIdentityCredential` from working inside of Azure Function Apps ([PR #5144](https://github.com/Azure/azure-sdk-for-js/pull/5144))
- Added tracing to `IdentityClient` and credential implementations ([PR #5283](https://github.com/Azure/azure-sdk-for-js/pull/5283))
- Improved the exception message for `AggregateAuthenticationError` so that errors thrown from `DefaultAzureCredential` are now more actionable ([PR #5409](https://github.com/Azure/azure-sdk-for-js/pull/5409))

## 1.0.0-preview.3 (2019-09-09)

- Fixed a ping timeout issue. The timeout is now configurable. ([PR #4941](https://github.com/Azure/azure-sdk-for-js/pull/4941))
- Fixed IMDS endpoint detection false positive ([PR #4909](https://github.com/Azure/azure-sdk-for-js/pull/4909))

## 1.0.0-preview.2 (2019-08-05)

- Introduced the following credential types:
  - `DeviceCodeCredential`.
  - `InteractiveBrowserCredential`.
  - `UsernamePasswordCredential`.
- This library can now be used in the browser! The following credential types supported in browser builds:
  - `ClientSecretCredential`.
  - `UsernamePasswordCredential`.
  - `InteractiveBrowserCredential`.

## 1.0.0-preview.1 (2019-06-27)

For release notes and more information please visit https://aka.ms/azsdk/releases/july2019preview

- Introduced the following credential types:
  - `DefaultAzureCredential`.
  - `EnvironmentCredential`.
  - `ManagedIdentityCredential`.
  - `ClientSecretCredential`.
  - `ClientCertificateCredential`.
  - `ChainedTokenCredential`.<|MERGE_RESOLUTION|>--- conflicted
+++ resolved
@@ -4,12 +4,9 @@
 
 ### Features Added
 
-<<<<<<< HEAD
-- Added `disableAuthorityValidation`, which allows passing any `authorityHost` regardless of whether it can be validated or not. This is specially useful in private clouds.
-=======
 - All of our credentials now support a new option on their constructor: `loggingOptions`, which allows configuring the logging options of the HTTP pipelines.
 - Within the new `loggingOptions` we have also added `allowLoggingAccountIdentifiers`, a property that if set to true logs information specific to the authenticated account after each successful authentication, including: the Client ID, the Tenant ID, the Object ID of the authenticated user, and if possible the User Principal Name.
->>>>>>> 26d973db
+- Added `disableAuthorityValidation`, which allows passing any `authorityHost` regardless of whether it can be validated or not. This is specially useful in private clouds.
 
 ### Breaking Changes
 
