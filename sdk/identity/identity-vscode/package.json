{
  "name": "@azure/identity-vscode",
  "version": "1.0.1",
  "description": "Use the Azure Account extension for Visual Studio Code to authenticate with Azure Identity",
  "keywords": [
    "azure",
    "cloud",
    "active directory",
    "authentication",
    "credential",
    "certificate",
    "vscode",
    "account"
  ],
  "homepage": "https://github.com/Azure/azure-sdk-for-js/tree/main/sdk/identity/identity-vscode/README.md",
  "bugs": {
    "url": "https://github.com/Azure/azure-sdk-for-js/issues"
  },
  "repository": "github:Azure/azure-sdk-for-js",
  "license": "MIT",
  "author": "Microsoft Corporation",
  "sideEffects": false,
  "main": "dist/index.js",
  "module": "dist-esm/identity-vscode/src/index.js",
  "types": "./types/identity-vscode.d.ts",
  "files": [
    "dist/",
    "dist-esm/identity/src",
    "dist-esm/identity-vscode/src",
    "types/identity-vscode.d.ts",
    "README.md",
    "LICENSE"
  ],
  "scripts": {
    "build": "npm run clean && npm run extract-api && tsc -p . && dev-tool run bundle",
    "build:samples": "echo skipped",
    "build:test": "tsc -p . && dev-tool run bundle",
    "check-format": "dev-tool run vendored prettier --list-different --config ../../../prettier.config.cjs --ignore-path ../../../.prettierignore \"src/**/*.ts\" \"test/**/*.ts\" \"*.{js,json}\" \"samples-dev/**/*.ts\"",
    "clean": "dev-tool run vendored rimraf --glob dist dist-* types *.tgz *.log",
    "execute:samples": "echo skipped",
    "extract-api": "tsc -p . && dev-tool run extract-api",
    "format": "dev-tool run vendored prettier --write --config ../../../prettier.config.cjs --ignore-path ../../../.prettierignore \"src/**/*.ts\" \"test/**/*.ts\" \"*.{js,json}\" \"samples-dev/**/*.ts\"",
    "integration-test": "npm run integration-test:node && npm run integration-test:browser",
    "integration-test:browser": "echo skipped",
    "integration-test:node": "echo skipped",
    "lint": "dev-tool run vendored eslint package.json api-extractor.json README.md src test",
    "lint:fix": "dev-tool run vendored eslint package.json api-extractor.json README.md src test --fix --fix-type [problem,suggestion]",
    "pack": "npm pack 2>&1",
    "test": "npm run clean && npm run build:test && npm run unit-test && npm run integration-test",
    "test:browser": "npm run clean && npm run build:test && npm run unit-test:browser && npm run integration-test:browser",
    "test:node": "npm run clean && npm run build:test && npm run unit-test:node && npm run integration-test:node",
    "unit-test": "npm run unit-test:node && npm run unit-test:browser",
    "unit-test:browser": "echo skipped",
    "unit-test:node": "dev-tool run test:node-ts-input -- --timeout 300000 --exclude 'test/**/browser/**/*.spec.ts' 'test/**/**/*.spec.ts'",
    "update-snippets": "echo skipped"
  },
  "dependencies": {
    "@azure/identity": "workspace:*",
    "keytar": "^7.6.0",
    "tslib": "catalog:"
  },
  "devDependencies": {
    "@azure-tools/test-recorder": "catalog:test-recorderV3",
    "@azure-tools/test-utils": "workspace:*",
    "@azure/core-client": "workspace:*",
    "@azure/dev-tool": "workspace:*",
    "@azure/eslint-plugin-azure-sdk": "workspace:*",
    "@types/jws": "^3.2.2",
    "@types/mocha": "catalog:legacy",
    "@types/node": "catalog:",
    "@types/qs": "^6.5.3",
    "@types/sinon": "catalog:legacy",
    "@types/uuid": "^8.0.0",
<<<<<<< HEAD
    "cross-env": "catalog:legacy",
    "dotenv": "catalog:",
    "eslint": "catalog:",
    "mocha": "catalog:legacy",
    "puppeteer": "catalog:legacy",
    "sinon": "catalog:legacy",
    "typescript": "catalog:"
  },
  "engines": {
    "node": ">=18.0.0"
  },
  "sdk-type": "client"
=======
    "dotenv": "^16.0.0",
    "eslint": "^9.9.0",
    "inherits": "^2.0.3",
    "mocha": "^10.0.0",
    "puppeteer": "^23.0.2",
    "sinon": "^17.0.0",
    "ts-node": "^10.0.0",
    "typescript": "~5.6.2",
    "util": "^0.12.1"
  }
>>>>>>> 790d2d6c
}<|MERGE_RESOLUTION|>--- conflicted
+++ resolved
@@ -71,8 +71,6 @@
     "@types/qs": "^6.5.3",
     "@types/sinon": "catalog:legacy",
     "@types/uuid": "^8.0.0",
-<<<<<<< HEAD
-    "cross-env": "catalog:legacy",
     "dotenv": "catalog:",
     "eslint": "catalog:",
     "mocha": "catalog:legacy",
@@ -84,16 +82,4 @@
     "node": ">=18.0.0"
   },
   "sdk-type": "client"
-=======
-    "dotenv": "^16.0.0",
-    "eslint": "^9.9.0",
-    "inherits": "^2.0.3",
-    "mocha": "^10.0.0",
-    "puppeteer": "^23.0.2",
-    "sinon": "^17.0.0",
-    "ts-node": "^10.0.0",
-    "typescript": "~5.6.2",
-    "util": "^0.12.1"
-  }
->>>>>>> 790d2d6c
 }