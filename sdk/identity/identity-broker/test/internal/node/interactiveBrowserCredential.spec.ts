--- conflicted
+++ resolved
@@ -4,14 +4,8 @@
 import type { InteractiveBrowserCredentialNodeOptions } from "@azure/identity";
 import { InteractiveBrowserCredential, useIdentityPlugin } from "@azure/identity";
 import { PublicClientApplication } from "@azure/msal-node";
-<<<<<<< HEAD
 import { Recorder, isLiveMode, env, isPlaybackMode } from "@azure-tools/test-recorder";
 import { nativeBrokerPlugin } from "@azure/identity-broker";
-import { isNodeLike } from "@azure/core-util";
-=======
-import { Recorder, env } from "@azure-tools/test-recorder";
-import { nativeBrokerPlugin } from "../../../src/index.js";
->>>>>>> e59b5521
 import type http from "node:http";
 import type { MockInstance } from "vitest";
 import { describe, it, assert, expect, vi, beforeEach, afterEach } from "vitest";
