--- conflicted
+++ resolved
@@ -65,7 +65,6 @@
     "tslib": "catalog:"
   },
   "devDependencies": {
-<<<<<<< HEAD
     "@azure-tools/test-recorder": "catalog:test-recorderV3",
     "@azure-tools/test-utils": "workspace:~",
     "@azure/abort-controller": "catalog:abort-controllerV1",
@@ -75,36 +74,16 @@
     "@azure/eslint-plugin-azure-sdk": "workspace:~",
     "@azure/logger": "workspace:~",
     "@microsoft/api-extractor": "catalog:",
-=======
-    "@azure-tools/test-recorder": "^3.0.0",
-    "@azure-tools/test-utils": "^1.0.1",
-    "@azure/abort-controller": "^1.1.0",
-    "@azure/core-client": "^1.7.0",
-    "@azure/core-util": "^1.6.0",
-    "@azure/dev-tool": "^1.0.0",
-    "@azure/eslint-plugin-azure-sdk": "^3.0.0",
-    "@azure/logger": "^1.0.4",
-    "@microsoft/api-extractor": "^7.35.1",
->>>>>>> e460e3b0
     "@types/mocha": "^10.0.0",
     "@types/node": "catalog:",
     "@types/sinon": "^17.0.0",
-    "cross-env": "^7.0.2",
-<<<<<<< HEAD
+    "cross-env": "^7.0.3",
     "eslint": "catalog:",
     "mocha": "^10.0.0",
     "puppeteer": "^23.0.2",
     "rimraf": "catalog:",
     "sinon": "^17.0.0",
     "typescript": "catalog:"
-=======
-    "eslint": "^9.9.0",
-    "mocha": "^10.0.0",
-    "puppeteer": "^23.0.2",
-    "rimraf": "^5.0.1",
-    "sinon": "^17.0.0",
-    "typescript": "~5.6.2"
->>>>>>> e460e3b0
   },
   "//sampleConfiguration": {
     "productName": "Azure Identity Brokered Auth Plugin",
