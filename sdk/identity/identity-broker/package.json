{
  "name": "@azure/identity-broker",
  "version": "1.1.1",
  "sdk-type": "client",
  "description": "A native plugin for Azure Identity credentials to enable broker authentication such as WAM",
  "main": "./dist/commonjs/index.js",
  "module": "./dist/esm/index.js",
  "types": "./dist/commonjs/index.d.ts",
  "scripts": {
    "build": "npm run clean && dev-tool run build-package && dev-tool run extract-api",
    "build:samples": "echo skipped",
    "build:test": "dev-tool run build-package && dev-tool run bundle",
    "check-format": "dev-tool run vendored prettier --list-different --config ../../../.prettierrc.json --ignore-path ../../../.prettierignore \"src/**/*.ts\" \"test/**/*.ts\" \"*.{js,json}\"",
    "clean": "dev-tool run vendored rimraf --glob dist dist-esm types \"*.tgz\" \"*.log\"",
    "execute:samples": "echo skipped",
    "extract-api": "dev-tool run build-package && dev-tool run extract-api",
    "format": "dev-tool run vendored prettier --write --config ../../../.prettierrc.json --ignore-path ../../../.prettierignore \"src/**/*.ts\" \"test/**/*.ts\" \"*.{js,json}\"",
    "integration-test": "npm run integration-test:node && npm run integration-test:browser",
    "integration-test:browser": "echo skipped",
    "integration-test:node": "echo skipped",
    "lint": "eslint package.json api-extractor.json README.md src test",
    "lint:fix": "eslint package.json api-extractor.json README.md src test --fix --fix-type [problem,suggestion]",
    "pack": "npm pack 2>&1",
    "test": "npm run clean && npm run build:test && npm run unit-test && npm run integration-test",
    "test:browser": "echo skipped",
    "test:node": "npm run clean && npm run build:test && npm run unit-test:node && npm run integration-test:node",
    "unit-test": "npm run unit-test:node && npm run unit-test:browser",
    "unit-test:browser": "echo skipped",
<<<<<<< HEAD
    "unit-test:node": "dev-tool run test:node-ts-input -- --timeout 300000 --exclude 'test/**/browser/**/*.spec.ts' --exclude 'test/snippets.spec.ts' 'test/**/**/*.spec.ts'",
    "unit-test:manual": "dev-tool run test:node-ts-input -- --timeout 300000 'test/manual/node/popTokenSupport.spec.ts'",
    "update-snippets": "dev-tool run update-snippets"
=======
    "unit-test:node": "dev-tool run test:vitest -- --test-timeout 300000",
    "update-snippets": "dev-tool run update-snippets",
    "unit-test:manual": "dev-tool run test:node-ts-input -- --timeout 300000 'test/manual/node/popTokenSupport.spec.ts'"
>>>>>>> 6030c777
  },
  "files": [
    "dist/",
    "README.md",
    "LICENSE"
  ],
  "engines": {
    "node": ">=18.0.0"
  },
  "repository": "github:Azure/azure-sdk-for-js",
  "keywords": [
    "azure",
    "cloud",
    "azure",
    "azure-active-directory",
    "WAM",
    "MSA support"
  ],
  "author": "Microsoft Corporation",
  "license": "MIT",
  "bugs": {
    "url": "https://github.com/Azure/azure-sdk-for-js/issues"
  },
  "homepage": "https://github.com/Azure/azure-sdk-for-js/tree/main/sdk/identity/identity-broker/README.md",
  "sideEffects": false,
  "dependencies": {
    "@azure/core-auth": "^1.9.0",
    "@azure/identity": "^4.5.0",
    "@azure/msal-node-extensions": "^1.3.0",
    "@azure/msal-node": "^2.15.0",
    "tslib": "^2.2.0"
  },
  "devDependencies": {
    "@azure-tools/test-recorder": "^4.1.0",
    "@azure-tools/test-utils-vitest": "^1.0.0",
    "@azure/abort-controller": "^1.1.0",
    "@azure/core-client": "^1.7.0",
    "@azure/core-rest-pipeline": "^1.17.0",
    "@azure/core-util": "^1.6.0",
    "@azure/dev-tool": "^1.0.0",
    "@azure/eslint-plugin-azure-sdk": "^3.0.0",
    "@azure/logger": "^1.0.4",
    "@types/node": "^18.0.0",
    "@vitest/browser": "^2.1.4",
    "@vitest/coverage-istanbul": "^2.1.4",
    "eslint": "^9.9.0",
    "playwright": "^1.48.2",
    "typescript": "~5.7.2",
    "vitest": "^2.1.4"
  },
  "//sampleConfiguration": {
    "productName": "Azure Identity Brokered Auth Plugin",
    "productSlugs": [
      "azure",
      "azure-active-directory"
    ],
    "requiredResources": {
      "Microsoft Entra App Registration": "https://learn.microsoft.com/azure/active-directory/develop/quickstart-register-app"
    }
  },
  "type": "module",
  "tshy": {
    "exports": {
      "./package.json": "./package.json",
      ".": "./src/index.ts"
    },
    "dialects": [
      "esm",
      "commonjs"
    ],
    "esmDialects": [
      "browser"
    ],
    "selfLink": false,
    "project": "./tsconfig.src.json"
  },
  "browser": "./dist/browser/index.js",
  "exports": {
    "./package.json": "./package.json",
    ".": {
      "browser": {
        "types": "./dist/browser/index.d.ts",
        "default": "./dist/browser/index.js"
      },
      "import": {
        "types": "./dist/esm/index.d.ts",
        "default": "./dist/esm/index.js"
      },
      "require": {
        "types": "./dist/commonjs/index.d.ts",
        "default": "./dist/commonjs/index.js"
      }
    }
  }
}<|MERGE_RESOLUTION|>--- conflicted
+++ resolved
@@ -26,15 +26,9 @@
     "test:node": "npm run clean && npm run build:test && npm run unit-test:node && npm run integration-test:node",
     "unit-test": "npm run unit-test:node && npm run unit-test:browser",
     "unit-test:browser": "echo skipped",
-<<<<<<< HEAD
-    "unit-test:node": "dev-tool run test:node-ts-input -- --timeout 300000 --exclude 'test/**/browser/**/*.spec.ts' --exclude 'test/snippets.spec.ts' 'test/**/**/*.spec.ts'",
+    "unit-test:node": "dev-tool run test:vitest -- --test-timeout 300000",
     "unit-test:manual": "dev-tool run test:node-ts-input -- --timeout 300000 'test/manual/node/popTokenSupport.spec.ts'",
     "update-snippets": "dev-tool run update-snippets"
-=======
-    "unit-test:node": "dev-tool run test:vitest -- --test-timeout 300000",
-    "update-snippets": "dev-tool run update-snippets",
-    "unit-test:manual": "dev-tool run test:node-ts-input -- --timeout 300000 'test/manual/node/popTokenSupport.spec.ts'"
->>>>>>> 6030c777
   },
   "files": [
     "dist/",
