--- conflicted
+++ resolved
@@ -58,11 +58,7 @@
   "sideEffects": false,
   "dependencies": {
     "@azure/core-auth": "^1.4.0",
-<<<<<<< HEAD
     "@azure/identity": "4.0.0",
-=======
-    "@azure/identity": "4.0.0-beta.2",
->>>>>>> 7f4f9b21
     "@azure/msal-node": "^2.3.0",
     "@azure/msal-node-extensions": "^1.0.5",
     "tslib": "^2.2.0"
