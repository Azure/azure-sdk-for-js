{
  "name": "@azure/ai-text-analytics",
  "sdk-type": "client",
  "author": "Microsoft Corporation",
  "description": "An isomorphic client library for the Azure Text Analytics service.",
  "version": "5.1.0-beta.6",
  "keywords": [
    "node",
    "azure",
    "cloud",
    "typescript",
    "browser",
    "isomorphic"
  ],
  "license": "MIT",
  "main": "./dist/index.js",
  "module": "./dist-esm/src/index.js",
  "types": "./types/ai-text-analytics.d.ts",
  "homepage": "https://github.com/Azure/azure-sdk-for-js/tree/master/sdk/textanalytics/ai-text-analytics/README.md",
  "repository": "github:Azure/azure-sdk-for-js",
  "bugs": {
    "url": "https://github.com/Azure/azure-sdk-for-js/issues"
  },
  "files": [
    "dist/",
    "dist-esm/src/",
    "types/ai-text-analytics.d.ts",
    "README.md",
    "LICENSE"
  ],
  "//metadata": {
    "constantPaths": [
      {
        "path": "src/generated/generatedClientContext.ts",
        "prefix": "packageVersion"
      },
      {
        "path": "src/constants.ts",
        "prefix": "SDK_VERSION"
      }
    ]
  },
  "engines": {
    "node": ">=8.0.0"
  },
  "//sampleConfiguration": {
    "productName": "Azure Text Analytics",
    "productSlugs": [
      "azure",
      "azure-cognitive-services",
      "azure-text-analytics"
    ],
    "requiredResources": {
      "Azure Cognitive Services instance": "https://docs.microsoft.com/azure/cognitive-services/cognitive-services-apis-create-account"
    }
  },
  "browser": {
    "./dist-esm/src/utils/url.js": "./dist-esm/src/utils/url.browser.js",
    "./dist-esm/test/public/utils/env.js": "./dist-esm/test/public/utils/env.browser.js"
  },
  "scripts": {
    "audit": "node ../../../common/scripts/rush-audit.js && rimraf node_modules package-lock.json && npm i --package-lock-only 2>&1 && npm audit",
    "build:browser": "tsc -p . && cross-env ONLY_BROWSER=true rollup -c 2>&1",
    "build:node": "tsc -p . && cross-env ONLY_NODE=true rollup -c 2>&1",
    "build:samples": "echo Obsolete.",
    "build:test": "tsc -p . && rollup -c 2>&1",
    "build": "tsc -p . && rollup -c 2>&1 && api-extractor run --local",
    "build:debug": "tsc -p . && rollup -c 2>&1 && api-extractor run --local",
    "check-format": "prettier --list-different --config ../../../.prettierrc.json --ignore-path ../../../.prettierignore \"src/**/*.ts\" \"test/**/*.ts\" \"samples-dev/**/*.ts\" \"*.{js,json}\"",
    "clean": "rimraf dist dist-browser dist-esm test-dist temp types *.tgz *.log",
    "execute:samples": "dev-tool samples run samples-dev",
    "extract-api": "tsc -p . && api-extractor run --local",
    "format": "prettier --write --config ../../../.prettierrc.json --ignore-path ../../../.prettierignore \"src/**/*.ts\" \"test/**/*.ts\" \"samples-dev/**/*.ts\" \"*.{js,json}\"",
    "integration-test:browser": "karma start --single-run",
    "integration-test:node": "nyc mocha -r esm --require source-map-support/register --reporter ../../../common/tools/mocha-multi-reporter.js --timeout 5000000 --full-trace \"dist-esm/test/{,!(browser)/**/}*.spec.js\"",
    "integration-test": "npm run integration-test:node && npm run integration-test:browser",
    "lint:fix": "eslint package.json api-extractor.json src test --ext .ts --fix --fix-type [problem,suggestion]",
    "lint": "eslint package.json api-extractor.json src test --ext .ts",
    "pack": "npm pack 2>&1",
    "prebuild": "npm run clean",
    "test:browser": "npm run clean && npm run build:test && npm run unit-test:browser",
    "test:node": "npm run clean && npm run build:test && npm run unit-test:node",
    "test": "npm run clean && npm run build:test && npm run unit-test",
    "unit-test:browser": "karma start --single-run",
    "unit-test:node": "mocha -r esm --require ts-node/register --reporter ../../../common/tools/mocha-multi-reporter.js --timeout 1200000 --full-trace \"test/{,!(browser)/**/}*.spec.ts\"",
    "unit-test": "npm run unit-test:node && npm run unit-test:browser",
    "docs": "typedoc --excludePrivate --excludeNotExported --excludeExternals --stripInternal --mode file --out ./dist/docs ./src"
  },
  "sideEffects": false,
  "autoPublish": false,
  "dependencies": {
    "@azure/abort-controller": "^1.0.0",
    "@azure/core-asynciterator-polyfill": "^1.0.0",
    "@azure/core-auth": "^1.2.0",
    "@azure/core-client": "^1.0.0",
    "@azure/core-rest-pipeline": "^1.0.0",
    "@azure/core-lro": "^1.0.2",
    "@azure/core-paging": "^1.1.1",
    "@azure/core-tracing": "1.0.0-preview.10",
    "@azure/logger": "^1.0.0",
    "@opentelemetry/api": "^0.10.2",
    "tslib": "^2.0.0"
  },
  "devDependencies": {
    "@azure/dev-tool": "^1.0.0",
    "@azure/eslint-plugin-azure-sdk": "^3.0.0",
    "@azure/identity": "^1.1.0",
    "@azure/test-utils-recorder": "^1.0.0",
    "@microsoft/api-extractor": "7.7.11",
    "@types/chai": "^4.1.6",
    "@types/chai-as-promised": "^7.1.0",
    "@types/mocha": "^7.0.2",
    "@types/node": "^8.0.0",
    "@types/sinon": "^9.0.4",
    "chai": "^4.2.0",
    "chai-as-promised": "^7.1.1",
    "cross-env": "^7.0.2",
    "dotenv": "^8.2.0",
    "eslint": "^7.15.0",
    "karma": "^6.2.0",
    "karma-chrome-launcher": "^3.0.0",
    "karma-coverage": "^2.0.0",
    "karma-edge-launcher": "^0.4.2",
    "karma-env-preprocessor": "^0.1.1",
    "karma-firefox-launcher": "^1.1.0",
    "karma-ie-launcher": "^1.0.0",
    "karma-json-preprocessor": "^0.3.3",
    "karma-json-to-file-reporter": "^1.0.1",
    "karma-junit-reporter": "^2.0.1",
    "karma-mocha": "^2.0.1",
    "karma-mocha-reporter": "^2.2.5",
    "karma-sourcemap-loader": "^0.3.8",
    "mocha": "^7.1.1",
    "mocha-junit-reporter": "^1.18.0",
    "nyc": "^14.0.0",
    "prettier": "^1.16.4",
    "rimraf": "^3.0.0",
    "rollup": "^1.16.3",
    "sinon": "^9.0.2",
    "source-map-support": "^0.5.9",
<<<<<<< HEAD
    "ts-node": "^9.0.0",
    "typescript": "~4.1.2",
    "typedoc": "0.15.2",
    "karma-source-map-support": "~1.4.0"
=======
    "typescript": "~4.2.0",
    "ts-node": "^8.3.0",
    "karma-source-map-support": "~1.4.0",
    "typedoc": "0.15.2"
>>>>>>> 09ebdb66
  }
}<|MERGE_RESOLUTION|>--- conflicted
+++ resolved
@@ -130,6 +130,7 @@
     "karma-mocha": "^2.0.1",
     "karma-mocha-reporter": "^2.2.5",
     "karma-sourcemap-loader": "^0.3.8",
+    "karma-source-map-support": "~1.4.0",
     "mocha": "^7.1.1",
     "mocha-junit-reporter": "^1.18.0",
     "nyc": "^14.0.0",
@@ -138,16 +139,8 @@
     "rollup": "^1.16.3",
     "sinon": "^9.0.2",
     "source-map-support": "^0.5.9",
-<<<<<<< HEAD
     "ts-node": "^9.0.0",
-    "typescript": "~4.1.2",
-    "typedoc": "0.15.2",
-    "karma-source-map-support": "~1.4.0"
-=======
     "typescript": "~4.2.0",
-    "ts-node": "^8.3.0",
-    "karma-source-map-support": "~1.4.0",
     "typedoc": "0.15.2"
->>>>>>> 09ebdb66
   }
 }