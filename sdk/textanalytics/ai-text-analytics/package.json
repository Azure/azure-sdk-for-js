--- conflicted
+++ resolved
@@ -83,14 +83,9 @@
   "dependencies": {
     "@azure/abort-controller": "^1.0.0",
     "@azure/core-asynciterator-polyfill": "^1.0.0",
-<<<<<<< HEAD
-    "@azure/core-auth": "^1.1.3",
+    "@azure/core-auth": "^1.2.0",
     "@azure/core-client": "1.0.0-beta.1",
     "@azure/core-https": "^1.0.0-beta.2",
-=======
-    "@azure/core-auth": "^1.2.0",
-    "@azure/core-http": "^1.2.0",
->>>>>>> 57c3030e
     "@azure/core-lro": "^1.0.2",
     "@azure/core-paging": "^1.1.1",
     "@azure/core-tracing": "1.0.0-preview.9",
