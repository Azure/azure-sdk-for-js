--- conflicted
+++ resolved
@@ -20,33 +20,19 @@
   'X-Content-Type-Options',
   'nosniff',
   'x-ms-request-id',
-<<<<<<< HEAD
-  'c4179337-4522-4b8d-ae9a-83115b56c900',
+  'f71a6a5e-94c1-4a49-a341-1367ff8bec00',
   'x-ms-ests-server',
   '2.1.10922.14 - CHI ProdSlices',
   'P3P',
   'CP="DSP CUR OTPi IND OTRi ONL FIN"',
   'Set-Cookie',
-  'fpc=AsV5_4eE0xtGnWXsWhCENT_0CyfMAQAAACimw9YOAAAA; expires=Wed, 09-Sep-2020 20:33:45 GMT; path=/; secure; HttpOnly; SameSite=None',
-=======
-  'ea551b81-3721-43e7-82e2-2ca107ad3800',
-  'x-ms-ests-server',
-  '2.1.10897.16 - CHI ProdSlices',
-  'P3P',
-  'CP="DSP CUR OTPi IND OTRi ONL FIN"',
-  'Set-Cookie',
-  'fpc=Aksa3eokPcBIrMFMhICISnb0CyfMAQAAALSbu9YOAAAA; expires=Thu, 03-Sep-2020 18:11:01 GMT; path=/; secure; HttpOnly; SameSite=None',
->>>>>>> 2fd3e527
+  'fpc=Atf89uu-5sVBrXzm0ck49Nv0CyfMAQAAALSfxNYOAAAA; expires=Thu, 10-Sep-2020 14:18:28 GMT; path=/; secure; HttpOnly; SameSite=None',
   'Set-Cookie',
   'x-ms-gateway-slice=prod; path=/; SameSite=None; secure; HttpOnly',
   'Set-Cookie',
   'stsservicecookie=ests; path=/; SameSite=None; secure; HttpOnly',
   'Date',
-<<<<<<< HEAD
-  'Mon, 10 Aug 2020 20:33:45 GMT',
-=======
-  'Tue, 04 Aug 2020 18:11:00 GMT',
->>>>>>> 2fd3e527
+  'Tue, 11 Aug 2020 14:18:28 GMT',
   'Content-Length',
   '1417'
 ]);
@@ -61,23 +47,13 @@
   'csp-billing-usage',
   'CognitiveServices.TextAnalytics.BatchScoring=4',
   'x-envoy-upstream-service-time',
-<<<<<<< HEAD
-  '99',
+  '101',
   'apim-request-id',
-  '9541d029-6458-4a60-bf6f-2cec3c707c4f',
-=======
-  '104',
-  'apim-request-id',
-  'a4194af2-2d06-4cac-b5e5-ce8f9ed6a00c',
->>>>>>> 2fd3e527
+  'e77cbdd3-71e0-4def-8c71-c5041519060d',
   'Strict-Transport-Security',
   'max-age=31536000; includeSubDomains; preload',
   'x-content-type-options',
   'nosniff',
   'Date',
-<<<<<<< HEAD
-  'Mon, 10 Aug 2020 20:33:45 GMT'
-=======
-  'Tue, 04 Aug 2020 18:11:01 GMT'
->>>>>>> 2fd3e527
+  'Tue, 11 Aug 2020 14:18:28 GMT'
 ]);