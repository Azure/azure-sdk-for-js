--- conflicted
+++ resolved
@@ -20,33 +20,19 @@
   'X-Content-Type-Options',
   'nosniff',
   'x-ms-request-id',
-<<<<<<< HEAD
-  'e15d4e25-0a50-483c-80a9-480e6d10c500',
+  '1d1ee2e6-4f83-4f01-8bbf-36e57539db00',
   'x-ms-ests-server',
   '2.1.10922.14 - CHI ProdSlices',
   'P3P',
   'CP="DSP CUR OTPi IND OTRi ONL FIN"',
   'Set-Cookie',
-  'fpc=Ak_enCHohw9GndTJPoPvOhP0CyfMAQAAACimw9YOAAAA; expires=Wed, 09-Sep-2020 20:33:45 GMT; path=/; secure; HttpOnly; SameSite=None',
-=======
-  '742db8ad-cbb3-4fa5-b3b9-f8e758e53500',
-  'x-ms-ests-server',
-  '2.1.10897.16 - CHI ProdSlices',
-  'P3P',
-  'CP="DSP CUR OTPi IND OTRi ONL FIN"',
-  'Set-Cookie',
-  'fpc=At3XdGw5rQhPs26dSmzylaP0CyfMAQAAALWbu9YOAAAA; expires=Thu, 03-Sep-2020 18:11:01 GMT; path=/; secure; HttpOnly; SameSite=None',
->>>>>>> 2fd3e527
+  'fpc=AuExkTwldGtHgUWDvzgjkxn0CyfMAQAAALWfxNYOAAAA; expires=Thu, 10-Sep-2020 14:18:29 GMT; path=/; secure; HttpOnly; SameSite=None',
   'Set-Cookie',
   'x-ms-gateway-slice=prod; path=/; SameSite=None; secure; HttpOnly',
   'Set-Cookie',
   'stsservicecookie=ests; path=/; SameSite=None; secure; HttpOnly',
   'Date',
-<<<<<<< HEAD
-  'Mon, 10 Aug 2020 20:33:45 GMT',
-=======
-  'Tue, 04 Aug 2020 18:11:00 GMT',
->>>>>>> 2fd3e527
+  'Tue, 11 Aug 2020 14:18:29 GMT',
   'Content-Length',
   '1417'
 ]);
@@ -61,23 +47,13 @@
   'csp-billing-usage',
   'CognitiveServices.TextAnalytics.BatchScoring=6',
   'x-envoy-upstream-service-time',
-<<<<<<< HEAD
-  '104',
+  '114',
   'apim-request-id',
-  '0ca14587-b757-4073-a751-263788f4f7a8',
-=======
-  '101',
-  'apim-request-id',
-  '6404e3a7-c52c-4c3d-a913-97856fa67d69',
->>>>>>> 2fd3e527
+  '4f9ff25a-c927-4465-bd2e-68023a8eba7e',
   'Strict-Transport-Security',
   'max-age=31536000; includeSubDomains; preload',
   'x-content-type-options',
   'nosniff',
   'Date',
-<<<<<<< HEAD
-  'Mon, 10 Aug 2020 20:33:45 GMT'
-=======
-  'Tue, 04 Aug 2020 18:11:02 GMT'
->>>>>>> 2fd3e527
+  'Tue, 11 Aug 2020 14:18:30 GMT'
 ]);