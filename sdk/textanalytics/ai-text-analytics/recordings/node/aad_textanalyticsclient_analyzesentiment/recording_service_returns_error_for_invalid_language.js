--- conflicted
+++ resolved
@@ -24,62 +24,35 @@
   'P3P',
   'CP="DSP CUR OTPi IND OTRi ONL FIN"',
   'x-ms-request-id',
-<<<<<<< HEAD
-  '6b01e065-8672-4889-8bb4-0dcf95a80200',
+  '6e5445b2-9b50-4953-83d9-ec85ac6b3a00',
   'x-ms-ests-server',
   '2.1.10985.18 - CHI ProdSlices',
   'Set-Cookie',
-  'fpc=Agzxm4BQ9n5Jjy5_nmO9IMfIIHRUAQAAAMab4NYOAAAA; expires=Thu, 01-Oct-2020 19:45:10 GMT; path=/; secure; HttpOnly; SameSite=None',
-=======
-  'a19bf94c-e78e-4124-b1dc-d0e2c6382b00',
-  'x-ms-ests-server',
-  '2.1.10985.18 - CHI ProdSlices',
-  'Set-Cookie',
-  'fpc=Au714ctZHVZBrxBHGfnTNeTIIHRUAQAAAJ-q4dYOAAAA; expires=Fri, 02-Oct-2020 15:00:48 GMT; path=/; secure; HttpOnly; SameSite=None',
->>>>>>> 19375bff
+  'fpc=AtBUJ9nhjt9OnbVi9vuYTjvIIHRUAQAAAPy54dYOAAAA; expires=Fri, 02-Oct-2020 16:06:21 GMT; path=/; secure; HttpOnly; SameSite=None',
   'Set-Cookie',
   'x-ms-gateway-slice=prod; path=/; secure; samesite=none; httponly',
   'Set-Cookie',
   'stsservicecookie=ests; path=/; secure; samesite=none; httponly',
   'Date',
-<<<<<<< HEAD
-  'Tue, 01 Sep 2020 19:45:09 GMT'
-=======
-  'Wed, 02 Sep 2020 15:00:47 GMT',
-  'Content-Length',
-  '1329'
->>>>>>> 19375bff
+  'Wed, 02 Sep 2020 16:06:21 GMT'
 ]);
 
 nock('https://endpoint', {"encodedQueryParams":true})
   .post('/text/analytics/v3.1-preview.1/sentiment', {"documents":[{"id":"0","text":"Hello world!","language":"notalanguage"}]})
-<<<<<<< HEAD
   .query(true)
-=======
->>>>>>> 19375bff
   .reply(200, {"documents":[],"errors":[{"id":"0","error":{"code":"InvalidArgument","message":"Invalid Language Code.","innererror":{"code":"UnsupportedLanguageCode","message":"Invalid language code. Supported languages: de,en,es,fr,it,ja,ko,nl,no,pt-PT,tr,zh-Hans,zh-Hant"}}}],"modelVersion":"2020-04-01"}, [
   'Transfer-Encoding',
   'chunked',
   'Content-Type',
   'application/json; charset=utf-8',
   'x-envoy-upstream-service-time',
-<<<<<<< HEAD
-  '4',
+  '2',
   'apim-request-id',
-  '6c3d6f08-139a-4d8c-8643-5f7144024d83',
-=======
-  '7',
-  'apim-request-id',
-  '530c85e6-6806-4edd-8c3f-05b351ec5500',
->>>>>>> 19375bff
+  'b2fdd218-7cbc-49aa-ae51-91d2964b2a1b',
   'Strict-Transport-Security',
   'max-age=31536000; includeSubDomains; preload',
   'x-content-type-options',
   'nosniff',
   'Date',
-<<<<<<< HEAD
-  'Tue, 01 Sep 2020 19:45:10 GMT'
-=======
-  'Wed, 02 Sep 2020 15:00:47 GMT'
->>>>>>> 19375bff
+  'Wed, 02 Sep 2020 16:06:21 GMT'
 ]);