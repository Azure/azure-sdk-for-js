let nock = require('nock');

module.exports.hash = "e0ed889302d1274a23ac0bff6be15e5b";

module.exports.testInfo = {"uniqueName":{},"newDate":{}}

nock('https://login.microsoftonline.com:443', {"encodedQueryParams":true})
  .post('/azure_tenant_id/oauth2/v2.0/token', "response_type=token&grant_type=client_credentials&client_id=azure_client_id&client_secret=azure_client_secret&scope=https%3A%2F%2Fcognitiveservices.azure.com%2F.default")
  .reply(200, {"token_type":"Bearer","expires_in":3599,"ext_expires_in":3599,"access_token":"access_token"}, [
  'Cache-Control',
  'no-cache, no-store',
  'Pragma',
  'no-cache',
  'Content-Type',
  'application/json; charset=utf-8',
  'Expires',
  '-1',
  'Strict-Transport-Security',
  'max-age=31536000; includeSubDomains',
  'X-Content-Type-Options',
  'nosniff',
  'x-ms-request-id',
<<<<<<< HEAD
  'c90be8fb-da97-401e-aef3-100b9a7bb500',
  'x-ms-ests-server',
  '2.1.10922.14 - CHI ProdSlices',
  'P3P',
  'CP="DSP CUR OTPi IND OTRi ONL FIN"',
  'Set-Cookie',
  'fpc=Aiz6WJronyBEjPhzVkzOpEz0CyfMAQAAACemw9YOAAAA; expires=Wed, 09-Sep-2020 20:33:44 GMT; path=/; secure; HttpOnly; SameSite=None',
=======
  '392bd7d6-fad3-417c-b275-278c13243400',
  'x-ms-ests-server',
  '2.1.10897.16 - CHI ProdSlices',
  'P3P',
  'CP="DSP CUR OTPi IND OTRi ONL FIN"',
  'Set-Cookie',
  'fpc=Aob9Kv_HEKBPgckDFYV4xbH0CyfMAQAAALKbu9YOAAAA; expires=Thu, 03-Sep-2020 18:10:59 GMT; path=/; secure; HttpOnly; SameSite=None',
>>>>>>> 2fd3e527
  'Set-Cookie',
  'x-ms-gateway-slice=prod; path=/; SameSite=None; secure; HttpOnly',
  'Set-Cookie',
  'stsservicecookie=ests; path=/; SameSite=None; secure; HttpOnly',
  'Date',
<<<<<<< HEAD
  'Mon, 10 Aug 2020 20:33:43 GMT',
=======
  'Tue, 04 Aug 2020 18:10:59 GMT',
>>>>>>> 2fd3e527
  'Content-Length',
  '1417'
]);

nock('https://endpoint', {"encodedQueryParams":true})
  .post('/text/analytics/v3.1-preview.1/sentiment', {"documents":[{"id":"0","text":"I had a wonderful trip to Seattle last week and even visited the Space Needle 2 times!","language":"en"},{"id":"1","text":"Unfortunately, it rained during my entire trip to Seattle. I didn't even get to visit the Space Needle","language":"en"},{"id":"2","text":"I went to see a movie on Saturday and it was perfectly average, nothing more or less than I expected.","language":"en"},{"id":"3","text":"I didn't like the last book I read at all.","language":"en"}]})
  .reply(200, {"documents":[{"id":"0","sentiment":"positive","confidenceScores":{"positive":0.99,"neutral":0.01,"negative":0},"sentences":[{"sentiment":"positive","confidenceScores":{"positive":0.99,"neutral":0.01,"negative":0},"offset":0,"length":86,"text":"I had a wonderful trip to Seattle last week and even visited the Space Needle 2 times!"}],"warnings":[]},{"id":"1","sentiment":"negative","confidenceScores":{"positive":0,"neutral":0,"negative":1},"sentences":[{"sentiment":"negative","confidenceScores":{"positive":0,"neutral":0,"negative":1},"offset":0,"length":58,"text":"Unfortunately, it rained during my entire trip to Seattle."},{"sentiment":"neutral","confidenceScores":{"positive":0.01,"neutral":0.7,"negative":0.29},"offset":59,"length":43,"text":"I didn't even get to visit the Space Needle"}],"warnings":[]},{"id":"2","sentiment":"positive","confidenceScores":{"positive":1,"neutral":0,"negative":0},"sentences":[{"sentiment":"positive","confidenceScores":{"positive":1,"neutral":0,"negative":0},"offset":0,"length":101,"text":"I went to see a movie on Saturday and it was perfectly average, nothing more or less than I expected."}],"warnings":[]},{"id":"3","sentiment":"negative","confidenceScores":{"positive":0.01,"neutral":0.03,"negative":0.96},"sentences":[{"sentiment":"negative","confidenceScores":{"positive":0.01,"neutral":0.03,"negative":0.96},"offset":0,"length":42,"text":"I didn't like the last book I read at all."}],"warnings":[]}],"errors":[],"modelVersion":"2020-04-01"}, [
  'Transfer-Encoding',
  'chunked',
  'Content-Type',
  'application/json; charset=utf-8',
  'csp-billing-usage',
  'CognitiveServices.TextAnalytics.BatchScoring=4',
  'x-envoy-upstream-service-time',
<<<<<<< HEAD
  '110',
  'apim-request-id',
  'a49c1ed0-9ae0-4b55-8045-105f0a468a6b',
=======
  '97',
  'apim-request-id',
  '2f389c18-8c0c-46dc-92e4-4d79baafcb0e',
>>>>>>> 2fd3e527
  'Strict-Transport-Security',
  'max-age=31536000; includeSubDomains; preload',
  'x-content-type-options',
  'nosniff',
  'Date',
<<<<<<< HEAD
  'Mon, 10 Aug 2020 20:33:44 GMT'
=======
  'Tue, 04 Aug 2020 18:11:00 GMT'
>>>>>>> 2fd3e527
]);<|MERGE_RESOLUTION|>--- conflicted
+++ resolved
@@ -20,33 +20,19 @@
   'X-Content-Type-Options',
   'nosniff',
   'x-ms-request-id',
-<<<<<<< HEAD
-  'c90be8fb-da97-401e-aef3-100b9a7bb500',
+  '049d1adb-6ffa-4bd5-9bcf-b8b95ba0cb00',
   'x-ms-ests-server',
   '2.1.10922.14 - CHI ProdSlices',
   'P3P',
   'CP="DSP CUR OTPi IND OTRi ONL FIN"',
   'Set-Cookie',
-  'fpc=Aiz6WJronyBEjPhzVkzOpEz0CyfMAQAAACemw9YOAAAA; expires=Wed, 09-Sep-2020 20:33:44 GMT; path=/; secure; HttpOnly; SameSite=None',
-=======
-  '392bd7d6-fad3-417c-b275-278c13243400',
-  'x-ms-ests-server',
-  '2.1.10897.16 - CHI ProdSlices',
-  'P3P',
-  'CP="DSP CUR OTPi IND OTRi ONL FIN"',
-  'Set-Cookie',
-  'fpc=Aob9Kv_HEKBPgckDFYV4xbH0CyfMAQAAALKbu9YOAAAA; expires=Thu, 03-Sep-2020 18:10:59 GMT; path=/; secure; HttpOnly; SameSite=None',
->>>>>>> 2fd3e527
+  'fpc=Al4ZMmRf9IBNkuekAhEcLiX0CyfMAQAAALOfxNYOAAAA; expires=Thu, 10-Sep-2020 14:18:27 GMT; path=/; secure; HttpOnly; SameSite=None',
   'Set-Cookie',
   'x-ms-gateway-slice=prod; path=/; SameSite=None; secure; HttpOnly',
   'Set-Cookie',
   'stsservicecookie=ests; path=/; SameSite=None; secure; HttpOnly',
   'Date',
-<<<<<<< HEAD
-  'Mon, 10 Aug 2020 20:33:43 GMT',
-=======
-  'Tue, 04 Aug 2020 18:10:59 GMT',
->>>>>>> 2fd3e527
+  'Tue, 11 Aug 2020 14:18:27 GMT',
   'Content-Length',
   '1417'
 ]);
@@ -61,23 +47,13 @@
   'csp-billing-usage',
   'CognitiveServices.TextAnalytics.BatchScoring=4',
   'x-envoy-upstream-service-time',
-<<<<<<< HEAD
-  '110',
+  '84',
   'apim-request-id',
-  'a49c1ed0-9ae0-4b55-8045-105f0a468a6b',
-=======
-  '97',
-  'apim-request-id',
-  '2f389c18-8c0c-46dc-92e4-4d79baafcb0e',
->>>>>>> 2fd3e527
+  'b33753eb-9de1-4346-aea6-1ed412b6738a',
   'Strict-Transport-Security',
   'max-age=31536000; includeSubDomains; preload',
   'x-content-type-options',
   'nosniff',
   'Date',
-<<<<<<< HEAD
-  'Mon, 10 Aug 2020 20:33:44 GMT'
-=======
-  'Tue, 04 Aug 2020 18:11:00 GMT'
->>>>>>> 2fd3e527
+  'Tue, 11 Aug 2020 14:18:26 GMT'
 ]);