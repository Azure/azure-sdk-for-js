--- conflicted
+++ resolved
@@ -11,6 +11,8 @@
   'no-store, no-cache',
   'Pragma',
   'no-cache',
+  'Content-Length',
+  '1329',
   'Content-Type',
   'application/json; charset=utf-8',
   'Expires',
@@ -22,31 +24,17 @@
   'P3P',
   'CP="DSP CUR OTPi IND OTRi ONL FIN"',
   'x-ms-request-id',
-<<<<<<< HEAD
-  'd738977c-4458-46d3-bb8c-37c103220400',
+  '7d438dd4-c1f3-49f4-b97e-aefcc1862c00',
   'x-ms-ests-server',
   '2.1.10985.18 - CHI ProdSlices',
   'Set-Cookie',
-  'fpc=AmMaKm7LHxVOrb5fv7B5fxrIIHRUAQAAAMWb4NYOAAAA; expires=Thu, 01-Oct-2020 19:45:10 GMT; path=/; secure; HttpOnly; SameSite=None',
-=======
-  '578f1bb4-be81-414f-9c64-b524171b3000',
-  'x-ms-ests-server',
-  '2.1.10985.18 - CHI ProdSlices',
-  'Set-Cookie',
-  'fpc=ApTsNVAsQiZMuKixd7bH_5PIIHRUAQAAAJ-q4dYOAAAA; expires=Fri, 02-Oct-2020 15:00:47 GMT; path=/; secure; HttpOnly; SameSite=None',
->>>>>>> 19375bff
+  'fpc=Ai4tqXkKJLxEuDOiNkPuorrIIHRUAQAAAPy54dYOAAAA; expires=Fri, 02-Oct-2020 16:06:20 GMT; path=/; secure; HttpOnly; SameSite=None',
   'Set-Cookie',
   'x-ms-gateway-slice=prod; path=/; secure; samesite=none; httponly',
   'Set-Cookie',
   'stsservicecookie=ests; path=/; secure; samesite=none; httponly',
   'Date',
-<<<<<<< HEAD
-  'Tue, 01 Sep 2020 19:45:09 GMT',
-=======
-  'Wed, 02 Sep 2020 15:00:46 GMT',
->>>>>>> 19375bff
-  'Content-Length',
-  '1329'
+  'Wed, 02 Sep 2020 16:06:20 GMT'
 ]);
 
 nock('https://endpoint', {"encodedQueryParams":true})
@@ -60,23 +48,13 @@
   'csp-billing-usage',
   'CognitiveServices.TextAnalytics.BatchScoring=4',
   'x-envoy-upstream-service-time',
-<<<<<<< HEAD
-  '101',
+  '96',
   'apim-request-id',
-  'b203f9ac-2d42-42a4-9131-12c8ef5e50f4',
-=======
-  '110',
-  'apim-request-id',
-  'f1a67239-6c11-42bf-998a-b79bc815b492',
->>>>>>> 19375bff
+  '38ebb067-c087-4a8f-8621-8a6adc5545af',
   'Strict-Transport-Security',
   'max-age=31536000; includeSubDomains; preload',
   'x-content-type-options',
   'nosniff',
   'Date',
-<<<<<<< HEAD
-  'Tue, 01 Sep 2020 19:45:10 GMT'
-=======
-  'Wed, 02 Sep 2020 15:00:47 GMT'
->>>>>>> 19375bff
+  'Wed, 02 Sep 2020 16:06:20 GMT'
 ]);