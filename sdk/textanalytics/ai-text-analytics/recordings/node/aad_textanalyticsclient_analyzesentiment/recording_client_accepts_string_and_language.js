let nock = require('nock');

module.exports.hash = "76cb6436671fc39d15f903a4598a7567";

module.exports.testInfo = {"uniqueName":{},"newDate":{}}

nock('https://login.microsoftonline.com:443', {"encodedQueryParams":true})
  .post('/azure_tenant_id/oauth2/v2.0/token', "response_type=token&grant_type=client_credentials&client_id=azure_client_id&client_secret=azure_client_secret&scope=https%3A%2F%2Fcognitiveservices.azure.com%2F.default")
  .reply(200, {"token_type":"Bearer","expires_in":3599,"ext_expires_in":3599,"access_token":"access_token"}, [
  'Cache-Control',
  'no-cache, no-store',
  'Pragma',
  'no-cache',
  'Content-Type',
  'application/json; charset=utf-8',
  'Expires',
  '-1',
  'Strict-Transport-Security',
  'max-age=31536000; includeSubDomains',
  'X-Content-Type-Options',
  'nosniff',
  'x-ms-request-id',
<<<<<<< HEAD
  'abc4d8ae-4b99-47d1-94c6-0df6d4e1de00',
  'x-ms-ests-server',
  '2.1.10922.14 - CHI ProdSlices',
  'P3P',
  'CP="DSP CUR OTPi IND OTRi ONL FIN"',
  'Set-Cookie',
  'fpc=Ao7daAnyFHJOrE8HddHlDOX0CyfMAQAAACamw9YOAAAA; expires=Wed, 09-Sep-2020 20:33:43 GMT; path=/; secure; HttpOnly; SameSite=None',
=======
  'ea551b81-3721-43e7-82e2-2ca18aac3800',
  'x-ms-ests-server',
  '2.1.10897.16 - CHI ProdSlices',
  'P3P',
  'CP="DSP CUR OTPi IND OTRi ONL FIN"',
  'Set-Cookie',
  'fpc=Au7HLz-YfxtHhglN3LYsZ830CyfMAQAAALKbu9YOAAAA; expires=Thu, 03-Sep-2020 18:10:58 GMT; path=/; secure; HttpOnly; SameSite=None',
>>>>>>> 2fd3e527
  'Set-Cookie',
  'x-ms-gateway-slice=prod; path=/; SameSite=None; secure; HttpOnly',
  'Set-Cookie',
  'stsservicecookie=ests; path=/; SameSite=None; secure; HttpOnly',
  'Date',
<<<<<<< HEAD
  'Mon, 10 Aug 2020 20:33:43 GMT',
=======
  'Tue, 04 Aug 2020 18:10:58 GMT',
>>>>>>> 2fd3e527
  'Content-Length',
  '1417'
]);

nock('https://endpoint', {"encodedQueryParams":true})
  .post('/text/analytics/v3.1-preview.1/sentiment', {"documents":[{"id":"0","text":"I had a wonderful trip to Seattle last week and even visited the Space Needle 2 times!","language":"en"},{"id":"1","text":"Unfortunately, it rained during my entire trip to Seattle. I didn't even get to visit the Space Needle","language":"en"},{"id":"2","text":"I went to see a movie on Saturday and it was perfectly average, nothing more or less than I expected.","language":"en"},{"id":"3","text":"I didn't like the last book I read at all.","language":"en"}]})
  .reply(200, {"documents":[{"id":"0","sentiment":"positive","confidenceScores":{"positive":0.99,"neutral":0.01,"negative":0},"sentences":[{"sentiment":"positive","confidenceScores":{"positive":0.99,"neutral":0.01,"negative":0},"offset":0,"length":86,"text":"I had a wonderful trip to Seattle last week and even visited the Space Needle 2 times!"}],"warnings":[]},{"id":"1","sentiment":"negative","confidenceScores":{"positive":0,"neutral":0,"negative":1},"sentences":[{"sentiment":"negative","confidenceScores":{"positive":0,"neutral":0,"negative":1},"offset":0,"length":58,"text":"Unfortunately, it rained during my entire trip to Seattle."},{"sentiment":"neutral","confidenceScores":{"positive":0.01,"neutral":0.7,"negative":0.29},"offset":59,"length":43,"text":"I didn't even get to visit the Space Needle"}],"warnings":[]},{"id":"2","sentiment":"positive","confidenceScores":{"positive":1,"neutral":0,"negative":0},"sentences":[{"sentiment":"positive","confidenceScores":{"positive":1,"neutral":0,"negative":0},"offset":0,"length":101,"text":"I went to see a movie on Saturday and it was perfectly average, nothing more or less than I expected."}],"warnings":[]},{"id":"3","sentiment":"negative","confidenceScores":{"positive":0.01,"neutral":0.03,"negative":0.96},"sentences":[{"sentiment":"negative","confidenceScores":{"positive":0.01,"neutral":0.03,"negative":0.96},"offset":0,"length":42,"text":"I didn't like the last book I read at all."}],"warnings":[]}],"errors":[],"modelVersion":"2020-04-01"}, [
  'Transfer-Encoding',
  'chunked',
  'Content-Type',
  'application/json; charset=utf-8',
  'csp-billing-usage',
  'CognitiveServices.TextAnalytics.BatchScoring=4',
  'x-envoy-upstream-service-time',
<<<<<<< HEAD
  '91',
  'apim-request-id',
  '3ee5fa72-5288-4b55-a793-fbe2adfffd58',
=======
  '111',
  'apim-request-id',
  '4e34989b-7395-496c-a0f6-3b20ab9094b8',
>>>>>>> 2fd3e527
  'Strict-Transport-Security',
  'max-age=31536000; includeSubDomains; preload',
  'x-content-type-options',
  'nosniff',
  'Date',
<<<<<<< HEAD
  'Mon, 10 Aug 2020 20:33:43 GMT'
=======
  'Tue, 04 Aug 2020 18:10:58 GMT'
>>>>>>> 2fd3e527
]);<|MERGE_RESOLUTION|>--- conflicted
+++ resolved
@@ -20,33 +20,19 @@
   'X-Content-Type-Options',
   'nosniff',
   'x-ms-request-id',
-<<<<<<< HEAD
-  'abc4d8ae-4b99-47d1-94c6-0df6d4e1de00',
+  '8af26173-52e2-456c-9566-57218cdada00',
   'x-ms-ests-server',
   '2.1.10922.14 - CHI ProdSlices',
   'P3P',
   'CP="DSP CUR OTPi IND OTRi ONL FIN"',
   'Set-Cookie',
-  'fpc=Ao7daAnyFHJOrE8HddHlDOX0CyfMAQAAACamw9YOAAAA; expires=Wed, 09-Sep-2020 20:33:43 GMT; path=/; secure; HttpOnly; SameSite=None',
-=======
-  'ea551b81-3721-43e7-82e2-2ca18aac3800',
-  'x-ms-ests-server',
-  '2.1.10897.16 - CHI ProdSlices',
-  'P3P',
-  'CP="DSP CUR OTPi IND OTRi ONL FIN"',
-  'Set-Cookie',
-  'fpc=Au7HLz-YfxtHhglN3LYsZ830CyfMAQAAALKbu9YOAAAA; expires=Thu, 03-Sep-2020 18:10:58 GMT; path=/; secure; HttpOnly; SameSite=None',
->>>>>>> 2fd3e527
+  'fpc=Al2SMet1tx1EtGN2bIJ_RY_0CyfMAQAAALGfxNYOAAAA; expires=Thu, 10-Sep-2020 14:18:26 GMT; path=/; secure; HttpOnly; SameSite=None',
   'Set-Cookie',
   'x-ms-gateway-slice=prod; path=/; SameSite=None; secure; HttpOnly',
   'Set-Cookie',
   'stsservicecookie=ests; path=/; SameSite=None; secure; HttpOnly',
   'Date',
-<<<<<<< HEAD
-  'Mon, 10 Aug 2020 20:33:43 GMT',
-=======
-  'Tue, 04 Aug 2020 18:10:58 GMT',
->>>>>>> 2fd3e527
+  'Tue, 11 Aug 2020 14:18:25 GMT',
   'Content-Length',
   '1417'
 ]);
@@ -61,23 +47,13 @@
   'csp-billing-usage',
   'CognitiveServices.TextAnalytics.BatchScoring=4',
   'x-envoy-upstream-service-time',
-<<<<<<< HEAD
-  '91',
+  '106',
   'apim-request-id',
-  '3ee5fa72-5288-4b55-a793-fbe2adfffd58',
-=======
-  '111',
-  'apim-request-id',
-  '4e34989b-7395-496c-a0f6-3b20ab9094b8',
->>>>>>> 2fd3e527
+  '39c7a4bf-7a09-4a3d-bde4-90ccbfa1398f',
   'Strict-Transport-Security',
   'max-age=31536000; includeSubDomains; preload',
   'x-content-type-options',
   'nosniff',
   'Date',
-<<<<<<< HEAD
-  'Mon, 10 Aug 2020 20:33:43 GMT'
-=======
-  'Tue, 04 Aug 2020 18:10:58 GMT'
->>>>>>> 2fd3e527
+  'Tue, 11 Aug 2020 14:18:26 GMT'
 ]);