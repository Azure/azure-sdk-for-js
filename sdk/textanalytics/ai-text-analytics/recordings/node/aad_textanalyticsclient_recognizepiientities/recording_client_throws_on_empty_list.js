--- conflicted
+++ resolved
@@ -11,6 +11,8 @@
   'no-store, no-cache',
   'Pragma',
   'no-cache',
+  'Content-Length',
+  '1329',
   'Content-Type',
   'application/json; charset=utf-8',
   'Expires',
@@ -22,31 +24,17 @@
   'P3P',
   'CP="DSP CUR OTPi IND OTRi ONL FIN"',
   'x-ms-request-id',
-<<<<<<< HEAD
-  '8159c9fc-cf9c-4202-ac2e-80bf4ac50300',
+  '75443f65-d36c-4ba1-8402-7e69f7e42700',
   'x-ms-ests-server',
   '2.1.10985.18 - CHI ProdSlices',
   'Set-Cookie',
-  'fpc=At19LEOE9URHoYrYpzntowDIIHRUAQAAANWb4NYOAAAA; expires=Thu, 01-Oct-2020 19:45:25 GMT; path=/; secure; HttpOnly; SameSite=None',
-=======
-  '07fb7c80-a38e-4bce-a6f0-d8e5faa72200',
-  'x-ms-ests-server',
-  '2.1.10985.18 - CHI ProdSlices',
-  'Set-Cookie',
-  'fpc=Atr5gT-BviFDu-0nnpZOkC7IIHRUAQAAAKyq4dYOAAAA; expires=Fri, 02-Oct-2020 15:01:00 GMT; path=/; secure; HttpOnly; SameSite=None',
->>>>>>> 19375bff
+  'fpc=Ao4TZeDd8XFNr3BPs4rCMpjIIHRUAQAAAAi64dYOAAAA; expires=Fri, 02-Oct-2020 16:06:33 GMT; path=/; secure; HttpOnly; SameSite=None',
   'Set-Cookie',
   'x-ms-gateway-slice=prod; path=/; secure; samesite=none; httponly',
   'Set-Cookie',
   'stsservicecookie=ests; path=/; secure; samesite=none; httponly',
   'Date',
-<<<<<<< HEAD
-  'Tue, 01 Sep 2020 19:45:25 GMT',
-=======
-  'Wed, 02 Sep 2020 15:01:00 GMT',
->>>>>>> 19375bff
-  'Content-Length',
-  '1329'
+  'Wed, 02 Sep 2020 16:06:33 GMT'
 ]);
 
 nock('https://endpoint', {"encodedQueryParams":true})
@@ -58,23 +46,13 @@
   'Content-Type',
   'application/json; charset=utf-8',
   'x-envoy-upstream-service-time',
-<<<<<<< HEAD
   '4',
   'apim-request-id',
-  'dda94db1-f724-4e2f-85cd-21c87ea1013b',
-=======
-  '5',
-  'apim-request-id',
-  '7e63daf7-54cd-4f37-b6ca-922396a9fbb0',
->>>>>>> 19375bff
+  '475da9fc-0178-4f33-a1de-b120cb981605',
   'Strict-Transport-Security',
   'max-age=31536000; includeSubDomains; preload',
   'x-content-type-options',
   'nosniff',
   'Date',
-<<<<<<< HEAD
-  'Tue, 01 Sep 2020 19:45:25 GMT'
-=======
-  'Wed, 02 Sep 2020 15:01:00 GMT'
->>>>>>> 19375bff
+  'Wed, 02 Sep 2020 16:06:33 GMT'
 ]);