--- conflicted
+++ resolved
@@ -20,43 +20,25 @@
   'X-Content-Type-Options',
   'nosniff',
   'x-ms-request-id',
-<<<<<<< HEAD
-  '183e5979-3b86-4b1c-b476-49de0405c200',
+  'bdb75034-2a8b-463b-8451-58136830cf00',
   'x-ms-ests-server',
   '2.1.10922.14 - CHI ProdSlices',
   'P3P',
   'CP="DSP CUR OTPi IND OTRi ONL FIN"',
   'Set-Cookie',
-  'fpc=ArMqnLDm-uZNgw1mpmmsMYr0CyfMAQAAAC-mw9YOAAAA; expires=Wed, 09-Sep-2020 20:33:51 GMT; path=/; secure; HttpOnly; SameSite=None',
-=======
-  'eb40c8d2-408f-4f02-93b1-01515fd13e00',
-  'x-ms-ests-server',
-  '2.1.10897.16 - CHI ProdSlices',
-  'P3P',
-  'CP="DSP CUR OTPi IND OTRi ONL FIN"',
-  'Set-Cookie',
-  'fpc=Ap4J9YNS4QVBqvwrRSAWyCT0CyfMAQAAALmbu9YOAAAA; expires=Thu, 03-Sep-2020 18:11:05 GMT; path=/; secure; HttpOnly; SameSite=None',
->>>>>>> 2fd3e527
+  'fpc=AoKgTVQcHCxPv0wJ-lze0tj0CyfMAQAAALufxNYOAAAA; expires=Thu, 10-Sep-2020 14:18:36 GMT; path=/; secure; HttpOnly; SameSite=None',
   'Set-Cookie',
   'x-ms-gateway-slice=prod; path=/; SameSite=None; secure; HttpOnly',
   'Set-Cookie',
   'stsservicecookie=ests; path=/; SameSite=None; secure; HttpOnly',
   'Date',
-<<<<<<< HEAD
-  'Mon, 10 Aug 2020 20:33:51 GMT',
-=======
-  'Tue, 04 Aug 2020 18:11:04 GMT',
->>>>>>> 2fd3e527
+  'Tue, 11 Aug 2020 14:18:35 GMT',
   'Content-Length',
   '1417'
 ]);
 
 nock('https://endpoint', {"encodedQueryParams":true})
-<<<<<<< HEAD
   .post('/text/analytics/v3.1-preview.1/languages', {"documents":[{"id":"1","text":"I had a wonderful trip to Seattle last week and even visited the Space Needle 2 times!"},{"id":"2","text":"Unfortunately, it rained during my entire trip to Seattle. I didn't even get to visit the Space Needle"},{"id":"3","text":"I went to see a movie on Saturday and it was perfectly average, nothing more or less than I expected."},{"id":"4","text":"I didn't like the last book I read at all."},{"id":"5","text":"Los caminos que llevan hasta Monte Rainier son espectaculares y hermosos.","countryHint":"mx"},{"id":"6","text":"La carretera estaba atascada. Había mucho tráfico el día de ayer.","countryHint":"mx"}]})
-=======
-  .post('/text/analytics/v3.0/languages', {"documents":[{"id":"1","text":"I had a wonderful trip to Seattle last week and even visited the Space Needle 2 times!"},{"id":"2","text":"Unfortunately, it rained during my entire trip to Seattle. I didn't even get to visit the Space Needle"},{"id":"3","text":"I went to see a movie on Saturday and it was perfectly average, nothing more or less than I expected."},{"id":"4","text":"I didn't like the last book I read at all."},{"id":"5","text":"Los caminos que llevan hasta Monte Rainier son espectaculares y hermosos.","countryHint":"mx"},{"id":"6","text":"La carretera estaba atascada. Había mucho tráfico el día de ayer.","countryHint":"mx"}]})
->>>>>>> 2fd3e527
   .reply(200, {"documents":[{"id":"1","detectedLanguage":{"name":"English","iso6391Name":"en","confidenceScore":0.99},"warnings":[]},{"id":"2","detectedLanguage":{"name":"English","iso6391Name":"en","confidenceScore":0.99},"warnings":[]},{"id":"3","detectedLanguage":{"name":"English","iso6391Name":"en","confidenceScore":1},"warnings":[]},{"id":"4","detectedLanguage":{"name":"English","iso6391Name":"en","confidenceScore":0.69},"warnings":[]},{"id":"5","detectedLanguage":{"name":"Spanish","iso6391Name":"es","confidenceScore":1},"warnings":[]},{"id":"6","detectedLanguage":{"name":"Spanish","iso6391Name":"es","confidenceScore":1},"warnings":[]}],"errors":[],"modelVersion":"2020-07-01"}, [
   'Transfer-Encoding',
   'chunked',
@@ -65,21 +47,13 @@
   'csp-billing-usage',
   'CognitiveServices.TextAnalytics.BatchScoring=6',
   'x-envoy-upstream-service-time',
-  '18',
+  '14',
   'apim-request-id',
-<<<<<<< HEAD
-  '03836acc-45f0-4913-aab6-fb0982f7e199',
-=======
-  'c5749a67-7280-4160-bf95-0737383900d8',
->>>>>>> 2fd3e527
+  'fc8cf167-2bbe-4979-b0e9-7cdeb1c65119',
   'Strict-Transport-Security',
   'max-age=31536000; includeSubDomains; preload',
   'x-content-type-options',
   'nosniff',
   'Date',
-<<<<<<< HEAD
-  'Mon, 10 Aug 2020 20:33:51 GMT'
-=======
-  'Tue, 04 Aug 2020 18:11:05 GMT'
->>>>>>> 2fd3e527
+  'Tue, 11 Aug 2020 14:18:35 GMT'
 ]);