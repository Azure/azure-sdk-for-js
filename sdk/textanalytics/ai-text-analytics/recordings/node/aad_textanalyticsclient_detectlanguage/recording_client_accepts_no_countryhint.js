let nock = require('nock');

module.exports.hash = "0d9fd78345ab8e17c9f5cfd8421adc82";

module.exports.testInfo = {"uniqueName":{},"newDate":{}}

nock('https://login.microsoftonline.com:443', {"encodedQueryParams":true})
  .post('/azure_tenant_id/oauth2/v2.0/token', "response_type=token&grant_type=client_credentials&client_id=azure_client_id&client_secret=azure_client_secret&scope=https%3A%2F%2Fcognitiveservices.azure.com%2F.default")
  .reply(200, {"token_type":"Bearer","expires_in":3599,"ext_expires_in":3599,"access_token":"access_token"}, [
  'Cache-Control',
  'no-cache, no-store',
  'Pragma',
  'no-cache',
  'Content-Type',
  'application/json; charset=utf-8',
  'Expires',
  '-1',
  'Strict-Transport-Security',
  'max-age=31536000; includeSubDomains',
  'X-Content-Type-Options',
  'nosniff',
  'x-ms-request-id',
<<<<<<< HEAD
  '682c5821-285a-41a3-a29f-9d9ad712b800',
  'x-ms-ests-server',
  '2.1.10922.14 - CHI ProdSlices',
  'P3P',
  'CP="DSP CUR OTPi IND OTRi ONL FIN"',
  'Set-Cookie',
  'fpc=AnR95vbfLaNJuwGKzzeW_Tb0CyfMAQAAACymw9YOAAAA; expires=Wed, 09-Sep-2020 20:33:48 GMT; path=/; secure; HttpOnly; SameSite=None',
=======
  'f1b14502-85ab-43c1-9730-63a98df13b00',
  'x-ms-ests-server',
  '2.1.10897.16 - CHI ProdSlices',
  'P3P',
  'CP="DSP CUR OTPi IND OTRi ONL FIN"',
  'Set-Cookie',
  'fpc=Ag1tdSmcIHBPp6jHfOR8syP0CyfMAQAAALabu9YOAAAA; expires=Thu, 03-Sep-2020 18:11:02 GMT; path=/; secure; HttpOnly; SameSite=None',
>>>>>>> 2fd3e527
  'Set-Cookie',
  'x-ms-gateway-slice=prod; path=/; SameSite=None; secure; HttpOnly',
  'Set-Cookie',
  'stsservicecookie=ests; path=/; SameSite=None; secure; HttpOnly',
  'Date',
<<<<<<< HEAD
  'Mon, 10 Aug 2020 20:33:48 GMT',
=======
  'Tue, 04 Aug 2020 18:11:02 GMT',
>>>>>>> 2fd3e527
  'Content-Length',
  '1417'
]);

nock('https://endpoint', {"encodedQueryParams":true})
<<<<<<< HEAD
  .post('/text/analytics/v3.1-preview.1/languages', {"documents":[{"id":"0","text":"I had a wonderful trip to Seattle last week and even visited the Space Needle 2 times!","countryHint":"us"},{"id":"1","text":"Unfortunately, it rained during my entire trip to Seattle. I didn't even get to visit the Space Needle","countryHint":"us"},{"id":"2","text":"I went to see a movie on Saturday and it was perfectly average, nothing more or less than I expected.","countryHint":"us"},{"id":"3","text":"I didn't like the last book I read at all.","countryHint":"us"}]})
=======
  .post('/text/analytics/v3.0/languages', {"documents":[{"id":"0","text":"I had a wonderful trip to Seattle last week and even visited the Space Needle 2 times!","countryHint":"us"},{"id":"1","text":"Unfortunately, it rained during my entire trip to Seattle. I didn't even get to visit the Space Needle","countryHint":"us"},{"id":"2","text":"I went to see a movie on Saturday and it was perfectly average, nothing more or less than I expected.","countryHint":"us"},{"id":"3","text":"I didn't like the last book I read at all.","countryHint":"us"}]})
>>>>>>> 2fd3e527
  .reply(200, {"documents":[{"id":"0","detectedLanguage":{"name":"English","iso6391Name":"en","confidenceScore":0.99},"warnings":[]},{"id":"1","detectedLanguage":{"name":"English","iso6391Name":"en","confidenceScore":0.99},"warnings":[]},{"id":"2","detectedLanguage":{"name":"English","iso6391Name":"en","confidenceScore":1},"warnings":[]},{"id":"3","detectedLanguage":{"name":"English","iso6391Name":"en","confidenceScore":0.69},"warnings":[]}],"errors":[],"modelVersion":"2020-07-01"}, [
  'Transfer-Encoding',
  'chunked',
  'Content-Type',
  'application/json; charset=utf-8',
  'csp-billing-usage',
  'CognitiveServices.TextAnalytics.BatchScoring=4',
  'x-envoy-upstream-service-time',
<<<<<<< HEAD
  '17',
  'apim-request-id',
  'feff8cd9-9fae-487e-ba3b-11efc374c16f',
=======
  '8',
  'apim-request-id',
  'df13eaca-3567-46cf-8875-40fab4d0394b',
>>>>>>> 2fd3e527
  'Strict-Transport-Security',
  'max-age=31536000; includeSubDomains; preload',
  'x-content-type-options',
  'nosniff',
  'Date',
<<<<<<< HEAD
  'Mon, 10 Aug 2020 20:33:49 GMT'
=======
  'Tue, 04 Aug 2020 18:11:02 GMT'
>>>>>>> 2fd3e527
]);<|MERGE_RESOLUTION|>--- conflicted
+++ resolved
@@ -20,43 +20,25 @@
   'X-Content-Type-Options',
   'nosniff',
   'x-ms-request-id',
-<<<<<<< HEAD
-  '682c5821-285a-41a3-a29f-9d9ad712b800',
+  '1613e6a7-eedf-4871-9a32-63045c5bd500',
   'x-ms-ests-server',
   '2.1.10922.14 - CHI ProdSlices',
   'P3P',
   'CP="DSP CUR OTPi IND OTRi ONL FIN"',
   'Set-Cookie',
-  'fpc=AnR95vbfLaNJuwGKzzeW_Tb0CyfMAQAAACymw9YOAAAA; expires=Wed, 09-Sep-2020 20:33:48 GMT; path=/; secure; HttpOnly; SameSite=None',
-=======
-  'f1b14502-85ab-43c1-9730-63a98df13b00',
-  'x-ms-ests-server',
-  '2.1.10897.16 - CHI ProdSlices',
-  'P3P',
-  'CP="DSP CUR OTPi IND OTRi ONL FIN"',
-  'Set-Cookie',
-  'fpc=Ag1tdSmcIHBPp6jHfOR8syP0CyfMAQAAALabu9YOAAAA; expires=Thu, 03-Sep-2020 18:11:02 GMT; path=/; secure; HttpOnly; SameSite=None',
->>>>>>> 2fd3e527
+  'fpc=AjWUEuZtbylMgFZ1d-V3jKb0CyfMAQAAALifxNYOAAAA; expires=Thu, 10-Sep-2020 14:18:32 GMT; path=/; secure; HttpOnly; SameSite=None',
   'Set-Cookie',
   'x-ms-gateway-slice=prod; path=/; SameSite=None; secure; HttpOnly',
   'Set-Cookie',
   'stsservicecookie=ests; path=/; SameSite=None; secure; HttpOnly',
   'Date',
-<<<<<<< HEAD
-  'Mon, 10 Aug 2020 20:33:48 GMT',
-=======
-  'Tue, 04 Aug 2020 18:11:02 GMT',
->>>>>>> 2fd3e527
+  'Tue, 11 Aug 2020 14:18:32 GMT',
   'Content-Length',
   '1417'
 ]);
 
 nock('https://endpoint', {"encodedQueryParams":true})
-<<<<<<< HEAD
   .post('/text/analytics/v3.1-preview.1/languages', {"documents":[{"id":"0","text":"I had a wonderful trip to Seattle last week and even visited the Space Needle 2 times!","countryHint":"us"},{"id":"1","text":"Unfortunately, it rained during my entire trip to Seattle. I didn't even get to visit the Space Needle","countryHint":"us"},{"id":"2","text":"I went to see a movie on Saturday and it was perfectly average, nothing more or less than I expected.","countryHint":"us"},{"id":"3","text":"I didn't like the last book I read at all.","countryHint":"us"}]})
-=======
-  .post('/text/analytics/v3.0/languages', {"documents":[{"id":"0","text":"I had a wonderful trip to Seattle last week and even visited the Space Needle 2 times!","countryHint":"us"},{"id":"1","text":"Unfortunately, it rained during my entire trip to Seattle. I didn't even get to visit the Space Needle","countryHint":"us"},{"id":"2","text":"I went to see a movie on Saturday and it was perfectly average, nothing more or less than I expected.","countryHint":"us"},{"id":"3","text":"I didn't like the last book I read at all.","countryHint":"us"}]})
->>>>>>> 2fd3e527
   .reply(200, {"documents":[{"id":"0","detectedLanguage":{"name":"English","iso6391Name":"en","confidenceScore":0.99},"warnings":[]},{"id":"1","detectedLanguage":{"name":"English","iso6391Name":"en","confidenceScore":0.99},"warnings":[]},{"id":"2","detectedLanguage":{"name":"English","iso6391Name":"en","confidenceScore":1},"warnings":[]},{"id":"3","detectedLanguage":{"name":"English","iso6391Name":"en","confidenceScore":0.69},"warnings":[]}],"errors":[],"modelVersion":"2020-07-01"}, [
   'Transfer-Encoding',
   'chunked',
@@ -65,23 +47,13 @@
   'csp-billing-usage',
   'CognitiveServices.TextAnalytics.BatchScoring=4',
   'x-envoy-upstream-service-time',
-<<<<<<< HEAD
-  '17',
+  '16',
   'apim-request-id',
-  'feff8cd9-9fae-487e-ba3b-11efc374c16f',
-=======
-  '8',
-  'apim-request-id',
-  'df13eaca-3567-46cf-8875-40fab4d0394b',
->>>>>>> 2fd3e527
+  '10b70dbc-1811-4ab7-97be-9d788591a50e',
   'Strict-Transport-Security',
   'max-age=31536000; includeSubDomains; preload',
   'x-content-type-options',
   'nosniff',
   'Date',
-<<<<<<< HEAD
-  'Mon, 10 Aug 2020 20:33:49 GMT'
-=======
-  'Tue, 04 Aug 2020 18:11:02 GMT'
->>>>>>> 2fd3e527
+  'Tue, 11 Aug 2020 14:18:33 GMT'
 ]);