let nock = require('nock');

module.exports.hash = "0b2bb12bfdc76d2de2636713fc0b161c";

module.exports.testInfo = {"uniqueName":{},"newDate":{}}

nock('https://login.microsoftonline.com:443', {"encodedQueryParams":true})
  .post('/azure_tenant_id/oauth2/v2.0/token', "response_type=token&grant_type=client_credentials&client_id=azure_client_id&client_secret=azure_client_secret&scope=https%3A%2F%2Fcognitiveservices.azure.com%2F.default")
  .reply(200, {"token_type":"Bearer","expires_in":3599,"ext_expires_in":3599,"access_token":"access_token"}, [
  'Cache-Control',
  'no-cache, no-store',
  'Pragma',
  'no-cache',
  'Content-Type',
  'application/json; charset=utf-8',
  'Expires',
  '-1',
  'Strict-Transport-Security',
  'max-age=31536000; includeSubDomains',
  'X-Content-Type-Options',
  'nosniff',
  'x-ms-request-id',
<<<<<<< HEAD
  'af8f1f49-c3cb-4759-98a7-c5916a7db300',
  'x-ms-ests-server',
  '2.1.10922.14 - CHI ProdSlices',
  'P3P',
  'CP="DSP CUR OTPi IND OTRi ONL FIN"',
  'Set-Cookie',
  'fpc=Amv3z9_CTPFGpBM16IHt8cn0CyfMAQAAAC2mw9YOAAAA; expires=Wed, 09-Sep-2020 20:33:49 GMT; path=/; secure; HttpOnly; SameSite=None',
=======
  '220d395e-33ad-4ba5-865e-b6e5f52e3b00',
  'x-ms-ests-server',
  '2.1.10897.16 - CHI ProdSlices',
  'P3P',
  'CP="DSP CUR OTPi IND OTRi ONL FIN"',
  'Set-Cookie',
  'fpc=An-13slv5ExLpm592MYxYmT0CyfMAQAAALabu9YOAAAA; expires=Thu, 03-Sep-2020 18:11:03 GMT; path=/; secure; HttpOnly; SameSite=None',
>>>>>>> 2fd3e527
  'Set-Cookie',
  'x-ms-gateway-slice=prod; path=/; SameSite=None; secure; HttpOnly',
  'Set-Cookie',
  'stsservicecookie=ests; path=/; SameSite=None; secure; HttpOnly',
  'Date',
<<<<<<< HEAD
  'Mon, 10 Aug 2020 20:33:48 GMT',
=======
  'Tue, 04 Aug 2020 18:11:02 GMT',
>>>>>>> 2fd3e527
  'Content-Length',
  '1417'
]);

nock('https://endpoint', {"encodedQueryParams":true})
<<<<<<< HEAD
  .post('/text/analytics/v3.1-preview.1/languages', {"documents":[{"id":"0","text":"impossible","countryHint":"fr"}]})
=======
  .post('/text/analytics/v3.0/languages', {"documents":[{"id":"0","text":"impossible","countryHint":"fr"}]})
>>>>>>> 2fd3e527
  .reply(200, {"documents":[{"id":"0","detectedLanguage":{"name":"French","iso6391Name":"fr","confidenceScore":1},"warnings":[]}],"errors":[],"modelVersion":"2020-07-01"}, [
  'Transfer-Encoding',
  'chunked',
  'Content-Type',
  'application/json; charset=utf-8',
  'csp-billing-usage',
  'CognitiveServices.TextAnalytics.BatchScoring=1',
  'x-envoy-upstream-service-time',
<<<<<<< HEAD
  '8',
  'apim-request-id',
  'a964876b-01e8-43be-9e98-63fefb183440',
=======
  '16',
  'apim-request-id',
  'ca7ac23d-0e91-47ce-bcf4-3e8710bcea91',
>>>>>>> 2fd3e527
  'Strict-Transport-Security',
  'max-age=31536000; includeSubDomains; preload',
  'x-content-type-options',
  'nosniff',
  'Date',
<<<<<<< HEAD
  'Mon, 10 Aug 2020 20:33:49 GMT'
=======
  'Tue, 04 Aug 2020 18:11:02 GMT'
>>>>>>> 2fd3e527
]);<|MERGE_RESOLUTION|>--- conflicted
+++ resolved
@@ -20,43 +20,25 @@
   'X-Content-Type-Options',
   'nosniff',
   'x-ms-request-id',
-<<<<<<< HEAD
-  'af8f1f49-c3cb-4759-98a7-c5916a7db300',
+  '2f19e8aa-39cb-4ad6-a912-7e0dc369f100',
   'x-ms-ests-server',
   '2.1.10922.14 - CHI ProdSlices',
   'P3P',
   'CP="DSP CUR OTPi IND OTRi ONL FIN"',
   'Set-Cookie',
-  'fpc=Amv3z9_CTPFGpBM16IHt8cn0CyfMAQAAAC2mw9YOAAAA; expires=Wed, 09-Sep-2020 20:33:49 GMT; path=/; secure; HttpOnly; SameSite=None',
-=======
-  '220d395e-33ad-4ba5-865e-b6e5f52e3b00',
-  'x-ms-ests-server',
-  '2.1.10897.16 - CHI ProdSlices',
-  'P3P',
-  'CP="DSP CUR OTPi IND OTRi ONL FIN"',
-  'Set-Cookie',
-  'fpc=An-13slv5ExLpm592MYxYmT0CyfMAQAAALabu9YOAAAA; expires=Thu, 03-Sep-2020 18:11:03 GMT; path=/; secure; HttpOnly; SameSite=None',
->>>>>>> 2fd3e527
+  'fpc=AtYa0Jr4hI1Bpx-69N_HUOz0CyfMAQAAALmfxNYOAAAA; expires=Thu, 10-Sep-2020 14:18:33 GMT; path=/; secure; HttpOnly; SameSite=None',
   'Set-Cookie',
   'x-ms-gateway-slice=prod; path=/; SameSite=None; secure; HttpOnly',
   'Set-Cookie',
   'stsservicecookie=ests; path=/; SameSite=None; secure; HttpOnly',
   'Date',
-<<<<<<< HEAD
-  'Mon, 10 Aug 2020 20:33:48 GMT',
-=======
-  'Tue, 04 Aug 2020 18:11:02 GMT',
->>>>>>> 2fd3e527
+  'Tue, 11 Aug 2020 14:18:33 GMT',
   'Content-Length',
   '1417'
 ]);
 
 nock('https://endpoint', {"encodedQueryParams":true})
-<<<<<<< HEAD
   .post('/text/analytics/v3.1-preview.1/languages', {"documents":[{"id":"0","text":"impossible","countryHint":"fr"}]})
-=======
-  .post('/text/analytics/v3.0/languages', {"documents":[{"id":"0","text":"impossible","countryHint":"fr"}]})
->>>>>>> 2fd3e527
   .reply(200, {"documents":[{"id":"0","detectedLanguage":{"name":"French","iso6391Name":"fr","confidenceScore":1},"warnings":[]}],"errors":[],"modelVersion":"2020-07-01"}, [
   'Transfer-Encoding',
   'chunked',
@@ -65,23 +47,13 @@
   'csp-billing-usage',
   'CognitiveServices.TextAnalytics.BatchScoring=1',
   'x-envoy-upstream-service-time',
-<<<<<<< HEAD
-  '8',
-  'apim-request-id',
-  'a964876b-01e8-43be-9e98-63fefb183440',
-=======
   '16',
   'apim-request-id',
-  'ca7ac23d-0e91-47ce-bcf4-3e8710bcea91',
->>>>>>> 2fd3e527
+  '85909d4c-b5e4-44e2-8bbe-3701bc77153f',
   'Strict-Transport-Security',
   'max-age=31536000; includeSubDomains; preload',
   'x-content-type-options',
   'nosniff',
   'Date',
-<<<<<<< HEAD
-  'Mon, 10 Aug 2020 20:33:49 GMT'
-=======
-  'Tue, 04 Aug 2020 18:11:02 GMT'
->>>>>>> 2fd3e527
+  'Tue, 11 Aug 2020 14:18:33 GMT'
 ]);