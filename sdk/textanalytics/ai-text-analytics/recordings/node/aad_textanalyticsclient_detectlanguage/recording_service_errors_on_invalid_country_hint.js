--- conflicted
+++ resolved
@@ -11,8 +11,6 @@
   'no-store, no-cache',
   'Pragma',
   'no-cache',
-  'Content-Length',
-  '1329',
   'Content-Type',
   'application/json; charset=utf-8',
   'Expires',
@@ -24,31 +22,19 @@
   'P3P',
   'CP="DSP CUR OTPi IND OTRi ONL FIN"',
   'x-ms-request-id',
-<<<<<<< HEAD
-  '40f60d90-176d-42ca-8c07-dd86ea9a0400',
+  'cdbd42b0-75f2-4b51-93c3-56f1d8342700',
   'x-ms-ests-server',
   '2.1.10985.18 - CHI ProdSlices',
   'Set-Cookie',
-  'fpc=Ag0suk0V3dJAnPY3pLYyUAjIIHRUAQAAAMyb4NYOAAAA; expires=Thu, 01-Oct-2020 19:45:16 GMT; path=/; secure; HttpOnly; SameSite=None',
-=======
-  '5879b439-87b1-43e7-bfe0-42598d0e2b00',
-  'x-ms-ests-server',
-  '2.1.10985.18 - CHI ProdSlices',
-  'Set-Cookie',
-  'fpc=AvlEAdZyj75FoLCDKTLxoJzIIHRUAQAAAKWq4dYOAAAA; expires=Fri, 02-Oct-2020 15:00:53 GMT; path=/; secure; HttpOnly; SameSite=None',
->>>>>>> 19375bff
+  'fpc=AvzomOZJAvVFrsanGUk0DiPIIHRUAQAAAAK64dYOAAAA; expires=Fri, 02-Oct-2020 16:06:26 GMT; path=/; secure; HttpOnly; SameSite=None',
   'Set-Cookie',
   'x-ms-gateway-slice=prod; path=/; secure; samesite=none; httponly',
   'Set-Cookie',
   'stsservicecookie=ests; path=/; secure; samesite=none; httponly',
   'Date',
-<<<<<<< HEAD
-  'Tue, 01 Sep 2020 19:45:16 GMT'
-=======
-  'Wed, 02 Sep 2020 15:00:53 GMT',
+  'Wed, 02 Sep 2020 16:06:26 GMT',
   'Content-Length',
   '1329'
->>>>>>> 19375bff
 ]);
 
 nock('https://endpoint', {"encodedQueryParams":true})
@@ -61,19 +47,11 @@
   'x-envoy-upstream-service-time',
   '3',
   'apim-request-id',
-<<<<<<< HEAD
-  'cf88c1bf-dff3-4d01-81e9-327b62f97fbb',
-=======
-  '2c5777fc-5a00-4e02-a147-8237c74db3c1',
->>>>>>> 19375bff
+  '3eed887b-4cc2-4186-8137-bd0968350342',
   'Strict-Transport-Security',
   'max-age=31536000; includeSubDomains; preload',
   'x-content-type-options',
   'nosniff',
   'Date',
-<<<<<<< HEAD
-  'Tue, 01 Sep 2020 19:45:16 GMT'
-=======
-  'Wed, 02 Sep 2020 15:00:53 GMT'
->>>>>>> 19375bff
+  'Wed, 02 Sep 2020 16:06:26 GMT'
 ]);