--- conflicted
+++ resolved
@@ -22,29 +22,17 @@
   'P3P',
   'CP="DSP CUR OTPi IND OTRi ONL FIN"',
   'x-ms-request-id',
-<<<<<<< HEAD
-  '345d5aa3-cae7-46c3-aba1-3ba95ef90200',
+  '2ab8ff6b-42b8-4189-a194-506637352900',
   'x-ms-ests-server',
   '2.1.10985.18 - CHI ProdSlices',
   'Set-Cookie',
-  'fpc=AuDeelIuuphDm34BkabhJMrIIHRUAQAAAMub4NYOAAAA; expires=Thu, 01-Oct-2020 19:45:16 GMT; path=/; secure; HttpOnly; SameSite=None',
-=======
-  '4018f68b-b705-4bec-8249-69cecb842400',
-  'x-ms-ests-server',
-  '2.1.10985.18 - CHI ProdSlices',
-  'Set-Cookie',
-  'fpc=Autf9MPQEtJOvYiZu3E1etTIIHRUAQAAAKSq4dYOAAAA; expires=Fri, 02-Oct-2020 15:00:53 GMT; path=/; secure; HttpOnly; SameSite=None',
->>>>>>> 19375bff
+  'fpc=Albr8TuMoQlFhKo_MvP1_nzIIHRUAQAAAAG64dYOAAAA; expires=Fri, 02-Oct-2020 16:06:26 GMT; path=/; secure; HttpOnly; SameSite=None',
   'Set-Cookie',
   'x-ms-gateway-slice=prod; path=/; secure; samesite=none; httponly',
   'Set-Cookie',
   'stsservicecookie=ests; path=/; secure; samesite=none; httponly',
   'Date',
-<<<<<<< HEAD
-  'Tue, 01 Sep 2020 19:45:16 GMT',
-=======
-  'Wed, 02 Sep 2020 15:00:53 GMT',
->>>>>>> 19375bff
+  'Wed, 02 Sep 2020 16:06:26 GMT',
   'Content-Length',
   '1329'
 ]);
@@ -59,23 +47,13 @@
   'csp-billing-usage',
   'CognitiveServices.TextAnalytics.BatchScoring=6',
   'x-envoy-upstream-service-time',
-<<<<<<< HEAD
-  '17',
+  '11',
   'apim-request-id',
-  '9dca69a4-ae2e-4371-9dde-25f40b1e7ebc',
-=======
-  '25',
-  'apim-request-id',
-  '7f16a0d9-539e-4595-b583-2d0fc67db8b7',
->>>>>>> 19375bff
+  '3390df17-7b05-445f-a67d-a72d20fb2116',
   'Strict-Transport-Security',
   'max-age=31536000; includeSubDomains; preload',
   'x-content-type-options',
   'nosniff',
   'Date',
-<<<<<<< HEAD
-  'Tue, 01 Sep 2020 19:45:15 GMT'
-=======
-  'Wed, 02 Sep 2020 15:00:53 GMT'
->>>>>>> 19375bff
+  'Wed, 02 Sep 2020 16:06:26 GMT'
 ]);