--- conflicted
+++ resolved
@@ -20,43 +20,25 @@
   'X-Content-Type-Options',
   'nosniff',
   'x-ms-request-id',
-<<<<<<< HEAD
-  '481ed92b-e4f4-44db-b16f-6e32d623ba00',
+  '254e8f85-03c0-44fb-b929-26b1e792d400',
   'x-ms-ests-server',
   '2.1.10922.14 - CHI ProdSlices',
   'P3P',
   'CP="DSP CUR OTPi IND OTRi ONL FIN"',
   'Set-Cookie',
-  'fpc=At1aKfIZYTxHgPH-e3-yL7f0CyfMAQAAAC2mw9YOAAAA; expires=Wed, 09-Sep-2020 20:33:49 GMT; path=/; secure; HttpOnly; SameSite=None',
-=======
-  '6b21ef0e-4d48-4900-96b1-f22f97893a00',
-  'x-ms-ests-server',
-  '2.1.10897.16 - CHI ProdSlices',
-  'P3P',
-  'CP="DSP CUR OTPi IND OTRi ONL FIN"',
-  'Set-Cookie',
-  'fpc=Ao_mcXVzKUpFmepanWnzBQP0CyfMAQAAALebu9YOAAAA; expires=Thu, 03-Sep-2020 18:11:04 GMT; path=/; secure; HttpOnly; SameSite=None',
->>>>>>> 2fd3e527
+  'fpc=Au-RyuDAhGpNvs9Sp2GmLpf0CyfMAQAAALmfxNYOAAAA; expires=Thu, 10-Sep-2020 14:18:34 GMT; path=/; secure; HttpOnly; SameSite=None',
   'Set-Cookie',
   'x-ms-gateway-slice=prod; path=/; SameSite=None; secure; HttpOnly',
   'Set-Cookie',
   'stsservicecookie=ests; path=/; SameSite=None; secure; HttpOnly',
   'Date',
-<<<<<<< HEAD
-  'Mon, 10 Aug 2020 20:33:49 GMT',
-=======
-  'Tue, 04 Aug 2020 18:11:03 GMT',
->>>>>>> 2fd3e527
+  'Tue, 11 Aug 2020 14:18:33 GMT',
   'Content-Length',
   '1417'
 ]);
 
 nock('https://endpoint', {"encodedQueryParams":true})
-<<<<<<< HEAD
   .post('/text/analytics/v3.1-preview.1/languages', {"documents":[{"id":"0","text":"I use Azure Functions to develop my service.","countryHint":""}]})
-=======
-  .post('/text/analytics/v3.0/languages', {"documents":[{"id":"0","text":"I use Azure Functions to develop my service.","countryHint":""}]})
->>>>>>> 2fd3e527
   .reply(200, {"documents":[{"id":"0","detectedLanguage":{"name":"English","iso6391Name":"en","confidenceScore":1},"warnings":[]}],"errors":[],"modelVersion":"2020-07-01"}, [
   'Transfer-Encoding',
   'chunked',
@@ -65,21 +47,13 @@
   'csp-billing-usage',
   'CognitiveServices.TextAnalytics.BatchScoring=1',
   'x-envoy-upstream-service-time',
-  '13',
+  '8',
   'apim-request-id',
-<<<<<<< HEAD
-  '3515b36a-f110-4381-b1fd-a9865cd6a158',
-=======
-  'a5c246ec-75b6-45e3-aded-3f4690fdb2dd',
->>>>>>> 2fd3e527
+  '8dd8e9a8-bc14-46f6-a4bc-ea76da7ae3e8',
   'Strict-Transport-Security',
   'max-age=31536000; includeSubDomains; preload',
   'x-content-type-options',
   'nosniff',
   'Date',
-<<<<<<< HEAD
-  'Mon, 10 Aug 2020 20:33:49 GMT'
-=======
-  'Tue, 04 Aug 2020 18:11:03 GMT'
->>>>>>> 2fd3e527
+  'Tue, 11 Aug 2020 14:18:34 GMT'
 ]);