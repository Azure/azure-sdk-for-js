--- conflicted
+++ resolved
@@ -20,33 +20,19 @@
   'X-Content-Type-Options',
   'nosniff',
   'x-ms-request-id',
-<<<<<<< HEAD
-  'e20378cd-da67-4de8-8303-5788da3da700',
+  '4a17b5d7-321f-4ad1-b586-985f6352e000',
   'x-ms-ests-server',
   '2.1.10922.14 - CHI ProdSlices',
   'P3P',
   'CP="DSP CUR OTPi IND OTRi ONL FIN"',
   'Set-Cookie',
-  'fpc=AsLtymhwFnxNsZZBSrk7YLX0CyfMAQAAADWmw9YOAAAA; expires=Wed, 09-Sep-2020 20:33:58 GMT; path=/; secure; HttpOnly; SameSite=None',
-=======
-  '87643f4a-4992-43c5-82b8-eae278803e00',
-  'x-ms-ests-server',
-  '2.1.10897.16 - CHI ProdSlices',
-  'P3P',
-  'CP="DSP CUR OTPi IND OTRi ONL FIN"',
-  'Set-Cookie',
-  'fpc=AimdSUDkycJAqPYcNCNoBLz0CyfMAQAAAMCbu9YOAAAA; expires=Thu, 03-Sep-2020 18:11:13 GMT; path=/; secure; HttpOnly; SameSite=None',
->>>>>>> 2fd3e527
+  'fpc=AshLeheMTPZIjZFTrZm8ITj0CyfMAQAAAMOfxNYOAAAA; expires=Thu, 10-Sep-2020 14:18:44 GMT; path=/; secure; HttpOnly; SameSite=None',
   'Set-Cookie',
   'x-ms-gateway-slice=prod; path=/; SameSite=None; secure; HttpOnly',
   'Set-Cookie',
   'stsservicecookie=ests; path=/; SameSite=None; secure; HttpOnly',
   'Date',
-<<<<<<< HEAD
-  'Mon, 10 Aug 2020 20:33:58 GMT',
-=======
-  'Tue, 04 Aug 2020 18:11:12 GMT',
->>>>>>> 2fd3e527
+  'Tue, 11 Aug 2020 14:18:43 GMT',
   'Content-Length',
   '1417'
 ]);
@@ -61,23 +47,13 @@
   'csp-billing-usage',
   'CognitiveServices.TextAnalytics.BatchScoring=4',
   'x-envoy-upstream-service-time',
-<<<<<<< HEAD
-  '36',
+  '29',
   'apim-request-id',
-  '4d6e0d1c-4bae-4672-abe3-a0409541220b',
-=======
-  '41',
-  'apim-request-id',
-  '45ea4c8a-6145-467b-9773-b4021a32b7e5',
->>>>>>> 2fd3e527
+  '6c97b483-ebb2-4b1d-91f7-26c27b02f32f',
   'Strict-Transport-Security',
   'max-age=31536000; includeSubDomains; preload',
   'x-content-type-options',
   'nosniff',
   'Date',
-<<<<<<< HEAD
-  'Mon, 10 Aug 2020 20:33:58 GMT'
-=======
-  'Tue, 04 Aug 2020 18:11:13 GMT'
->>>>>>> 2fd3e527
+  'Tue, 11 Aug 2020 14:18:44 GMT'
 ]);