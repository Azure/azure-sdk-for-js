--- conflicted
+++ resolved
@@ -24,31 +24,17 @@
   'P3P',
   'CP="DSP CUR OTPi IND OTRi ONL FIN"',
   'x-ms-request-id',
-<<<<<<< HEAD
-  '3bc83be5-c231-4d02-a024-51d73da20200',
+  'aec87e48-7104-40b9-b42f-6dea83723600',
   'x-ms-ests-server',
   '2.1.10985.18 - CHI ProdSlices',
   'Set-Cookie',
-  'fpc=Apd-rdi-Fp1PvLaF-EHTMhbIIHRUAQAAANmb4NYOAAAA; expires=Thu, 01-Oct-2020 19:45:30 GMT; path=/; secure; HttpOnly; SameSite=None',
-=======
-  '91bbae6b-d72e-49c9-adfa-18723e0e2400',
-  'x-ms-ests-server',
-  '2.1.10985.18 - CHI ProdSlices',
-  'Set-Cookie',
-  'fpc=Als1vsWASiNJoBxlkcMAAs_IIHRUAQAAALCq4dYOAAAA; expires=Fri, 02-Oct-2020 15:01:04 GMT; path=/; secure; HttpOnly; SameSite=None',
->>>>>>> 19375bff
+  'fpc=AtvcOEyBBTtHnEvAKs0AArTIIHRUAQAAAAu64dYOAAAA; expires=Fri, 02-Oct-2020 16:06:36 GMT; path=/; secure; HttpOnly; SameSite=None',
   'Set-Cookie',
   'x-ms-gateway-slice=prod; path=/; secure; samesite=none; httponly',
   'Set-Cookie',
   'stsservicecookie=ests; path=/; secure; samesite=none; httponly',
   'Date',
-<<<<<<< HEAD
-  'Tue, 01 Sep 2020 19:45:29 GMT'
-=======
-  'Wed, 02 Sep 2020 15:01:04 GMT',
-  'Content-Length',
-  '1329'
->>>>>>> 19375bff
+  'Wed, 02 Sep 2020 16:06:36 GMT'
 ]);
 
 nock('https://endpoint', {"encodedQueryParams":true})
@@ -62,23 +48,13 @@
   'csp-billing-usage',
   'CognitiveServices.TextAnalytics.BatchScoring=4',
   'x-envoy-upstream-service-time',
-<<<<<<< HEAD
-  '31',
-  'apim-request-id',
-  '146c8b3b-ca7c-411e-bbb5-a1322b03eb98',
-=======
   '28',
   'apim-request-id',
-  '68ab6d4c-9c26-4f75-b0aa-fd2084a356b4',
->>>>>>> 19375bff
+  'e7719b7d-04ad-44c5-babb-47b5f9481a2a',
   'Strict-Transport-Security',
   'max-age=31536000; includeSubDomains; preload',
   'x-content-type-options',
   'nosniff',
   'Date',
-<<<<<<< HEAD
-  'Tue, 01 Sep 2020 19:45:30 GMT'
-=======
-  'Wed, 02 Sep 2020 15:01:04 GMT'
->>>>>>> 19375bff
+  'Wed, 02 Sep 2020 16:06:37 GMT'
 ]);