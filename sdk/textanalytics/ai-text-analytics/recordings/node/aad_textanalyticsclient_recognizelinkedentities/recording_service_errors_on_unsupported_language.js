let nock = require('nock');

module.exports.hash = "a2c2a7456f8978cb792feaa6d0b71211";

module.exports.testInfo = {"uniqueName":{},"newDate":{}}

nock('https://login.microsoftonline.com:443', {"encodedQueryParams":true})
  .post('/azure_tenant_id/oauth2/v2.0/token', "response_type=token&grant_type=client_credentials&client_id=azure_client_id&client_secret=azure_client_secret&scope=https%3A%2F%2Fcognitiveservices.azure.com%2F.default")
  .reply(200, {"token_type":"Bearer","expires_in":3599,"ext_expires_in":3599,"access_token":"access_token"}, [
  'Cache-Control',
  'no-store, no-cache',
  'Pragma',
  'no-cache',
  'Content-Type',
  'application/json; charset=utf-8',
  'Expires',
  '-1',
  'Strict-Transport-Security',
  'max-age=31536000; includeSubDomains',
  'X-Content-Type-Options',
  'nosniff',
  'P3P',
  'CP="DSP CUR OTPi IND OTRi ONL FIN"',
  'x-ms-request-id',
<<<<<<< HEAD
  '7f27d742-70de-43f7-aa8c-2c40b8490300',
  'x-ms-ests-server',
  '2.1.10985.18 - CHI ProdSlices',
  'Set-Cookie',
  'fpc=Aqw6j66mJPVBp5RT5b1k-l3IIHRUAQAAANmb4NYOAAAA; expires=Thu, 01-Oct-2020 19:45:30 GMT; path=/; secure; HttpOnly; SameSite=None',
=======
  'bc09ac36-1594-4ae3-a341-933bb4512700',
  'x-ms-ests-server',
  '2.1.10985.18 - CHI ProdSlices',
  'Set-Cookie',
  'fpc=AqA8toKWmDBOnZBD04_auwnIIHRUAQAAALGq4dYOAAAA; expires=Fri, 02-Oct-2020 15:01:05 GMT; path=/; secure; HttpOnly; SameSite=None',
>>>>>>> 19375bff
  'Set-Cookie',
  'x-ms-gateway-slice=prod; path=/; secure; samesite=none; httponly',
  'Set-Cookie',
  'stsservicecookie=ests; path=/; secure; samesite=none; httponly',
  'Date',
<<<<<<< HEAD
  'Tue, 01 Sep 2020 19:45:29 GMT',
=======
  'Wed, 02 Sep 2020 15:01:04 GMT',
>>>>>>> 19375bff
  'Content-Length',
  '1329'
]);

nock('https://endpoint', {"encodedQueryParams":true})
  .post('/text/analytics/v3.1-preview.1/entities/linking', {"documents":[{"id":"0","text":"This is some text, but it doesn't matter.","language":"notalanguage"}]})
  .query(true)
  .reply(200, {"documents":[],"errors":[{"id":"0","error":{"code":"InvalidArgument","message":"Invalid Language Code.","innererror":{"code":"UnsupportedLanguageCode","message":"Invalid language code. Supported languages: en,es"}}}],"modelVersion":"2020-02-01"}, [
  'Transfer-Encoding',
  'chunked',
  'Content-Type',
  'application/json; charset=utf-8',
  'x-envoy-upstream-service-time',
<<<<<<< HEAD
  '4',
  'apim-request-id',
  'd76fad94-6bde-48c9-b16b-cbb018b51c64',
=======
  '3',
  'apim-request-id',
  '551d977c-dc49-4928-9ef9-06f710be9b41',
>>>>>>> 19375bff
  'Strict-Transport-Security',
  'max-age=31536000; includeSubDomains; preload',
  'x-content-type-options',
  'nosniff',
  'Date',
<<<<<<< HEAD
  'Tue, 01 Sep 2020 19:45:31 GMT'
=======
  'Wed, 02 Sep 2020 15:01:05 GMT'
>>>>>>> 19375bff
]);<|MERGE_RESOLUTION|>--- conflicted
+++ resolved
@@ -11,6 +11,8 @@
   'no-store, no-cache',
   'Pragma',
   'no-cache',
+  'Content-Length',
+  '1329',
   'Content-Type',
   'application/json; charset=utf-8',
   'Expires',
@@ -22,31 +24,17 @@
   'P3P',
   'CP="DSP CUR OTPi IND OTRi ONL FIN"',
   'x-ms-request-id',
-<<<<<<< HEAD
-  '7f27d742-70de-43f7-aa8c-2c40b8490300',
+  '83670b82-deb0-4298-b86e-687014543100',
   'x-ms-ests-server',
   '2.1.10985.18 - CHI ProdSlices',
   'Set-Cookie',
-  'fpc=Aqw6j66mJPVBp5RT5b1k-l3IIHRUAQAAANmb4NYOAAAA; expires=Thu, 01-Oct-2020 19:45:30 GMT; path=/; secure; HttpOnly; SameSite=None',
-=======
-  'bc09ac36-1594-4ae3-a341-933bb4512700',
-  'x-ms-ests-server',
-  '2.1.10985.18 - CHI ProdSlices',
-  'Set-Cookie',
-  'fpc=AqA8toKWmDBOnZBD04_auwnIIHRUAQAAALGq4dYOAAAA; expires=Fri, 02-Oct-2020 15:01:05 GMT; path=/; secure; HttpOnly; SameSite=None',
->>>>>>> 19375bff
+  'fpc=AiGPJYH55jtInWffJyGZsVHIIHRUAQAAAAy64dYOAAAA; expires=Fri, 02-Oct-2020 16:06:37 GMT; path=/; secure; HttpOnly; SameSite=None',
   'Set-Cookie',
   'x-ms-gateway-slice=prod; path=/; secure; samesite=none; httponly',
   'Set-Cookie',
   'stsservicecookie=ests; path=/; secure; samesite=none; httponly',
   'Date',
-<<<<<<< HEAD
-  'Tue, 01 Sep 2020 19:45:29 GMT',
-=======
-  'Wed, 02 Sep 2020 15:01:04 GMT',
->>>>>>> 19375bff
-  'Content-Length',
-  '1329'
+  'Wed, 02 Sep 2020 16:06:37 GMT'
 ]);
 
 nock('https://endpoint', {"encodedQueryParams":true})
@@ -58,23 +46,13 @@
   'Content-Type',
   'application/json; charset=utf-8',
   'x-envoy-upstream-service-time',
-<<<<<<< HEAD
-  '4',
-  'apim-request-id',
-  'd76fad94-6bde-48c9-b16b-cbb018b51c64',
-=======
   '3',
   'apim-request-id',
-  '551d977c-dc49-4928-9ef9-06f710be9b41',
->>>>>>> 19375bff
+  '38170aed-2c0a-45c7-b87e-2413861f185a',
   'Strict-Transport-Security',
   'max-age=31536000; includeSubDomains; preload',
   'x-content-type-options',
   'nosniff',
   'Date',
-<<<<<<< HEAD
-  'Tue, 01 Sep 2020 19:45:31 GMT'
-=======
-  'Wed, 02 Sep 2020 15:01:05 GMT'
->>>>>>> 19375bff
+  'Wed, 02 Sep 2020 16:06:37 GMT'
 ]);