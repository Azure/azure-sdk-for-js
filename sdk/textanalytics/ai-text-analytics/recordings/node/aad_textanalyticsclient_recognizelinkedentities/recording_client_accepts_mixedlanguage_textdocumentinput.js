let nock = require('nock');

module.exports.hash = "9e7c72c89c4a0f738a15d093224a04e2";

module.exports.testInfo = {"uniqueName":{},"newDate":{}}

nock('https://login.microsoftonline.com:443', {"encodedQueryParams":true})
  .post('/azure_tenant_id/oauth2/v2.0/token', "response_type=token&grant_type=client_credentials&client_id=azure_client_id&client_secret=azure_client_secret&scope=https%3A%2F%2Fcognitiveservices.azure.com%2F.default")
  .reply(200, {"token_type":"Bearer","expires_in":3599,"ext_expires_in":3599,"access_token":"access_token"}, [
  'Cache-Control',
  'no-store, no-cache',
  'Pragma',
  'no-cache',
  'Content-Type',
  'application/json; charset=utf-8',
  'Expires',
  '-1',
  'Strict-Transport-Security',
  'max-age=31536000; includeSubDomains',
  'X-Content-Type-Options',
  'nosniff',
  'P3P',
  'CP="DSP CUR OTPi IND OTRi ONL FIN"',
  'x-ms-request-id',
<<<<<<< HEAD
  '040b50a2-cba4-488b-a89c-8a26ae220300',
  'x-ms-ests-server',
  '2.1.10985.18 - CHI ProdSlices',
  'Set-Cookie',
  'fpc=Aluh46Lh-5BFnEq27lODg7fIIHRUAQAAANub4NYOAAAA; expires=Thu, 01-Oct-2020 19:45:32 GMT; path=/; secure; HttpOnly; SameSite=None',
=======
  '712d0327-3b23-4e00-84b8-0ff4c2bb2800',
  'x-ms-ests-server',
  '2.1.10985.18 - CHI ProdSlices',
  'Set-Cookie',
  'fpc=Asq5xM9joRFLi3BMY6I_4WHIIHRUAQAAALGq4dYOAAAA; expires=Fri, 02-Oct-2020 15:01:05 GMT; path=/; secure; HttpOnly; SameSite=None',
>>>>>>> 19375bff
  'Set-Cookie',
  'x-ms-gateway-slice=prod; path=/; secure; samesite=none; httponly',
  'Set-Cookie',
  'stsservicecookie=ests; path=/; secure; samesite=none; httponly',
  'Date',
<<<<<<< HEAD
  'Tue, 01 Sep 2020 19:45:32 GMT',
=======
  'Wed, 02 Sep 2020 15:01:05 GMT',
>>>>>>> 19375bff
  'Content-Length',
  '1329'
]);

nock('https://endpoint', {"encodedQueryParams":true})
  .post('/text/analytics/v3.1-preview.1/entities/linking', {"documents":[{"id":"1","text":"I had a wonderful trip to Seattle last week and even visited the Space Needle 2 times!","language":"en"},{"id":"2","text":"Unfortunately, it rained during my entire trip to Seattle. I didn't even get to visit the Space Needle","language":"en"},{"id":"3","text":"I went to see a movie on Saturday and it was perfectly average, nothing more or less than I expected.","language":"en"},{"id":"4","text":"Los caminos que llevan hasta Monte Rainier son espectaculares y hermosos.","language":"es"},{"id":"5","text":"La carretera estaba atascada. Había mucho tráfico el día de ayer.","language":"es"}]})
  .query(true)
  .reply(200, {"documents":[{"id":"1","entities":[{"name":"Space Needle","matches":[{"text":"Space Needle","offset":65,"length":12,"confidenceScore":0.42}],"language":"en","id":"Space Needle","url":"https://en.wikipedia.org/wiki/Space_Needle","dataSource":"Wikipedia"},{"name":"Seattle","matches":[{"text":"Seattle","offset":26,"length":7,"confidenceScore":0.21}],"language":"en","id":"Seattle","url":"https://en.wikipedia.org/wiki/Seattle","dataSource":"Wikipedia"}],"warnings":[]},{"id":"2","entities":[{"name":"Space Needle","matches":[{"text":"Space Needle","offset":90,"length":12,"confidenceScore":0.36}],"language":"en","id":"Space Needle","url":"https://en.wikipedia.org/wiki/Space_Needle","dataSource":"Wikipedia"},{"name":"Seattle","matches":[{"text":"Seattle","offset":50,"length":7,"confidenceScore":0.2}],"language":"en","id":"Seattle","url":"https://en.wikipedia.org/wiki/Seattle","dataSource":"Wikipedia"}],"warnings":[]},{"id":"3","entities":[{"name":"Saturday","matches":[{"text":"Saturday","offset":25,"length":8,"confidenceScore":0.05}],"language":"en","id":"Saturday","url":"https://en.wikipedia.org/wiki/Saturday","dataSource":"Wikipedia"}],"warnings":[]},{"id":"4","entities":[{"name":"Monte Rainier","matches":[{"text":"Monte Rainier","offset":29,"length":13,"confidenceScore":0.81}],"language":"es","id":"Monte Rainier","url":"https://es.wikipedia.org/wiki/Monte_Rainier","dataSource":"Wikipedia"}],"warnings":[]},{"id":"5","entities":[],"warnings":[]}],"errors":[],"modelVersion":"2020-02-01"}, [
  'Transfer-Encoding',
  'chunked',
  'Content-Type',
  'application/json; charset=utf-8',
  'csp-billing-usage',
  'CognitiveServices.TextAnalytics.BatchScoring=5',
  'x-envoy-upstream-service-time',
<<<<<<< HEAD
  '27',
  'apim-request-id',
  'fdb3f9f9-def3-4cfc-abe6-29e20bae2a65',
=======
  '29',
  'apim-request-id',
  '1f53368e-1b8c-458d-950b-8e31f3ae484a',
>>>>>>> 19375bff
  'Strict-Transport-Security',
  'max-age=31536000; includeSubDomains; preload',
  'x-content-type-options',
  'nosniff',
  'Date',
<<<<<<< HEAD
  'Tue, 01 Sep 2020 19:45:32 GMT'
=======
  'Wed, 02 Sep 2020 15:01:05 GMT'
>>>>>>> 19375bff
]);<|MERGE_RESOLUTION|>--- conflicted
+++ resolved
@@ -11,6 +11,8 @@
   'no-store, no-cache',
   'Pragma',
   'no-cache',
+  'Content-Length',
+  '1329',
   'Content-Type',
   'application/json; charset=utf-8',
   'Expires',
@@ -22,31 +24,17 @@
   'P3P',
   'CP="DSP CUR OTPi IND OTRi ONL FIN"',
   'x-ms-request-id',
-<<<<<<< HEAD
-  '040b50a2-cba4-488b-a89c-8a26ae220300',
+  '1945c494-5770-4f82-85ad-ff8b771c2e00',
   'x-ms-ests-server',
   '2.1.10985.18 - CHI ProdSlices',
   'Set-Cookie',
-  'fpc=Aluh46Lh-5BFnEq27lODg7fIIHRUAQAAANub4NYOAAAA; expires=Thu, 01-Oct-2020 19:45:32 GMT; path=/; secure; HttpOnly; SameSite=None',
-=======
-  '712d0327-3b23-4e00-84b8-0ff4c2bb2800',
-  'x-ms-ests-server',
-  '2.1.10985.18 - CHI ProdSlices',
-  'Set-Cookie',
-  'fpc=Asq5xM9joRFLi3BMY6I_4WHIIHRUAQAAALGq4dYOAAAA; expires=Fri, 02-Oct-2020 15:01:05 GMT; path=/; secure; HttpOnly; SameSite=None',
->>>>>>> 19375bff
+  'fpc=AmI5BEPZBOhFsY_z8EA66UzIIHRUAQAAAA264dYOAAAA; expires=Fri, 02-Oct-2020 16:06:37 GMT; path=/; secure; HttpOnly; SameSite=None',
   'Set-Cookie',
   'x-ms-gateway-slice=prod; path=/; secure; samesite=none; httponly',
   'Set-Cookie',
   'stsservicecookie=ests; path=/; secure; samesite=none; httponly',
   'Date',
-<<<<<<< HEAD
-  'Tue, 01 Sep 2020 19:45:32 GMT',
-=======
-  'Wed, 02 Sep 2020 15:01:05 GMT',
->>>>>>> 19375bff
-  'Content-Length',
-  '1329'
+  'Wed, 02 Sep 2020 16:06:37 GMT'
 ]);
 
 nock('https://endpoint', {"encodedQueryParams":true})
@@ -60,23 +48,13 @@
   'csp-billing-usage',
   'CognitiveServices.TextAnalytics.BatchScoring=5',
   'x-envoy-upstream-service-time',
-<<<<<<< HEAD
-  '27',
+  '30',
   'apim-request-id',
-  'fdb3f9f9-def3-4cfc-abe6-29e20bae2a65',
-=======
-  '29',
-  'apim-request-id',
-  '1f53368e-1b8c-458d-950b-8e31f3ae484a',
->>>>>>> 19375bff
+  'baf6bcf2-1998-43ff-b9ab-de81f4ed9c87',
   'Strict-Transport-Security',
   'max-age=31536000; includeSubDomains; preload',
   'x-content-type-options',
   'nosniff',
   'Date',
-<<<<<<< HEAD
-  'Tue, 01 Sep 2020 19:45:32 GMT'
-=======
-  'Wed, 02 Sep 2020 15:01:05 GMT'
->>>>>>> 19375bff
+  'Wed, 02 Sep 2020 16:06:37 GMT'
 ]);