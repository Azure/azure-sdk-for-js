--- conflicted
+++ resolved
@@ -20,33 +20,19 @@
   'X-Content-Type-Options',
   'nosniff',
   'x-ms-request-id',
-<<<<<<< HEAD
-  '8bbd8752-e0ab-4f6c-a375-ec9e9e50b500',
+  'bd353d80-a96a-4f0b-8f4a-15a36e973a00',
   'x-ms-ests-server',
   '2.1.10922.14 - CHI ProdSlices',
   'P3P',
   'CP="DSP CUR OTPi IND OTRi ONL FIN"',
   'Set-Cookie',
-  'fpc=AvGwaKOdfsVFtgBUU7LgTpP0CyfMAQAAADemw9YOAAAA; expires=Wed, 09-Sep-2020 20:34:00 GMT; path=/; secure; HttpOnly; SameSite=None',
-=======
-  '3a012656-ffc0-44f9-9501-2b5f09313900',
-  'x-ms-ests-server',
-  '2.1.10897.16 - CHI ProdSlices',
-  'P3P',
-  'CP="DSP CUR OTPi IND OTRi ONL FIN"',
-  'Set-Cookie',
-  'fpc=AthcmbKexRROsfZP1JL9rU_0CyfMAQAAAMObu9YOAAAA; expires=Thu, 03-Sep-2020 18:11:15 GMT; path=/; secure; HttpOnly; SameSite=None',
->>>>>>> 2fd3e527
+  'fpc=Al-cz-mLxv5Kjww6kYuTNPb0CyfMAQAAAMmfxNYOAAAA; expires=Thu, 10-Sep-2020 14:18:50 GMT; path=/; secure; HttpOnly; SameSite=None',
   'Set-Cookie',
   'x-ms-gateway-slice=prod; path=/; SameSite=None; secure; HttpOnly',
   'Set-Cookie',
   'stsservicecookie=ests; path=/; SameSite=None; secure; HttpOnly',
   'Date',
-<<<<<<< HEAD
-  'Mon, 10 Aug 2020 20:34:00 GMT',
-=======
-  'Tue, 04 Aug 2020 18:11:14 GMT',
->>>>>>> 2fd3e527
+  'Tue, 11 Aug 2020 14:18:49 GMT',
   'Content-Length',
   '1417'
 ]);
@@ -61,23 +47,13 @@
   'csp-billing-usage',
   'CognitiveServices.TextAnalytics.BatchScoring=5',
   'x-envoy-upstream-service-time',
-<<<<<<< HEAD
   '26',
   'apim-request-id',
-  'ac7c389c-15e2-4c87-83f5-e196d25b6c39',
-=======
-  '28',
-  'apim-request-id',
-  'eef7a9ff-9553-44f1-8453-b499f2fb27ff',
->>>>>>> 2fd3e527
+  '1f05b4f3-47fe-439c-a830-f75201c9c5e0',
   'Strict-Transport-Security',
   'max-age=31536000; includeSubDomains; preload',
   'x-content-type-options',
   'nosniff',
   'Date',
-<<<<<<< HEAD
-  'Mon, 10 Aug 2020 20:33:59 GMT'
-=======
-  'Tue, 04 Aug 2020 18:11:15 GMT'
->>>>>>> 2fd3e527
+  'Tue, 11 Aug 2020 14:18:50 GMT'
 ]);