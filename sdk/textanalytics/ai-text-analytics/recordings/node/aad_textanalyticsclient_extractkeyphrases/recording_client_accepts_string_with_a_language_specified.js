--- conflicted
+++ resolved
@@ -20,43 +20,25 @@
   'X-Content-Type-Options',
   'nosniff',
   'x-ms-request-id',
-<<<<<<< HEAD
-  '682e69b1-7e70-439c-86f6-ebbe60b9c800',
+  '294f9694-46e5-486a-b39d-c048ac18de00',
   'x-ms-ests-server',
   '2.1.10922.14 - CHI ProdSlices',
   'P3P',
   'CP="DSP CUR OTPi IND OTRi ONL FIN"',
   'Set-Cookie',
-  'fpc=ApS_0H7UlkVGmq2KS3PSwrv0CyfMAQAAADSmw9YOAAAA; expires=Wed, 09-Sep-2020 20:33:56 GMT; path=/; secure; HttpOnly; SameSite=None',
-=======
-  '88a52692-8380-48df-a9e2-03a37b3b3d00',
-  'x-ms-ests-server',
-  '2.1.10897.16 - CHI ProdSlices',
-  'P3P',
-  'CP="DSP CUR OTPi IND OTRi ONL FIN"',
-  'Set-Cookie',
-  'fpc=AnDqOCfgz5VDiqkKCoIzMKz0CyfMAQAAAL2bu9YOAAAA; expires=Thu, 03-Sep-2020 18:11:10 GMT; path=/; secure; HttpOnly; SameSite=None',
->>>>>>> 2fd3e527
+  'fpc=Aus0LL0lMOpIpT5aet4T7VH0CyfMAQAAAMCfxNYOAAAA; expires=Thu, 10-Sep-2020 14:18:41 GMT; path=/; secure; HttpOnly; SameSite=None',
   'Set-Cookie',
   'x-ms-gateway-slice=prod; path=/; SameSite=None; secure; HttpOnly',
   'Set-Cookie',
   'stsservicecookie=ests; path=/; SameSite=None; secure; HttpOnly',
   'Date',
-<<<<<<< HEAD
-  'Mon, 10 Aug 2020 20:33:55 GMT',
-=======
-  'Tue, 04 Aug 2020 18:11:10 GMT',
->>>>>>> 2fd3e527
+  'Tue, 11 Aug 2020 14:18:40 GMT',
   'Content-Length',
   '1417'
 ]);
 
 nock('https://endpoint', {"encodedQueryParams":true})
-<<<<<<< HEAD
   .post('/text/analytics/v3.1-preview.1/keyPhrases', {"documents":[{"id":"0","text":"I had a wonderful trip to Seattle last week and even visited the Space Needle 2 times!","language":"en"},{"id":"1","text":"Unfortunately, it rained during my entire trip to Seattle. I didn't even get to visit the Space Needle","language":"en"},{"id":"2","text":"I went to see a movie on Saturday and it was perfectly average, nothing more or less than I expected.","language":"en"},{"id":"3","text":"I didn't like the last book I read at all.","language":"en"}]})
-=======
-  .post('/text/analytics/v3.0/keyPhrases', {"documents":[{"id":"0","text":"I had a wonderful trip to Seattle last week and even visited the Space Needle 2 times!","language":"en"},{"id":"1","text":"Unfortunately, it rained during my entire trip to Seattle. I didn't even get to visit the Space Needle","language":"en"},{"id":"2","text":"I went to see a movie on Saturday and it was perfectly average, nothing more or less than I expected.","language":"en"},{"id":"3","text":"I didn't like the last book I read at all.","language":"en"}]})
->>>>>>> 2fd3e527
   .reply(200, {"documents":[{"id":"0","keyPhrases":["week","Space Needle","wonderful trip","Seattle","times"],"warnings":[]},{"id":"1","keyPhrases":["entire trip","Seattle","Space Needle"],"warnings":[]},{"id":"2","keyPhrases":["movie"],"warnings":[]},{"id":"3","keyPhrases":["book"],"warnings":[]}],"errors":[],"modelVersion":"2020-07-01"}, [
   'Transfer-Encoding',
   'chunked',
@@ -65,21 +47,13 @@
   'csp-billing-usage',
   'CognitiveServices.TextAnalytics.BatchScoring=4',
   'x-envoy-upstream-service-time',
-  '13',
+  '8',
   'apim-request-id',
-<<<<<<< HEAD
-  'ce4b50d6-28da-4b1f-b6b7-bbf48fc824b8',
-=======
-  '37df22c8-150a-42da-8881-611f9fc29250',
->>>>>>> 2fd3e527
+  'b3344bd5-eca8-4324-9f5e-d710df0c23ea',
   'Strict-Transport-Security',
   'max-age=31536000; includeSubDomains; preload',
   'x-content-type-options',
   'nosniff',
   'Date',
-<<<<<<< HEAD
-  'Mon, 10 Aug 2020 20:33:55 GMT'
-=======
-  'Tue, 04 Aug 2020 18:11:10 GMT'
->>>>>>> 2fd3e527
+  'Tue, 11 Aug 2020 14:18:41 GMT'
 ]);