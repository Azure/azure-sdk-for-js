let nock = require('nock');

module.exports.hash = "7bbf70230103e271b4ad20bf8b34ad89";

module.exports.testInfo = {"uniqueName":{},"newDate":{}}

nock('https://login.microsoftonline.com:443', {"encodedQueryParams":true})
  .post('/azure_tenant_id/oauth2/v2.0/token', "response_type=token&grant_type=client_credentials&client_id=azure_client_id&client_secret=azure_client_secret&scope=https%3A%2F%2Fcognitiveservices.azure.com%2F.default")
  .reply(200, {"token_type":"Bearer","expires_in":3599,"ext_expires_in":3599,"access_token":"access_token"}, [
  'Cache-Control',
  'no-store, no-cache',
  'Pragma',
  'no-cache',
  'Content-Length',
  '1329',
  'Content-Type',
  'application/json; charset=utf-8',
  'Expires',
  '-1',
  'Strict-Transport-Security',
  'max-age=31536000; includeSubDomains',
  'X-Content-Type-Options',
  'nosniff',
  'P3P',
  'CP="DSP CUR OTPi IND OTRi ONL FIN"',
  'x-ms-request-id',
<<<<<<< HEAD
  '0a02a01b-e54f-4e7d-8578-4df2dfa10300',
  'x-ms-ests-server',
  '2.1.10985.18 - CHI ProdSlices',
  'Set-Cookie',
  'fpc=Ag4Wy0RBssxKqQxR5OHDqRLIIHRUAQAAANOb4NYOAAAA; expires=Thu, 01-Oct-2020 19:45:23 GMT; path=/; secure; HttpOnly; SameSite=None',
=======
  '7d438dd4-c1f3-49f4-b97e-aefccaf02800',
  'x-ms-ests-server',
  '2.1.10985.18 - CHI ProdSlices',
  'Set-Cookie',
  'fpc=AjacPy-3T45EoQX2VURnk7vIIHRUAQAAAKqq4dYOAAAA; expires=Fri, 02-Oct-2020 15:00:58 GMT; path=/; secure; HttpOnly; SameSite=None',
>>>>>>> 19375bff
  'Set-Cookie',
  'x-ms-gateway-slice=prod; path=/; secure; samesite=none; httponly',
  'Set-Cookie',
  'stsservicecookie=ests; path=/; secure; samesite=none; httponly',
  'Date',
<<<<<<< HEAD
  'Tue, 01 Sep 2020 19:45:23 GMT'
=======
  'Wed, 02 Sep 2020 15:00:58 GMT',
  'Content-Length',
  '1329'
>>>>>>> 19375bff
]);

nock('https://endpoint', {"encodedQueryParams":true})
  .post('/text/analytics/v3.1-preview.1/keyPhrases', {"documents":[{"id":"0","text":"This is some text, but it doesn't matter.","language":"notalanguage"}]})
  .reply(200, {"documents":[],"errors":[{"id":"0","error":{"code":"InvalidArgument","message":"Invalid Language Code.","innererror":{"code":"UnsupportedLanguageCode","message":"Invalid language code. Supported languages: af,bg,ca,da,de,el,en,es,et,fi,fr,hr,hu,id,it,ja,ko,lv,nl,no,pl,pt-BR,pt-PT,ro,ru,sk,sl,sv,tr"}}}],"modelVersion":"2020-07-01"}, [
  'Transfer-Encoding',
  'chunked',
  'Content-Type',
  'application/json; charset=utf-8',
  'x-envoy-upstream-service-time',
  '3',
  'apim-request-id',
<<<<<<< HEAD
  '9772bb2c-54db-40b5-a7ca-1fe0f2f56275',
=======
  'c9a30372-8bcc-4fc9-ab60-1adb477a5559',
>>>>>>> 19375bff
  'Strict-Transport-Security',
  'max-age=31536000; includeSubDomains; preload',
  'x-content-type-options',
  'nosniff',
  'Date',
<<<<<<< HEAD
  'Tue, 01 Sep 2020 19:45:23 GMT'
=======
  'Wed, 02 Sep 2020 15:00:58 GMT'
>>>>>>> 19375bff
]);<|MERGE_RESOLUTION|>--- conflicted
+++ resolved
@@ -24,31 +24,17 @@
   'P3P',
   'CP="DSP CUR OTPi IND OTRi ONL FIN"',
   'x-ms-request-id',
-<<<<<<< HEAD
-  '0a02a01b-e54f-4e7d-8578-4df2dfa10300',
+  '4ae1bde6-fb2f-4f27-97ff-73be95332700',
   'x-ms-ests-server',
   '2.1.10985.18 - CHI ProdSlices',
   'Set-Cookie',
-  'fpc=Ag4Wy0RBssxKqQxR5OHDqRLIIHRUAQAAANOb4NYOAAAA; expires=Thu, 01-Oct-2020 19:45:23 GMT; path=/; secure; HttpOnly; SameSite=None',
-=======
-  '7d438dd4-c1f3-49f4-b97e-aefccaf02800',
-  'x-ms-ests-server',
-  '2.1.10985.18 - CHI ProdSlices',
-  'Set-Cookie',
-  'fpc=AjacPy-3T45EoQX2VURnk7vIIHRUAQAAAKqq4dYOAAAA; expires=Fri, 02-Oct-2020 15:00:58 GMT; path=/; secure; HttpOnly; SameSite=None',
->>>>>>> 19375bff
+  'fpc=Ahw5H3KKl0xEhwJt323M6prIIHRUAQAAAAe64dYOAAAA; expires=Fri, 02-Oct-2020 16:06:31 GMT; path=/; secure; HttpOnly; SameSite=None',
   'Set-Cookie',
   'x-ms-gateway-slice=prod; path=/; secure; samesite=none; httponly',
   'Set-Cookie',
   'stsservicecookie=ests; path=/; secure; samesite=none; httponly',
   'Date',
-<<<<<<< HEAD
-  'Tue, 01 Sep 2020 19:45:23 GMT'
-=======
-  'Wed, 02 Sep 2020 15:00:58 GMT',
-  'Content-Length',
-  '1329'
->>>>>>> 19375bff
+  'Wed, 02 Sep 2020 16:06:31 GMT'
 ]);
 
 nock('https://endpoint', {"encodedQueryParams":true})
@@ -59,21 +45,13 @@
   'Content-Type',
   'application/json; charset=utf-8',
   'x-envoy-upstream-service-time',
-  '3',
+  '2',
   'apim-request-id',
-<<<<<<< HEAD
-  '9772bb2c-54db-40b5-a7ca-1fe0f2f56275',
-=======
-  'c9a30372-8bcc-4fc9-ab60-1adb477a5559',
->>>>>>> 19375bff
+  'c4491ad6-bdac-4796-8a2a-3d03ec867851',
   'Strict-Transport-Security',
   'max-age=31536000; includeSubDomains; preload',
   'x-content-type-options',
   'nosniff',
   'Date',
-<<<<<<< HEAD
-  'Tue, 01 Sep 2020 19:45:23 GMT'
-=======
-  'Wed, 02 Sep 2020 15:00:58 GMT'
->>>>>>> 19375bff
+  'Wed, 02 Sep 2020 16:06:31 GMT'
 ]);