--- conflicted
+++ resolved
@@ -20,43 +20,25 @@
   'X-Content-Type-Options',
   'nosniff',
   'x-ms-request-id',
-<<<<<<< HEAD
-  'a472a1c8-c872-4b73-bef4-4cafb2a4c000',
+  '8b61beed-2b64-4be3-9ad7-1711af41e800',
   'x-ms-ests-server',
   '2.1.10922.14 - CHI ProdSlices',
   'P3P',
   'CP="DSP CUR OTPi IND OTRi ONL FIN"',
   'Set-Cookie',
-  'fpc=Aq9XUz4RgjJEkDCN1Y3iFxP0CyfMAQAAADKmw9YOAAAA; expires=Wed, 09-Sep-2020 20:33:55 GMT; path=/; secure; HttpOnly; SameSite=None',
-=======
-  'd7f3c700-cc28-42dc-b59d-bc8d76f64200',
-  'x-ms-ests-server',
-  '2.1.10897.16 - CHI ProdSlices',
-  'P3P',
-  'CP="DSP CUR OTPi IND OTRi ONL FIN"',
-  'Set-Cookie',
-  'fpc=AjPCkQJ1EfhPiGvse8wQFkr0CyfMAQAAAL6bu9YOAAAA; expires=Thu, 03-Sep-2020 18:11:10 GMT; path=/; secure; HttpOnly; SameSite=None',
->>>>>>> 2fd3e527
+  'fpc=Ag7eO5PnHORJux5ni_J4PGn0CyfMAQAAAMCfxNYOAAAA; expires=Thu, 10-Sep-2020 14:18:40 GMT; path=/; secure; HttpOnly; SameSite=None',
   'Set-Cookie',
   'x-ms-gateway-slice=prod; path=/; SameSite=None; secure; HttpOnly',
   'Set-Cookie',
   'stsservicecookie=ests; path=/; SameSite=None; secure; HttpOnly',
   'Date',
-<<<<<<< HEAD
-  'Mon, 10 Aug 2020 20:33:54 GMT',
-=======
-  'Tue, 04 Aug 2020 18:11:10 GMT',
->>>>>>> 2fd3e527
+  'Tue, 11 Aug 2020 14:18:40 GMT',
   'Content-Length',
   '1417'
 ]);
 
 nock('https://endpoint', {"encodedQueryParams":true})
-<<<<<<< HEAD
   .post('/text/analytics/v3.1-preview.1/keyPhrases', {"documents":[{"id":"0","text":"I had a wonderful trip to Seattle last week and even visited the Space Needle 2 times!","language":"en"},{"id":"1","text":"Unfortunately, it rained during my entire trip to Seattle. I didn't even get to visit the Space Needle","language":"en"},{"id":"2","text":"I went to see a movie on Saturday and it was perfectly average, nothing more or less than I expected.","language":"en"},{"id":"3","text":"I didn't like the last book I read at all.","language":"en"}]})
-=======
-  .post('/text/analytics/v3.0/keyPhrases', {"documents":[{"id":"0","text":"I had a wonderful trip to Seattle last week and even visited the Space Needle 2 times!","language":"en"},{"id":"1","text":"Unfortunately, it rained during my entire trip to Seattle. I didn't even get to visit the Space Needle","language":"en"},{"id":"2","text":"I went to see a movie on Saturday and it was perfectly average, nothing more or less than I expected.","language":"en"},{"id":"3","text":"I didn't like the last book I read at all.","language":"en"}]})
->>>>>>> 2fd3e527
   .reply(200, {"documents":[{"id":"0","keyPhrases":["week","Space Needle","wonderful trip","Seattle","times"],"warnings":[]},{"id":"1","keyPhrases":["entire trip","Seattle","Space Needle"],"warnings":[]},{"id":"2","keyPhrases":["movie"],"warnings":[]},{"id":"3","keyPhrases":["book"],"warnings":[]}],"errors":[],"modelVersion":"2020-07-01"}, [
   'Transfer-Encoding',
   'chunked',
@@ -65,23 +47,13 @@
   'csp-billing-usage',
   'CognitiveServices.TextAnalytics.BatchScoring=4',
   'x-envoy-upstream-service-time',
-<<<<<<< HEAD
-  '8',
+  '12',
   'apim-request-id',
-  'bb78f0df-568f-491c-9cb0-b77a106c9dee',
-=======
-  '20',
-  'apim-request-id',
-  '76d997fa-8599-4a21-8cd7-d7477dbbc434',
->>>>>>> 2fd3e527
+  '3ca9f41d-9255-45cd-b34b-26b039ec4527',
   'Strict-Transport-Security',
   'max-age=31536000; includeSubDomains; preload',
   'x-content-type-options',
   'nosniff',
   'Date',
-<<<<<<< HEAD
-  'Mon, 10 Aug 2020 20:33:55 GMT'
-=======
-  'Tue, 04 Aug 2020 18:11:10 GMT'
->>>>>>> 2fd3e527
+  'Tue, 11 Aug 2020 14:18:41 GMT'
 ]);