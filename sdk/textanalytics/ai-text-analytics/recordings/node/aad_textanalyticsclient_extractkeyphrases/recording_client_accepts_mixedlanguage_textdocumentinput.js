let nock = require('nock');

module.exports.hash = "aca0020df32a3f512c0fab5aece01369";

module.exports.testInfo = {"uniqueName":{},"newDate":{}}

nock('https://login.microsoftonline.com:443', {"encodedQueryParams":true})
  .post('/azure_tenant_id/oauth2/v2.0/token', "response_type=token&grant_type=client_credentials&client_id=azure_client_id&client_secret=azure_client_secret&scope=https%3A%2F%2Fcognitiveservices.azure.com%2F.default")
  .reply(200, {"token_type":"Bearer","expires_in":3599,"ext_expires_in":3599,"access_token":"access_token"}, [
  'Cache-Control',
  'no-cache, no-store',
  'Pragma',
  'no-cache',
  'Content-Type',
  'application/json; charset=utf-8',
  'Expires',
  '-1',
  'Strict-Transport-Security',
  'max-age=31536000; includeSubDomains',
  'X-Content-Type-Options',
  'nosniff',
  'x-ms-request-id',
<<<<<<< HEAD
  '6858e0ac-2936-4914-9ebf-c1440343be00',
  'x-ms-ests-server',
  '2.1.10922.14 - CHI ProdSlices',
  'P3P',
  'CP="DSP CUR OTPi IND OTRi ONL FIN"',
  'Set-Cookie',
  'fpc=Agese5ynEbpKsbqOACu0z2P0CyfMAQAAADWmw9YOAAAA; expires=Wed, 09-Sep-2020 20:33:58 GMT; path=/; secure; HttpOnly; SameSite=None',
=======
  '18daf7f7-4bab-469d-a4f0-184d79613700',
  'x-ms-ests-server',
  '2.1.10897.16 - CHI ProdSlices',
  'P3P',
  'CP="DSP CUR OTPi IND OTRi ONL FIN"',
  'Set-Cookie',
  'fpc=AqrczDrmby1JjrU37ci4Kmb0CyfMAQAAAMCbu9YOAAAA; expires=Thu, 03-Sep-2020 18:11:12 GMT; path=/; secure; HttpOnly; SameSite=None',
>>>>>>> 2fd3e527
  'Set-Cookie',
  'x-ms-gateway-slice=prod; path=/; SameSite=None; secure; HttpOnly',
  'Set-Cookie',
  'stsservicecookie=ests; path=/; SameSite=None; secure; HttpOnly',
  'Date',
<<<<<<< HEAD
  'Mon, 10 Aug 2020 20:33:57 GMT',
=======
  'Tue, 04 Aug 2020 18:11:12 GMT',
>>>>>>> 2fd3e527
  'Content-Length',
  '1417'
]);

nock('https://endpoint', {"encodedQueryParams":true})
<<<<<<< HEAD
  .post('/text/analytics/v3.1-preview.1/keyPhrases', {"documents":[{"id":"1","text":"I had a wonderful trip to Seattle last week and even visited the Space Needle 2 times!","language":"en"},{"id":"2","text":"Unfortunately, it rained during my entire trip to Seattle. I didn't even get to visit the Space Needle","language":"en"},{"id":"3","text":"I went to see a movie on Saturday and it was perfectly average, nothing more or less than I expected.","language":"en"},{"id":"4","text":"I didn't like the last book I read at all.","language":"en"},{"id":"5","text":"Los caminos que llevan hasta Monte Rainier son espectaculares y hermosos.","language":"es"},{"id":"6","text":"La carretera estaba atascada. Había mucho tráfico el día de ayer.","language":"es"}]})
=======
  .post('/text/analytics/v3.0/keyPhrases', {"documents":[{"id":"1","text":"I had a wonderful trip to Seattle last week and even visited the Space Needle 2 times!","language":"en"},{"id":"2","text":"Unfortunately, it rained during my entire trip to Seattle. I didn't even get to visit the Space Needle","language":"en"},{"id":"3","text":"I went to see a movie on Saturday and it was perfectly average, nothing more or less than I expected.","language":"en"},{"id":"4","text":"I didn't like the last book I read at all.","language":"en"},{"id":"5","text":"Los caminos que llevan hasta Monte Rainier son espectaculares y hermosos.","language":"es"},{"id":"6","text":"La carretera estaba atascada. Había mucho tráfico el día de ayer.","language":"es"}]})
>>>>>>> 2fd3e527
  .reply(200, {"documents":[{"id":"1","keyPhrases":["week","Space Needle","wonderful trip","Seattle","times"],"warnings":[]},{"id":"2","keyPhrases":["entire trip","Seattle","Space Needle"],"warnings":[]},{"id":"3","keyPhrases":["movie"],"warnings":[]},{"id":"4","keyPhrases":["book"],"warnings":[]},{"id":"5","keyPhrases":["Monte Rainier","caminos"],"warnings":[]},{"id":"6","keyPhrases":["carretera","tráfico","día"],"warnings":[]}],"errors":[],"modelVersion":"2020-07-01"}, [
  'Transfer-Encoding',
  'chunked',
  'Content-Type',
  'application/json; charset=utf-8',
  'csp-billing-usage',
  'CognitiveServices.TextAnalytics.BatchScoring=6',
  'x-envoy-upstream-service-time',
  '14',
  'apim-request-id',
<<<<<<< HEAD
  'c0680ddb-7b9a-40d9-9f0d-50715b6550f3',
=======
  '33f42d8d-61f9-4c25-9139-aea0ecefe2f6',
>>>>>>> 2fd3e527
  'Strict-Transport-Security',
  'max-age=31536000; includeSubDomains; preload',
  'x-content-type-options',
  'nosniff',
  'Date',
<<<<<<< HEAD
  'Mon, 10 Aug 2020 20:33:57 GMT'
=======
  'Tue, 04 Aug 2020 18:11:12 GMT'
>>>>>>> 2fd3e527
]);<|MERGE_RESOLUTION|>--- conflicted
+++ resolved
@@ -20,43 +20,25 @@
   'X-Content-Type-Options',
   'nosniff',
   'x-ms-request-id',
-<<<<<<< HEAD
-  '6858e0ac-2936-4914-9ebf-c1440343be00',
+  '7a43716a-d41c-488c-9e31-e943f36bd300',
   'x-ms-ests-server',
   '2.1.10922.14 - CHI ProdSlices',
   'P3P',
   'CP="DSP CUR OTPi IND OTRi ONL FIN"',
   'Set-Cookie',
-  'fpc=Agese5ynEbpKsbqOACu0z2P0CyfMAQAAADWmw9YOAAAA; expires=Wed, 09-Sep-2020 20:33:58 GMT; path=/; secure; HttpOnly; SameSite=None',
-=======
-  '18daf7f7-4bab-469d-a4f0-184d79613700',
-  'x-ms-ests-server',
-  '2.1.10897.16 - CHI ProdSlices',
-  'P3P',
-  'CP="DSP CUR OTPi IND OTRi ONL FIN"',
-  'Set-Cookie',
-  'fpc=AqrczDrmby1JjrU37ci4Kmb0CyfMAQAAAMCbu9YOAAAA; expires=Thu, 03-Sep-2020 18:11:12 GMT; path=/; secure; HttpOnly; SameSite=None',
->>>>>>> 2fd3e527
+  'fpc=At5__D8-22BDolmlQtdkRcH0CyfMAQAAAMOfxNYOAAAA; expires=Thu, 10-Sep-2020 14:18:43 GMT; path=/; secure; HttpOnly; SameSite=None',
   'Set-Cookie',
   'x-ms-gateway-slice=prod; path=/; SameSite=None; secure; HttpOnly',
   'Set-Cookie',
   'stsservicecookie=ests; path=/; SameSite=None; secure; HttpOnly',
   'Date',
-<<<<<<< HEAD
-  'Mon, 10 Aug 2020 20:33:57 GMT',
-=======
-  'Tue, 04 Aug 2020 18:11:12 GMT',
->>>>>>> 2fd3e527
+  'Tue, 11 Aug 2020 14:18:43 GMT',
   'Content-Length',
   '1417'
 ]);
 
 nock('https://endpoint', {"encodedQueryParams":true})
-<<<<<<< HEAD
   .post('/text/analytics/v3.1-preview.1/keyPhrases', {"documents":[{"id":"1","text":"I had a wonderful trip to Seattle last week and even visited the Space Needle 2 times!","language":"en"},{"id":"2","text":"Unfortunately, it rained during my entire trip to Seattle. I didn't even get to visit the Space Needle","language":"en"},{"id":"3","text":"I went to see a movie on Saturday and it was perfectly average, nothing more or less than I expected.","language":"en"},{"id":"4","text":"I didn't like the last book I read at all.","language":"en"},{"id":"5","text":"Los caminos que llevan hasta Monte Rainier son espectaculares y hermosos.","language":"es"},{"id":"6","text":"La carretera estaba atascada. Había mucho tráfico el día de ayer.","language":"es"}]})
-=======
-  .post('/text/analytics/v3.0/keyPhrases', {"documents":[{"id":"1","text":"I had a wonderful trip to Seattle last week and even visited the Space Needle 2 times!","language":"en"},{"id":"2","text":"Unfortunately, it rained during my entire trip to Seattle. I didn't even get to visit the Space Needle","language":"en"},{"id":"3","text":"I went to see a movie on Saturday and it was perfectly average, nothing more or less than I expected.","language":"en"},{"id":"4","text":"I didn't like the last book I read at all.","language":"en"},{"id":"5","text":"Los caminos que llevan hasta Monte Rainier son espectaculares y hermosos.","language":"es"},{"id":"6","text":"La carretera estaba atascada. Había mucho tráfico el día de ayer.","language":"es"}]})
->>>>>>> 2fd3e527
   .reply(200, {"documents":[{"id":"1","keyPhrases":["week","Space Needle","wonderful trip","Seattle","times"],"warnings":[]},{"id":"2","keyPhrases":["entire trip","Seattle","Space Needle"],"warnings":[]},{"id":"3","keyPhrases":["movie"],"warnings":[]},{"id":"4","keyPhrases":["book"],"warnings":[]},{"id":"5","keyPhrases":["Monte Rainier","caminos"],"warnings":[]},{"id":"6","keyPhrases":["carretera","tráfico","día"],"warnings":[]}],"errors":[],"modelVersion":"2020-07-01"}, [
   'Transfer-Encoding',
   'chunked',
@@ -65,21 +47,13 @@
   'csp-billing-usage',
   'CognitiveServices.TextAnalytics.BatchScoring=6',
   'x-envoy-upstream-service-time',
-  '14',
+  '11',
   'apim-request-id',
-<<<<<<< HEAD
-  'c0680ddb-7b9a-40d9-9f0d-50715b6550f3',
-=======
-  '33f42d8d-61f9-4c25-9139-aea0ecefe2f6',
->>>>>>> 2fd3e527
+  'c50a190f-791b-4833-9f4b-befaf3ea4084',
   'Strict-Transport-Security',
   'max-age=31536000; includeSubDomains; preload',
   'x-content-type-options',
   'nosniff',
   'Date',
-<<<<<<< HEAD
-  'Mon, 10 Aug 2020 20:33:57 GMT'
-=======
-  'Tue, 04 Aug 2020 18:11:12 GMT'
->>>>>>> 2fd3e527
+  'Tue, 11 Aug 2020 14:18:43 GMT'
 ]);