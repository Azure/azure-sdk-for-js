let nock = require('nock');

module.exports.hash = "2d7bcc39f892755d3840f414ad2ae80a";

module.exports.testInfo = {"uniqueName":{},"newDate":{}}

nock('https://login.microsoftonline.com:443', {"encodedQueryParams":true})
  .post('/azure_tenant_id/oauth2/v2.0/token', "response_type=token&grant_type=client_credentials&client_id=azure_client_id&client_secret=azure_client_secret&scope=https%3A%2F%2Fcognitiveservices.azure.com%2F.default")
  .reply(200, {"token_type":"Bearer","expires_in":3599,"ext_expires_in":3599,"access_token":"access_token"}, [
  'Cache-Control',
  'no-cache, no-store',
  'Pragma',
  'no-cache',
  'Content-Type',
  'application/json; charset=utf-8',
  'Expires',
  '-1',
  'Strict-Transport-Security',
  'max-age=31536000; includeSubDomains',
  'X-Content-Type-Options',
  'nosniff',
  'x-ms-request-id',
<<<<<<< HEAD
  '9a62d623-6a24-4e27-b64b-47260d1ac600',
  'x-ms-ests-server',
  '2.1.10922.14 - CHI ProdSlices',
  'P3P',
  'CP="DSP CUR OTPi IND OTRi ONL FIN"',
  'Set-Cookie',
  'fpc=AhIgHphDOkdDj3IAHFy5GtX0CyfMAQAAADCmw9YOAAAA; expires=Wed, 09-Sep-2020 20:33:53 GMT; path=/; secure; HttpOnly; SameSite=None',
=======
  '7dc541fe-19b4-483b-ba04-4ef912363c00',
  'x-ms-ests-server',
  '2.1.10897.16 - CHI ProdSlices',
  'P3P',
  'CP="DSP CUR OTPi IND OTRi ONL FIN"',
  'Set-Cookie',
  'fpc=AtcTpWfM8QNBodLf59hoGQL0CyfMAQAAALubu9YOAAAA; expires=Thu, 03-Sep-2020 18:11:07 GMT; path=/; secure; HttpOnly; SameSite=None',
>>>>>>> 2fd3e527
  'Set-Cookie',
  'x-ms-gateway-slice=prod; path=/; SameSite=None; secure; HttpOnly',
  'Set-Cookie',
  'stsservicecookie=ests; path=/; SameSite=None; secure; HttpOnly',
  'Date',
<<<<<<< HEAD
  'Mon, 10 Aug 2020 20:33:53 GMT',
=======
  'Tue, 04 Aug 2020 18:11:06 GMT',
>>>>>>> 2fd3e527
  'Content-Length',
  '1417'
]);

nock('https://endpoint', {"encodedQueryParams":true})
<<<<<<< HEAD
  .post('/text/analytics/v3.1-preview.1/entities/recognition/general', {"documents":[{"id":"0","text":"I had a wonderful trip to Seattle last week and even visited the Space Needle 2 times!","language":"en"},{"id":"1","text":"Unfortunately, it rained during my entire trip to Seattle. I didn't even get to visit the Space Needle","language":"en"},{"id":"2","text":"I went to see a movie on Saturday and it was perfectly average, nothing more or less than I expected.","language":"en"},{"id":"3","text":"I didn't like the last book I read at all.","language":"en"}]})
=======
  .post('/text/analytics/v3.0/entities/recognition/general', {"documents":[{"id":"0","text":"I had a wonderful trip to Seattle last week and even visited the Space Needle 2 times!","language":"en"},{"id":"1","text":"Unfortunately, it rained during my entire trip to Seattle. I didn't even get to visit the Space Needle","language":"en"},{"id":"2","text":"I went to see a movie on Saturday and it was perfectly average, nothing more or less than I expected.","language":"en"},{"id":"3","text":"I didn't like the last book I read at all.","language":"en"}]})
>>>>>>> 2fd3e527
  .reply(200, {"documents":[{"id":"0","entities":[{"text":"Seattle","category":"Location","subcategory":"GPE","offset":26,"length":7,"confidenceScore":0.75},{"text":"last week","category":"DateTime","subcategory":"DateRange","offset":34,"length":9,"confidenceScore":0.8},{"text":"2","category":"Quantity","subcategory":"Number","offset":78,"length":1,"confidenceScore":0.8}],"warnings":[]},{"id":"1","entities":[{"text":"Seattle","category":"Location","subcategory":"GPE","offset":50,"length":7,"confidenceScore":0.74}],"warnings":[]},{"id":"2","entities":[{"text":"Saturday","category":"DateTime","subcategory":"Date","offset":25,"length":8,"confidenceScore":0.8}],"warnings":[]},{"id":"3","entities":[],"warnings":[]}],"errors":[],"modelVersion":"2020-04-01"}, [
  'Transfer-Encoding',
  'chunked',
  'Content-Type',
  'application/json; charset=utf-8',
  'csp-billing-usage',
  'CognitiveServices.TextAnalytics.BatchScoring=4',
  'x-envoy-upstream-service-time',
  '107',
  'apim-request-id',
<<<<<<< HEAD
  'b7d760e5-e4c9-4539-b94c-a333d63c9eaf',
=======
  '220ea288-3615-48e6-900e-4f16dcd0ebf5',
>>>>>>> 2fd3e527
  'Strict-Transport-Security',
  'max-age=31536000; includeSubDomains; preload',
  'x-content-type-options',
  'nosniff',
  'Date',
<<<<<<< HEAD
  'Mon, 10 Aug 2020 20:33:52 GMT'
=======
  'Tue, 04 Aug 2020 18:11:07 GMT'
>>>>>>> 2fd3e527
]);<|MERGE_RESOLUTION|>--- conflicted
+++ resolved
@@ -20,43 +20,25 @@
   'X-Content-Type-Options',
   'nosniff',
   'x-ms-request-id',
-<<<<<<< HEAD
-  '9a62d623-6a24-4e27-b64b-47260d1ac600',
+  'c5736259-5d1f-4ff0-9551-003d0784d800',
   'x-ms-ests-server',
   '2.1.10922.14 - CHI ProdSlices',
   'P3P',
   'CP="DSP CUR OTPi IND OTRi ONL FIN"',
   'Set-Cookie',
-  'fpc=AhIgHphDOkdDj3IAHFy5GtX0CyfMAQAAADCmw9YOAAAA; expires=Wed, 09-Sep-2020 20:33:53 GMT; path=/; secure; HttpOnly; SameSite=None',
-=======
-  '7dc541fe-19b4-483b-ba04-4ef912363c00',
-  'x-ms-ests-server',
-  '2.1.10897.16 - CHI ProdSlices',
-  'P3P',
-  'CP="DSP CUR OTPi IND OTRi ONL FIN"',
-  'Set-Cookie',
-  'fpc=AtcTpWfM8QNBodLf59hoGQL0CyfMAQAAALubu9YOAAAA; expires=Thu, 03-Sep-2020 18:11:07 GMT; path=/; secure; HttpOnly; SameSite=None',
->>>>>>> 2fd3e527
+  'fpc=AlLrGUycA1pNnReLRyclsZf0CyfMAQAAAL2fxNYOAAAA; expires=Thu, 10-Sep-2020 14:18:37 GMT; path=/; secure; HttpOnly; SameSite=None',
   'Set-Cookie',
   'x-ms-gateway-slice=prod; path=/; SameSite=None; secure; HttpOnly',
   'Set-Cookie',
   'stsservicecookie=ests; path=/; SameSite=None; secure; HttpOnly',
   'Date',
-<<<<<<< HEAD
-  'Mon, 10 Aug 2020 20:33:53 GMT',
-=======
-  'Tue, 04 Aug 2020 18:11:06 GMT',
->>>>>>> 2fd3e527
+  'Tue, 11 Aug 2020 14:18:36 GMT',
   'Content-Length',
   '1417'
 ]);
 
 nock('https://endpoint', {"encodedQueryParams":true})
-<<<<<<< HEAD
   .post('/text/analytics/v3.1-preview.1/entities/recognition/general', {"documents":[{"id":"0","text":"I had a wonderful trip to Seattle last week and even visited the Space Needle 2 times!","language":"en"},{"id":"1","text":"Unfortunately, it rained during my entire trip to Seattle. I didn't even get to visit the Space Needle","language":"en"},{"id":"2","text":"I went to see a movie on Saturday and it was perfectly average, nothing more or less than I expected.","language":"en"},{"id":"3","text":"I didn't like the last book I read at all.","language":"en"}]})
-=======
-  .post('/text/analytics/v3.0/entities/recognition/general', {"documents":[{"id":"0","text":"I had a wonderful trip to Seattle last week and even visited the Space Needle 2 times!","language":"en"},{"id":"1","text":"Unfortunately, it rained during my entire trip to Seattle. I didn't even get to visit the Space Needle","language":"en"},{"id":"2","text":"I went to see a movie on Saturday and it was perfectly average, nothing more or less than I expected.","language":"en"},{"id":"3","text":"I didn't like the last book I read at all.","language":"en"}]})
->>>>>>> 2fd3e527
   .reply(200, {"documents":[{"id":"0","entities":[{"text":"Seattle","category":"Location","subcategory":"GPE","offset":26,"length":7,"confidenceScore":0.75},{"text":"last week","category":"DateTime","subcategory":"DateRange","offset":34,"length":9,"confidenceScore":0.8},{"text":"2","category":"Quantity","subcategory":"Number","offset":78,"length":1,"confidenceScore":0.8}],"warnings":[]},{"id":"1","entities":[{"text":"Seattle","category":"Location","subcategory":"GPE","offset":50,"length":7,"confidenceScore":0.74}],"warnings":[]},{"id":"2","entities":[{"text":"Saturday","category":"DateTime","subcategory":"Date","offset":25,"length":8,"confidenceScore":0.8}],"warnings":[]},{"id":"3","entities":[],"warnings":[]}],"errors":[],"modelVersion":"2020-04-01"}, [
   'Transfer-Encoding',
   'chunked',
@@ -65,21 +47,13 @@
   'csp-billing-usage',
   'CognitiveServices.TextAnalytics.BatchScoring=4',
   'x-envoy-upstream-service-time',
-  '107',
+  '187',
   'apim-request-id',
-<<<<<<< HEAD
-  'b7d760e5-e4c9-4539-b94c-a333d63c9eaf',
-=======
-  '220ea288-3615-48e6-900e-4f16dcd0ebf5',
->>>>>>> 2fd3e527
+  '0d3defbf-4177-46b8-a3dd-fbc928ef99e3',
   'Strict-Transport-Security',
   'max-age=31536000; includeSubDomains; preload',
   'x-content-type-options',
   'nosniff',
   'Date',
-<<<<<<< HEAD
-  'Mon, 10 Aug 2020 20:33:52 GMT'
-=======
-  'Tue, 04 Aug 2020 18:11:07 GMT'
->>>>>>> 2fd3e527
+  'Tue, 11 Aug 2020 14:18:38 GMT'
 ]);