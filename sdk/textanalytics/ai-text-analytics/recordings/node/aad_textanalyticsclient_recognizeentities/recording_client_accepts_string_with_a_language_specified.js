let nock = require('nock');

module.exports.hash = "2d7bcc39f892755d3840f414ad2ae80a";

module.exports.testInfo = {"uniqueName":{},"newDate":{}}

nock('https://login.microsoftonline.com:443', {"encodedQueryParams":true})
  .post('/azure_tenant_id/oauth2/v2.0/token', "response_type=token&grant_type=client_credentials&client_id=azure_client_id&client_secret=azure_client_secret&scope=https%3A%2F%2Fcognitiveservices.azure.com%2F.default")
  .reply(200, {"token_type":"Bearer","expires_in":3599,"ext_expires_in":3599,"access_token":"access_token"}, [
  'Cache-Control',
  'no-store, no-cache',
  'Pragma',
  'no-cache',
  'Content-Length',
  '1329',
  'Content-Type',
  'application/json; charset=utf-8',
  'Expires',
  '-1',
  'Strict-Transport-Security',
  'max-age=31536000; includeSubDomains',
  'X-Content-Type-Options',
  'nosniff',
  'P3P',
  'CP="DSP CUR OTPi IND OTRi ONL FIN"',
  'x-ms-request-id',
<<<<<<< HEAD
  '9ec6585b-11a5-4104-96f5-ec9ff7d80200',
  'x-ms-ests-server',
  '2.1.10985.18 - CHI ProdSlices',
  'Set-Cookie',
  'fpc=AjT4qSlUZbVDuQhwcBqTElnIIHRUAQAAAM-b4NYOAAAA; expires=Thu, 01-Oct-2020 19:45:19 GMT; path=/; secure; HttpOnly; SameSite=None',
=======
  'cedd9081-0a62-436d-a01e-5c81875b3400',
  'x-ms-ests-server',
  '2.1.10985.18 - CHI ProdSlices',
  'Set-Cookie',
  'fpc=AqSrbBTD9_5OprvinlfJr4zIIHRUAQAAAKeq4dYOAAAA; expires=Fri, 02-Oct-2020 15:00:55 GMT; path=/; secure; HttpOnly; SameSite=None',
>>>>>>> 19375bff
  'Set-Cookie',
  'x-ms-gateway-slice=prod; path=/; secure; samesite=none; httponly',
  'Set-Cookie',
  'stsservicecookie=ests; path=/; secure; samesite=none; httponly',
  'Date',
<<<<<<< HEAD
  'Tue, 01 Sep 2020 19:45:18 GMT'
=======
  'Wed, 02 Sep 2020 15:00:54 GMT',
  'Content-Length',
  '1329'
>>>>>>> 19375bff
]);

nock('https://endpoint', {"encodedQueryParams":true})
  .post('/text/analytics/v3.1-preview.1/entities/recognition/general', {"documents":[{"id":"0","text":"I had a wonderful trip to Seattle last week and even visited the Space Needle 2 times!","language":"en"},{"id":"1","text":"Unfortunately, it rained during my entire trip to Seattle. I didn't even get to visit the Space Needle","language":"en"},{"id":"2","text":"I went to see a movie on Saturday and it was perfectly average, nothing more or less than I expected.","language":"en"},{"id":"3","text":"I didn't like the last book I read at all.","language":"en"}]})
  .query(true)
  .reply(200, {"documents":[{"id":"0","entities":[{"text":"Seattle","category":"Location","subcategory":"GPE","offset":26,"length":7,"confidenceScore":0.75},{"text":"last week","category":"DateTime","subcategory":"DateRange","offset":34,"length":9,"confidenceScore":0.8},{"text":"2","category":"Quantity","subcategory":"Number","offset":78,"length":1,"confidenceScore":0.8}],"warnings":[]},{"id":"1","entities":[{"text":"Seattle","category":"Location","subcategory":"GPE","offset":50,"length":7,"confidenceScore":0.74}],"warnings":[]},{"id":"2","entities":[{"text":"Saturday","category":"DateTime","subcategory":"Date","offset":25,"length":8,"confidenceScore":0.8}],"warnings":[]},{"id":"3","entities":[],"warnings":[]}],"errors":[],"modelVersion":"2020-04-01"}, [
  'Transfer-Encoding',
  'chunked',
  'Content-Type',
  'application/json; charset=utf-8',
  'csp-billing-usage',
  'CognitiveServices.TextAnalytics.BatchScoring=4',
  'x-envoy-upstream-service-time',
<<<<<<< HEAD
  '125',
  'apim-request-id',
  'd6f2eff1-5472-456d-9e5b-248beae3d4c9',
=======
  '108',
  'apim-request-id',
  'f480ea94-7c82-48f6-8a49-9575fffa1e93',
>>>>>>> 19375bff
  'Strict-Transport-Security',
  'max-age=31536000; includeSubDomains; preload',
  'x-content-type-options',
  'nosniff',
  'Date',
<<<<<<< HEAD
  'Tue, 01 Sep 2020 19:45:19 GMT'
=======
  'Wed, 02 Sep 2020 15:00:55 GMT'
>>>>>>> 19375bff
]);<|MERGE_RESOLUTION|>--- conflicted
+++ resolved
@@ -11,8 +11,6 @@
   'no-store, no-cache',
   'Pragma',
   'no-cache',
-  'Content-Length',
-  '1329',
   'Content-Type',
   'application/json; charset=utf-8',
   'Expires',
@@ -24,31 +22,19 @@
   'P3P',
   'CP="DSP CUR OTPi IND OTRi ONL FIN"',
   'x-ms-request-id',
-<<<<<<< HEAD
-  '9ec6585b-11a5-4104-96f5-ec9ff7d80200',
+  '3ec995f2-0647-476a-bfb7-ff5136d33200',
   'x-ms-ests-server',
   '2.1.10985.18 - CHI ProdSlices',
   'Set-Cookie',
-  'fpc=AjT4qSlUZbVDuQhwcBqTElnIIHRUAQAAAM-b4NYOAAAA; expires=Thu, 01-Oct-2020 19:45:19 GMT; path=/; secure; HttpOnly; SameSite=None',
-=======
-  'cedd9081-0a62-436d-a01e-5c81875b3400',
-  'x-ms-ests-server',
-  '2.1.10985.18 - CHI ProdSlices',
-  'Set-Cookie',
-  'fpc=AqSrbBTD9_5OprvinlfJr4zIIHRUAQAAAKeq4dYOAAAA; expires=Fri, 02-Oct-2020 15:00:55 GMT; path=/; secure; HttpOnly; SameSite=None',
->>>>>>> 19375bff
+  'fpc=AlzamNz7ItpAuirwAtkcQMbIIHRUAQAAAAO64dYOAAAA; expires=Fri, 02-Oct-2020 16:06:28 GMT; path=/; secure; HttpOnly; SameSite=None',
   'Set-Cookie',
   'x-ms-gateway-slice=prod; path=/; secure; samesite=none; httponly',
   'Set-Cookie',
   'stsservicecookie=ests; path=/; secure; samesite=none; httponly',
   'Date',
-<<<<<<< HEAD
-  'Tue, 01 Sep 2020 19:45:18 GMT'
-=======
-  'Wed, 02 Sep 2020 15:00:54 GMT',
+  'Wed, 02 Sep 2020 16:06:27 GMT',
   'Content-Length',
   '1329'
->>>>>>> 19375bff
 ]);
 
 nock('https://endpoint', {"encodedQueryParams":true})
@@ -62,23 +48,13 @@
   'csp-billing-usage',
   'CognitiveServices.TextAnalytics.BatchScoring=4',
   'x-envoy-upstream-service-time',
-<<<<<<< HEAD
-  '125',
+  '117',
   'apim-request-id',
-  'd6f2eff1-5472-456d-9e5b-248beae3d4c9',
-=======
-  '108',
-  'apim-request-id',
-  'f480ea94-7c82-48f6-8a49-9575fffa1e93',
->>>>>>> 19375bff
+  'a7be878c-6b0d-423e-892d-46a6c7f58fa3',
   'Strict-Transport-Security',
   'max-age=31536000; includeSubDomains; preload',
   'x-content-type-options',
   'nosniff',
   'Date',
-<<<<<<< HEAD
-  'Tue, 01 Sep 2020 19:45:19 GMT'
-=======
-  'Wed, 02 Sep 2020 15:00:55 GMT'
->>>>>>> 19375bff
+  'Wed, 02 Sep 2020 16:06:27 GMT'
 ]);