--- conflicted
+++ resolved
@@ -22,29 +22,17 @@
   'P3P',
   'CP="DSP CUR OTPi IND OTRi ONL FIN"',
   'x-ms-request-id',
-<<<<<<< HEAD
-  '70383711-97ef-4e91-8298-b83a46e10200',
+  'a9b65fe0-c5a1-4203-8085-a116f7ca2900',
   'x-ms-ests-server',
   '2.1.10985.18 - CHI ProdSlices',
   'Set-Cookie',
-  'fpc=AozrzbjNUwJMrtleQee3PqXIIHRUAQAAANGb4NYOAAAA; expires=Thu, 01-Oct-2020 19:45:21 GMT; path=/; secure; HttpOnly; SameSite=None',
-=======
-  '1ba2faa7-e67b-44e9-9c28-54b569272300',
-  'x-ms-ests-server',
-  '2.1.10985.18 - CHI ProdSlices',
-  'Set-Cookie',
-  'fpc=AkkSfirj6WpFoaOvRuEfML_IIHRUAQAAAKiq4dYOAAAA; expires=Fri, 02-Oct-2020 15:00:57 GMT; path=/; secure; HttpOnly; SameSite=None',
->>>>>>> 19375bff
+  'fpc=ArbHX8O6XsBChRU4sV5aC57IIHRUAQAAAAW64dYOAAAA; expires=Fri, 02-Oct-2020 16:06:30 GMT; path=/; secure; HttpOnly; SameSite=None',
   'Set-Cookie',
   'x-ms-gateway-slice=prod; path=/; secure; samesite=none; httponly',
   'Set-Cookie',
   'stsservicecookie=ests; path=/; secure; samesite=none; httponly',
   'Date',
-<<<<<<< HEAD
-  'Tue, 01 Sep 2020 19:45:21 GMT',
-=======
-  'Wed, 02 Sep 2020 15:00:57 GMT',
->>>>>>> 19375bff
+  'Wed, 02 Sep 2020 16:06:29 GMT',
   'Content-Length',
   '1329'
 ]);
@@ -58,23 +46,13 @@
   'Content-Type',
   'application/json; charset=utf-8',
   'x-envoy-upstream-service-time',
-<<<<<<< HEAD
-  '10',
-  'apim-request-id',
-  'a25f681e-1449-45f2-9111-db7bca0953ea',
-=======
   '6',
   'apim-request-id',
-  'c639ef58-4042-4090-87ae-6e8c3948872d',
->>>>>>> 19375bff
+  '95e6aea0-0457-49f6-b7d5-e047ac81ea7a',
   'Strict-Transport-Security',
   'max-age=31536000; includeSubDomains; preload',
   'x-content-type-options',
   'nosniff',
   'Date',
-<<<<<<< HEAD
-  'Tue, 01 Sep 2020 19:45:22 GMT'
-=======
-  'Wed, 02 Sep 2020 15:00:57 GMT'
->>>>>>> 19375bff
+  'Wed, 02 Sep 2020 16:06:29 GMT'
 ]);