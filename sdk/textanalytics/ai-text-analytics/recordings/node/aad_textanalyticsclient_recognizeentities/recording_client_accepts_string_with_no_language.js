let nock = require('nock');

module.exports.hash = "1feca963fcb514f34a3814b259872e7f";

module.exports.testInfo = {"uniqueName":{},"newDate":{}}

nock('https://login.microsoftonline.com:443', {"encodedQueryParams":true})
  .post('/azure_tenant_id/oauth2/v2.0/token', "response_type=token&grant_type=client_credentials&client_id=azure_client_id&client_secret=azure_client_secret&scope=https%3A%2F%2Fcognitiveservices.azure.com%2F.default")
  .reply(200, {"token_type":"Bearer","expires_in":3599,"ext_expires_in":3599,"access_token":"access_token"}, [
  'Cache-Control',
  'no-cache, no-store',
  'Pragma',
  'no-cache',
  'Content-Type',
  'application/json; charset=utf-8',
  'Expires',
  '-1',
  'Strict-Transport-Security',
  'max-age=31536000; includeSubDomains',
  'X-Content-Type-Options',
  'nosniff',
  'x-ms-request-id',
<<<<<<< HEAD
  'f35ff498-1742-4e86-8bc6-8edf51b8b400',
  'x-ms-ests-server',
  '2.1.10922.14 - CHI ProdSlices',
  'P3P',
  'CP="DSP CUR OTPi IND OTRi ONL FIN"',
  'Set-Cookie',
  'fpc=Aq283-u6NaFGidOHRgH7WXX0CyfMAQAAAC-mw9YOAAAA; expires=Wed, 09-Sep-2020 20:33:52 GMT; path=/; secure; HttpOnly; SameSite=None',
=======
  '5c77027a-8520-494b-a461-0d4cd6ff3700',
  'x-ms-ests-server',
  '2.1.10897.16 - CHI ProdSlices',
  'P3P',
  'CP="DSP CUR OTPi IND OTRi ONL FIN"',
  'Set-Cookie',
  'fpc=AjbYBg1rbGxGoOiziszLQCP0CyfMAQAAALqbu9YOAAAA; expires=Thu, 03-Sep-2020 18:11:06 GMT; path=/; secure; HttpOnly; SameSite=None',
>>>>>>> 2fd3e527
  'Set-Cookie',
  'x-ms-gateway-slice=prod; path=/; SameSite=None; secure; HttpOnly',
  'Set-Cookie',
  'stsservicecookie=ests; path=/; SameSite=None; secure; HttpOnly',
  'Date',
<<<<<<< HEAD
  'Mon, 10 Aug 2020 20:33:51 GMT',
=======
  'Tue, 04 Aug 2020 18:11:05 GMT',
>>>>>>> 2fd3e527
  'Content-Length',
  '1417'
]);

nock('https://endpoint', {"encodedQueryParams":true})
<<<<<<< HEAD
  .post('/text/analytics/v3.1-preview.1/entities/recognition/general', {"documents":[{"id":"0","text":"I had a wonderful trip to Seattle last week and even visited the Space Needle 2 times!","language":"en"},{"id":"1","text":"Unfortunately, it rained during my entire trip to Seattle. I didn't even get to visit the Space Needle","language":"en"},{"id":"2","text":"I went to see a movie on Saturday and it was perfectly average, nothing more or less than I expected.","language":"en"},{"id":"3","text":"I didn't like the last book I read at all.","language":"en"}]})
=======
  .post('/text/analytics/v3.0/entities/recognition/general', {"documents":[{"id":"0","text":"I had a wonderful trip to Seattle last week and even visited the Space Needle 2 times!","language":"en"},{"id":"1","text":"Unfortunately, it rained during my entire trip to Seattle. I didn't even get to visit the Space Needle","language":"en"},{"id":"2","text":"I went to see a movie on Saturday and it was perfectly average, nothing more or less than I expected.","language":"en"},{"id":"3","text":"I didn't like the last book I read at all.","language":"en"}]})
>>>>>>> 2fd3e527
  .reply(200, {"documents":[{"id":"0","entities":[{"text":"Seattle","category":"Location","subcategory":"GPE","offset":26,"length":7,"confidenceScore":0.75},{"text":"last week","category":"DateTime","subcategory":"DateRange","offset":34,"length":9,"confidenceScore":0.8},{"text":"2","category":"Quantity","subcategory":"Number","offset":78,"length":1,"confidenceScore":0.8}],"warnings":[]},{"id":"1","entities":[{"text":"Seattle","category":"Location","subcategory":"GPE","offset":50,"length":7,"confidenceScore":0.74}],"warnings":[]},{"id":"2","entities":[{"text":"Saturday","category":"DateTime","subcategory":"Date","offset":25,"length":8,"confidenceScore":0.8}],"warnings":[]},{"id":"3","entities":[],"warnings":[]}],"errors":[],"modelVersion":"2020-04-01"}, [
  'Transfer-Encoding',
  'chunked',
  'Content-Type',
  'application/json; charset=utf-8',
  'csp-billing-usage',
  'CognitiveServices.TextAnalytics.BatchScoring=4',
  'x-envoy-upstream-service-time',
<<<<<<< HEAD
  '164',
  'apim-request-id',
  'aa6306a2-39b8-4c27-bebf-db6fb662f2ca',
=======
  '113',
  'apim-request-id',
  'a8ceecd7-8a8f-4e60-b3b3-b118860c049d',
>>>>>>> 2fd3e527
  'Strict-Transport-Security',
  'max-age=31536000; includeSubDomains; preload',
  'x-content-type-options',
  'nosniff',
  'Date',
<<<<<<< HEAD
  'Mon, 10 Aug 2020 20:33:52 GMT'
=======
  'Tue, 04 Aug 2020 18:11:07 GMT'
>>>>>>> 2fd3e527
]);<|MERGE_RESOLUTION|>--- conflicted
+++ resolved
@@ -20,43 +20,25 @@
   'X-Content-Type-Options',
   'nosniff',
   'x-ms-request-id',
-<<<<<<< HEAD
-  'f35ff498-1742-4e86-8bc6-8edf51b8b400',
+  '7f5ab415-5e05-4f81-bfa4-2a45a299cf00',
   'x-ms-ests-server',
   '2.1.10922.14 - CHI ProdSlices',
   'P3P',
   'CP="DSP CUR OTPi IND OTRi ONL FIN"',
   'Set-Cookie',
-  'fpc=Aq283-u6NaFGidOHRgH7WXX0CyfMAQAAAC-mw9YOAAAA; expires=Wed, 09-Sep-2020 20:33:52 GMT; path=/; secure; HttpOnly; SameSite=None',
-=======
-  '5c77027a-8520-494b-a461-0d4cd6ff3700',
-  'x-ms-ests-server',
-  '2.1.10897.16 - CHI ProdSlices',
-  'P3P',
-  'CP="DSP CUR OTPi IND OTRi ONL FIN"',
-  'Set-Cookie',
-  'fpc=AjbYBg1rbGxGoOiziszLQCP0CyfMAQAAALqbu9YOAAAA; expires=Thu, 03-Sep-2020 18:11:06 GMT; path=/; secure; HttpOnly; SameSite=None',
->>>>>>> 2fd3e527
+  'fpc=AltD1x-Ou5tIkDf-5-k08L70CyfMAQAAALufxNYOAAAA; expires=Thu, 10-Sep-2020 14:18:36 GMT; path=/; secure; HttpOnly; SameSite=None',
   'Set-Cookie',
   'x-ms-gateway-slice=prod; path=/; SameSite=None; secure; HttpOnly',
   'Set-Cookie',
   'stsservicecookie=ests; path=/; SameSite=None; secure; HttpOnly',
   'Date',
-<<<<<<< HEAD
-  'Mon, 10 Aug 2020 20:33:51 GMT',
-=======
-  'Tue, 04 Aug 2020 18:11:05 GMT',
->>>>>>> 2fd3e527
+  'Tue, 11 Aug 2020 14:18:36 GMT',
   'Content-Length',
   '1417'
 ]);
 
 nock('https://endpoint', {"encodedQueryParams":true})
-<<<<<<< HEAD
   .post('/text/analytics/v3.1-preview.1/entities/recognition/general', {"documents":[{"id":"0","text":"I had a wonderful trip to Seattle last week and even visited the Space Needle 2 times!","language":"en"},{"id":"1","text":"Unfortunately, it rained during my entire trip to Seattle. I didn't even get to visit the Space Needle","language":"en"},{"id":"2","text":"I went to see a movie on Saturday and it was perfectly average, nothing more or less than I expected.","language":"en"},{"id":"3","text":"I didn't like the last book I read at all.","language":"en"}]})
-=======
-  .post('/text/analytics/v3.0/entities/recognition/general', {"documents":[{"id":"0","text":"I had a wonderful trip to Seattle last week and even visited the Space Needle 2 times!","language":"en"},{"id":"1","text":"Unfortunately, it rained during my entire trip to Seattle. I didn't even get to visit the Space Needle","language":"en"},{"id":"2","text":"I went to see a movie on Saturday and it was perfectly average, nothing more or less than I expected.","language":"en"},{"id":"3","text":"I didn't like the last book I read at all.","language":"en"}]})
->>>>>>> 2fd3e527
   .reply(200, {"documents":[{"id":"0","entities":[{"text":"Seattle","category":"Location","subcategory":"GPE","offset":26,"length":7,"confidenceScore":0.75},{"text":"last week","category":"DateTime","subcategory":"DateRange","offset":34,"length":9,"confidenceScore":0.8},{"text":"2","category":"Quantity","subcategory":"Number","offset":78,"length":1,"confidenceScore":0.8}],"warnings":[]},{"id":"1","entities":[{"text":"Seattle","category":"Location","subcategory":"GPE","offset":50,"length":7,"confidenceScore":0.74}],"warnings":[]},{"id":"2","entities":[{"text":"Saturday","category":"DateTime","subcategory":"Date","offset":25,"length":8,"confidenceScore":0.8}],"warnings":[]},{"id":"3","entities":[],"warnings":[]}],"errors":[],"modelVersion":"2020-04-01"}, [
   'Transfer-Encoding',
   'chunked',
@@ -65,23 +47,13 @@
   'csp-billing-usage',
   'CognitiveServices.TextAnalytics.BatchScoring=4',
   'x-envoy-upstream-service-time',
-<<<<<<< HEAD
-  '164',
+  '140',
   'apim-request-id',
-  'aa6306a2-39b8-4c27-bebf-db6fb662f2ca',
-=======
-  '113',
-  'apim-request-id',
-  'a8ceecd7-8a8f-4e60-b3b3-b118860c049d',
->>>>>>> 2fd3e527
+  'dd4f611f-4e03-4e57-818c-f96d5cd22193',
   'Strict-Transport-Security',
   'max-age=31536000; includeSubDomains; preload',
   'x-content-type-options',
   'nosniff',
   'Date',
-<<<<<<< HEAD
-  'Mon, 10 Aug 2020 20:33:52 GMT'
-=======
-  'Tue, 04 Aug 2020 18:11:07 GMT'
->>>>>>> 2fd3e527
+  'Tue, 11 Aug 2020 14:18:37 GMT'
 ]);