--- conflicted
+++ resolved
@@ -15,23 +15,13 @@
   'csp-billing-usage',
   'CognitiveServices.TextAnalytics.BatchScoring=4',
   'x-envoy-upstream-service-time',
-<<<<<<< HEAD
-  '85',
+  '132',
   'apim-request-id',
-  '2c2490d9-e4b7-46b6-8317-821b30e1ffc5',
-=======
-  '148',
-  'apim-request-id',
-  '7a1c6fc5-e0d0-4b20-865e-b616461046c0',
->>>>>>> 19375bff
+  '9e547732-0d98-4e41-9880-6e7a39fa31b8',
   'Strict-Transport-Security',
   'max-age=31536000; includeSubDomains; preload',
   'x-content-type-options',
   'nosniff',
   'Date',
-<<<<<<< HEAD
-  'Tue, 01 Sep 2020 19:45:07 GMT'
-=======
-  'Wed, 02 Sep 2020 15:00:44 GMT'
->>>>>>> 19375bff
+  'Wed, 02 Sep 2020 16:06:17 GMT'
 ]);