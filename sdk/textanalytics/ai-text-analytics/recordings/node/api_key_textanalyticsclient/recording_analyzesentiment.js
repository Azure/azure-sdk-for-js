--- conflicted
+++ resolved
@@ -14,23 +14,13 @@
   'csp-billing-usage',
   'CognitiveServices.TextAnalytics.BatchScoring=4',
   'x-envoy-upstream-service-time',
-<<<<<<< HEAD
-  '117',
+  '102',
   'apim-request-id',
-  '26456683-eeff-4ecb-9e94-7202a36161e6',
-=======
-  '91',
-  'apim-request-id',
-  '6a5905b3-70a4-46ad-831a-f31c31bd23a9',
->>>>>>> 2fd3e527
+  '7bcc9c71-52d4-4719-91df-05e474e9fa90',
   'Strict-Transport-Security',
   'max-age=31536000; includeSubDomains; preload',
   'x-content-type-options',
   'nosniff',
   'Date',
-<<<<<<< HEAD
-  'Mon, 10 Aug 2020 20:33:41 GMT'
-=======
-  'Tue, 04 Aug 2020 18:10:56 GMT'
->>>>>>> 2fd3e527
+  'Tue, 11 Aug 2020 14:18:23 GMT'
 ]);