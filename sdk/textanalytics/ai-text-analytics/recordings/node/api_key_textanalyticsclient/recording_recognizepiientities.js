let nock = require('nock');

module.exports.hash = "2b32efbf87f11a885dc4178930f32590";

module.exports.testInfo = {"uniqueName":{},"newDate":{}}

nock('https://endpoint', {"encodedQueryParams":true})
  .post('/text/analytics/v3.1-preview.1/entities/recognition/pii', {"documents":[{"id":"0","text":"Your social-security number is 078-05-1120.","language":"en"}]})
  .query(true)
  .reply(200, {"documents":[{"id":"0","entities":[],"warnings":[]}],"errors":[],"modelVersion":"2020-07-01"}, [
  'Transfer-Encoding',
  'chunked',
  'Content-Type',
  'application/json; charset=utf-8',
  'csp-billing-usage',
  'CognitiveServices.TextAnalytics.BatchScoring=1',
  'x-envoy-upstream-service-time',
<<<<<<< HEAD
  '81',
  'apim-request-id',
  'c78002ba-740b-42a8-9d71-d33cef73d781',
=======
  '86',
  'apim-request-id',
  '39fa2f3b-5ec1-4d71-8f58-79bc71d14cf8',
>>>>>>> 19375bff
  'Strict-Transport-Security',
  'max-age=31536000; includeSubDomains; preload',
  'x-content-type-options',
  'nosniff',
  'Date',
<<<<<<< HEAD
  'Tue, 01 Sep 2020 19:45:08 GMT'
=======
  'Wed, 02 Sep 2020 15:00:45 GMT'
>>>>>>> 19375bff
]);<|MERGE_RESOLUTION|>--- conflicted
+++ resolved
@@ -15,23 +15,13 @@
   'csp-billing-usage',
   'CognitiveServices.TextAnalytics.BatchScoring=1',
   'x-envoy-upstream-service-time',
-<<<<<<< HEAD
-  '81',
+  '83',
   'apim-request-id',
-  'c78002ba-740b-42a8-9d71-d33cef73d781',
-=======
-  '86',
-  'apim-request-id',
-  '39fa2f3b-5ec1-4d71-8f58-79bc71d14cf8',
->>>>>>> 19375bff
+  'c0fd91f5-674b-451c-ba42-de7881638ad4',
   'Strict-Transport-Security',
   'max-age=31536000; includeSubDomains; preload',
   'x-content-type-options',
   'nosniff',
   'Date',
-<<<<<<< HEAD
-  'Tue, 01 Sep 2020 19:45:08 GMT'
-=======
-  'Wed, 02 Sep 2020 15:00:45 GMT'
->>>>>>> 19375bff
+  'Wed, 02 Sep 2020 16:06:18 GMT'
 ]);