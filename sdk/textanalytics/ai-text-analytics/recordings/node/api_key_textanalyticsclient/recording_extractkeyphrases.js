let nock = require('nock');

module.exports.hash = "176bc355ed9fbe09af6fd6793ec4c4ca";

module.exports.testInfo = {"uniqueName":{},"newDate":{}}

nock('https://endpoint', {"encodedQueryParams":true})
<<<<<<< HEAD
  .post('/text/analytics/v3.1-preview.1/keyPhrases', {"documents":[{"id":"0","text":"I had a wonderful trip to Seattle last weekend","language":"en"}]})
=======
  .post('/text/analytics/v3.0/keyPhrases', {"documents":[{"id":"0","text":"I had a wonderful trip to Seattle last weekend","language":"en"}]})
>>>>>>> 2fd3e527
  .reply(200, {"documents":[{"id":"0","keyPhrases":["wonderful trip","Seattle","weekend"],"warnings":[]}],"errors":[],"modelVersion":"2020-07-01"}, [
  'Transfer-Encoding',
  'chunked',
  'Content-Type',
  'application/json; charset=utf-8',
  'csp-billing-usage',
  'CognitiveServices.TextAnalytics.BatchScoring=1',
  'x-envoy-upstream-service-time',
<<<<<<< HEAD
  '6',
  'apim-request-id',
  'ad53eb71-c245-460a-af08-b1441202c078',
=======
  '312',
  'apim-request-id',
  '45d550af-2259-404a-9d47-74a5106ac336',
>>>>>>> 2fd3e527
  'Strict-Transport-Security',
  'max-age=31536000; includeSubDomains; preload',
  'x-content-type-options',
  'nosniff',
  'Date',
<<<<<<< HEAD
  'Mon, 10 Aug 2020 20:33:41 GMT'
=======
  'Tue, 04 Aug 2020 18:10:57 GMT'
>>>>>>> 2fd3e527
]);<|MERGE_RESOLUTION|>--- conflicted
+++ resolved
@@ -5,11 +5,7 @@
 module.exports.testInfo = {"uniqueName":{},"newDate":{}}
 
 nock('https://endpoint', {"encodedQueryParams":true})
-<<<<<<< HEAD
   .post('/text/analytics/v3.1-preview.1/keyPhrases', {"documents":[{"id":"0","text":"I had a wonderful trip to Seattle last weekend","language":"en"}]})
-=======
-  .post('/text/analytics/v3.0/keyPhrases', {"documents":[{"id":"0","text":"I had a wonderful trip to Seattle last weekend","language":"en"}]})
->>>>>>> 2fd3e527
   .reply(200, {"documents":[{"id":"0","keyPhrases":["wonderful trip","Seattle","weekend"],"warnings":[]}],"errors":[],"modelVersion":"2020-07-01"}, [
   'Transfer-Encoding',
   'chunked',
@@ -18,23 +14,13 @@
   'csp-billing-usage',
   'CognitiveServices.TextAnalytics.BatchScoring=1',
   'x-envoy-upstream-service-time',
-<<<<<<< HEAD
   '6',
   'apim-request-id',
-  'ad53eb71-c245-460a-af08-b1441202c078',
-=======
-  '312',
-  'apim-request-id',
-  '45d550af-2259-404a-9d47-74a5106ac336',
->>>>>>> 2fd3e527
+  '7ef6811a-5795-4262-bd07-338a3e425b78',
   'Strict-Transport-Security',
   'max-age=31536000; includeSubDomains; preload',
   'x-content-type-options',
   'nosniff',
   'Date',
-<<<<<<< HEAD
-  'Mon, 10 Aug 2020 20:33:41 GMT'
-=======
-  'Tue, 04 Aug 2020 18:10:57 GMT'
->>>>>>> 2fd3e527
+  'Tue, 11 Aug 2020 14:18:23 GMT'
 ]);