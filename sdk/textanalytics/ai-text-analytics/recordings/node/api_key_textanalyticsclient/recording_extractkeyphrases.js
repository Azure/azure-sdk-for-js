let nock = require('nock');

module.exports.hash = "176bc355ed9fbe09af6fd6793ec4c4ca";

module.exports.testInfo = {"uniqueName":{},"newDate":{}}

nock('https://endpoint', {"encodedQueryParams":true})
  .post('/text/analytics/v3.1-preview.1/keyPhrases', {"documents":[{"id":"0","text":"I had a wonderful trip to Seattle last weekend","language":"en"}]})
  .reply(200, {"documents":[{"id":"0","keyPhrases":["wonderful trip","Seattle","weekend"],"warnings":[]}],"errors":[],"modelVersion":"2020-07-01"}, [
  'Transfer-Encoding',
  'chunked',
  'Content-Type',
  'application/json; charset=utf-8',
  'csp-billing-usage',
  'CognitiveServices.TextAnalytics.BatchScoring=1',
  'x-envoy-upstream-service-time',
<<<<<<< HEAD
  '12',
  'apim-request-id',
  '90a0d5b5-d5c0-465b-8bf0-fa4850895d84',
=======
  '11',
  'apim-request-id',
  'c792826c-e22e-4fed-b961-cd5394ec9ba9',
>>>>>>> 19375bff
  'Strict-Transport-Security',
  'max-age=31536000; includeSubDomains; preload',
  'x-content-type-options',
  'nosniff',
  'Date',
<<<<<<< HEAD
  'Tue, 01 Sep 2020 19:45:07 GMT'
=======
  'Wed, 02 Sep 2020 15:00:45 GMT'
>>>>>>> 19375bff
]);<|MERGE_RESOLUTION|>--- conflicted
+++ resolved
@@ -14,23 +14,13 @@
   'csp-billing-usage',
   'CognitiveServices.TextAnalytics.BatchScoring=1',
   'x-envoy-upstream-service-time',
-<<<<<<< HEAD
-  '12',
+  '13',
   'apim-request-id',
-  '90a0d5b5-d5c0-465b-8bf0-fa4850895d84',
-=======
-  '11',
-  'apim-request-id',
-  'c792826c-e22e-4fed-b961-cd5394ec9ba9',
->>>>>>> 19375bff
+  'a2061849-732b-4624-b05b-06dcdb05c17e',
   'Strict-Transport-Security',
   'max-age=31536000; includeSubDomains; preload',
   'x-content-type-options',
   'nosniff',
   'Date',
-<<<<<<< HEAD
-  'Tue, 01 Sep 2020 19:45:07 GMT'
-=======
-  'Wed, 02 Sep 2020 15:00:45 GMT'
->>>>>>> 19375bff
+  'Wed, 02 Sep 2020 16:06:17 GMT'
 ]);