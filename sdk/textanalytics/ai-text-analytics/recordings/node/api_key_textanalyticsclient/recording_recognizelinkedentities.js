let nock = require('nock');

module.exports.hash = "37a5833d6d3fbed2e520e6fb38e85096";

module.exports.testInfo = {"uniqueName":{},"newDate":{}}

nock('https://endpoint', {"encodedQueryParams":true})
  .post('/text/analytics/v3.1-preview.1/entities/linking', {"documents":[{"id":"0","text":"the Roman god Mars","language":"en"}]})
  .query(true)
  .reply(200, {"documents":[{"id":"0","entities":[{"name":"Roman mythology","matches":[{"text":"Roman god","offset":4,"length":9,"confidenceScore":0.18}],"language":"en","id":"Roman mythology","url":"https://en.wikipedia.org/wiki/Roman_mythology","dataSource":"Wikipedia"}],"warnings":[]}],"errors":[],"modelVersion":"2020-02-01"}, [
  'Transfer-Encoding',
  'chunked',
  'Content-Type',
  'application/json; charset=utf-8',
  'csp-billing-usage',
  'CognitiveServices.TextAnalytics.BatchScoring=1',
  'x-envoy-upstream-service-time',
  '18',
  'apim-request-id',
<<<<<<< HEAD
  'fcb4cb14-d7b4-484a-b92e-e6fd8e9def6d',
=======
  'f132c803-1fc2-4acc-9469-135fd9b388de',
>>>>>>> 19375bff
  'Strict-Transport-Security',
  'max-age=31536000; includeSubDomains; preload',
  'x-content-type-options',
  'nosniff',
  'Date',
<<<<<<< HEAD
  'Tue, 01 Sep 2020 19:45:08 GMT'
=======
  'Wed, 02 Sep 2020 15:00:45 GMT'
>>>>>>> 19375bff
]);<|MERGE_RESOLUTION|>--- conflicted
+++ resolved
@@ -15,21 +15,13 @@
   'csp-billing-usage',
   'CognitiveServices.TextAnalytics.BatchScoring=1',
   'x-envoy-upstream-service-time',
-  '18',
+  '17',
   'apim-request-id',
-<<<<<<< HEAD
-  'fcb4cb14-d7b4-484a-b92e-e6fd8e9def6d',
-=======
-  'f132c803-1fc2-4acc-9469-135fd9b388de',
->>>>>>> 19375bff
+  'c462859c-590f-4736-bb8d-c2c6523dfb3f',
   'Strict-Transport-Security',
   'max-age=31536000; includeSubDomains; preload',
   'x-content-type-options',
   'nosniff',
   'Date',
-<<<<<<< HEAD
-  'Tue, 01 Sep 2020 19:45:08 GMT'
-=======
-  'Wed, 02 Sep 2020 15:00:45 GMT'
->>>>>>> 19375bff
+  'Wed, 02 Sep 2020 16:06:19 GMT'
 ]);