let nock = require('nock');

module.exports.hash = "b5ff1979a37a8b5600f92fe42a4ceba6";

module.exports.testInfo = {"uniqueName":{},"newDate":{}}

nock('https://endpoint', {"encodedQueryParams":true})
  .post('/text/analytics/v3.1-preview.1/entities/recognition/general', {"documents":[{"id":"0","text":"I had a wonderful trip to Seattle last weekend.","language":"en"}]})
  .query(true)
  .reply(200, {"documents":[{"id":"0","entities":[{"text":"trip","category":"Event","offset":18,"length":4,"confidenceScore":0.6},{"text":"Seattle","category":"Location","subcategory":"GPE","offset":26,"length":7,"confidenceScore":0.83},{"text":"last weekend","category":"DateTime","subcategory":"DateRange","offset":34,"length":12,"confidenceScore":0.8}],"warnings":[]}],"errors":[],"modelVersion":"2020-04-01"}, [
  'Transfer-Encoding',
  'chunked',
  'Content-Type',
  'application/json; charset=utf-8',
  'csp-billing-usage',
  'CognitiveServices.TextAnalytics.BatchScoring=1',
  'x-envoy-upstream-service-time',
<<<<<<< HEAD
  '96',
  'apim-request-id',
  '84e9c7aa-cd66-40e2-85e9-692a623d4171',
=======
  '72',
  'apim-request-id',
  '4ef0d992-2722-47ae-a342-a94e38f31a3e',
>>>>>>> 19375bff
  'Strict-Transport-Security',
  'max-age=31536000; includeSubDomains; preload',
  'x-content-type-options',
  'nosniff',
  'Date',
<<<<<<< HEAD
  'Tue, 01 Sep 2020 19:45:07 GMT'
=======
  'Wed, 02 Sep 2020 15:00:45 GMT'
>>>>>>> 19375bff
]);<|MERGE_RESOLUTION|>--- conflicted
+++ resolved
@@ -15,23 +15,13 @@
   'csp-billing-usage',
   'CognitiveServices.TextAnalytics.BatchScoring=1',
   'x-envoy-upstream-service-time',
-<<<<<<< HEAD
-  '96',
+  '74',
   'apim-request-id',
-  '84e9c7aa-cd66-40e2-85e9-692a623d4171',
-=======
-  '72',
-  'apim-request-id',
-  '4ef0d992-2722-47ae-a342-a94e38f31a3e',
->>>>>>> 19375bff
+  '5d10c917-6336-4594-9026-a0c258f813e4',
   'Strict-Transport-Security',
   'max-age=31536000; includeSubDomains; preload',
   'x-content-type-options',
   'nosniff',
   'Date',
-<<<<<<< HEAD
-  'Tue, 01 Sep 2020 19:45:07 GMT'
-=======
-  'Wed, 02 Sep 2020 15:00:45 GMT'
->>>>>>> 19375bff
+  'Wed, 02 Sep 2020 16:06:18 GMT'
 ]);