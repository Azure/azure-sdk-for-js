--- conflicted
+++ resolved
@@ -2,24 +2,20 @@
  "recordings": [
   {
    "method": "POST",
-<<<<<<< HEAD
-   "url": "https://endpoint//text/analytics/v3.2-preview.1/keyPhrases",
-=======
-   "url": "https://endpoint/text/analytics/v3.1/keyPhrases",
->>>>>>> 26a069cc
+   "url": "https://endpoint/text/analytics/v3.2-preview.1/keyPhrases",
    "query": {},
    "requestBody": "{\"documents\":[{\"id\":\"0\",\"text\":\"I had a wonderful trip to Seattle last week and even visited the Space Needle 2 times!\",\"language\":\"en\"},{\"id\":\"1\",\"text\":\"Unfortunately, it rained during my entire trip to Seattle. I didn't even get to visit the Space Needle\",\"language\":\"en\"},{\"id\":\"2\",\"text\":\"I went to see a movie on Saturday and it was perfectly average, nothing more or less than I expected.\",\"language\":\"en\"},{\"id\":\"3\",\"text\":\"I didn't like the last book I read at all.\",\"language\":\"en\"}]}",
    "status": 200,
    "response": "{\"documents\":[{\"id\":\"0\",\"keyPhrases\":[\"wonderful trip\",\"Space Needle\",\"Seattle\"],\"warnings\":[]},{\"id\":\"1\",\"keyPhrases\":[\"entire trip\",\"Seattle\",\"Space\",\"Needle\"],\"warnings\":[]},{\"id\":\"2\",\"keyPhrases\":[\"movie\",\"Saturday\"],\"warnings\":[]},{\"id\":\"3\",\"keyPhrases\":[\"last book\"],\"warnings\":[]}],\"errors\":[],\"modelVersion\":\"2021-06-01\"}",
    "responseHeaders": {
-    "apim-request-id": "2918cea2-d212-479e-98fd-e546f378cadb",
+    "apim-request-id": "9b4b4a6e-e275-43db-9daa-57381f0daec2",
     "content-type": "application/json; charset=utf-8",
     "csp-billing-usage": "CognitiveServices.TextAnalytics.BatchScoring=4,CognitiveServices.TextAnalytics.TextRecords=4",
-    "date": "Tue, 03 Aug 2021 03:26:07 GMT",
+    "date": "Tue, 03 Aug 2021 22:52:53 GMT",
     "strict-transport-security": "max-age=31536000; includeSubDomains; preload",
     "transfer-encoding": "chunked",
     "x-content-type-options": "nosniff",
-    "x-envoy-upstream-service-time": "21"
+    "x-envoy-upstream-service-time": "19"
    }
   }
  ],
