{
 "recordings": [
  {
   "method": "POST",
<<<<<<< HEAD
   "url": "https://endpoint//text/analytics/v3.2-preview.1/keyPhrases",
=======
   "url": "https://endpoint/text/analytics/v3.1/keyPhrases",
>>>>>>> 26a069cc
   "query": {},
   "requestBody": "{\"documents\":[{\"id\":\"0\",\"text\":\"This is some text, but it doesn't matter.\",\"language\":\"notalanguage\"}]}",
   "status": 200,
   "response": "{\"documents\":[],\"errors\":[{\"id\":\"0\",\"error\":{\"code\":\"InvalidArgument\",\"message\":\"Invalid Language Code.\",\"innererror\":{\"code\":\"UnsupportedLanguageCode\",\"message\":\"Invalid language code. Supported languages: af,bg,ca,da,de,el,en,es,et,fi,fr,hr,hu,id,it,ja,ko,lv,nl,no,pl,pt-BR,pt-PT,ro,ru,sk,sl,sv,tr,zh-Hans. For additional details see https://aka.ms/text-analytics/language-support?tabs=key-phrase-extraction\"}}}],\"modelVersion\":\"2021-06-01\"}",
   "responseHeaders": {
    "apim-request-id": "a4a1885c-964b-489c-bba3-68d3fa582389",
    "content-type": "application/json; charset=utf-8",
    "date": "Tue, 03 Aug 2021 03:26:07 GMT",
    "strict-transport-security": "max-age=31536000; includeSubDomains; preload",
    "transfer-encoding": "chunked",
    "x-content-type-options": "nosniff",
    "x-envoy-upstream-service-time": "6"
   }
  }
 ],
 "uniqueTestInfo": {
  "uniqueName": {},
  "newDate": {}
 },
 "hash": "7a23f594562b7234b10430b3185b9a05"
}<|MERGE_RESOLUTION|>--- conflicted
+++ resolved
@@ -2,23 +2,19 @@
  "recordings": [
   {
    "method": "POST",
-<<<<<<< HEAD
-   "url": "https://endpoint//text/analytics/v3.2-preview.1/keyPhrases",
-=======
-   "url": "https://endpoint/text/analytics/v3.1/keyPhrases",
->>>>>>> 26a069cc
+   "url": "https://endpoint/text/analytics/v3.2-preview.1/keyPhrases",
    "query": {},
    "requestBody": "{\"documents\":[{\"id\":\"0\",\"text\":\"This is some text, but it doesn't matter.\",\"language\":\"notalanguage\"}]}",
    "status": 200,
    "response": "{\"documents\":[],\"errors\":[{\"id\":\"0\",\"error\":{\"code\":\"InvalidArgument\",\"message\":\"Invalid Language Code.\",\"innererror\":{\"code\":\"UnsupportedLanguageCode\",\"message\":\"Invalid language code. Supported languages: af,bg,ca,da,de,el,en,es,et,fi,fr,hr,hu,id,it,ja,ko,lv,nl,no,pl,pt-BR,pt-PT,ro,ru,sk,sl,sv,tr,zh-Hans. For additional details see https://aka.ms/text-analytics/language-support?tabs=key-phrase-extraction\"}}}],\"modelVersion\":\"2021-06-01\"}",
    "responseHeaders": {
-    "apim-request-id": "a4a1885c-964b-489c-bba3-68d3fa582389",
+    "apim-request-id": "a5f0b4af-f4e6-4280-a37b-4a3bdc117376",
     "content-type": "application/json; charset=utf-8",
-    "date": "Tue, 03 Aug 2021 03:26:07 GMT",
+    "date": "Tue, 03 Aug 2021 22:52:53 GMT",
     "strict-transport-security": "max-age=31536000; includeSubDomains; preload",
     "transfer-encoding": "chunked",
     "x-content-type-options": "nosniff",
-    "x-envoy-upstream-service-time": "6"
+    "x-envoy-upstream-service-time": "3"
    }
   }
  ],
