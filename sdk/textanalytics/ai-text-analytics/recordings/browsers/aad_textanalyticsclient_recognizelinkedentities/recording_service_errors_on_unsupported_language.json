{
 "recordings": [
  {
   "method": "POST",
   "url": "https://login.microsoftonline.com/azure_tenant_id/oauth2/v2.0/token",
   "query": {},
   "requestBody": "response_type=token&grant_type=client_credentials&client_id=azure_client_id&client_secret=azure_client_secret&scope=https%3A%2F%2Fcognitiveservices.azure.com%2F.default",
   "status": 200,
   "response": "{\"token_type\":\"Bearer\",\"expires_in\":3599,\"ext_expires_in\":3599,\"access_token\":\"access_token\"}",
   "responseHeaders": {
    "cache-control": "no-store, no-cache",
    "content-length": "1329",
    "content-type": "application/json; charset=utf-8",
<<<<<<< HEAD
    "date": "Tue, 01 Sep 2020 19:45:45 GMT",
=======
    "date": "Wed, 02 Sep 2020 15:01:18 GMT",
>>>>>>> 19375bff
    "expires": "-1",
    "p3p": "CP=\"DSP CUR OTPi IND OTRi ONL FIN\"",
    "pragma": "no-cache",
    "referrer-policy": "strict-origin-when-cross-origin",
    "strict-transport-security": "max-age=31536000; includeSubDomains",
    "x-content-type-options": "nosniff",
    "x-ms-ests-server": "2.1.10985.18 - CHI ProdSlices",
<<<<<<< HEAD
    "x-ms-request-id": "53d7d3da-5e16-4b16-a304-d8d573ac0200"
=======
    "x-ms-request-id": "80044aad-0a0d-4e01-bc6f-fc44d0302800"
>>>>>>> 19375bff
   }
  },
  {
   "method": "POST",
   "url": "https://endpoint/text/analytics/v3.1-preview.1/entities/linking",
   "query": {
    "stringIndexType": "TextElements_v8"
   },
   "requestBody": "{\"documents\":[{\"id\":\"0\",\"text\":\"This is some text, but it doesn't matter.\",\"language\":\"notalanguage\"}]}",
   "status": 200,
   "response": "{\"documents\":[],\"errors\":[{\"id\":\"0\",\"error\":{\"code\":\"InvalidArgument\",\"message\":\"Invalid Language Code.\",\"innererror\":{\"code\":\"UnsupportedLanguageCode\",\"message\":\"Invalid language code. Supported languages: en,es\"}}}],\"modelVersion\":\"2020-02-01\"}",
   "responseHeaders": {
<<<<<<< HEAD
    "apim-request-id": "42d281ba-0739-4afe-b036-949c92944a23",
    "content-type": "application/json; charset=utf-8",
    "date": "Tue, 01 Sep 2020 19:45:46 GMT",
=======
    "apim-request-id": "63dc12d9-6b99-4f91-807c-d5b39bf2d880",
    "content-type": "application/json; charset=utf-8",
    "date": "Wed, 02 Sep 2020 15:01:18 GMT",
>>>>>>> 19375bff
    "strict-transport-security": "max-age=31536000; includeSubDomains; preload",
    "transfer-encoding": "chunked",
    "x-content-type-options": "nosniff",
    "x-envoy-upstream-service-time": "3"
   }
  }
 ],
 "uniqueTestInfo": {
  "uniqueName": {},
  "newDate": {}
 },
 "hash": "be725313ad937425f2f414addae4fdf7"
}<|MERGE_RESOLUTION|>--- conflicted
+++ resolved
@@ -11,11 +11,7 @@
     "cache-control": "no-store, no-cache",
     "content-length": "1329",
     "content-type": "application/json; charset=utf-8",
-<<<<<<< HEAD
-    "date": "Tue, 01 Sep 2020 19:45:45 GMT",
-=======
-    "date": "Wed, 02 Sep 2020 15:01:18 GMT",
->>>>>>> 19375bff
+    "date": "Wed, 02 Sep 2020 16:06:55 GMT",
     "expires": "-1",
     "p3p": "CP=\"DSP CUR OTPi IND OTRi ONL FIN\"",
     "pragma": "no-cache",
@@ -23,32 +19,22 @@
     "strict-transport-security": "max-age=31536000; includeSubDomains",
     "x-content-type-options": "nosniff",
     "x-ms-ests-server": "2.1.10985.18 - CHI ProdSlices",
-<<<<<<< HEAD
-    "x-ms-request-id": "53d7d3da-5e16-4b16-a304-d8d573ac0200"
-=======
-    "x-ms-request-id": "80044aad-0a0d-4e01-bc6f-fc44d0302800"
->>>>>>> 19375bff
+    "x-ms-request-id": "6b01e065-8672-4889-8bb4-0dcf3ba52800"
    }
   },
   {
    "method": "POST",
    "url": "https://endpoint/text/analytics/v3.1-preview.1/entities/linking",
    "query": {
-    "stringIndexType": "TextElements_v8"
+    "stringIndexType": "Utf16CodeUnit"
    },
    "requestBody": "{\"documents\":[{\"id\":\"0\",\"text\":\"This is some text, but it doesn't matter.\",\"language\":\"notalanguage\"}]}",
    "status": 200,
    "response": "{\"documents\":[],\"errors\":[{\"id\":\"0\",\"error\":{\"code\":\"InvalidArgument\",\"message\":\"Invalid Language Code.\",\"innererror\":{\"code\":\"UnsupportedLanguageCode\",\"message\":\"Invalid language code. Supported languages: en,es\"}}}],\"modelVersion\":\"2020-02-01\"}",
    "responseHeaders": {
-<<<<<<< HEAD
-    "apim-request-id": "42d281ba-0739-4afe-b036-949c92944a23",
+    "apim-request-id": "a6feda44-d437-4c3a-a673-6411fc5946ee",
     "content-type": "application/json; charset=utf-8",
-    "date": "Tue, 01 Sep 2020 19:45:46 GMT",
-=======
-    "apim-request-id": "63dc12d9-6b99-4f91-807c-d5b39bf2d880",
-    "content-type": "application/json; charset=utf-8",
-    "date": "Wed, 02 Sep 2020 15:01:18 GMT",
->>>>>>> 19375bff
+    "date": "Wed, 02 Sep 2020 16:06:55 GMT",
     "strict-transport-security": "max-age=31536000; includeSubDomains; preload",
     "transfer-encoding": "chunked",
     "x-content-type-options": "nosniff",
