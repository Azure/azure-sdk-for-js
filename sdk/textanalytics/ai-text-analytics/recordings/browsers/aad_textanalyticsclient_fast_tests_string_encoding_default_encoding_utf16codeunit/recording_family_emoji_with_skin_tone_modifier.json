--- conflicted
+++ resolved
@@ -11,7 +11,7 @@
     "cache-control": "no-store, no-cache",
     "content-length": "1331",
     "content-type": "application/json; charset=utf-8",
-    "date": "Tue, 03 Aug 2021 03:17:22 GMT",
+    "date": "Tue, 03 Aug 2021 22:59:55 GMT",
     "expires": "-1",
     "nel": "{\"report_to\":\"network-errors\",\"max_age\":86400,\"success_fraction\":0.001,\"failure_fraction\":1.0}",
     "p3p": "CP=\"DSP CUR OTPi IND OTRi ONL FIN\"",
@@ -21,16 +21,12 @@
     "strict-transport-security": "max-age=31536000; includeSubDomains",
     "x-content-type-options": "nosniff",
     "x-ms-ests-server": "2.1.11898.12 - NCUS ProdSlices",
-    "x-ms-request-id": "b10d0a88-a000-4f6e-a573-07205d30e500"
+    "x-ms-request-id": "730e3010-b59a-4189-81aa-517cf304e400"
    }
   },
   {
    "method": "POST",
-<<<<<<< HEAD
-   "url": "https://endpoint//text/analytics/v3.2-preview.1/entities/recognition/pii",
-=======
-   "url": "https://endpoint/text/analytics/v3.1/entities/recognition/pii",
->>>>>>> 26a069cc
+   "url": "https://endpoint/text/analytics/v3.2-preview.1/entities/recognition/pii",
    "query": {
     "stringIndexType": "Utf16CodeUnit"
    },
@@ -38,14 +34,14 @@
    "status": 200,
    "response": "{\"documents\":[{\"redactedText\":\"👩🏻‍👩🏽‍👧🏾‍👦🏿 SSN: ***********\",\"id\":\"0\",\"entities\":[{\"text\":\"859-98-0987\",\"category\":\"USSocialSecurityNumber\",\"offset\":25,\"length\":11,\"confidenceScore\":0.65}],\"warnings\":[]}],\"errors\":[],\"modelVersion\":\"2021-01-15\"}",
    "responseHeaders": {
-    "apim-request-id": "712c0d67-6fec-48f8-9050-66fe38dfa437",
+    "apim-request-id": "0692bb6d-464b-416a-8d35-9b4d05b5a4f7",
     "content-type": "application/json; charset=utf-8",
     "csp-billing-usage": "CognitiveServices.TextAnalytics.BatchScoring=1,CognitiveServices.TextAnalytics.TextRecords=1",
-    "date": "Tue, 03 Aug 2021 03:17:22 GMT",
+    "date": "Tue, 03 Aug 2021 22:59:55 GMT",
     "strict-transport-security": "max-age=31536000; includeSubDomains; preload",
     "transfer-encoding": "chunked",
     "x-content-type-options": "nosniff",
-    "x-envoy-upstream-service-time": "32"
+    "x-envoy-upstream-service-time": "41"
    }
   }
  ],
