{
 "recordings": [
  {
   "method": "POST",
   "url": "https://login.microsoftonline.com/88888888-8888-8888-8888-888888888888/oauth2/v2.0/token",
   "query": {},
   "requestBody": "response_type=token&grant_type=client_credentials&client_id=azure_client_id&client_secret=azure_client_secret&scope=https%3A%2F%2Fsanitized%2F",
   "status": 200,
   "response": "{\"token_type\":\"Bearer\",\"expires_in\":86399,\"ext_expires_in\":86399,\"access_token\":\"access_token\"}",
   "responseHeaders": {
    "cache-control": "no-store, no-cache",
    "content-length": "1331",
    "content-type": "application/json; charset=utf-8",
    "date": "Tue, 03 Aug 2021 03:17:23 GMT",
    "expires": "-1",
    "nel": "{\"report_to\":\"network-errors\",\"max_age\":86400,\"success_fraction\":0.001,\"failure_fraction\":1.0}",
    "p3p": "CP=\"DSP CUR OTPi IND OTRi ONL FIN\"",
    "pragma": "no-cache",
    "referrer-policy": "strict-origin-when-cross-origin",
    "report-to": "{\"group\":\"network-errors\",\"max_age\":86400,\"endpoints\":[{\"url\":\"https://identity.nel.measure.office.net/api/report?catId=GW+estsfd+san\"}]}",
    "strict-transport-security": "max-age=31536000; includeSubDomains",
    "x-content-type-options": "nosniff",
    "x-ms-ests-server": "2.1.11898.12 - SCUS ProdSlices",
    "x-ms-request-id": "2a7fe254-44a9-4b54-bb09-6aac31d62101"
   }
  },
  {
   "method": "POST",
<<<<<<< HEAD
   "url": "https://endpoint//text/analytics/v3.2-preview.1/entities/recognition/pii",
=======
   "url": "https://endpoint/text/analytics/v3.1/entities/recognition/pii",
>>>>>>> 26a069cc
   "query": {
    "stringIndexType": "Utf16CodeUnit"
   },
   "requestBody": "{\"documents\":[{\"id\":\"0\",\"text\":\"ơ̵̧̧̢̳̘̘͕͔͕̭̟̙͎͈̞͔̈̇̒̃͋̇̅͛̋͛̎́͑̄̐̂̎͗͝m̵͍͉̗̄̏͌̂̑̽̕͝͠g̵̢̡̢̡̨̡̧̛͉̞̯̠̤̣͕̟̫̫̼̰͓̦͖̣̣͎̋͒̈́̓̒̈̍̌̓̅͑̒̓̅̅͒̿̏́͗̀̇͛̏̀̈́̀̊̾̀̔͜͠͝ͅ SSN: 859-98-0987\",\"language\":\"en\"}]}",
   "status": 200,
   "response": "{\"documents\":[{\"redactedText\":\"ơ̵̧̧̢̳̘̘͕͔͕̭̟̙͎͈̞͔̈̇̒̃͋̇̅͛̋͛̎́͑̄̐̂̎͗͝m̵͍͉̗̄̏͌̂̑̽̕͝͠g̵̢̡̢̡̨̡̧̛͉̞̯̠̤̣͕̟̫̫̼̰͓̦͖̣̣͎̋͒̈́̓̒̈̍̌̓̅͑̒̓̅̅͒̿̏́͗̀̇͛̏̀̈́̀̊̾̀̔͜͠͝ͅ SSN: ***********\",\"id\":\"0\",\"entities\":[{\"text\":\"859-98-0987\",\"category\":\"USSocialSecurityNumber\",\"offset\":121,\"length\":11,\"confidenceScore\":0.65}],\"warnings\":[]}],\"errors\":[],\"modelVersion\":\"2021-01-15\"}",
   "responseHeaders": {
    "apim-request-id": "a11772b4-422e-4c2e-934a-752bbf243db6",
    "content-type": "application/json; charset=utf-8",
    "csp-billing-usage": "CognitiveServices.TextAnalytics.BatchScoring=1,CognitiveServices.TextAnalytics.TextRecords=1",
    "date": "Tue, 03 Aug 2021 03:17:23 GMT",
    "strict-transport-security": "max-age=31536000; includeSubDomains; preload",
    "transfer-encoding": "chunked",
    "x-content-type-options": "nosniff",
    "x-envoy-upstream-service-time": "91"
   }
  }
 ],
 "uniqueTestInfo": {
  "uniqueName": {},
  "newDate": {}
 },
 "hash": "7087283e7c49a7af17336acd08edebd6"
}<|MERGE_RESOLUTION|>--- conflicted
+++ resolved
@@ -11,7 +11,7 @@
     "cache-control": "no-store, no-cache",
     "content-length": "1331",
     "content-type": "application/json; charset=utf-8",
-    "date": "Tue, 03 Aug 2021 03:17:23 GMT",
+    "date": "Tue, 03 Aug 2021 22:59:57 GMT",
     "expires": "-1",
     "nel": "{\"report_to\":\"network-errors\",\"max_age\":86400,\"success_fraction\":0.001,\"failure_fraction\":1.0}",
     "p3p": "CP=\"DSP CUR OTPi IND OTRi ONL FIN\"",
@@ -20,17 +20,13 @@
     "report-to": "{\"group\":\"network-errors\",\"max_age\":86400,\"endpoints\":[{\"url\":\"https://identity.nel.measure.office.net/api/report?catId=GW+estsfd+san\"}]}",
     "strict-transport-security": "max-age=31536000; includeSubDomains",
     "x-content-type-options": "nosniff",
-    "x-ms-ests-server": "2.1.11898.12 - SCUS ProdSlices",
-    "x-ms-request-id": "2a7fe254-44a9-4b54-bb09-6aac31d62101"
+    "x-ms-ests-server": "2.1.11898.12 - NCUS ProdSlices",
+    "x-ms-request-id": "ab5af9ba-835a-4a9a-b4c4-b58e9bd20001"
    }
   },
   {
    "method": "POST",
-<<<<<<< HEAD
-   "url": "https://endpoint//text/analytics/v3.2-preview.1/entities/recognition/pii",
-=======
-   "url": "https://endpoint/text/analytics/v3.1/entities/recognition/pii",
->>>>>>> 26a069cc
+   "url": "https://endpoint/text/analytics/v3.2-preview.1/entities/recognition/pii",
    "query": {
     "stringIndexType": "Utf16CodeUnit"
    },
@@ -38,14 +34,14 @@
    "status": 200,
    "response": "{\"documents\":[{\"redactedText\":\"ơ̵̧̧̢̳̘̘͕͔͕̭̟̙͎͈̞͔̈̇̒̃͋̇̅͛̋͛̎́͑̄̐̂̎͗͝m̵͍͉̗̄̏͌̂̑̽̕͝͠g̵̢̡̢̡̨̡̧̛͉̞̯̠̤̣͕̟̫̫̼̰͓̦͖̣̣͎̋͒̈́̓̒̈̍̌̓̅͑̒̓̅̅͒̿̏́͗̀̇͛̏̀̈́̀̊̾̀̔͜͠͝ͅ SSN: ***********\",\"id\":\"0\",\"entities\":[{\"text\":\"859-98-0987\",\"category\":\"USSocialSecurityNumber\",\"offset\":121,\"length\":11,\"confidenceScore\":0.65}],\"warnings\":[]}],\"errors\":[],\"modelVersion\":\"2021-01-15\"}",
    "responseHeaders": {
-    "apim-request-id": "a11772b4-422e-4c2e-934a-752bbf243db6",
+    "apim-request-id": "61e35711-7bce-497c-a634-8700f453fb7e",
     "content-type": "application/json; charset=utf-8",
     "csp-billing-usage": "CognitiveServices.TextAnalytics.BatchScoring=1,CognitiveServices.TextAnalytics.TextRecords=1",
-    "date": "Tue, 03 Aug 2021 03:17:23 GMT",
+    "date": "Tue, 03 Aug 2021 22:59:57 GMT",
     "strict-transport-security": "max-age=31536000; includeSubDomains; preload",
     "transfer-encoding": "chunked",
     "x-content-type-options": "nosniff",
-    "x-envoy-upstream-service-time": "91"
+    "x-envoy-upstream-service-time": "266"
    }
   }
  ],
