{
 "recordings": [
  {
   "method": "POST",
   "url": "https://login.microsoftonline.com/88888888-8888-8888-8888-888888888888/oauth2/v2.0/token",
   "query": {},
   "requestBody": "response_type=token&grant_type=client_credentials&client_id=azure_client_id&client_secret=azure_client_secret&scope=https%3A%2F%2Fsanitized%2F",
   "status": 200,
   "response": "{\"token_type\":\"Bearer\",\"expires_in\":86399,\"ext_expires_in\":86399,\"access_token\":\"access_token\"}",
   "responseHeaders": {
    "cache-control": "no-store, no-cache",
    "content-length": "1331",
    "content-type": "application/json; charset=utf-8",
    "date": "Tue, 03 Aug 2021 03:17:22 GMT",
    "expires": "-1",
    "nel": "{\"report_to\":\"network-errors\",\"max_age\":86400,\"success_fraction\":0.001,\"failure_fraction\":1.0}",
    "p3p": "CP=\"DSP CUR OTPi IND OTRi ONL FIN\"",
    "pragma": "no-cache",
    "referrer-policy": "strict-origin-when-cross-origin",
    "report-to": "{\"group\":\"network-errors\",\"max_age\":86400,\"endpoints\":[{\"url\":\"https://identity.nel.measure.office.net/api/report?catId=GW+estsfd+san\"}]}",
    "strict-transport-security": "max-age=31536000; includeSubDomains",
    "x-content-type-options": "nosniff",
    "x-ms-ests-server": "2.1.11898.12 - EUS ProdSlices",
    "x-ms-request-id": "3ae4b0cf-229a-403f-8766-ae5a68971301"
   }
  },
  {
   "method": "POST",
<<<<<<< HEAD
   "url": "https://endpoint//text/analytics/v3.2-preview.1/entities/recognition/pii",
=======
   "url": "https://endpoint/text/analytics/v3.1/entities/recognition/pii",
>>>>>>> 26a069cc
   "query": {
    "stringIndexType": "Utf16CodeUnit"
   },
   "requestBody": "{\"documents\":[{\"id\":\"0\",\"text\":\"año SSN: 859-98-0987\",\"language\":\"en\"}]}",
   "status": 200,
   "response": "{\"documents\":[{\"redactedText\":\"año SSN: ***********\",\"id\":\"0\",\"entities\":[{\"text\":\"859-98-0987\",\"category\":\"USSocialSecurityNumber\",\"offset\":10,\"length\":11,\"confidenceScore\":0.65}],\"warnings\":[]}],\"errors\":[],\"modelVersion\":\"2021-01-15\"}",
   "responseHeaders": {
    "apim-request-id": "81854cbf-2d95-4215-810d-b79cc9621ae6",
    "content-type": "application/json; charset=utf-8",
    "csp-billing-usage": "CognitiveServices.TextAnalytics.BatchScoring=1,CognitiveServices.TextAnalytics.TextRecords=1",
    "date": "Tue, 03 Aug 2021 03:17:22 GMT",
    "strict-transport-security": "max-age=31536000; includeSubDomains; preload",
    "transfer-encoding": "chunked",
    "x-content-type-options": "nosniff",
    "x-envoy-upstream-service-time": "24"
   }
  }
 ],
 "uniqueTestInfo": {
  "uniqueName": {},
  "newDate": {}
 },
 "hash": "bd8f8e11c32bea3ce834804ae6e55eba"
}<|MERGE_RESOLUTION|>--- conflicted
+++ resolved
@@ -11,7 +11,7 @@
     "cache-control": "no-store, no-cache",
     "content-length": "1331",
     "content-type": "application/json; charset=utf-8",
-    "date": "Tue, 03 Aug 2021 03:17:22 GMT",
+    "date": "Tue, 03 Aug 2021 22:59:56 GMT",
     "expires": "-1",
     "nel": "{\"report_to\":\"network-errors\",\"max_age\":86400,\"success_fraction\":0.001,\"failure_fraction\":1.0}",
     "p3p": "CP=\"DSP CUR OTPi IND OTRi ONL FIN\"",
@@ -20,17 +20,13 @@
     "report-to": "{\"group\":\"network-errors\",\"max_age\":86400,\"endpoints\":[{\"url\":\"https://identity.nel.measure.office.net/api/report?catId=GW+estsfd+san\"}]}",
     "strict-transport-security": "max-age=31536000; includeSubDomains",
     "x-content-type-options": "nosniff",
-    "x-ms-ests-server": "2.1.11898.12 - EUS ProdSlices",
-    "x-ms-request-id": "3ae4b0cf-229a-403f-8766-ae5a68971301"
+    "x-ms-ests-server": "2.1.11898.12 - WUS2 ProdSlices",
+    "x-ms-request-id": "5d93eacb-7a5a-42b3-a528-9ba524703601"
    }
   },
   {
    "method": "POST",
-<<<<<<< HEAD
-   "url": "https://endpoint//text/analytics/v3.2-preview.1/entities/recognition/pii",
-=======
-   "url": "https://endpoint/text/analytics/v3.1/entities/recognition/pii",
->>>>>>> 26a069cc
+   "url": "https://endpoint/text/analytics/v3.2-preview.1/entities/recognition/pii",
    "query": {
     "stringIndexType": "Utf16CodeUnit"
    },
@@ -38,10 +34,10 @@
    "status": 200,
    "response": "{\"documents\":[{\"redactedText\":\"año SSN: ***********\",\"id\":\"0\",\"entities\":[{\"text\":\"859-98-0987\",\"category\":\"USSocialSecurityNumber\",\"offset\":10,\"length\":11,\"confidenceScore\":0.65}],\"warnings\":[]}],\"errors\":[],\"modelVersion\":\"2021-01-15\"}",
    "responseHeaders": {
-    "apim-request-id": "81854cbf-2d95-4215-810d-b79cc9621ae6",
+    "apim-request-id": "980ceac9-71a0-45a8-a46f-46e100a81c79",
     "content-type": "application/json; charset=utf-8",
     "csp-billing-usage": "CognitiveServices.TextAnalytics.BatchScoring=1,CognitiveServices.TextAnalytics.TextRecords=1",
-    "date": "Tue, 03 Aug 2021 03:17:22 GMT",
+    "date": "Tue, 03 Aug 2021 22:59:55 GMT",
     "strict-transport-security": "max-age=31536000; includeSubDomains; preload",
     "transfer-encoding": "chunked",
     "x-content-type-options": "nosniff",
