--- conflicted
+++ resolved
@@ -2,23 +2,19 @@
  "recordings": [
   {
    "method": "POST",
-<<<<<<< HEAD
-   "url": "https://endpoint//text/analytics/v3.2-preview.1/languages",
-=======
-   "url": "https://endpoint/text/analytics/v3.1/languages",
->>>>>>> 26a069cc
+   "url": "https://endpoint/text/analytics/v3.2-preview.1/languages",
    "query": {},
    "requestBody": "{\"documents\":[{\"id\":\"0\",\"text\":\"hello\",\"countryHint\":\"invalidcountry\"}]}",
    "status": 200,
    "response": "{\"documents\":[],\"errors\":[{\"id\":\"0\",\"error\":{\"code\":\"InvalidArgument\",\"message\":\"Invalid Country Hint.\",\"innererror\":{\"code\":\"InvalidCountryHint\",\"message\":\"Country hint is not valid. Please specify an ISO 3166-1 alpha-2 two letter country code.\"}}}],\"modelVersion\":\"2021-01-05\"}",
    "responseHeaders": {
-    "apim-request-id": "86c747b8-d896-4ce3-90fc-af4f6d4bb19d",
+    "apim-request-id": "51f7bcde-12fc-471b-8ba3-255f1392be52",
     "content-type": "application/json; charset=utf-8",
-    "date": "Tue, 03 Aug 2021 03:26:06 GMT",
+    "date": "Tue, 03 Aug 2021 22:52:52 GMT",
     "strict-transport-security": "max-age=31536000; includeSubDomains; preload",
     "transfer-encoding": "chunked",
     "x-content-type-options": "nosniff",
-    "x-envoy-upstream-service-time": "2"
+    "x-envoy-upstream-service-time": "3"
    }
   }
  ],
