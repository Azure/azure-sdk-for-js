--- conflicted
+++ resolved
@@ -2,20 +2,16 @@
  "recordings": [
   {
    "method": "POST",
-<<<<<<< HEAD
-   "url": "https://endpoint//text/analytics/v3.2-preview.1/languages",
-=======
-   "url": "https://endpoint/text/analytics/v3.1/languages",
->>>>>>> 26a069cc
+   "url": "https://endpoint/text/analytics/v3.2-preview.1/languages",
    "query": {},
    "requestBody": "{\"documents\":[{\"id\":\"0\",\"text\":\"impossible\",\"countryHint\":\"fr\"}]}",
    "status": 200,
    "response": "{\"documents\":[{\"id\":\"0\",\"detectedLanguage\":{\"name\":\"French\",\"iso6391Name\":\"fr\",\"confidenceScore\":1.0},\"warnings\":[]}],\"errors\":[],\"modelVersion\":\"2021-01-05\"}",
    "responseHeaders": {
-    "apim-request-id": "92f3fb4c-0cfe-43d0-98e6-9d8b948f35af",
+    "apim-request-id": "4dcb1736-b1c2-4e83-88a2-d300a1c5fe0a",
     "content-type": "application/json; charset=utf-8",
     "csp-billing-usage": "CognitiveServices.TextAnalytics.BatchScoring=1,CognitiveServices.TextAnalytics.TextRecords=1",
-    "date": "Tue, 03 Aug 2021 03:26:05 GMT",
+    "date": "Tue, 03 Aug 2021 22:52:52 GMT",
     "strict-transport-security": "max-age=31536000; includeSubDomains; preload",
     "transfer-encoding": "chunked",
     "x-content-type-options": "nosniff",
