{
 "recordings": [
  {
   "method": "POST",
<<<<<<< HEAD
   "url": "https://endpoint//text/analytics/v3.2-preview.1/entities/recognition/pii",
=======
   "url": "https://endpoint/text/analytics/v3.1/entities/recognition/pii",
>>>>>>> 26a069cc
   "query": {
    "stringIndexType": "TextElement_v8"
   },
   "requestBody": "{\"documents\":[{\"id\":\"0\",\"text\":\"año SSN: 859-98-0987\",\"language\":\"en\"}]}",
   "status": 200,
   "response": "{\"documents\":[{\"redactedText\":\"año SSN: ***********\",\"id\":\"0\",\"entities\":[{\"text\":\"859-98-0987\",\"category\":\"USSocialSecurityNumber\",\"offset\":9,\"length\":11,\"confidenceScore\":0.65}],\"warnings\":[]}],\"errors\":[],\"modelVersion\":\"2021-01-15\"}",
   "responseHeaders": {
    "apim-request-id": "34de6b25-79d0-43e8-bfbc-f816b294095b",
    "content-type": "application/json; charset=utf-8",
    "csp-billing-usage": "CognitiveServices.TextAnalytics.BatchScoring=1,CognitiveServices.TextAnalytics.TextRecords=1",
    "date": "Tue, 03 Aug 2021 03:26:11 GMT",
    "strict-transport-security": "max-age=31536000; includeSubDomains; preload",
    "transfer-encoding": "chunked",
    "x-content-type-options": "nosniff",
    "x-envoy-upstream-service-time": "26"
   }
  }
 ],
 "uniqueTestInfo": {
  "uniqueName": {},
  "newDate": {}
 },
 "hash": "c4168ce455743735cc3b0867596a0298"
}<|MERGE_RESOLUTION|>--- conflicted
+++ resolved
@@ -2,11 +2,7 @@
  "recordings": [
   {
    "method": "POST",
-<<<<<<< HEAD
-   "url": "https://endpoint//text/analytics/v3.2-preview.1/entities/recognition/pii",
-=======
-   "url": "https://endpoint/text/analytics/v3.1/entities/recognition/pii",
->>>>>>> 26a069cc
+   "url": "https://endpoint/text/analytics/v3.2-preview.1/entities/recognition/pii",
    "query": {
     "stringIndexType": "TextElement_v8"
    },
@@ -14,14 +10,14 @@
    "status": 200,
    "response": "{\"documents\":[{\"redactedText\":\"año SSN: ***********\",\"id\":\"0\",\"entities\":[{\"text\":\"859-98-0987\",\"category\":\"USSocialSecurityNumber\",\"offset\":9,\"length\":11,\"confidenceScore\":0.65}],\"warnings\":[]}],\"errors\":[],\"modelVersion\":\"2021-01-15\"}",
    "responseHeaders": {
-    "apim-request-id": "34de6b25-79d0-43e8-bfbc-f816b294095b",
+    "apim-request-id": "db71fec5-a7e0-4f53-911c-a56370d4df33",
     "content-type": "application/json; charset=utf-8",
     "csp-billing-usage": "CognitiveServices.TextAnalytics.BatchScoring=1,CognitiveServices.TextAnalytics.TextRecords=1",
-    "date": "Tue, 03 Aug 2021 03:26:11 GMT",
+    "date": "Tue, 03 Aug 2021 22:52:58 GMT",
     "strict-transport-security": "max-age=31536000; includeSubDomains; preload",
     "transfer-encoding": "chunked",
     "x-content-type-options": "nosniff",
-    "x-envoy-upstream-service-time": "26"
+    "x-envoy-upstream-service-time": "51"
    }
   }
  ],
