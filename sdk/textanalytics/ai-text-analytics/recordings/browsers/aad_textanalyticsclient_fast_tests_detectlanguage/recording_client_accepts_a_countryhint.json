--- conflicted
+++ resolved
@@ -11,7 +11,7 @@
     "cache-control": "no-store, no-cache",
     "content-length": "1331",
     "content-type": "application/json; charset=utf-8",
-    "date": "Tue, 03 Aug 2021 03:17:14 GMT",
+    "date": "Tue, 03 Aug 2021 22:59:43 GMT",
     "expires": "-1",
     "nel": "{\"report_to\":\"network-errors\",\"max_age\":86400,\"success_fraction\":0.001,\"failure_fraction\":1.0}",
     "p3p": "CP=\"DSP CUR OTPi IND OTRi ONL FIN\"",
@@ -21,29 +21,25 @@
     "strict-transport-security": "max-age=31536000; includeSubDomains",
     "x-content-type-options": "nosniff",
     "x-ms-ests-server": "2.1.11898.12 - SCUS ProdSlices",
-    "x-ms-request-id": "98a30451-3382-48ab-9037-61b1f6741a01"
+    "x-ms-request-id": "625e1c9c-49b0-458b-a690-839833c24a01"
    }
   },
   {
    "method": "POST",
-<<<<<<< HEAD
-   "url": "https://endpoint//text/analytics/v3.2-preview.1/languages",
-=======
-   "url": "https://endpoint/text/analytics/v3.1/languages",
->>>>>>> 26a069cc
+   "url": "https://endpoint/text/analytics/v3.2-preview.1/languages",
    "query": {},
    "requestBody": "{\"documents\":[{\"id\":\"0\",\"text\":\"impossible\",\"countryHint\":\"fr\"}]}",
    "status": 200,
    "response": "{\"documents\":[{\"id\":\"0\",\"detectedLanguage\":{\"name\":\"French\",\"iso6391Name\":\"fr\",\"confidenceScore\":1.0},\"warnings\":[]}],\"errors\":[],\"modelVersion\":\"2021-01-05\"}",
    "responseHeaders": {
-    "apim-request-id": "0d199d41-4993-4066-aa6e-3e538fcfc7ea",
+    "apim-request-id": "c1bef289-1743-4f5e-943d-82028a3a5f29",
     "content-type": "application/json; charset=utf-8",
     "csp-billing-usage": "CognitiveServices.TextAnalytics.BatchScoring=1,CognitiveServices.TextAnalytics.TextRecords=1",
-    "date": "Tue, 03 Aug 2021 03:17:14 GMT",
+    "date": "Tue, 03 Aug 2021 22:59:43 GMT",
     "strict-transport-security": "max-age=31536000; includeSubDomains; preload",
     "transfer-encoding": "chunked",
     "x-content-type-options": "nosniff",
-    "x-envoy-upstream-service-time": "7"
+    "x-envoy-upstream-service-time": "9"
    }
   }
  ],
