--- conflicted
+++ resolved
@@ -11,11 +11,7 @@
     "cache-control": "no-store, no-cache",
     "content-length": "1329",
     "content-type": "application/json; charset=utf-8",
-<<<<<<< HEAD
-    "date": "Tue, 01 Sep 2020 19:45:41 GMT",
-=======
-    "date": "Wed, 02 Sep 2020 15:01:14 GMT",
->>>>>>> 19375bff
+    "date": "Wed, 02 Sep 2020 16:06:51 GMT",
     "expires": "-1",
     "p3p": "CP=\"DSP CUR OTPi IND OTRi ONL FIN\"",
     "pragma": "no-cache",
@@ -23,40 +19,26 @@
     "strict-transport-security": "max-age=31536000; includeSubDomains",
     "x-content-type-options": "nosniff",
     "x-ms-ests-server": "2.1.10985.18 - CHI ProdSlices",
-<<<<<<< HEAD
-    "x-ms-request-id": "aa097d3b-17e1-4385-bb25-3fd710fa0300"
-=======
-    "x-ms-request-id": "632c9eab-ab15-44a5-bacc-42b7b10f2b00"
->>>>>>> 19375bff
+    "x-ms-request-id": "1abbcbc1-e681-46c5-b41a-db4ffc522d00"
    }
   },
   {
    "method": "POST",
    "url": "https://endpoint/text/analytics/v3.1-preview.1/entities/recognition/general",
    "query": {
-    "stringIndexType": "TextElements_v8"
+    "stringIndexType": "Utf16CodeUnit"
    },
    "requestBody": "{\"documents\":[{\"id\":\"0\",\"text\":\"This is some text, but it doesn't matter.\",\"language\":\"notalanguage\"}]}",
    "status": 200,
    "response": "{\"documents\":[],\"errors\":[{\"id\":\"0\",\"error\":{\"code\":\"InvalidArgument\",\"message\":\"Invalid Language Code.\",\"innererror\":{\"code\":\"UnsupportedLanguageCode\",\"message\":\"Invalid language code. Supported languages: ar,cs,da,de,en,es,fi,fr,hu,it,ja,ko,nl,no,pl,pt-BR,pt-PT,ru,sv,tr,zh-Hans\"}}}],\"modelVersion\":\"2020-04-01\"}",
    "responseHeaders": {
-<<<<<<< HEAD
-    "apim-request-id": "40bdc56c-3a57-4434-b6bb-1c6efeb7e930",
+    "apim-request-id": "61691f67-e87f-4f16-af82-70f311201d5f",
     "content-type": "application/json; charset=utf-8",
-    "date": "Tue, 01 Sep 2020 19:45:42 GMT",
-    "strict-transport-security": "max-age=31536000; includeSubDomains; preload",
-    "transfer-encoding": "chunked",
-    "x-content-type-options": "nosniff",
-    "x-envoy-upstream-service-time": "2"
-=======
-    "apim-request-id": "ee9cb4b4-514a-494e-98a0-869369cae250",
-    "content-type": "application/json; charset=utf-8",
-    "date": "Wed, 02 Sep 2020 15:01:15 GMT",
+    "date": "Wed, 02 Sep 2020 16:06:50 GMT",
     "strict-transport-security": "max-age=31536000; includeSubDomains; preload",
     "transfer-encoding": "chunked",
     "x-content-type-options": "nosniff",
     "x-envoy-upstream-service-time": "3"
->>>>>>> 19375bff
    }
   }
  ],
