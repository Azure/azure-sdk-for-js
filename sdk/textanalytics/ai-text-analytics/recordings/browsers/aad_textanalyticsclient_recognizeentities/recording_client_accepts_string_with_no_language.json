{
 "recordings": [
  {
   "method": "POST",
   "url": "https://login.microsoftonline.com/azure_tenant_id/oauth2/v2.0/token",
   "query": {},
   "requestBody": "response_type=token&grant_type=client_credentials&client_id=azure_client_id&client_secret=azure_client_secret&scope=https%3A%2F%2Fcognitiveservices.azure.com%2F.default",
   "status": 200,
   "response": "{\"token_type\":\"Bearer\",\"expires_in\":3599,\"ext_expires_in\":3599,\"access_token\":\"access_token\"}",
   "responseHeaders": {
    "cache-control": "no-store, no-cache",
    "content-length": "1329",
    "content-type": "application/json; charset=utf-8",
<<<<<<< HEAD
    "date": "Tue, 01 Sep 2020 19:45:40 GMT",
=======
    "date": "Wed, 02 Sep 2020 15:01:14 GMT",
>>>>>>> 19375bff
    "expires": "-1",
    "p3p": "CP=\"DSP CUR OTPi IND OTRi ONL FIN\"",
    "pragma": "no-cache",
    "referrer-policy": "strict-origin-when-cross-origin",
    "strict-transport-security": "max-age=31536000; includeSubDomains",
    "x-content-type-options": "nosniff",
    "x-ms-ests-server": "2.1.10985.18 - CHI ProdSlices",
<<<<<<< HEAD
    "x-ms-request-id": "b5dfec91-a175-4316-b508-046899830200"
=======
    "x-ms-request-id": "80044aad-0a0d-4e01-bc6f-fc44ba2f2800"
>>>>>>> 19375bff
   }
  },
  {
   "method": "POST",
   "url": "https://endpoint/text/analytics/v3.1-preview.1/entities/recognition/general",
   "query": {
    "stringIndexType": "TextElements_v8"
   },
   "requestBody": "{\"documents\":[{\"id\":\"0\",\"text\":\"I had a wonderful trip to Seattle last week and even visited the Space Needle 2 times!\",\"language\":\"en\"},{\"id\":\"1\",\"text\":\"Unfortunately, it rained during my entire trip to Seattle. I didn't even get to visit the Space Needle\",\"language\":\"en\"},{\"id\":\"2\",\"text\":\"I went to see a movie on Saturday and it was perfectly average, nothing more or less than I expected.\",\"language\":\"en\"},{\"id\":\"3\",\"text\":\"I didn't like the last book I read at all.\",\"language\":\"en\"}]}",
   "status": 200,
   "response": "{\"documents\":[{\"id\":\"0\",\"entities\":[{\"text\":\"Seattle\",\"category\":\"Location\",\"subcategory\":\"GPE\",\"offset\":26,\"length\":7,\"confidenceScore\":0.75},{\"text\":\"last week\",\"category\":\"DateTime\",\"subcategory\":\"DateRange\",\"offset\":34,\"length\":9,\"confidenceScore\":0.8},{\"text\":\"2\",\"category\":\"Quantity\",\"subcategory\":\"Number\",\"offset\":78,\"length\":1,\"confidenceScore\":0.8}],\"warnings\":[]},{\"id\":\"1\",\"entities\":[{\"text\":\"Seattle\",\"category\":\"Location\",\"subcategory\":\"GPE\",\"offset\":50,\"length\":7,\"confidenceScore\":0.74}],\"warnings\":[]},{\"id\":\"2\",\"entities\":[{\"text\":\"Saturday\",\"category\":\"DateTime\",\"subcategory\":\"Date\",\"offset\":25,\"length\":8,\"confidenceScore\":0.8}],\"warnings\":[]},{\"id\":\"3\",\"entities\":[],\"warnings\":[]}],\"errors\":[],\"modelVersion\":\"2020-04-01\"}",
   "responseHeaders": {
<<<<<<< HEAD
    "apim-request-id": "2e9985f8-4d29-4f7a-a8e0-b41135807d14",
    "content-type": "application/json; charset=utf-8",
    "csp-billing-usage": "CognitiveServices.TextAnalytics.BatchScoring=4",
    "date": "Tue, 01 Sep 2020 19:45:41 GMT",
    "strict-transport-security": "max-age=31536000; includeSubDomains; preload",
    "transfer-encoding": "chunked",
    "x-content-type-options": "nosniff",
    "x-envoy-upstream-service-time": "171"
=======
    "apim-request-id": "5f10ab5d-a64e-4a9a-b912-e0146587322c",
    "content-type": "application/json; charset=utf-8",
    "csp-billing-usage": "CognitiveServices.TextAnalytics.BatchScoring=4",
    "date": "Wed, 02 Sep 2020 15:01:14 GMT",
    "strict-transport-security": "max-age=31536000; includeSubDomains; preload",
    "transfer-encoding": "chunked",
    "x-content-type-options": "nosniff",
    "x-envoy-upstream-service-time": "121"
>>>>>>> 19375bff
   }
  }
 ],
 "uniqueTestInfo": {
  "uniqueName": {},
  "newDate": {}
 },
 "hash": "454785cb842962f62490423cf8ec175c"
}<|MERGE_RESOLUTION|>--- conflicted
+++ resolved
@@ -11,11 +11,7 @@
     "cache-control": "no-store, no-cache",
     "content-length": "1329",
     "content-type": "application/json; charset=utf-8",
-<<<<<<< HEAD
-    "date": "Tue, 01 Sep 2020 19:45:40 GMT",
-=======
-    "date": "Wed, 02 Sep 2020 15:01:14 GMT",
->>>>>>> 19375bff
+    "date": "Wed, 02 Sep 2020 16:06:50 GMT",
     "expires": "-1",
     "p3p": "CP=\"DSP CUR OTPi IND OTRi ONL FIN\"",
     "pragma": "no-cache",
@@ -23,42 +19,27 @@
     "strict-transport-security": "max-age=31536000; includeSubDomains",
     "x-content-type-options": "nosniff",
     "x-ms-ests-server": "2.1.10985.18 - CHI ProdSlices",
-<<<<<<< HEAD
-    "x-ms-request-id": "b5dfec91-a175-4316-b508-046899830200"
-=======
-    "x-ms-request-id": "80044aad-0a0d-4e01-bc6f-fc44ba2f2800"
->>>>>>> 19375bff
+    "x-ms-request-id": "d19afb2b-15dd-4b48-8382-14ddb9392800"
    }
   },
   {
    "method": "POST",
    "url": "https://endpoint/text/analytics/v3.1-preview.1/entities/recognition/general",
    "query": {
-    "stringIndexType": "TextElements_v8"
+    "stringIndexType": "Utf16CodeUnit"
    },
    "requestBody": "{\"documents\":[{\"id\":\"0\",\"text\":\"I had a wonderful trip to Seattle last week and even visited the Space Needle 2 times!\",\"language\":\"en\"},{\"id\":\"1\",\"text\":\"Unfortunately, it rained during my entire trip to Seattle. I didn't even get to visit the Space Needle\",\"language\":\"en\"},{\"id\":\"2\",\"text\":\"I went to see a movie on Saturday and it was perfectly average, nothing more or less than I expected.\",\"language\":\"en\"},{\"id\":\"3\",\"text\":\"I didn't like the last book I read at all.\",\"language\":\"en\"}]}",
    "status": 200,
    "response": "{\"documents\":[{\"id\":\"0\",\"entities\":[{\"text\":\"Seattle\",\"category\":\"Location\",\"subcategory\":\"GPE\",\"offset\":26,\"length\":7,\"confidenceScore\":0.75},{\"text\":\"last week\",\"category\":\"DateTime\",\"subcategory\":\"DateRange\",\"offset\":34,\"length\":9,\"confidenceScore\":0.8},{\"text\":\"2\",\"category\":\"Quantity\",\"subcategory\":\"Number\",\"offset\":78,\"length\":1,\"confidenceScore\":0.8}],\"warnings\":[]},{\"id\":\"1\",\"entities\":[{\"text\":\"Seattle\",\"category\":\"Location\",\"subcategory\":\"GPE\",\"offset\":50,\"length\":7,\"confidenceScore\":0.74}],\"warnings\":[]},{\"id\":\"2\",\"entities\":[{\"text\":\"Saturday\",\"category\":\"DateTime\",\"subcategory\":\"Date\",\"offset\":25,\"length\":8,\"confidenceScore\":0.8}],\"warnings\":[]},{\"id\":\"3\",\"entities\":[],\"warnings\":[]}],\"errors\":[],\"modelVersion\":\"2020-04-01\"}",
    "responseHeaders": {
-<<<<<<< HEAD
-    "apim-request-id": "2e9985f8-4d29-4f7a-a8e0-b41135807d14",
+    "apim-request-id": "a3a647a9-fc54-448f-a206-6b2faae23b23",
     "content-type": "application/json; charset=utf-8",
     "csp-billing-usage": "CognitiveServices.TextAnalytics.BatchScoring=4",
-    "date": "Tue, 01 Sep 2020 19:45:41 GMT",
+    "date": "Wed, 02 Sep 2020 16:06:50 GMT",
     "strict-transport-security": "max-age=31536000; includeSubDomains; preload",
     "transfer-encoding": "chunked",
     "x-content-type-options": "nosniff",
-    "x-envoy-upstream-service-time": "171"
-=======
-    "apim-request-id": "5f10ab5d-a64e-4a9a-b912-e0146587322c",
-    "content-type": "application/json; charset=utf-8",
-    "csp-billing-usage": "CognitiveServices.TextAnalytics.BatchScoring=4",
-    "date": "Wed, 02 Sep 2020 15:01:14 GMT",
-    "strict-transport-security": "max-age=31536000; includeSubDomains; preload",
-    "transfer-encoding": "chunked",
-    "x-content-type-options": "nosniff",
-    "x-envoy-upstream-service-time": "121"
->>>>>>> 19375bff
+    "x-envoy-upstream-service-time": "141"
    }
   }
  ],
