--- conflicted
+++ resolved
@@ -11,24 +11,15 @@
     "cache-control": "no-cache, no-store",
     "content-length": "1417",
     "content-type": "application/json; charset=utf-8",
-<<<<<<< HEAD
-    "date": "Mon, 10 Aug 2020 21:16:01 GMT",
-=======
-    "date": "Tue, 04 Aug 2020 18:11:23 GMT",
->>>>>>> 2fd3e527
+    "date": "Tue, 11 Aug 2020 14:18:58 GMT",
     "expires": "-1",
     "p3p": "CP=\"DSP CUR OTPi IND OTRi ONL FIN\"",
     "pragma": "no-cache",
     "referrer-policy": "strict-origin-when-cross-origin",
     "strict-transport-security": "max-age=31536000; includeSubDomains",
     "x-content-type-options": "nosniff",
-<<<<<<< HEAD
     "x-ms-ests-server": "2.1.10922.14 - CHI ProdSlices",
-    "x-ms-request-id": "4bb7b3c5-61ce-4586-ada4-5cb2158cae00"
-=======
-    "x-ms-ests-server": "2.1.10897.16 - CHI ProdSlices",
-    "x-ms-request-id": "f71a9756-d73f-44a8-aa8b-93108c103500"
->>>>>>> 2fd3e527
+    "x-ms-request-id": "45e94439-6809-4fb7-bfe5-65824d5ece00"
    }
   },
   {
@@ -39,25 +30,14 @@
    "status": 200,
    "response": "{\"documents\":[{\"id\":\"0\",\"entities\":[{\"text\":\"Seattle\",\"category\":\"Location\",\"subcategory\":\"GPE\",\"offset\":26,\"length\":7,\"confidenceScore\":0.75},{\"text\":\"last week\",\"category\":\"DateTime\",\"subcategory\":\"DateRange\",\"offset\":34,\"length\":9,\"confidenceScore\":0.8},{\"text\":\"2\",\"category\":\"Quantity\",\"subcategory\":\"Number\",\"offset\":78,\"length\":1,\"confidenceScore\":0.8}],\"warnings\":[]},{\"id\":\"1\",\"entities\":[{\"text\":\"Seattle\",\"category\":\"Location\",\"subcategory\":\"GPE\",\"offset\":50,\"length\":7,\"confidenceScore\":0.74}],\"warnings\":[]},{\"id\":\"2\",\"entities\":[{\"text\":\"Saturday\",\"category\":\"DateTime\",\"subcategory\":\"Date\",\"offset\":25,\"length\":8,\"confidenceScore\":0.8}],\"warnings\":[]},{\"id\":\"3\",\"entities\":[],\"warnings\":[]}],\"errors\":[],\"modelVersion\":\"2020-04-01\"}",
    "responseHeaders": {
-<<<<<<< HEAD
-    "apim-request-id": "d34b549a-d97a-457e-8cd5-88703f28fd85",
+    "apim-request-id": "0869fdf2-d1b0-457e-8dd0-540ba1ff0283",
     "content-type": "application/json; charset=utf-8",
     "csp-billing-usage": "CognitiveServices.TextAnalytics.BatchScoring=4",
-    "date": "Mon, 10 Aug 2020 21:16:02 GMT",
+    "date": "Tue, 11 Aug 2020 14:18:58 GMT",
     "strict-transport-security": "max-age=31536000; includeSubDomains; preload",
     "transfer-encoding": "chunked",
     "x-content-type-options": "nosniff",
-    "x-envoy-upstream-service-time": "153"
-=======
-    "apim-request-id": "53f7a0ac-d9d8-4ab2-a81a-4dfb215ae6e2",
-    "content-type": "application/json; charset=utf-8",
-    "csp-billing-usage": "CognitiveServices.TextAnalytics.BatchScoring=4",
-    "date": "Tue, 04 Aug 2020 18:11:23 GMT",
-    "strict-transport-security": "max-age=31536000; includeSubDomains; preload",
-    "transfer-encoding": "chunked",
-    "x-content-type-options": "nosniff",
-    "x-envoy-upstream-service-time": "126"
->>>>>>> 2fd3e527
+    "x-envoy-upstream-service-time": "115"
    }
   }
  ],
