{
 "recordings": [
  {
   "method": "POST",
   "url": "https://login.microsoftonline.com/azure_tenant_id/oauth2/v2.0/token",
   "query": {},
   "requestBody": "response_type=token&grant_type=client_credentials&client_id=azure_client_id&client_secret=azure_client_secret&scope=https%3A%2F%2Fcognitiveservices.azure.com%2F.default",
   "status": 200,
   "response": "{\"token_type\":\"Bearer\",\"expires_in\":3599,\"ext_expires_in\":3599,\"access_token\":\"access_token\"}",
   "responseHeaders": {
    "cache-control": "no-cache, no-store",
    "content-length": "1417",
    "content-type": "application/json; charset=utf-8",
<<<<<<< HEAD
    "date": "Mon, 10 Aug 2020 21:16:01 GMT",
=======
    "date": "Tue, 04 Aug 2020 18:11:24 GMT",
>>>>>>> 2fd3e527
    "expires": "-1",
    "p3p": "CP=\"DSP CUR OTPi IND OTRi ONL FIN\"",
    "pragma": "no-cache",
    "referrer-policy": "strict-origin-when-cross-origin",
    "strict-transport-security": "max-age=31536000; includeSubDomains",
    "x-content-type-options": "nosniff",
<<<<<<< HEAD
    "x-ms-ests-server": "2.1.10922.14 - CHI ProdSlices",
    "x-ms-request-id": "9c8717a0-9701-4129-a2e2-f5c54a43da00"
=======
    "x-ms-ests-server": "2.1.10897.16 - CHI ProdSlices",
    "x-ms-request-id": "50a76a6e-5d51-4dce-8914-d3b3bec03300"
>>>>>>> 2fd3e527
   }
  },
  {
   "method": "POST",
   "url": "https://endpoint/text/analytics/v3.1-preview.1/entities/recognition/general",
   "query": {},
   "requestBody": "{\"documents\":[{\"id\":\"0\",\"text\":\"I had a wonderful trip to Seattle last week and even visited the Space Needle 2 times!\",\"language\":\"en\"},{\"id\":\"1\",\"text\":\"Unfortunately, it rained during my entire trip to Seattle. I didn't even get to visit the Space Needle\",\"language\":\"en\"},{\"id\":\"2\",\"text\":\"I went to see a movie on Saturday and it was perfectly average, nothing more or less than I expected.\",\"language\":\"en\"},{\"id\":\"3\",\"text\":\"I didn't like the last book I read at all.\",\"language\":\"en\"}]}",
   "status": 200,
   "response": "{\"documents\":[{\"id\":\"0\",\"entities\":[{\"text\":\"Seattle\",\"category\":\"Location\",\"subcategory\":\"GPE\",\"offset\":26,\"length\":7,\"confidenceScore\":0.75},{\"text\":\"last week\",\"category\":\"DateTime\",\"subcategory\":\"DateRange\",\"offset\":34,\"length\":9,\"confidenceScore\":0.8},{\"text\":\"2\",\"category\":\"Quantity\",\"subcategory\":\"Number\",\"offset\":78,\"length\":1,\"confidenceScore\":0.8}],\"warnings\":[]},{\"id\":\"1\",\"entities\":[{\"text\":\"Seattle\",\"category\":\"Location\",\"subcategory\":\"GPE\",\"offset\":50,\"length\":7,\"confidenceScore\":0.74}],\"warnings\":[]},{\"id\":\"2\",\"entities\":[{\"text\":\"Saturday\",\"category\":\"DateTime\",\"subcategory\":\"Date\",\"offset\":25,\"length\":8,\"confidenceScore\":0.8}],\"warnings\":[]},{\"id\":\"3\",\"entities\":[],\"warnings\":[]}],\"errors\":[],\"modelVersion\":\"2020-04-01\"}",
   "responseHeaders": {
<<<<<<< HEAD
    "apim-request-id": "9f56a2c2-9796-40c2-a561-2d801c07e736",
    "content-type": "application/json; charset=utf-8",
    "csp-billing-usage": "CognitiveServices.TextAnalytics.BatchScoring=4",
    "date": "Mon, 10 Aug 2020 21:16:02 GMT",
    "strict-transport-security": "max-age=31536000; includeSubDomains; preload",
    "transfer-encoding": "chunked",
    "x-content-type-options": "nosniff",
    "x-envoy-upstream-service-time": "117"
=======
    "apim-request-id": "58ad7c7d-feb8-46cd-89f1-e27411aae69d",
    "content-type": "application/json; charset=utf-8",
    "csp-billing-usage": "CognitiveServices.TextAnalytics.BatchScoring=4",
    "date": "Tue, 04 Aug 2020 18:11:24 GMT",
    "strict-transport-security": "max-age=31536000; includeSubDomains; preload",
    "transfer-encoding": "chunked",
    "x-content-type-options": "nosniff",
    "x-envoy-upstream-service-time": "118"
>>>>>>> 2fd3e527
   }
  }
 ],
 "uniqueTestInfo": {
  "uniqueName": {},
  "newDate": {}
 },
 "hash": "629a43c9c671479faaa1c0e921d0d443"
}<|MERGE_RESOLUTION|>--- conflicted
+++ resolved
@@ -11,24 +11,15 @@
     "cache-control": "no-cache, no-store",
     "content-length": "1417",
     "content-type": "application/json; charset=utf-8",
-<<<<<<< HEAD
-    "date": "Mon, 10 Aug 2020 21:16:01 GMT",
-=======
-    "date": "Tue, 04 Aug 2020 18:11:24 GMT",
->>>>>>> 2fd3e527
+    "date": "Tue, 11 Aug 2020 14:18:59 GMT",
     "expires": "-1",
     "p3p": "CP=\"DSP CUR OTPi IND OTRi ONL FIN\"",
     "pragma": "no-cache",
     "referrer-policy": "strict-origin-when-cross-origin",
     "strict-transport-security": "max-age=31536000; includeSubDomains",
     "x-content-type-options": "nosniff",
-<<<<<<< HEAD
     "x-ms-ests-server": "2.1.10922.14 - CHI ProdSlices",
-    "x-ms-request-id": "9c8717a0-9701-4129-a2e2-f5c54a43da00"
-=======
-    "x-ms-ests-server": "2.1.10897.16 - CHI ProdSlices",
-    "x-ms-request-id": "50a76a6e-5d51-4dce-8914-d3b3bec03300"
->>>>>>> 2fd3e527
+    "x-ms-request-id": "d1771e59-615a-4b20-9d11-d6a54cd8e900"
    }
   },
   {
@@ -39,25 +30,14 @@
    "status": 200,
    "response": "{\"documents\":[{\"id\":\"0\",\"entities\":[{\"text\":\"Seattle\",\"category\":\"Location\",\"subcategory\":\"GPE\",\"offset\":26,\"length\":7,\"confidenceScore\":0.75},{\"text\":\"last week\",\"category\":\"DateTime\",\"subcategory\":\"DateRange\",\"offset\":34,\"length\":9,\"confidenceScore\":0.8},{\"text\":\"2\",\"category\":\"Quantity\",\"subcategory\":\"Number\",\"offset\":78,\"length\":1,\"confidenceScore\":0.8}],\"warnings\":[]},{\"id\":\"1\",\"entities\":[{\"text\":\"Seattle\",\"category\":\"Location\",\"subcategory\":\"GPE\",\"offset\":50,\"length\":7,\"confidenceScore\":0.74}],\"warnings\":[]},{\"id\":\"2\",\"entities\":[{\"text\":\"Saturday\",\"category\":\"DateTime\",\"subcategory\":\"Date\",\"offset\":25,\"length\":8,\"confidenceScore\":0.8}],\"warnings\":[]},{\"id\":\"3\",\"entities\":[],\"warnings\":[]}],\"errors\":[],\"modelVersion\":\"2020-04-01\"}",
    "responseHeaders": {
-<<<<<<< HEAD
-    "apim-request-id": "9f56a2c2-9796-40c2-a561-2d801c07e736",
+    "apim-request-id": "7d9f58be-5482-430b-bc15-8c7ccf81f1c2",
     "content-type": "application/json; charset=utf-8",
     "csp-billing-usage": "CognitiveServices.TextAnalytics.BatchScoring=4",
-    "date": "Mon, 10 Aug 2020 21:16:02 GMT",
+    "date": "Tue, 11 Aug 2020 14:18:59 GMT",
     "strict-transport-security": "max-age=31536000; includeSubDomains; preload",
     "transfer-encoding": "chunked",
     "x-content-type-options": "nosniff",
-    "x-envoy-upstream-service-time": "117"
-=======
-    "apim-request-id": "58ad7c7d-feb8-46cd-89f1-e27411aae69d",
-    "content-type": "application/json; charset=utf-8",
-    "csp-billing-usage": "CognitiveServices.TextAnalytics.BatchScoring=4",
-    "date": "Tue, 04 Aug 2020 18:11:24 GMT",
-    "strict-transport-security": "max-age=31536000; includeSubDomains; preload",
-    "transfer-encoding": "chunked",
-    "x-content-type-options": "nosniff",
-    "x-envoy-upstream-service-time": "118"
->>>>>>> 2fd3e527
+    "x-envoy-upstream-service-time": "128"
    }
   }
  ],
