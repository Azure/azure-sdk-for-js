{
 "recordings": [
  {
   "method": "POST",
   "url": "https://login.microsoftonline.com/azure_tenant_id/oauth2/v2.0/token",
   "query": {},
   "requestBody": "response_type=token&grant_type=client_credentials&client_id=azure_client_id&client_secret=azure_client_secret&scope=https%3A%2F%2Fcognitiveservices.azure.com%2F.default",
   "status": 200,
   "response": "{\"token_type\":\"Bearer\",\"expires_in\":3599,\"ext_expires_in\":3599,\"access_token\":\"access_token\"}",
   "responseHeaders": {
    "cache-control": "no-store, no-cache",
    "content-length": "1329",
    "content-type": "application/json; charset=utf-8",
<<<<<<< HEAD
    "date": "Tue, 01 Sep 2020 19:45:42 GMT",
=======
    "date": "Wed, 02 Sep 2020 15:01:15 GMT",
>>>>>>> 19375bff
    "expires": "-1",
    "p3p": "CP=\"DSP CUR OTPi IND OTRi ONL FIN\"",
    "pragma": "no-cache",
    "referrer-policy": "strict-origin-when-cross-origin",
    "strict-transport-security": "max-age=31536000; includeSubDomains",
    "x-content-type-options": "nosniff",
    "x-ms-ests-server": "2.1.10985.18 - CHI ProdSlices",
<<<<<<< HEAD
    "x-ms-request-id": "e6b75597-c80b-4b9b-a6cf-911d1e750200"
=======
    "x-ms-request-id": "0412c45b-52b5-4eb3-a211-aeb320912700"
>>>>>>> 19375bff
   }
  },
  {
   "method": "POST",
   "url": "https://endpoint/text/analytics/v3.1-preview.1/entities/recognition/general",
   "query": {
    "stringIndexType": "TextElements_v8"
   },
   "requestBody": "{\"documents\":[{\"id\":\"1\",\"text\":\"I had a wonderful trip to Seattle last week and even visited the Space Needle 2 times!\",\"language\":\"en\"},{\"id\":\"2\",\"text\":\"Unfortunately, it rained during my entire trip to Seattle. I didn't even get to visit the Space Needle\",\"language\":\"en\"},{\"id\":\"3\",\"text\":\"I went to see a movie on Saturday and it was perfectly average, nothing more or less than I expected.\",\"language\":\"en\"},{\"id\":\"4\",\"text\":\"I didn't like the last book I read at all.\",\"language\":\"en\"},{\"id\":\"5\",\"text\":\"Los caminos que llevan hasta Monte Rainier son espectaculares y hermosos.\",\"language\":\"es\"},{\"id\":\"6\",\"text\":\"La carretera estaba atascada. Había mucho tráfico el día de ayer.\",\"language\":\"es\"}]}",
   "status": 400,
   "response": "{\"error\":{\"code\":\"InvalidRequest\",\"message\":\"Invalid document in request.\",\"innererror\":{\"code\":\"InvalidDocumentBatch\",\"message\":\"Batch request contains too many records. Max 5 records are permitted.\"}}}",
   "responseHeaders": {
<<<<<<< HEAD
    "apim-request-id": "04be6060-d938-4c19-843e-2e34f3f67ef5",
    "content-type": "application/json; charset=utf-8",
    "date": "Tue, 01 Sep 2020 19:45:42 GMT",
    "strict-transport-security": "max-age=31536000; includeSubDomains; preload",
    "transfer-encoding": "chunked",
    "x-content-type-options": "nosniff",
    "x-envoy-upstream-service-time": "5"
=======
    "apim-request-id": "50217ea3-490c-49c2-880e-4822a1de89a4",
    "content-type": "application/json; charset=utf-8",
    "date": "Wed, 02 Sep 2020 15:01:15 GMT",
    "strict-transport-security": "max-age=31536000; includeSubDomains; preload",
    "transfer-encoding": "chunked",
    "x-content-type-options": "nosniff",
    "x-envoy-upstream-service-time": "6"
>>>>>>> 19375bff
   }
  }
 ],
 "uniqueTestInfo": {
  "uniqueName": {},
  "newDate": {}
 },
 "hash": "7fe349e7ec672d7cba2f16dc30ec2d59"
}<|MERGE_RESOLUTION|>--- conflicted
+++ resolved
@@ -11,11 +11,7 @@
     "cache-control": "no-store, no-cache",
     "content-length": "1329",
     "content-type": "application/json; charset=utf-8",
-<<<<<<< HEAD
-    "date": "Tue, 01 Sep 2020 19:45:42 GMT",
-=======
-    "date": "Wed, 02 Sep 2020 15:01:15 GMT",
->>>>>>> 19375bff
+    "date": "Wed, 02 Sep 2020 16:06:51 GMT",
     "expires": "-1",
     "p3p": "CP=\"DSP CUR OTPi IND OTRi ONL FIN\"",
     "pragma": "no-cache",
@@ -23,40 +19,26 @@
     "strict-transport-security": "max-age=31536000; includeSubDomains",
     "x-content-type-options": "nosniff",
     "x-ms-ests-server": "2.1.10985.18 - CHI ProdSlices",
-<<<<<<< HEAD
-    "x-ms-request-id": "e6b75597-c80b-4b9b-a6cf-911d1e750200"
-=======
-    "x-ms-request-id": "0412c45b-52b5-4eb3-a211-aeb320912700"
->>>>>>> 19375bff
+    "x-ms-request-id": "2d262660-e108-4bd7-91b1-ef357f702600"
    }
   },
   {
    "method": "POST",
    "url": "https://endpoint/text/analytics/v3.1-preview.1/entities/recognition/general",
    "query": {
-    "stringIndexType": "TextElements_v8"
+    "stringIndexType": "Utf16CodeUnit"
    },
    "requestBody": "{\"documents\":[{\"id\":\"1\",\"text\":\"I had a wonderful trip to Seattle last week and even visited the Space Needle 2 times!\",\"language\":\"en\"},{\"id\":\"2\",\"text\":\"Unfortunately, it rained during my entire trip to Seattle. I didn't even get to visit the Space Needle\",\"language\":\"en\"},{\"id\":\"3\",\"text\":\"I went to see a movie on Saturday and it was perfectly average, nothing more or less than I expected.\",\"language\":\"en\"},{\"id\":\"4\",\"text\":\"I didn't like the last book I read at all.\",\"language\":\"en\"},{\"id\":\"5\",\"text\":\"Los caminos que llevan hasta Monte Rainier son espectaculares y hermosos.\",\"language\":\"es\"},{\"id\":\"6\",\"text\":\"La carretera estaba atascada. Había mucho tráfico el día de ayer.\",\"language\":\"es\"}]}",
    "status": 400,
    "response": "{\"error\":{\"code\":\"InvalidRequest\",\"message\":\"Invalid document in request.\",\"innererror\":{\"code\":\"InvalidDocumentBatch\",\"message\":\"Batch request contains too many records. Max 5 records are permitted.\"}}}",
    "responseHeaders": {
-<<<<<<< HEAD
-    "apim-request-id": "04be6060-d938-4c19-843e-2e34f3f67ef5",
+    "apim-request-id": "e9addc20-6e08-4b0d-927d-46164757315e",
     "content-type": "application/json; charset=utf-8",
-    "date": "Tue, 01 Sep 2020 19:45:42 GMT",
-    "strict-transport-security": "max-age=31536000; includeSubDomains; preload",
-    "transfer-encoding": "chunked",
-    "x-content-type-options": "nosniff",
-    "x-envoy-upstream-service-time": "5"
-=======
-    "apim-request-id": "50217ea3-490c-49c2-880e-4822a1de89a4",
-    "content-type": "application/json; charset=utf-8",
-    "date": "Wed, 02 Sep 2020 15:01:15 GMT",
+    "date": "Wed, 02 Sep 2020 16:06:52 GMT",
     "strict-transport-security": "max-age=31536000; includeSubDomains; preload",
     "transfer-encoding": "chunked",
     "x-content-type-options": "nosniff",
     "x-envoy-upstream-service-time": "6"
->>>>>>> 19375bff
    }
   }
  ],
