--- conflicted
+++ resolved
@@ -2,11 +2,7 @@
  "recordings": [
   {
    "method": "POST",
-<<<<<<< HEAD
-   "url": "https://endpoint//text/analytics/v3.2-preview.1/entities/linking",
-=======
-   "url": "https://endpoint/text/analytics/v3.1/entities/linking",
->>>>>>> 26a069cc
+   "url": "https://endpoint/text/analytics/v3.2-preview.1/entities/linking",
    "query": {
     "stringIndexType": "Utf16CodeUnit"
    },
@@ -14,13 +10,13 @@
    "status": 200,
    "response": "{\"documents\":[],\"errors\":[{\"id\":\"0\",\"error\":{\"code\":\"InvalidArgument\",\"message\":\"Invalid Language Code.\",\"innererror\":{\"code\":\"UnsupportedLanguageCode\",\"message\":\"Invalid language code. Supported languages: en,es. For additional details see https://aka.ms/text-analytics/language-support?tabs=named-entity-recognition\"}}}],\"modelVersion\":\"2021-06-01\"}",
    "responseHeaders": {
-    "apim-request-id": "529822f8-4407-4ff3-a830-350dae4c4863",
+    "apim-request-id": "633661ed-5062-4603-a597-a515b829ebab",
     "content-type": "application/json; charset=utf-8",
-    "date": "Tue, 03 Aug 2021 03:26:08 GMT",
+    "date": "Tue, 03 Aug 2021 22:52:55 GMT",
     "strict-transport-security": "max-age=31536000; includeSubDomains; preload",
     "transfer-encoding": "chunked",
     "x-content-type-options": "nosniff",
-    "x-envoy-upstream-service-time": "2"
+    "x-envoy-upstream-service-time": "3"
    }
   }
  ],
