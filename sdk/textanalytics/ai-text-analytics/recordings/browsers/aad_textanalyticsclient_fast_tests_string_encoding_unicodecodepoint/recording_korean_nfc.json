--- conflicted
+++ resolved
@@ -11,7 +11,7 @@
     "cache-control": "no-store, no-cache",
     "content-length": "1331",
     "content-type": "application/json; charset=utf-8",
-    "date": "Tue, 03 Aug 2021 03:17:25 GMT",
+    "date": "Tue, 03 Aug 2021 23:00:00 GMT",
     "expires": "-1",
     "nel": "{\"report_to\":\"network-errors\",\"max_age\":86400,\"success_fraction\":0.001,\"failure_fraction\":1.0}",
     "p3p": "CP=\"DSP CUR OTPi IND OTRi ONL FIN\"",
@@ -21,16 +21,12 @@
     "strict-transport-security": "max-age=31536000; includeSubDomains",
     "x-content-type-options": "nosniff",
     "x-ms-ests-server": "2.1.11898.12 - WUS2 ProdSlices",
-    "x-ms-request-id": "800347a9-497b-4c7c-8dd3-16fa1f5def00"
+    "x-ms-request-id": "5d93eacb-7a5a-42b3-a528-9ba513713601"
    }
   },
   {
    "method": "POST",
-<<<<<<< HEAD
-   "url": "https://endpoint//text/analytics/v3.2-preview.1/entities/recognition/pii",
-=======
-   "url": "https://endpoint/text/analytics/v3.1/entities/recognition/pii",
->>>>>>> 26a069cc
+   "url": "https://endpoint/text/analytics/v3.2-preview.1/entities/recognition/pii",
    "query": {
     "stringIndexType": "UnicodeCodePoint"
    },
@@ -38,14 +34,14 @@
    "status": 200,
    "response": "{\"documents\":[{\"redactedText\":\"아가 SSN: ***********\",\"id\":\"0\",\"entities\":[{\"text\":\"859-98-0987\",\"category\":\"USSocialSecurityNumber\",\"offset\":8,\"length\":11,\"confidenceScore\":0.65}],\"warnings\":[]}],\"errors\":[],\"modelVersion\":\"2021-01-15\"}",
    "responseHeaders": {
-    "apim-request-id": "f48cf99b-0af4-43f9-9c5d-04c447def51a",
+    "apim-request-id": "580b406b-e6ad-4548-9256-3797e319106b",
     "content-type": "application/json; charset=utf-8",
     "csp-billing-usage": "CognitiveServices.TextAnalytics.BatchScoring=1,CognitiveServices.TextAnalytics.TextRecords=1",
-    "date": "Tue, 03 Aug 2021 03:17:25 GMT",
+    "date": "Tue, 03 Aug 2021 22:59:59 GMT",
     "strict-transport-security": "max-age=31536000; includeSubDomains; preload",
     "transfer-encoding": "chunked",
     "x-content-type-options": "nosniff",
-    "x-envoy-upstream-service-time": "28"
+    "x-envoy-upstream-service-time": "27"
    }
   }
  ],
