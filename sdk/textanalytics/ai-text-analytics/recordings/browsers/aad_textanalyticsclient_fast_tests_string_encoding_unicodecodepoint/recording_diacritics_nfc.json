{
 "recordings": [
  {
   "method": "POST",
   "url": "https://login.microsoftonline.com/88888888-8888-8888-8888-888888888888/oauth2/v2.0/token",
   "query": {},
   "requestBody": "response_type=token&grant_type=client_credentials&client_id=azure_client_id&client_secret=azure_client_secret&scope=https%3A%2F%2Fsanitized%2F",
   "status": 200,
   "response": "{\"token_type\":\"Bearer\",\"expires_in\":86399,\"ext_expires_in\":86399,\"access_token\":\"access_token\"}",
   "responseHeaders": {
    "cache-control": "no-store, no-cache",
    "content-length": "1331",
    "content-type": "application/json; charset=utf-8",
    "date": "Tue, 03 Aug 2021 03:17:24 GMT",
    "expires": "-1",
    "nel": "{\"report_to\":\"network-errors\",\"max_age\":86400,\"success_fraction\":0.001,\"failure_fraction\":1.0}",
    "p3p": "CP=\"DSP CUR OTPi IND OTRi ONL FIN\"",
    "pragma": "no-cache",
    "referrer-policy": "strict-origin-when-cross-origin",
    "report-to": "{\"group\":\"network-errors\",\"max_age\":86400,\"endpoints\":[{\"url\":\"https://identity.nel.measure.office.net/api/report?catId=GW+estsfd+san\"}]}",
    "strict-transport-security": "max-age=31536000; includeSubDomains",
    "x-content-type-options": "nosniff",
    "x-ms-ests-server": "2.1.11898.12 - SCUS ProdSlices",
    "x-ms-request-id": "52fb3143-8406-45a6-bf28-0e3c247a1701"
   }
  },
  {
   "method": "POST",
<<<<<<< HEAD
   "url": "https://endpoint//text/analytics/v3.2-preview.1/entities/recognition/pii",
=======
   "url": "https://endpoint/text/analytics/v3.1/entities/recognition/pii",
>>>>>>> 26a069cc
   "query": {
    "stringIndexType": "UnicodeCodePoint"
   },
   "requestBody": "{\"documents\":[{\"id\":\"0\",\"text\":\"año SSN: 859-98-0987\",\"language\":\"en\"}]}",
   "status": 200,
   "response": "{\"documents\":[{\"redactedText\":\"año SSN: ***********\",\"id\":\"0\",\"entities\":[{\"text\":\"859-98-0987\",\"category\":\"USSocialSecurityNumber\",\"offset\":9,\"length\":11,\"confidenceScore\":0.65}],\"warnings\":[]}],\"errors\":[],\"modelVersion\":\"2021-01-15\"}",
   "responseHeaders": {
    "apim-request-id": "b2e88579-27e0-4bd1-b372-5e0ebe788e85",
    "content-type": "application/json; charset=utf-8",
    "csp-billing-usage": "CognitiveServices.TextAnalytics.BatchScoring=1,CognitiveServices.TextAnalytics.TextRecords=1",
    "date": "Tue, 03 Aug 2021 03:17:25 GMT",
    "strict-transport-security": "max-age=31536000; includeSubDomains; preload",
    "transfer-encoding": "chunked",
    "x-content-type-options": "nosniff",
    "x-envoy-upstream-service-time": "25"
   }
  }
 ],
 "uniqueTestInfo": {
  "uniqueName": {},
  "newDate": {}
 },
 "hash": "ab9960d541e7c4bd338117cb7daf5920"
}<|MERGE_RESOLUTION|>--- conflicted
+++ resolved
@@ -11,7 +11,7 @@
     "cache-control": "no-store, no-cache",
     "content-length": "1331",
     "content-type": "application/json; charset=utf-8",
-    "date": "Tue, 03 Aug 2021 03:17:24 GMT",
+    "date": "Tue, 03 Aug 2021 22:59:59 GMT",
     "expires": "-1",
     "nel": "{\"report_to\":\"network-errors\",\"max_age\":86400,\"success_fraction\":0.001,\"failure_fraction\":1.0}",
     "p3p": "CP=\"DSP CUR OTPi IND OTRi ONL FIN\"",
@@ -20,17 +20,13 @@
     "report-to": "{\"group\":\"network-errors\",\"max_age\":86400,\"endpoints\":[{\"url\":\"https://identity.nel.measure.office.net/api/report?catId=GW+estsfd+san\"}]}",
     "strict-transport-security": "max-age=31536000; includeSubDomains",
     "x-content-type-options": "nosniff",
-    "x-ms-ests-server": "2.1.11898.12 - SCUS ProdSlices",
-    "x-ms-request-id": "52fb3143-8406-45a6-bf28-0e3c247a1701"
+    "x-ms-ests-server": "2.1.11898.12 - NCUS ProdSlices",
+    "x-ms-request-id": "7222bb9a-f261-4553-82d4-375747551401"
    }
   },
   {
    "method": "POST",
-<<<<<<< HEAD
-   "url": "https://endpoint//text/analytics/v3.2-preview.1/entities/recognition/pii",
-=======
-   "url": "https://endpoint/text/analytics/v3.1/entities/recognition/pii",
->>>>>>> 26a069cc
+   "url": "https://endpoint/text/analytics/v3.2-preview.1/entities/recognition/pii",
    "query": {
     "stringIndexType": "UnicodeCodePoint"
    },
@@ -38,10 +34,10 @@
    "status": 200,
    "response": "{\"documents\":[{\"redactedText\":\"año SSN: ***********\",\"id\":\"0\",\"entities\":[{\"text\":\"859-98-0987\",\"category\":\"USSocialSecurityNumber\",\"offset\":9,\"length\":11,\"confidenceScore\":0.65}],\"warnings\":[]}],\"errors\":[],\"modelVersion\":\"2021-01-15\"}",
    "responseHeaders": {
-    "apim-request-id": "b2e88579-27e0-4bd1-b372-5e0ebe788e85",
+    "apim-request-id": "354e552c-94b3-46b6-b5a8-a065dc536c5b",
     "content-type": "application/json; charset=utf-8",
     "csp-billing-usage": "CognitiveServices.TextAnalytics.BatchScoring=1,CognitiveServices.TextAnalytics.TextRecords=1",
-    "date": "Tue, 03 Aug 2021 03:17:25 GMT",
+    "date": "Tue, 03 Aug 2021 22:59:59 GMT",
     "strict-transport-security": "max-age=31536000; includeSubDomains; preload",
     "transfer-encoding": "chunked",
     "x-content-type-options": "nosniff",
