{
 "recordings": [
  {
   "method": "POST",
<<<<<<< HEAD
   "url": "https://endpoint//text/analytics/v3.2-preview.1/analyze",
=======
   "url": "https://endpoint/text/analytics/v3.1/analyze",
>>>>>>> 26a069cc
   "query": {},
   "requestBody": "{\"analysisInput\":{\"documents\":[{\"id\":\"0\",\"text\":\"\",\"language\":\"en\"}]},\"tasks\":{\"entityRecognitionPiiTasks\":[{\"parameters\":{\"model-version\":\"latest\",\"stringIndexType\":\"Utf16CodeUnit\"}}]}}",
   "status": 400,
   "response": "{\"error\":{\"code\":\"InvalidRequest\",\"message\":\"Invalid document in request.\",\"innererror\":{\"code\":\"InvalidDocumentBatch\",\"message\":\"Document text is empty.\"}}}",
   "responseHeaders": {
    "apim-request-id": "17b81f56-9e38-4c06-b3d3-eb5c5b60a1c2",
    "content-type": "application/json; charset=utf-8",
    "date": "Tue, 03 Aug 2021 03:28:34 GMT",
    "strict-transport-security": "max-age=31536000; includeSubDomains; preload",
    "transfer-encoding": "chunked",
    "x-content-type-options": "nosniff",
    "x-envoy-upstream-service-time": "4"
   }
  }
 ],
 "uniqueTestInfo": {
  "uniqueName": {},
  "newDate": {}
 },
 "hash": "f9f441a825a1fe550fcd21e25757994a"
}<|MERGE_RESOLUTION|>--- conflicted
+++ resolved
@@ -2,23 +2,19 @@
  "recordings": [
   {
    "method": "POST",
-<<<<<<< HEAD
-   "url": "https://endpoint//text/analytics/v3.2-preview.1/analyze",
-=======
-   "url": "https://endpoint/text/analytics/v3.1/analyze",
->>>>>>> 26a069cc
+   "url": "https://endpoint/text/analytics/v3.2-preview.1/analyze",
    "query": {},
    "requestBody": "{\"analysisInput\":{\"documents\":[{\"id\":\"0\",\"text\":\"\",\"language\":\"en\"}]},\"tasks\":{\"entityRecognitionPiiTasks\":[{\"parameters\":{\"model-version\":\"latest\",\"stringIndexType\":\"Utf16CodeUnit\"}}]}}",
    "status": 400,
    "response": "{\"error\":{\"code\":\"InvalidRequest\",\"message\":\"Invalid document in request.\",\"innererror\":{\"code\":\"InvalidDocumentBatch\",\"message\":\"Document text is empty.\"}}}",
    "responseHeaders": {
-    "apim-request-id": "17b81f56-9e38-4c06-b3d3-eb5c5b60a1c2",
+    "apim-request-id": "80e62672-7bf4-4ba1-8622-86be987fda78",
     "content-type": "application/json; charset=utf-8",
-    "date": "Tue, 03 Aug 2021 03:28:34 GMT",
+    "date": "Tue, 03 Aug 2021 22:55:24 GMT",
     "strict-transport-security": "max-age=31536000; includeSubDomains; preload",
     "transfer-encoding": "chunked",
     "x-content-type-options": "nosniff",
-    "x-envoy-upstream-service-time": "4"
+    "x-envoy-upstream-service-time": "5"
    }
   }
  ],
