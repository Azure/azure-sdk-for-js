{
 "recordings": [
  {
   "method": "POST",
<<<<<<< HEAD
   "url": "https://endpoint//text/analytics/v3.2-preview.1/entities/recognition/pii",
=======
   "url": "https://endpoint/text/analytics/v3.1/entities/recognition/pii",
>>>>>>> 26a069cc
   "query": {
    "stringIndexType": "Utf16CodeUnit"
   },
   "requestBody": "{\"documents\":[{\"id\":\"0\",\"text\":\"This is some text, but it doesn't matter.\",\"language\":\"notalanguage\"}]}",
   "status": 200,
   "response": "{\"documents\":[],\"errors\":[{\"id\":\"0\",\"error\":{\"code\":\"InvalidArgument\",\"message\":\"Invalid Language Code.\",\"innererror\":{\"code\":\"UnsupportedLanguageCode\",\"message\":\"Invalid language code. Supported languages: de,en,es,fr,it,ja,ko,pt-BR,pt-PT,zh-Hans. For additional details see https://aka.ms/text-analytics/language-support?tabs=named-entity-recognition\"}}}],\"modelVersion\":\"2021-01-15\"}",
   "responseHeaders": {
    "apim-request-id": "825da1f6-4349-424d-a8b9-fe03e8fea0fb",
    "content-type": "application/json; charset=utf-8",
    "date": "Tue, 03 Aug 2021 03:26:07 GMT",
    "strict-transport-security": "max-age=31536000; includeSubDomains; preload",
    "transfer-encoding": "chunked",
    "x-content-type-options": "nosniff",
    "x-envoy-upstream-service-time": "2"
   }
  }
 ],
 "uniqueTestInfo": {
  "uniqueName": {},
  "newDate": {}
 },
 "hash": "80acdc66d0bcc0cc3b0446e597fc56bf"
}<|MERGE_RESOLUTION|>--- conflicted
+++ resolved
@@ -2,11 +2,7 @@
  "recordings": [
   {
    "method": "POST",
-<<<<<<< HEAD
-   "url": "https://endpoint//text/analytics/v3.2-preview.1/entities/recognition/pii",
-=======
-   "url": "https://endpoint/text/analytics/v3.1/entities/recognition/pii",
->>>>>>> 26a069cc
+   "url": "https://endpoint/text/analytics/v3.2-preview.1/entities/recognition/pii",
    "query": {
     "stringIndexType": "Utf16CodeUnit"
    },
@@ -14,9 +10,9 @@
    "status": 200,
    "response": "{\"documents\":[],\"errors\":[{\"id\":\"0\",\"error\":{\"code\":\"InvalidArgument\",\"message\":\"Invalid Language Code.\",\"innererror\":{\"code\":\"UnsupportedLanguageCode\",\"message\":\"Invalid language code. Supported languages: de,en,es,fr,it,ja,ko,pt-BR,pt-PT,zh-Hans. For additional details see https://aka.ms/text-analytics/language-support?tabs=named-entity-recognition\"}}}],\"modelVersion\":\"2021-01-15\"}",
    "responseHeaders": {
-    "apim-request-id": "825da1f6-4349-424d-a8b9-fe03e8fea0fb",
+    "apim-request-id": "05efeca1-c32b-4249-9bf1-7b88ebb6e7fa",
     "content-type": "application/json; charset=utf-8",
-    "date": "Tue, 03 Aug 2021 03:26:07 GMT",
+    "date": "Tue, 03 Aug 2021 22:52:54 GMT",
     "strict-transport-security": "max-age=31536000; includeSubDomains; preload",
     "transfer-encoding": "chunked",
     "x-content-type-options": "nosniff",
