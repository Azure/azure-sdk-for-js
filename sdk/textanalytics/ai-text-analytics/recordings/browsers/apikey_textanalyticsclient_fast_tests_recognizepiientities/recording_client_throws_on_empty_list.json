--- conflicted
+++ resolved
@@ -2,11 +2,7 @@
  "recordings": [
   {
    "method": "POST",
-<<<<<<< HEAD
-   "url": "https://endpoint//text/analytics/v3.2-preview.1/entities/recognition/pii",
-=======
-   "url": "https://endpoint/text/analytics/v3.1/entities/recognition/pii",
->>>>>>> 26a069cc
+   "url": "https://endpoint/text/analytics/v3.2-preview.1/entities/recognition/pii",
    "query": {
     "stringIndexType": "Utf16CodeUnit"
    },
@@ -14,9 +10,9 @@
    "status": 400,
    "response": "{\"error\":{\"code\":\"InvalidRequest\",\"message\":\"Invalid Request.\",\"innererror\":{\"code\":\"MissingInputRecords\",\"message\":\"Missing input records.\"}}}",
    "responseHeaders": {
-    "apim-request-id": "315d6cbc-5e0f-456f-a768-bc748f7a0094",
+    "apim-request-id": "71830030-e7e6-4087-ac3c-3ff17c7da034",
     "content-type": "application/json; charset=utf-8",
-    "date": "Tue, 03 Aug 2021 03:26:07 GMT",
+    "date": "Tue, 03 Aug 2021 22:52:53 GMT",
     "strict-transport-security": "max-age=31536000; includeSubDomains; preload",
     "transfer-encoding": "chunked",
     "x-content-type-options": "nosniff",
