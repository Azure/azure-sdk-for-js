--- conflicted
+++ resolved
@@ -2,11 +2,7 @@
  "recordings": [
   {
    "method": "POST",
-<<<<<<< HEAD
-   "url": "https://endpoint//text/analytics/v3.2-preview.1/entities/recognition/pii",
-=======
-   "url": "https://endpoint/text/analytics/v3.1/entities/recognition/pii",
->>>>>>> 26a069cc
+   "url": "https://endpoint/text/analytics/v3.2-preview.1/entities/recognition/pii",
    "query": {
     "stringIndexType": "Utf16CodeUnit"
    },
@@ -14,14 +10,14 @@
    "status": 200,
    "response": "{\"documents\":[{\"redactedText\":\"I had a wonderful trip to Seattle ********* and even visited the Space Needle 2 times!\",\"id\":\"0\",\"entities\":[{\"text\":\"last week\",\"category\":\"DateTime\",\"subcategory\":\"DateRange\",\"offset\":34,\"length\":9,\"confidenceScore\":0.8}],\"warnings\":[]},{\"redactedText\":\"Unfortunately, it rained during my entire trip to Seattle. I didn't even get to visit the Space Needle\",\"id\":\"1\",\"entities\":[],\"warnings\":[]},{\"redactedText\":\"I went to see a movie on ******** and it was perfectly average, nothing more or less than I expected.\",\"id\":\"2\",\"entities\":[{\"text\":\"Saturday\",\"category\":\"DateTime\",\"subcategory\":\"Date\",\"offset\":25,\"length\":8,\"confidenceScore\":0.8}],\"warnings\":[]},{\"redactedText\":\"I didn't like the last book I read at all.\",\"id\":\"3\",\"entities\":[],\"warnings\":[]}],\"errors\":[],\"modelVersion\":\"2021-01-15\"}",
    "responseHeaders": {
-    "apim-request-id": "9535ca1f-da2e-4a88-9476-88516255df63",
+    "apim-request-id": "7af82909-1a66-408c-8866-b634871c509f",
     "content-type": "application/json; charset=utf-8",
     "csp-billing-usage": "CognitiveServices.TextAnalytics.BatchScoring=4,CognitiveServices.TextAnalytics.TextRecords=4",
-    "date": "Tue, 03 Aug 2021 03:26:07 GMT",
+    "date": "Tue, 03 Aug 2021 22:52:54 GMT",
     "strict-transport-security": "max-age=31536000; includeSubDomains; preload",
     "transfer-encoding": "chunked",
     "x-content-type-options": "nosniff",
-    "x-envoy-upstream-service-time": "53"
+    "x-envoy-upstream-service-time": "39"
    }
   }
  ],
