{
 "recordings": [
  {
   "method": "POST",
<<<<<<< HEAD
   "url": "https://endpoint//text/analytics/v3.2-preview.1/entities/health/jobs",
=======
   "url": "https://endpoint/text/analytics/v3.1/entities/health/jobs",
>>>>>>> 26a069cc
   "query": {
    "stringIndexType": "Utf16CodeUnit"
   },
   "requestBody": "{\"documents\":[{\"id\":\"0\",\"text\":\"random text\",\"language\":\"en\"},{\"id\":\"1\",\"text\":\"random text\",\"language\":\"en\"},{\"id\":\"2\",\"text\":\"random text\",\"language\":\"en\"},{\"id\":\"3\",\"text\":\"random text\",\"language\":\"en\"},{\"id\":\"4\",\"text\":\"random text\",\"language\":\"en\"},{\"id\":\"5\",\"text\":\"random text\",\"language\":\"en\"},{\"id\":\"6\",\"text\":\"random text\",\"language\":\"en\"},{\"id\":\"7\",\"text\":\"random text\",\"language\":\"en\"},{\"id\":\"8\",\"text\":\"random text\",\"language\":\"en\"},{\"id\":\"9\",\"text\":\"random text\",\"language\":\"en\"},{\"id\":\"10\",\"text\":\"random text\",\"language\":\"en\"}]}",
   "status": 400,
   "response": "{\"error\":{\"code\":\"InvalidRequest\",\"message\":\"Invalid document in request.\",\"innererror\":{\"code\":\"InvalidDocumentBatch\",\"message\":\"Batch request contains too many records. Max 10 records are permitted.\"}}}",
   "responseHeaders": {
    "apim-request-id": "6b8352bc-cc84-4204-bec2-d48844b83943",
    "content-type": "application/json; charset=utf-8",
    "date": "Tue, 03 Aug 2021 03:31:29 GMT",
    "strict-transport-security": "max-age=31536000; includeSubDomains; preload",
    "transfer-encoding": "chunked",
    "x-content-type-options": "nosniff",
    "x-envoy-upstream-service-time": "4"
   }
  }
 ],
 "uniqueTestInfo": {
  "uniqueName": {},
  "newDate": {}
 },
 "hash": "f4e1a2c36c41c301fea32887bbea5a55"
}<|MERGE_RESOLUTION|>--- conflicted
+++ resolved
@@ -2,11 +2,7 @@
  "recordings": [
   {
    "method": "POST",
-<<<<<<< HEAD
-   "url": "https://endpoint//text/analytics/v3.2-preview.1/entities/health/jobs",
-=======
-   "url": "https://endpoint/text/analytics/v3.1/entities/health/jobs",
->>>>>>> 26a069cc
+   "url": "https://endpoint/text/analytics/v3.2-preview.1/entities/health/jobs",
    "query": {
     "stringIndexType": "Utf16CodeUnit"
    },
@@ -14,9 +10,9 @@
    "status": 400,
    "response": "{\"error\":{\"code\":\"InvalidRequest\",\"message\":\"Invalid document in request.\",\"innererror\":{\"code\":\"InvalidDocumentBatch\",\"message\":\"Batch request contains too many records. Max 10 records are permitted.\"}}}",
    "responseHeaders": {
-    "apim-request-id": "6b8352bc-cc84-4204-bec2-d48844b83943",
+    "apim-request-id": "9c90f22f-35ff-425c-a0b6-a4dd7d27b870",
     "content-type": "application/json; charset=utf-8",
-    "date": "Tue, 03 Aug 2021 03:31:29 GMT",
+    "date": "Tue, 03 Aug 2021 22:58:44 GMT",
     "strict-transport-security": "max-age=31536000; includeSubDomains; preload",
     "transfer-encoding": "chunked",
     "x-content-type-options": "nosniff",
@@ -28,5 +24,5 @@
   "uniqueName": {},
   "newDate": {}
  },
- "hash": "f4e1a2c36c41c301fea32887bbea5a55"
+ "hash": "66790beb97d240ee491fe473237e45f8"
 }