{
 "recordings": [
  {
   "method": "POST",
<<<<<<< HEAD
   "url": "https://endpoint//text/analytics/v3.2-preview.1/entities/health/jobs",
=======
   "url": "https://endpoint/text/analytics/v3.1/entities/health/jobs",
>>>>>>> 26a069cc
   "query": {
    "stringIndexType": "Utf16CodeUnit"
   },
   "requestBody": "{\"documents\":[{\"id\":\"1\",\"text\":\"hello world\"},{\"id\":\"1\",\"text\":\"I did not like the hotel we stayed at.\"}]}",
   "status": 400,
   "response": "{\"error\":{\"code\":\"InvalidRequest\",\"message\":\"Invalid document in request.\",\"innererror\":{\"code\":\"InvalidDocument\",\"message\":\"Request contains duplicated Ids. Make sure each document has a unique Id.\"}}}",
   "responseHeaders": {
    "apim-request-id": "15ce9682-a55c-4789-a5db-82c9df402eb8",
    "content-type": "application/json; charset=utf-8",
    "date": "Tue, 03 Aug 2021 03:32:26 GMT",
    "strict-transport-security": "max-age=31536000; includeSubDomains; preload",
    "transfer-encoding": "chunked",
    "x-content-type-options": "nosniff",
    "x-envoy-upstream-service-time": "5"
   }
  }
 ],
 "uniqueTestInfo": {
  "uniqueName": {},
  "newDate": {}
 },
 "hash": "5a1a51d510e78fbb9637596af3eed13e"
}<|MERGE_RESOLUTION|>--- conflicted
+++ resolved
@@ -2,11 +2,7 @@
  "recordings": [
   {
    "method": "POST",
-<<<<<<< HEAD
-   "url": "https://endpoint//text/analytics/v3.2-preview.1/entities/health/jobs",
-=======
-   "url": "https://endpoint/text/analytics/v3.1/entities/health/jobs",
->>>>>>> 26a069cc
+   "url": "https://endpoint/text/analytics/v3.2-preview.1/entities/health/jobs",
    "query": {
     "stringIndexType": "Utf16CodeUnit"
    },
@@ -14,13 +10,13 @@
    "status": 400,
    "response": "{\"error\":{\"code\":\"InvalidRequest\",\"message\":\"Invalid document in request.\",\"innererror\":{\"code\":\"InvalidDocument\",\"message\":\"Request contains duplicated Ids. Make sure each document has a unique Id.\"}}}",
    "responseHeaders": {
-    "apim-request-id": "15ce9682-a55c-4789-a5db-82c9df402eb8",
+    "apim-request-id": "88f29407-5e82-43db-b9d2-9d94bd2a5a9a",
     "content-type": "application/json; charset=utf-8",
-    "date": "Tue, 03 Aug 2021 03:32:26 GMT",
+    "date": "Tue, 03 Aug 2021 22:59:27 GMT",
     "strict-transport-security": "max-age=31536000; includeSubDomains; preload",
     "transfer-encoding": "chunked",
     "x-content-type-options": "nosniff",
-    "x-envoy-upstream-service-time": "5"
+    "x-envoy-upstream-service-time": "4"
    }
   }
  ],
