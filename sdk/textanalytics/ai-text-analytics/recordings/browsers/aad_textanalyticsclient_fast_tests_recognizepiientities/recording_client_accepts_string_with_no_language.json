{
 "recordings": [
  {
   "method": "POST",
   "url": "https://login.microsoftonline.com/88888888-8888-8888-8888-888888888888/oauth2/v2.0/token",
   "query": {},
   "requestBody": "response_type=token&grant_type=client_credentials&client_id=azure_client_id&client_secret=azure_client_secret&scope=https%3A%2F%2Fsanitized%2F",
   "status": 200,
   "response": "{\"token_type\":\"Bearer\",\"expires_in\":86399,\"ext_expires_in\":86399,\"access_token\":\"access_token\"}",
   "responseHeaders": {
    "cache-control": "no-store, no-cache",
    "content-length": "1331",
    "content-type": "application/json; charset=utf-8",
    "date": "Tue, 03 Aug 2021 03:17:18 GMT",
    "expires": "-1",
    "nel": "{\"report_to\":\"network-errors\",\"max_age\":86400,\"success_fraction\":0.001,\"failure_fraction\":1.0}",
    "p3p": "CP=\"DSP CUR OTPi IND OTRi ONL FIN\"",
    "pragma": "no-cache",
    "referrer-policy": "strict-origin-when-cross-origin",
    "report-to": "{\"group\":\"network-errors\",\"max_age\":86400,\"endpoints\":[{\"url\":\"https://identity.nel.measure.office.net/api/report?catId=GW+estsfd+san\"}]}",
    "strict-transport-security": "max-age=31536000; includeSubDomains",
    "x-content-type-options": "nosniff",
    "x-ms-ests-server": "2.1.11898.12 - EUS ProdSlices",
    "x-ms-request-id": "d96971bc-c369-49e7-9de3-aa4dbfc51101"
   }
  },
  {
   "method": "POST",
<<<<<<< HEAD
   "url": "https://endpoint//text/analytics/v3.2-preview.1/entities/recognition/pii",
=======
   "url": "https://endpoint/text/analytics/v3.1/entities/recognition/pii",
>>>>>>> 26a069cc
   "query": {
    "stringIndexType": "Utf16CodeUnit"
   },
   "requestBody": "{\"documents\":[{\"id\":\"0\",\"text\":\"I had a wonderful trip to Seattle last week and even visited the Space Needle 2 times!\",\"language\":\"en\"},{\"id\":\"1\",\"text\":\"Unfortunately, it rained during my entire trip to Seattle. I didn't even get to visit the Space Needle\",\"language\":\"en\"},{\"id\":\"2\",\"text\":\"I went to see a movie on Saturday and it was perfectly average, nothing more or less than I expected.\",\"language\":\"en\"},{\"id\":\"3\",\"text\":\"I didn't like the last book I read at all.\",\"language\":\"en\"}]}",
   "status": 200,
   "response": "{\"documents\":[{\"redactedText\":\"I had a wonderful trip to Seattle ********* and even visited the Space Needle 2 times!\",\"id\":\"0\",\"entities\":[{\"text\":\"last week\",\"category\":\"DateTime\",\"subcategory\":\"DateRange\",\"offset\":34,\"length\":9,\"confidenceScore\":0.8}],\"warnings\":[]},{\"redactedText\":\"Unfortunately, it rained during my entire trip to Seattle. I didn't even get to visit the Space Needle\",\"id\":\"1\",\"entities\":[],\"warnings\":[]},{\"redactedText\":\"I went to see a movie on ******** and it was perfectly average, nothing more or less than I expected.\",\"id\":\"2\",\"entities\":[{\"text\":\"Saturday\",\"category\":\"DateTime\",\"subcategory\":\"Date\",\"offset\":25,\"length\":8,\"confidenceScore\":0.8}],\"warnings\":[]},{\"redactedText\":\"I didn't like the last book I read at all.\",\"id\":\"3\",\"entities\":[],\"warnings\":[]}],\"errors\":[],\"modelVersion\":\"2021-01-15\"}",
   "responseHeaders": {
    "apim-request-id": "49b2fd68-c482-4705-b643-c3d2dcf39db3",
    "content-type": "application/json; charset=utf-8",
    "csp-billing-usage": "CognitiveServices.TextAnalytics.BatchScoring=4,CognitiveServices.TextAnalytics.TextRecords=4",
    "date": "Tue, 03 Aug 2021 03:17:18 GMT",
    "strict-transport-security": "max-age=31536000; includeSubDomains; preload",
    "transfer-encoding": "chunked",
    "x-content-type-options": "nosniff",
    "x-envoy-upstream-service-time": "41"
   }
  }
 ],
 "uniqueTestInfo": {
  "uniqueName": {},
  "newDate": {}
 },
 "hash": "44cf1e73908b195dbdfa52311ea4fdef"
}<|MERGE_RESOLUTION|>--- conflicted
+++ resolved
@@ -11,7 +11,7 @@
     "cache-control": "no-store, no-cache",
     "content-length": "1331",
     "content-type": "application/json; charset=utf-8",
-    "date": "Tue, 03 Aug 2021 03:17:18 GMT",
+    "date": "Tue, 03 Aug 2021 22:59:50 GMT",
     "expires": "-1",
     "nel": "{\"report_to\":\"network-errors\",\"max_age\":86400,\"success_fraction\":0.001,\"failure_fraction\":1.0}",
     "p3p": "CP=\"DSP CUR OTPi IND OTRi ONL FIN\"",
@@ -21,16 +21,12 @@
     "strict-transport-security": "max-age=31536000; includeSubDomains",
     "x-content-type-options": "nosniff",
     "x-ms-ests-server": "2.1.11898.12 - EUS ProdSlices",
-    "x-ms-request-id": "d96971bc-c369-49e7-9de3-aa4dbfc51101"
+    "x-ms-request-id": "322cff96-e65e-4b6a-a4ac-9605ae783b01"
    }
   },
   {
    "method": "POST",
-<<<<<<< HEAD
-   "url": "https://endpoint//text/analytics/v3.2-preview.1/entities/recognition/pii",
-=======
-   "url": "https://endpoint/text/analytics/v3.1/entities/recognition/pii",
->>>>>>> 26a069cc
+   "url": "https://endpoint/text/analytics/v3.2-preview.1/entities/recognition/pii",
    "query": {
     "stringIndexType": "Utf16CodeUnit"
    },
@@ -38,14 +34,14 @@
    "status": 200,
    "response": "{\"documents\":[{\"redactedText\":\"I had a wonderful trip to Seattle ********* and even visited the Space Needle 2 times!\",\"id\":\"0\",\"entities\":[{\"text\":\"last week\",\"category\":\"DateTime\",\"subcategory\":\"DateRange\",\"offset\":34,\"length\":9,\"confidenceScore\":0.8}],\"warnings\":[]},{\"redactedText\":\"Unfortunately, it rained during my entire trip to Seattle. I didn't even get to visit the Space Needle\",\"id\":\"1\",\"entities\":[],\"warnings\":[]},{\"redactedText\":\"I went to see a movie on ******** and it was perfectly average, nothing more or less than I expected.\",\"id\":\"2\",\"entities\":[{\"text\":\"Saturday\",\"category\":\"DateTime\",\"subcategory\":\"Date\",\"offset\":25,\"length\":8,\"confidenceScore\":0.8}],\"warnings\":[]},{\"redactedText\":\"I didn't like the last book I read at all.\",\"id\":\"3\",\"entities\":[],\"warnings\":[]}],\"errors\":[],\"modelVersion\":\"2021-01-15\"}",
    "responseHeaders": {
-    "apim-request-id": "49b2fd68-c482-4705-b643-c3d2dcf39db3",
+    "apim-request-id": "e9d885c9-e50d-4c24-b985-00c9865cd7d2",
     "content-type": "application/json; charset=utf-8",
     "csp-billing-usage": "CognitiveServices.TextAnalytics.BatchScoring=4,CognitiveServices.TextAnalytics.TextRecords=4",
-    "date": "Tue, 03 Aug 2021 03:17:18 GMT",
+    "date": "Tue, 03 Aug 2021 22:59:49 GMT",
     "strict-transport-security": "max-age=31536000; includeSubDomains; preload",
     "transfer-encoding": "chunked",
     "x-content-type-options": "nosniff",
-    "x-envoy-upstream-service-time": "41"
+    "x-envoy-upstream-service-time": "44"
    }
   }
  ],
