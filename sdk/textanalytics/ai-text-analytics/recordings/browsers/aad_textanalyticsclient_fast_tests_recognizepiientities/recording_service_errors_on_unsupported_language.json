--- conflicted
+++ resolved
@@ -11,7 +11,7 @@
     "cache-control": "no-store, no-cache",
     "content-length": "1331",
     "content-type": "application/json; charset=utf-8",
-    "date": "Tue, 03 Aug 2021 03:17:18 GMT",
+    "date": "Tue, 03 Aug 2021 22:59:51 GMT",
     "expires": "-1",
     "nel": "{\"report_to\":\"network-errors\",\"max_age\":86400,\"success_fraction\":0.001,\"failure_fraction\":1.0}",
     "p3p": "CP=\"DSP CUR OTPi IND OTRi ONL FIN\"",
@@ -21,16 +21,12 @@
     "strict-transport-security": "max-age=31536000; includeSubDomains",
     "x-content-type-options": "nosniff",
     "x-ms-ests-server": "2.1.11898.12 - NCUS ProdSlices",
-    "x-ms-request-id": "17e1774d-9736-4664-b64a-9ca8408cd000"
+    "x-ms-request-id": "ab5af9ba-835a-4a9a-b4c4-b58e75d10001"
    }
   },
   {
    "method": "POST",
-<<<<<<< HEAD
-   "url": "https://endpoint//text/analytics/v3.2-preview.1/entities/recognition/pii",
-=======
-   "url": "https://endpoint/text/analytics/v3.1/entities/recognition/pii",
->>>>>>> 26a069cc
+   "url": "https://endpoint/text/analytics/v3.2-preview.1/entities/recognition/pii",
    "query": {
     "stringIndexType": "Utf16CodeUnit"
    },
@@ -38,13 +34,13 @@
    "status": 200,
    "response": "{\"documents\":[],\"errors\":[{\"id\":\"0\",\"error\":{\"code\":\"InvalidArgument\",\"message\":\"Invalid Language Code.\",\"innererror\":{\"code\":\"UnsupportedLanguageCode\",\"message\":\"Invalid language code. Supported languages: de,en,es,fr,it,ja,ko,pt-BR,pt-PT,zh-Hans. For additional details see https://aka.ms/text-analytics/language-support?tabs=named-entity-recognition\"}}}],\"modelVersion\":\"2021-01-15\"}",
    "responseHeaders": {
-    "apim-request-id": "b3ad4401-2422-4362-8e3f-b417f6363a5b",
+    "apim-request-id": "5ea74446-502f-4038-9eca-0c0467af758e",
     "content-type": "application/json; charset=utf-8",
-    "date": "Tue, 03 Aug 2021 03:17:19 GMT",
+    "date": "Tue, 03 Aug 2021 22:59:50 GMT",
     "strict-transport-security": "max-age=31536000; includeSubDomains; preload",
     "transfer-encoding": "chunked",
     "x-content-type-options": "nosniff",
-    "x-envoy-upstream-service-time": "2"
+    "x-envoy-upstream-service-time": "3"
    }
   }
  ],
