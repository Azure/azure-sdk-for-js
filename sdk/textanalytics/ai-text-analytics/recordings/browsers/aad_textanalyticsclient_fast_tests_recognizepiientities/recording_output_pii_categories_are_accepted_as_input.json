{
 "recordings": [
  {
   "method": "POST",
   "url": "https://login.microsoftonline.com/88888888-8888-8888-8888-888888888888/oauth2/v2.0/token",
   "query": {},
   "requestBody": "response_type=token&grant_type=client_credentials&client_id=azure_client_id&client_secret=azure_client_secret&scope=https%3A%2F%2Fsanitized%2F",
   "status": 200,
   "response": "{\"token_type\":\"Bearer\",\"expires_in\":86399,\"ext_expires_in\":86399,\"access_token\":\"access_token\"}",
   "responseHeaders": {
    "cache-control": "no-store, no-cache",
    "content-length": "1331",
    "content-type": "application/json; charset=utf-8",
    "date": "Tue, 03 Aug 2021 03:17:19 GMT",
    "expires": "-1",
    "nel": "{\"report_to\":\"network-errors\",\"max_age\":86400,\"success_fraction\":0.001,\"failure_fraction\":1.0}",
    "p3p": "CP=\"DSP CUR OTPi IND OTRi ONL FIN\"",
    "pragma": "no-cache",
    "referrer-policy": "strict-origin-when-cross-origin",
    "report-to": "{\"group\":\"network-errors\",\"max_age\":86400,\"endpoints\":[{\"url\":\"https://identity.nel.measure.office.net/api/report?catId=GW+estsfd+san\"}]}",
    "strict-transport-security": "max-age=31536000; includeSubDomains",
    "x-content-type-options": "nosniff",
    "x-ms-ests-server": "2.1.11898.12 - WUS2 ProdSlices",
    "x-ms-request-id": "0a412a3e-2ed7-4d64-9c2f-81a056d8d600"
   }
  },
  {
   "method": "POST",
<<<<<<< HEAD
   "url": "https://endpoint//text/analytics/v3.2-preview.1/entities/recognition/pii",
=======
   "url": "https://endpoint/text/analytics/v3.1/entities/recognition/pii",
>>>>>>> 26a069cc
   "query": {
    "stringIndexType": "Utf16CodeUnit"
   },
   "requestBody": "{\"documents\":[{\"id\":\"0\",\"text\":\"Patient name is Joe and SSN is 859-98-0987\",\"language\":\"en\"}]}",
   "status": 200,
   "response": "{\"documents\":[{\"redactedText\":\"Patient name is *** and SSN is ***********\",\"id\":\"0\",\"entities\":[{\"text\":\"Joe\",\"category\":\"Person\",\"offset\":16,\"length\":3,\"confidenceScore\":0.79},{\"text\":\"859-98-0987\",\"category\":\"USSocialSecurityNumber\",\"offset\":31,\"length\":11,\"confidenceScore\":0.65}],\"warnings\":[]}],\"errors\":[],\"modelVersion\":\"2021-01-15\"}",
   "responseHeaders": {
    "apim-request-id": "a47f387f-7026-4958-bd53-5c913bafebcc",
    "content-type": "application/json; charset=utf-8",
    "csp-billing-usage": "CognitiveServices.TextAnalytics.BatchScoring=1,CognitiveServices.TextAnalytics.TextRecords=1",
    "date": "Tue, 03 Aug 2021 03:17:20 GMT",
    "strict-transport-security": "max-age=31536000; includeSubDomains; preload",
    "transfer-encoding": "chunked",
    "x-content-type-options": "nosniff",
    "x-envoy-upstream-service-time": "28"
   }
  },
  {
   "method": "POST",
<<<<<<< HEAD
   "url": "https://endpoint//text/analytics/v3.2-preview.1/entities/recognition/pii",
=======
   "url": "https://endpoint/text/analytics/v3.1/entities/recognition/pii",
>>>>>>> 26a069cc
   "query": {
    "stringIndexType": "Utf16CodeUnit",
    "piiCategories": "USSocialSecurityNumber"
   },
   "requestBody": "{\"documents\":[{\"id\":\"0\",\"text\":\"Patient name is Joe and SSN is 859-98-0987\",\"language\":\"en\"}]}",
   "status": 200,
   "response": "{\"documents\":[{\"redactedText\":\"Patient name is Joe and SSN is ***********\",\"id\":\"0\",\"entities\":[{\"text\":\"859-98-0987\",\"category\":\"USSocialSecurityNumber\",\"offset\":31,\"length\":11,\"confidenceScore\":0.65}],\"warnings\":[]}],\"errors\":[],\"modelVersion\":\"2021-01-15\"}",
   "responseHeaders": {
    "apim-request-id": "8340dfe6-a9a3-414d-bd56-a087cfc8ca93",
    "content-type": "application/json; charset=utf-8",
    "csp-billing-usage": "CognitiveServices.TextAnalytics.BatchScoring=1,CognitiveServices.TextAnalytics.TextRecords=1",
    "date": "Tue, 03 Aug 2021 03:17:20 GMT",
    "strict-transport-security": "max-age=31536000; includeSubDomains; preload",
    "transfer-encoding": "chunked",
    "x-content-type-options": "nosniff",
    "x-envoy-upstream-service-time": "29"
   }
  }
 ],
 "uniqueTestInfo": {
  "uniqueName": {},
  "newDate": {}
 },
 "hash": "de5b4b37967461f9ed943fb6f84228e5"
}<|MERGE_RESOLUTION|>--- conflicted
+++ resolved
@@ -11,7 +11,7 @@
     "cache-control": "no-store, no-cache",
     "content-length": "1331",
     "content-type": "application/json; charset=utf-8",
-    "date": "Tue, 03 Aug 2021 03:17:19 GMT",
+    "date": "Tue, 03 Aug 2021 22:59:52 GMT",
     "expires": "-1",
     "nel": "{\"report_to\":\"network-errors\",\"max_age\":86400,\"success_fraction\":0.001,\"failure_fraction\":1.0}",
     "p3p": "CP=\"DSP CUR OTPi IND OTRi ONL FIN\"",
@@ -20,17 +20,13 @@
     "report-to": "{\"group\":\"network-errors\",\"max_age\":86400,\"endpoints\":[{\"url\":\"https://identity.nel.measure.office.net/api/report?catId=GW+estsfd+san\"}]}",
     "strict-transport-security": "max-age=31536000; includeSubDomains",
     "x-content-type-options": "nosniff",
-    "x-ms-ests-server": "2.1.11898.12 - WUS2 ProdSlices",
-    "x-ms-request-id": "0a412a3e-2ed7-4d64-9c2f-81a056d8d600"
+    "x-ms-ests-server": "2.1.11898.12 - SCUS ProdSlices",
+    "x-ms-request-id": "758a9522-916b-4622-8a65-d5c3fda54a01"
    }
   },
   {
    "method": "POST",
-<<<<<<< HEAD
-   "url": "https://endpoint//text/analytics/v3.2-preview.1/entities/recognition/pii",
-=======
-   "url": "https://endpoint/text/analytics/v3.1/entities/recognition/pii",
->>>>>>> 26a069cc
+   "url": "https://endpoint/text/analytics/v3.2-preview.1/entities/recognition/pii",
    "query": {
     "stringIndexType": "Utf16CodeUnit"
    },
@@ -38,23 +34,19 @@
    "status": 200,
    "response": "{\"documents\":[{\"redactedText\":\"Patient name is *** and SSN is ***********\",\"id\":\"0\",\"entities\":[{\"text\":\"Joe\",\"category\":\"Person\",\"offset\":16,\"length\":3,\"confidenceScore\":0.79},{\"text\":\"859-98-0987\",\"category\":\"USSocialSecurityNumber\",\"offset\":31,\"length\":11,\"confidenceScore\":0.65}],\"warnings\":[]}],\"errors\":[],\"modelVersion\":\"2021-01-15\"}",
    "responseHeaders": {
-    "apim-request-id": "a47f387f-7026-4958-bd53-5c913bafebcc",
+    "apim-request-id": "568d067f-1122-45a5-9d6a-24a035636516",
     "content-type": "application/json; charset=utf-8",
     "csp-billing-usage": "CognitiveServices.TextAnalytics.BatchScoring=1,CognitiveServices.TextAnalytics.TextRecords=1",
-    "date": "Tue, 03 Aug 2021 03:17:20 GMT",
+    "date": "Tue, 03 Aug 2021 22:59:52 GMT",
     "strict-transport-security": "max-age=31536000; includeSubDomains; preload",
     "transfer-encoding": "chunked",
     "x-content-type-options": "nosniff",
-    "x-envoy-upstream-service-time": "28"
+    "x-envoy-upstream-service-time": "29"
    }
   },
   {
    "method": "POST",
-<<<<<<< HEAD
-   "url": "https://endpoint//text/analytics/v3.2-preview.1/entities/recognition/pii",
-=======
-   "url": "https://endpoint/text/analytics/v3.1/entities/recognition/pii",
->>>>>>> 26a069cc
+   "url": "https://endpoint/text/analytics/v3.2-preview.1/entities/recognition/pii",
    "query": {
     "stringIndexType": "Utf16CodeUnit",
     "piiCategories": "USSocialSecurityNumber"
@@ -63,14 +55,14 @@
    "status": 200,
    "response": "{\"documents\":[{\"redactedText\":\"Patient name is Joe and SSN is ***********\",\"id\":\"0\",\"entities\":[{\"text\":\"859-98-0987\",\"category\":\"USSocialSecurityNumber\",\"offset\":31,\"length\":11,\"confidenceScore\":0.65}],\"warnings\":[]}],\"errors\":[],\"modelVersion\":\"2021-01-15\"}",
    "responseHeaders": {
-    "apim-request-id": "8340dfe6-a9a3-414d-bd56-a087cfc8ca93",
+    "apim-request-id": "8dbce8aa-316d-4332-b7b3-69cad0759513",
     "content-type": "application/json; charset=utf-8",
     "csp-billing-usage": "CognitiveServices.TextAnalytics.BatchScoring=1,CognitiveServices.TextAnalytics.TextRecords=1",
-    "date": "Tue, 03 Aug 2021 03:17:20 GMT",
+    "date": "Tue, 03 Aug 2021 22:59:52 GMT",
     "strict-transport-security": "max-age=31536000; includeSubDomains; preload",
     "transfer-encoding": "chunked",
     "x-content-type-options": "nosniff",
-    "x-envoy-upstream-service-time": "29"
+    "x-envoy-upstream-service-time": "31"
    }
   }
  ],
