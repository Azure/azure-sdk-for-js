--- conflicted
+++ resolved
@@ -11,7 +11,7 @@
     "cache-control": "no-store, no-cache",
     "content-length": "1331",
     "content-type": "application/json; charset=utf-8",
-    "date": "Tue, 03 Aug 2021 03:17:19 GMT",
+    "date": "Tue, 03 Aug 2021 22:59:51 GMT",
     "expires": "-1",
     "nel": "{\"report_to\":\"network-errors\",\"max_age\":86400,\"success_fraction\":0.001,\"failure_fraction\":1.0}",
     "p3p": "CP=\"DSP CUR OTPi IND OTRi ONL FIN\"",
@@ -20,17 +20,13 @@
     "report-to": "{\"group\":\"network-errors\",\"max_age\":86400,\"endpoints\":[{\"url\":\"https://identity.nel.measure.office.net/api/report?catId=GW+estsfd+san\"}]}",
     "strict-transport-security": "max-age=31536000; includeSubDomains",
     "x-content-type-options": "nosniff",
-    "x-ms-ests-server": "2.1.11898.12 - EUS ProdSlices",
-    "x-ms-request-id": "d96971bc-c369-49e7-9de3-aa4de9c51101"
+    "x-ms-ests-server": "2.1.11898.12 - NCUS ProdSlices",
+    "x-ms-request-id": "887e2635-ad33-4242-abfe-c3085b0b0a01"
    }
   },
   {
    "method": "POST",
-<<<<<<< HEAD
-   "url": "https://endpoint//text/analytics/v3.2-preview.1/entities/recognition/pii",
-=======
-   "url": "https://endpoint/text/analytics/v3.1/entities/recognition/pii",
->>>>>>> 26a069cc
+   "url": "https://endpoint/text/analytics/v3.2-preview.1/entities/recognition/pii",
    "query": {
     "stringIndexType": "Utf16CodeUnit"
    },
@@ -38,14 +34,14 @@
    "status": 200,
    "response": "{\"documents\":[{\"redactedText\":\"I had a wonderful trip to Seattle ********* and even visited the Space Needle 2 times!\",\"id\":\"1\",\"entities\":[{\"text\":\"last week\",\"category\":\"DateTime\",\"subcategory\":\"DateRange\",\"offset\":34,\"length\":9,\"confidenceScore\":0.8}],\"warnings\":[]},{\"redactedText\":\"Unfortunately, it rained during my entire trip to Seattle. I didn't even get to visit the Space Needle\",\"id\":\"2\",\"entities\":[],\"warnings\":[]},{\"redactedText\":\"I went to see a movie on ******** and it was perfectly average, nothing more or less than I expected.\",\"id\":\"3\",\"entities\":[{\"text\":\"Saturday\",\"category\":\"DateTime\",\"subcategory\":\"Date\",\"offset\":25,\"length\":8,\"confidenceScore\":0.8}],\"warnings\":[]},{\"redactedText\":\"Los caminos que llevan hasta Monte Rainier son espectaculares y hermosos.\",\"id\":\"4\",\"entities\":[],\"warnings\":[]},{\"redactedText\":\"La carretera estaba atascada. Había mucho tráfico el día de ****.\",\"id\":\"5\",\"entities\":[{\"text\":\"ayer\",\"category\":\"DateTime\",\"subcategory\":\"Date\",\"offset\":60,\"length\":4,\"confidenceScore\":0.8}],\"warnings\":[]}],\"errors\":[],\"modelVersion\":\"2021-01-15\"}",
    "responseHeaders": {
-    "apim-request-id": "49eba917-5126-4cc0-b980-3ce46677b76a",
+    "apim-request-id": "da6a6b57-636b-4070-a786-21d3e5181e16",
     "content-type": "application/json; charset=utf-8",
     "csp-billing-usage": "CognitiveServices.TextAnalytics.BatchScoring=5,CognitiveServices.TextAnalytics.TextRecords=5",
-    "date": "Tue, 03 Aug 2021 03:17:19 GMT",
+    "date": "Tue, 03 Aug 2021 22:59:51 GMT",
     "strict-transport-security": "max-age=31536000; includeSubDomains; preload",
     "transfer-encoding": "chunked",
     "x-content-type-options": "nosniff",
-    "x-envoy-upstream-service-time": "43"
+    "x-envoy-upstream-service-time": "75"
    }
   }
  ],
