--- conflicted
+++ resolved
@@ -11,7 +11,7 @@
     "cache-control": "no-store, no-cache",
     "content-length": "1331",
     "content-type": "application/json; charset=utf-8",
-    "date": "Tue, 03 Aug 2021 03:17:19 GMT",
+    "date": "Tue, 03 Aug 2021 22:59:51 GMT",
     "expires": "-1",
     "nel": "{\"report_to\":\"network-errors\",\"max_age\":86400,\"success_fraction\":0.001,\"failure_fraction\":1.0}",
     "p3p": "CP=\"DSP CUR OTPi IND OTRi ONL FIN\"",
@@ -21,16 +21,12 @@
     "strict-transport-security": "max-age=31536000; includeSubDomains",
     "x-content-type-options": "nosniff",
     "x-ms-ests-server": "2.1.11898.12 - SCUS ProdSlices",
-    "x-ms-request-id": "527b4fc7-29b5-40e6-bdd7-a67479551e01"
+    "x-ms-request-id": "758a9522-916b-4622-8a65-d5c3e1a54a01"
    }
   },
   {
    "method": "POST",
-<<<<<<< HEAD
-   "url": "https://endpoint//text/analytics/v3.2-preview.1/entities/recognition/pii",
-=======
-   "url": "https://endpoint/text/analytics/v3.1/entities/recognition/pii",
->>>>>>> 26a069cc
+   "url": "https://endpoint/text/analytics/v3.2-preview.1/entities/recognition/pii",
    "query": {
     "stringIndexType": "Utf16CodeUnit",
     "domain": "PHI"
@@ -39,14 +35,14 @@
    "status": 200,
    "response": "{\"documents\":[{\"redactedText\":\"I work at ********* and my phone number is ************\",\"id\":\"0\",\"entities\":[{\"text\":\"Microsoft\",\"category\":\"Organization\",\"offset\":10,\"length\":9,\"confidenceScore\":0.95},{\"text\":\"333-333-3333\",\"category\":\"PhoneNumber\",\"offset\":43,\"length\":12,\"confidenceScore\":0.8}],\"warnings\":[]}],\"errors\":[],\"modelVersion\":\"2021-01-15\"}",
    "responseHeaders": {
-    "apim-request-id": "dfb364fb-f363-4753-a8e2-c1282a547b3d",
+    "apim-request-id": "3cd08d85-149f-477d-bfd3-8a311c1a73c8",
     "content-type": "application/json; charset=utf-8",
     "csp-billing-usage": "CognitiveServices.TextAnalytics.BatchScoring=1,CognitiveServices.TextAnalytics.TextRecords=1",
-    "date": "Tue, 03 Aug 2021 03:17:19 GMT",
+    "date": "Tue, 03 Aug 2021 22:59:51 GMT",
     "strict-transport-security": "max-age=31536000; includeSubDomains; preload",
     "transfer-encoding": "chunked",
     "x-content-type-options": "nosniff",
-    "x-envoy-upstream-service-time": "28"
+    "x-envoy-upstream-service-time": "30"
    }
   }
  ],
