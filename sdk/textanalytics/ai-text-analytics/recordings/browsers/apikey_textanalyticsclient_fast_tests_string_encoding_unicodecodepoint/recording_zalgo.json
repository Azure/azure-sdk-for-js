{
 "recordings": [
  {
   "method": "POST",
<<<<<<< HEAD
   "url": "https://endpoint//text/analytics/v3.2-preview.1/entities/recognition/pii",
=======
   "url": "https://endpoint/text/analytics/v3.1/entities/recognition/pii",
>>>>>>> 26a069cc
   "query": {
    "stringIndexType": "UnicodeCodePoint"
   },
   "requestBody": "{\"documents\":[{\"id\":\"0\",\"text\":\"ơ̵̧̧̢̳̘̘͕͔͕̭̟̙͎͈̞͔̈̇̒̃͋̇̅͛̋͛̎́͑̄̐̂̎͗͝m̵͍͉̗̄̏͌̂̑̽̕͝͠g̵̢̡̢̡̨̡̧̛͉̞̯̠̤̣͕̟̫̫̼̰͓̦͖̣̣͎̋͒̈́̓̒̈̍̌̓̅͑̒̓̅̅͒̿̏́͗̀̇͛̏̀̈́̀̊̾̀̔͜͠͝ͅ SSN: 859-98-0987\",\"language\":\"en\"}]}",
   "status": 200,
   "response": "{\"documents\":[{\"redactedText\":\"ơ̵̧̧̢̳̘̘͕͔͕̭̟̙͎͈̞͔̈̇̒̃͋̇̅͛̋͛̎́͑̄̐̂̎͗͝m̵͍͉̗̄̏͌̂̑̽̕͝͠g̵̢̡̢̡̨̡̧̛͉̞̯̠̤̣͕̟̫̫̼̰͓̦͖̣̣͎̋͒̈́̓̒̈̍̌̓̅͑̒̓̅̅͒̿̏́͗̀̇͛̏̀̈́̀̊̾̀̔͜͠͝ͅ SSN: ***********\",\"id\":\"0\",\"entities\":[{\"text\":\"859-98-0987\",\"category\":\"USSocialSecurityNumber\",\"offset\":121,\"length\":11,\"confidenceScore\":0.65}],\"warnings\":[]}],\"errors\":[],\"modelVersion\":\"2021-01-15\"}",
   "responseHeaders": {
    "apim-request-id": "f4e907e6-414c-4b4f-98d7-43e85acd4f6e",
    "content-type": "application/json; charset=utf-8",
    "csp-billing-usage": "CognitiveServices.TextAnalytics.BatchScoring=1,CognitiveServices.TextAnalytics.TextRecords=1",
    "date": "Tue, 03 Aug 2021 03:26:11 GMT",
    "strict-transport-security": "max-age=31536000; includeSubDomains; preload",
    "transfer-encoding": "chunked",
    "x-content-type-options": "nosniff",
    "x-envoy-upstream-service-time": "58"
   }
  }
 ],
 "uniqueTestInfo": {
  "uniqueName": {},
  "newDate": {}
 },
 "hash": "44c2300ce411e8279dc446b4136bb8d1"
}<|MERGE_RESOLUTION|>--- conflicted
+++ resolved
@@ -2,11 +2,7 @@
  "recordings": [
   {
    "method": "POST",
-<<<<<<< HEAD
-   "url": "https://endpoint//text/analytics/v3.2-preview.1/entities/recognition/pii",
-=======
-   "url": "https://endpoint/text/analytics/v3.1/entities/recognition/pii",
->>>>>>> 26a069cc
+   "url": "https://endpoint/text/analytics/v3.2-preview.1/entities/recognition/pii",
    "query": {
     "stringIndexType": "UnicodeCodePoint"
    },
@@ -14,14 +10,14 @@
    "status": 200,
    "response": "{\"documents\":[{\"redactedText\":\"ơ̵̧̧̢̳̘̘͕͔͕̭̟̙͎͈̞͔̈̇̒̃͋̇̅͛̋͛̎́͑̄̐̂̎͗͝m̵͍͉̗̄̏͌̂̑̽̕͝͠g̵̢̡̢̡̨̡̧̛͉̞̯̠̤̣͕̟̫̫̼̰͓̦͖̣̣͎̋͒̈́̓̒̈̍̌̓̅͑̒̓̅̅͒̿̏́͗̀̇͛̏̀̈́̀̊̾̀̔͜͠͝ͅ SSN: ***********\",\"id\":\"0\",\"entities\":[{\"text\":\"859-98-0987\",\"category\":\"USSocialSecurityNumber\",\"offset\":121,\"length\":11,\"confidenceScore\":0.65}],\"warnings\":[]}],\"errors\":[],\"modelVersion\":\"2021-01-15\"}",
    "responseHeaders": {
-    "apim-request-id": "f4e907e6-414c-4b4f-98d7-43e85acd4f6e",
+    "apim-request-id": "8b44182e-221f-411d-a4d4-44821d657c45",
     "content-type": "application/json; charset=utf-8",
     "csp-billing-usage": "CognitiveServices.TextAnalytics.BatchScoring=1,CognitiveServices.TextAnalytics.TextRecords=1",
-    "date": "Tue, 03 Aug 2021 03:26:11 GMT",
+    "date": "Tue, 03 Aug 2021 22:52:57 GMT",
     "strict-transport-security": "max-age=31536000; includeSubDomains; preload",
     "transfer-encoding": "chunked",
     "x-content-type-options": "nosniff",
-    "x-envoy-upstream-service-time": "58"
+    "x-envoy-upstream-service-time": "87"
    }
   }
  ],
