--- conflicted
+++ resolved
@@ -2,11 +2,7 @@
  "recordings": [
   {
    "method": "POST",
-<<<<<<< HEAD
-   "url": "https://endpoint//text/analytics/v3.2-preview.1/entities/recognition/general",
-=======
-   "url": "https://endpoint/text/analytics/v3.1/entities/recognition/general",
->>>>>>> 26a069cc
+   "url": "https://endpoint/text/analytics/v3.2-preview.1/entities/recognition/general",
    "query": {
     "stringIndexType": "Utf16CodeUnit"
    },
@@ -14,13 +10,13 @@
    "status": 400,
    "response": "{\"error\":{\"code\":\"InvalidRequest\",\"message\":\"Invalid document in request.\",\"innererror\":{\"code\":\"InvalidDocumentBatch\",\"message\":\"Batch request contains too many records. Max 5 records are permitted.\"}}}",
    "responseHeaders": {
-    "apim-request-id": "35af5f08-e675-4c81-a666-ed844b8ea0d7",
+    "apim-request-id": "4bb8bc22-c0d8-4984-906f-4da8c0864c38",
     "content-type": "application/json; charset=utf-8",
-    "date": "Tue, 03 Aug 2021 03:26:06 GMT",
+    "date": "Tue, 03 Aug 2021 22:52:53 GMT",
     "strict-transport-security": "max-age=31536000; includeSubDomains; preload",
     "transfer-encoding": "chunked",
     "x-content-type-options": "nosniff",
-    "x-envoy-upstream-service-time": "4"
+    "x-envoy-upstream-service-time": "6"
    }
   }
  ],
