--- conflicted
+++ resolved
@@ -11,7 +11,7 @@
     "cache-control": "no-store, no-cache",
     "content-length": "1331",
     "content-type": "application/json; charset=utf-8",
-    "date": "Tue, 03 Aug 2021 03:20:03 GMT",
+    "date": "Tue, 03 Aug 2021 23:02:34 GMT",
     "expires": "-1",
     "nel": "{\"report_to\":\"network-errors\",\"max_age\":86400,\"success_fraction\":0.001,\"failure_fraction\":1.0}",
     "p3p": "CP=\"DSP CUR OTPi IND OTRi ONL FIN\"",
@@ -20,29 +20,25 @@
     "report-to": "{\"group\":\"network-errors\",\"max_age\":86400,\"endpoints\":[{\"url\":\"https://identity.nel.measure.office.net/api/report?catId=GW+estsfd+san\"}]}",
     "strict-transport-security": "max-age=31536000; includeSubDomains",
     "x-content-type-options": "nosniff",
-    "x-ms-ests-server": "2.1.11898.12 - EUS ProdSlices",
-    "x-ms-request-id": "04024c80-0d67-4a7e-b5b4-89559f411701"
+    "x-ms-ests-server": "2.1.11898.12 - WUS2 ProdSlices",
+    "x-ms-request-id": "f823dead-411d-4004-8a58-fd5bbf0be200"
    }
   },
   {
    "method": "POST",
-<<<<<<< HEAD
-   "url": "https://endpoint//text/analytics/v3.2-preview.1/analyze",
-=======
-   "url": "https://endpoint/text/analytics/v3.1/analyze",
->>>>>>> 26a069cc
+   "url": "https://endpoint/text/analytics/v3.2-preview.1/analyze",
    "query": {},
    "requestBody": "{\"analysisInput\":{\"documents\":[{\"id\":\"0\",\"text\":\"\",\"language\":\"en\"}]},\"tasks\":{\"entityRecognitionPiiTasks\":[{\"parameters\":{\"model-version\":\"latest\",\"stringIndexType\":\"Utf16CodeUnit\"}}]}}",
    "status": 400,
    "response": "{\"error\":{\"code\":\"InvalidRequest\",\"message\":\"Invalid document in request.\",\"innererror\":{\"code\":\"InvalidDocumentBatch\",\"message\":\"Document text is empty.\"}}}",
    "responseHeaders": {
-    "apim-request-id": "e6970370-afbc-4ef5-a9c6-90043426a214",
+    "apim-request-id": "9cb95f3e-b1c3-4542-bc60-0929fd8eb8ad",
     "content-type": "application/json; charset=utf-8",
-    "date": "Tue, 03 Aug 2021 03:20:04 GMT",
+    "date": "Tue, 03 Aug 2021 23:02:34 GMT",
     "strict-transport-security": "max-age=31536000; includeSubDomains; preload",
     "transfer-encoding": "chunked",
     "x-content-type-options": "nosniff",
-    "x-envoy-upstream-service-time": "4"
+    "x-envoy-upstream-service-time": "5"
    }
   }
  ],
