{
 "recordings": [
  {
   "method": "POST",
   "url": "https://login.microsoftonline.com/88888888-8888-8888-8888-888888888888/oauth2/v2.0/token",
   "query": {},
   "requestBody": "response_type=token&grant_type=client_credentials&client_id=azure_client_id&client_secret=azure_client_secret&scope=https%3A%2F%2Fsanitized%2F",
   "status": 200,
   "response": "{\"token_type\":\"Bearer\",\"expires_in\":86399,\"ext_expires_in\":86399,\"access_token\":\"access_token\"}",
   "responseHeaders": {
    "cache-control": "no-store, no-cache",
    "content-length": "1331",
    "content-type": "application/json; charset=utf-8",
    "date": "Tue, 03 Aug 2021 03:19:17 GMT",
    "expires": "-1",
    "nel": "{\"report_to\":\"network-errors\",\"max_age\":86400,\"success_fraction\":0.001,\"failure_fraction\":1.0}",
    "p3p": "CP=\"DSP CUR OTPi IND OTRi ONL FIN\"",
    "pragma": "no-cache",
    "referrer-policy": "strict-origin-when-cross-origin",
    "report-to": "{\"group\":\"network-errors\",\"max_age\":86400,\"endpoints\":[{\"url\":\"https://identity.nel.measure.office.net/api/report?catId=GW+estsfd+san\"}]}",
    "strict-transport-security": "max-age=31536000; includeSubDomains",
    "x-content-type-options": "nosniff",
    "x-ms-ests-server": "2.1.11898.12 - EUS ProdSlices",
    "x-ms-request-id": "04024c80-0d67-4a7e-b5b4-8955af3a1701"
   }
  },
  {
   "method": "POST",
<<<<<<< HEAD
   "url": "https://endpoint//text/analytics/v3.2-preview.1/analyze",
=======
   "url": "https://endpoint/text/analytics/v3.1/analyze",
>>>>>>> 26a069cc
   "query": {},
   "requestBody": "{\"analysisInput\":{\"documents\":[{\"id\":\"1\",\"text\":\"My SSN is 859-98-0987 and your ABA number - 111000025 - is the first 9 digits in the lower left hand corner of your personal check.\"},{\"id\":\"2\",\"text\":\"Your ABA number - 111000025 - is the first 9 digits in the lower left hand corner of your personal check.\"}]},\"tasks\":{\"entityRecognitionPiiTasks\":[{\"parameters\":{\"model-version\":\"latest\",\"piiCategories\":[\"USSocialSecurityNumber\"],\"stringIndexType\":\"Utf16CodeUnit\"}}]}}",
   "status": 202,
   "response": "",
   "responseHeaders": {
    "apim-request-id": "9f85b6a3-cfc7-41e8-93e6-8c84bdf55805",
    "date": "Tue, 03 Aug 2021 03:19:18 GMT",
    "operation-location": "https://endpoint//text/analytics/v3.2-preview.1/analyze/jobs/d21b5a22-0e8b-4604-9160-7feec3d90d96",
    "strict-transport-security": "max-age=31536000; includeSubDomains; preload",
    "transfer-encoding": "chunked",
    "x-content-type-options": "nosniff",
    "x-envoy-upstream-service-time": "144"
   }
  },
  {
   "method": "GET",
<<<<<<< HEAD
   "url": "https://endpoint//text/analytics/v3.2-preview.1/analyze/jobs/d21b5a22-0e8b-4604-9160-7feec3d90d96",
=======
   "url": "https://endpoint/text/analytics/v3.1/analyze/jobs/167a7ace-f7b1-4962-be0d-919dc55b2573",
>>>>>>> 26a069cc
   "query": {
    "$top": "20"
   },
   "requestBody": null,
   "status": 200,
   "response": "{\"jobId\":\"d21b5a22-0e8b-4604-9160-7feec3d90d96\",\"lastUpdateDateTime\":\"2021-08-03T03:19:18Z\",\"createdDateTime\":\"2021-08-03T03:19:18Z\",\"expirationDateTime\":\"2021-08-04T03:19:18Z\",\"status\":\"notStarted\",\"errors\":[],\"displayName\":\"NA\",\"tasks\":{\"completed\":0,\"failed\":0,\"inProgress\":1,\"total\":1}}",
   "responseHeaders": {
    "apim-request-id": "233b021b-5b5f-4c6a-8232-2c2c8897b44a",
    "content-type": "application/json; charset=utf-8",
    "date": "Tue, 03 Aug 2021 03:19:18 GMT",
    "strict-transport-security": "max-age=31536000; includeSubDomains; preload",
    "transfer-encoding": "chunked",
    "x-content-type-options": "nosniff",
    "x-envoy-upstream-service-time": "6"
   }
  },
  {
   "method": "GET",
<<<<<<< HEAD
   "url": "https://endpoint//text/analytics/v3.2-preview.1/analyze/jobs/d21b5a22-0e8b-4604-9160-7feec3d90d96",
=======
   "url": "https://endpoint/text/analytics/v3.1/analyze/jobs/167a7ace-f7b1-4962-be0d-919dc55b2573",
>>>>>>> 26a069cc
   "query": {
    "$top": "20"
   },
   "requestBody": null,
   "status": 200,
   "response": "{\"jobId\":\"d21b5a22-0e8b-4604-9160-7feec3d90d96\",\"lastUpdateDateTime\":\"2021-08-03T03:19:18Z\",\"createdDateTime\":\"2021-08-03T03:19:18Z\",\"expirationDateTime\":\"2021-08-04T03:19:18Z\",\"status\":\"notStarted\",\"errors\":[],\"displayName\":\"NA\",\"tasks\":{\"completed\":0,\"failed\":0,\"inProgress\":1,\"total\":1}}",
   "responseHeaders": {
    "apim-request-id": "ba93e40d-21f0-4808-bb17-01744bf8e5ac",
    "content-type": "application/json; charset=utf-8",
    "date": "Tue, 03 Aug 2021 03:19:18 GMT",
    "strict-transport-security": "max-age=31536000; includeSubDomains; preload",
    "transfer-encoding": "chunked",
    "x-content-type-options": "nosniff",
    "x-envoy-upstream-service-time": "6"
   }
  },
  {
   "method": "GET",
<<<<<<< HEAD
   "url": "https://endpoint//text/analytics/v3.2-preview.1/analyze/jobs/d21b5a22-0e8b-4604-9160-7feec3d90d96",
=======
   "url": "https://endpoint/text/analytics/v3.1/analyze/jobs/167a7ace-f7b1-4962-be0d-919dc55b2573",
>>>>>>> 26a069cc
   "query": {
    "$top": "20"
   },
   "requestBody": null,
   "status": 200,
   "response": "{\"jobId\":\"d21b5a22-0e8b-4604-9160-7feec3d90d96\",\"lastUpdateDateTime\":\"2021-08-03T03:19:18Z\",\"createdDateTime\":\"2021-08-03T03:19:18Z\",\"expirationDateTime\":\"2021-08-04T03:19:18Z\",\"status\":\"notStarted\",\"errors\":[],\"displayName\":\"NA\",\"tasks\":{\"completed\":0,\"failed\":0,\"inProgress\":1,\"total\":1}}",
   "responseHeaders": {
    "apim-request-id": "6b16b649-6022-47f7-8a0d-b6c51871e885",
    "content-type": "application/json; charset=utf-8",
    "date": "Tue, 03 Aug 2021 03:19:20 GMT",
    "strict-transport-security": "max-age=31536000; includeSubDomains; preload",
    "transfer-encoding": "chunked",
    "x-content-type-options": "nosniff",
    "x-envoy-upstream-service-time": "6"
   }
  },
  {
   "method": "GET",
<<<<<<< HEAD
   "url": "https://endpoint//text/analytics/v3.2-preview.1/analyze/jobs/d21b5a22-0e8b-4604-9160-7feec3d90d96",
=======
   "url": "https://endpoint/text/analytics/v3.1/analyze/jobs/167a7ace-f7b1-4962-be0d-919dc55b2573",
>>>>>>> 26a069cc
   "query": {
    "$top": "20"
   },
   "requestBody": null,
   "status": 200,
   "response": "{\"jobId\":\"d21b5a22-0e8b-4604-9160-7feec3d90d96\",\"lastUpdateDateTime\":\"2021-08-03T03:19:22Z\",\"createdDateTime\":\"2021-08-03T03:19:18Z\",\"expirationDateTime\":\"2021-08-04T03:19:18Z\",\"status\":\"running\",\"errors\":[],\"displayName\":\"NA\",\"tasks\":{\"completed\":0,\"failed\":0,\"inProgress\":1,\"total\":1}}",
   "responseHeaders": {
    "apim-request-id": "cbb1665a-f5f4-4f9f-83b3-0a17ef9c6f4a",
    "content-type": "application/json; charset=utf-8",
    "date": "Tue, 03 Aug 2021 03:19:22 GMT",
    "strict-transport-security": "max-age=31536000; includeSubDomains; preload",
    "transfer-encoding": "chunked",
    "x-content-type-options": "nosniff",
    "x-envoy-upstream-service-time": "9"
   }
  },
  {
   "method": "GET",
<<<<<<< HEAD
   "url": "https://endpoint//text/analytics/v3.2-preview.1/analyze/jobs/d21b5a22-0e8b-4604-9160-7feec3d90d96",
=======
   "url": "https://endpoint/text/analytics/v3.1/analyze/jobs/167a7ace-f7b1-4962-be0d-919dc55b2573",
>>>>>>> 26a069cc
   "query": {
    "$top": "20"
   },
   "requestBody": null,
   "status": 200,
   "response": "{\"jobId\":\"d21b5a22-0e8b-4604-9160-7feec3d90d96\",\"lastUpdateDateTime\":\"2021-08-03T03:19:22Z\",\"createdDateTime\":\"2021-08-03T03:19:18Z\",\"expirationDateTime\":\"2021-08-04T03:19:18Z\",\"status\":\"running\",\"errors\":[],\"displayName\":\"NA\",\"tasks\":{\"completed\":0,\"failed\":0,\"inProgress\":1,\"total\":1}}",
   "responseHeaders": {
    "apim-request-id": "4d0f35bc-8ba6-4fb5-81ae-49d0c94d1f1d",
    "content-type": "application/json; charset=utf-8",
    "date": "Tue, 03 Aug 2021 03:19:24 GMT",
    "strict-transport-security": "max-age=31536000; includeSubDomains; preload",
    "transfer-encoding": "chunked",
    "x-content-type-options": "nosniff",
    "x-envoy-upstream-service-time": "6"
   }
  },
  {
   "method": "GET",
   "url": "https://endpoint//text/analytics/v3.2-preview.1/analyze/jobs/d21b5a22-0e8b-4604-9160-7feec3d90d96",
   "query": {
    "$top": "20"
   },
   "requestBody": null,
   "status": 200,
   "response": "{\"jobId\":\"d21b5a22-0e8b-4604-9160-7feec3d90d96\",\"lastUpdateDateTime\":\"2021-08-03T03:19:22Z\",\"createdDateTime\":\"2021-08-03T03:19:18Z\",\"expirationDateTime\":\"2021-08-04T03:19:18Z\",\"status\":\"running\",\"errors\":[],\"displayName\":\"NA\",\"tasks\":{\"completed\":0,\"failed\":0,\"inProgress\":1,\"total\":1}}",
   "responseHeaders": {
    "apim-request-id": "8c7b7547-ad28-417b-b966-fbb8ad3a2a81",
    "content-type": "application/json; charset=utf-8",
    "date": "Tue, 03 Aug 2021 03:19:26 GMT",
    "strict-transport-security": "max-age=31536000; includeSubDomains; preload",
    "transfer-encoding": "chunked",
    "x-content-type-options": "nosniff",
    "x-envoy-upstream-service-time": "8"
   }
  },
  {
   "method": "GET",
<<<<<<< HEAD
   "url": "https://endpoint//text/analytics/v3.2-preview.1/analyze/jobs/d21b5a22-0e8b-4604-9160-7feec3d90d96",
=======
   "url": "https://endpoint/text/analytics/v3.1/analyze/jobs/167a7ace-f7b1-4962-be0d-919dc55b2573",
>>>>>>> 26a069cc
   "query": {
    "$top": "20"
   },
   "requestBody": null,
   "status": 200,
   "response": "{\"jobId\":\"d21b5a22-0e8b-4604-9160-7feec3d90d96\",\"lastUpdateDateTime\":\"2021-08-03T03:19:28Z\",\"createdDateTime\":\"2021-08-03T03:19:18Z\",\"expirationDateTime\":\"2021-08-04T03:19:18Z\",\"status\":\"succeeded\",\"errors\":[],\"displayName\":\"NA\",\"tasks\":{\"completed\":1,\"failed\":0,\"inProgress\":0,\"total\":1,\"entityRecognitionPiiTasks\":[{\"lastUpdateDateTime\":\"2021-08-03T03:19:28.0402024Z\",\"taskName\":\"PersonallyIdentifiableInformation_latest\",\"state\":\"succeeded\",\"results\":{\"documents\":[{\"redactedText\":\"My SSN is *********** and your ABA number - 111000025 - is the first 9 digits in the lower left hand corner of your personal check.\",\"id\":\"1\",\"entities\":[{\"text\":\"859-98-0987\",\"category\":\"USSocialSecurityNumber\",\"offset\":10,\"length\":11,\"confidenceScore\":0.65}],\"warnings\":[]},{\"redactedText\":\"Your ABA number - 111000025 - is the first 9 digits in the lower left hand corner of your personal check.\",\"id\":\"2\",\"entities\":[],\"warnings\":[]}],\"errors\":[],\"modelVersion\":\"2021-01-15\"}}]}}",
   "responseHeaders": {
    "apim-request-id": "dc3ae96f-977d-402a-a9f9-6ce96f471ff2",
    "content-type": "application/json; charset=utf-8",
    "date": "Tue, 03 Aug 2021 03:19:28 GMT",
    "strict-transport-security": "max-age=31536000; includeSubDomains; preload",
    "transfer-encoding": "chunked",
    "x-content-type-options": "nosniff",
    "x-envoy-upstream-service-time": "53"
   }
  },
  {
   "method": "GET",
<<<<<<< HEAD
   "url": "https://endpoint//text/analytics/v3.2-preview.1/analyze/jobs/d21b5a22-0e8b-4604-9160-7feec3d90d96",
=======
   "url": "https://endpoint/text/analytics/v3.1/analyze/jobs/167a7ace-f7b1-4962-be0d-919dc55b2573",
>>>>>>> 26a069cc
   "query": {
    "$top": "20"
   },
   "requestBody": null,
   "status": 200,
   "response": "{\"jobId\":\"d21b5a22-0e8b-4604-9160-7feec3d90d96\",\"lastUpdateDateTime\":\"2021-08-03T03:19:28Z\",\"createdDateTime\":\"2021-08-03T03:19:18Z\",\"expirationDateTime\":\"2021-08-04T03:19:18Z\",\"status\":\"succeeded\",\"errors\":[],\"displayName\":\"NA\",\"tasks\":{\"completed\":1,\"failed\":0,\"inProgress\":0,\"total\":1,\"entityRecognitionPiiTasks\":[{\"lastUpdateDateTime\":\"2021-08-03T03:19:28.0402024Z\",\"taskName\":\"PersonallyIdentifiableInformation_latest\",\"state\":\"succeeded\",\"results\":{\"documents\":[{\"redactedText\":\"My SSN is *********** and your ABA number - 111000025 - is the first 9 digits in the lower left hand corner of your personal check.\",\"id\":\"1\",\"entities\":[{\"text\":\"859-98-0987\",\"category\":\"USSocialSecurityNumber\",\"offset\":10,\"length\":11,\"confidenceScore\":0.65}],\"warnings\":[]},{\"redactedText\":\"Your ABA number - 111000025 - is the first 9 digits in the lower left hand corner of your personal check.\",\"id\":\"2\",\"entities\":[],\"warnings\":[]}],\"errors\":[],\"modelVersion\":\"2021-01-15\"}}]}}",
   "responseHeaders": {
    "apim-request-id": "521e478a-ff7a-484f-8c53-467f250040a8",
    "content-type": "application/json; charset=utf-8",
    "date": "Tue, 03 Aug 2021 03:19:28 GMT",
    "strict-transport-security": "max-age=31536000; includeSubDomains; preload",
    "transfer-encoding": "chunked",
    "x-content-type-options": "nosniff",
    "x-envoy-upstream-service-time": "60"
   }
  }
 ],
 "uniqueTestInfo": {
  "uniqueName": {},
  "newDate": {}
 },
 "hash": "7c9edd3d73646ffc62d1663b87bc20ea"
}<|MERGE_RESOLUTION|>--- conflicted
+++ resolved
@@ -11,7 +11,7 @@
     "cache-control": "no-store, no-cache",
     "content-length": "1331",
     "content-type": "application/json; charset=utf-8",
-    "date": "Tue, 03 Aug 2021 03:19:17 GMT",
+    "date": "Tue, 03 Aug 2021 23:01:49 GMT",
     "expires": "-1",
     "nel": "{\"report_to\":\"network-errors\",\"max_age\":86400,\"success_fraction\":0.001,\"failure_fraction\":1.0}",
     "p3p": "CP=\"DSP CUR OTPi IND OTRi ONL FIN\"",
@@ -20,209 +20,177 @@
     "report-to": "{\"group\":\"network-errors\",\"max_age\":86400,\"endpoints\":[{\"url\":\"https://identity.nel.measure.office.net/api/report?catId=GW+estsfd+san\"}]}",
     "strict-transport-security": "max-age=31536000; includeSubDomains",
     "x-content-type-options": "nosniff",
-    "x-ms-ests-server": "2.1.11898.12 - EUS ProdSlices",
-    "x-ms-request-id": "04024c80-0d67-4a7e-b5b4-8955af3a1701"
+    "x-ms-ests-server": "2.1.11898.12 - SCUS ProdSlices",
+    "x-ms-request-id": "35b4306b-9fea-4c3c-bc77-0fc28ac54501"
    }
   },
   {
    "method": "POST",
-<<<<<<< HEAD
-   "url": "https://endpoint//text/analytics/v3.2-preview.1/analyze",
-=======
-   "url": "https://endpoint/text/analytics/v3.1/analyze",
->>>>>>> 26a069cc
+   "url": "https://endpoint/text/analytics/v3.2-preview.1/analyze",
    "query": {},
    "requestBody": "{\"analysisInput\":{\"documents\":[{\"id\":\"1\",\"text\":\"My SSN is 859-98-0987 and your ABA number - 111000025 - is the first 9 digits in the lower left hand corner of your personal check.\"},{\"id\":\"2\",\"text\":\"Your ABA number - 111000025 - is the first 9 digits in the lower left hand corner of your personal check.\"}]},\"tasks\":{\"entityRecognitionPiiTasks\":[{\"parameters\":{\"model-version\":\"latest\",\"piiCategories\":[\"USSocialSecurityNumber\"],\"stringIndexType\":\"Utf16CodeUnit\"}}]}}",
    "status": 202,
    "response": "",
    "responseHeaders": {
-    "apim-request-id": "9f85b6a3-cfc7-41e8-93e6-8c84bdf55805",
-    "date": "Tue, 03 Aug 2021 03:19:18 GMT",
-    "operation-location": "https://endpoint//text/analytics/v3.2-preview.1/analyze/jobs/d21b5a22-0e8b-4604-9160-7feec3d90d96",
-    "strict-transport-security": "max-age=31536000; includeSubDomains; preload",
-    "transfer-encoding": "chunked",
-    "x-content-type-options": "nosniff",
-    "x-envoy-upstream-service-time": "144"
-   }
-  },
-  {
-   "method": "GET",
-<<<<<<< HEAD
-   "url": "https://endpoint//text/analytics/v3.2-preview.1/analyze/jobs/d21b5a22-0e8b-4604-9160-7feec3d90d96",
-=======
-   "url": "https://endpoint/text/analytics/v3.1/analyze/jobs/167a7ace-f7b1-4962-be0d-919dc55b2573",
->>>>>>> 26a069cc
-   "query": {
-    "$top": "20"
-   },
-   "requestBody": null,
-   "status": 200,
-   "response": "{\"jobId\":\"d21b5a22-0e8b-4604-9160-7feec3d90d96\",\"lastUpdateDateTime\":\"2021-08-03T03:19:18Z\",\"createdDateTime\":\"2021-08-03T03:19:18Z\",\"expirationDateTime\":\"2021-08-04T03:19:18Z\",\"status\":\"notStarted\",\"errors\":[],\"displayName\":\"NA\",\"tasks\":{\"completed\":0,\"failed\":0,\"inProgress\":1,\"total\":1}}",
-   "responseHeaders": {
-    "apim-request-id": "233b021b-5b5f-4c6a-8232-2c2c8897b44a",
-    "content-type": "application/json; charset=utf-8",
-    "date": "Tue, 03 Aug 2021 03:19:18 GMT",
-    "strict-transport-security": "max-age=31536000; includeSubDomains; preload",
-    "transfer-encoding": "chunked",
-    "x-content-type-options": "nosniff",
-    "x-envoy-upstream-service-time": "6"
-   }
-  },
-  {
-   "method": "GET",
-<<<<<<< HEAD
-   "url": "https://endpoint//text/analytics/v3.2-preview.1/analyze/jobs/d21b5a22-0e8b-4604-9160-7feec3d90d96",
-=======
-   "url": "https://endpoint/text/analytics/v3.1/analyze/jobs/167a7ace-f7b1-4962-be0d-919dc55b2573",
->>>>>>> 26a069cc
-   "query": {
-    "$top": "20"
-   },
-   "requestBody": null,
-   "status": 200,
-   "response": "{\"jobId\":\"d21b5a22-0e8b-4604-9160-7feec3d90d96\",\"lastUpdateDateTime\":\"2021-08-03T03:19:18Z\",\"createdDateTime\":\"2021-08-03T03:19:18Z\",\"expirationDateTime\":\"2021-08-04T03:19:18Z\",\"status\":\"notStarted\",\"errors\":[],\"displayName\":\"NA\",\"tasks\":{\"completed\":0,\"failed\":0,\"inProgress\":1,\"total\":1}}",
-   "responseHeaders": {
-    "apim-request-id": "ba93e40d-21f0-4808-bb17-01744bf8e5ac",
-    "content-type": "application/json; charset=utf-8",
-    "date": "Tue, 03 Aug 2021 03:19:18 GMT",
-    "strict-transport-security": "max-age=31536000; includeSubDomains; preload",
-    "transfer-encoding": "chunked",
-    "x-content-type-options": "nosniff",
-    "x-envoy-upstream-service-time": "6"
-   }
-  },
-  {
-   "method": "GET",
-<<<<<<< HEAD
-   "url": "https://endpoint//text/analytics/v3.2-preview.1/analyze/jobs/d21b5a22-0e8b-4604-9160-7feec3d90d96",
-=======
-   "url": "https://endpoint/text/analytics/v3.1/analyze/jobs/167a7ace-f7b1-4962-be0d-919dc55b2573",
->>>>>>> 26a069cc
-   "query": {
-    "$top": "20"
-   },
-   "requestBody": null,
-   "status": 200,
-   "response": "{\"jobId\":\"d21b5a22-0e8b-4604-9160-7feec3d90d96\",\"lastUpdateDateTime\":\"2021-08-03T03:19:18Z\",\"createdDateTime\":\"2021-08-03T03:19:18Z\",\"expirationDateTime\":\"2021-08-04T03:19:18Z\",\"status\":\"notStarted\",\"errors\":[],\"displayName\":\"NA\",\"tasks\":{\"completed\":0,\"failed\":0,\"inProgress\":1,\"total\":1}}",
-   "responseHeaders": {
-    "apim-request-id": "6b16b649-6022-47f7-8a0d-b6c51871e885",
-    "content-type": "application/json; charset=utf-8",
-    "date": "Tue, 03 Aug 2021 03:19:20 GMT",
-    "strict-transport-security": "max-age=31536000; includeSubDomains; preload",
-    "transfer-encoding": "chunked",
-    "x-content-type-options": "nosniff",
-    "x-envoy-upstream-service-time": "6"
-   }
-  },
-  {
-   "method": "GET",
-<<<<<<< HEAD
-   "url": "https://endpoint//text/analytics/v3.2-preview.1/analyze/jobs/d21b5a22-0e8b-4604-9160-7feec3d90d96",
-=======
-   "url": "https://endpoint/text/analytics/v3.1/analyze/jobs/167a7ace-f7b1-4962-be0d-919dc55b2573",
->>>>>>> 26a069cc
-   "query": {
-    "$top": "20"
-   },
-   "requestBody": null,
-   "status": 200,
-   "response": "{\"jobId\":\"d21b5a22-0e8b-4604-9160-7feec3d90d96\",\"lastUpdateDateTime\":\"2021-08-03T03:19:22Z\",\"createdDateTime\":\"2021-08-03T03:19:18Z\",\"expirationDateTime\":\"2021-08-04T03:19:18Z\",\"status\":\"running\",\"errors\":[],\"displayName\":\"NA\",\"tasks\":{\"completed\":0,\"failed\":0,\"inProgress\":1,\"total\":1}}",
-   "responseHeaders": {
-    "apim-request-id": "cbb1665a-f5f4-4f9f-83b3-0a17ef9c6f4a",
-    "content-type": "application/json; charset=utf-8",
-    "date": "Tue, 03 Aug 2021 03:19:22 GMT",
-    "strict-transport-security": "max-age=31536000; includeSubDomains; preload",
-    "transfer-encoding": "chunked",
-    "x-content-type-options": "nosniff",
-    "x-envoy-upstream-service-time": "9"
-   }
-  },
-  {
-   "method": "GET",
-<<<<<<< HEAD
-   "url": "https://endpoint//text/analytics/v3.2-preview.1/analyze/jobs/d21b5a22-0e8b-4604-9160-7feec3d90d96",
-=======
-   "url": "https://endpoint/text/analytics/v3.1/analyze/jobs/167a7ace-f7b1-4962-be0d-919dc55b2573",
->>>>>>> 26a069cc
-   "query": {
-    "$top": "20"
-   },
-   "requestBody": null,
-   "status": 200,
-   "response": "{\"jobId\":\"d21b5a22-0e8b-4604-9160-7feec3d90d96\",\"lastUpdateDateTime\":\"2021-08-03T03:19:22Z\",\"createdDateTime\":\"2021-08-03T03:19:18Z\",\"expirationDateTime\":\"2021-08-04T03:19:18Z\",\"status\":\"running\",\"errors\":[],\"displayName\":\"NA\",\"tasks\":{\"completed\":0,\"failed\":0,\"inProgress\":1,\"total\":1}}",
-   "responseHeaders": {
-    "apim-request-id": "4d0f35bc-8ba6-4fb5-81ae-49d0c94d1f1d",
-    "content-type": "application/json; charset=utf-8",
-    "date": "Tue, 03 Aug 2021 03:19:24 GMT",
-    "strict-transport-security": "max-age=31536000; includeSubDomains; preload",
-    "transfer-encoding": "chunked",
-    "x-content-type-options": "nosniff",
-    "x-envoy-upstream-service-time": "6"
-   }
-  },
-  {
-   "method": "GET",
-   "url": "https://endpoint//text/analytics/v3.2-preview.1/analyze/jobs/d21b5a22-0e8b-4604-9160-7feec3d90d96",
-   "query": {
-    "$top": "20"
-   },
-   "requestBody": null,
-   "status": 200,
-   "response": "{\"jobId\":\"d21b5a22-0e8b-4604-9160-7feec3d90d96\",\"lastUpdateDateTime\":\"2021-08-03T03:19:22Z\",\"createdDateTime\":\"2021-08-03T03:19:18Z\",\"expirationDateTime\":\"2021-08-04T03:19:18Z\",\"status\":\"running\",\"errors\":[],\"displayName\":\"NA\",\"tasks\":{\"completed\":0,\"failed\":0,\"inProgress\":1,\"total\":1}}",
-   "responseHeaders": {
-    "apim-request-id": "8c7b7547-ad28-417b-b966-fbb8ad3a2a81",
-    "content-type": "application/json; charset=utf-8",
-    "date": "Tue, 03 Aug 2021 03:19:26 GMT",
-    "strict-transport-security": "max-age=31536000; includeSubDomains; preload",
-    "transfer-encoding": "chunked",
-    "x-content-type-options": "nosniff",
-    "x-envoy-upstream-service-time": "8"
-   }
-  },
-  {
-   "method": "GET",
-<<<<<<< HEAD
-   "url": "https://endpoint//text/analytics/v3.2-preview.1/analyze/jobs/d21b5a22-0e8b-4604-9160-7feec3d90d96",
-=======
-   "url": "https://endpoint/text/analytics/v3.1/analyze/jobs/167a7ace-f7b1-4962-be0d-919dc55b2573",
->>>>>>> 26a069cc
-   "query": {
-    "$top": "20"
-   },
-   "requestBody": null,
-   "status": 200,
-   "response": "{\"jobId\":\"d21b5a22-0e8b-4604-9160-7feec3d90d96\",\"lastUpdateDateTime\":\"2021-08-03T03:19:28Z\",\"createdDateTime\":\"2021-08-03T03:19:18Z\",\"expirationDateTime\":\"2021-08-04T03:19:18Z\",\"status\":\"succeeded\",\"errors\":[],\"displayName\":\"NA\",\"tasks\":{\"completed\":1,\"failed\":0,\"inProgress\":0,\"total\":1,\"entityRecognitionPiiTasks\":[{\"lastUpdateDateTime\":\"2021-08-03T03:19:28.0402024Z\",\"taskName\":\"PersonallyIdentifiableInformation_latest\",\"state\":\"succeeded\",\"results\":{\"documents\":[{\"redactedText\":\"My SSN is *********** and your ABA number - 111000025 - is the first 9 digits in the lower left hand corner of your personal check.\",\"id\":\"1\",\"entities\":[{\"text\":\"859-98-0987\",\"category\":\"USSocialSecurityNumber\",\"offset\":10,\"length\":11,\"confidenceScore\":0.65}],\"warnings\":[]},{\"redactedText\":\"Your ABA number - 111000025 - is the first 9 digits in the lower left hand corner of your personal check.\",\"id\":\"2\",\"entities\":[],\"warnings\":[]}],\"errors\":[],\"modelVersion\":\"2021-01-15\"}}]}}",
-   "responseHeaders": {
-    "apim-request-id": "dc3ae96f-977d-402a-a9f9-6ce96f471ff2",
-    "content-type": "application/json; charset=utf-8",
-    "date": "Tue, 03 Aug 2021 03:19:28 GMT",
-    "strict-transport-security": "max-age=31536000; includeSubDomains; preload",
-    "transfer-encoding": "chunked",
-    "x-content-type-options": "nosniff",
-    "x-envoy-upstream-service-time": "53"
-   }
-  },
-  {
-   "method": "GET",
-<<<<<<< HEAD
-   "url": "https://endpoint//text/analytics/v3.2-preview.1/analyze/jobs/d21b5a22-0e8b-4604-9160-7feec3d90d96",
-=======
-   "url": "https://endpoint/text/analytics/v3.1/analyze/jobs/167a7ace-f7b1-4962-be0d-919dc55b2573",
->>>>>>> 26a069cc
-   "query": {
-    "$top": "20"
-   },
-   "requestBody": null,
-   "status": 200,
-   "response": "{\"jobId\":\"d21b5a22-0e8b-4604-9160-7feec3d90d96\",\"lastUpdateDateTime\":\"2021-08-03T03:19:28Z\",\"createdDateTime\":\"2021-08-03T03:19:18Z\",\"expirationDateTime\":\"2021-08-04T03:19:18Z\",\"status\":\"succeeded\",\"errors\":[],\"displayName\":\"NA\",\"tasks\":{\"completed\":1,\"failed\":0,\"inProgress\":0,\"total\":1,\"entityRecognitionPiiTasks\":[{\"lastUpdateDateTime\":\"2021-08-03T03:19:28.0402024Z\",\"taskName\":\"PersonallyIdentifiableInformation_latest\",\"state\":\"succeeded\",\"results\":{\"documents\":[{\"redactedText\":\"My SSN is *********** and your ABA number - 111000025 - is the first 9 digits in the lower left hand corner of your personal check.\",\"id\":\"1\",\"entities\":[{\"text\":\"859-98-0987\",\"category\":\"USSocialSecurityNumber\",\"offset\":10,\"length\":11,\"confidenceScore\":0.65}],\"warnings\":[]},{\"redactedText\":\"Your ABA number - 111000025 - is the first 9 digits in the lower left hand corner of your personal check.\",\"id\":\"2\",\"entities\":[],\"warnings\":[]}],\"errors\":[],\"modelVersion\":\"2021-01-15\"}}]}}",
-   "responseHeaders": {
-    "apim-request-id": "521e478a-ff7a-484f-8c53-467f250040a8",
-    "content-type": "application/json; charset=utf-8",
-    "date": "Tue, 03 Aug 2021 03:19:28 GMT",
-    "strict-transport-security": "max-age=31536000; includeSubDomains; preload",
-    "transfer-encoding": "chunked",
-    "x-content-type-options": "nosniff",
-    "x-envoy-upstream-service-time": "60"
+    "apim-request-id": "e3f9f168-bfb2-4a8b-9254-9751dbe1038f",
+    "date": "Tue, 03 Aug 2021 23:01:49 GMT",
+    "operation-location": "https://endpoint/text/analytics/v3.2-preview.1/analyze/jobs/4e078feb-4b65-4afb-b8f3-ccc84bda2b98",
+    "strict-transport-security": "max-age=31536000; includeSubDomains; preload",
+    "transfer-encoding": "chunked",
+    "x-content-type-options": "nosniff",
+    "x-envoy-upstream-service-time": "163"
+   }
+  },
+  {
+   "method": "GET",
+   "url": "https://endpoint/text/analytics/v3.2-preview.1/analyze/jobs/4e078feb-4b65-4afb-b8f3-ccc84bda2b98",
+   "query": {
+    "$top": "20"
+   },
+   "requestBody": null,
+   "status": 200,
+   "response": "{\"jobId\":\"4e078feb-4b65-4afb-b8f3-ccc84bda2b98\",\"lastUpdateDateTime\":\"2021-08-03T23:01:50Z\",\"createdDateTime\":\"2021-08-03T23:01:50Z\",\"expirationDateTime\":\"2021-08-04T23:01:50Z\",\"status\":\"notStarted\",\"errors\":[],\"displayName\":\"NA\",\"tasks\":{\"completed\":0,\"failed\":0,\"inProgress\":1,\"total\":1}}",
+   "responseHeaders": {
+    "apim-request-id": "f73dabad-fa01-4229-921b-18c8eee83016",
+    "content-type": "application/json; charset=utf-8",
+    "date": "Tue, 03 Aug 2021 23:01:49 GMT",
+    "strict-transport-security": "max-age=31536000; includeSubDomains; preload",
+    "transfer-encoding": "chunked",
+    "x-content-type-options": "nosniff",
+    "x-envoy-upstream-service-time": "7"
+   }
+  },
+  {
+   "method": "GET",
+   "url": "https://endpoint/text/analytics/v3.2-preview.1/analyze/jobs/4e078feb-4b65-4afb-b8f3-ccc84bda2b98",
+   "query": {
+    "$top": "20"
+   },
+   "requestBody": null,
+   "status": 200,
+   "response": "{\"jobId\":\"4e078feb-4b65-4afb-b8f3-ccc84bda2b98\",\"lastUpdateDateTime\":\"2021-08-03T23:01:50Z\",\"createdDateTime\":\"2021-08-03T23:01:50Z\",\"expirationDateTime\":\"2021-08-04T23:01:50Z\",\"status\":\"notStarted\",\"errors\":[],\"displayName\":\"NA\",\"tasks\":{\"completed\":0,\"failed\":0,\"inProgress\":1,\"total\":1}}",
+   "responseHeaders": {
+    "apim-request-id": "b6c445c9-286b-41b6-a65f-58ea25fb7a4f",
+    "content-type": "application/json; charset=utf-8",
+    "date": "Tue, 03 Aug 2021 23:01:49 GMT",
+    "strict-transport-security": "max-age=31536000; includeSubDomains; preload",
+    "transfer-encoding": "chunked",
+    "x-content-type-options": "nosniff",
+    "x-envoy-upstream-service-time": "6"
+   }
+  },
+  {
+   "method": "GET",
+   "url": "https://endpoint/text/analytics/v3.2-preview.1/analyze/jobs/4e078feb-4b65-4afb-b8f3-ccc84bda2b98",
+   "query": {
+    "$top": "20"
+   },
+   "requestBody": null,
+   "status": 200,
+   "response": "{\"jobId\":\"4e078feb-4b65-4afb-b8f3-ccc84bda2b98\",\"lastUpdateDateTime\":\"2021-08-03T23:01:50Z\",\"createdDateTime\":\"2021-08-03T23:01:50Z\",\"expirationDateTime\":\"2021-08-04T23:01:50Z\",\"status\":\"notStarted\",\"errors\":[],\"displayName\":\"NA\",\"tasks\":{\"completed\":0,\"failed\":0,\"inProgress\":1,\"total\":1}}",
+   "responseHeaders": {
+    "apim-request-id": "70ba25ca-1d30-472c-a7bd-d88e46c6340f",
+    "content-type": "application/json; charset=utf-8",
+    "date": "Tue, 03 Aug 2021 23:01:51 GMT",
+    "strict-transport-security": "max-age=31536000; includeSubDomains; preload",
+    "transfer-encoding": "chunked",
+    "x-content-type-options": "nosniff",
+    "x-envoy-upstream-service-time": "6"
+   }
+  },
+  {
+   "method": "GET",
+   "url": "https://endpoint/text/analytics/v3.2-preview.1/analyze/jobs/4e078feb-4b65-4afb-b8f3-ccc84bda2b98",
+   "query": {
+    "$top": "20"
+   },
+   "requestBody": null,
+   "status": 200,
+   "response": "{\"jobId\":\"4e078feb-4b65-4afb-b8f3-ccc84bda2b98\",\"lastUpdateDateTime\":\"2021-08-03T23:01:53Z\",\"createdDateTime\":\"2021-08-03T23:01:50Z\",\"expirationDateTime\":\"2021-08-04T23:01:50Z\",\"status\":\"running\",\"errors\":[],\"displayName\":\"NA\",\"tasks\":{\"completed\":0,\"failed\":0,\"inProgress\":1,\"total\":1}}",
+   "responseHeaders": {
+    "apim-request-id": "1ccabecb-bace-4f35-87e1-5aef9ce36bdc",
+    "content-type": "application/json; charset=utf-8",
+    "date": "Tue, 03 Aug 2021 23:01:53 GMT",
+    "strict-transport-security": "max-age=31536000; includeSubDomains; preload",
+    "transfer-encoding": "chunked",
+    "x-content-type-options": "nosniff",
+    "x-envoy-upstream-service-time": "6"
+   }
+  },
+  {
+   "method": "GET",
+   "url": "https://endpoint/text/analytics/v3.2-preview.1/analyze/jobs/4e078feb-4b65-4afb-b8f3-ccc84bda2b98",
+   "query": {
+    "$top": "20"
+   },
+   "requestBody": null,
+   "status": 200,
+   "response": "{\"jobId\":\"4e078feb-4b65-4afb-b8f3-ccc84bda2b98\",\"lastUpdateDateTime\":\"2021-08-03T23:01:53Z\",\"createdDateTime\":\"2021-08-03T23:01:50Z\",\"expirationDateTime\":\"2021-08-04T23:01:50Z\",\"status\":\"running\",\"errors\":[],\"displayName\":\"NA\",\"tasks\":{\"completed\":0,\"failed\":0,\"inProgress\":1,\"total\":1}}",
+   "responseHeaders": {
+    "apim-request-id": "65b3f4ad-7411-4db3-9ff4-8c6f8ee8438e",
+    "content-type": "application/json; charset=utf-8",
+    "date": "Tue, 03 Aug 2021 23:01:55 GMT",
+    "strict-transport-security": "max-age=31536000; includeSubDomains; preload",
+    "transfer-encoding": "chunked",
+    "x-content-type-options": "nosniff",
+    "x-envoy-upstream-service-time": "6"
+   }
+  },
+  {
+   "method": "GET",
+   "url": "https://endpoint/text/analytics/v3.2-preview.1/analyze/jobs/4e078feb-4b65-4afb-b8f3-ccc84bda2b98",
+   "query": {
+    "$top": "20"
+   },
+   "requestBody": null,
+   "status": 200,
+   "response": "{\"jobId\":\"4e078feb-4b65-4afb-b8f3-ccc84bda2b98\",\"lastUpdateDateTime\":\"2021-08-03T23:01:53Z\",\"createdDateTime\":\"2021-08-03T23:01:50Z\",\"expirationDateTime\":\"2021-08-04T23:01:50Z\",\"status\":\"running\",\"errors\":[],\"displayName\":\"NA\",\"tasks\":{\"completed\":0,\"failed\":0,\"inProgress\":1,\"total\":1}}",
+   "responseHeaders": {
+    "apim-request-id": "e2be37d9-c361-4577-b6a5-4bce837d1b65",
+    "content-type": "application/json; charset=utf-8",
+    "date": "Tue, 03 Aug 2021 23:01:57 GMT",
+    "strict-transport-security": "max-age=31536000; includeSubDomains; preload",
+    "transfer-encoding": "chunked",
+    "x-content-type-options": "nosniff",
+    "x-envoy-upstream-service-time": "6"
+   }
+  },
+  {
+   "method": "GET",
+   "url": "https://endpoint/text/analytics/v3.2-preview.1/analyze/jobs/4e078feb-4b65-4afb-b8f3-ccc84bda2b98",
+   "query": {
+    "$top": "20"
+   },
+   "requestBody": null,
+   "status": 200,
+   "response": "{\"jobId\":\"4e078feb-4b65-4afb-b8f3-ccc84bda2b98\",\"lastUpdateDateTime\":\"2021-08-03T23:01:58Z\",\"createdDateTime\":\"2021-08-03T23:01:50Z\",\"expirationDateTime\":\"2021-08-04T23:01:50Z\",\"status\":\"succeeded\",\"errors\":[],\"displayName\":\"NA\",\"tasks\":{\"completed\":1,\"failed\":0,\"inProgress\":0,\"total\":1,\"entityRecognitionPiiTasks\":[{\"lastUpdateDateTime\":\"2021-08-03T23:01:58.9367956Z\",\"taskName\":\"PersonallyIdentifiableInformation_latest\",\"state\":\"succeeded\",\"results\":{\"documents\":[{\"redactedText\":\"My SSN is *********** and your ABA number - 111000025 - is the first 9 digits in the lower left hand corner of your personal check.\",\"id\":\"1\",\"entities\":[{\"text\":\"859-98-0987\",\"category\":\"USSocialSecurityNumber\",\"offset\":10,\"length\":11,\"confidenceScore\":0.65}],\"warnings\":[]},{\"redactedText\":\"Your ABA number - 111000025 - is the first 9 digits in the lower left hand corner of your personal check.\",\"id\":\"2\",\"entities\":[],\"warnings\":[]}],\"errors\":[],\"modelVersion\":\"2021-01-15\"}}]}}",
+   "responseHeaders": {
+    "apim-request-id": "b1f8fef5-4637-481f-8824-4a271c568471",
+    "content-type": "application/json; charset=utf-8",
+    "date": "Tue, 03 Aug 2021 23:02:00 GMT",
+    "strict-transport-security": "max-age=31536000; includeSubDomains; preload",
+    "transfer-encoding": "chunked",
+    "x-content-type-options": "nosniff",
+    "x-envoy-upstream-service-time": "52"
+   }
+  },
+  {
+   "method": "GET",
+   "url": "https://endpoint/text/analytics/v3.2-preview.1/analyze/jobs/4e078feb-4b65-4afb-b8f3-ccc84bda2b98",
+   "query": {
+    "$top": "20"
+   },
+   "requestBody": null,
+   "status": 200,
+   "response": "{\"jobId\":\"4e078feb-4b65-4afb-b8f3-ccc84bda2b98\",\"lastUpdateDateTime\":\"2021-08-03T23:01:58Z\",\"createdDateTime\":\"2021-08-03T23:01:50Z\",\"expirationDateTime\":\"2021-08-04T23:01:50Z\",\"status\":\"succeeded\",\"errors\":[],\"displayName\":\"NA\",\"tasks\":{\"completed\":1,\"failed\":0,\"inProgress\":0,\"total\":1,\"entityRecognitionPiiTasks\":[{\"lastUpdateDateTime\":\"2021-08-03T23:01:58.9367956Z\",\"taskName\":\"PersonallyIdentifiableInformation_latest\",\"state\":\"succeeded\",\"results\":{\"documents\":[{\"redactedText\":\"My SSN is *********** and your ABA number - 111000025 - is the first 9 digits in the lower left hand corner of your personal check.\",\"id\":\"1\",\"entities\":[{\"text\":\"859-98-0987\",\"category\":\"USSocialSecurityNumber\",\"offset\":10,\"length\":11,\"confidenceScore\":0.65}],\"warnings\":[]},{\"redactedText\":\"Your ABA number - 111000025 - is the first 9 digits in the lower left hand corner of your personal check.\",\"id\":\"2\",\"entities\":[],\"warnings\":[]}],\"errors\":[],\"modelVersion\":\"2021-01-15\"}}]}}",
+   "responseHeaders": {
+    "apim-request-id": "b5f0f389-4941-4b7b-b92d-2cdd93194ae5",
+    "content-type": "application/json; charset=utf-8",
+    "date": "Tue, 03 Aug 2021 23:02:00 GMT",
+    "strict-transport-security": "max-age=31536000; includeSubDomains; preload",
+    "transfer-encoding": "chunked",
+    "x-content-type-options": "nosniff",
+    "x-envoy-upstream-service-time": "57"
    }
   }
  ],
