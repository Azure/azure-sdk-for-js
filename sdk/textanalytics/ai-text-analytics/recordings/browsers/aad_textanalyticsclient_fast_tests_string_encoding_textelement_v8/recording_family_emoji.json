{
 "recordings": [
  {
   "method": "POST",
   "url": "https://login.microsoftonline.com/88888888-8888-8888-8888-888888888888/oauth2/v2.0/token",
   "query": {},
   "requestBody": "response_type=token&grant_type=client_credentials&client_id=azure_client_id&client_secret=azure_client_secret&scope=https%3A%2F%2Fsanitized%2F",
   "status": 200,
   "response": "{\"token_type\":\"Bearer\",\"expires_in\":86399,\"ext_expires_in\":86399,\"access_token\":\"access_token\"}",
   "responseHeaders": {
    "cache-control": "no-store, no-cache",
    "content-length": "1331",
    "content-type": "application/json; charset=utf-8",
    "date": "Tue, 03 Aug 2021 03:17:26 GMT",
    "expires": "-1",
    "nel": "{\"report_to\":\"network-errors\",\"max_age\":86400,\"success_fraction\":0.001,\"failure_fraction\":1.0}",
    "p3p": "CP=\"DSP CUR OTPi IND OTRi ONL FIN\"",
    "pragma": "no-cache",
    "referrer-policy": "strict-origin-when-cross-origin",
    "report-to": "{\"group\":\"network-errors\",\"max_age\":86400,\"endpoints\":[{\"url\":\"https://identity.nel.measure.office.net/api/report?catId=GW+estsfd+san\"}]}",
    "strict-transport-security": "max-age=31536000; includeSubDomains",
    "x-content-type-options": "nosniff",
    "x-ms-ests-server": "2.1.11898.12 - NCUS ProdSlices",
    "x-ms-request-id": "17e1774d-9736-4664-b64a-9ca82c8dd000"
   }
  },
  {
   "method": "POST",
<<<<<<< HEAD
   "url": "https://endpoint//text/analytics/v3.2-preview.1/entities/recognition/pii",
=======
   "url": "https://endpoint/text/analytics/v3.1/entities/recognition/pii",
>>>>>>> 26a069cc
   "query": {
    "stringIndexType": "TextElement_v8"
   },
   "requestBody": "{\"documents\":[{\"id\":\"0\",\"text\":\"👩‍👩‍👧‍👧 SSN: 859-98-0987\",\"language\":\"en\"}]}",
   "status": 200,
   "response": "{\"documents\":[{\"redactedText\":\"👩‍👩‍👧‍👧 SSN: ***********\",\"id\":\"0\",\"entities\":[{\"text\":\"859-98-0987\",\"category\":\"USSocialSecurityNumber\",\"offset\":13,\"length\":11,\"confidenceScore\":0.65}],\"warnings\":[]}],\"errors\":[],\"modelVersion\":\"2021-01-15\"}",
   "responseHeaders": {
    "apim-request-id": "a41d8f11-a8e0-438b-8943-91c1f2ad2c04",
    "content-type": "application/json; charset=utf-8",
    "csp-billing-usage": "CognitiveServices.TextAnalytics.BatchScoring=1,CognitiveServices.TextAnalytics.TextRecords=1",
    "date": "Tue, 03 Aug 2021 03:17:26 GMT",
    "strict-transport-security": "max-age=31536000; includeSubDomains; preload",
    "transfer-encoding": "chunked",
    "x-content-type-options": "nosniff",
    "x-envoy-upstream-service-time": "71"
   }
  }
 ],
 "uniqueTestInfo": {
  "uniqueName": {},
  "newDate": {}
 },
 "hash": "3a2084188b00fbb623bd37ce1666c56e"
}<|MERGE_RESOLUTION|>--- conflicted
+++ resolved
@@ -11,7 +11,7 @@
     "cache-control": "no-store, no-cache",
     "content-length": "1331",
     "content-type": "application/json; charset=utf-8",
-    "date": "Tue, 03 Aug 2021 03:17:26 GMT",
+    "date": "Tue, 03 Aug 2021 23:00:01 GMT",
     "expires": "-1",
     "nel": "{\"report_to\":\"network-errors\",\"max_age\":86400,\"success_fraction\":0.001,\"failure_fraction\":1.0}",
     "p3p": "CP=\"DSP CUR OTPi IND OTRi ONL FIN\"",
@@ -20,17 +20,13 @@
     "report-to": "{\"group\":\"network-errors\",\"max_age\":86400,\"endpoints\":[{\"url\":\"https://identity.nel.measure.office.net/api/report?catId=GW+estsfd+san\"}]}",
     "strict-transport-security": "max-age=31536000; includeSubDomains",
     "x-content-type-options": "nosniff",
-    "x-ms-ests-server": "2.1.11898.12 - NCUS ProdSlices",
-    "x-ms-request-id": "17e1774d-9736-4664-b64a-9ca82c8dd000"
+    "x-ms-ests-server": "2.1.11898.12 - WUS2 ProdSlices",
+    "x-ms-request-id": "e91ce13b-7f87-4e9b-ad6b-69cdfa3c2001"
    }
   },
   {
    "method": "POST",
-<<<<<<< HEAD
-   "url": "https://endpoint//text/analytics/v3.2-preview.1/entities/recognition/pii",
-=======
-   "url": "https://endpoint/text/analytics/v3.1/entities/recognition/pii",
->>>>>>> 26a069cc
+   "url": "https://endpoint/text/analytics/v3.2-preview.1/entities/recognition/pii",
    "query": {
     "stringIndexType": "TextElement_v8"
    },
@@ -38,14 +34,14 @@
    "status": 200,
    "response": "{\"documents\":[{\"redactedText\":\"👩‍👩‍👧‍👧 SSN: ***********\",\"id\":\"0\",\"entities\":[{\"text\":\"859-98-0987\",\"category\":\"USSocialSecurityNumber\",\"offset\":13,\"length\":11,\"confidenceScore\":0.65}],\"warnings\":[]}],\"errors\":[],\"modelVersion\":\"2021-01-15\"}",
    "responseHeaders": {
-    "apim-request-id": "a41d8f11-a8e0-438b-8943-91c1f2ad2c04",
+    "apim-request-id": "78ab30c6-d5f3-4ab3-9161-2e3716fa4a5d",
     "content-type": "application/json; charset=utf-8",
     "csp-billing-usage": "CognitiveServices.TextAnalytics.BatchScoring=1,CognitiveServices.TextAnalytics.TextRecords=1",
-    "date": "Tue, 03 Aug 2021 03:17:26 GMT",
+    "date": "Tue, 03 Aug 2021 23:00:01 GMT",
     "strict-transport-security": "max-age=31536000; includeSubDomains; preload",
     "transfer-encoding": "chunked",
     "x-content-type-options": "nosniff",
-    "x-envoy-upstream-service-time": "71"
+    "x-envoy-upstream-service-time": "34"
    }
   }
  ],
