--- conflicted
+++ resolved
@@ -11,7 +11,7 @@
     "cache-control": "no-store, no-cache",
     "content-length": "1331",
     "content-type": "application/json; charset=utf-8",
-    "date": "Tue, 03 Aug 2021 03:17:27 GMT",
+    "date": "Tue, 03 Aug 2021 23:00:02 GMT",
     "expires": "-1",
     "nel": "{\"report_to\":\"network-errors\",\"max_age\":86400,\"success_fraction\":0.001,\"failure_fraction\":1.0}",
     "p3p": "CP=\"DSP CUR OTPi IND OTRi ONL FIN\"",
@@ -20,17 +20,13 @@
     "report-to": "{\"group\":\"network-errors\",\"max_age\":86400,\"endpoints\":[{\"url\":\"https://identity.nel.measure.office.net/api/report?catId=GW+estsfd+san\"}]}",
     "strict-transport-security": "max-age=31536000; includeSubDomains",
     "x-content-type-options": "nosniff",
-    "x-ms-ests-server": "2.1.11898.12 - EUS ProdSlices",
-    "x-ms-request-id": "8c2b1232-5fc1-4174-a97a-28cbd1831e01"
+    "x-ms-ests-server": "2.1.11898.12 - NCUS ProdSlices",
+    "x-ms-request-id": "730e3010-b59a-4189-81aa-517cfb05e400"
    }
   },
   {
    "method": "POST",
-<<<<<<< HEAD
-   "url": "https://endpoint//text/analytics/v3.2-preview.1/entities/recognition/pii",
-=======
-   "url": "https://endpoint/text/analytics/v3.1/entities/recognition/pii",
->>>>>>> 26a069cc
+   "url": "https://endpoint/text/analytics/v3.2-preview.1/entities/recognition/pii",
    "query": {
     "stringIndexType": "TextElement_v8"
    },
@@ -38,14 +34,14 @@
    "status": 200,
    "response": "{\"documents\":[{\"redactedText\":\"año SSN: ***********\",\"id\":\"0\",\"entities\":[{\"text\":\"859-98-0987\",\"category\":\"USSocialSecurityNumber\",\"offset\":9,\"length\":11,\"confidenceScore\":0.65}],\"warnings\":[]}],\"errors\":[],\"modelVersion\":\"2021-01-15\"}",
    "responseHeaders": {
-    "apim-request-id": "a3ed4bd8-db8e-4249-94fb-ddb575ca6a16",
+    "apim-request-id": "98825c1a-1c4a-442e-ad85-4b67b2b6681e",
     "content-type": "application/json; charset=utf-8",
     "csp-billing-usage": "CognitiveServices.TextAnalytics.BatchScoring=1,CognitiveServices.TextAnalytics.TextRecords=1",
-    "date": "Tue, 03 Aug 2021 03:17:27 GMT",
+    "date": "Tue, 03 Aug 2021 23:00:01 GMT",
     "strict-transport-security": "max-age=31536000; includeSubDomains; preload",
     "transfer-encoding": "chunked",
     "x-content-type-options": "nosniff",
-    "x-envoy-upstream-service-time": "24"
+    "x-envoy-upstream-service-time": "28"
    }
   }
  ],
