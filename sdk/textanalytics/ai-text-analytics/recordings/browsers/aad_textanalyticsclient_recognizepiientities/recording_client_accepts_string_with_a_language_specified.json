{
 "recordings": [
  {
   "method": "POST",
   "url": "https://login.microsoftonline.com/azure_tenant_id/oauth2/v2.0/token",
   "query": {},
   "requestBody": "response_type=token&grant_type=client_credentials&client_id=azure_client_id&client_secret=azure_client_secret&scope=https%3A%2F%2Fcognitiveservices.azure.com%2F.default",
   "status": 200,
   "response": "{\"token_type\":\"Bearer\",\"expires_in\":3599,\"ext_expires_in\":3599,\"access_token\":\"access_token\"}",
   "responseHeaders": {
    "cache-control": "no-store, no-cache",
    "content-length": "1329",
    "content-type": "application/json; charset=utf-8",
<<<<<<< HEAD
    "date": "Tue, 01 Sep 2020 19:45:44 GMT",
=======
    "date": "Wed, 02 Sep 2020 15:01:17 GMT",
>>>>>>> 19375bff
    "expires": "-1",
    "p3p": "CP=\"DSP CUR OTPi IND OTRi ONL FIN\"",
    "pragma": "no-cache",
    "referrer-policy": "strict-origin-when-cross-origin",
    "strict-transport-security": "max-age=31536000; includeSubDomains",
    "x-content-type-options": "nosniff",
    "x-ms-ests-server": "2.1.10985.18 - CHI ProdSlices",
<<<<<<< HEAD
    "x-ms-request-id": "a70b9f0f-ce65-497e-8147-a174a19a0300"
=======
    "x-ms-request-id": "25d12431-ebb8-42e7-916e-fe74a74f2800"
>>>>>>> 19375bff
   }
  },
  {
   "method": "POST",
   "url": "https://endpoint/text/analytics/v3.1-preview.1/entities/recognition/pii",
   "query": {
    "stringIndexType": "TextElements_v8"
   },
   "requestBody": "{\"documents\":[{\"id\":\"0\",\"text\":\"I had a wonderful trip to Seattle last week and even visited the Space Needle 2 times!\",\"language\":\"en\"},{\"id\":\"1\",\"text\":\"Unfortunately, it rained during my entire trip to Seattle. I didn't even get to visit the Space Needle\",\"language\":\"en\"},{\"id\":\"2\",\"text\":\"I went to see a movie on Saturday and it was perfectly average, nothing more or less than I expected.\",\"language\":\"en\"},{\"id\":\"3\",\"text\":\"I didn't like the last book I read at all.\",\"language\":\"en\"}]}",
   "status": 200,
   "response": "{\"documents\":[{\"id\":\"0\",\"entities\":[],\"warnings\":[]},{\"id\":\"1\",\"entities\":[],\"warnings\":[]},{\"id\":\"2\",\"entities\":[{\"text\":\"Saturday\",\"category\":\"DateTime\",\"subcategory\":\"Date\",\"offset\":25,\"length\":8,\"confidenceScore\":0.8}],\"warnings\":[]},{\"id\":\"3\",\"entities\":[],\"warnings\":[]}],\"errors\":[],\"modelVersion\":\"2020-07-01\"}",
   "responseHeaders": {
<<<<<<< HEAD
    "apim-request-id": "0feda82c-bbd5-4b4e-8b62-543379854f53",
    "content-type": "application/json; charset=utf-8",
    "csp-billing-usage": "CognitiveServices.TextAnalytics.BatchScoring=4",
    "date": "Tue, 01 Sep 2020 19:45:45 GMT",
    "strict-transport-security": "max-age=31536000; includeSubDomains; preload",
    "transfer-encoding": "chunked",
    "x-content-type-options": "nosniff",
    "x-envoy-upstream-service-time": "143"
=======
    "apim-request-id": "0fecde86-d65d-44dc-856b-b4351047ae35",
    "content-type": "application/json; charset=utf-8",
    "csp-billing-usage": "CognitiveServices.TextAnalytics.BatchScoring=4",
    "date": "Wed, 02 Sep 2020 15:01:17 GMT",
    "strict-transport-security": "max-age=31536000; includeSubDomains; preload",
    "transfer-encoding": "chunked",
    "x-content-type-options": "nosniff",
    "x-envoy-upstream-service-time": "160"
>>>>>>> 19375bff
   }
  }
 ],
 "uniqueTestInfo": {
  "uniqueName": {},
  "newDate": {}
 },
 "hash": "aefc17880f160412c6d943cf63809915"
}<|MERGE_RESOLUTION|>--- conflicted
+++ resolved
@@ -11,11 +11,7 @@
     "cache-control": "no-store, no-cache",
     "content-length": "1329",
     "content-type": "application/json; charset=utf-8",
-<<<<<<< HEAD
-    "date": "Tue, 01 Sep 2020 19:45:44 GMT",
-=======
-    "date": "Wed, 02 Sep 2020 15:01:17 GMT",
->>>>>>> 19375bff
+    "date": "Wed, 02 Sep 2020 16:06:53 GMT",
     "expires": "-1",
     "p3p": "CP=\"DSP CUR OTPi IND OTRi ONL FIN\"",
     "pragma": "no-cache",
@@ -23,42 +19,27 @@
     "strict-transport-security": "max-age=31536000; includeSubDomains",
     "x-content-type-options": "nosniff",
     "x-ms-ests-server": "2.1.10985.18 - CHI ProdSlices",
-<<<<<<< HEAD
-    "x-ms-request-id": "a70b9f0f-ce65-497e-8147-a174a19a0300"
-=======
-    "x-ms-request-id": "25d12431-ebb8-42e7-916e-fe74a74f2800"
->>>>>>> 19375bff
+    "x-ms-request-id": "ce84a6cf-02c3-4d72-a32b-69d475842700"
    }
   },
   {
    "method": "POST",
    "url": "https://endpoint/text/analytics/v3.1-preview.1/entities/recognition/pii",
    "query": {
-    "stringIndexType": "TextElements_v8"
+    "stringIndexType": "Utf16CodeUnit"
    },
    "requestBody": "{\"documents\":[{\"id\":\"0\",\"text\":\"I had a wonderful trip to Seattle last week and even visited the Space Needle 2 times!\",\"language\":\"en\"},{\"id\":\"1\",\"text\":\"Unfortunately, it rained during my entire trip to Seattle. I didn't even get to visit the Space Needle\",\"language\":\"en\"},{\"id\":\"2\",\"text\":\"I went to see a movie on Saturday and it was perfectly average, nothing more or less than I expected.\",\"language\":\"en\"},{\"id\":\"3\",\"text\":\"I didn't like the last book I read at all.\",\"language\":\"en\"}]}",
    "status": 200,
    "response": "{\"documents\":[{\"id\":\"0\",\"entities\":[],\"warnings\":[]},{\"id\":\"1\",\"entities\":[],\"warnings\":[]},{\"id\":\"2\",\"entities\":[{\"text\":\"Saturday\",\"category\":\"DateTime\",\"subcategory\":\"Date\",\"offset\":25,\"length\":8,\"confidenceScore\":0.8}],\"warnings\":[]},{\"id\":\"3\",\"entities\":[],\"warnings\":[]}],\"errors\":[],\"modelVersion\":\"2020-07-01\"}",
    "responseHeaders": {
-<<<<<<< HEAD
-    "apim-request-id": "0feda82c-bbd5-4b4e-8b62-543379854f53",
+    "apim-request-id": "7d9976b9-ccd0-4e95-bea2-eee955634f26",
     "content-type": "application/json; charset=utf-8",
     "csp-billing-usage": "CognitiveServices.TextAnalytics.BatchScoring=4",
-    "date": "Tue, 01 Sep 2020 19:45:45 GMT",
+    "date": "Wed, 02 Sep 2020 16:06:54 GMT",
     "strict-transport-security": "max-age=31536000; includeSubDomains; preload",
     "transfer-encoding": "chunked",
     "x-content-type-options": "nosniff",
-    "x-envoy-upstream-service-time": "143"
-=======
-    "apim-request-id": "0fecde86-d65d-44dc-856b-b4351047ae35",
-    "content-type": "application/json; charset=utf-8",
-    "csp-billing-usage": "CognitiveServices.TextAnalytics.BatchScoring=4",
-    "date": "Wed, 02 Sep 2020 15:01:17 GMT",
-    "strict-transport-security": "max-age=31536000; includeSubDomains; preload",
-    "transfer-encoding": "chunked",
-    "x-content-type-options": "nosniff",
-    "x-envoy-upstream-service-time": "160"
->>>>>>> 19375bff
+    "x-envoy-upstream-service-time": "126"
    }
   }
  ],
