--- conflicted
+++ resolved
@@ -11,11 +11,7 @@
     "cache-control": "no-store, no-cache",
     "content-length": "1329",
     "content-type": "application/json; charset=utf-8",
-<<<<<<< HEAD
-    "date": "Tue, 01 Sep 2020 19:45:45 GMT",
-=======
-    "date": "Wed, 02 Sep 2020 15:01:17 GMT",
->>>>>>> 19375bff
+    "date": "Wed, 02 Sep 2020 16:06:54 GMT",
     "expires": "-1",
     "p3p": "CP=\"DSP CUR OTPi IND OTRi ONL FIN\"",
     "pragma": "no-cache",
@@ -23,42 +19,27 @@
     "strict-transport-security": "max-age=31536000; includeSubDomains",
     "x-content-type-options": "nosniff",
     "x-ms-ests-server": "2.1.10985.18 - CHI ProdSlices",
-<<<<<<< HEAD
-    "x-ms-request-id": "22cbe1e3-f0fc-4c2b-b37b-c72994060400"
-=======
-    "x-ms-request-id": "7fc974a3-6fba-4617-bcfd-0e53926c2f00"
->>>>>>> 19375bff
+    "x-ms-request-id": "91fba8c4-e045-4e1a-ad39-46cd09132a00"
    }
   },
   {
    "method": "POST",
    "url": "https://endpoint/text/analytics/v3.1-preview.1/entities/recognition/pii",
    "query": {
-    "stringIndexType": "TextElements_v8"
+    "stringIndexType": "Utf16CodeUnit"
    },
    "requestBody": "{\"documents\":[{\"id\":\"1\",\"text\":\"I had a wonderful trip to Seattle last week and even visited the Space Needle 2 times!\",\"language\":\"en\"},{\"id\":\"2\",\"text\":\"Unfortunately, it rained during my entire trip to Seattle. I didn't even get to visit the Space Needle\",\"language\":\"en\"},{\"id\":\"3\",\"text\":\"I went to see a movie on Saturday and it was perfectly average, nothing more or less than I expected.\",\"language\":\"en\"},{\"id\":\"4\",\"text\":\"Los caminos que llevan hasta Monte Rainier son espectaculares y hermosos.\",\"language\":\"es\"},{\"id\":\"5\",\"text\":\"La carretera estaba atascada. Había mucho tráfico el día de ayer.\",\"language\":\"es\"}]}",
    "status": 200,
    "response": "{\"documents\":[{\"id\":\"1\",\"entities\":[],\"warnings\":[]},{\"id\":\"2\",\"entities\":[],\"warnings\":[]},{\"id\":\"3\",\"entities\":[{\"text\":\"Saturday\",\"category\":\"DateTime\",\"subcategory\":\"Date\",\"offset\":25,\"length\":8,\"confidenceScore\":0.8}],\"warnings\":[]}],\"errors\":[{\"id\":\"4\",\"error\":{\"code\":\"InvalidArgument\",\"message\":\"Invalid Language Code.\",\"innererror\":{\"code\":\"UnsupportedLanguageCode\",\"message\":\"Invalid language code. Supported languages: en\"}}},{\"id\":\"5\",\"error\":{\"code\":\"InvalidArgument\",\"message\":\"Invalid Language Code.\",\"innererror\":{\"code\":\"UnsupportedLanguageCode\",\"message\":\"Invalid language code. Supported languages: en\"}}}],\"modelVersion\":\"2020-07-01\"}",
    "responseHeaders": {
-<<<<<<< HEAD
-    "apim-request-id": "2812d4d8-ae76-4694-aa59-d8dab7428bfd",
+    "apim-request-id": "36a5c6c9-830b-4365-bc59-a034c594658c",
     "content-type": "application/json; charset=utf-8",
     "csp-billing-usage": "CognitiveServices.TextAnalytics.BatchScoring=3",
-    "date": "Tue, 01 Sep 2020 19:45:45 GMT",
+    "date": "Wed, 02 Sep 2020 16:06:54 GMT",
     "strict-transport-security": "max-age=31536000; includeSubDomains; preload",
     "transfer-encoding": "chunked",
     "x-content-type-options": "nosniff",
-    "x-envoy-upstream-service-time": "117"
-=======
-    "apim-request-id": "c88e65ae-059c-4277-bcfa-de38562ce1a6",
-    "content-type": "application/json; charset=utf-8",
-    "csp-billing-usage": "CognitiveServices.TextAnalytics.BatchScoring=3",
-    "date": "Wed, 02 Sep 2020 15:01:18 GMT",
-    "strict-transport-security": "max-age=31536000; includeSubDomains; preload",
-    "transfer-encoding": "chunked",
-    "x-content-type-options": "nosniff",
-    "x-envoy-upstream-service-time": "105"
->>>>>>> 19375bff
+    "x-envoy-upstream-service-time": "110"
    }
   }
  ],
