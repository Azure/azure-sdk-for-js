--- conflicted
+++ resolved
@@ -11,11 +11,7 @@
     "cache-control": "no-store, no-cache",
     "content-length": "1329",
     "content-type": "application/json; charset=utf-8",
-<<<<<<< HEAD
-    "date": "Tue, 01 Sep 2020 19:45:45 GMT",
-=======
-    "date": "Wed, 02 Sep 2020 15:01:17 GMT",
->>>>>>> 19375bff
+    "date": "Wed, 02 Sep 2020 16:06:54 GMT",
     "expires": "-1",
     "p3p": "CP=\"DSP CUR OTPi IND OTRi ONL FIN\"",
     "pragma": "no-cache",
@@ -23,40 +19,26 @@
     "strict-transport-security": "max-age=31536000; includeSubDomains",
     "x-content-type-options": "nosniff",
     "x-ms-ests-server": "2.1.10985.18 - CHI ProdSlices",
-<<<<<<< HEAD
-    "x-ms-request-id": "914d5696-d9e8-4893-acaf-aa660bc10300"
-=======
-    "x-ms-request-id": "3b6d4c91-1f54-4470-8880-7ecf58782900"
->>>>>>> 19375bff
+    "x-ms-request-id": "df33ece1-f869-4eea-bbfc-529334022900"
    }
   },
   {
    "method": "POST",
    "url": "https://endpoint/text/analytics/v3.1-preview.1/entities/recognition/pii",
    "query": {
-    "stringIndexType": "TextElements_v8"
+    "stringIndexType": "Utf16CodeUnit"
    },
    "requestBody": "{\"documents\":[{\"id\":\"0\",\"text\":\"This is some text, but it doesn't matter.\",\"language\":\"notalanguage\"}]}",
    "status": 200,
    "response": "{\"documents\":[],\"errors\":[{\"id\":\"0\",\"error\":{\"code\":\"InvalidArgument\",\"message\":\"Invalid Language Code.\",\"innererror\":{\"code\":\"UnsupportedLanguageCode\",\"message\":\"Invalid language code. Supported languages: en\"}}}],\"modelVersion\":\"2020-07-01\"}",
    "responseHeaders": {
-<<<<<<< HEAD
-    "apim-request-id": "bb3b752b-1034-40b8-a736-990776768201",
+    "apim-request-id": "e024a035-a480-43b9-b0bc-5a82da9dc021",
     "content-type": "application/json; charset=utf-8",
-    "date": "Tue, 01 Sep 2020 19:45:45 GMT",
+    "date": "Wed, 02 Sep 2020 16:06:54 GMT",
     "strict-transport-security": "max-age=31536000; includeSubDomains; preload",
     "transfer-encoding": "chunked",
     "x-content-type-options": "nosniff",
-    "x-envoy-upstream-service-time": "3"
-=======
-    "apim-request-id": "4b1f5332-78ab-472e-8d0d-cef5bf73d717",
-    "content-type": "application/json; charset=utf-8",
-    "date": "Wed, 02 Sep 2020 15:01:17 GMT",
-    "strict-transport-security": "max-age=31536000; includeSubDomains; preload",
-    "transfer-encoding": "chunked",
-    "x-content-type-options": "nosniff",
-    "x-envoy-upstream-service-time": "4"
->>>>>>> 19375bff
+    "x-envoy-upstream-service-time": "2"
    }
   }
  ],
