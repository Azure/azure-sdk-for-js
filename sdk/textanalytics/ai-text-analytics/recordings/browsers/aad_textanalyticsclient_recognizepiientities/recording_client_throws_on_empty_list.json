{
 "recordings": [
  {
   "method": "POST",
   "url": "https://login.microsoftonline.com/azure_tenant_id/oauth2/v2.0/token",
   "query": {},
   "requestBody": "response_type=token&grant_type=client_credentials&client_id=azure_client_id&client_secret=azure_client_secret&scope=https%3A%2F%2Fcognitiveservices.azure.com%2F.default",
   "status": 200,
   "response": "{\"token_type\":\"Bearer\",\"expires_in\":3599,\"ext_expires_in\":3599,\"access_token\":\"access_token\"}",
   "responseHeaders": {
    "cache-control": "no-store, no-cache",
    "content-length": "1329",
    "content-type": "application/json; charset=utf-8",
<<<<<<< HEAD
    "date": "Tue, 01 Sep 2020 19:45:44 GMT",
=======
    "date": "Wed, 02 Sep 2020 15:01:16 GMT",
>>>>>>> 19375bff
    "expires": "-1",
    "p3p": "CP=\"DSP CUR OTPi IND OTRi ONL FIN\"",
    "pragma": "no-cache",
    "referrer-policy": "strict-origin-when-cross-origin",
    "strict-transport-security": "max-age=31536000; includeSubDomains",
    "x-content-type-options": "nosniff",
    "x-ms-ests-server": "2.1.10985.18 - CHI ProdSlices",
<<<<<<< HEAD
    "x-ms-request-id": "f57a65fa-10a9-4ec0-871a-304d7d720200"
=======
    "x-ms-request-id": "246987c6-cff2-4b2d-b6bd-c9dbd56f2e00"
>>>>>>> 19375bff
   }
  },
  {
   "method": "POST",
   "url": "https://endpoint/text/analytics/v3.1-preview.1/entities/recognition/pii",
   "query": {
    "stringIndexType": "TextElements_v8"
   },
   "requestBody": "{\"documents\":[]}",
   "status": 400,
   "response": "{\"error\":{\"code\":\"InvalidRequest\",\"message\":\"Invalid Request.\",\"innererror\":{\"code\":\"MissingInputRecords\",\"message\":\"Missing input records.\"}}}",
   "responseHeaders": {
<<<<<<< HEAD
    "apim-request-id": "94498954-3827-4c3f-9eb8-e893b0bede02",
    "content-type": "application/json; charset=utf-8",
    "date": "Tue, 01 Sep 2020 19:45:44 GMT",
=======
    "apim-request-id": "6902ebbf-c199-434d-a4bd-c49cb8b81564",
    "content-type": "application/json; charset=utf-8",
    "date": "Wed, 02 Sep 2020 15:01:16 GMT",
>>>>>>> 19375bff
    "strict-transport-security": "max-age=31536000; includeSubDomains; preload",
    "transfer-encoding": "chunked",
    "x-content-type-options": "nosniff",
    "x-envoy-upstream-service-time": "4"
   }
  }
 ],
 "uniqueTestInfo": {
  "uniqueName": {},
  "newDate": {}
 },
 "hash": "6572404bd60061695e61a6daa9be1b1f"
}<|MERGE_RESOLUTION|>--- conflicted
+++ resolved
@@ -11,11 +11,7 @@
     "cache-control": "no-store, no-cache",
     "content-length": "1329",
     "content-type": "application/json; charset=utf-8",
-<<<<<<< HEAD
-    "date": "Tue, 01 Sep 2020 19:45:44 GMT",
-=======
-    "date": "Wed, 02 Sep 2020 15:01:16 GMT",
->>>>>>> 19375bff
+    "date": "Wed, 02 Sep 2020 16:06:53 GMT",
     "expires": "-1",
     "p3p": "CP=\"DSP CUR OTPi IND OTRi ONL FIN\"",
     "pragma": "no-cache",
@@ -23,36 +19,26 @@
     "strict-transport-security": "max-age=31536000; includeSubDomains",
     "x-content-type-options": "nosniff",
     "x-ms-ests-server": "2.1.10985.18 - CHI ProdSlices",
-<<<<<<< HEAD
-    "x-ms-request-id": "f57a65fa-10a9-4ec0-871a-304d7d720200"
-=======
-    "x-ms-request-id": "246987c6-cff2-4b2d-b6bd-c9dbd56f2e00"
->>>>>>> 19375bff
+    "x-ms-request-id": "738a9036-5bc9-4dfa-99ca-50c29c3c2c00"
    }
   },
   {
    "method": "POST",
    "url": "https://endpoint/text/analytics/v3.1-preview.1/entities/recognition/pii",
    "query": {
-    "stringIndexType": "TextElements_v8"
+    "stringIndexType": "Utf16CodeUnit"
    },
    "requestBody": "{\"documents\":[]}",
    "status": 400,
    "response": "{\"error\":{\"code\":\"InvalidRequest\",\"message\":\"Invalid Request.\",\"innererror\":{\"code\":\"MissingInputRecords\",\"message\":\"Missing input records.\"}}}",
    "responseHeaders": {
-<<<<<<< HEAD
-    "apim-request-id": "94498954-3827-4c3f-9eb8-e893b0bede02",
+    "apim-request-id": "193bf8c6-1e59-444d-ab82-252263b38b2b",
     "content-type": "application/json; charset=utf-8",
-    "date": "Tue, 01 Sep 2020 19:45:44 GMT",
-=======
-    "apim-request-id": "6902ebbf-c199-434d-a4bd-c49cb8b81564",
-    "content-type": "application/json; charset=utf-8",
-    "date": "Wed, 02 Sep 2020 15:01:16 GMT",
->>>>>>> 19375bff
+    "date": "Wed, 02 Sep 2020 16:06:53 GMT",
     "strict-transport-security": "max-age=31536000; includeSubDomains; preload",
     "transfer-encoding": "chunked",
     "x-content-type-options": "nosniff",
-    "x-envoy-upstream-service-time": "4"
+    "x-envoy-upstream-service-time": "5"
    }
   }
  ],
