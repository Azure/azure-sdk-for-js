--- conflicted
+++ resolved
@@ -11,11 +11,7 @@
     "cache-control": "no-store, no-cache",
     "content-length": "1329",
     "content-type": "application/json; charset=utf-8",
-<<<<<<< HEAD
-    "date": "Tue, 01 Sep 2020 19:45:44 GMT",
-=======
-    "date": "Wed, 02 Sep 2020 15:01:17 GMT",
->>>>>>> 19375bff
+    "date": "Wed, 02 Sep 2020 16:06:53 GMT",
     "expires": "-1",
     "p3p": "CP=\"DSP CUR OTPi IND OTRi ONL FIN\"",
     "pragma": "no-cache",
@@ -23,42 +19,27 @@
     "strict-transport-security": "max-age=31536000; includeSubDomains",
     "x-content-type-options": "nosniff",
     "x-ms-ests-server": "2.1.10985.18 - CHI ProdSlices",
-<<<<<<< HEAD
-    "x-ms-request-id": "4312f5f5-b5c9-4493-b7d9-b42b26710300"
-=======
-    "x-ms-request-id": "632c9eab-ab15-44a5-bacc-42b78d102b00"
->>>>>>> 19375bff
+    "x-ms-request-id": "53d7d3da-5e16-4b16-a304-d8d545072700"
    }
   },
   {
    "method": "POST",
    "url": "https://endpoint/text/analytics/v3.1-preview.1/entities/recognition/pii",
    "query": {
-    "stringIndexType": "TextElements_v8"
+    "stringIndexType": "Utf16CodeUnit"
    },
    "requestBody": "{\"documents\":[{\"id\":\"0\",\"text\":\"Your Social Security Number is 859-98-0987.\",\"language\":\"en\"}]}",
    "status": 200,
    "response": "{\"documents\":[{\"id\":\"0\",\"entities\":[{\"text\":\"859-98-0987\",\"category\":\"U.S. Social Security Number (SSN)\",\"offset\":31,\"length\":11,\"confidenceScore\":0.65}],\"warnings\":[]}],\"errors\":[],\"modelVersion\":\"2020-07-01\"}",
    "responseHeaders": {
-<<<<<<< HEAD
-    "apim-request-id": "9a8761db-1d9d-433c-9061-92f7a96d3adc",
+    "apim-request-id": "96c57bb4-3da5-44c2-ab19-a1ba8417e6fa",
     "content-type": "application/json; charset=utf-8",
     "csp-billing-usage": "CognitiveServices.TextAnalytics.BatchScoring=1",
-    "date": "Tue, 01 Sep 2020 19:45:45 GMT",
+    "date": "Wed, 02 Sep 2020 16:06:54 GMT",
     "strict-transport-security": "max-age=31536000; includeSubDomains; preload",
     "transfer-encoding": "chunked",
     "x-content-type-options": "nosniff",
-    "x-envoy-upstream-service-time": "75"
-=======
-    "apim-request-id": "09e767c5-09f1-4ab7-9630-c9b8dfdab3a7",
-    "content-type": "application/json; charset=utf-8",
-    "csp-billing-usage": "CognitiveServices.TextAnalytics.BatchScoring=1",
-    "date": "Wed, 02 Sep 2020 15:01:17 GMT",
-    "strict-transport-security": "max-age=31536000; includeSubDomains; preload",
-    "transfer-encoding": "chunked",
-    "x-content-type-options": "nosniff",
-    "x-envoy-upstream-service-time": "80"
->>>>>>> 19375bff
+    "x-envoy-upstream-service-time": "74"
    }
   }
  ],
