--- conflicted
+++ resolved
@@ -11,7 +11,7 @@
     "cache-control": "no-store, no-cache",
     "content-length": "1331",
     "content-type": "application/json; charset=utf-8",
-    "date": "Tue, 03 Aug 2021 03:17:16 GMT",
+    "date": "Tue, 03 Aug 2021 22:59:46 GMT",
     "expires": "-1",
     "nel": "{\"report_to\":\"network-errors\",\"max_age\":86400,\"success_fraction\":0.001,\"failure_fraction\":1.0}",
     "p3p": "CP=\"DSP CUR OTPi IND OTRi ONL FIN\"",
@@ -20,17 +20,13 @@
     "report-to": "{\"group\":\"network-errors\",\"max_age\":86400,\"endpoints\":[{\"url\":\"https://identity.nel.measure.office.net/api/report?catId=GW+estsfd+san\"}]}",
     "strict-transport-security": "max-age=31536000; includeSubDomains",
     "x-content-type-options": "nosniff",
-    "x-ms-ests-server": "2.1.11898.12 - SCUS ProdSlices",
-    "x-ms-request-id": "52fb3143-8406-45a6-bf28-0e3cb3781701"
+    "x-ms-ests-server": "2.1.11898.12 - WUS2 ProdSlices",
+    "x-ms-request-id": "aa9d6e0b-f85e-499f-9c11-260701e72401"
    }
   },
   {
    "method": "POST",
-<<<<<<< HEAD
-   "url": "https://endpoint//text/analytics/v3.2-preview.1/entities/recognition/general",
-=======
-   "url": "https://endpoint/text/analytics/v3.1/entities/recognition/general",
->>>>>>> 26a069cc
+   "url": "https://endpoint/text/analytics/v3.2-preview.1/entities/recognition/general",
    "query": {
     "stringIndexType": "Utf16CodeUnit"
    },
@@ -38,9 +34,9 @@
    "status": 200,
    "response": "{\"documents\":[],\"errors\":[{\"id\":\"0\",\"error\":{\"code\":\"InvalidArgument\",\"message\":\"Invalid Language Code.\",\"innererror\":{\"code\":\"UnsupportedLanguageCode\",\"message\":\"Invalid language code. Supported languages: ar,cs,da,de,en,es,fi,fr,hu,it,ja,ko,nl,no,pl,pt-BR,pt-PT,ru,sv,tr,zh-Hans. For additional details see https://aka.ms/text-analytics/language-support?tabs=named-entity-recognition\"}}}],\"modelVersion\":\"2021-06-01\"}",
    "responseHeaders": {
-    "apim-request-id": "eb07c853-658a-4b3a-a645-35d34c57b6b0",
+    "apim-request-id": "cb86b954-adb5-4662-be84-b370f42160a8",
     "content-type": "application/json; charset=utf-8",
-    "date": "Tue, 03 Aug 2021 03:17:16 GMT",
+    "date": "Tue, 03 Aug 2021 22:59:46 GMT",
     "strict-transport-security": "max-age=31536000; includeSubDomains; preload",
     "transfer-encoding": "chunked",
     "x-content-type-options": "nosniff",
