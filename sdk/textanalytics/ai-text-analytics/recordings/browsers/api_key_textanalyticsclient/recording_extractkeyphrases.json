{
 "recordings": [
  {
   "method": "POST",
   "url": "https://endpoint/text/analytics/v3.1-preview.1/keyPhrases",
   "query": {},
   "requestBody": "{\"documents\":[{\"id\":\"0\",\"text\":\"I had a wonderful trip to Seattle last weekend\",\"language\":\"en\"}]}",
   "status": 200,
   "response": "{\"documents\":[{\"id\":\"0\",\"keyPhrases\":[\"wonderful trip\",\"Seattle\",\"weekend\"],\"warnings\":[]}],\"errors\":[],\"modelVersion\":\"2020-07-01\"}",
   "responseHeaders": {
<<<<<<< HEAD
    "apim-request-id": "0248cc8f-08e9-45f3-b33b-62122928715d",
    "content-type": "application/json; charset=utf-8",
    "csp-billing-usage": "CognitiveServices.TextAnalytics.BatchScoring=1",
    "date": "Tue, 01 Sep 2020 19:45:36 GMT",
    "strict-transport-security": "max-age=31536000; includeSubDomains; preload",
    "transfer-encoding": "chunked",
    "x-content-type-options": "nosniff",
    "x-envoy-upstream-service-time": "10"
=======
    "apim-request-id": "5f2385ef-0360-4c0c-8f55-d7287896cda2",
    "content-type": "application/json; charset=utf-8",
    "csp-billing-usage": "CognitiveServices.TextAnalytics.BatchScoring=1",
    "date": "Wed, 02 Sep 2020 15:01:10 GMT",
    "strict-transport-security": "max-age=31536000; includeSubDomains; preload",
    "transfer-encoding": "chunked",
    "x-content-type-options": "nosniff",
    "x-envoy-upstream-service-time": "11"
>>>>>>> 19375bff
   }
  }
 ],
 "uniqueTestInfo": {
  "uniqueName": {},
  "newDate": {}
 },
 "hash": "4de919145f207001f2d5fb5efebc9f4e"
}<|MERGE_RESOLUTION|>--- conflicted
+++ resolved
@@ -8,25 +8,14 @@
    "status": 200,
    "response": "{\"documents\":[{\"id\":\"0\",\"keyPhrases\":[\"wonderful trip\",\"Seattle\",\"weekend\"],\"warnings\":[]}],\"errors\":[],\"modelVersion\":\"2020-07-01\"}",
    "responseHeaders": {
-<<<<<<< HEAD
-    "apim-request-id": "0248cc8f-08e9-45f3-b33b-62122928715d",
+    "apim-request-id": "52abbc6f-0b3f-4797-a7d6-cd57d4758a39",
     "content-type": "application/json; charset=utf-8",
     "csp-billing-usage": "CognitiveServices.TextAnalytics.BatchScoring=1",
-    "date": "Tue, 01 Sep 2020 19:45:36 GMT",
+    "date": "Wed, 02 Sep 2020 16:06:46 GMT",
     "strict-transport-security": "max-age=31536000; includeSubDomains; preload",
     "transfer-encoding": "chunked",
     "x-content-type-options": "nosniff",
-    "x-envoy-upstream-service-time": "10"
-=======
-    "apim-request-id": "5f2385ef-0360-4c0c-8f55-d7287896cda2",
-    "content-type": "application/json; charset=utf-8",
-    "csp-billing-usage": "CognitiveServices.TextAnalytics.BatchScoring=1",
-    "date": "Wed, 02 Sep 2020 15:01:10 GMT",
-    "strict-transport-security": "max-age=31536000; includeSubDomains; preload",
-    "transfer-encoding": "chunked",
-    "x-content-type-options": "nosniff",
-    "x-envoy-upstream-service-time": "11"
->>>>>>> 19375bff
+    "x-envoy-upstream-service-time": "13"
    }
   }
  ],
