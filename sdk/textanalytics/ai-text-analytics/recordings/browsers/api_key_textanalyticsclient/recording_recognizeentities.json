{
 "recordings": [
  {
   "method": "POST",
   "url": "https://endpoint/text/analytics/v3.1-preview.1/entities/recognition/general",
   "query": {
    "stringIndexType": "TextElements_v8"
   },
   "requestBody": "{\"documents\":[{\"id\":\"0\",\"text\":\"I had a wonderful trip to Seattle last weekend.\",\"language\":\"en\"}]}",
   "status": 200,
   "response": "{\"documents\":[{\"id\":\"0\",\"entities\":[{\"text\":\"trip\",\"category\":\"Event\",\"offset\":18,\"length\":4,\"confidenceScore\":0.6},{\"text\":\"Seattle\",\"category\":\"Location\",\"subcategory\":\"GPE\",\"offset\":26,\"length\":7,\"confidenceScore\":0.83},{\"text\":\"last weekend\",\"category\":\"DateTime\",\"subcategory\":\"DateRange\",\"offset\":34,\"length\":12,\"confidenceScore\":0.8}],\"warnings\":[]}],\"errors\":[],\"modelVersion\":\"2020-04-01\"}",
   "responseHeaders": {
<<<<<<< HEAD
    "apim-request-id": "311a8548-3f82-439f-879f-969ec882cd36",
    "content-type": "application/json; charset=utf-8",
    "csp-billing-usage": "CognitiveServices.TextAnalytics.BatchScoring=1",
    "date": "Tue, 01 Sep 2020 19:45:36 GMT",
    "strict-transport-security": "max-age=31536000; includeSubDomains; preload",
    "transfer-encoding": "chunked",
    "x-content-type-options": "nosniff",
    "x-envoy-upstream-service-time": "79"
=======
    "apim-request-id": "b4bbc95c-8e67-4768-a566-8f89fc9d0bc0",
    "content-type": "application/json; charset=utf-8",
    "csp-billing-usage": "CognitiveServices.TextAnalytics.BatchScoring=1",
    "date": "Wed, 02 Sep 2020 15:01:10 GMT",
    "strict-transport-security": "max-age=31536000; includeSubDomains; preload",
    "transfer-encoding": "chunked",
    "x-content-type-options": "nosniff",
    "x-envoy-upstream-service-time": "80"
>>>>>>> 19375bff
   }
  }
 ],
 "uniqueTestInfo": {
  "uniqueName": {},
  "newDate": {}
 },
 "hash": "3a16346d62b4aa1fba3ef756a686ead2"
}<|MERGE_RESOLUTION|>--- conflicted
+++ resolved
@@ -4,31 +4,20 @@
    "method": "POST",
    "url": "https://endpoint/text/analytics/v3.1-preview.1/entities/recognition/general",
    "query": {
-    "stringIndexType": "TextElements_v8"
+    "stringIndexType": "Utf16CodeUnit"
    },
    "requestBody": "{\"documents\":[{\"id\":\"0\",\"text\":\"I had a wonderful trip to Seattle last weekend.\",\"language\":\"en\"}]}",
    "status": 200,
    "response": "{\"documents\":[{\"id\":\"0\",\"entities\":[{\"text\":\"trip\",\"category\":\"Event\",\"offset\":18,\"length\":4,\"confidenceScore\":0.6},{\"text\":\"Seattle\",\"category\":\"Location\",\"subcategory\":\"GPE\",\"offset\":26,\"length\":7,\"confidenceScore\":0.83},{\"text\":\"last weekend\",\"category\":\"DateTime\",\"subcategory\":\"DateRange\",\"offset\":34,\"length\":12,\"confidenceScore\":0.8}],\"warnings\":[]}],\"errors\":[],\"modelVersion\":\"2020-04-01\"}",
    "responseHeaders": {
-<<<<<<< HEAD
-    "apim-request-id": "311a8548-3f82-439f-879f-969ec882cd36",
+    "apim-request-id": "76775e75-5822-44f0-b47f-5a48324340d9",
     "content-type": "application/json; charset=utf-8",
     "csp-billing-usage": "CognitiveServices.TextAnalytics.BatchScoring=1",
-    "date": "Tue, 01 Sep 2020 19:45:36 GMT",
+    "date": "Wed, 02 Sep 2020 16:06:46 GMT",
     "strict-transport-security": "max-age=31536000; includeSubDomains; preload",
     "transfer-encoding": "chunked",
     "x-content-type-options": "nosniff",
-    "x-envoy-upstream-service-time": "79"
-=======
-    "apim-request-id": "b4bbc95c-8e67-4768-a566-8f89fc9d0bc0",
-    "content-type": "application/json; charset=utf-8",
-    "csp-billing-usage": "CognitiveServices.TextAnalytics.BatchScoring=1",
-    "date": "Wed, 02 Sep 2020 15:01:10 GMT",
-    "strict-transport-security": "max-age=31536000; includeSubDomains; preload",
-    "transfer-encoding": "chunked",
-    "x-content-type-options": "nosniff",
-    "x-envoy-upstream-service-time": "80"
->>>>>>> 19375bff
+    "x-envoy-upstream-service-time": "74"
    }
   }
  ],
