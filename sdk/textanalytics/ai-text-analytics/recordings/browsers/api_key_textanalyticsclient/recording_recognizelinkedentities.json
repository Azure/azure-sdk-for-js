--- conflicted
+++ resolved
@@ -4,31 +4,20 @@
    "method": "POST",
    "url": "https://endpoint/text/analytics/v3.1-preview.1/entities/linking",
    "query": {
-    "stringIndexType": "TextElements_v8"
+    "stringIndexType": "Utf16CodeUnit"
    },
    "requestBody": "{\"documents\":[{\"id\":\"0\",\"text\":\"the Roman god Mars\",\"language\":\"en\"}]}",
    "status": 200,
    "response": "{\"documents\":[{\"id\":\"0\",\"entities\":[{\"name\":\"Roman mythology\",\"matches\":[{\"text\":\"Roman god\",\"offset\":4,\"length\":9,\"confidenceScore\":0.18}],\"language\":\"en\",\"id\":\"Roman mythology\",\"url\":\"https://en.wikipedia.org/wiki/Roman_mythology\",\"dataSource\":\"Wikipedia\"}],\"warnings\":[]}],\"errors\":[],\"modelVersion\":\"2020-02-01\"}",
    "responseHeaders": {
-<<<<<<< HEAD
-    "apim-request-id": "b93c7869-1abf-47a8-b680-38086edba303",
+    "apim-request-id": "7c6cf49e-80d5-494f-a5e3-fe555186afe4",
     "content-type": "application/json; charset=utf-8",
     "csp-billing-usage": "CognitiveServices.TextAnalytics.BatchScoring=1",
-    "date": "Tue, 01 Sep 2020 19:45:36 GMT",
+    "date": "Wed, 02 Sep 2020 16:06:46 GMT",
     "strict-transport-security": "max-age=31536000; includeSubDomains; preload",
     "transfer-encoding": "chunked",
     "x-content-type-options": "nosniff",
-    "x-envoy-upstream-service-time": "20"
-=======
-    "apim-request-id": "5d4c0f1f-818d-4eaf-8ea9-cab244295b2f",
-    "content-type": "application/json; charset=utf-8",
-    "csp-billing-usage": "CognitiveServices.TextAnalytics.BatchScoring=1",
-    "date": "Wed, 02 Sep 2020 15:01:10 GMT",
-    "strict-transport-security": "max-age=31536000; includeSubDomains; preload",
-    "transfer-encoding": "chunked",
-    "x-content-type-options": "nosniff",
-    "x-envoy-upstream-service-time": "17"
->>>>>>> 19375bff
+    "x-envoy-upstream-service-time": "19"
    }
   }
  ],
