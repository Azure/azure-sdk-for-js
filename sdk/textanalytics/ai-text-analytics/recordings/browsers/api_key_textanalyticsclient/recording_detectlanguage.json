{
 "recordings": [
  {
   "method": "POST",
   "url": "https://endpoint/text/analytics/v3.1-preview.1/languages",
   "query": {},
   "requestBody": "{\"documents\":[{\"id\":\"0\",\"text\":\"impossible\",\"countryHint\":\"fr\"}]}",
   "status": 200,
   "response": "{\"documents\":[{\"id\":\"0\",\"detectedLanguage\":{\"name\":\"French\",\"iso6391Name\":\"fr\",\"confidenceScore\":1.0},\"warnings\":[]}],\"errors\":[],\"modelVersion\":\"2020-07-01\"}",
   "responseHeaders": {
<<<<<<< HEAD
    "apim-request-id": "01579c3d-77d1-48d4-aef6-572aa88ca520",
    "content-type": "application/json; charset=utf-8",
    "csp-billing-usage": "CognitiveServices.TextAnalytics.BatchScoring=1",
    "date": "Mon, 10 Aug 2020 21:15:55 GMT",
=======
    "apim-request-id": "48baaf85-fe36-48ac-a04b-00065bf924c7",
    "content-type": "application/json; charset=utf-8",
    "csp-billing-usage": "CognitiveServices.TextAnalytics.BatchScoring=1",
    "date": "Tue, 04 Aug 2020 18:11:19 GMT",
>>>>>>> 2fd3e527
    "strict-transport-security": "max-age=31536000; includeSubDomains; preload",
    "transfer-encoding": "chunked",
    "x-content-type-options": "nosniff",
    "x-envoy-upstream-service-time": "25"
   }
  }
 ],
 "uniqueTestInfo": {
  "uniqueName": {},
  "newDate": {}
 },
 "hash": "e10cad7ccffa9b44e28d7cfb6057f472"
}<|MERGE_RESOLUTION|>--- conflicted
+++ resolved
@@ -8,21 +8,14 @@
    "status": 200,
    "response": "{\"documents\":[{\"id\":\"0\",\"detectedLanguage\":{\"name\":\"French\",\"iso6391Name\":\"fr\",\"confidenceScore\":1.0},\"warnings\":[]}],\"errors\":[],\"modelVersion\":\"2020-07-01\"}",
    "responseHeaders": {
-<<<<<<< HEAD
-    "apim-request-id": "01579c3d-77d1-48d4-aef6-572aa88ca520",
+    "apim-request-id": "e2b756e5-1d3b-4bf1-8c1b-d9870448dcac",
     "content-type": "application/json; charset=utf-8",
     "csp-billing-usage": "CognitiveServices.TextAnalytics.BatchScoring=1",
-    "date": "Mon, 10 Aug 2020 21:15:55 GMT",
-=======
-    "apim-request-id": "48baaf85-fe36-48ac-a04b-00065bf924c7",
-    "content-type": "application/json; charset=utf-8",
-    "csp-billing-usage": "CognitiveServices.TextAnalytics.BatchScoring=1",
-    "date": "Tue, 04 Aug 2020 18:11:19 GMT",
->>>>>>> 2fd3e527
+    "date": "Tue, 11 Aug 2020 14:18:53 GMT",
     "strict-transport-security": "max-age=31536000; includeSubDomains; preload",
     "transfer-encoding": "chunked",
     "x-content-type-options": "nosniff",
-    "x-envoy-upstream-service-time": "25"
+    "x-envoy-upstream-service-time": "7"
    }
   }
  ],
