{
 "recordings": [
  {
   "method": "POST",
   "url": "https://endpoint/text/analytics/v3.1-preview.1/languages",
   "query": {},
   "requestBody": "{\"documents\":[{\"id\":\"0\",\"text\":\"impossible\",\"countryHint\":\"fr\"}]}",
   "status": 200,
   "response": "{\"documents\":[{\"id\":\"0\",\"detectedLanguage\":{\"name\":\"French\",\"iso6391Name\":\"fr\",\"confidenceScore\":1.0},\"warnings\":[]}],\"errors\":[],\"modelVersion\":\"2020-07-01\"}",
   "responseHeaders": {
<<<<<<< HEAD
    "apim-request-id": "39fd7245-c709-44ea-9bd3-6bca5d24ba96",
    "content-type": "application/json; charset=utf-8",
    "csp-billing-usage": "CognitiveServices.TextAnalytics.BatchScoring=1",
    "date": "Tue, 01 Sep 2020 19:45:36 GMT",
    "strict-transport-security": "max-age=31536000; includeSubDomains; preload",
    "transfer-encoding": "chunked",
    "x-content-type-options": "nosniff",
    "x-envoy-upstream-service-time": "13"
=======
    "apim-request-id": "ff0009b0-0170-4cdb-bc5e-3e6435aa9b23",
    "content-type": "application/json; charset=utf-8",
    "csp-billing-usage": "CognitiveServices.TextAnalytics.BatchScoring=1",
    "date": "Wed, 02 Sep 2020 15:01:10 GMT",
    "strict-transport-security": "max-age=31536000; includeSubDomains; preload",
    "transfer-encoding": "chunked",
    "x-content-type-options": "nosniff",
    "x-envoy-upstream-service-time": "8"
>>>>>>> 19375bff
   }
  }
 ],
 "uniqueTestInfo": {
  "uniqueName": {},
  "newDate": {}
 },
 "hash": "e10cad7ccffa9b44e28d7cfb6057f472"
}<|MERGE_RESOLUTION|>--- conflicted
+++ resolved
@@ -8,25 +8,14 @@
    "status": 200,
    "response": "{\"documents\":[{\"id\":\"0\",\"detectedLanguage\":{\"name\":\"French\",\"iso6391Name\":\"fr\",\"confidenceScore\":1.0},\"warnings\":[]}],\"errors\":[],\"modelVersion\":\"2020-07-01\"}",
    "responseHeaders": {
-<<<<<<< HEAD
-    "apim-request-id": "39fd7245-c709-44ea-9bd3-6bca5d24ba96",
+    "apim-request-id": "253b102a-26d5-4244-adf2-d110aeb0eefd",
     "content-type": "application/json; charset=utf-8",
     "csp-billing-usage": "CognitiveServices.TextAnalytics.BatchScoring=1",
-    "date": "Tue, 01 Sep 2020 19:45:36 GMT",
+    "date": "Wed, 02 Sep 2020 16:06:45 GMT",
     "strict-transport-security": "max-age=31536000; includeSubDomains; preload",
     "transfer-encoding": "chunked",
     "x-content-type-options": "nosniff",
-    "x-envoy-upstream-service-time": "13"
-=======
-    "apim-request-id": "ff0009b0-0170-4cdb-bc5e-3e6435aa9b23",
-    "content-type": "application/json; charset=utf-8",
-    "csp-billing-usage": "CognitiveServices.TextAnalytics.BatchScoring=1",
-    "date": "Wed, 02 Sep 2020 15:01:10 GMT",
-    "strict-transport-security": "max-age=31536000; includeSubDomains; preload",
-    "transfer-encoding": "chunked",
-    "x-content-type-options": "nosniff",
-    "x-envoy-upstream-service-time": "8"
->>>>>>> 19375bff
+    "x-envoy-upstream-service-time": "9"
    }
   }
  ],
