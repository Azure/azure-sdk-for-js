{
 "recordings": [
  {
   "method": "POST",
   "url": "https://login.microsoftonline.com/88888888-8888-8888-8888-888888888888/oauth2/v2.0/token",
   "query": {},
   "requestBody": "response_type=token&grant_type=client_credentials&client_id=azure_client_id&client_secret=azure_client_secret&scope=https%3A%2F%2Fsanitized%2F",
   "status": 200,
   "response": "{\"token_type\":\"Bearer\",\"expires_in\":86399,\"ext_expires_in\":86399,\"access_token\":\"access_token\"}",
   "responseHeaders": {
    "cache-control": "no-store, no-cache",
    "content-length": "1331",
    "content-type": "application/json; charset=utf-8",
    "date": "Tue, 03 Aug 2021 03:17:16 GMT",
    "expires": "-1",
    "nel": "{\"report_to\":\"network-errors\",\"max_age\":86400,\"success_fraction\":0.001,\"failure_fraction\":1.0}",
    "p3p": "CP=\"DSP CUR OTPi IND OTRi ONL FIN\"",
    "pragma": "no-cache",
    "referrer-policy": "strict-origin-when-cross-origin",
    "report-to": "{\"group\":\"network-errors\",\"max_age\":86400,\"endpoints\":[{\"url\":\"https://identity.nel.measure.office.net/api/report?catId=GW+estsfd+san\"}]}",
    "strict-transport-security": "max-age=31536000; includeSubDomains",
    "x-content-type-options": "nosniff",
    "x-ms-ests-server": "2.1.11898.12 - NCUS ProdSlices",
    "x-ms-request-id": "4ddaec3b-f050-4365-959b-0ce70a95c000"
   }
  },
  {
   "method": "POST",
<<<<<<< HEAD
   "url": "https://endpoint//text/analytics/v3.2-preview.1/keyPhrases",
=======
   "url": "https://endpoint/text/analytics/v3.1/keyPhrases",
>>>>>>> 26a069cc
   "query": {},
   "requestBody": "{\"documents\":[{\"id\":\"0\",\"text\":\"I had a wonderful trip to Seattle last week and even visited the Space Needle 2 times!\",\"language\":\"en\"},{\"id\":\"1\",\"text\":\"Unfortunately, it rained during my entire trip to Seattle. I didn't even get to visit the Space Needle\",\"language\":\"en\"},{\"id\":\"2\",\"text\":\"I went to see a movie on Saturday and it was perfectly average, nothing more or less than I expected.\",\"language\":\"en\"},{\"id\":\"3\",\"text\":\"I didn't like the last book I read at all.\",\"language\":\"en\"}]}",
   "status": 200,
   "response": "{\"documents\":[{\"id\":\"0\",\"keyPhrases\":[\"wonderful trip\",\"Space Needle\",\"Seattle\"],\"warnings\":[]},{\"id\":\"1\",\"keyPhrases\":[\"entire trip\",\"Seattle\",\"Space\",\"Needle\"],\"warnings\":[]},{\"id\":\"2\",\"keyPhrases\":[\"movie\",\"Saturday\"],\"warnings\":[]},{\"id\":\"3\",\"keyPhrases\":[\"last book\"],\"warnings\":[]}],\"errors\":[],\"modelVersion\":\"2021-06-01\"}",
   "responseHeaders": {
    "apim-request-id": "5c05fe81-3c15-4843-a848-be2884bf1ff0",
    "content-type": "application/json; charset=utf-8",
    "csp-billing-usage": "CognitiveServices.TextAnalytics.BatchScoring=4,CognitiveServices.TextAnalytics.TextRecords=4",
    "date": "Tue, 03 Aug 2021 03:17:17 GMT",
    "strict-transport-security": "max-age=31536000; includeSubDomains; preload",
    "transfer-encoding": "chunked",
    "x-content-type-options": "nosniff",
    "x-envoy-upstream-service-time": "19"
   }
  }
 ],
 "uniqueTestInfo": {
  "uniqueName": {},
  "newDate": {}
 },
 "hash": "0615d3d4c4fd132428e37ddec4e40fdd"
}<|MERGE_RESOLUTION|>--- conflicted
+++ resolved
@@ -11,7 +11,7 @@
     "cache-control": "no-store, no-cache",
     "content-length": "1331",
     "content-type": "application/json; charset=utf-8",
-    "date": "Tue, 03 Aug 2021 03:17:16 GMT",
+    "date": "Tue, 03 Aug 2021 22:59:47 GMT",
     "expires": "-1",
     "nel": "{\"report_to\":\"network-errors\",\"max_age\":86400,\"success_fraction\":0.001,\"failure_fraction\":1.0}",
     "p3p": "CP=\"DSP CUR OTPi IND OTRi ONL FIN\"",
@@ -20,30 +20,26 @@
     "report-to": "{\"group\":\"network-errors\",\"max_age\":86400,\"endpoints\":[{\"url\":\"https://identity.nel.measure.office.net/api/report?catId=GW+estsfd+san\"}]}",
     "strict-transport-security": "max-age=31536000; includeSubDomains",
     "x-content-type-options": "nosniff",
-    "x-ms-ests-server": "2.1.11898.12 - NCUS ProdSlices",
-    "x-ms-request-id": "4ddaec3b-f050-4365-959b-0ce70a95c000"
+    "x-ms-ests-server": "2.1.11898.12 - SCUS ProdSlices",
+    "x-ms-request-id": "dde74c90-065e-42fb-ab0e-d8dcb8cd3401"
    }
   },
   {
    "method": "POST",
-<<<<<<< HEAD
-   "url": "https://endpoint//text/analytics/v3.2-preview.1/keyPhrases",
-=======
-   "url": "https://endpoint/text/analytics/v3.1/keyPhrases",
->>>>>>> 26a069cc
+   "url": "https://endpoint/text/analytics/v3.2-preview.1/keyPhrases",
    "query": {},
    "requestBody": "{\"documents\":[{\"id\":\"0\",\"text\":\"I had a wonderful trip to Seattle last week and even visited the Space Needle 2 times!\",\"language\":\"en\"},{\"id\":\"1\",\"text\":\"Unfortunately, it rained during my entire trip to Seattle. I didn't even get to visit the Space Needle\",\"language\":\"en\"},{\"id\":\"2\",\"text\":\"I went to see a movie on Saturday and it was perfectly average, nothing more or less than I expected.\",\"language\":\"en\"},{\"id\":\"3\",\"text\":\"I didn't like the last book I read at all.\",\"language\":\"en\"}]}",
    "status": 200,
    "response": "{\"documents\":[{\"id\":\"0\",\"keyPhrases\":[\"wonderful trip\",\"Space Needle\",\"Seattle\"],\"warnings\":[]},{\"id\":\"1\",\"keyPhrases\":[\"entire trip\",\"Seattle\",\"Space\",\"Needle\"],\"warnings\":[]},{\"id\":\"2\",\"keyPhrases\":[\"movie\",\"Saturday\"],\"warnings\":[]},{\"id\":\"3\",\"keyPhrases\":[\"last book\"],\"warnings\":[]}],\"errors\":[],\"modelVersion\":\"2021-06-01\"}",
    "responseHeaders": {
-    "apim-request-id": "5c05fe81-3c15-4843-a848-be2884bf1ff0",
+    "apim-request-id": "9dc2e00c-e534-48ff-b01a-61192d7fc091",
     "content-type": "application/json; charset=utf-8",
     "csp-billing-usage": "CognitiveServices.TextAnalytics.BatchScoring=4,CognitiveServices.TextAnalytics.TextRecords=4",
-    "date": "Tue, 03 Aug 2021 03:17:17 GMT",
+    "date": "Tue, 03 Aug 2021 22:59:48 GMT",
     "strict-transport-security": "max-age=31536000; includeSubDomains; preload",
     "transfer-encoding": "chunked",
     "x-content-type-options": "nosniff",
-    "x-envoy-upstream-service-time": "19"
+    "x-envoy-upstream-service-time": "27"
    }
   }
  ],
