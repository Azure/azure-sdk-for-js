{
 "recordings": [
  {
   "method": "POST",
   "url": "https://login.microsoftonline.com/azure_tenant_id/oauth2/v2.0/token",
   "query": {},
   "requestBody": "response_type=token&grant_type=client_credentials&client_id=azure_client_id&client_secret=azure_client_secret&scope=https%3A%2F%2Fcognitiveservices.azure.com%2F.default",
   "status": 200,
   "response": "{\"token_type\":\"Bearer\",\"expires_in\":3599,\"ext_expires_in\":3599,\"access_token\":\"access_token\"}",
   "responseHeaders": {
    "cache-control": "no-store, no-cache",
<<<<<<< HEAD
    "content-length": "1324",
    "content-type": "application/json; charset=utf-8",
    "date": "Tue, 01 Sep 2020 19:45:42 GMT",
=======
    "content-length": "1329",
    "content-type": "application/json; charset=utf-8",
    "date": "Wed, 02 Sep 2020 15:01:15 GMT",
>>>>>>> 19375bff
    "expires": "-1",
    "p3p": "CP=\"DSP CUR OTPi IND OTRi ONL FIN\"",
    "pragma": "no-cache",
    "referrer-policy": "strict-origin-when-cross-origin",
    "strict-transport-security": "max-age=31536000; includeSubDomains",
    "x-content-type-options": "nosniff",
    "x-ms-ests-server": "2.1.10985.18 - CHI ProdSlices",
<<<<<<< HEAD
    "x-ms-request-id": "53d7d3da-5e16-4b16-a304-d8d5e4ab0200"
=======
    "x-ms-request-id": "40da4f25-0fa8-4b32-92f1-341db4392400"
>>>>>>> 19375bff
   }
  },
  {
   "method": "POST",
   "url": "https://endpoint/text/analytics/v3.1-preview.1/keyPhrases",
   "query": {},
   "requestBody": "{\"documents\":[{\"id\":\"0\",\"text\":\"I had a wonderful trip to Seattle last week and even visited the Space Needle 2 times!\",\"language\":\"en\"},{\"id\":\"1\",\"text\":\"Unfortunately, it rained during my entire trip to Seattle. I didn't even get to visit the Space Needle\",\"language\":\"en\"},{\"id\":\"2\",\"text\":\"I went to see a movie on Saturday and it was perfectly average, nothing more or less than I expected.\",\"language\":\"en\"},{\"id\":\"3\",\"text\":\"I didn't like the last book I read at all.\",\"language\":\"en\"}]}",
   "status": 200,
   "response": "{\"documents\":[{\"id\":\"0\",\"keyPhrases\":[\"week\",\"Space Needle\",\"wonderful trip\",\"Seattle\",\"times\"],\"warnings\":[]},{\"id\":\"1\",\"keyPhrases\":[\"entire trip\",\"Seattle\",\"Space Needle\"],\"warnings\":[]},{\"id\":\"2\",\"keyPhrases\":[\"movie\"],\"warnings\":[]},{\"id\":\"3\",\"keyPhrases\":[\"book\"],\"warnings\":[]}],\"errors\":[],\"modelVersion\":\"2020-07-01\"}",
   "responseHeaders": {
<<<<<<< HEAD
    "apim-request-id": "4dbd4758-0b12-40fc-9088-b0e20d19b2d7",
    "content-type": "application/json; charset=utf-8",
    "csp-billing-usage": "CognitiveServices.TextAnalytics.BatchScoring=4",
    "date": "Tue, 01 Sep 2020 19:45:43 GMT",
=======
    "apim-request-id": "5c9c49bd-fb10-42ee-99f2-9e04d9865d2a",
    "content-type": "application/json; charset=utf-8",
    "csp-billing-usage": "CognitiveServices.TextAnalytics.BatchScoring=4",
    "date": "Wed, 02 Sep 2020 15:01:15 GMT",
>>>>>>> 19375bff
    "strict-transport-security": "max-age=31536000; includeSubDomains; preload",
    "transfer-encoding": "chunked",
    "x-content-type-options": "nosniff",
    "x-envoy-upstream-service-time": "13"
   }
  }
 ],
 "uniqueTestInfo": {
  "uniqueName": {},
  "newDate": {}
 },
 "hash": "507fd240972e76fe7347de2a14527d2d"
}<|MERGE_RESOLUTION|>--- conflicted
+++ resolved
@@ -9,15 +9,9 @@
    "response": "{\"token_type\":\"Bearer\",\"expires_in\":3599,\"ext_expires_in\":3599,\"access_token\":\"access_token\"}",
    "responseHeaders": {
     "cache-control": "no-store, no-cache",
-<<<<<<< HEAD
-    "content-length": "1324",
-    "content-type": "application/json; charset=utf-8",
-    "date": "Tue, 01 Sep 2020 19:45:42 GMT",
-=======
     "content-length": "1329",
     "content-type": "application/json; charset=utf-8",
-    "date": "Wed, 02 Sep 2020 15:01:15 GMT",
->>>>>>> 19375bff
+    "date": "Wed, 02 Sep 2020 16:06:52 GMT",
     "expires": "-1",
     "p3p": "CP=\"DSP CUR OTPi IND OTRi ONL FIN\"",
     "pragma": "no-cache",
@@ -25,11 +19,7 @@
     "strict-transport-security": "max-age=31536000; includeSubDomains",
     "x-content-type-options": "nosniff",
     "x-ms-ests-server": "2.1.10985.18 - CHI ProdSlices",
-<<<<<<< HEAD
-    "x-ms-request-id": "53d7d3da-5e16-4b16-a304-d8d5e4ab0200"
-=======
-    "x-ms-request-id": "40da4f25-0fa8-4b32-92f1-341db4392400"
->>>>>>> 19375bff
+    "x-ms-request-id": "d01b4711-970e-4a81-9633-816c8b632600"
    }
   },
   {
@@ -40,21 +30,14 @@
    "status": 200,
    "response": "{\"documents\":[{\"id\":\"0\",\"keyPhrases\":[\"week\",\"Space Needle\",\"wonderful trip\",\"Seattle\",\"times\"],\"warnings\":[]},{\"id\":\"1\",\"keyPhrases\":[\"entire trip\",\"Seattle\",\"Space Needle\"],\"warnings\":[]},{\"id\":\"2\",\"keyPhrases\":[\"movie\"],\"warnings\":[]},{\"id\":\"3\",\"keyPhrases\":[\"book\"],\"warnings\":[]}],\"errors\":[],\"modelVersion\":\"2020-07-01\"}",
    "responseHeaders": {
-<<<<<<< HEAD
-    "apim-request-id": "4dbd4758-0b12-40fc-9088-b0e20d19b2d7",
+    "apim-request-id": "d2266a6d-a9b2-4ade-8a59-7488ca04de85",
     "content-type": "application/json; charset=utf-8",
     "csp-billing-usage": "CognitiveServices.TextAnalytics.BatchScoring=4",
-    "date": "Tue, 01 Sep 2020 19:45:43 GMT",
-=======
-    "apim-request-id": "5c9c49bd-fb10-42ee-99f2-9e04d9865d2a",
-    "content-type": "application/json; charset=utf-8",
-    "csp-billing-usage": "CognitiveServices.TextAnalytics.BatchScoring=4",
-    "date": "Wed, 02 Sep 2020 15:01:15 GMT",
->>>>>>> 19375bff
+    "date": "Wed, 02 Sep 2020 16:06:52 GMT",
     "strict-transport-security": "max-age=31536000; includeSubDomains; preload",
     "transfer-encoding": "chunked",
     "x-content-type-options": "nosniff",
-    "x-envoy-upstream-service-time": "13"
+    "x-envoy-upstream-service-time": "17"
    }
   }
  ],
