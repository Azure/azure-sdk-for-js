{
 "recordings": [
  {
   "method": "POST",
   "url": "https://login.microsoftonline.com/azure_tenant_id/oauth2/v2.0/token",
   "query": {},
   "requestBody": "response_type=token&grant_type=client_credentials&client_id=azure_client_id&client_secret=azure_client_secret&scope=https%3A%2F%2Fcognitiveservices.azure.com%2F.default",
   "status": 200,
   "response": "{\"token_type\":\"Bearer\",\"expires_in\":3599,\"ext_expires_in\":3599,\"access_token\":\"access_token\"}",
   "responseHeaders": {
    "cache-control": "no-cache, no-store",
    "content-length": "1417",
    "content-type": "application/json; charset=utf-8",
<<<<<<< HEAD
    "date": "Mon, 10 Aug 2020 21:16:03 GMT",
=======
    "date": "Tue, 04 Aug 2020 18:11:25 GMT",
>>>>>>> 2fd3e527
    "expires": "-1",
    "p3p": "CP=\"DSP CUR OTPi IND OTRi ONL FIN\"",
    "pragma": "no-cache",
    "referrer-policy": "strict-origin-when-cross-origin",
    "strict-transport-security": "max-age=31536000; includeSubDomains",
    "x-content-type-options": "nosniff",
<<<<<<< HEAD
    "x-ms-ests-server": "2.1.10922.14 - CHI ProdSlices",
    "x-ms-request-id": "fa933758-3a87-4c26-8de4-5a9fb258b700"
=======
    "x-ms-ests-server": "2.1.10897.16 - CHI ProdSlices",
    "x-ms-request-id": "b792f184-7e78-4f59-8a71-4d1726143200"
>>>>>>> 2fd3e527
   }
  },
  {
   "method": "POST",
   "url": "https://endpoint/text/analytics/v3.1-preview.1/keyPhrases",
   "query": {},
   "requestBody": "{\"documents\":[{\"id\":\"0\",\"text\":\"This is some text, but it doesn't matter.\",\"language\":\"notalanguage\"}]}",
   "status": 200,
   "response": "{\"documents\":[],\"errors\":[{\"id\":\"0\",\"error\":{\"code\":\"InvalidArgument\",\"message\":\"Invalid Language Code.\",\"innererror\":{\"code\":\"UnsupportedLanguageCode\",\"message\":\"Invalid language code. Supported languages: da,de,en,es,fi,fr,it,ja,ko,nl,no,pl,pt-BR,pt-PT,ru,sv\"}}}],\"modelVersion\":\"2020-07-01\"}",
   "responseHeaders": {
<<<<<<< HEAD
    "apim-request-id": "8a8c64ea-cd4a-453b-a37c-50f0f8313bb8",
    "content-type": "application/json; charset=utf-8",
    "csp-billing-usage": "CognitiveServices.TextAnalytics.BatchScoring=0",
    "date": "Mon, 10 Aug 2020 21:16:03 GMT",
=======
    "apim-request-id": "dcbb8c96-d383-4ff1-a797-ac46632243dd",
    "content-type": "application/json; charset=utf-8",
    "csp-billing-usage": "CognitiveServices.TextAnalytics.BatchScoring=0",
    "date": "Tue, 04 Aug 2020 18:11:25 GMT",
>>>>>>> 2fd3e527
    "strict-transport-security": "max-age=31536000; includeSubDomains; preload",
    "transfer-encoding": "chunked",
    "x-content-type-options": "nosniff",
    "x-envoy-upstream-service-time": "4"
   }
  }
 ],
 "uniqueTestInfo": {
  "uniqueName": {},
  "newDate": {}
 },
 "hash": "19af30cd037d130f8da7765e4c73f718"
}<|MERGE_RESOLUTION|>--- conflicted
+++ resolved
@@ -11,24 +11,15 @@
     "cache-control": "no-cache, no-store",
     "content-length": "1417",
     "content-type": "application/json; charset=utf-8",
-<<<<<<< HEAD
-    "date": "Mon, 10 Aug 2020 21:16:03 GMT",
-=======
-    "date": "Tue, 04 Aug 2020 18:11:25 GMT",
->>>>>>> 2fd3e527
+    "date": "Tue, 11 Aug 2020 14:19:00 GMT",
     "expires": "-1",
     "p3p": "CP=\"DSP CUR OTPi IND OTRi ONL FIN\"",
     "pragma": "no-cache",
     "referrer-policy": "strict-origin-when-cross-origin",
     "strict-transport-security": "max-age=31536000; includeSubDomains",
     "x-content-type-options": "nosniff",
-<<<<<<< HEAD
     "x-ms-ests-server": "2.1.10922.14 - CHI ProdSlices",
-    "x-ms-request-id": "fa933758-3a87-4c26-8de4-5a9fb258b700"
-=======
-    "x-ms-ests-server": "2.1.10897.16 - CHI ProdSlices",
-    "x-ms-request-id": "b792f184-7e78-4f59-8a71-4d1726143200"
->>>>>>> 2fd3e527
+    "x-ms-request-id": "5b645737-3c96-4316-bf8d-e03a4f63d300"
    }
   },
   {
@@ -39,17 +30,10 @@
    "status": 200,
    "response": "{\"documents\":[],\"errors\":[{\"id\":\"0\",\"error\":{\"code\":\"InvalidArgument\",\"message\":\"Invalid Language Code.\",\"innererror\":{\"code\":\"UnsupportedLanguageCode\",\"message\":\"Invalid language code. Supported languages: da,de,en,es,fi,fr,it,ja,ko,nl,no,pl,pt-BR,pt-PT,ru,sv\"}}}],\"modelVersion\":\"2020-07-01\"}",
    "responseHeaders": {
-<<<<<<< HEAD
-    "apim-request-id": "8a8c64ea-cd4a-453b-a37c-50f0f8313bb8",
+    "apim-request-id": "efaee964-2a19-42aa-be41-abe5d499cf2b",
     "content-type": "application/json; charset=utf-8",
     "csp-billing-usage": "CognitiveServices.TextAnalytics.BatchScoring=0",
-    "date": "Mon, 10 Aug 2020 21:16:03 GMT",
-=======
-    "apim-request-id": "dcbb8c96-d383-4ff1-a797-ac46632243dd",
-    "content-type": "application/json; charset=utf-8",
-    "csp-billing-usage": "CognitiveServices.TextAnalytics.BatchScoring=0",
-    "date": "Tue, 04 Aug 2020 18:11:25 GMT",
->>>>>>> 2fd3e527
+    "date": "Tue, 11 Aug 2020 14:19:00 GMT",
     "strict-transport-security": "max-age=31536000; includeSubDomains; preload",
     "transfer-encoding": "chunked",
     "x-content-type-options": "nosniff",
