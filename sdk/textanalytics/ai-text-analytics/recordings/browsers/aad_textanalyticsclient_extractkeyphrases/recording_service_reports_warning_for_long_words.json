--- conflicted
+++ resolved
@@ -11,24 +11,15 @@
     "cache-control": "no-cache, no-store",
     "content-length": "1417",
     "content-type": "application/json; charset=utf-8",
-<<<<<<< HEAD
-    "date": "Mon, 10 Aug 2020 21:16:03 GMT",
-=======
-    "date": "Tue, 04 Aug 2020 18:11:26 GMT",
->>>>>>> 2fd3e527
+    "date": "Tue, 11 Aug 2020 14:19:01 GMT",
     "expires": "-1",
     "p3p": "CP=\"DSP CUR OTPi IND OTRi ONL FIN\"",
     "pragma": "no-cache",
     "referrer-policy": "strict-origin-when-cross-origin",
     "strict-transport-security": "max-age=31536000; includeSubDomains",
     "x-content-type-options": "nosniff",
-<<<<<<< HEAD
     "x-ms-ests-server": "2.1.10922.14 - CHI ProdSlices",
-    "x-ms-request-id": "9f2bb717-ab02-4c47-8ed5-f8aaf2b0be00"
-=======
-    "x-ms-ests-server": "2.1.10897.16 - CHI ProdSlices",
-    "x-ms-request-id": "8d4a52fb-8fa6-4678-a998-0b14c4673700"
->>>>>>> 2fd3e527
+    "x-ms-request-id": "f8d7257b-66c3-441b-83c6-ceee2c7dd600"
    }
   },
   {
@@ -39,25 +30,14 @@
    "status": 200,
    "response": "{\"documents\":[{\"id\":\"0\",\"keyPhrases\":[\"world\",\"thisisanextremelymassivesequenceoflettersthatislongerthansixtyfo\"],\"warnings\":[{\"code\":\"LongWordsInDocument\",\"message\":\"The document contains very long words (longer than 64 characters). These words will be truncated and may result in unreliable model predictions.\"}]}],\"errors\":[],\"modelVersion\":\"2020-07-01\"}",
    "responseHeaders": {
-<<<<<<< HEAD
-    "apim-request-id": "6bbdb92a-b2dc-4dd3-b0da-bdf9c3384a0d",
+    "apim-request-id": "604f54b7-4f56-429f-b658-be34a3c6e14c",
     "content-type": "application/json; charset=utf-8",
     "csp-billing-usage": "CognitiveServices.TextAnalytics.BatchScoring=1",
-    "date": "Mon, 10 Aug 2020 21:16:04 GMT",
+    "date": "Tue, 11 Aug 2020 14:19:00 GMT",
     "strict-transport-security": "max-age=31536000; includeSubDomains; preload",
     "transfer-encoding": "chunked",
     "x-content-type-options": "nosniff",
     "x-envoy-upstream-service-time": "7"
-=======
-    "apim-request-id": "95e75461-5415-48ed-8df1-c9ab390164dd",
-    "content-type": "application/json; charset=utf-8",
-    "csp-billing-usage": "CognitiveServices.TextAnalytics.BatchScoring=1",
-    "date": "Tue, 04 Aug 2020 18:11:25 GMT",
-    "strict-transport-security": "max-age=31536000; includeSubDomains; preload",
-    "transfer-encoding": "chunked",
-    "x-content-type-options": "nosniff",
-    "x-envoy-upstream-service-time": "6"
->>>>>>> 2fd3e527
    }
   }
  ],
