{
 "recordings": [
  {
   "method": "POST",
   "url": "https://login.microsoftonline.com/azure_tenant_id/oauth2/v2.0/token",
   "query": {},
   "requestBody": "response_type=token&grant_type=client_credentials&client_id=azure_client_id&client_secret=azure_client_secret&scope=https%3A%2F%2Fcognitiveservices.azure.com%2F.default",
   "status": 200,
   "response": "{\"token_type\":\"Bearer\",\"expires_in\":3599,\"ext_expires_in\":3599,\"access_token\":\"access_token\"}",
   "responseHeaders": {
    "cache-control": "no-store, no-cache",
    "content-length": "1329",
    "content-type": "application/json; charset=utf-8",
<<<<<<< HEAD
    "date": "Tue, 01 Sep 2020 19:45:43 GMT",
=======
    "date": "Wed, 02 Sep 2020 15:01:16 GMT",
>>>>>>> 19375bff
    "expires": "-1",
    "p3p": "CP=\"DSP CUR OTPi IND OTRi ONL FIN\"",
    "pragma": "no-cache",
    "referrer-policy": "strict-origin-when-cross-origin",
    "strict-transport-security": "max-age=31536000; includeSubDomains",
    "x-content-type-options": "nosniff",
    "x-ms-ests-server": "2.1.10985.18 - CHI ProdSlices",
<<<<<<< HEAD
    "x-ms-request-id": "07fb7c80-a38e-4bce-a6f0-d8e5f1d90200"
=======
    "x-ms-request-id": "3487185d-73d1-493e-91c0-156b1e622f00"
>>>>>>> 19375bff
   }
  },
  {
   "method": "POST",
   "url": "https://endpoint/text/analytics/v3.1-preview.1/keyPhrases",
   "query": {},
   "requestBody": "{\"documents\":[{\"id\":\"0\",\"text\":\"Hello world, thisisanextremelymassivesequenceoflettersthatislongerthansixtyfourcharacters.\",\"language\":\"en\"}]}",
   "status": 200,
   "response": "{\"documents\":[{\"id\":\"0\",\"keyPhrases\":[\"world\",\"thisisanextremelymassivesequenceoflettersthatislongerthansixtyfo\"],\"warnings\":[{\"code\":\"LongWordsInDocument\",\"message\":\"The document contains very long words (longer than 64 characters). These words will be truncated and may result in unreliable model predictions.\"}]}],\"errors\":[],\"modelVersion\":\"2020-07-01\"}",
   "responseHeaders": {
<<<<<<< HEAD
    "apim-request-id": "ee59ee43-a5e4-44cb-bc87-f1a097536c21",
    "content-type": "application/json; charset=utf-8",
    "csp-billing-usage": "CognitiveServices.TextAnalytics.BatchScoring=1",
    "date": "Tue, 01 Sep 2020 19:45:43 GMT",
=======
    "apim-request-id": "eff06622-8e69-42b1-866d-83907c6368dd",
    "content-type": "application/json; charset=utf-8",
    "csp-billing-usage": "CognitiveServices.TextAnalytics.BatchScoring=1",
    "date": "Wed, 02 Sep 2020 15:01:16 GMT",
>>>>>>> 19375bff
    "strict-transport-security": "max-age=31536000; includeSubDomains; preload",
    "transfer-encoding": "chunked",
    "x-content-type-options": "nosniff",
    "x-envoy-upstream-service-time": "12"
   }
  }
 ],
 "uniqueTestInfo": {
  "uniqueName": {},
  "newDate": {}
 },
 "hash": "247e53f0dcd52a23b1ac23f0e5976bd7"
}<|MERGE_RESOLUTION|>--- conflicted
+++ resolved
@@ -11,11 +11,7 @@
     "cache-control": "no-store, no-cache",
     "content-length": "1329",
     "content-type": "application/json; charset=utf-8",
-<<<<<<< HEAD
-    "date": "Tue, 01 Sep 2020 19:45:43 GMT",
-=======
-    "date": "Wed, 02 Sep 2020 15:01:16 GMT",
->>>>>>> 19375bff
+    "date": "Wed, 02 Sep 2020 16:06:52 GMT",
     "expires": "-1",
     "p3p": "CP=\"DSP CUR OTPi IND OTRi ONL FIN\"",
     "pragma": "no-cache",
@@ -23,11 +19,7 @@
     "strict-transport-security": "max-age=31536000; includeSubDomains",
     "x-content-type-options": "nosniff",
     "x-ms-ests-server": "2.1.10985.18 - CHI ProdSlices",
-<<<<<<< HEAD
-    "x-ms-request-id": "07fb7c80-a38e-4bce-a6f0-d8e5f1d90200"
-=======
-    "x-ms-request-id": "3487185d-73d1-493e-91c0-156b1e622f00"
->>>>>>> 19375bff
+    "x-ms-request-id": "a50a0686-0d6b-4e2d-908a-eb00b1662e00"
    }
   },
   {
@@ -38,21 +30,14 @@
    "status": 200,
    "response": "{\"documents\":[{\"id\":\"0\",\"keyPhrases\":[\"world\",\"thisisanextremelymassivesequenceoflettersthatislongerthansixtyfo\"],\"warnings\":[{\"code\":\"LongWordsInDocument\",\"message\":\"The document contains very long words (longer than 64 characters). These words will be truncated and may result in unreliable model predictions.\"}]}],\"errors\":[],\"modelVersion\":\"2020-07-01\"}",
    "responseHeaders": {
-<<<<<<< HEAD
-    "apim-request-id": "ee59ee43-a5e4-44cb-bc87-f1a097536c21",
+    "apim-request-id": "33248390-8e21-45d6-b217-dcb7268c6400",
     "content-type": "application/json; charset=utf-8",
     "csp-billing-usage": "CognitiveServices.TextAnalytics.BatchScoring=1",
-    "date": "Tue, 01 Sep 2020 19:45:43 GMT",
-=======
-    "apim-request-id": "eff06622-8e69-42b1-866d-83907c6368dd",
-    "content-type": "application/json; charset=utf-8",
-    "csp-billing-usage": "CognitiveServices.TextAnalytics.BatchScoring=1",
-    "date": "Wed, 02 Sep 2020 15:01:16 GMT",
->>>>>>> 19375bff
+    "date": "Wed, 02 Sep 2020 16:06:52 GMT",
     "strict-transport-security": "max-age=31536000; includeSubDomains; preload",
     "transfer-encoding": "chunked",
     "x-content-type-options": "nosniff",
-    "x-envoy-upstream-service-time": "12"
+    "x-envoy-upstream-service-time": "11"
    }
   }
  ],
