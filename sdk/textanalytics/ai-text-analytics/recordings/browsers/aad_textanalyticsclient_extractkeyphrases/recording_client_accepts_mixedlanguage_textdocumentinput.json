--- conflicted
+++ resolved
@@ -11,11 +11,7 @@
     "cache-control": "no-store, no-cache",
     "content-length": "1329",
     "content-type": "application/json; charset=utf-8",
-<<<<<<< HEAD
-    "date": "Tue, 01 Sep 2020 19:45:43 GMT",
-=======
-    "date": "Wed, 02 Sep 2020 15:01:16 GMT",
->>>>>>> 19375bff
+    "date": "Wed, 02 Sep 2020 16:06:52 GMT",
     "expires": "-1",
     "p3p": "CP=\"DSP CUR OTPi IND OTRi ONL FIN\"",
     "pragma": "no-cache",
@@ -23,11 +19,7 @@
     "strict-transport-security": "max-age=31536000; includeSubDomains",
     "x-content-type-options": "nosniff",
     "x-ms-ests-server": "2.1.10985.18 - CHI ProdSlices",
-<<<<<<< HEAD
-    "x-ms-request-id": "ab821aea-314f-43e2-9872-40faa0910200"
-=======
-    "x-ms-request-id": "e758b24c-df96-49da-8742-35c9fd5f2900"
->>>>>>> 19375bff
+    "x-ms-request-id": "26cb797d-e05b-4aba-95d5-8098cee82400"
    }
   },
   {
@@ -38,25 +30,14 @@
    "status": 200,
    "response": "{\"documents\":[{\"id\":\"1\",\"keyPhrases\":[\"week\",\"Space Needle\",\"wonderful trip\",\"Seattle\",\"times\"],\"warnings\":[]},{\"id\":\"2\",\"keyPhrases\":[\"entire trip\",\"Seattle\",\"Space Needle\"],\"warnings\":[]},{\"id\":\"3\",\"keyPhrases\":[\"movie\"],\"warnings\":[]},{\"id\":\"4\",\"keyPhrases\":[\"book\"],\"warnings\":[]},{\"id\":\"5\",\"keyPhrases\":[\"Monte Rainier\",\"caminos\"],\"warnings\":[]},{\"id\":\"6\",\"keyPhrases\":[\"carretera\",\"tráfico\",\"día\"],\"warnings\":[]}],\"errors\":[],\"modelVersion\":\"2020-07-01\"}",
    "responseHeaders": {
-<<<<<<< HEAD
-    "apim-request-id": "4d57fc06-9179-4437-be79-862cb5214c67",
+    "apim-request-id": "17ab6fab-53a1-4b20-b7ba-049e3b5fcb21",
     "content-type": "application/json; charset=utf-8",
     "csp-billing-usage": "CognitiveServices.TextAnalytics.BatchScoring=6",
-    "date": "Tue, 01 Sep 2020 19:45:44 GMT",
+    "date": "Wed, 02 Sep 2020 16:06:53 GMT",
     "strict-transport-security": "max-age=31536000; includeSubDomains; preload",
     "transfer-encoding": "chunked",
     "x-content-type-options": "nosniff",
-    "x-envoy-upstream-service-time": "21"
-=======
-    "apim-request-id": "7c5782a2-332e-4395-8487-c4d54d026ef1",
-    "content-type": "application/json; charset=utf-8",
-    "csp-billing-usage": "CognitiveServices.TextAnalytics.BatchScoring=6",
-    "date": "Wed, 02 Sep 2020 15:01:16 GMT",
-    "strict-transport-security": "max-age=31536000; includeSubDomains; preload",
-    "transfer-encoding": "chunked",
-    "x-content-type-options": "nosniff",
-    "x-envoy-upstream-service-time": "30"
->>>>>>> 19375bff
+    "x-envoy-upstream-service-time": "14"
    }
   }
  ],
