--- conflicted
+++ resolved
@@ -11,11 +11,7 @@
     "cache-control": "no-store, no-cache",
     "content-length": "1329",
     "content-type": "application/json; charset=utf-8",
-<<<<<<< HEAD
-    "date": "Tue, 01 Sep 2020 19:45:39 GMT",
-=======
-    "date": "Wed, 02 Sep 2020 15:01:13 GMT",
->>>>>>> 19375bff
+    "date": "Wed, 02 Sep 2020 16:06:50 GMT",
     "expires": "-1",
     "p3p": "CP=\"DSP CUR OTPi IND OTRi ONL FIN\"",
     "pragma": "no-cache",
@@ -23,11 +19,7 @@
     "strict-transport-security": "max-age=31536000; includeSubDomains",
     "x-content-type-options": "nosniff",
     "x-ms-ests-server": "2.1.10985.18 - CHI ProdSlices",
-<<<<<<< HEAD
-    "x-ms-request-id": "a2f375a5-e425-42d8-b5db-7fae897d0300"
-=======
-    "x-ms-request-id": "dee09a88-1c42-49d1-80a5-2b9f4f7c2f00"
->>>>>>> 19375bff
+    "x-ms-request-id": "301fb793-82fa-4902-b795-aace403e2e00"
    }
   },
   {
@@ -38,17 +30,10 @@
    "status": 200,
    "response": "{\"documents\":[{\"id\":\"0\",\"detectedLanguage\":{\"name\":\"English\",\"iso6391Name\":\"en\",\"confidenceScore\":1.0},\"warnings\":[]}],\"errors\":[],\"modelVersion\":\"2020-07-01\"}",
    "responseHeaders": {
-<<<<<<< HEAD
-    "apim-request-id": "7cd41a06-5523-4d09-9a0a-867106887d8b",
+    "apim-request-id": "40e1258b-d40d-4eb8-b85a-fbc5cd11b9dc",
     "content-type": "application/json; charset=utf-8",
     "csp-billing-usage": "CognitiveServices.TextAnalytics.BatchScoring=1",
-    "date": "Tue, 01 Sep 2020 19:45:40 GMT",
-=======
-    "apim-request-id": "ccf4374f-c9c8-4300-9b7f-ce79398d6988",
-    "content-type": "application/json; charset=utf-8",
-    "csp-billing-usage": "CognitiveServices.TextAnalytics.BatchScoring=1",
-    "date": "Wed, 02 Sep 2020 15:01:13 GMT",
->>>>>>> 19375bff
+    "date": "Wed, 02 Sep 2020 16:06:49 GMT",
     "strict-transport-security": "max-age=31536000; includeSubDomains; preload",
     "transfer-encoding": "chunked",
     "x-content-type-options": "nosniff",
