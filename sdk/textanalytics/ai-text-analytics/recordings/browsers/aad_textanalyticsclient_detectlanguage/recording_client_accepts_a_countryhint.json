{
 "recordings": [
  {
   "method": "POST",
   "url": "https://login.microsoftonline.com/azure_tenant_id/oauth2/v2.0/token",
   "query": {},
   "requestBody": "response_type=token&grant_type=client_credentials&client_id=azure_client_id&client_secret=azure_client_secret&scope=https%3A%2F%2Fcognitiveservices.azure.com%2F.default",
   "status": 200,
   "response": "{\"token_type\":\"Bearer\",\"expires_in\":3599,\"ext_expires_in\":3599,\"access_token\":\"access_token\"}",
   "responseHeaders": {
    "cache-control": "no-store, no-cache",
    "content-length": "1329",
    "content-type": "application/json; charset=utf-8",
<<<<<<< HEAD
    "date": "Tue, 01 Sep 2020 19:45:39 GMT",
=======
    "date": "Wed, 02 Sep 2020 15:01:13 GMT",
>>>>>>> 19375bff
    "expires": "-1",
    "p3p": "CP=\"DSP CUR OTPi IND OTRi ONL FIN\"",
    "pragma": "no-cache",
    "referrer-policy": "strict-origin-when-cross-origin",
    "strict-transport-security": "max-age=31536000; includeSubDomains",
    "x-content-type-options": "nosniff",
    "x-ms-ests-server": "2.1.10985.18 - CHI ProdSlices",
<<<<<<< HEAD
    "x-ms-request-id": "dba86fc0-2746-4243-82ab-df8ab1c70300"
=======
    "x-ms-request-id": "666e800c-17a4-48bd-9918-8b7641b12800"
>>>>>>> 19375bff
   }
  },
  {
   "method": "POST",
   "url": "https://endpoint/text/analytics/v3.1-preview.1/languages",
   "query": {},
   "requestBody": "{\"documents\":[{\"id\":\"0\",\"text\":\"impossible\",\"countryHint\":\"fr\"}]}",
   "status": 200,
   "response": "{\"documents\":[{\"id\":\"0\",\"detectedLanguage\":{\"name\":\"French\",\"iso6391Name\":\"fr\",\"confidenceScore\":1.0},\"warnings\":[]}],\"errors\":[],\"modelVersion\":\"2020-07-01\"}",
   "responseHeaders": {
<<<<<<< HEAD
    "apim-request-id": "6f949683-e103-4006-b74c-a9d464c3cc52",
    "content-type": "application/json; charset=utf-8",
    "csp-billing-usage": "CognitiveServices.TextAnalytics.BatchScoring=1",
    "date": "Tue, 01 Sep 2020 19:45:39 GMT",
    "strict-transport-security": "max-age=31536000; includeSubDomains; preload",
    "transfer-encoding": "chunked",
    "x-content-type-options": "nosniff",
    "x-envoy-upstream-service-time": "10"
=======
    "apim-request-id": "810afac3-b003-457d-9bb5-dcd5e7ad0305",
    "content-type": "application/json; charset=utf-8",
    "csp-billing-usage": "CognitiveServices.TextAnalytics.BatchScoring=1",
    "date": "Wed, 02 Sep 2020 15:01:13 GMT",
    "strict-transport-security": "max-age=31536000; includeSubDomains; preload",
    "transfer-encoding": "chunked",
    "x-content-type-options": "nosniff",
    "x-envoy-upstream-service-time": "9"
>>>>>>> 19375bff
   }
  }
 ],
 "uniqueTestInfo": {
  "uniqueName": {},
  "newDate": {}
 },
 "hash": "0549c5e3bcae9d6ccfff981059c03eee"
}<|MERGE_RESOLUTION|>--- conflicted
+++ resolved
@@ -11,11 +11,7 @@
     "cache-control": "no-store, no-cache",
     "content-length": "1329",
     "content-type": "application/json; charset=utf-8",
-<<<<<<< HEAD
-    "date": "Tue, 01 Sep 2020 19:45:39 GMT",
-=======
-    "date": "Wed, 02 Sep 2020 15:01:13 GMT",
->>>>>>> 19375bff
+    "date": "Wed, 02 Sep 2020 16:06:49 GMT",
     "expires": "-1",
     "p3p": "CP=\"DSP CUR OTPi IND OTRi ONL FIN\"",
     "pragma": "no-cache",
@@ -23,11 +19,7 @@
     "strict-transport-security": "max-age=31536000; includeSubDomains",
     "x-content-type-options": "nosniff",
     "x-ms-ests-server": "2.1.10985.18 - CHI ProdSlices",
-<<<<<<< HEAD
-    "x-ms-request-id": "dba86fc0-2746-4243-82ab-df8ab1c70300"
-=======
-    "x-ms-request-id": "666e800c-17a4-48bd-9918-8b7641b12800"
->>>>>>> 19375bff
+    "x-ms-request-id": "c8ad67d8-bb0c-4fe7-9a8b-6585e7922200"
    }
   },
   {
@@ -38,25 +30,14 @@
    "status": 200,
    "response": "{\"documents\":[{\"id\":\"0\",\"detectedLanguage\":{\"name\":\"French\",\"iso6391Name\":\"fr\",\"confidenceScore\":1.0},\"warnings\":[]}],\"errors\":[],\"modelVersion\":\"2020-07-01\"}",
    "responseHeaders": {
-<<<<<<< HEAD
-    "apim-request-id": "6f949683-e103-4006-b74c-a9d464c3cc52",
+    "apim-request-id": "6bf806c4-d81c-4f61-bd56-ad01a69da4db",
     "content-type": "application/json; charset=utf-8",
     "csp-billing-usage": "CognitiveServices.TextAnalytics.BatchScoring=1",
-    "date": "Tue, 01 Sep 2020 19:45:39 GMT",
-    "strict-transport-security": "max-age=31536000; includeSubDomains; preload",
-    "transfer-encoding": "chunked",
-    "x-content-type-options": "nosniff",
-    "x-envoy-upstream-service-time": "10"
-=======
-    "apim-request-id": "810afac3-b003-457d-9bb5-dcd5e7ad0305",
-    "content-type": "application/json; charset=utf-8",
-    "csp-billing-usage": "CognitiveServices.TextAnalytics.BatchScoring=1",
-    "date": "Wed, 02 Sep 2020 15:01:13 GMT",
+    "date": "Wed, 02 Sep 2020 16:06:49 GMT",
     "strict-transport-security": "max-age=31536000; includeSubDomains; preload",
     "transfer-encoding": "chunked",
     "x-content-type-options": "nosniff",
     "x-envoy-upstream-service-time": "9"
->>>>>>> 19375bff
    }
   }
  ],
