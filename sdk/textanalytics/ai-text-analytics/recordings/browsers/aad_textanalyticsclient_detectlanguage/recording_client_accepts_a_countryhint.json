{
 "recordings": [
  {
   "method": "POST",
   "url": "https://login.microsoftonline.com/azure_tenant_id/oauth2/v2.0/token",
   "query": {},
   "requestBody": "response_type=token&grant_type=client_credentials&client_id=azure_client_id&client_secret=azure_client_secret&scope=https%3A%2F%2Fcognitiveservices.azure.com%2F.default",
   "status": 200,
   "response": "{\"token_type\":\"Bearer\",\"expires_in\":3599,\"ext_expires_in\":3599,\"access_token\":\"access_token\"}",
   "responseHeaders": {
    "cache-control": "no-cache, no-store",
    "content-length": "1417",
    "content-type": "application/json; charset=utf-8",
<<<<<<< HEAD
    "date": "Mon, 10 Aug 2020 21:15:59 GMT",
=======
    "date": "Tue, 04 Aug 2020 18:11:22 GMT",
>>>>>>> 2fd3e527
    "expires": "-1",
    "p3p": "CP=\"DSP CUR OTPi IND OTRi ONL FIN\"",
    "pragma": "no-cache",
    "referrer-policy": "strict-origin-when-cross-origin",
    "strict-transport-security": "max-age=31536000; includeSubDomains",
    "x-content-type-options": "nosniff",
<<<<<<< HEAD
    "x-ms-ests-server": "2.1.10922.14 - CHI ProdSlices",
    "x-ms-request-id": "c0d3ff2e-c831-4c3d-9826-b9efd61cb100"
=======
    "x-ms-ests-server": "2.1.10897.16 - CHI ProdSlices",
    "x-ms-request-id": "46641201-7f93-4aa0-a4ad-dd8c745f3600"
>>>>>>> 2fd3e527
   }
  },
  {
   "method": "POST",
   "url": "https://endpoint/text/analytics/v3.1-preview.1/languages",
   "query": {},
   "requestBody": "{\"documents\":[{\"id\":\"0\",\"text\":\"impossible\",\"countryHint\":\"fr\"}]}",
   "status": 200,
   "response": "{\"documents\":[{\"id\":\"0\",\"detectedLanguage\":{\"name\":\"French\",\"iso6391Name\":\"fr\",\"confidenceScore\":1.0},\"warnings\":[]}],\"errors\":[],\"modelVersion\":\"2020-07-01\"}",
   "responseHeaders": {
<<<<<<< HEAD
    "apim-request-id": "e3ebdc81-451e-4d42-8741-bd812123acc3",
    "content-type": "application/json; charset=utf-8",
    "csp-billing-usage": "CognitiveServices.TextAnalytics.BatchScoring=1",
    "date": "Mon, 10 Aug 2020 21:16:00 GMT",
    "strict-transport-security": "max-age=31536000; includeSubDomains; preload",
    "transfer-encoding": "chunked",
    "x-content-type-options": "nosniff",
    "x-envoy-upstream-service-time": "17"
=======
    "apim-request-id": "218dd866-c1e3-4554-9002-2f5c7fb6dd9b",
    "content-type": "application/json; charset=utf-8",
    "csp-billing-usage": "CognitiveServices.TextAnalytics.BatchScoring=1",
    "date": "Tue, 04 Aug 2020 18:11:22 GMT",
    "strict-transport-security": "max-age=31536000; includeSubDomains; preload",
    "transfer-encoding": "chunked",
    "x-content-type-options": "nosniff",
    "x-envoy-upstream-service-time": "7"
>>>>>>> 2fd3e527
   }
  }
 ],
 "uniqueTestInfo": {
  "uniqueName": {},
  "newDate": {}
 },
 "hash": "0549c5e3bcae9d6ccfff981059c03eee"
}<|MERGE_RESOLUTION|>--- conflicted
+++ resolved
@@ -11,24 +11,15 @@
     "cache-control": "no-cache, no-store",
     "content-length": "1417",
     "content-type": "application/json; charset=utf-8",
-<<<<<<< HEAD
-    "date": "Mon, 10 Aug 2020 21:15:59 GMT",
-=======
-    "date": "Tue, 04 Aug 2020 18:11:22 GMT",
->>>>>>> 2fd3e527
+    "date": "Tue, 11 Aug 2020 14:18:57 GMT",
     "expires": "-1",
     "p3p": "CP=\"DSP CUR OTPi IND OTRi ONL FIN\"",
     "pragma": "no-cache",
     "referrer-policy": "strict-origin-when-cross-origin",
     "strict-transport-security": "max-age=31536000; includeSubDomains",
     "x-content-type-options": "nosniff",
-<<<<<<< HEAD
     "x-ms-ests-server": "2.1.10922.14 - CHI ProdSlices",
-    "x-ms-request-id": "c0d3ff2e-c831-4c3d-9826-b9efd61cb100"
-=======
-    "x-ms-ests-server": "2.1.10897.16 - CHI ProdSlices",
-    "x-ms-request-id": "46641201-7f93-4aa0-a4ad-dd8c745f3600"
->>>>>>> 2fd3e527
+    "x-ms-request-id": "9d2a80f6-4f13-4472-b401-16f989fcf100"
    }
   },
   {
@@ -39,25 +30,14 @@
    "status": 200,
    "response": "{\"documents\":[{\"id\":\"0\",\"detectedLanguage\":{\"name\":\"French\",\"iso6391Name\":\"fr\",\"confidenceScore\":1.0},\"warnings\":[]}],\"errors\":[],\"modelVersion\":\"2020-07-01\"}",
    "responseHeaders": {
-<<<<<<< HEAD
-    "apim-request-id": "e3ebdc81-451e-4d42-8741-bd812123acc3",
+    "apim-request-id": "8e241ad4-9172-4d3b-894c-a056a3092de2",
     "content-type": "application/json; charset=utf-8",
     "csp-billing-usage": "CognitiveServices.TextAnalytics.BatchScoring=1",
-    "date": "Mon, 10 Aug 2020 21:16:00 GMT",
+    "date": "Tue, 11 Aug 2020 14:18:57 GMT",
     "strict-transport-security": "max-age=31536000; includeSubDomains; preload",
     "transfer-encoding": "chunked",
     "x-content-type-options": "nosniff",
-    "x-envoy-upstream-service-time": "17"
-=======
-    "apim-request-id": "218dd866-c1e3-4554-9002-2f5c7fb6dd9b",
-    "content-type": "application/json; charset=utf-8",
-    "csp-billing-usage": "CognitiveServices.TextAnalytics.BatchScoring=1",
-    "date": "Tue, 04 Aug 2020 18:11:22 GMT",
-    "strict-transport-security": "max-age=31536000; includeSubDomains; preload",
-    "transfer-encoding": "chunked",
-    "x-content-type-options": "nosniff",
-    "x-envoy-upstream-service-time": "7"
->>>>>>> 2fd3e527
+    "x-envoy-upstream-service-time": "8"
    }
   }
  ],
