--- conflicted
+++ resolved
@@ -11,11 +11,7 @@
     "cache-control": "no-store, no-cache",
     "content-length": "1329",
     "content-type": "application/json; charset=utf-8",
-<<<<<<< HEAD
-    "date": "Tue, 01 Sep 2020 19:45:40 GMT",
-=======
-    "date": "Wed, 02 Sep 2020 15:01:13 GMT",
->>>>>>> 19375bff
+    "date": "Wed, 02 Sep 2020 16:06:50 GMT",
     "expires": "-1",
     "p3p": "CP=\"DSP CUR OTPi IND OTRi ONL FIN\"",
     "pragma": "no-cache",
@@ -23,11 +19,7 @@
     "strict-transport-security": "max-age=31536000; includeSubDomains",
     "x-content-type-options": "nosniff",
     "x-ms-ests-server": "2.1.10985.18 - CHI ProdSlices",
-<<<<<<< HEAD
-    "x-ms-request-id": "00427f64-6da8-48d1-80cf-d30ffd570200"
-=======
-    "x-ms-request-id": "fc8284c8-5b51-4061-a4e6-09d7c9b42600"
->>>>>>> 19375bff
+    "x-ms-request-id": "a7c6b811-e29a-4886-9297-cf71718f2500"
    }
   },
   {
@@ -38,23 +30,13 @@
    "status": 200,
    "response": "{\"documents\":[],\"errors\":[{\"id\":\"0\",\"error\":{\"code\":\"InvalidArgument\",\"message\":\"Invalid Country Hint.\",\"innererror\":{\"code\":\"InvalidCountryHint\",\"message\":\"Country hint is not valid. Please specify an ISO 3166-1 alpha-2 two letter country code.\"}}}],\"modelVersion\":\"2020-07-01\"}",
    "responseHeaders": {
-<<<<<<< HEAD
-    "apim-request-id": "098c6113-0015-4eae-a437-c7f575ce02b6",
+    "apim-request-id": "288726ea-b563-467c-97d9-c0121766a7e4",
     "content-type": "application/json; charset=utf-8",
-    "date": "Tue, 01 Sep 2020 19:45:40 GMT",
+    "date": "Wed, 02 Sep 2020 16:06:49 GMT",
     "strict-transport-security": "max-age=31536000; includeSubDomains; preload",
     "transfer-encoding": "chunked",
     "x-content-type-options": "nosniff",
     "x-envoy-upstream-service-time": "2"
-=======
-    "apim-request-id": "8d23d81f-f4fc-4dd0-9dbc-ecc2866f7b52",
-    "content-type": "application/json; charset=utf-8",
-    "date": "Wed, 02 Sep 2020 15:01:14 GMT",
-    "strict-transport-security": "max-age=31536000; includeSubDomains; preload",
-    "transfer-encoding": "chunked",
-    "x-content-type-options": "nosniff",
-    "x-envoy-upstream-service-time": "6"
->>>>>>> 19375bff
    }
   }
  ],
