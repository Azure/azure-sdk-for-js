--- conflicted
+++ resolved
@@ -11,11 +11,7 @@
     "cache-control": "no-store, no-cache",
     "content-length": "1329",
     "content-type": "application/json; charset=utf-8",
-<<<<<<< HEAD
-    "date": "Tue, 01 Sep 2020 19:45:38 GMT",
-=======
-    "date": "Wed, 02 Sep 2020 15:01:13 GMT",
->>>>>>> 19375bff
+    "date": "Wed, 02 Sep 2020 16:06:49 GMT",
     "expires": "-1",
     "p3p": "CP=\"DSP CUR OTPi IND OTRi ONL FIN\"",
     "pragma": "no-cache",
@@ -23,11 +19,7 @@
     "strict-transport-security": "max-age=31536000; includeSubDomains",
     "x-content-type-options": "nosniff",
     "x-ms-ests-server": "2.1.10985.18 - CHI ProdSlices",
-<<<<<<< HEAD
-    "x-ms-request-id": "ab821aea-314f-43e2-9872-40facc900200"
-=======
-    "x-ms-request-id": "1cc87986-abe6-41a3-b1a4-1007e3802700"
->>>>>>> 19375bff
+    "x-ms-request-id": "50d48c89-2f61-492d-9a8f-8ee596d62600"
    }
   },
   {
@@ -38,25 +30,14 @@
    "status": 200,
    "response": "{\"documents\":[{\"id\":\"0\",\"detectedLanguage\":{\"name\":\"English\",\"iso6391Name\":\"en\",\"confidenceScore\":1.0},\"warnings\":[]},{\"id\":\"1\",\"detectedLanguage\":{\"name\":\"English\",\"iso6391Name\":\"en\",\"confidenceScore\":1.0},\"warnings\":[]},{\"id\":\"2\",\"detectedLanguage\":{\"name\":\"English\",\"iso6391Name\":\"en\",\"confidenceScore\":1.0},\"warnings\":[]},{\"id\":\"3\",\"detectedLanguage\":{\"name\":\"English\",\"iso6391Name\":\"en\",\"confidenceScore\":1.0},\"warnings\":[]}],\"errors\":[],\"modelVersion\":\"2020-07-01\"}",
    "responseHeaders": {
-<<<<<<< HEAD
-    "apim-request-id": "d64f517f-1ae9-4c82-ba64-edee27de7b30",
+    "apim-request-id": "ad371d2a-a073-4af3-9c6e-17b5aee5d59b",
     "content-type": "application/json; charset=utf-8",
     "csp-billing-usage": "CognitiveServices.TextAnalytics.BatchScoring=4",
-    "date": "Tue, 01 Sep 2020 19:45:39 GMT",
+    "date": "Wed, 02 Sep 2020 16:06:49 GMT",
     "strict-transport-security": "max-age=31536000; includeSubDomains; preload",
     "transfer-encoding": "chunked",
     "x-content-type-options": "nosniff",
-    "x-envoy-upstream-service-time": "23"
-=======
-    "apim-request-id": "cb93c066-261b-43bf-94d5-be2a5d02c74c",
-    "content-type": "application/json; charset=utf-8",
-    "csp-billing-usage": "CognitiveServices.TextAnalytics.BatchScoring=4",
-    "date": "Wed, 02 Sep 2020 15:01:13 GMT",
-    "strict-transport-security": "max-age=31536000; includeSubDomains; preload",
-    "transfer-encoding": "chunked",
-    "x-content-type-options": "nosniff",
-    "x-envoy-upstream-service-time": "8"
->>>>>>> 19375bff
+    "x-envoy-upstream-service-time": "11"
    }
   }
  ],
