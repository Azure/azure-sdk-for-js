{
 "recordings": [
  {
   "method": "POST",
   "url": "https://login.microsoftonline.com/azure_tenant_id/oauth2/v2.0/token",
   "query": {},
   "requestBody": "response_type=token&grant_type=client_credentials&client_id=azure_client_id&client_secret=azure_client_secret&scope=https%3A%2F%2Fcognitiveservices.azure.com%2F.default",
   "status": 200,
   "response": "{\"token_type\":\"Bearer\",\"expires_in\":3599,\"ext_expires_in\":3599,\"access_token\":\"access_token\"}",
   "responseHeaders": {
    "cache-control": "no-cache, no-store",
    "content-length": "1417",
    "content-type": "application/json; charset=utf-8",
<<<<<<< HEAD
    "date": "Mon, 10 Aug 2020 21:15:59 GMT",
=======
    "date": "Tue, 04 Aug 2020 18:11:22 GMT",
>>>>>>> 2fd3e527
    "expires": "-1",
    "p3p": "CP=\"DSP CUR OTPi IND OTRi ONL FIN\"",
    "pragma": "no-cache",
    "referrer-policy": "strict-origin-when-cross-origin",
    "strict-transport-security": "max-age=31536000; includeSubDomains",
    "x-content-type-options": "nosniff",
<<<<<<< HEAD
    "x-ms-ests-server": "2.1.10922.14 - CHI ProdSlices",
    "x-ms-request-id": "99138941-fed2-4439-86c3-0dc5bae3b200"
=======
    "x-ms-ests-server": "2.1.10897.16 - CHI ProdSlices",
    "x-ms-request-id": "ccd74102-995d-42bf-baa5-f0fe42543500"
>>>>>>> 2fd3e527
   }
  },
  {
   "method": "POST",
   "url": "https://endpoint/text/analytics/v3.1-preview.1/languages",
   "query": {},
   "requestBody": "{\"documents\":[{\"id\":\"0\",\"text\":\"I had a wonderful trip to Seattle last week and even visited the Space Needle 2 times!\",\"countryHint\":\"us\"},{\"id\":\"1\",\"text\":\"Unfortunately, it rained during my entire trip to Seattle. I didn't even get to visit the Space Needle\",\"countryHint\":\"us\"},{\"id\":\"2\",\"text\":\"I went to see a movie on Saturday and it was perfectly average, nothing more or less than I expected.\",\"countryHint\":\"us\"},{\"id\":\"3\",\"text\":\"I didn't like the last book I read at all.\",\"countryHint\":\"us\"}]}",
   "status": 200,
   "response": "{\"documents\":[{\"id\":\"0\",\"detectedLanguage\":{\"name\":\"English\",\"iso6391Name\":\"en\",\"confidenceScore\":0.99},\"warnings\":[]},{\"id\":\"1\",\"detectedLanguage\":{\"name\":\"English\",\"iso6391Name\":\"en\",\"confidenceScore\":0.99},\"warnings\":[]},{\"id\":\"2\",\"detectedLanguage\":{\"name\":\"English\",\"iso6391Name\":\"en\",\"confidenceScore\":1.0},\"warnings\":[]},{\"id\":\"3\",\"detectedLanguage\":{\"name\":\"English\",\"iso6391Name\":\"en\",\"confidenceScore\":0.69},\"warnings\":[]}],\"errors\":[],\"modelVersion\":\"2020-07-01\"}",
   "responseHeaders": {
<<<<<<< HEAD
    "apim-request-id": "e4f929dd-87de-4412-8ef7-e33c2d92f83e",
    "content-type": "application/json; charset=utf-8",
    "csp-billing-usage": "CognitiveServices.TextAnalytics.BatchScoring=4",
    "date": "Mon, 10 Aug 2020 21:16:00 GMT",
    "strict-transport-security": "max-age=31536000; includeSubDomains; preload",
    "transfer-encoding": "chunked",
    "x-content-type-options": "nosniff",
    "x-envoy-upstream-service-time": "20"
=======
    "apim-request-id": "fa9df133-5fe9-4856-9c79-7ca9e441caa5",
    "content-type": "application/json; charset=utf-8",
    "csp-billing-usage": "CognitiveServices.TextAnalytics.BatchScoring=4",
    "date": "Tue, 04 Aug 2020 18:11:22 GMT",
    "strict-transport-security": "max-age=31536000; includeSubDomains; preload",
    "transfer-encoding": "chunked",
    "x-content-type-options": "nosniff",
    "x-envoy-upstream-service-time": "16"
>>>>>>> 2fd3e527
   }
  }
 ],
 "uniqueTestInfo": {
  "uniqueName": {},
  "newDate": {}
 },
 "hash": "e301fa55ac2f8618d8bf8ba969e9d0c6"
}<|MERGE_RESOLUTION|>--- conflicted
+++ resolved
@@ -11,24 +11,15 @@
     "cache-control": "no-cache, no-store",
     "content-length": "1417",
     "content-type": "application/json; charset=utf-8",
-<<<<<<< HEAD
-    "date": "Mon, 10 Aug 2020 21:15:59 GMT",
-=======
-    "date": "Tue, 04 Aug 2020 18:11:22 GMT",
->>>>>>> 2fd3e527
+    "date": "Tue, 11 Aug 2020 14:18:57 GMT",
     "expires": "-1",
     "p3p": "CP=\"DSP CUR OTPi IND OTRi ONL FIN\"",
     "pragma": "no-cache",
     "referrer-policy": "strict-origin-when-cross-origin",
     "strict-transport-security": "max-age=31536000; includeSubDomains",
     "x-content-type-options": "nosniff",
-<<<<<<< HEAD
     "x-ms-ests-server": "2.1.10922.14 - CHI ProdSlices",
-    "x-ms-request-id": "99138941-fed2-4439-86c3-0dc5bae3b200"
-=======
-    "x-ms-ests-server": "2.1.10897.16 - CHI ProdSlices",
-    "x-ms-request-id": "ccd74102-995d-42bf-baa5-f0fe42543500"
->>>>>>> 2fd3e527
+    "x-ms-request-id": "cca402cc-b1a4-492b-89e3-81c00e17dc00"
    }
   },
   {
@@ -39,25 +30,14 @@
    "status": 200,
    "response": "{\"documents\":[{\"id\":\"0\",\"detectedLanguage\":{\"name\":\"English\",\"iso6391Name\":\"en\",\"confidenceScore\":0.99},\"warnings\":[]},{\"id\":\"1\",\"detectedLanguage\":{\"name\":\"English\",\"iso6391Name\":\"en\",\"confidenceScore\":0.99},\"warnings\":[]},{\"id\":\"2\",\"detectedLanguage\":{\"name\":\"English\",\"iso6391Name\":\"en\",\"confidenceScore\":1.0},\"warnings\":[]},{\"id\":\"3\",\"detectedLanguage\":{\"name\":\"English\",\"iso6391Name\":\"en\",\"confidenceScore\":0.69},\"warnings\":[]}],\"errors\":[],\"modelVersion\":\"2020-07-01\"}",
    "responseHeaders": {
-<<<<<<< HEAD
-    "apim-request-id": "e4f929dd-87de-4412-8ef7-e33c2d92f83e",
+    "apim-request-id": "de2006ad-6818-4280-b8d5-6ba0161e8491",
     "content-type": "application/json; charset=utf-8",
     "csp-billing-usage": "CognitiveServices.TextAnalytics.BatchScoring=4",
-    "date": "Mon, 10 Aug 2020 21:16:00 GMT",
+    "date": "Tue, 11 Aug 2020 14:18:57 GMT",
     "strict-transport-security": "max-age=31536000; includeSubDomains; preload",
     "transfer-encoding": "chunked",
     "x-content-type-options": "nosniff",
-    "x-envoy-upstream-service-time": "20"
-=======
-    "apim-request-id": "fa9df133-5fe9-4856-9c79-7ca9e441caa5",
-    "content-type": "application/json; charset=utf-8",
-    "csp-billing-usage": "CognitiveServices.TextAnalytics.BatchScoring=4",
-    "date": "Tue, 04 Aug 2020 18:11:22 GMT",
-    "strict-transport-security": "max-age=31536000; includeSubDomains; preload",
-    "transfer-encoding": "chunked",
-    "x-content-type-options": "nosniff",
-    "x-envoy-upstream-service-time": "16"
->>>>>>> 2fd3e527
+    "x-envoy-upstream-service-time": "9"
    }
   }
  ],
