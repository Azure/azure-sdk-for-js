{
 "recordings": [
  {
   "method": "POST",
   "url": "https://login.microsoftonline.com/azure_tenant_id/oauth2/v2.0/token",
   "query": {},
   "requestBody": "response_type=token&grant_type=client_credentials&client_id=azure_client_id&client_secret=azure_client_secret&scope=https%3A%2F%2Fcognitiveservices.azure.com%2F.default",
   "status": 200,
   "response": "{\"token_type\":\"Bearer\",\"expires_in\":3599,\"ext_expires_in\":3599,\"access_token\":\"access_token\"}",
   "responseHeaders": {
    "cache-control": "no-cache, no-store",
    "content-length": "1417",
    "content-type": "application/json; charset=utf-8",
<<<<<<< HEAD
    "date": "Mon, 10 Aug 2020 21:16:00 GMT",
=======
    "date": "Tue, 04 Aug 2020 18:11:23 GMT",
>>>>>>> 2fd3e527
    "expires": "-1",
    "p3p": "CP=\"DSP CUR OTPi IND OTRi ONL FIN\"",
    "pragma": "no-cache",
    "referrer-policy": "strict-origin-when-cross-origin",
    "strict-transport-security": "max-age=31536000; includeSubDomains",
    "x-content-type-options": "nosniff",
<<<<<<< HEAD
    "x-ms-ests-server": "2.1.10922.14 - CHI ProdSlices",
    "x-ms-request-id": "d1771e59-615a-4b20-9d11-d6a5d386c800"
=======
    "x-ms-ests-server": "2.1.10897.16 - CHI ProdSlices",
    "x-ms-request-id": "50a76a6e-5d51-4dce-8914-d3b3a7c03300"
>>>>>>> 2fd3e527
   }
  },
  {
   "method": "POST",
   "url": "https://endpoint/text/analytics/v3.1-preview.1/languages",
   "query": {},
   "requestBody": "{\"documents\":[{\"id\":\"1\",\"text\":\"I had a wonderful trip to Seattle last week and even visited the Space Needle 2 times!\"},{\"id\":\"2\",\"text\":\"Unfortunately, it rained during my entire trip to Seattle. I didn't even get to visit the Space Needle\"},{\"id\":\"3\",\"text\":\"I went to see a movie on Saturday and it was perfectly average, nothing more or less than I expected.\"},{\"id\":\"4\",\"text\":\"I didn't like the last book I read at all.\"},{\"id\":\"5\",\"text\":\"Los caminos que llevan hasta Monte Rainier son espectaculares y hermosos.\",\"countryHint\":\"mx\"},{\"id\":\"6\",\"text\":\"La carretera estaba atascada. Había mucho tráfico el día de ayer.\",\"countryHint\":\"mx\"}]}",
   "status": 200,
   "response": "{\"documents\":[{\"id\":\"1\",\"detectedLanguage\":{\"name\":\"English\",\"iso6391Name\":\"en\",\"confidenceScore\":0.99},\"warnings\":[]},{\"id\":\"2\",\"detectedLanguage\":{\"name\":\"English\",\"iso6391Name\":\"en\",\"confidenceScore\":0.99},\"warnings\":[]},{\"id\":\"3\",\"detectedLanguage\":{\"name\":\"English\",\"iso6391Name\":\"en\",\"confidenceScore\":1.0},\"warnings\":[]},{\"id\":\"4\",\"detectedLanguage\":{\"name\":\"English\",\"iso6391Name\":\"en\",\"confidenceScore\":0.69},\"warnings\":[]},{\"id\":\"5\",\"detectedLanguage\":{\"name\":\"Spanish\",\"iso6391Name\":\"es\",\"confidenceScore\":1.0},\"warnings\":[]},{\"id\":\"6\",\"detectedLanguage\":{\"name\":\"Spanish\",\"iso6391Name\":\"es\",\"confidenceScore\":1.0},\"warnings\":[]}],\"errors\":[],\"modelVersion\":\"2020-07-01\"}",
   "responseHeaders": {
<<<<<<< HEAD
    "apim-request-id": "dcce6894-9f36-463f-aead-776735549b49",
    "content-type": "application/json; charset=utf-8",
    "csp-billing-usage": "CognitiveServices.TextAnalytics.BatchScoring=6",
    "date": "Mon, 10 Aug 2020 21:16:01 GMT",
    "strict-transport-security": "max-age=31536000; includeSubDomains; preload",
    "transfer-encoding": "chunked",
    "x-content-type-options": "nosniff",
    "x-envoy-upstream-service-time": "12"
=======
    "apim-request-id": "12979c0a-55ad-457d-b758-0b4c34084acf",
    "content-type": "application/json; charset=utf-8",
    "csp-billing-usage": "CognitiveServices.TextAnalytics.BatchScoring=6",
    "date": "Tue, 04 Aug 2020 18:11:23 GMT",
    "strict-transport-security": "max-age=31536000; includeSubDomains; preload",
    "transfer-encoding": "chunked",
    "x-content-type-options": "nosniff",
    "x-envoy-upstream-service-time": "16"
>>>>>>> 2fd3e527
   }
  }
 ],
 "uniqueTestInfo": {
  "uniqueName": {},
  "newDate": {}
 },
 "hash": "1ff3a46a729f9d9cfa5a1309e3ddd636"
}<|MERGE_RESOLUTION|>--- conflicted
+++ resolved
@@ -11,24 +11,15 @@
     "cache-control": "no-cache, no-store",
     "content-length": "1417",
     "content-type": "application/json; charset=utf-8",
-<<<<<<< HEAD
-    "date": "Mon, 10 Aug 2020 21:16:00 GMT",
-=======
-    "date": "Tue, 04 Aug 2020 18:11:23 GMT",
->>>>>>> 2fd3e527
+    "date": "Tue, 11 Aug 2020 14:18:58 GMT",
     "expires": "-1",
     "p3p": "CP=\"DSP CUR OTPi IND OTRi ONL FIN\"",
     "pragma": "no-cache",
     "referrer-policy": "strict-origin-when-cross-origin",
     "strict-transport-security": "max-age=31536000; includeSubDomains",
     "x-content-type-options": "nosniff",
-<<<<<<< HEAD
     "x-ms-ests-server": "2.1.10922.14 - CHI ProdSlices",
-    "x-ms-request-id": "d1771e59-615a-4b20-9d11-d6a5d386c800"
-=======
-    "x-ms-ests-server": "2.1.10897.16 - CHI ProdSlices",
-    "x-ms-request-id": "50a76a6e-5d51-4dce-8914-d3b3a7c03300"
->>>>>>> 2fd3e527
+    "x-ms-request-id": "d1b0c05c-af10-46db-be49-215a418ee500"
    }
   },
   {
@@ -39,25 +30,14 @@
    "status": 200,
    "response": "{\"documents\":[{\"id\":\"1\",\"detectedLanguage\":{\"name\":\"English\",\"iso6391Name\":\"en\",\"confidenceScore\":0.99},\"warnings\":[]},{\"id\":\"2\",\"detectedLanguage\":{\"name\":\"English\",\"iso6391Name\":\"en\",\"confidenceScore\":0.99},\"warnings\":[]},{\"id\":\"3\",\"detectedLanguage\":{\"name\":\"English\",\"iso6391Name\":\"en\",\"confidenceScore\":1.0},\"warnings\":[]},{\"id\":\"4\",\"detectedLanguage\":{\"name\":\"English\",\"iso6391Name\":\"en\",\"confidenceScore\":0.69},\"warnings\":[]},{\"id\":\"5\",\"detectedLanguage\":{\"name\":\"Spanish\",\"iso6391Name\":\"es\",\"confidenceScore\":1.0},\"warnings\":[]},{\"id\":\"6\",\"detectedLanguage\":{\"name\":\"Spanish\",\"iso6391Name\":\"es\",\"confidenceScore\":1.0},\"warnings\":[]}],\"errors\":[],\"modelVersion\":\"2020-07-01\"}",
    "responseHeaders": {
-<<<<<<< HEAD
-    "apim-request-id": "dcce6894-9f36-463f-aead-776735549b49",
+    "apim-request-id": "00687d79-6c5b-45a7-ab13-68c5dcdaf614",
     "content-type": "application/json; charset=utf-8",
     "csp-billing-usage": "CognitiveServices.TextAnalytics.BatchScoring=6",
-    "date": "Mon, 10 Aug 2020 21:16:01 GMT",
+    "date": "Tue, 11 Aug 2020 14:18:58 GMT",
     "strict-transport-security": "max-age=31536000; includeSubDomains; preload",
     "transfer-encoding": "chunked",
     "x-content-type-options": "nosniff",
-    "x-envoy-upstream-service-time": "12"
-=======
-    "apim-request-id": "12979c0a-55ad-457d-b758-0b4c34084acf",
-    "content-type": "application/json; charset=utf-8",
-    "csp-billing-usage": "CognitiveServices.TextAnalytics.BatchScoring=6",
-    "date": "Tue, 04 Aug 2020 18:11:23 GMT",
-    "strict-transport-security": "max-age=31536000; includeSubDomains; preload",
-    "transfer-encoding": "chunked",
-    "x-content-type-options": "nosniff",
-    "x-envoy-upstream-service-time": "16"
->>>>>>> 2fd3e527
+    "x-envoy-upstream-service-time": "17"
    }
   }
  ],
