--- conflicted
+++ resolved
@@ -11,11 +11,7 @@
     "cache-control": "no-store, no-cache",
     "content-length": "1329",
     "content-type": "application/json; charset=utf-8",
-<<<<<<< HEAD
-    "date": "Tue, 01 Sep 2020 19:45:39 GMT",
-=======
-    "date": "Wed, 02 Sep 2020 15:01:13 GMT",
->>>>>>> 19375bff
+    "date": "Wed, 02 Sep 2020 16:06:50 GMT",
     "expires": "-1",
     "p3p": "CP=\"DSP CUR OTPi IND OTRi ONL FIN\"",
     "pragma": "no-cache",
@@ -23,11 +19,7 @@
     "strict-transport-security": "max-age=31536000; includeSubDomains",
     "x-content-type-options": "nosniff",
     "x-ms-ests-server": "2.1.10985.18 - CHI ProdSlices",
-<<<<<<< HEAD
-    "x-ms-request-id": "82338b5f-bfb6-47ec-892e-d13768be0300"
-=======
-    "x-ms-request-id": "c8ac13e1-ee81-4633-bce1-fd7b17022f00"
->>>>>>> 19375bff
+    "x-ms-request-id": "1bc1dd60-7994-45ba-aad5-b2fd84002800"
    }
   },
   {
@@ -38,25 +30,14 @@
    "status": 200,
    "response": "{\"documents\":[{\"id\":\"1\",\"detectedLanguage\":{\"name\":\"English\",\"iso6391Name\":\"en\",\"confidenceScore\":1.0},\"warnings\":[]},{\"id\":\"2\",\"detectedLanguage\":{\"name\":\"English\",\"iso6391Name\":\"en\",\"confidenceScore\":1.0},\"warnings\":[]},{\"id\":\"3\",\"detectedLanguage\":{\"name\":\"English\",\"iso6391Name\":\"en\",\"confidenceScore\":1.0},\"warnings\":[]},{\"id\":\"4\",\"detectedLanguage\":{\"name\":\"English\",\"iso6391Name\":\"en\",\"confidenceScore\":1.0},\"warnings\":[]},{\"id\":\"5\",\"detectedLanguage\":{\"name\":\"Spanish\",\"iso6391Name\":\"es\",\"confidenceScore\":1.0},\"warnings\":[]},{\"id\":\"6\",\"detectedLanguage\":{\"name\":\"Spanish\",\"iso6391Name\":\"es\",\"confidenceScore\":1.0},\"warnings\":[]}],\"errors\":[],\"modelVersion\":\"2020-07-01\"}",
    "responseHeaders": {
-<<<<<<< HEAD
-    "apim-request-id": "3221b493-00e4-48df-a1ef-f30c788c4ef1",
+    "apim-request-id": "002e1f5e-596c-48a0-bb36-ac22916c2bdc",
     "content-type": "application/json; charset=utf-8",
     "csp-billing-usage": "CognitiveServices.TextAnalytics.BatchScoring=6",
-    "date": "Tue, 01 Sep 2020 19:45:40 GMT",
+    "date": "Wed, 02 Sep 2020 16:06:49 GMT",
     "strict-transport-security": "max-age=31536000; includeSubDomains; preload",
     "transfer-encoding": "chunked",
     "x-content-type-options": "nosniff",
     "x-envoy-upstream-service-time": "8"
-=======
-    "apim-request-id": "a57053a8-b2ea-4093-b09c-c1f45d3ed8c0",
-    "content-type": "application/json; charset=utf-8",
-    "csp-billing-usage": "CognitiveServices.TextAnalytics.BatchScoring=6",
-    "date": "Wed, 02 Sep 2020 15:01:13 GMT",
-    "strict-transport-security": "max-age=31536000; includeSubDomains; preload",
-    "transfer-encoding": "chunked",
-    "x-content-type-options": "nosniff",
-    "x-envoy-upstream-service-time": "22"
->>>>>>> 19375bff
    }
   }
  ],
