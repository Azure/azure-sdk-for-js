{
 "recordings": [
  {
   "method": "POST",
<<<<<<< HEAD
   "url": "https://endpoint//text/analytics/v3.2-preview.1/entities/recognition/pii",
=======
   "url": "https://endpoint/text/analytics/v3.1/entities/recognition/pii",
>>>>>>> 26a069cc
   "query": {
    "stringIndexType": "Utf16CodeUnit"
   },
   "requestBody": "{\"documents\":[{\"id\":\"0\",\"text\":\"아가 SSN: 859-98-0987\",\"language\":\"en\"}]}",
   "status": 200,
   "response": "{\"documents\":[{\"redactedText\":\"아가 SSN: ***********\",\"id\":\"0\",\"entities\":[{\"text\":\"859-98-0987\",\"category\":\"USSocialSecurityNumber\",\"offset\":8,\"length\":11,\"confidenceScore\":0.65}],\"warnings\":[]}],\"errors\":[],\"modelVersion\":\"2021-01-15\"}",
   "responseHeaders": {
    "apim-request-id": "36c0143c-b80f-4ff4-9f1e-d1fbf9e0f1c5",
    "content-type": "application/json; charset=utf-8",
    "csp-billing-usage": "CognitiveServices.TextAnalytics.BatchScoring=1,CognitiveServices.TextAnalytics.TextRecords=1",
    "date": "Tue, 03 Aug 2021 03:26:09 GMT",
    "strict-transport-security": "max-age=31536000; includeSubDomains; preload",
    "transfer-encoding": "chunked",
    "x-content-type-options": "nosniff",
    "x-envoy-upstream-service-time": "35"
   }
  }
 ],
 "uniqueTestInfo": {
  "uniqueName": {},
  "newDate": {}
 },
 "hash": "36d5a15867f64e61b29bc146c4ef9483"
}<|MERGE_RESOLUTION|>--- conflicted
+++ resolved
@@ -2,11 +2,7 @@
  "recordings": [
   {
    "method": "POST",
-<<<<<<< HEAD
-   "url": "https://endpoint//text/analytics/v3.2-preview.1/entities/recognition/pii",
-=======
-   "url": "https://endpoint/text/analytics/v3.1/entities/recognition/pii",
->>>>>>> 26a069cc
+   "url": "https://endpoint/text/analytics/v3.2-preview.1/entities/recognition/pii",
    "query": {
     "stringIndexType": "Utf16CodeUnit"
    },
@@ -14,14 +10,14 @@
    "status": 200,
    "response": "{\"documents\":[{\"redactedText\":\"아가 SSN: ***********\",\"id\":\"0\",\"entities\":[{\"text\":\"859-98-0987\",\"category\":\"USSocialSecurityNumber\",\"offset\":8,\"length\":11,\"confidenceScore\":0.65}],\"warnings\":[]}],\"errors\":[],\"modelVersion\":\"2021-01-15\"}",
    "responseHeaders": {
-    "apim-request-id": "36c0143c-b80f-4ff4-9f1e-d1fbf9e0f1c5",
+    "apim-request-id": "e251ec4f-28fe-4311-afed-e361232cab9b",
     "content-type": "application/json; charset=utf-8",
     "csp-billing-usage": "CognitiveServices.TextAnalytics.BatchScoring=1,CognitiveServices.TextAnalytics.TextRecords=1",
-    "date": "Tue, 03 Aug 2021 03:26:09 GMT",
+    "date": "Tue, 03 Aug 2021 22:52:56 GMT",
     "strict-transport-security": "max-age=31536000; includeSubDomains; preload",
     "transfer-encoding": "chunked",
     "x-content-type-options": "nosniff",
-    "x-envoy-upstream-service-time": "35"
+    "x-envoy-upstream-service-time": "30"
    }
   }
  ],
