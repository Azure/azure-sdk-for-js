--- conflicted
+++ resolved
@@ -11,11 +11,7 @@
     "cache-control": "no-store, no-cache",
     "content-length": "1329",
     "content-type": "application/json; charset=utf-8",
-<<<<<<< HEAD
-    "date": "Tue, 01 Sep 2020 19:45:36 GMT",
-=======
-    "date": "Wed, 02 Sep 2020 15:01:10 GMT",
->>>>>>> 19375bff
+    "date": "Wed, 02 Sep 2020 16:06:47 GMT",
     "expires": "-1",
     "p3p": "CP=\"DSP CUR OTPi IND OTRi ONL FIN\"",
     "pragma": "no-cache",
@@ -23,42 +19,27 @@
     "strict-transport-security": "max-age=31536000; includeSubDomains",
     "x-content-type-options": "nosniff",
     "x-ms-ests-server": "2.1.10985.18 - CHI ProdSlices",
-<<<<<<< HEAD
-    "x-ms-request-id": "9088b57c-3900-4cb9-ab6c-cba8dc540400"
-=======
-    "x-ms-request-id": "4a917dd5-fab3-425e-abe8-67ffe60b2400"
->>>>>>> 19375bff
+    "x-ms-request-id": "6b01e065-8672-4889-8bb4-0dcfb2a32800"
    }
   },
   {
    "method": "POST",
    "url": "https://endpoint/text/analytics/v3.1-preview.1/sentiment",
    "query": {
-    "stringIndexType": "TextElements_v8"
+    "stringIndexType": "Utf16CodeUnit"
    },
    "requestBody": "{\"documents\":[{\"id\":\"0\",\"text\":\"I had a wonderful trip to Seattle last week and even visited the Space Needle 2 times!\",\"language\":\"en\"},{\"id\":\"1\",\"text\":\"Unfortunately, it rained during my entire trip to Seattle. I didn't even get to visit the Space Needle\",\"language\":\"en\"},{\"id\":\"2\",\"text\":\"I went to see a movie on Saturday and it was perfectly average, nothing more or less than I expected.\",\"language\":\"en\"},{\"id\":\"3\",\"text\":\"I didn't like the last book I read at all.\",\"language\":\"en\"}]}",
    "status": 200,
    "response": "{\"documents\":[{\"id\":\"0\",\"sentiment\":\"positive\",\"confidenceScores\":{\"positive\":0.99,\"neutral\":0.01,\"negative\":0.0},\"sentences\":[{\"sentiment\":\"positive\",\"confidenceScores\":{\"positive\":0.99,\"neutral\":0.01,\"negative\":0.0},\"offset\":0,\"length\":86,\"text\":\"I had a wonderful trip to Seattle last week and even visited the Space Needle 2 times!\"}],\"warnings\":[]},{\"id\":\"1\",\"sentiment\":\"negative\",\"confidenceScores\":{\"positive\":0.0,\"neutral\":0.0,\"negative\":1.0},\"sentences\":[{\"sentiment\":\"negative\",\"confidenceScores\":{\"positive\":0.0,\"neutral\":0.0,\"negative\":1.0},\"offset\":0,\"length\":58,\"text\":\"Unfortunately, it rained during my entire trip to Seattle.\"},{\"sentiment\":\"neutral\",\"confidenceScores\":{\"positive\":0.01,\"neutral\":0.7,\"negative\":0.29},\"offset\":59,\"length\":43,\"text\":\"I didn't even get to visit the Space Needle\"}],\"warnings\":[]},{\"id\":\"2\",\"sentiment\":\"positive\",\"confidenceScores\":{\"positive\":1.0,\"neutral\":0.0,\"negative\":0.0},\"sentences\":[{\"sentiment\":\"positive\",\"confidenceScores\":{\"positive\":1.0,\"neutral\":0.0,\"negative\":0.0},\"offset\":0,\"length\":101,\"text\":\"I went to see a movie on Saturday and it was perfectly average, nothing more or less than I expected.\"}],\"warnings\":[]},{\"id\":\"3\",\"sentiment\":\"negative\",\"confidenceScores\":{\"positive\":0.01,\"neutral\":0.03,\"negative\":0.96},\"sentences\":[{\"sentiment\":\"negative\",\"confidenceScores\":{\"positive\":0.01,\"neutral\":0.03,\"negative\":0.96},\"offset\":0,\"length\":42,\"text\":\"I didn't like the last book I read at all.\"}],\"warnings\":[]}],\"errors\":[],\"modelVersion\":\"2020-04-01\"}",
    "responseHeaders": {
-<<<<<<< HEAD
-    "apim-request-id": "ebde9a39-53ee-4754-b57e-3774c8efd546",
+    "apim-request-id": "ae6def2a-9aaa-49be-bb8c-26eabe91937e",
     "content-type": "application/json; charset=utf-8",
     "csp-billing-usage": "CognitiveServices.TextAnalytics.BatchScoring=4",
-    "date": "Tue, 01 Sep 2020 19:45:37 GMT",
+    "date": "Wed, 02 Sep 2020 16:06:46 GMT",
     "strict-transport-security": "max-age=31536000; includeSubDomains; preload",
     "transfer-encoding": "chunked",
     "x-content-type-options": "nosniff",
-    "x-envoy-upstream-service-time": "96"
-=======
-    "apim-request-id": "e16ab487-1292-4f8b-be67-dc857d3696a3",
-    "content-type": "application/json; charset=utf-8",
-    "csp-billing-usage": "CognitiveServices.TextAnalytics.BatchScoring=4",
-    "date": "Wed, 02 Sep 2020 15:01:11 GMT",
-    "strict-transport-security": "max-age=31536000; includeSubDomains; preload",
-    "transfer-encoding": "chunked",
-    "x-content-type-options": "nosniff",
-    "x-envoy-upstream-service-time": "106"
->>>>>>> 19375bff
+    "x-envoy-upstream-service-time": "91"
    }
   }
  ],
