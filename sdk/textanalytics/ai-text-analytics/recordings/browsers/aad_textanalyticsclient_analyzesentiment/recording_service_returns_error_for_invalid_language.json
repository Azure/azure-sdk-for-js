--- conflicted
+++ resolved
@@ -11,24 +11,15 @@
     "cache-control": "no-cache, no-store",
     "content-length": "1417",
     "content-type": "application/json; charset=utf-8",
-<<<<<<< HEAD
-    "date": "Mon, 10 Aug 2020 21:15:57 GMT",
-=======
-    "date": "Tue, 04 Aug 2020 18:11:21 GMT",
->>>>>>> 2fd3e527
+    "date": "Tue, 11 Aug 2020 14:18:55 GMT",
     "expires": "-1",
     "p3p": "CP=\"DSP CUR OTPi IND OTRi ONL FIN\"",
     "pragma": "no-cache",
     "referrer-policy": "strict-origin-when-cross-origin",
     "strict-transport-security": "max-age=31536000; includeSubDomains",
     "x-content-type-options": "nosniff",
-<<<<<<< HEAD
     "x-ms-ests-server": "2.1.10922.14 - CHI ProdSlices",
-    "x-ms-request-id": "6160f44e-21b3-494a-aa86-5f6bc26dc300"
-=======
-    "x-ms-ests-server": "2.1.10897.16 - CHI ProdSlices",
-    "x-ms-request-id": "498738f9-45c2-430f-b68c-eca470c93400"
->>>>>>> 2fd3e527
+    "x-ms-request-id": "b9fbb5c6-ca5c-4227-8bc8-a01e16fad100"
    }
   },
   {
@@ -39,19 +30,13 @@
    "status": 200,
    "response": "{\"documents\":[],\"errors\":[{\"id\":\"0\",\"error\":{\"code\":\"InvalidArgument\",\"message\":\"Invalid Language Code.\",\"innererror\":{\"code\":\"UnsupportedLanguageCode\",\"message\":\"Invalid language code. Supported languages: de,en,es,fr,it,ja,ko,nl,pt-PT,zh-Hans,zh-Hant\"}}}],\"modelVersion\":\"2020-04-01\"}",
    "responseHeaders": {
-<<<<<<< HEAD
-    "apim-request-id": "1738ccdb-1644-4958-86e0-a109458b7eaf",
+    "apim-request-id": "deba94dd-093b-4df1-b96f-0d5d7d3973b2",
     "content-type": "application/json; charset=utf-8",
-    "date": "Mon, 10 Aug 2020 21:15:58 GMT",
-=======
-    "apim-request-id": "a2a585eb-2666-47b5-8b12-829c48ba04a1",
-    "content-type": "application/json; charset=utf-8",
-    "date": "Tue, 04 Aug 2020 18:11:21 GMT",
->>>>>>> 2fd3e527
+    "date": "Tue, 11 Aug 2020 14:18:55 GMT",
     "strict-transport-security": "max-age=31536000; includeSubDomains; preload",
     "transfer-encoding": "chunked",
     "x-content-type-options": "nosniff",
-    "x-envoy-upstream-service-time": "3"
+    "x-envoy-upstream-service-time": "2"
    }
   }
  ],
