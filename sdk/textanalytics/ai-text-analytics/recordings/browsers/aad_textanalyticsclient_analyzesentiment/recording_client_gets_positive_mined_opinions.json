--- conflicted
+++ resolved
@@ -11,11 +11,7 @@
     "cache-control": "no-store, no-cache",
     "content-length": "1329",
     "content-type": "application/json; charset=utf-8",
-<<<<<<< HEAD
-    "date": "Tue, 01 Sep 2020 19:45:37 GMT",
-=======
-    "date": "Wed, 02 Sep 2020 15:01:12 GMT",
->>>>>>> 19375bff
+    "date": "Wed, 02 Sep 2020 16:06:48 GMT",
     "expires": "-1",
     "p3p": "CP=\"DSP CUR OTPi IND OTRi ONL FIN\"",
     "pragma": "no-cache",
@@ -23,43 +19,28 @@
     "strict-transport-security": "max-age=31536000; includeSubDomains",
     "x-content-type-options": "nosniff",
     "x-ms-ests-server": "2.1.10985.18 - CHI ProdSlices",
-<<<<<<< HEAD
-    "x-ms-request-id": "0f6a1ee8-f596-4505-a082-b99919eb0200"
-=======
-    "x-ms-request-id": "ffd9957b-58f7-4923-87a5-5d3688602800"
->>>>>>> 19375bff
+    "x-ms-request-id": "14f43ac1-f609-428d-a690-445a58a62800"
    }
   },
   {
    "method": "POST",
    "url": "https://endpoint/text/analytics/v3.1-preview.1/sentiment",
    "query": {
-    "stringIndexType": "TextElements_v8",
+    "stringIndexType": "Utf16CodeUnit",
     "opinionMining": "true"
    },
    "requestBody": "{\"documents\":[{\"id\":\"0\",\"text\":\"It has a sleek premium aluminum design that makes it beautiful to look at.\",\"language\":\"en\"}]}",
    "status": 200,
    "response": "{\"documents\":[{\"id\":\"0\",\"sentiment\":\"positive\",\"confidenceScores\":{\"positive\":0.98,\"neutral\":0.02,\"negative\":0.0},\"sentences\":[{\"sentiment\":\"positive\",\"confidenceScores\":{\"positive\":0.98,\"neutral\":0.02,\"negative\":0.0},\"offset\":0,\"length\":74,\"text\":\"It has a sleek premium aluminum design that makes it beautiful to look at.\",\"aspects\":[{\"sentiment\":\"positive\",\"confidenceScores\":{\"positive\":1.0,\"negative\":0.0},\"offset\":32,\"length\":6,\"text\":\"design\",\"relations\":[{\"relationType\":\"opinion\",\"ref\":\"#/documents/0/sentences/0/opinions/0\"},{\"relationType\":\"opinion\",\"ref\":\"#/documents/0/sentences/0/opinions/1\"}]}],\"opinions\":[{\"sentiment\":\"positive\",\"confidenceScores\":{\"positive\":1.0,\"negative\":0.0},\"offset\":9,\"length\":5,\"text\":\"sleek\",\"isNegated\":false},{\"sentiment\":\"positive\",\"confidenceScores\":{\"positive\":1.0,\"negative\":0.0},\"offset\":15,\"length\":7,\"text\":\"premium\",\"isNegated\":false}]}],\"warnings\":[]}],\"errors\":[],\"modelVersion\":\"2020-04-01\"}",
    "responseHeaders": {
-<<<<<<< HEAD
-    "apim-request-id": "dbdfafd8-9ac7-4104-a254-69e84b19e5d1",
+    "apim-request-id": "1e79624c-925c-4644-88ab-b8b646c0fb3e",
     "content-type": "application/json; charset=utf-8",
     "csp-billing-usage": "CognitiveServices.TextAnalytics.BatchScoring=1",
-    "date": "Tue, 01 Sep 2020 19:45:38 GMT",
+    "date": "Wed, 02 Sep 2020 16:06:48 GMT",
     "strict-transport-security": "max-age=31536000; includeSubDomains; preload",
     "transfer-encoding": "chunked",
     "x-content-type-options": "nosniff",
     "x-envoy-upstream-service-time": "101"
-=======
-    "apim-request-id": "1585311d-8644-4150-a5e9-1e69f1b70d2f",
-    "content-type": "application/json; charset=utf-8",
-    "csp-billing-usage": "CognitiveServices.TextAnalytics.BatchScoring=1",
-    "date": "Wed, 02 Sep 2020 15:01:12 GMT",
-    "strict-transport-security": "max-age=31536000; includeSubDomains; preload",
-    "transfer-encoding": "chunked",
-    "x-content-type-options": "nosniff",
-    "x-envoy-upstream-service-time": "100"
->>>>>>> 19375bff
    }
   }
  ],
@@ -67,9 +48,5 @@
   "uniqueName": {},
   "newDate": {}
  },
-<<<<<<< HEAD
- "hash": "d03a360558777d59b852c4bec5891c51"
-=======
  "hash": "880b0c5011111bb46e45abda5effbf40"
->>>>>>> 19375bff
 }