// Copyright (c) Microsoft Corporation. All rights reserved.
// Licensed under the MIT License.

// https://github.com/karma-runner/karma-chrome-launcher
process.env.CHROME_BIN = require("puppeteer").executablePath();
require("dotenv").config();
const { jsonRecordingFilterFunction, isPlaybackMode } = require("@azure/test-utils-recorder");

module.exports = function(config) {
  config.set({
    // base path that will be used to resolve all patterns (eg. files, exclude)
    basePath: "./",

    // frameworks to use
    // available frameworks: https://npmjs.org/browse/keyword/karma-adapter
    frameworks: ["mocha"],

    plugins: [
      "karma-mocha",
      "karma-mocha-reporter",
      "karma-chrome-launcher",
      "karma-edge-launcher",
      "karma-firefox-launcher",
      "karma-ie-launcher",
      "karma-env-preprocessor",
      "karma-coverage",
      "karma-remap-coverage",
      "karma-junit-reporter",
      "karma-json-to-file-reporter",
      "karma-json-preprocessor"
    ],

    // list of files / patterns to load in the browser
    files: ["dist-test/index.browser.js"].concat(
      isPlaybackMode() ? ["recordings/browsers/**/*.json"] : []
    ),

    // list of files / patterns to exclude
    exclude: [],

    // preprocess matching files before serving them to the browser
    // available preprocessors: https://npmjs.org/browse/keyword/karma-preprocessor
    preprocessors: {
      "**/*.js": ["env"],
      "recordings/browsers/**/*.json": ["json"]
      // IMPORTANT: COMMENT following line if you want to debug in your browsers!!
      // Preprocess source file to calculate code coverage, however this will make source file unreadable
      // "test-browser/index.js": ["coverage"]
    },

    envPreprocessor: [
      "TEST_MODE",
      "ENDPOINT",
<<<<<<< HEAD
      "SUBSCRIPTION_KEY",
=======
      "TEXT_ANALYTICS_API_KEY",
      "TEXT_ANALYTICS_API_KEY_ALT",
>>>>>>> f4edb881
      "AZURE_CLIENT_ID",
      "AZURE_CLIENT_SECRET",
      "AZURE_TENANT_ID"
    ],

    // test results reporter to use
    // possible values: 'dots', 'progress'
    // available reporters: https://npmjs.org/browse/keyword/karma-reporter
    reporters: ["mocha", "coverage", "remap-coverage", "junit", "json-to-file"],

    coverageReporter: { type: "in-memory" },

    // Coverage report settings
    remapCoverageReporter: {
      "text-summary": null, // to show summary in console
      html: "./coverage-browser",
      cobertura: "./coverage-browser/cobertura-coverage.xml"
    },

    // Exclude coverage calculation for following files
    remapOptions: {
      exclude: /node_modules|tests/g
    },

    junitReporter: {
      outputDir: "", // results will be saved as $outputDir/$browserName.xml
      outputFile: "test-results.browser.xml", // if included, results will be saved as $outputDir/$browserName/$outputFile
      suite: "", // suite will become the package name attribute in xml testsuite element
      useBrowserName: false, // add browser name to report and classes names
      nameFormatter: undefined, // function (browser, result) to customize the name attribute in xml testcase element
      classNameFormatter: undefined, // function (browser, result) to customize the classname attribute in xml testcase element
      properties: {} // key value pair of properties to add to the <properties> section of the report
    },

    jsonToFileReporter: {
      filter: jsonRecordingFilterFunction,
      outputPath: "."
    },

    // web server port
    port: 9876,

    // enable / disable colors in the output (reporters and logs)
    colors: true,

    // level of logging
    // possible values: config.LOG_DISABLE || config.LOG_ERROR || config.LOG_WARN || config.LOG_INFO || config.LOG_DEBUG
    logLevel: config.LOG_INFO,

    // enable / disable watching file and executing tests whenever any file changes
    autoWatch: false,

    // --no-sandbox allows our tests to run in Linux without having to change the system.
    // --disable-web-security allows us to authenticate from the browser without having to write tests using interactive auth, which would be far more complex.
    browsers: ["ChromeHeadlessNoSandbox"],
    customLaunchers: {
      ChromeHeadlessNoSandbox: {
        base: "ChromeHeadless",
        flags: ["--no-sandbox", "--disable-web-security"]
      }
    },

    // Continuous Integration mode
    // if true, Karma captures browsers, runs the tests and exits
    singleRun: false,

    // Concurrency level
    // how many browser should be started simultaneous
    concurrency: 1,

    browserNoActivityTimeout: 600000,
    browserDisconnectTimeout: 10000,
    browserDisconnectTolerance: 3,
    browserConsoleLogOptions: {
      terminal: process.env.TEST_MODE !== "record"
    },

    client: {
      mocha: {
        // change Karma's debug.html to the mocha web reporter
        reporter: "html",
        timeout: "600000"
      }
    }
  });
};<|MERGE_RESOLUTION|>--- conflicted
+++ resolved
@@ -51,12 +51,8 @@
     envPreprocessor: [
       "TEST_MODE",
       "ENDPOINT",
-<<<<<<< HEAD
-      "SUBSCRIPTION_KEY",
-=======
       "TEXT_ANALYTICS_API_KEY",
       "TEXT_ANALYTICS_API_KEY_ALT",
->>>>>>> f4edb881
       "AZURE_CLIENT_ID",
       "AZURE_CLIENT_SECRET",
       "AZURE_TENANT_ID"
