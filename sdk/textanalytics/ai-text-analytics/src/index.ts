// Copyright (c) Microsoft Corporation.
// Licensed under the MIT license.

/// <reference lib="esnext.asynciterable" />

import "@azure/core-asynciterator-polyfill";

export { AzureKeyCredential } from "@azure/core-auth";

export {
  TextAnalyticsClient,
  TextAnalyticsClientOptions,
  DetectLanguageOptions,
  RecognizeCategorizedEntitiesOptions,
  AnalyzeSentimentOptions,
  ExtractKeyPhrasesOptions,
  RecognizePiiEntitiesOptions,
  RecognizeLinkedEntitiesOptions,
  PiiEntityDomainType,
  JobManifestTasks,
  CategorizedEntitiesRecognitionTask,
  PiiEntitiesRecognitionTask,
  KeyPhrasesExtractionTask,
  BeginAnalyzeBatchTasksOptions,
  AnalyzePollerLike,
  BeginAnalyzeHealthcareEntitiesOptions,
  HealthcarePollerLike,
  BeginAnalyzeOperationState,
  BeginAnalyzeHealthcareOperationState,
  AnalysisPollOperationState,
  JobMetadata,
  AnalyzeJobMetadata,
  StringIndexType
} from "./textAnalyticsClient";
export { TextAnalyticsOperationOptions } from "./textAnalyticsOperationOptions";
export {
  DetectLanguageResult,
  DetectLanguageErrorResult,
  DetectLanguageSuccessResult
} from "./detectLanguageResult";
export { DetectLanguageResultArray } from "./detectLanguageResultArray";
export {
  CategorizedEntity,
  RecognizeCategorizedEntitiesResult,
  RecognizeCategorizedEntitiesErrorResult,
  RecognizeCategorizedEntitiesSuccessResult
} from "./recognizeCategorizedEntitiesResult";
export {
  PiiEntity,
  RecognizePiiEntitiesResult,
  RecognizePiiEntitiesErrorResult,
  RecognizePiiEntitiesSuccessResult
} from "./recognizePiiEntitiesResult";
export { RecognizePiiEntitiesResultArray } from "./recognizePiiEntitiesResultArray";
export { RecognizeCategorizedEntitiesResultArray } from "./recognizeCategorizedEntitiesResultArray";
export {
  AnalyzeSentimentResult,
  AnalyzeSentimentErrorResult,
  AnalyzeSentimentSuccessResult,
  SentenceSentiment,
  MinedOpinion,
  AspectSentiment,
  OpinionSentiment
} from "./analyzeSentimentResult";
export { AnalyzeSentimentResultArray } from "./analyzeSentimentResultArray";
export {
  ExtractKeyPhrasesResult,
  ExtractKeyPhrasesErrorResult,
  ExtractKeyPhrasesSuccessResult
} from "./extractKeyPhrasesResult";
export { ExtractKeyPhrasesResultArray } from "./extractKeyPhrasesResultArray";
export {
  RecognizeLinkedEntitiesResult,
  RecognizeLinkedEntitiesErrorResult,
  RecognizeLinkedEntitiesSuccessResult
} from "./recognizeLinkedEntitiesResult";
export { RecognizeLinkedEntitiesResultArray } from "./recognizeLinkedEntitiesResultArray";
export {
  PagedHealthcareEntities,
  PagedAsyncIterableHealthcareEntities,
  HealthcareEntitiesArray,
  HealthcareResult,
  HealthcareSuccessResult,
  HealthcareErrorResult,
  HealthcareEntity,
  HealthcareEntityDataSource,
  HealthcareEntityRelationType
} from "./healthResult";
export {
  PagedAnalyzeResults,
  PagedAsyncIterableAnalyzeResults,
  AnalyzeBatchTasksResult
} from "./analyzeBatchTasksResult";
export {
  TextAnalyticsResult,
  ErrorCode,
  TextAnalyticsError,
  TextAnalyticsErrorResult,
  TextAnalyticsSuccessResult
} from "./textAnalyticsResult";

// Models
export {
  DetectedLanguage,
  TextDocumentStatistics,
  SentimentConfidenceScores,
  TextDocumentInput,
  DetectLanguageInput,
  TextDocumentBatchStatistics,
  Entity,
  DocumentSentimentLabel,
  SentenceSentimentLabel,
  ErrorCodeValue,
  InnerErrorCodeValue,
  KnownInnerErrorCodeValue,
  WarningCode,
  KnownWarningCode,
  LinkedEntity,
  Match,
  SentenceOpinion,
  AspectConfidenceScoreLabel,
  TokenSentimentValue,
  TextAnalyticsWarning,
  PiiTaskParametersDomain,
<<<<<<< HEAD
  State
=======
  KnownPiiTaskParametersDomain,
  HealthcareEntity,
  HealthcareRelation,
  HealthcareEntityLink
>>>>>>> a9245b7d
} from "./generated/models";<|MERGE_RESOLUTION|>--- conflicted
+++ resolved
@@ -122,12 +122,5 @@
   TokenSentimentValue,
   TextAnalyticsWarning,
   PiiTaskParametersDomain,
-<<<<<<< HEAD
   State
-=======
-  KnownPiiTaskParametersDomain,
-  HealthcareEntity,
-  HealthcareRelation,
-  HealthcareEntityLink
->>>>>>> a9245b7d
 } from "./generated/models";