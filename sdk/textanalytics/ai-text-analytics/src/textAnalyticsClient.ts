// Copyright (c) Microsoft Corporation.
// Licensed under the MIT license.

import {
  PipelineOptions,
  createPipelineFromOptions,
  signingPolicy,
  InternalPipelineOptions,
  isTokenCredential,
  bearerTokenAuthenticationPolicy,
  operationOptionsToRequestOptionsBase,
  OperationOptions
} from "@azure/core-http";
import { TokenCredential } from "@azure/identity";
import { SDK_VERSION } from "./constants";
import { GeneratedClient } from "./generated/generatedClient";
import { logger } from "./logger";
import {
  LanguageInput as DetectLanguageInput,
  MultiLanguageInput as TextDocumentInput
} from "./generated/models";
import {
  DetectLanguageResultCollection,
  makeDetectLanguageResultCollection
} from "./detectLanguageResultCollection";
import {
  RecognizeCategorizedEntitiesResultCollection,
  makeRecognizeCategorizedEntitiesResultCollection
} from "./recognizeCategorizedEntitiesResultCollection";
import {
  AnalyzeSentimentResultCollection,
  makeAnalyzeSentimentResultCollection
} from "./analyzeSentimentResultCollection";
import {
  makeExtractKeyPhrasesResultCollection,
  ExtractKeyPhrasesResultCollection
} from "./extractKeyPhrasesResultCollection";
import {
  RecognizeLinkedEntitiesResultCollection,
  makeRecognizeLinkedEntitiesResultCollection
} from "./recognizeLinkedEntitiesResultCollection";
import { TextAnalyticsApiKeyCredential } from "./textAnalyticsApiKeyCredential";
import { createSpan } from "./tracing";
import { CanonicalCode } from "@opentelemetry/types";

const DEFAULT_COGNITIVE_SCOPE = "https://cognitiveservices.azure.com/.default";

/**
 * Client options used to configure TextAnalytics API requests.
 */
export interface TextAnalyticsClientOptions extends PipelineOptions {
  /**
   * The default country hint to use. Defaults to "us".
   */
  defaultCountryHint?: string;

  /**
   * The default language to use. Defaults to "en".
   */
  defaultLanguage?: string;
}

/**
 * Options common to all text analytics operations.
 */
export interface TextAnalyticsOperationOptions extends OperationOptions {
  /**
   * This value indicates which model will be used for scoring. If a model-version is
   * not specified, the API should default to the latest, non-preview version.
   * For supported model versions, see operation-specific documentation, for example:
   * https://docs.microsoft.com/en-us/azure/cognitive-services/text-analytics/how-tos/text-analytics-how-to-sentiment-analysis#model-versioning
   */
  modelVersion?: string;
  /**
   * If set to true, response will contain input and document level statistics.
   */
  includeStatistics?: boolean;
}

/**
 * Options for the detect languages operation.
 */
export type DetectLanguageOptions = TextAnalyticsOperationOptions;

/**
 * Options for the recognize entities operation.
 */
export type RecognizeCategorizedEntitiesOptions = TextAnalyticsOperationOptions;

/**
 * Options for the analyze sentiment operation.
 */
export type AnalyzeSentimentOptions = TextAnalyticsOperationOptions;

/**
 * Options for the extract key phrases operation.
 */
export type ExtractKeyPhrasesOptions = TextAnalyticsOperationOptions;

/**
 * Options for the recognize linked entities operation.
 */
export type RecognizeLinkedEntitiesOptions = TextAnalyticsOperationOptions;

/**
 * Client class for interacting with Azure Text Analytics.
 */
export class TextAnalyticsClient {
  /**
   * The URL to the TextAnalytics endpoint
   */
  public readonly endpointUrl: string;

  /**
   * The default country hint to use. Defaults to "us".
   */
  public defaultCountryHint: string;

  /**
   * The default language to use. Defaults to "en".
   */
  public defaultLanguage: string;

  /**
   * @internal
   * @ignore
   * A reference to the auto-generated TextAnalytics HTTP client.
   */
  private readonly client: GeneratedClient;

  /**
   * Creates an instance of TextAnalyticsClient.
   *
   * Example usage:
   * ```ts
   * import { TextAnalyticsClient, TextAnalyticsApiKeyCredential } from "@azure/ai-text-analytics";
   *
   * const client = new TextAnalyticsClient(
   *    "<service endpoint>",
   *    new TextAnalyticsApiKeyCredential("<api key>")
   * );
   * ```
   * @param {string} endpointUrl The URL to the TextAnalytics endpoint
   * @param {TokenCredential | TextAnalyticsApiKeyCredential} credential Used to authenticate requests to the service.
   * @param {TextAnalyticsClientOptions} [options] Used to configure the TextAnalytics client.
   */
  constructor(
    endpointUrl: string,
    credential: TokenCredential | TextAnalyticsApiKeyCredential,
    options: TextAnalyticsClientOptions = {}
  ) {
    this.endpointUrl = endpointUrl;
    const { defaultCountryHint = "us", defaultLanguage = "en", ...pipelineOptions } = options;
    this.defaultCountryHint = defaultCountryHint;
    this.defaultLanguage = defaultLanguage;

    const libInfo = `azsdk-js-ai-textanalytics/${SDK_VERSION}`;
    if (!pipelineOptions.userAgentOptions) {
      pipelineOptions.userAgentOptions = {};
    }
    if (pipelineOptions.userAgentOptions.userAgentPrefix) {
      pipelineOptions.userAgentOptions.userAgentPrefix = `${pipelineOptions.userAgentOptions.userAgentPrefix} ${libInfo}`;
    } else {
      pipelineOptions.userAgentOptions.userAgentPrefix = libInfo;
    }

    const authPolicy = isTokenCredential(credential)
      ? bearerTokenAuthenticationPolicy(credential, DEFAULT_COGNITIVE_SCOPE)
      : signingPolicy(credential);

    const internalPipelineOptions: InternalPipelineOptions = {
      ...pipelineOptions,
      ...{
        loggingOptions: {
          logger: logger.info,
          allowedHeaderNames: ["x-ms-correlation-request-id", "x-ms-request-id"]
        }
      }
    };

    const pipeline = createPipelineFromOptions(internalPipelineOptions, authPolicy);
    this.client = new GeneratedClient(credential, this.endpointUrl, pipeline);
  }

  /**
   * Runs a predictive model to determine the language that the passed-in
   * input strings are written in, and returns, for each one, the detected
   * language as well as a score indicating the model's confidence that the
   * inferred language is correct.  Scores close to 1 indicate high certainty in
   * the result.  120 languages are supported.
   * @param documents A collection of input strings to analyze.
   * @param countryHint Indicates the country of origin for all of
   *   the input strings to assist the text analytics model in predicting
   *   the language they are written in.  If unspecified, this value will be
   *   set to the default country hint in `TextAnalyticsClientOptions`.
   *   If set to an empty string, or the string "none", the service will apply a
   *   model where the country is explicitly unset.
   *   The same country hint is applied to all strings in the input collection.
   * @param options Optional parameters for the operation.
   */
  public async detectLanguage(
    documents: string[],
    countryHint?: string,
    options?: DetectLanguageOptions
  ): Promise<DetectLanguageResultCollection>;
  /**
   * Runs a predictive model to determine the language that the passed-in
   * input document are written in, and returns, for each one, the detected
   * language as well as a score indicating the model's confidence that the
   * inferred language is correct.  Scores close to 1 indicate high certainty in
   * the result.  120 languages are supported.
   * @param documents A collection of input documents to analyze.
   * @param options Optional parameters for the operation.
   */
  public async detectLanguage(
    documents: DetectLanguageInput[],
    options?: DetectLanguageOptions
  ): Promise<DetectLanguageResultCollection>;
  public async detectLanguage(
    documents: string[] | DetectLanguageInput[],
    countryHintOrOptions?: string | DetectLanguageOptions,
    options?: DetectLanguageOptions
  ): Promise<DetectLanguageResultCollection> {
    let realOptions: DetectLanguageOptions;
    let realInputs: DetectLanguageInput[];

    if (isStringArray(documents)) {
      const countryHint = (countryHintOrOptions as string) || this.defaultCountryHint;
      realInputs = convertToDetectLanguageInput(documents, countryHint);
      realOptions = options || {};
    } else {
      // Replace "none" hints with ""
      realInputs = documents.map((input) => ({
        ...input,
        countryHint: input.countryHint === "none" ? "" : input.countryHint
      }));
      realOptions = (countryHintOrOptions as DetectLanguageOptions) || {};
    }

    const { span, updatedOptions: finalOptions } = createSpan(
      "TextAnalyticsClient-detectLanguages",
      realOptions
    );

    try {
      const result = await this.client.languages(
        {
          documents: realInputs
        },
        operationOptionsToRequestOptionsBase(finalOptions)
      );

      return makeDetectLanguageResultCollection(
        realInputs,
        result.documents,
        result.errors,
        result.modelVersion,
        result.statistics
      );
    } catch (e) {
      span.setStatus({
        code: CanonicalCode.UNKNOWN,
        message: e.message
      });
      throw e;
    } finally {
      span.end();
    }
  }

  /**
   * Runs a predictive model to identify a collection of named entities
   * in the passed-in input strings, and categorize those entities into types
   * such as person, location, or organization.  For more information on 
   * available categories, see
   * https://docs.microsoft.com/en-us/azure/cognitive-services/Text-Analytics/named-entity-types.
   * For a list of languages supported by this operation, see
   * https://docs.microsoft.com/en-us/azure/cognitive-services/text-analytics/language-support.
   * @param documents The input strings to analyze.
   * @param language The language that all the input strings are
        written in. If unspecified, this value will be set to the default
        language in `TextAnalyticsClientOptions`.  
        If set to an empty string, the service will apply a model
        where the lanuage is explicitly set to "None".
   * @param options Optional parameters for the operation.
   */
  public async recognizeEntities(
    documents: string[],
    language?: string,
    options?: RecognizeCategorizedEntitiesOptions
  ): Promise<RecognizeCategorizedEntitiesResultCollection>;
  /**
   * Runs a predictive model to identify a collection of named entities
   * in the passed-in input documents, and categorize those entities into types
   * such as person, location, or organization.  For more information on
   * available categories, see
   * https://docs.microsoft.com/en-us/azure/cognitive-services/Text-Analytics/named-entity-types.
   * For a list of languages supported by this operation, see
   * https://docs.microsoft.com/en-us/azure/cognitive-services/text-analytics/language-support.
   * @param documents The input documents to analyze.
   * @param options Optional parameters for the operation.
   */
  public async recognizeEntities(
    documents: TextDocumentInput[],
    options?: RecognizeCategorizedEntitiesOptions
  ): Promise<RecognizeCategorizedEntitiesResultCollection>;
  public async recognizeEntities(
    documents: string[] | TextDocumentInput[],
    languageOrOptions?: string | RecognizeCategorizedEntitiesOptions,
    options?: RecognizeCategorizedEntitiesOptions
  ): Promise<RecognizeCategorizedEntitiesResultCollection> {
    let realOptions: RecognizeCategorizedEntitiesOptions;
    let realInputs: TextDocumentInput[];

    if (isStringArray(documents)) {
      const language = (languageOrOptions as string) || this.defaultLanguage;
      realInputs = convertToTextDocumentInput(documents, language);
      realOptions = options || {};
    } else {
      realInputs = documents;
      realOptions = (languageOrOptions as RecognizeCategorizedEntitiesOptions) || {};
    }

    const { span, updatedOptions: finalOptions } = createSpan(
      "TextAnalyticsClient-recognizeEntities",
      realOptions
    );

    try {
      const result = await this.client.entitiesRecognitionGeneral(
        {
          documents: realInputs
        },
        operationOptionsToRequestOptionsBase(finalOptions)
      );

      return makeRecognizeCategorizedEntitiesResultCollection(
        realInputs,
        result.documents,
        result.errors,
        result.modelVersion,
        result.statistics
      );
    } catch (e) {
      span.setStatus({
        code: CanonicalCode.UNKNOWN,
        message: e.message
      });
      throw e;
    } finally {
      span.end();
    }
  }

  /**
   * Runs a predictive model to identify the positive, negative, neutral, or mixed
   * sentiment contained in the input strings, as well as scores indicating
   * the model's confidence in each of the predicted sentiments.
   * For a list of languages supported by this operation, see
   * https://docs.microsoft.com/en-us/azure/cognitive-services/text-analytics/language-support.
   * @param documents The input strings to analyze.
   * @param language The language that all the input strings are
        written in. If unspecified, this value will be set to the default
        language in `TextAnalyticsClientOptions`.  
        If set to an empty string, the service will apply a model
        where the lanuage is explicitly set to "None".
   * @param options Optional parameters for the operation.
   */
  public async analyzeSentiment(
    documents: string[],
    language?: string,
    options?: AnalyzeSentimentOptions
  ): Promise<AnalyzeSentimentResultCollection>;
  /**
   * Runs a predictive model to identify the positive, negative or neutral, or mixed
   * sentiment contained in the input documents, as well as scores indicating
   * the model's confidence in each of the predicted sentiments.
   * For a list of languages supported by this operation, see
   * https://docs.microsoft.com/en-us/azure/cognitive-services/text-analytics/language-support.
   * @param documents The input documents to analyze.
   * @param options Optional parameters for the operation.
   */
  public async analyzeSentiment(
    documents: TextDocumentInput[],
    options?: AnalyzeSentimentOptions
  ): Promise<AnalyzeSentimentResultCollection>;
  public async analyzeSentiment(
    documents: string[] | TextDocumentInput[],
    languageOrOptions?: string | AnalyzeSentimentOptions,
    options?: AnalyzeSentimentOptions
  ): Promise<AnalyzeSentimentResultCollection> {
    let realOptions: AnalyzeSentimentOptions;
    let realInputs: TextDocumentInput[];

    if (isStringArray(documents)) {
      const language = (languageOrOptions as string) || this.defaultLanguage;
      realInputs = convertToTextDocumentInput(documents, language);
      realOptions = options || {};
    } else {
      realInputs = documents;
      realOptions = (languageOrOptions as AnalyzeSentimentOptions) || {};
    }

    const { span, updatedOptions: finalOptions } = createSpan(
      "TextAnalyticsClient-analyzeSentiment",
      realOptions
    );

    try {
      const result = await this.client.sentiment(
        {
          documents: realInputs
        },
        operationOptionsToRequestOptionsBase(finalOptions)
      );

      return makeAnalyzeSentimentResultCollection(
        realInputs,
        result.documents,
        result.errors,
        result.modelVersion,
        result.statistics
      );
    } catch (e) {
      span.setStatus({
        code: CanonicalCode.UNKNOWN,
        message: e.message
      });
      throw e;
    } finally {
      span.end();
    }
  }

  /**
   * Runs a model to identify a collection of significant phrases
   * found in the passed-in input strings.
   * For a list of languages supported by this operation, see
   * https://docs.microsoft.com/en-us/azure/cognitive-services/text-analytics/language-support.
   * @param documents The input strings to analyze.
   * @param language The language that all the input strings are
        written in. If unspecified, this value will be set to the default
        language in `TextAnalyticsClientOptions`.  
        If set to an empty string, the service will apply a model
        where the lanuage is explicitly set to "None".
   * @param options Optional parameters for the operation.
   */
  public async extractKeyPhrases(
    documents: string[],
    language?: string,
    options?: ExtractKeyPhrasesOptions
  ): Promise<ExtractKeyPhrasesResultCollection>;
  /**
   * Runs a model to identify a collection of significant phrases
   * found in the passed-in input documents.
   * For a list of languages supported by this operation, see
   * https://docs.microsoft.com/en-us/azure/cognitive-services/text-analytics/language-support.
   * @param documents The input documents to analyze.
   * @param options Optional parameters for the operation.
   */
  public async extractKeyPhrases(
    documents: TextDocumentInput[],
    options?: ExtractKeyPhrasesOptions
  ): Promise<ExtractKeyPhrasesResultCollection>;
  public async extractKeyPhrases(
    documents: string[] | TextDocumentInput[],
    languageOrOptions?: string | ExtractKeyPhrasesOptions,
    options?: ExtractKeyPhrasesOptions
  ): Promise<ExtractKeyPhrasesResultCollection> {
    let realOptions: ExtractKeyPhrasesOptions;
    let realInputs: TextDocumentInput[];

    if (isStringArray(documents)) {
      const language = (languageOrOptions as string) || this.defaultLanguage;
      realInputs = convertToTextDocumentInput(documents, language);
      realOptions = options || {};
    } else {
      realInputs = documents;
      realOptions = (languageOrOptions as ExtractKeyPhrasesOptions) || {};
    }

    const { span, updatedOptions: finalOptions } = createSpan(
      "TextAnalyticsClient-extractKeyPhrases",
      realOptions
    );

    try {
      const result = await this.client.keyPhrases(
        {
          documents: realInputs
        },
        operationOptionsToRequestOptionsBase(finalOptions)
      );

      return makeExtractKeyPhrasesResultCollection(
        realInputs,
        result.documents,
        result.errors,
        result.modelVersion,
        result.statistics
      );
    } catch (e) {
      span.setStatus({
        code: CanonicalCode.UNKNOWN,
        message: e.message
      });
      throw e;
    } finally {
      span.end();
    }
  }

  /**
<<<<<<< HEAD
   * Runs a predictive model to identify a collection of entities containing
   * personally identifiable information found in the passed-in input strings,
   * and categorize those entities into types such as US social security
   * number, drivers license number, or credit card number.
   * For a list of languages supported by this operation, see
   * https://docs.microsoft.com/en-us/azure/cognitive-services/text-analytics/language-support.
   * @param documents The input strings to analyze.
   * @param language The language that all the input strings are
        written in. If unspecified, this value will be set to the default
        language in `TextAnalyticsClientOptions`.  
        If set to an empty string, the service will apply a model
        where the lanuage is explicitly set to "None".
   * @param options Optional parameters for the operation.
   */
  public async recognizePiiEntities(
    documents: string[],
    language?: string,
    options?: RecognizePiiEntitiesOptions
  ): Promise<RecognizePiiEntitiesResultCollection>;
  /**
   * Runs a predictive model to identify a collection of entities containing
   * personally identifiable information found in the passed-in input documents,
   * and categorize those entities into types such as US social security
   * number, drivers license number, or credit card number.
   * For a list of languages supported by this operation, see
   * https://docs.microsoft.com/en-us/azure/cognitive-services/text-analytics/language-support.
   * @param documents The input documents to analyze.
   * @param options Optional parameters for the operation.
   */
  public async recognizePiiEntities(
    documents: TextDocumentInput[],
    options?: RecognizePiiEntitiesOptions
  ): Promise<RecognizePiiEntitiesResultCollection>;
  public async recognizePiiEntities(
    documents: string[] | TextDocumentInput[],
    languageOrOptions?: string | RecognizePiiEntitiesOptions,
    options?: RecognizePiiEntitiesOptions
  ): Promise<RecognizePiiEntitiesResultCollection> {
    let realOptions: RecognizePiiEntitiesOptions;
    let realInputs: TextDocumentInput[];

    if (isStringArray(documents)) {
      const language = (languageOrOptions as string) || this.defaultLanguage;
      realInputs = convertToTextDocumentInput(documents, language);
      realOptions = options || {};
    } else {
      realInputs = documents;
      realOptions = (languageOrOptions as RecognizePiiEntitiesOptions) || {};
    }

    const { span, updatedOptions: finalOptions } = createSpan(
      "TextAnalyticsClient-recognizePiiEntities",
      realOptions
    );

    try {
      const result = await this.client.entitiesRecognitionPii(
        {
          documents: realInputs
        },
        operationOptionsToRequestOptionsBase(finalOptions)
      );

      return makeRecognizePiiEntitiesResultCollection(
        realInputs,
        result.documents,
        result.errors,
        result.modelVersion,
        result.statistics
      );
    } catch (e) {
      span.setStatus({
        code: CanonicalCode.UNKNOWN,
        message: e.message
      });
      throw e;
    } finally {
      span.end();
    }
  }

  /**
=======
>>>>>>> ffcc5db6
   * Runs a predictive model to identify a collection of entities
   * found in the passed-in input strings, and include information linking the
   * entities to their corresponding entries in a well-known knowledge base.
   * For a list of languages supported by this operation, see
   * https://docs.microsoft.com/en-us/azure/cognitive-services/text-analytics/language-support.
   * @param documents The input strings to analyze.
   * @param language The language that all the input strings are
        written in. If unspecified, this value will be set to the default
        language in `TextAnalyticsClientOptions`.  
        If set to an empty string, the service will apply a model
        where the lanuage is explicitly set to "None".
   * @param options Optional parameters for the operation.
   */
  public async recognizeLinkedEntities(
    documents: string[],
    language?: string,
    options?: RecognizeLinkedEntitiesOptions
  ): Promise<RecognizeLinkedEntitiesResultCollection>;
  /**
   * Runs a predictive model to identify a collection of entities
   * found in the passed-in input documents, and include information linking the
   * entities to their corresponding entries in a well-known knowledge base.
   * For a list of languages supported by this operation, see
   * https://docs.microsoft.com/en-us/azure/cognitive-services/text-analytics/language-support.
   * @param documents The input documents to analyze.
   * @param options Optional parameters for the operation.
   */
  public async recognizeLinkedEntities(
    documents: TextDocumentInput[],
    options?: RecognizeLinkedEntitiesOptions
  ): Promise<RecognizeLinkedEntitiesResultCollection>;
  public async recognizeLinkedEntities(
    documents: string[] | TextDocumentInput[],
    languageOrOptions?: string | RecognizeLinkedEntitiesOptions,
    options?: RecognizeLinkedEntitiesOptions
  ): Promise<RecognizeLinkedEntitiesResultCollection> {
    let realOptions: RecognizeLinkedEntitiesOptions;
    let realInputs: TextDocumentInput[];

    if (isStringArray(documents)) {
      const language = (languageOrOptions as string) || this.defaultLanguage;
      realInputs = convertToTextDocumentInput(documents, language);
      realOptions = options || {};
    } else {
      realInputs = documents;
      realOptions = (languageOrOptions as RecognizeLinkedEntitiesOptions) || {};
    }

    const { span, updatedOptions: finalOptions } = createSpan(
      "TextAnalyticsClient-recognizeLinkedEntities",
      realOptions
    );

    try {
      const result = await this.client.entitiesLinking(
        {
          documents: realInputs
        },
        operationOptionsToRequestOptionsBase(finalOptions)
      );

      return makeRecognizeLinkedEntitiesResultCollection(
        realInputs,
        result.documents,
        result.errors,
        result.modelVersion,
        result.statistics
      );
    } catch (e) {
      span.setStatus({
        code: CanonicalCode.UNKNOWN,
        message: e.message
      });
      throw e;
    } finally {
      span.end();
    }
  }
}

function isStringArray(documents: any[]): documents is string[] {
  return typeof documents[0] === "string";
}

function convertToDetectLanguageInput(
  inputs: string[],
  countryHint: string
): DetectLanguageInput[] {
  if (countryHint === "none") {
    countryHint = "";
  }
  return inputs.map(
    (text: string, index): DetectLanguageInput => {
      return {
        id: String(index),
        countryHint,
        text
      };
    }
  );
}

function convertToTextDocumentInput(inputs: string[], language: string): TextDocumentInput[] {
  return inputs.map(
    (text: string, index): TextDocumentInput => {
      return {
        id: String(index),
        language,
        text
      };
    }
  );
}<|MERGE_RESOLUTION|>--- conflicted
+++ resolved
@@ -511,91 +511,6 @@
   }
 
   /**
-<<<<<<< HEAD
-   * Runs a predictive model to identify a collection of entities containing
-   * personally identifiable information found in the passed-in input strings,
-   * and categorize those entities into types such as US social security
-   * number, drivers license number, or credit card number.
-   * For a list of languages supported by this operation, see
-   * https://docs.microsoft.com/en-us/azure/cognitive-services/text-analytics/language-support.
-   * @param documents The input strings to analyze.
-   * @param language The language that all the input strings are
-        written in. If unspecified, this value will be set to the default
-        language in `TextAnalyticsClientOptions`.  
-        If set to an empty string, the service will apply a model
-        where the lanuage is explicitly set to "None".
-   * @param options Optional parameters for the operation.
-   */
-  public async recognizePiiEntities(
-    documents: string[],
-    language?: string,
-    options?: RecognizePiiEntitiesOptions
-  ): Promise<RecognizePiiEntitiesResultCollection>;
-  /**
-   * Runs a predictive model to identify a collection of entities containing
-   * personally identifiable information found in the passed-in input documents,
-   * and categorize those entities into types such as US social security
-   * number, drivers license number, or credit card number.
-   * For a list of languages supported by this operation, see
-   * https://docs.microsoft.com/en-us/azure/cognitive-services/text-analytics/language-support.
-   * @param documents The input documents to analyze.
-   * @param options Optional parameters for the operation.
-   */
-  public async recognizePiiEntities(
-    documents: TextDocumentInput[],
-    options?: RecognizePiiEntitiesOptions
-  ): Promise<RecognizePiiEntitiesResultCollection>;
-  public async recognizePiiEntities(
-    documents: string[] | TextDocumentInput[],
-    languageOrOptions?: string | RecognizePiiEntitiesOptions,
-    options?: RecognizePiiEntitiesOptions
-  ): Promise<RecognizePiiEntitiesResultCollection> {
-    let realOptions: RecognizePiiEntitiesOptions;
-    let realInputs: TextDocumentInput[];
-
-    if (isStringArray(documents)) {
-      const language = (languageOrOptions as string) || this.defaultLanguage;
-      realInputs = convertToTextDocumentInput(documents, language);
-      realOptions = options || {};
-    } else {
-      realInputs = documents;
-      realOptions = (languageOrOptions as RecognizePiiEntitiesOptions) || {};
-    }
-
-    const { span, updatedOptions: finalOptions } = createSpan(
-      "TextAnalyticsClient-recognizePiiEntities",
-      realOptions
-    );
-
-    try {
-      const result = await this.client.entitiesRecognitionPii(
-        {
-          documents: realInputs
-        },
-        operationOptionsToRequestOptionsBase(finalOptions)
-      );
-
-      return makeRecognizePiiEntitiesResultCollection(
-        realInputs,
-        result.documents,
-        result.errors,
-        result.modelVersion,
-        result.statistics
-      );
-    } catch (e) {
-      span.setStatus({
-        code: CanonicalCode.UNKNOWN,
-        message: e.message
-      });
-      throw e;
-    } finally {
-      span.end();
-    }
-  }
-
-  /**
-=======
->>>>>>> ffcc5db6
    * Runs a predictive model to identify a collection of entities
    * found in the passed-in input strings, and include information linking the
    * entities to their corresponding entries in a well-known knowledge base.
