--- conflicted
+++ resolved
@@ -9,14 +9,8 @@
 import {
   OperationParameter,
   OperationURLParameter,
-<<<<<<< HEAD
   OperationQueryParameter
 } from "@azure/core-client";
-=======
-  OperationQueryParameter,
-  QueryCollectionFormat
-} from "@azure/core-http";
->>>>>>> a7b74039
 import {
   AnalyzeBatchInput as AnalyzeBatchInputMapper,
   MultiLanguageBatchInput as MultiLanguageBatchInputMapper,
@@ -175,7 +169,7 @@
       }
     }
   },
-  collectionFormat: QueryCollectionFormat.Csv
+  collectionFormat: "CSV"
 };
 
 export const input1: OperationParameter = {
