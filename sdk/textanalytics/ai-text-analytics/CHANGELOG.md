--- conflicted
+++ resolved
@@ -1,11 +1,8 @@
 # Release History
 
 ## 1.0.0-preview.4 (Unreleased)
-<<<<<<< HEAD
 - Renamed the first parameter of all operation methods from `inputs` to `documents`
-=======
 - [Breaking] Removed PII entity detection methods from `TextAnalyticsClient` as well as all associated samples and documentation
->>>>>>> ffcc5db6
 
 ## 1.0.0-preview.3 (2020-03-10)
 - [Breaking] Renamed `id` to `dataSourceEntityId` in the `LinkedEntity` type.
