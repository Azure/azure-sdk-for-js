# Azure Text Analytics TypeScript Protocol Layer

> see https://aka.ms/autorest

## Configuration

```yaml
package-name: "@azure/ai-text-analytics"
title: GeneratedClient
description: TextAnalytics Client
generate-metadata: false
license-header: MICROSOFT_MIT_NO_VERSION
output-folder: ../
source-code-folder-path: ./src/generated
input-file: https://github.com/Azure/azure-rest-api-specs/blob/main/specification/cognitiveservices/data-plane/TextAnalytics/stable/v3.1/TextAnalytics.json
add-credentials: false
package-version: 5.1.1
v3: true
hide-clients: true
typescript: true
```

## Customizations for Track 2 Generator

See the [AutoRest samples](https://github.com/Azure/autorest/tree/master/Samples/3b-custom-transformations)
for more about how we're customizing things.

<<<<<<< HEAD
## General customizations

### Rename analyze-text to Analyze and analyze-test/jobs to AnalyzeBatch

```yaml
directive:
  - from: swagger-document
    where: $["paths"]["/:analyze-text"]["post"]
    transform: $.operationId = "Analyze";
  - from: swagger-document
    where: $["paths"]["/:analyze-text/jobs"]["post"]
    transform: $.operationId = "AnalyzeBatch";
```

### Task renames

```yaml
directive:
  - from: swagger-document
    where: $.definitions.TaskParameters
    transform:
      $.properties.loggingOptOut["x-ms-client-name"] = "disableServiceLogs";
      $.properties.loggingOptOut.description = "If set to true, you opt-out of having your text input logged for troubleshooting. By default, Cognitive Language Service logs your input text for 48 hours, solely to allow for troubleshooting issues. Setting this parameter to true, disables in logging and may limit our ability to remediate issues that occur.\n\nDefault is false.";
      $["x-ms-client-name"] = "ActionCommon";
      $.description = "Configuration common to all actions."
  - from: swagger-document
    where: $.definitions.PreBuiltTaskParameters.properties.modelVersion
    transform:
      $.description = "The version of the model to be used by the action.";
  - from: swagger-document
    where: $.definitions.PreBuiltTaskParameters
    transform:
      $.description = "Configuration common to all actions that use prebuilt models.";
      $["x-ms-client-name"] = "ActionPrebuilt";
  - from: swagger-document
    where: $.definitions.CustomTaskParameters
    transform:
      $["x-ms-client-name"] = "ActionCustom";
  - from: swagger-document
    where: $.definitions.ActionCustom
    transform:
      $.description = "Configuration common to all actions that use custom models.";
  - from: swagger-document
    where: $.definitions.EntityLinkingTaskParameters
    transform:
      $.description = "Options for an entity linking action.";
  - from: swagger-document
    where: $.definitions.EntitiesTaskParameters
    transform:
      $.description = "Options for an entity recognition action.";
  - from: swagger-document
    where: $.definitions.SentimentAnalysisTaskParameters
    transform:
      $.properties.opinionMining.description = "Enables performing opinion mining on the input documents, a more  granular analysis around the aspects of a product or service (also known as aspect-based sentiment analysis). If set to true, {@link SentenceSentiment.opinions} will contain the results of this analysis. See {@link https://docs.microsoft.com/azure/cognitive-services/language-service/sentiment-opinion-mining/overview#opinion-mining the service documentation} for more information.";
      $.properties.opinionMining["x-ms-client-name"] = "includeOpinionMining";
      $.description = "Options for a sentiment analysis action.";
  - from: swagger-document
    where: $.definitions.KeyPhraseTaskParameters
    transform:
      $.description = "Options for a key phrase recognition action.";
  - from: swagger-document
    where: $.definitions.PiiTaskParameters
    transform:
      $.properties.domain.description = "Filters entities to ones only included in the specified domain (e.g., if set to `Phi`, only entities in the Protected Healthcare Information domain will be returned). For a list of possible domains, see {@link PiiDomain}.\n\nSee {@link https://aka.ms/tanerpii the service documentation} for more information.";
      $.properties.domain["x-ms-client-name"] = "domainFilter";
      $.properties.piiCategories.description = "Filters entities to ones only included in the specified array of categories. For a list of possible categories, see {@link KnownPiiCategory}";
      $.properties.piiCategories["x-ms-client-name"] = "categoriesFilter";
      $.description = "Options for a Pii entity recognition action."
  - from: swagger-document
    where: $.definitions.LanguageDetectionTaskParameters
    transform:
      $.description = "Options for a language detection action.";
  - from: swagger-document
    where: $.definitions.ExtractiveSummarizationTaskParameters
    transform:
      $.properties.sentenceCount.description = "The max number of sentences to be part of the summary.";
      $.properties.sentenceCount["x-ms-client-name"] = "maxSentenceCount";
      $.properties.sortBy["x-ms-client-name"] = "orderBy";
  - from: swagger-document
    where: $.definitions.CustomSingleLabelClassificationTaskParameters
    transform:
      $.description = "Options for a single-label classification custom action";
  - from: swagger-document
    where: $.definitions.CustomMultiLabelClassificationTaskParameters
    transform:
      $.description = "Options for a multi-label classification custom action";
  - from: swagger-document
    where: $.definitions.TaskIdentifier
    transform:
      $.description = "The State of a batched action";
      $.properties.taskName.description = "The name of the action";
      $.properties.taskName["x-ms-client-name"] = "actionName";
```

### Rename HealthcareEntityLink => EntityDataSource

```yaml
directive:
  - from: swagger-document
    where: $.definitions.HealthcareEntityLink
    transform:
      $["x-ms-client-name"] = "EntityDataSource";
      $.description = "A type representing a reference for the healthcare entity into a specific entity catalog.";
      $.properties.dataSource["x-ms-client-name"] = "name";
      $.properties.id["x-ms-client-name"] = "entityId";
  - from: swagger-document
    where: $.definitions.HealthcareEntity.properties.links
    transform: >
      $["x-ms-client-name"] = "dataSources";
```

### Rename name to normalizedText

```yaml
directive:
  - from: swagger-document
    where: $.definitions.HealthcareEntity.properties.name
    transform: >
      $["x-ms-client-name"] = "normalizedText";
```

### Add Entity to some Healthcare types

```yaml
directive:
  - from: swagger-document
    where: $.definitions.Assertion
    transform: >
      $["x-ms-client-name"] = "EntityAssertion";
  - from: swagger-document
    where: $.definitions.Conditionality
    transform: >
      $["x-ms-client-name"] = "EntityConditionality";
  - from: swagger-document
    where: $.definitions.HealthcareAssertion
    transform: >
      $.properties.certainty["x-ms-enum"]["name"] = "EntityCertainty";
      $.properties.conditionality["x-ms-enum"]["name"] = "EntityConditionality";
      $.properties.association["x-ms-enum"]["name"] = "EntityAssociation";
  - from: swagger-document
    where: $.definitions.Association
    transform: >
      $["x-ms-client-name"] = "EntityAssociation";
```

### Pii types renames

```yaml
directive:
  - from: swagger-document
    where: $.definitions.PiiDomain
    transform: $["x-ms-enum"].name = "PiiEntityDomain";
  - from: swagger-document
    where: $.definitions.PiiCategories
    transform: $.items["x-ms-enum"].name = "PiiEntityCategory";
```

### Rename class => classification

```yaml
directive:
  - from: swagger-document
    where: $.definitions.SingleClassificationDocumentResult.properties.class
    transform:
      $["x-ms-client-name"] = "classification";
  - from: swagger-document
    where: $.definitions.MultiClassificationDocumentResult.properties.class
    transform:
      $["x-ms-client-name"] = "classifications";
  - from: swagger-document
    where: $.definitions.ClassificationResult
    transform:
      $["x-ms-client-name"] = "ClassificationCategory";
      $.description = "A classification result from a custom classify document single category action";
```

=======
>>>>>>> ac353f88
### Rename plurals in DocumentStatistics

```yaml
directive:
  - from: swagger-document
    where: $.definitions.DocumentStatistics.properties.charactersCount
    transform: >
      $["x-ms-client-name"] = "characterCount";
```

```yaml
directive:
  - from: swagger-document
    where: $.definitions.DocumentStatistics.properties.transactionsCount
    transform: >
      $["x-ms-client-name"] = "transactionCount";
```

### Rename BingId to bingEntitySearchApiId

```yaml
directive:
  - from: swagger-document
    where: $.definitions.LinkedEntity.properties.bingId
    transform: >
      $["x-ms-client-name"] = "bingEntitySearchApiId";
```

### Rename plurals in RequestStatistics

```yaml
directive:
  - from: swagger-document
    where: $.definitions.RequestStatistics.properties.documentsCount
    transform: >
      $["x-ms-client-name"] = "documentCount";
  - from: swagger-document
    where: $.definitions.RequestStatistics.properties.validDocumentsCount
    transform: >
      $["x-ms-client-name"] = "validDocumentCount";
  - from: swagger-document
    where: $.definitions.RequestStatistics.properties.erroneousDocumentsCount
    transform: >
      $["x-ms-client-name"] = "erroneousDocumentCount";
  - from: swagger-document
    where: $.definitions.RequestStatistics.properties.transactionsCount
    transform: >
      $["x-ms-client-name"] = "transactionCount";
```

### sentences => sentenceSentiments

```yaml
directive:
  - from: swagger-document
    where: $.definitions.DocumentSentiment.properties.sentences
    transform: >
      $["x-ms-client-name"] = "sentenceSentiments";
```

### DocumentStatistics => TextDocumentStatistics

```yaml
directive:
  - from: swagger-document
    where: $.definitions.DocumentStatistics
    transform: >
      $["x-ms-client-name"] = "TextDocumentStatistics";
```

### RequestStatistics => TextDocumentBatchStatistics

```yaml
directive:
  - from: swagger-document
    where: $.definitions.RequestStatistics
    transform: >
      $["x-ms-client-name"] = "TextDocumentBatchStatistics";
```

### Rename showStats -> includeStatistics

```yaml
directive:
  - from: swagger-document
    where: $.parameters.ShowStats
    transform: >
      $["x-ms-client-name"] = "includeStatistics";
  - from: swagger-document
    where: $.definitions[*]
    transform: >
      if ($.description && $.description.includes("showStats")) {
        $.description = $.description.replace("showStats", "includeStatistics");
      }
```

### Rename {Document,Sentence}SentimentValue -> Label

```yaml
directive:
  - from: swagger-document
    where: $.definitions.DocumentSentiment.properties.sentiment
    transform: >
      $["x-ms-enum"].name = "DocumentSentimentLabel";
  - from: swagger-document
    where: $.definitions.SentenceSentiment.properties.sentiment
    transform: >
      $["x-ms-enum"].name = "SentenceSentimentLabel";
```

### Fix capitalization of Code enum values

```yaml
directive:
  - from: swagger-document
    where: $.definitions..properties.code
    transform: >
      $.enum = $.enum.map((val) => val.charAt(0).toUpperCase() + val.slice(1));
```

### Rename LinkedEntity id -> dataSourceEntityId

```yaml
directive:
  - from: swagger-document
    where: $.definitions.LinkedEntity.properties.id
    transform: >
      $["x-ms-client-name"] = "dataSourceEntityId";
```

### Rename SentimentConfidenceScorePerLabel -> SentimentConfidenceScores

```yaml
directive:
  - from: swagger-document
    where: $.definitions.SentimentConfidenceScorePerLabel
    transform: >
      $["x-ms-client-name"] = "SentimentConfidenceScores";
```

### Change some casing to use camelCase

```yaml
directive:
  - from: swagger-document
    where: $.definitions.Entity.properties.subcategory
    transform: >
      $["x-ms-client-name"] = "subCategory";
```

### WarningCodeValue => WarningCode

```yaml
directive:
  - from: swagger-document
    where: $.definitions.TextAnalyticsWarning.properties.code
    transform: >
      $["x-ms-enum"].name = "WarningCode";
```

### Remove targetRef

```yaml
directive:
  - from: swagger-document
    where: $.definitions.TextAnalyticsWarning.properties
    transform: >
      delete $["targetRef"];
```

### Remove taskName

```yaml
directive:
  - from: swagger-document
    where: $.definitions..properties
    transform: >
      delete $["taskName"];
```

### Rename text input objects to avoid "export as"

```yaml
directive:
  - from: swagger-document
    where: $.definitions
    transform: >
      if (!$.TextDocumentInput) {
          $.TextDocumentInput = $.MultiLanguageInput;
          delete $.MultiLanguageInput;
      }
  - from: swagger-document
    where: $.definitions.MultiLanguageBatchInput.properties.documents.items
    transform: >
      $["$ref"] = "#/definitions/TextDocumentInput";
  - from: swagger-document
    where: $.definitions
    transform: >
      if (!$.DetectLanguageInput) {
          $.DetectLanguageInput = $.LanguageInput;
          delete $.LanguageInput;
      }
  - from: swagger-document
    where: $.definitions.LanguageBatchInput.properties.documents.items
    transform: >
      $["$ref"] = "#/definitions/DetectLanguageInput";
```

<<<<<<< HEAD
=======
### Disable LRO

```yaml
directive:
  - from: swagger-document
    where: $["paths"][*]
    transform: >
      for (var op of Object.values($)) {
          if (op["x-ms-long-running-operation"]) {
              delete op["x-ms-long-running-operation"];
          }
      }
```
>>>>>>> ac353f88

### Enhance documentation strings for some exported swagger types

```yaml
directive:
  - from: swagger-document
    where: $.definitions.TextAnalyticsWarning
    transform: $.description = "Represents a warning encountered while processing a document."
  - from: swagger-document
    where: $.definitions.SentenceSentiment
    transform: $.description = "The predicted sentiment for a given span of text. For more information regarding text sentiment, see https://docs.microsoft.com/azure/cognitive-services/Text-Analytics/how-tos/text-analytics-how-to-sentiment-analysis."
  - from: swagger-document
    where: $.definitions.Match
    transform: $.description = "Details about the specific substring in a document that refers to a linked entity identified by the Text Analytics model."
  - from: swagger-document
    where: $.definitions.Entity
    transform: $.description = "A word or phrase identified as an entity that is categorized within a taxonomy of types. The set of categories recognized by the Text Analytics service is described at https://docs.microsoft.com/azure/cognitive-services/Text-Analytics/named-entity-types ."
  - from: swagger-document
    where: $.definitions.LinkedEntity
    transform: $.description = "A word or phrase identified as a well-known entity within a database, including its formal (disambiguated) name and a link to the entity information within the source database."
  - from: swagger-document
    where: $.definitions.DetectLanguageInput
    transform: $.description = "An input to the language detection operation. This object specifies a unique document id, as well as the full text of a document and a hint indicating the document's country of origin to assist the text analytics predictive model in detecting the document's language."
  - from: swagger-document
    where: $.definitions.TextDocumentInput
    transform: $.description = "An object representing an individual text document to be analyzed by the Text Analytics service. The document contains a unique document ID, the full text of the document, and the language of the document's text."
  - from: swagger-document
    where: $.definitions.DetectedLanguage
<<<<<<< HEAD
    transform: $.description = "Information about the language of a document as identified by the Language service."
  - from: swagger-document    
    where: $.definitions.SentenceAssessment
    transform: $.description = "An object that contains the predicted sentiment, confidence scores and other information about an assessment of a target. For example, in the sentence \"The food is good\", the assessment of the target 'food' is 'good'."
  - from: swagger-document    
    where: $.definitions.HealthcareAssertion
    transform: $.description = "An object that describes metadata about the healthcare entity such as whether it is hypothetical or conditional.";
```

## JS customizations

### Task renames

```yaml
directive:
  - from: swagger-document
    where: $.definitions.AnalyzeTextTask
    transform:
      $["x-ms-client-name"] = "AnalyzeAction";
  - from: swagger-document
    where: $.definitions.AnalyzeTextLROTask
    transform:
      $["x-ms-client-name"] = "AnalyzeBatchAction";
  - from: swagger-document
    where: $.definitions.EntityLinkingTaskParameters
    transform:
      $["x-ms-client-name"] = "EntityLinkingAction";
  - from: swagger-document
    where: $.definitions.EntitiesTaskParameters
    transform:
      $["x-ms-client-name"] = "EntityRecognitionAction";
  - from: swagger-document
    where: $.definitions.SentimentAnalysisTaskParameters
    transform:
      $["x-ms-client-name"] = "SentimentAnalysisAction";
  - from: swagger-document
    where: $.definitions.KeyPhraseTaskParameters
    transform:
      $["x-ms-client-name"] = "KeyPhraseExtractionAction";
  - from: swagger-document
    where: $.definitions.PiiTaskParameters
    transform:
      $["x-ms-client-name"] = "PiiEntityRecognitionAction";
  - from: swagger-document
    where: $.definitions.LanguageDetectionTaskParameters
    transform:
      $["x-ms-client-name"] = "LanguageDetectionAction";
  - from: swagger-document
    where: $.definitions.HealthcareTaskParameters
    transform:
      $["x-ms-client-name"] = "HealthcareAction";
  - from: swagger-document
    where: $.definitions.ExtractiveSummarizationTaskParameters
    transform:
      $["x-ms-client-name"] = "ExtractiveSummarizationAction";
  - from: swagger-document
    where: $.definitions.ExtractiveSummarizationSortingCriteria
    transform:
      $["x-ms-enum"].name = "ExtractiveSummarizationOrderingCriteria";
  - from: swagger-document
    where: $.definitions.CustomEntitiesTaskParameters
    transform:
      $["x-ms-client-name"] = "CustomEntityRecognitionAction";
  - from: swagger-document
    where: $.definitions.CustomSingleLabelClassificationTaskParameters
    transform:
      $["x-ms-client-name"] = "CustomSingleLabelClassificationAction";
  - from: swagger-document
    where: $.definitions.CustomMultiLabelClassificationTaskParameters
    transform:
      $["x-ms-client-name"] = "CustomMultiLabelClassificationAction";
  - from: swagger-document
    where: $.definitions.TaskIdentifier
    transform:
      $["x-ms-client-name"] = "BatchActionState";
  - from: swagger-document
    where: $.definitions..properties.stringIndexType
    transform: >
      $.description = "Specifies the measurement unit used to calculate the offset and length properties. For a list of possible values, see {@link KnownStringIndexType}.\n\nThe default is the JavaScript's default which is \"Utf16CodeUnit\".";
```

### Rename JobState

```yaml
directive:
  - from: swagger-document
    where: $.definitions.JobState
    transform: $.properties.createdDateTime["x-ms-client-name"] = "createdOn";
  - from: swagger-document
    where: $.definitions.JobState
    transform: $.properties.expirationDateTime["x-ms-client-name"] = "expiresOn";
  - from: swagger-document
    where: $.definitions.JobState
    transform: $.properties.jobId["x-ms-client-name"] = "operationId";
  - from: swagger-document
    where: $.definitions.JobState
    transform: $.properties.lastUpdateDateTime["x-ms-client-name"] = "lastModifiedOn";
  - from: swagger-document
    where: $.definitions.JobState
    transform: $.properties.status["x-ms-enum"].name = "OperationStatus";
```

### Set Utf16CodeUnit as the default for StringIndexType because this is what JavaScript uses

```yaml
directive:
  - from: swagger-document
    where: $.definitions.StringIndexType
    transform: $.default = "Utf16CodeUnit";
```


### Disable LRO

```yaml
directive:
  - from: swagger-document
    where: $["paths"][*]
    transform: >
      for (var op of Object.values($)) {
          if (op["x-ms-long-running-operation"]) {
              delete op["x-ms-long-running-operation"];
          }
      }
=======
    transform: $.description = "Information about the language of a document as identified by the Text Analytics service."
>>>>>>> ac353f88
```<|MERGE_RESOLUTION|>--- conflicted
+++ resolved
@@ -25,185 +25,6 @@
 See the [AutoRest samples](https://github.com/Azure/autorest/tree/master/Samples/3b-custom-transformations)
 for more about how we're customizing things.
 
-<<<<<<< HEAD
-## General customizations
-
-### Rename analyze-text to Analyze and analyze-test/jobs to AnalyzeBatch
-
-```yaml
-directive:
-  - from: swagger-document
-    where: $["paths"]["/:analyze-text"]["post"]
-    transform: $.operationId = "Analyze";
-  - from: swagger-document
-    where: $["paths"]["/:analyze-text/jobs"]["post"]
-    transform: $.operationId = "AnalyzeBatch";
-```
-
-### Task renames
-
-```yaml
-directive:
-  - from: swagger-document
-    where: $.definitions.TaskParameters
-    transform:
-      $.properties.loggingOptOut["x-ms-client-name"] = "disableServiceLogs";
-      $.properties.loggingOptOut.description = "If set to true, you opt-out of having your text input logged for troubleshooting. By default, Cognitive Language Service logs your input text for 48 hours, solely to allow for troubleshooting issues. Setting this parameter to true, disables in logging and may limit our ability to remediate issues that occur.\n\nDefault is false.";
-      $["x-ms-client-name"] = "ActionCommon";
-      $.description = "Configuration common to all actions."
-  - from: swagger-document
-    where: $.definitions.PreBuiltTaskParameters.properties.modelVersion
-    transform:
-      $.description = "The version of the model to be used by the action.";
-  - from: swagger-document
-    where: $.definitions.PreBuiltTaskParameters
-    transform:
-      $.description = "Configuration common to all actions that use prebuilt models.";
-      $["x-ms-client-name"] = "ActionPrebuilt";
-  - from: swagger-document
-    where: $.definitions.CustomTaskParameters
-    transform:
-      $["x-ms-client-name"] = "ActionCustom";
-  - from: swagger-document
-    where: $.definitions.ActionCustom
-    transform:
-      $.description = "Configuration common to all actions that use custom models.";
-  - from: swagger-document
-    where: $.definitions.EntityLinkingTaskParameters
-    transform:
-      $.description = "Options for an entity linking action.";
-  - from: swagger-document
-    where: $.definitions.EntitiesTaskParameters
-    transform:
-      $.description = "Options for an entity recognition action.";
-  - from: swagger-document
-    where: $.definitions.SentimentAnalysisTaskParameters
-    transform:
-      $.properties.opinionMining.description = "Enables performing opinion mining on the input documents, a more  granular analysis around the aspects of a product or service (also known as aspect-based sentiment analysis). If set to true, {@link SentenceSentiment.opinions} will contain the results of this analysis. See {@link https://docs.microsoft.com/azure/cognitive-services/language-service/sentiment-opinion-mining/overview#opinion-mining the service documentation} for more information.";
-      $.properties.opinionMining["x-ms-client-name"] = "includeOpinionMining";
-      $.description = "Options for a sentiment analysis action.";
-  - from: swagger-document
-    where: $.definitions.KeyPhraseTaskParameters
-    transform:
-      $.description = "Options for a key phrase recognition action.";
-  - from: swagger-document
-    where: $.definitions.PiiTaskParameters
-    transform:
-      $.properties.domain.description = "Filters entities to ones only included in the specified domain (e.g., if set to `Phi`, only entities in the Protected Healthcare Information domain will be returned). For a list of possible domains, see {@link PiiDomain}.\n\nSee {@link https://aka.ms/tanerpii the service documentation} for more information.";
-      $.properties.domain["x-ms-client-name"] = "domainFilter";
-      $.properties.piiCategories.description = "Filters entities to ones only included in the specified array of categories. For a list of possible categories, see {@link KnownPiiCategory}";
-      $.properties.piiCategories["x-ms-client-name"] = "categoriesFilter";
-      $.description = "Options for a Pii entity recognition action."
-  - from: swagger-document
-    where: $.definitions.LanguageDetectionTaskParameters
-    transform:
-      $.description = "Options for a language detection action.";
-  - from: swagger-document
-    where: $.definitions.ExtractiveSummarizationTaskParameters
-    transform:
-      $.properties.sentenceCount.description = "The max number of sentences to be part of the summary.";
-      $.properties.sentenceCount["x-ms-client-name"] = "maxSentenceCount";
-      $.properties.sortBy["x-ms-client-name"] = "orderBy";
-  - from: swagger-document
-    where: $.definitions.CustomSingleLabelClassificationTaskParameters
-    transform:
-      $.description = "Options for a single-label classification custom action";
-  - from: swagger-document
-    where: $.definitions.CustomMultiLabelClassificationTaskParameters
-    transform:
-      $.description = "Options for a multi-label classification custom action";
-  - from: swagger-document
-    where: $.definitions.TaskIdentifier
-    transform:
-      $.description = "The State of a batched action";
-      $.properties.taskName.description = "The name of the action";
-      $.properties.taskName["x-ms-client-name"] = "actionName";
-```
-
-### Rename HealthcareEntityLink => EntityDataSource
-
-```yaml
-directive:
-  - from: swagger-document
-    where: $.definitions.HealthcareEntityLink
-    transform:
-      $["x-ms-client-name"] = "EntityDataSource";
-      $.description = "A type representing a reference for the healthcare entity into a specific entity catalog.";
-      $.properties.dataSource["x-ms-client-name"] = "name";
-      $.properties.id["x-ms-client-name"] = "entityId";
-  - from: swagger-document
-    where: $.definitions.HealthcareEntity.properties.links
-    transform: >
-      $["x-ms-client-name"] = "dataSources";
-```
-
-### Rename name to normalizedText
-
-```yaml
-directive:
-  - from: swagger-document
-    where: $.definitions.HealthcareEntity.properties.name
-    transform: >
-      $["x-ms-client-name"] = "normalizedText";
-```
-
-### Add Entity to some Healthcare types
-
-```yaml
-directive:
-  - from: swagger-document
-    where: $.definitions.Assertion
-    transform: >
-      $["x-ms-client-name"] = "EntityAssertion";
-  - from: swagger-document
-    where: $.definitions.Conditionality
-    transform: >
-      $["x-ms-client-name"] = "EntityConditionality";
-  - from: swagger-document
-    where: $.definitions.HealthcareAssertion
-    transform: >
-      $.properties.certainty["x-ms-enum"]["name"] = "EntityCertainty";
-      $.properties.conditionality["x-ms-enum"]["name"] = "EntityConditionality";
-      $.properties.association["x-ms-enum"]["name"] = "EntityAssociation";
-  - from: swagger-document
-    where: $.definitions.Association
-    transform: >
-      $["x-ms-client-name"] = "EntityAssociation";
-```
-
-### Pii types renames
-
-```yaml
-directive:
-  - from: swagger-document
-    where: $.definitions.PiiDomain
-    transform: $["x-ms-enum"].name = "PiiEntityDomain";
-  - from: swagger-document
-    where: $.definitions.PiiCategories
-    transform: $.items["x-ms-enum"].name = "PiiEntityCategory";
-```
-
-### Rename class => classification
-
-```yaml
-directive:
-  - from: swagger-document
-    where: $.definitions.SingleClassificationDocumentResult.properties.class
-    transform:
-      $["x-ms-client-name"] = "classification";
-  - from: swagger-document
-    where: $.definitions.MultiClassificationDocumentResult.properties.class
-    transform:
-      $["x-ms-client-name"] = "classifications";
-  - from: swagger-document
-    where: $.definitions.ClassificationResult
-    transform:
-      $["x-ms-client-name"] = "ClassificationCategory";
-      $.description = "A classification result from a custom classify document single category action";
-```
-
-=======
->>>>>>> ac353f88
 ### Rename plurals in DocumentStatistics
 
 ```yaml
@@ -412,8 +233,6 @@
       $["$ref"] = "#/definitions/DetectLanguageInput";
 ```
 
-<<<<<<< HEAD
-=======
 ### Disable LRO
 
 ```yaml
@@ -427,7 +246,6 @@
           }
       }
 ```
->>>>>>> ac353f88
 
 ### Enhance documentation strings for some exported swagger types
 
@@ -456,132 +274,5 @@
     transform: $.description = "An object representing an individual text document to be analyzed by the Text Analytics service. The document contains a unique document ID, the full text of the document, and the language of the document's text."
   - from: swagger-document
     where: $.definitions.DetectedLanguage
-<<<<<<< HEAD
-    transform: $.description = "Information about the language of a document as identified by the Language service."
-  - from: swagger-document    
-    where: $.definitions.SentenceAssessment
-    transform: $.description = "An object that contains the predicted sentiment, confidence scores and other information about an assessment of a target. For example, in the sentence \"The food is good\", the assessment of the target 'food' is 'good'."
-  - from: swagger-document    
-    where: $.definitions.HealthcareAssertion
-    transform: $.description = "An object that describes metadata about the healthcare entity such as whether it is hypothetical or conditional.";
-```
-
-## JS customizations
-
-### Task renames
-
-```yaml
-directive:
-  - from: swagger-document
-    where: $.definitions.AnalyzeTextTask
-    transform:
-      $["x-ms-client-name"] = "AnalyzeAction";
-  - from: swagger-document
-    where: $.definitions.AnalyzeTextLROTask
-    transform:
-      $["x-ms-client-name"] = "AnalyzeBatchAction";
-  - from: swagger-document
-    where: $.definitions.EntityLinkingTaskParameters
-    transform:
-      $["x-ms-client-name"] = "EntityLinkingAction";
-  - from: swagger-document
-    where: $.definitions.EntitiesTaskParameters
-    transform:
-      $["x-ms-client-name"] = "EntityRecognitionAction";
-  - from: swagger-document
-    where: $.definitions.SentimentAnalysisTaskParameters
-    transform:
-      $["x-ms-client-name"] = "SentimentAnalysisAction";
-  - from: swagger-document
-    where: $.definitions.KeyPhraseTaskParameters
-    transform:
-      $["x-ms-client-name"] = "KeyPhraseExtractionAction";
-  - from: swagger-document
-    where: $.definitions.PiiTaskParameters
-    transform:
-      $["x-ms-client-name"] = "PiiEntityRecognitionAction";
-  - from: swagger-document
-    where: $.definitions.LanguageDetectionTaskParameters
-    transform:
-      $["x-ms-client-name"] = "LanguageDetectionAction";
-  - from: swagger-document
-    where: $.definitions.HealthcareTaskParameters
-    transform:
-      $["x-ms-client-name"] = "HealthcareAction";
-  - from: swagger-document
-    where: $.definitions.ExtractiveSummarizationTaskParameters
-    transform:
-      $["x-ms-client-name"] = "ExtractiveSummarizationAction";
-  - from: swagger-document
-    where: $.definitions.ExtractiveSummarizationSortingCriteria
-    transform:
-      $["x-ms-enum"].name = "ExtractiveSummarizationOrderingCriteria";
-  - from: swagger-document
-    where: $.definitions.CustomEntitiesTaskParameters
-    transform:
-      $["x-ms-client-name"] = "CustomEntityRecognitionAction";
-  - from: swagger-document
-    where: $.definitions.CustomSingleLabelClassificationTaskParameters
-    transform:
-      $["x-ms-client-name"] = "CustomSingleLabelClassificationAction";
-  - from: swagger-document
-    where: $.definitions.CustomMultiLabelClassificationTaskParameters
-    transform:
-      $["x-ms-client-name"] = "CustomMultiLabelClassificationAction";
-  - from: swagger-document
-    where: $.definitions.TaskIdentifier
-    transform:
-      $["x-ms-client-name"] = "BatchActionState";
-  - from: swagger-document
-    where: $.definitions..properties.stringIndexType
-    transform: >
-      $.description = "Specifies the measurement unit used to calculate the offset and length properties. For a list of possible values, see {@link KnownStringIndexType}.\n\nThe default is the JavaScript's default which is \"Utf16CodeUnit\".";
-```
-
-### Rename JobState
-
-```yaml
-directive:
-  - from: swagger-document
-    where: $.definitions.JobState
-    transform: $.properties.createdDateTime["x-ms-client-name"] = "createdOn";
-  - from: swagger-document
-    where: $.definitions.JobState
-    transform: $.properties.expirationDateTime["x-ms-client-name"] = "expiresOn";
-  - from: swagger-document
-    where: $.definitions.JobState
-    transform: $.properties.jobId["x-ms-client-name"] = "operationId";
-  - from: swagger-document
-    where: $.definitions.JobState
-    transform: $.properties.lastUpdateDateTime["x-ms-client-name"] = "lastModifiedOn";
-  - from: swagger-document
-    where: $.definitions.JobState
-    transform: $.properties.status["x-ms-enum"].name = "OperationStatus";
-```
-
-### Set Utf16CodeUnit as the default for StringIndexType because this is what JavaScript uses
-
-```yaml
-directive:
-  - from: swagger-document
-    where: $.definitions.StringIndexType
-    transform: $.default = "Utf16CodeUnit";
-```
-
-
-### Disable LRO
-
-```yaml
-directive:
-  - from: swagger-document
-    where: $["paths"][*]
-    transform: >
-      for (var op of Object.values($)) {
-          if (op["x-ms-long-running-operation"]) {
-              delete op["x-ms-long-running-operation"];
-          }
-      }
-=======
     transform: $.description = "Information about the language of a document as identified by the Text Analytics service."
->>>>>>> ac353f88
 ```