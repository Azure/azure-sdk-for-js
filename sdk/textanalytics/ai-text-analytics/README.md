# Azure Text Analytics client library for JavaScript

[Azure TextAnalytics](https://azure.microsoft.com/services/cognitive-services/text-analytics/) is a cloud-based service that provides advanced natural language processing over raw text, and includes six main functions:

__Note:__ This SDK targets Azure Text Analytics service API version 3.0.

- Language Detection
- Sentiment Analysis
- Key Phrase Extraction
- Named Entity Recognition
- Linked Entity Recognition

Use the client library to:

- Detect what language input text is written in.
- Determine what customers think of your brand or topic by analyzing raw text for clues about positive or negative sentiment.
- Automatically extract key phrases to quickly identify the main points.
- Identify and categorize entities in your text as people, places, organizations, date/time, quantities, percentages, currencies, and more.

[Source code](https://github.com/Azure/azure-sdk-for-js/blob/master/sdk/textanalytics/ai-text-analytics/) |
[Package (NPM)](https://www.npmjs.com/package/@azure/ai-text-analytics) |
[API reference documentation](https://aka.ms/azsdk/js/textanalytics/docs) |
[Product documentation](https://docs.microsoft.com/azure/cognitive-services/text-analytics/) |
[Samples](https://github.com/Azure/azure-sdk-for-js/tree/master/sdk/textanalytics/ai-text-analytics/samples)

## Getting started

### Currently supported environments

- Node.js version 8.x.x or higher

### Prerequisites

- An [Azure subscription][azure_sub].
- An existing [Cognitive Services][cognitive_resource] or Text Analytics resource. If you need to create the resource, you can use the [Azure Portal][azure_portal] or [Azure CLI][azure_cli].

If you use the Azure CLI, replace `<your-resource-group-name>` and `<your-resource-name>` with your own unique names:

```PowerShell
az cognitiveservices account create --kind TextAnalytics --resource-group <your-resource-group-name> --name <your-resource-name> --sku <your-sku-name> --location <your-location>
```

### Install the `@azure/ai-text-analytics` package

Install the Azure Text Analytics client library for JavaScript with `npm`:

```bash
npm install @azure/ai-text-analytics
```

### Create and authenticate a `TextAnalyticsClient`

To create a client object to access the Text Analytics API, you will need the `endpoint` of your Text Analytics resource and a `credential`. The Text Analytics client can use either Azure Active Directory credentials or an API key credential to authenticate.

You can find the endpoint for your text analytics resource either in the [Azure Portal][azure_portal] or by using the [Azure CLI][azure_cli] snippet below:

```bash
az cognitiveservices account show --name <your-resource-name> --resource-group <your-resource-group-name> --query "endpoint"
```

#### Using an API Key

Use the [Azure Portal][azure_portal] to browse to your Text Analytics resource and retrieve an API key, or use the [Azure CLI][azure_cli] snippet below:

**Note:** Sometimes the API key is referred to as a "subscription key" or "subscription API key."

```PowerShell
az cognitiveservices account keys list --resource-group <your-resource-group-name> --name <your-resource-name>
```

Once you have an API key and endpoint, you can use the `AzureKeyCredential` class to authenticate the client as follows:

```js
const { TextAnalyticsClient, AzureKeyCredential } = require("@azure/ai-text-analytics");

const client = new TextAnalyticsClient("<endpoint>", new AzureKeyCredential("<API key>"));
```

#### Using an Azure Active Directory Credential

Client API key authentication is used in most of the examples, but you can also authenticate with Azure Active Directory using the [Azure Identity library][azure_identity]. To use the [DefaultAzureCredential][defaultazurecredential] provider shown below,
or other credential providers provided with the Azure SDK, please install the `@azure/identity` package:

```bash
npm install @azure/identity
```

You will also need to [register a new AAD application][register_aad_app] and grant access to Text Analytics by assigning the `"Cognitive Services User"` role to your service principal (note: other roles such as `"Owner"` will not grant the necessary permissions, only `"Cognitive Services User"` will suffice to run the examples and the sample code).

Set the values of the client ID, tenant ID, and client secret of the AAD application as environment variables: `AZURE_CLIENT_ID`, `AZURE_TENANT_ID`, `AZURE_CLIENT_SECRET`.

```js
const { TextAnalyticsClient } = require("@azure/ai-text-analytics");
const { DefaultAzureCredential } = require("@azure/identity");

const client = new TextAnalyticsClient("<endpoint>", new DefaultAzureCredential());
```

## Key concepts

### TextAnalyticsClient

`TextAnalyticsClient` is the primary interface for developers using the Text Analytics client library. It provides asynchronous methods to access a specific use of Text Analytics, such as language detection or key phrase extraction.

### Input

A **document** represents a single unit of input to be analyzed by the predictive models in the Text Analytics service. Operations on `TextAnalyticsClient` take a collection of inputs to be analyzed as a batch. The operation methods have overloads that allow the inputs to be represented as strings, or as objects with attached metadata.

For example, each document can be passed as a string in an array, e.g.

```typescript
const documents = [
  "I hated the movie. It was so slow!",
  "The movie made it into my top ten favorites.",
  "What a great movie!",
];
```

or, if you wish to pass in a per-item document `id` or `language`/`countryHint`, they can be given as a list of `TextDocumentInput` or `DetectLanguageInput` depending on the operation;

```javascript
const textDocumentInputs = [
  { id: "1", language: "en", text: "I hated the movie. It was so slow!" },
  { id: "2", language: "en", text: "The movie made it into my top ten favorites." },
  { id: "3", language: "en", text: "What a great movie!" },
];
```

See [service limiations][data_limits] for the input, including document length limits, maximum batch size, and supported text encodings.

### Return Value

The return value corresponding to a single document is either a successful result or an error object. Each `TextAnalyticsClient` method returns a heterogeneous array of results and errors that correspond to the inputs by index. A text input and its result will have the same index in the input and result collections. The collection may also optionally include information about the input batch and how it was processed in the `statistics` field.

An **result**, such as `AnalyzeSentimentResult`, is the result of a Text Analytics operation, containing a prediction or predictions about a single text input. An operation's result type also may optionally include information about the input document and how it was processed.

The **error** object, `TextAnalyticsErrorResult`, indicates that the service encountered an error while processing the document and contains information about the error.

### Document Error Handling

In the collection returned by an operation, errors are distinguished from successful responses by the presence of the `error` property, which contains the inner `TextAnalyticsError` object if an error was encountered. For successful result objects, this property is _always_ `undefined`.

For example, to filter out all errors, you could use the following `filter`:

```javascript
const results = await client.analyzeSentiment(documents);
const onlySuccessful = results.filter((result) => result.error === undefined);
```

**Note**: TypeScript users can benefit from better type-checking of result and error objects if `compilerOptions.strictNullChecks` is set to `true` in their `tsconfig.json` configuration. For example:

```typescript
const [result] = await client.analyzeSentiment(["Hello world!"]);

if (result.error !== undefined) {
  // In this if block, TypeScript will be sure that the type of `result` is
  // `TextAnalyticsError` if compilerOptions.strictNullChecks is enabled in
  // the tsconfig.json

  console.log(result.error);
}
```

## Examples

### Analyze Sentiment

Analyze sentiment of text to determine if it is positive, negative, neutral, or mixed, including per-sentence sentiment analysis and confidence scores.

```javascript
const { TextAnalyticsClient, AzureKeyCredential } = require("@azure/ai-text-analytics");

const client = new TextAnalyticsClient("<endpoint>", new AzureKeyCredential("<API key>"));

const documents = [
  "I did not like the restaurant. The food was too spicy.",
  "The restaurant was decorated beautifully. The atmosphere was unlike any other restaurant I've been to.",
  "The food was yummy. :)",
];

async function main() {
  const results = await client.analyzeSentiment(documents);

  for (const result of results) {
    if (result.error === undefined) {
      console.log("Overall sentiment:", result.sentiment);
      console.log("Scores:", result.confidenceScores);
    } else {
      console.error("Encountered an error:", result.error);
    }
  }
}

main();
```

### Recognize Entities

Recognize and categorize entities in text as people, places, organizations, dates/times, quantities, currencies, etc.

The `language` parameter is optional. If it is not specified, the default English model will be used.

```javascript
const { TextAnalyticsClient, AzureKeyCredential } = require("@azure/ai-text-analytics");

const client = new TextAnalyticsClient("<endpoint>", new AzureKeyCredential("<API key>"));

const documents = [
  "Microsoft was founded by Bill Gates and Paul Allen.",
  "Redmond is a city in King County, Washington, United States, located 15 miles east of Seattle.",
  "Jeff bought three dozen eggs because there was a 50% discount.",
];

async function main() {
  const results = await client.recognizeEntities(documents, "en");

  for (const result of results) {
    if (result.error === undefined) {
      console.log(" -- Recognized entities for input", result.id, "--");
      for (const entity of result.entities) {
        console.log(entity.text, ":", entity.category, "(Score:", entity.confidenceScore, ")");
      }
    } else {
      console.error("Encountered an error:", result.error);
    }
  }
}

main();
```

### Recognize Linked Entities

A "Linked" entity is one that exists in a knowledge base (such as Wikipedia). The `recognizeLinkedEntities` operation can disambiguate entities by determining which entry in a knowledge base they likely refer to (for example, in a piece of text, does the word "Mars" refer to the planet, or to the Roman god of war). Linked entities contain associated URLs to the knowledge base that provides the definition of the entity.

```javascript
const { TextAnalyticsClient, AzureKeyCredential } = require("@azure/ai-text-analytics");

const client = new TextAnalyticsClient("<endpoint>", new AzureKeyCredential("<API key>"));

const documents = [
  "Microsoft was founded by Bill Gates and Paul Allen.",
  "Easter Island, a Chilean territory, is a remote volcanic island in Polynesia.",
  "I use Azure Functions to develop my product.",
];

async function main() {
  const results = await client.recognizeLinkedEntities(documents, "en");

  for (const result of results) {
    if (result.error === undefined) {
      console.log(" -- Recognized linked entities for input", result.id, "--");
      for (const entity of result.entities) {
        console.log(entity.name, "(URL:", entity.url, ", Source:", entity.dataSource, ")");
        for (const match of entity.matches) {
<<<<<<< HEAD
          console.log("  Occurrence:", '"' + match.text + '"', "(Score:", match.score, ")");
=======
          console.log("  Occurrence:", "\"" + match.text + "\"", "(Score:", match.confidenceScore, ")");
>>>>>>> f1a33592
        }
      }
    } else {
      console.error("Encountered an error:", result.error);
    }
  }
}

main();
```

### Extract Key Phrases

Key Phrase extraction identifies the main talking points in a document. For example, given input text "The food was delicious and there were wonderful staff", the service returns "food" and "wonderful staff".

```javascript
const { TextAnalyticsClient, AzureKeyCredential } = require("@azure/ai-text-analytics");

const client = new TextAnalyticsClient("<endpoint>", new AzureKeyCredential("<API key>"));

const documents = [
  "Redmond is a city in King County, Washington, United States, located 15 miles east of Seattle.",
  "I need to take my cat to the veterinarian.",
  "I will travel to South America in the summer.",
];

async function main() {
  const results = await client.extractKeyPhrases(documents, "en");

  for (const result of results) {
    if (result.error === undefined) {
      console.log(" -- Extracted key phrases for input", result.id, "--");
      console.log(result.keyPhrases);
    } else {
      console.error("Encountered an error:", result.error);
    }
  }
}

main();
```

### Detect Language

Determine the language of a piece of text.

The `countryHint` parameter is optional, but can assist the service in providing correct output if the country of origin is known. If provided, it should be set to an ISO-3166 Alpha-2 two-letter country code (such as "us" for the United States or "jp" for Japan) or to the value `"none"`. If the parameter is not provided, then the default `"us"` (United States) model will be used. If you do not know the country of origin of the document, then the parameter `"none"` should be used, and the Text Analytics service will apply a model that is tuned for an unknown country of origin.

```javascript
const { TextAnalyticsClient, AzureKeyCredential } = require("@azure/ai-text-analytics");

const client = new TextAnalyticsClient("<endpoint>", new AzureKeyCredential("<API key>"));

const documents = [
  "This is written in English.",
  "Il documento scritto in italiano.",
<<<<<<< HEAD
  "Dies ist in englischer Sprache verfasst.",
=======
  "Dies ist in deutscher Sprache verfasst."
>>>>>>> f1a33592
];

async function main() {
  const results = await client.detectLanguage(documents, "none");

  for (const result of results) {
    if (result.error === undefined) {
      const { primaryLanguage } = result;
      console.log(
        "Input #",
        result.id,
        "identified as",
        primaryLanguage.name,
        "( ISO6391:",
        primaryLanguage.iso6391Name,
        ", Score:",
        primaryLanguage.confidenceScore,
        ")"
      );
    } else {
      console.error("Encountered an error:", result.error);
    }
  }
}

main();
```

## Troubleshooting

### Enable logs

You can set the following environment variable to get the debug logging output when using this library.

- Getting debug logs from the Azure Text Analytics client library

```bash
export AZURE_LOG_LEVEL=verbose
```

For more detailed instructions on how to enable logs, you can look at the [@azure/logger package docs](https://github.com/Azure/azure-sdk-for-js/tree/master/sdk/core/logger).

```

## Next steps

Please take a look at the
[samples](https://github.com/Azure/azure-sdk-for-js/tree/master/sdk/textanalytics/ai-text-analytics/samples)
directory for detailed examples on how to use this library.

## Contributing

If you'd like to contribute to this library, please read the [contributing guide](https://github.com/Azure/azure-sdk-for-js/blob/master/CONTRIBUTING.md) to learn more about how to build and test the code.

## Related projects

- [Microsoft Azure SDK for Javascript](https://github.com/Azure/azure-sdk-for-js)

![Impressions](https://azure-sdk-impressions.azurewebsites.net/api/impressions/azure-sdk-for-js%2Fsdk%2Ftextanalytics%2Fai-text-analytics%2FREADME.png)

[azure_cli]: https://docs.microsoft.com/cli/azure
[azure_sub]: https://azure.microsoft.com/free/
[cognitive_resource]: https://docs.microsoft.com/en-us/azure/cognitive-services/cognitive-services-apis-create-account
[azure_portal]: https://portal.azure.com
[azure_identity]: https://github.com/Azure/azure-sdk-for-js/tree/master/sdk/identity/identity
[cognitive_auth]: https://docs.microsoft.com/azure/cognitive-services/authentication
[register_aad_app]: https://docs.microsoft.com/azure/cognitive-services/authentication#assign-a-role-to-a-service-principal
[defaultazurecredential]: https://github.com/Azure/azure-sdk-for-js/tree/master/sdk/identity/identity#defaultazurecredential
[data_limits]: https://docs.microsoft.com/azure/cognitive-services/text-analytics/overview#data-limits
```<|MERGE_RESOLUTION|>--- conflicted
+++ resolved
@@ -253,11 +253,7 @@
       for (const entity of result.entities) {
         console.log(entity.name, "(URL:", entity.url, ", Source:", entity.dataSource, ")");
         for (const match of entity.matches) {
-<<<<<<< HEAD
-          console.log("  Occurrence:", '"' + match.text + '"', "(Score:", match.score, ")");
-=======
           console.log("  Occurrence:", "\"" + match.text + "\"", "(Score:", match.confidenceScore, ")");
->>>>>>> f1a33592
         }
       }
     } else {
@@ -314,11 +310,7 @@
 const documents = [
   "This is written in English.",
   "Il documento scritto in italiano.",
-<<<<<<< HEAD
-  "Dies ist in englischer Sprache verfasst.",
-=======
   "Dies ist in deutscher Sprache verfasst."
->>>>>>> f1a33592
 ];
 
 async function main() {
