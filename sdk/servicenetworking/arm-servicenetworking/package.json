{
  "name": "@azure/arm-servicenetworking",
  "sdk-type": "mgmt",
  "author": "Microsoft Corporation",
  "description": "A generated SDK for ServiceNetworkingManagementClient.",
  "version": "1.1.0-beta.1",
  "engines": {
    "node": ">=18.0.0"
  },
  "dependencies": {
<<<<<<< HEAD
    "@azure/core-lro": "^2.5.4",
    "@azure/abort-controller": "^2.1.2",
    "@azure/core-paging": "^1.2.0",
    "@azure/core-client": "^1.7.0",
    "@azure/core-auth": "^1.6.0",
    "@azure/core-rest-pipeline": "^1.14.0",
=======
    "@azure/abort-controller": "^1.0.0",
    "@azure/core-auth": "^1.3.0",
    "@azure/core-client": "^1.7.0",
    "@azure/core-lro": "^2.5.4",
    "@azure/core-paging": "^1.2.0",
    "@azure/core-rest-pipeline": "^1.12.0",
>>>>>>> 70dbb1bd
    "tslib": "^2.2.0"
  },
  "keywords": [
    "node",
    "azure",
    "typescript",
    "browser",
    "isomorphic"
  ],
  "license": "MIT",
  "main": "./dist/index.js",
  "module": "./dist-esm/src/index.js",
  "types": "./types/arm-servicenetworking.d.ts",
  "devDependencies": {
    "@azure-tools/test-credential": "^1.0.0",
    "@azure-tools/test-recorder": "^3.0.0",
    "@azure/dev-tool": "^1.0.0",
<<<<<<< HEAD
    "@azure/identity": "^4.2.1",
    "@azure-tools/test-recorder": "^3.0.0",
    "@azure-tools/test-credential": "^1.1.0",
    "mocha": "^10.0.0",
    "@types/mocha": "^10.0.0",
    "tsx": "^4.7.1",
=======
    "@azure/identity": "^4.0.1",
    "@microsoft/api-extractor": "^7.31.1",
>>>>>>> 70dbb1bd
    "@types/chai": "^4.2.8",
    "@types/mocha": "^10.0.0",
    "@types/node": "^18.0.0",
    "chai": "^4.2.0",
    "cross-env": "^7.0.2",
    "dotenv": "^16.0.0",
    "mkdirp": "^3.0.1",
    "mocha": "^10.0.0",
    "rimraf": "^5.0.0",
    "ts-node": "^10.0.0",
    "typescript": "~5.6.2",
    "uglify-js": "^3.4.9"
  },
  "repository": {
    "type": "git",
    "url": "https://github.com/Azure/azure-sdk-for-js.git"
  },
  "bugs": {
    "url": "https://github.com/Azure/azure-sdk-for-js/issues"
  },
  "files": [
    "dist/**/*.js",
    "dist/**/*.js.map",
    "dist/**/*.d.ts",
    "dist/**/*.d.ts.map",
    "dist-esm/**/*.js",
    "dist-esm/**/*.js.map",
    "dist-esm/**/*.d.ts",
    "dist-esm/**/*.d.ts.map",
    "src/**/*.ts",
    "README.md",
    "LICENSE",
    "tsconfig.json",
    "review/*",
    "CHANGELOG.md",
    "types/*"
  ],
  "scripts": {
<<<<<<< HEAD
    "build": "npm run clean && tsc && dev-tool run bundle && npm run minify && mkdirp ./review && npm run extract-api",
    "minify": "uglifyjs -c -m --comments --source-map \"content='./dist/index.js.map'\" -o ./dist/index.min.js ./dist/index.js",
    "prepack": "npm run build",
    "pack": "npm pack 2>&1",
    "extract-api": "dev-tool run extract-api",
    "lint": "echo skipped",
    "clean": "rimraf --glob dist dist-browser dist-esm test-dist temp types *.tgz *.log",
    "build:node": "echo skipped",
=======
    "audit": "echo skipped",
    "build": "npm run clean && tsc && dev-tool run bundle && npm run minify && mkdirp ./review && npm run extract-api",
>>>>>>> 70dbb1bd
    "build:browser": "echo skipped",
    "build:node": "echo skipped",
    "build:samples": "echo skipped.",
    "build:test": "echo skipped",
    "check-format": "echo skipped",
    "clean": "rimraf --glob dist dist-browser dist-esm test-dist temp types *.tgz *.log",
    "execute:samples": "echo skipped",
    "extract-api": "dev-tool run extract-api",
    "format": "echo skipped",
    "integration-test": "npm run integration-test:node && npm run integration-test:browser",
    "integration-test:browser": "echo skipped",
    "integration-test:node": "dev-tool run test:node-ts-input -- --timeout 1200000 'test/*.ts'",
    "lint": "echo skipped",
    "minify": "uglifyjs -c -m --comments --source-map \"content='./dist/index.js.map'\" -o ./dist/index.min.js ./dist/index.js",
    "pack": "npm pack 2>&1",
    "prepack": "npm run build",
    "test": "npm run integration-test",
    "test:browser": "echo skipped",
    "test:node": "echo skipped",
    "unit-test": "npm run unit-test:node && npm run unit-test:browser",
    "unit-test:browser": "echo skipped",
    "unit-test:node": "cross-env TEST_MODE=playback npm run integration-test:node",
    "update-snippets": "echo skipped"
  },
  "sideEffects": false,
  "//metadata": {
    "constantPaths": [
      {
        "path": "src/serviceNetworkingManagementClient.ts",
        "prefix": "packageDetails"
      }
    ]
  },
  "autoPublish": true,
  "homepage": "https://github.com/Azure/azure-sdk-for-js/tree/main/sdk/servicenetworking/arm-servicenetworking",
  "//sampleConfiguration": {
    "productName": "",
    "productSlugs": [
      "azure"
    ],
    "disableDocsMs": true,
    "apiRefLink": "https://docs.microsoft.com/javascript/api/@azure/arm-servicenetworking?view=azure-node-preview"
  }
}<|MERGE_RESOLUTION|>--- conflicted
+++ resolved
@@ -8,21 +8,12 @@
     "node": ">=18.0.0"
   },
   "dependencies": {
-<<<<<<< HEAD
-    "@azure/core-lro": "^2.5.4",
-    "@azure/abort-controller": "^2.1.2",
-    "@azure/core-paging": "^1.2.0",
-    "@azure/core-client": "^1.7.0",
-    "@azure/core-auth": "^1.6.0",
-    "@azure/core-rest-pipeline": "^1.14.0",
-=======
     "@azure/abort-controller": "^1.0.0",
     "@azure/core-auth": "^1.3.0",
     "@azure/core-client": "^1.7.0",
     "@azure/core-lro": "^2.5.4",
     "@azure/core-paging": "^1.2.0",
     "@azure/core-rest-pipeline": "^1.12.0",
->>>>>>> 70dbb1bd
     "tslib": "^2.2.0"
   },
   "keywords": [
@@ -40,17 +31,8 @@
     "@azure-tools/test-credential": "^1.0.0",
     "@azure-tools/test-recorder": "^3.0.0",
     "@azure/dev-tool": "^1.0.0",
-<<<<<<< HEAD
-    "@azure/identity": "^4.2.1",
-    "@azure-tools/test-recorder": "^3.0.0",
-    "@azure-tools/test-credential": "^1.1.0",
-    "mocha": "^10.0.0",
-    "@types/mocha": "^10.0.0",
-    "tsx": "^4.7.1",
-=======
     "@azure/identity": "^4.0.1",
     "@microsoft/api-extractor": "^7.31.1",
->>>>>>> 70dbb1bd
     "@types/chai": "^4.2.8",
     "@types/mocha": "^10.0.0",
     "@types/node": "^18.0.0",
@@ -89,19 +71,8 @@
     "types/*"
   ],
   "scripts": {
-<<<<<<< HEAD
-    "build": "npm run clean && tsc && dev-tool run bundle && npm run minify && mkdirp ./review && npm run extract-api",
-    "minify": "uglifyjs -c -m --comments --source-map \"content='./dist/index.js.map'\" -o ./dist/index.min.js ./dist/index.js",
-    "prepack": "npm run build",
-    "pack": "npm pack 2>&1",
-    "extract-api": "dev-tool run extract-api",
-    "lint": "echo skipped",
-    "clean": "rimraf --glob dist dist-browser dist-esm test-dist temp types *.tgz *.log",
-    "build:node": "echo skipped",
-=======
     "audit": "echo skipped",
     "build": "npm run clean && tsc && dev-tool run bundle && npm run minify && mkdirp ./review && npm run extract-api",
->>>>>>> 70dbb1bd
     "build:browser": "echo skipped",
     "build:node": "echo skipped",
     "build:samples": "echo skipped.",
