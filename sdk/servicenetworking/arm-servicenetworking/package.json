{
  "name": "@azure/arm-servicenetworking",
  "version": "2.1.0-beta.1",
  "description": "A generated SDK for ServiceNetworkingClient.",
  "engines": {
    "node": ">=18.0.0"
  },
  "sideEffects": false,
  "autoPublish": false,
  "tshy": {
    "exports": {
      "./package.json": "./package.json",
      ".": "./src/index.ts",
      "./api": "./src/api/index.ts",
      "./api/operations": "./src/api/operations/index.ts",
      "./api/trafficControllerInterface": "./src/api/trafficControllerInterface/index.ts",
      "./api/securityPoliciesInterface": "./src/api/securityPoliciesInterface/index.ts",
      "./api/frontendsInterface": "./src/api/frontendsInterface/index.ts",
      "./api/associationsInterface": "./src/api/associationsInterface/index.ts",
      "./models": "./src/models/index.ts"
    },
    "dialects": [
      "esm",
      "commonjs"
    ],
    "esmDialects": [
      "browser",
      "react-native"
    ],
    "selfLink": false,
    "project": "./tsconfig.src.json"
  },
  "type": "module",
  "keywords": [
    "node",
    "azure",
    "cloud",
    "typescript",
    "browser",
    "isomorphic"
  ],
  "author": "Microsoft Corporation",
  "license": "MIT",
  "files": [
    "dist/",
    "README.md",
    "LICENSE",
    "review/",
    "CHANGELOG.md"
  ],
  "sdk-type": "mgmt",
  "repository": "github:Azure/azure-sdk-for-js",
  "bugs": {
    "url": "https://github.com/Azure/azure-sdk-for-js/issues"
  },
  "homepage": "https://github.com/Azure/azure-sdk-for-js/tree/main/sdk/servicenetworking/arm-servicenetworking/README.md",
  "prettier": "@azure/eslint-plugin-azure-sdk/prettier.json",
  "//metadata": {
    "constantPaths": [
      {
        "path": "src/api/serviceNetworkingManagementContext.ts",
        "prefix": "userAgentInfo"
      }
    ]
  },
  "dependencies": {
    "@azure-rest/core-client": "^2.3.1",
    "@azure/abort-controller": "^2.1.2",
    "@azure/core-auth": "^1.9.0",
    "@azure/core-lro": "^3.1.0",
    "@azure/core-rest-pipeline": "^1.19.1",
    "@azure/core-util": "^1.11.0",
    "@azure/logger": "^1.1.4",
    "tslib": "^2.8.1"
  },
  "devDependencies": {
    "@azure-tools/test-credential": "^2.0.0",
    "@azure-tools/test-recorder": "^4.1.0",
    "@azure-tools/test-utils-vitest": "^1.0.0",
    "@azure/dev-tool": "^1.0.0",
    "@azure/eslint-plugin-azure-sdk": "^3.0.0",
    "@azure/identity": "^4.9.1",
    "@types/node": "^18.0.0",
    "@vitest/browser": "^3.0.9",
    "@vitest/coverage-istanbul": "^3.0.9",
    "dotenv": "^16.0.0",
    "eslint": "^9.9.0",
    "playwright": "^1.52.0",
    "typescript": "~5.8.2",
    "vitest": "^3.0.9"
  },
  "scripts": {
    "build": "npm run clean && dev-tool run build-package && dev-tool run extract-api",
    "build:samples": "tsc -p tsconfig.samples.json && dev-tool samples publish -f",
    "check-format": "dev-tool run vendored prettier --list-different --config ../../../.prettierrc.json --ignore-path ../../../.prettierignore \"src/**/*.{ts,cts,mts}\" \"test/**/*.{ts,cts,mts}\" \"*.{js,cjs,mjs,json}\" \"samples-dev/*.ts\"",
    "clean": "dev-tool run vendored rimraf --glob dist dist-browser dist-esm test-dist temp types *.tgz *.log",
    "execute:samples": "dev-tool samples run samples-dev",
    "extract-api": "dev-tool run vendored rimraf review && dev-tool run extract-api",
    "format": "dev-tool run vendored prettier --write --config ../../../.prettierrc.json --ignore-path ../../../.prettierignore \"src/**/*.{ts,cts,mts}\" \"test/**/*.{ts,cts,mts}\" \"*.{js,cjs,mjs,json}\" \"samples-dev/*.ts\"",
    "generate:client": "echo skipped",
<<<<<<< HEAD
    "integration-test": "npm run integration-test:node && npm run integration-test:browser",
    "integration-test:browser": "echo skipped",
    "integration-test:node": "dev-tool run test:vitest --esm",
=======
>>>>>>> e8766b73
    "lint": "echo skipped",
    "lint:fix": "echo skipped",
    "pack": "npm pack 2>&1",
<<<<<<< HEAD
    "test": "npm run clean && dev-tool run build-package && npm run unit-test:node && npm run unit-test:browser && npm run integration-test",
    "test:browser": "npm run clean && npm run build:test && npm run unit-test:browser && npm run integration-test:browser",
    "test:node": "npm run clean && dev-tool run build-package && npm run unit-test:node && npm run integration-test:node",
    "unit-test": "npm run unit-test:node && npm run unit-test:browser",
    "unit-test:browser": "echo skipped",
    "unit-test:node": "dev-tool run test:vitest",
=======
    "test": "npm run test:node && npm run test:browser",
    "test:browser": "dev-tool run build-test && dev-tool run test:vitest --browser",
    "test:node": "dev-tool run test:vitest",
    "test:node:esm": "dev-tool run test:vitest --esm",
>>>>>>> e8766b73
    "update-snippets": "dev-tool run update-snippets"
  },
  "//sampleConfiguration": {
    "productName": "@azure/arm-servicenetworking",
    "productSlugs": [
      "azure"
    ],
    "disableDocsMs": true,
    "apiRefLink": "https://learn.microsoft.com/javascript/api/@azure/arm-servicenetworking?view=azure-node-preview"
  },
  "browser": "./dist/browser/index.js",
  "react-native": "./dist/react-native/index.js",
  "exports": {
    "./package.json": "./package.json",
    ".": {
      "browser": {
        "types": "./dist/browser/index.d.ts",
        "default": "./dist/browser/index.js"
      },
      "react-native": {
        "types": "./dist/react-native/index.d.ts",
        "default": "./dist/react-native/index.js"
      },
      "import": {
        "types": "./dist/esm/index.d.ts",
        "default": "./dist/esm/index.js"
      },
      "require": {
        "types": "./dist/commonjs/index.d.ts",
        "default": "./dist/commonjs/index.js"
      }
    },
    "./api": {
      "browser": {
        "types": "./dist/browser/api/index.d.ts",
        "default": "./dist/browser/api/index.js"
      },
      "react-native": {
        "types": "./dist/react-native/api/index.d.ts",
        "default": "./dist/react-native/api/index.js"
      },
      "import": {
        "types": "./dist/esm/api/index.d.ts",
        "default": "./dist/esm/api/index.js"
      },
      "require": {
        "types": "./dist/commonjs/api/index.d.ts",
        "default": "./dist/commonjs/api/index.js"
      }
    },
    "./api/operations": {
      "browser": {
        "types": "./dist/browser/api/operations/index.d.ts",
        "default": "./dist/browser/api/operations/index.js"
      },
      "react-native": {
        "types": "./dist/react-native/api/operations/index.d.ts",
        "default": "./dist/react-native/api/operations/index.js"
      },
      "import": {
        "types": "./dist/esm/api/operations/index.d.ts",
        "default": "./dist/esm/api/operations/index.js"
      },
      "require": {
        "types": "./dist/commonjs/api/operations/index.d.ts",
        "default": "./dist/commonjs/api/operations/index.js"
      }
    },
    "./api/trafficControllerInterface": {
      "browser": {
        "types": "./dist/browser/api/trafficControllerInterface/index.d.ts",
        "default": "./dist/browser/api/trafficControllerInterface/index.js"
      },
      "react-native": {
        "types": "./dist/react-native/api/trafficControllerInterface/index.d.ts",
        "default": "./dist/react-native/api/trafficControllerInterface/index.js"
      },
      "import": {
        "types": "./dist/esm/api/trafficControllerInterface/index.d.ts",
        "default": "./dist/esm/api/trafficControllerInterface/index.js"
      },
      "require": {
        "types": "./dist/commonjs/api/trafficControllerInterface/index.d.ts",
        "default": "./dist/commonjs/api/trafficControllerInterface/index.js"
      }
    },
    "./api/securityPoliciesInterface": {
      "browser": {
        "types": "./dist/browser/api/securityPoliciesInterface/index.d.ts",
        "default": "./dist/browser/api/securityPoliciesInterface/index.js"
      },
      "react-native": {
        "types": "./dist/react-native/api/securityPoliciesInterface/index.d.ts",
        "default": "./dist/react-native/api/securityPoliciesInterface/index.js"
      },
      "import": {
        "types": "./dist/esm/api/securityPoliciesInterface/index.d.ts",
        "default": "./dist/esm/api/securityPoliciesInterface/index.js"
      },
      "require": {
        "types": "./dist/commonjs/api/securityPoliciesInterface/index.d.ts",
        "default": "./dist/commonjs/api/securityPoliciesInterface/index.js"
      }
    },
    "./api/frontendsInterface": {
      "browser": {
        "types": "./dist/browser/api/frontendsInterface/index.d.ts",
        "default": "./dist/browser/api/frontendsInterface/index.js"
      },
      "react-native": {
        "types": "./dist/react-native/api/frontendsInterface/index.d.ts",
        "default": "./dist/react-native/api/frontendsInterface/index.js"
      },
      "import": {
        "types": "./dist/esm/api/frontendsInterface/index.d.ts",
        "default": "./dist/esm/api/frontendsInterface/index.js"
      },
      "require": {
        "types": "./dist/commonjs/api/frontendsInterface/index.d.ts",
        "default": "./dist/commonjs/api/frontendsInterface/index.js"
      }
    },
    "./api/associationsInterface": {
      "browser": {
        "types": "./dist/browser/api/associationsInterface/index.d.ts",
        "default": "./dist/browser/api/associationsInterface/index.js"
      },
      "react-native": {
        "types": "./dist/react-native/api/associationsInterface/index.d.ts",
        "default": "./dist/react-native/api/associationsInterface/index.js"
      },
      "import": {
        "types": "./dist/esm/api/associationsInterface/index.d.ts",
        "default": "./dist/esm/api/associationsInterface/index.js"
      },
      "require": {
        "types": "./dist/commonjs/api/associationsInterface/index.d.ts",
        "default": "./dist/commonjs/api/associationsInterface/index.js"
      }
    },
    "./models": {
      "browser": {
        "types": "./dist/browser/models/index.d.ts",
        "default": "./dist/browser/models/index.js"
      },
      "react-native": {
        "types": "./dist/react-native/models/index.d.ts",
        "default": "./dist/react-native/models/index.js"
      },
      "import": {
        "types": "./dist/esm/models/index.d.ts",
        "default": "./dist/esm/models/index.js"
      },
      "require": {
        "types": "./dist/commonjs/models/index.d.ts",
        "default": "./dist/commonjs/models/index.js"
      }
    }
  },
  "main": "./dist/commonjs/index.js",
  "types": "./dist/commonjs/index.d.ts",
  "module": "./dist/esm/index.js"
}<|MERGE_RESOLUTION|>--- conflicted
+++ resolved
@@ -98,28 +98,18 @@
     "extract-api": "dev-tool run vendored rimraf review && dev-tool run extract-api",
     "format": "dev-tool run vendored prettier --write --config ../../../.prettierrc.json --ignore-path ../../../.prettierignore \"src/**/*.{ts,cts,mts}\" \"test/**/*.{ts,cts,mts}\" \"*.{js,cjs,mjs,json}\" \"samples-dev/*.ts\"",
     "generate:client": "echo skipped",
-<<<<<<< HEAD
     "integration-test": "npm run integration-test:node && npm run integration-test:browser",
     "integration-test:browser": "echo skipped",
     "integration-test:node": "dev-tool run test:vitest --esm",
-=======
->>>>>>> e8766b73
     "lint": "echo skipped",
     "lint:fix": "echo skipped",
     "pack": "npm pack 2>&1",
-<<<<<<< HEAD
     "test": "npm run clean && dev-tool run build-package && npm run unit-test:node && npm run unit-test:browser && npm run integration-test",
     "test:browser": "npm run clean && npm run build:test && npm run unit-test:browser && npm run integration-test:browser",
     "test:node": "npm run clean && dev-tool run build-package && npm run unit-test:node && npm run integration-test:node",
     "unit-test": "npm run unit-test:node && npm run unit-test:browser",
     "unit-test:browser": "echo skipped",
     "unit-test:node": "dev-tool run test:vitest",
-=======
-    "test": "npm run test:node && npm run test:browser",
-    "test:browser": "dev-tool run build-test && dev-tool run test:vitest --browser",
-    "test:node": "dev-tool run test:vitest",
-    "test:node:esm": "dev-tool run test:vitest --esm",
->>>>>>> e8766b73
     "update-snippets": "dev-tool run update-snippets"
   },
   "//sampleConfiguration": {
