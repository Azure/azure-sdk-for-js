{
  "name": "@azure/cognitiveservices-luis-runtime",
  "author": "Microsoft Corporation",
  "description": "LUISRuntimeClient Library with typescript type definitions for node.js and browser.",
  "version": "4.0.0",
  "dependencies": {
    "@azure/ms-rest-js": "^2.0.3",
    "tslib": "^1.10.0"
  },
  "keywords": [
    "node",
    "azure",
    "typescript",
    "browser",
    "isomorphic"
  ],
  "license": "MIT",
  "main": "./dist/cognitiveservices-luis-runtime.js",
  "module": "./esm/lUISRuntimeClient.js",
  "types": "./esm/lUISRuntimeClient.d.ts",
  "devDependencies": {
<<<<<<< HEAD
    "@azure/ms-rest-azure-js": "^2.0.1",
=======
    "@types/chai": "^4.2.0",
    "@types/mocha": "^5.2.7",
>>>>>>> 30556ede
    "mocha": "^6.1.4",
    "nock": "^10.0.0",
    "rollup": "^0.66.2",
    "@azure/ms-rest-azure-js": "^2.0.1",
    "rollup-plugin-node-resolve": "^3.4.0",
    "rollup-plugin-sourcemaps": "^0.4.2",
    "ts-node": "^8.3.0",
    "typescript": "^3.1.1",
<<<<<<< HEAD
    "uglify-js": "^3.4.9",
    "@types/chai": "^4.2.0",
    "@types/mocha": "^5.2.7",
    "ts-mocha": "^6.0.0"
=======
    "uglify-js": "^3.4.9"
>>>>>>> 30556ede
  },
  "homepage": "https://github.com/Azure/azure-sdk-for-js",
  "repository": {
    "type": "git",
    "url": "https://github.com/Azure/azure-sdk-for-js.git"
  },
  "bugs": {
    "url": "https://github.com/Azure/azure-sdk-for-js/issues"
  },
  "files": [
    "dist/**/*.js",
    "dist/**/*.js.map",
    "dist/**/*.d.ts",
    "dist/**/*.d.ts.map",
    "esm/**/*.js",
    "esm/**/*.js.map",
    "esm/**/*.d.ts",
    "esm/**/*.d.ts.map",
    "src/**/*.ts",
    "README.md",
    "rollup.config.js",
    "tsconfig.json"
  ],
  "scripts": {
    "build": "tsc && rollup -c rollup.config.js && npm run minify",
    "minify": "uglifyjs -c -m --comments --source-map \"content='./dist/cognitiveservices-luis-runtime.js.map'\" -o ./dist/cognitiveservices-luis-runtime.min.js ./dist/cognitiveservices-luis-runtime.js",
    "prepack": "npm install && npm run build && npm run test",
    "test": "ts-mocha -p tsconfig.test.json test/**/*.test.ts --timeout 100000"
  },
  "sideEffects": false
}<|MERGE_RESOLUTION|>--- conflicted
+++ resolved
@@ -19,12 +19,8 @@
   "module": "./esm/lUISRuntimeClient.js",
   "types": "./esm/lUISRuntimeClient.d.ts",
   "devDependencies": {
-<<<<<<< HEAD
-    "@azure/ms-rest-azure-js": "^2.0.1",
-=======
     "@types/chai": "^4.2.0",
     "@types/mocha": "^5.2.7",
->>>>>>> 30556ede
     "mocha": "^6.1.4",
     "nock": "^10.0.0",
     "rollup": "^0.66.2",
@@ -33,16 +29,10 @@
     "rollup-plugin-sourcemaps": "^0.4.2",
     "ts-node": "^8.3.0",
     "typescript": "^3.1.1",
-<<<<<<< HEAD
     "uglify-js": "^3.4.9",
-    "@types/chai": "^4.2.0",
-    "@types/mocha": "^5.2.7",
     "ts-mocha": "^6.0.0"
-=======
-    "uglify-js": "^3.4.9"
->>>>>>> 30556ede
   },
-  "homepage": "https://github.com/Azure/azure-sdk-for-js",
+  "homepage": "https://github.com/Azure/azure-sdk-for-js/tree/master/sdk/cognitiveservices/cognitiveservices-luis-runtime",
   "repository": {
     "type": "git",
     "url": "https://github.com/Azure/azure-sdk-for-js.git"
@@ -70,5 +60,6 @@
     "prepack": "npm install && npm run build && npm run test",
     "test": "ts-mocha -p tsconfig.test.json test/**/*.test.ts --timeout 100000"
   },
-  "sideEffects": false
+  "sideEffects": false,
+  "autoPublish": true
 }