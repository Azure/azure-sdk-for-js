--- conflicted
+++ resolved
@@ -2,11 +2,8 @@
 
 ## 1.0.0-beta.2 (Unreleased)
 
-<<<<<<< HEAD
 - The RenderingSessionPoller now defaults to a 2s polling interval when waiting for a Standard sized rendering VM. For Premium, 10s is still used.
-=======
 - Update samples to depend on Azure Identity 2.0.1.
->>>>>>> 6534c200
 
 ## 1.0.0-beta.1 (2021-09-21)
 
