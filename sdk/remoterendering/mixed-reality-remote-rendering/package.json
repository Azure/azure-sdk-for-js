--- conflicted
+++ resolved
@@ -89,31 +89,13 @@
     "@azure/eslint-plugin-azure-sdk": "^3.0.0",
     "@azure/identity": "^4.0.1",
     "@types/node": "^18.0.0",
-    "@types/uuid": "^8.0.0",
-    "@vitest/browser": "^2.1.6",
-    "@vitest/coverage-istanbul": "^2.1.6",
+    "@vitest/browser": "^2.1.8",
+    "@vitest/coverage-istanbul": "^2.1.8",
     "dotenv": "^16.0.0",
     "eslint": "^9.9.0",
-<<<<<<< HEAD
     "playwright": "^1.49.0",
-=======
-    "inherits": "^2.0.3",
-    "karma": "^6.2.0",
-    "karma-chrome-launcher": "^3.0.0",
-    "karma-coverage": "^2.0.0",
-    "karma-env-preprocessor": "^0.1.1",
-    "karma-firefox-launcher": "^2.1.3",
-    "karma-json-preprocessor": "^0.3.3",
-    "karma-json-to-file-reporter": "^1.0.1",
-    "karma-junit-reporter": "^2.0.1",
-    "karma-mocha": "^2.0.1",
-    "karma-mocha-reporter": "^2.2.5",
-    "mocha": "^10.0.0",
-    "nyc": "^17.0.0",
-    "ts-node": "^10.0.0",
->>>>>>> fed6cfb0
     "typescript": "~5.6.2",
-    "vitest": "^2.1.6"
+    "vitest": "^2.1.8"
   },
   "//sampleConfiguration": {
     "productName": "Azure Remote Rendering",
