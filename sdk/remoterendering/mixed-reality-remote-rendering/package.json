{
  "name": "@azure/mixed-reality-remote-rendering",
  "version": "1.0.0-beta.1",
  "description": "Example project for learning how to build a client library",
  "sdk-type": "client",
  "main": "dist/index.js",
  "module": "dist-esm/src/index.js",
  "browser": {
    "./dist-esm/test/utils/env.js": "./dist-esm/test/utils/env.browser.js"
  },
  "types": "types/mixed-reality-remote-rendering.d.ts",
  "//metadata": {
    "constantPaths": [
      {
        "path": "src/generated/generatedClientContext.ts",
        "prefix": "packageVersion"
      },
      {
        "path": "src/constants.ts",
        "prefix": "SDK_VERSION"
      }
    ]
  },
  "scripts": {
    "audit": "node ../../../common/scripts/rush-audit.js && rimraf node_modules package-lock.json && npm i --package-lock-only 2>&1 && npm audit",
    "build:browser": "tsc -p . && cross-env ONLY_BROWSER=true rollup -c 2>&1",
    "build:node": "tsc -p . && cross-env ONLY_NODE=true rollup -c 2>&1",
    "build:test": "tsc -p . && rollup -c 2>&1",
    "build": "tsc -p . && rollup -c 2>&1 && api-extractor run --local",
    "check-format": "prettier --list-different --config ../../../.prettierrc.json --ignore-path ../../../.prettierignore \"src/**/*.ts\" \"test/**/*.ts\" \"samples-dev/**/*.ts\" \"*.{js,json}\"",
    "clean": "rimraf dist dist-* test-dist temp types *.tgz *.log",
    "docs": "typedoc --excludePrivate --excludeNotExported --excludeExternals --stripInternal --mode file --out ./dist/docs ./src",
    "build:samples": "echo Obsolete.",
    "execute:samples": "dev-tool samples run samples-dev",
    "extract-api": "tsc -p . && api-extractor run --local",
    "format": "prettier --write --config ../../../.prettierrc.json --ignore-path ../../../.prettierignore \"src/**/*.ts\" \"test/**/*.ts\" \"samples-dev/**/*.ts\" \"*.{js,json}\"",
    "generate:client": "autorest --typescript --v3 swagger",
    "integration-test:browser": "karma start --single-run",
    "integration-test:node": "nyc mocha -r esm --require source-map-support/register --reporter ../../../common/tools/mocha-multi-reporter.js --timeout 5000000 --full-trace \"dist-esm/test/{,!(browser)/**/}/*.spec.js\"",
    "integration-test": "npm run integration-test:node && npm run integration-test:browser",
    "lint:fix": "eslint package.json api-extractor.json src test --ext .ts --fix --fix-type [problem,suggestion]",
    "lint": "eslint package.json api-extractor.json src test --ext .ts",
    "pack": "npm pack 2>&1",
    "prebuild": "npm run clean",
    "test:browser": "npm run build:test && npm run unit-test:browser && npm run integration-test:browser",
    "test:node": "npm run build:test && npm run unit-test:node && npm run integration-test:node",
    "test": "npm run build:test && npm run unit-test && npm run integration-test",
    "unit-test:browser": "karma start --single-run",
    "unit-test:node": "mocha -r esm --require ts-node/register --reporter ../../../common/tools/mocha-multi-reporter.js --timeout 1200000 --full-trace \"test/{,!(browser)/**/}/*.spec.ts\"",
    "unit-test": "npm run unit-test:node && npm run unit-test:browser"
  },
  "files": [
    "dist/",
    "dist-esm/src/",
    "types/mixed-reality-remote-rendering.d.ts",
    "README.md",
    "LICENSE"
  ],
  "repository": "github:Azure/azure-sdk-for-js",
  "engines": {
    "node": ">=12.0.0"
  },
  "keywords": [
    "azure",
    "cloud",
    "typescript"
  ],
  "author": "Microsoft Corporation",
  "license": "MIT",
  "bugs": {
    "url": "https://github.com/Azure/azure-sdk-for-js/issues"
  },
  "homepage": "https://github.com/Azure/azure-sdk-for-js/blob/main/sdk/remoterendering/mixed-reality-remote-rendering/README.md",
  "sideEffects": false,
  "prettier": "@azure/eslint-plugin-azure-sdk/prettier.json",
  "dependencies": {
    "@azure/core-auth": "^1.3.0",
<<<<<<< HEAD
    "@azure/core-rest-pipeline": "^1.0.3",
    "@azure/core-client": "^1.2.1",
=======
    "@azure/core-rest-pipeline": "^1.1.0",
    "@azure/core-client": "^1.0.0",
>>>>>>> e6d27c21
    "@azure/core-tracing": "1.0.0-preview.12",
    "@azure/logger": "^1.0.0",
    "tslib": "^2.2.0",
    "@azure/mixed-reality-authentication": "1.0.0-beta.1",
    "@azure/core-lro": "^2.0.0",
    "@azure/abort-controller": "^1.0.0",
    "@azure/core-paging": "^1.1.1",
    "@azure/core-util": "^1.0.0-beta.1"
  },
  "devDependencies": {
    "@azure/dev-tool": "^1.0.0",
    "@azure/eslint-plugin-azure-sdk": "^3.0.0",
    "@azure/identity": "^1.1.0",
    "@azure/test-utils-recorder": "^1.0.0",
    "@microsoft/api-extractor": "7.7.11",
    "@types/chai": "^4.1.6",
    "@types/chai-as-promised": "^7.1.0",
    "@types/mocha": "^7.0.2",
    "@types/node": "^12.0.0",
    "chai": "^4.2.0",
    "chai-as-promised": "^7.1.1",
    "cross-env": "^7.0.2",
    "dotenv": "^8.2.0",
    "eslint": "^7.15.0",
    "inherits": "^2.0.3",
    "karma": "^6.2.0",
    "karma-chrome-launcher": "^3.0.0",
    "karma-coverage": "^2.0.0",
    "karma-edge-launcher": "^0.4.2",
    "karma-env-preprocessor": "^0.1.1",
    "karma-firefox-launcher": "^1.1.0",
    "karma-ie-launcher": "^1.0.0",
    "karma-json-preprocessor": "^0.3.3",
    "karma-json-to-file-reporter": "^1.0.1",
    "karma-junit-reporter": "^2.0.1",
    "karma-mocha": "^2.0.1",
    "karma-mocha-reporter": "^2.2.5",
    "mocha": "^7.1.1",
    "mocha-junit-reporter": "^1.18.0",
    "nyc": "^14.0.0",
    "prettier": "^1.16.4",
    "rimraf": "^3.0.0",
    "rollup": "^1.16.3",
    "typedoc": "0.15.2",
    "typescript": "~4.2.0",
    "util": "^0.12.1",
    "@types/uuid": "^8.0.0",
    "uuid": "^8.3.0"
  },
  "//sampleConfiguration": {
    "productName": "Azure Remote Rendering",
    "productSlugs": [
      "azure",
      "azure-mixed-reality-remote-rendering"
    ],
    "requiredResources": {
      "Azure Remote Rendering account": "https://docs.microsoft.com/azure/remote-rendering/how-tos/create-an-account",
      "Azure Storage account": "https://docs.microsoft.com/azure/storage/common/storage-account-create"
    }
  }
}<|MERGE_RESOLUTION|>--- conflicted
+++ resolved
@@ -75,13 +75,8 @@
   "prettier": "@azure/eslint-plugin-azure-sdk/prettier.json",
   "dependencies": {
     "@azure/core-auth": "^1.3.0",
-<<<<<<< HEAD
-    "@azure/core-rest-pipeline": "^1.0.3",
+    "@azure/core-rest-pipeline": "^1.1.0",
     "@azure/core-client": "^1.2.1",
-=======
-    "@azure/core-rest-pipeline": "^1.1.0",
-    "@azure/core-client": "^1.0.0",
->>>>>>> e6d27c21
     "@azure/core-tracing": "1.0.0-preview.12",
     "@azure/logger": "^1.0.0",
     "tslib": "^2.2.0",
