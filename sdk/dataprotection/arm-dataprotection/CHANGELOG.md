--- conflicted
+++ resolved
@@ -1,20 +1,5 @@
 # Release History
-<<<<<<< HEAD
     
-## 1.0.0-beta.2 (2023-02-08)
-=======
-
-## 1.0.0-beta.2 (Unreleased)
-
-### Features Added
-
-### Breaking Changes
-
-### Bugs Fixed
-
-### Other Changes
-
-## 1.0.0-beta.1 (2023-02-08)
->>>>>>> 00350a65
+## 1.0.0-beta.2 (2023-02-09)
 
 The package of @azure/arm-dataprotection is using our next generation design principles. To learn more, please refer to our documentation [Quick Start](https://aka.ms/js-track2-quickstart).