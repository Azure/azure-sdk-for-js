// Copyright (c) Microsoft Corporation.
// Licensed under the MIT License.
<<<<<<< HEAD

import { DataProtectionClient } from "@azure/arm-dataprotection";
import { DefaultAzureCredential } from "@azure/identity";
import "dotenv/config";
=======
>>>>>>> 8ba52cbf

/**
 * This sample demonstrates how to Gets the operation result of operation triggered by Export Jobs API. If the operation is successful, then it also contains URL of a Blob and a SAS key to access the same. The blob contains exported jobs in JSON serialized format.
 *
 * @summary Gets the operation result of operation triggered by Export Jobs API. If the operation is successful, then it also contains URL of a Blob and a SAS key to access the same. The blob contains exported jobs in JSON serialized format.
 * x-ms-original-file: specification/dataprotection/resource-manager/Microsoft.DataProtection/stable/2025-07-01/examples/JobCRUD/GetExportJobsOperationResult.json
 */

import { DataProtectionClient } from "@azure/arm-dataprotection";
import { DefaultAzureCredential } from "@azure/identity";
import "dotenv/config";

async function getExportJobsOperationResult(): Promise<void> {
  const subscriptionId =
    process.env["DATAPROTECTION_SUBSCRIPTION_ID"] ||
    "00000000-0000-0000-0000-000000000000";
  const resourceGroupName =
    process.env["DATAPROTECTION_RESOURCE_GROUP"] || "SwaggerTestRg";
  const vaultName = "NetSDKTestRsVault";
  const operationId = "00000000-0000-0000-0000-000000000000";
  const credential = new DefaultAzureCredential();
  const client = new DataProtectionClient(credential, subscriptionId);
  const result = await client.exportJobsOperationResult.get(
    resourceGroupName,
    vaultName,
    operationId,
  );
  console.log(result);
}

async function main(): Promise<void> {
  await getExportJobsOperationResult();
}

main().catch(console.error);<|MERGE_RESOLUTION|>--- conflicted
+++ resolved
@@ -1,12 +1,5 @@
 // Copyright (c) Microsoft Corporation.
 // Licensed under the MIT License.
-<<<<<<< HEAD
-
-import { DataProtectionClient } from "@azure/arm-dataprotection";
-import { DefaultAzureCredential } from "@azure/identity";
-import "dotenv/config";
-=======
->>>>>>> 8ba52cbf
 
 /**
  * This sample demonstrates how to Gets the operation result of operation triggered by Export Jobs API. If the operation is successful, then it also contains URL of a Blob and a SAS key to access the same. The blob contains exported jobs in JSON serialized format.
