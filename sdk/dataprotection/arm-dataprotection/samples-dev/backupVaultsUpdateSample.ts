--- conflicted
+++ resolved
@@ -1,15 +1,5 @@
 // Copyright (c) Microsoft Corporation.
 // Licensed under the MIT License.
-<<<<<<< HEAD
-
-import {
-  PatchResourceRequestInput,
-  DataProtectionClient,
-} from "@azure/arm-dataprotection";
-import { DefaultAzureCredential } from "@azure/identity";
-import "dotenv/config";
-=======
->>>>>>> 8ba52cbf
 
 /**
  * This sample demonstrates how to Updates a BackupVault resource belonging to a resource group. For example, updating tags for a resource.
