// Copyright (c) Microsoft Corporation.
// Licensed under the MIT License.

<<<<<<< HEAD
import {
=======
/**
 * This sample demonstrates how to This operation will stop backup for a backup instance and retains the backup data as per the policy (except latest Recovery point, which will be retained forever)
 *
 * @summary This operation will stop backup for a backup instance and retains the backup data as per the policy (except latest Recovery point, which will be retained forever)
 * x-ms-original-file: specification/dataprotection/resource-manager/Microsoft.DataProtection/stable/2024-04-01/examples/BackupInstanceOperations/SuspendBackups.json
 */

import type {
>>>>>>> 8ba52cbf
  SuspendBackupRequest,
  BackupInstancesSuspendBackupsOptionalParams,
  DataProtectionClient,
} from "@azure/arm-dataprotection";
import { DefaultAzureCredential } from "@azure/identity";
import "dotenv/config";

<<<<<<< HEAD
/**
 * This sample demonstrates how to This operation will stop backup for a backup instance and retains the backup data as per the policy (except latest Recovery point, which will be retained forever)
 *
 * @summary This operation will stop backup for a backup instance and retains the backup data as per the policy (except latest Recovery point, which will be retained forever)
 * x-ms-original-file: specification/dataprotection/resource-manager/Microsoft.DataProtection/stable/2025-07-01/examples/BackupInstanceOperations/SuspendBackups.json
 */
=======
>>>>>>> 8ba52cbf
async function suspendBackups(): Promise<void> {
  const subscriptionId =
    process.env["DATAPROTECTION_SUBSCRIPTION_ID"] ||
    "04cf684a-d41f-4550-9f70-7708a3a2283b";
  const resourceGroupName =
    process.env["DATAPROTECTION_RESOURCE_GROUP"] || "testrg";
  const vaultName = "testvault";
  const backupInstanceName = "testbi";
  const credential = new DefaultAzureCredential();
  const client = new DataProtectionClient(credential, subscriptionId);
  const result = await client.backupInstances.beginSuspendBackupsAndWait(
    resourceGroupName,
    vaultName,
    backupInstanceName,
  );
  console.log(result);
}

/**
 * This sample demonstrates how to This operation will stop backup for a backup instance and retains the backup data as per the policy (except latest Recovery point, which will be retained forever)
 *
 * @summary This operation will stop backup for a backup instance and retains the backup data as per the policy (except latest Recovery point, which will be retained forever)
 * x-ms-original-file: specification/dataprotection/resource-manager/Microsoft.DataProtection/stable/2025-07-01/examples/BackupInstanceOperations/SuspendBackup_ResourceGuardEnabled.json
 */
async function suspendBackupsWithMua(): Promise<void> {
  const subscriptionId =
    process.env["DATAPROTECTION_SUBSCRIPTION_ID"] ||
    "04cf684a-d41f-4550-9f70-7708a3a2283b";
  const resourceGroupName =
    process.env["DATAPROTECTION_RESOURCE_GROUP"] || "testrg";
  const vaultName = "testvault";
  const backupInstanceName = "testbi";
  const parameters: SuspendBackupRequest = {
    resourceGuardOperationRequests: [
      "/subscriptions/754ec39f-8d2a-44cf-bfbf-13107ac85c36/resourcegroups/mua-testing/providers/Microsoft.DataProtection/resourceGuards/gvjreddy-test-ecy-rg-reader/dppDisableSuspendBackupsRequests/default",
    ],
  };
  const options: BackupInstancesSuspendBackupsOptionalParams = { parameters };
  const credential = new DefaultAzureCredential();
  const client = new DataProtectionClient(credential, subscriptionId);
  const result = await client.backupInstances.beginSuspendBackupsAndWait(
    resourceGroupName,
    vaultName,
    backupInstanceName,
    options,
  );
  console.log(result);
}

async function main(): Promise<void> {
  await suspendBackups();
  await suspendBackupsWithMua();
}

main().catch(console.error);<|MERGE_RESOLUTION|>--- conflicted
+++ resolved
@@ -1,34 +1,21 @@
 // Copyright (c) Microsoft Corporation.
 // Licensed under the MIT License.
 
-<<<<<<< HEAD
-import {
-=======
-/**
- * This sample demonstrates how to This operation will stop backup for a backup instance and retains the backup data as per the policy (except latest Recovery point, which will be retained forever)
- *
- * @summary This operation will stop backup for a backup instance and retains the backup data as per the policy (except latest Recovery point, which will be retained forever)
- * x-ms-original-file: specification/dataprotection/resource-manager/Microsoft.DataProtection/stable/2024-04-01/examples/BackupInstanceOperations/SuspendBackups.json
- */
-
-import type {
->>>>>>> 8ba52cbf
-  SuspendBackupRequest,
-  BackupInstancesSuspendBackupsOptionalParams,
-  DataProtectionClient,
-} from "@azure/arm-dataprotection";
-import { DefaultAzureCredential } from "@azure/identity";
-import "dotenv/config";
-
-<<<<<<< HEAD
 /**
  * This sample demonstrates how to This operation will stop backup for a backup instance and retains the backup data as per the policy (except latest Recovery point, which will be retained forever)
  *
  * @summary This operation will stop backup for a backup instance and retains the backup data as per the policy (except latest Recovery point, which will be retained forever)
  * x-ms-original-file: specification/dataprotection/resource-manager/Microsoft.DataProtection/stable/2025-07-01/examples/BackupInstanceOperations/SuspendBackups.json
  */
-=======
->>>>>>> 8ba52cbf
+
+import type {
+  SuspendBackupRequest,
+  BackupInstancesSuspendBackupsOptionalParams,
+} from "@azure/arm-dataprotection";
+import { DataProtectionClient } from "@azure/arm-dataprotection";
+import { DefaultAzureCredential } from "@azure/identity";
+import "dotenv/config";
+
 async function suspendBackups(): Promise<void> {
   const subscriptionId =
     process.env["DATAPROTECTION_SUBSCRIPTION_ID"] ||
