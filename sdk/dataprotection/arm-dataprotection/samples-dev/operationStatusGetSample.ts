--- conflicted
+++ resolved
@@ -1,12 +1,5 @@
 // Copyright (c) Microsoft Corporation.
 // Licensed under the MIT License.
-<<<<<<< HEAD
-
-import { DataProtectionClient } from "@azure/arm-dataprotection";
-import { DefaultAzureCredential } from "@azure/identity";
-import "dotenv/config";
-=======
->>>>>>> 8ba52cbf
 
 /**
  * This sample demonstrates how to Gets the operation status for a resource.
