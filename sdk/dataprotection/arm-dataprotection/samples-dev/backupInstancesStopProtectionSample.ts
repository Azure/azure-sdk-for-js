// Copyright (c) Microsoft Corporation.
// Licensed under the MIT License.

<<<<<<< HEAD
import {
=======
/**
 * This sample demonstrates how to This operation will stop protection of a backup instance and data will be held forever
 *
 * @summary This operation will stop protection of a backup instance and data will be held forever
 * x-ms-original-file: specification/dataprotection/resource-manager/Microsoft.DataProtection/stable/2024-04-01/examples/BackupInstanceOperations/StopProtection.json
 */

import type {
>>>>>>> 8ba52cbf
  StopProtectionRequest,
  BackupInstancesStopProtectionOptionalParams,
  DataProtectionClient,
} from "@azure/arm-dataprotection";
import { DefaultAzureCredential } from "@azure/identity";
import "dotenv/config";

<<<<<<< HEAD
/**
 * This sample demonstrates how to This operation will stop protection of a backup instance and data will be held forever
 *
 * @summary This operation will stop protection of a backup instance and data will be held forever
 * x-ms-original-file: specification/dataprotection/resource-manager/Microsoft.DataProtection/stable/2025-07-01/examples/BackupInstanceOperations/StopProtection.json
 */
=======
>>>>>>> 8ba52cbf
async function stopProtection(): Promise<void> {
  const subscriptionId =
    process.env["DATAPROTECTION_SUBSCRIPTION_ID"] ||
    "04cf684a-d41f-4550-9f70-7708a3a2283b";
  const resourceGroupName =
    process.env["DATAPROTECTION_RESOURCE_GROUP"] || "testrg";
  const vaultName = "testvault";
  const backupInstanceName = "testbi";
  const credential = new DefaultAzureCredential();
  const client = new DataProtectionClient(credential, subscriptionId);
  const result = await client.backupInstances.beginStopProtectionAndWait(
    resourceGroupName,
    vaultName,
    backupInstanceName,
  );
  console.log(result);
}

/**
 * This sample demonstrates how to This operation will stop protection of a backup instance and data will be held forever
 *
 * @summary This operation will stop protection of a backup instance and data will be held forever
 * x-ms-original-file: specification/dataprotection/resource-manager/Microsoft.DataProtection/stable/2025-07-01/examples/BackupInstanceOperations/StopProtection_ResourceGuardEnabled.json
 */
async function stopProtectionWithMua(): Promise<void> {
  const subscriptionId =
    process.env["DATAPROTECTION_SUBSCRIPTION_ID"] ||
    "04cf684a-d41f-4550-9f70-7708a3a2283b";
  const resourceGroupName =
    process.env["DATAPROTECTION_RESOURCE_GROUP"] || "testrg";
  const vaultName = "testvault";
  const backupInstanceName = "testbi";
  const parameters: StopProtectionRequest = {
    resourceGuardOperationRequests: [
      "/subscriptions/754ec39f-8d2a-44cf-bfbf-13107ac85c36/resourcegroups/mua-testing/providers/Microsoft.DataProtection/resourceGuards/gvjreddy-test-ecy-rg-reader/dppDisableStopProtectionRequests/default",
    ],
  };
  const options: BackupInstancesStopProtectionOptionalParams = { parameters };
  const credential = new DefaultAzureCredential();
  const client = new DataProtectionClient(credential, subscriptionId);
  const result = await client.backupInstances.beginStopProtectionAndWait(
    resourceGroupName,
    vaultName,
    backupInstanceName,
    options,
  );
  console.log(result);
}

async function main(): Promise<void> {
  await stopProtection();
  await stopProtectionWithMua();
}

main().catch(console.error);<|MERGE_RESOLUTION|>--- conflicted
+++ resolved
@@ -1,34 +1,21 @@
 // Copyright (c) Microsoft Corporation.
 // Licensed under the MIT License.
 
-<<<<<<< HEAD
-import {
-=======
-/**
- * This sample demonstrates how to This operation will stop protection of a backup instance and data will be held forever
- *
- * @summary This operation will stop protection of a backup instance and data will be held forever
- * x-ms-original-file: specification/dataprotection/resource-manager/Microsoft.DataProtection/stable/2024-04-01/examples/BackupInstanceOperations/StopProtection.json
- */
-
-import type {
->>>>>>> 8ba52cbf
-  StopProtectionRequest,
-  BackupInstancesStopProtectionOptionalParams,
-  DataProtectionClient,
-} from "@azure/arm-dataprotection";
-import { DefaultAzureCredential } from "@azure/identity";
-import "dotenv/config";
-
-<<<<<<< HEAD
 /**
  * This sample demonstrates how to This operation will stop protection of a backup instance and data will be held forever
  *
  * @summary This operation will stop protection of a backup instance and data will be held forever
  * x-ms-original-file: specification/dataprotection/resource-manager/Microsoft.DataProtection/stable/2025-07-01/examples/BackupInstanceOperations/StopProtection.json
  */
-=======
->>>>>>> 8ba52cbf
+
+import type {
+  StopProtectionRequest,
+  BackupInstancesStopProtectionOptionalParams,
+} from "@azure/arm-dataprotection";
+import { DataProtectionClient } from "@azure/arm-dataprotection";
+import { DefaultAzureCredential } from "@azure/identity";
+import "dotenv/config";
+
 async function stopProtection(): Promise<void> {
   const subscriptionId =
     process.env["DATAPROTECTION_SUBSCRIPTION_ID"] ||
