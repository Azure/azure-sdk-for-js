--- conflicted
+++ resolved
@@ -21,31 +21,6 @@
   "main": "./dist/index.js",
   "module": "./dist-esm/src/index.js",
   "types": "./types/arm-dataprotection.d.ts",
-<<<<<<< HEAD
-=======
-  "devDependencies": {
-    "@azure-tools/test-credential": "^1.1.0",
-    "@azure-tools/test-recorder": "^3.0.0",
-    "@azure/dev-tool": "^1.0.0",
-    "@azure/identity": "^4.0.1",
-    "@types/chai": "^4.2.8",
-    "@types/mocha": "^10.0.0",
-    "@types/node": "^18.0.0",
-    "chai": "^4.2.0",
-    "dotenv": "^16.0.0",
-    "mocha": "^10.0.0",
-    "ts-node": "^10.0.0",
-    "tsx": "^4.7.1",
-    "typescript": "~5.6.2"
-  },
-  "repository": {
-    "type": "git",
-    "url": "https://github.com/Azure/azure-sdk-for-js.git"
-  },
-  "bugs": {
-    "url": "https://github.com/Azure/azure-sdk-for-js/issues"
-  },
->>>>>>> 790d2d6c
   "files": [
     "dist/**/*.js",
     "dist/**/*.js.map",
@@ -106,7 +81,6 @@
     "@types/mocha": "catalog:legacy",
     "@types/node": "catalog:",
     "chai": "catalog:legacy",
-    "cross-env": "catalog:legacy",
     "dotenv": "catalog:",
     "mocha": "catalog:legacy",
     "typescript": "catalog:"
