--- conflicted
+++ resolved
@@ -260,7 +260,7 @@
   path: string,
   options: GetResultFileOptionalParams = { requestOptions: {} },
 ): StreamableMethod {
-  const path = expandUrlTemplate(
+  const urlPath = expandUrlTemplate(
     "/analyzerResults/{operationId}/files/{+path}{?api%2Dversion}",
     {
       operationId: operationId,
@@ -271,19 +271,10 @@
       allowReserved: options?.requestOptions?.skipUrlEncoding,
     },
   );
-<<<<<<< HEAD
-  return context
-    .path(path)
-    .get({
-      ...operationOptionsToRequestParameters(options),
-      headers: { accept: "*/*", ...options.requestOptions?.headers },
-    });
-=======
   return context.path(urlPath).get({
     ...operationOptionsToRequestParameters(options),
     headers: { accept: "*/*", ...options.requestOptions?.headers },
   });
->>>>>>> 6675149a
 }
 
 export async function _getResultFileDeserialize(
@@ -613,18 +604,7 @@
     throw createRestError(result);
   }
 
-<<<<<<< HEAD
-  if (result?.body?.result === undefined) {
-    throw createRestError(
-      `Expected a result in the response at position "result.body.result"`,
-      result,
-    );
-  }
-
-  return contentAnalyzerDeserializer(result.body.result);
-=======
   return contentAnalyzerDeserializer(result.body);
->>>>>>> 6675149a
 }
 
 /** Create a new analyzer asynchronously. */
