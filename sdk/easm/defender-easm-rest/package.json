{
  "name": "@azure-rest/defender-easm",
  "sdk-type": "client",
  "author": "Microsoft Corporation",
  "version": "1.0.0-beta.2",
  "description": "Defender EASM Client",
  "keywords": [
    "node",
    "azure",
    "cloud",
    "typescript",
    "browser",
    "isomorphic"
  ],
  "license": "MIT",
  "main": "dist/index.js",
  "module": "./dist-esm/src/index.js",
  "types": "./types/defender-easm.d.ts",
  "repository": "github:Azure/azure-sdk-for-js",
  "bugs": {
    "url": "https://github.com/Azure/azure-sdk-for-js/issues"
  },
  "files": [
    "dist/",
    "dist-esm/src/",
    "types/defender-easm.d.ts",
    "README.md",
    "LICENSE",
    "review/*"
  ],
  "engines": {
    "node": ">=18.0.0"
  },
  "scripts": {
    "build": "npm run clean && tsc -p . && dev-tool run bundle && dev-tool run vendored mkdirp ./review && dev-tool run extract-api",
    "build:browser": "tsc -p . && dev-tool run vendored cross-env ONLY_BROWSER=true rollup -c 2>&1",
    "build:debug": "tsc -p . && dev-tool run bundle && dev-tool run extract-api",
    "build:node": "tsc -p . && dev-tool run vendored cross-env ONLY_NODE=true rollup -c 2>&1",
    "build:samples": "echo skipped.",
    "build:test": "tsc -p . && dev-tool run bundle",
    "check-format": "dev-tool run vendored prettier --list-different --config ../../../.prettierrc.json --ignore-path ../../../.prettierignore \"src/**/*.ts\" \"*.{js,json}\"  \"test/**/*.ts\"",
    "clean": "dev-tool run vendored rimraf --glob dist dist-browser dist-esm test-dist temp types *.tgz *.log",
    "execute:samples": "echo skipped",
    "extract-api": "dev-tool run vendored rimraf review && dev-tool run vendored mkdirp ./review && dev-tool run extract-api",
    "format": "dev-tool run vendored prettier --write --config ../../../.prettierrc.json --ignore-path ../../../.prettierignore \"src/**/*.ts\" \"*.{js,json}\"  \"test/**/*.ts\"",
    "generate:client": "echo skipped",
    "integration-test": "npm run integration-test:node && npm run integration-test:browser",
    "integration-test:browser": "dev-tool run test:browser",
    "integration-test:node": "dev-tool run test:node-js-input -- --timeout 5000000 'dist-esm/test/**/*.spec.js'",
    "lint": "eslint package.json api-extractor.json src test",
    "lint:fix": "eslint package.json api-extractor.json src test --fix --fix-type [problem,suggestion]",
    "pack": "npm pack 2>&1",
    "test": "npm run clean && npm run build:test && npm run unit-test",
    "test:browser": "npm run clean && npm run build:test && npm run unit-test:browser",
    "test:node": "npm run clean && npm run build:test && npm run unit-test:node",
    "unit-test": "npm run unit-test:node && npm run unit-test:browser",
    "unit-test:browser": "dev-tool run test:browser",
    "unit-test:node": "dev-tool run test:node-ts-input -- --timeout 1200000 --exclude 'test/**/browser/*.spec.ts' 'test/**/*.spec.ts'",
    "update-snippets": "echo skipped"
  },
  "sideEffects": false,
  "autoPublish": false,
  "dependencies": {
    "@azure-rest/core-client": "^1.0.0",
    "@azure/core-auth": "^1.3.0",
    "@azure/core-lro": "^2.2.4",
<<<<<<< HEAD
    "@azure/core-paging": "^1.5.0",
=======
    "@azure/core-paging": "^1.2.0",
    "@azure/core-rest-pipeline": "^1.9.2",
>>>>>>> 14051308
    "@azure/logger": "^1.0.0",
    "tslib": "^2.2.0"
  },
  "devDependencies": {
    "@azure-tools/test-credential": "^1.0.0",
    "@azure-tools/test-recorder": "^3.0.0",
    "@azure-tools/test-utils": "^1.0.1",
    "@azure/core-util": "^1.0.0",
    "@azure/dev-tool": "^1.0.0",
    "@azure/eslint-plugin-azure-sdk": "^3.0.0",
    "@azure/identity": "^4.0.1",
    "@types/chai": "^4.1.6",
    "@types/mocha": "^10.0.0",
    "@types/node": "^18.0.0",
    "chai": "^4.2.0",
    "dotenv": "^16.0.0",
    "eslint": "^9.9.0",
    "karma": "^6.2.0",
    "karma-chrome-launcher": "^3.0.0",
    "karma-coverage": "^2.0.0",
    "karma-env-preprocessor": "^0.1.1",
    "karma-firefox-launcher": "^1.1.0",
    "karma-json-preprocessor": "^0.3.3",
    "karma-json-to-file-reporter": "^1.0.1",
    "karma-junit-reporter": "^2.0.1",
    "karma-mocha": "^2.0.1",
    "karma-mocha-reporter": "^2.2.5",
    "karma-source-map-support": "~1.4.0",
    "karma-sourcemap-loader": "^0.3.8",
    "mocha": "^10.0.0",
    "nyc": "^17.0.0",
    "source-map-support": "^0.5.9",
    "ts-node": "^10.0.0",
    "typescript": "~5.6.2"
  },
  "homepage": "https://github.com/Azure/azure-sdk-for-js/tree/main/sdk/easm/defender-easm-rest/README.md",
  "//metadata": {
    "constantPaths": [
      {
        "path": "src/easm.ts",
        "prefix": "userAgentInfo"
      }
    ]
  },
  "browser": {
    "./dist-esm/test/public/utils/env.js": "./dist-esm/test/public/utils/env.browser.js"
  },
  "//sampleConfiguration": {
    "productName": "Defender EASM Client",
    "productSlugs": [
      "azure"
    ],
    "disableDocsMs": true,
    "apiRefLink": "https://learn.microsoft.com/azure/external-attack-surface-management/"
  }
}<|MERGE_RESOLUTION|>--- conflicted
+++ resolved
@@ -61,15 +61,11 @@
   "sideEffects": false,
   "autoPublish": false,
   "dependencies": {
+    "@azure/core-rest-pipeline": "^1.9.2",
     "@azure-rest/core-client": "^1.0.0",
     "@azure/core-auth": "^1.3.0",
     "@azure/core-lro": "^2.2.4",
-<<<<<<< HEAD
     "@azure/core-paging": "^1.5.0",
-=======
-    "@azure/core-paging": "^1.2.0",
-    "@azure/core-rest-pipeline": "^1.9.2",
->>>>>>> 14051308
     "@azure/logger": "^1.0.0",
     "tslib": "^2.2.0"
   },
