{
  "name": "@azure-samples/defender-easm-ts-beta",
  "private": true,
  "version": "1.0.0",
  "description": "Defender EASM Client client library samples for TypeScript (Beta)",
  "engines": {
    "node": ">=18.0.0"
  },
  "scripts": {
    "build": "tsc",
    "prebuild": "rimraf dist/"
  },
  "repository": {
    "type": "git",
    "url": "git+https://github.com/Azure/azure-sdk-for-js.git",
    "directory": "sdk/easm/defender-easm-rest"
  },
  "keywords": [
    "node",
    "azure",
    "cloud",
    "typescript",
    "browser",
    "isomorphic"
  ],
  "author": "Microsoft Corporation",
  "license": "MIT",
  "bugs": {
    "url": "https://github.com/Azure/azure-sdk-for-js/issues"
  },
  "homepage": "https://github.com/Azure/azure-sdk-for-js/tree/main/sdk/easm/defender-easm-rest",
  "dependencies": {
    "@azure-rest/defender-easm": "next",
    "dotenv": "latest",
    "@azure/identity": "^4.0.1"
  },
  "devDependencies": {
<<<<<<< HEAD
    "@types/node": "^18.0.0",
    "typescript": "~5.6.2",
=======
    "@types/node": "^14.0.0",
    "typescript": "~5.7.2",
>>>>>>> 8179e262
    "rimraf": "latest"
  }
}<|MERGE_RESOLUTION|>--- conflicted
+++ resolved
@@ -35,13 +35,8 @@
     "@azure/identity": "^4.0.1"
   },
   "devDependencies": {
-<<<<<<< HEAD
     "@types/node": "^18.0.0",
-    "typescript": "~5.6.2",
-=======
-    "@types/node": "^14.0.0",
     "typescript": "~5.7.2",
->>>>>>> 8179e262
     "rimraf": "latest"
   }
 }