{
<<<<<<< HEAD
  "extends": "../../../tsconfig",
  "compilerOptions": {
    "module": "NodeNext",
    "moduleResolution": "NodeNext",
    "rootDir": ".",
    "skipLibCheck": true
  },
  "include": ["src/**/*.ts", "src/**/*.mts", "src/**/*.cts", "test/**/*.ts", "test/**/*.ts"]
=======
  "references": [
    { "path": "./tsconfig.src.json" },
    { "path": "./tsconfig.samples.json" },
    { "path": "./tsconfig.test.json" }
  ]
>>>>>>> 83efc34e
}<|MERGE_RESOLUTION|>--- conflicted
+++ resolved
@@ -1,5 +1,4 @@
 {
-<<<<<<< HEAD
   "extends": "../../../tsconfig",
   "compilerOptions": {
     "module": "NodeNext",
@@ -7,12 +6,11 @@
     "rootDir": ".",
     "skipLibCheck": true
   },
-  "include": ["src/**/*.ts", "src/**/*.mts", "src/**/*.cts", "test/**/*.ts", "test/**/*.ts"]
-=======
-  "references": [
-    { "path": "./tsconfig.src.json" },
-    { "path": "./tsconfig.samples.json" },
-    { "path": "./tsconfig.test.json" }
+  "include": [
+    "src/**/*.ts",
+    "src/**/*.mts",
+    "src/**/*.cts",
+    "test/**/*.ts",
+    "test/**/*.ts"
   ]
->>>>>>> 83efc34e
 }