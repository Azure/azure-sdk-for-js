--- conflicted
+++ resolved
@@ -9,10 +9,6 @@
     {
       "path": "./tsconfig.test.json"
     }
-<<<<<<< HEAD
-  ]
-=======
   ],
   "files": []
->>>>>>> 59cdd73c
 }