{
  "name": "@azure/eventgrid",
  "sdk-type": "client",
  "author": "Microsoft Corporation",
  "description": "An isomorphic client library for the Azure Event Grid service.",
  "version": "5.7.0",
  "keywords": [
    "node",
    "azure",
    "typescript",
    "browser",
    "isomorphic",
    "cloud"
  ],
  "license": "MIT",
  "main": "./dist/index.js",
  "module": "./dist-esm/src/index.js",
  "types": "./types/eventgrid.d.ts",
  "homepage": "https://github.com/Azure/azure-sdk-for-js/tree/main/sdk/eventgrid/eventgrid/README.md",
  "repository": "github:Azure/azure-sdk-for-js",
  "bugs": {
    "url": "https://github.com/Azure/azure-sdk-for-js/issues"
  },
  "engines": {
    "node": ">=18.0.0"
  },
  "files": [
    "dist/",
    "dist-esm/src/",
    "types/eventgrid.d.ts",
    "README.md",
    "LICENSE"
  ],
  "//sampleConfiguration": {
    "productName": "Azure Event Grid",
    "productSlugs": [
      "azure",
      "azure-event-grid"
    ],
    "requiredResources": {
      "Azure Event Grid Custom Topic, configured to use the Event Grid Schema": "https://docs.microsoft.com/azure/event-grid/scripts/event-grid-cli-create-custom-topic",
      "Azure Event Grid Custom Topic, configured to use the Cloud Event 1.0 Schema": "https://docs.microsoft.com/azure/event-grid/scripts/event-grid-cli-create-custom-topic",
      "Azure Service Bus Queue": "https://docs.microsoft.com/azure/service-bus-messaging/service-bus-quickstart-portal"
    }
  },
  "//metadata": {
    "constantPaths": [
      {
        "path": "swagger/README.md",
        "prefix": "package-version"
      },
      {
        "path": "src/generated/generatedClientContext.ts",
        "prefix": "packageDetails"
      },
      {
        "path": "src/tracing.ts",
        "prefix": "packageVersion"
      }
    ]
  },
  "browser": {
    "./dist-esm/src/cryptoHelpers.js": "./dist-esm/src/cryptoHelpers.browser.js"
  },
  "scripts": {
    "audit": "node ../../../common/scripts/rush-audit.js && rimraf node_modules package-lock.json && npm i --package-lock-only 2>&1 && npm audit",
    "build": "npm run clean && tsc -p . && dev-tool run bundle && dev-tool run extract-api",
    "build:browser": "tsc -p . && dev-tool run bundle",
    "build:node": "tsc -p . && dev-tool run bundle",
    "build:samples": "echo Obsolete",
    "build:test": "tsc -p . && dev-tool run bundle",
    "check-format": "dev-tool run vendored prettier --list-different --config ../../../.prettierrc.json --ignore-path ../../../.prettierignore \"src/**/*.ts\" \"test/**/*.ts\" \"samples-dev/**/*.ts\" \"*.{js,json}\"",
    "clean": "rimraf --glob dist dist-browser dist-esm dist-test temp types *.tgz *.log",
    "execute:samples": "dev-tool samples run samples-dev",
    "extract-api": "tsc -p . && dev-tool run extract-api",
    "format": "dev-tool run vendored prettier --write --config ../../../.prettierrc.json --ignore-path ../../../.prettierignore \"src/**/*.ts\" \"test/**/*.ts\" \"samples-dev/**/*.ts\" \"*.{js,json}\"",
    "generate:client": "autorest --typescript ./swagger/README.md && node ./scripts/setPathToEmpty.js",
    "integration-test": "npm run integration-test:node && npm run integration-test:browser",
    "integration-test:browser": "dev-tool run test:browser",
    "integration-test:node": "dev-tool run test:node-js-input -- --timeout 5000000 \"dist-esm/test/**/*.spec.js\"",
    "lint": "eslint package.json api-extractor.json README.md src test",
    "lint:fix": "eslint package.json api-extractor.json README.md src test --fix --fix-type [problem,suggestion]",
    "pack": "npm pack 2>&1",
    "test": "npm run clean && npm run build:test && npm run unit-test",
    "test:browser": "npm run clean && npm run build:test && npm run unit-test:browser",
    "test:node": "npm run clean && npm run build:test && npm run unit-test:node",
    "unit-test": "npm run unit-test:node && npm run unit-test:browser",
    "unit-test:browser": "dev-tool run test:browser",
    "unit-test:node": "dev-tool run test:node-tsx-ts -- --timeout 1200000 'test/**/*.spec.ts'",
    "update-snippets": "echo skipped"
  },
  "sideEffects": false,
  "autoPublish": false,
  "dependencies": {
    "@azure/core-auth": "workspace:~",
    "@azure/core-client": "workspace:~",
    "@azure/core-rest-pipeline": "workspace:~",
    "@azure/core-tracing": "workspace:~",
    "@azure/logger": "workspace:~",
    "tslib": "catalog:",
    "uuid": "^8.3.0"
  },
  "devDependencies": {
<<<<<<< HEAD
    "@azure-tools/test-credential": "catalog:test-credentialV1",
    "@azure-tools/test-recorder": "catalog:test-recorderV3",
    "@azure-tools/test-utils": "workspace:~",
    "@azure/core-util": "workspace:~",
    "@azure/dev-tool": "workspace:~",
    "@azure/eslint-plugin-azure-sdk": "workspace:~",
    "@azure/service-bus": "workspace:~",
    "@microsoft/api-extractor": "catalog:",
=======
    "@azure-tools/test-credential": "^1.0.0",
    "@azure-tools/test-recorder": "^3.0.0",
    "@azure-tools/test-utils": "^1.0.1",
    "@azure/core-util": "^1.9.0",
    "@azure/dev-tool": "^1.0.0",
    "@azure/eslint-plugin-azure-sdk": "^3.0.0",
    "@azure/service-bus": "^7.0.0",
    "@microsoft/api-extractor": "^7.31.1",
>>>>>>> e460e3b0
    "@types/chai": "^4.1.6",
    "@types/chai-as-promised": "^7.1.0",
    "@types/mocha": "^10.0.0",
    "@types/node": "catalog:",
    "@types/sinon": "^17.0.0",
    "@types/uuid": "^8.0.0",
    "chai": "^4.2.0",
    "chai-as-promised": "^7.1.1",
    "cross-env": "^7.0.2",
<<<<<<< HEAD
    "dotenv": "catalog:",
    "eslint": "catalog:",
=======
    "dotenv": "^16.0.0",
    "eslint": "^9.9.0",
>>>>>>> e460e3b0
    "karma": "^6.2.0",
    "karma-chrome-launcher": "^3.0.0",
    "karma-coverage": "^2.0.0",
    "karma-env-preprocessor": "^0.1.1",
    "karma-firefox-launcher": "^1.1.0",
    "karma-junit-reporter": "^2.0.1",
    "karma-mocha": "^2.0.1",
    "karma-mocha-reporter": "^2.2.5",
    "karma-sourcemap-loader": "^0.3.8",
    "mocha": "^10.0.0",
    "nyc": "^17.0.0",
<<<<<<< HEAD
    "rimraf": "catalog:",
    "sinon": "^17.0.0",
    "source-map-support": "^0.5.9",
    "tsx": "^4.7.1",
    "typescript": "catalog:"
=======
    "rimraf": "^5.0.5",
    "sinon": "^17.0.0",
    "source-map-support": "^0.5.9",
    "tsx": "^4.7.1",
    "typescript": "~5.6.2"
>>>>>>> e460e3b0
  }
}<|MERGE_RESOLUTION|>--- conflicted
+++ resolved
@@ -101,7 +101,6 @@
     "uuid": "^8.3.0"
   },
   "devDependencies": {
-<<<<<<< HEAD
     "@azure-tools/test-credential": "catalog:test-credentialV1",
     "@azure-tools/test-recorder": "catalog:test-recorderV3",
     "@azure-tools/test-utils": "workspace:~",
@@ -110,16 +109,6 @@
     "@azure/eslint-plugin-azure-sdk": "workspace:~",
     "@azure/service-bus": "workspace:~",
     "@microsoft/api-extractor": "catalog:",
-=======
-    "@azure-tools/test-credential": "^1.0.0",
-    "@azure-tools/test-recorder": "^3.0.0",
-    "@azure-tools/test-utils": "^1.0.1",
-    "@azure/core-util": "^1.9.0",
-    "@azure/dev-tool": "^1.0.0",
-    "@azure/eslint-plugin-azure-sdk": "^3.0.0",
-    "@azure/service-bus": "^7.0.0",
-    "@microsoft/api-extractor": "^7.31.1",
->>>>>>> e460e3b0
     "@types/chai": "^4.1.6",
     "@types/chai-as-promised": "^7.1.0",
     "@types/mocha": "^10.0.0",
@@ -128,14 +117,9 @@
     "@types/uuid": "^8.0.0",
     "chai": "^4.2.0",
     "chai-as-promised": "^7.1.1",
-    "cross-env": "^7.0.2",
-<<<<<<< HEAD
+    "cross-env": "^7.0.3",
     "dotenv": "catalog:",
     "eslint": "catalog:",
-=======
-    "dotenv": "^16.0.0",
-    "eslint": "^9.9.0",
->>>>>>> e460e3b0
     "karma": "^6.2.0",
     "karma-chrome-launcher": "^3.0.0",
     "karma-coverage": "^2.0.0",
@@ -147,18 +131,10 @@
     "karma-sourcemap-loader": "^0.3.8",
     "mocha": "^10.0.0",
     "nyc": "^17.0.0",
-<<<<<<< HEAD
     "rimraf": "catalog:",
     "sinon": "^17.0.0",
     "source-map-support": "^0.5.9",
     "tsx": "^4.7.1",
     "typescript": "catalog:"
-=======
-    "rimraf": "^5.0.5",
-    "sinon": "^17.0.0",
-    "source-map-support": "^0.5.9",
-    "tsx": "^4.7.1",
-    "typescript": "~5.6.2"
->>>>>>> e460e3b0
   }
 }