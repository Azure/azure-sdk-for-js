{
  "name": "@azure/eventgrid",
  "sdk-type": "client",
  "author": "Microsoft Corporation",
  "description": "An isomorphic client library for the Azure Event Grid service.",
  "version": "5.8.0",
  "keywords": [
    "node",
    "azure",
    "typescript",
    "browser",
    "isomorphic",
    "cloud"
  ],
  "license": "MIT",
  "main": "./dist/index.js",
  "module": "./dist-esm/src/index.js",
  "types": "./types/eventgrid.d.ts",
  "homepage": "https://github.com/Azure/azure-sdk-for-js/tree/main/sdk/eventgrid/eventgrid/README.md",
  "repository": "github:Azure/azure-sdk-for-js",
  "bugs": {
    "url": "https://github.com/Azure/azure-sdk-for-js/issues"
  },
  "engines": {
    "node": ">=18.0.0"
  },
  "files": [
    "dist/",
    "dist-esm/src/",
    "types/eventgrid.d.ts",
    "README.md",
    "LICENSE"
  ],
  "//sampleConfiguration": {
    "productName": "Azure Event Grid",
    "productSlugs": [
      "azure",
      "azure-event-grid"
    ],
    "requiredResources": {
      "Azure Event Grid Custom Topic, configured to use the Event Grid Schema": "https://docs.microsoft.com/azure/event-grid/scripts/event-grid-cli-create-custom-topic",
      "Azure Event Grid Custom Topic, configured to use the Cloud Event 1.0 Schema": "https://docs.microsoft.com/azure/event-grid/scripts/event-grid-cli-create-custom-topic",
      "Azure Service Bus Queue": "https://docs.microsoft.com/azure/service-bus-messaging/service-bus-quickstart-portal"
    }
  },
  "//metadata": {
    "constantPaths": [
      {
        "path": "swagger/README.md",
        "prefix": "package-version"
      },
      {
        "path": "src/generated/generatedClientContext.ts",
        "prefix": "packageDetails"
      },
      {
        "path": "src/tracing.ts",
        "prefix": "packageVersion"
      }
    ]
  },
  "browser": {
    "./dist-esm/src/cryptoHelpers.js": "./dist-esm/src/cryptoHelpers.browser.js"
  },
  "scripts": {
<<<<<<< HEAD
    "audit": "skipped",
=======
    "audit": "node ../../../common/scripts/rush-audit.js && dev-tool run vendored rimraf node_modules package-lock.json && npm i --package-lock-only 2>&1 && npm audit",
>>>>>>> cae1265f
    "build": "npm run clean && tsc -p . && dev-tool run bundle && dev-tool run extract-api",
    "build:browser": "tsc -p . && dev-tool run bundle",
    "build:node": "tsc -p . && dev-tool run bundle",
    "build:samples": "echo Obsolete",
    "build:test": "tsc -p . && dev-tool run bundle",
    "check-format": "dev-tool run vendored prettier --list-different --config ../../../.prettierrc.json --ignore-path ../../../.prettierignore \"src/**/*.ts\" \"test/**/*.ts\" \"samples-dev/**/*.ts\" \"*.{js,json}\"",
    "clean": "dev-tool run vendored rimraf --glob dist dist-browser dist-esm dist-test temp types *.tgz *.log",
    "execute:samples": "dev-tool samples run samples-dev",
    "extract-api": "tsc -p . && dev-tool run extract-api",
    "format": "dev-tool run vendored prettier --write --config ../../../.prettierrc.json --ignore-path ../../../.prettierignore \"src/**/*.ts\" \"test/**/*.ts\" \"samples-dev/**/*.ts\" \"*.{js,json}\"",
    "generate:client": "autorest --typescript ./swagger/README.md && node ./scripts/setPathToEmpty.js",
    "integration-test": "npm run integration-test:node && npm run integration-test:browser",
    "integration-test:browser": "dev-tool run test:browser",
    "integration-test:node": "dev-tool run test:node-js-input -- --timeout 5000000 \"dist-esm/test/**/*.spec.js\"",
    "lint": "dev-tool run vendored eslintpackage.json api-extractor.json README.md src test",
    "lint:fix": "dev-tool run vendored eslintpackage.json api-extractor.json README.md src test --fix --fix-type [problem,suggestion]",
    "pack": "npm pack 2>&1",
    "test": "npm run clean && npm run build:test && npm run unit-test",
    "test:browser": "npm run clean && npm run build:test && npm run unit-test:browser",
    "test:node": "npm run clean && npm run build:test && npm run unit-test:node",
    "unit-test": "npm run unit-test:node && npm run unit-test:browser",
    "unit-test:browser": "dev-tool run test:browser",
    "unit-test:node": "dev-tool run test:node-tsx-ts -- --timeout 1200000 'test/**/*.spec.ts'",
    "update-snippets": "echo skipped"
  },
  "sideEffects": false,
  "autoPublish": false,
  "dependencies": {
    "@azure/core-auth": "workspace:*",
    "@azure/core-client": "workspace:*",
    "@azure/core-rest-pipeline": "workspace:*",
    "@azure/core-tracing": "workspace:*",
    "@azure/logger": "workspace:*",
    "tslib": "catalog:",
    "uuid": "^8.3.0"
  },
  "devDependencies": {
<<<<<<< HEAD
    "@azure-tools/test-credential": "catalog:test-credentialV1",
    "@azure-tools/test-recorder": "catalog:test-recorderV3",
    "@azure-tools/test-utils": "workspace:*",
    "@azure/core-util": "workspace:*",
    "@azure/dev-tool": "workspace:*",
    "@azure/eslint-plugin-azure-sdk": "workspace:*",
    "@azure/service-bus": "workspace:*",
    "@microsoft/api-extractor": "catalog:",
    "@types/chai": "catalog:legacy",
=======
    "@azure-tools/test-credential": "^1.0.0",
    "@azure-tools/test-recorder": "^3.0.0",
    "@azure-tools/test-utils": "^1.0.1",
    "@azure/core-util": "^1.9.0",
    "@azure/dev-tool": "^1.0.0",
    "@azure/eslint-plugin-azure-sdk": "^3.0.0",
    "@azure/service-bus": "^7.0.0",
    "@types/chai": "^4.1.6",
>>>>>>> cae1265f
    "@types/chai-as-promised": "^7.1.0",
    "@types/mocha": "catalog:legacy",
    "@types/node": "catalog:",
    "@types/sinon": "catalog:legacy",
    "@types/uuid": "^8.0.0",
    "chai": "catalog:legacy",
    "chai-as-promised": "^7.1.1",
<<<<<<< HEAD
    "cross-env": "catalog:legacy",
    "dotenv": "catalog:",
    "eslint": "catalog:",
    "karma": "catalog:legacy",
    "karma-chrome-launcher": "catalog:legacy",
    "karma-coverage": "catalog:legacy",
    "karma-env-preprocessor": "catalog:legacy",
    "karma-firefox-launcher": "catalog:legacy",
    "karma-junit-reporter": "catalog:legacy",
    "karma-mocha": "catalog:legacy",
    "karma-mocha-reporter": "catalog:legacy",
    "karma-sourcemap-loader": "catalog:legacy",
    "mocha": "catalog:legacy",
    "nyc": "catalog:legacy",
    "rimraf": "catalog:",
    "sinon": "catalog:legacy",
=======
    "cross-env": "^7.0.2",
    "dotenv": "^16.0.0",
    "eslint": "^9.9.0",
    "karma": "^6.2.0",
    "karma-chrome-launcher": "^3.0.0",
    "karma-coverage": "^2.0.0",
    "karma-env-preprocessor": "^0.1.1",
    "karma-firefox-launcher": "^1.1.0",
    "karma-junit-reporter": "^2.0.1",
    "karma-mocha": "^2.0.1",
    "karma-mocha-reporter": "^2.2.5",
    "karma-sourcemap-loader": "^0.3.8",
    "mocha": "^10.0.0",
    "nyc": "^17.0.0",
    "sinon": "^17.0.0",
>>>>>>> cae1265f
    "source-map-support": "^0.5.9",
    "tsx": "catalog:legacy",
    "typescript": "catalog:"
  }
}<|MERGE_RESOLUTION|>--- conflicted
+++ resolved
@@ -63,11 +63,7 @@
     "./dist-esm/src/cryptoHelpers.js": "./dist-esm/src/cryptoHelpers.browser.js"
   },
   "scripts": {
-<<<<<<< HEAD
     "audit": "skipped",
-=======
-    "audit": "node ../../../common/scripts/rush-audit.js && dev-tool run vendored rimraf node_modules package-lock.json && npm i --package-lock-only 2>&1 && npm audit",
->>>>>>> cae1265f
     "build": "npm run clean && tsc -p . && dev-tool run bundle && dev-tool run extract-api",
     "build:browser": "tsc -p . && dev-tool run bundle",
     "build:node": "tsc -p . && dev-tool run bundle",
@@ -82,8 +78,8 @@
     "integration-test": "npm run integration-test:node && npm run integration-test:browser",
     "integration-test:browser": "dev-tool run test:browser",
     "integration-test:node": "dev-tool run test:node-js-input -- --timeout 5000000 \"dist-esm/test/**/*.spec.js\"",
-    "lint": "dev-tool run vendored eslintpackage.json api-extractor.json README.md src test",
-    "lint:fix": "dev-tool run vendored eslintpackage.json api-extractor.json README.md src test --fix --fix-type [problem,suggestion]",
+    "lint": "dev-tool run vendored eslint package.json api-extractor.json README.md src test",
+    "lint:fix": "dev-tool run vendored eslint package.json api-extractor.json README.md src test --fix --fix-type [problem,suggestion]",
     "pack": "npm pack 2>&1",
     "test": "npm run clean && npm run build:test && npm run unit-test",
     "test:browser": "npm run clean && npm run build:test && npm run unit-test:browser",
@@ -105,7 +101,6 @@
     "uuid": "^8.3.0"
   },
   "devDependencies": {
-<<<<<<< HEAD
     "@azure-tools/test-credential": "catalog:test-credentialV1",
     "@azure-tools/test-recorder": "catalog:test-recorderV3",
     "@azure-tools/test-utils": "workspace:*",
@@ -113,18 +108,7 @@
     "@azure/dev-tool": "workspace:*",
     "@azure/eslint-plugin-azure-sdk": "workspace:*",
     "@azure/service-bus": "workspace:*",
-    "@microsoft/api-extractor": "catalog:",
     "@types/chai": "catalog:legacy",
-=======
-    "@azure-tools/test-credential": "^1.0.0",
-    "@azure-tools/test-recorder": "^3.0.0",
-    "@azure-tools/test-utils": "^1.0.1",
-    "@azure/core-util": "^1.9.0",
-    "@azure/dev-tool": "^1.0.0",
-    "@azure/eslint-plugin-azure-sdk": "^3.0.0",
-    "@azure/service-bus": "^7.0.0",
-    "@types/chai": "^4.1.6",
->>>>>>> cae1265f
     "@types/chai-as-promised": "^7.1.0",
     "@types/mocha": "catalog:legacy",
     "@types/node": "catalog:",
@@ -132,7 +116,6 @@
     "@types/uuid": "^8.0.0",
     "chai": "catalog:legacy",
     "chai-as-promised": "^7.1.1",
-<<<<<<< HEAD
     "cross-env": "catalog:legacy",
     "dotenv": "catalog:",
     "eslint": "catalog:",
@@ -149,25 +132,6 @@
     "nyc": "catalog:legacy",
     "rimraf": "catalog:",
     "sinon": "catalog:legacy",
-=======
-    "cross-env": "^7.0.2",
-    "dotenv": "^16.0.0",
-    "eslint": "^9.9.0",
-    "karma": "^6.2.0",
-    "karma-chrome-launcher": "^3.0.0",
-    "karma-coverage": "^2.0.0",
-    "karma-env-preprocessor": "^0.1.1",
-    "karma-firefox-launcher": "^1.1.0",
-    "karma-junit-reporter": "^2.0.1",
-    "karma-mocha": "^2.0.1",
-    "karma-mocha-reporter": "^2.2.5",
-    "karma-sourcemap-loader": "^0.3.8",
-    "mocha": "^10.0.0",
-    "nyc": "^17.0.0",
-    "sinon": "^17.0.0",
->>>>>>> cae1265f
-    "source-map-support": "^0.5.9",
-    "tsx": "catalog:legacy",
     "typescript": "catalog:"
   }
 }