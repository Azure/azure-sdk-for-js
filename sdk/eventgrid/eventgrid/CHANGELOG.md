# Release History

<<<<<<< HEAD
## 4.6.1 (Unreleased)
=======
## 4.6.0 (2022-01-11)
>>>>>>> e826c2a6

### Features Added

- Added a new property to `AcsRecordingChunkInfo` (for the `Microsoft.Communication.RecordingFileStatusUpdated` system event):
- `deleteLocation`

- Added new properties to `ContainerRegistryArtifactEventData` and `ContainerRegistryEventData` (for the `Microsoft.ContainerRegistry.{ChartDeleted|ChartPushed|ImagePushed|ImageDeleted}` system events):

  - `connectedRegistry`
  - `location`

- Added new properties to `AcsRecordingFileStatusUpdatedEventData` (for the `Microsoft.Communication.RecordingFileStatusUpdated` system event):

  - `recordingChannelType`
  - `recordingContentType`
  - `recordingFormatType`

### Key Bug Fixes

- The TypeScript typings for events from Azure Resource Manager were incorrect. The following properties had their types changed:

  - `authorization`
  - `claims`
  - `httpRequest`

Previously, these properties were typed as `string` but the underlying events from the service actually contained objects. Customers using `isSystemEvent` with TypeScript will
now see compliation issues if they try to treat these properties as strings (previously, the code would fail at runtime).

## 4.6.0 (2022-01-11)

### Features Added

- Added a new property to `AcsRecordingChunkInfo` (for the `Microsoft.Communication.RecordingFileStatusUpdated` system event):
- `deleteLocation`

- Added new properties to `ContainerRegistryArtifactEventData` and `ContainerRegistryEventData` (for the `Microsoft.ContainerRegistry.{ChartDeleted|ChartPushed|ImagePushed|ImageDeleted}` system events):

  - `connectedRegistry`
  - `location`

- Added new properties to `AcsRecordingFileStatusUpdatedEventData` (for the `Microsoft.Communication.RecordingFileStatusUpdated` system event):

  - `recordingChannelType`
  - `recordingContentType`
  - `recordingFormatType`

### Key Bug Fixes

- The TypeScript typings for events from Azure Resource Manager were incorrect. The following properties had their types changed:

  - `authorization`
  - `claims`
  - `httpRequest`

Previously, these properties were typed as `string` but the underlying events from the service actually contained objects. Customers using `isSystemEvent` with TypeScript will
now see compliation issues if they try to treat these properties as strings (previously, the code would fail at runtime).

## 4.5.0 (2021-10-05)

### Features Added

- Added new properties for the `Microsoft.Media.LiveEventIngestHeartbeat` System Event:

  - `ingestDriftValue`
  - `lastFragmentArrivalTime`
  - `transcriptionLanguage`
  - `transcriptionState`

- Added new System Events:
  - API Management:
    - `Microsoft.ApiManagement.APICreated`
    - `Microsoft.ApiManagement.APIDeleted`
    - `Microsoft.ApiManagement.APIReleaseCreated`
    - `Microsoft.ApiManagement.APIReleaseDeleted`
    - `Microsoft.ApiManagement.APIReleaseUpdated`
    - `Microsoft.ApiManagement.APIUpdated`
    - `Microsoft.ApiManagement.ProductCreated`
    - `Microsoft.ApiManagement.ProductDeleted`
    - `Microsoft.ApiManagement.ProductUpdated`
    - `Microsoft.ApiManagement.SubscriptionCreated`
    - `Microsoft.ApiManagement.SubscriptionDeleted`
    - `Microsoft.ApiManagement.SubscriptionUpdated`
    - `Microsoft.ApiManagement.UserCreated`
    - `Microsoft.ApiManagement.UserDeleted`
    - `Microsoft.ApiManagement.UserUpdated`
  - Container Service:
    - `Microsoft.ContainerService.NewKubernetesVersionAvailable`
  - Communication:
    - `Microsoft.Communication.UserDisconnected`
  - Media Streaming:
    - `Microsoft.Media.LiveEventChannelArchiveHeartbeat`

## 4.4.0 (2021-07-19)

### Features Added

- With the dropping of support for Node.js versions that are no longer in LTS, the dependency on `@types/node` has been updated to version 12. Read our
  [support policy](https://github.com/Azure/azure-sdk-for-js/blob/main/SUPPORT.md) for more details.
- Updated our internal core package dependencies to their latest versions in order to add support for Opentelemetry 1.0.0 which is compatible with the latest versions of our other client libraries.
- Changed TS compilation target to ES2017 in order to produce smaller bundles and use more native platform features
- `EventGridPublisherClient` now supports Azure Active Directory (AAD) for authentication. When constructing an `EventGridPublisherClient` you may now pass an instance
  of a `TokenCredential` as the credential. See the readme for [`@azure/identity`](https://github.com/Azure/azure-sdk-for-js/tree/main/sdk/identity/identity) to learn
  more about using Azure Active Directory for authentication.

- Added a "metadata" property for the following system events:

  - `Microsoft.Communication.AcsChatMessageReceived`
  - `Microsoft.Communication.AcsChatMessageEdited`
  - `Microsoft.Communication.AcsChatMessageReceivedInThread`
  - `Microsoft.Communication.AcsChatMessageEditedInThread`

## 4.3.0 (2021-06-08)

### New Features

- Added new System Event: `Microsoft.Storage.BlobInventoryPolicyCompleted`

### Key Bug Fixes

- The `Microsoft.ServiceBus.DeadletterMessagesAvailableWithNoListeners` event was incorrectly listed with the name of `Microsoft.ServiceBus.DeadletterMessagesAvailableWithNoListener`.
  This has been corrected. When using TypeScript, you will need to replace any calls to `isSystemEvent("Microsoft.ServiceBus.DeadletterMessagesAvailableWithNoListener")` with
  `isSystemEvent("Microsoft.ServiceBus.DeadletterMessagesAvailableWithNoListeners")`.

## 4.2.0 (2021-05-11)

### New Features

- Added new System Events: "Microsoft.PolicyInsights.PolicyStateCreated", "Microsoft.PolicyInsights.PolicyStateChanged", "Microsoft.PolicyInsights.PolicyStateDeleted",
  "Microsoft.Storage.AsyncOperationInitiated", "Microsoft.Storage.BlobTierChanged".

## 4.1.0 (2021-03-23)

- The system event names `Microsoft.Communication.ChatParticipantAddedToThread` and `Microsoft.Communication.ChatParticipantRemovedFromThread` have been removed, and
  `Microsoft.Communication.ChatThreadParticipantAdded` and `Microsoft.Communication.ChatThreadParticipantRemoved` have been added. The old names did not match the
  the type names that Azure Communication Services was using for these events. TypeScript users will now see compliation errors if they are calling `isSystemEvent` with
  either `Microsoft.Communication.ChatParticipantAddedToThread` or `Microsoft.Communication.ChatParticipantRemovedFromThread` as the event name. To fix these issues,
  replace all uses of `Microsoft.Communication.ChatParticipantAddedToThread` with `Microsoft.Communication.ChatThreadParticipantAdded` and
  `Microsoft.Communication.ChatParticipantRemovedFromThread` with `Microsoft.Communication.ChatThreadParticipantRemoved`.

- Add `Microsoft.Communications.RecordingFileStatusUpdated` system event.

## 4.0.0 (2021-03-17)

- Update version to 4.0.0 to align with other EventGrid SDKs

### Breaking Changes

- `EventGridConsumer` no longer applies any conversions to the `data` property of system events. The interfaces that describe the data payload of each
  system event has been updated to reflect this. The most visible impact of this change is that some properties of events are no longer converted into JavaScript
  `Date` objects, and instead are kepts as strings which contain ISO 8601 timestamps.
- Related to the above, `EventGridConsumer` no longer accepts a set of custom converters that can be used to further transform the `data` property of a specific
  event type when deserializing events.
- The interfaces which describe the shape of the `data` member of system events have been updated so that properties always included in the event are not typed as optional.

## 3.0.0-beta.3 (2020-10-06)

- Added distributed tracing support. `EventGridProducerClient` will now create spans when sending events to Event Grid.
- Added support for system events sent by Azure Key Vault.

### Breaking Changes

- The type definitions for SMS events sent by Azure Communication Services have been renamed, to use the prefix "AcsSms" instead of "Acssms". If you are
  using TypeScript and explicitly referencing these interfaces, you will need to update your code to use the new names. The payload of the events is unchanged.
- `EventGridSharedAccessCredential` has been removed, in favor of `AzureSASCredential`. Code which is using `EventGridSharedAccessCredential` should
  now use `AzureSASCredential` instead.
- When constructing the client, you must now include the schema type your topic is configured to expect (one of "EventGrid", "CloudEvent" or "Custom").
- The `sendEvents` methods have been collapsed into a single method on the client called `send` which uses the input schema that was configured on the client.

## 3.0.0-beta.2 (2020-09-24)

- Added support for system events sent by the Azure Communication Services.

## 3.0.0-beta.1 (2020-09-08)

- This release is a preview of our efforts to create a client library that is user friendly and
  idiomatic to the JavaScript ecosystem. The reasons for most of the changes in this update can be found in the
  [Azure SDK Design Guidelines for TypeScript](https://azuresdkspecs.z5.web.core.windows.net/TypeScriptSpec.html).<|MERGE_RESOLUTION|>--- conflicted
+++ resolved
@@ -1,44 +1,22 @@
 # Release History
 
-<<<<<<< HEAD
 ## 4.6.1 (Unreleased)
-=======
-## 4.6.0 (2022-01-11)
->>>>>>> e826c2a6
 
 ### Features Added
 
-- Added a new property to `AcsRecordingChunkInfo` (for the `Microsoft.Communication.RecordingFileStatusUpdated` system event):
-- `deleteLocation`
+### Breaking Changes
 
-- Added new properties to `ContainerRegistryArtifactEventData` and `ContainerRegistryEventData` (for the `Microsoft.ContainerRegistry.{ChartDeleted|ChartPushed|ImagePushed|ImageDeleted}` system events):
+### Bugs Fixed
 
-  - `connectedRegistry`
-  - `location`
-
-- Added new properties to `AcsRecordingFileStatusUpdatedEventData` (for the `Microsoft.Communication.RecordingFileStatusUpdated` system event):
-
-  - `recordingChannelType`
-  - `recordingContentType`
-  - `recordingFormatType`
-
-### Key Bug Fixes
-
-- The TypeScript typings for events from Azure Resource Manager were incorrect. The following properties had their types changed:
-
-  - `authorization`
-  - `claims`
-  - `httpRequest`
-
-Previously, these properties were typed as `string` but the underlying events from the service actually contained objects. Customers using `isSystemEvent` with TypeScript will
-now see compliation issues if they try to treat these properties as strings (previously, the code would fail at runtime).
+### Other Changes
 
 ## 4.6.0 (2022-01-11)
 
 ### Features Added
 
 - Added a new property to `AcsRecordingChunkInfo` (for the `Microsoft.Communication.RecordingFileStatusUpdated` system event):
-- `deleteLocation`
+  
+  - `deleteLocation`
 
 - Added new properties to `ContainerRegistryArtifactEventData` and `ContainerRegistryEventData` (for the `Microsoft.ContainerRegistry.{ChartDeleted|ChartPushed|ImagePushed|ImageDeleted}` system events):
 
