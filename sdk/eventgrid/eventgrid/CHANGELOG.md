--- conflicted
+++ resolved
@@ -1,73 +1,9 @@
 # Release History
 
-<<<<<<< HEAD
-## 4.15.1 (Unreleased)
-
-### Features Added
-
-### Breaking Changes
+## 4.13.0-beta.2 (2023-06-26)
 
 ### Bugs Fixed
 
-### Other Changes
-
-## 4.15.0 (2023-10-12)
-
-### Features Added
-
-- Added new System Events:
-
-  - `Microsoft.ResourceNotifications.HealthResources.AvailabilityStatusChanged`
-  - `Microsoft.ResourceNotifications.HealthResources.ResourceAnnotated`
-  - `Microsoft.Communication.RouterWorkerDeregistered`
-  - `Microsoft.Communication.RouterWorkerRegistered`
-  - `Microsoft.Communication.RouterJobCancelled`
-  - `Microsoft.Communication.RouterJobClassificationFailed`
-  - `Microsoft.Communication.RouterJobClassified`
-  - `Microsoft.Communication.RouterJobClosed`
-  - `Microsoft.Communication.RouterJobCompleted`
-  - `Microsoft.Communication.RouterJobDeleted`
-  - `Microsoft.Communication.RouterJobExceptionTriggered`
-  - `Microsoft.Communication.RouterJobQueued`
-  - `Microsoft.Communication.RouterJobReceived`
-  - `Microsoft.Communication.RouterJobSchedulingFailed`
-  - `Microsoft.Communication.RouterJobUnassigned`
-  - `Microsoft.Communication.RouterJobWaitingForActivation`
-  - `Microsoft.Communication.RouterJobWorkerSelectorsExpire`
-  - `Microsoft.Communication.RouterWorkerDeleted`
-  - `Microsoft.Communication.RouterWorkerOfferAccepted`
-  - `Microsoft.Communication.RouterWorkerOfferDeclined`
-  - `Microsoft.Communication.RouterWorkerOfferExpired`
-  - `Microsoft.Communication.RouterWorkerOfferIssued`
-  - `Microsoft.Communication.RouterWorkerOfferRevoked`
-
-## 4.14.0 (2023-09-14)
-
-### Features Added
-
-- Added new System Events:
-
-  - `Microsoft.EventGrid.MQTTClientCreatedOrUpdated`
-  - `Microsoft.EventGrid.MQTTClientDeleted`
-  - `Microsoft.EventGrid.MQTTClientSessionConnected`
-  - `Microsoft.EventGrid.MQTTClientSessionDisconnected`
-
-## 4.13.0 (2023-06-08)
-
-### Features Added
-
-- Added new System Events:
-
-  - `Microsoft.ContainerService.ClusterSupportEnded`
-  - `Microsoft.ContainerService.ClusterSupportEnding`
-  - `Microsoft.ContainerService.NodePoolRollingFailed`
-  - `Microsoft.ContainerService.NodePoolRollingStarted`
-  - `Microsoft.ContainerService.NodePoolRollingSucceeded`
-=======
-## 4.13.0-beta.2 (2023-06-26)
-
-### Bugs Fixed
-
 - Fixed a bug with `publishCloudEvents` API. To add the elements to the array, `push` method should be called instead of `concat` method.
 
 ## 4.13.0-beta.1 (2023-05-22)
@@ -75,7 +11,6 @@
 ### Features Added
 
 - Added a new client `EventGridClient` to the `@azure/eventgrid` with `publishCloudEvent`, `publishCloudEvents`, `receiveCloudEvents`, `acknowledgeCloudEvents`, `releaseCloudEvents` and `rejectCloudEvents` apis.
->>>>>>> 5a5295ff
 
 ## 4.12.0 (2023-05-17)
 
