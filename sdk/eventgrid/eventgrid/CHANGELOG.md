# Release History

<<<<<<< HEAD
## 4.2.1 (Unreleased)


=======
>>>>>>> c17a77d7
## 4.2.0 (2021-05-11)

### New Features

- Added new System Events: "Microsoft.PolicyInsights.PolicyStateCreated", "Microsoft.PolicyInsights.PolicyStateChanged", "Microsoft.PolicyInsights.PolicyStateDeleted",
  "Microsoft.Storage.AsyncOperationInitiated", "Microsoft.Storage.BlobTierChanged".

## 4.1.0 (2021-03-23)

- The system event names `Microsoft.Communication.ChatParticipantAddedToThread` and `Microsoft.Communication.ChatParticipantRemovedFromThread` have been removed, and
  `Microsoft.Communication.ChatThreadParticipantAdded` and `Microsoft.Communication.ChatThreadParticipantRemoved` have been added. The old names did not match the
  the type names that Azure Communication Services was using for these events. TypeScript users will now see compliation errors if they are calling `isSystemEvent` with
  either `Microsoft.Communication.ChatParticipantAddedToThread` or `Microsoft.Communication.ChatParticipantRemovedFromThread` as the event name. To fix these issues,
  replace all uses of `Microsoft.Communication.ChatParticipantAddedToThread` with `Microsoft.Communication.ChatThreadParticipantAdded` and
  `Microsoft.Communication.ChatParticipantRemovedFromThread` with `Microsoft.Communication.ChatThreadParticipantRemoved`.

- Add `Microsoft.Communications.RecordingFileStatusUpdated` system event.

## 4.0.0 (2021-03-17)

- Update version to 4.0.0 to align with other EventGrid SDKs

### Breaking Changes

- `EventGridConsumer` no longer applies any conversions to the `data` property of system events. The interfaces that describe the data payload of each
  system event has been updated to reflect this. The most visible impact of this change is that some properties of events are no longer converted into JavaScript
  `Date` objects, and instead are kepts as strings which contain ISO 8601 timestamps.
- Related to the above, `EventGridConsumer` no longer accepts a set of custom converters that can be used to further transform the `data` property of a specific
  event type when deserializing events.
- The interfaces which describe the shape of the `data` member of system events have been updated so that properties always included in the event are not typed as optional.

## 3.0.0-beta.3 (2020-10-06)

- Added distributed tracing support. `EventGridProducerClient` will now create spans when sending events to Event Grid.
- Added support for system events sent by Azure Key Vault.

### Breaking Changes

- The type definitions for SMS events sent by Azure Communication Services have been renamed, to use the prefix "AcsSms" instead of "Acssms". If you are
  using TypeScript and explicitly referencing these interfaces, you will need to update your code to use the new names. The payload of the events is unchanged.
- `EventGridSharedAccessCredential` has been removed, in favor of `AzureSASCredential`. Code which is using `EventGridSharedAccessCredential` should
  now use `AzureSASCredential` instead.
- When constructing the client, you must now include the schema type your topic is configured to expect (one of "EventGrid", "CloudEvent" or "Custom").
- The `sendEvents` methods have been collapsed into a single method on the client called `send` which uses the input schema that was configured on the client.

## 3.0.0-beta.2 (2020-09-24)

- Added support for system events sent by the Azure Communication Services.

## 3.0.0-beta.1 (2020-09-08)

- This release is a preview of our efforts to create a client library that is user friendly and
  idiomatic to the JavaScript ecosystem. The reasons for most of the changes in this update can be found in the
  [Azure SDK Design Guidelines for TypeScript](https://azuresdkspecs.z5.web.core.windows.net/TypeScriptSpec.html).<|MERGE_RESOLUTION|>--- conflicted
+++ resolved
@@ -1,11 +1,7 @@
 # Release History
 
-<<<<<<< HEAD
 ## 4.2.1 (Unreleased)
 
-
-=======
->>>>>>> c17a77d7
 ## 4.2.0 (2021-05-11)
 
 ### New Features
