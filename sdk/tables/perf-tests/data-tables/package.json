{
  "name": "@azure-tests/perf-data-tables",
  "sdk-type": "perf-test",
  "version": "1.0.0",
  "description": "",
  "main": "",
  "keywords": [],
  "author": "",
  "license": "ISC",
  "dependencies": {
    "@azure-tools/test-perf": "^1.0.0",
<<<<<<< HEAD
    "@azure/core-util": "workspace:~",
    "@azure/data-tables": "^13.1.0",
    "dotenv": "catalog:"
  },
  "devDependencies": {
    "@azure/dev-tool": "workspace:~",
    "@types/node": "catalog:",
    "cross-env": "^7.0.2",
    "eslint": "catalog:",
    "rimraf": "catalog:",
    "ts-node": "^10.0.0",
    "tslib": "catalog:",
    "typescript": "catalog:"
=======
    "@azure/core-util": "^1.6.1",
    "@azure/data-tables": "^13.1.0",
    "dotenv": "^16.0.0"
  },
  "devDependencies": {
    "@azure/dev-tool": "^1.0.0",
    "@types/node": "^18.0.0",
    "eslint": "^9.9.0",
    "rimraf": "^5.0.5",
    "ts-node": "^10.0.0",
    "tslib": "^2.2.0",
    "typescript": "~5.6.2"
>>>>>>> e460e3b0
  },
  "private": true,
  "scripts": {
    "audit": "node ../../../common/scripts/rush-audit.js && rimraf node_modules package-lock.json && npm i --package-lock-only 2>&1 && npm audit",
    "build": "npm run clean && tsc -p .",
    "build:samples": "echo skipped",
    "build:test": "echo skipped",
    "check-format": "dev-tool run vendored prettier --list-different --config ../../../../.prettierrc.json --ignore-path ../../../../.prettierignore \"test/**/*.ts\" \"*.{js,json}\"",
    "clean": "rimraf --glob dist dist-* types *.tgz *.log",
    "format": "dev-tool run vendored prettier --write --config ../../../../.prettierrc.json --ignore-path ../../../../.prettierignore \"test/**/*.ts\" \"*.{js,json}\"",
    "integration-test": "echo skipped",
    "integration-test:browser": "echo skipped",
    "integration-test:node": "echo skipped",
    "lint": "eslint -c ../../../../common/tools/eslint-plugin-azure-sdk/eslint.perftests.config.mjs test",
    "lint:fix": "eslint -c ../../../../common/tools/eslint-plugin-azure-sdk/eslint.perftests.config.mjs test --fix --fix-type [problem,suggestion]",
    "pack": "npm pack 2>&1",
    "perf-test:node": "npm run build && node dist-esm/index.spec.js",
    "test": "echo skipped",
    "test:browser": "echo skipped",
    "test:node": "echo skipped",
    "unit-test": "echo skipped",
    "unit-test:browser": "echo skipped",
    "unit-test:node": "echo skipped",
    "update-snippets": "echo skipped"
  }
}<|MERGE_RESOLUTION|>--- conflicted
+++ resolved
@@ -9,21 +9,6 @@
   "license": "ISC",
   "dependencies": {
     "@azure-tools/test-perf": "^1.0.0",
-<<<<<<< HEAD
-    "@azure/core-util": "workspace:~",
-    "@azure/data-tables": "^13.1.0",
-    "dotenv": "catalog:"
-  },
-  "devDependencies": {
-    "@azure/dev-tool": "workspace:~",
-    "@types/node": "catalog:",
-    "cross-env": "^7.0.2",
-    "eslint": "catalog:",
-    "rimraf": "catalog:",
-    "ts-node": "^10.0.0",
-    "tslib": "catalog:",
-    "typescript": "catalog:"
-=======
     "@azure/core-util": "^1.6.1",
     "@azure/data-tables": "^13.1.0",
     "dotenv": "^16.0.0"
@@ -36,7 +21,6 @@
     "ts-node": "^10.0.0",
     "tslib": "^2.2.0",
     "typescript": "~5.6.2"
->>>>>>> e460e3b0
   },
   "private": true,
   "scripts": {
