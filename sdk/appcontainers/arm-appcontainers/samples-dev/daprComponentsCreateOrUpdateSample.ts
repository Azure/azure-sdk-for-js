// Copyright (c) Microsoft Corporation.
// Licensed under the MIT License.

/**
 * This sample demonstrates how to Creates or updates a Dapr Component in a Managed Environment.
 *
 * @summary Creates or updates a Dapr Component in a Managed Environment.
 * x-ms-original-file: specification/app/resource-manager/Microsoft.App/stable/2025-01-01/examples/DaprComponents_CreateOrUpdate_SecretStoreComponent.json
 */

import {
  DaprComponent,
  ContainerAppsAPIClient,
} from "@azure/arm-appcontainers";
import { DefaultAzureCredential } from "@azure/identity";
import "dotenv/config";

<<<<<<< HEAD
/**
 * This sample demonstrates how to Creates or updates a Dapr Component in a Managed Environment.
 *
 * @summary Creates or updates a Dapr Component in a Managed Environment.
 * x-ms-original-file: specification/app/resource-manager/Microsoft.App/preview/2025-02-02-preview/examples/DaprComponents_CreateOrUpdate_SecretStoreComponent.json
 */
=======
>>>>>>> 8ba52cbf
async function createOrUpdateDaprComponentWithSecretStoreComponent(): Promise<void> {
  const subscriptionId =
    process.env["APPCONTAINERS_SUBSCRIPTION_ID"] ||
    "8efdecc5-919e-44eb-b179-915dca89ebf9";
  const resourceGroupName =
    process.env["APPCONTAINERS_RESOURCE_GROUP"] || "examplerg";
  const environmentName = "myenvironment";
  const componentName = "reddog";
  const daprComponentEnvelope: DaprComponent = {
    componentType: "state.azure.cosmosdb",
    ignoreErrors: false,
    initTimeout: "50s",
    metadata: [
      { name: "url", value: "<COSMOS-URL>" },
      { name: "database", value: "itemsDB" },
      { name: "collection", value: "items" },
      { name: "masterkey", secretRef: "masterkey" },
    ],
    scopes: ["container-app-1", "container-app-2"],
    secretStoreComponent: "my-secret-store",
    serviceComponentBind: [
      {
        name: "statestore",
        metadata: { name: "daprcomponentBind", value: "redis-bind" },
        serviceId:
          "/subscriptions/9f7371f1-b593-4c3c-84e2-9167806ad358/resourceGroups/ca-syn2-group/providers/Microsoft.App/containerapps/cappredis",
      },
    ],
    version: "v1",
  };
  const credential = new DefaultAzureCredential();
  const client = new ContainerAppsAPIClient(credential, subscriptionId);
  const result = await client.daprComponents.createOrUpdate(
    resourceGroupName,
    environmentName,
    componentName,
    daprComponentEnvelope,
  );
  console.log(result);
}

/**
 * This sample demonstrates how to Creates or updates a Dapr Component in a Managed Environment.
 *
 * @summary Creates or updates a Dapr Component in a Managed Environment.
 * x-ms-original-file: specification/app/resource-manager/Microsoft.App/preview/2025-02-02-preview/examples/DaprComponents_CreateOrUpdate_Secrets.json
 */
async function createOrUpdateDaprComponentWithSecrets(): Promise<void> {
  const subscriptionId =
    process.env["APPCONTAINERS_SUBSCRIPTION_ID"] ||
    "8efdecc5-919e-44eb-b179-915dca89ebf9";
  const resourceGroupName =
    process.env["APPCONTAINERS_RESOURCE_GROUP"] || "examplerg";
  const environmentName = "myenvironment";
  const componentName = "reddog";
  const daprComponentEnvelope: DaprComponent = {
    componentType: "state.azure.cosmosdb",
    ignoreErrors: false,
    initTimeout: "50s",
    metadata: [
      { name: "url", value: "<COSMOS-URL>" },
      { name: "database", value: "itemsDB" },
      { name: "collection", value: "items" },
      { name: "masterkey", secretRef: "masterkey" },
    ],
    scopes: ["container-app-1", "container-app-2"],
    secrets: [{ name: "masterkey", value: "keyvalue" }],
    serviceComponentBind: [
      {
        name: "statestore",
        metadata: { name: "daprcomponentBind", value: "redis-bind" },
        serviceId:
          "/subscriptions/9f7371f1-b593-4c3c-84e2-9167806ad358/resourceGroups/ca-syn2-group/providers/Microsoft.App/containerapps/cappredis",
      },
    ],
    version: "v1",
  };
  const credential = new DefaultAzureCredential();
  const client = new ContainerAppsAPIClient(credential, subscriptionId);
  const result = await client.daprComponents.createOrUpdate(
    resourceGroupName,
    environmentName,
    componentName,
    daprComponentEnvelope,
  );
  console.log(result);
}

async function main(): Promise<void> {
  await createOrUpdateDaprComponentWithSecretStoreComponent();
  await createOrUpdateDaprComponentWithSecrets();
}

main().catch(console.error);<|MERGE_RESOLUTION|>--- conflicted
+++ resolved
@@ -15,15 +15,6 @@
 import { DefaultAzureCredential } from "@azure/identity";
 import "dotenv/config";
 
-<<<<<<< HEAD
-/**
- * This sample demonstrates how to Creates or updates a Dapr Component in a Managed Environment.
- *
- * @summary Creates or updates a Dapr Component in a Managed Environment.
- * x-ms-original-file: specification/app/resource-manager/Microsoft.App/preview/2025-02-02-preview/examples/DaprComponents_CreateOrUpdate_SecretStoreComponent.json
- */
-=======
->>>>>>> 8ba52cbf
 async function createOrUpdateDaprComponentWithSecretStoreComponent(): Promise<void> {
   const subscriptionId =
     process.env["APPCONTAINERS_SUBSCRIPTION_ID"] ||
@@ -44,14 +35,6 @@
     ],
     scopes: ["container-app-1", "container-app-2"],
     secretStoreComponent: "my-secret-store",
-    serviceComponentBind: [
-      {
-        name: "statestore",
-        metadata: { name: "daprcomponentBind", value: "redis-bind" },
-        serviceId:
-          "/subscriptions/9f7371f1-b593-4c3c-84e2-9167806ad358/resourceGroups/ca-syn2-group/providers/Microsoft.App/containerapps/cappredis",
-      },
-    ],
     version: "v1",
   };
   const credential = new DefaultAzureCredential();
@@ -69,7 +52,7 @@
  * This sample demonstrates how to Creates or updates a Dapr Component in a Managed Environment.
  *
  * @summary Creates or updates a Dapr Component in a Managed Environment.
- * x-ms-original-file: specification/app/resource-manager/Microsoft.App/preview/2025-02-02-preview/examples/DaprComponents_CreateOrUpdate_Secrets.json
+ * x-ms-original-file: specification/app/resource-manager/Microsoft.App/stable/2025-01-01/examples/DaprComponents_CreateOrUpdate_Secrets.json
  */
 async function createOrUpdateDaprComponentWithSecrets(): Promise<void> {
   const subscriptionId =
@@ -91,14 +74,6 @@
     ],
     scopes: ["container-app-1", "container-app-2"],
     secrets: [{ name: "masterkey", value: "keyvalue" }],
-    serviceComponentBind: [
-      {
-        name: "statestore",
-        metadata: { name: "daprcomponentBind", value: "redis-bind" },
-        serviceId:
-          "/subscriptions/9f7371f1-b593-4c3c-84e2-9167806ad358/resourceGroups/ca-syn2-group/providers/Microsoft.App/containerapps/cappredis",
-      },
-    ],
     version: "v1",
   };
   const credential = new DefaultAzureCredential();
