// Copyright (c) Microsoft Corporation.
// Licensed under the MIT License.

/**
 * This sample demonstrates how to Creates or updates an connectedEnvironment.
 *
 * @summary Creates or updates an connectedEnvironment.
 * x-ms-original-file: specification/app/resource-manager/Microsoft.App/stable/2025-01-01/examples/ConnectedEnvironments_CreateOrUpdate.json
 */

import {
  ConnectedEnvironment,
  ContainerAppsAPIClient,
} from "@azure/arm-appcontainers";
import { DefaultAzureCredential } from "@azure/identity";
import "dotenv/config";

<<<<<<< HEAD
/**
 * This sample demonstrates how to Creates or updates an connectedEnvironment.
 *
 * @summary Creates or updates an connectedEnvironment.
 * x-ms-original-file: specification/app/resource-manager/Microsoft.App/preview/2025-02-02-preview/examples/ConnectedEnvironments_CreateOrUpdate.json
 */
=======
>>>>>>> 8ba52cbf
async function createKubeEnvironments(): Promise<void> {
  const subscriptionId =
    process.env["APPCONTAINERS_SUBSCRIPTION_ID"] ||
    "34adfa4f-cedf-4dc0-ba29-b6d1a69ab345";
  const resourceGroupName =
    process.env["APPCONTAINERS_RESOURCE_GROUP"] || "examplerg";
  const connectedEnvironmentName = "testenv";
  const environmentEnvelope: ConnectedEnvironment = {
    customDomainConfiguration: {
      certificatePassword: "private key password",
      certificateValue: Buffer.from("Y2VydA=="),
      dnsSuffix: "www.my-name.com",
    },
    daprAIConnectionString:
      "InstrumentationKey=00000000-0000-0000-0000-000000000000;IngestionEndpoint=https://northcentralus-0.in.applicationinsights.azure.com/",
    location: "East US",
    staticIp: "1.2.3.4",
  };
  const credential = new DefaultAzureCredential();
  const client = new ContainerAppsAPIClient(credential, subscriptionId);
  const result = await client.connectedEnvironments.beginCreateOrUpdateAndWait(
    resourceGroupName,
    connectedEnvironmentName,
    environmentEnvelope,
  );
  console.log(result);
}

async function main(): Promise<void> {
  await createKubeEnvironments();
}

main().catch(console.error);<|MERGE_RESOLUTION|>--- conflicted
+++ resolved
@@ -15,15 +15,6 @@
 import { DefaultAzureCredential } from "@azure/identity";
 import "dotenv/config";
 
-<<<<<<< HEAD
-/**
- * This sample demonstrates how to Creates or updates an connectedEnvironment.
- *
- * @summary Creates or updates an connectedEnvironment.
- * x-ms-original-file: specification/app/resource-manager/Microsoft.App/preview/2025-02-02-preview/examples/ConnectedEnvironments_CreateOrUpdate.json
- */
-=======
->>>>>>> 8ba52cbf
 async function createKubeEnvironments(): Promise<void> {
   const subscriptionId =
     process.env["APPCONTAINERS_SUBSCRIPTION_ID"] ||
