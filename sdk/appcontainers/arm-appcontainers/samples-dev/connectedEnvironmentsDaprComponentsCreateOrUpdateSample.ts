// Copyright (c) Microsoft Corporation.
// Licensed under the MIT License.

/**
 * This sample demonstrates how to Creates or updates a Dapr Component in a connected environment.
 *
 * @summary Creates or updates a Dapr Component in a connected environment.
 * x-ms-original-file: specification/app/resource-manager/Microsoft.App/stable/2025-01-01/examples/ConnectedEnvironmentsDaprComponents_CreateOrUpdate.json
 */

import {
  ConnectedEnvironmentDaprComponent,
  ContainerAppsAPIClient,
} from "@azure/arm-appcontainers";
import { DefaultAzureCredential } from "@azure/identity";
import "dotenv/config";

<<<<<<< HEAD
/**
 * This sample demonstrates how to Creates or updates a Dapr Component in a connected environment.
 *
 * @summary Creates or updates a Dapr Component in a connected environment.
 * x-ms-original-file: specification/app/resource-manager/Microsoft.App/preview/2025-02-02-preview/examples/ConnectedEnvironmentsDaprComponents_CreateOrUpdate.json
 */
=======
>>>>>>> 8ba52cbf
async function createOrUpdateDaprComponent(): Promise<void> {
  const subscriptionId =
    process.env["APPCONTAINERS_SUBSCRIPTION_ID"] ||
    "8efdecc5-919e-44eb-b179-915dca89ebf9";
  const resourceGroupName =
    process.env["APPCONTAINERS_RESOURCE_GROUP"] || "examplerg";
  const connectedEnvironmentName = "myenvironment";
  const componentName = "reddog";
  const daprComponentEnvelope: ConnectedEnvironmentDaprComponent = {
    componentType: "state.azure.cosmosdb",
    ignoreErrors: false,
    initTimeout: "50s",
    metadata: [
      { name: "url", value: "<COSMOS-URL>" },
      { name: "database", value: "itemsDB" },
      { name: "collection", value: "items" },
      { name: "masterkey", secretRef: "masterkey" },
    ],
    scopes: ["container-app-1", "container-app-2"],
    secrets: [{ name: "masterkey", value: "keyvalue" }],
    serviceComponentBind: [
      {
        name: "statestore",
        metadata: { name: "daprcomponentBind", value: "redis-bind" },
        serviceId:
          "/subscriptions/9f7371f1-b593-4c3c-84e2-9167806ad358/resourceGroups/ca-syn2-group/providers/Microsoft.App/containerapps/cappredis",
      },
    ],
    version: "v1",
  };
  const credential = new DefaultAzureCredential();
  const client = new ContainerAppsAPIClient(credential, subscriptionId);
  const result =
    await client.connectedEnvironmentsDaprComponents.beginCreateOrUpdateAndWait(
      resourceGroupName,
      connectedEnvironmentName,
      componentName,
      daprComponentEnvelope,
    );
  console.log(result);
}

async function main(): Promise<void> {
  await createOrUpdateDaprComponent();
}

main().catch(console.error);<|MERGE_RESOLUTION|>--- conflicted
+++ resolved
@@ -9,21 +9,12 @@
  */
 
 import {
-  ConnectedEnvironmentDaprComponent,
+  DaprComponent,
   ContainerAppsAPIClient,
 } from "@azure/arm-appcontainers";
 import { DefaultAzureCredential } from "@azure/identity";
 import "dotenv/config";
 
-<<<<<<< HEAD
-/**
- * This sample demonstrates how to Creates or updates a Dapr Component in a connected environment.
- *
- * @summary Creates or updates a Dapr Component in a connected environment.
- * x-ms-original-file: specification/app/resource-manager/Microsoft.App/preview/2025-02-02-preview/examples/ConnectedEnvironmentsDaprComponents_CreateOrUpdate.json
- */
-=======
->>>>>>> 8ba52cbf
 async function createOrUpdateDaprComponent(): Promise<void> {
   const subscriptionId =
     process.env["APPCONTAINERS_SUBSCRIPTION_ID"] ||
@@ -32,7 +23,7 @@
     process.env["APPCONTAINERS_RESOURCE_GROUP"] || "examplerg";
   const connectedEnvironmentName = "myenvironment";
   const componentName = "reddog";
-  const daprComponentEnvelope: ConnectedEnvironmentDaprComponent = {
+  const daprComponentEnvelope: DaprComponent = {
     componentType: "state.azure.cosmosdb",
     ignoreErrors: false,
     initTimeout: "50s",
@@ -44,20 +35,12 @@
     ],
     scopes: ["container-app-1", "container-app-2"],
     secrets: [{ name: "masterkey", value: "keyvalue" }],
-    serviceComponentBind: [
-      {
-        name: "statestore",
-        metadata: { name: "daprcomponentBind", value: "redis-bind" },
-        serviceId:
-          "/subscriptions/9f7371f1-b593-4c3c-84e2-9167806ad358/resourceGroups/ca-syn2-group/providers/Microsoft.App/containerapps/cappredis",
-      },
-    ],
     version: "v1",
   };
   const credential = new DefaultAzureCredential();
   const client = new ContainerAppsAPIClient(credential, subscriptionId);
   const result =
-    await client.connectedEnvironmentsDaprComponents.beginCreateOrUpdateAndWait(
+    await client.connectedEnvironmentsDaprComponents.createOrUpdate(
       resourceGroupName,
       connectedEnvironmentName,
       componentName,
