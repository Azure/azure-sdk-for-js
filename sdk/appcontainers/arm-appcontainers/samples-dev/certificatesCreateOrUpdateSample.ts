--- conflicted
+++ resolved
@@ -16,15 +16,6 @@
 import { DefaultAzureCredential } from "@azure/identity";
 import "dotenv/config";
 
-<<<<<<< HEAD
-/**
- * This sample demonstrates how to Create or Update a Certificate.
- *
- * @summary Create or Update a Certificate.
- * x-ms-original-file: specification/app/resource-manager/Microsoft.App/preview/2025-02-02-preview/examples/Certificate_CreateOrUpdate.json
- */
-=======
->>>>>>> 8ba52cbf
 async function createOrUpdateCertificate(): Promise<void> {
   const subscriptionId =
     process.env["APPCONTAINERS_SUBSCRIPTION_ID"] ||
@@ -36,7 +27,6 @@
   const certificateEnvelope: Certificate = {
     location: "East US",
     properties: {
-      certificateType: "ImagePullTrustedCA",
       password: "private key password",
       value: Buffer.from("Y2VydA=="),
     },
@@ -59,7 +49,7 @@
  * This sample demonstrates how to Create or Update a Certificate.
  *
  * @summary Create or Update a Certificate.
- * x-ms-original-file: specification/app/resource-manager/Microsoft.App/preview/2025-02-02-preview/examples/Certificate_CreateOrUpdate_FromKeyVault.json
+ * x-ms-original-file: specification/app/resource-manager/Microsoft.App/stable/2025-01-01/examples/Certificate_CreateOrUpdate_FromKeyVault.json
  */
 async function createOrUpdateCertificateUsingManagedIdentity(): Promise<void> {
   const subscriptionId =
@@ -77,7 +67,6 @@
           "/subscriptions/00000000-0000-0000-0000-000000000000/resourcegroups/test-rg/providers/microsoft.managedidentity/userassignedidentities/test-user-mi",
         keyVaultUrl: "https://xxxxxxxx.vault.azure.net/certificates/certName",
       },
-      certificateType: "ServerSSLCertificate",
     },
   };
   const options: CertificatesCreateOrUpdateOptionalParams = {
