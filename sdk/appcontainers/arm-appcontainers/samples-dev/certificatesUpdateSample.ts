--- conflicted
+++ resolved
@@ -15,15 +15,6 @@
 import { DefaultAzureCredential } from "@azure/identity";
 import "dotenv/config";
 
-<<<<<<< HEAD
-/**
- * This sample demonstrates how to Patches a certificate. Currently only patching of tags is supported
- *
- * @summary Patches a certificate. Currently only patching of tags is supported
- * x-ms-original-file: specification/app/resource-manager/Microsoft.App/preview/2025-02-02-preview/examples/Certificates_Patch.json
- */
-=======
->>>>>>> 8ba52cbf
 async function patchCertificate(): Promise<void> {
   const subscriptionId =
     process.env["APPCONTAINERS_SUBSCRIPTION_ID"] ||
