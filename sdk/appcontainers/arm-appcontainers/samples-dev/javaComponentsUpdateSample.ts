--- conflicted
+++ resolved
@@ -15,15 +15,6 @@
 import { DefaultAzureCredential } from "@azure/identity";
 import "dotenv/config";
 
-<<<<<<< HEAD
-/**
- * This sample demonstrates how to Patches a Java Component using JSON Merge Patch
- *
- * @summary Patches a Java Component using JSON Merge Patch
- * x-ms-original-file: specification/app/resource-manager/Microsoft.App/preview/2025-02-02-preview/examples/JavaComponents_Patch.json
- */
-=======
->>>>>>> 8ba52cbf
 async function patchJavaComponent(): Promise<void> {
   const subscriptionId =
     process.env["APPCONTAINERS_SUBSCRIPTION_ID"] ||
@@ -60,7 +51,7 @@
  * This sample demonstrates how to Patches a Java Component using JSON Merge Patch
  *
  * @summary Patches a Java Component using JSON Merge Patch
- * x-ms-original-file: specification/app/resource-manager/Microsoft.App/preview/2025-02-02-preview/examples/JavaComponents_Patch_ServiceBind.json
+ * x-ms-original-file: specification/app/resource-manager/Microsoft.App/stable/2025-01-01/examples/JavaComponents_Patch_ServiceBind.json
  */
 async function patchJavaComponentWithServiceBinds(): Promise<void> {
   const subscriptionId =
