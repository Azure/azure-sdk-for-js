// Copyright (c) Microsoft Corporation.
// Licensed under the MIT License.

/**
 * This sample demonstrates how to Patches a session pool using JSON merge patch
 *
 * @summary Patches a session pool using JSON merge patch
 * x-ms-original-file: specification/app/resource-manager/Microsoft.App/stable/2025-01-01/examples/SessionPools_Patch.json
 */

import {
  SessionPoolUpdatableProperties,
  ContainerAppsAPIClient,
} from "@azure/arm-appcontainers";
import { DefaultAzureCredential } from "@azure/identity";
import "dotenv/config";

<<<<<<< HEAD
/**
 * This sample demonstrates how to Patches a session pool using JSON merge patch
 *
 * @summary Patches a session pool using JSON merge patch
 * x-ms-original-file: specification/app/resource-manager/Microsoft.App/preview/2025-02-02-preview/examples/SessionPools_Patch.json
 */
=======
>>>>>>> 8ba52cbf
async function updateSessionPool(): Promise<void> {
  const subscriptionId =
    process.env["APPCONTAINERS_SUBSCRIPTION_ID"] ||
    "34adfa4f-cedf-4dc0-ba29-b6d1a69ab345";
  const resourceGroupName = process.env["APPCONTAINERS_RESOURCE_GROUP"] || "rg";
  const sessionPoolName = "testsessionpool";
  const sessionPoolEnvelope: SessionPoolUpdatableProperties = {
    customContainerTemplate: {
      containers: [
        {
          name: "testinitcontainer",
          args: ["-c", "while true; do echo hello; sleep 10;done"],
          command: ["/bin/sh"],
          image: "repo/testcontainer:v4",
          resources: { cpu: 0.25, memory: "0.5Gi" },
        },
      ],
      ingress: { targetPort: 80 },
    },
    dynamicPoolConfiguration: {
      lifecycleConfiguration: {
        cooldownPeriodInSeconds: 600,
        lifecycleType: "Timed",
      },
    },
    scaleConfiguration: {
      maxConcurrentSessions: 500,
      readySessionInstances: 100,
    },
    sessionNetworkConfiguration: { status: "EgressEnabled" },
  };
  const credential = new DefaultAzureCredential();
  const client = new ContainerAppsAPIClient(credential, subscriptionId);
  const result = await client.containerAppsSessionPools.beginUpdateAndWait(
    resourceGroupName,
    sessionPoolName,
    sessionPoolEnvelope,
  );
  console.log(result);
}

async function main(): Promise<void> {
  await updateSessionPool();
}

main().catch(console.error);<|MERGE_RESOLUTION|>--- conflicted
+++ resolved
@@ -15,15 +15,6 @@
 import { DefaultAzureCredential } from "@azure/identity";
 import "dotenv/config";
 
-<<<<<<< HEAD
-/**
- * This sample demonstrates how to Patches a session pool using JSON merge patch
- *
- * @summary Patches a session pool using JSON merge patch
- * x-ms-original-file: specification/app/resource-manager/Microsoft.App/preview/2025-02-02-preview/examples/SessionPools_Patch.json
- */
-=======
->>>>>>> 8ba52cbf
 async function updateSessionPool(): Promise<void> {
   const subscriptionId =
     process.env["APPCONTAINERS_SUBSCRIPTION_ID"] ||
@@ -42,12 +33,6 @@
         },
       ],
       ingress: { targetPort: 80 },
-    },
-    dynamicPoolConfiguration: {
-      lifecycleConfiguration: {
-        cooldownPeriodInSeconds: 600,
-        lifecycleType: "Timed",
-      },
     },
     scaleConfiguration: {
       maxConcurrentSessions: 500,
