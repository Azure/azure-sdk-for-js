--- conflicted
+++ resolved
@@ -10,21 +10,11 @@
 
 import {
   SourceControl,
-  ContainerAppsSourceControlsCreateOrUpdateOptionalParams,
   ContainerAppsAPIClient,
 } from "@azure/arm-appcontainers";
 import { DefaultAzureCredential } from "@azure/identity";
 import "dotenv/config";
 
-<<<<<<< HEAD
-/**
- * This sample demonstrates how to Create or update the SourceControl for a Container App.
- *
- * @summary Create or update the SourceControl for a Container App.
- * x-ms-original-file: specification/app/resource-manager/Microsoft.App/preview/2025-02-02-preview/examples/SourceControls_CreateOrUpdate.json
- */
-=======
->>>>>>> 8ba52cbf
 async function createOrUpdateContainerAppSourceControl(): Promise<void> {
   const subscriptionId =
     process.env["APPCONTAINERS_SUBSCRIPTION_ID"] ||
@@ -33,7 +23,6 @@
     process.env["APPCONTAINERS_RESOURCE_GROUP"] || "workerapps-rg-xj";
   const containerAppName = "testcanadacentral";
   const sourceControlName = "current";
-  const xMsGithubAuxiliary = "githubaccesstoken";
   const sourceControlEnvelope: SourceControl = {
     branch: "master",
     githubActionConfiguration: {
@@ -43,12 +32,7 @@
         kind: "feaderated",
         tenantId: "<tenantid>",
       },
-      buildEnvironmentVariables: [
-        { name: "foo1", value: "bar1" },
-        { name: "foo2", value: "bar2" },
-      ],
       contextPath: "./",
-      dockerfilePath: "./Dockerfile",
       githubPersonalAccessToken: "test",
       image: "image/tag",
       registryInfo: {
@@ -59,9 +43,6 @@
     },
     repoUrl: "https://github.com/xwang971/ghatest",
   };
-  const options: ContainerAppsSourceControlsCreateOrUpdateOptionalParams = {
-    xMsGithubAuxiliary,
-  };
   const credential = new DefaultAzureCredential();
   const client = new ContainerAppsAPIClient(credential, subscriptionId);
   const result =
@@ -70,7 +51,6 @@
       containerAppName,
       sourceControlName,
       sourceControlEnvelope,
-      options,
     );
   console.log(result);
 }
