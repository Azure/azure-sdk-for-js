--- conflicted
+++ resolved
@@ -5,7 +5,7 @@
  * This sample demonstrates how to Patches a Managed Environment using JSON Merge Patch
  *
  * @summary Patches a Managed Environment using JSON Merge Patch
- * x-ms-original-file: specification/app/resource-manager/Microsoft.App/stable/2025-01-01/examples/ManagedEnvironments_Patch.json
+ * x-ms-original-file: specification/app/resource-manager/Microsoft.App/preview/2025-02-02-preview/examples/ManagedEnvironments_Patch.json
  */
 
 import {
@@ -15,15 +15,6 @@
 import { DefaultAzureCredential } from "@azure/identity";
 import "dotenv/config";
 
-<<<<<<< HEAD
-/**
- * This sample demonstrates how to Patches a Managed Environment using JSON Merge Patch
- *
- * @summary Patches a Managed Environment using JSON Merge Patch
- * x-ms-original-file: specification/app/resource-manager/Microsoft.App/preview/2025-02-02-preview/examples/ManagedEnvironments_Patch.json
- */
-=======
->>>>>>> 8ba52cbf
 async function patchManagedEnvironment(): Promise<void> {
   const subscriptionId =
     process.env["APPCONTAINERS_SUBSCRIPTION_ID"] ||
