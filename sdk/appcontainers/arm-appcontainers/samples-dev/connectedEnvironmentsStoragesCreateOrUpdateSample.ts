--- conflicted
+++ resolved
@@ -15,15 +15,6 @@
 import { DefaultAzureCredential } from "@azure/identity";
 import "dotenv/config";
 
-<<<<<<< HEAD
-/**
- * This sample demonstrates how to Create or update storage for a connectedEnvironment.
- *
- * @summary Create or update storage for a connectedEnvironment.
- * x-ms-original-file: specification/app/resource-manager/Microsoft.App/preview/2025-02-02-preview/examples/ConnectedEnvironmentsStorages_CreateOrUpdate.json
- */
-=======
->>>>>>> 8ba52cbf
 async function createOrUpdateEnvironmentsStorage(): Promise<void> {
   const subscriptionId =
     process.env["APPCONTAINERS_SUBSCRIPTION_ID"] ||
@@ -44,13 +35,12 @@
   };
   const credential = new DefaultAzureCredential();
   const client = new ContainerAppsAPIClient(credential, subscriptionId);
-  const result =
-    await client.connectedEnvironmentsStorages.beginCreateOrUpdateAndWait(
-      resourceGroupName,
-      connectedEnvironmentName,
-      storageName,
-      storageEnvelope,
-    );
+  const result = await client.connectedEnvironmentsStorages.createOrUpdate(
+    resourceGroupName,
+    connectedEnvironmentName,
+    storageName,
+    storageEnvelope,
+  );
   console.log(result);
 }
 
