--- conflicted
+++ resolved
@@ -15,21 +15,12 @@
 import { DefaultAzureCredential } from "@azure/identity";
 import "dotenv/config";
 
-<<<<<<< HEAD
-/**
- * This sample demonstrates how to Analyzes a custom hostname for a Container App
- *
- * @summary Analyzes a custom hostname for a Container App
- * x-ms-original-file: specification/app/resource-manager/Microsoft.App/preview/2025-02-02-preview/examples/ContainerApps_ListCustomHostNameAnalysis.json
- */
-=======
->>>>>>> 8ba52cbf
 async function analyzeCustomHostname(): Promise<void> {
   const subscriptionId =
     process.env["APPCONTAINERS_SUBSCRIPTION_ID"] ||
     "34adfa4f-cedf-4dc0-ba29-b6d1a69ab345";
   const resourceGroupName = process.env["APPCONTAINERS_RESOURCE_GROUP"] || "rg";
-  const containerAppName = "testcontainerApp0";
+  const containerAppName = "testcontainerapp0";
   const customHostname = "my.name.corp";
   const options: ContainerAppsListCustomHostNameAnalysisOptionalParams = {
     customHostname,
