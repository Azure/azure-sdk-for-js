{
  "name": "@azure/arm-agrifood",
  "sdk-type": "mgmt",
  "author": "Microsoft Corporation",
  "description": "A generated SDK for AgriFoodMgmtClient.",
  "version": "1.0.0-beta.6",
  "engines": {
    "node": ">=18.0.0"
  },
  "dependencies": {
    "@azure/abort-controller": "^2.1.2",
    "@azure/core-auth": "^1.9.0",
    "@azure/core-client": "^1.9.2",
    "@azure/core-lro": "^2.7.2",
    "@azure/core-paging": "^1.6.2",
    "@azure/core-rest-pipeline": "^1.18.0",
    "tslib": "^2.8.1"
  },
  "keywords": [
    "node",
    "azure",
    "typescript",
    "browser",
    "isomorphic",
    "cloud"
  ],
  "license": "MIT",
  "main": "./dist/commonjs/index.js",
  "module": "./dist/esm/index.js",
  "types": "./dist/commonjs/index.d.ts",
  "devDependencies": {
    "@azure-tools/test-credential": "^2.0.0",
    "@azure-tools/test-recorder": "^4.1.0",
    "@azure-tools/test-utils-vitest": "^1.0.0",
    "@azure/dev-tool": "^1.0.0",
    "@azure/identity": "^4.5.0",
    "@types/node": "^18.0.0",
<<<<<<< HEAD
    "@vitest/coverage-istanbul": "^2.1.8",
    "typescript": "~5.6.2",
    "vitest": "^2.1.8"
=======
    "chai": "^4.2.0",
    "mocha": "^11.0.2",
    "ts-node": "^10.0.0",
    "typescript": "~5.7.2"
>>>>>>> 1c2f3253
  },
  "homepage": "https://github.com/Azure/azure-sdk-for-js/tree/main/sdk/agrifood/arm-agrifood",
  "repository": "github:Azure/azure-sdk-for-js",
  "bugs": {
    "url": "https://github.com/Azure/azure-sdk-for-js/issues"
  },
  "files": [
    "dist/",
    "README.md",
    "LICENSE",
    "review/",
    "CHANGELOG.md"
  ],
  "scripts": {
    "build": "npm run clean && dev-tool run build-package && dev-tool run vendored mkdirp ./review && dev-tool run extract-api",
    "build:browser": "echo skipped",
    "build:node": "echo skipped",
    "build:samples": "echo skipped.",
    "build:test": "echo skipped",
    "check-format": "echo skipped",
    "clean": "dev-tool run vendored rimraf --glob dist dist-browser dist-esm test-dist temp types *.tgz *.log",
    "execute:samples": "echo skipped",
    "extract-api": "dev-tool run extract-api",
    "format": "echo skipped",
    "integration-test": "npm run integration-test:node && npm run integration-test:browser",
    "integration-test:browser": "echo skipped",
    "integration-test:node": "dev-tool run test:vitest --esm",
    "lint": "echo skipped",
    "minify": "dev-tool run vendored uglifyjs -c -m --comments --source-map \"content='./dist/index.js.map'\" -o ./dist/index.min.js ./dist/index.js",
    "pack": "npm pack 2>&1",
    "prepack": "npm run build",
    "test": "npm run integration-test",
    "test:browser": "echo skipped",
    "test:node": "echo skipped",
    "unit-test": "npm run unit-test:node && npm run unit-test:browser",
    "unit-test:browser": "echo skipped",
    "unit-test:node": "dev-tool run test:vitest",
    "update-snippets": "echo skipped"
  },
  "sideEffects": false,
  "//metadata": {
    "constantPaths": [
      {
        "path": "src/agriFoodMgmtClient.ts",
        "prefix": "packageDetails"
      }
    ]
  },
  "autoPublish": true,
  "//sampleConfiguration": {
    "productName": "",
    "productSlugs": [
      "azure"
    ],
    "disableDocsMs": true,
    "apiRefLink": "https://docs.microsoft.com/javascript/api/@azure/arm-agrifood?view=azure-node-preview"
  },
  "type": "module",
  "tshy": {
    "project": "./tsconfig.src.json",
    "exports": {
      "./package.json": "./package.json",
      ".": "./src/index.ts"
    },
    "dialects": [
      "esm",
      "commonjs"
    ],
    "selfLink": false
  },
  "exports": {
    "./package.json": "./package.json",
    ".": {
      "import": {
        "types": "./dist/esm/index.d.ts",
        "default": "./dist/esm/index.js"
      },
      "require": {
        "types": "./dist/commonjs/index.d.ts",
        "default": "./dist/commonjs/index.js"
      }
    }
  }
}<|MERGE_RESOLUTION|>--- conflicted
+++ resolved
@@ -35,16 +35,9 @@
     "@azure/dev-tool": "^1.0.0",
     "@azure/identity": "^4.5.0",
     "@types/node": "^18.0.0",
-<<<<<<< HEAD
     "@vitest/coverage-istanbul": "^2.1.8",
-    "typescript": "~5.6.2",
+    "typescript": "~5.7.2",
     "vitest": "^2.1.8"
-=======
-    "chai": "^4.2.0",
-    "mocha": "^11.0.2",
-    "ts-node": "^10.0.0",
-    "typescript": "~5.7.2"
->>>>>>> 1c2f3253
   },
   "homepage": "https://github.com/Azure/azure-sdk-for-js/tree/main/sdk/agrifood/arm-agrifood",
   "repository": "github:Azure/azure-sdk-for-js",
