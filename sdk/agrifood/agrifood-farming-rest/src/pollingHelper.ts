--- conflicted
+++ resolved
@@ -1,22 +1,16 @@
 // Copyright (c) Microsoft Corporation.
 // Licensed under the MIT License.
 
-<<<<<<< HEAD
-import { Client, HttpResponse } from "@azure-rest/core-client";
-import { AbortSignalLike } from "@azure/abort-controller";
-import {
+import type { Client, HttpResponse } from "@azure-rest/core-client";
+import type { AbortSignalLike } from "@azure/abort-controller";
+import type {
   CancelOnProgress,
-=======
-import type { Client, HttpResponse } from "@azure-rest/core-client";
-import type {
->>>>>>> e4886c73
   CreateHttpPollerOptions,
   RunningOperation,
   OperationResponse,
   OperationState,
-<<<<<<< HEAD
-  createHttpPoller,
 } from "@azure/core-lro";
+import { createHttpPoller } from "@azure/core-lro";
 
 /**
  * A simple poller that can be used to poll a long running operation.
@@ -84,11 +78,6 @@
   isStopped(): boolean;
 }
 
-=======
-  SimplePollerLike,
-} from "@azure/core-lro";
-import { createHttpPoller } from "@azure/core-lro";
->>>>>>> e4886c73
 /**
  * Helper function that builds a Poller object to help polling a long running operation.
  * @param client - Client to use for sending the request to get additional pages.
