{
  "name": "@azure-rest/agrifood-farming",
  "sdk-type": "client",
  "author": "Microsoft Corporation",
  "description": "An isomorphic REST client library for the Azure FarmBeats Service.",
  "version": "1.0.0-beta.3",
  "keywords": [
    "node",
    "azure",
    "cloud",
    "typescript",
    "browser",
    "isomorphic"
  ],
  "license": "MIT",
  "main": "./dist/index.js",
  "module": "./dist-esm/src/index.js",
  "types": "./types/agrifood-farming-rest.d.ts",
  "homepage": "https://github.com/Azure/azure-sdk-for-js/tree/main/sdk/agrifood/agrifood-farming/README.md",
  "repository": "github:Azure/azure-sdk-for-js",
  "bugs": {
    "url": "https://github.com/Azure/azure-sdk-for-js/issues"
  },
  "files": [
    "dist/",
    "dist-esm/src/",
    "types/agrifood-farming-rest.d.ts",
    "README.md",
    "LICENSE"
  ],
  "engines": {
    "node": ">=18.0.0"
  },
  "//metadata": {
    "constantPaths": [
      {
        "path": "swagger/README.md",
        "prefix": "package-version"
      }
    ]
  },
  "//sampleConfiguration": {
    "productName": "Azure FarmBeats rest",
    "productSlugs": [
      "azure",
      "azure-farmbeats"
    ],
    "requiredResources": {
      "Azure FarmBeats Service instance": "https://docs.microsoft.com/azure/industry/agriculture/install-azure-farmbeats"
    }
  },
  "browser": {
    "./dist-esm/test/public/utils/env.js": "./dist-esm/test/public/utils/env.browser.js"
  },
  "scripts": {
    "build": "npm run clean && tsc -p . && dev-tool run bundle && dev-tool run extract-api",
    "build:browser": "tsc -p . && dev-tool run bundle",
    "build:debug": "tsc -p . && dev-tool run bundle && dev-tool run extract-api",
    "build:node": "tsc -p . && dev-tool run bundle",
    "build:samples": "echo Obsolete.",
    "build:test": "tsc -p . && dev-tool run bundle",
    "check-format": "dev-tool run vendored prettier --list-different --config ../../../.prettierrc.json --ignore-path ../../../.prettierignore \"src/**/*.ts\" \"test/**/*.ts\" \"samples-dev/**/*.ts\" \"*.{js,json}\"",
    "clean": "dev-tool run vendored rimraf --glob dist dist-browser dist-esm test-dist temp types *.tgz *.log",
    "execute:samples": "dev-tool samples run samples-dev",
    "extract-api": "dev-tool run vendored rimraf review && dev-tool run vendored mkdirp ./review && dev-tool run extract-api",
    "format": "dev-tool run vendored prettier --write --config ../../../.prettierrc.json --ignore-path ../../../.prettierignore \"src/**/*.ts\" \"test/**/*.ts\" \"samples-dev/**/*.ts\" \"*.{js,json}\"",
    "generate:client": "autorest --typescript swagger/README.md && npm run format",
    "integration-test": "npm run integration-test:node && npm run integration-test:browser",
    "integration-test:browser": "karma start --single-run",
    "integration-test:node": "dev-tool run test:node-js-input -- --timeout 5000000 \"dist-esm/test/{,!(browser)/**/}*.spec.js\"",
    "lint": "eslint package.json api-extractor.json src test",
    "lint:fix": "eslint package.json api-extractor.json src test --fix --fix-type [problem,suggestion]",
    "pack": "npm pack 2>&1",
    "test": "npm run clean && npm run build:test && npm run unit-test",
    "test:browser": "npm run clean && npm run build:test && npm run unit-test:browser",
    "test:node": "npm run clean && npm run build:test && npm run unit-test:node",
    "unit-test": "dev-tool run vendored cross-env TEST_MODE=playback && npm run unit-test:node && npm run unit-test:browser",
    "unit-test:browser": "dev-tool run test:browser",
    "unit-test:node": "dev-tool run test:node-ts-input -- --timeout 1200000 --exclude 'test/**/browser/*.spec.ts' 'test/**/*.spec.ts'",
    "update-snippets": "echo skipped"
  },
  "sideEffects": false,
  "autoPublish": false,
  "dependencies": {
    "@azure-rest/core-client": "^1.0.0",
    "@azure/core-auth": "^1.3.0",
<<<<<<< HEAD
    "@azure/core-lro": "^3.0.0",
    "@azure/core-paging": "^1.5.0",
=======
    "@azure/core-lro": "^2.2.4",
    "@azure/core-paging": "^1.2.0",
    "@azure/core-rest-pipeline": "^1.9.2",
>>>>>>> e4886c73
    "@azure/logger": "^1.0.0",
    "tslib": "^2.2.0",
    "@azure/abort-controller": "^2.1.2"
  },
  "devDependencies": {
    "@azure-tools/test-credential": "^1.0.0",
    "@azure-tools/test-recorder": "^3.0.0",
    "@azure-tools/test-utils": "^1.0.1",
    "@azure/core-util": "^1.0.0",
    "@azure/dev-tool": "^1.0.0",
    "@azure/eslint-plugin-azure-sdk": "^3.0.0",
    "@azure/identity": "^4.0.1",
    "@types/chai": "^4.1.6",
    "@types/mocha": "^10.0.0",
    "@types/node": "^18.0.0",
    "chai": "^4.2.0",
    "dotenv": "^16.0.0",
    "eslint": "^9.9.0",
    "karma": "^6.2.0",
    "karma-chrome-launcher": "^3.0.0",
    "karma-coverage": "^2.0.0",
    "karma-env-preprocessor": "^0.1.1",
    "karma-firefox-launcher": "^1.1.0",
    "karma-json-preprocessor": "^0.3.3",
    "karma-json-to-file-reporter": "^1.0.1",
    "karma-junit-reporter": "^2.0.1",
    "karma-mocha": "^2.0.1",
    "karma-mocha-reporter": "^2.2.5",
    "karma-source-map-support": "~1.4.0",
    "karma-sourcemap-loader": "^0.3.8",
    "mocha": "^10.0.0",
    "nyc": "^17.0.0",
    "source-map-support": "^0.5.9",
    "ts-node": "^10.0.0",
    "typescript": "~5.6.2"
  }
}<|MERGE_RESOLUTION|>--- conflicted
+++ resolved
@@ -84,14 +84,8 @@
   "dependencies": {
     "@azure-rest/core-client": "^1.0.0",
     "@azure/core-auth": "^1.3.0",
-<<<<<<< HEAD
     "@azure/core-lro": "^3.0.0",
     "@azure/core-paging": "^1.5.0",
-=======
-    "@azure/core-lro": "^2.2.4",
-    "@azure/core-paging": "^1.2.0",
-    "@azure/core-rest-pipeline": "^1.9.2",
->>>>>>> e4886c73
     "@azure/logger": "^1.0.0",
     "tslib": "^2.2.0",
     "@azure/abort-controller": "^2.1.2"
@@ -100,6 +94,7 @@
     "@azure-tools/test-credential": "^1.0.0",
     "@azure-tools/test-recorder": "^3.0.0",
     "@azure-tools/test-utils": "^1.0.1",
+    "@azure/core-rest-pipeline": "^1.9.2",
     "@azure/core-util": "^1.0.0",
     "@azure/dev-tool": "^1.0.0",
     "@azure/eslint-plugin-azure-sdk": "^3.0.0",
