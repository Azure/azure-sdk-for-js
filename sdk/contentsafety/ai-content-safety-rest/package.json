--- conflicted
+++ resolved
@@ -58,20 +58,12 @@
   "sideEffects": false,
   "autoPublish": false,
   "dependencies": {
-<<<<<<< HEAD
-    "@azure-rest/core-client": "^1.1.4",
-    "@azure/core-auth": "^1.3.0",
-    "@azure/core-rest-pipeline": "^1.12.0",
-    "@azure/logger": "^1.0.0",
-    "tslib": "^2.2.0"
-=======
     "@azure-rest/core-client": "^2.3.1",
     "@azure/core-auth": "^1.9.0",
     "@azure/core-paging": "^1.6.2",
     "@azure/core-rest-pipeline": "^1.18.0",
     "@azure/logger": "^1.1.4",
     "tslib": "^2.8.1"
->>>>>>> 3c1781fd
   },
   "devDependencies": {
     "@azure-tools/test-credential": "^2.0.0",
