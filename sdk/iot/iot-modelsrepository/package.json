{
  "name": "@azure/iot-modelsrepository",
  "version": "1.0.0-beta.3",
  "description": "Device Model Repository Library with typescript type definitions for node.js and browser.",
  "sdk-type": "client",
  "main": "dist/index.js",
  "module": "dist-esm/src/index.js",
  "browser": {
    "./dist-esm/src/print.js": "./dist-esm/src/print.browser.js",
    "./dist-esm/src/utils/url.js": "./dist-esm/src/utils/url.browser.js",
    "./dist-esm/src/utils/path.js": "./dist-esm/src/utils/path.browser.js",
    "./dist-esm/src/fetcherFilesystem.js": "./dist-esm/src/utils/fetcherFilesystem.browser.js"
  },
  "types": "types/iot-modelsrepository.d.ts",
  "scripts": {
    "audit": "node ../../../common/scripts/rush-audit.js && rimraf node_modules package-lock.json && npm i --package-lock-only 2>&1 && npm audit",
    "build:browser": "tsc -p . && cross-env ONLY_BROWSER=true rollup -c 2>&1",
    "build:node": "tsc -p . && cross-env ONLY_NODE=true rollup -c 2>&1",
    "build:samples": "echo Obsolete.",
<<<<<<< HEAD
    "build:test": "echo skipped",
    "build": "tsc -p . && rollup -c 2>&1 && api-extractor run --local",
=======
    "build:test": "tsc -p . && rollup -c 2>&1",
    "build": "npm run clean && tsc -p . && rollup -c 2>&1 && api-extractor run --local",
>>>>>>> b8f46a91
    "check-format": "prettier --list-different --config ../../../.prettierrc.json --ignore-path ../../../.prettierignore \"src/**/*.ts\" \"test/**/*.ts\" \"samples-dev/**/*.ts\" \"*.{js,json}\"",
    "clean": "rimraf dist dist-* test-dist temp types *.tgz *.log",
    "execute:samples": "dev-tool samples run samples-dev",
    "extract-api": "tsc -p . && api-extractor run --local",
    "format": "prettier --write --config ../../../.prettierrc.json --ignore-path ../../../.prettierignore \"src/**/*.ts\" \"test/**/*.ts\" \"samples-dev/**/*.ts\" \"*.{js,json}\"",
    "integration-test:browser": "karma start --single-run",
    "integration-test:node": "nyc mocha -r esm --require source-map-support/register --reporter ../../../common/tools/mocha-multi-reporter.js --timeout 5000000 --full-trace \"dist-esm/test/{,!(browser)/**/}/*.spec.js\"",
    "integration-test": "npm run integration-test:node && npm run integration-test:browser",
    "lint:fix": "eslint package.json api-extractor.json src test --ext .ts --fix --fix-type [problem,suggestion]",
    "lint": "eslint package.json api-extractor.json src test --ext .ts",
    "pack": "npm pack 2>&1",
    "test:browser": "npm run build:test && npm run unit-test:browser && npm run integration-test:browser",
    "test:node": "npm run build:test && npm run unit-test:node && npm run integration-test:node",
    "test": "npm run build:test && npm run unit-test && npm run integration-test",
    "unit-test:browser": "karma start --single-run",
    "unit-test:node": "mocha --require esm --reporter ../../../common/tools/mocha-multi-reporter.js --timeout 1200000 --full-trace \"dist-esm/test/{,!(browser)/**/}/*.spec.js\"",
    "unit-test": "npm run unit-test:node && npm run unit-test:browser",
    "temp-unit-test": "mocha -r ts-node/register --timeout 1200000 test/node/*.spec.ts"
  },
  "files": [
    "dist/",
    "dist-esm/src/",
    "types/iot-modelsrepository.d.ts",
    "README.md",
    "LICENSE"
  ],
  "repository": "github:Azure/azure-sdk-for-js",
  "engines": {
    "node": ">=12.0.0"
  },
  "keywords": [
    "azure",
    "cloud",
    "typescript"
  ],
  "author": "Microsoft Corporation",
  "license": "MIT",
  "bugs": {
    "url": "https://github.com/Azure/azure-sdk-for-js/issues"
  },
  "homepage": "https://github.com/Azure/azure-sdk-for-js/blob/main/sdk/iot/iot-modelsrepository/",
  "sideEffects": false,
  "prettier": "@azure/eslint-plugin-azure-sdk/prettier.json",
  "dependencies": {
    "@azure/core-client": "^1.0.0",
    "@azure/core-util": "^1.0.0-beta.1",
    "@azure/core-rest-pipeline": "^1.1.0",
    "@azure/core-tracing": "1.0.0-preview.13",
    "@azure/logger": "^1.0.0",
    "events": "^3.0.0",
    "tslib": "^2.2.0"
  },
  "devDependencies": {
    "@azure/dev-tool": "^1.0.0",
    "@azure/eslint-plugin-azure-sdk": "^3.0.0",
    "@azure/test-utils-recorder": "^1.0.0",
    "@microsoft/api-extractor": "7.7.11",
    "@rollup/plugin-commonjs": "11.0.2",
    "@rollup/plugin-json": "^4.0.0",
    "@rollup/plugin-multi-entry": "^3.0.0",
    "@rollup/plugin-node-resolve": "^8.0.0",
    "@rollup/plugin-replace": "^2.2.0",
    "@types/chai": "^4.1.6",
    "@types/mocha": "^7.0.2",
    "@types/node": "^12.0.0",
    "@types/sinon": "^9.0.4",
    "chai": "^4.2.0",
    "cross-env": "^7.0.2",
    "eslint": "^7.15.0",
    "inherits": "^2.0.3",
    "karma": "^6.2.0",
    "karma-chrome-launcher": "^3.0.0",
    "karma-coverage": "^2.0.0",
    "karma-edge-launcher": "^0.4.2",
    "karma-env-preprocessor": "^0.1.1",
    "karma-firefox-launcher": "^1.1.0",
    "karma-ie-launcher": "^1.0.0",
    "karma-json-preprocessor": "^0.3.3",
    "karma-json-to-file-reporter": "^1.0.1",
    "karma-junit-reporter": "^2.0.1",
    "karma-mocha": "^2.0.1",
    "karma-mocha-reporter": "^2.2.5",
    "mocha": "^7.1.1",
    "mocha-junit-reporter": "^1.18.0",
    "nyc": "^14.0.0",
    "prettier": "^1.16.4",
    "rimraf": "^3.0.0",
    "rollup": "^1.16.3",
    "rollup-plugin-sourcemaps": "^0.4.2",
    "rollup-plugin-terser": "^5.1.1",
    "rollup-plugin-visualizer": "^4.0.4",
    "sinon": "^9.0.2",
    "ts-node": "^9.0.0",
    "typedoc": "0.15.2",
    "typescript": "~4.2.0",
    "util": "^0.12.1"
  },
  "standard": {
    "env": [
      "mocha"
    ]
  },
  "//smokeTestConfiguration": {
    "skipFolder": true
  },
  "//sampleConfiguration": {
    "productName": "Azure IoT Models Repository",
    "productSlugs": [
      "azure"
    ],
    "requiredResources": {},
    "apiRefLink": "https://docs.microsoft.com/javascript/api/"
  },
  "//metadata": {
    "constantPaths": [
      {
        "path": "src/utils/constants.ts",
        "prefix": "SDK_VERSION"
      }
    ]
  }
}<|MERGE_RESOLUTION|>--- conflicted
+++ resolved
@@ -17,13 +17,8 @@
     "build:browser": "tsc -p . && cross-env ONLY_BROWSER=true rollup -c 2>&1",
     "build:node": "tsc -p . && cross-env ONLY_NODE=true rollup -c 2>&1",
     "build:samples": "echo Obsolete.",
-<<<<<<< HEAD
     "build:test": "echo skipped",
-    "build": "tsc -p . && rollup -c 2>&1 && api-extractor run --local",
-=======
-    "build:test": "tsc -p . && rollup -c 2>&1",
     "build": "npm run clean && tsc -p . && rollup -c 2>&1 && api-extractor run --local",
->>>>>>> b8f46a91
     "check-format": "prettier --list-different --config ../../../.prettierrc.json --ignore-path ../../../.prettierignore \"src/**/*.ts\" \"test/**/*.ts\" \"samples-dev/**/*.ts\" \"*.{js,json}\"",
     "clean": "rimraf dist dist-* test-dist temp types *.tgz *.log",
     "execute:samples": "dev-tool samples run samples-dev",
