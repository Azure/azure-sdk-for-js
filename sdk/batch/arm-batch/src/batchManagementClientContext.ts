--- conflicted
+++ resolved
@@ -13,11 +13,7 @@
 import { TokenCredential } from "@azure/core-auth";
 
 const packageName = "@azure/arm-batch";
-<<<<<<< HEAD
-const packageVersion = "5.1.1";
-=======
-const packageVersion = "6.0.0";
->>>>>>> 55e66cb6
+const packageVersion = "6.0.1";
 
 export class BatchManagementClientContext extends msRestAzure.AzureServiceClient {
   credentials: msRest.ServiceClientCredentials | TokenCredential;
