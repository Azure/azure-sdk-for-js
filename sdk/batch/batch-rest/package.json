{
  "name": "@azure-rest/batch",
  "version": "1.0.0-beta.1",
  "description": "Batch Service Rest Level Client",
  "engines": {
    "node": ">=18.0.0"
  },
  "sideEffects": false,
  "autoPublish": false,
  "tshy": {
    "exports": {
      "./package.json": "./package.json",
      ".": "./src/index.ts"
    },
    "dialects": [
      "esm",
      "commonjs"
    ],
    "esmDialects": [
      "browser",
      "react-native"
    ],
    "selfLink": false
  },
  "type": "module",
  "keywords": [
    "node",
    "azure",
    "cloud",
    "typescript",
    "browser",
    "isomorphic"
  ],
  "author": "Microsoft Corporation",
  "license": "MIT",
  "files": [
    "dist",
    "README.md",
    "LICENSE"
  ],
  "sdk-type": "client",
  "repository": "github:Azure/azure-sdk-for-js",
  "bugs": {
    "url": "https://github.com/Azure/azure-sdk-for-js/issues"
  },
  "homepage": "https://github.com/Azure/azure-sdk-for-js/tree/main/sdk/batch/batch-rest/README.md",
  "prettier": "./node_modules/@azure/eslint-plugin-azure-sdk/prettier.json",
  "//metadata": {
    "constantPaths": [
      {
        "path": "src/batchClient.ts",
        "prefix": "package-version"
      }
    ]
  },
  "//sampleConfiguration": {
    "productName": "Azure Batch provides Cloud-scale job scheduling and compute management.",
    "productSlugs": [
      "azure"
    ],
    "disableDocsMs": true
  },
  "dependencies": {
    "@azure-rest/core-client": "^1.4.0",
<<<<<<< HEAD
    "@azure/core-auth": "workspace:~",
    "@azure/core-paging": "workspace:~",
    "@azure/core-rest-pipeline": "workspace:~",
    "@azure/logger": "workspace:~",
    "tslib": "catalog:"
  },
  "devDependencies": {
    "@azure-tools/test-credential": "catalog:test-credentialV1",
    "@azure-tools/test-recorder": "workspace:~",
    "@azure-tools/test-utils": "workspace:~",
    "@azure-tools/vite-plugin-browser-test-map": "workspace:~",
    "@azure/core-util": "workspace:~",
    "@azure/dev-tool": "workspace:~",
    "@azure/eslint-plugin-azure-sdk": "workspace:~",
    "@azure/identity": "workspace:~",
    "@microsoft/api-extractor": "catalog:",
    "@types/node": "catalog:",
    "@vitest/browser": "catalog:",
    "@vitest/coverage-istanbul": "catalog:",
    "dotenv": "catalog:",
    "eslint": "catalog:",
    "loupe": "~3.1.0",
    "mkdirp": "^2.1.2",
    "moment": "~2.30.1",
    "playwright": "catalog:",
    "prettier": "^3.2.5",
    "rimraf": "catalog:",
    "tshy": "catalog:",
    "typescript": "catalog:",
    "vitest": "catalog:"
=======
    "@azure/core-auth": "^1.6.0",
    "@azure/core-paging": "^1.5.0",
    "@azure/core-rest-pipeline": "^1.16.0",
    "@azure/logger": "^1.0.0",
    "tslib": "^2.6.2"
  },
  "devDependencies": {
    "@azure-tools/test-credential": "^1.0.0",
    "@azure-tools/test-recorder": "^4.0.0",
    "@azure-tools/test-utils": "~1.0.0",
    "@azure-tools/vite-plugin-browser-test-map": "~1.0.0",
    "@azure/core-util": "^1.0.0",
    "@azure/dev-tool": "^1.0.0",
    "@azure/eslint-plugin-azure-sdk": "^3.0.0",
    "@azure/identity": "^4.0.1",
    "@microsoft/api-extractor": "^7.40.3",
    "@types/node": "^18.0.0",
    "@vitest/browser": "~1.6.0",
    "@vitest/coverage-istanbul": "^1.3.1",
    "dotenv": "^16.0.0",
    "eslint": "^9.9.0",
    "loupe": "~3.1.0",
    "mkdirp": "^2.1.2",
    "moment": "~2.30.1",
    "playwright": "^1.41.2",
    "prettier": "^3.2.5",
    "rimraf": "^5.0.5",
    "typescript": "~5.6.2",
    "vitest": "~1.6.0"
>>>>>>> e460e3b0
  },
  "scripts": {
    "audit": "node ../../../common/scripts/rush-audit.js && rimraf node_modules package-lock.json && npm i --package-lock-only 2>&1 && npm audit",
    "build": "npm run clean && dev-tool run build-package && mkdirp ./review && api-extractor run --local",
    "build:samples": "echo skipped",
    "build:test": "npm run clean && dev-tool run build-package && dev-tool run build-test",
    "check-format": "dev-tool run vendored prettier --list-different --config ../../../.prettierrc.json --ignore-path ../../../.prettierignore \"src/**/*.{ts,cts,mts}\" \"test/**/*.{ts,cts,mts}\" \"*.{js,cjs,mjs,json}\"",
    "clean": "rimraf --glob dist dist-browser dist-esm dist-test temp types *.tgz *.log",
    "execute:samples": "echo skipped",
    "format": "dev-tool run vendored prettier --write --config ../../../.prettierrc.json --ignore-path ../../../.prettierignore \"src/**/*.{ts,cts,mts}\" \"test/**/*.{ts,cts,mts}\" \"*.{js,cjs,mjs,json}\"",
    "generate:client": "echo skipped",
    "integration-test:browser": "echo skipped",
    "integration-test:node": "echo skipped",
    "lint": "eslint package.json api-extractor.json src test",
    "lint:fix": "eslint package.json api-extractor.json src test --fix --fix-type [problem,suggestion]",
    "minify": "uglifyjs -c -m --comments --source-map \"content='./dist/index.js.map'\" -o ./dist/index.min.js ./dist/index.js",
    "pack": "npm pack 2>&1",
    "test": "npm run clean && dev-tool run build-package && npm run unit-test:node && dev-tool run bundle && npm run unit-test:browser",
    "test:browser": "npm run clean && npm run build:test && npm run unit-test:browser && npm run integration-test:browser",
    "test:node": "npm run clean && dev-tool run build-package && npm run unit-test:node && npm run integration-test:node",
    "unit-test:browser": "npm run build:test && dev-tool run test:vitest --browser",
    "unit-test:node": "dev-tool run test:vitest",
    "update-snippets": "echo skipped"
  },
  "exports": {
    "./package.json": "./package.json",
    ".": {
      "browser": {
        "types": "./dist/browser/index.d.ts",
        "default": "./dist/browser/index.js"
      },
      "react-native": {
        "types": "./dist/react-native/index.d.ts",
        "default": "./dist/react-native/index.js"
      },
      "import": {
        "types": "./dist/esm/index.d.ts",
        "default": "./dist/esm/index.js"
      },
      "require": {
        "types": "./dist/commonjs/index.d.ts",
        "default": "./dist/commonjs/index.js"
      }
    }
  },
  "main": "./dist/commonjs/index.js",
  "types": "./dist/commonjs/index.d.ts",
  "module": "./dist/esm/index.js"
}<|MERGE_RESOLUTION|>--- conflicted
+++ resolved
@@ -62,7 +62,6 @@
   },
   "dependencies": {
     "@azure-rest/core-client": "^1.4.0",
-<<<<<<< HEAD
     "@azure/core-auth": "workspace:~",
     "@azure/core-paging": "workspace:~",
     "@azure/core-rest-pipeline": "workspace:~",
@@ -93,37 +92,6 @@
     "tshy": "catalog:",
     "typescript": "catalog:",
     "vitest": "catalog:"
-=======
-    "@azure/core-auth": "^1.6.0",
-    "@azure/core-paging": "^1.5.0",
-    "@azure/core-rest-pipeline": "^1.16.0",
-    "@azure/logger": "^1.0.0",
-    "tslib": "^2.6.2"
-  },
-  "devDependencies": {
-    "@azure-tools/test-credential": "^1.0.0",
-    "@azure-tools/test-recorder": "^4.0.0",
-    "@azure-tools/test-utils": "~1.0.0",
-    "@azure-tools/vite-plugin-browser-test-map": "~1.0.0",
-    "@azure/core-util": "^1.0.0",
-    "@azure/dev-tool": "^1.0.0",
-    "@azure/eslint-plugin-azure-sdk": "^3.0.0",
-    "@azure/identity": "^4.0.1",
-    "@microsoft/api-extractor": "^7.40.3",
-    "@types/node": "^18.0.0",
-    "@vitest/browser": "~1.6.0",
-    "@vitest/coverage-istanbul": "^1.3.1",
-    "dotenv": "^16.0.0",
-    "eslint": "^9.9.0",
-    "loupe": "~3.1.0",
-    "mkdirp": "^2.1.2",
-    "moment": "~2.30.1",
-    "playwright": "^1.41.2",
-    "prettier": "^3.2.5",
-    "rimraf": "^5.0.5",
-    "typescript": "~5.6.2",
-    "vitest": "~1.6.0"
->>>>>>> e460e3b0
   },
   "scripts": {
     "audit": "node ../../../common/scripts/rush-audit.js && rimraf node_modules package-lock.json && npm i --package-lock-only 2>&1 && npm audit",
