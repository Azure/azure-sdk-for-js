{
  "name": "@azure-rest/batch",
  "version": "1.0.0-beta.1",
  "description": "Batch Service Rest Level Client",
  "engines": {
    "node": ">=18.0.0"
  },
  "sideEffects": false,
  "autoPublish": false,
  "tshy": {
    "exports": {
      "./package.json": "./package.json",
      ".": "./src/index.ts"
    },
    "dialects": [
      "esm",
      "commonjs"
    ],
    "esmDialects": [
      "browser",
      "react-native"
    ],
    "selfLink": false
  },
  "type": "module",
  "keywords": [
    "node",
    "azure",
    "cloud",
    "typescript",
    "browser",
    "isomorphic"
  ],
  "author": "Microsoft Corporation",
  "license": "MIT",
  "files": [
    "dist",
    "README.md",
    "LICENSE"
  ],
  "sdk-type": "client",
  "repository": "github:Azure/azure-sdk-for-js",
  "bugs": {
    "url": "https://github.com/Azure/azure-sdk-for-js/issues"
  },
  "homepage": "https://github.com/Azure/azure-sdk-for-js/tree/main/sdk/batch/batch-rest/README.md",
  "prettier": "./node_modules/@azure/eslint-plugin-azure-sdk/prettier.json",
  "//metadata": {
    "constantPaths": [
      {
        "path": "src/batchClient.ts",
        "prefix": "package-version"
      }
    ]
  },
  "//sampleConfiguration": {
    "productName": "Azure Batch provides Cloud-scale job scheduling and compute management.",
    "productSlugs": [
      "azure"
    ],
    "disableDocsMs": true
  },
  "dependencies": {
    "@azure-rest/core-client": "catalog:core-rest-clientV1",
    "@azure/core-auth": "workspace:*",
    "@azure/core-paging": "workspace:*",
    "@azure/core-rest-pipeline": "workspace:*",
    "@azure/logger": "workspace:*",
    "tslib": "catalog:"
  },
  "devDependencies": {
<<<<<<< HEAD
    "@azure-tools/test-credential": "catalog:test-credentialV1",
    "@azure-tools/test-recorder": "workspace:*",
    "@azure-tools/test-utils": "workspace:*",
    "@azure-tools/vite-plugin-browser-test-map": "workspace:*",
    "@azure/core-util": "workspace:*",
    "@azure/dev-tool": "workspace:*",
    "@azure/eslint-plugin-azure-sdk": "workspace:*",
    "@azure/identity": "workspace:*",
    "@microsoft/api-extractor": "catalog:",
    "@types/node": "catalog:",
    "@vitest/browser": "catalog:",
    "@vitest/coverage-istanbul": "catalog:",
    "dotenv": "catalog:",
    "eslint": "catalog:",
=======
    "@azure-tools/test-credential": "^1.0.0",
    "@azure-tools/test-recorder": "^4.0.0",
    "@azure-tools/test-utils": "~1.0.0",
    "@azure-tools/vite-plugin-browser-test-map": "~1.0.0",
    "@azure/core-util": "^1.0.0",
    "@azure/dev-tool": "^1.0.0",
    "@azure/eslint-plugin-azure-sdk": "^3.0.0",
    "@azure/identity": "^4.0.1",
    "@types/node": "^18.0.0",
    "@vitest/browser": "~1.6.0",
    "@vitest/coverage-istanbul": "^1.3.1",
    "dotenv": "^16.0.0",
    "eslint": "^9.9.0",
>>>>>>> cae1265f
    "loupe": "~3.1.0",
    "moment": "~2.30.1",
    "playwright": "catalog:",
    "prettier": "^3.2.5",
<<<<<<< HEAD
    "rimraf": "catalog:",
    "tshy": "catalog:",
    "typescript": "catalog:",
    "vitest": "catalog:"
  },
  "scripts": {
    "audit": "skipped",
    "build": "npm run clean && dev-tool run build-package && dev-tool run vendored mkdirp ./review && api-extractor run --local",
=======
    "typescript": "~5.6.2",
    "vitest": "~1.6.0"
  },
  "scripts": {
    "audit": "node ../../../common/scripts/rush-audit.js && dev-tool run vendored rimraf node_modules package-lock.json && npm i --package-lock-only 2>&1 && npm audit",
    "build": "npm run clean && dev-tool run build-package && dev-tool run vendored mkdirp ./review && dev-tool run extract-api",
>>>>>>> cae1265f
    "build:samples": "echo skipped",
    "build:test": "npm run clean && dev-tool run build-package && dev-tool run build-test",
    "check-format": "dev-tool run vendored prettier --list-different --config ../../../.prettierrc.json --ignore-path ../../../.prettierignore \"src/**/*.{ts,cts,mts}\" \"test/**/*.{ts,cts,mts}\" \"*.{js,cjs,mjs,json}\"",
    "clean": "dev-tool run vendored rimraf --glob dist dist-browser dist-esm dist-test temp types *.tgz *.log",
    "execute:samples": "echo skipped",
    "format": "dev-tool run vendored prettier --write --config ../../../.prettierrc.json --ignore-path ../../../.prettierignore \"src/**/*.{ts,cts,mts}\" \"test/**/*.{ts,cts,mts}\" \"*.{js,cjs,mjs,json}\"",
    "generate:client": "echo skipped",
    "integration-test:browser": "echo skipped",
    "integration-test:node": "echo skipped",
    "lint": "dev-tool run vendored eslintpackage.json api-extractor.json src test",
    "lint:fix": "dev-tool run vendored eslintpackage.json api-extractor.json src test --fix --fix-type [problem,suggestion]",
    "minify": "dev-tool run vendored uglifyjs -c -m --comments --source-map \"content='./dist/index.js.map'\" -o ./dist/index.min.js ./dist/index.js",
    "pack": "npm pack 2>&1",
    "test": "npm run clean && dev-tool run build-package && npm run unit-test:node && dev-tool run bundle && npm run unit-test:browser",
    "test:browser": "npm run clean && npm run build:test && npm run unit-test:browser && npm run integration-test:browser",
    "test:node": "npm run clean && dev-tool run build-package && npm run unit-test:node && npm run integration-test:node",
    "unit-test:browser": "npm run build:test && dev-tool run test:vitest --browser",
    "unit-test:node": "dev-tool run test:vitest",
    "update-snippets": "echo skipped"
  },
  "exports": {
    "./package.json": "./package.json",
    ".": {
      "browser": {
        "types": "./dist/browser/index.d.ts",
        "default": "./dist/browser/index.js"
      },
      "react-native": {
        "types": "./dist/react-native/index.d.ts",
        "default": "./dist/react-native/index.js"
      },
      "import": {
        "types": "./dist/esm/index.d.ts",
        "default": "./dist/esm/index.js"
      },
      "require": {
        "types": "./dist/commonjs/index.d.ts",
        "default": "./dist/commonjs/index.js"
      }
    }
  },
  "main": "./dist/commonjs/index.js",
  "types": "./dist/commonjs/index.d.ts",
  "module": "./dist/esm/index.js"
}<|MERGE_RESOLUTION|>--- conflicted
+++ resolved
@@ -69,7 +69,6 @@
     "tslib": "catalog:"
   },
   "devDependencies": {
-<<<<<<< HEAD
     "@azure-tools/test-credential": "catalog:test-credentialV1",
     "@azure-tools/test-recorder": "workspace:*",
     "@azure-tools/test-utils": "workspace:*",
@@ -84,42 +83,15 @@
     "@vitest/coverage-istanbul": "catalog:",
     "dotenv": "catalog:",
     "eslint": "catalog:",
-=======
-    "@azure-tools/test-credential": "^1.0.0",
-    "@azure-tools/test-recorder": "^4.0.0",
-    "@azure-tools/test-utils": "~1.0.0",
-    "@azure-tools/vite-plugin-browser-test-map": "~1.0.0",
-    "@azure/core-util": "^1.0.0",
-    "@azure/dev-tool": "^1.0.0",
-    "@azure/eslint-plugin-azure-sdk": "^3.0.0",
-    "@azure/identity": "^4.0.1",
-    "@types/node": "^18.0.0",
-    "@vitest/browser": "~1.6.0",
-    "@vitest/coverage-istanbul": "^1.3.1",
-    "dotenv": "^16.0.0",
-    "eslint": "^9.9.0",
->>>>>>> cae1265f
     "loupe": "~3.1.0",
     "moment": "~2.30.1",
     "playwright": "catalog:",
-    "prettier": "^3.2.5",
-<<<<<<< HEAD
-    "rimraf": "catalog:",
-    "tshy": "catalog:",
     "typescript": "catalog:",
     "vitest": "catalog:"
   },
   "scripts": {
     "audit": "skipped",
     "build": "npm run clean && dev-tool run build-package && dev-tool run vendored mkdirp ./review && api-extractor run --local",
-=======
-    "typescript": "~5.6.2",
-    "vitest": "~1.6.0"
-  },
-  "scripts": {
-    "audit": "node ../../../common/scripts/rush-audit.js && dev-tool run vendored rimraf node_modules package-lock.json && npm i --package-lock-only 2>&1 && npm audit",
-    "build": "npm run clean && dev-tool run build-package && dev-tool run vendored mkdirp ./review && dev-tool run extract-api",
->>>>>>> cae1265f
     "build:samples": "echo skipped",
     "build:test": "npm run clean && dev-tool run build-package && dev-tool run build-test",
     "check-format": "dev-tool run vendored prettier --list-different --config ../../../.prettierrc.json --ignore-path ../../../.prettierignore \"src/**/*.{ts,cts,mts}\" \"test/**/*.{ts,cts,mts}\" \"*.{js,cjs,mjs,json}\"",
@@ -129,8 +101,8 @@
     "generate:client": "echo skipped",
     "integration-test:browser": "echo skipped",
     "integration-test:node": "echo skipped",
-    "lint": "dev-tool run vendored eslintpackage.json api-extractor.json src test",
-    "lint:fix": "dev-tool run vendored eslintpackage.json api-extractor.json src test --fix --fix-type [problem,suggestion]",
+    "lint": "dev-tool run vendored eslint package.json api-extractor.json src test",
+    "lint:fix": "dev-tool run vendored eslint package.json api-extractor.json src test --fix --fix-type [problem,suggestion]",
     "minify": "dev-tool run vendored uglifyjs -c -m --comments --source-map \"content='./dist/index.js.map'\" -o ./dist/index.min.js ./dist/index.js",
     "pack": "npm pack 2>&1",
     "test": "npm run clean && dev-tool run build-package && npm run unit-test:node && dev-tool run bundle && npm run unit-test:browser",
