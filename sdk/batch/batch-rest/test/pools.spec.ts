--- conflicted
+++ resolved
@@ -14,19 +14,14 @@
   ListPoolsParameters,
   ReplacePoolPropertiesParameters,
   ResizePoolParameters,
+  GetPool200Response,
+  BatchPoolNodeCountsOutput,
 } from "@azure-rest/batch";
 import {
   isUnexpected,
   paginate,
-  type GetPool200Response,
-  type BatchPoolNodeCountsOutput,
-<<<<<<< HEAD
 } from "@azure-rest/batch";
-import { fakeTestPasswordPlaceholder1 } from "./utils/fakeTestSecrets.js";
-=======
-} from "../src/index.js";
 import { fakeAzureBatchEndpoint, fakeTestPasswordPlaceholder2 } from "./utils/fakeTestSecrets.js";
->>>>>>> e59b5521
 import { wait } from "./utils/wait.js";
 import { getResourceName, POLLING_INTERVAL, waitForNotNull } from "./utils/helpers.js";
 import { describe, it, beforeAll, beforeEach, afterEach, assert, expect } from "vitest";
