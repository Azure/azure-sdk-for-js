--- conflicted
+++ resolved
@@ -8,17 +8,10 @@
   BatchClient,
   EnablePoolAutoScaleParameters,
   EvaluatePoolAutoScaleParameters,
-<<<<<<< HEAD
 } from "@azure-rest/batch";
-import { isUnexpected, type GetPool200Response } from "@azure-rest/batch";
-import { fakeTestPasswordPlaceholder1 } from "./utils/fakeTestSecrets.js";
-import { getResourceName, waitForNotNull } from "./utils/helpers.js";
-=======
-} from "../src/index.js";
-import { isUnexpected } from "../src/index.js";
+import { isUnexpected } from "@azure-rest/batch";
 import { fakeAzureBatchEndpoint, fakeTestPasswordPlaceholder2 } from "./utils/fakeTestSecrets.js";
 import { getResourceName } from "./utils/helpers.js";
->>>>>>> e59b5521
 import moment from "moment";
 import { describe, it, beforeAll, afterAll, beforeEach, afterEach, assert } from "vitest";
 import {
