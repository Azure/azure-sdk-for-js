// Copyright (c) Microsoft Corporation.
// Licensed under the MIT License.

export const EntraIdAccessTokenConstants = {
  LIFETIME_LEFT_THRESHOLD_IN_MINUTES_FOR_ROTATION: 15,
  SCOPE: "https://management.core.windows.net/.default",
  ROTATION_INTERVAL_PERIOD_IN_MINUTES: 4,
};

/** @public
 *
 * OS types supported on Microsoft Playwright Testing cloud hosted browsers
 */
export const ServiceOS = {
  LINUX: "linux",
  WINDOWS: "windows",
} as const;

/** @public
 *
 * Authentication types supported on Microsoft Playwright Testing
 */
export const ServiceAuth = {
  ENTRA: "ENTRA",
  TOKEN: "TOKEN",
} as const;

/** @public
 *
 * Environment variables used by Microsoft Playwright Testing
 */
export const ServiceEnvironmentVariable = {
  PLAYWRIGHT_SERVICE_OS: "PLAYWRIGHT_SERVICE_OS",
  PLAYWRIGHT_SERVICE_RUN_ID: "PLAYWRIGHT_SERVICE_RUN_ID",
  PLAYWRIGHT_SERVICE_EXPOSE_NETWORK_ENVIRONMENT_VARIABLE: "PLAYWRIGHT_SERVICE_EXPOSE_NETWORK",
  PLAYWRIGHT_SERVICE_ACCESS_TOKEN: "PLAYWRIGHT_SERVICE_ACCESS_TOKEN",
  PLAYWRIGHT_SERVICE_URL: "PLAYWRIGHT_SERVICE_URL",
  PLAYWRIGHT_SERVICE_REPORTING_URL: "PLAYWRIGHT_SERVICE_REPORTING_URL",
};

export const InternalServiceEnvironmentVariable = {
  PLAYWRIGHT_SERVICE_CLOUD_HOSTED_BROWSER_USED: "_PLAYWRIGHT_SERVICE_CLOUD_HOSTED_BROWSER_USED",
};

export const DefaultConnectOptionsConstants = {
  DEFAULT_TIMEOUT: 0,
  DEFAULT_SLOW_MO: 0,
  DEFAULT_EXPOSE_NETWORK: "<loopback>",
  DEFAULT_SERVICE_OS: ServiceOS.LINUX,
};

export const API_VERSION = "2023-10-01-preview";

// Do not put an ending slash for the urls,
// for example use https://www.microsoft.com/en-in and not https://www.microsoft.com/en-in/

export class Constants {
  // Config related constants
  public static readonly TEST_FRAMEWORK_NAME = "Playwright";
  public static readonly TEST_FRAMEWORK_RUNNERNAME = "Playwright Test Runner";
  public static readonly TEST_TYPE = "WebTest";
  public static readonly TEST_SDK_LANGUAGE = "JavaScript/TypeScript";
  // Placeholder version
  public static readonly REPORTER_PACKAGE_VERSION = "1.0.0-beta.1";
  public static readonly DEFAULT_DASHBOARD_ENDPOINT = "https://playwright.microsoft.com";
  public static readonly DEFAULT_SERVICE_ENDPOINT =
    "https://{region}.reporting.api.playwright-test.io";
  public static readonly DEFAULT_REDACTED_MESSAGE = "***REDACTED***";
  public static readonly SAS_URI_SEPARATOR = "?";
  public static readonly DEFAULT_TEST_RUN_NAME = "MPTReporterTests";
  public static readonly TEST_BATCH_SIZE = 50;
  public static readonly UPLOAD_MODE = "sdk";
  public static readonly GIT_VERSION_COMMAND = "git --version";
  public static readonly GIT_REV_PARSE = "git rev-parse --is-inside-work-tree";
  public static readonly GIT_COMMIT_MESSAGE_COMMAND = 'git log -1 --pretty=format:"%s"';
  public static readonly ERROR_MESSAGES_MAX_LENGTH = 100;
  public static readonly API_VERSION = "2024-05-20-preview";
  public static readonly NON_RETRYABLE_STATUS_CODES = [400, 403, 404, 405, 409];
  public static readonly SupportedRegions: string[] = [
    "eastus",
    "eastasia",
    "westeurope",
    "westus3",
    "centraluseuap",
    "eastus2euap",
  ];
  // Error messages
  public static readonly CONFLICT_409_ERROR_MESSAGE =
    "Test run with id {runId} already exists. Please provide a unique run id.";
  public static readonly FORBIDDEN_403_ERROR_MESSAGE =
    "Reporting is not enabled for your workspace {workspaceId}. Please enable the Reporting feature under Feature management settings using the Playwright portal: https://playwright.microsoft.com/workspaces/{workspaceId}/settings/general";
  // API Endpoints
  public static readonly testRunsEndpoint: string = "workspaces/{workspaceId}/test-runs";
  public static readonly testRunsShardEndpoint: string =
    "workspaces/{workspaceId}/test-runs/{testRunId}/shards/{shardId}";
  public static readonly storageUriEndpoint: string =
    "workspaces/{workspaceId}/test-runs/{testRunId}/resulturi";
  public static readonly testResultsEndpoint: string =
    "workspaces/{workspaceId}/test-results/upload-batch";
}

export const BackoffConstants = {
  MAX_RETRIES: 10,
};

<<<<<<< HEAD
export const TestResultErrorConstants = [
  {
    key: "Unauthorized_Scalable",
    message:
      "Could not authenticate with the service. Please refer to https://aka.ms/mpt/authentication for more information.",
    pattern: /(?=.*browserType\.connect)(?=.*401 Unauthorized)/i,
  },
  {
    key: "NoPermissionOnWorkspace_Scalable",
    message:
      "You currently do not have permission to access the workspace ({workspaceId}). Please contact the workspace owner for access.",
    pattern:
      /(?=.*browserType\.connect)(?=.*403 Forbidden)(?=[\s\S]*CheckAccess API call with non successful response)/i,
  },
  {
    key: "InvalidWorkspace_Scalable",
    message: "The workspace ({workspaceId}) does not exist. Please provide a valid workspace url.",
    pattern:
      /(?=.*browserType\.connect)(?=.*403 Forbidden)(?=.*InvalidAccountOrSubscriptionState)/i,
  },
  {
    key: "QuotaLimitError_Scalable",
    message:
      "It is possible that the maximum number of concurrent sessions allowed for your workspace has been exceeded.",
    pattern: /Test timeout of .* exceeded|TimeoutError: browserType\.launch/i,
  },
  {
    key: "BrowserConnectionError_Scalable",
    message: "The service is currently unavailable. Please try again after some time.",
    pattern: /browserType.connect: Target page, context or browser has been closed/i,
  },
];
=======
export const InternalEnvironmentVariables = {
  MPT_PLAYWRIGHT_VERSION: "_MPT_PLAYWRIGHT_VERSION",
};

export const MINIMUM_SUPPORTED_PLAYWRIGHT_VERSION = "1.47.0";
>>>>>>> 62597f19
<|MERGE_RESOLUTION|>--- conflicted
+++ resolved
@@ -103,7 +103,6 @@
   MAX_RETRIES: 10,
 };
 
-<<<<<<< HEAD
 export const TestResultErrorConstants = [
   {
     key: "Unauthorized_Scalable",
@@ -136,10 +135,9 @@
     pattern: /browserType.connect: Target page, context or browser has been closed/i,
   },
 ];
-=======
+
 export const InternalEnvironmentVariables = {
   MPT_PLAYWRIGHT_VERSION: "_MPT_PLAYWRIGHT_VERSION",
 };
 
-export const MINIMUM_SUPPORTED_PLAYWRIGHT_VERSION = "1.47.0";
->>>>>>> 62597f19
+export const MINIMUM_SUPPORTED_PLAYWRIGHT_VERSION = "1.47.0";