// Copyright (c) Microsoft Corporation.
// Licensed under the MIT License.

import { randomUUID } from "crypto";
import { InternalEnvironmentVariables } from "./constants";

export class EnvironmentVariables {
  get accessToken(): string {
    return process.env["PLAYWRIGHT_SERVICE_ACCESS_TOKEN"]!;
  }
  runId: string;
  accountId: string | undefined;
  userId: string | undefined;
  userName: string | undefined;
  correlationId: string | undefined;
  shardId: string | undefined;
  region: string | undefined;
  runName: string;
  constructor() {
<<<<<<< HEAD
    this.runId = process.env["PLAYWRIGHT_SERVICE_RUN_ID"]!;
    this.runName = process.env["_MPT_SERVICE_RUN_NAME"]!;
=======
    this.runId = process.env[InternalEnvironmentVariables.MPT_SERVICE_RUN_ID]!;
>>>>>>> 97e9849a
    this.correlationId = randomUUID();
  }
}<|MERGE_RESOLUTION|>--- conflicted
+++ resolved
@@ -17,12 +17,9 @@
   region: string | undefined;
   runName: string;
   constructor() {
-<<<<<<< HEAD
     this.runId = process.env["PLAYWRIGHT_SERVICE_RUN_ID"]!;
     this.runName = process.env["_MPT_SERVICE_RUN_NAME"]!;
-=======
     this.runId = process.env[InternalEnvironmentVariables.MPT_SERVICE_RUN_ID]!;
->>>>>>> 97e9849a
     this.correlationId = randomUUID();
   }
 }