// Copyright (c) Microsoft Corporation.
// Licensed under the MIT License.

import {
  DefaultConnectOptionsConstants,
  InternalEnvironmentVariables,
  ServiceEnvironmentVariable,
} from "./constants";
import { PlaywrightServiceAdditionalOptions, OsType } from "./types";
import { getAndSetRunId } from "../utils/utils";

class PlaywrightServiceConfig {
  public serviceOs: OsType;
  public runId: string;
  public timeout: number;
  public slowMo: number;
  public exposeNetwork: string;
  public runName: string;
  constructor() {
    this.serviceOs = (process.env[ServiceEnvironmentVariable.PLAYWRIGHT_SERVICE_OS] ||
      DefaultConnectOptionsConstants.DEFAULT_SERVICE_OS) as OsType;
<<<<<<< HEAD
    this.runId =
      process.env[ServiceEnvironmentVariable.PLAYWRIGHT_SERVICE_RUN_ID] || getDefaultRunId();
    this.runName = process.env[InternalEnvironmentVariables.MPT_SERVICE_RUN_NAME] || "";
=======
    this.runId = process.env[InternalEnvironmentVariables.MPT_SERVICE_RUN_ID] || "";
>>>>>>> 97e9849a
    this.timeout = DefaultConnectOptionsConstants.DEFAULT_TIMEOUT;
    this.slowMo = DefaultConnectOptionsConstants.DEFAULT_SLOW_MO;
    this.exposeNetwork = DefaultConnectOptionsConstants.DEFAULT_EXPOSE_NETWORK;
  }

  setOptions = (options?: PlaywrightServiceAdditionalOptions): void => {
    if (options?.exposeNetwork) {
      this.exposeNetwork = options.exposeNetwork;
    }
    if (!process.env[InternalEnvironmentVariables.MPT_SERVICE_RUN_ID]) {
      if (options?.runId) {
        this.runId = options.runId;
        process.env[InternalEnvironmentVariables.MPT_SERVICE_RUN_ID] = this.runId;
      } else {
        this.runId = getAndSetRunId();
      }
    }
    if (!process.env[InternalEnvironmentVariables.MPT_SERVICE_RUN_NAME] && options?.runName) {
      this.runName = options.runName;
      process.env[InternalEnvironmentVariables.MPT_SERVICE_RUN_NAME] = this.runName;
    }
    if (options?.os) {
      this.serviceOs = options.os;
      process.env[ServiceEnvironmentVariable.PLAYWRIGHT_SERVICE_OS] = this.serviceOs;
    }
    if (options?.slowMo) {
      this.slowMo = options.slowMo;
    }
    if (options?.timeout) {
      this.timeout = options.timeout;
    }
  };
}

export { PlaywrightServiceConfig };<|MERGE_RESOLUTION|>--- conflicted
+++ resolved
@@ -19,13 +19,8 @@
   constructor() {
     this.serviceOs = (process.env[ServiceEnvironmentVariable.PLAYWRIGHT_SERVICE_OS] ||
       DefaultConnectOptionsConstants.DEFAULT_SERVICE_OS) as OsType;
-<<<<<<< HEAD
-    this.runId =
-      process.env[ServiceEnvironmentVariable.PLAYWRIGHT_SERVICE_RUN_ID] || getDefaultRunId();
     this.runName = process.env[InternalEnvironmentVariables.MPT_SERVICE_RUN_NAME] || "";
-=======
     this.runId = process.env[InternalEnvironmentVariables.MPT_SERVICE_RUN_ID] || "";
->>>>>>> 97e9849a
     this.timeout = DefaultConnectOptionsConstants.DEFAULT_TIMEOUT;
     this.slowMo = DefaultConnectOptionsConstants.DEFAULT_SLOW_MO;
     this.exposeNetwork = DefaultConnectOptionsConstants.DEFAULT_EXPOSE_NETWORK;
