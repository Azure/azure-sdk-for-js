--- conflicted
+++ resolved
@@ -36,11 +36,7 @@
     "CHANGELOG.md"
   ],
   "scripts": {
-<<<<<<< HEAD
     "audit": "skipped",
-=======
-    "audit": "node ../../../common/scripts/rush-audit.js && dev-tool run vendored rimraf node_modules package-lock.json && npm i --package-lock-only 2>&1 && npm audit",
->>>>>>> cae1265f
     "build": "npm run clean && dev-tool run build-package",
     "build:samples": "echo Obsolete",
     "build:test": "echo skipped. actual commands inlined in browser test scripts",
@@ -52,8 +48,8 @@
     "integration-test": "npm run integration-test:node && npm run integration-test:browser",
     "integration-test:browser": "echo skipped",
     "integration-test:node": "echo skipped",
-    "lint": "dev-tool run vendored eslintpackage.json CHANGELOG.md README.md src",
-    "lint:fix": "dev-tool run vendored eslintpackage.json CHANGELOG.md README.md src --fix --fix-type [problem,suggestion]",
+    "lint": "dev-tool run vendored eslint package.json CHANGELOG.md README.md src",
+    "lint:fix": "dev-tool run vendored eslint package.json CHANGELOG.md README.md src --fix --fix-type [problem,suggestion]",
     "pack": "npm pack 2>&1",
     "test": "npm run build:test && npm run unit-test && npm run integration-test",
     "test:browser": "npm run build:test && npm run unit-test:browser && npm run integration-test:browser",
@@ -74,21 +70,10 @@
     "@types/mocha": "catalog:legacy",
     "@types/node": "catalog:",
     "@types/prompts": "^2.4.9",
-<<<<<<< HEAD
-    "@types/sinon": "catalog:legacy",
-    "cross-env": "catalog:legacy",
+    "@vitest/coverage-istanbul": "catalog:",
     "eslint": "catalog:",
-    "mocha": "catalog:legacy",
-    "rimraf": "catalog:",
-    "sinon": "catalog:legacy",
-    "typescript": "^5.5.3"
-=======
-    "@vitest/coverage-istanbul": "^2.1.2",
-    "cross-env": "^7.0.2",
-    "eslint": "^9.9.0",
-    "typescript": "~5.6.2",
-    "vitest": "^2.1.2"
->>>>>>> cae1265f
+    "typescript": "catalog:",
+    "vitest": "catalog:"
   },
   "prettier": "@azure/eslint-plugin-azure-sdk/prettier.json",
   "//sampleConfiguration": {
