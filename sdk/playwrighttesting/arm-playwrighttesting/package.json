--- conflicted
+++ resolved
@@ -30,16 +30,12 @@
   "devDependencies": {
     "@microsoft/api-extractor": "^7.31.1",
     "mkdirp": "^2.1.2",
-    "typescript": "~5.2.0",
+    "typescript": "~5.3.3",
     "uglify-js": "^3.4.9",
     "rimraf": "^5.0.0",
     "dotenv": "^16.0.0",
-<<<<<<< HEAD
     "@azure/dev-tool": "^1.0.0",
-    "@azure/identity": "^3.3.0",
-=======
     "@azure/identity": "^4.0.1",
->>>>>>> 3c750ba3
     "@azure-tools/test-recorder": "^3.0.0",
     "@azure-tools/test-credential": "^1.0.0",
     "mocha": "^10.0.0",
@@ -49,13 +45,7 @@
     "chai": "^4.2.0",
     "cross-env": "^7.0.2",
     "@types/node": "^18.0.0",
-<<<<<<< HEAD
     "ts-node": "^10.0.0"
-=======
-    "ts-node": "^10.0.0",
-    "@azure/dev-tool": "^1.0.0",
-    "@types/mocha": "^10.0.0"
->>>>>>> 3c750ba3
   },
   "repository": {
     "type": "git",
