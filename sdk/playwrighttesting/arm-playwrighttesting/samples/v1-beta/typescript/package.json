{
  "name": "@azure-samples/arm-playwrighttesting-ts-beta",
  "private": true,
  "version": "1.0.0",
  "description": " client library samples for TypeScript (Beta)",
  "engines": {
    "node": ">=18.0.0"
  },
  "scripts": {
    "build": "tsc",
    "prebuild": "rimraf dist/"
  },
  "repository": {
    "type": "git",
    "url": "git+https://github.com/Azure/azure-sdk-for-js.git",
    "directory": "sdk/playwrighttesting/arm-playwrighttesting"
  },
  "keywords": [
    "node",
    "azure",
    "typescript",
    "browser",
    "isomorphic"
  ],
  "author": "Microsoft Corporation",
  "license": "MIT",
  "bugs": {
    "url": "https://github.com/Azure/azure-sdk-for-js/issues"
  },
  "homepage": "https://github.com/Azure/azure-sdk-for-js/tree/main/sdk/playwrighttesting/arm-playwrighttesting",
  "dependencies": {
    "@azure/arm-playwrighttesting": "next",
    "dotenv": "latest",
<<<<<<< HEAD
    "@azure/identity": "^3.3.0"
=======
    "@azure/identity": "^4.0.1"
>>>>>>> 3c750ba3
  },
  "devDependencies": {
    "@types/node": "^18.0.0",
    "typescript": "~5.3.3",
    "rimraf": "latest"
  }
}<|MERGE_RESOLUTION|>--- conflicted
+++ resolved
@@ -31,11 +31,7 @@
   "dependencies": {
     "@azure/arm-playwrighttesting": "next",
     "dotenv": "latest",
-<<<<<<< HEAD
-    "@azure/identity": "^3.3.0"
-=======
     "@azure/identity": "^4.0.1"
->>>>>>> 3c750ba3
   },
   "devDependencies": {
     "@types/node": "^18.0.0",
