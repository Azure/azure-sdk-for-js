--- conflicted
+++ resolved
@@ -33,10 +33,6 @@
     "migrationDate": "2023-03-08T18:36:03.000Z"
   },
   "scripts": {
-<<<<<<< HEAD
-    "audit": "skipped",
-=======
->>>>>>> 1b240a90
     "build": "npm run clean && dev-tool run build-package && dev-tool run extract-api",
     "build:node": "dev-tool run build-package",
     "build:samples": "echo Skipped.",
