{
  "name": "@azure/template",
  "version": "1.0.11-beta.1",
  "description": "Example project for learning how to build a client library",
  "sdk-type": "client",
  "main": "./dist/commonjs/index.js",
  "types": "./dist/commonjs/index.d.ts",
  "//metadata": {
    "constantPaths": [
      {
        "path": "src/generated/generatedClientContext.ts",
        "prefix": "packageDetails"
      },
      {
        "path": "src/constants.ts",
        "prefix": "SDK_VERSION"
      },
      {
        "path": "swagger/README.md",
        "prefix": "package-version"
      }
    ],
    "sampleConfiguration": {
      "skipFolder": false,
      "disableDocsMs": true,
      "productName": "Azure Template",
      "productSlugs": [],
      "apiRefLink": "https://docs.microsoft.com/javascript/api/",
      "requiredResources": {
        "Azure App Configuration": "https://docs.microsoft.com/azure/azure-app-configuration/"
      }
    },
    "migrationDate": "2023-03-08T18:36:03.000Z"
  },
  "scripts": {
    "audit": "node ../../../common/scripts/rush-audit.js && rimraf node_modules package-lock.json && npm i --package-lock-only 2>&1 && npm audit",
    "build:node": "tshy && npm run build:test",
    "build:samples": "echo Skipped.",
    "build:test": "tshy && dev-tool run build-test",
    "build": "npm run clean && npm run build:test",
    "check-format": "dev-tool run vendored prettier --list-different --config ../../../.prettierrc.json --ignore-path ../../../.prettierignore \"src/**/*.ts\" \"test/**/*.ts\" \"*.{js,json}\"",
    "clean": "rimraf --glob dist dist-* temp types *.tgz *.log",
    "execute:samples": "dev-tool samples run samples-dev",
    "extract-api": "tshy && api-extractor run --local",
    "format": "dev-tool run vendored prettier --write --config ../../../.prettierrc.json --ignore-path ../../../.prettierignore \"src/**/*.ts\" \"test/**/*.ts\" \"samples-dev/**/*.ts\" \"*.{js,json}\"",
    "generate:client": "autorest --typescript ./swagger/README.md",
    "integration-test:browser": "dev-tool run test:vitest --browser",
    "integration-test:node": "dev-tool run test:vitest",
    "integration-test": "npm run integration-test:node && npm run integration-test:browser",
    "lint:fix": "eslint README.md package.json api-extractor.json src test --ext .ts,.javascript,.js --fix --fix-type [problem,suggestion]",
    "lint": "eslint README.md package.json api-extractor.json src test --ext .ts,.javascript,.js",
    "pack": "npm pack 2>&1",
    "test:browser": "npm run clean && npm run build:test && npm run integration-test:browser",
    "test:node": "npm run clean && npm run build:test && npm run integration-test:node",
    "test": "npm run clean && tshy && npm run unit-test:node && dev-tool run bundle && npm run unit-test:browser && npm run integration-test",
    "unit-test:browser": "npm run integration-test:browser",
    "unit-test:node": "npm run integration-test:node",
    "unit-test": "npm run unit-test:node && npm run unit-test:browser"
  },
  "files": [
    "dist/",
    "README.md",
    "LICENSE"
  ],
  "repository": "github:Azure/azure-sdk-for-js",
  "engines": {
    "node": ">=18.0.0"
  },
  "keywords": [
    "azure",
    "cloud",
    "typescript"
  ],
  "author": "Microsoft Corporation",
  "license": "MIT",
  "bugs": {
    "url": "https://github.com/Azure/azure-sdk-for-js/issues"
  },
  "homepage": "https://github.com/Azure/azure-sdk-for-js/blob/main/sdk/template/template/README.md",
  "sideEffects": false,
  "prettier": "@azure/eslint-plugin-azure-sdk/prettier.json",
  "dependencies": {
    "@azure/core-auth": "^1.3.0",
    "@azure/core-client": "^1.4.0",
    "@azure/core-lro": "^2.7.0",
    "@azure/core-rest-pipeline": "^1.4.0",
    "@azure/core-tracing": "^1.0.0",
    "@azure/logger": "^1.0.0",
    "tslib": "^2.2.0"
  },
  "devDependencies": {
    "@azure/dev-tool": "^1.0.0",
    "@azure/eslint-plugin-azure-sdk": "^3.0.0",
    "@azure/identity": "^4.0.1",
    "@azure/test-utils": "^1.0.0",
    "@azure-tools/test-credential": "^2.0.0",
    "@azure-tools/test-recorder": "^4.0.0",
    "@types/node": "^18.0.0",
    "cross-env": "^7.0.2",
    "dotenv": "^16.0.0",
    "inherits": "^2.0.3",
    "rimraf": "^5.0.5",
    "source-map-support": "^0.5.9",
<<<<<<< HEAD
=======
    "typescript": "~5.4.5",
>>>>>>> 398494ac
    "util": "^0.12.1",
    "typescript": "~5.3.3",
    "@vitest/browser": "^1.3.1",
    "eslint": "^8.56.0",
    "playwright": "^1.41.2",
    "prettier": "^3.2.5",
    "tshy": "^1.11.1",
    "vitest": "^1.3.1",
    "loupe": "^3.1.0",
    "@azure-tools/vite-plugin-browser-test-map": "^1.0.0",
    "@microsoft/api-extractor": "^7.40.3",
    "@vitest/coverage-istanbul": "^1.3.1",
    "@types/fs-extra": "^8.0.0",
    "tslib": "^2.2.0"
  },
  "tshy": {
    "exports": {
      "./package.json": "./package.json",
      ".": "./src/index.ts"
    },
    "dialects": [
      "esm",
      "commonjs"
    ],
    "esmDialects": [
      "browser",
      "react-native"
    ]
  },
  "exports": {
    "./package.json": "./package.json",
    ".": {
      "browser": {
        "types": "./dist/browser/index.d.ts",
        "default": "./dist/browser/index.js"
      },
      "react-native": {
        "types": "./dist/react-native/index.d.ts",
        "default": "./dist/react-native/index.js"
      },
      "import": {
        "types": "./dist/esm/index.d.ts",
        "default": "./dist/esm/index.js"
      },
      "require": {
        "types": "./dist/commonjs/index.d.ts",
        "default": "./dist/commonjs/index.js"
      }
    }
  },
  "type": "module"
}<|MERGE_RESOLUTION|>--- conflicted
+++ resolved
@@ -101,12 +101,8 @@
     "inherits": "^2.0.3",
     "rimraf": "^5.0.5",
     "source-map-support": "^0.5.9",
-<<<<<<< HEAD
-=======
     "typescript": "~5.4.5",
->>>>>>> 398494ac
     "util": "^0.12.1",
-    "typescript": "~5.3.3",
     "@vitest/browser": "^1.3.1",
     "eslint": "^8.56.0",
     "playwright": "^1.41.2",
