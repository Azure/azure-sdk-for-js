// Copyright (c) Microsoft Corporation.
// Licensed under the MIT license.

import { ConfigurationSetting, GeneratedClient } from "./generated";
import {
  CommonClientOptions,
  OperationOptions,
<<<<<<< HEAD
  InternalClientPipelineOptions,
} from "@azure/core-client";
import { bearerTokenAuthenticationPolicy } from "@azure/core-rest-pipeline";
import { TokenCredential } from "@azure/core-auth";
import { SpanStatusCode } from "@azure/core-tracing";
import { createSpan } from "./tracing";
=======
  PipelineOptions,
  TokenCredential,
  bearerTokenAuthenticationPolicy,
  createPipelineFromOptions,
} from "@azure/core-http";
import { TracingClient, createTracingClient } from "@azure/core-tracing";
import { SDK_VERSION } from "./constants";
>>>>>>> 0ec26f0f
import { logger } from "./logger";
import { quoteETag } from "./util";

// re-export generated types that are used as public interfaces.
export { ConfigurationSetting };

/**
 * Options for the `getConfigurationSetting` method of `ConfigurationClient`.
 */
export interface GetConfigurationSettingOptions extends OperationOptions {
  /**
   * If set to `true`, the method will use entity tags to instruct the service
   * to send an updated value only if the value has changed.
   *
   * NOTE: This option is only supported if passing a full
   * `ConfigurationSetting` object with an `etag` as the first parameter to
   * `getConfigurationSetting`.
   */
  onlyIfChanged?: boolean;
}

/**
 * Client options used to configure App Configuration API requests.
 */
export interface ConfigurationClientOptions extends CommonClientOptions {
  // Any custom options configured at the client level go here.
}

/**
 * The client class used to interact with the App Configuration service.
 */
export class ConfigurationClient {
  private client: GeneratedClient;
  private tracingClient: TracingClient;

  /**
   * Creates an instance of a ConfigurationClient.
   *
   * Example usage:
   * ```ts
   * import { ConfigurationClient} from "@azure/ai-text-analytics";
   * import { DefaultAzureCredential} from "@azure/identity";
   *
   * const client = new ConfigurationClient(
   *    "<app configuration endpoint>",
   *    new DefaultAzureCredential()
   * );
   * ```
   * @param endpointUrl - the URL to the App Configuration endpoint
   * @param credential - used to authenticate requests to the service
   * @param options - optional configuration used to send requests to the service
   */
  constructor(
    endpointUrl: string,
    credential: TokenCredential,
    options: ConfigurationClientOptions = {}
  ) {
    // The AAD scope for an API is usually the baseUri + "/.default", but it
    // may be different for your service.
    const authPolicy = bearerTokenAuthenticationPolicy({
      credential,
      scopes: `${endpointUrl}/.default`,
    });

    const internalClientPipelineOptions: InternalClientPipelineOptions = {
      ...options,
      deserializationOptions: {
        expectedContentTypes: {
          json: [
            "application/vnd.microsoft.appconfig.kvset+json",
            "application/vnd.microsoft.appconfig.kv+json",
            "application/vnd.microsoft.appconfig.kvs+json",
            "application/vnd.microsoft.appconfig.keyset+json",
            "application/vnd.microsoft.appconfig.revs+json",
          ],
        },
      },
      ...{
        loggingOptions: {
          logger: logger.info,
          // This array contains header names we want to log that are not already
          // included as safe. Unknown/unsafe headers are logged as "<REDACTED>".
          additionalAllowedHeaderNames: ["x-ms-correlation-request-id"],
        },
      },
    };

<<<<<<< HEAD
    this.client = new GeneratedClient(endpointUrl, internalClientPipelineOptions);
    this.client.pipeline.addPolicy(authPolicy);
=======
    this.client = new GeneratedClient(endpointUrl, pipeline);
    this.tracingClient = createTracingClient({
      // The name of the resource provider requests are made against, as described in
      // https://github.com/Azure/azure-sdk/blob/main/docs/tracing/distributed-tracing-conventions.yml#L11-L15
      namespace: "Microsoft.Learn",
      // The package name and version
      packageName: "@azure/template",
      packageVersion: SDK_VERSION,
    });
>>>>>>> 0ec26f0f
  }

  /**
   * Retrieve the contents of an App Configuration setting by name (key).
   *
   * @param key - the unique name of the setting to get
   * @param options - optional configuration for the operation
   */
  public async getConfigurationSetting(
    key: string,
    options?: GetConfigurationSettingOptions
  ): Promise<ConfigurationSetting>;

  /**
   * Retrieve an updated value of an App Configuration setting, allowing for
   * the use of entity tags to request the new value only if it has changed.
   *
   * @param setting - the setting to retrieve from the service
   * @param options - optional configuration for the operation
   */
  public async getConfigurationSetting(
    setting: ConfigurationSetting,
    options?: GetConfigurationSettingOptions
  ): Promise<ConfigurationSetting>;

  public async getConfigurationSetting(
    keyOrSetting: string | ConfigurationSetting,
    options: GetConfigurationSettingOptions = {}
  ): Promise<ConfigurationSetting> {
    let key: string;
    let ifNoneMatch: string | undefined;

    return this.tracingClient.withSpan(
      // Span names should take the form "<className>.<methodName>".
      "ConfigurationClient.getConfigurationSetting",
      options,
      (updatedOptions) => {
        if (typeof keyOrSetting === "string") {
          key = keyOrSetting;
          if (options.onlyIfChanged) {
            throw new RangeError(
              "You must pass a ConfigurationSetting instead of a key to perform a conditional fetch."
            );
          }
        } else {
          key = keyOrSetting.key;
          const etag = keyOrSetting.etag;
          if (options.onlyIfChanged) {
            ifNoneMatch = quoteETag(etag);
          }
        }

        // You must pass updatedOptions to any calls you make within the callback.
        return this.client.getKeyValue(key, { ...updatedOptions, ifNoneMatch });
      }
    );
  }
}<|MERGE_RESOLUTION|>--- conflicted
+++ resolved
@@ -5,22 +5,12 @@
 import {
   CommonClientOptions,
   OperationOptions,
-<<<<<<< HEAD
   InternalClientPipelineOptions,
 } from "@azure/core-client";
 import { bearerTokenAuthenticationPolicy } from "@azure/core-rest-pipeline";
 import { TokenCredential } from "@azure/core-auth";
-import { SpanStatusCode } from "@azure/core-tracing";
-import { createSpan } from "./tracing";
-=======
-  PipelineOptions,
-  TokenCredential,
-  bearerTokenAuthenticationPolicy,
-  createPipelineFromOptions,
-} from "@azure/core-http";
 import { TracingClient, createTracingClient } from "@azure/core-tracing";
 import { SDK_VERSION } from "./constants";
->>>>>>> 0ec26f0f
 import { logger } from "./logger";
 import { quoteETag } from "./util";
 
@@ -108,11 +98,8 @@
       },
     };
 
-<<<<<<< HEAD
     this.client = new GeneratedClient(endpointUrl, internalClientPipelineOptions);
     this.client.pipeline.addPolicy(authPolicy);
-=======
-    this.client = new GeneratedClient(endpointUrl, pipeline);
     this.tracingClient = createTracingClient({
       // The name of the resource provider requests are made against, as described in
       // https://github.com/Azure/azure-sdk/blob/main/docs/tracing/distributed-tracing-conventions.yml#L11-L15
@@ -121,7 +108,6 @@
       packageName: "@azure/template",
       packageVersion: SDK_VERSION,
     });
->>>>>>> 0ec26f0f
   }
 
   /**
