--- conflicted
+++ resolved
@@ -32,20 +32,12 @@
     "@azure/dev-tool": "^1.0.0",
     "@azure/identity": "^4.6.0",
     "@types/node": "^18.0.0",
-<<<<<<< HEAD
-    "@vitest/browser": "^3.0.3",
-    "@vitest/coverage-istanbul": "^3.0.3",
-    "dotenv": "^16.0.0",
-    "playwright": "^1.50.1",
-    "typescript": "~5.6.2",
-    "vitest": "^3.0.3"
-=======
     "@vitest/browser": "^3.0.9",
     "@vitest/coverage-istanbul": "^3.0.9",
+    "dotenv": "^16.0.0",
     "playwright": "^1.49.1",
     "typescript": "~5.8.2",
     "vitest": "^3.0.9"
->>>>>>> c7a9bbca
   },
   "repository": {
     "type": "git",
