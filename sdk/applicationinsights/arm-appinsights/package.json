{
  "name": "@azure/arm-appinsights",
  "sdk-type": "mgmt",
  "author": "Microsoft Corporation",
  "description": "A generated SDK for ApplicationInsightsManagementClient.",
  "version": "5.0.0-beta.8",
  "engines": {
    "node": ">=18.0.0"
  },
  "dependencies": {
<<<<<<< HEAD
    "@azure/core-auth": "workspace:*",
    "@azure/core-client": "workspace:*",
    "@azure/core-paging": "workspace:*",
    "@azure/core-rest-pipeline": "workspace:*",
    "tslib": "catalog:"
=======
    "@azure/core-auth": "^1.9.0",
    "@azure/core-client": "^1.9.2",
    "@azure/core-paging": "^1.6.2",
    "@azure/core-rest-pipeline": "^1.18.2",
    "tslib": "^2.8.1"
>>>>>>> 07a14f87
  },
  "keywords": [
    "node",
    "azure",
    "typescript",
    "browser",
    "isomorphic"
  ],
  "license": "MIT",
  "main": "./dist/commonjs/index.js",
  "module": "./dist/esm/index.js",
  "types": "./dist/commonjs/index.d.ts",
  "devDependencies": {
<<<<<<< HEAD
    "@azure-tools/test-credential": "workspace:*",
    "@azure-tools/test-recorder": "workspace:*",
    "@azure-tools/test-utils-vitest": "workspace:*",
    "@azure/dev-tool": "workspace:*",
    "@azure/identity": "catalog:internal",
    "@azure/logger": "workspace:*",
    "@types/node": "catalog:",
    "@vitest/browser": "catalog:testing",
    "@vitest/coverage-istanbul": "catalog:testing",
    "playwright": "catalog:testing",
    "typescript": "catalog:",
    "vitest": "catalog:testing"
=======
    "@azure-tools/test-credential": "^2.0.0",
    "@azure-tools/test-recorder": "^4.1.0",
    "@azure-tools/test-utils-vitest": "^1.0.0",
    "@azure/dev-tool": "^1.0.0",
    "@azure/identity": "^4.6.0",
    "@types/node": "^18.0.0",
    "@vitest/browser": "^3.0.9",
    "@vitest/coverage-istanbul": "^3.0.9",
    "dotenv": "^16.0.0",
    "playwright": "^1.49.1",
    "typescript": "~5.8.2",
    "vitest": "^3.0.9"
>>>>>>> 07a14f87
  },
  "repository": {
    "type": "git",
    "url": "https://github.com/Azure/azure-sdk-for-js.git"
  },
  "bugs": {
    "url": "https://github.com/Azure/azure-sdk-for-js/issues"
  },
  "files": [
    "dist/",
    "README.md",
    "LICENSE",
    "review/",
    "CHANGELOG.md"
  ],
  "scripts": {
    "build": "npm run clean && dev-tool run build-package && dev-tool run extract-api",
    "build:browser": "echo skipped",
    "build:node": "echo skipped",
    "build:samples": "echo skipped.",
    "build:test": "echo skipped",
    "check-format": "echo skipped",
    "clean": "dev-tool run vendored rimraf --glob dist dist-browser dist-esm test-dist temp types *.tgz *.log",
    "execute:samples": "echo skipped",
    "extract-api": "dev-tool run extract-api",
    "format": "echo skipped",
    "integration-test": "npm run integration-test:node && npm run integration-test:browser",
    "integration-test:browser": "echo skipped",
    "integration-test:node": "dev-tool run test:vitest --esm",
    "lint": "echo skipped",
    "minify": "echo skipped",
    "pack": "npm pack 2>&1",
    "prepack": "npm run build",
    "test": "npm run integration-test",
    "test:browser": "echo skipped",
    "test:node": "echo skipped",
    "unit-test": "npm run unit-test:node && npm run unit-test:browser",
    "unit-test:browser": "echo skipped",
    "unit-test:node": "dev-tool run test:vitest",
    "update-snippets": "dev-tool run update-snippets"
  },
  "sideEffects": false,
  "//metadata": {
    "constantPaths": [
      {
        "path": "src/applicationInsightsManagementClient.ts",
        "prefix": "packageDetails"
      }
    ]
  },
  "autoPublish": true,
  "homepage": "https://github.com/Azure/azure-sdk-for-js/tree/main/sdk/applicationinsights/arm-appinsights",
  "//sampleConfiguration": {
    "productName": "",
    "productSlugs": [
      "azure"
    ],
    "disableDocsMs": true,
    "apiRefLink": "https://learn.microsoft.com/javascript/api/@azure/arm-appinsights?view=azure-node-preview"
  },
  "type": "module",
  "tshy": {
    "project": "./tsconfig.src.json",
    "exports": {
      "./package.json": "./package.json",
      ".": "./src/index.ts"
    },
    "dialects": [
      "esm",
      "commonjs"
    ],
    "esmDialects": [
      "browser",
      "react-native"
    ],
    "selfLink": false
  },
  "browser": "./dist/browser/index.js",
  "react-native": "./dist/react-native/index.js",
  "exports": {
    "./package.json": "./package.json",
    ".": {
      "browser": {
        "types": "./dist/browser/index.d.ts",
        "default": "./dist/browser/index.js"
      },
      "react-native": {
        "types": "./dist/react-native/index.d.ts",
        "default": "./dist/react-native/index.js"
      },
      "import": {
        "types": "./dist/esm/index.d.ts",
        "default": "./dist/esm/index.js"
      },
      "require": {
        "types": "./dist/commonjs/index.d.ts",
        "default": "./dist/commonjs/index.js"
      }
    }
  }
}<|MERGE_RESOLUTION|>--- conflicted
+++ resolved
@@ -8,33 +8,25 @@
     "node": ">=18.0.0"
   },
   "dependencies": {
-<<<<<<< HEAD
     "@azure/core-auth": "workspace:*",
     "@azure/core-client": "workspace:*",
     "@azure/core-paging": "workspace:*",
     "@azure/core-rest-pipeline": "workspace:*",
     "tslib": "catalog:"
-=======
-    "@azure/core-auth": "^1.9.0",
-    "@azure/core-client": "^1.9.2",
-    "@azure/core-paging": "^1.6.2",
-    "@azure/core-rest-pipeline": "^1.18.2",
-    "tslib": "^2.8.1"
->>>>>>> 07a14f87
   },
   "keywords": [
     "node",
     "azure",
     "typescript",
     "browser",
-    "isomorphic"
+    "isomorphic",
+    "cloud"
   ],
   "license": "MIT",
   "main": "./dist/commonjs/index.js",
   "module": "./dist/esm/index.js",
   "types": "./dist/commonjs/index.d.ts",
   "devDependencies": {
-<<<<<<< HEAD
     "@azure-tools/test-credential": "workspace:*",
     "@azure-tools/test-recorder": "workspace:*",
     "@azure-tools/test-utils-vitest": "workspace:*",
@@ -47,25 +39,8 @@
     "playwright": "catalog:testing",
     "typescript": "catalog:",
     "vitest": "catalog:testing"
-=======
-    "@azure-tools/test-credential": "^2.0.0",
-    "@azure-tools/test-recorder": "^4.1.0",
-    "@azure-tools/test-utils-vitest": "^1.0.0",
-    "@azure/dev-tool": "^1.0.0",
-    "@azure/identity": "^4.6.0",
-    "@types/node": "^18.0.0",
-    "@vitest/browser": "^3.0.9",
-    "@vitest/coverage-istanbul": "^3.0.9",
-    "dotenv": "^16.0.0",
-    "playwright": "^1.49.1",
-    "typescript": "~5.8.2",
-    "vitest": "^3.0.9"
->>>>>>> 07a14f87
   },
-  "repository": {
-    "type": "git",
-    "url": "https://github.com/Azure/azure-sdk-for-js.git"
-  },
+  "repository": "github:Azure/azure-sdk-for-js",
   "bugs": {
     "url": "https://github.com/Azure/azure-sdk-for-js/issues"
   },
