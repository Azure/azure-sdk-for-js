--- conflicted
+++ resolved
@@ -1,11 +1,11 @@
 // Copyright (c) Microsoft Corporation.
 // Licensed under the MIT License.
 
-<<<<<<< HEAD
-import { getClient, ClientOptions } from "@azure-rest/core-client";
+import type { ClientOptions } from "@azure-rest/core-client";
+import { getClient } from "@azure-rest/core-client";
 import { logger } from "./logger";
-import { KeyCredential } from "@azure/core-auth";
-import { DocumentTranslatorClient } from "./clientDefinitions";
+import type { KeyCredential } from "@azure/core-auth";
+import type { DocumentTranslatorClient } from "./clientDefinitions";
 
 /** The optional parameters for the client */
 export interface DocumentTranslatorClientOptions extends ClientOptions {}
@@ -17,285 +17,6 @@
  * @param options - the parameter for all optional parameters
  */
 export default function createClient(
-=======
-import type {
-  CancelTranslation200Response,
-  CancelTranslation401Response,
-  CancelTranslation404Response,
-  CancelTranslation429Response,
-  CancelTranslation500Response,
-  CancelTranslation503Response,
-  GetDocumentStatus200Response,
-  GetDocumentStatus401Response,
-  GetDocumentStatus404Response,
-  GetDocumentStatus429Response,
-  GetDocumentStatus500Response,
-  GetDocumentStatus503Response,
-  GetDocumentsStatus200Response,
-  GetDocumentsStatus400Response,
-  GetDocumentsStatus401Response,
-  GetDocumentsStatus404Response,
-  GetDocumentsStatus429Response,
-  GetDocumentsStatus500Response,
-  GetDocumentsStatus503Response,
-  GetSupportedDocumentFormats200Response,
-  GetSupportedDocumentFormats429Response,
-  GetSupportedDocumentFormats500Response,
-  GetSupportedDocumentFormats503Response,
-  GetSupportedGlossaryFormats200Response,
-  GetSupportedGlossaryFormats429Response,
-  GetSupportedGlossaryFormats500Response,
-  GetSupportedGlossaryFormats503Response,
-  GetSupportedStorageSources200Response,
-  GetSupportedStorageSources429Response,
-  GetSupportedStorageSources500Response,
-  GetSupportedStorageSources503Response,
-  GetTranslationStatus200Response,
-  GetTranslationStatus401Response,
-  GetTranslationStatus404Response,
-  GetTranslationStatus429Response,
-  GetTranslationStatus500Response,
-  GetTranslationStatus503Response,
-  GetTranslationsStatus200Response,
-  GetTranslationsStatus400Response,
-  GetTranslationsStatus401Response,
-  GetTranslationsStatus429Response,
-  GetTranslationsStatus500Response,
-  GetTranslationsStatus503Response,
-  StartTranslation202Response,
-  StartTranslation400Response,
-  StartTranslation401Response,
-  StartTranslation429Response,
-  StartTranslation500Response,
-  StartTranslation503Response,
-} from "./responses";
-import type {
-  CancelTranslationParameters,
-  GetDocumentStatusParameters,
-  GetDocumentsStatusParameters,
-  GetSupportedDocumentFormatsParameters,
-  GetSupportedGlossaryFormatsParameters,
-  GetSupportedStorageSourcesParameters,
-  GetTranslationStatusParameters,
-  GetTranslationsStatusParameters,
-  StartTranslationParameters,
-} from "./parameters";
-import type { Client, ClientOptions } from "@azure-rest/core-client";
-import { getClient } from "@azure-rest/core-client";
-import type { KeyCredential, TokenCredential } from "@azure/core-auth";
-
-export interface GetTranslationsStatus {
-  /**
-   * Use this API to submit a bulk (batch) translation request to the Document Translation service.
-   * Each request can contain multiple documents and must contain a source and destination container for each document.
-   *
-   * The prefix and suffix filter (if supplied) are used to filter folders. The prefix is applied to the subpath after the container name.
-   *
-   * Glossaries / Translation memory can be included in the request and are applied by the service when the document is translated.
-   *
-   * If the glossary is invalid or unreachable during translation, an error is indicated in the document status.
-   * If a file with the same name already exists at the destination, it will be overwritten. The targetUrl for each target language must be unique.
-   */
-  post(
-    options: StartTranslationParameters,
-  ): Promise<
-    | StartTranslation202Response
-    | StartTranslation400Response
-    | StartTranslation401Response
-    | StartTranslation429Response
-    | StartTranslation500Response
-    | StartTranslation503Response
-  >;
-  /**
-   * Returns a list of batch requests submitted and the status for each request.
-   * This list only contains batch requests submitted by the user (based on the resource).
-   *
-   * If the number of requests exceeds our paging limit, server-side paging is used. Paginated responses indicate a partial result and include a continuation token in the response.
-   * The absence of a continuation token means that no additional pages are available.
-   *
-   * $top, $skip and $maxpagesize query parameters can be used to specify a number of results to return and an offset for the collection.
-   *
-   * $top indicates the total number of records the user wants to be returned across all pages.
-   * $skip indicates the number of records to skip from the list of batches based on the sorting method specified.  By default, we sort by descending start time.
-   * $maxpagesize is the maximum items returned in a page.  If more items are requested via $top (or $top is not specified and there are more items to be returned), \@nextLink will contain the link to the next page.
-   *
-   * $orderBy query parameter can be used to sort the returned list (ex "$orderBy=createdDateTimeUtc asc" or "$orderBy=createdDateTimeUtc desc").
-   * The default sorting is descending by createdDateTimeUtc.
-   * Some query parameters can be used to filter the returned list (ex: "status=Succeeded,Cancelled") will only return succeeded and cancelled operations.
-   * createdDateTimeUtcStart and createdDateTimeUtcEnd can be used combined or separately to specify a range of datetime to filter the returned list by.
-   * The supported filtering query parameters are (status, ids, createdDateTimeUtcStart, createdDateTimeUtcEnd).
-   *
-   * The server honors the values specified by the client. However, clients must be prepared to handle responses that contain a different page size or contain a continuation token.
-   *
-   * When both $top and $skip are included, the server should first apply $skip and then $top on the collection.
-   * Note: If the server can't honor $top and/or $skip, the server must return an error to the client informing about it instead of just ignoring the query options.
-   * This reduces the risk of the client making assumptions about the data returned.
-   */
-  get(
-    options?: GetTranslationsStatusParameters,
-  ): Promise<
-    | GetTranslationsStatus200Response
-    | GetTranslationsStatus400Response
-    | GetTranslationsStatus401Response
-    | GetTranslationsStatus429Response
-    | GetTranslationsStatus500Response
-    | GetTranslationsStatus503Response
-  >;
-}
-
-export interface GetDocumentStatus {
-  /** Returns the translation status for a specific document based on the request Id and document Id. */
-  get(
-    options?: GetDocumentStatusParameters,
-  ): Promise<
-    | GetDocumentStatus200Response
-    | GetDocumentStatus401Response
-    | GetDocumentStatus404Response
-    | GetDocumentStatus429Response
-    | GetDocumentStatus500Response
-    | GetDocumentStatus503Response
-  >;
-}
-
-export interface CancelTranslation {
-  /**
-   * Returns the status for a document translation request.
-   * The status includes the overall request status, as well as the status for documents that are being translated as part of that request.
-   */
-  get(
-    options?: GetTranslationStatusParameters,
-  ): Promise<
-    | GetTranslationStatus200Response
-    | GetTranslationStatus401Response
-    | GetTranslationStatus404Response
-    | GetTranslationStatus429Response
-    | GetTranslationStatus500Response
-    | GetTranslationStatus503Response
-  >;
-  /**
-   * Cancel a currently processing or queued translation.
-   * Cancel a currently processing or queued translation.
-   * A translation will not be cancelled if it is already completed or failed or cancelling. A bad request will be returned.
-   * All documents that have completed translation will not be cancelled and will be charged.
-   * All pending documents will be cancelled if possible.
-   */
-  delete(
-    options?: CancelTranslationParameters,
-  ): Promise<
-    | CancelTranslation200Response
-    | CancelTranslation401Response
-    | CancelTranslation404Response
-    | CancelTranslation429Response
-    | CancelTranslation500Response
-    | CancelTranslation503Response
-  >;
-}
-
-export interface GetDocumentsStatus {
-  /**
-   * Returns the status for all documents in a batch document translation request.
-   *
-   * If the number of documents in the response exceeds our paging limit, server-side paging is used.
-   * Paginated responses indicate a partial result and include a continuation token in the response. The absence of a continuation token means that no additional pages are available.
-   *
-   * $top, $skip and $maxpagesize query parameters can be used to specify a number of results to return and an offset for the collection.
-   *
-   * $top indicates the total number of records the user wants to be returned across all pages.
-   * $skip indicates the number of records to skip from the list of document status held by the server based on the sorting method specified.  By default, we sort by descending start time.
-   * $maxpagesize is the maximum items returned in a page.  If more items are requested via $top (or $top is not specified and there are more items to be returned), \@nextLink will contain the link to the next page.
-   *
-   * $orderBy query parameter can be used to sort the returned list (ex "$orderBy=createdDateTimeUtc asc" or "$orderBy=createdDateTimeUtc desc").
-   * The default sorting is descending by createdDateTimeUtc.
-   * Some query parameters can be used to filter the returned list (ex: "status=Succeeded,Cancelled") will only return succeeded and cancelled documents.
-   * createdDateTimeUtcStart and createdDateTimeUtcEnd can be used combined or separately to specify a range of datetime to filter the returned list by.
-   * The supported filtering query parameters are (status, ids, createdDateTimeUtcStart, createdDateTimeUtcEnd).
-   *
-   * When both $top and $skip are included, the server should first apply $skip and then $top on the collection.
-   * Note: If the server can't honor $top and/or $skip, the server must return an error to the client informing about it instead of just ignoring the query options.
-   * This reduces the risk of the client making assumptions about the data returned.
-   */
-  get(
-    options?: GetDocumentsStatusParameters,
-  ): Promise<
-    | GetDocumentsStatus200Response
-    | GetDocumentsStatus400Response
-    | GetDocumentsStatus401Response
-    | GetDocumentsStatus404Response
-    | GetDocumentsStatus429Response
-    | GetDocumentsStatus500Response
-    | GetDocumentsStatus503Response
-  >;
-}
-
-export interface GetSupportedDocumentFormats {
-  /**
-   * The list of supported document formats supported by the Document Translation service.
-   * The list includes the common file extension, as well as the content-type if using the upload API.
-   */
-  get(
-    options?: GetSupportedDocumentFormatsParameters,
-  ): Promise<
-    | GetSupportedDocumentFormats200Response
-    | GetSupportedDocumentFormats429Response
-    | GetSupportedDocumentFormats500Response
-    | GetSupportedDocumentFormats503Response
-  >;
-}
-
-export interface GetSupportedGlossaryFormats {
-  /**
-   * The list of supported glossary formats supported by the Document Translation service.
-   * The list includes the common file extension used.
-   */
-  get(
-    options?: GetSupportedGlossaryFormatsParameters,
-  ): Promise<
-    | GetSupportedGlossaryFormats200Response
-    | GetSupportedGlossaryFormats429Response
-    | GetSupportedGlossaryFormats500Response
-    | GetSupportedGlossaryFormats503Response
-  >;
-}
-
-export interface GetSupportedStorageSources {
-  /** Returns a list of storage sources/options supported by the Document Translation service. */
-  get(
-    options?: GetSupportedStorageSourcesParameters,
-  ): Promise<
-    | GetSupportedStorageSources200Response
-    | GetSupportedStorageSources429Response
-    | GetSupportedStorageSources500Response
-    | GetSupportedStorageSources503Response
-  >;
-}
-
-export interface Routes {
-  /** Resource for '/batches' has methods for the following verbs: post, get */
-  (path: "/batches"): GetTranslationsStatus;
-  /** Resource for '/batches/\{id\}/documents/\{documentId\}' has methods for the following verbs: get */
-  (path: "/batches/{id}/documents/{documentId}", id: string, documentId: string): GetDocumentStatus;
-  /** Resource for '/batches/\{id\}' has methods for the following verbs: get, delete */
-  (path: "/batches/{id}", id: string): CancelTranslation;
-  /** Resource for '/batches/\{id\}/documents' has methods for the following verbs: get */
-  (path: "/batches/{id}/documents", id: string): GetDocumentsStatus;
-  /** Resource for '/documents/formats' has methods for the following verbs: get */
-  (path: "/documents/formats"): GetSupportedDocumentFormats;
-  /** Resource for '/glossaries/formats' has methods for the following verbs: get */
-  (path: "/glossaries/formats"): GetSupportedGlossaryFormats;
-  /** Resource for '/storagesources' has methods for the following verbs: get */
-  (path: "/storagesources"): GetSupportedStorageSources;
-}
-
-export type DocumentTranslatorClient = Client & {
-  path: Routes;
-};
-
-export interface DocumentTranslatorFactory {
-  (endpoint: string, credentials: TokenCredential | KeyCredential, options?: ClientOptions): void;
-}
-
-export default function DocumentTranslator(
->>>>>>> 14051308
   endpoint: string,
   credentials: KeyCredential,
   options: DocumentTranslatorClientOptions = {},
