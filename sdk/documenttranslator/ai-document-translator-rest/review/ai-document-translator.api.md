--- conflicted
+++ resolved
@@ -4,29 +4,19 @@
 
 ```ts
 
-<<<<<<< HEAD
-import { AbortSignalLike } from '@azure/abort-controller';
-import { CancelOnProgress } from '@azure/core-lro';
-import { Client } from '@azure-rest/core-client';
-import { ClientOptions } from '@azure-rest/core-client';
-import { CreateHttpPollerOptions } from '@azure/core-lro';
-import { HttpResponse } from '@azure-rest/core-client';
-import { KeyCredential } from '@azure/core-auth';
-import { OperationState } from '@azure/core-lro';
-import { PagedAsyncIterableIterator } from '@azure/core-paging';
-import { PathUncheckedResponse } from '@azure-rest/core-client';
-import { RawHttpHeaders } from '@azure/core-rest-pipeline';
-import { RequestParameters } from '@azure-rest/core-client';
-import { StreamableMethod } from '@azure-rest/core-client';
-=======
+import type { AbortSignalLike } from '@azure/abort-controller';
+import type { CancelOnProgress } from '@azure/core-lro';
 import type { Client } from '@azure-rest/core-client';
 import type { ClientOptions } from '@azure-rest/core-client';
+import type { CreateHttpPollerOptions } from '@azure/core-lro';
 import type { HttpResponse } from '@azure-rest/core-client';
 import type { KeyCredential } from '@azure/core-auth';
+import type { OperationState } from '@azure/core-lro';
+import type { PagedAsyncIterableIterator } from '@azure/core-paging';
+import type { PathUncheckedResponse } from '@azure-rest/core-client';
 import type { RawHttpHeaders } from '@azure/core-rest-pipeline';
 import type { RequestParameters } from '@azure-rest/core-client';
-import type { TokenCredential } from '@azure/core-auth';
->>>>>>> 14051308
+import type { StreamableMethod } from '@azure-rest/core-client';
 
 // @public
 export interface BatchRequest {
@@ -114,66 +104,7 @@
 }
 
 // @public (undocumented)
-<<<<<<< HEAD
 export type DocumentTranslationCancelTranslationParameters = RequestParameters;
-=======
-export type CancelTranslationParameters = RequestParameters;
-
-// @public (undocumented)
-export interface DocumentFilter {
-    prefix?: string;
-    suffix?: string;
-}
-
-// @public (undocumented)
-export interface DocumentsStatus {
-    nextLink?: string;
-    value: DocumentStatus[];
-}
-
-// @public (undocumented)
-export interface DocumentStatus {
-    characterCharged?: number;
-    createdDateTimeUtc: Date;
-    error?: TranslationError;
-    id: string;
-    lastActionDateTimeUtc: Date;
-    path?: string;
-    progress: number;
-    sourcePath: string;
-    status: Status;
-    to: string;
-}
-
-// @public (undocumented)
-function DocumentTranslator(endpoint: string, credentials: TokenCredential | KeyCredential, options?: ClientOptions): DocumentTranslatorClient;
-export default DocumentTranslator;
-
-// @public (undocumented)
-export type DocumentTranslatorClient = Client & {
-    path: Routes;
-};
-
-// @public (undocumented)
-export interface DocumentTranslatorFactory {
-    // (undocumented)
-    (endpoint: string, credentials: TokenCredential | KeyCredential, options?: ClientOptions): void;
-}
-
-// @public (undocumented)
-export interface FileFormat {
-    contentTypes: string[];
-    defaultVersion?: string;
-    fileExtensions: string[];
-    format: string;
-    versions?: string[];
-}
-
-// @public (undocumented)
-export interface GetDocumentsStatus {
-    get(options?: GetDocumentsStatusParameters): Promise<GetDocumentsStatus200Response | GetDocumentsStatus400Response | GetDocumentsStatus401Response | GetDocumentsStatus404Response | GetDocumentsStatus429Response | GetDocumentsStatus500Response | GetDocumentsStatus503Response>;
-}
->>>>>>> 14051308
 
 // @public (undocumented)
 export interface DocumentTranslationGetDocumentsStatus200Headers {
@@ -879,9 +810,6 @@
     summary: StatusSummaryOutput;
 }
 
-<<<<<<< HEAD
 // (No @packageDocumentation comment for this package)
 
-=======
->>>>>>> 14051308
 ```