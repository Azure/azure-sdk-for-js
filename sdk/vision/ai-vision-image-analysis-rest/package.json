{
  "name": "@azure-rest/ai-vision-image-analysis",
  "sdk-type": "client",
  "author": "Microsoft Corporation",
  "version": "1.0.0-beta.3",
  "description": "undefined",
  "keywords": [
    "node",
    "azure",
    "cloud",
    "typescript",
    "browser",
    "isomorphic"
  ],
  "license": "MIT",
  "main": "dist/index.js",
  "module": "./dist-esm/src/index.js",
  "types": "./types/ai-vision-image-analysis.d.ts",
  "repository": "github:Azure/azure-sdk-for-js",
  "homepage": "https://github.com/Azure/azure-sdk-for-js/tree/main/sdk/vision/ai-vision-image-analysis-rest/README.md",
  "bugs": {
    "url": "https://github.com/Azure/azure-sdk-for-js/issues"
  },
  "files": [
    "dist/",
    "dist-esm/src/",
    "types/ai-vision-image-analysis.d.ts",
    "README.md",
    "LICENSE",
    "CHANGELOG.md",
    "review/*"
  ],
  "engines": {
    "node": ">=18.0.0"
  },
  "scripts": {
    "audit": "node ../../../common/scripts/rush-audit.js && rimraf node_modules package-lock.json && npm i --package-lock-only 2>&1 && npm audit",
    "build:browser": "tsc -p . && cross-env ONLY_BROWSER=true rollup -c 2>&1",
    "build:node": "tsc -p . && cross-env ONLY_NODE=true rollup -c 2>&1",
    "build:samples": "echo skipped.",
    "build:test": "tsc -p . && dev-tool run bundle",
    "build:debug": "tsc -p . && dev-tool run bundle && api-extractor run --local",
    "check-format": "dev-tool run vendored prettier --list-different --config ../../../.prettierrc.json --ignore-path ../../../.prettierignore \"src/**/*.ts\" \"*.{js,json}\"  \"test/**/*.ts\"",
    "clean": "rimraf --glob dist dist-browser dist-esm test-dist temp types *.tgz *.log",
    "execute:samples": "echo skipped",
    "extract-api": "rimraf review && mkdirp ./review && api-extractor run --local",
    "format": "dev-tool run vendored prettier --write --config ../../../.prettierrc.json --ignore-path ../../../.prettierignore \"src/**/*.ts\" \"*.{js,json}\"  \"test/**/*.ts\"",
    "generate:client": "echo skipped",
    "integration-test:browser": "dev-tool run test:browser",
    "integration-test:node": "dev-tool run test:node-js-input -- --timeout 5000000 'dist-esm/test/**/*.spec.js'",
    "integration-test": "npm run integration-test:node && npm run integration-test:browser",
    "lint:fix": "eslint package.json api-extractor.json src test --ext .ts --fix --fix-type [problem,suggestion]",
    "lint": "eslint package.json api-extractor.json src test --ext .ts",
    "pack": "npm pack 2>&1",
    "test:browser": "npm run clean && npm run build:test && npm run unit-test:browser",
    "test:node": "npm run clean && npm run build:test && npm run unit-test:node",
    "test": "npm run clean && npm run build:test && npm run unit-test",
    "unit-test": "npm run unit-test:node && npm run unit-test:browser",
    "unit-test:node": "dev-tool run test:node-ts-input -- --timeout 1200000 --exclude 'test/**/browser/*.spec.ts' 'test/**/*.spec.ts'",
    "unit-test:browser": "dev-tool run test:browser",
    "build": "npm run clean && tsc -p . && dev-tool run bundle && mkdirp ./review && api-extractor run --local"
  },
  "sideEffects": false,
  "autoPublish": false,
  "dependencies": {
    "@azure/core-auth": "^1.3.0",
    "@azure-rest/core-client": "^1.1.6",
    "@azure/core-rest-pipeline": "^1.12.0",
    "@azure/logger": "^1.0.0",
    "tslib": "^2.2.0"
  },
  "devDependencies": {
    "@microsoft/api-extractor": "~7.39.0",
    "autorest": "latest",
    "@types/node": "~20.10.3",
    "dotenv": "^16.0.0",
    "eslint": "^8.0.0",
    "mkdirp": "^2.1.2",
    "rimraf": "^5.0.0",
    "source-map-support": "^0.5.9",
    "typescript": "~5.3.3",
    "@azure/dev-tool": "^1.0.0",
    "@azure/eslint-plugin-azure-sdk": "^3.0.0",
<<<<<<< HEAD
    "@azure-tools/test-credential": "^1.0.0",
=======
    "@azure-tools/test-credential": "^1.0.4",
>>>>>>> c3988e40
    "@azure/identity": "^4.0.1",
    "@azure-tools/test-recorder": "^3.0.0",
    "mocha": "^10.0.0",
    "esm": "^3.2.18",
    "@types/mocha": "^10.0.0",
    "cross-env": "^7.0.2",
    "@types/chai": "^4.2.8",
    "chai": "^4.2.0",
    "karma-chrome-launcher": "^3.0.0",
    "karma-coverage": "^2.0.0",
    "karma-env-preprocessor": "^0.1.1",
    "karma-firefox-launcher": "^2.1.2",
    "karma-junit-reporter": "^2.0.1",
    "karma-mocha-reporter": "^2.2.5",
    "karma-mocha": "^2.0.1",
    "karma-source-map-support": "~1.4.0",
    "karma-sourcemap-loader": "^0.4.0",
    "karma": "^6.2.0",
    "c8": "^9.1.0",
    "ts-node": "^10.0.0"
  },
  "//metadata": {
    "constantPaths": [
      {
        "path": "src/imageAnalysisClient.ts",
        "prefix": "userAgentInfo"
      }
    ]
  },
  "browser": {
    "./dist-esm/test/public/utils/env.js": "./dist-esm/test/public/utils/env.browser.js"
  }
}<|MERGE_RESOLUTION|>--- conflicted
+++ resolved
@@ -81,11 +81,7 @@
     "typescript": "~5.3.3",
     "@azure/dev-tool": "^1.0.0",
     "@azure/eslint-plugin-azure-sdk": "^3.0.0",
-<<<<<<< HEAD
-    "@azure-tools/test-credential": "^1.0.0",
-=======
     "@azure-tools/test-credential": "^1.0.4",
->>>>>>> c3988e40
     "@azure/identity": "^4.0.1",
     "@azure-tools/test-recorder": "^3.0.0",
     "mocha": "^10.0.0",
