--- conflicted
+++ resolved
@@ -65,7 +65,6 @@
   "autoPublish": false,
   "dependencies": {
     "@azure-rest/core-client": "^1.1.6",
-<<<<<<< HEAD
     "@azure/core-auth": "workspace:~",
     "@azure/core-rest-pipeline": "workspace:~",
     "@azure/logger": "workspace:~",
@@ -78,33 +77,14 @@
     "@azure/eslint-plugin-azure-sdk": "workspace:~",
     "@azure/identity": "workspace:~",
     "@microsoft/api-extractor": "catalog:",
-=======
-    "@azure/core-auth": "^1.3.0",
-    "@azure/core-rest-pipeline": "^1.12.0",
-    "@azure/logger": "^1.0.0",
-    "tslib": "^2.2.0"
-  },
-  "devDependencies": {
-    "@azure-tools/test-credential": "^1.0.4",
-    "@azure-tools/test-recorder": "^3.0.0",
-    "@azure/dev-tool": "^1.0.0",
-    "@azure/eslint-plugin-azure-sdk": "^3.0.0",
-    "@azure/identity": "^4.0.1",
-    "@microsoft/api-extractor": "^7.39.0",
->>>>>>> e460e3b0
     "@types/chai": "^4.2.8",
     "@types/mocha": "^10.0.0",
     "@types/node": "~20.10.3",
     "autorest": "latest",
     "chai": "^4.2.0",
     "cross-env": "^7.0.2",
-<<<<<<< HEAD
     "dotenv": "catalog:",
     "eslint": "catalog:",
-=======
-    "dotenv": "^16.0.0",
-    "eslint": "^9.9.0",
->>>>>>> e460e3b0
     "karma": "^6.2.0",
     "karma-chrome-launcher": "^3.0.0",
     "karma-coverage": "^2.0.0",
@@ -112,10 +92,10 @@
     "karma-firefox-launcher": "^2.1.2",
     "karma-junit-reporter": "^2.0.1",
     "karma-mocha": "^2.0.1",
+    "karma-mocha": "^2.0.1",
     "karma-mocha-reporter": "^2.2.5",
     "karma-source-map-support": "~1.4.0",
     "karma-sourcemap-loader": "^0.4.0",
-<<<<<<< HEAD
     "mkdirp": "catalog:",
     "mocha": "^10.0.0",
     "nyc": "^17.0.0",
@@ -123,15 +103,6 @@
     "source-map-support": "^0.5.9",
     "ts-node": "^10.0.0",
     "typescript": "catalog:"
-=======
-    "mkdirp": "^3.0.1",
-    "mocha": "^10.0.0",
-    "nyc": "^17.0.0",
-    "rimraf": "^5.0.0",
-    "source-map-support": "^0.5.9",
-    "ts-node": "^10.0.0",
-    "typescript": "~5.6.2"
->>>>>>> e460e3b0
   },
   "//metadata": {
     "constantPaths": [
