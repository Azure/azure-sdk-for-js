// Copyright (c) Microsoft Corporation.
// Licensed under the MIT license.

import { getClient, ClientOptions } from "@azure-rest/core-client";
import { logger } from "./logger";
import { KeyCredential } from "@azure/core-auth";
import { ImageAnalysisClient } from "./clientDefinitions";

/**
 * Initialize a new instance of `ImageAnalysisClient`
 * @param endpoint - Azure AI Computer Vision endpoint (protocol and hostname, for example:
 * https://<resource-name>.cognitiveservices.azure.com).
 * @param credentials - uniquely identify client credential
 * @param options - the parameter for all optional parameters
 */
export default function createClient(
  endpoint: string,
  credentials: KeyCredential,
  options: ClientOptions = {},
): ImageAnalysisClient {
  const baseUrl = options.baseUrl ?? `${endpoint}/computervision`;
  options.apiVersion = options.apiVersion ?? "2023-10-01";
<<<<<<< HEAD
  const userAgentInfo = `azsdk-js-ai-vision-image-analysis-rest/1.0.0-beta.1`;
=======
  const userAgentInfo = `azsdk-js-imageAnalysis-rest/1.0.0-beta.2`;
>>>>>>> e3365606
  const userAgentPrefix =
    options.userAgentOptions && options.userAgentOptions.userAgentPrefix
      ? `${options.userAgentOptions.userAgentPrefix} ${userAgentInfo}`
      : `${userAgentInfo}`;
  options = {
    ...options,
    userAgentOptions: {
      userAgentPrefix,
    },
    loggingOptions: {
      logger: options.loggingOptions?.logger ?? logger.info,
    },
    credentials: {
      apiKeyHeaderName:
        options.credentials?.apiKeyHeaderName ?? "Ocp-Apim-Subscription-Key",
    },
  };

  const client = getClient(
    baseUrl,
    credentials,
    options,
  ) as ImageAnalysisClient;

  return client;
}<|MERGE_RESOLUTION|>--- conflicted
+++ resolved
@@ -20,11 +20,8 @@
 ): ImageAnalysisClient {
   const baseUrl = options.baseUrl ?? `${endpoint}/computervision`;
   options.apiVersion = options.apiVersion ?? "2023-10-01";
-<<<<<<< HEAD
-  const userAgentInfo = `azsdk-js-ai-vision-image-analysis-rest/1.0.0-beta.1`;
-=======
-  const userAgentInfo = `azsdk-js-imageAnalysis-rest/1.0.0-beta.2`;
->>>>>>> e3365606
+
+  const userAgentInfo = `azsdk-js-ai-vision-image-analysis-rest/1.0.0-beta.2`;
   const userAgentPrefix =
     options.userAgentOptions && options.userAgentOptions.userAgentPrefix
       ? `${options.userAgentOptions.userAgentPrefix} ${userAgentInfo}`
