# Release History

<<<<<<< HEAD
=======
## 1.0.0-beta.2 (Unreleased)

### Features Added

### Breaking Changes
The type names for AnalyzeFromBuffer* have changed to AnalyzeFromImageData*

### Bugs Fixed

### Other Changes

>>>>>>> f69169e4
## 1.0.0-beta.1 (2024-01-09)

### Features Added
Initial release of Image Analysis SDK. Uses the generally available [Computer Vision REST API (2023-10-01)](https://eastus.dev.cognitive.microsoft.com/docs/services/Cognitive_Services_Unified_Vision_API_2023-10-01).<|MERGE_RESOLUTION|>--- conflicted
+++ resolved
@@ -1,7 +1,6 @@
 # Release History
 
-<<<<<<< HEAD
-=======
+
 ## 1.0.0-beta.2 (Unreleased)
 
 ### Features Added
@@ -13,7 +12,7 @@
 
 ### Other Changes
 
->>>>>>> f69169e4
+
 ## 1.0.0-beta.1 (2024-01-09)
 
 ### Features Added
