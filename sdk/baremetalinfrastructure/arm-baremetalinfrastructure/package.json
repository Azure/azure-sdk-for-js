--- conflicted
+++ resolved
@@ -41,15 +41,9 @@
     "@types/chai": "^4.2.8",
     "chai": "^4.2.0",
     "cross-env": "^7.0.2",
-<<<<<<< HEAD
-    "@types/node": "^14.0.0",
-    "ts-node": "^10.0.0",
-    "@azure/dev-tool": "^1.0.0"
-=======
     "@types/node": "^18.0.0",
     "@azure/dev-tool": "^1.0.0",
     "ts-node": "^10.0.0"
->>>>>>> 93c3437b
   },
   "repository": {
     "type": "git",
