# Contributing

This project welcomes contributions and suggestions. Most contributions require you to agree to a
Contributor License Agreement (CLA) declaring that you have the right to, and actually do, grant us
the rights to use your contribution. For details, visit https://cla.opensource.microsoft.com.

When you submit a pull request, a CLA bot will automatically determine whether you need to provide
a CLA and decorate the PR appropriately (e.g., status check, comment). Simply follow the instructions
provided by the bot. You will only need to do this once across all repos using our CLA.

This project has adopted the [Microsoft Open Source Code of Conduct](https://opensource.microsoft.com/codeofconduct/).
For more information, see the [Code of Conduct FAQ](https://opensource.microsoft.com/codeofconduct/faq/) or
contact [opencode@microsoft.com](mailto:opencode@microsoft.com) with any additional questions or comments.

# How to contribute to the Azure SDK for Javascript

There are many ways that you can contribute to the Azure SDK for JavaScript project:

- Submit a bug
- Submit a code fix for a bug
- Submit additions or modifications to the documentation
- Submit a feature request

All code submissions will be reviewed and tested by the team, and those that meet a high bar for both quality and design/roadmap appropriateness will be merged into the source. Be sure to follow the existing file/folder structure when adding new boards or sensors.

If you encounter any bugs with the library, please file an issue in the [Issues](https://github.com/Azure/azure-sdk-for-js/issues) section of the project.

## Things to keep in mind when contributing

Some guidance for when you make a contribution:

- Add/update tests and code as required by your change
- Make sure you run all the tests on the affected platform(s)/languages. If the change is in common code, generally running on one platform would be acceptable.
- Run end-to-end tests or simple sample code to make sure the lib works in an end-to-end scenario.

## Big contributions

If your contribution is significantly big, it is better to first check with the project developers in order to make sure the change aligns with the long term plans. This can be done simply by submitting a question via the GitHub Issues section.

## Project orchestration

This project uses [pnpm](https://pnpm.io/) to manage many of our Azure SDK libraries within a single repository. It is highly recommended that you read the [pnpm Documentation](https://pnpm.io/motivation) to familiarize yourself with the tool.

PNPM provides many benefits:

- Some of our devDependencies are not published to the public registry (e.g. our ESLint plugin), and pnpm is configured to install them correctly.
- Your local build results will match what occurs on our build server, since the build server uses pnpm to build the SDK.
- pnpm will ensure that all libraries use the same versions of a given dependency, making it easier to reason about our dependency graph and reducing bundle size.
- Dependencies between different libraries within the Azure SDK will be locally linked using pnpm with catalog and workspace resolvers. This means that if you are working on a library that depends on another library in the Azure SDK, you can make changes to both libraries and test them together without having to publish the dependent library first.
- When a change is made in a local dependency, pnpm will detect that the dependency is dirty and will rebuild it if you attempt to build a project that consumes that dependency.
- pnpm runs project tasks in parallel, subject to the inter-project dependencies that it detects. It also performs incremental builds by default, not rebuilding anything unnecessary (unless you tell it to).

## Setting up your environment

Want to get started hacking on the code? Great! Keep reading.

### Using Visual Studio Code

We love [Visual Studio Code](https://code.visualstudio.com/) for many reasons, mainly:

- You can debug JavaScript/TypeScript code right away with [automatic debugging configuration](https://code.visualstudio.com/updates/v1_45#_automatic-debug-configurations).
- You can use it with GitHub's [Codespaces](https://visualstudio.microsoft.com/services/github-codespaces/) to develop inside a docker container that has all the prerequisites.
- You get [excellent support for TypeScript](https://code.visualstudio.com/Docs/languages/typescript).

### Prerequisites

With GitHub's Codespaces, the container already has all prerequisites installed. You can create a codespace in Visual Studio Code by following the instructions [here](https://docs.github.com/en/free-pro-team@latest/github/developing-online-with-codespaces/using-codespaces-in-visual-studio-code).

If you prefer to setup your own environment instead, make sure you have these prerequisites installed and available on your `$PATH`:

- Git
- Any of the [LTS versions of Node.js](https://github.com/nodejs/release#release-schedule)
- A C++ compiler toolchain and Python (for compiling machine-code modules):
  - Windows: Install the [Visual Studio Build Tools][buildtools] from Microsoft and [Python 3.9][python39windows] from the Microsoft Store.
  - macOS: Install Xcode or the "Command Line Tools for XCode" (much smaller) from [Apple's developer downloads page](https://developer.apple.com/download/all/).
  - Linux: Install Python and GCC/G++ (part of the `build-essential` package on Ubuntu-based distributions) using your distribution's package manager.

    **On Linux, development headers for `libsecret` are also required.** Typically, these are available in a package called `libsecret-1-dev` (Debian/Ubuntu) or `libsecret-devel` (Fedora/Red Hat).

    **[setuptools](https://pypi.org/project/setuptools/) is also a required Python library**. It can be installed using `pip install setuptools`.

- pnpm
  - Install / update pnpm by using the [Installation Guide](https://pnpm.io/installation)
  - pnpm will automatically manage the specific version needed by this repo.

### Building our repository

1. Fork this repo
2. Clone your fork locally (`git clone https://github.com/<youruser>/azure-sdk-for-js.git`)
3. Open a terminal and move into your local copy (`cd azure-sdk-for-js`)

To build all packages:

4. Install and link all dependencies (`pnpm install`)
5. Build the code base (`pnpm build`)

To build specific package(s), use `--filter=@azure/package-name...` pnpm command-line option:

6. Install and link all dependencies (`pnpm install`)
7. Build the package, for example, `pnpm build --filter=@azure/service-bus...`. Alternatively when under the package directory, `npx turbo build`

## Development Workflows

### Installing and managing dependencies

To add a new dependency (assuming the dependency is published on the NPM registry), navigate to the project's directory and run `pnpm add "<packagename>" [-D]`. This will add the dependency at its latest version to the project's package.json, and then automatically run `pnpm install` to install the package into the project's node_modules directory. If you know the specific version of the package you want, you can instead run `pnpm add "<packagename@^version>"` - make sure to use the caret before the version number. Do not use `npm install [--save | --save-dev]`.

To add a dependency on another library within the Azure SDK, you can follow the same procedure as above as long as the library is also published to the NPM registry. Additionally, as long as the local copy of that library satisfies the SemVer range you specify when you run `pnpm add`, that library will be locally linked rather than downloaded from the registry. If the library has not yet been published to the NPM registry, you can't use `pnpm add`. In this case, you must manually edit the package.json to add the dependency and then run `pnpm install` to locally link the library into the project's node_modules directory.

To update a dependency's version, use the same process as adding a new dependency - just specify the new version you want to use. If other libraries also use this dependency, you will likely see the `pnpm install` step fail because the versions are now inconsistent. See [below](#resolving-dependency-version-conflicts) to learn how to resolve dependency version conflicts.

To remove a dependency, you must edit the package.json to remove the dependency and then run `pnpm install` to remove it from the project's node_modules directory.

If you manually edit dependencies within the package.json for any reason, make sure to run `pnpm install` afterwards to update the project's node_modules directory.

Any time you add, update, or remove dependencies, running `pnpm install` will generate a diff to the file `pnpm-lock.yaml`. You should commit these changes - this file works similarly to NPM's package-lock.json files, except it tracks package versions for all projects in the pnpm workspace. Do not check in any package-lock.json files.

Because multiple pull requests may be changing `pnpm-lock.yaml` at the same time, it is very common that the first merged one will cause merge conflicts for the later ones. Please refer to [the instructions](https://github.com/Azure/azure-sdk-for-js/blob/main/documentation/resolve-pnpm-lock-merge-conflict.md) on resolve PR merge conflicts for `pnpm-lock.yaml`

### Resolving dependency version conflicts

When you run `pnpm install`, pnpm will also ensure that dependency versions are consistent across all of our packages. If they are not, the command will fail and show you all packages which use a conflicting versions of dependencies. There are a few ways to resolve this:

First and foremost, you should make every attempt to match the versions of any dependencies your library has to those that already exist in the catalog if applicable. If this dependency is not in the catalog, you should try to match the version of the dependency that is used by the majority of libraries in the repo. This will help ensure that we have a consistent set of dependencies across all libraries, which will reduce bundle size and make it easier to reason about our dependency graph.

If you know your library requires functionality introduced in a newer version of the dependency, you can create a new named catalog entry for this dependency in the `pnpm-workspace.yaml` file. This will allow you to use the newer version of the dependency while still allowing other libraries to use the older version. You can then run `pnpm install` to update the lockfile and install the new version of the dependency.

On the other hand, if you know your library does not work with the existing version of the dependency and you explicitly need an older version, you have a few options. The preferred option would be to update your library so that it works with the existing version of the dependency. If this is not possible, you can create a new named catalog entry for the older version of the dependency in the `pnpm-workspace.yaml` file. This will allow you to use the older version of the dependency while still allowing other libraries to use the newer version. You can then run `pnpm install` to update the lockfile and install the older version of the dependency.

### Building using pnpm

<<<<<<< HEAD
Run `pnpm build` from repo root directory to build any projects that have been modified since the last build.

Run `pnpm build --filter=<packagename>...` to build a single project, and all local projects that it depends on. You can pass `--filter` multiple times to build multiple projects. Keep in mind that pnpm refers to packages by their full names, so packages will be named something like `@azure/<servicename>`.  To ensure that it builds all of its dependencies, you must use the `...` suffix. For example, to build the `@azure/communication-chat` package, you would run `pnpm build --filter=@azure/communication-chat...`.  Alternatively, you can run `npx turbo build` to build current package's dependencies then the package itself.
=======
Run `pnpm build` from anywhere in the repo to build any projects that have been modified since the last build.

Run `pnpm build --filter=<packagename>...` to build a single project, and all local projects that it depends on. You can pass `--filter` multiple times to build multiple projects. Keep in mind that pnpm refers to packages by their full names, so packages will be named something like `@azure/<servicename>`. To ensure that it builds all of its dependencies, you must use the `...` suffix. For example, to build the `@azure/communication-chat` package, you would run `pnpm build --filter=@azure/communication-chat...`. To build in the local directory for the service you wish to build, you can run `pnpm -r build` which recursively builds all projects for the current project.
>>>>>>> b795e9f2

### Testing

If you want to run the tests of a specific project, go to that project's folder and execute `pnpm test`. All of the tests will automatically run both in NodeJS and in the browser. To target these environments individually, you can run `pnpm test:node` and `pnpm test:browser`.

By default, these npm scripts run previously recorded tests. The recordings have been generated by using a custom recording library called [test-recorder](https://github.com/Azure/azure-sdk-for-js/blob/main/sdk/test-utils/recorder/README.md). We will examine how to run recorded tests and live tests in the following sections.

#### Recorded tests

Most of the tests in our projects run in playback mode by default, i.e they make no network requests to the real services. For HTTP requests made in each test case, there is a recorded response that reproduces the service behavior. The readme file in the `test` folder of each package will indicate whether the package uses recorded tests or not.

At the moment, tests in our repo depend on one of the two different versions of the recorder tool (`@azure-tools/test-recorder`) - `1.a.b` and `4.m.n`.
Currently, version `4.m.n` is maintained in the repository which is built as part of a cross-language unification effort in terms of the tests and recordings.
Eventually, all the tests will be migrated to depend on the `4.m.n` version of the recorder that depends on the language-agnostic [test proxy server].

Refer to the [Migration Guide](https://github.com/Azure/azure-sdk-for-js/blob/main/sdk/test-utils/recorder/ASSET_SYNC_WORKFLOW.md#migration-steps-for-existing-recordings) for more information on migrating the tests from recorder v4.

#### Live tests

To use the `pnpm test` command to run the tests against live resources, you must:

- Set the environment variable `TEST_MODE` to `live`.
- Have previously created the necessary Azure resources needed by the tests.
- Set the appropriate environment variables to point to these resources.

The readme file in the `test` folder of each package lists the Azure resources and the environment variables needed.

> Note: Our projects use dotenv to allow you to use `.env` files to set environment variables. Find the `sample.env` file nearest to the project you want to test to see a template of the expected `.env` file.

You can create the necessary Azure resources on your own, or automate this process by using the script called `New-TestResources.ps1` which uses ARM templates defined in a file named `test-resources.json` that exists in each project's folder. Follow the steps in [`Example 1 of New-TestResources.ps1`](https://github.com/Azure/azure-sdk-for-js/blob/main/eng/common/TestResources/New-TestResources.ps1.md#example-1) to set up a service principal and deploy the live test resources.

#### Regenerating recordings

If you modify the network calls (both the number of calls or their shape) either by changing the tests or source code of the project you're working on, the recordings will need to be re-generated.

Regenerating the recordings has the same requirements as running the live tests. You will be using the same `test` npm script with the environment variables pointing to previously created Azure resources. The only difference is that the `TEST_MODE` environment variable needs to be set to `record`. When this process finishes without errors, the recordings will be updated.

For more information about the recorder, please visit the [test-recorder's readme](https://github.com/Azure/azure-sdk-for-js/blob/main/sdk/test-utils/recorder/README.md).

Here are a few [Useful Commands](https://github.com/Azure/azure-sdk-for-js/wiki/Golden-Testing-Commands) that can be handy while testing your SDKs.

### Other NPM scripts

Most package scripts are exposed as pnpm commands. Use `pnpm <scriptname>` in place of `npm run <scriptname>` to run the package script in all projects. Run `pnpm <scriptname> --help` for more information about each script.

All projects have at least the following scripts:

- `build`: Build the project's production artifacts (Node and browser bundles)
- `build:test`: Build the project's test artifacts only
- `check-format`: Show Prettier formatting issues within the project
- `clean`: Remove generated and temporary files
- `execute:samples`: Execute samples using the source code
- `format`: Reformat project files with Prettier
- `lint:fix`: Fix ESLint issues within the project
- `lint`: Show ESLint issues within the project
- `pack`: Run `npm pack` on the project
- `test:browser`: Execute browser dev tests
- `test:node`: Execute Node dev tests
- `test`: Execute all dev tests

Projects may optionally have the following scripts:

- `extract-api`: Run API Extractor to show API issues and generate API reports

### Getting back to a clean state

If you're having problems and want to restore your repo to a clean state without any packages installed, run `pnpm clean`. Downloaded packages will be deleted from the cache and all node_modules directories will be removed. Now you can start clean by re-downloading and installing dependencies from scratch with `pnpm install`. This will not make any changes to any other files in your working directory.

### PNPM for NPM users

Generally speaking, the following commands are roughly equivalent:

| NPM command                          | pnpm command                                  | Where to run      | pnpm command effect                                              |
| ------------------------------------ | --------------------------------------------- | ----------------- | ---------------------------------------------------------------- |
| `npm install`                        | `pnpm install`                                | Anywhere in repo  | Install dependencies for all projects in the pnpm workspace      |
| `npm install --save[-dev] <package>` | `pnpm add -p <package> [-D]`                  | Package directory | Add or update a dependency in the current project                |
| `npm build`                          | `pnpm build`                                  | Repo root         | Build all projects in the pnpm workspace                         |
|                                      | `pnpm build --filter=<package>...`            | Repo root         | Build named project and any projects it depends on               |
|                                      | `pnpm build`                                  | Package directory | Build the current project only                                   |
|                                      | `pnpm -F {./}... build`                       | Package directory | Build the current project and its dependencies                   |
|                                      | `pnpm --filter=<package>... build`            | Package directory | Build named project and its dependencies                         |
| `npm test`                           | `pnpm test`                                   | Repo root         | Run dev tests in all projects in the pnpm workspace              |
|                                      | `pnpm test --filter=<packagename>...`         | Repo root         | Run dev tests in named project and any projects it depends on    |
|                                      | `pnpm test`                                   | Package directory | Run dev tests in the current project only                        |
| `npm run <scriptname>`               | `pnpm <scriptname>`                           | Repo root         | Run named script in all projects in the pnpm workspace           |
|                                      | `pnpm <scriptname> --filter=<packagename>...` | Repo root         | Run named script in named project and any projects it depends on |
|                                      | `pnpm <scriptname>`                           | Package directory | Run named script in the current project only                     |
| `npx <command>`                      | `npx <command>`                               | Anywhere          | Run named command provided by installed dependency package       |

Similarly other monorepo commands (`clean`, `test`, `test:node`, `format`, `lint`, etc.) also work with selections via `--filter` or `-F` option. It is supported to pass `--filter` or `-F` option multiple times.

> **Note about "Where to run":**
>
> - **Repo root**: The top-level directory of the azure-sdk-for-js repository (where `pnpm-workspace.yaml` is located)
> - **Package directory**: The specific package folder containing its own `package.json` file (e.g., `sdk/appconfiguration/app-configuration`)
> - **Anywhere in repo**: Can be run from any directory within the repository

**Filtering patterns:**

- To select package's dependencies and itself: `--filter <package name>...`
- To select package itself only: `--filter <package name>`
- To select package and its dependents: `--filter ...<package name>`
- To select package's dependencies, itself, and its dependents: `--filter ...<package name>...`

For more filtering information please see [Filtering | pnpm](https://pnpm.io/filtering).

### Documentation

We care deeply about the quality of our documentation in order to make the experience of using our SDK smooth and fun. We use [TSDoc](https://tsdoc.org/pages/tags/alpha/) tags to mainly document our methods, classes, and interfaces, and we use [TypeDoc](https://typedoc.org/) to generate the documentation.

In the case where you do not want to generate documentation for a specific definition:

- use `@hidden` if the definition is exported by `src/index.ts`
- use `@internal` otherwise

To maintain the quality of the documentation, the following two facilities are provided:

- an [ESLint plugin](https://github.com/microsoft/tsdoc/tree/master/eslint-plugin) is used to check that our comments are well-formed TSDoc comments and it can be run using `pnpm lint`
- documentation artifacts are generated in pull request checks Azure Pipelines. They can be downloaded, extracted to local disk, and inspected by opening `azure-<package name>/<version>/index.html` in your favorite browser. Click on "xx published; xx consumed" under **Related**, expand packages > azure-xxxxx > documentation then download the azure-xxxxx.zip file.

TSDoc specifications can be customized using the `tsdoc.json` configuration file that can be found in the root of the repository. Currently, the `@hidden` tag is used which is only supported by TypeDoc and is not a TSDoc tag, so it is added as a custom tag in `tsdoc.json`.

### Formatting changed files

We used to have a git hook that formats your changed files on commit but it was removed because it did not work well for some people for various reasons. If you would like to enable it in your fork, you will need to just revert this [PR](https://github.com/Azure/azure-sdk-for-js/pull/13982/) in your branch and then run `pnpm install` so the hook script gets copied into `.git/hooks`. Moreover, without the hook, you can manually format changed files by invoking `pnpm format` under your package directory.

### Enforcing Azure SDK design guidelines

Our libraries follow the [TypeScript SDK design guidelines](https://azure.github.io/azure-sdk/typescript_introduction.html) to enhance the productivity of developers connecting to Azure services. These guidelines are enforced by our custom [ESLint plugin](https://github.com/Azure/azure-sdk-for-js/tree/main/common/tools/eslint-plugin-azure-sdk). Follow these instruction to use the plugin:

- [add `eslint` to your `devDependencies`](https://github.com/Azure/azure-sdk-for-js/blob/8ec9801c17b175573a115fc8b2d6cbaeb17b0b09/sdk/template/template/package.json#L106)
- [add `eslint-plugin-azure-sdk` to your `devDependencies`](https://github.com/Azure/azure-sdk-for-js/blob/8ec9801c17b175573a115fc8b2d6cbaeb17b0b09/sdk/template/template/package.json#L93)
- add a linting npm script as follows:
  - ["lint": "eslint package.json src test"](https://github.com/Azure/azure-sdk-for-js/blob/8ec9801c17b175573a115fc8b2d6cbaeb17b0b09/sdk/template/template/package.json#L49)

You can run the plugin by executing `pnpm lint` inside your package directory. You need to build the plugin at least once either directly via `pnpm build --filter@azure-tools/eslint-plugin-azure-sdk...`, or indirectly as your package's dependency by `pnpm build ...` under your package directory.

If the package is internal, it should not follow the design guidelines and in turn should not be linted using the same set of rules. In this case, use the an internal config from `eslint-plugin-azure-sdk` instead. For example: `"lint": "eslint src test"` with the following eslint.config.mjs

```javascript
import azsdkEslint from "@azure/eslint-plugin-azure-sdk";

export default [...azsdkEslint.configs.internal];
```

## Onboarding a new library

All libraries must follow our [repository structure](https://github.com/Azure/azure-sdk/blob/main/docs/policies/repostructure.md) (specifically, it must be located at `sdk/<servicename>/<packagename>`) and your library's `package.json` must contain the required scripts as documented [above](#other-npm-scripts).

The repository contains two different sets of libraries, each follows different rules for development and maintaining. The first type is generated automatically from the [swagger specifications](https://github.com/Azure/azure-rest-api-specs) and their code should not be edited by hand. Onboarding such library is just a matter of pushing its auto-generated directory to the right location in the repository.

The second type of libraries is more complex to develop and maintain because they require a custom design that is not necessarily mirroring the swagger specification, if any, and they are handcrafted by our engineers. To add a new such library to the repository, ensure that the project will be picked up in the `pnpm-workspace.yaml`. Once the library is added, run `pnpm install` to install and link dependencies. If your new library has introduced a dependency version conflict, this command will fail. See [above](#resolving-dependency-version-conflicts) to learn how to resolve dependency version conflicts.

In general, it's recommended to avoid using NPM [hook scripts](https://docs.npmjs.com/misc/scripts) (those starting with `pre` / `post`). The build system will always explicitly run the `install`, `build`, `build:test`, `pack`, `lint`, and `test` scripts at the appropriate times during the build. Adding hooks that perform steps like installing dependencies or compiling the source code will at best slow down the build, and at worst may lead to difficult to diagnose build failures.

Because pnpm is used, it's **_especially_** important to make sure that none of your package scripts are calling `npm install` when your library is built via the pnpm toolchain. Most commonly this occurs in a `prepack` or `prebuild` script. Ensure your library does not contain these scripts - or if you determine that such a script is required, ensure that it doesn't run `npm install`.

### Issues with Rollup

Rollup must be manually configured to work correctly when symlinks are created in your node_modules (as pnpm does). Each of your Rollup configuration objects must contain the following setting:

```
preserveSymlinks: false
```

Additionally, when adopting the pnpm workflow you will likely see Rollup emitting many "not exported" errors like the following when generating your browser bundle:

```
equal is not exported by ..\..\..\common\temp\node_modules\.registry.npmjs.org\assert\1.4.1\node_modules\assert\assert.js
123:             assert.equal(foo, bar);
                        ^
```

This is due to an open issue with one of Rollup's plugins (if you want the details, refer to this [GitHub issue](https://github.com/rollup/rollup-plugin-node-resolve/issues/94)). To work around the issue, locate the Rollup configuration object for your browser bundle and modify the configuration for the nodeResolve plugin to match the following:

```
nodeResolve({
  mainFields: ['module', 'browser'],
  preferBuiltins: false
}),
```

### Package Versioning

For information about packages are versioned and tagged, see [Javascript Releases](https://azure.github.io/azure-sdk/policies_releases.html#javascript)

### Core Client libraries

Our packages depends on a set of [Azure Core Client libraries](https://github.com/Azure/azure-sdk-for-js/tree/master/sdk/core), which provide common functionality for interacting with Azure services.

### Dev Packages

The daily dev build for JS are published directly to [npmjs.com](https://npmjs.com) under the alpha tag. These are published daily whenever there is a change in the package. You can test them by downloading the "alpha" tagged version of the package, or pinning to particular alpha version.

The daily dev packages are considered volatile and taking dependencies on a dev package should be considered a temporary arrangement.

[buildtools]: https://visualstudio.microsoft.com/downloads/#build-tools-for-visual-studio-2019
[python39windows]: https://www.microsoft.com/p/python-39/9p7qfqmjrfp7
[test proxy server]: https://github.com/Azure/azure-sdk-tools/tree/main/tools/test-proxy
[docker]: https://docker.com/

## Samples

### Third-party dependencies

Third party libraries should only be included in samples when necessary to demonstrate usage of an Azure SDK package; they should not be suggested or endorsed as alternatives to the Azure SDK.

When code samples take dependencies, readers should be able to use the material without significant license burden or research on terms. This goal requires restricting dependencies to certain types of open source or commercial licenses.

Samples may take the following categories of dependencies:

- **Open-source** : Open source offerings that use an [Open Source Initiative (OSI) approved license](https://opensource.org/licenses). Any component whose license isn't OSI-approved is considered a commercial offering. Prefer OSS projects that are members of any of the [OSS foundations that Microsoft is part of](https://opensource.microsoft.com/ecosystem/). Prefer permissive licenses for libraries, like [MIT](https://opensource.org/license/MIT) and [Apache 2](https://opensource.org/license/Apache-2.0). Copy-left licenses like [GPL](https://opensource.org/license/gpl-2-0) are acceptable for tools, and OSs. [Kubernetes](https://github.com/kubernetes/kubernetes), [Linux](https://github.com/torvalds/linux), and [Newtonsoft.Json](https://github.com/JamesNK/Newtonsoft.Json) are examples of this license type. Links to open source components should be to where the source is hosted, including any applicable license, such as a GitHub repository (or similar).

- **Commercial**: Commercial offerings that enable readers to learn from our content without unnecessary extra costs. Typically, the offering has some form of a community edition, or a free trial sufficient for its use in content. A commercial license may be a form of dual-license, or tiered license. Links to commercial components should be to the commercial site for the software, even if the source software is hosted publicly on GitHub (or similar).

- **Dual licensed**: Commercial offerings that enable readers to choose either license based on their needs. For example, if the offering has an OSS and commercial license, readers can choose between them. [MySql](https://github.com/mysql/mysql-server) is an example of this license type.

- **Tiered licensed**: Offerings that enable readers to use the license tier that corresponds to their characteristics. For example, tiers may be available for students, hobbyists, or companies with defined revenue thresholds. For offerings with tiered licenses, strive to limit our use in tutorials to the features available in the lowest tier. This policy enables the widest audience for the article. [Docker](https://www.docker.com/), [IdentityServer](https://duendesoftware.com/products/identityserver), [ImageSharp](https://sixlabors.com/products/imagesharp/), and [Visual Studio](https://visualstudio.com) are examples of this license type.

In general, we prefer taking dependencies on licensed components in the order of the listed categories. In cases where the category may not be well known, we'll document the category so that readers understand the choice that they're making by using that dependency.<|MERGE_RESOLUTION|>--- conflicted
+++ resolved
@@ -129,15 +129,9 @@
 
 ### Building using pnpm
 
-<<<<<<< HEAD
 Run `pnpm build` from repo root directory to build any projects that have been modified since the last build.
 
 Run `pnpm build --filter=<packagename>...` to build a single project, and all local projects that it depends on. You can pass `--filter` multiple times to build multiple projects. Keep in mind that pnpm refers to packages by their full names, so packages will be named something like `@azure/<servicename>`.  To ensure that it builds all of its dependencies, you must use the `...` suffix. For example, to build the `@azure/communication-chat` package, you would run `pnpm build --filter=@azure/communication-chat...`.  Alternatively, you can run `npx turbo build` to build current package's dependencies then the package itself.
-=======
-Run `pnpm build` from anywhere in the repo to build any projects that have been modified since the last build.
-
-Run `pnpm build --filter=<packagename>...` to build a single project, and all local projects that it depends on. You can pass `--filter` multiple times to build multiple projects. Keep in mind that pnpm refers to packages by their full names, so packages will be named something like `@azure/<servicename>`. To ensure that it builds all of its dependencies, you must use the `...` suffix. For example, to build the `@azure/communication-chat` package, you would run `pnpm build --filter=@azure/communication-chat...`. To build in the local directory for the service you wish to build, you can run `pnpm -r build` which recursively builds all projects for the current project.
->>>>>>> b795e9f2
 
 ### Testing
 
