--- conflicted
+++ resolved
@@ -131,11 +131,7 @@
 
 Run `pnpm build` from repo root directory to build any projects that have been modified since the last build.
 
-<<<<<<< HEAD
-Run `pnpm build --filter=<packagename>...` to build a single project, and all local projects that it depends on. You can pass `--filter` multiple times to build multiple projects. This works for `pnpm rebuild` as well. Keep in mind that pnpm refers to packages by their full names, so packages will be named something like `@azure/<servicename>`. To ensure that it builds all of its dependencies, you must use the `...` suffix. For example, to build the `@azure/communication-chat` package, you would run `pnpm build --filter=@azure/communication-chat...`. To build in the local directory for the service you wish to build, you can run `pnpm -r build` which recursively builds all projects for the current project.
-=======
 Run `pnpm build --filter=<packagename>...` to build a single project, and all local projects that it depends on. You can pass `--filter` multiple times to build multiple projects. Keep in mind that pnpm refers to packages by their full names, so packages will be named something like `@azure/<servicename>`.  To ensure that it builds all of its dependencies, you must use the `...` suffix. For example, to build the `@azure/communication-chat` package, you would run `pnpm build --filter=@azure/communication-chat...`.  Alternatively, you can run `npx turbo build` to build current package's dependencies then the package itself.
->>>>>>> fe3815ab
 
 ### Testing
 
@@ -208,7 +204,6 @@
 
 Generally speaking, the following commands are roughly equivalent:
 
-<<<<<<< HEAD
 | NPM command                          | pnpm command                                  | Where to run      | pnpm command effect                                              |
 | ------------------------------------ | --------------------------------------------- | ----------------- | ---------------------------------------------------------------- |
 | `npm install`                        | `pnpm install`                                | Anywhere in repo  | Install dependencies for all projects in the pnpm workspace      |
@@ -216,7 +211,7 @@
 | `npm build`                          | `pnpm build`                                  | Repo root         | Build all projects in the pnpm workspace                         |
 |                                      | `pnpm build --filter=<package>...`            | Repo root         | Build named project and any projects it depends on               |
 |                                      | `pnpm build`                                  | Package directory | Build the current project only                                   |
-|                                      | `pnpm -F {./}... build`                       | Package directory | Build the project and its dependencies                           |
+|                                      | `pnpm -F {./}... build`                       | Package directory | Build the current project and its dependencies                   |
 |                                      | `pnpm --filter=<package>... build`            | Package directory | Build named project and its dependencies                         |
 | `npm test`                           | `pnpm test`                                   | Repo root         | Run dev tests in all projects in the pnpm workspace              |
 |                                      | `pnpm test --filter=<packagename>...`         | Repo root         | Run dev tests in named project and any projects it depends on    |
@@ -242,24 +237,6 @@
 - To select package's dependencies, itself, and its dependents: `--filter ...<package name>...`
 
 For more filtering information please see [Filtering | pnpm](https://pnpm.io/filtering).
-=======
-| NPM command                          | pnpm command                                  | pnpm command effect                                              |
-| ------------------------------------ | --------------------------------------------- | ---------------------------------------------------------------- |
-| `npm install`                        | `pnpm install`                                | Install dependencies for all projects in the pnpm workspace      |
-| `npm install --save[-dev] <package>` | `pnpm add -p <package> [-D]`                  | Add or update a dependency in the current project                |
-| `npm build`                          | `pnpm build`                                  | Build all projects in the pnpm workspace                         |
-|                                      | `pnpm build --filter=<package>...`            | Build named project and any projects it depends on               |
-|                                      | `pnpm build`                                  | Build the current project only                                   |
-|                                      | `pnpm -F {./}... build` or `npx turbo build`  | (Run inside a project) Build the project and its dependencies    |
-|                                      | `pnpm --filter=<package>... build`            | (Run inside a project) Build the project and its dependencies    |
-| `npm test`                           | `pnpm test`                                   | Run dev tests in all projects in the pnpm workspace              |
-|                                      | `pnpm test --filter=<packagename>...`         | Run dev tests in named project and any projects it depends on    |
-|                                      | `pnpm test`                                   | Run dev tests in the current project only                        |
-| `npm run <scriptname>`               | `pnpm <scriptname>`                           | Run named script in all projects in the pnpm workspace           |
-|                                      | `pnpm <scriptname> --filter=<packagename>...` | Run named script in named project and any projects it depends on |
-|                                      | `pnpm <scriptname>`                           | Run named script in the current project only                     |
-| `npx <command>`                      | `npx <command>`                               | Run named command provided by installed dependency package       |
->>>>>>> fe3815ab
 
 ### Documentation
 
