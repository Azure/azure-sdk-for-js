--- conflicted
+++ resolved
@@ -4,9 +4,5 @@
     "skipLibCheck": true
   },
   "include": ["${configDir}/test", "${configDir}/src"],
-<<<<<<< HEAD
-  "exclude": ["${configDir}/test/snippets.spec.ts"]
-=======
-  "exclude": ["${configDir}/test/stress"]
->>>>>>> 0cea7f3f
+  "exclude": ["${configDir}/test/stress", "${configDir}/test/snippets.spec.ts"]
 }