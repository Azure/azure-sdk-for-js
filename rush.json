--- conflicted
+++ resolved
@@ -907,13 +907,13 @@
       "versionPolicyName": "management"
     },
     {
-<<<<<<< HEAD
+      "packageName": "@azure/arm-eventhub",
+      "projectFolder": "sdk/eventhub/arm-eventhub",
+      "versionPolicyName": "management"
+    },
+    {
       "packageName": "@azure/arm-servicebus",
       "projectFolder": "sdk/servicebus/arm-servicebus",
-=======
-      "packageName": "@azure/arm-eventhub",
-      "projectFolder": "sdk/eventhub/arm-eventhub",
->>>>>>> 73942e3e
       "versionPolicyName": "management"
     }
   ]
