--- conflicted
+++ resolved
@@ -2343,18 +2343,13 @@
       "versionPolicyName": "management"
     },
     {
-<<<<<<< HEAD
       "packageName": "@azure/arm-durabletask",
       "projectFolder": "sdk/durabletask/arm-durabletask",
-=======
+      "versionPolicyName": "management"
+    },
+    {
       "packageName": "@azure/arm-migrationassessment",
       "projectFolder": "sdk/migrate/arm-migrationassessment",
-      "versionPolicyName": "management"
-    },
-    {
-      "packageName": "@azure/arm-weightsandbiases",
-      "projectFolder": "sdk/liftrweightsandbiases/arm-weightsandbiases",
->>>>>>> 00b1fb76
       "versionPolicyName": "management"
     }
   ]
