/**
 * This is the main configuration file for Rush.
 * For full documentation, please see https://rushjs.io
 */{
  "$schema": "https://developer.microsoft.com/json-schemas/rush/v5/rush.schema.json",
  /**
   * (Required) This specifies the version of the Rush engine to be used in this repo.
   * Rush's "version selector" feature ensures that the globally installed tool will
   * behave like this release, regardless of which version is installed globally.
   *
   * The common/scripts/install-run-rush.js automation script also uses this version.
   *
   * NOTE: If you upgrade to a new major version of Rush, you should replace the "v5"
   * path segment in the "$schema" field for all your Rush config files.  This will ensure
   * correct error-underlining and tab-completion for editors such as VS Code.
   */
  "rushVersion": "5.61.2",
  /**
   * The next field selects which package manager should be installed and determines its version.
   * Rush installs its own local copy of the package manager to ensure that your build process
   * is fully isolated from whatever tools are present in the local environment.
   *
   * Specify one of: "pnpmVersion", "npmVersion", or "yarnVersion".  See the Rush documentation
   * for details about these alternatives.
   */
  "pnpmVersion": "6.19.1",
  // "npmVersion": "4.5.0",
  // "yarnVersion": "1.9.4",
  /**
   * Options that are only used when the PNPM package manager is selected
   */
  "pnpmOptions": {
    /**
     * If true, then Rush will add the "--strict-peer-dependencies" option when invoking PNPM.
     * This causes "rush install" to fail if there are unsatisfied peer dependencies, which is
     * an invalid state that can cause build failures or incompatible dependency versions.
     * (For historical reasons, JavaScript package managers generally do not treat this invalid
     * state as an error.)
     *
     * The default value is false to avoid legacy compatibility issues.
     * It is strongly recommended to set strictPeerDependencies=true.
     */
    "strictPeerDependencies": true,
    /**
     * Configures the strategy used to select versions during installation.
     *
     * This feature requires PNPM version 3.1 or newer.  It corresponds to the "--resolution-strategy" command-line
     * option for PNPM.  Possible values are "fast" and "fewer-dependencies".  PNPM's default is "fast", but this may
     * be incompatible with certain packages, for example the "@types" packages from DefinitelyTyped.  Rush's default
     * is "fewer-dependencies", which causes PNPM to avoid installing a newer version if an already installed version
     * can be reused; this is more similar to NPM's algorithm.
     */
    "resolutionStrategy": "fewer-dependencies"
  },
  /**
   * Older releases of the NodeJS engine may be missing features required by your system.
   * Other releases may have bugs.  In particular, the "latest" version will not be a
   * Long Term Support (LTS) version and is likely to have regressions.
   *
   * Specify a SemVer range to ensure developers use a NodeJS version that is appropriate
   * for your repo.
   */
  "nodeSupportedVersionRange": ">=8.0.0",
  /**
   * Odd-numbered major versions of Node.js are experimental.  Even-numbered releases
   * spend six months in a stabilization period before the first Long Term Support (LTS) version.
   * For example, 8.9.0 was the first LTS version of Node.js 8.  Pre-LTS versions are not recommended
   * for production usage because they frequently have bugs.  They may cause Rush itself
   * to malfunction.
   *
   * Rush normally prints a warning if it detects a pre-LTS Node.js version.  If you are testing
   * pre-LTS versions in preparation for supporting the first LTS version, you can use this setting
   * to disable Rush's warning.
   */
  "suppressNodeLtsWarning": true,
  /**
   * If you would like the version specifiers for your dependencies to be consistent, then
   * uncomment this line. This is effectively similar to running "rush check" before any
   * of the following commands:
   *
   *   rush install, rush update, rush link, rush version, rush publish
   *
   * In some cases you may want this turned on, but need to allow certain packages to use a different
   * version. In those cases, you will need to add an entry to the "allowedAlternativeVersions"
   * section of the common-versions.json.
   */
  // "ensureConsistentVersions": true,
  /**
   * Large monorepos can become intimidating for newcomers if project folder paths don't follow
   * a consistent and recognizable pattern.  When the system allows nested folder trees,
   * we've found that teams will often use subfolders to create islands that isolate
   * their work from others ("shipping the org").  This hinders collaboration and code sharing.
   *
   * The Rush developers recommend a "category folder" model, where buildable project folders
   * must always be exactly two levels below the repo root.  The parent folder acts as the category.
   * This provides a basic facility for grouping related projects (e.g. "apps", "libaries",
   * "tools", "prototypes") while still encouraging teams to organize their projects into
   * a unified taxonomy.  Limiting to 2 levels seems very restrictive at first, but if you have
   * 20 categories and 20 projects in each category, this scheme can easily accommodate hundreds
   * of projects.  In practice, you will find that the folder hierarchy needs to be rebalanced
   * occasionally, but if that's painful, it's a warning sign that your development style may
   * discourage refactoring.  Reorganizing the categories should be an enlightening discussion
   * that brings people together, and maybe also identifies poor coding practices (e.g. file
   * references that reach into other project's folders without using NodeJS module resolution).
   *
   * The defaults are projectFolderMinDepth=1 and projectFolderMaxDepth=2.
   *
   * To remove these restrictions, you could set projectFolderMinDepth=1
   * and set projectFolderMaxDepth to a large number.
   */
  "projectFolderMinDepth": 3,
  "projectFolderMaxDepth": 4,
  /**
   * This feature helps you to review and approve new packages before they are introduced
   * to your monorepo.  For example, you may be concerned about licensing, code quality,
   * performance, or simply accumulating too many libraries with overlapping functionality.
   * The approvals are tracked in two config files "browser-approved-packages.json"
   * and "nonbrowser-approved-packages.json".  See the Rush documentation for details.
   */
  // "approvedPackagesPolicy": {
  //   /**
  //    * The review categories allow you to say for example "This library is approved for usage
  //    * in prototypes, but not in production code."
  //    *
  //    * Each project can be associated with one review category, by assigning the "reviewCategory" field
  //    * in the "projects" section of rush.json.  The approval is then recorded in the files
  //    * "common/config/rush/browser-approved-packages.json" and "nonbrowser-approved-packages.json"
  //    * which are automatically generated during "rush update".
  //    *
  //    * Designate categories with whatever granularity is appropriate for your review process,
  //    * or you could just have a single category called "default".
  //    */
  //   "reviewCategories": [
  //     // Some example categories:
  //     "production", // projects that ship to production
  //     "tools",      // non-shipping projects that are part of the developer toolchain
  //     "prototypes"  // experiments that should mostly be ignored by the review process
  //   ],
  //
  //   /**
  //    * A list of NPM package scopes that will be excluded from review.
  //    * We recommend to exclude TypeScript typings (the "@types" scope), because
  //    * if the underlying package was already approved, this would imply that the typings
  //    * are also approved.
  //    */
  //   // "ignoredNpmScopes": [ "@types" ]
  // },
  /**
   * If you use Git as your version control system, this section has some additional
   * optional features you can use.
   */
  "gitPolicy": {
    /**
     * Work at a big company?  Tired of finding Git commits at work with unprofessional Git
     * emails such as "beer-lover@my-college.edu"?  Rush can validate people's Git email address
     * before they get started.
     *
     * Define a list of regular expressions describing allowable e-mail patterns for Git commits.
     * They are case-insensitive anchored JavaScript RegExps.  Example: ".*@example\.com"
     *
     * IMPORTANT: Because these are regular expressions encoded as JSON string literals,
     * RegExp escapes need two backspashes, and ordinary periods should be "\\.".
     */
    // "allowedEmailRegExps": [
    //   "[^@]+@users\\.noreply\\.github\\.com",
    //   "travis@example\\.org"
    // ],
    /**
     * When Rush reports that the address is malformed, the notice can include an example
     * of a recommended email.  Make sure it conforms to one of the allowedEmailRegExps
     * expressions.
     */
    // "sampleEmail": "mrexample@users.noreply.github.com",
    /**
     * The commit message to use when committing changes during 'rush publish'.
     *
     * For example, if you want to prevent these commits from triggering a CI build,
     * you might configure your system's trigger to look for a special string such as "[skip-ci]"
     * in the commit message, and then customize Rush's message to contain that string.
     */
    // "versionBumpCommitMessage": "Applying package updates. [skip-ci]"
  },
  "repository": {
    /**
     * The URL of this Git repository, used by "rush change" to determine the base branch for your PR.
     *
     * The "rush change" command needs to determine which files are affected by your PR diff.
     * If you merged or cherry-picked commits from the main branch into your PR branch, those commits
     * should be excluded from this diff (since they belong to some other PR).  In order to do that,
     * Rush needs to know where to find the base branch for your PR.  This information cannot be
     * determined from Git alone, since the "pull request" feature is not a Git concept.  Ideally
     * Rush would use a vendor-specific protocol to query the information from GitHub, Azure DevOps, etc.
     * But to keep things simple, "rush change" simply assumes that your PR is against the "main" branch
     * of the Git remote indicated by the respository.url setting in rush.json.  If you are working in
     * a GitHub "fork" of the real repo, this setting will be different from the repository URL of your
     * your PR branch, and in this situation "rush change" will also automatically invoke "git fetch"
     * to retrieve the latest activity for the remote main branch.
     */
    "url": "https://github.com/Azure/azure-sdk-for-js"
  },
  /**
   * Event hooks are customized script actions that Rush executes when specific events occur
   */
  "eventHooks": {
    /**
     * The list of shell commands to run before the Rush installation starts
     */
    "preRushInstall": [
      // "common/scripts/pre-rush-install.js"
    ],
    /**
     * The list of shell commands to run after the Rush installation finishes
     */
    "postRushInstall": [],
    /**
     * The list of shell commands to run before the Rush build command starts
     */
    "preRushBuild": [],
    /**
     * The list of shell commands to run after the Rush build command finishes
     */
    "postRushBuild": []
  },
  /**
   * Installation variants allow you to maintain a parallel set of configuration files that can be
   * used to build the entire monorepo with an alternate set of dependencies.  For example, suppose
   * you upgrade all your projects to use a new release of an important framework, but during a transition period
   * you intend to maintain compability with the old release.  In this situation, you probably want your
   * CI validation to build the entire repo twice: once with the old release, and once with the new release.
   *
   * Rush "installation variants" correspond to sets of config files located under this folder:
   *
   *   common/config/rush/variants/<variant_name>
   *
   * The variant folder can contain an alternate common-versions.json file.  Its "preferredVersions" field can be used
   * to select older versions of dependencies (within a loose SemVer range specified in your package.json files).
   * To install a variant, run "rush install --variant <variant_name>".
   *
   * For more details and instructions, see this article:  https://rushjs.io/pages/advanced/installation_variants/
   */
  "variants": [
    // {
    //   /**
    //    * The folder name for this variant.
    //    */
    //   "variantName": "old-sdk",
    //
    //   /**
    //    * An informative description
    //    */
    //   "description": "Build this repo using the previous release of the SDK"
    // }
  ],
  /**
   * Rush can collect anonymous telemetry about everyday developer activity such as
   * success/failure of installs, builds, and other operations.  You can use this to identify
   * problems with your toolchain or Rush itself.  THIS TELEMETRY IS NOT SHARED WITH MICROSOFT.
   * It is written into JSON files in the common/temp folder.  It's up to you to write scripts
   * that read these JSON files and do something with them.  These scripts are typically registered
   * in the "eventHooks" section.
   */
  // "telemetryEnabled": false,
  /**
   * Allows creation of hotfix changes. This feature is experimental so it is disabled by default.
   */
  // "hotfixChangeEnabled": false,
  /**
   * (Required) This is the inventory of projects to be managed by Rush.
   *
   * Rush does not automatically scan for projects using wildcards, for a few reasons:
   * 1. Depth-first scans are expensive, particularly when tools need to repeatedly collect the list.
   * 2. On a caching CI machine, scans can accidentally pick up files left behind from a previous build.
   * 3. It's useful to have a centralized inventory of all projects and their important metadata.
   */
  "projects": [
    // {
    //   /**
    //    * The NPM package name of the project (must match package.json)
    //    */
    //   "packageName": "my-app",
    //
    //   /**
    //    * The path to the project folder, relative to the rush.json config file.
    //    */
    //   "projectFolder": "apps/my-app",
    //
    //   /**
    //    * An optional category for usage in the "browser-approved-packages.json"
    //    * and "nonbrowser-approved-packages.json" files.  The value must be one of the
    //    * strings from the "reviewCategories" defined above.
    //    */
    //   "reviewCategory": "production",
    //
    //   /**
    //    * A list of local projects that appear as devDependencies for this project, but cannot be
    //    * locally linked because it would create a cyclic dependency; instead, the last published
    //    * version will be installed in the Common folder.
    //    */
    //   "cyclicDependencyProjects": [
    //     // "my-toolchain"
    //   ],
    //
    //   /**
    //    * If true, then this project will be ignored by the "rush check" command.
    //    * The default value is false.
    //    */
    //   // "skipRushCheck": false,
    //
    //   /**
    //    * A flag indicating that changes to this project will be published to npm, which affects
    //    * the Rush change and publish workflows. The default value is false.
    //    * NOTE: "versionPolicyName" and "shouldPublish" are alternatives; you cannot specify them both.
    //    */
    //   // "shouldPublish": false,
    //
    //   /**
    //    * An optional version policy associated with the project.  Version policies are defined
    //    * in "version-policies.json" file.  See the "rush publish" documentation for more info.
    //    * NOTE: "versionPolicyName" and "shouldPublish" are alternatives; you cannot specify them both.
    //    */
    //   // "versionPolicyName": ""
    // },
    //
    {
      "packageName": "@azure/abort-controller",
      "projectFolder": "sdk/core/abort-controller",
      "versionPolicyName": "core"
    },
    {
      "packageName": "@azure/app-configuration",
      "projectFolder": "sdk/appconfiguration/app-configuration",
      "versionPolicyName": "client"
    },
    {
      "packageName": "@azure-rest/agrifood-farming",
      "projectFolder": "sdk/agrifood/agrifood-farming-rest",
      "versionPolicyName": "client"
    },
    {
      "packageName": "@azure-rest/purview-administration",
      "projectFolder": "sdk/purview/purview-administration-rest",
      "versionPolicyName": "client"
    },
    {
      "packageName": "@azure-rest/purview-catalog",
      "projectFolder": "sdk/purview/purview-catalog-rest",
      "versionPolicyName": "client"
    },
    {
      "packageName": "@azure-rest/purview-scanning",
      "projectFolder": "sdk/purview/purview-scanning-rest",
      "versionPolicyName": "client"
    },
    {
      "packageName": "@azure-rest/ai-document-translator",
      "projectFolder": "sdk/documenttranslator/ai-document-translator-rest",
      "versionPolicyName": "client"
    },
    {
      "packageName": "@azure-rest/confidential-ledger",
      "projectFolder": "sdk/confidentialledger/confidential-ledger-rest",
      "versionPolicyName": "client"
    },
    {
      "packageName": "@azure/ai-anomaly-detector",
      "projectFolder": "sdk/anomalydetector/ai-anomaly-detector",
      "versionPolicyName": "client"
    },
    {
      "packageName": "@azure/ai-form-recognizer",
      "projectFolder": "sdk/formrecognizer/ai-form-recognizer",
      "versionPolicyName": "client"
    },
    {
      "packageName": "@azure/ai-text-analytics",
      "projectFolder": "sdk/textanalytics/ai-text-analytics",
      "versionPolicyName": "client"
    },
    {
      "packageName": "@azure/ai-metrics-advisor",
      "projectFolder": "sdk/metricsadvisor/ai-metrics-advisor",
      "versionPolicyName": "client"
    },
    {
      "packageName": "@azure/search-documents",
      "projectFolder": "sdk/search/search-documents",
      "versionPolicyName": "client"
    },
    {
      "packageName": "@azure/attestation",
      "projectFolder": "sdk/attestation/attestation",
      "versionPolicyName": "client"
    },
    {
      "packageName": "@azure/quantum-jobs",
      "projectFolder": "sdk/quantum/quantum-jobs",
      "versionPolicyName": "client"
    },
    {
      "packageName": "@azure/communication-chat",
      "projectFolder": "sdk/communication/communication-chat",
      "versionPolicyName": "client"
    },
    {
      "packageName": "@azure/communication-common",
      "projectFolder": "sdk/communication/communication-common",
      "versionPolicyName": "client"
    },
    {
      "packageName": "@azure/communication-identity",
      "projectFolder": "sdk/communication/communication-identity",
      "versionPolicyName": "client"
    },
    {
      "packageName": "@azure/communication-network-traversal",
      "projectFolder": "sdk/communication/communication-network-traversal",
      "versionPolicyName": "client"
    },
    {
      "packageName": "@azure/communication-phone-numbers",
      "projectFolder": "sdk/communication/communication-phone-numbers",
      "versionPolicyName": "client"
    },
    {
      "packageName": "@azure-tools/communication-short-codes",
      "projectFolder": "sdk/communication/communication-short-codes",
      "versionPolicyName": "client"
    },
    {
      "packageName": "@azure/communication-sms",
      "projectFolder": "sdk/communication/communication-sms",
      "versionPolicyName": "client"
    },
    {
      "packageName": "@azure/container-registry",
      "projectFolder": "sdk/containerregistry/container-registry",
      "versionPolicyName": "client"
    },
    {
      "packageName": "@azure/core-amqp",
      "projectFolder": "sdk/core/core-amqp",
      "versionPolicyName": "core"
    },
    {
      "packageName": "@azure-rest/core-client",
      "projectFolder": "sdk/core/core-client-rest",
      "versionPolicyName": "core"
    },
    {
      "packageName": "@azure/core-asynciterator-polyfill",
      "projectFolder": "sdk/core/core-asynciterator-polyfill",
      "versionPolicyName": "core"
    },
    {
      "packageName": "@azure/core-auth",
      "projectFolder": "sdk/core/core-auth",
      "versionPolicyName": "core"
    },
    {
      "packageName": "@azure/core-client",
      "projectFolder": "sdk/core/core-client",
      "versionPolicyName": "core"
    },
    {
      "packageName": "@azure/core-crypto",
      "projectFolder": "sdk/core/core-crypto",
      "versionPolicyName": "core"
    },
    {
      "packageName": "@azure/core-http",
      "projectFolder": "sdk/core/core-http",
      "versionPolicyName": "core"
    },
    {
      "packageName": "@azure/core-rest-pipeline",
      "projectFolder": "sdk/core/core-rest-pipeline",
      "versionPolicyName": "core"
    },
    {
      "packageName": "@azure/core-lro",
      "projectFolder": "sdk/core/core-lro",
      "versionPolicyName": "core"
    },
    {
      "packageName": "@azure/core-paging",
      "projectFolder": "sdk/core/core-paging",
      "versionPolicyName": "core"
    },
    {
      "packageName": "@azure/core-tracing",
      "projectFolder": "sdk/core/core-tracing",
      "versionPolicyName": "core"
    },
    {
      "packageName": "@azure/core-util",
      "projectFolder": "sdk/core/core-util",
      "versionPolicyName": "core"
    },
    {
      "packageName": "@azure/core-xml",
      "projectFolder": "sdk/core/core-xml",
      "versionPolicyName": "core"
    },
    {
      "packageName": "@azure/cosmos",
      "projectFolder": "sdk/cosmosdb/cosmos",
      "versionPolicyName": "client"
    },
    {
      "packageName": "@azure/monitor-opentelemetry-exporter",
      "projectFolder": "sdk/monitor/monitor-opentelemetry-exporter",
      "versionPolicyName": "client"
    },
    {
      "packageName": "@azure/monitor-query",
      "projectFolder": "sdk/monitor/monitor-query",
      "versionPolicyName": "client"
    },
    {
      "packageName": "@azure/dev-tool",
      "projectFolder": "common/tools/dev-tool",
      "versionPolicyName": "utility"
    },
    {
      "packageName": "@azure/eventgrid",
      "projectFolder": "sdk/eventgrid/eventgrid",
      "versionPolicyName": "client"
    },
    {
      "packageName": "@azure/event-hubs",
      "projectFolder": "sdk/eventhub/event-hubs",
      "versionPolicyName": "client"
    },
    {
      "packageName": "@azure/eventhubs-checkpointstore-blob",
      "projectFolder": "sdk/eventhub/eventhubs-checkpointstore-blob",
      "versionPolicyName": "client"
    },
    {
      "packageName": "@azure/eventhubs-checkpointstore-table",
      "projectFolder": "sdk/eventhub/eventhubs-checkpointstore-table",
      "versionPolicyName": "client"
    },
    {
      "packageName": "@azure/mock-hub",
      "projectFolder": "sdk/eventhub/mock-hub",
      "versionPolicyName": "utility"
    },
    {
      "packageName": "@azure/identity",
      "projectFolder": "sdk/identity/identity",
      "versionPolicyName": "client"
    },
    {
      "packageName": "@azure/identity-vscode",
      "projectFolder": "sdk/identity/identity-vscode",
      "versionPolicyName": "client"
    },
    {
      "packageName": "@azure/identity-cache-persistence",
      "projectFolder": "sdk/identity/identity-cache-persistence",
      "versionPolicyName": "client"
    },
    {
      "packageName": "@azure/keyvault-common",
      "projectFolder": "sdk/keyvault/keyvault-common",
      "versionPolicyName": "utility"
    },
    {
      "packageName": "@azure/keyvault-admin",
      "projectFolder": "sdk/keyvault/keyvault-admin",
      "versionPolicyName": "client"
    },
    {
      "packageName": "@azure/keyvault-certificates",
      "projectFolder": "sdk/keyvault/keyvault-certificates",
      "versionPolicyName": "client"
    },
    {
      "packageName": "@azure/keyvault-keys",
      "projectFolder": "sdk/keyvault/keyvault-keys",
      "versionPolicyName": "client"
    },
    {
      "packageName": "@azure/keyvault-secrets",
      "projectFolder": "sdk/keyvault/keyvault-secrets",
      "versionPolicyName": "client"
    },
    {
      "packageName": "@azure/logger",
      "projectFolder": "sdk/core/logger",
      "versionPolicyName": "core"
    },
    {
      "packageName": "@azure/opentelemetry-instrumentation-azure-sdk",
      "projectFolder": "sdk/instrumentation/opentelemetry-instrumentation-azure-sdk",
      "versionPolicyName": "client"
    },
    {
      "packageName": "@azure/schema-registry",
      "projectFolder": "sdk/schemaregistry/schema-registry",
      "versionPolicyName": "client"
    },
    {
      "packageName": "@azure/schema-registry-avro",
      "projectFolder": "sdk/schemaregistry/schema-registry-avro",
      "versionPolicyName": "client"
    },
    {
      "packageName": "@azure/service-bus",
      "projectFolder": "sdk/servicebus/service-bus",
      "versionPolicyName": "client"
    },
    {
      "packageName": "@azure/storage-internal-avro",
      "projectFolder": "sdk/storage/storage-internal-avro",
      "versionPolicyName": "utility"
    },
    {
      "packageName": "@azure/storage-blob",
      "projectFolder": "sdk/storage/storage-blob",
      "versionPolicyName": "client"
    },
    {
      "packageName": "@azure/storage-blob-changefeed",
      "projectFolder": "sdk/storage/storage-blob-changefeed",
      "versionPolicyName": "client"
    },
    {
      "packageName": "@azure/storage-file-share",
      "projectFolder": "sdk/storage/storage-file-share",
      "versionPolicyName": "client"
    },
    {
      "packageName": "@azure/storage-file-datalake",
      "projectFolder": "sdk/storage/storage-file-datalake",
      "versionPolicyName": "client"
    },
    {
      "packageName": "@azure/storage-queue",
      "projectFolder": "sdk/storage/storage-queue",
      "versionPolicyName": "client"
    },
    {
      "packageName": "@azure/synapse-access-control",
      "projectFolder": "sdk/synapse/synapse-access-control",
      "versionPolicyName": "client"
    },
    {
      "packageName": "@azure-rest/synapse-access-control",
      "projectFolder": "sdk/synapse/synapse-access-control-rest",
      "versionPolicyName": "client"
    },
    {
      "packageName": "@azure-rest/iot-device-update",
      "projectFolder": "sdk/deviceupdate/iot-device-update-rest",
      "versionPolicyName": "client"
    },
    {
      "packageName": "@azure/synapse-artifacts",
      "projectFolder": "sdk/synapse/synapse-artifacts",
      "versionPolicyName": "client"
    },
    {
      "packageName": "@azure/synapse-managed-private-endpoints",
      "projectFolder": "sdk/synapse/synapse-managed-private-endpoints",
      "versionPolicyName": "client"
    },
    {
      "packageName": "@azure/synapse-monitoring",
      "projectFolder": "sdk/synapse/synapse-monitoring",
      "versionPolicyName": "client"
    },
    {
      "packageName": "@azure/synapse-spark",
      "projectFolder": "sdk/synapse/synapse-spark",
      "versionPolicyName": "client"
    },
    {
      "packageName": "@azure/data-tables",
      "projectFolder": "sdk/tables/data-tables",
      "versionPolicyName": "client"
    },
    {
      "packageName": "@azure-tests/perf-data-tables",
      "projectFolder": "sdk/tables/perf-tests/data-tables",
      "versionPolicyName": "test"
    },
    {
      "packageName": "@azure/template",
      "projectFolder": "sdk/template/template",
      "versionPolicyName": "client"
    },
    {
      "packageName": "@azure-tools/testing-recorder-new",
      "projectFolder": "sdk/test-utils/testing-recorder-new",
      "versionPolicyName": "test"
    },
    {
      "packageName": "@azure/eslint-plugin-azure-sdk",
      "projectFolder": "common/tools/eslint-plugin-azure-sdk",
      "versionPolicyName": "utility"
    },
    {
      "packageName": "@azure-tools/test-recorder",
      "projectFolder": "sdk/test-utils/recorder",
      "versionPolicyName": "utility"
    },
    {
      "packageName": "@azure-tools/test-credential",
      "projectFolder": "sdk/test-utils/test-credential",
      "versionPolicyName": "utility"
    },
    {
      "packageName": "@azure/test-utils-perf",
      "projectFolder": "sdk/test-utils/perf",
      "versionPolicyName": "utility"
    },
    {
      "packageName": "@azure/test-utils",
      "projectFolder": "sdk/test-utils/test-utils",
      "versionPolicyName": "utility"
    },
    {
      "packageName": "@azure/digital-twins-core",
      "projectFolder": "sdk/digitaltwins/digital-twins-core",
      "versionPolicyName": "client"
    },
    {
      "packageName": "@azure/video-analyzer-edge",
      "projectFolder": "sdk/videoanalyzer/video-analyzer-edge",
      "versionPolicyName": "client"
    },
    {
      "packageName": "@azure/iot-modelsrepository",
      "projectFolder": "sdk/iot/iot-modelsrepository",
      "versionPolicyName": "client"
    },
    {
      "packageName": "@azure/dtdl-parser",
      "projectFolder": "sdk/digitaltwins/dtdl-parser",
      "versionPolicyName": "client"
    },
    {
      "packageName": "@azure-tests/perf-ai-form-recognizer",
      "projectFolder": "sdk/formrecognizer/perf-tests/ai-form-recognizer",
      "versionPolicyName": "test"
    },
    {
      "packageName": "@azure-tests/perf-eventgrid",
      "projectFolder": "sdk/eventgrid/perf-tests/eventgrid",
      "versionPolicyName": "test"
    },
    {
      "packageName": "@azure-tests/perf-ai-text-analytics",
      "projectFolder": "sdk/textanalytics/perf-tests/text-analytics",
      "versionPolicyName": "test"
    },
    {
      "packageName": "@azure-tests/perf-storage-blob",
      "projectFolder": "sdk/storage/perf-tests/storage-blob",
      "versionPolicyName": "test"
    },
    {
      "packageName": "@azure-tests/perf-storage-file-share",
      "projectFolder": "sdk/storage/perf-tests/storage-file-share",
      "versionPolicyName": "test"
    },
    {
      "packageName": "@azure-tests/perf-storage-file-datalake",
      "projectFolder": "sdk/storage/perf-tests/storage-file-datalake",
      "versionPolicyName": "test"
    },
    {
      "packageName": "@azure-tests/perf-keyvault-keys",
      "projectFolder": "sdk/keyvault/perf-tests/keyvault-keys",
      "versionPolicyName": "test"
    },
    {
      "packageName": "@azure-tests/perf-keyvault-certificates",
      "projectFolder": "sdk/keyvault/perf-tests/keyvault-certificates",
      "versionPolicyName": "test"
    },
    {
      "packageName": "@azure-tests/perf-keyvault-secrets",
      "projectFolder": "sdk/keyvault/perf-tests/keyvault-secrets",
      "versionPolicyName": "test"
    },
    {
      "packageName": "@azure-tests/perf-identity",
      "projectFolder": "sdk/identity/perf-tests/identity",
      "versionPolicyName": "test"
    },
    {
      "packageName": "@azure-tests/perf-service-bus",
      "projectFolder": "sdk/servicebus/perf-tests/service-bus",
      "versionPolicyName": "test"
    },
    {
      "packageName": "@azure-tests/perf-event-hubs",
      "projectFolder": "sdk/eventhub/perf-tests/event-hubs",
      "versionPolicyName": "test"
    },
    {
      "packageName": "@azure/mixed-reality-authentication",
      "projectFolder": "sdk/mixedreality/mixed-reality-authentication",
      "versionPolicyName": "client"
    },
    {
      "packageName": "@azure/iot-device-update",
      "projectFolder": "sdk/deviceupdate/iot-device-update",
      "versionPolicyName": "client"
    },
    {
      "packageName": "@azure/web-pubsub",
      "projectFolder": "sdk/web-pubsub/web-pubsub",
      "versionPolicyName": "client"
    },
    {
      "packageName": "@azure/web-pubsub-express",
      "projectFolder": "sdk/web-pubsub/web-pubsub-express",
      "versionPolicyName": "client"
    },
    {
      "packageName": "@azure-tests/perf-search-documents",
      "projectFolder": "sdk/search/perf-tests/search-documents",
      "versionPolicyName": "test"
    },
    {
      "packageName": "@azure-tests/perf-ai-metrics-advisor",
      "projectFolder": "sdk/metricsadvisor/perf-tests/ai-metrics-advisor",
      "versionPolicyName": "test"
    },
    {
      "packageName": "@azure-tests/perf-container-registry",
      "projectFolder": "sdk/containerregistry/perf-tests/container-registry",
      "versionPolicyName": "test"
    },
    {
      "packageName": "@azure-tests/perf-core-rest-pipeline",
      "projectFolder": "sdk/core/perf-tests/core-rest-pipeline",
      "versionPolicyName": "test"
    },
    {
      "packageName": "@azure-tests/perf-app-configuration",
      "projectFolder": "sdk/appconfiguration/perf-tests/app-configuration",
      "versionPolicyName": "test"
    },
    {
      "packageName": "@azure-tests/perf-monitor-query",
      "projectFolder": "sdk/monitor/perf-tests/monitor-query",
      "versionPolicyName": "test"
    },
    {
      "packageName": "@azure-tests/perf-template",
      "projectFolder": "sdk/template/perf-tests/template",
      "versionPolicyName": "test"
    },
    {
      "packageName": "@azure/mixed-reality-remote-rendering",
      "projectFolder": "sdk/remoterendering/mixed-reality-remote-rendering",
      "versionPolicyName": "client"
    },
    {
      "packageName": "@azure/arm-network",
      "projectFolder": "sdk/network/arm-network",
      "versionPolicyName": "management"
    },
    {
      "packageName": "@azure/arm-compute",
      "projectFolder": "sdk/compute/arm-compute",
      "versionPolicyName": "management"
    },
    {
      "packageName": "@azure/arm-storage",
      "projectFolder": "sdk/storage/arm-storage",
      "versionPolicyName": "management"
    },
    {
      "packageName": "@azure/arm-resources",
      "projectFolder": "sdk/resources/arm-resources",
      "versionPolicyName": "management"
    },
    {
      "packageName": "@azure/arm-links",
      "projectFolder": "sdk/links/arm-links",
      "versionPolicyName": "management"
    },
    {
      "packageName": "@azure/arm-policy",
      "projectFolder": "sdk/policy/arm-policy",
      "versionPolicyName": "management"
    },
    {
      "packageName": "@azure/arm-locks",
      "projectFolder": "sdk/locks/arm-locks",
      "versionPolicyName": "management"
    },
    {
      "packageName": "@azure/arm-features",
      "projectFolder": "sdk/features/arm-features",
      "versionPolicyName": "management"
    },
    {
      "packageName": "@azure/arm-managedapplications",
      "projectFolder": "sdk/managedapplications/arm-managedapplications",
      "versionPolicyName": "management"
    },
    {
      "packageName": "@azure/arm-webpubsub",
      "projectFolder": "sdk/web-pubsub/arm-webpubsub",
      "versionPolicyName": "management"
    },
    {
      "packageName": "@azure/arm-keyvault",
      "projectFolder": "sdk/keyvault/arm-keyvault",
      "versionPolicyName": "management"
    },
    {
      "packageName": "@azure/arm-sql",
      "projectFolder": "sdk/sql/arm-sql",
      "versionPolicyName": "management"
    },
    {
      "packageName": "@azure/arm-appservice",
      "projectFolder": "sdk/appservice/arm-appservice",
      "versionPolicyName": "management"
    },
    {
      "packageName": "@azure/arm-resources-subscriptions",
      "projectFolder": "sdk/resources-subscriptions/arm-resources-subscriptions",
      "versionPolicyName": "management"
    },
    {
      "packageName": "@azure/arm-templatespecs",
      "projectFolder": "sdk/templatespecs/arm-templatespecs",
      "versionPolicyName": "management"
    },
    {
      "packageName": "@azure/arm-authorization",
      "projectFolder": "sdk/authorization/arm-authorization",
      "versionPolicyName": "management"
    },
    {
      "packageName": "@azure/arm-eventhub",
      "projectFolder": "sdk/eventhub/arm-eventhub",
      "versionPolicyName": "management"
    },
    {
      "packageName": "@azure/arm-purview",
      "projectFolder": "sdk/purview/arm-purview",
      "versionPolicyName": "management"
    },
    {
      "packageName": "@azure/arm-servicebus",
      "projectFolder": "sdk/servicebus/arm-servicebus",
      "versionPolicyName": "management"
    },
    {
      "packageName": "@azure/arm-apimanagement",
      "projectFolder": "sdk/apimanagement/arm-apimanagement",
      "versionPolicyName": "management"
    },
    {
      "packageName": "@azure/arm-rediscache",
      "projectFolder": "sdk/redis/arm-rediscache",
      "versionPolicyName": "management"
    },
    {
      "packageName": "@azure/arm-eventgrid",
      "projectFolder": "sdk/eventgrid/arm-eventgrid",
      "versionPolicyName": "management"
    },
    {
      "packageName": "@azure/arm-quota",
      "projectFolder": "sdk/quota/arm-quota",
      "versionPolicyName": "management"
    },
    {
      "packageName": "@azure/arm-extendedlocation",
      "projectFolder": "sdk/extendedlocation/arm-extendedlocation",
      "versionPolicyName": "management"
    },
    {
      "packageName": "@azure/arm-security",
      "projectFolder": "sdk/security/arm-security",
      "versionPolicyName": "management"
    },
    {
      "packageName": "@azure/arm-operationalinsights",
      "projectFolder": "sdk/operationalinsights/arm-operationalinsights",
      "versionPolicyName": "management"
    },
    {
      "packageName": "@azure/arm-postgresql",
      "projectFolder": "sdk/postgresql/arm-postgresql",
      "versionPolicyName": "management"
    },
    {
      "packageName": "@azure/arm-containerregistry",
      "projectFolder": "sdk/containerregistry/arm-containerregistry",
      "versionPolicyName": "management"
    },
    {
      "packageName": "@azure/arm-logic",
      "projectFolder": "sdk/logic/arm-logic",
      "versionPolicyName": "management"
    },
    {
      "packageName": "@azure/arm-recoveryservices",
      "projectFolder": "sdk/recoveryservices/arm-recoveryservices",
      "versionPolicyName": "management"
    },
    {
      "packageName": "@azure/arm-appplatform",
      "projectFolder": "sdk/appplatform/arm-appplatform",
      "versionPolicyName": "management"
    },
    {
      "packageName": "@azure/arm-containerservice",
      "projectFolder": "sdk/containerservice/arm-containerservice",
      "versionPolicyName": "management"
    },
    {
      "packageName": "@azure/arm-operations",
      "projectFolder": "sdk/operationsmanagement/arm-operations",
      "versionPolicyName": "management"
    },
    {
      "packageName": "@azure/arm-mediaservices",
      "projectFolder": "sdk/mediaservices/arm-mediaservices",
      "versionPolicyName": "management"
    },
    {
      "packageName": "@azure/arm-databricks",
      "projectFolder": "sdk/databricks/arm-databricks",
      "versionPolicyName": "management"
    },
    {
      "packageName": "@azure/arm-videoanalyzer",
      "projectFolder": "sdk/videoanalyzer/arm-videoanalyzer",
      "versionPolicyName": "management"
    },
    {
      "packageName": "@azure/arm-notificationhubs",
      "projectFolder": "sdk/notificationhubs/arm-notificationhubs",
      "versionPolicyName": "management"
    },
    {
      "packageName": "@azure/arm-streamanalytics",
      "projectFolder": "sdk/streamanalytics/arm-streamanalytics",
      "versionPolicyName": "management"
    },
    {
      "packageName": "@azure/arm-servicefabric",
      "projectFolder": "sdk/servicefabric/arm-servicefabric",
      "versionPolicyName": "management"
    },
    {
      "packageName": "@azure/arm-mysql",
      "projectFolder": "sdk/mysql/arm-mysql",
      "versionPolicyName": "management"
    },
    {
      "packageName": "@azure/arm-desktopvirtualization",
      "projectFolder": "sdk/desktopvirtualization/arm-desktopvirtualization",
      "versionPolicyName": "management"
    },
    {
      "packageName": "@azure/arm-datafactory",
      "projectFolder": "sdk/datafactory/arm-datafactory",
      "versionPolicyName": "management"
    },
    {
      "packageName": "@azure/arm-cdn",
      "projectFolder": "sdk/cdn/arm-cdn",
      "versionPolicyName": "management"
    },
    {
      "packageName": "@azure/arm-cosmosdb",
      "projectFolder": "sdk/cosmosdb/arm-cosmosdb",
      "versionPolicyName": "management"
    },
    {
      "packageName": "@azure/arm-consumption",
      "projectFolder": "sdk/consumption/arm-consumption",
      "versionPolicyName": "management"
    },
    {
      "packageName": "@azure/arm-datalake-analytics",
      "projectFolder": "sdk/datalake-analytics/arm-datalake-analytics",
      "versionPolicyName": "management"
    },
    {
      "packageName": "@azure/arm-batch",
      "projectFolder": "sdk/batch/arm-batch",
      "versionPolicyName": "management"
    },
    {
      "packageName": "@azure/arm-managementgroups",
      "projectFolder": "sdk/managementgroups/arm-managementgroups",
      "versionPolicyName": "management"
    },
    {
      "packageName": "@azure/arm-orbital",
      "projectFolder": "sdk/orbital/arm-orbital",
      "versionPolicyName": "management"
    },
    {
      "packageName": "@azure/arm-resourcehealth",
      "projectFolder": "sdk/resourcehealth/arm-resourcehealth",
      "versionPolicyName": "management"
    },
    {
      "packageName": "@azure/arm-botservice",
      "projectFolder": "sdk/botservice/arm-botservice",
      "versionPolicyName": "management"
    },
    {
      "packageName": "@azure/arm-search",
      "projectFolder": "sdk/search/arm-search",
      "versionPolicyName": "management"
    },
    {
      "packageName": "@azure/arm-analysisservices",
      "projectFolder": "sdk/analysisservices/arm-analysisservices",
      "versionPolicyName": "management"
    },
    {
      "packageName": "@azure/arm-portal",
      "projectFolder": "sdk/portal/arm-portal",
      "versionPolicyName": "management"
    },
    {
      "packageName": "@azure/arm-sqlvirtualmachine",
      "projectFolder": "sdk/sqlvirtualmachine/arm-sqlvirtualmachine",
      "versionPolicyName": "management"
    },
    {
      "packageName": "@azure/arm-devtestlabs",
      "projectFolder": "sdk/devtestlabs/arm-devtestlabs",
      "versionPolicyName": "management"
    },
    {
      "packageName": "@azure/arm-cognitiveservices",
      "projectFolder": "sdk/cognitiveservices/arm-cognitiveservices",
      "versionPolicyName": "management"
    },
    {
      "packageName": "@azure/arm-loadtestservice",
      "projectFolder": "sdk/loadtestservice/arm-loadtestservice",
      "versionPolicyName": "management"
    },
    {
      "packageName": "@azure/arm-relay",
      "projectFolder": "sdk/relay/arm-relay",
      "versionPolicyName": "management"
    },
    {
      "packageName": "@azure/arm-iothub",
      "projectFolder": "sdk/iothub/arm-iothub",
      "versionPolicyName": "management"
    },
    {
      "packageName": "@azure/arm-msi",
      "projectFolder": "sdk/msi/arm-msi",
      "versionPolicyName": "management"
    },
    {
      "packageName": "@azure/arm-monitor",
      "projectFolder": "sdk/monitor/arm-monitor",
      "versionPolicyName": "management"
    },
    {
      "packageName": "@azure/arm-subscriptions",
      "projectFolder": "sdk/subscription/arm-subscriptions",
      "versionPolicyName": "management"
    },
    {
      "packageName": "@azure/arm-advisor",
      "projectFolder": "sdk/advisor/arm-advisor",
      "versionPolicyName": "management"
    },
    {
      "packageName": "@azure/arm-hdinsight",
      "projectFolder": "sdk/hdinsight/arm-hdinsight",
      "versionPolicyName": "management"
    },
    {
      "packageName": "@azure/arm-attestation",
      "projectFolder": "sdk/attestation/arm-attestation",
      "versionPolicyName": "management"
    },
    {
      "packageName": "@azure/arm-azurestack",
      "projectFolder": "sdk/azurestack/arm-azurestack",
      "versionPolicyName": "management"
    },
    {
      "packageName": "@azure/arm-changeanalysis",
      "projectFolder": "sdk/changeanalysis/arm-changeanalysis",
      "versionPolicyName": "management"
    },
    {
      "packageName": "@azure/arm-billing",
      "projectFolder": "sdk/billing/arm-billing",
      "versionPolicyName": "management"
    },
    {
      "packageName": "@azure/arm-containerinstance",
      "projectFolder": "sdk/containerinstance/arm-containerinstance",
      "versionPolicyName": "management"
    },
    {
      "packageName": "@azure/arm-confluent",
      "projectFolder": "sdk/confluent/arm-confluent",
      "versionPolicyName": "management"
    },
    {
      "packageName": "@azure/arm-imagebuilder",
      "projectFolder": "sdk/imagebuilder/arm-imagebuilder",
      "versionPolicyName": "management"
    },
    {
      "packageName": "@azure/arm-avs",
      "projectFolder": "sdk/avs/arm-avs",
      "versionPolicyName": "management"
    },
    {
      "packageName": "@azure/arm-communication",
      "projectFolder": "sdk/communication/arm-communication",
      "versionPolicyName": "management"
    },
    {
      "packageName": "@azure/arm-appconfiguration",
      "projectFolder": "sdk/appconfiguration/arm-appconfiguration",
      "versionPolicyName": "management"
    },
    {
      "packageName": "@azure/arm-azurestackhci",
      "projectFolder": "sdk/azurestackhci/arm-azurestackhci",
      "versionPolicyName": "management"
    },
    {
      "packageName": "@azure/arm-customerinsights",
      "projectFolder": "sdk/customer-insights/arm-customerinsights",
      "versionPolicyName": "management"
    },
    {
      "packageName": "@azure/arm-databoxedge",
      "projectFolder": "sdk/databoxedge/arm-databoxedge",
      "versionPolicyName": "management"
    },
    {
      "packageName": "@azure/arm-datadog",
      "projectFolder": "sdk/datadog/arm-datadog",
      "versionPolicyName": "management"
    },
    {
      "packageName": "@azure/arm-deviceprovisioningservices",
      "projectFolder": "sdk/deviceprovisioningservices/arm-deviceprovisioningservices",
      "versionPolicyName": "management"
    },
    {
      "packageName": "@azure/arm-synapse",
      "projectFolder": "sdk/synapse/arm-synapse",
      "versionPolicyName": "management"
    },
    {
      "packageName": "@azure/arm-databox",
      "projectFolder": "sdk/databox/arm-databox",
      "versionPolicyName": "management"
    },
    {
      "packageName": "@azure/arm-dns",
      "projectFolder": "sdk/dns/arm-dns",
      "versionPolicyName": "management"
    },
    {
      "packageName": "@azure/arm-digitaltwins",
      "projectFolder": "sdk/digitaltwins/arm-digitaltwins",
      "versionPolicyName": "management"
    },
    {
      "packageName": "@azure/arm-devspaces",
      "projectFolder": "sdk/devspaces/arm-devspaces",
      "versionPolicyName": "management"
    },
    {
      "packageName": "@azure/arm-domainservices",
      "projectFolder": "sdk/domainservices/arm-domainservices",
      "versionPolicyName": "management"
    },
    {
      "packageName": "@azure/arm-frontdoor",
      "projectFolder": "sdk/frontdoor/arm-frontdoor",
      "versionPolicyName": "management"
    },
    {
      "packageName": "@azure/arm-healthbot",
      "projectFolder": "sdk/healthbot/arm-healthbot",
      "versionPolicyName": "management"
    },
    {
      "packageName": "@azure/arm-deploymentmanager",
      "projectFolder": "sdk/deploymentmanager/arm-deploymentmanager",
      "versionPolicyName": "management"
    },
    {
      "packageName": "@azure/arm-hanaonazure",
      "projectFolder": "sdk/hanaonazure/arm-hanaonazure",
      "versionPolicyName": "management"
    },
    {
      "packageName": "@azure/arm-kubernetesconfiguration",
      "projectFolder": "sdk/kubernetesconfiguration/arm-kubernetesconfiguration",
      "versionPolicyName": "management"
    },
    {
      "packageName": "@azure/arm-labservices",
      "projectFolder": "sdk/labservices/arm-labservices",
      "versionPolicyName": "management"
    },
    {
      "packageName": "@azure/arm-machinelearningcompute",
      "projectFolder": "sdk/machinelearningcompute/arm-machinelearningcompute",
      "versionPolicyName": "management"
    },
    {
      "packageName": "@azure/arm-machinelearningexperimentation",
      "projectFolder": "sdk/machinelearningexperimentation/arm-machinelearningexperimentation",
      "versionPolicyName": "management"
    },
    {
      "packageName": "@azure/arm-commerce",
      "projectFolder": "sdk/commerce/arm-commerce",
      "versionPolicyName": "management"
    },
    {
      "packageName": "@azure/arm-datamigration",
      "projectFolder": "sdk/datamigration/arm-datamigration",
      "versionPolicyName": "management"
    },
    {
      "packageName": "@azure/arm-healthcareapis",
      "projectFolder": "sdk/healthcareapis/arm-healthcareapis",
      "versionPolicyName": "management"
    },
    {
      "packageName": "@azure/arm-hybridcompute",
      "projectFolder": "sdk/hybridcompute/arm-hybridcompute",
      "versionPolicyName": "management"
    },
    {
      "packageName": "@azure/arm-hybridkubernetes",
      "projectFolder": "sdk/hybridkubernetes/arm-hybridkubernetes",
      "versionPolicyName": "management"
    },
    {
      "packageName": "@azure/arm-oep",
      "projectFolder": "sdk/oep/arm-oep",
      "versionPolicyName": "management"
    },
    {
      "packageName": "@azure/arm-securityinsight",
      "projectFolder": "sdk/securityinsight/arm-securityinsight",
      "versionPolicyName": "management"
    },
    {
      "packageName": "@azure/arm-iotcentral",
      "projectFolder": "sdk/iotcentral/arm-iotcentral",
      "versionPolicyName": "management"
    },
    {
      "packageName": "@azure/arm-commitmentplans",
      "projectFolder": "sdk/machinelearning/arm-commitmentplans",
      "versionPolicyName": "management"
    },
    {
      "packageName": "@azure/arm-workspaces",
      "projectFolder": "sdk/machinelearning/arm-workspaces",
      "versionPolicyName": "management"
    },
    {
      "packageName": "@azure/arm-webservices",
      "projectFolder": "sdk/machinelearning/arm-webservices",
      "versionPolicyName": "management"
    },
    {
      "packageName": "@azure/arm-machinelearningservices",
      "projectFolder": "sdk/machinelearningservices/arm-machinelearningservices",
      "versionPolicyName": "management"
    },
    {
      "packageName": "@azure/arm-managementpartner",
      "projectFolder": "sdk/managementpartner/arm-managementpartner",
      "versionPolicyName": "management"
    },
    {
      "packageName": "@azure/arm-maps",
      "projectFolder": "sdk/maps/arm-maps",
      "versionPolicyName": "management"
    },
    {
      "packageName": "@azure/arm-mariadb",
      "projectFolder": "sdk/mariadb/arm-mariadb",
      "versionPolicyName": "management"
    },
    {
      "packageName": "@azure/arm-marketplaceordering",
      "projectFolder": "sdk/marketplaceordering/arm-marketplaceordering",
      "versionPolicyName": "management"
    },
    {
      "packageName": "@azure/arm-migrate",
      "projectFolder": "sdk/migrate/arm-migrate",
      "versionPolicyName": "management"
    },
    {
      "packageName": "@azure/arm-mixedreality",
      "projectFolder": "sdk/mixedreality/arm-mixedreality",
      "versionPolicyName": "management"
    },
    {
      "packageName": "@azure/arm-netapp",
      "projectFolder": "sdk/netapp/arm-netapp",
      "versionPolicyName": "management"
    },
    {
      "packageName": "@azure/arm-peering",
      "projectFolder": "sdk/peering/arm-peering",
      "versionPolicyName": "management"
    },
    {
      "packageName": "@azure/arm-postgresql-flexible",
      "projectFolder": "sdk/postgresql/arm-postgresql-flexible",
      "versionPolicyName": "management"
    },
    {
      "packageName": "@azure/arm-powerbidedicated",
      "projectFolder": "sdk/powerbidedicated/arm-powerbidedicated",
      "versionPolicyName": "management"
    },
    {
      "packageName": "@azure/arm-powerbiembedded",
      "projectFolder": "sdk/powerbiembedded/arm-powerbiembedded",
      "versionPolicyName": "management"
    },
    {
      "packageName": "@azure/arm-recoveryservices-siterecovery",
      "projectFolder": "sdk/recoveryservicessiterecovery/arm-recoveryservices-siterecovery",
      "versionPolicyName": "management"
    },
    {
      "packageName": "@azure/arm-recoveryservicesbackup",
      "projectFolder": "sdk/recoveryservicesbackup/arm-recoveryservicesbackup",
      "versionPolicyName": "management"
    },
    {
      "packageName": "@azure/arm-redisenterprisecache",
      "projectFolder": "sdk/redisenterprise/arm-redisenterprisecache"
    },
    {
      "packageName": "@azure/arm-reservations",
      "projectFolder": "sdk/reservations/arm-reservations",
      "versionPolicyName": "management"
    },
    {
      "packageName": "@azure/arm-resourcemover",
      "projectFolder": "sdk/resourcemover/arm-resourcemover",
      "versionPolicyName": "management"
    },
    {
      "packageName": "@azure/arm-serialconsole",
      "projectFolder": "sdk/serialconsole/arm-serialconsole",
      "versionPolicyName": "management"
    },
    {
      "packageName": "@azure/arm-servicemap",
      "projectFolder": "sdk/service-map/arm-servicemap",
      "versionPolicyName": "management"
    },
    {
      "packageName": "@azure/arm-signalr",
      "projectFolder": "sdk/signalr/arm-signalr",
      "versionPolicyName": "management"
    },
    {
      "packageName": "@azure/arm-storagecache",
      "projectFolder": "sdk/storagecache/arm-storagecache",
      "versionPolicyName": "management"
    },
    {
      "packageName": "@azure/arm-storagesync",
      "projectFolder": "sdk/storagesync/arm-storagesync",
      "versionPolicyName": "management"
    },
    {
      "packageName": "@azure/arm-resourcegraph",
      "projectFolder": "sdk/resourcegraph/arm-resourcegraph",
      "versionPolicyName": "management"
    },
    {
      "packageName": "@azure/arm-appinsights",
      "projectFolder": "sdk/applicationinsights/arm-appinsights",
      "versionPolicyName": "management"
    },
    {
      "packageName": "@azure/arm-datacatalog",
      "projectFolder": "sdk/datacatalog/arm-datacatalog",
      "versionPolicyName": "management"
    },
    {
      "packageName": "@azure/arm-storsimple1200series",
      "projectFolder": "sdk/storsimple1200series/arm-storsimple1200series",
      "versionPolicyName": "management"
    },
    {
      "packageName": "@azure/arm-storsimple8000series",
      "projectFolder": "sdk/storsimple8000series/arm-storsimple8000series",
      "versionPolicyName": "management"
    },
    {
      "packageName": "@azure/arm-support",
      "projectFolder": "sdk/support/arm-support",
      "versionPolicyName": "management"
    },
    {
      "packageName": "@azure/arm-timeseriesinsights",
      "projectFolder": "sdk/timeseriesinsights/arm-timeseriesinsights",
      "versionPolicyName": "management"
    },
    {
      "packageName": "@azure/arm-trafficmanager",
      "projectFolder": "sdk/trafficmanager/arm-trafficmanager",
      "versionPolicyName": "management"
    },
    {
      "packageName": "@azure/arm-visualstudio",
      "projectFolder": "sdk/visualstudio/arm-visualstudio",
      "versionPolicyName": "management"
    },
    {
      "packageName": "@azure/arm-vmwarecloudsimple",
      "projectFolder": "sdk/vmwarecloudsimple/arm-vmwarecloudsimple",
      "versionPolicyName": "management"
    },
    {
      "packageName": "@azure/arm-servicefabricmesh",
      "projectFolder": "sdk/servicefabricmesh/arm-servicefabricmesh",
      "versionPolicyName": "management"
    },
    {
      "packageName": "@azure/arm-storageimportexport",
      "projectFolder": "sdk/storageimportexport/arm-storageimportexport",
      "versionPolicyName": "management"
    },
    {
      "packageName": "@azure/arm-privatedns",
      "projectFolder": "sdk/privatedns/arm-privatedns",
      "versionPolicyName": "management"
    },
    {
      "packageName": "@azure/arm-policyinsights",
      "projectFolder": "sdk/policyinsights/arm-policyinsights",
      "versionPolicyName": "management"
    },
    {
      "packageName": "@azure/arm-kusto",
      "projectFolder": "sdk/kusto/arm-kusto",
      "versionPolicyName": "management"
    },
    {
      "packageName": "@azure/core-http-compat",
      "projectFolder": "sdk/core/core-http-compat",
      "versionPolicyName": "core"
    },
    {
<<<<<<< HEAD
      "packageName": "@azure/arm-app",
      "projectFolder": "sdk/app/arm-app",
=======
      "packageName": "@azure/arm-dnsresolver",
      "projectFolder": "sdk/dnsresolver/arm-dnsresolver",
      "versionPolicyName": "management"
    },
    {
      "packageName": "@azure/arm-mobilenetwork",
      "projectFolder": "sdk/mobilenetwork/arm-mobilenetwork",
>>>>>>> 65f1a524
      "versionPolicyName": "management"
    }
  ]
}<|MERGE_RESOLUTION|>--- conflicted
+++ resolved
@@ -1576,18 +1576,18 @@
       "versionPolicyName": "core"
     },
     {
-<<<<<<< HEAD
+      "packageName": "@azure/arm-dnsresolver",
+      "projectFolder": "sdk/dnsresolver/arm-dnsresolver",
+      "versionPolicyName": "management"
+    },
+    {
+      "packageName": "@azure/arm-mobilenetwork",
+      "projectFolder": "sdk/mobilenetwork/arm-mobilenetwork",
+      "versionPolicyName": "management"
+    },
+    {
       "packageName": "@azure/arm-app",
       "projectFolder": "sdk/app/arm-app",
-=======
-      "packageName": "@azure/arm-dnsresolver",
-      "projectFolder": "sdk/dnsresolver/arm-dnsresolver",
-      "versionPolicyName": "management"
-    },
-    {
-      "packageName": "@azure/arm-mobilenetwork",
-      "projectFolder": "sdk/mobilenetwork/arm-mobilenetwork",
->>>>>>> 65f1a524
       "versionPolicyName": "management"
     }
   ]
