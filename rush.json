/**
 * This is the main configuration file for Rush.
 * For full documentation, please see https://rushjs.io
 */{
  "$schema": "https://developer.microsoft.com/json-schemas/rush/v5/rush.schema.json",
  /**
   * (Required) This specifies the version of the Rush engine to be used in this repo.
   * Rush's "version selector" feature ensures that the globally installed tool will
   * behave like this release, regardless of which version is installed globally.
   *
   * The common/scripts/install-run-rush.js automation script also uses this version.
   *
   * NOTE: If you upgrade to a new major version of Rush, you should replace the "v5"
   * path segment in the "$schema" field for all your Rush config files.  This will ensure
   * correct error-underlining and tab-completion for editors such as VS Code.
   */
  "rushVersion": "5.61.2",
  /**
   * The next field selects which package manager should be installed and determines its version.
   * Rush installs its own local copy of the package manager to ensure that your build process
   * is fully isolated from whatever tools are present in the local environment.
   *
   * Specify one of: "pnpmVersion", "npmVersion", or "yarnVersion".  See the Rush documentation
   * for details about these alternatives.
   */
  "pnpmVersion": "6.19.1",
  // "npmVersion": "4.5.0",
  // "yarnVersion": "1.9.4",
  /**
   * Options that are only used when the PNPM package manager is selected
   */
  "pnpmOptions": {
    /**
     * If true, then Rush will add the "--strict-peer-dependencies" option when invoking PNPM.
     * This causes "rush install" to fail if there are unsatisfied peer dependencies, which is
     * an invalid state that can cause build failures or incompatible dependency versions.
     * (For historical reasons, JavaScript package managers generally do not treat this invalid
     * state as an error.)
     *
     * The default value is false to avoid legacy compatibility issues.
     * It is strongly recommended to set strictPeerDependencies=true.
     */
    "strictPeerDependencies": true,
    /**
     * Configures the strategy used to select versions during installation.
     *
     * This feature requires PNPM version 3.1 or newer.  It corresponds to the "--resolution-strategy" command-line
     * option for PNPM.  Possible values are "fast" and "fewer-dependencies".  PNPM's default is "fast", but this may
     * be incompatible with certain packages, for example the "@types" packages from DefinitelyTyped.  Rush's default
     * is "fewer-dependencies", which causes PNPM to avoid installing a newer version if an already installed version
     * can be reused; this is more similar to NPM's algorithm.
     */
    "resolutionStrategy": "fewer-dependencies"
  },
  /**
   * Older releases of the NodeJS engine may be missing features required by your system.
   * Other releases may have bugs.  In particular, the "latest" version will not be a
   * Long Term Support (LTS) version and is likely to have regressions.
   *
   * Specify a SemVer range to ensure developers use a NodeJS version that is appropriate
   * for your repo.
   */
  "nodeSupportedVersionRange": ">=8.0.0",
  /**
   * Odd-numbered major versions of Node.js are experimental.  Even-numbered releases
   * spend six months in a stabilization period before the first Long Term Support (LTS) version.
   * For example, 8.9.0 was the first LTS version of Node.js 8.  Pre-LTS versions are not recommended
   * for production usage because they frequently have bugs.  They may cause Rush itself
   * to malfunction.
   *
   * Rush normally prints a warning if it detects a pre-LTS Node.js version.  If you are testing
   * pre-LTS versions in preparation for supporting the first LTS version, you can use this setting
   * to disable Rush's warning.
   */
  "suppressNodeLtsWarning": true,
  /**
   * If you would like the version specifiers for your dependencies to be consistent, then
   * uncomment this line. This is effectively similar to running "rush check" before any
   * of the following commands:
   *
   *   rush install, rush update, rush link, rush version, rush publish
   *
   * In some cases you may want this turned on, but need to allow certain packages to use a different
   * version. In those cases, you will need to add an entry to the "allowedAlternativeVersions"
   * section of the common-versions.json.
   */
  // "ensureConsistentVersions": true,
  /**
   * Large monorepos can become intimidating for newcomers if project folder paths don't follow
   * a consistent and recognizable pattern.  When the system allows nested folder trees,
   * we've found that teams will often use subfolders to create islands that isolate
   * their work from others ("shipping the org").  This hinders collaboration and code sharing.
   *
   * The Rush developers recommend a "category folder" model, where buildable project folders
   * must always be exactly two levels below the repo root.  The parent folder acts as the category.
   * This provides a basic facility for grouping related projects (e.g. "apps", "libaries",
   * "tools", "prototypes") while still encouraging teams to organize their projects into
   * a unified taxonomy.  Limiting to 2 levels seems very restrictive at first, but if you have
   * 20 categories and 20 projects in each category, this scheme can easily accommodate hundreds
   * of projects.  In practice, you will find that the folder hierarchy needs to be rebalanced
   * occasionally, but if that's painful, it's a warning sign that your development style may
   * discourage refactoring.  Reorganizing the categories should be an enlightening discussion
   * that brings people together, and maybe also identifies poor coding practices (e.g. file
   * references that reach into other project's folders without using NodeJS module resolution).
   *
   * The defaults are projectFolderMinDepth=1 and projectFolderMaxDepth=2.
   *
   * To remove these restrictions, you could set projectFolderMinDepth=1
   * and set projectFolderMaxDepth to a large number.
   */
  "projectFolderMinDepth": 3,
  "projectFolderMaxDepth": 4,
  /**
   * This feature helps you to review and approve new packages before they are introduced
   * to your monorepo.  For example, you may be concerned about licensing, code quality,
   * performance, or simply accumulating too many libraries with overlapping functionality.
   * The approvals are tracked in two config files "browser-approved-packages.json"
   * and "nonbrowser-approved-packages.json".  See the Rush documentation for details.
   */
  // "approvedPackagesPolicy": {
  //   /**
  //    * The review categories allow you to say for example "This library is approved for usage
  //    * in prototypes, but not in production code."
  //    *
  //    * Each project can be associated with one review category, by assigning the "reviewCategory" field
  //    * in the "projects" section of rush.json.  The approval is then recorded in the files
  //    * "common/config/rush/browser-approved-packages.json" and "nonbrowser-approved-packages.json"
  //    * which are automatically generated during "rush update".
  //    *
  //    * Designate categories with whatever granularity is appropriate for your review process,
  //    * or you could just have a single category called "default".
  //    */
  //   "reviewCategories": [
  //     // Some example categories:
  //     "production", // projects that ship to production
  //     "tools",      // non-shipping projects that are part of the developer toolchain
  //     "prototypes"  // experiments that should mostly be ignored by the review process
  //   ],
  //
  //   /**
  //    * A list of NPM package scopes that will be excluded from review.
  //    * We recommend to exclude TypeScript typings (the "@types" scope), because
  //    * if the underlying package was already approved, this would imply that the typings
  //    * are also approved.
  //    */
  //   // "ignoredNpmScopes": [ "@types" ]
  // },
  /**
   * If you use Git as your version control system, this section has some additional
   * optional features you can use.
   */
  "gitPolicy": {
    /**
     * Work at a big company?  Tired of finding Git commits at work with unprofessional Git
     * emails such as "beer-lover@my-college.edu"?  Rush can validate people's Git email address
     * before they get started.
     *
     * Define a list of regular expressions describing allowable e-mail patterns for Git commits.
     * They are case-insensitive anchored JavaScript RegExps.  Example: ".*@example\.com"
     *
     * IMPORTANT: Because these are regular expressions encoded as JSON string literals,
     * RegExp escapes need two backspashes, and ordinary periods should be "\\.".
     */
    // "allowedEmailRegExps": [
    //   "[^@]+@users\\.noreply\\.github\\.com",
    //   "travis@example\\.org"
    // ],
    /**
     * When Rush reports that the address is malformed, the notice can include an example
     * of a recommended email.  Make sure it conforms to one of the allowedEmailRegExps
     * expressions.
     */
    // "sampleEmail": "mrexample@users.noreply.github.com",
    /**
     * The commit message to use when committing changes during 'rush publish'.
     *
     * For example, if you want to prevent these commits from triggering a CI build,
     * you might configure your system's trigger to look for a special string such as "[skip-ci]"
     * in the commit message, and then customize Rush's message to contain that string.
     */
    // "versionBumpCommitMessage": "Applying package updates. [skip-ci]"
  },
  "repository": {
    /**
     * The URL of this Git repository, used by "rush change" to determine the base branch for your PR.
     *
     * The "rush change" command needs to determine which files are affected by your PR diff.
     * If you merged or cherry-picked commits from the main branch into your PR branch, those commits
     * should be excluded from this diff (since they belong to some other PR).  In order to do that,
     * Rush needs to know where to find the base branch for your PR.  This information cannot be
     * determined from Git alone, since the "pull request" feature is not a Git concept.  Ideally
     * Rush would use a vendor-specific protocol to query the information from GitHub, Azure DevOps, etc.
     * But to keep things simple, "rush change" simply assumes that your PR is against the "main" branch
     * of the Git remote indicated by the respository.url setting in rush.json.  If you are working in
     * a GitHub "fork" of the real repo, this setting will be different from the repository URL of your
     * your PR branch, and in this situation "rush change" will also automatically invoke "git fetch"
     * to retrieve the latest activity for the remote main branch.
     */
    "url": "https://github.com/Azure/azure-sdk-for-js"
  },
  /**
   * Event hooks are customized script actions that Rush executes when specific events occur
   */
  "eventHooks": {
    /**
     * The list of shell commands to run before the Rush installation starts
     */
    "preRushInstall": [
      // "common/scripts/pre-rush-install.js"
    ],
    /**
     * The list of shell commands to run after the Rush installation finishes
     */
    "postRushInstall": [],
    /**
     * The list of shell commands to run before the Rush build command starts
     */
    "preRushBuild": [],
    /**
     * The list of shell commands to run after the Rush build command finishes
     */
    "postRushBuild": []
  },
  /**
   * Installation variants allow you to maintain a parallel set of configuration files that can be
   * used to build the entire monorepo with an alternate set of dependencies.  For example, suppose
   * you upgrade all your projects to use a new release of an important framework, but during a transition period
   * you intend to maintain compability with the old release.  In this situation, you probably want your
   * CI validation to build the entire repo twice: once with the old release, and once with the new release.
   *
   * Rush "installation variants" correspond to sets of config files located under this folder:
   *
   *   common/config/rush/variants/<variant_name>
   *
   * The variant folder can contain an alternate common-versions.json file.  Its "preferredVersions" field can be used
   * to select older versions of dependencies (within a loose SemVer range specified in your package.json files).
   * To install a variant, run "rush install --variant <variant_name>".
   *
   * For more details and instructions, see this article:  https://rushjs.io/pages/advanced/installation_variants/
   */
  "variants": [
    // {
    //   /**
    //    * The folder name for this variant.
    //    */
    //   "variantName": "old-sdk",
    //
    //   /**
    //    * An informative description
    //    */
    //   "description": "Build this repo using the previous release of the SDK"
    // }
  ],
  /**
   * Rush can collect anonymous telemetry about everyday developer activity such as
   * success/failure of installs, builds, and other operations.  You can use this to identify
   * problems with your toolchain or Rush itself.  THIS TELEMETRY IS NOT SHARED WITH MICROSOFT.
   * It is written into JSON files in the common/temp folder.  It's up to you to write scripts
   * that read these JSON files and do something with them.  These scripts are typically registered
   * in the "eventHooks" section.
   */
  // "telemetryEnabled": false,
  /**
   * Allows creation of hotfix changes. This feature is experimental so it is disabled by default.
   */
  // "hotfixChangeEnabled": false,
  /**
   * (Required) This is the inventory of projects to be managed by Rush.
   *
   * Rush does not automatically scan for projects using wildcards, for a few reasons:
   * 1. Depth-first scans are expensive, particularly when tools need to repeatedly collect the list.
   * 2. On a caching CI machine, scans can accidentally pick up files left behind from a previous build.
   * 3. It's useful to have a centralized inventory of all projects and their important metadata.
   */
  "projects": [
    // {
    //   /**
    //    * The NPM package name of the project (must match package.json)
    //    */
    //   "packageName": "my-app",
    //
    //   /**
    //    * The path to the project folder, relative to the rush.json config file.
    //    */
    //   "projectFolder": "apps/my-app",
    //
    //   /**
    //    * An optional category for usage in the "browser-approved-packages.json"
    //    * and "nonbrowser-approved-packages.json" files.  The value must be one of the
    //    * strings from the "reviewCategories" defined above.
    //    */
    //   "reviewCategory": "production",
    //
    //   /**
    //    * A list of local projects that appear as devDependencies for this project, but cannot be
    //    * locally linked because it would create a cyclic dependency; instead, the last published
    //    * version will be installed in the Common folder.
    //    */
    //   "cyclicDependencyProjects": [
    //     // "my-toolchain"
    //   ],
    //
    //   /**
    //    * If true, then this project will be ignored by the "rush check" command.
    //    * The default value is false.
    //    */
    //   // "skipRushCheck": false,
    //
    //   /**
    //    * A flag indicating that changes to this project will be published to npm, which affects
    //    * the Rush change and publish workflows. The default value is false.
    //    * NOTE: "versionPolicyName" and "shouldPublish" are alternatives; you cannot specify them both.
    //    */
    //   // "shouldPublish": false,
    //
    //   /**
    //    * An optional version policy associated with the project.  Version policies are defined
    //    * in "version-policies.json" file.  See the "rush publish" documentation for more info.
    //    * NOTE: "versionPolicyName" and "shouldPublish" are alternatives; you cannot specify them both.
    //    */
    //   // "versionPolicyName": ""
    // },
    //
    {
      "packageName": "@azure/abort-controller",
      "projectFolder": "sdk/core/abort-controller",
      "versionPolicyName": "core"
    },
    {
      "packageName": "@azure/app-configuration",
      "projectFolder": "sdk/appconfiguration/app-configuration",
      "versionPolicyName": "client"
    },
    {
      "packageName": "@azure-rest/agrifood-farming",
      "projectFolder": "sdk/agrifood/agrifood-farming-rest",
      "versionPolicyName": "client"
    },
    {
      "packageName": "@azure-rest/purview-administration",
      "projectFolder": "sdk/purview/purview-administration-rest",
      "versionPolicyName": "client"
    },
    {
      "packageName": "@azure-rest/purview-catalog",
      "projectFolder": "sdk/purview/purview-catalog-rest",
      "versionPolicyName": "client"
    },
    {
      "packageName": "@azure-rest/purview-scanning",
      "projectFolder": "sdk/purview/purview-scanning-rest",
      "versionPolicyName": "client"
    },
    {
      "packageName": "@azure-rest/ai-document-translator",
      "projectFolder": "sdk/documenttranslator/ai-document-translator-rest",
      "versionPolicyName": "client"
    },
    {
      "packageName": "@azure-rest/confidential-ledger",
      "projectFolder": "sdk/confidentialledger/confidential-ledger-rest",
      "versionPolicyName": "client"
    },
    {
      "packageName": "@azure/ai-anomaly-detector",
      "projectFolder": "sdk/anomalydetector/ai-anomaly-detector",
      "versionPolicyName": "client"
    },
    {
      "packageName": "@azure/ai-form-recognizer",
      "projectFolder": "sdk/formrecognizer/ai-form-recognizer",
      "versionPolicyName": "client"
    },
    {
      "packageName": "@azure/ai-text-analytics",
      "projectFolder": "sdk/textanalytics/ai-text-analytics",
      "versionPolicyName": "client"
    },
    {
      "packageName": "@azure/ai-metrics-advisor",
      "projectFolder": "sdk/metricsadvisor/ai-metrics-advisor",
      "versionPolicyName": "client"
    },
    {
      "packageName": "@azure/search-documents",
      "projectFolder": "sdk/search/search-documents",
      "versionPolicyName": "client"
    },
    {
      "packageName": "@azure/attestation",
      "projectFolder": "sdk/attestation/attestation",
      "versionPolicyName": "client"
    },
    {
      "packageName": "@azure/quantum-jobs",
      "projectFolder": "sdk/quantum/quantum-jobs",
      "versionPolicyName": "client"
    },
    {
      "packageName": "@azure/communication-chat",
      "projectFolder": "sdk/communication/communication-chat",
      "versionPolicyName": "client"
    },
    {
      "packageName": "@azure/communication-common",
      "projectFolder": "sdk/communication/communication-common",
      "versionPolicyName": "client"
    },
    {
      "packageName": "@azure/communication-identity",
      "projectFolder": "sdk/communication/communication-identity",
      "versionPolicyName": "client"
    },
    {
      "packageName": "@azure/communication-network-traversal",
      "projectFolder": "sdk/communication/communication-network-traversal",
      "versionPolicyName": "client"
    },
    {
      "packageName": "@azure/communication-phone-numbers",
      "projectFolder": "sdk/communication/communication-phone-numbers",
      "versionPolicyName": "client"
    },
    {
      "packageName": "@azure-tools/communication-short-codes",
      "projectFolder": "sdk/communication/communication-short-codes",
      "versionPolicyName": "client"
    },
    {
      "packageName": "@azure/communication-sms",
      "projectFolder": "sdk/communication/communication-sms",
      "versionPolicyName": "client"
    },
    {
      "packageName": "@azure/container-registry",
      "projectFolder": "sdk/containerregistry/container-registry",
      "versionPolicyName": "client"
    },
    {
      "packageName": "@azure/core-amqp",
      "projectFolder": "sdk/core/core-amqp",
      "versionPolicyName": "core"
    },
    {
      "packageName": "@azure-rest/core-client",
      "projectFolder": "sdk/core/core-client-rest",
      "versionPolicyName": "core"
    },
    {
      "packageName": "@azure/core-asynciterator-polyfill",
      "projectFolder": "sdk/core/core-asynciterator-polyfill",
      "versionPolicyName": "core"
    },
    {
      "packageName": "@azure/core-auth",
      "projectFolder": "sdk/core/core-auth",
      "versionPolicyName": "core"
    },
    {
      "packageName": "@azure/core-client",
      "projectFolder": "sdk/core/core-client",
      "versionPolicyName": "core"
    },
    {
      "packageName": "@azure/core-crypto",
      "projectFolder": "sdk/core/core-crypto",
      "versionPolicyName": "core"
    },
    {
      "packageName": "@azure/core-http",
      "projectFolder": "sdk/core/core-http",
      "versionPolicyName": "core"
    },
    {
      "packageName": "@azure/core-rest-pipeline",
      "projectFolder": "sdk/core/core-rest-pipeline",
      "versionPolicyName": "core"
    },
    {
      "packageName": "@azure/core-lro",
      "projectFolder": "sdk/core/core-lro",
      "versionPolicyName": "core"
    },
    {
      "packageName": "@azure/core-paging",
      "projectFolder": "sdk/core/core-paging",
      "versionPolicyName": "core"
    },
    {
      "packageName": "@azure/core-tracing",
      "projectFolder": "sdk/core/core-tracing",
      "versionPolicyName": "core"
    },
    {
      "packageName": "@azure/core-util",
      "projectFolder": "sdk/core/core-util",
      "versionPolicyName": "core"
    },
    {
      "packageName": "@azure/core-xml",
      "projectFolder": "sdk/core/core-xml",
      "versionPolicyName": "core"
    },
    {
      "packageName": "@azure/cosmos",
      "projectFolder": "sdk/cosmosdb/cosmos",
      "versionPolicyName": "client"
    },
    {
      "packageName": "@azure/monitor-opentelemetry-exporter",
      "projectFolder": "sdk/monitor/monitor-opentelemetry-exporter",
      "versionPolicyName": "client"
    },
    {
      "packageName": "@azure/monitor-query",
      "projectFolder": "sdk/monitor/monitor-query",
      "versionPolicyName": "client"
    },
    {
      "packageName": "@azure/dev-tool",
      "projectFolder": "common/tools/dev-tool",
      "versionPolicyName": "utility"
    },
    {
      "packageName": "@azure/eventgrid",
      "projectFolder": "sdk/eventgrid/eventgrid",
      "versionPolicyName": "client"
    },
    {
      "packageName": "@azure/event-hubs",
      "projectFolder": "sdk/eventhub/event-hubs",
      "versionPolicyName": "client"
    },
    {
      "packageName": "@azure/eventhubs-checkpointstore-blob",
      "projectFolder": "sdk/eventhub/eventhubs-checkpointstore-blob",
      "versionPolicyName": "client"
    },
    {
      "packageName": "@azure/eventhubs-checkpointstore-table",
      "projectFolder": "sdk/eventhub/eventhubs-checkpointstore-table",
      "versionPolicyName": "client"
    },
    {
      "packageName": "@azure/mock-hub",
      "projectFolder": "sdk/eventhub/mock-hub",
      "versionPolicyName": "utility"
    },
    {
      "packageName": "@azure/identity",
      "projectFolder": "sdk/identity/identity",
      "versionPolicyName": "client"
    },
    {
      "packageName": "@azure/identity-vscode",
      "projectFolder": "sdk/identity/identity-vscode",
      "versionPolicyName": "client"
    },
    {
      "packageName": "@azure/identity-cache-persistence",
      "projectFolder": "sdk/identity/identity-cache-persistence",
      "versionPolicyName": "client"
    },
    {
      "packageName": "@azure/keyvault-common",
      "projectFolder": "sdk/keyvault/keyvault-common",
      "versionPolicyName": "utility"
    },
    {
      "packageName": "@azure/keyvault-admin",
      "projectFolder": "sdk/keyvault/keyvault-admin",
      "versionPolicyName": "client"
    },
    {
      "packageName": "@azure/keyvault-certificates",
      "projectFolder": "sdk/keyvault/keyvault-certificates",
      "versionPolicyName": "client"
    },
    {
      "packageName": "@azure/keyvault-keys",
      "projectFolder": "sdk/keyvault/keyvault-keys",
      "versionPolicyName": "client"
    },
    {
      "packageName": "@azure/keyvault-secrets",
      "projectFolder": "sdk/keyvault/keyvault-secrets",
      "versionPolicyName": "client"
    },
    {
      "packageName": "@azure/logger",
      "projectFolder": "sdk/core/logger",
      "versionPolicyName": "core"
    },
    {
      "packageName": "@azure/opentelemetry-instrumentation-azure-sdk",
      "projectFolder": "sdk/instrumentation/opentelemetry-instrumentation-azure-sdk",
      "versionPolicyName": "client"
    },
    {
      "packageName": "@azure/schema-registry",
      "projectFolder": "sdk/schemaregistry/schema-registry",
      "versionPolicyName": "client"
    },
    {
      "packageName": "@azure/schema-registry-avro",
      "projectFolder": "sdk/schemaregistry/schema-registry-avro",
      "versionPolicyName": "client"
    },
    {
      "packageName": "@azure/service-bus",
      "projectFolder": "sdk/servicebus/service-bus",
      "versionPolicyName": "client"
    },
    {
      "packageName": "@azure/storage-internal-avro",
      "projectFolder": "sdk/storage/storage-internal-avro",
      "versionPolicyName": "utility"
    },
    {
      "packageName": "@azure/storage-blob",
      "projectFolder": "sdk/storage/storage-blob",
      "versionPolicyName": "client"
    },
    {
      "packageName": "@azure/storage-blob-changefeed",
      "projectFolder": "sdk/storage/storage-blob-changefeed",
      "versionPolicyName": "client"
    },
    {
      "packageName": "@azure/storage-file-share",
      "projectFolder": "sdk/storage/storage-file-share",
      "versionPolicyName": "client"
    },
    {
      "packageName": "@azure/storage-file-datalake",
      "projectFolder": "sdk/storage/storage-file-datalake",
      "versionPolicyName": "client"
    },
    {
      "packageName": "@azure/storage-queue",
      "projectFolder": "sdk/storage/storage-queue",
      "versionPolicyName": "client"
    },
    {
      "packageName": "@azure/synapse-access-control",
      "projectFolder": "sdk/synapse/synapse-access-control",
      "versionPolicyName": "client"
    },
    {
      "packageName": "@azure-rest/synapse-access-control",
      "projectFolder": "sdk/synapse/synapse-access-control-rest",
      "versionPolicyName": "client"
    },
    {
      "packageName": "@azure-rest/iot-device-update",
      "projectFolder": "sdk/deviceupdate/iot-device-update-rest",
      "versionPolicyName": "client"
    },
    {
      "packageName": "@azure/synapse-artifacts",
      "projectFolder": "sdk/synapse/synapse-artifacts",
      "versionPolicyName": "client"
    },
    {
      "packageName": "@azure/synapse-managed-private-endpoints",
      "projectFolder": "sdk/synapse/synapse-managed-private-endpoints",
      "versionPolicyName": "client"
    },
    {
      "packageName": "@azure/synapse-monitoring",
      "projectFolder": "sdk/synapse/synapse-monitoring",
      "versionPolicyName": "client"
    },
    {
      "packageName": "@azure/synapse-spark",
      "projectFolder": "sdk/synapse/synapse-spark",
      "versionPolicyName": "client"
    },
    {
      "packageName": "@azure/data-tables",
      "projectFolder": "sdk/tables/data-tables",
      "versionPolicyName": "client"
    },
    {
      "packageName": "@azure-tests/perf-data-tables",
      "projectFolder": "sdk/tables/perf-tests/data-tables",
      "versionPolicyName": "test"
    },
    {
      "packageName": "@azure/template",
      "projectFolder": "sdk/template/template",
      "versionPolicyName": "client"
    },
    {
      "packageName": "@azure-tools/testing-recorder-new",
      "projectFolder": "sdk/test-utils/testing-recorder-new",
      "versionPolicyName": "test"
    },
    {
      "packageName": "@azure/eslint-plugin-azure-sdk",
      "projectFolder": "common/tools/eslint-plugin-azure-sdk",
      "versionPolicyName": "utility"
    },
    {
      "packageName": "@azure-tools/test-recorder",
      "projectFolder": "sdk/test-utils/recorder",
      "versionPolicyName": "utility"
    },
    {
      "packageName": "@azure-tools/test-credential",
      "projectFolder": "sdk/test-utils/test-credential",
      "versionPolicyName": "utility"
    },
    {
      "packageName": "@azure/test-utils-perf",
      "projectFolder": "sdk/test-utils/perf",
      "versionPolicyName": "utility"
    },
    {
      "packageName": "@azure/test-utils",
      "projectFolder": "sdk/test-utils/test-utils",
      "versionPolicyName": "utility"
    },
    {
      "packageName": "@azure/digital-twins-core",
      "projectFolder": "sdk/digitaltwins/digital-twins-core",
      "versionPolicyName": "client"
    },
    {
      "packageName": "@azure/video-analyzer-edge",
      "projectFolder": "sdk/videoanalyzer/video-analyzer-edge",
      "versionPolicyName": "client"
    },
    {
      "packageName": "@azure/iot-modelsrepository",
      "projectFolder": "sdk/iot/iot-modelsrepository",
      "versionPolicyName": "client"
    },
    {
      "packageName": "@azure/dtdl-parser",
      "projectFolder": "sdk/digitaltwins/dtdl-parser",
      "versionPolicyName": "client"
    },
    {
      "packageName": "@azure-tests/perf-ai-form-recognizer",
      "projectFolder": "sdk/formrecognizer/perf-tests/ai-form-recognizer",
      "versionPolicyName": "test"
    },
    {
      "packageName": "@azure-tests/perf-eventgrid",
      "projectFolder": "sdk/eventgrid/perf-tests/eventgrid",
      "versionPolicyName": "test"
    },
    {
      "packageName": "@azure-tests/perf-ai-text-analytics",
      "projectFolder": "sdk/textanalytics/perf-tests/text-analytics",
      "versionPolicyName": "test"
    },
    {
      "packageName": "@azure-tests/perf-storage-blob",
      "projectFolder": "sdk/storage/perf-tests/storage-blob",
      "versionPolicyName": "test"
    },
    {
      "packageName": "@azure-tests/perf-storage-file-share",
      "projectFolder": "sdk/storage/perf-tests/storage-file-share",
      "versionPolicyName": "test"
    },
    {
      "packageName": "@azure-tests/perf-storage-file-datalake",
      "projectFolder": "sdk/storage/perf-tests/storage-file-datalake",
      "versionPolicyName": "test"
    },
    {
      "packageName": "@azure-tests/perf-keyvault-keys",
      "projectFolder": "sdk/keyvault/perf-tests/keyvault-keys",
      "versionPolicyName": "test"
    },
    {
      "packageName": "@azure-tests/perf-keyvault-certificates",
      "projectFolder": "sdk/keyvault/perf-tests/keyvault-certificates",
      "versionPolicyName": "test"
    },
    {
      "packageName": "@azure-tests/perf-keyvault-secrets",
      "projectFolder": "sdk/keyvault/perf-tests/keyvault-secrets",
      "versionPolicyName": "test"
    },
    {
      "packageName": "@azure-tests/perf-identity",
      "projectFolder": "sdk/identity/perf-tests/identity",
      "versionPolicyName": "test"
    },
    {
      "packageName": "@azure-tests/perf-service-bus",
      "projectFolder": "sdk/servicebus/perf-tests/service-bus",
      "versionPolicyName": "test"
    },
    {
      "packageName": "@azure-tests/perf-event-hubs",
      "projectFolder": "sdk/eventhub/perf-tests/event-hubs",
      "versionPolicyName": "test"
    },
    {
      "packageName": "@azure/mixed-reality-authentication",
      "projectFolder": "sdk/mixedreality/mixed-reality-authentication",
      "versionPolicyName": "client"
    },
    {
      "packageName": "@azure/iot-device-update",
      "projectFolder": "sdk/deviceupdate/iot-device-update",
      "versionPolicyName": "client"
    },
    {
      "packageName": "@azure/web-pubsub",
      "projectFolder": "sdk/web-pubsub/web-pubsub",
      "versionPolicyName": "client"
    },
    {
      "packageName": "@azure/web-pubsub-express",
      "projectFolder": "sdk/web-pubsub/web-pubsub-express",
      "versionPolicyName": "client"
    },
    {
      "packageName": "@azure-tests/perf-search-documents",
      "projectFolder": "sdk/search/perf-tests/search-documents",
      "versionPolicyName": "test"
    },
    {
      "packageName": "@azure-tests/perf-ai-metrics-advisor",
      "projectFolder": "sdk/metricsadvisor/perf-tests/ai-metrics-advisor",
      "versionPolicyName": "test"
    },
    {
      "packageName": "@azure-tests/perf-container-registry",
      "projectFolder": "sdk/containerregistry/perf-tests/container-registry",
      "versionPolicyName": "test"
    },
    {
      "packageName": "@azure-tests/perf-core-rest-pipeline",
      "projectFolder": "sdk/core/perf-tests/core-rest-pipeline",
      "versionPolicyName": "test"
    },
    {
      "packageName": "@azure-tests/perf-app-configuration",
      "projectFolder": "sdk/appconfiguration/perf-tests/app-configuration",
      "versionPolicyName": "test"
    },
    {
      "packageName": "@azure-tests/perf-monitor-query",
      "projectFolder": "sdk/monitor/perf-tests/monitor-query",
      "versionPolicyName": "test"
    },
    {
      "packageName": "@azure-tests/perf-template",
      "projectFolder": "sdk/template/perf-tests/template",
      "versionPolicyName": "test"
    },
    {
      "packageName": "@azure/mixed-reality-remote-rendering",
      "projectFolder": "sdk/remoterendering/mixed-reality-remote-rendering",
      "versionPolicyName": "client"
    },
    {
      "packageName": "@azure/arm-network",
      "projectFolder": "sdk/network/arm-network",
      "versionPolicyName": "management"
    },
    {
      "packageName": "@azure/arm-compute",
      "projectFolder": "sdk/compute/arm-compute",
      "versionPolicyName": "management"
    },
    {
      "packageName": "@azure/arm-storage",
      "projectFolder": "sdk/storage/arm-storage",
      "versionPolicyName": "management"
    },
    {
      "packageName": "@azure/arm-resources",
      "projectFolder": "sdk/resources/arm-resources",
      "versionPolicyName": "management"
    },
    {
      "packageName": "@azure/arm-links",
      "projectFolder": "sdk/links/arm-links",
      "versionPolicyName": "management"
    },
    {
      "packageName": "@azure/arm-policy",
      "projectFolder": "sdk/policy/arm-policy",
      "versionPolicyName": "management"
    },
    {
      "packageName": "@azure/arm-locks",
      "projectFolder": "sdk/locks/arm-locks",
      "versionPolicyName": "management"
    },
    {
      "packageName": "@azure/arm-features",
      "projectFolder": "sdk/features/arm-features",
      "versionPolicyName": "management"
    },
    {
      "packageName": "@azure/arm-managedapplications",
      "projectFolder": "sdk/managedapplications/arm-managedapplications",
      "versionPolicyName": "management"
    },
    {
      "packageName": "@azure/arm-webpubsub",
      "projectFolder": "sdk/web-pubsub/arm-webpubsub",
      "versionPolicyName": "management"
    },
    {
      "packageName": "@azure/arm-keyvault",
      "projectFolder": "sdk/keyvault/arm-keyvault",
      "versionPolicyName": "management"
    },
    {
      "packageName": "@azure/arm-sql",
      "projectFolder": "sdk/sql/arm-sql",
      "versionPolicyName": "management"
    },
    {
      "packageName": "@azure/arm-appservice",
      "projectFolder": "sdk/appservice/arm-appservice",
      "versionPolicyName": "management"
    },
    {
      "packageName": "@azure/arm-resources-subscriptions",
      "projectFolder": "sdk/resources-subscriptions/arm-resources-subscriptions",
      "versionPolicyName": "management"
    },
    {
      "packageName": "@azure/arm-templatespecs",
      "projectFolder": "sdk/templatespecs/arm-templatespecs",
      "versionPolicyName": "management"
    },
    {
      "packageName": "@azure/arm-authorization",
      "projectFolder": "sdk/authorization/arm-authorization",
      "versionPolicyName": "management"
    },
    {
      "packageName": "@azure/arm-eventhub",
      "projectFolder": "sdk/eventhub/arm-eventhub",
      "versionPolicyName": "management"
    },
    {
      "packageName": "@azure/arm-purview",
      "projectFolder": "sdk/purview/arm-purview",
      "versionPolicyName": "management"
    },
    {
      "packageName": "@azure/arm-servicebus",
      "projectFolder": "sdk/servicebus/arm-servicebus",
      "versionPolicyName": "management"
    },
    {
      "packageName": "@azure/arm-apimanagement",
      "projectFolder": "sdk/apimanagement/arm-apimanagement",
      "versionPolicyName": "management"
    },
    {
      "packageName": "@azure/arm-rediscache",
      "projectFolder": "sdk/redis/arm-rediscache",
      "versionPolicyName": "management"
    },
    {
      "packageName": "@azure/arm-eventgrid",
      "projectFolder": "sdk/eventgrid/arm-eventgrid",
      "versionPolicyName": "management"
    },
    {
      "packageName": "@azure/arm-quota",
      "projectFolder": "sdk/quota/arm-quota",
      "versionPolicyName": "management"
    },
    {
      "packageName": "@azure/arm-extendedlocation",
      "projectFolder": "sdk/extendedlocation/arm-extendedlocation",
      "versionPolicyName": "management"
    },
    {
      "packageName": "@azure/arm-security",
      "projectFolder": "sdk/security/arm-security",
      "versionPolicyName": "management"
    },
    {
      "packageName": "@azure/arm-operationalinsights",
      "projectFolder": "sdk/operationalinsights/arm-operationalinsights",
      "versionPolicyName": "management"
    },
    {
      "packageName": "@azure/arm-postgresql",
      "projectFolder": "sdk/postgresql/arm-postgresql",
      "versionPolicyName": "management"
    },
    {
      "packageName": "@azure/arm-containerregistry",
      "projectFolder": "sdk/containerregistry/arm-containerregistry",
      "versionPolicyName": "management"
    },
    {
      "packageName": "@azure/arm-logic",
      "projectFolder": "sdk/logic/arm-logic",
      "versionPolicyName": "management"
    },
    {
      "packageName": "@azure/arm-recoveryservices",
      "projectFolder": "sdk/recoveryservices/arm-recoveryservices",
      "versionPolicyName": "management"
    },
    {
      "packageName": "@azure/arm-appplatform",
      "projectFolder": "sdk/appplatform/arm-appplatform",
      "versionPolicyName": "management"
    },
    {
      "packageName": "@azure/arm-containerservice",
      "projectFolder": "sdk/containerservice/arm-containerservice",
      "versionPolicyName": "management"
    },
    {
      "packageName": "@azure/arm-operations",
      "projectFolder": "sdk/operationsmanagement/arm-operations",
      "versionPolicyName": "management"
    },
    {
      "packageName": "@azure/arm-mediaservices",
      "projectFolder": "sdk/mediaservices/arm-mediaservices",
      "versionPolicyName": "management"
    },
    {
      "packageName": "@azure/arm-databricks",
      "projectFolder": "sdk/databricks/arm-databricks",
      "versionPolicyName": "management"
    },
    {
      "packageName": "@azure/arm-videoanalyzer",
      "projectFolder": "sdk/videoanalyzer/arm-videoanalyzer",
      "versionPolicyName": "management"
    },
    {
      "packageName": "@azure/arm-notificationhubs",
      "projectFolder": "sdk/notificationhubs/arm-notificationhubs",
      "versionPolicyName": "management"
    },
    {
      "packageName": "@azure/arm-streamanalytics",
      "projectFolder": "sdk/streamanalytics/arm-streamanalytics",
      "versionPolicyName": "management"
    },
    {
      "packageName": "@azure/arm-servicefabric",
      "projectFolder": "sdk/servicefabric/arm-servicefabric",
      "versionPolicyName": "management"
    },
    {
      "packageName": "@azure/arm-mysql",
      "projectFolder": "sdk/mysql/arm-mysql",
      "versionPolicyName": "management"
    },
    {
      "packageName": "@azure/arm-desktopvirtualization",
      "projectFolder": "sdk/desktopvirtualization/arm-desktopvirtualization",
      "versionPolicyName": "management"
    },
    {
      "packageName": "@azure/arm-datafactory",
      "projectFolder": "sdk/datafactory/arm-datafactory",
      "versionPolicyName": "management"
    },
    {
      "packageName": "@azure/arm-cdn",
      "projectFolder": "sdk/cdn/arm-cdn",
      "versionPolicyName": "management"
    },
    {
      "packageName": "@azure/arm-cosmosdb",
      "projectFolder": "sdk/cosmosdb/arm-cosmosdb",
      "versionPolicyName": "management"
    },
    {
      "packageName": "@azure/arm-consumption",
      "projectFolder": "sdk/consumption/arm-consumption",
      "versionPolicyName": "management"
    },
    {
      "packageName": "@azure/arm-datalake-analytics",
      "projectFolder": "sdk/datalake-analytics/arm-datalake-analytics",
      "versionPolicyName": "management"
    },
    {
      "packageName": "@azure/arm-batch",
      "projectFolder": "sdk/batch/arm-batch",
      "versionPolicyName": "management"
    },
    {
      "packageName": "@azure/arm-managementgroups",
      "projectFolder": "sdk/managementgroups/arm-managementgroups",
      "versionPolicyName": "management"
    },
    {
      "packageName": "@azure/arm-orbital",
      "projectFolder": "sdk/orbital/arm-orbital",
      "versionPolicyName": "management"
    },
    {
      "packageName": "@azure/arm-resourcehealth",
      "projectFolder": "sdk/resourcehealth/arm-resourcehealth",
      "versionPolicyName": "management"
    },
    {
      "packageName": "@azure/arm-botservice",
      "projectFolder": "sdk/botservice/arm-botservice",
      "versionPolicyName": "management"
    },
    {
      "packageName": "@azure/arm-search",
      "projectFolder": "sdk/search/arm-search",
      "versionPolicyName": "management"
    },
    {
      "packageName": "@azure/arm-analysisservices",
      "projectFolder": "sdk/analysisservices/arm-analysisservices",
      "versionPolicyName": "management"
    },
    {
      "packageName": "@azure/arm-portal",
      "projectFolder": "sdk/portal/arm-portal",
      "versionPolicyName": "management"
    },
    {
      "packageName": "@azure/arm-sqlvirtualmachine",
      "projectFolder": "sdk/sqlvirtualmachine/arm-sqlvirtualmachine",
      "versionPolicyName": "management"
    },
    {
      "packageName": "@azure/arm-devtestlabs",
      "projectFolder": "sdk/devtestlabs/arm-devtestlabs",
      "versionPolicyName": "management"
    },
    {
      "packageName": "@azure/arm-cognitiveservices",
      "projectFolder": "sdk/cognitiveservices/arm-cognitiveservices",
      "versionPolicyName": "management"
    },
    {
      "packageName": "@azure/arm-loadtestservice",
      "projectFolder": "sdk/loadtestservice/arm-loadtestservice",
      "versionPolicyName": "management"
    },
    {
      "packageName": "@azure/arm-relay",
      "projectFolder": "sdk/relay/arm-relay",
      "versionPolicyName": "management"
    },
    {
      "packageName": "@azure/arm-iothub",
      "projectFolder": "sdk/iothub/arm-iothub",
      "versionPolicyName": "management"
    },
    {
      "packageName": "@azure/arm-msi",
      "projectFolder": "sdk/msi/arm-msi",
      "versionPolicyName": "management"
    },
    {
      "packageName": "@azure/arm-monitor",
      "projectFolder": "sdk/monitor/arm-monitor",
      "versionPolicyName": "management"
    },
    {
      "packageName": "@azure/arm-subscriptions",
      "projectFolder": "sdk/subscription/arm-subscriptions",
      "versionPolicyName": "management"
    },
    {
      "packageName": "@azure/arm-advisor",
      "projectFolder": "sdk/advisor/arm-advisor",
      "versionPolicyName": "management"
    },
    {
      "packageName": "@azure/arm-hdinsight",
      "projectFolder": "sdk/hdinsight/arm-hdinsight",
      "versionPolicyName": "management"
    },
    {
      "packageName": "@azure/arm-attestation",
      "projectFolder": "sdk/attestation/arm-attestation",
      "versionPolicyName": "management"
    },
    {
      "packageName": "@azure/arm-azurestack",
      "projectFolder": "sdk/azurestack/arm-azurestack",
      "versionPolicyName": "management"
    },
    {
      "packageName": "@azure/arm-changeanalysis",
      "projectFolder": "sdk/changeanalysis/arm-changeanalysis",
      "versionPolicyName": "management"
    },
    {
      "packageName": "@azure/arm-billing",
      "projectFolder": "sdk/billing/arm-billing",
      "versionPolicyName": "management"
    },
    {
      "packageName": "@azure/arm-containerinstance",
      "projectFolder": "sdk/containerinstance/arm-containerinstance",
      "versionPolicyName": "management"
    },
    {
      "packageName": "@azure/arm-confluent",
      "projectFolder": "sdk/confluent/arm-confluent",
      "versionPolicyName": "management"
    },
    {
      "packageName": "@azure/arm-imagebuilder",
      "projectFolder": "sdk/imagebuilder/arm-imagebuilder",
      "versionPolicyName": "management"
    },
    {
      "packageName": "@azure/arm-avs",
      "projectFolder": "sdk/avs/arm-avs",
      "versionPolicyName": "management"
    },
    {
      "packageName": "@azure/arm-communication",
      "projectFolder": "sdk/communication/arm-communication",
      "versionPolicyName": "management"
    },
    {
      "packageName": "@azure/arm-appconfiguration",
      "projectFolder": "sdk/appconfiguration/arm-appconfiguration",
      "versionPolicyName": "management"
    },
    {
      "packageName": "@azure/arm-azurestackhci",
      "projectFolder": "sdk/azurestackhci/arm-azurestackhci",
      "versionPolicyName": "management"
    },
    {
      "packageName": "@azure/arm-customerinsights",
      "projectFolder": "sdk/customer-insights/arm-customerinsights",
      "versionPolicyName": "management"
    },
    {
      "packageName": "@azure/arm-databoxedge",
      "projectFolder": "sdk/databoxedge/arm-databoxedge",
      "versionPolicyName": "management"
    },
    {
      "packageName": "@azure/arm-datadog",
      "projectFolder": "sdk/datadog/arm-datadog",
      "versionPolicyName": "management"
    },
    {
      "packageName": "@azure/arm-deviceprovisioningservices",
      "projectFolder": "sdk/deviceprovisioningservices/arm-deviceprovisioningservices",
      "versionPolicyName": "management"
    },
    {
      "packageName": "@azure/arm-synapse",
      "projectFolder": "sdk/synapse/arm-synapse",
      "versionPolicyName": "management"
    },
    {
      "packageName": "@azure/arm-databox",
      "projectFolder": "sdk/databox/arm-databox",
      "versionPolicyName": "management"
    },
    {
      "packageName": "@azure/arm-dns",
      "projectFolder": "sdk/dns/arm-dns",
      "versionPolicyName": "management"
    },
    {
      "packageName": "@azure/arm-digitaltwins",
      "projectFolder": "sdk/digitaltwins/arm-digitaltwins",
      "versionPolicyName": "management"
    },
    {
      "packageName": "@azure/arm-devspaces",
      "projectFolder": "sdk/devspaces/arm-devspaces",
      "versionPolicyName": "management"
    },
    {
      "packageName": "@azure/arm-domainservices",
      "projectFolder": "sdk/domainservices/arm-domainservices",
      "versionPolicyName": "management"
    },
    {
      "packageName": "@azure/arm-frontdoor",
      "projectFolder": "sdk/frontdoor/arm-frontdoor",
      "versionPolicyName": "management"
    },
    {
      "packageName": "@azure/arm-healthbot",
      "projectFolder": "sdk/healthbot/arm-healthbot",
      "versionPolicyName": "management"
    },
    {
      "packageName": "@azure/arm-deploymentmanager",
      "projectFolder": "sdk/deploymentmanager/arm-deploymentmanager",
      "versionPolicyName": "management"
    },
    {
      "packageName": "@azure/arm-hanaonazure",
      "projectFolder": "sdk/hanaonazure/arm-hanaonazure",
      "versionPolicyName": "management"
    },
    {
      "packageName": "@azure/arm-kubernetesconfiguration",
      "projectFolder": "sdk/kubernetesconfiguration/arm-kubernetesconfiguration",
      "versionPolicyName": "management"
    },
    {
      "packageName": "@azure/arm-labservices",
      "projectFolder": "sdk/labservices/arm-labservices",
      "versionPolicyName": "management"
    },
    {
      "packageName": "@azure/arm-machinelearningcompute",
      "projectFolder": "sdk/machinelearningcompute/arm-machinelearningcompute",
      "versionPolicyName": "management"
    },
    {
      "packageName": "@azure/arm-machinelearningexperimentation",
      "projectFolder": "sdk/machinelearningexperimentation/arm-machinelearningexperimentation",
      "versionPolicyName": "management"
    },
    {
      "packageName": "@azure/arm-commerce",
      "projectFolder": "sdk/commerce/arm-commerce",
      "versionPolicyName": "management"
    },
    {
      "packageName": "@azure/arm-datamigration",
      "projectFolder": "sdk/datamigration/arm-datamigration",
      "versionPolicyName": "management"
    },
    {
      "packageName": "@azure/arm-healthcareapis",
      "projectFolder": "sdk/healthcareapis/arm-healthcareapis",
      "versionPolicyName": "management"
    },
    {
      "packageName": "@azure/arm-hybridcompute",
      "projectFolder": "sdk/hybridcompute/arm-hybridcompute",
      "versionPolicyName": "management"
    },
    {
      "packageName": "@azure/arm-hybridkubernetes",
      "projectFolder": "sdk/hybridkubernetes/arm-hybridkubernetes",
      "versionPolicyName": "management"
    },
    {
      "packageName": "@azure/arm-oep",
      "projectFolder": "sdk/oep/arm-oep",
      "versionPolicyName": "management"
    },
    {
      "packageName": "@azure/arm-securityinsight",
      "projectFolder": "sdk/securityinsight/arm-securityinsight",
      "versionPolicyName": "management"
    },
    {
      "packageName": "@azure/arm-iotcentral",
      "projectFolder": "sdk/iotcentral/arm-iotcentral",
      "versionPolicyName": "management"
    },
    {
      "packageName": "@azure/arm-commitmentplans",
      "projectFolder": "sdk/machinelearning/arm-commitmentplans",
      "versionPolicyName": "management"
    },
    {
      "packageName": "@azure/arm-workspaces",
      "projectFolder": "sdk/machinelearning/arm-workspaces",
      "versionPolicyName": "management"
    },
    {
      "packageName": "@azure/arm-webservices",
      "projectFolder": "sdk/machinelearning/arm-webservices",
      "versionPolicyName": "management"
    },
    {
      "packageName": "@azure/arm-machinelearningservices",
      "projectFolder": "sdk/machinelearningservices/arm-machinelearningservices",
      "versionPolicyName": "management"
    },
    {
      "packageName": "@azure/arm-managementpartner",
      "projectFolder": "sdk/managementpartner/arm-managementpartner",
      "versionPolicyName": "management"
    },
    {
      "packageName": "@azure/arm-maps",
      "projectFolder": "sdk/maps/arm-maps",
      "versionPolicyName": "management"
    },
    {
      "packageName": "@azure/arm-mariadb",
      "projectFolder": "sdk/mariadb/arm-mariadb",
      "versionPolicyName": "management"
    },
    {
      "packageName": "@azure/arm-marketplaceordering",
      "projectFolder": "sdk/marketplaceordering/arm-marketplaceordering",
      "versionPolicyName": "management"
    },
    {
      "packageName": "@azure/arm-migrate",
      "projectFolder": "sdk/migrate/arm-migrate",
      "versionPolicyName": "management"
    },
    {
      "packageName": "@azure/arm-mixedreality",
      "projectFolder": "sdk/mixedreality/arm-mixedreality",
      "versionPolicyName": "management"
    },
    {
      "packageName": "@azure/arm-netapp",
      "projectFolder": "sdk/netapp/arm-netapp",
      "versionPolicyName": "management"
    },
    {
      "packageName": "@azure/arm-peering",
      "projectFolder": "sdk/peering/arm-peering",
      "versionPolicyName": "management"
    },
    {
      "packageName": "@azure/arm-postgresql-flexible",
      "projectFolder": "sdk/postgresql/arm-postgresql-flexible",
      "versionPolicyName": "management"
    },
    {
      "packageName": "@azure/arm-powerbidedicated",
      "projectFolder": "sdk/powerbidedicated/arm-powerbidedicated",
      "versionPolicyName": "management"
    },
    {
      "packageName": "@azure/arm-powerbiembedded",
      "projectFolder": "sdk/powerbiembedded/arm-powerbiembedded",
      "versionPolicyName": "management"
    },
    {
      "packageName": "@azure/arm-recoveryservices-siterecovery",
      "projectFolder": "sdk/recoveryservicessiterecovery/arm-recoveryservices-siterecovery",
      "versionPolicyName": "management"
    },
    {
      "packageName": "@azure/arm-recoveryservicesbackup",
      "projectFolder": "sdk/recoveryservicesbackup/arm-recoveryservicesbackup",
      "versionPolicyName": "management"
    },
    {
      "packageName": "@azure/arm-redisenterprisecache",
      "projectFolder": "sdk/redisenterprise/arm-redisenterprisecache"
    },
    {
      "packageName": "@azure/arm-reservations",
      "projectFolder": "sdk/reservations/arm-reservations",
      "versionPolicyName": "management"
    },
    {
      "packageName": "@azure/arm-resourcemover",
      "projectFolder": "sdk/resourcemover/arm-resourcemover",
      "versionPolicyName": "management"
    },
    {
      "packageName": "@azure/arm-serialconsole",
      "projectFolder": "sdk/serialconsole/arm-serialconsole",
      "versionPolicyName": "management"
    },
    {
      "packageName": "@azure/arm-servicemap",
      "projectFolder": "sdk/service-map/arm-servicemap",
      "versionPolicyName": "management"
    },
    {
      "packageName": "@azure/arm-signalr",
      "projectFolder": "sdk/signalr/arm-signalr",
      "versionPolicyName": "management"
    },
    {
      "packageName": "@azure/arm-storagecache",
      "projectFolder": "sdk/storagecache/arm-storagecache",
      "versionPolicyName": "management"
    },
    {
      "packageName": "@azure/arm-storagesync",
      "projectFolder": "sdk/storagesync/arm-storagesync",
      "versionPolicyName": "management"
    },
    {
      "packageName": "@azure/arm-resourcegraph",
      "projectFolder": "sdk/resourcegraph/arm-resourcegraph",
      "versionPolicyName": "management"
    },
    {
      "packageName": "@azure/arm-appinsights",
      "projectFolder": "sdk/applicationinsights/arm-appinsights",
      "versionPolicyName": "management"
    },
    {
      "packageName": "@azure/arm-datacatalog",
      "projectFolder": "sdk/datacatalog/arm-datacatalog",
      "versionPolicyName": "management"
    },
    {
      "packageName": "@azure/arm-storsimple1200series",
      "projectFolder": "sdk/storsimple1200series/arm-storsimple1200series",
      "versionPolicyName": "management"
    },
    {
      "packageName": "@azure/arm-storsimple8000series",
      "projectFolder": "sdk/storsimple8000series/arm-storsimple8000series",
      "versionPolicyName": "management"
    },
    {
      "packageName": "@azure/arm-support",
      "projectFolder": "sdk/support/arm-support",
      "versionPolicyName": "management"
    },
    {
      "packageName": "@azure/arm-timeseriesinsights",
      "projectFolder": "sdk/timeseriesinsights/arm-timeseriesinsights",
      "versionPolicyName": "management"
    },
    {
      "packageName": "@azure/arm-trafficmanager",
      "projectFolder": "sdk/trafficmanager/arm-trafficmanager",
      "versionPolicyName": "management"
    },
    {
      "packageName": "@azure/arm-visualstudio",
      "projectFolder": "sdk/visualstudio/arm-visualstudio",
      "versionPolicyName": "management"
    },
    {
      "packageName": "@azure/arm-vmwarecloudsimple",
      "projectFolder": "sdk/vmwarecloudsimple/arm-vmwarecloudsimple",
      "versionPolicyName": "management"
    },
    {
      "packageName": "@azure/arm-servicefabricmesh",
      "projectFolder": "sdk/servicefabricmesh/arm-servicefabricmesh",
      "versionPolicyName": "management"
    },
    {
      "packageName": "@azure/arm-storageimportexport",
      "projectFolder": "sdk/storageimportexport/arm-storageimportexport",
      "versionPolicyName": "management"
    },
    {
      "packageName": "@azure/arm-privatedns",
      "projectFolder": "sdk/privatedns/arm-privatedns",
      "versionPolicyName": "management"
    },
    {
      "packageName": "@azure/arm-policyinsights",
      "projectFolder": "sdk/policyinsights/arm-policyinsights",
      "versionPolicyName": "management"
    },
    {
      "packageName": "@azure/arm-kusto",
      "projectFolder": "sdk/kusto/arm-kusto",
      "versionPolicyName": "management"
    },
    {
<<<<<<< HEAD
      "packageName": "@azure/arm-dnsresolver",
      "projectFolder": "sdk/dnsresolver/arm-dnsresolver",
      "versionPolicyName": "management"
=======
      "packageName": "@azure/core-http-compat",
      "projectFolder": "sdk/core/core-http-compat",
      "versionPolicyName": "core"
>>>>>>> dba12833
    }
  ]
}<|MERGE_RESOLUTION|>--- conflicted
+++ resolved
@@ -1571,15 +1571,14 @@
       "versionPolicyName": "management"
     },
     {
-<<<<<<< HEAD
-      "packageName": "@azure/arm-dnsresolver",
-      "projectFolder": "sdk/dnsresolver/arm-dnsresolver",
-      "versionPolicyName": "management"
-=======
       "packageName": "@azure/core-http-compat",
       "projectFolder": "sdk/core/core-http-compat",
       "versionPolicyName": "core"
->>>>>>> dba12833
+    },
+    {
+      "packageName": "@azure/arm-dnsresolver",
+      "projectFolder": "sdk/dnsresolver/arm-dnsresolver",
+      "versionPolicyName": "management"
     }
   ]
 }