--- conflicted
+++ resolved
@@ -403,13 +403,12 @@
       "projectFolder": "sdk/template/template"
     },
     {
-<<<<<<< HEAD
       "packageName": "@azure/test-utils-recorder",
       "projectFolder": "sdk/test-utils/recorder"
-=======
+    },
+    {
       "packageName": "@azure/core-tracing",
       "projectFolder": "sdk/core/core-tracing"
->>>>>>> 292fcea2
     }
   ]
 }