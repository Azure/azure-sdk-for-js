/**
 * This is the main configuration file for Rush.
 * For full documentation, please see https://rushjs.io
 */{
  "$schema": "https://developer.microsoft.com/json-schemas/rush/v5/rush.schema.json",
  /**
   * (Required) This specifies the version of the Rush engine to be used in this repo.
   * Rush's "version selector" feature ensures that the globally installed tool will
   * behave like this release, regardless of which version is installed globally.
   *
   * The common/scripts/install-run-rush.js automation script also uses this version.
   *
   * NOTE: If you upgrade to a new major version of Rush, you should replace the "v5"
   * path segment in the "$schema" field for all your Rush config files.  This will ensure
   * correct error-underlining and tab-completion for editors such as VS Code.
   */
  "rushVersion": "5.55.1",
  /**
   * The next field selects which package manager should be installed and determines its version.
   * Rush installs its own local copy of the package manager to ensure that your build process
   * is fully isolated from whatever tools are present in the local environment.
   *
   * Specify one of: "pnpmVersion", "npmVersion", or "yarnVersion".  See the Rush documentation
   * for details about these alternatives.
   */
  "pnpmVersion": "6.19.1",
  // "npmVersion": "4.5.0",
  // "yarnVersion": "1.9.4",
  /**
   * Options that are only used when the PNPM package manager is selected
   */
  "pnpmOptions": {
    /**
     * If true, then Rush will add the "--strict-peer-dependencies" option when invoking PNPM.
     * This causes "rush install" to fail if there are unsatisfied peer dependencies, which is
     * an invalid state that can cause build failures or incompatible dependency versions.
     * (For historical reasons, JavaScript package managers generally do not treat this invalid
     * state as an error.)
     *
     * The default value is false to avoid legacy compatibility issues.
     * It is strongly recommended to set strictPeerDependencies=true.
     */
    "strictPeerDependencies": true,
    /**
     * Configures the strategy used to select versions during installation.
     *
     * This feature requires PNPM version 3.1 or newer.  It corresponds to the "--resolution-strategy" command-line
     * option for PNPM.  Possible values are "fast" and "fewer-dependencies".  PNPM's default is "fast", but this may
     * be incompatible with certain packages, for example the "@types" packages from DefinitelyTyped.  Rush's default
     * is "fewer-dependencies", which causes PNPM to avoid installing a newer version if an already installed version
     * can be reused; this is more similar to NPM's algorithm.
     */
    "resolutionStrategy": "fewer-dependencies"
  },
  /**
   * Older releases of the NodeJS engine may be missing features required by your system.
   * Other releases may have bugs.  In particular, the "latest" version will not be a
   * Long Term Support (LTS) version and is likely to have regressions.
   *
   * Specify a SemVer range to ensure developers use a NodeJS version that is appropriate
   * for your repo.
   */
  "nodeSupportedVersionRange": ">=8.0.0",
  /**
   * Odd-numbered major versions of Node.js are experimental.  Even-numbered releases
   * spend six months in a stabilization period before the first Long Term Support (LTS) version.
   * For example, 8.9.0 was the first LTS version of Node.js 8.  Pre-LTS versions are not recommended
   * for production usage because they frequently have bugs.  They may cause Rush itself
   * to malfunction.
   *
   * Rush normally prints a warning if it detects a pre-LTS Node.js version.  If you are testing
   * pre-LTS versions in preparation for supporting the first LTS version, you can use this setting
   * to disable Rush's warning.
   */
  "suppressNodeLtsWarning": true,
  /**
   * If you would like the version specifiers for your dependencies to be consistent, then
   * uncomment this line. This is effectively similar to running "rush check" before any
   * of the following commands:
   *
   *   rush install, rush update, rush link, rush version, rush publish
   *
   * In some cases you may want this turned on, but need to allow certain packages to use a different
   * version. In those cases, you will need to add an entry to the "allowedAlternativeVersions"
   * section of the common-versions.json.
   */
  // "ensureConsistentVersions": true,
  /**
   * Large monorepos can become intimidating for newcomers if project folder paths don't follow
   * a consistent and recognizable pattern.  When the system allows nested folder trees,
   * we've found that teams will often use subfolders to create islands that isolate
   * their work from others ("shipping the org").  This hinders collaboration and code sharing.
   *
   * The Rush developers recommend a "category folder" model, where buildable project folders
   * must always be exactly two levels below the repo root.  The parent folder acts as the category.
   * This provides a basic facility for grouping related projects (e.g. "apps", "libaries",
   * "tools", "prototypes") while still encouraging teams to organize their projects into
   * a unified taxonomy.  Limiting to 2 levels seems very restrictive at first, but if you have
   * 20 categories and 20 projects in each category, this scheme can easily accommodate hundreds
   * of projects.  In practice, you will find that the folder hierarchy needs to be rebalanced
   * occasionally, but if that's painful, it's a warning sign that your development style may
   * discourage refactoring.  Reorganizing the categories should be an enlightening discussion
   * that brings people together, and maybe also identifies poor coding practices (e.g. file
   * references that reach into other project's folders without using NodeJS module resolution).
   *
   * The defaults are projectFolderMinDepth=1 and projectFolderMaxDepth=2.
   *
   * To remove these restrictions, you could set projectFolderMinDepth=1
   * and set projectFolderMaxDepth to a large number.
   */
  "projectFolderMinDepth": 3,
  "projectFolderMaxDepth": 4,
  /**
   * This feature helps you to review and approve new packages before they are introduced
   * to your monorepo.  For example, you may be concerned about licensing, code quality,
   * performance, or simply accumulating too many libraries with overlapping functionality.
   * The approvals are tracked in two config files "browser-approved-packages.json"
   * and "nonbrowser-approved-packages.json".  See the Rush documentation for details.
   */
  // "approvedPackagesPolicy": {
  //   /**
  //    * The review categories allow you to say for example "This library is approved for usage
  //    * in prototypes, but not in production code."
  //    *
  //    * Each project can be associated with one review category, by assigning the "reviewCategory" field
  //    * in the "projects" section of rush.json.  The approval is then recorded in the files
  //    * "common/config/rush/browser-approved-packages.json" and "nonbrowser-approved-packages.json"
  //    * which are automatically generated during "rush update".
  //    *
  //    * Designate categories with whatever granularity is appropriate for your review process,
  //    * or you could just have a single category called "default".
  //    */
  //   "reviewCategories": [
  //     // Some example categories:
  //     "production", // projects that ship to production
  //     "tools",      // non-shipping projects that are part of the developer toolchain
  //     "prototypes"  // experiments that should mostly be ignored by the review process
  //   ],
  //
  //   /**
  //    * A list of NPM package scopes that will be excluded from review.
  //    * We recommend to exclude TypeScript typings (the "@types" scope), because
  //    * if the underlying package was already approved, this would imply that the typings
  //    * are also approved.
  //    */
  //   // "ignoredNpmScopes": [ "@types" ]
  // },
  /**
   * If you use Git as your version control system, this section has some additional
   * optional features you can use.
   */
  "gitPolicy": {
    /**
     * Work at a big company?  Tired of finding Git commits at work with unprofessional Git
     * emails such as "beer-lover@my-college.edu"?  Rush can validate people's Git email address
     * before they get started.
     *
     * Define a list of regular expressions describing allowable e-mail patterns for Git commits.
     * They are case-insensitive anchored JavaScript RegExps.  Example: ".*@example\.com"
     *
     * IMPORTANT: Because these are regular expressions encoded as JSON string literals,
     * RegExp escapes need two backspashes, and ordinary periods should be "\\.".
     */
    // "allowedEmailRegExps": [
    //   "[^@]+@users\\.noreply\\.github\\.com",
    //   "travis@example\\.org"
    // ],
    /**
     * When Rush reports that the address is malformed, the notice can include an example
     * of a recommended email.  Make sure it conforms to one of the allowedEmailRegExps
     * expressions.
     */
    // "sampleEmail": "mrexample@users.noreply.github.com",
    /**
     * The commit message to use when committing changes during 'rush publish'.
     *
     * For example, if you want to prevent these commits from triggering a CI build,
     * you might configure your system's trigger to look for a special string such as "[skip-ci]"
     * in the commit message, and then customize Rush's message to contain that string.
     */
    // "versionBumpCommitMessage": "Applying package updates. [skip-ci]"
  },
  "repository": {
    /**
     * The URL of this Git repository, used by "rush change" to determine the base branch for your PR.
     *
     * The "rush change" command needs to determine which files are affected by your PR diff.
     * If you merged or cherry-picked commits from the main branch into your PR branch, those commits
     * should be excluded from this diff (since they belong to some other PR).  In order to do that,
     * Rush needs to know where to find the base branch for your PR.  This information cannot be
     * determined from Git alone, since the "pull request" feature is not a Git concept.  Ideally
     * Rush would use a vendor-specific protocol to query the information from GitHub, Azure DevOps, etc.
     * But to keep things simple, "rush change" simply assumes that your PR is against the "main" branch
     * of the Git remote indicated by the respository.url setting in rush.json.  If you are working in
     * a GitHub "fork" of the real repo, this setting will be different from the repository URL of your
     * your PR branch, and in this situation "rush change" will also automatically invoke "git fetch"
     * to retrieve the latest activity for the remote main branch.
     */
    "url": "https://github.com/Azure/azure-sdk-for-js"
  },
  /**
   * Event hooks are customized script actions that Rush executes when specific events occur
   */
  "eventHooks": {
    /**
     * The list of shell commands to run before the Rush installation starts
     */
    "preRushInstall": [
      // "common/scripts/pre-rush-install.js"
    ],
    /**
     * The list of shell commands to run after the Rush installation finishes
     */
    "postRushInstall": [],
    /**
     * The list of shell commands to run before the Rush build command starts
     */
    "preRushBuild": [],
    /**
     * The list of shell commands to run after the Rush build command finishes
     */
    "postRushBuild": []
  },
  /**
   * Installation variants allow you to maintain a parallel set of configuration files that can be
   * used to build the entire monorepo with an alternate set of dependencies.  For example, suppose
   * you upgrade all your projects to use a new release of an important framework, but during a transition period
   * you intend to maintain compability with the old release.  In this situation, you probably want your
   * CI validation to build the entire repo twice: once with the old release, and once with the new release.
   *
   * Rush "installation variants" correspond to sets of config files located under this folder:
   *
   *   common/config/rush/variants/<variant_name>
   *
   * The variant folder can contain an alternate common-versions.json file.  Its "preferredVersions" field can be used
   * to select older versions of dependencies (within a loose SemVer range specified in your package.json files).
   * To install a variant, run "rush install --variant <variant_name>".
   *
   * For more details and instructions, see this article:  https://rushjs.io/pages/advanced/installation_variants/
   */
  "variants": [
    // {
    //   /**
    //    * The folder name for this variant.
    //    */
    //   "variantName": "old-sdk",
    //
    //   /**
    //    * An informative description
    //    */
    //   "description": "Build this repo using the previous release of the SDK"
    // }
  ],
  /**
   * Rush can collect anonymous telemetry about everyday developer activity such as
   * success/failure of installs, builds, and other operations.  You can use this to identify
   * problems with your toolchain or Rush itself.  THIS TELEMETRY IS NOT SHARED WITH MICROSOFT.
   * It is written into JSON files in the common/temp folder.  It's up to you to write scripts
   * that read these JSON files and do something with them.  These scripts are typically registered
   * in the "eventHooks" section.
   */
  // "telemetryEnabled": false,
  /**
   * Allows creation of hotfix changes. This feature is experimental so it is disabled by default.
   */
  // "hotfixChangeEnabled": false,
  /**
   * (Required) This is the inventory of projects to be managed by Rush.
   *
   * Rush does not automatically scan for projects using wildcards, for a few reasons:
   * 1. Depth-first scans are expensive, particularly when tools need to repeatedly collect the list.
   * 2. On a caching CI machine, scans can accidentally pick up files left behind from a previous build.
   * 3. It's useful to have a centralized inventory of all projects and their important metadata.
   */
  "projects": [
    // {
    //   /**
    //    * The NPM package name of the project (must match package.json)
    //    */
    //   "packageName": "my-app",
    //
    //   /**
    //    * The path to the project folder, relative to the rush.json config file.
    //    */
    //   "projectFolder": "apps/my-app",
    //
    //   /**
    //    * An optional category for usage in the "browser-approved-packages.json"
    //    * and "nonbrowser-approved-packages.json" files.  The value must be one of the
    //    * strings from the "reviewCategories" defined above.
    //    */
    //   "reviewCategory": "production",
    //
    //   /**
    //    * A list of local projects that appear as devDependencies for this project, but cannot be
    //    * locally linked because it would create a cyclic dependency; instead, the last published
    //    * version will be installed in the Common folder.
    //    */
    //   "cyclicDependencyProjects": [
    //     // "my-toolchain"
    //   ],
    //
    //   /**
    //    * If true, then this project will be ignored by the "rush check" command.
    //    * The default value is false.
    //    */
    //   // "skipRushCheck": false,
    //
    //   /**
    //    * A flag indicating that changes to this project will be published to npm, which affects
    //    * the Rush change and publish workflows. The default value is false.
    //    * NOTE: "versionPolicyName" and "shouldPublish" are alternatives; you cannot specify them both.
    //    */
    //   // "shouldPublish": false,
    //
    //   /**
    //    * An optional version policy associated with the project.  Version policies are defined
    //    * in "version-policies.json" file.  See the "rush publish" documentation for more info.
    //    * NOTE: "versionPolicyName" and "shouldPublish" are alternatives; you cannot specify them both.
    //    */
    //   // "versionPolicyName": ""
    // },
    //
    {
      "packageName": "@azure/abort-controller",
      "projectFolder": "sdk/core/abort-controller",
      "versionPolicyName": "core"
    },
    {
      "packageName": "@azure/app-configuration",
      "projectFolder": "sdk/appconfiguration/app-configuration",
      "versionPolicyName": "client"
    },
    {
      "packageName": "@azure-rest/agrifood-farming",
      "projectFolder": "sdk/agrifood/agrifood-farming-rest",
      "versionPolicyName": "client"
    },
    {
      "packageName": "@azure-rest/purview-account",
      "projectFolder": "sdk/purview/purview-account-rest",
      "versionPolicyName": "client"
    },
    {
      "packageName": "@azure-rest/purview-administration",
      "projectFolder": "sdk/purview/purview-administration-rest",
      "versionPolicyName": "client"
    },
    {
      "packageName": "@azure-rest/purview-catalog",
      "projectFolder": "sdk/purview/purview-catalog-rest",
      "versionPolicyName": "client"
    },
    {
      "packageName": "@azure-rest/purview-scanning",
      "projectFolder": "sdk/purview/purview-scanning-rest",
      "versionPolicyName": "client"
    },
    {
      "packageName": "@azure-rest/ai-document-translator",
      "projectFolder": "sdk/documenttranslator/ai-document-translator-rest",
      "versionPolicyName": "client"
    },
    {
      "packageName": "@azure-rest/confidential-ledger",
      "projectFolder": "sdk/confidentialledger/confidential-ledger-rest",
      "versionPolicyName": "client"
    },
    {
      "packageName": "@azure/ai-anomaly-detector",
      "projectFolder": "sdk/anomalydetector/ai-anomaly-detector",
      "versionPolicyName": "client"
    },
    {
      "packageName": "@azure/ai-form-recognizer",
      "projectFolder": "sdk/formrecognizer/ai-form-recognizer",
      "versionPolicyName": "client"
    },
    {
      "packageName": "@azure/ai-text-analytics",
      "projectFolder": "sdk/textanalytics/ai-text-analytics",
      "versionPolicyName": "client"
    },
    {
      "packageName": "@azure/ai-metrics-advisor",
      "projectFolder": "sdk/metricsadvisor/ai-metrics-advisor",
      "versionPolicyName": "client"
    },
    {
      "packageName": "@azure/search-documents",
      "projectFolder": "sdk/search/search-documents",
      "versionPolicyName": "client"
    },
    {
      "packageName": "@azure/attestation",
      "projectFolder": "sdk/attestation/attestation",
      "versionPolicyName": "client"
    },
    {
      "packageName": "@azure/quantum-jobs",
      "projectFolder": "sdk/quantum/quantum-jobs",
      "versionPolicyName": "client"
    },
    {
      "packageName": "@azure/communication-chat",
      "projectFolder": "sdk/communication/communication-chat",
      "versionPolicyName": "client"
    },
    {
      "packageName": "@azure/communication-common",
      "projectFolder": "sdk/communication/communication-common",
      "versionPolicyName": "client"
    },
    {
      "packageName": "@azure/communication-identity",
      "projectFolder": "sdk/communication/communication-identity",
      "versionPolicyName": "client"
    },
    {
      "packageName": "@azure/communication-network-traversal",
      "projectFolder": "sdk/communication/communication-network-traversal",
      "versionPolicyName": "client"
    },
    {
      "packageName": "@azure/communication-phone-numbers",
      "projectFolder": "sdk/communication/communication-phone-numbers",
      "versionPolicyName": "client"
    },
    {
      "packageName": "@azure-tools/communication-short-codes",
      "projectFolder": "sdk/communication/communication-short-codes",
      "versionPolicyName": "client"
    },
    {
      "packageName": "@azure/communication-sms",
      "projectFolder": "sdk/communication/communication-sms",
      "versionPolicyName": "client"
    },
    {
      "packageName": "@azure/container-registry",
      "projectFolder": "sdk/containerregistry/container-registry",
      "versionPolicyName": "client"
    },
    {
      "packageName": "@azure/core-amqp",
      "projectFolder": "sdk/core/core-amqp",
      "versionPolicyName": "core"
    },
    {
      "packageName": "@azure-rest/core-client-lro",
      "projectFolder": "sdk/core/core-client-lro-rest",
      "versionPolicyName": "core"
    },
    {
      "packageName": "@azure-rest/core-client",
      "projectFolder": "sdk/core/core-client-rest",
      "versionPolicyName": "core"
    },
    {
      "packageName": "@azure-rest/core-client-paging",
      "projectFolder": "sdk/core/core-client-paging-rest",
      "versionPolicyName": "core"
    },
    {
      "packageName": "@azure/core-asynciterator-polyfill",
      "projectFolder": "sdk/core/core-asynciterator-polyfill",
      "versionPolicyName": "core"
    },
    {
      "packageName": "@azure/core-auth",
      "projectFolder": "sdk/core/core-auth",
      "versionPolicyName": "core"
    },
    {
      "packageName": "@azure/core-client",
      "projectFolder": "sdk/core/core-client",
      "versionPolicyName": "core"
    },
    {
      "packageName": "@azure/core-crypto",
      "projectFolder": "sdk/core/core-crypto",
      "versionPolicyName": "core"
    },
    {
      "packageName": "@azure/core-http",
      "projectFolder": "sdk/core/core-http",
      "versionPolicyName": "core"
    },
    {
      "packageName": "@azure/core-rest-pipeline",
      "projectFolder": "sdk/core/core-rest-pipeline",
      "versionPolicyName": "core"
    },
    {
      "packageName": "@azure/core-lro",
      "projectFolder": "sdk/core/core-lro",
      "versionPolicyName": "core"
    },
    {
      "packageName": "@azure/core-paging",
      "projectFolder": "sdk/core/core-paging",
      "versionPolicyName": "core"
    },
    {
      "packageName": "@azure/core-tracing",
      "projectFolder": "sdk/core/core-tracing",
      "versionPolicyName": "core"
    },
    {
      "packageName": "@azure/core-util",
      "projectFolder": "sdk/core/core-util",
      "versionPolicyName": "core"
    },
    {
      "packageName": "@azure/core-xml",
      "projectFolder": "sdk/core/core-xml",
      "versionPolicyName": "core"
    },
    {
      "packageName": "@azure/cosmos",
      "projectFolder": "sdk/cosmosdb/cosmos",
      "versionPolicyName": "client"
    },
    {
      "packageName": "@azure/monitor-opentelemetry-exporter",
      "projectFolder": "sdk/monitor/monitor-opentelemetry-exporter",
      "versionPolicyName": "client"
    },
    {
      "packageName": "@azure/monitor-query",
      "projectFolder": "sdk/monitor/monitor-query",
      "versionPolicyName": "client"
    },
    {
      "packageName": "@azure/dev-tool",
      "projectFolder": "common/tools/dev-tool",
      "versionPolicyName": "utility"
    },
    {
      "packageName": "@azure/eventgrid",
      "projectFolder": "sdk/eventgrid/eventgrid",
      "versionPolicyName": "client"
    },
    {
      "packageName": "@azure/event-hubs",
      "projectFolder": "sdk/eventhub/event-hubs",
      "versionPolicyName": "client"
    },
    {
      "packageName": "@azure/eventhubs-checkpointstore-blob",
      "projectFolder": "sdk/eventhub/eventhubs-checkpointstore-blob",
      "versionPolicyName": "client"
    },
    {
      "packageName": "@azure/eventhubs-checkpointstore-table",
      "projectFolder": "sdk/eventhub/eventhubs-checkpointstore-table",
      "versionPolicyName": "client"
    },
    {
      "packageName": "@azure/event-processor-host",
      "projectFolder": "sdk/eventhub/event-processor-host",
      "versionPolicyName": "client"
    },
    {
      "packageName": "@azure/mock-hub",
      "projectFolder": "sdk/eventhub/mock-hub",
      "versionPolicyName": "utility"
    },
    {
      "packageName": "@azure/identity",
      "projectFolder": "sdk/identity/identity",
      "versionPolicyName": "client"
    },
    {
      "packageName": "@azure/identity-vscode",
      "projectFolder": "sdk/identity/identity-vscode",
      "versionPolicyName": "client"
    },
    {
      "packageName": "@azure/identity-cache-persistence",
      "projectFolder": "sdk/identity/identity-cache-persistence",
      "versionPolicyName": "client"
    },
    {
      "packageName": "@azure/keyvault-common",
      "projectFolder": "sdk/keyvault/keyvault-common",
      "versionPolicyName": "utility"
    },
    {
      "packageName": "@azure/keyvault-admin",
      "projectFolder": "sdk/keyvault/keyvault-admin",
      "versionPolicyName": "client"
    },
    {
      "packageName": "@azure/keyvault-certificates",
      "projectFolder": "sdk/keyvault/keyvault-certificates",
      "versionPolicyName": "client"
    },
    {
      "packageName": "@azure/keyvault-keys",
      "projectFolder": "sdk/keyvault/keyvault-keys",
      "versionPolicyName": "client"
    },
    {
      "packageName": "@azure/keyvault-secrets",
      "projectFolder": "sdk/keyvault/keyvault-secrets",
      "versionPolicyName": "client"
    },
    {
      "packageName": "@azure/logger",
      "projectFolder": "sdk/core/logger",
      "versionPolicyName": "core"
    },
    {
      "packageName": "@azure/schema-registry",
      "projectFolder": "sdk/schemaregistry/schema-registry",
      "versionPolicyName": "client"
    },
    {
      "packageName": "@azure/schema-registry-avro",
      "projectFolder": "sdk/schemaregistry/schema-registry-avro",
      "versionPolicyName": "client"
    },
    {
      "packageName": "@azure/service-bus",
      "projectFolder": "sdk/servicebus/service-bus",
      "versionPolicyName": "client"
    },
    {
      "packageName": "@azure/storage-internal-avro",
      "projectFolder": "sdk/storage/storage-internal-avro",
      "versionPolicyName": "utility"
    },
    {
      "packageName": "@azure/storage-blob",
      "projectFolder": "sdk/storage/storage-blob",
      "versionPolicyName": "client"
    },
    {
      "packageName": "@azure/storage-blob-changefeed",
      "projectFolder": "sdk/storage/storage-blob-changefeed",
      "versionPolicyName": "client"
    },
    {
      "packageName": "@azure/storage-file-share",
      "projectFolder": "sdk/storage/storage-file-share",
      "versionPolicyName": "client"
    },
    {
      "packageName": "@azure/storage-file-datalake",
      "projectFolder": "sdk/storage/storage-file-datalake",
      "versionPolicyName": "client"
    },
    {
      "packageName": "@azure/storage-queue",
      "projectFolder": "sdk/storage/storage-queue",
      "versionPolicyName": "client"
    },
    {
      "packageName": "@azure/synapse-access-control",
      "projectFolder": "sdk/synapse/synapse-access-control",
      "versionPolicyName": "client"
    },
    {
      "packageName": "@azure-rest/synapse-access-control",
      "projectFolder": "sdk/synapse/synapse-access-control-rest",
      "versionPolicyName": "client"
    },
    {
      "packageName": "@azure/synapse-artifacts",
      "projectFolder": "sdk/synapse/synapse-artifacts",
      "versionPolicyName": "client"
    },
    {
      "packageName": "@azure/synapse-managed-private-endpoints",
      "projectFolder": "sdk/synapse/synapse-managed-private-endpoints",
      "versionPolicyName": "client"
    },
    {
      "packageName": "@azure/synapse-monitoring",
      "projectFolder": "sdk/synapse/synapse-monitoring",
      "versionPolicyName": "client"
    },
    {
      "packageName": "@azure/synapse-spark",
      "projectFolder": "sdk/synapse/synapse-spark",
      "versionPolicyName": "client"
    },
    {
      "packageName": "@azure/data-tables",
      "projectFolder": "sdk/tables/data-tables",
      "versionPolicyName": "client"
    },
    {
      "packageName": "@azure-tests/perf-data-tables",
      "projectFolder": "sdk/tables/perf-tests/data-tables",
      "versionPolicyName": "test"
    },
    {
      "packageName": "@azure/template",
      "projectFolder": "sdk/template/template",
      "versionPolicyName": "client"
    },
    {
      "packageName": "@azure-tools/testing-recorder-new",
      "projectFolder": "sdk/test-utils/testing-recorder-new",
      "versionPolicyName": "test"
    },
    {
      "packageName": "@azure/eslint-plugin-azure-sdk",
      "projectFolder": "common/tools/eslint-plugin-azure-sdk",
      "versionPolicyName": "utility"
    },
    {
      "packageName": "@azure-tools/test-recorder",
      "projectFolder": "sdk/test-utils/recorder",
      "versionPolicyName": "utility"
    },
    {
      "packageName": "@azure-tools/test-recorder-new",
      "projectFolder": "sdk/test-utils/recorder-new",
      "versionPolicyName": "utility"
    },
    {
      "packageName": "@azure/test-utils-perf",
      "projectFolder": "sdk/test-utils/perf",
      "versionPolicyName": "utility"
    },
    {
      "packageName": "@azure/test-utils",
      "projectFolder": "sdk/test-utils/test-utils",
      "versionPolicyName": "utility"
    },
    {
      "packageName": "@azure/digital-twins-core",
      "projectFolder": "sdk/digitaltwins/digital-twins-core",
      "versionPolicyName": "client"
    },
    {
      "packageName": "@azure/video-analyzer-edge",
      "projectFolder": "sdk/videoanalyzer/video-analyzer-edge",
      "versionPolicyName": "client"
    },
    {
      "packageName": "@azure/iot-modelsrepository",
      "projectFolder": "sdk/iot/iot-modelsrepository",
      "versionPolicyName": "client"
    },
    {
      "packageName": "@azure-tests/perf-ai-form-recognizer",
      "projectFolder": "sdk/formrecognizer/perf-tests/ai-form-recognizer",
      "versionPolicyName": "test"
    },
    {
      "packageName": "@azure-tests/perf-eventgrid",
      "projectFolder": "sdk/eventgrid/perf-tests/eventgrid",
      "versionPolicyName": "test"
    },
    {
      "packageName": "@azure-tests/perf-ai-text-analytics",
      "projectFolder": "sdk/textanalytics/perf-tests/text-analytics",
      "versionPolicyName": "test"
    },
    {
      "packageName": "@azure-tests/perf-storage-blob",
      "projectFolder": "sdk/storage/perf-tests/storage-blob",
      "versionPolicyName": "test"
    },
    {
      "packageName": "@azure-tests/perf-storage-file-share",
      "projectFolder": "sdk/storage/perf-tests/storage-file-share",
      "versionPolicyName": "test"
    },
    {
      "packageName": "@azure-tests/perf-storage-file-datalake",
      "projectFolder": "sdk/storage/perf-tests/storage-file-datalake",
      "versionPolicyName": "test"
    },
    {
      "packageName": "@azure-tests/perf-keyvault-keys",
      "projectFolder": "sdk/keyvault/perf-tests/keyvault-keys",
      "versionPolicyName": "test"
    },
    {
      "packageName": "@azure-tests/perf-keyvault-certificates",
      "projectFolder": "sdk/keyvault/perf-tests/keyvault-certificates",
      "versionPolicyName": "test"
    },
    {
      "packageName": "@azure-tests/perf-keyvault-secrets",
      "projectFolder": "sdk/keyvault/perf-tests/keyvault-secrets",
      "versionPolicyName": "test"
    },
    {
      "packageName": "@azure-tests/perf-identity",
      "projectFolder": "sdk/identity/perf-tests/identity",
      "versionPolicyName": "test"
    },
    {
      "packageName": "@azure-tests/perf-service-bus",
      "projectFolder": "sdk/servicebus/perf-tests/service-bus",
      "versionPolicyName": "test"
    },
    {
      "packageName": "@azure-tests/perf-event-hubs",
      "projectFolder": "sdk/eventhub/perf-tests/event-hubs",
      "versionPolicyName": "test"
    },
    {
      "packageName": "@azure/mixed-reality-authentication",
      "projectFolder": "sdk/mixedreality/mixed-reality-authentication",
      "versionPolicyName": "client"
    },
    {
      "packageName": "@azure/iot-device-update",
      "projectFolder": "sdk/deviceupdate/iot-device-update",
      "versionPolicyName": "client"
    },
    {
      "packageName": "@azure/web-pubsub",
      "projectFolder": "sdk/web-pubsub/web-pubsub",
      "versionPolicyName": "client"
    },
    {
      "packageName": "@azure/web-pubsub-express",
      "projectFolder": "sdk/web-pubsub/web-pubsub-express",
      "versionPolicyName": "client"
    },
    {
      "packageName": "@azure-tests/perf-search-documents",
      "projectFolder": "sdk/search/perf-tests/search-documents",
      "versionPolicyName": "test"
    },
    {
      "packageName": "@azure-tests/perf-ai-metrics-advisor",
      "projectFolder": "sdk/metricsadvisor/perf-tests/ai-metrics-advisor",
      "versionPolicyName": "test"
    },
    {
      "packageName": "@azure-tests/perf-container-registry",
      "projectFolder": "sdk/containerregistry/perf-tests/container-registry",
      "versionPolicyName": "test"
    },
    {
      "packageName": "@azure-tests/perf-core-rest-pipeline",
      "projectFolder": "sdk/core/perf-tests/core-rest-pipeline",
      "versionPolicyName": "test"
    },
    {
      "packageName": "@azure-tests/perf-app-configuration",
      "projectFolder": "sdk/appconfiguration/perf-tests/app-configuration",
      "versionPolicyName": "test"
    },
    {
      "packageName": "@azure-tests/perf-monitor-query",
      "projectFolder": "sdk/monitor/perf-tests/monitor-query",
      "versionPolicyName": "test"
    },
    {
      "packageName": "@azure-tests/perf-template",
      "projectFolder": "sdk/template/perf-tests/template",
      "versionPolicyName": "test"
    },
    {
      "packageName": "@azure/mixed-reality-remote-rendering",
      "projectFolder": "sdk/remoterendering/mixed-reality-remote-rendering",
      "versionPolicyName": "client"
    },
    {
      "packageName": "@azure/arm-network",
      "projectFolder": "sdk/network/arm-network",
      "versionPolicyName": "management"
    },
    {
      "packageName": "@azure/arm-compute",
      "projectFolder": "sdk/compute/arm-compute",
      "versionPolicyName": "management"
    },
    {
      "packageName": "@azure/arm-storage",
      "projectFolder": "sdk/storage/arm-storage",
      "versionPolicyName": "management"
    },
    {
      "packageName": "@azure/arm-resources",
      "projectFolder": "sdk/resources/arm-resources",
      "versionPolicyName": "management"
    },
    {
      "packageName": "@azure/arm-links",
      "projectFolder": "sdk/links/arm-links",
      "versionPolicyName": "management"
    },
    {
      "packageName": "@azure/arm-policy",
      "projectFolder": "sdk/policy/arm-policy",
      "versionPolicyName": "management"
    },
    {
      "packageName": "@azure/arm-locks",
      "projectFolder": "sdk/locks/arm-locks",
      "versionPolicyName": "management"
    },
    {
      "packageName": "@azure/arm-features",
      "projectFolder": "sdk/features/arm-features",
      "versionPolicyName": "management"
    },
    {
      "packageName": "@azure/arm-managedapplications",
      "projectFolder": "sdk/managedapplications/arm-managedapplications",
      "versionPolicyName": "management"
    },
    {
      "packageName": "@azure/arm-webpubsub",
      "projectFolder": "sdk/web-pubsub/arm-webpubsub",
      "versionPolicyName": "management"
    },
    {
      "packageName": "@azure/arm-keyvault",
      "projectFolder": "sdk/keyvault/arm-keyvault",
      "versionPolicyName": "management"
    },
    {
      "packageName": "@azure/arm-sql",
      "projectFolder": "sdk/sql/arm-sql",
      "versionPolicyName": "management"
    },
    {
      "packageName": "@azure/arm-appservice",
      "projectFolder": "sdk/appservice/arm-appservice",
      "versionPolicyName": "management"
    },
    {
      "packageName": "@azure/arm-resources-subscriptions",
      "projectFolder": "sdk/resources-subscriptions/arm-resources-subscriptions",
      "versionPolicyName": "management"
    },
    {
      "packageName": "@azure/arm-templatespecs",
      "projectFolder": "sdk/templatespecs/arm-templatespecs",
      "versionPolicyName": "management"
    },
    {
      "packageName": "@azure/arm-authorization",
      "projectFolder": "sdk/authorization/arm-authorization",
      "versionPolicyName": "management"
    },
    {
      "packageName": "@azure/arm-eventhub",
      "projectFolder": "sdk/eventhub/arm-eventhub",
      "versionPolicyName": "management"
    },
    {
      "packageName": "@azure/arm-purview",
      "projectFolder": "sdk/purview/arm-purview",
      "versionPolicyName": "management"
    },
    {
      "packageName": "@azure/arm-servicebus",
      "projectFolder": "sdk/servicebus/arm-servicebus",
      "versionPolicyName": "management"
    },
    {
      "packageName": "@azure/arm-apimanagement",
      "projectFolder": "sdk/apimanagement/arm-apimanagement",
      "versionPolicyName": "management"
    },
    {
      "packageName": "@azure/arm-rediscache",
      "projectFolder": "sdk/redis/arm-rediscache",
      "versionPolicyName": "management"
    },
    {
      "packageName": "@azure/arm-eventgrid",
      "projectFolder": "sdk/eventgrid/arm-eventgrid",
      "versionPolicyName": "management"
    },
    {
      "packageName": "@azure/arm-quota",
      "projectFolder": "sdk/quota/arm-quota",
      "versionPolicyName": "management"
    },
    {
      "packageName": "@azure/arm-extendedlocation",
      "projectFolder": "sdk/extendedlocation/arm-extendedlocation",
      "versionPolicyName": "management"
    },
    {
      "packageName": "@azure/arm-security",
      "projectFolder": "sdk/security/arm-security",
      "versionPolicyName": "management"
    },
    {
      "packageName": "@azure/arm-operationalinsights",
      "projectFolder": "sdk/operationalinsights/arm-operationalinsights",
      "versionPolicyName": "management"
    },
    {
      "packageName": "@azure/arm-postgresql",
      "projectFolder": "sdk/postgresql/arm-postgresql",
      "versionPolicyName": "management"
    },
    {
      "packageName": "@azure/arm-containerregistry",
      "projectFolder": "sdk/containerregistry/arm-containerregistry",
      "versionPolicyName": "management"
    },
    {
      "packageName": "@azure/arm-logic",
      "projectFolder": "sdk/logic/arm-logic",
      "versionPolicyName": "management"
    },
    {
      "packageName": "@azure/arm-recoveryservices",
      "projectFolder": "sdk/recoveryservices/arm-recoveryservices",
      "versionPolicyName": "management"
    },
    {
      "packageName": "@azure/arm-appplatform",
      "projectFolder": "sdk/appplatform/arm-appplatform",
      "versionPolicyName": "management"
    },
    {
      "packageName": "@azure/arm-containerservice",
      "projectFolder": "sdk/containerservice/arm-containerservice",
      "versionPolicyName": "management"
    },
    {
      "packageName": "@azure/arm-operations",
      "projectFolder": "sdk/operationsmanagement/arm-operations",
      "versionPolicyName": "management"
    },
    {
      "packageName": "@azure/arm-mediaservices",
      "projectFolder": "sdk/mediaservices/arm-mediaservices",
      "versionPolicyName": "management"
    },
    {
      "packageName": "@azure/arm-databricks",
      "projectFolder": "sdk/databricks/arm-databricks",
      "versionPolicyName": "management"
    },
    {
      "packageName": "@azure/arm-videoanalyzer",
      "projectFolder": "sdk/videoanalyzer/arm-videoanalyzer",
      "versionPolicyName": "management"
    },
    {
      "packageName": "@azure/arm-notificationhubs",
      "projectFolder": "sdk/notificationhubs/arm-notificationhubs",
      "versionPolicyName": "management"
    },
    {
      "packageName": "@azure/arm-streamanalytics",
      "projectFolder": "sdk/streamanalytics/arm-streamanalytics",
      "versionPolicyName": "management"
    },
    {
      "packageName": "@azure/arm-servicefabric",
      "projectFolder": "sdk/servicefabric/arm-servicefabric",
      "versionPolicyName": "management"
    },
    {
      "packageName": "@azure/arm-mysql",
      "projectFolder": "sdk/mysql/arm-mysql",
      "versionPolicyName": "management"
    },
    {
      "packageName": "@azure/arm-desktopvirtualization",
      "projectFolder": "sdk/desktopvirtualization/arm-desktopvirtualization",
      "versionPolicyName": "management"
    },
    {
      "packageName": "@azure/arm-datafactory",
      "projectFolder": "sdk/datafactory/arm-datafactory",
      "versionPolicyName": "management"
    },
    {
      "packageName": "@azure/arm-cdn",
      "projectFolder": "sdk/cdn/arm-cdn",
      "versionPolicyName": "management"
    },
    {
      "packageName": "@azure/arm-cosmosdb",
      "projectFolder": "sdk/cosmosdb/arm-cosmosdb",
      "versionPolicyName": "management"
    },
    {
      "packageName": "@azure/arm-consumption",
      "projectFolder": "sdk/consumption/arm-consumption",
      "versionPolicyName": "management"
    },
    {
      "packageName": "@azure/arm-datalake-analytics",
      "projectFolder": "sdk/datalake-analytics/arm-datalake-analytics",
      "versionPolicyName": "management"
    },
    {
      "packageName": "@azure/arm-batch",
      "projectFolder": "sdk/batch/arm-batch",
      "versionPolicyName": "management"
    },
    {
      "packageName": "@azure/arm-managementgroups",
      "projectFolder": "sdk/managementgroups/arm-managementgroups",
      "versionPolicyName": "management"
    },
    {
      "packageName": "@azure/arm-orbital",
      "projectFolder": "sdk/orbital/arm-orbital",
      "versionPolicyName": "management"
    },
    {
      "packageName": "@azure/arm-resourcehealth",
      "projectFolder": "sdk/resourcehealth/arm-resourcehealth",
      "versionPolicyName": "management"
    },
    {
      "packageName": "@azure/arm-botservice",
      "projectFolder": "sdk/botservice/arm-botservice",
      "versionPolicyName": "management"
    },
    {
      "packageName": "@azure/arm-search",
      "projectFolder": "sdk/search/arm-search",
      "versionPolicyName": "management"
    },
    {
<<<<<<< HEAD
      "packageName": "@azure/arm-loadtestservice",
      "projectFolder": "sdk/loadtestservice/arm-loadtestservice",
=======
      "packageName": "@azure/arm-analysisservices",
      "projectFolder": "sdk/analysisservices/arm-analysisservices",
>>>>>>> 4c254ed1
      "versionPolicyName": "management"
    }
  ]
}<|MERGE_RESOLUTION|>--- conflicted
+++ resolved
@@ -1127,13 +1127,13 @@
       "versionPolicyName": "management"
     },
     {
-<<<<<<< HEAD
+      "packageName": "@azure/arm-analysisservices",
+      "projectFolder": "sdk/analysisservices/arm-analysisservices",
+      "versionPolicyName": "management"
+    },
+    {
       "packageName": "@azure/arm-loadtestservice",
       "projectFolder": "sdk/loadtestservice/arm-loadtestservice",
-=======
-      "packageName": "@azure/arm-analysisservices",
-      "projectFolder": "sdk/analysisservices/arm-analysisservices",
->>>>>>> 4c254ed1
       "versionPolicyName": "management"
     }
   ]
