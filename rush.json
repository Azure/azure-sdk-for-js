/**
 * This is the main configuration file for Rush.
 * For full documentation, please see https://rushjs.io
 */{
  "$schema": "https://developer.microsoft.com/json-schemas/rush/v5/rush.schema.json",
  /**
   * (Required) This specifies the version of the Rush engine to be used in this repo.
   * Rush's "version selector" feature ensures that the globally installed tool will
   * behave like this release, regardless of which version is installed globally.
   *
   * The common/scripts/install-run-rush.js automation script also uses this version.
   *
   * NOTE: If you upgrade to a new major version of Rush, you should replace the "v5"
   * path segment in the "$schema" field for all your Rush config files.  This will ensure
   * correct error-underlining and tab-completion for editors such as VS Code.
   */
  "rushVersion": "5.106.0",
  /**
   * The next field selects which package manager should be installed and determines its version.
   * Rush installs its own local copy of the package manager to ensure that your build process
   * is fully isolated from whatever tools are present in the local environment.
   *
   * Specify one of: "pnpmVersion", "npmVersion", or "yarnVersion".  See the Rush documentation
   * for details about these alternatives.
   */
  "pnpmVersion": "8.7.5",
  // "npmVersion": "4.5.0",
  // "yarnVersion": "1.9.4",
  /**
   * Older releases of the NodeJS engine may be missing features required by your system.
   * Other releases may have bugs.  In particular, the "latest" version will not be a
   * Long Term Support (LTS) version and is likely to have regressions.
   *
   * Specify a SemVer range to ensure developers use a NodeJS version that is appropriate
   * for your repo.
   */
  "nodeSupportedVersionRange": ">=14.0.0",
  /**
   * Odd-numbered major versions of Node.js are experimental.  Even-numbered releases
   * spend six months in a stabilization period before the first Long Term Support (LTS) version.
   * For example, 8.9.0 was the first LTS version of Node.js 8.  Pre-LTS versions are not recommended
   * for production usage because they frequently have bugs.  They may cause Rush itself
   * to malfunction.
   *
   * Rush normally prints a warning if it detects a pre-LTS Node.js version.  If you are testing
   * pre-LTS versions in preparation for supporting the first LTS version, you can use this setting
   * to disable Rush's warning.
   */
  "suppressNodeLtsWarning": true,
  /**
   * If you would like the version specifiers for your dependencies to be consistent, then
   * uncomment this line. This is effectively similar to running "rush check" before any
   * of the following commands:
   *
   *   rush install, rush update, rush link, rush version, rush publish
   *
   * In some cases you may want this turned on, but need to allow certain packages to use a different
   * version. In those cases, you will need to add an entry to the "allowedAlternativeVersions"
   * section of the common-versions.json.
   */
  // "ensureConsistentVersions": true,
  /**
   * Large monorepos can become intimidating for newcomers if project folder paths don't follow
   * a consistent and recognizable pattern.  When the system allows nested folder trees,
   * we've found that teams will often use subfolders to create islands that isolate
   * their work from others ("shipping the org").  This hinders collaboration and code sharing.
   *
   * The Rush developers recommend a "category folder" model, where buildable project folders
   * must always be exactly two levels below the repo root.  The parent folder acts as the category.
   * This provides a basic facility for grouping related projects (e.g. "apps", "libaries",
   * "tools", "prototypes") while still encouraging teams to organize their projects into
   * a unified taxonomy.  Limiting to 2 levels seems very restrictive at first, but if you have
   * 20 categories and 20 projects in each category, this scheme can easily accommodate hundreds
   * of projects.  In practice, you will find that the folder hierarchy needs to be rebalanced
   * occasionally, but if that's painful, it's a warning sign that your development style may
   * discourage refactoring.  Reorganizing the categories should be an enlightening discussion
   * that brings people together, and maybe also identifies poor coding practices (e.g. file
   * references that reach into other project's folders without using NodeJS module resolution).
   *
   * The defaults are projectFolderMinDepth=1 and projectFolderMaxDepth=2.
   *
   * To remove these restrictions, you could set projectFolderMinDepth=1
   * and set projectFolderMaxDepth to a large number.
   */
  "projectFolderMinDepth": 3,
  "projectFolderMaxDepth": 4,
  /**
   * This feature helps you to review and approve new packages before they are introduced
   * to your monorepo.  For example, you may be concerned about licensing, code quality,
   * performance, or simply accumulating too many libraries with overlapping functionality.
   * The approvals are tracked in two config files "browser-approved-packages.json"
   * and "nonbrowser-approved-packages.json".  See the Rush documentation for details.
   */
  // "approvedPackagesPolicy": {
  //   /**
  //    * The review categories allow you to say for example "This library is approved for usage
  //    * in prototypes, but not in production code."
  //    *
  //    * Each project can be associated with one review category, by assigning the "reviewCategory" field
  //    * in the "projects" section of rush.json.  The approval is then recorded in the files
  //    * "common/config/rush/browser-approved-packages.json" and "nonbrowser-approved-packages.json"
  //    * which are automatically generated during "rush update".
  //    *
  //    * Designate categories with whatever granularity is appropriate for your review process,
  //    * or you could just have a single category called "default".
  //    */
  //   "reviewCategories": [
  //     // Some example categories:
  //     "production", // projects that ship to production
  //     "tools",      // non-shipping projects that are part of the developer toolchain
  //     "prototypes"  // experiments that should mostly be ignored by the review process
  //   ],
  //
  //   /**
  //    * A list of NPM package scopes that will be excluded from review.
  //    * We recommend to exclude TypeScript typings (the "@types" scope), because
  //    * if the underlying package was already approved, this would imply that the typings
  //    * are also approved.
  //    */
  //   // "ignoredNpmScopes": [ "@types" ]
  // },
  /**
   * If you use Git as your version control system, this section has some additional
   * optional features you can use.
   */
  "gitPolicy": {
    /**
     * Work at a big company?  Tired of finding Git commits at work with unprofessional Git
     * emails such as "beer-lover@my-college.edu"?  Rush can validate people's Git email address
     * before they get started.
     *
     * Define a list of regular expressions describing allowable e-mail patterns for Git commits.
     * They are case-insensitive anchored JavaScript RegExps.  Example: ".*@example\.com"
     *
     * IMPORTANT: Because these are regular expressions encoded as JSON string literals,
     * RegExp escapes need two backspashes, and ordinary periods should be "\\.".
     */
    // "allowedEmailRegExps": [
    //   "[^@]+@users\\.noreply\\.github\\.com",
    //   "travis@example\\.org"
    // ],
    /**
     * When Rush reports that the address is malformed, the notice can include an example
     * of a recommended email.  Make sure it conforms to one of the allowedEmailRegExps
     * expressions.
     */
    // "sampleEmail": "mrexample@users.noreply.github.com",
    /**
     * The commit message to use when committing changes during 'rush publish'.
     *
     * For example, if you want to prevent these commits from triggering a CI build,
     * you might configure your system's trigger to look for a special string such as "[skip-ci]"
     * in the commit message, and then customize Rush's message to contain that string.
     */
    // "versionBumpCommitMessage": "Applying package updates. [skip-ci]"
  },
  "repository": {
    /**
     * The URL of this Git repository, used by "rush change" to determine the base branch for your PR.
     *
     * The "rush change" command needs to determine which files are affected by your PR diff.
     * If you merged or cherry-picked commits from the main branch into your PR branch, those commits
     * should be excluded from this diff (since they belong to some other PR).  In order to do that,
     * Rush needs to know where to find the base branch for your PR.  This information cannot be
     * determined from Git alone, since the "pull request" feature is not a Git concept.  Ideally
     * Rush would use a vendor-specific protocol to query the information from GitHub, Azure DevOps, etc.
     * But to keep things simple, "rush change" simply assumes that your PR is against the "main" branch
     * of the Git remote indicated by the respository.url setting in rush.json.  If you are working in
     * a GitHub "fork" of the real repo, this setting will be different from the repository URL of your
     * your PR branch, and in this situation "rush change" will also automatically invoke "git fetch"
     * to retrieve the latest activity for the remote main branch.
     */
    "url": "https://github.com/Azure/azure-sdk-for-js"
  },
  /**
   * Event hooks are customized script actions that Rush executes when specific events occur
   */
  "eventHooks": {
    /**
     * The list of shell commands to run before the Rush installation starts
     */
    "preRushInstall": [
      // "common/scripts/pre-rush-install.js"
    ],
    /**
     * The list of shell commands to run after the Rush installation finishes
     */
    "postRushInstall": [],
    /**
     * The list of shell commands to run before the Rush build command starts
     */
    "preRushBuild": [],
    /**
     * The list of shell commands to run after the Rush build command finishes
     */
    "postRushBuild": []
  },
  /**
   * Installation variants allow you to maintain a parallel set of configuration files that can be
   * used to build the entire monorepo with an alternate set of dependencies.  For example, suppose
   * you upgrade all your projects to use a new release of an important framework, but during a transition period
   * you intend to maintain compability with the old release.  In this situation, you probably want your
   * CI validation to build the entire repo twice: once with the old release, and once with the new release.
   *
   * Rush "installation variants" correspond to sets of config files located under this folder:
   *
   *   common/config/rush/variants/<variant_name>
   *
   * The variant folder can contain an alternate common-versions.json file.  Its "preferredVersions" field can be used
   * to select older versions of dependencies (within a loose SemVer range specified in your package.json files).
   * To install a variant, run "rush install --variant <variant_name>".
   *
   * For more details and instructions, see this article:  https://rushjs.io/pages/advanced/installation_variants/
   */
  "variants": [
    // {
    //   /**
    //    * The folder name for this variant.
    //    */
    //   "variantName": "old-sdk",
    //
    //   /**
    //    * An informative description
    //    */
    //   "description": "Build this repo using the previous release of the SDK"
    // }
  ],
  /**
   * Rush can collect anonymous telemetry about everyday developer activity such as
   * success/failure of installs, builds, and other operations.  You can use this to identify
   * problems with your toolchain or Rush itself.  THIS TELEMETRY IS NOT SHARED WITH MICROSOFT.
   * It is written into JSON files in the common/temp folder.  It's up to you to write scripts
   * that read these JSON files and do something with them.  These scripts are typically registered
   * in the "eventHooks" section.
   */
  // "telemetryEnabled": false,
  /**
   * Allows creation of hotfix changes. This feature is experimental so it is disabled by default.
   */
  // "hotfixChangeEnabled": false,
  /**
   * (Required) This is the inventory of projects to be managed by Rush.
   *
   * Rush does not automatically scan for projects using wildcards, for a few reasons:
   * 1. Depth-first scans are expensive, particularly when tools need to repeatedly collect the list.
   * 2. On a caching CI machine, scans can accidentally pick up files left behind from a previous build.
   * 3. It's useful to have a centralized inventory of all projects and their important metadata.
   */
  "projects": [
    // {
    //   /**
    //    * The NPM package name of the project (must match package.json)
    //    */
    //   "packageName": "my-app",
    //
    //   /**
    //    * The path to the project folder, relative to the rush.json config file.
    //    */
    //   "projectFolder": "apps/my-app",
    //
    //   /**
    //    * An optional category for usage in the "browser-approved-packages.json"
    //    * and "nonbrowser-approved-packages.json" files.  The value must be one of the
    //    * strings from the "reviewCategories" defined above.
    //    */
    //   "reviewCategory": "production",
    //
    //   /**
    //    * A list of local projects that appear as devDependencies for this project, but cannot be
    //    * locally linked because it would create a cyclic dependency; instead, the last published
    //    * version will be installed in the Common folder.
    //    */
    //   "cyclicDependencyProjects": [
    //     // "my-toolchain"
    //   ],
    //
    //   /**
    //    * If true, then this project will be ignored by the "rush check" command.
    //    * The default value is false.
    //    */
    //   // "skipRushCheck": false,
    //
    //   /**
    //    * A flag indicating that changes to this project will be published to npm, which affects
    //    * the Rush change and publish workflows. The default value is false.
    //    * NOTE: "versionPolicyName" and "shouldPublish" are alternatives; you cannot specify them both.
    //    */
    //   // "shouldPublish": false,
    //
    //   /**
    //    * An optional version policy associated with the project.  Version policies are defined
    //    * in "version-policies.json" file.  See the "rush publish" documentation for more info.
    //    * NOTE: "versionPolicyName" and "shouldPublish" are alternatives; you cannot specify them both.
    //    */
    //   // "versionPolicyName": ""
    // },
    //
    {
      "packageName": "@azure/abort-controller",
      "projectFolder": "sdk/core/abort-controller",
      "versionPolicyName": "core"
    },
    {
      "packageName": "@azure/app-configuration",
      "projectFolder": "sdk/appconfiguration/app-configuration",
      "versionPolicyName": "client"
    },
    {
      "packageName": "@azure-rest/agrifood-farming",
      "projectFolder": "sdk/agrifood/agrifood-farming-rest",
      "versionPolicyName": "client"
    },
    {
      "packageName": "@azure-rest/purview-administration",
      "projectFolder": "sdk/purview/purview-administration-rest",
      "versionPolicyName": "client"
    },
    {
      "packageName": "@azure-rest/purview-catalog",
      "projectFolder": "sdk/purview/purview-catalog-rest",
      "versionPolicyName": "client"
    },
    {
      "packageName": "@azure-rest/purview-scanning",
      "projectFolder": "sdk/purview/purview-scanning-rest",
      "versionPolicyName": "client"
    },
    {
      "packageName": "@azure-rest/purview-sharing",
      "projectFolder": "sdk/purview/purview-sharing-rest",
      "versionPolicyName": "client"
    },
    {
      "packageName": "@azure-rest/purview-workflow",
      "projectFolder": "sdk/purview/purview-workflow-rest",
      "versionPolicyName": "client"
    },
    {
      "packageName": "@azure-rest/ai-document-translator",
      "projectFolder": "sdk/documenttranslator/ai-document-translator-rest",
      "versionPolicyName": "client"
    },
    {
      "packageName": "@azure-rest/ai-translation-text",
      "projectFolder": "sdk/translation/ai-translation-text-rest",
      "versionPolicyName": "client"
    },
    {
      "packageName": "@azure-rest/confidential-ledger",
      "projectFolder": "sdk/confidentialledger/confidential-ledger-rest",
      "versionPolicyName": "client"
    },
    {
      "packageName": "@azure-rest/ai-anomaly-detector",
      "projectFolder": "sdk/anomalydetector/ai-anomaly-detector-rest",
      "versionPolicyName": "client"
    },
    {
      "packageName": "@azure-rest/ai-content-safety",
      "projectFolder": "sdk/contentsafety/ai-content-safety-rest",
      "versionPolicyName": "client"
    },
    {
      "packageName": "@azure/ai-form-recognizer",
      "projectFolder": "sdk/formrecognizer/ai-form-recognizer",
      "versionPolicyName": "client"
    },
    {
      "packageName": "@azure/ai-language-conversations",
      "projectFolder": "sdk/cognitivelanguage/ai-language-conversations",
      "versionPolicyName": "client"
    },
    {
      "packageName": "@azure/ai-text-analytics",
      "projectFolder": "sdk/textanalytics/ai-text-analytics",
      "versionPolicyName": "client"
    },
    {
      "packageName": "@azure/ai-language-text",
      "projectFolder": "sdk/cognitivelanguage/ai-language-text",
      "versionPolicyName": "client"
    },
    {
      "packageName": "@azure/ai-language-textauthoring",
      "projectFolder": "sdk/cognitivelanguage/ai-language-textauthoring",
      "versionPolicyName": "client"
    },
    {
      "packageName": "@azure/openai",
      "projectFolder": "sdk/openai/openai",
      "versionPolicyName": "client"
    },
    {
      "packageName": "@azure/ai-metrics-advisor",
      "projectFolder": "sdk/metricsadvisor/ai-metrics-advisor",
      "versionPolicyName": "client"
    },
    {
      "packageName": "@azure-rest/ai-personalizer",
      "projectFolder": "sdk/personalizer/ai-personalizer-rest",
      "versionPolicyName": "client"
    },
    {
      "packageName": "@azure/search-documents",
      "projectFolder": "sdk/search/search-documents",
      "versionPolicyName": "client"
    },
    {
      "packageName": "@azure/attestation",
      "projectFolder": "sdk/attestation/attestation",
      "versionPolicyName": "client"
    },
    {
      "packageName": "@azure/quantum-jobs",
      "projectFolder": "sdk/quantum/quantum-jobs",
      "versionPolicyName": "client"
    },
    {
      "packageName": "@azure/communication-call-automation",
      "projectFolder": "sdk/communication/communication-call-automation",
      "versionPolicyName": "client"
    },
    {
      "packageName": "@azure/communication-chat",
      "projectFolder": "sdk/communication/communication-chat",
      "versionPolicyName": "client"
    },
    {
      "packageName": "@azure/communication-common",
      "projectFolder": "sdk/communication/communication-common",
      "versionPolicyName": "client"
    },
    {
      "packageName": "@azure/communication-email",
      "projectFolder": "sdk/communication/communication-email",
      "versionPolicyName": "client"
    },
    {
      "packageName": "@azure/communication-identity",
      "projectFolder": "sdk/communication/communication-identity",
      "versionPolicyName": "client"
    },
    {
      "packageName": "@azure/communication-network-traversal",
      "projectFolder": "sdk/communication/communication-network-traversal",
      "versionPolicyName": "client"
    },
    {
      "packageName": "@azure/communication-phone-numbers",
      "projectFolder": "sdk/communication/communication-phone-numbers",
      "versionPolicyName": "client"
    },
    {
      "packageName": "@azure-tools/communication-short-codes",
      "projectFolder": "sdk/communication/communication-short-codes",
      "versionPolicyName": "client"
    },
    {
      "packageName": "@azure-tools/communication-recipient-verification",
      "projectFolder": "sdk/communication/communication-recipient-verification",
      "versionPolicyName": "client"
    },
    {
      "packageName": "@azure-tools/communication-tiering",
      "projectFolder": "sdk/communication/communication-tiering",
      "versionPolicyName": "client"
    },
    {
      "packageName": "@azure-tools/communication-alpha-ids",
      "projectFolder": "sdk/communication/communication-alpha-ids",
      "versionPolicyName": "client"
    },
    {
      "packageName": "@azure-tools/communication-toll-free-verification",
      "projectFolder": "sdk/communication/communication-toll-free-verification",
      "versionPolicyName": "client"
    },
    {
      "packageName": "@azure/communication-sms",
      "projectFolder": "sdk/communication/communication-sms",
      "versionPolicyName": "client"
    },
    {
      "packageName": "@azure/communication-job-router",
      "projectFolder": "sdk/communication/communication-job-router",
      "versionPolicyName": "client"
    },
    {
      "packageName": "@azure/container-registry",
      "projectFolder": "sdk/containerregistry/container-registry",
      "versionPolicyName": "client"
    },
    {
      "packageName": "@azure/core-amqp",
      "projectFolder": "sdk/core/core-amqp",
      "versionPolicyName": "core"
    },
    {
      "packageName": "@azure-rest/core-client",
      "projectFolder": "sdk/core/core-client-rest",
      "versionPolicyName": "core"
    },
    {
      "packageName": "@azure/core-auth",
      "projectFolder": "sdk/core/core-auth",
      "versionPolicyName": "core"
    },
    {
      "packageName": "@azure/core-sse",
      "projectFolder": "sdk/core/core-sse",
      "versionPolicyName": "core"
    },
    {
      "packageName": "@azure/core-client",
      "projectFolder": "sdk/core/core-client",
      "versionPolicyName": "core"
    },
    {
      "packageName": "@azure/core-http",
      "projectFolder": "sdk/core/core-http",
      "decoupledLocalDependencies": [
        "@azure/core-tracing"
      ],
      "versionPolicyName": "core"
    },
    {
      "packageName": "@azure/core-rest-pipeline",
      "projectFolder": "sdk/core/core-rest-pipeline",
      "versionPolicyName": "core"
    },
    {
      "packageName": "@azure/core-lro",
      "projectFolder": "sdk/core/core-lro",
      "versionPolicyName": "core"
    },
    {
      "packageName": "@azure/core-paging",
      "projectFolder": "sdk/core/core-paging",
      "versionPolicyName": "core"
    },
    {
      "packageName": "@azure/core-tracing",
      "projectFolder": "sdk/core/core-tracing",
      "versionPolicyName": "core"
    },
    {
      "packageName": "@azure/core-util",
      "projectFolder": "sdk/core/core-util",
      "versionPolicyName": "core"
    },
    {
      "packageName": "@azure/core-xml",
      "projectFolder": "sdk/core/core-xml",
      "versionPolicyName": "core"
    },
    {
      "packageName": "@azure/cosmos",
      "projectFolder": "sdk/cosmosdb/cosmos",
      "versionPolicyName": "client"
    },
    {
      "packageName": "@azure/monitor-opentelemetry",
      "projectFolder": "sdk/monitor/monitor-opentelemetry",
      "versionPolicyName": "client"
    },
    {
      "packageName": "@azure/monitor-opentelemetry-exporter",
      "projectFolder": "sdk/monitor/monitor-opentelemetry-exporter",
      "versionPolicyName": "client"
    },
    {
      "packageName": "@azure/monitor-query",
      "projectFolder": "sdk/monitor/monitor-query",
      "versionPolicyName": "client"
    },
    {
      "packageName": "@azure/monitor-ingestion",
      "projectFolder": "sdk/monitor/monitor-ingestion",
      "versionPolicyName": "client"
    },
    {
      "packageName": "@azure/dev-tool",
      "projectFolder": "common/tools/dev-tool",
      "versionPolicyName": "utility"
    },
    {
      "packageName": "@azure/eventgrid",
      "projectFolder": "sdk/eventgrid/eventgrid",
      "versionPolicyName": "client"
    },
    {
      "packageName": "@azure/event-hubs",
      "projectFolder": "sdk/eventhub/event-hubs",
      "versionPolicyName": "client"
    },
    {
      "packageName": "@azure/eventhubs-checkpointstore-blob",
      "projectFolder": "sdk/eventhub/eventhubs-checkpointstore-blob",
      "versionPolicyName": "client"
    },
    {
      "packageName": "@azure/eventhubs-checkpointstore-table",
      "projectFolder": "sdk/eventhub/eventhubs-checkpointstore-table",
      "versionPolicyName": "client"
    },
    {
      "packageName": "@azure/mock-hub",
      "projectFolder": "sdk/eventhub/mock-hub",
      "versionPolicyName": "utility"
    },
    {
      "packageName": "@azure/identity",
      "projectFolder": "sdk/identity/identity",
      "decoupledLocalDependencies": [
        "@azure/keyvault-keys"
      ],
      "versionPolicyName": "client"
    },
    {
      "packageName": "@azure/identity-vscode",
      "projectFolder": "sdk/identity/identity-vscode",
      "versionPolicyName": "client"
    },
    {
      "packageName": "@azure/identity-cache-persistence",
      "projectFolder": "sdk/identity/identity-cache-persistence",
      "versionPolicyName": "client"
    },
    {
      "packageName": "@azure/keyvault-common",
      "projectFolder": "sdk/keyvault/keyvault-common",
      "versionPolicyName": "client"
    },
    {
      "packageName": "@azure/keyvault-admin",
      "projectFolder": "sdk/keyvault/keyvault-admin",
      "versionPolicyName": "client"
    },
    {
      "packageName": "@azure/keyvault-certificates",
      "projectFolder": "sdk/keyvault/keyvault-certificates",
      "versionPolicyName": "client"
    },
    {
      "packageName": "@azure/keyvault-keys",
      "projectFolder": "sdk/keyvault/keyvault-keys",
      "versionPolicyName": "client"
    },
    {
      "packageName": "@azure/keyvault-secrets",
      "projectFolder": "sdk/keyvault/keyvault-secrets",
      "versionPolicyName": "client"
    },
    {
      "packageName": "@azure/logger",
      "projectFolder": "sdk/core/logger",
      "versionPolicyName": "core"
    },
    {
      "packageName": "@azure/maps-common",
      "projectFolder": "sdk/maps/maps-common",
      "versionPolicyName": "client"
    },
    {
      "packageName": "@azure-rest/maps-route",
      "projectFolder": "sdk/maps/maps-route-rest",
      "versionPolicyName": "client"
    },
    {
      "packageName": "@azure-rest/maps-render",
      "projectFolder": "sdk/maps/maps-render-rest",
      "versionPolicyName": "client"
    },
    {
      "packageName": "@azure-rest/maps-geolocation",
      "projectFolder": "sdk/maps/maps-geolocation-rest",
      "versionPolicyName": "client"
    },
    {
      "packageName": "@azure-rest/maps-search",
      "projectFolder": "sdk/maps/maps-search-rest",
      "versionPolicyName": "client"
    },
    {
      "packageName": "@azure/notification-hubs",
      "projectFolder": "sdk/notificationhubs/notification-hubs",
      "versionPolicyName": "client"
    },
    {
      "packageName": "@azure/opentelemetry-instrumentation-azure-sdk",
      "projectFolder": "sdk/instrumentation/opentelemetry-instrumentation-azure-sdk",
      "versionPolicyName": "client"
    },
    {
      "packageName": "@azure/schema-registry",
      "projectFolder": "sdk/schemaregistry/schema-registry",
      "versionPolicyName": "client"
    },
    {
      "packageName": "@azure/schema-registry-avro",
      "projectFolder": "sdk/schemaregistry/schema-registry-avro",
      "versionPolicyName": "client"
    },
    {
      "packageName": "@azure/schema-registry-json",
      "projectFolder": "sdk/schemaregistry/schema-registry-json",
      "versionPolicyName": "client"
    },
    {
      "packageName": "@azure/service-bus",
      "projectFolder": "sdk/servicebus/service-bus",
      "versionPolicyName": "client"
    },
    {
      "packageName": "@azure/storage-internal-avro",
      "projectFolder": "sdk/storage/storage-internal-avro",
      "versionPolicyName": "utility"
    },
    {
      "packageName": "@azure/storage-blob",
      "projectFolder": "sdk/storage/storage-blob",
      "versionPolicyName": "client"
    },
    {
      "packageName": "@azure/storage-blob-changefeed",
      "projectFolder": "sdk/storage/storage-blob-changefeed",
      "versionPolicyName": "client"
    },
    {
      "packageName": "@azure/storage-file-share",
      "projectFolder": "sdk/storage/storage-file-share",
      "versionPolicyName": "client"
    },
    {
      "packageName": "@azure/storage-file-datalake",
      "projectFolder": "sdk/storage/storage-file-datalake",
      "versionPolicyName": "client"
    },
    {
      "packageName": "@azure/storage-queue",
      "projectFolder": "sdk/storage/storage-queue",
      "versionPolicyName": "client"
    },
    {
      "packageName": "@azure/synapse-access-control",
      "projectFolder": "sdk/synapse/synapse-access-control",
      "versionPolicyName": "client"
    },
    {
      "packageName": "@azure-rest/synapse-access-control",
      "projectFolder": "sdk/synapse/synapse-access-control-rest",
      "versionPolicyName": "client"
    },
    {
      "packageName": "@azure-rest/iot-device-update",
      "projectFolder": "sdk/deviceupdate/iot-device-update-rest",
      "versionPolicyName": "client"
    },
    {
      "packageName": "@azure/synapse-artifacts",
      "projectFolder": "sdk/synapse/synapse-artifacts",
      "versionPolicyName": "client"
    },
    {
      "packageName": "@azure/synapse-managed-private-endpoints",
      "projectFolder": "sdk/synapse/synapse-managed-private-endpoints",
      "versionPolicyName": "client"
    },
    {
      "packageName": "@azure/synapse-monitoring",
      "projectFolder": "sdk/synapse/synapse-monitoring",
      "versionPolicyName": "client"
    },
    {
      "packageName": "@azure/synapse-spark",
      "projectFolder": "sdk/synapse/synapse-spark",
      "versionPolicyName": "client"
    },
    {
      "packageName": "@azure/data-tables",
      "projectFolder": "sdk/tables/data-tables",
      "versionPolicyName": "client"
    },
    {
      "packageName": "@azure-tests/perf-data-tables",
      "projectFolder": "sdk/tables/perf-tests/data-tables",
      "versionPolicyName": "test"
    },
    {
      "packageName": "@azure/template",
      "projectFolder": "sdk/template/template",
      "versionPolicyName": "client"
    },
    {
      "packageName": "@azure/template-dpg",
      "projectFolder": "sdk/template/template-dpg",
      "versionPolicyName": "client"
    },
    {
      "packageName": "@azure/eslint-plugin-azure-sdk",
      "projectFolder": "common/tools/eslint-plugin-azure-sdk",
      "versionPolicyName": "utility"
    },
    {
      "packageName": "@azure-tool/eslint-plugin-azure-sdk-helper",
      "projectFolder": "common/tools/eslint-plugin-azure-sdk-helper",
      "versionPolicyName": "utility"
    },
    {
      "packageName": "@azure-tools/test-recorder",
      "projectFolder": "sdk/test-utils/recorder",
      "versionPolicyName": "utility"
    },
    {
      "packageName": "@azure-tools/test-credential",
      "projectFolder": "sdk/test-utils/test-credential",
      "versionPolicyName": "utility"
    },
    {
      "packageName": "@azure/test-utils-perf",
      "projectFolder": "sdk/test-utils/perf",
      "versionPolicyName": "utility"
    },
    {
      "packageName": "@azure/test-utils",
      "projectFolder": "sdk/test-utils/test-utils",
      "versionPolicyName": "utility"
    },
    {
      "packageName": "@azure/digital-twins-core",
      "projectFolder": "sdk/digitaltwins/digital-twins-core",
      "versionPolicyName": "client"
    },
    {
      "packageName": "@azure/iot-modelsrepository",
      "projectFolder": "sdk/iot/iot-modelsrepository",
      "versionPolicyName": "client"
    },
    {
      "packageName": "@azure-tests/perf-ai-form-recognizer",
      "projectFolder": "sdk/formrecognizer/perf-tests/ai-form-recognizer",
      "versionPolicyName": "test"
    },
    {
      "packageName": "@azure-tests/perf-eventgrid",
      "projectFolder": "sdk/eventgrid/perf-tests/eventgrid",
      "versionPolicyName": "test"
    },
    {
      "packageName": "@azure-tests/perf-ai-text-analytics",
      "projectFolder": "sdk/textanalytics/perf-tests/ai-text-analytics",
      "versionPolicyName": "test"
    },
    {
      "packageName": "@azure-tests/perf-ai-language-text",
      "projectFolder": "sdk/cognitivelanguage/perf-tests/ai-language-text",
      "versionPolicyName": "test"
    },
    {
      "packageName": "@azure-tests/perf-storage-blob",
      "projectFolder": "sdk/storage/perf-tests/storage-blob",
      "versionPolicyName": "test"
    },
    {
      "packageName": "@azure-tests/perf-storage-file-share",
      "projectFolder": "sdk/storage/perf-tests/storage-file-share",
      "versionPolicyName": "test"
    },
    {
      "packageName": "@azure-tests/perf-storage-file-datalake",
      "projectFolder": "sdk/storage/perf-tests/storage-file-datalake",
      "versionPolicyName": "test"
    },
    {
      "packageName": "@azure-tests/perf-keyvault-keys",
      "projectFolder": "sdk/keyvault/perf-tests/keyvault-keys",
      "versionPolicyName": "test"
    },
    {
      "packageName": "@azure-tests/perf-keyvault-certificates",
      "projectFolder": "sdk/keyvault/perf-tests/keyvault-certificates",
      "versionPolicyName": "test"
    },
    {
      "packageName": "@azure-tests/perf-keyvault-secrets",
      "projectFolder": "sdk/keyvault/perf-tests/keyvault-secrets",
      "versionPolicyName": "test"
    },
    {
      "packageName": "@azure-tests/perf-identity",
      "projectFolder": "sdk/identity/perf-tests/identity",
      "versionPolicyName": "test"
    },
    {
      "packageName": "@azure-tests/perf-service-bus",
      "projectFolder": "sdk/servicebus/perf-tests/service-bus",
      "versionPolicyName": "test"
    },
    {
      "packageName": "@azure-tests/perf-event-hubs",
      "projectFolder": "sdk/eventhub/perf-tests/event-hubs",
      "versionPolicyName": "test"
    },
    {
      "packageName": "@azure/mixed-reality-authentication",
      "projectFolder": "sdk/mixedreality/mixed-reality-authentication",
      "versionPolicyName": "client"
    },
    {
      "packageName": "@azure/web-pubsub",
      "projectFolder": "sdk/web-pubsub/web-pubsub",
      "versionPolicyName": "client"
    },
    {
      "packageName": "@azure/web-pubsub-express",
      "projectFolder": "sdk/web-pubsub/web-pubsub-express",
      "versionPolicyName": "client"
    },
    {
      "packageName": "@azure-tests/perf-search-documents",
      "projectFolder": "sdk/search/perf-tests/search-documents",
      "versionPolicyName": "test"
    },
    {
      "packageName": "@azure-tests/perf-ai-metrics-advisor",
      "projectFolder": "sdk/metricsadvisor/perf-tests/ai-metrics-advisor",
      "versionPolicyName": "test"
    },
    {
      "packageName": "@azure-tests/perf-container-registry",
      "projectFolder": "sdk/containerregistry/perf-tests/container-registry",
      "versionPolicyName": "test"
    },
    {
      "packageName": "@azure-tests/perf-core-rest-pipeline",
      "projectFolder": "sdk/core/perf-tests/core-rest-pipeline",
      "versionPolicyName": "test"
    },
    {
      "packageName": "@azure-tests/perf-app-configuration",
      "projectFolder": "sdk/appconfiguration/perf-tests/app-configuration",
      "versionPolicyName": "test"
    },
    {
      "packageName": "@azure-tests/perf-monitor-query",
      "projectFolder": "sdk/monitor/perf-tests/monitor-query",
      "versionPolicyName": "test"
    },
    {
      "packageName": "@azure-tests/perf-monitor-ingestion",
      "projectFolder": "sdk/monitor/perf-tests/monitor-ingestion",
      "versionPolicyName": "test"
    },
    {
      "packageName": "@azure-tests/perf-template",
      "projectFolder": "sdk/template/perf-tests/template",
      "versionPolicyName": "test"
    },
    {
      "packageName": "@azure-tests/perf-schema-registry-avro",
      "projectFolder": "sdk/schemaregistry/perf-tests/schema-registry-avro",
      "versionPolicyName": "test"
    },
    {
      "packageName": "@azure/mixed-reality-remote-rendering",
      "projectFolder": "sdk/remoterendering/mixed-reality-remote-rendering",
      "versionPolicyName": "client"
    },
    {
      "packageName": "@azure/arm-network",
      "projectFolder": "sdk/network/arm-network",
      "versionPolicyName": "management"
    },
    {
      "packageName": "@azure-rest/arm-network",
      "projectFolder": "sdk/network/arm-network-rest",
      "versionPolicyName": "client"
    },
    {
      "packageName": "@azure/arm-compute",
      "projectFolder": "sdk/compute/arm-compute",
      "versionPolicyName": "management"
    },
    {
      "packageName": "@azure-rest/arm-compute",
      "projectFolder": "sdk/compute/arm-compute-rest",
      "versionPolicyName": "client"
    },
    {
      "packageName": "@azure/arm-storage",
      "projectFolder": "sdk/storage/arm-storage",
      "versionPolicyName": "management"
    },
    {
      "packageName": "@azure/arm-resources",
      "projectFolder": "sdk/resources/arm-resources",
      "versionPolicyName": "management"
    },
    {
      "packageName": "@azure/arm-links",
      "projectFolder": "sdk/links/arm-links",
      "versionPolicyName": "management"
    },
    {
      "packageName": "@azure/arm-policy",
      "projectFolder": "sdk/policy/arm-policy",
      "versionPolicyName": "management"
    },
    {
      "packageName": "@azure/arm-locks",
      "projectFolder": "sdk/locks/arm-locks",
      "versionPolicyName": "management"
    },
    {
      "packageName": "@azure/arm-features",
      "projectFolder": "sdk/features/arm-features",
      "versionPolicyName": "management"
    },
    {
      "packageName": "@azure/arm-managedapplications",
      "projectFolder": "sdk/managedapplications/arm-managedapplications",
      "versionPolicyName": "management"
    },
    {
      "packageName": "@azure/arm-webpubsub",
      "projectFolder": "sdk/web-pubsub/arm-webpubsub",
      "versionPolicyName": "management"
    },
    {
      "packageName": "@azure/arm-keyvault",
      "projectFolder": "sdk/keyvault/arm-keyvault",
      "versionPolicyName": "management"
    },
    {
      "packageName": "@azure/arm-sql",
      "projectFolder": "sdk/sql/arm-sql",
      "versionPolicyName": "management"
    },
    {
      "packageName": "@azure/arm-appservice",
      "projectFolder": "sdk/appservice/arm-appservice",
      "versionPolicyName": "management"
    },
    {
      "packageName": "@azure-rest/arm-appservice",
      "projectFolder": "sdk/appservice/arm-appservice-rest",
      "versionPolicyName": "client"
    },
    {
      "packageName": "@azure/arm-resources-subscriptions",
      "projectFolder": "sdk/resources-subscriptions/arm-resources-subscriptions",
      "versionPolicyName": "management"
    },
    {
      "packageName": "@azure/arm-templatespecs",
      "projectFolder": "sdk/templatespecs/arm-templatespecs",
      "versionPolicyName": "management"
    },
    {
      "packageName": "@azure/arm-authorization",
      "projectFolder": "sdk/authorization/arm-authorization",
      "versionPolicyName": "management"
    },
    {
      "packageName": "@azure/arm-eventhub",
      "projectFolder": "sdk/eventhub/arm-eventhub",
      "versionPolicyName": "management"
    },
    {
      "packageName": "@azure/arm-purview",
      "projectFolder": "sdk/purview/arm-purview",
      "versionPolicyName": "management"
    },
    {
      "packageName": "@azure/arm-servicebus",
      "projectFolder": "sdk/servicebus/arm-servicebus",
      "versionPolicyName": "management"
    },
    {
      "packageName": "@azure/arm-apimanagement",
      "projectFolder": "sdk/apimanagement/arm-apimanagement",
      "versionPolicyName": "management"
    },
    {
      "packageName": "@azure/arm-rediscache",
      "projectFolder": "sdk/redis/arm-rediscache",
      "versionPolicyName": "management"
    },
    {
      "packageName": "@azure/arm-eventgrid",
      "projectFolder": "sdk/eventgrid/arm-eventgrid",
      "versionPolicyName": "management"
    },
    {
      "packageName": "@azure/arm-quota",
      "projectFolder": "sdk/quota/arm-quota",
      "versionPolicyName": "management"
    },
    {
      "packageName": "@azure/arm-extendedlocation",
      "projectFolder": "sdk/extendedlocation/arm-extendedlocation",
      "versionPolicyName": "management"
    },
    {
      "packageName": "@azure/arm-security",
      "projectFolder": "sdk/security/arm-security",
      "versionPolicyName": "management"
    },
    {
      "packageName": "@azure/arm-operationalinsights",
      "projectFolder": "sdk/operationalinsights/arm-operationalinsights",
      "versionPolicyName": "management"
    },
    {
      "packageName": "@azure/arm-postgresql",
      "projectFolder": "sdk/postgresql/arm-postgresql",
      "versionPolicyName": "management"
    },
    {
      "packageName": "@azure/arm-containerregistry",
      "projectFolder": "sdk/containerregistry/arm-containerregistry",
      "versionPolicyName": "management"
    },
    {
      "packageName": "@azure/arm-logic",
      "projectFolder": "sdk/logic/arm-logic",
      "versionPolicyName": "management"
    },
    {
      "packageName": "@azure/arm-recoveryservices",
      "projectFolder": "sdk/recoveryservices/arm-recoveryservices",
      "versionPolicyName": "management"
    },
    {
      "packageName": "@azure/arm-appplatform",
      "projectFolder": "sdk/appplatform/arm-appplatform",
      "versionPolicyName": "management"
    },
    {
      "packageName": "@azure/arm-containerservice",
      "projectFolder": "sdk/containerservice/arm-containerservice",
      "versionPolicyName": "management"
    },
    {
      "packageName": "@azure-rest/arm-containerservice",
      "projectFolder": "sdk/containerservice/arm-containerservice-rest",
      "versionPolicyName": "client"
    },
    {
      "packageName": "@azure/arm-operations",
      "projectFolder": "sdk/operationsmanagement/arm-operations",
      "versionPolicyName": "management"
    },
    {
      "packageName": "@azure/arm-mediaservices",
      "projectFolder": "sdk/mediaservices/arm-mediaservices",
      "versionPolicyName": "management"
    },
    {
      "packageName": "@azure/arm-databricks",
      "projectFolder": "sdk/databricks/arm-databricks",
      "versionPolicyName": "management"
    },
    {
      "packageName": "@azure/arm-notificationhubs",
      "projectFolder": "sdk/notificationhubs/arm-notificationhubs",
      "versionPolicyName": "management"
    },
    {
      "packageName": "@azure/arm-streamanalytics",
      "projectFolder": "sdk/streamanalytics/arm-streamanalytics",
      "versionPolicyName": "management"
    },
    {
      "packageName": "@azure/arm-servicefabric",
      "projectFolder": "sdk/servicefabric/arm-servicefabric",
      "versionPolicyName": "management"
    },
    {
      "packageName": "@azure-rest/arm-servicefabric",
      "projectFolder": "sdk/servicefabric/arm-servicefabric-rest",
      "versionPolicyName": "client"
    },
    {
      "packageName": "@azure/arm-mysql",
      "projectFolder": "sdk/mysql/arm-mysql",
      "versionPolicyName": "management"
    },
    {
      "packageName": "@azure/arm-desktopvirtualization",
      "projectFolder": "sdk/desktopvirtualization/arm-desktopvirtualization",
      "versionPolicyName": "management"
    },
    {
      "packageName": "@azure/arm-datafactory",
      "projectFolder": "sdk/datafactory/arm-datafactory",
      "versionPolicyName": "management"
    },
    {
      "packageName": "@azure/arm-cdn",
      "projectFolder": "sdk/cdn/arm-cdn",
      "versionPolicyName": "management"
    },
    {
      "packageName": "@azure/arm-cosmosdb",
      "projectFolder": "sdk/cosmosdb/arm-cosmosdb",
      "versionPolicyName": "management"
    },
    {
      "packageName": "@azure/arm-consumption",
      "projectFolder": "sdk/consumption/arm-consumption",
      "versionPolicyName": "management"
    },
    {
      "packageName": "@azure/arm-datalake-analytics",
      "projectFolder": "sdk/datalake-analytics/arm-datalake-analytics",
      "versionPolicyName": "management"
    },
    {
      "packageName": "@azure/arm-batch",
      "projectFolder": "sdk/batch/arm-batch",
      "versionPolicyName": "management"
    },
    {
      "packageName": "@azure/arm-managementgroups",
      "projectFolder": "sdk/managementgroups/arm-managementgroups",
      "versionPolicyName": "management"
    },
    {
      "packageName": "@azure/arm-orbital",
      "projectFolder": "sdk/orbital/arm-orbital",
      "versionPolicyName": "management"
    },
    {
      "packageName": "@azure/arm-resourcehealth",
      "projectFolder": "sdk/resourcehealth/arm-resourcehealth",
      "versionPolicyName": "management"
    },
    {
      "packageName": "@azure/arm-botservice",
      "projectFolder": "sdk/botservice/arm-botservice",
      "versionPolicyName": "management"
    },
    {
      "packageName": "@azure/arm-search",
      "projectFolder": "sdk/search/arm-search",
      "versionPolicyName": "management"
    },
    {
      "packageName": "@azure/arm-analysisservices",
      "projectFolder": "sdk/analysisservices/arm-analysisservices",
      "versionPolicyName": "management"
    },
    {
      "packageName": "@azure/arm-portal",
      "projectFolder": "sdk/portal/arm-portal",
      "versionPolicyName": "management"
    },
    {
      "packageName": "@azure/arm-sqlvirtualmachine",
      "projectFolder": "sdk/sqlvirtualmachine/arm-sqlvirtualmachine",
      "versionPolicyName": "management"
    },
    {
      "packageName": "@azure/arm-devtestlabs",
      "projectFolder": "sdk/devtestlabs/arm-devtestlabs",
      "versionPolicyName": "management"
    },
    {
      "packageName": "@azure/arm-cognitiveservices",
      "projectFolder": "sdk/cognitiveservices/arm-cognitiveservices",
      "versionPolicyName": "management"
    },
    {
      "packageName": "@azure/arm-relay",
      "projectFolder": "sdk/relay/arm-relay",
      "versionPolicyName": "management"
    },
    {
      "packageName": "@azure/arm-iothub",
      "projectFolder": "sdk/iothub/arm-iothub",
      "versionPolicyName": "management"
    },
    {
      "packageName": "@azure/arm-msi",
      "projectFolder": "sdk/msi/arm-msi",
      "versionPolicyName": "management"
    },
    {
      "packageName": "@azure/arm-monitor",
      "projectFolder": "sdk/monitor/arm-monitor",
      "versionPolicyName": "management"
    },
    {
      "packageName": "@azure/arm-subscriptions",
      "projectFolder": "sdk/subscription/arm-subscriptions",
      "versionPolicyName": "management"
    },
    {
      "packageName": "@azure/arm-advisor",
      "projectFolder": "sdk/advisor/arm-advisor",
      "versionPolicyName": "management"
    },
    {
      "packageName": "@azure/arm-hdinsight",
      "projectFolder": "sdk/hdinsight/arm-hdinsight",
      "versionPolicyName": "management"
    },
    {
      "packageName": "@azure/arm-attestation",
      "projectFolder": "sdk/attestation/arm-attestation",
      "versionPolicyName": "management"
    },
    {
      "packageName": "@azure/arm-azurestack",
      "projectFolder": "sdk/azurestack/arm-azurestack",
      "versionPolicyName": "management"
    },
    {
      "packageName": "@azure/arm-changeanalysis",
      "projectFolder": "sdk/changeanalysis/arm-changeanalysis",
      "versionPolicyName": "management"
    },
    {
      "packageName": "@azure/arm-billing",
      "projectFolder": "sdk/billing/arm-billing",
      "versionPolicyName": "management"
    },
    {
      "packageName": "@azure/arm-containerinstance",
      "projectFolder": "sdk/containerinstance/arm-containerinstance",
      "versionPolicyName": "management"
    },
    {
      "packageName": "@azure/arm-confluent",
      "projectFolder": "sdk/confluent/arm-confluent",
      "versionPolicyName": "management"
    },
    {
      "packageName": "@azure/arm-imagebuilder",
      "projectFolder": "sdk/imagebuilder/arm-imagebuilder",
      "versionPolicyName": "management"
    },
    {
      "packageName": "@azure/arm-avs",
      "projectFolder": "sdk/avs/arm-avs",
      "versionPolicyName": "management"
    },
    {
      "packageName": "@azure/arm-communication",
      "projectFolder": "sdk/communication/arm-communication",
      "versionPolicyName": "management"
    },
    {
      "packageName": "@azure/arm-appconfiguration",
      "projectFolder": "sdk/appconfiguration/arm-appconfiguration",
      "versionPolicyName": "management"
    },
    {
      "packageName": "@azure/arm-azurestackhci",
      "projectFolder": "sdk/azurestackhci/arm-azurestackhci",
      "versionPolicyName": "management"
    },
    {
      "packageName": "@azure/arm-customerinsights",
      "projectFolder": "sdk/customer-insights/arm-customerinsights",
      "versionPolicyName": "management"
    },
    {
      "packageName": "@azure/arm-databoxedge",
      "projectFolder": "sdk/databoxedge/arm-databoxedge",
      "versionPolicyName": "management"
    },
    {
      "packageName": "@azure/arm-datadog",
      "projectFolder": "sdk/datadog/arm-datadog",
      "versionPolicyName": "management"
    },
    {
      "packageName": "@azure/arm-deviceprovisioningservices",
      "projectFolder": "sdk/deviceprovisioningservices/arm-deviceprovisioningservices",
      "versionPolicyName": "management"
    },
    {
      "packageName": "@azure/arm-synapse",
      "projectFolder": "sdk/synapse/arm-synapse",
      "versionPolicyName": "management"
    },
    {
      "packageName": "@azure/arm-databox",
      "projectFolder": "sdk/databox/arm-databox",
      "versionPolicyName": "management"
    },
    {
      "packageName": "@azure/arm-dns",
      "projectFolder": "sdk/dns/arm-dns",
      "versionPolicyName": "management"
    },
    {
      "packageName": "@azure/arm-digitaltwins",
      "projectFolder": "sdk/digitaltwins/arm-digitaltwins",
      "versionPolicyName": "management"
    },
    {
      "packageName": "@azure/arm-devspaces",
      "projectFolder": "sdk/devspaces/arm-devspaces",
      "versionPolicyName": "management"
    },
    {
      "packageName": "@azure/arm-domainservices",
      "projectFolder": "sdk/domainservices/arm-domainservices",
      "versionPolicyName": "management"
    },
    {
      "packageName": "@azure/arm-frontdoor",
      "projectFolder": "sdk/frontdoor/arm-frontdoor",
      "versionPolicyName": "management"
    },
    {
      "packageName": "@azure/arm-healthbot",
      "projectFolder": "sdk/healthbot/arm-healthbot",
      "versionPolicyName": "management"
    },
    {
      "packageName": "@azure-rest/health-insights-cancerprofiling",
      "projectFolder": "sdk/healthinsights/health-insights-cancerprofiling-rest",
      "versionPolicyName": "client"
    },
    {
      "packageName": "@azure-rest/health-insights-clinicalmatching",
      "projectFolder": "sdk/healthinsights/health-insights-clinicalmatching-rest",
      "versionPolicyName": "client"
    },
    {
      "packageName": "@azure/arm-deploymentmanager",
      "projectFolder": "sdk/deploymentmanager/arm-deploymentmanager",
      "versionPolicyName": "management"
    },
    {
      "packageName": "@azure/arm-hanaonazure",
      "projectFolder": "sdk/hanaonazure/arm-hanaonazure",
      "versionPolicyName": "management"
    },
    {
      "packageName": "@azure/arm-kubernetesconfiguration",
      "projectFolder": "sdk/kubernetesconfiguration/arm-kubernetesconfiguration",
      "versionPolicyName": "management"
    },
    {
      "packageName": "@azure/arm-labservices",
      "projectFolder": "sdk/labservices/arm-labservices",
      "versionPolicyName": "management"
    },
    {
      "packageName": "@azure/arm-machinelearningcompute",
      "projectFolder": "sdk/machinelearningcompute/arm-machinelearningcompute",
      "versionPolicyName": "management"
    },
    {
      "packageName": "@azure/arm-machinelearningexperimentation",
      "projectFolder": "sdk/machinelearningexperimentation/arm-machinelearningexperimentation",
      "versionPolicyName": "management"
    },
    {
      "packageName": "@azure/arm-commerce",
      "projectFolder": "sdk/commerce/arm-commerce",
      "versionPolicyName": "management"
    },
    {
      "packageName": "@azure/arm-datamigration",
      "projectFolder": "sdk/datamigration/arm-datamigration",
      "versionPolicyName": "management"
    },
    {
      "packageName": "@azure/arm-healthcareapis",
      "projectFolder": "sdk/healthcareapis/arm-healthcareapis",
      "versionPolicyName": "management"
    },
    {
      "packageName": "@azure/arm-hybridcompute",
      "projectFolder": "sdk/hybridcompute/arm-hybridcompute",
      "versionPolicyName": "management"
    },
    {
      "packageName": "@azure/arm-hybridkubernetes",
      "projectFolder": "sdk/hybridkubernetes/arm-hybridkubernetes",
      "versionPolicyName": "management"
    },
    {
      "packageName": "@azure/arm-oep",
      "projectFolder": "sdk/oep/arm-oep",
      "versionPolicyName": "management"
    },
    {
      "packageName": "@azure/arm-securityinsight",
      "projectFolder": "sdk/securityinsight/arm-securityinsight",
      "versionPolicyName": "management"
    },
    {
      "packageName": "@azure/arm-iotcentral",
      "projectFolder": "sdk/iotcentral/arm-iotcentral",
      "versionPolicyName": "management"
    },
    {
      "packageName": "@azure/arm-commitmentplans",
      "projectFolder": "sdk/machinelearning/arm-commitmentplans",
      "versionPolicyName": "management"
    },
    {
      "packageName": "@azure/arm-workspaces",
      "projectFolder": "sdk/machinelearning/arm-workspaces",
      "versionPolicyName": "management"
    },
    {
      "packageName": "@azure/arm-webservices",
      "projectFolder": "sdk/machinelearning/arm-webservices",
      "versionPolicyName": "management"
    },
    {
      "packageName": "@azure/arm-managementpartner",
      "projectFolder": "sdk/managementpartner/arm-managementpartner",
      "versionPolicyName": "management"
    },
    {
      "packageName": "@azure/arm-maps",
      "projectFolder": "sdk/maps/arm-maps",
      "versionPolicyName": "management"
    },
    {
      "packageName": "@azure/arm-mariadb",
      "projectFolder": "sdk/mariadb/arm-mariadb",
      "versionPolicyName": "management"
    },
    {
      "packageName": "@azure/arm-marketplaceordering",
      "projectFolder": "sdk/marketplaceordering/arm-marketplaceordering",
      "versionPolicyName": "management"
    },
    {
      "packageName": "@azure/arm-migrate",
      "projectFolder": "sdk/migrate/arm-migrate",
      "versionPolicyName": "management"
    },
    {
      "packageName": "@azure/arm-mixedreality",
      "projectFolder": "sdk/mixedreality/arm-mixedreality",
      "versionPolicyName": "management"
    },
    {
      "packageName": "@azure/arm-netapp",
      "projectFolder": "sdk/netapp/arm-netapp",
      "versionPolicyName": "management"
    },
    {
      "packageName": "@azure/arm-peering",
      "projectFolder": "sdk/peering/arm-peering",
      "versionPolicyName": "management"
    },
    {
      "packageName": "@azure/arm-postgresql-flexible",
      "projectFolder": "sdk/postgresql/arm-postgresql-flexible",
      "versionPolicyName": "management"
    },
    {
      "packageName": "@azure/arm-powerbidedicated",
      "projectFolder": "sdk/powerbidedicated/arm-powerbidedicated",
      "versionPolicyName": "management"
    },
    {
      "packageName": "@azure/arm-powerbiembedded",
      "projectFolder": "sdk/powerbiembedded/arm-powerbiembedded",
      "versionPolicyName": "management"
    },
    {
      "packageName": "@azure/arm-recoveryservices-siterecovery",
      "projectFolder": "sdk/recoveryservicessiterecovery/arm-recoveryservices-siterecovery",
      "versionPolicyName": "management"
    },
    {
      "packageName": "@azure/arm-recoveryservicesbackup",
      "projectFolder": "sdk/recoveryservicesbackup/arm-recoveryservicesbackup",
      "versionPolicyName": "management"
    },
    {
      "packageName": "@azure/arm-redisenterprisecache",
      "projectFolder": "sdk/redisenterprise/arm-redisenterprisecache",
      "versionPolicyName": "management"
    },
    {
      "packageName": "@azure/arm-reservations",
      "projectFolder": "sdk/reservations/arm-reservations",
      "versionPolicyName": "management"
    },
    {
      "packageName": "@azure/arm-resourcemover",
      "projectFolder": "sdk/resourcemover/arm-resourcemover",
      "versionPolicyName": "management"
    },
    {
      "packageName": "@azure/arm-serialconsole",
      "projectFolder": "sdk/serialconsole/arm-serialconsole",
      "versionPolicyName": "management"
    },
    {
      "packageName": "@azure/arm-servicemap",
      "projectFolder": "sdk/service-map/arm-servicemap",
      "versionPolicyName": "management"
    },
    {
      "packageName": "@azure/arm-signalr",
      "projectFolder": "sdk/signalr/arm-signalr",
      "versionPolicyName": "management"
    },
    {
      "packageName": "@azure/arm-storagecache",
      "projectFolder": "sdk/storagecache/arm-storagecache",
      "versionPolicyName": "management"
    },
    {
      "packageName": "@azure/arm-storagesync",
      "projectFolder": "sdk/storagesync/arm-storagesync",
      "versionPolicyName": "management"
    },
    {
      "packageName": "@azure/arm-resourcegraph",
      "projectFolder": "sdk/resourcegraph/arm-resourcegraph",
      "versionPolicyName": "management"
    },
    {
      "packageName": "@azure/arm-appinsights",
      "projectFolder": "sdk/applicationinsights/arm-appinsights",
      "versionPolicyName": "management"
    },
    {
      "packageName": "@azure/arm-datacatalog",
      "projectFolder": "sdk/datacatalog/arm-datacatalog",
      "versionPolicyName": "management"
    },
    {
      "packageName": "@azure/arm-storsimple1200series",
      "projectFolder": "sdk/storsimple1200series/arm-storsimple1200series",
      "versionPolicyName": "management"
    },
    {
      "packageName": "@azure/arm-storsimple8000series",
      "projectFolder": "sdk/storsimple8000series/arm-storsimple8000series",
      "versionPolicyName": "management"
    },
    {
      "packageName": "@azure/arm-support",
      "projectFolder": "sdk/support/arm-support",
      "versionPolicyName": "management"
    },
    {
      "packageName": "@azure/arm-timeseriesinsights",
      "projectFolder": "sdk/timeseriesinsights/arm-timeseriesinsights",
      "versionPolicyName": "management"
    },
    {
      "packageName": "@azure/arm-trafficmanager",
      "projectFolder": "sdk/trafficmanager/arm-trafficmanager",
      "versionPolicyName": "management"
    },
    {
      "packageName": "@azure/arm-visualstudio",
      "projectFolder": "sdk/visualstudio/arm-visualstudio",
      "versionPolicyName": "management"
    },
    {
      "packageName": "@azure/arm-vmwarecloudsimple",
      "projectFolder": "sdk/vmwarecloudsimple/arm-vmwarecloudsimple",
      "versionPolicyName": "management"
    },
    {
      "packageName": "@azure/arm-servicefabricmesh",
      "projectFolder": "sdk/servicefabricmesh/arm-servicefabricmesh",
      "versionPolicyName": "management"
    },
    {
      "packageName": "@azure/arm-storageimportexport",
      "projectFolder": "sdk/storageimportexport/arm-storageimportexport",
      "versionPolicyName": "management"
    },
    {
      "packageName": "@azure/arm-privatedns",
      "projectFolder": "sdk/privatedns/arm-privatedns",
      "versionPolicyName": "management"
    },
    {
      "packageName": "@azure/arm-policyinsights",
      "projectFolder": "sdk/policyinsights/arm-policyinsights",
      "versionPolicyName": "management"
    },
    {
      "packageName": "@azure/arm-kusto",
      "projectFolder": "sdk/kusto/arm-kusto",
      "versionPolicyName": "management"
    },
    {
      "packageName": "@azure/core-http-compat",
      "projectFolder": "sdk/core/core-http-compat",
      "versionPolicyName": "core"
    },
    {
      "packageName": "@azure/arm-dnsresolver",
      "projectFolder": "sdk/dnsresolver/arm-dnsresolver",
      "versionPolicyName": "management"
    },
    {
      "packageName": "@azure/arm-mobilenetwork",
      "projectFolder": "sdk/mobilenetwork/arm-mobilenetwork",
      "versionPolicyName": "management"
    },
    {
      "packageName": "@azure/arm-resources-profile-2020-09-01-hybrid",
      "projectFolder": "sdk/resources/arm-resources-profile-2020-09-01-hybrid",
      "versionPolicyName": "management"
    },
    {
      "packageName": "@azure/arm-dns-profile-2020-09-01-hybrid",
      "projectFolder": "sdk/dns/arm-dns-profile-2020-09-01-hybrid",
      "versionPolicyName": "management"
    },
    {
      "packageName": "@azure/arm-locks-profile-2020-09-01-hybrid",
      "projectFolder": "sdk/locks/arm-locks-profile-2020-09-01-hybrid",
      "versionPolicyName": "management"
    },
    {
      "packageName": "@azure/arm-policy-profile-2020-09-01-hybrid",
      "projectFolder": "sdk/policy/arm-policy-profile-2020-09-01-hybrid",
      "versionPolicyName": "management"
    },
    {
      "packageName": "@azure/arm-subscriptions-profile-2020-09-01-hybrid",
      "projectFolder": "sdk/subscription/arm-subscriptions-profile-2020-09-01-hybrid",
      "versionPolicyName": "management"
    },
    {
      "packageName": "@azure/arm-storage-profile-2020-09-01-hybrid",
      "projectFolder": "sdk/storage/arm-storage-profile-2020-09-01-hybrid",
      "versionPolicyName": "management"
    },
    {
      "packageName": "@azure/arm-keyvault-profile-2020-09-01-hybrid",
      "projectFolder": "sdk/keyvault/arm-keyvault-profile-2020-09-01-hybrid",
      "versionPolicyName": "management"
    },
    {
      "packageName": "@azure/arm-network-profile-2020-09-01-hybrid",
      "projectFolder": "sdk/network/arm-network-profile-2020-09-01-hybrid",
      "versionPolicyName": "management"
    },
    {
      "packageName": "@azure/arm-commerce-profile-2020-09-01-hybrid",
      "projectFolder": "sdk/commerce/arm-commerce-profile-2020-09-01-hybrid",
      "versionPolicyName": "management"
    },
    {
      "packageName": "@azure/arm-compute-profile-2020-09-01-hybrid",
      "projectFolder": "sdk/compute/arm-compute-profile-2020-09-01-hybrid",
      "versionPolicyName": "management"
    },
    {
      "packageName": "@azure/arm-eventhub-profile-2020-09-01-hybrid",
      "projectFolder": "sdk/eventhub/arm-eventhub-profile-2020-09-01-hybrid",
      "versionPolicyName": "management"
    },
    {
      "packageName": "@azure/arm-authorization-profile-2020-09-01-hybrid",
      "projectFolder": "sdk/authorization/arm-authorization-profile-2020-09-01-hybrid",
      "versionPolicyName": "management"
    },
    {
      "packageName": "@azure/arm-monitor-profile-2020-09-01-hybrid",
      "projectFolder": "sdk/monitor/arm-monitor-profile-2020-09-01-hybrid",
      "versionPolicyName": "management"
    },
    {
      "packageName": "@azure/arm-iothub-profile-2020-09-01-hybrid",
      "projectFolder": "sdk/iothub/arm-iothub-profile-2020-09-01-hybrid",
      "versionPolicyName": "management"
    },
    {
      "packageName": "@azure/arm-databoxedge-profile-2020-09-01-hybrid",
      "projectFolder": "sdk/databoxedge/arm-databoxedge-profile-2020-09-01-hybrid",
      "versionPolicyName": "management"
    },
    {
      "packageName": "@azure/arm-appservice-profile-2020-09-01-hybrid",
      "projectFolder": "sdk/appservice/arm-appservice-profile-2020-09-01-hybrid",
      "versionPolicyName": "management"
    },
    {
      "packageName": "@azure/arm-mysql-flexible",
      "projectFolder": "sdk/mysql/arm-mysql-flexible",
      "versionPolicyName": "management"
    },
    {
      "packageName": "@azure/arm-hardwaresecuritymodules",
      "projectFolder": "sdk/hardwaresecuritymodules/arm-hardwaresecuritymodules",
      "versionPolicyName": "management"
    },
    {
      "packageName": "@azure/arm-dashboard",
      "projectFolder": "sdk/dashboard/arm-dashboard",
      "versionPolicyName": "management"
    },
    {
      "packageName": "@azure/arm-azureadexternalidentities",
      "projectFolder": "sdk/azureadexternalidentities/arm-azureadexternalidentities",
      "versionPolicyName": "management"
    },
    {
      "packageName": "@azure/arm-scvmm",
      "projectFolder": "sdk/scvmm/arm-scvmm",
      "versionPolicyName": "management"
    },
    {
      "packageName": "@azure/arm-servicelinker",
      "projectFolder": "sdk/servicelinker/arm-servicelinker",
      "versionPolicyName": "management"
    },
    {
      "packageName": "@azure/arm-changes",
      "projectFolder": "sdk/changes/arm-changes",
      "versionPolicyName": "management"
    },
    {
      "packageName": "@azure/arm-workloads",
      "projectFolder": "sdk/workloads/arm-workloads",
      "versionPolicyName": "management"
    },
    {
      "packageName": "@azure/arm-dynatrace",
      "projectFolder": "sdk/dynatrace/arm-dynatrace",
      "versionPolicyName": "management"
    },
    {
      "packageName": "@azure/arm-education",
      "projectFolder": "sdk/education/arm-education",
      "versionPolicyName": "management"
    },
    {
      "packageName": "@azure/arm-machinelearning",
      "projectFolder": "sdk/machinelearning/arm-machinelearning",
      "versionPolicyName": "management"
    },
    {
      "packageName": "@azure/arm-appcontainers",
      "projectFolder": "sdk/appcontainers/arm-appcontainers",
      "versionPolicyName": "management"
    },
    {
      "packageName": "@azure/arm-deviceupdate",
      "projectFolder": "sdk/deviceupdate/arm-deviceupdate",
      "versionPolicyName": "management"
    },
    {
      "packageName": "@azure/arm-confidentialledger",
      "projectFolder": "sdk/confidentialledger/arm-confidentialledger",
      "versionPolicyName": "management"
    },
    {
      "packageName": "@azure/arm-resourceconnector",
      "projectFolder": "sdk/resourceconnector/arm-resourceconnector",
      "versionPolicyName": "management"
    },
    {
      "packageName": "@azure/api-management-custom-widgets-scaffolder",
      "projectFolder": "sdk/apimanagement/api-management-custom-widgets-scaffolder",
      "versionPolicyName": "client"
    },
    {
      "packageName": "@azure/api-management-custom-widgets-tools",
      "projectFolder": "sdk/apimanagement/api-management-custom-widgets-tools",
      "versionPolicyName": "client"
    },
    {
      "packageName": "@azure/arm-networkfunction",
      "projectFolder": "sdk/networkfunction/arm-networkfunction",
      "versionPolicyName": "management"
    },
    {
      "packageName": "@azure/arm-fluidrelay",
      "projectFolder": "sdk/fluidrelay/arm-fluidrelay",
      "versionPolicyName": "management"
    },
    {
      "packageName": "@azure/arm-automation",
      "projectFolder": "sdk/automation/arm-automation",
      "versionPolicyName": "management"
    },
    {
      "packageName": "@azure/arm-automanage",
      "projectFolder": "sdk/automanage/arm-automanage",
      "versionPolicyName": "management"
    },
    {
      "packageName": "@azure/arm-devcenter",
      "projectFolder": "sdk/devcenter/arm-devcenter",
      "versionPolicyName": "management"
    },
    {
      "packageName": "@azure/communication-rooms",
      "projectFolder": "sdk/communication/communication-rooms",
      "versionPolicyName": "client"
    },
    {
      "packageName": "@azure/arm-connectedvmware",
      "projectFolder": "sdk/connectedvmware/arm-connectedvmware",
      "versionPolicyName": "management"
    },
    {
      "packageName": "@azure/arm-nginx",
      "projectFolder": "sdk/nginx/arm-nginx",
      "versionPolicyName": "management"
    },
    {
      "packageName": "@azure/arm-agrifood",
      "projectFolder": "sdk/agrifood/arm-agrifood",
      "versionPolicyName": "management"
    },
    {
      "packageName": "@azure/arm-chaos",
      "projectFolder": "sdk/chaos/arm-chaos",
      "versionPolicyName": "management"
    },
    {
      "packageName": "@azure/functions-authentication-events",
      "projectFolder": "sdk/entra/functions-authentication-events",
      "versionPolicyName": "client"
    },
    {
      "packageName": "@azure-rest/developer-devcenter",
      "projectFolder": "sdk/devcenter/developer-devcenter-rest",
      "versionPolicyName": "client"
    },
    {
      "packageName": "@azure/arm-securitydevops",
      "projectFolder": "sdk/securitydevops/arm-securitydevops",
      "versionPolicyName": "management"
    },
    {
      "packageName": "@azure/arm-devhub",
      "projectFolder": "sdk/devhub/arm-devhub",
      "versionPolicyName": "management"
    },
    {
      "packageName": "@azure-rest/load-testing",
      "projectFolder": "sdk/loadtesting/load-testing-rest",
      "versionPolicyName": "client"
    },
    {
      "packageName": "@azure/arm-elasticsan",
      "projectFolder": "sdk/elasticsans/arm-elasticsan",
      "versionPolicyName": "management"
    },
    {
      "packageName": "@azure/arm-appcomplianceautomation",
      "projectFolder": "sdk/appcomplianceautomation/arm-appcomplianceautomation",
      "versionPolicyName": "management"
    },
    {
      "packageName": "@azure/arm-elastic",
      "projectFolder": "sdk/elastic/arm-elastic",
      "versionPolicyName": "management"
    },
    {
      "packageName": "@azure/arm-hybridcontainerservice",
      "projectFolder": "sdk/hybridcontainerservice/arm-hybridcontainerservice",
      "versionPolicyName": "management"
    },
    {
      "packageName": "@azure/arm-loadtesting",
      "projectFolder": "sdk/loadtesting/arm-loadtesting",
      "versionPolicyName": "management"
    },
    {
      "packageName": "@azure/web-pubsub-client",
      "projectFolder": "sdk/web-pubsub/web-pubsub-client",
      "versionPolicyName": "client"
    },
    {
      "packageName": "@azure/arm-billingbenefits",
      "projectFolder": "sdk/billingbenefits/arm-billingbenefits",
      "versionPolicyName": "management"
    },
    {
      "packageName": "@azure/arm-servicenetworking",
      "projectFolder": "sdk/servicenetworking/arm-servicenetworking",
      "versionPolicyName": "management"
    },
    {
      "packageName": "@azure/arm-dataprotection",
      "projectFolder": "sdk/dataprotection/arm-dataprotection",
      "versionPolicyName": "management"
    },
    {
      "packageName": "@azure/arm-storagemover",
      "projectFolder": "sdk/storagemover/arm-storagemover",
      "versionPolicyName": "management"
    },
    {
      "packageName": "@azure/arm-voiceservices",
      "projectFolder": "sdk/voiceservices/arm-voiceservices",
      "versionPolicyName": "management"
    },
    {
      "packageName": "@azure/web-pubsub-client-protobuf",
      "projectFolder": "sdk/web-pubsub/web-pubsub-client-protobuf",
      "versionPolicyName": "client"
    },
    {
      "packageName": "@azure/arm-graphservices",
      "projectFolder": "sdk/graphservices/arm-graphservices",
      "versionPolicyName": "management"
    },
    {
      "packageName": "@azure/arm-newrelicobservability",
      "projectFolder": "sdk/newrelicobservability/arm-newrelicobservability",
      "versionPolicyName": "management"
    },
    {
      "packageName": "@azure/arm-paloaltonetworksngfw",
      "projectFolder": "sdk/paloaltonetworksngfw/arm-paloaltonetworksngfw",
      "versionPolicyName": "management"
    },
    {
      "packageName": "@azure/arm-selfhelp",
      "projectFolder": "sdk/selfhelp/arm-selfhelp",
      "versionPolicyName": "management"
    },
    {
      "packageName": "@azure/arm-costmanagement",
      "projectFolder": "sdk/cost-management/arm-costmanagement",
      "versionPolicyName": "management"
    },
    {
      "packageName": "@azure/arm-networkcloud",
      "projectFolder": "sdk/networkcloud/arm-networkcloud",
      "versionPolicyName": "management"
    },
    {
      "packageName": "@azure/arm-baremetalinfrastructure",
      "projectFolder": "sdk/baremetalinfrastructure/arm-baremetalinfrastructure",
      "versionPolicyName": "management"
    },
    {
      "packageName": "@azure/arm-qumulo",
      "projectFolder": "sdk/liftrqumulo/arm-qumulo",
      "versionPolicyName": "management"
    },
    {
      "packageName": "@azure/arm-containerservicefleet",
      "projectFolder": "sdk/containerservice/arm-containerservicefleet",
      "versionPolicyName": "management"
    },
    {
      "packageName": "@azure/arm-cosmosdbforpostgresql",
      "projectFolder": "sdk/cosmosforpostgresql/arm-cosmosdbforpostgresql",
      "versionPolicyName": "management"
    },
    {
      "packageName": "@azure/arm-managednetworkfabric",
      "projectFolder": "sdk/managednetworkfabric/arm-managednetworkfabric",
      "versionPolicyName": "management"
    },
    {
      "packageName": "@azure/arm-iotfirmwaredefense",
      "projectFolder": "sdk/iotfirmwaredefense/arm-iotfirmwaredefense",
      "versionPolicyName": "management"
    },
    {
      "packageName": "@azure/arm-quantum",
      "projectFolder": "sdk/quantum/arm-quantum",
      "versionPolicyName": "management"
    },
    {
      "packageName": "@azure/arm-sphere",
      "projectFolder": "sdk/sphere/arm-sphere",
      "versionPolicyName": "management"
    },
    {
      "packageName": "@azure/arm-maintenance",
      "projectFolder": "sdk/maintenance/arm-maintenance",
      "versionPolicyName": "management"
    },
    {
      "packageName": "@azure/arm-resourcesdeploymentstacks",
      "projectFolder": "sdk/resourcesdeploymentstacks/arm-resourcesdeploymentstacks",
      "versionPolicyName": "management"
    },
    {
      "packageName": "@azure/arm-apicenter",
      "projectFolder": "sdk/apicenter/arm-apicenter",
      "versionPolicyName": "management"
    },
    {
      "packageName": "@azure/arm-hdinsightcontainers",
      "projectFolder": "sdk/hdinsight/arm-hdinsightcontainers",
      "versionPolicyName": "management"
    },
    {
      "packageName": "@azure/arm-defendereasm",
      "projectFolder": "sdk/defendereasm/arm-defendereasm",
      "versionPolicyName": "management"
    },
    {
      "packageName": "@azure/arm-hybridconnectivity",
      "projectFolder": "sdk/hybridconnectivity/arm-hybridconnectivity",
      "versionPolicyName": "management"
    },
    {
      "packageName": "@azure-tests/perf-monitor-opentelemetry",
      "projectFolder": "sdk/monitor/perf-tests/monitor-opentelemetry",
      "versionPolicyName": "test"
    },
    {
<<<<<<< HEAD
      "packageName": "@azure/arm-recoveryservicesdatareplication",
      "projectFolder": "sdk/recoveryservicesdatareplication/arm-recoveryservicesdatareplication",
=======
      "packageName": "@azure/arm-playwrighttesting",
      "projectFolder": "sdk/playwrighttesting/arm-playwrighttesting",
>>>>>>> 9539cb6f
      "versionPolicyName": "management"
    }
  ]
}<|MERGE_RESOLUTION|>--- conflicted
+++ resolved
@@ -1,7 +1,7 @@
 /**
  * This is the main configuration file for Rush.
  * For full documentation, please see https://rushjs.io
- */{
+ */ {
   "$schema": "https://developer.microsoft.com/json-schemas/rush/v5/rush.schema.json",
   /**
    * (Required) This specifies the version of the Rush engine to be used in this repo.
@@ -2117,13 +2117,13 @@
       "versionPolicyName": "test"
     },
     {
-<<<<<<< HEAD
       "packageName": "@azure/arm-recoveryservicesdatareplication",
       "projectFolder": "sdk/recoveryservicesdatareplication/arm-recoveryservicesdatareplication",
-=======
+      "versionPolicyName": "management"
+    },
+    {
       "packageName": "@azure/arm-playwrighttesting",
       "projectFolder": "sdk/playwrighttesting/arm-playwrighttesting",
->>>>>>> 9539cb6f
       "versionPolicyName": "management"
     }
   ]
