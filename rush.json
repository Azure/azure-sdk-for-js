--- conflicted
+++ resolved
@@ -862,13 +862,13 @@
       "versionPolicyName": "management"
     },
     {
-<<<<<<< HEAD
+      "packageName": "@azure/arm-keyvault",
+      "projectFolder": "sdk/keyvault/arm-keyvault",
+      "versionPolicyName": "management"
+    },
+    {
       "packageName": "@azure/arm-appservice",
       "projectFolder": "sdk/appservice/arm-appservice",
-=======
-      "packageName": "@azure/arm-keyvault",
-      "projectFolder": "sdk/keyvault/arm-keyvault",
->>>>>>> 82a1e5bb
       "versionPolicyName": "management"
     }
   ]
