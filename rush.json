--- conflicted
+++ resolved
@@ -1217,13 +1217,13 @@
       "versionPolicyName": "management"
     },
     {
-<<<<<<< HEAD
+      "packageName": "@azure/arm-confluent",
+      "projectFolder": "sdk/confluent/arm-confluent",
+      "versionPolicyName": "management"
+    },
+    {
       "packageName": "@azure/arm-imagebuilder",
       "projectFolder": "sdk/imagebuilder/arm-imagebuilder",
-=======
-      "packageName": "@azure/arm-confluent",
-      "projectFolder": "sdk/confluent/arm-confluent",
->>>>>>> f82dc430
       "versionPolicyName": "management"
     }
   ]
