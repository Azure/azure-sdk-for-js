--- conflicted
+++ resolved
@@ -2278,13 +2278,13 @@
       "versionPolicyName": "client"
     },
     {
-<<<<<<< HEAD
       "packageName": "@azure/arm-computeschedule",
       "projectFolder": "sdk/computeschedule/arm-computeschedule",
-=======
+      "versionPolicyName": "management"
+    },
+    {
       "packageName": "@azure/arm-fabric",
       "projectFolder": "sdk/fabric/arm-fabric",
->>>>>>> a4a78c97
       "versionPolicyName": "management"
     }
   ]
