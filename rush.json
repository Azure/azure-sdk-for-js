--- conflicted
+++ resolved
@@ -1,7 +1,7 @@
 /**
  * This is the main configuration file for Rush.
  * For full documentation, please see https://rushjs.io
- */{
+ */ {
   "$schema": "https://developer.microsoft.com/json-schemas/rush/v5/rush.schema.json",
   /**
    * (Required) This specifies the version of the Rush engine to be used in this repo.
@@ -2014,13 +2014,13 @@
       "versionPolicyName": "management"
     },
     {
-<<<<<<< HEAD
+      "packageName": "@azure/arm-containerservicefleet",
+      "projectFolder": "sdk/containerservice/arm-containerservicefleet",
+      "versionPolicyName": "management"
+    },
+    {
       "packageName": "@azure/arm-cosmosdbforpostgresql",
       "projectFolder": "sdk/cosmosforpostgresql/arm-cosmosdbforpostgresql",
-=======
-      "packageName": "@azure/arm-containerservicefleet",
-      "projectFolder": "sdk/containerservice/arm-containerservicefleet",
->>>>>>> 00540e00
       "versionPolicyName": "management"
     }
   ]
