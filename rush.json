--- conflicted
+++ resolved
@@ -1,12 +1,8 @@
 /**
  * This is the main configuration file for Rush.
  * For full documentation, please see https://rushjs.io
-<<<<<<< HEAD
  */
 {
-=======
- */{
->>>>>>> 584693d6
   "$schema": "https://developer.microsoft.com/json-schemas/rush/v5/rush.schema.json",
   /**
    * (Required) This specifies the version of the Rush engine to be used in this repo.
