--- conflicted
+++ resolved
@@ -2233,18 +2233,13 @@
       "versionPolicyName": "management"
     },
     {
-<<<<<<< HEAD
       "packageName": "@azure-rest/health-deidentification",
       "projectFolder": "sdk/healthdataaiservices/azure-health-deidentification",
-=======
-      "packageName": "@azure/arm-mongocluster",
-      "projectFolder": "sdk/mongocluster/arm-mongocluster",
-      "versionPolicyName": "management"
+      "versionPolicyName": "client"
     },
     {
       "packageName": "@azure-rest/ai-inference",
       "projectFolder": "sdk/ai/ai-inference-rest",
->>>>>>> f0ac2897
       "versionPolicyName": "client"
     }
   ]
