/**
 * This is the main configuration file for Rush.
 * For full documentation, please see https://rushjs.io
 */ {
  "$schema": "https://developer.microsoft.com/json-schemas/rush/v5/rush.schema.json",
  /**
   * (Required) This specifies the version of the Rush engine to be used in this repo.
   * Rush's "version selector" feature ensures that the globally installed tool will
   * behave like this release, regardless of which version is installed globally.
   *
   * The common/scripts/install-run-rush.js automation script also uses this version.
   *
   * NOTE: If you upgrade to a new major version of Rush, you should replace the "v5"
   * path segment in the "$schema" field for all your Rush config files.  This will ensure
   * correct error-underlining and tab-completion for editors such as VS Code.
   */
  "rushVersion": "5.63.0",
  /**
   * The next field selects which package manager should be installed and determines its version.
   * Rush installs its own local copy of the package manager to ensure that your build process
   * is fully isolated from whatever tools are present in the local environment.
   *
   * Specify one of: "pnpmVersion", "npmVersion", or "yarnVersion".  See the Rush documentation
   * for details about these alternatives.
   */
  "pnpmVersion": "6.32.3",
  // "npmVersion": "4.5.0",
  // "yarnVersion": "1.9.4",
  /**
   * Options that are only used when the PNPM package manager is selected
   */
  "pnpmOptions": {
    /**
     * If true, then Rush will add the "--strict-peer-dependencies" option when invoking PNPM.
     * This causes "rush install" to fail if there are unsatisfied peer dependencies, which is
     * an invalid state that can cause build failures or incompatible dependency versions.
     * (For historical reasons, JavaScript package managers generally do not treat this invalid
     * state as an error.)
     *
     * The default value is false to avoid legacy compatibility issues.
     * It is strongly recommended to set strictPeerDependencies=true.
     */
    "strictPeerDependencies": true,
    /**
     * Configures the strategy used to select versions during installation.
     *
     * This feature requires PNPM version 3.1 or newer.  It corresponds to the "--resolution-strategy" command-line
     * option for PNPM.  Possible values are "fast" and "fewer-dependencies".  PNPM's default is "fast", but this may
     * be incompatible with certain packages, for example the "@types" packages from DefinitelyTyped.  Rush's default
     * is "fewer-dependencies", which causes PNPM to avoid installing a newer version if an already installed version
     * can be reused; this is more similar to NPM's algorithm.
     */
    "resolutionStrategy": "fewer-dependencies"
  },
  /**
   * Older releases of the NodeJS engine may be missing features required by your system.
   * Other releases may have bugs.  In particular, the "latest" version will not be a
   * Long Term Support (LTS) version and is likely to have regressions.
   *
   * Specify a SemVer range to ensure developers use a NodeJS version that is appropriate
   * for your repo.
   */
  "nodeSupportedVersionRange": ">=8.0.0",
  /**
   * Odd-numbered major versions of Node.js are experimental.  Even-numbered releases
   * spend six months in a stabilization period before the first Long Term Support (LTS) version.
   * For example, 8.9.0 was the first LTS version of Node.js 8.  Pre-LTS versions are not recommended
   * for production usage because they frequently have bugs.  They may cause Rush itself
   * to malfunction.
   *
   * Rush normally prints a warning if it detects a pre-LTS Node.js version.  If you are testing
   * pre-LTS versions in preparation for supporting the first LTS version, you can use this setting
   * to disable Rush's warning.
   */
  "suppressNodeLtsWarning": true,
  /**
   * If you would like the version specifiers for your dependencies to be consistent, then
   * uncomment this line. This is effectively similar to running "rush check" before any
   * of the following commands:
   *
   *   rush install, rush update, rush link, rush version, rush publish
   *
   * In some cases you may want this turned on, but need to allow certain packages to use a different
   * version. In those cases, you will need to add an entry to the "allowedAlternativeVersions"
   * section of the common-versions.json.
   */
  // "ensureConsistentVersions": true,
  /**
   * Large monorepos can become intimidating for newcomers if project folder paths don't follow
   * a consistent and recognizable pattern.  When the system allows nested folder trees,
   * we've found that teams will often use subfolders to create islands that isolate
   * their work from others ("shipping the org").  This hinders collaboration and code sharing.
   *
   * The Rush developers recommend a "category folder" model, where buildable project folders
   * must always be exactly two levels below the repo root.  The parent folder acts as the category.
   * This provides a basic facility for grouping related projects (e.g. "apps", "libaries",
   * "tools", "prototypes") while still encouraging teams to organize their projects into
   * a unified taxonomy.  Limiting to 2 levels seems very restrictive at first, but if you have
   * 20 categories and 20 projects in each category, this scheme can easily accommodate hundreds
   * of projects.  In practice, you will find that the folder hierarchy needs to be rebalanced
   * occasionally, but if that's painful, it's a warning sign that your development style may
   * discourage refactoring.  Reorganizing the categories should be an enlightening discussion
   * that brings people together, and maybe also identifies poor coding practices (e.g. file
   * references that reach into other project's folders without using NodeJS module resolution).
   *
   * The defaults are projectFolderMinDepth=1 and projectFolderMaxDepth=2.
   *
   * To remove these restrictions, you could set projectFolderMinDepth=1
   * and set projectFolderMaxDepth to a large number.
   */
  "projectFolderMinDepth": 3,
  "projectFolderMaxDepth": 4,
  /**
   * This feature helps you to review and approve new packages before they are introduced
   * to your monorepo.  For example, you may be concerned about licensing, code quality,
   * performance, or simply accumulating too many libraries with overlapping functionality.
   * The approvals are tracked in two config files "browser-approved-packages.json"
   * and "nonbrowser-approved-packages.json".  See the Rush documentation for details.
   */
  // "approvedPackagesPolicy": {
  //   /**
  //    * The review categories allow you to say for example "This library is approved for usage
  //    * in prototypes, but not in production code."
  //    *
  //    * Each project can be associated with one review category, by assigning the "reviewCategory" field
  //    * in the "projects" section of rush.json.  The approval is then recorded in the files
  //    * "common/config/rush/browser-approved-packages.json" and "nonbrowser-approved-packages.json"
  //    * which are automatically generated during "rush update".
  //    *
  //    * Designate categories with whatever granularity is appropriate for your review process,
  //    * or you could just have a single category called "default".
  //    */
  //   "reviewCategories": [
  //     // Some example categories:
  //     "production", // projects that ship to production
  //     "tools",      // non-shipping projects that are part of the developer toolchain
  //     "prototypes"  // experiments that should mostly be ignored by the review process
  //   ],
  //
  //   /**
  //    * A list of NPM package scopes that will be excluded from review.
  //    * We recommend to exclude TypeScript typings (the "@types" scope), because
  //    * if the underlying package was already approved, this would imply that the typings
  //    * are also approved.
  //    */
  //   // "ignoredNpmScopes": [ "@types" ]
  // },
  /**
   * If you use Git as your version control system, this section has some additional
   * optional features you can use.
   */
  "gitPolicy": {
    /**
     * Work at a big company?  Tired of finding Git commits at work with unprofessional Git
     * emails such as "beer-lover@my-college.edu"?  Rush can validate people's Git email address
     * before they get started.
     *
     * Define a list of regular expressions describing allowable e-mail patterns for Git commits.
     * They are case-insensitive anchored JavaScript RegExps.  Example: ".*@example\.com"
     *
     * IMPORTANT: Because these are regular expressions encoded as JSON string literals,
     * RegExp escapes need two backspashes, and ordinary periods should be "\\.".
     */
    // "allowedEmailRegExps": [
    //   "[^@]+@users\\.noreply\\.github\\.com",
    //   "travis@example\\.org"
    // ],
    /**
     * When Rush reports that the address is malformed, the notice can include an example
     * of a recommended email.  Make sure it conforms to one of the allowedEmailRegExps
     * expressions.
     */
    // "sampleEmail": "mrexample@users.noreply.github.com",
    /**
     * The commit message to use when committing changes during 'rush publish'.
     *
     * For example, if you want to prevent these commits from triggering a CI build,
     * you might configure your system's trigger to look for a special string such as "[skip-ci]"
     * in the commit message, and then customize Rush's message to contain that string.
     */
    // "versionBumpCommitMessage": "Applying package updates. [skip-ci]"
  },
  "repository": {
    /**
     * The URL of this Git repository, used by "rush change" to determine the base branch for your PR.
     *
     * The "rush change" command needs to determine which files are affected by your PR diff.
     * If you merged or cherry-picked commits from the main branch into your PR branch, those commits
     * should be excluded from this diff (since they belong to some other PR).  In order to do that,
     * Rush needs to know where to find the base branch for your PR.  This information cannot be
     * determined from Git alone, since the "pull request" feature is not a Git concept.  Ideally
     * Rush would use a vendor-specific protocol to query the information from GitHub, Azure DevOps, etc.
     * But to keep things simple, "rush change" simply assumes that your PR is against the "main" branch
     * of the Git remote indicated by the respository.url setting in rush.json.  If you are working in
     * a GitHub "fork" of the real repo, this setting will be different from the repository URL of your
     * your PR branch, and in this situation "rush change" will also automatically invoke "git fetch"
     * to retrieve the latest activity for the remote main branch.
     */
    "url": "https://github.com/Azure/azure-sdk-for-js"
  },
  /**
   * Event hooks are customized script actions that Rush executes when specific events occur
   */
  "eventHooks": {
    /**
     * The list of shell commands to run before the Rush installation starts
     */
    "preRushInstall": [
      // "common/scripts/pre-rush-install.js"
    ],
    /**
     * The list of shell commands to run after the Rush installation finishes
     */
    "postRushInstall": [],
    /**
     * The list of shell commands to run before the Rush build command starts
     */
    "preRushBuild": [],
    /**
     * The list of shell commands to run after the Rush build command finishes
     */
    "postRushBuild": []
  },
  /**
   * Installation variants allow you to maintain a parallel set of configuration files that can be
   * used to build the entire monorepo with an alternate set of dependencies.  For example, suppose
   * you upgrade all your projects to use a new release of an important framework, but during a transition period
   * you intend to maintain compability with the old release.  In this situation, you probably want your
   * CI validation to build the entire repo twice: once with the old release, and once with the new release.
   *
   * Rush "installation variants" correspond to sets of config files located under this folder:
   *
   *   common/config/rush/variants/<variant_name>
   *
   * The variant folder can contain an alternate common-versions.json file.  Its "preferredVersions" field can be used
   * to select older versions of dependencies (within a loose SemVer range specified in your package.json files).
   * To install a variant, run "rush install --variant <variant_name>".
   *
   * For more details and instructions, see this article:  https://rushjs.io/pages/advanced/installation_variants/
   */
  "variants": [
    // {
    //   /**
    //    * The folder name for this variant.
    //    */
    //   "variantName": "old-sdk",
    //
    //   /**
    //    * An informative description
    //    */
    //   "description": "Build this repo using the previous release of the SDK"
    // }
  ],
  /**
   * Rush can collect anonymous telemetry about everyday developer activity such as
   * success/failure of installs, builds, and other operations.  You can use this to identify
   * problems with your toolchain or Rush itself.  THIS TELEMETRY IS NOT SHARED WITH MICROSOFT.
   * It is written into JSON files in the common/temp folder.  It's up to you to write scripts
   * that read these JSON files and do something with them.  These scripts are typically registered
   * in the "eventHooks" section.
   */
  // "telemetryEnabled": false,
  /**
   * Allows creation of hotfix changes. This feature is experimental so it is disabled by default.
   */
  // "hotfixChangeEnabled": false,
  /**
   * (Required) This is the inventory of projects to be managed by Rush.
   *
   * Rush does not automatically scan for projects using wildcards, for a few reasons:
   * 1. Depth-first scans are expensive, particularly when tools need to repeatedly collect the list.
   * 2. On a caching CI machine, scans can accidentally pick up files left behind from a previous build.
   * 3. It's useful to have a centralized inventory of all projects and their important metadata.
   */
  "projects": [
    // {
    //   /**
    //    * The NPM package name of the project (must match package.json)
    //    */
    //   "packageName": "my-app",
    //
    //   /**
    //    * The path to the project folder, relative to the rush.json config file.
    //    */
    //   "projectFolder": "apps/my-app",
    //
    //   /**
    //    * An optional category for usage in the "browser-approved-packages.json"
    //    * and "nonbrowser-approved-packages.json" files.  The value must be one of the
    //    * strings from the "reviewCategories" defined above.
    //    */
    //   "reviewCategory": "production",
    //
    //   /**
    //    * A list of local projects that appear as devDependencies for this project, but cannot be
    //    * locally linked because it would create a cyclic dependency; instead, the last published
    //    * version will be installed in the Common folder.
    //    */
    //   "cyclicDependencyProjects": [
    //     // "my-toolchain"
    //   ],
    //
    //   /**
    //    * If true, then this project will be ignored by the "rush check" command.
    //    * The default value is false.
    //    */
    //   // "skipRushCheck": false,
    //
    //   /**
    //    * A flag indicating that changes to this project will be published to npm, which affects
    //    * the Rush change and publish workflows. The default value is false.
    //    * NOTE: "versionPolicyName" and "shouldPublish" are alternatives; you cannot specify them both.
    //    */
    //   // "shouldPublish": false,
    //
    //   /**
    //    * An optional version policy associated with the project.  Version policies are defined
    //    * in "version-policies.json" file.  See the "rush publish" documentation for more info.
    //    * NOTE: "versionPolicyName" and "shouldPublish" are alternatives; you cannot specify them both.
    //    */
    //   // "versionPolicyName": ""
    // },
    //
    {
      "packageName": "@azure/abort-controller",
      "projectFolder": "sdk/core/abort-controller",
      "versionPolicyName": "core"
    },
    {
      "packageName": "@azure/app-configuration",
      "projectFolder": "sdk/appconfiguration/app-configuration",
      "versionPolicyName": "client"
    },
    {
      "packageName": "@azure-rest/agrifood-farming",
      "projectFolder": "sdk/agrifood/agrifood-farming-rest",
      "versionPolicyName": "client"
    },
    {
      "packageName": "@azure-rest/purview-administration",
      "projectFolder": "sdk/purview/purview-administration-rest",
      "versionPolicyName": "client"
    },
    {
      "packageName": "@azure-rest/purview-catalog",
      "projectFolder": "sdk/purview/purview-catalog-rest",
      "versionPolicyName": "client"
    },
    {
      "packageName": "@azure-rest/purview-scanning",
      "projectFolder": "sdk/purview/purview-scanning-rest",
      "versionPolicyName": "client"
    },
    {
      "packageName": "@azure-rest/ai-document-translator",
      "projectFolder": "sdk/documenttranslator/ai-document-translator-rest",
      "versionPolicyName": "client"
    },
    {
      "packageName": "@azure-rest/confidential-ledger",
      "projectFolder": "sdk/confidentialledger/confidential-ledger-rest",
      "versionPolicyName": "client"
    },
    {
      "packageName": "@azure/ai-anomaly-detector",
      "projectFolder": "sdk/anomalydetector/ai-anomaly-detector",
      "versionPolicyName": "client"
    },
    {
      "packageName": "@azure/ai-form-recognizer",
      "projectFolder": "sdk/formrecognizer/ai-form-recognizer",
      "versionPolicyName": "client"
    },
    {
      "packageName": "@azure/ai-language-conversations",
      "projectFolder": "sdk/cognitivelanguage/ai-language-conversations",
      "versionPolicyName": "client"
    },
    {
      "packageName": "@azure/ai-text-analytics",
      "projectFolder": "sdk/textanalytics/ai-text-analytics",
      "versionPolicyName": "client"
    },
    {
      "packageName": "@azure/ai-language-text",
      "projectFolder": "sdk/cognitivelanguage/ai-language-text",
      "versionPolicyName": "client"
    },
    {
      "packageName": "@azure/ai-metrics-advisor",
      "projectFolder": "sdk/metricsadvisor/ai-metrics-advisor",
      "versionPolicyName": "client"
    },
    {
      "packageName": "@azure-rest/ai-personalizer",
      "projectFolder": "sdk/personalizer/ai-personalizer-rest",
      "versionPolicyName": "client"
    },
    {
      "packageName": "@azure/search-documents",
      "projectFolder": "sdk/search/search-documents",
      "versionPolicyName": "client"
    },
    {
      "packageName": "@azure/attestation",
      "projectFolder": "sdk/attestation/attestation",
      "versionPolicyName": "client"
    },
    {
      "packageName": "@azure/quantum-jobs",
      "projectFolder": "sdk/quantum/quantum-jobs",
      "versionPolicyName": "client"
    },
    {
      "packageName": "@azure/communication-chat",
      "projectFolder": "sdk/communication/communication-chat",
      "versionPolicyName": "client"
    },
    {
      "packageName": "@azure/communication-common",
      "projectFolder": "sdk/communication/communication-common",
      "versionPolicyName": "client"
    },
    {
      "packageName": "@azure/communication-email",
      "projectFolder": "sdk/communication/communication-email",
      "versionPolicyName": "client"
    },
    {
      "packageName": "@azure/communication-identity",
      "projectFolder": "sdk/communication/communication-identity",
      "versionPolicyName": "client"
    },
    {
      "packageName": "@azure/communication-network-traversal",
      "projectFolder": "sdk/communication/communication-network-traversal",
      "versionPolicyName": "client"
    },
    {
      "packageName": "@azure/communication-phone-numbers",
      "projectFolder": "sdk/communication/communication-phone-numbers",
      "versionPolicyName": "client"
    },
    {
      "packageName": "@azure-tools/communication-short-codes",
      "projectFolder": "sdk/communication/communication-short-codes",
      "versionPolicyName": "client"
    },
    {
      "packageName": "@azure-tools/communication-alpha-ids",
      "projectFolder": "sdk/communication/communication-alpha-ids",
      "versionPolicyName": "client"
    },
    {
      "packageName": "@azure/communication-sms",
      "projectFolder": "sdk/communication/communication-sms",
      "versionPolicyName": "client"
    },
    {
      "packageName": "@azure/communication-job-router",
      "projectFolder": "sdk/communication/communication-job-router",
      "versionPolicyName": "client"
    },
    {
      "packageName": "@azure/container-registry",
      "projectFolder": "sdk/containerregistry/container-registry",
      "versionPolicyName": "client"
    },
    {
      "packageName": "@azure/core-amqp",
      "projectFolder": "sdk/core/core-amqp",
      "versionPolicyName": "core"
    },
    {
      "packageName": "@azure-rest/core-client",
      "projectFolder": "sdk/core/core-client-rest",
      "versionPolicyName": "core"
    },
    {
      "packageName": "@azure/core-auth",
      "projectFolder": "sdk/core/core-auth",
      "versionPolicyName": "core"
    },
    {
      "packageName": "@azure/core-client",
      "projectFolder": "sdk/core/core-client",
      "versionPolicyName": "core"
    },
    {
      "packageName": "@azure/core-http",
      "projectFolder": "sdk/core/core-http",
      "versionPolicyName": "core"
    },
    {
      "packageName": "@azure/core-rest-pipeline",
      "projectFolder": "sdk/core/core-rest-pipeline",
      "versionPolicyName": "core"
    },
    {
      "packageName": "@azure/core-lro",
      "projectFolder": "sdk/core/core-lro",
      "versionPolicyName": "core"
    },
    {
      "packageName": "@azure/core-paging",
      "projectFolder": "sdk/core/core-paging",
      "versionPolicyName": "core"
    },
    {
      "packageName": "@azure/core-tracing",
      "projectFolder": "sdk/core/core-tracing",
      "versionPolicyName": "core"
    },
    {
      "packageName": "@azure/core-util",
      "projectFolder": "sdk/core/core-util",
      "versionPolicyName": "core"
    },
    {
      "packageName": "@azure/core-xml",
      "projectFolder": "sdk/core/core-xml",
      "versionPolicyName": "core"
    },
    {
      "packageName": "@azure/cosmos",
      "projectFolder": "sdk/cosmosdb/cosmos",
      "versionPolicyName": "client"
    },
    {
      "packageName": "@azure/monitor-opentelemetry-exporter",
      "projectFolder": "sdk/monitor/monitor-opentelemetry-exporter",
      "versionPolicyName": "client"
    },
    {
      "packageName": "@azure/monitor-query",
      "projectFolder": "sdk/monitor/monitor-query",
      "versionPolicyName": "client"
    },
    {
      "packageName": "@azure/monitor-ingestion",
      "projectFolder": "sdk/monitor/monitor-ingestion",
      "versionPolicyName": "client"
    },
    {
      "packageName": "@azure/dev-tool",
      "projectFolder": "common/tools/dev-tool",
      "versionPolicyName": "utility"
    },
    {
      "packageName": "@azure/eventgrid",
      "projectFolder": "sdk/eventgrid/eventgrid",
      "versionPolicyName": "client"
    },
    {
      "packageName": "@azure/event-hubs",
      "projectFolder": "sdk/eventhub/event-hubs",
      "versionPolicyName": "client"
    },
    {
      "packageName": "@azure/eventhubs-checkpointstore-blob",
      "projectFolder": "sdk/eventhub/eventhubs-checkpointstore-blob",
      "versionPolicyName": "client"
    },
    {
      "packageName": "@azure/eventhubs-checkpointstore-table",
      "projectFolder": "sdk/eventhub/eventhubs-checkpointstore-table",
      "versionPolicyName": "client"
    },
    {
      "packageName": "@azure/mock-hub",
      "projectFolder": "sdk/eventhub/mock-hub",
      "versionPolicyName": "utility"
    },
    {
      "packageName": "@azure/identity",
      "projectFolder": "sdk/identity/identity",
      "versionPolicyName": "client"
    },
    {
      "packageName": "@azure/identity-vscode",
      "projectFolder": "sdk/identity/identity-vscode",
      "versionPolicyName": "client"
    },
    {
      "packageName": "@azure/identity-cache-persistence",
      "projectFolder": "sdk/identity/identity-cache-persistence",
      "versionPolicyName": "client"
    },
    {
      "packageName": "@azure/keyvault-common",
      "projectFolder": "sdk/keyvault/keyvault-common",
      "versionPolicyName": "utility"
    },
    {
      "packageName": "@azure/keyvault-admin",
      "projectFolder": "sdk/keyvault/keyvault-admin",
      "versionPolicyName": "client"
    },
    {
      "packageName": "@azure/keyvault-certificates",
      "projectFolder": "sdk/keyvault/keyvault-certificates",
      "versionPolicyName": "client"
    },
    {
      "packageName": "@azure/keyvault-keys",
      "projectFolder": "sdk/keyvault/keyvault-keys",
      "versionPolicyName": "client"
    },
    {
      "packageName": "@azure/keyvault-secrets",
      "projectFolder": "sdk/keyvault/keyvault-secrets",
      "versionPolicyName": "client"
    },
    {
      "packageName": "@azure/logger",
      "projectFolder": "sdk/core/logger",
      "versionPolicyName": "core"
    },
    {
      "packageName": "@azure/maps-common",
      "projectFolder": "sdk/maps/maps-common",
      "versionPolicyName": "client"
    },
    {
      "packageName": "@azure/maps-search",
      "projectFolder": "sdk/maps/maps-search",
      "versionPolicyName": "client"
    },
    {
<<<<<<< HEAD
      "packageName": "@azure/maps-route",
      "projectFolder": "sdk/maps/maps-route",
      "versionPolicyName": "client"
    },
    {
=======
>>>>>>> a831b2c3
      "packageName": "@azure/notification-hubs",
      "projectFolder": "sdk/notificationhubs/notification-hubs",
      "versionPolicyName": "client"
    },
    {
      "packageName": "@azure/opentelemetry-instrumentation-azure-sdk",
      "projectFolder": "sdk/instrumentation/opentelemetry-instrumentation-azure-sdk",
      "versionPolicyName": "client"
    },
    {
      "packageName": "@azure/schema-registry",
      "projectFolder": "sdk/schemaregistry/schema-registry",
      "versionPolicyName": "client"
    },
    {
      "packageName": "@azure/schema-registry-avro",
      "projectFolder": "sdk/schemaregistry/schema-registry-avro",
      "versionPolicyName": "client"
    },
    {
      "packageName": "@azure/service-bus",
      "projectFolder": "sdk/servicebus/service-bus",
      "versionPolicyName": "client"
    },
    {
      "packageName": "@azure/storage-internal-avro",
      "projectFolder": "sdk/storage/storage-internal-avro",
      "versionPolicyName": "utility"
    },
    {
      "packageName": "@azure/storage-blob",
      "projectFolder": "sdk/storage/storage-blob",
      "versionPolicyName": "client"
    },
    {
      "packageName": "@azure/storage-blob-changefeed",
      "projectFolder": "sdk/storage/storage-blob-changefeed",
      "versionPolicyName": "client"
    },
    {
      "packageName": "@azure/storage-file-share",
      "projectFolder": "sdk/storage/storage-file-share",
      "versionPolicyName": "client"
    },
    {
      "packageName": "@azure/storage-file-datalake",
      "projectFolder": "sdk/storage/storage-file-datalake",
      "versionPolicyName": "client"
    },
    {
      "packageName": "@azure/storage-queue",
      "projectFolder": "sdk/storage/storage-queue",
      "versionPolicyName": "client"
    },
    {
      "packageName": "@azure/synapse-access-control",
      "projectFolder": "sdk/synapse/synapse-access-control",
      "versionPolicyName": "client"
    },
    {
      "packageName": "@azure-rest/synapse-access-control",
      "projectFolder": "sdk/synapse/synapse-access-control-rest",
      "versionPolicyName": "client"
    },
    {
      "packageName": "@azure-rest/iot-device-update",
      "projectFolder": "sdk/deviceupdate/iot-device-update-rest",
      "versionPolicyName": "client"
    },
    {
      "packageName": "@azure/synapse-artifacts",
      "projectFolder": "sdk/synapse/synapse-artifacts",
      "versionPolicyName": "client"
    },
    {
      "packageName": "@azure/synapse-managed-private-endpoints",
      "projectFolder": "sdk/synapse/synapse-managed-private-endpoints",
      "versionPolicyName": "client"
    },
    {
      "packageName": "@azure/synapse-monitoring",
      "projectFolder": "sdk/synapse/synapse-monitoring",
      "versionPolicyName": "client"
    },
    {
      "packageName": "@azure/synapse-spark",
      "projectFolder": "sdk/synapse/synapse-spark",
      "versionPolicyName": "client"
    },
    {
      "packageName": "@azure/data-tables",
      "projectFolder": "sdk/tables/data-tables",
      "versionPolicyName": "client"
    },
    {
      "packageName": "@azure-tests/perf-data-tables",
      "projectFolder": "sdk/tables/perf-tests/data-tables",
      "versionPolicyName": "test"
    },
    {
      "packageName": "@azure/template",
      "projectFolder": "sdk/template/template",
      "versionPolicyName": "client"
    },
    {
      "packageName": "@azure-tools/testing-recorder-new",
      "projectFolder": "sdk/test-utils/testing-recorder-new",
      "versionPolicyName": "test"
    },
    {
      "packageName": "@azure/eslint-plugin-azure-sdk",
      "projectFolder": "common/tools/eslint-plugin-azure-sdk",
      "versionPolicyName": "utility"
    },
    {
      "packageName": "@azure-tools/test-recorder",
      "projectFolder": "sdk/test-utils/recorder",
      "versionPolicyName": "utility"
    },
    {
      "packageName": "@azure-tools/test-credential",
      "projectFolder": "sdk/test-utils/test-credential",
      "versionPolicyName": "utility"
    },
    {
      "packageName": "@azure/test-utils-perf",
      "projectFolder": "sdk/test-utils/perf",
      "versionPolicyName": "utility"
    },
    {
      "packageName": "@azure/test-utils",
      "projectFolder": "sdk/test-utils/test-utils",
      "versionPolicyName": "utility"
    },
    {
      "packageName": "@azure/digital-twins-core",
      "projectFolder": "sdk/digitaltwins/digital-twins-core",
      "versionPolicyName": "client"
    },
    {
      "packageName": "@azure/video-analyzer-edge",
      "projectFolder": "sdk/videoanalyzer/video-analyzer-edge",
      "versionPolicyName": "client"
    },
    {
      "packageName": "@azure/iot-modelsrepository",
      "projectFolder": "sdk/iot/iot-modelsrepository",
      "versionPolicyName": "client"
    },
    {
      "packageName": "@azure/dtdl-parser",
      "projectFolder": "sdk/digitaltwins/dtdl-parser",
      "versionPolicyName": "client"
    },
    {
      "packageName": "@azure-tests/perf-ai-form-recognizer",
      "projectFolder": "sdk/formrecognizer/perf-tests/ai-form-recognizer",
      "versionPolicyName": "test"
    },
    {
      "packageName": "@azure-tests/perf-eventgrid",
      "projectFolder": "sdk/eventgrid/perf-tests/eventgrid",
      "versionPolicyName": "test"
    },
    {
      "packageName": "@azure-tests/perf-ai-text-analytics",
      "projectFolder": "sdk/textanalytics/perf-tests/ai-text-analytics",
      "versionPolicyName": "test"
    },
    {
      "packageName": "@azure-tests/perf-ai-language-text",
      "projectFolder": "sdk/cognitivelanguage/perf-tests/ai-language-text",
      "versionPolicyName": "test"
    },
    {
      "packageName": "@azure-tests/perf-storage-blob",
      "projectFolder": "sdk/storage/perf-tests/storage-blob",
      "versionPolicyName": "test"
    },
    {
      "packageName": "@azure-tests/perf-storage-file-share",
      "projectFolder": "sdk/storage/perf-tests/storage-file-share",
      "versionPolicyName": "test"
    },
    {
      "packageName": "@azure-tests/perf-storage-file-datalake",
      "projectFolder": "sdk/storage/perf-tests/storage-file-datalake",
      "versionPolicyName": "test"
    },
    {
      "packageName": "@azure-tests/perf-keyvault-keys",
      "projectFolder": "sdk/keyvault/perf-tests/keyvault-keys",
      "versionPolicyName": "test"
    },
    {
      "packageName": "@azure-tests/perf-keyvault-certificates",
      "projectFolder": "sdk/keyvault/perf-tests/keyvault-certificates",
      "versionPolicyName": "test"
    },
    {
      "packageName": "@azure-tests/perf-keyvault-secrets",
      "projectFolder": "sdk/keyvault/perf-tests/keyvault-secrets",
      "versionPolicyName": "test"
    },
    {
      "packageName": "@azure-tests/perf-identity",
      "projectFolder": "sdk/identity/perf-tests/identity",
      "versionPolicyName": "test"
    },
    {
      "packageName": "@azure-tests/perf-service-bus",
      "projectFolder": "sdk/servicebus/perf-tests/service-bus",
      "versionPolicyName": "test"
    },
    {
      "packageName": "@azure-tests/perf-event-hubs",
      "projectFolder": "sdk/eventhub/perf-tests/event-hubs",
      "versionPolicyName": "test"
    },
    {
      "packageName": "@azure/mixed-reality-authentication",
      "projectFolder": "sdk/mixedreality/mixed-reality-authentication",
      "versionPolicyName": "client"
    },
    {
      "packageName": "@azure/web-pubsub",
      "projectFolder": "sdk/web-pubsub/web-pubsub",
      "versionPolicyName": "client"
    },
    {
      "packageName": "@azure/web-pubsub-express",
      "projectFolder": "sdk/web-pubsub/web-pubsub-express",
      "versionPolicyName": "client"
    },
    {
      "packageName": "@azure-tests/perf-search-documents",
      "projectFolder": "sdk/search/perf-tests/search-documents",
      "versionPolicyName": "test"
    },
    {
      "packageName": "@azure-tests/perf-ai-metrics-advisor",
      "projectFolder": "sdk/metricsadvisor/perf-tests/ai-metrics-advisor",
      "versionPolicyName": "test"
    },
    {
      "packageName": "@azure-tests/perf-container-registry",
      "projectFolder": "sdk/containerregistry/perf-tests/container-registry",
      "versionPolicyName": "test"
    },
    {
      "packageName": "@azure-tests/perf-core-rest-pipeline",
      "projectFolder": "sdk/core/perf-tests/core-rest-pipeline",
      "versionPolicyName": "test"
    },
    {
      "packageName": "@azure-tests/perf-app-configuration",
      "projectFolder": "sdk/appconfiguration/perf-tests/app-configuration",
      "versionPolicyName": "test"
    },
    {
      "packageName": "@azure-tests/perf-monitor-query",
      "projectFolder": "sdk/monitor/perf-tests/monitor-query",
      "versionPolicyName": "test"
    },
    {
      "packageName": "@azure-tests/perf-template",
      "projectFolder": "sdk/template/perf-tests/template",
      "versionPolicyName": "test"
    },
    {
      "packageName": "@azure-tests/perf-schema-registry-avro",
      "projectFolder": "sdk/schemaregistry/perf-tests/schema-registry-avro",
      "versionPolicyName": "test"
    },
    {
      "packageName": "@azure/mixed-reality-remote-rendering",
      "projectFolder": "sdk/remoterendering/mixed-reality-remote-rendering",
      "versionPolicyName": "client"
    },
    {
      "packageName": "@azure/arm-network",
      "projectFolder": "sdk/network/arm-network",
      "versionPolicyName": "management"
    },
    {
      "packageName": "@azure-rest/arm-network",
      "projectFolder": "sdk/network/arm-network-rest",
      "versionPolicyName": "client"
    },
    {
      "packageName": "@azure/arm-compute",
      "projectFolder": "sdk/compute/arm-compute",
      "versionPolicyName": "management"
    },
    {
      "packageName": "@azure-rest/arm-compute",
      "projectFolder": "sdk/compute/arm-compute-rest",
      "versionPolicyName": "client"
    },
    {
      "packageName": "@azure/arm-storage",
      "projectFolder": "sdk/storage/arm-storage",
      "versionPolicyName": "management"
    },
    {
      "packageName": "@azure/arm-resources",
      "projectFolder": "sdk/resources/arm-resources",
      "versionPolicyName": "management"
    },
    {
      "packageName": "@azure/arm-links",
      "projectFolder": "sdk/links/arm-links",
      "versionPolicyName": "management"
    },
    {
      "packageName": "@azure/arm-policy",
      "projectFolder": "sdk/policy/arm-policy",
      "versionPolicyName": "management"
    },
    {
      "packageName": "@azure/arm-locks",
      "projectFolder": "sdk/locks/arm-locks",
      "versionPolicyName": "management"
    },
    {
      "packageName": "@azure/arm-features",
      "projectFolder": "sdk/features/arm-features",
      "versionPolicyName": "management"
    },
    {
      "packageName": "@azure/arm-managedapplications",
      "projectFolder": "sdk/managedapplications/arm-managedapplications",
      "versionPolicyName": "management"
    },
    {
      "packageName": "@azure/arm-webpubsub",
      "projectFolder": "sdk/web-pubsub/arm-webpubsub",
      "versionPolicyName": "management"
    },
    {
      "packageName": "@azure/arm-keyvault",
      "projectFolder": "sdk/keyvault/arm-keyvault",
      "versionPolicyName": "management"
    },
    {
      "packageName": "@azure/arm-sql",
      "projectFolder": "sdk/sql/arm-sql",
      "versionPolicyName": "management"
    },
    {
      "packageName": "@azure/arm-appservice",
      "projectFolder": "sdk/appservice/arm-appservice",
      "versionPolicyName": "management"
    },
    {
      "packageName": "@azure-rest/arm-appservice",
      "projectFolder": "sdk/appservice/arm-appservice-rest",
      "versionPolicyName": "client"
    },
    {
      "packageName": "@azure/arm-resources-subscriptions",
      "projectFolder": "sdk/resources-subscriptions/arm-resources-subscriptions",
      "versionPolicyName": "management"
    },
    {
      "packageName": "@azure/arm-templatespecs",
      "projectFolder": "sdk/templatespecs/arm-templatespecs",
      "versionPolicyName": "management"
    },
    {
      "packageName": "@azure/arm-authorization",
      "projectFolder": "sdk/authorization/arm-authorization",
      "versionPolicyName": "management"
    },
    {
      "packageName": "@azure/arm-eventhub",
      "projectFolder": "sdk/eventhub/arm-eventhub",
      "versionPolicyName": "management"
    },
    {
      "packageName": "@azure/arm-purview",
      "projectFolder": "sdk/purview/arm-purview",
      "versionPolicyName": "management"
    },
    {
      "packageName": "@azure/arm-servicebus",
      "projectFolder": "sdk/servicebus/arm-servicebus",
      "versionPolicyName": "management"
    },
    {
      "packageName": "@azure/arm-apimanagement",
      "projectFolder": "sdk/apimanagement/arm-apimanagement",
      "versionPolicyName": "management"
    },
    {
      "packageName": "@azure/arm-rediscache",
      "projectFolder": "sdk/redis/arm-rediscache",
      "versionPolicyName": "management"
    },
    {
      "packageName": "@azure/arm-eventgrid",
      "projectFolder": "sdk/eventgrid/arm-eventgrid",
      "versionPolicyName": "management"
    },
    {
      "packageName": "@azure/arm-quota",
      "projectFolder": "sdk/quota/arm-quota",
      "versionPolicyName": "management"
    },
    {
      "packageName": "@azure/arm-extendedlocation",
      "projectFolder": "sdk/extendedlocation/arm-extendedlocation",
      "versionPolicyName": "management"
    },
    {
      "packageName": "@azure/arm-security",
      "projectFolder": "sdk/security/arm-security",
      "versionPolicyName": "management"
    },
    {
      "packageName": "@azure/arm-operationalinsights",
      "projectFolder": "sdk/operationalinsights/arm-operationalinsights",
      "versionPolicyName": "management"
    },
    {
      "packageName": "@azure/arm-postgresql",
      "projectFolder": "sdk/postgresql/arm-postgresql",
      "versionPolicyName": "management"
    },
    {
      "packageName": "@azure/arm-containerregistry",
      "projectFolder": "sdk/containerregistry/arm-containerregistry",
      "versionPolicyName": "management"
    },
    {
      "packageName": "@azure/arm-logic",
      "projectFolder": "sdk/logic/arm-logic",
      "versionPolicyName": "management"
    },
    {
      "packageName": "@azure/arm-recoveryservices",
      "projectFolder": "sdk/recoveryservices/arm-recoveryservices",
      "versionPolicyName": "management"
    },
    {
      "packageName": "@azure/arm-appplatform",
      "projectFolder": "sdk/appplatform/arm-appplatform",
      "versionPolicyName": "management"
    },
    {
      "packageName": "@azure/arm-containerservice",
      "projectFolder": "sdk/containerservice/arm-containerservice",
      "versionPolicyName": "management"
    },
    {
      "packageName": "@azure-rest/arm-containerservice",
      "projectFolder": "sdk/containerservice/arm-containerservice-rest",
      "versionPolicyName": "client"
    },
    {
      "packageName": "@azure/arm-operations",
      "projectFolder": "sdk/operationsmanagement/arm-operations",
      "versionPolicyName": "management"
    },
    {
      "packageName": "@azure/arm-mediaservices",
      "projectFolder": "sdk/mediaservices/arm-mediaservices",
      "versionPolicyName": "management"
    },
    {
      "packageName": "@azure/arm-databricks",
      "projectFolder": "sdk/databricks/arm-databricks",
      "versionPolicyName": "management"
    },
    {
      "packageName": "@azure/arm-videoanalyzer",
      "projectFolder": "sdk/videoanalyzer/arm-videoanalyzer",
      "versionPolicyName": "management"
    },
    {
      "packageName": "@azure/arm-notificationhubs",
      "projectFolder": "sdk/notificationhubs/arm-notificationhubs",
      "versionPolicyName": "management"
    },
    {
      "packageName": "@azure/arm-streamanalytics",
      "projectFolder": "sdk/streamanalytics/arm-streamanalytics",
      "versionPolicyName": "management"
    },
    {
      "packageName": "@azure/arm-servicefabric",
      "projectFolder": "sdk/servicefabric/arm-servicefabric",
      "versionPolicyName": "management"
    },
    {
      "packageName": "@azure-rest/arm-servicefabric",
      "projectFolder": "sdk/servicefabric/arm-servicefabric-rest",
      "versionPolicyName": "client"
    },
    {
      "packageName": "@azure/arm-mysql",
      "projectFolder": "sdk/mysql/arm-mysql",
      "versionPolicyName": "management"
    },
    {
      "packageName": "@azure/arm-desktopvirtualization",
      "projectFolder": "sdk/desktopvirtualization/arm-desktopvirtualization",
      "versionPolicyName": "management"
    },
    {
      "packageName": "@azure/arm-datafactory",
      "projectFolder": "sdk/datafactory/arm-datafactory",
      "versionPolicyName": "management"
    },
    {
      "packageName": "@azure/arm-cdn",
      "projectFolder": "sdk/cdn/arm-cdn",
      "versionPolicyName": "management"
    },
    {
      "packageName": "@azure/arm-cosmosdb",
      "projectFolder": "sdk/cosmosdb/arm-cosmosdb",
      "versionPolicyName": "management"
    },
    {
      "packageName": "@azure/arm-consumption",
      "projectFolder": "sdk/consumption/arm-consumption",
      "versionPolicyName": "management"
    },
    {
      "packageName": "@azure/arm-datalake-analytics",
      "projectFolder": "sdk/datalake-analytics/arm-datalake-analytics",
      "versionPolicyName": "management"
    },
    {
      "packageName": "@azure/arm-batch",
      "projectFolder": "sdk/batch/arm-batch",
      "versionPolicyName": "management"
    },
    {
      "packageName": "@azure/arm-managementgroups",
      "projectFolder": "sdk/managementgroups/arm-managementgroups",
      "versionPolicyName": "management"
    },
    {
      "packageName": "@azure/arm-orbital",
      "projectFolder": "sdk/orbital/arm-orbital",
      "versionPolicyName": "management"
    },
    {
      "packageName": "@azure/arm-resourcehealth",
      "projectFolder": "sdk/resourcehealth/arm-resourcehealth",
      "versionPolicyName": "management"
    },
    {
      "packageName": "@azure/arm-botservice",
      "projectFolder": "sdk/botservice/arm-botservice",
      "versionPolicyName": "management"
    },
    {
      "packageName": "@azure/arm-search",
      "projectFolder": "sdk/search/arm-search",
      "versionPolicyName": "management"
    },
    {
      "packageName": "@azure/arm-analysisservices",
      "projectFolder": "sdk/analysisservices/arm-analysisservices",
      "versionPolicyName": "management"
    },
    {
      "packageName": "@azure/arm-portal",
      "projectFolder": "sdk/portal/arm-portal",
      "versionPolicyName": "management"
    },
    {
      "packageName": "@azure/arm-sqlvirtualmachine",
      "projectFolder": "sdk/sqlvirtualmachine/arm-sqlvirtualmachine",
      "versionPolicyName": "management"
    },
    {
      "packageName": "@azure/arm-devtestlabs",
      "projectFolder": "sdk/devtestlabs/arm-devtestlabs",
      "versionPolicyName": "management"
    },
    {
      "packageName": "@azure/arm-cognitiveservices",
      "projectFolder": "sdk/cognitiveservices/arm-cognitiveservices",
      "versionPolicyName": "management"
    },
    {
      "packageName": "@azure/arm-loadtestservice",
      "projectFolder": "sdk/loadtestservice/arm-loadtestservice",
      "versionPolicyName": "management"
    },
    {
      "packageName": "@azure/arm-relay",
      "projectFolder": "sdk/relay/arm-relay",
      "versionPolicyName": "management"
    },
    {
      "packageName": "@azure/arm-iothub",
      "projectFolder": "sdk/iothub/arm-iothub",
      "versionPolicyName": "management"
    },
    {
      "packageName": "@azure/arm-msi",
      "projectFolder": "sdk/msi/arm-msi",
      "versionPolicyName": "management"
    },
    {
      "packageName": "@azure/arm-monitor",
      "projectFolder": "sdk/monitor/arm-monitor",
      "versionPolicyName": "management"
    },
    {
      "packageName": "@azure/arm-subscriptions",
      "projectFolder": "sdk/subscription/arm-subscriptions",
      "versionPolicyName": "management"
    },
    {
      "packageName": "@azure/arm-advisor",
      "projectFolder": "sdk/advisor/arm-advisor",
      "versionPolicyName": "management"
    },
    {
      "packageName": "@azure/arm-hdinsight",
      "projectFolder": "sdk/hdinsight/arm-hdinsight",
      "versionPolicyName": "management"
    },
    {
      "packageName": "@azure/arm-attestation",
      "projectFolder": "sdk/attestation/arm-attestation",
      "versionPolicyName": "management"
    },
    {
      "packageName": "@azure/arm-azurestack",
      "projectFolder": "sdk/azurestack/arm-azurestack",
      "versionPolicyName": "management"
    },
    {
      "packageName": "@azure/arm-changeanalysis",
      "projectFolder": "sdk/changeanalysis/arm-changeanalysis",
      "versionPolicyName": "management"
    },
    {
      "packageName": "@azure/arm-billing",
      "projectFolder": "sdk/billing/arm-billing",
      "versionPolicyName": "management"
    },
    {
      "packageName": "@azure/arm-containerinstance",
      "projectFolder": "sdk/containerinstance/arm-containerinstance",
      "versionPolicyName": "management"
    },
    {
      "packageName": "@azure/arm-confluent",
      "projectFolder": "sdk/confluent/arm-confluent",
      "versionPolicyName": "management"
    },
    {
      "packageName": "@azure/arm-imagebuilder",
      "projectFolder": "sdk/imagebuilder/arm-imagebuilder",
      "versionPolicyName": "management"
    },
    {
      "packageName": "@azure/arm-avs",
      "projectFolder": "sdk/avs/arm-avs",
      "versionPolicyName": "management"
    },
    {
      "packageName": "@azure/arm-communication",
      "projectFolder": "sdk/communication/arm-communication",
      "versionPolicyName": "management"
    },
    {
      "packageName": "@azure/arm-appconfiguration",
      "projectFolder": "sdk/appconfiguration/arm-appconfiguration",
      "versionPolicyName": "management"
    },
    {
      "packageName": "@azure/arm-azurestackhci",
      "projectFolder": "sdk/azurestackhci/arm-azurestackhci",
      "versionPolicyName": "management"
    },
    {
      "packageName": "@azure/arm-customerinsights",
      "projectFolder": "sdk/customer-insights/arm-customerinsights",
      "versionPolicyName": "management"
    },
    {
      "packageName": "@azure/arm-databoxedge",
      "projectFolder": "sdk/databoxedge/arm-databoxedge",
      "versionPolicyName": "management"
    },
    {
      "packageName": "@azure/arm-datadog",
      "projectFolder": "sdk/datadog/arm-datadog",
      "versionPolicyName": "management"
    },
    {
      "packageName": "@azure/arm-deviceprovisioningservices",
      "projectFolder": "sdk/deviceprovisioningservices/arm-deviceprovisioningservices",
      "versionPolicyName": "management"
    },
    {
      "packageName": "@azure/arm-synapse",
      "projectFolder": "sdk/synapse/arm-synapse",
      "versionPolicyName": "management"
    },
    {
      "packageName": "@azure/arm-databox",
      "projectFolder": "sdk/databox/arm-databox",
      "versionPolicyName": "management"
    },
    {
      "packageName": "@azure/arm-dns",
      "projectFolder": "sdk/dns/arm-dns",
      "versionPolicyName": "management"
    },
    {
      "packageName": "@azure/arm-digitaltwins",
      "projectFolder": "sdk/digitaltwins/arm-digitaltwins",
      "versionPolicyName": "management"
    },
    {
      "packageName": "@azure/arm-devspaces",
      "projectFolder": "sdk/devspaces/arm-devspaces",
      "versionPolicyName": "management"
    },
    {
      "packageName": "@azure/arm-domainservices",
      "projectFolder": "sdk/domainservices/arm-domainservices",
      "versionPolicyName": "management"
    },
    {
      "packageName": "@azure/arm-frontdoor",
      "projectFolder": "sdk/frontdoor/arm-frontdoor",
      "versionPolicyName": "management"
    },
    {
      "packageName": "@azure/arm-healthbot",
      "projectFolder": "sdk/healthbot/arm-healthbot",
      "versionPolicyName": "management"
    },
    {
      "packageName": "@azure/arm-deploymentmanager",
      "projectFolder": "sdk/deploymentmanager/arm-deploymentmanager",
      "versionPolicyName": "management"
    },
    {
      "packageName": "@azure/arm-hanaonazure",
      "projectFolder": "sdk/hanaonazure/arm-hanaonazure",
      "versionPolicyName": "management"
    },
    {
      "packageName": "@azure/arm-kubernetesconfiguration",
      "projectFolder": "sdk/kubernetesconfiguration/arm-kubernetesconfiguration",
      "versionPolicyName": "management"
    },
    {
      "packageName": "@azure/arm-labservices",
      "projectFolder": "sdk/labservices/arm-labservices",
      "versionPolicyName": "management"
    },
    {
      "packageName": "@azure/arm-machinelearningcompute",
      "projectFolder": "sdk/machinelearningcompute/arm-machinelearningcompute",
      "versionPolicyName": "management"
    },
    {
      "packageName": "@azure/arm-machinelearningexperimentation",
      "projectFolder": "sdk/machinelearningexperimentation/arm-machinelearningexperimentation",
      "versionPolicyName": "management"
    },
    {
      "packageName": "@azure/arm-commerce",
      "projectFolder": "sdk/commerce/arm-commerce",
      "versionPolicyName": "management"
    },
    {
      "packageName": "@azure/arm-datamigration",
      "projectFolder": "sdk/datamigration/arm-datamigration",
      "versionPolicyName": "management"
    },
    {
      "packageName": "@azure/arm-healthcareapis",
      "projectFolder": "sdk/healthcareapis/arm-healthcareapis",
      "versionPolicyName": "management"
    },
    {
      "packageName": "@azure/arm-hybridcompute",
      "projectFolder": "sdk/hybridcompute/arm-hybridcompute",
      "versionPolicyName": "management"
    },
    {
      "packageName": "@azure/arm-hybridkubernetes",
      "projectFolder": "sdk/hybridkubernetes/arm-hybridkubernetes",
      "versionPolicyName": "management"
    },
    {
      "packageName": "@azure/arm-oep",
      "projectFolder": "sdk/oep/arm-oep",
      "versionPolicyName": "management"
    },
    {
      "packageName": "@azure/arm-securityinsight",
      "projectFolder": "sdk/securityinsight/arm-securityinsight",
      "versionPolicyName": "management"
    },
    {
      "packageName": "@azure/arm-iotcentral",
      "projectFolder": "sdk/iotcentral/arm-iotcentral",
      "versionPolicyName": "management"
    },
    {
      "packageName": "@azure/arm-commitmentplans",
      "projectFolder": "sdk/machinelearning/arm-commitmentplans",
      "versionPolicyName": "management"
    },
    {
      "packageName": "@azure/arm-workspaces",
      "projectFolder": "sdk/machinelearning/arm-workspaces",
      "versionPolicyName": "management"
    },
    {
      "packageName": "@azure/arm-webservices",
      "projectFolder": "sdk/machinelearning/arm-webservices",
      "versionPolicyName": "management"
    },
    {
      "packageName": "@azure/arm-machinelearningservices",
      "projectFolder": "sdk/machinelearningservices/arm-machinelearningservices",
      "versionPolicyName": "management"
    },
    {
      "packageName": "@azure/arm-managementpartner",
      "projectFolder": "sdk/managementpartner/arm-managementpartner",
      "versionPolicyName": "management"
    },
    {
      "packageName": "@azure/arm-maps",
      "projectFolder": "sdk/maps/arm-maps",
      "versionPolicyName": "management"
    },
    {
      "packageName": "@azure/arm-mariadb",
      "projectFolder": "sdk/mariadb/arm-mariadb",
      "versionPolicyName": "management"
    },
    {
      "packageName": "@azure/arm-marketplaceordering",
      "projectFolder": "sdk/marketplaceordering/arm-marketplaceordering",
      "versionPolicyName": "management"
    },
    {
      "packageName": "@azure/arm-migrate",
      "projectFolder": "sdk/migrate/arm-migrate",
      "versionPolicyName": "management"
    },
    {
      "packageName": "@azure/arm-mixedreality",
      "projectFolder": "sdk/mixedreality/arm-mixedreality",
      "versionPolicyName": "management"
    },
    {
      "packageName": "@azure/arm-netapp",
      "projectFolder": "sdk/netapp/arm-netapp",
      "versionPolicyName": "management"
    },
    {
      "packageName": "@azure/arm-peering",
      "projectFolder": "sdk/peering/arm-peering",
      "versionPolicyName": "management"
    },
    {
      "packageName": "@azure/arm-postgresql-flexible",
      "projectFolder": "sdk/postgresql/arm-postgresql-flexible",
      "versionPolicyName": "management"
    },
    {
      "packageName": "@azure/arm-powerbidedicated",
      "projectFolder": "sdk/powerbidedicated/arm-powerbidedicated",
      "versionPolicyName": "management"
    },
    {
      "packageName": "@azure/arm-powerbiembedded",
      "projectFolder": "sdk/powerbiembedded/arm-powerbiembedded",
      "versionPolicyName": "management"
    },
    {
      "packageName": "@azure/arm-recoveryservices-siterecovery",
      "projectFolder": "sdk/recoveryservicessiterecovery/arm-recoveryservices-siterecovery",
      "versionPolicyName": "management"
    },
    {
      "packageName": "@azure/arm-recoveryservicesbackup",
      "projectFolder": "sdk/recoveryservicesbackup/arm-recoveryservicesbackup",
      "versionPolicyName": "management"
    },
    {
      "packageName": "@azure/arm-redisenterprisecache",
      "projectFolder": "sdk/redisenterprise/arm-redisenterprisecache",
      "versionPolicyName": "management"
    },
    {
      "packageName": "@azure/arm-reservations",
      "projectFolder": "sdk/reservations/arm-reservations",
      "versionPolicyName": "management"
    },
    {
      "packageName": "@azure/arm-resourcemover",
      "projectFolder": "sdk/resourcemover/arm-resourcemover",
      "versionPolicyName": "management"
    },
    {
      "packageName": "@azure/arm-serialconsole",
      "projectFolder": "sdk/serialconsole/arm-serialconsole",
      "versionPolicyName": "management"
    },
    {
      "packageName": "@azure/arm-servicemap",
      "projectFolder": "sdk/service-map/arm-servicemap",
      "versionPolicyName": "management"
    },
    {
      "packageName": "@azure/arm-signalr",
      "projectFolder": "sdk/signalr/arm-signalr",
      "versionPolicyName": "management"
    },
    {
      "packageName": "@azure/arm-storagecache",
      "projectFolder": "sdk/storagecache/arm-storagecache",
      "versionPolicyName": "management"
    },
    {
      "packageName": "@azure/arm-storagesync",
      "projectFolder": "sdk/storagesync/arm-storagesync",
      "versionPolicyName": "management"
    },
    {
      "packageName": "@azure/arm-resourcegraph",
      "projectFolder": "sdk/resourcegraph/arm-resourcegraph",
      "versionPolicyName": "management"
    },
    {
      "packageName": "@azure/arm-appinsights",
      "projectFolder": "sdk/applicationinsights/arm-appinsights",
      "versionPolicyName": "management"
    },
    {
      "packageName": "@azure/arm-datacatalog",
      "projectFolder": "sdk/datacatalog/arm-datacatalog",
      "versionPolicyName": "management"
    },
    {
      "packageName": "@azure/arm-storsimple1200series",
      "projectFolder": "sdk/storsimple1200series/arm-storsimple1200series",
      "versionPolicyName": "management"
    },
    {
      "packageName": "@azure/arm-storsimple8000series",
      "projectFolder": "sdk/storsimple8000series/arm-storsimple8000series",
      "versionPolicyName": "management"
    },
    {
      "packageName": "@azure/arm-support",
      "projectFolder": "sdk/support/arm-support",
      "versionPolicyName": "management"
    },
    {
      "packageName": "@azure/arm-timeseriesinsights",
      "projectFolder": "sdk/timeseriesinsights/arm-timeseriesinsights",
      "versionPolicyName": "management"
    },
    {
      "packageName": "@azure/arm-trafficmanager",
      "projectFolder": "sdk/trafficmanager/arm-trafficmanager",
      "versionPolicyName": "management"
    },
    {
      "packageName": "@azure/arm-visualstudio",
      "projectFolder": "sdk/visualstudio/arm-visualstudio",
      "versionPolicyName": "management"
    },
    {
      "packageName": "@azure/arm-vmwarecloudsimple",
      "projectFolder": "sdk/vmwarecloudsimple/arm-vmwarecloudsimple",
      "versionPolicyName": "management"
    },
    {
      "packageName": "@azure/arm-servicefabricmesh",
      "projectFolder": "sdk/servicefabricmesh/arm-servicefabricmesh",
      "versionPolicyName": "management"
    },
    {
      "packageName": "@azure/arm-storageimportexport",
      "projectFolder": "sdk/storageimportexport/arm-storageimportexport",
      "versionPolicyName": "management"
    },
    {
      "packageName": "@azure/arm-privatedns",
      "projectFolder": "sdk/privatedns/arm-privatedns",
      "versionPolicyName": "management"
    },
    {
      "packageName": "@azure/arm-policyinsights",
      "projectFolder": "sdk/policyinsights/arm-policyinsights",
      "versionPolicyName": "management"
    },
    {
      "packageName": "@azure/arm-kusto",
      "projectFolder": "sdk/kusto/arm-kusto",
      "versionPolicyName": "management"
    },
    {
      "packageName": "@azure/core-http-compat",
      "projectFolder": "sdk/core/core-http-compat",
      "versionPolicyName": "core"
    },
    {
      "packageName": "@azure/arm-dnsresolver",
      "projectFolder": "sdk/dnsresolver/arm-dnsresolver",
      "versionPolicyName": "management"
    },
    {
      "packageName": "@azure/arm-mobilenetwork",
      "projectFolder": "sdk/mobilenetwork/arm-mobilenetwork",
      "versionPolicyName": "management"
    },
    {
      "packageName": "@azure/arm-resources-profile-2020-09-01-hybrid",
      "projectFolder": "sdk/resources/arm-resources-profile-2020-09-01-hybrid",
      "versionPolicyName": "management"
    },
    {
      "packageName": "@azure/arm-dns-profile-2020-09-01-hybrid",
      "projectFolder": "sdk/dns/arm-dns-profile-2020-09-01-hybrid",
      "versionPolicyName": "management"
    },
    {
      "packageName": "@azure/arm-locks-profile-2020-09-01-hybrid",
      "projectFolder": "sdk/locks/arm-locks-profile-2020-09-01-hybrid",
      "versionPolicyName": "management"
    },
    {
      "packageName": "@azure/arm-policy-profile-2020-09-01-hybrid",
      "projectFolder": "sdk/policy/arm-policy-profile-2020-09-01-hybrid",
      "versionPolicyName": "management"
    },
    {
      "packageName": "@azure/arm-subscriptions-profile-2020-09-01-hybrid",
      "projectFolder": "sdk/subscription/arm-subscriptions-profile-2020-09-01-hybrid",
      "versionPolicyName": "management"
    },
    {
      "packageName": "@azure/arm-storage-profile-2020-09-01-hybrid",
      "projectFolder": "sdk/storage/arm-storage-profile-2020-09-01-hybrid",
      "versionPolicyName": "management"
    },
    {
      "packageName": "@azure/arm-keyvault-profile-2020-09-01-hybrid",
      "projectFolder": "sdk/keyvault/arm-keyvault-profile-2020-09-01-hybrid",
      "versionPolicyName": "management"
    },
    {
      "packageName": "@azure/arm-network-profile-2020-09-01-hybrid",
      "projectFolder": "sdk/network/arm-network-profile-2020-09-01-hybrid",
      "versionPolicyName": "management"
    },
    {
      "packageName": "@azure/arm-commerce-profile-2020-09-01-hybrid",
      "projectFolder": "sdk/commerce/arm-commerce-profile-2020-09-01-hybrid",
      "versionPolicyName": "management"
    },
    {
      "packageName": "@azure/arm-compute-profile-2020-09-01-hybrid",
      "projectFolder": "sdk/compute/arm-compute-profile-2020-09-01-hybrid",
      "versionPolicyName": "management"
    },
    {
      "packageName": "@azure/arm-eventhub-profile-2020-09-01-hybrid",
      "projectFolder": "sdk/eventhub/arm-eventhub-profile-2020-09-01-hybrid",
      "versionPolicyName": "management"
    },
    {
      "packageName": "@azure/arm-authorization-profile-2020-09-01-hybrid",
      "projectFolder": "sdk/authorization/arm-authorization-profile-2020-09-01-hybrid",
      "versionPolicyName": "management"
    },
    {
      "packageName": "@azure/arm-monitor-profile-2020-09-01-hybrid",
      "projectFolder": "sdk/monitor/arm-monitor-profile-2020-09-01-hybrid",
      "versionPolicyName": "management"
    },
    {
      "packageName": "@azure/arm-iothub-profile-2020-09-01-hybrid",
      "projectFolder": "sdk/iothub/arm-iothub-profile-2020-09-01-hybrid",
      "versionPolicyName": "management"
    },
    {
      "packageName": "@azure/arm-databoxedge-profile-2020-09-01-hybrid",
      "projectFolder": "sdk/databoxedge/arm-databoxedge-profile-2020-09-01-hybrid",
      "versionPolicyName": "management"
    },
    {
      "packageName": "@azure/arm-appservice-profile-2020-09-01-hybrid",
      "projectFolder": "sdk/appservice/arm-appservice-profile-2020-09-01-hybrid",
      "versionPolicyName": "management"
    },
    {
      "packageName": "@azure/arm-mysql-flexible",
      "projectFolder": "sdk/mysql/arm-mysql-flexible",
      "versionPolicyName": "management"
    },
    {
      "packageName": "@azure/arm-app",
      "projectFolder": "sdk/app/arm-app",
      "versionPolicyName": "management"
    },
    {
      "packageName": "@azure/arm-hardwaresecuritymodules",
      "projectFolder": "sdk/hardwaresecuritymodules/arm-hardwaresecuritymodules",
      "versionPolicyName": "management"
    },
    {
      "packageName": "@azure/arm-dashboard",
      "projectFolder": "sdk/dashboard/arm-dashboard",
      "versionPolicyName": "management"
    },
    {
      "packageName": "@azure/arm-azureadexternalidentities",
      "projectFolder": "sdk/azureadexternalidentities/arm-azureadexternalidentities",
      "versionPolicyName": "management"
    },
    {
      "packageName": "@azure/arm-scvmm",
      "projectFolder": "sdk/scvmm/arm-scvmm",
      "versionPolicyName": "management"
    },
    {
      "packageName": "@azure/arm-servicelinker",
      "projectFolder": "sdk/servicelinker/arm-servicelinker",
      "versionPolicyName": "management"
    },
    {
      "packageName": "@azure/arm-changes",
      "projectFolder": "sdk/changes/arm-changes",
      "versionPolicyName": "management"
    },
    {
      "packageName": "@azure/arm-workloads",
      "projectFolder": "sdk/workloads/arm-workloads",
      "versionPolicyName": "management"
    },
    {
      "packageName": "@azure/arm-dynatrace",
      "projectFolder": "sdk/dynatrace/arm-dynatrace",
      "versionPolicyName": "management"
    },
    {
      "packageName": "@azure/arm-education",
      "projectFolder": "sdk/education/arm-education",
      "versionPolicyName": "management"
    },
    {
      "packageName": "@azure/arm-machinelearning",
      "projectFolder": "sdk/machinelearning/arm-machinelearning",
      "versionPolicyName": "management"
    },
    {
      "packageName": "@azure/arm-appcontainers",
      "projectFolder": "sdk/appcontainers/arm-appcontainers",
      "versionPolicyName": "management"
    },
    {
      "packageName": "@azure/arm-deviceupdate",
      "projectFolder": "sdk/deviceupdate/arm-deviceupdate",
      "versionPolicyName": "management"
    },
    {
      "packageName": "@azure/arm-confidentialledger",
      "projectFolder": "sdk/confidentialledger/arm-confidentialledger",
      "versionPolicyName": "management"
    },
    {
      "packageName": "@azure/arm-resourceconnector",
      "projectFolder": "sdk/resourceconnector/arm-resourceconnector",
      "versionPolicyName": "management"
    },
    {
      "packageName": "@azure/api-management-custom-widgets-scaffolder",
      "projectFolder": "sdk/apimanagement/api-management-custom-widgets-scaffolder",
      "versionPolicyName": "client"
    },
    {
      "packageName": "@azure/api-management-custom-widgets-tools",
      "projectFolder": "sdk/apimanagement/api-management-custom-widgets-tools",
      "versionPolicyName": "client"
    },
    {
      "packageName": "@azure/arm-networkfunction",
      "projectFolder": "sdk/networkfunction/arm-networkfunction",
      "versionPolicyName": "management"
    },
    {
      "packageName": "@azure/arm-fluidrelay",
      "projectFolder": "sdk/fluidrelay/arm-fluidrelay",
      "versionPolicyName": "management"
    },
    {
      "packageName": "@azure/arm-automation",
      "projectFolder": "sdk/automation/arm-automation",
      "versionPolicyName": "management"
    },
    {
      "packageName": "@azure/arm-automanage",
      "projectFolder": "sdk/automanage/arm-automanage",
      "versionPolicyName": "management"
    },
    {
      "packageName": "@azure/arm-devcenter",
      "projectFolder": "sdk/devcenter/arm-devcenter",
      "versionPolicyName": "management"
    },
    {
      "packageName": "@azure/communication-rooms",
      "projectFolder": "sdk/communication/communication-rooms",
      "versionPolicyName": "client"
    },
    {
      "packageName": "@azure/arm-connectedvmware",
      "projectFolder": "sdk/connectedvmware/arm-connectedvmware",
      "versionPolicyName": "management"
    },
    {
      "packageName": "@azure/arm-nginx",
      "projectFolder": "sdk/nginx/arm-nginx",
      "versionPolicyName": "management"
    },
    {
      "packageName": "@azure/arm-agrifood",
      "projectFolder": "sdk/agrifood/arm-agrifood",
      "versionPolicyName": "management"
    },
    {
      "packageName": "@azure/arm-chaos",
      "projectFolder": "sdk/chaos/arm-chaos",
      "versionPolicyName": "management"
    },
    {
      "packageName": "@azure/functions-authentication-events",
      "projectFolder": "sdk/entra/functions-authentication-events",
      "versionPolicyName": "client"
    }
  ]
}<|MERGE_RESOLUTION|>--- conflicted
+++ resolved
@@ -627,14 +627,11 @@
       "versionPolicyName": "client"
     },
     {
-<<<<<<< HEAD
       "packageName": "@azure/maps-route",
       "projectFolder": "sdk/maps/maps-route",
       "versionPolicyName": "client"
     },
     {
-=======
->>>>>>> a831b2c3
       "packageName": "@azure/notification-hubs",
       "projectFolder": "sdk/notificationhubs/notification-hubs",
       "versionPolicyName": "client"
