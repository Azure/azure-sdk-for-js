/**
 * This is the main configuration file for Rush.
 * For full documentation, please see https://rushjs.io
 */
{
  "$schema": "https://developer.microsoft.com/json-schemas/rush/v5/rush.schema.json",
  /**
   * (Required) This specifies the version of the Rush engine to be used in this repo.
   * Rush's "version selector" feature ensures that the globally installed tool will
   * behave like this release, regardless of which version is installed globally.
   *
   * The common/scripts/install-run-rush.js automation script also uses this version.
   *
   * NOTE: If you upgrade to a new major version of Rush, you should replace the "v5"
   * path segment in the "$schema" field for all your Rush config files.  This will ensure
   * correct error-underlining and tab-completion for editors such as VS Code.
   */
  "rushVersion": "5.36.1",
  /**
   * The next field selects which package manager should be installed and determines its version.
   * Rush installs its own local copy of the package manager to ensure that your build process
   * is fully isolated from whatever tools are present in the local environment.
   *
   * Specify one of: "pnpmVersion", "npmVersion", or "yarnVersion".  See the Rush documentation
   * for details about these alternatives.
   */
  "pnpmVersion": "5.15.0",
  // "npmVersion": "4.5.0",
  // "yarnVersion": "1.9.4",
  /**
   * Options that are only used when the PNPM package manager is selected
   */
  "pnpmOptions": {
    /**
     * If true, then Rush will add the "--strict-peer-dependencies" option when invoking PNPM.
     * This causes "rush install" to fail if there are unsatisfied peer dependencies, which is
     * an invalid state that can cause build failures or incompatible dependency versions.
     * (For historical reasons, JavaScript package managers generally do not treat this invalid
     * state as an error.)
     *
     * The default value is false to avoid legacy compatibility issues.
     * It is strongly recommended to set strictPeerDependencies=true.
     */
    "strictPeerDependencies": true,
    /**
     * Configures the strategy used to select versions during installation.
     *
     * This feature requires PNPM version 3.1 or newer.  It corresponds to the "--resolution-strategy" command-line
     * option for PNPM.  Possible values are "fast" and "fewer-dependencies".  PNPM's default is "fast", but this may
     * be incompatible with certain packages, for example the "@types" packages from DefinitelyTyped.  Rush's default
     * is "fewer-dependencies", which causes PNPM to avoid installing a newer version if an already installed version
     * can be reused; this is more similar to NPM's algorithm.
     */
    "resolutionStrategy": "fewer-dependencies"
  },
  /**
   * Older releases of the NodeJS engine may be missing features required by your system.
   * Other releases may have bugs.  In particular, the "latest" version will not be a
   * Long Term Support (LTS) version and is likely to have regressions.
   *
   * Specify a SemVer range to ensure developers use a NodeJS version that is appropriate
   * for your repo.
   */
  "nodeSupportedVersionRange": ">=8.0.0",
  /**
   * Odd-numbered major versions of Node.js are experimental.  Even-numbered releases
   * spend six months in a stabilization period before the first Long Term Support (LTS) version.
   * For example, 8.9.0 was the first LTS version of Node.js 8.  Pre-LTS versions are not recommended
   * for production usage because they frequently have bugs.  They may cause Rush itself
   * to malfunction.
   *
   * Rush normally prints a warning if it detects a pre-LTS Node.js version.  If you are testing
   * pre-LTS versions in preparation for supporting the first LTS version, you can use this setting
   * to disable Rush's warning.
   */
  "suppressNodeLtsWarning": true,
  /**
   * If you would like the version specifiers for your dependencies to be consistent, then
   * uncomment this line. This is effectively similar to running "rush check" before any
   * of the following commands:
   *
   *   rush install, rush update, rush link, rush version, rush publish
   *
   * In some cases you may want this turned on, but need to allow certain packages to use a different
   * version. In those cases, you will need to add an entry to the "allowedAlternativeVersions"
   * section of the common-versions.json.
   */
  "ensureConsistentVersions": true,
  /**
   * Large monorepos can become intimidating for newcomers if project folder paths don't follow
   * a consistent and recognizable pattern.  When the system allows nested folder trees,
   * we've found that teams will often use subfolders to create islands that isolate
   * their work from others ("shipping the org").  This hinders collaboration and code sharing.
   *
   * The Rush developers recommend a "category folder" model, where buildable project folders
   * must always be exactly two levels below the repo root.  The parent folder acts as the category.
   * This provides a basic facility for grouping related projects (e.g. "apps", "libaries",
   * "tools", "prototypes") while still encouraging teams to organize their projects into
   * a unified taxonomy.  Limiting to 2 levels seems very restrictive at first, but if you have
   * 20 categories and 20 projects in each category, this scheme can easily accommodate hundreds
   * of projects.  In practice, you will find that the folder hierarchy needs to be rebalanced
   * occasionally, but if that's painful, it's a warning sign that your development style may
   * discourage refactoring.  Reorganizing the categories should be an enlightening discussion
   * that brings people together, and maybe also identifies poor coding practices (e.g. file
   * references that reach into other project's folders without using NodeJS module resolution).
   *
   * The defaults are projectFolderMinDepth=1 and projectFolderMaxDepth=2.
   *
   * To remove these restrictions, you could set projectFolderMinDepth=1
   * and set projectFolderMaxDepth to a large number.
   */
  "projectFolderMinDepth": 3,
  "projectFolderMaxDepth": 4,
  /**
   * This feature helps you to review and approve new packages before they are introduced
   * to your monorepo.  For example, you may be concerned about licensing, code quality,
   * performance, or simply accumulating too many libraries with overlapping functionality.
   * The approvals are tracked in two config files "browser-approved-packages.json"
   * and "nonbrowser-approved-packages.json".  See the Rush documentation for details.
   */
  // "approvedPackagesPolicy": {
  //   /**
  //    * The review categories allow you to say for example "This library is approved for usage
  //    * in prototypes, but not in production code."
  //    *
  //    * Each project can be associated with one review category, by assigning the "reviewCategory" field
  //    * in the "projects" section of rush.json.  The approval is then recorded in the files
  //    * "common/config/rush/browser-approved-packages.json" and "nonbrowser-approved-packages.json"
  //    * which are automatically generated during "rush update".
  //    *
  //    * Designate categories with whatever granularity is appropriate for your review process,
  //    * or you could just have a single category called "default".
  //    */
  //   "reviewCategories": [
  //     // Some example categories:
  //     "production", // projects that ship to production
  //     "tools",      // non-shipping projects that are part of the developer toolchain
  //     "prototypes"  // experiments that should mostly be ignored by the review process
  //   ],
  //
  //   /**
  //    * A list of NPM package scopes that will be excluded from review.
  //    * We recommend to exclude TypeScript typings (the "@types" scope), because
  //    * if the underlying package was already approved, this would imply that the typings
  //    * are also approved.
  //    */
  //   // "ignoredNpmScopes": [ "@types" ]
  // },
  /**
   * If you use Git as your version control system, this section has some additional
   * optional features you can use.
   */
  "gitPolicy": {
    /**
     * Work at a big company?  Tired of finding Git commits at work with unprofessional Git
     * emails such as "beer-lover@my-college.edu"?  Rush can validate people's Git email address
     * before they get started.
     *
     * Define a list of regular expressions describing allowable e-mail patterns for Git commits.
     * They are case-insensitive anchored JavaScript RegExps.  Example: ".*@example\.com"
     *
     * IMPORTANT: Because these are regular expressions encoded as JSON string literals,
     * RegExp escapes need two backspashes, and ordinary periods should be "\\.".
     */
    // "allowedEmailRegExps": [
    //   "[^@]+@users\\.noreply\\.github\\.com",
    //   "travis@example\\.org"
    // ],
    /**
     * When Rush reports that the address is malformed, the notice can include an example
     * of a recommended email.  Make sure it conforms to one of the allowedEmailRegExps
     * expressions.
     */
    // "sampleEmail": "mrexample@users.noreply.github.com",
    /**
     * The commit message to use when committing changes during 'rush publish'.
     *
     * For example, if you want to prevent these commits from triggering a CI build,
     * you might configure your system's trigger to look for a special string such as "[skip-ci]"
     * in the commit message, and then customize Rush's message to contain that string.
     */
    // "versionBumpCommitMessage": "Applying package updates. [skip-ci]"
  },
  "repository": {
    /**
     * The URL of this Git repository, used by "rush change" to determine the base branch for your PR.
     *
     * The "rush change" command needs to determine which files are affected by your PR diff.
     * If you merged or cherry-picked commits from the master branch into your PR branch, those commits
     * should be excluded from this diff (since they belong to some other PR).  In order to do that,
     * Rush needs to know where to find the base branch for your PR.  This information cannot be
     * determined from Git alone, since the "pull request" feature is not a Git concept.  Ideally
     * Rush would use a vendor-specific protocol to query the information from GitHub, Azure DevOps, etc.
     * But to keep things simple, "rush change" simply assumes that your PR is against the "master" branch
     * of the Git remote indicated by the respository.url setting in rush.json.  If you are working in
     * a GitHub "fork" of the real repo, this setting will be different from the repository URL of your
     * your PR branch, and in this situation "rush change" will also automatically invoke "git fetch"
     * to retrieve the latest activity for the remote master branch.
     */
    "url": "https://github.com/Azure/azure-sdk-for-js"
  },
  /**
   * Event hooks are customized script actions that Rush executes when specific events occur
   */
  "eventHooks": {
    /**
     * The list of shell commands to run before the Rush installation starts
     */
    "preRushInstall": [
      // "common/scripts/pre-rush-install.js"
    ],
    /**
     * The list of shell commands to run after the Rush installation finishes
     */
    "postRushInstall": [],
    /**
     * The list of shell commands to run before the Rush build command starts
     */
    "preRushBuild": [],
    /**
     * The list of shell commands to run after the Rush build command finishes
     */
    "postRushBuild": []
  },
  /**
   * Installation variants allow you to maintain a parallel set of configuration files that can be
   * used to build the entire monorepo with an alternate set of dependencies.  For example, suppose
   * you upgrade all your projects to use a new release of an important framework, but during a transition period
   * you intend to maintain compability with the old release.  In this situation, you probably want your
   * CI validation to build the entire repo twice: once with the old release, and once with the new release.
   *
   * Rush "installation variants" correspond to sets of config files located under this folder:
   *
   *   common/config/rush/variants/<variant_name>
   *
   * The variant folder can contain an alternate common-versions.json file.  Its "preferredVersions" field can be used
   * to select older versions of dependencies (within a loose SemVer range specified in your package.json files).
   * To install a variant, run "rush install --variant <variant_name>".
   *
   * For more details and instructions, see this article:  https://rushjs.io/pages/advanced/installation_variants/
   */
  "variants": [
    // {
    //   /**
    //    * The folder name for this variant.
    //    */
    //   "variantName": "old-sdk",
    //
    //   /**
    //    * An informative description
    //    */
    //   "description": "Build this repo using the previous release of the SDK"
    // }
  ],
  /**
   * Rush can collect anonymous telemetry about everyday developer activity such as
   * success/failure of installs, builds, and other operations.  You can use this to identify
   * problems with your toolchain or Rush itself.  THIS TELEMETRY IS NOT SHARED WITH MICROSOFT.
   * It is written into JSON files in the common/temp folder.  It's up to you to write scripts
   * that read these JSON files and do something with them.  These scripts are typically registered
   * in the "eventHooks" section.
   */
  // "telemetryEnabled": false,
  /**
   * Allows creation of hotfix changes. This feature is experimental so it is disabled by default.
   */
  // "hotfixChangeEnabled": false,
  /**
   * (Required) This is the inventory of projects to be managed by Rush.
   *
   * Rush does not automatically scan for projects using wildcards, for a few reasons:
   * 1. Depth-first scans are expensive, particularly when tools need to repeatedly collect the list.
   * 2. On a caching CI machine, scans can accidentally pick up files left behind from a previous build.
   * 3. It's useful to have a centralized inventory of all projects and their important metadata.
   */
  "projects": [
    // {
    //   /**
    //    * The NPM package name of the project (must match package.json)
    //    */
    //   "packageName": "my-app",
    //
    //   /**
    //    * The path to the project folder, relative to the rush.json config file.
    //    */
    //   "projectFolder": "apps/my-app",
    //
    //   /**
    //    * An optional category for usage in the "browser-approved-packages.json"
    //    * and "nonbrowser-approved-packages.json" files.  The value must be one of the
    //    * strings from the "reviewCategories" defined above.
    //    */
    //   "reviewCategory": "production",
    //
    //   /**
    //    * A list of local projects that appear as devDependencies for this project, but cannot be
    //    * locally linked because it would create a cyclic dependency; instead, the last published
    //    * version will be installed in the Common folder.
    //    */
    //   "cyclicDependencyProjects": [
    //     // "my-toolchain"
    //   ],
    //
    //   /**
    //    * If true, then this project will be ignored by the "rush check" command.
    //    * The default value is false.
    //    */
    //   // "skipRushCheck": false,
    //
    //   /**
    //    * A flag indicating that changes to this project will be published to npm, which affects
    //    * the Rush change and publish workflows. The default value is false.
    //    * NOTE: "versionPolicyName" and "shouldPublish" are alternatives; you cannot specify them both.
    //    */
    //   // "shouldPublish": false,
    //
    //   /**
    //    * An optional version policy associated with the project.  Version policies are defined
    //    * in "version-policies.json" file.  See the "rush publish" documentation for more info.
    //    * NOTE: "versionPolicyName" and "shouldPublish" are alternatives; you cannot specify them both.
    //    */
    //   // "versionPolicyName": ""
    // },
    //
    {
      "packageName": "@azure/abort-controller",
      "projectFolder": "sdk/core/abort-controller",
      "versionPolicyName": "core"
    },
    {
      "packageName": "@azure/app-configuration",
      "projectFolder": "sdk/appconfiguration/app-configuration",
      "versionPolicyName": "client"
    },
    {
      "packageName": "@azure/ai-anomaly-detector",
      "projectFolder": "sdk/anomalydetector/ai-anomaly-detector",
      "versionPolicyName": "client"
    },
    {
      "packageName": "@azure/ai-form-recognizer",
      "projectFolder": "sdk/formrecognizer/ai-form-recognizer",
      "versionPolicyName": "client"
    },
    {
      "packageName": "@azure/ai-text-analytics",
      "projectFolder": "sdk/textanalytics/ai-text-analytics",
      "versionPolicyName": "client"
    },
    {
      "packageName": "@azure/ai-metrics-advisor",
      "projectFolder": "sdk/metricsadvisor/ai-metrics-advisor",
      "versionPolicyName": "client"
    },
    {
      "packageName": "@azure/search-documents",
      "projectFolder": "sdk/search/search-documents",
      "versionPolicyName": "client"
    },
    {
      "packageName": "@azure/attestation",
      "projectFolder": "sdk/attestation/attestation",
      "versionPolicyName": "client"
    },
    {
      "packageName": "@azure/quantum-jobs",
      "projectFolder": "sdk/quantum/quantum-jobs",
      "versionPolicyName": "client"
    },
    {
      "packageName": "@azure/communication-administration",
      "projectFolder": "sdk/communication/communication-administration",
      "versionPolicyName": "client"
    },
    {
      "packageName": "@azure/communication-chat",
      "projectFolder": "sdk/communication/communication-chat",
      "versionPolicyName": "client"
    },
    {
      "packageName": "@azure/communication-common",
      "projectFolder": "sdk/communication/communication-common",
      "versionPolicyName": "client"
    },
    {
      "packageName": "@azure/communication-identity",
      "projectFolder": "sdk/communication/communication-identity",
      "versionPolicyName": "client"
    },
    {
      "packageName": "@azure/communication-phone-numbers",
      "projectFolder": "sdk/communication/communication-phone-numbers",
      "versionPolicyName": "client"
    },
    {
      "packageName": "@azure/communication-sms",
      "projectFolder": "sdk/communication/communication-sms",
      "versionPolicyName": "client"
    },
    {
      "packageName": "@azure/container-registry",
      "projectFolder": "sdk/containerregistry/container-registry",
      "versionPolicyName": "client"
    },
    {
      "packageName": "@azure/core-amqp",
      "projectFolder": "sdk/core/core-amqp",
      "versionPolicyName": "core"
    },
    {
      "packageName": "@azure/core-asynciterator-polyfill",
      "projectFolder": "sdk/core/core-asynciterator-polyfill",
      "versionPolicyName": "core"
    },
    {
      "packageName": "@azure/core-auth",
      "projectFolder": "sdk/core/core-auth",
      "versionPolicyName": "core"
    },
    {
      "packageName": "@azure/core-client",
      "projectFolder": "sdk/core/core-client",
      "versionPolicyName": "core"
    },
    {
      "packageName": "@azure/core-crypto",
      "projectFolder": "sdk/core/core-crypto",
      "versionPolicyName": "core"
    },
    {
      "packageName": "@azure/core-http",
      "projectFolder": "sdk/core/core-http",
      "versionPolicyName": "core"
    },
    {
      "packageName": "@azure/core-rest-pipeline",
      "projectFolder": "sdk/core/core-rest-pipeline",
      "versionPolicyName": "core"
    },
    {
      "packageName": "@azure/core-lro",
      "projectFolder": "sdk/core/core-lro",
      "versionPolicyName": "core"
    },
    {
      "packageName": "@azure/core-paging",
      "projectFolder": "sdk/core/core-paging",
      "versionPolicyName": "core"
    },
    {
      "packageName": "@azure/core-tracing",
      "projectFolder": "sdk/core/core-tracing",
      "versionPolicyName": "core"
    },
    {
      "packageName": "@azure/core-util",
      "projectFolder": "sdk/core/core-util",
      "versionPolicyName": "core"
    },
    {
      "packageName": "@azure/core-xml",
      "projectFolder": "sdk/core/core-xml",
      "versionPolicyName": "core"
    },
    {
      "packageName": "@azure/cosmos",
      "projectFolder": "sdk/cosmosdb/cosmos",
      "versionPolicyName": "client"
    },
    {
      "packageName": "@azure/monitor-opentelemetry-exporter",
      "projectFolder": "sdk/monitor/monitor-opentelemetry-exporter",
      "versionPolicyName": "client"
    },
    {
      "packageName": "@azure/dev-tool",
      "projectFolder": "common/tools/dev-tool",
      "versionPolicyName": "utility"
    },
    {
      "packageName": "@azure/eventgrid",
      "projectFolder": "sdk/eventgrid/eventgrid",
      "versionPolicyName": "client"
    },
    {
      "packageName": "@azure/event-hubs",
      "projectFolder": "sdk/eventhub/event-hubs",
      "versionPolicyName": "client"
    },
    {
      "packageName": "@azure/eventhubs-checkpointstore-blob",
      "projectFolder": "sdk/eventhub/eventhubs-checkpointstore-blob",
      "versionPolicyName": "client"
    },
    {
      "packageName": "@azure/event-processor-host",
      "projectFolder": "sdk/eventhub/event-processor-host",
      "versionPolicyName": "client"
    },
    {
      "packageName": "@azure/mock-hub",
      "projectFolder": "sdk/eventhub/mock-hub",
      "versionPolicyName": "utility"
    },
    {
      "packageName": "testhub",
      "projectFolder": "sdk/eventhub/testhub",
      "versionPolicyName": "utility"
    },
    {
      "packageName": "@azure/identity",
      "projectFolder": "sdk/identity/identity",
      "versionPolicyName": "client"
    },
    {
      "packageName": "@azure/keyvault-common",
      "projectFolder": "sdk/keyvault/keyvault-common",
      "versionPolicyName": "utility"
    },
    {
      "packageName": "@azure/keyvault-admin",
      "projectFolder": "sdk/keyvault/keyvault-admin",
      "versionPolicyName": "client"
    },
    {
      "packageName": "@azure/keyvault-certificates",
      "projectFolder": "sdk/keyvault/keyvault-certificates",
      "versionPolicyName": "client"
    },
    {
      "packageName": "@azure/keyvault-keys",
      "projectFolder": "sdk/keyvault/keyvault-keys",
      "versionPolicyName": "client"
    },
    {
      "packageName": "@azure/keyvault-secrets",
      "projectFolder": "sdk/keyvault/keyvault-secrets",
      "versionPolicyName": "client"
    },
    {
      "packageName": "@azure/logger",
      "projectFolder": "sdk/core/logger",
      "versionPolicyName": "core"
    },
    {
      "packageName": "@azure/schema-registry",
      "projectFolder": "sdk/schemaregistry/schema-registry",
      "versionPolicyName": "client"
    },
    {
      "packageName": "@azure/schema-registry-avro",
      "projectFolder": "sdk/schemaregistry/schema-registry-avro",
      "versionPolicyName": "client"
    },
    {
      "packageName": "@azure/service-bus",
      "projectFolder": "sdk/servicebus/service-bus",
      "versionPolicyName": "client"
    },
    {
      "packageName": "@azure/storage-internal-avro",
      "projectFolder": "sdk/storage/storage-internal-avro",
      "versionPolicyName": "utility"
    },
    {
      "packageName": "@azure/storage-blob",
      "projectFolder": "sdk/storage/storage-blob",
      "versionPolicyName": "client"
    },
    {
      "packageName": "@azure/storage-blob-changefeed",
      "projectFolder": "sdk/storage/storage-blob-changefeed",
      "versionPolicyName": "client"
    },
    {
      "packageName": "@azure/storage-file-share",
      "projectFolder": "sdk/storage/storage-file-share",
      "versionPolicyName": "client"
    },
    {
      "packageName": "@azure/storage-file-datalake",
      "projectFolder": "sdk/storage/storage-file-datalake",
      "versionPolicyName": "client"
    },
    {
      "packageName": "@azure/storage-queue",
      "projectFolder": "sdk/storage/storage-queue",
      "versionPolicyName": "client"
    },
    {
      "packageName": "@azure/synapse-access-control",
      "projectFolder": "sdk/synapse/synapse-access-control",
      "versionPolicyName": "client"
    },
    {
      "packageName": "@azure/synapse-artifacts",
      "projectFolder": "sdk/synapse/synapse-artifacts",
      "versionPolicyName": "client"
    },
    {
      "packageName": "@azure/synapse-managed-private-endpoints",
      "projectFolder": "sdk/synapse/synapse-managed-private-endpoints",
      "versionPolicyName": "client"
    },
    {
      "packageName": "@azure/synapse-monitoring",
      "projectFolder": "sdk/synapse/synapse-monitoring",
      "versionPolicyName": "client"
    },
    {
      "packageName": "@azure/synapse-spark",
      "projectFolder": "sdk/synapse/synapse-spark",
      "versionPolicyName": "client"
    },
    {
      "packageName": "@azure/data-tables",
      "projectFolder": "sdk/tables/data-tables",
      "versionPolicyName": "client"
    },
    {
      "packageName": "@azure/template",
      "projectFolder": "sdk/template/template",
      "versionPolicyName": "client"
    },
    {
      "packageName": "@azure/eslint-plugin-azure-sdk",
      "projectFolder": "common/tools/eslint-plugin-azure-sdk",
      "versionPolicyName": "utility"
    },
    {
      "packageName": "@azure/test-utils-recorder",
      "projectFolder": "sdk/test-utils/recorder",
      "versionPolicyName": "utility"
    },
    {
      "packageName": "@azure/test-utils-perfstress",
      "projectFolder": "sdk/test-utils/perfstress",
      "versionPolicyName": "utility"
    },
    {
      "packageName": "@azure/test-utils-multi-version",
      "projectFolder": "sdk/test-utils/multi-version",
      "versionPolicyName": "utility"
    },
    {
      "packageName": "@azure/digital-twins-core",
      "projectFolder": "sdk/digitaltwins/digital-twins-core",
      "versionPolicyName": "client"
    },
    {
<<<<<<< HEAD
      "packageName": "@azure/media-analytics-edge",
      "projectFolder": "sdk/mediaservices/media-analytics-edge"
=======
      "packageName": "@azure-tests/perf-ai-form-recognizer",
      "projectFolder": "sdk/formrecognizer/perf-tests/ai-form-recognizer",
      "versionPolicyName": "test"
>>>>>>> 460349b1
    },
    {
      "packageName": "@azure-tests/perf-eventgrid",
      "projectFolder": "sdk/eventgrid/perf-tests/eventgrid",
      "versionPolicyName": "test"
    },
    {
      "packageName": "@azure-tests/perf-ai-text-analytics",
      "projectFolder": "sdk/textanalytics/perf-tests/text-analytics",
      "versionPolicyName": "test"
    },
    {
      "packageName": "@azure-tests/perf-storage-blob",
      "projectFolder": "sdk/storage/perf-tests/storage-blob",
      "versionPolicyName": "test"
    },
    {
      "packageName": "@azure-tests/perf-storage-file-share",
      "projectFolder": "sdk/storage/perf-tests/storage-file-share",
      "versionPolicyName": "test"
    },
    {
      "packageName": "@azure-tests/perf-storage-file-datalake",
      "projectFolder": "sdk/storage/perf-tests/storage-file-datalake",
      "versionPolicyName": "test"
    },
    {
      "packageName": "@azure/mixedreality-authentication",
      "projectFolder": "sdk/mixedreality/mixedreality-authentication",
      "versionPolicyName": "client"
    },
    {
      "packageName": "@azure/iot-device-update",
      "projectFolder": "sdk/deviceupdate/iot-device-update",
      "versionPolicyName": "client"
    }
  ]
}<|MERGE_RESOLUTION|>--- conflicted
+++ resolved
@@ -648,14 +648,14 @@
       "versionPolicyName": "client"
     },
     {
-<<<<<<< HEAD
       "packageName": "@azure/media-analytics-edge",
-      "projectFolder": "sdk/mediaservices/media-analytics-edge"
-=======
+      "projectFolder": "sdk/mediaservices/media-analytics-edge",
+      "versionPolicyName": "test"
+    },
+    {
       "packageName": "@azure-tests/perf-ai-form-recognizer",
       "projectFolder": "sdk/formrecognizer/perf-tests/ai-form-recognizer",
       "versionPolicyName": "test"
->>>>>>> 460349b1
     },
     {
       "packageName": "@azure-tests/perf-eventgrid",
