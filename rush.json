/**
 * This is the main configuration file for Rush.
 * For full documentation, please see https://rushjs.io
 */{
  "$schema": "https://developer.microsoft.com/json-schemas/rush/v5/rush.schema.json",
  /**
   * (Required) This specifies the version of the Rush engine to be used in this repo.
   * Rush's "version selector" feature ensures that the globally installed tool will
   * behave like this release, regardless of which version is installed globally.
   *
   * The common/scripts/install-run-rush.js automation script also uses this version.
   *
   * NOTE: If you upgrade to a new major version of Rush, you should replace the "v5"
   * path segment in the "$schema" field for all your Rush config files.  This will ensure
   * correct error-underlining and tab-completion for editors such as VS Code.
   */
  "rushVersion": "5.154.0",
  /**
   * The next field selects which package manager should be installed and determines its version.
   * Rush installs its own local copy of the package manager to ensure that your build process
   * is fully isolated from whatever tools are present in the local environment.
   *
   * Specify one of: "pnpmVersion", "npmVersion", or "yarnVersion".  See the Rush documentation
   * for details about these alternatives.
   */
  "pnpmVersion": "10.12.1",
  // "npmVersion": "4.5.0",
  // "yarnVersion": "1.9.4",
  /**
   * Older releases of the NodeJS engine may be missing features required by your system.
   * Other releases may have bugs.  In particular, the "latest" version will not be a
   * Long Term Support (LTS) version and is likely to have regressions.
   *
   * Specify a SemVer range to ensure developers use a NodeJS version that is appropriate
   * for your repo.
   */
  "nodeSupportedVersionRange": ">=20.0.0",
  /**
   * Odd-numbered major versions of Node.js are experimental.  Even-numbered releases
   * spend six months in a stabilization period before the first Long Term Support (LTS) version.
   * For example, 8.9.0 was the first LTS version of Node.js 8.  Pre-LTS versions are not recommended
   * for production usage because they frequently have bugs.  They may cause Rush itself
   * to malfunction.
   *
   * Rush normally prints a warning if it detects a pre-LTS Node.js version.  If you are testing
   * pre-LTS versions in preparation for supporting the first LTS version, you can use this setting
   * to disable Rush's warning.
   */
  "suppressNodeLtsWarning": true,
  /**
   * If you would like the version specifiers for your dependencies to be consistent, then
   * uncomment this line. This is effectively similar to running "rush check" before any
   * of the following commands:
   *
   *   rush install, rush update, rush link, rush version, rush publish
   *
   * In some cases you may want this turned on, but need to allow certain packages to use a different
   * version. In those cases, you will need to add an entry to the "allowedAlternativeVersions"
   * section of the common-versions.json.
   */
  // "ensureConsistentVersions": true,
  /**
   * Large monorepos can become intimidating for newcomers if project folder paths don't follow
   * a consistent and recognizable pattern.  When the system allows nested folder trees,
   * we've found that teams will often use subfolders to create islands that isolate
   * their work from others ("shipping the org").  This hinders collaboration and code sharing.
   *
   * The Rush developers recommend a "category folder" model, where buildable project folders
   * must always be exactly two levels below the repo root.  The parent folder acts as the category.
   * This provides a basic facility for grouping related projects (e.g. "apps", "libaries",
   * "tools", "prototypes") while still encouraging teams to organize their projects into
   * a unified taxonomy.  Limiting to 2 levels seems very restrictive at first, but if you have
   * 20 categories and 20 projects in each category, this scheme can easily accommodate hundreds
   * of projects.  In practice, you will find that the folder hierarchy needs to be rebalanced
   * occasionally, but if that's painful, it's a warning sign that your development style may
   * discourage refactoring.  Reorganizing the categories should be an enlightening discussion
   * that brings people together, and maybe also identifies poor coding practices (e.g. file
   * references that reach into other project's folders without using NodeJS module resolution).
   *
   * The defaults are projectFolderMinDepth=1 and projectFolderMaxDepth=2.
   *
   * To remove these restrictions, you could set projectFolderMinDepth=1
   * and set projectFolderMaxDepth to a large number.
   */
  "projectFolderMinDepth": 3,
  "projectFolderMaxDepth": 4,
  /**
   * This feature helps you to review and approve new packages before they are introduced
   * to your monorepo.  For example, you may be concerned about licensing, code quality,
   * performance, or simply accumulating too many libraries with overlapping functionality.
   * The approvals are tracked in two config files "browser-approved-packages.json"
   * and "nonbrowser-approved-packages.json".  See the Rush documentation for details.
   */
  // "approvedPackagesPolicy": {
  //   /**
  //    * The review categories allow you to say for example "This library is approved for usage
  //    * in prototypes, but not in production code."
  //    *
  //    * Each project can be associated with one review category, by assigning the "reviewCategory" field
  //    * in the "projects" section of rush.json.  The approval is then recorded in the files
  //    * "common/config/rush/browser-approved-packages.json" and "nonbrowser-approved-packages.json"
  //    * which are automatically generated during "rush update".
  //    *
  //    * Designate categories with whatever granularity is appropriate for your review process,
  //    * or you could just have a single category called "default".
  //    */
  //   "reviewCategories": [
  //     // Some example categories:
  //     "production", // projects that ship to production
  //     "tools",      // non-shipping projects that are part of the developer toolchain
  //     "prototypes"  // experiments that should mostly be ignored by the review process
  //   ],
  //
  //   /**
  //    * A list of NPM package scopes that will be excluded from review.
  //    * We recommend to exclude TypeScript typings (the "@types" scope), because
  //    * if the underlying package was already approved, this would imply that the typings
  //    * are also approved.
  //    */
  //   // "ignoredNpmScopes": [ "@types" ]
  // },
  /**
   * If you use Git as your version control system, this section has some additional
   * optional features you can use.
   */
  "gitPolicy": {
    /**
     * Work at a big company?  Tired of finding Git commits at work with unprofessional Git
     * emails such as "beer-lover@my-college.edu"?  Rush can validate people's Git email address
     * before they get started.
     *
     * Define a list of regular expressions describing allowable e-mail patterns for Git commits.
     * They are case-insensitive anchored JavaScript RegExps.  Example: ".*@example\.com"
     *
     * IMPORTANT: Because these are regular expressions encoded as JSON string literals,
     * RegExp escapes need two backspashes, and ordinary periods should be "\\.".
     */
    // "allowedEmailRegExps": [
    //   "[^@]+@users\\.noreply\\.github\\.com",
    //   "travis@example\\.org"
    // ],
    /**
     * When Rush reports that the address is malformed, the notice can include an example
     * of a recommended email.  Make sure it conforms to one of the allowedEmailRegExps
     * expressions.
     */
    // "sampleEmail": "mrexample@users.noreply.github.com",
    /**
     * The commit message to use when committing changes during 'rush publish'.
     *
     * For example, if you want to prevent these commits from triggering a CI build,
     * you might configure your system's trigger to look for a special string such as "[skip-ci]"
     * in the commit message, and then customize Rush's message to contain that string.
     */
    // "versionBumpCommitMessage": "Applying package updates. [skip-ci]"
  },
  "repository": {
    /**
     * The URL of this Git repository, used by "rush change" to determine the base branch for your PR.
     *
     * The "rush change" command needs to determine which files are affected by your PR diff.
     * If you merged or cherry-picked commits from the main branch into your PR branch, those commits
     * should be excluded from this diff (since they belong to some other PR).  In order to do that,
     * Rush needs to know where to find the base branch for your PR.  This information cannot be
     * determined from Git alone, since the "pull request" feature is not a Git concept.  Ideally
     * Rush would use a vendor-specific protocol to query the information from GitHub, Azure DevOps, etc.
     * But to keep things simple, "rush change" simply assumes that your PR is against the "main" branch
     * of the Git remote indicated by the respository.url setting in rush.json.  If you are working in
     * a GitHub "fork" of the real repo, this setting will be different from the repository URL of your
     * your PR branch, and in this situation "rush change" will also automatically invoke "git fetch"
     * to retrieve the latest activity for the remote main branch.
     */
    "url": "https://github.com/Azure/azure-sdk-for-js"
  },
  /**
   * Event hooks are customized script actions that Rush executes when specific events occur
   */
  "eventHooks": {
    /**
     * The list of shell commands to run before the Rush installation starts
     */
    "preRushInstall": [
      // "common/scripts/pre-rush-install.js"
    ],
    /**
     * The list of shell commands to run after the Rush installation finishes
     */
    "postRushInstall": [],
    /**
     * The list of shell commands to run before the Rush build command starts
     */
    "preRushBuild": [],
    /**
     * The list of shell commands to run after the Rush build command finishes
     */
    "postRushBuild": []
  },
  /**
   * Rush can collect anonymous telemetry about everyday developer activity such as
   * success/failure of installs, builds, and other operations.  You can use this to identify
   * problems with your toolchain or Rush itself.  THIS TELEMETRY IS NOT SHARED WITH MICROSOFT.
   * It is written into JSON files in the common/temp folder.  It's up to you to write scripts
   * that read these JSON files and do something with them.  These scripts are typically registered
   * in the "eventHooks" section.
   */
  // "telemetryEnabled": false,
  /**
   * Allows creation of hotfix changes. This feature is experimental so it is disabled by default.
   */
  // "hotfixChangeEnabled": false,
  /**
   * (Required) This is the inventory of projects to be managed by Rush.
   *
   * Rush does not automatically scan for projects using wildcards, for a few reasons:
   * 1. Depth-first scans are expensive, particularly when tools need to repeatedly collect the list.
   * 2. On a caching CI machine, scans can accidentally pick up files left behind from a previous build.
   * 3. It's useful to have a centralized inventory of all projects and their important metadata.
   */
  "projects": [
    // {
    //   /**
    //    * The NPM package name of the project (must match package.json)
    //    */
    //   "packageName": "my-app",
    //
    //   /**
    //    * The path to the project folder, relative to the rush.json config file.
    //    */
    //   "projectFolder": "apps/my-app",
    //
    //   /**
    //    * An optional category for usage in the "browser-approved-packages.json"
    //    * and "nonbrowser-approved-packages.json" files.  The value must be one of the
    //    * strings from the "reviewCategories" defined above.
    //    */
    //   "reviewCategory": "production",
    //
    //   /**
    //    * A list of local projects that appear as devDependencies for this project, but cannot be
    //    * locally linked because it would create a cyclic dependency; instead, the last published
    //    * version will be installed in the Common folder.
    //    */
    //   "cyclicDependencyProjects": [
    //     // "my-toolchain"
    //   ],
    //
    //   /**
    //    * If true, then this project will be ignored by the "rush check" command.
    //    * The default value is false.
    //    */
    //   // "skipRushCheck": false,
    //
    //   /**
    //    * A flag indicating that changes to this project will be published to npm, which affects
    //    * the Rush change and publish workflows. The default value is false.
    //    * NOTE: "versionPolicyName" and "shouldPublish" are alternatives; you cannot specify them both.
    //    */
    //   // "shouldPublish": false,
    //
    //   /**
    //    * An optional version policy associated with the project.  Version policies are defined
    //    * in "version-policies.json" file.  See the "rush publish" documentation for more info.
    //    * NOTE: "versionPolicyName" and "shouldPublish" are alternatives; you cannot specify them both.
    //    */
    //   // "versionPolicyName": ""
    // },
    //
    {
      "packageName": "@azure/abort-controller",
      "projectFolder": "sdk/core/abort-controller",
      "versionPolicyName": "core"
    },
    {
      "packageName": "@azure/app-configuration",
      "projectFolder": "sdk/appconfiguration/app-configuration",
      "versionPolicyName": "client"
    },
    {
      "packageName": "@azure-rest/agrifood-farming",
      "projectFolder": "sdk/agrifood/agrifood-farming-rest",
      "versionPolicyName": "client"
    },
    {
      "packageName": "@azure-rest/ai-document-intelligence",
      "projectFolder": "sdk/documentintelligence/ai-document-intelligence-rest",
      "versionPolicyName": "client"
    },
    {
      "packageName": "@azure-rest/purview-administration",
      "projectFolder": "sdk/purview/purview-administration-rest",
      "versionPolicyName": "client"
    },
    {
      "packageName": "@azure-rest/purview-datamap",
      "projectFolder": "sdk/purview/purview-datamap-rest",
      "versionPolicyName": "client"
    },
    {
      "packageName": "@azure-rest/purview-scanning",
      "projectFolder": "sdk/purview/purview-scanning-rest",
      "versionPolicyName": "client"
    },
    {
      "packageName": "@azure-rest/purview-sharing",
      "projectFolder": "sdk/purview/purview-sharing-rest",
      "versionPolicyName": "client"
    },
    {
      "packageName": "@azure-rest/purview-workflow",
      "projectFolder": "sdk/purview/purview-workflow-rest",
      "versionPolicyName": "client"
    },
    {
      "packageName": "@azure-rest/ai-document-translator",
      "projectFolder": "sdk/documenttranslator/ai-document-translator-rest",
      "versionPolicyName": "client"
    },
    {
      "packageName": "@azure-rest/ai-translation-text",
      "projectFolder": "sdk/translation/ai-translation-text-rest",
      "versionPolicyName": "client"
    },
    {
      "packageName": "@azure-rest/ai-translation-document",
      "projectFolder": "sdk/translation/ai-translation-document-rest",
      "versionPolicyName": "client"
    },
    {
      "packageName": "@azure-rest/defender-easm",
      "projectFolder": "sdk/easm/defender-easm-rest",
      "versionPolicyName": "client"
    },
    {
      "packageName": "@azure-rest/confidential-ledger",
      "projectFolder": "sdk/confidentialledger/confidential-ledger-rest",
      "versionPolicyName": "client"
    },
    {
      "packageName": "@azure-rest/ai-anomaly-detector",
      "projectFolder": "sdk/anomalydetector/ai-anomaly-detector-rest",
      "versionPolicyName": "client"
    },
    {
      "packageName": "@azure-rest/ai-content-safety",
      "projectFolder": "sdk/contentsafety/ai-content-safety-rest",
      "versionPolicyName": "client"
    },
    {
      "packageName": "@azure/ai-form-recognizer",
      "projectFolder": "sdk/formrecognizer/ai-form-recognizer",
      "versionPolicyName": "client"
    },
    {
      "packageName": "@azure/ai-language-conversations",
      "projectFolder": "sdk/cognitivelanguage/ai-language-conversations",
      "versionPolicyName": "client"
    },
    {
      "packageName": "@azure/ai-text-analytics",
      "projectFolder": "sdk/textanalytics/ai-text-analytics",
      "versionPolicyName": "client"
    },
    {
      "packageName": "@azure/ai-language-text",
      "projectFolder": "sdk/cognitivelanguage/ai-language-text",
      "versionPolicyName": "client"
    },
    {
      "packageName": "@azure/openai",
      "projectFolder": "sdk/openai/openai",
      "versionPolicyName": "client"
    },
    {
      "packageName": "@azure/ai-metrics-advisor",
      "projectFolder": "sdk/metricsadvisor/ai-metrics-advisor",
      "versionPolicyName": "client"
    },
    {
      "packageName": "@azure/search-documents",
      "projectFolder": "sdk/search/search-documents",
      "versionPolicyName": "client"
    },
    {
      "packageName": "@azure/attestation",
      "projectFolder": "sdk/attestation/attestation",
      "versionPolicyName": "client"
    },
    {
      "packageName": "@azure/quantum-jobs",
      "projectFolder": "sdk/quantum/quantum-jobs",
      "versionPolicyName": "client"
    },
    {
      "packageName": "@azure/communication-call-automation",
      "projectFolder": "sdk/communication/communication-call-automation",
      "versionPolicyName": "client"
    },
    {
      "packageName": "@azure/communication-chat",
      "projectFolder": "sdk/communication/communication-chat",
      "versionPolicyName": "client"
    },
    {
      "packageName": "@azure/communication-common",
      "projectFolder": "sdk/communication/communication-common",
      "versionPolicyName": "client"
    },
    {
      "packageName": "@azure/communication-email",
      "projectFolder": "sdk/communication/communication-email",
      "versionPolicyName": "client"
    },
    {
      "packageName": "@azure/communication-identity",
      "projectFolder": "sdk/communication/communication-identity",
      "versionPolicyName": "client"
    },
    {
      "packageName": "@azure/communication-phone-numbers",
      "projectFolder": "sdk/communication/communication-phone-numbers",
      "versionPolicyName": "client"
    },
    {
      "packageName": "@azure-tools/communication-short-codes",
      "projectFolder": "sdk/communication/communication-short-codes",
      "versionPolicyName": "client"
    },
    {
      "packageName": "@azure-tools/communication-recipient-verification",
      "projectFolder": "sdk/communication/communication-recipient-verification",
      "versionPolicyName": "client"
    },
    {
      "packageName": "@azure-tools/communication-tiering",
      "projectFolder": "sdk/communication/communication-tiering",
      "versionPolicyName": "client"
    },
    {
      "packageName": "@azure-tools/communication-alpha-ids",
      "projectFolder": "sdk/communication/communication-alpha-ids",
      "versionPolicyName": "client"
    },
    {
      "packageName": "@azure-tools/communication-toll-free-verification",
      "projectFolder": "sdk/communication/communication-toll-free-verification",
      "versionPolicyName": "client"
    },
    {
      "packageName": "@azure/communication-sms",
      "projectFolder": "sdk/communication/communication-sms",
      "versionPolicyName": "client"
    },
    {
      "packageName": "@azure-rest/communication-job-router",
      "projectFolder": "sdk/communication/communication-job-router-rest",
      "versionPolicyName": "client"
    },
    {
      "packageName": "@azure-rest/communication-messages",
      "projectFolder": "sdk/communication/communication-messages-rest",
      "versionPolicyName": "client"
    },
    {
      "packageName": "@azure/container-registry",
      "projectFolder": "sdk/containerregistry/container-registry",
      "versionPolicyName": "client"
    },
    {
      "packageName": "@azure/core-amqp",
      "projectFolder": "sdk/core/core-amqp",
      "versionPolicyName": "core"
    },
    {
      "packageName": "@azure-rest/core-client",
      "projectFolder": "sdk/core/core-client-rest",
      "versionPolicyName": "core"
    },
    {
      "packageName": "@azure/core-auth",
      "projectFolder": "sdk/core/core-auth",
      "versionPolicyName": "core"
    },
    {
      "packageName": "@azure/core-sse",
      "projectFolder": "sdk/core/core-sse",
      "versionPolicyName": "core"
    },
    {
      "packageName": "@azure/core-client",
      "projectFolder": "sdk/core/core-client",
      "versionPolicyName": "core"
    },
    {
      "packageName": "@azure/core-rest-pipeline",
      "projectFolder": "sdk/core/core-rest-pipeline",
      "versionPolicyName": "core"
    },
    {
      "packageName": "@typespec/ts-http-runtime",
      "projectFolder": "sdk/core/ts-http-runtime",
      "versionPolicyName": "core"
    },
    {
      "packageName": "@azure/core-lro",
      "projectFolder": "sdk/core/core-lro",
      "versionPolicyName": "core"
    },
    {
      "packageName": "@azure/core-paging",
      "projectFolder": "sdk/core/core-paging",
      "versionPolicyName": "core"
    },
    {
      "packageName": "@azure/core-tracing",
      "projectFolder": "sdk/core/core-tracing",
      "versionPolicyName": "core"
    },
    {
      "packageName": "@azure/core-util",
      "projectFolder": "sdk/core/core-util",
      "versionPolicyName": "core"
    },
    {
      "packageName": "@azure/core-xml",
      "projectFolder": "sdk/core/core-xml",
      "versionPolicyName": "core"
    },
    {
      "packageName": "@azure/cosmos",
      "projectFolder": "sdk/cosmosdb/cosmos",
      "versionPolicyName": "client"
    },
    {
      "packageName": "@azure/monitor-opentelemetry",
      "projectFolder": "sdk/monitor/monitor-opentelemetry",
      "versionPolicyName": "client"
    },
    {
      "packageName": "@azure/monitor-opentelemetry-exporter",
      "projectFolder": "sdk/monitor/monitor-opentelemetry-exporter",
      "versionPolicyName": "client"
    },
    {
      "packageName": "@azure/monitor-query",
      "projectFolder": "sdk/monitor/monitor-query",
      "versionPolicyName": "client"
    },
    {
      "packageName": "@azure/monitor-ingestion",
      "projectFolder": "sdk/monitor/monitor-ingestion",
      "versionPolicyName": "client"
    },
    {
      "packageName": "@azure/dev-tool",
      "projectFolder": "common/tools/dev-tool",
      "versionPolicyName": "utility",
      // Add Identity to decoupledLocalDependencies so that dev-tool uses the package from npm, avoiding a cyclic dependency.
      "decoupledLocalDependencies": ["@azure/identity"]
    },
    {
      "packageName": "@azure/eventgrid",
      "projectFolder": "sdk/eventgrid/eventgrid",
      "versionPolicyName": "client"
    },
    {
      "packageName": "@azure/eventgrid-namespaces",
      "projectFolder": "sdk/eventgrid/eventgrid-namespaces",
      "versionPolicyName": "client"
    },
    {
      "packageName": "@azure/eventgrid-systemevents",
      "projectFolder": "sdk/eventgrid/eventgrid-systemevents",
      "versionPolicyName": "client"
    },
    {
      "packageName": "@azure/event-hubs",
      "projectFolder": "sdk/eventhub/event-hubs",
      "versionPolicyName": "client"
    },
    {
      "packageName": "@azure/eventhubs-checkpointstore-blob",
      "projectFolder": "sdk/eventhub/eventhubs-checkpointstore-blob",
      "versionPolicyName": "client"
    },
    {
      "packageName": "@azure/eventhubs-checkpointstore-table",
      "projectFolder": "sdk/eventhub/eventhubs-checkpointstore-table",
      "versionPolicyName": "client"
    },
    {
      "packageName": "@azure-tools/mock-hub",
      "projectFolder": "sdk/eventhub/mock-hub",
      "versionPolicyName": "utility"
    },
    {
      "packageName": "@azure/identity",
      "projectFolder": "sdk/identity/identity",
      "decoupledLocalDependencies": ["@azure/keyvault-keys"],
      "versionPolicyName": "client"
    },
    {
      "packageName": "@azure/identity-vscode",
      "projectFolder": "sdk/identity/identity-vscode",
      "versionPolicyName": "client"
    },
    {
      "packageName": "@azure/identity-cache-persistence",
      "projectFolder": "sdk/identity/identity-cache-persistence",
      "versionPolicyName": "client"
    },
    {
      "packageName": "@azure/identity-broker",
      "projectFolder": "sdk/identity/identity-broker",
      "versionPolicyName": "client"
    },
    {
      "packageName": "@azure/keyvault-common",
      "projectFolder": "sdk/keyvault/keyvault-common",
      "versionPolicyName": "client"
    },
    {
      "packageName": "@azure/keyvault-admin",
      "projectFolder": "sdk/keyvault/keyvault-admin",
      "versionPolicyName": "client"
    },
    {
      "packageName": "@azure/keyvault-certificates",
      "projectFolder": "sdk/keyvault/keyvault-certificates",
      "versionPolicyName": "client"
    },
    {
      "packageName": "@azure/keyvault-keys",
      "projectFolder": "sdk/keyvault/keyvault-keys",
      "versionPolicyName": "client"
    },
    {
      "packageName": "@azure/keyvault-secrets",
      "projectFolder": "sdk/keyvault/keyvault-secrets",
      "versionPolicyName": "client"
    },
    {
      "packageName": "@azure/logger",
      "projectFolder": "sdk/core/logger",
      "versionPolicyName": "core"
    },
    {
      "packageName": "@azure/maps-common",
      "projectFolder": "sdk/maps/maps-common",
      "versionPolicyName": "client"
    },
    {
      "packageName": "@azure-rest/maps-route",
      "projectFolder": "sdk/maps/maps-route-rest",
      "versionPolicyName": "client"
    },
    {
      "packageName": "@azure-rest/maps-render",
      "projectFolder": "sdk/maps/maps-render-rest",
      "versionPolicyName": "client"
    },
    {
      "packageName": "@azure-rest/maps-timezone",
      "projectFolder": "sdk/maps/maps-timezone-rest",
      "versionPolicyName": "client"
    },
    {
      "packageName": "@azure-rest/maps-geolocation",
      "projectFolder": "sdk/maps/maps-geolocation-rest",
      "versionPolicyName": "client"
    },
    {
      "packageName": "@azure-rest/maps-search",
      "projectFolder": "sdk/maps/maps-search-rest",
      "versionPolicyName": "client"
    },
    {
      "packageName": "@azure/notification-hubs",
      "projectFolder": "sdk/notificationhubs/notification-hubs",
      "versionPolicyName": "client"
    },
    {
      "packageName": "@azure/opentelemetry-instrumentation-azure-sdk",
      "projectFolder": "sdk/instrumentation/opentelemetry-instrumentation-azure-sdk",
      "versionPolicyName": "client"
    },
    {
      "packageName": "@azure/schema-registry",
      "projectFolder": "sdk/schemaregistry/schema-registry",
      "versionPolicyName": "client"
    },
    {
      "packageName": "@azure/schema-registry-avro",
      "projectFolder": "sdk/schemaregistry/schema-registry-avro",
      "versionPolicyName": "client"
    },
    {
      "packageName": "@azure/schema-registry-json",
      "projectFolder": "sdk/schemaregistry/schema-registry-json",
      "versionPolicyName": "client"
    },
    {
      "packageName": "@azure/service-bus",
      "projectFolder": "sdk/servicebus/service-bus",
      "versionPolicyName": "client"
    },
    {
      "packageName": "@azure/storage-internal-avro",
      "projectFolder": "sdk/storage/storage-internal-avro",
      "versionPolicyName": "utility"
    },
    {
      "packageName": "@azure/storage-common",
      "projectFolder": "sdk/storage/storage-common",
      "versionPolicyName": "utility"
    },
    {
      "packageName": "@azure/storage-blob",
      "projectFolder": "sdk/storage/storage-blob",
      "cyclicDependencyProjects": ["@azure/storage-file-share"],
      "versionPolicyName": "client"
    },
    {
      "packageName": "@azure/storage-blob-changefeed",
      "projectFolder": "sdk/storage/storage-blob-changefeed",
      "versionPolicyName": "client"
    },
    {
      "packageName": "@azure/storage-file-share",
      "projectFolder": "sdk/storage/storage-file-share",
      "versionPolicyName": "client"
    },
    {
      "packageName": "@azure/storage-file-datalake",
      "projectFolder": "sdk/storage/storage-file-datalake",
      "versionPolicyName": "client"
    },
    {
      "packageName": "@azure/storage-queue",
      "projectFolder": "sdk/storage/storage-queue",
      "versionPolicyName": "client"
    },
    {
      "packageName": "@azure/synapse-access-control",
      "projectFolder": "sdk/synapse/synapse-access-control",
      "versionPolicyName": "client"
    },
    {
      "packageName": "@azure-rest/synapse-access-control",
      "projectFolder": "sdk/synapse/synapse-access-control-rest",
      "versionPolicyName": "client"
    },
    {
      "packageName": "@azure-rest/iot-device-update",
      "projectFolder": "sdk/deviceupdate/iot-device-update-rest",
      "versionPolicyName": "client"
    },
    {
      "packageName": "@azure/synapse-artifacts",
      "projectFolder": "sdk/synapse/synapse-artifacts",
      "versionPolicyName": "client"
    },
    {
      "packageName": "@azure/synapse-managed-private-endpoints",
      "projectFolder": "sdk/synapse/synapse-managed-private-endpoints",
      "versionPolicyName": "client"
    },
    {
      "packageName": "@azure/synapse-monitoring",
      "projectFolder": "sdk/synapse/synapse-monitoring",
      "versionPolicyName": "client"
    },
    {
      "packageName": "@azure/synapse-spark",
      "projectFolder": "sdk/synapse/synapse-spark",
      "versionPolicyName": "client"
    },
    {
      "packageName": "@azure/data-tables",
      "projectFolder": "sdk/tables/data-tables",
      "versionPolicyName": "client"
    },
    {
      "packageName": "@azure-tests/perf-data-tables",
      "projectFolder": "sdk/tables/data-tables-perf-tests",
      "versionPolicyName": "test"
    },
    {
      "packageName": "@azure/template",
      "projectFolder": "sdk/template/template",
      "versionPolicyName": "client"
    },
    {
      "packageName": "@azure/template-dpg",
      "projectFolder": "sdk/template/template-dpg",
      "versionPolicyName": "client"
    },
    {
      "packageName": "@azure/eslint-plugin-azure-sdk",
      "projectFolder": "common/tools/eslint-plugin-azure-sdk",
      "versionPolicyName": "utility"
    },
    {
      "packageName": "@azure-tools/vite-plugin-browser-test-map",
      "projectFolder": "common/tools/vite-plugin-browser-test-map",
      "versionPolicyName": "utility"
    },
    {
      "packageName": "@azure-tools/test-recorder",
      "projectFolder": "sdk/test-utils/recorder",
      "versionPolicyName": "utility"
    },
    {
      "packageName": "@azure-tools/test-credential",
      "projectFolder": "sdk/test-utils/test-credential",
      "versionPolicyName": "utility"
    },
    {
      "packageName": "@azure-tools/test-perf",
      "projectFolder": "sdk/test-utils/perf",
      "versionPolicyName": "utility"
    },
    {
      "packageName": "@azure-tools/test-utils-vitest",
      "projectFolder": "sdk/test-utils/test-utils-vitest",
      "versionPolicyName": "utility"
    },
    {
      "packageName": "@azure-tools/mcp-server",
      "projectFolder": "common/tools/mcp-server",
      "versionPolicyName": "utility"
    },
    {
      "packageName": "@azure/digital-twins-core",
      "projectFolder": "sdk/digitaltwins/digital-twins-core",
      "versionPolicyName": "client"
    },
    {
      "packageName": "@azure/iot-modelsrepository",
      "projectFolder": "sdk/iot/iot-modelsrepository",
      "versionPolicyName": "client"
    },
    {
      "packageName": "@azure-tests/perf-ai-form-recognizer",
      "projectFolder": "sdk/formrecognizer/ai-form-recognizer-perf-tests",
      "versionPolicyName": "test"
    },
    {
      "packageName": "@azure-tests/perf-eventgrid",
      "projectFolder": "sdk/eventgrid/eventgrid-perf-tests",
      "versionPolicyName": "test"
    },
    {
      "packageName": "@azure-tests/perf-ai-text-analytics",
      "projectFolder": "sdk/textanalytics/ai-text-analytics-perf-tests",
      "versionPolicyName": "test"
    },
    {
      "packageName": "@azure-tests/perf-ai-language-text",
      "projectFolder": "sdk/cognitivelanguage/ai-language-text-perf-tests",
      "versionPolicyName": "test"
    },
    {
      "packageName": "@azure-tests/perf-storage-blob",
      "projectFolder": "sdk/storage/storage-blob-perf-tests",
      "versionPolicyName": "test"
    },
    {
      "packageName": "@azure-tests/perf-storage-file-share",
      "projectFolder": "sdk/storage/storage-file-share-perf-tests",
      "versionPolicyName": "test"
    },
    {
      "packageName": "@azure-tests/perf-storage-file-datalake",
      "projectFolder": "sdk/storage/storage-file-datalake-perf-tests",
      "versionPolicyName": "test"
    },
    {
      "packageName": "@azure-tests/perf-keyvault-keys",
      "projectFolder": "sdk/keyvault/keyvault-keys-perf-tests",
      "versionPolicyName": "test"
    },
    {
      "packageName": "@azure-tests/perf-keyvault-certificates",
      "projectFolder": "sdk/keyvault/keyvault-certificates-perf-tests",
      "versionPolicyName": "test"
    },
    {
      "packageName": "@azure-tests/perf-keyvault-secrets",
      "projectFolder": "sdk/keyvault/keyvault-secrets-perf-tests",
      "versionPolicyName": "test"
    },
    {
      "packageName": "@azure-tests/perf-identity",
      "projectFolder": "sdk/identity/identity-perf-tests",
      "versionPolicyName": "test"
    },
    {
      "packageName": "@azure-tests/perf-service-bus",
      "projectFolder": "sdk/servicebus/service-bus-perf-tests",
      "versionPolicyName": "test"
    },
    {
      "packageName": "@azure-tests/perf-event-hubs",
      "projectFolder": "sdk/eventhub/event-hubs-perf-tests",
      "versionPolicyName": "test"
    },
    {
      "packageName": "@azure/web-pubsub",
      "projectFolder": "sdk/web-pubsub/web-pubsub",
      "versionPolicyName": "client"
    },
    {
      "packageName": "@azure/web-pubsub-express",
      "projectFolder": "sdk/web-pubsub/web-pubsub-express",
      "versionPolicyName": "client"
    },
    {
      "packageName": "@azure-tests/perf-search-documents",
      "projectFolder": "sdk/search/search-documents-perf-tests",
      "versionPolicyName": "test"
    },
    {
      "packageName": "@azure-tests/perf-ai-metrics-advisor",
      "projectFolder": "sdk/metricsadvisor/ai-metrics-advisor-perf-tests",
      "versionPolicyName": "test"
    },
    {
      "packageName": "@azure-tests/perf-container-registry",
      "projectFolder": "sdk/containerregistry/container-registry-perf-tests",
      "versionPolicyName": "test"
    },
    {
      "packageName": "@azure-tests/perf-core-rest-pipeline",
      "projectFolder": "sdk/core/core-rest-pipeline-perf-tests",
      "versionPolicyName": "test"
    },
    {
      "packageName": "@azure-tests/perf-app-configuration",
      "projectFolder": "sdk/appconfiguration/app-configuration-perf-tests",
      "versionPolicyName": "test"
    },
    {
      "packageName": "@azure-tests/perf-monitor-query",
      "projectFolder": "sdk/monitor/monitor-query-perf-tests",
      "versionPolicyName": "test"
    },
    {
      "packageName": "@azure-tests/perf-monitor-ingestion",
      "projectFolder": "sdk/monitor/monitor-ingestion-perf-tests",
      "versionPolicyName": "test"
    },
    {
      "packageName": "@azure-tests/perf-template",
      "projectFolder": "sdk/template/template-perf-tests",
      "versionPolicyName": "test"
    },
    {
      "packageName": "@azure-tests/perf-schema-registry-avro",
      "projectFolder": "sdk/schemaregistry/schema-registry-avro-perf-tests",
      "versionPolicyName": "test"
    },
    {
      "packageName": "@azure/arm-network",
      "projectFolder": "sdk/network/arm-network",
      "versionPolicyName": "management"
    },
    {
      "packageName": "@azure-rest/arm-network",
      "projectFolder": "sdk/network/arm-network-rest",
      "versionPolicyName": "management"
    },
    {
      "packageName": "@azure/arm-compute",
      "projectFolder": "sdk/compute/arm-compute",
      "versionPolicyName": "management"
    },
    {
      "packageName": "@azure-rest/arm-compute",
      "projectFolder": "sdk/compute/arm-compute-rest",
      "versionPolicyName": "management"
    },
    {
      "packageName": "@azure/arm-storage",
      "projectFolder": "sdk/storage/arm-storage",
      "versionPolicyName": "management"
    },
    {
      "packageName": "@azure/arm-resources",
      "projectFolder": "sdk/resources/arm-resources",
      "versionPolicyName": "management"
    },
    {
      "packageName": "@azure/arm-links",
      "projectFolder": "sdk/links/arm-links",
      "versionPolicyName": "management"
    },
    {
      "packageName": "@azure/arm-policy",
      "projectFolder": "sdk/policy/arm-policy",
      "versionPolicyName": "management"
    },
    {
      "packageName": "@azure/arm-locks",
      "projectFolder": "sdk/locks/arm-locks",
      "versionPolicyName": "management"
    },
    {
      "packageName": "@azure/arm-features",
      "projectFolder": "sdk/features/arm-features",
      "versionPolicyName": "management"
    },
    {
      "packageName": "@azure/arm-managedapplications",
      "projectFolder": "sdk/managedapplications/arm-managedapplications",
      "versionPolicyName": "management"
    },
    {
      "packageName": "@azure/arm-webpubsub",
      "projectFolder": "sdk/web-pubsub/arm-webpubsub",
      "versionPolicyName": "management"
    },
    {
      "packageName": "@azure/arm-keyvault",
      "projectFolder": "sdk/keyvault/arm-keyvault",
      "versionPolicyName": "management"
    },
    {
      "packageName": "@azure/arm-sql",
      "projectFolder": "sdk/sql/arm-sql",
      "versionPolicyName": "management"
    },
    {
      "packageName": "@azure/arm-appservice",
      "projectFolder": "sdk/appservice/arm-appservice",
      "versionPolicyName": "management"
    },
    {
      "packageName": "@azure-rest/arm-appservice",
      "projectFolder": "sdk/appservice/arm-appservice-rest",
      "versionPolicyName": "management"
    },
    {
      "packageName": "@azure/arm-resources-subscriptions",
      "projectFolder": "sdk/resources-subscriptions/arm-resources-subscriptions",
      "versionPolicyName": "management"
    },
    {
      "packageName": "@azure/arm-templatespecs",
      "projectFolder": "sdk/templatespecs/arm-templatespecs",
      "versionPolicyName": "management"
    },
    {
      "packageName": "@azure/arm-authorization",
      "projectFolder": "sdk/authorization/arm-authorization",
      "versionPolicyName": "management"
    },
    {
      "packageName": "@azure/arm-eventhub",
      "projectFolder": "sdk/eventhub/arm-eventhub",
      "versionPolicyName": "management"
    },
    {
      "packageName": "@azure/arm-purview",
      "projectFolder": "sdk/purview/arm-purview",
      "versionPolicyName": "management"
    },
    {
      "packageName": "@azure/arm-servicebus",
      "projectFolder": "sdk/servicebus/arm-servicebus",
      "versionPolicyName": "management"
    },
    {
      "packageName": "@azure/arm-apimanagement",
      "projectFolder": "sdk/apimanagement/arm-apimanagement",
      "versionPolicyName": "management"
    },
    {
      "packageName": "@azure/arm-rediscache",
      "projectFolder": "sdk/redis/arm-rediscache",
      "versionPolicyName": "management"
    },
    {
      "packageName": "@azure/arm-eventgrid",
      "projectFolder": "sdk/eventgrid/arm-eventgrid",
      "versionPolicyName": "management"
    },
    {
      "packageName": "@azure/arm-quota",
      "projectFolder": "sdk/quota/arm-quota",
      "versionPolicyName": "management"
    },
    {
      "packageName": "@azure/arm-extendedlocation",
      "projectFolder": "sdk/extendedlocation/arm-extendedlocation",
      "versionPolicyName": "management"
    },
    {
      "packageName": "@azure/arm-security",
      "projectFolder": "sdk/security/arm-security",
      "versionPolicyName": "management"
    },
    {
      "packageName": "@azure/arm-operationalinsights",
      "projectFolder": "sdk/operationalinsights/arm-operationalinsights",
      "versionPolicyName": "management"
    },
    {
      "packageName": "@azure/arm-postgresql",
      "projectFolder": "sdk/postgresql/arm-postgresql",
      "versionPolicyName": "management"
    },
    {
      "packageName": "@azure/arm-containerregistry",
      "projectFolder": "sdk/containerregistry/arm-containerregistry",
      "versionPolicyName": "management"
    },
    {
      "packageName": "@azure/arm-logic",
      "projectFolder": "sdk/logic/arm-logic",
      "versionPolicyName": "management"
    },
    {
      "packageName": "@azure/arm-recoveryservices",
      "projectFolder": "sdk/recoveryservices/arm-recoveryservices",
      "versionPolicyName": "management"
    },
    {
      "packageName": "@azure/arm-containerservice",
      "projectFolder": "sdk/containerservice/arm-containerservice",
      "versionPolicyName": "management"
    },
    {
      "packageName": "@azure-rest/arm-containerservice",
      "projectFolder": "sdk/containerservice/arm-containerservice-rest",
      "versionPolicyName": "management"
    },
    {
      "packageName": "@azure/arm-operations",
      "projectFolder": "sdk/operationsmanagement/arm-operations",
      "versionPolicyName": "management"
    },
    {
      "packageName": "@azure/arm-databricks",
      "projectFolder": "sdk/databricks/arm-databricks",
      "versionPolicyName": "management"
    },
    {
      "packageName": "@azure/arm-notificationhubs",
      "projectFolder": "sdk/notificationhubs/arm-notificationhubs",
      "versionPolicyName": "management"
    },
    {
      "packageName": "@azure/arm-streamanalytics",
      "projectFolder": "sdk/streamanalytics/arm-streamanalytics",
      "versionPolicyName": "management"
    },
    {
      "packageName": "@azure/arm-servicefabric",
      "projectFolder": "sdk/servicefabric/arm-servicefabric",
      "versionPolicyName": "management"
    },
    {
      "packageName": "@azure-rest/arm-servicefabric",
      "projectFolder": "sdk/servicefabric/arm-servicefabric-rest",
      "versionPolicyName": "management"
    },
    {
      "packageName": "@azure/arm-mysql",
      "projectFolder": "sdk/mysql/arm-mysql",
      "versionPolicyName": "management"
    },
    {
      "packageName": "@azure/arm-desktopvirtualization",
      "projectFolder": "sdk/desktopvirtualization/arm-desktopvirtualization",
      "versionPolicyName": "management"
    },
    {
      "packageName": "@azure/arm-datafactory",
      "projectFolder": "sdk/datafactory/arm-datafactory",
      "versionPolicyName": "management"
    },
    {
      "packageName": "@azure/arm-cdn",
      "projectFolder": "sdk/cdn/arm-cdn",
      "versionPolicyName": "management"
    },
    {
      "packageName": "@azure/arm-cosmosdb",
      "projectFolder": "sdk/cosmosdb/arm-cosmosdb",
      "versionPolicyName": "management"
    },
    {
      "packageName": "@azure/arm-consumption",
      "projectFolder": "sdk/consumption/arm-consumption",
      "versionPolicyName": "management"
    },
    {
      "packageName": "@azure/arm-datalake-analytics",
      "projectFolder": "sdk/datalake-analytics/arm-datalake-analytics",
      "versionPolicyName": "management"
    },
    {
      "packageName": "@azure/arm-batch",
      "projectFolder": "sdk/batch/arm-batch",
      "versionPolicyName": "management"
    },
    {
      "packageName": "@azure/arm-managementgroups",
      "projectFolder": "sdk/managementgroups/arm-managementgroups",
      "versionPolicyName": "management"
    },
    {
      "packageName": "@azure/arm-orbital",
      "projectFolder": "sdk/orbital/arm-orbital",
      "versionPolicyName": "management"
    },
    {
      "packageName": "@azure/arm-resourcehealth",
      "projectFolder": "sdk/resourcehealth/arm-resourcehealth",
      "versionPolicyName": "management"
    },
    {
      "packageName": "@azure/arm-botservice",
      "projectFolder": "sdk/botservice/arm-botservice",
      "versionPolicyName": "management"
    },
    {
      "packageName": "@azure/arm-search",
      "projectFolder": "sdk/search/arm-search",
      "versionPolicyName": "management"
    },
    {
      "packageName": "@azure/arm-analysisservices",
      "projectFolder": "sdk/analysisservices/arm-analysisservices",
      "versionPolicyName": "management"
    },
    {
      "packageName": "@azure/arm-portal",
      "projectFolder": "sdk/portal/arm-portal",
      "versionPolicyName": "management"
    },
    {
      "packageName": "@azure/arm-sqlvirtualmachine",
      "projectFolder": "sdk/sqlvirtualmachine/arm-sqlvirtualmachine",
      "versionPolicyName": "management"
    },
    {
      "packageName": "@azure/arm-devtestlabs",
      "projectFolder": "sdk/devtestlabs/arm-devtestlabs",
      "versionPolicyName": "management"
    },
    {
      "packageName": "@azure/arm-cognitiveservices",
      "projectFolder": "sdk/cognitiveservices/arm-cognitiveservices",
      "versionPolicyName": "management"
    },
    {
      "packageName": "@azure/arm-relay",
      "projectFolder": "sdk/relay/arm-relay",
      "versionPolicyName": "management"
    },
    {
      "packageName": "@azure/arm-iothub",
      "projectFolder": "sdk/iothub/arm-iothub",
      "versionPolicyName": "management"
    },
    {
      "packageName": "@azure/arm-msi",
      "projectFolder": "sdk/msi/arm-msi",
      "versionPolicyName": "management"
    },
    {
      "packageName": "@azure/arm-monitor",
      "projectFolder": "sdk/monitor/arm-monitor",
      "versionPolicyName": "management"
    },
    {
      "packageName": "@azure/arm-subscriptions",
      "projectFolder": "sdk/subscription/arm-subscriptions",
      "versionPolicyName": "management"
    },
    {
      "packageName": "@azure/arm-advisor",
      "projectFolder": "sdk/advisor/arm-advisor",
      "versionPolicyName": "management"
    },
    {
      "packageName": "@azure/arm-hdinsight",
      "projectFolder": "sdk/hdinsight/arm-hdinsight",
      "versionPolicyName": "management"
    },
    {
      "packageName": "@azure/arm-attestation",
      "projectFolder": "sdk/attestation/arm-attestation",
      "versionPolicyName": "management"
    },
    {
      "packageName": "@azure/arm-azurestack",
      "projectFolder": "sdk/azurestack/arm-azurestack",
      "versionPolicyName": "management"
    },
    {
      "packageName": "@azure/arm-changeanalysis",
      "projectFolder": "sdk/changeanalysis/arm-changeanalysis",
      "versionPolicyName": "management"
    },
    {
      "packageName": "@azure/arm-billing",
      "projectFolder": "sdk/billing/arm-billing",
      "versionPolicyName": "management"
    },
    {
      "packageName": "@azure/arm-containerinstance",
      "projectFolder": "sdk/containerinstance/arm-containerinstance",
      "versionPolicyName": "management"
    },
    {
      "packageName": "@azure/arm-confluent",
      "projectFolder": "sdk/confluent/arm-confluent",
      "versionPolicyName": "management"
    },
    {
      "packageName": "@azure/arm-imagebuilder",
      "projectFolder": "sdk/imagebuilder/arm-imagebuilder",
      "versionPolicyName": "management"
    },
    {
      "packageName": "@azure/arm-avs",
      "projectFolder": "sdk/avs/arm-avs",
      "versionPolicyName": "management"
    },
    {
      "packageName": "@azure/arm-communication",
      "projectFolder": "sdk/communication/arm-communication",
      "versionPolicyName": "management"
    },
    {
      "packageName": "@azure/arm-appconfiguration",
      "projectFolder": "sdk/appconfiguration/arm-appconfiguration",
      "versionPolicyName": "management"
    },
    {
      "packageName": "@azure/arm-azurestackhci",
      "projectFolder": "sdk/azurestackhci/arm-azurestackhci",
      "versionPolicyName": "management"
    },
    {
      "packageName": "@azure/arm-customerinsights",
      "projectFolder": "sdk/customer-insights/arm-customerinsights",
      "versionPolicyName": "management"
    },
    {
      "packageName": "@azure/arm-databoxedge",
      "projectFolder": "sdk/databoxedge/arm-databoxedge",
      "versionPolicyName": "management"
    },
    {
      "packageName": "@azure/arm-datadog",
      "projectFolder": "sdk/datadog/arm-datadog",
      "versionPolicyName": "management"
    },
    {
      "packageName": "@azure/arm-deviceprovisioningservices",
      "projectFolder": "sdk/deviceprovisioningservices/arm-deviceprovisioningservices",
      "versionPolicyName": "management"
    },
    {
      "packageName": "@azure/arm-synapse",
      "projectFolder": "sdk/synapse/arm-synapse",
      "versionPolicyName": "management"
    },
    {
      "packageName": "@azure/arm-databox",
      "projectFolder": "sdk/databox/arm-databox",
      "versionPolicyName": "management"
    },
    {
      "packageName": "@azure/arm-dns",
      "projectFolder": "sdk/dns/arm-dns",
      "versionPolicyName": "management"
    },
    {
      "packageName": "@azure/arm-digitaltwins",
      "projectFolder": "sdk/digitaltwins/arm-digitaltwins",
      "versionPolicyName": "management"
    },
    {
      "packageName": "@azure/arm-devspaces",
      "projectFolder": "sdk/devspaces/arm-devspaces",
      "versionPolicyName": "management"
    },
    {
      "packageName": "@azure/arm-domainservices",
      "projectFolder": "sdk/domainservices/arm-domainservices",
      "versionPolicyName": "management"
    },
    {
      "packageName": "@azure/arm-frontdoor",
      "projectFolder": "sdk/frontdoor/arm-frontdoor",
      "versionPolicyName": "management"
    },
    {
      "packageName": "@azure/arm-healthbot",
      "projectFolder": "sdk/healthbot/arm-healthbot",
      "versionPolicyName": "management"
    },
    {
      "packageName": "@azure-rest/health-insights-cancerprofiling",
      "projectFolder": "sdk/healthinsights/health-insights-cancerprofiling-rest",
      "versionPolicyName": "client"
    },
    {
      "packageName": "@azure-rest/health-insights-clinicalmatching",
      "projectFolder": "sdk/healthinsights/health-insights-clinicalmatching-rest",
      "versionPolicyName": "client"
    },
    {
      "packageName": "@azure-rest/health-insights-radiologyinsights",
      "projectFolder": "sdk/healthinsights/health-insights-radiologyinsights-rest",
      "versionPolicyName": "client"
    },
    {
      "packageName": "@azure/arm-deploymentmanager",
      "projectFolder": "sdk/deploymentmanager/arm-deploymentmanager",
      "versionPolicyName": "management"
    },
    {
      "packageName": "@azure/arm-hanaonazure",
      "projectFolder": "sdk/hanaonazure/arm-hanaonazure",
      "versionPolicyName": "management"
    },
    {
      "packageName": "@azure/arm-kubernetesconfiguration",
      "projectFolder": "sdk/kubernetesconfiguration/arm-kubernetesconfiguration",
      "versionPolicyName": "management"
    },
    {
      "packageName": "@azure/arm-labservices",
      "projectFolder": "sdk/labservices/arm-labservices",
      "versionPolicyName": "management"
    },
    {
      "packageName": "@azure/arm-machinelearningcompute",
      "projectFolder": "sdk/machinelearningcompute/arm-machinelearningcompute",
      "versionPolicyName": "management"
    },
    {
      "packageName": "@azure/arm-machinelearningexperimentation",
      "projectFolder": "sdk/machinelearningexperimentation/arm-machinelearningexperimentation",
      "versionPolicyName": "management"
    },
    {
      "packageName": "@azure/arm-commerce",
      "projectFolder": "sdk/commerce/arm-commerce",
      "versionPolicyName": "management"
    },
    {
      "packageName": "@azure/arm-datamigration",
      "projectFolder": "sdk/datamigration/arm-datamigration",
      "versionPolicyName": "management"
    },
    {
      "packageName": "@azure/arm-healthcareapis",
      "projectFolder": "sdk/healthcareapis/arm-healthcareapis",
      "versionPolicyName": "management"
    },
    {
      "packageName": "@azure/arm-hybridcompute",
      "projectFolder": "sdk/hybridcompute/arm-hybridcompute",
      "versionPolicyName": "management"
    },
    {
      "packageName": "@azure/arm-hybridkubernetes",
      "projectFolder": "sdk/hybridkubernetes/arm-hybridkubernetes",
      "versionPolicyName": "management"
    },
    {
      "packageName": "@azure/arm-oep",
      "projectFolder": "sdk/oep/arm-oep",
      "versionPolicyName": "management"
    },
    {
      "packageName": "@azure/arm-securityinsight",
      "projectFolder": "sdk/securityinsight/arm-securityinsight",
      "versionPolicyName": "management"
    },
    {
      "packageName": "@azure/arm-iotcentral",
      "projectFolder": "sdk/iotcentral/arm-iotcentral",
      "versionPolicyName": "management"
    },
    {
      "packageName": "@azure/arm-commitmentplans",
      "projectFolder": "sdk/machinelearning/arm-commitmentplans",
      "versionPolicyName": "management"
    },
    {
      "packageName": "@azure/arm-workspaces",
      "projectFolder": "sdk/machinelearning/arm-workspaces",
      "versionPolicyName": "management"
    },
    {
      "packageName": "@azure/arm-webservices",
      "projectFolder": "sdk/machinelearning/arm-webservices",
      "versionPolicyName": "management"
    },
    {
      "packageName": "@azure/arm-managementpartner",
      "projectFolder": "sdk/managementpartner/arm-managementpartner",
      "versionPolicyName": "management"
    },
    {
      "packageName": "@azure/arm-maps",
      "projectFolder": "sdk/maps/arm-maps",
      "versionPolicyName": "management"
    },
    {
      "packageName": "@azure/arm-mariadb",
      "projectFolder": "sdk/mariadb/arm-mariadb",
      "versionPolicyName": "management"
    },
    {
      "packageName": "@azure/arm-marketplaceordering",
      "projectFolder": "sdk/marketplaceordering/arm-marketplaceordering",
      "versionPolicyName": "management"
    },
    {
      "packageName": "@azure/arm-migrate",
      "projectFolder": "sdk/migrate/arm-migrate",
      "versionPolicyName": "management"
    },
    {
      "packageName": "@azure/arm-netapp",
      "projectFolder": "sdk/netapp/arm-netapp",
      "versionPolicyName": "management"
    },
    {
      "packageName": "@azure/arm-peering",
      "projectFolder": "sdk/peering/arm-peering",
      "versionPolicyName": "management"
    },
    {
      "packageName": "@azure/arm-postgresql-flexible",
      "projectFolder": "sdk/postgresql/arm-postgresql-flexible",
      "versionPolicyName": "management"
    },
    {
      "packageName": "@azure/arm-powerbidedicated",
      "projectFolder": "sdk/powerbidedicated/arm-powerbidedicated",
      "versionPolicyName": "management"
    },
    {
      "packageName": "@azure/arm-powerbiembedded",
      "projectFolder": "sdk/powerbiembedded/arm-powerbiembedded",
      "versionPolicyName": "management"
    },
    {
      "packageName": "@azure/arm-recoveryservices-siterecovery",
      "projectFolder": "sdk/recoveryservicessiterecovery/arm-recoveryservices-siterecovery",
      "versionPolicyName": "management"
    },
    {
      "packageName": "@azure/arm-recoveryservicesbackup",
      "projectFolder": "sdk/recoveryservicesbackup/arm-recoveryservicesbackup",
      "versionPolicyName": "management"
    },
    {
      "packageName": "@azure/arm-redisenterprisecache",
      "projectFolder": "sdk/redisenterprise/arm-redisenterprisecache",
      "versionPolicyName": "management"
    },
    {
      "packageName": "@azure/arm-reservations",
      "projectFolder": "sdk/reservations/arm-reservations",
      "versionPolicyName": "management"
    },
    {
      "packageName": "@azure/arm-resourcemover",
      "projectFolder": "sdk/resourcemover/arm-resourcemover",
      "versionPolicyName": "management"
    },
    {
      "packageName": "@azure/arm-serialconsole",
      "projectFolder": "sdk/serialconsole/arm-serialconsole",
      "versionPolicyName": "management"
    },
    {
      "packageName": "@azure/arm-servicemap",
      "projectFolder": "sdk/service-map/arm-servicemap",
      "versionPolicyName": "management"
    },
    {
      "packageName": "@azure/arm-signalr",
      "projectFolder": "sdk/signalr/arm-signalr",
      "versionPolicyName": "management"
    },
    {
      "packageName": "@azure/arm-storagecache",
      "projectFolder": "sdk/storagecache/arm-storagecache",
      "versionPolicyName": "management"
    },
    {
      "packageName": "@azure/arm-storagesync",
      "projectFolder": "sdk/storagesync/arm-storagesync",
      "versionPolicyName": "management"
    },
    {
      "packageName": "@azure/arm-resourcegraph",
      "projectFolder": "sdk/resourcegraph/arm-resourcegraph",
      "versionPolicyName": "management"
    },
    {
      "packageName": "@azure/arm-appinsights",
      "projectFolder": "sdk/applicationinsights/arm-appinsights",
      "versionPolicyName": "management"
    },
    {
      "packageName": "@azure/arm-datacatalog",
      "projectFolder": "sdk/datacatalog/arm-datacatalog",
      "versionPolicyName": "management"
    },
    {
      "packageName": "@azure/arm-storsimple1200series",
      "projectFolder": "sdk/storsimple1200series/arm-storsimple1200series",
      "versionPolicyName": "management"
    },
    {
      "packageName": "@azure/arm-storsimple8000series",
      "projectFolder": "sdk/storsimple8000series/arm-storsimple8000series",
      "versionPolicyName": "management"
    },
    {
      "packageName": "@azure/arm-support",
      "projectFolder": "sdk/support/arm-support",
      "versionPolicyName": "management"
    },
    {
      "packageName": "@azure/arm-timeseriesinsights",
      "projectFolder": "sdk/timeseriesinsights/arm-timeseriesinsights",
      "versionPolicyName": "management"
    },
    {
      "packageName": "@azure/arm-trafficmanager",
      "projectFolder": "sdk/trafficmanager/arm-trafficmanager",
      "versionPolicyName": "management"
    },
    {
      "packageName": "@azure/arm-visualstudio",
      "projectFolder": "sdk/visualstudio/arm-visualstudio",
      "versionPolicyName": "management"
    },
    {
      "packageName": "@azure/arm-vmwarecloudsimple",
      "projectFolder": "sdk/vmwarecloudsimple/arm-vmwarecloudsimple",
      "versionPolicyName": "management"
    },
    {
      "packageName": "@azure/arm-servicefabricmesh",
      "projectFolder": "sdk/servicefabricmesh/arm-servicefabricmesh",
      "versionPolicyName": "management"
    },
    {
      "packageName": "@azure/arm-storageimportexport",
      "projectFolder": "sdk/storageimportexport/arm-storageimportexport",
      "versionPolicyName": "management"
    },
    {
      "packageName": "@azure/arm-privatedns",
      "projectFolder": "sdk/privatedns/arm-privatedns",
      "versionPolicyName": "management"
    },
    {
      "packageName": "@azure/arm-policyinsights",
      "projectFolder": "sdk/policyinsights/arm-policyinsights",
      "versionPolicyName": "management"
    },
    {
      "packageName": "@azure/arm-kusto",
      "projectFolder": "sdk/kusto/arm-kusto",
      "versionPolicyName": "management"
    },
    {
      "packageName": "@azure/core-http-compat",
      "projectFolder": "sdk/core/core-http-compat",
      "versionPolicyName": "core"
    },
    {
      "packageName": "@azure/arm-dnsresolver",
      "projectFolder": "sdk/dnsresolver/arm-dnsresolver",
      "versionPolicyName": "management"
    },
    {
      "packageName": "@azure/arm-mobilenetwork",
      "projectFolder": "sdk/mobilenetwork/arm-mobilenetwork",
      "versionPolicyName": "management"
    },
    {
      "packageName": "@azure/arm-resources-profile-2020-09-01-hybrid",
      "projectFolder": "sdk/resources/arm-resources-profile-2020-09-01-hybrid",
      "versionPolicyName": "management"
    },
    {
      "packageName": "@azure/arm-dns-profile-2020-09-01-hybrid",
      "projectFolder": "sdk/dns/arm-dns-profile-2020-09-01-hybrid",
      "versionPolicyName": "management"
    },
    {
      "packageName": "@azure/arm-locks-profile-2020-09-01-hybrid",
      "projectFolder": "sdk/locks/arm-locks-profile-2020-09-01-hybrid",
      "versionPolicyName": "management"
    },
    {
      "packageName": "@azure/arm-policy-profile-2020-09-01-hybrid",
      "projectFolder": "sdk/policy/arm-policy-profile-2020-09-01-hybrid",
      "versionPolicyName": "management"
    },
    {
      "packageName": "@azure/arm-subscriptions-profile-2020-09-01-hybrid",
      "projectFolder": "sdk/subscription/arm-subscriptions-profile-2020-09-01-hybrid",
      "versionPolicyName": "management"
    },
    {
      "packageName": "@azure/arm-storage-profile-2020-09-01-hybrid",
      "projectFolder": "sdk/storage/arm-storage-profile-2020-09-01-hybrid",
      "versionPolicyName": "management"
    },
    {
      "packageName": "@azure/arm-keyvault-profile-2020-09-01-hybrid",
      "projectFolder": "sdk/keyvault/arm-keyvault-profile-2020-09-01-hybrid",
      "versionPolicyName": "management"
    },
    {
      "packageName": "@azure/arm-network-profile-2020-09-01-hybrid",
      "projectFolder": "sdk/network/arm-network-profile-2020-09-01-hybrid",
      "versionPolicyName": "management"
    },
    {
      "packageName": "@azure/arm-commerce-profile-2020-09-01-hybrid",
      "projectFolder": "sdk/commerce/arm-commerce-profile-2020-09-01-hybrid",
      "versionPolicyName": "management"
    },
    {
      "packageName": "@azure/arm-compute-profile-2020-09-01-hybrid",
      "projectFolder": "sdk/compute/arm-compute-profile-2020-09-01-hybrid",
      "versionPolicyName": "management"
    },
    {
      "packageName": "@azure/arm-eventhub-profile-2020-09-01-hybrid",
      "projectFolder": "sdk/eventhub/arm-eventhub-profile-2020-09-01-hybrid",
      "versionPolicyName": "management"
    },
    {
      "packageName": "@azure/arm-authorization-profile-2020-09-01-hybrid",
      "projectFolder": "sdk/authorization/arm-authorization-profile-2020-09-01-hybrid",
      "versionPolicyName": "management"
    },
    {
      "packageName": "@azure/arm-monitor-profile-2020-09-01-hybrid",
      "projectFolder": "sdk/monitor/arm-monitor-profile-2020-09-01-hybrid",
      "versionPolicyName": "management"
    },
    {
      "packageName": "@azure/arm-iothub-profile-2020-09-01-hybrid",
      "projectFolder": "sdk/iothub/arm-iothub-profile-2020-09-01-hybrid",
      "versionPolicyName": "management"
    },
    {
      "packageName": "@azure/arm-databoxedge-profile-2020-09-01-hybrid",
      "projectFolder": "sdk/databoxedge/arm-databoxedge-profile-2020-09-01-hybrid",
      "versionPolicyName": "management"
    },
    {
      "packageName": "@azure/arm-appservice-profile-2020-09-01-hybrid",
      "projectFolder": "sdk/appservice/arm-appservice-profile-2020-09-01-hybrid",
      "versionPolicyName": "management"
    },
    {
      "packageName": "@azure/arm-mysql-flexible",
      "projectFolder": "sdk/mysql/arm-mysql-flexible",
      "versionPolicyName": "management"
    },
    {
      "packageName": "@azure/arm-hardwaresecuritymodules",
      "projectFolder": "sdk/hardwaresecuritymodules/arm-hardwaresecuritymodules",
      "versionPolicyName": "management"
    },
    {
      "packageName": "@azure/arm-dashboard",
      "projectFolder": "sdk/dashboard/arm-dashboard",
      "versionPolicyName": "management"
    },
    {
      "packageName": "@azure/arm-azureadexternalidentities",
      "projectFolder": "sdk/azureadexternalidentities/arm-azureadexternalidentities",
      "versionPolicyName": "management"
    },
    {
      "packageName": "@azure/arm-scvmm",
      "projectFolder": "sdk/scvmm/arm-scvmm",
      "versionPolicyName": "management"
    },
    {
      "packageName": "@azure/arm-servicelinker",
      "projectFolder": "sdk/servicelinker/arm-servicelinker",
      "versionPolicyName": "management"
    },
    {
      "packageName": "@azure/arm-changes",
      "projectFolder": "sdk/changes/arm-changes",
      "versionPolicyName": "management"
    },
    {
      "packageName": "@azure/arm-workloads",
      "projectFolder": "sdk/workloads/arm-workloads",
      "versionPolicyName": "management"
    },
    {
      "packageName": "@azure/arm-dynatrace",
      "projectFolder": "sdk/dynatrace/arm-dynatrace",
      "versionPolicyName": "management"
    },
    {
      "packageName": "@azure/arm-education",
      "projectFolder": "sdk/education/arm-education",
      "versionPolicyName": "management"
    },
    {
      "packageName": "@azure/arm-machinelearning",
      "projectFolder": "sdk/machinelearning/arm-machinelearning",
      "versionPolicyName": "management"
    },
    {
      "packageName": "@azure/arm-appcontainers",
      "projectFolder": "sdk/appcontainers/arm-appcontainers",
      "versionPolicyName": "management"
    },
    {
      "packageName": "@azure/arm-deviceupdate",
      "projectFolder": "sdk/deviceupdate/arm-deviceupdate",
      "versionPolicyName": "management"
    },
    {
      "packageName": "@azure/arm-confidentialledger",
      "projectFolder": "sdk/confidentialledger/arm-confidentialledger",
      "versionPolicyName": "management"
    },
    {
      "packageName": "@azure/arm-resourceconnector",
      "projectFolder": "sdk/resourceconnector/arm-resourceconnector",
      "versionPolicyName": "management"
    },
    {
      "packageName": "@azure/api-management-custom-widgets-scaffolder",
      "projectFolder": "sdk/apimanagement/api-management-custom-widgets-scaffolder",
      "versionPolicyName": "client"
    },
    {
      "packageName": "@azure/api-management-custom-widgets-tools",
      "projectFolder": "sdk/apimanagement/api-management-custom-widgets-tools",
      "versionPolicyName": "client"
    },
    {
      "packageName": "@azure/arm-networkfunction",
      "projectFolder": "sdk/networkfunction/arm-networkfunction",
      "versionPolicyName": "management"
    },
    {
      "packageName": "@azure/arm-fluidrelay",
      "projectFolder": "sdk/fluidrelay/arm-fluidrelay",
      "versionPolicyName": "management"
    },
    {
      "packageName": "@azure/arm-automation",
      "projectFolder": "sdk/automation/arm-automation",
      "versionPolicyName": "management"
    },
    {
      "packageName": "@azure/arm-automanage",
      "projectFolder": "sdk/automanage/arm-automanage",
      "versionPolicyName": "management"
    },
    {
      "packageName": "@azure/arm-devcenter",
      "projectFolder": "sdk/devcenter/arm-devcenter",
      "versionPolicyName": "management"
    },
    {
      "packageName": "@azure/communication-rooms",
      "projectFolder": "sdk/communication/communication-rooms",
      "versionPolicyName": "client"
    },
    {
      "packageName": "@azure/arm-connectedvmware",
      "projectFolder": "sdk/connectedvmware/arm-connectedvmware",
      "versionPolicyName": "management"
    },
    {
      "packageName": "@azure/arm-nginx",
      "projectFolder": "sdk/nginx/arm-nginx",
      "versionPolicyName": "management"
    },
    {
      "packageName": "@azure/arm-agrifood",
      "projectFolder": "sdk/agrifood/arm-agrifood",
      "versionPolicyName": "management"
    },
    {
      "packageName": "@azure/arm-chaos",
      "projectFolder": "sdk/chaos/arm-chaos",
      "versionPolicyName": "management"
    },
    {
      "packageName": "@azure/functions-authentication-events",
      "projectFolder": "sdk/entra/functions-authentication-events",
      "versionPolicyName": "client"
    },
    {
      "packageName": "@azure-rest/developer-devcenter",
      "projectFolder": "sdk/devcenter/developer-devcenter-rest",
      "versionPolicyName": "client"
    },
    {
      "packageName": "@azure/arm-securitydevops",
      "projectFolder": "sdk/securitydevops/arm-securitydevops",
      "versionPolicyName": "management"
    },
    {
      "packageName": "@azure/arm-devhub",
      "projectFolder": "sdk/devhub/arm-devhub",
      "versionPolicyName": "management"
    },
    {
      "packageName": "@azure-rest/load-testing",
      "projectFolder": "sdk/loadtesting/load-testing-rest",
      "versionPolicyName": "client"
    },
    {
      "packageName": "@azure/create-playwright",
      "projectFolder": "sdk/loadtesting/create-playwright",
      "versionPolicyName": "client"
    },
    {
      "packageName": "@azure/playwright",
      "projectFolder": "sdk/loadtesting/playwright",
      "versionPolicyName": "client"
    },
    {
      "packageName": "@azure/arm-elasticsan",
      "projectFolder": "sdk/elasticsans/arm-elasticsan",
      "versionPolicyName": "management"
    },
    {
      "packageName": "@azure/arm-appcomplianceautomation",
      "projectFolder": "sdk/appcomplianceautomation/arm-appcomplianceautomation",
      "versionPolicyName": "management"
    },
    {
      "packageName": "@azure/arm-elastic",
      "projectFolder": "sdk/elastic/arm-elastic",
      "versionPolicyName": "management"
    },
    {
      "packageName": "@azure/arm-hybridcontainerservice",
      "projectFolder": "sdk/hybridcontainerservice/arm-hybridcontainerservice",
      "versionPolicyName": "management"
    },
    {
      "packageName": "@azure/arm-loadtesting",
      "projectFolder": "sdk/loadtesting/arm-loadtesting",
      "versionPolicyName": "management"
    },
    {
      "packageName": "@azure/web-pubsub-client",
      "projectFolder": "sdk/web-pubsub/web-pubsub-client",
      "versionPolicyName": "client"
    },
    {
      "packageName": "@azure/arm-billingbenefits",
      "projectFolder": "sdk/billingbenefits/arm-billingbenefits",
      "versionPolicyName": "management"
    },
    {
      "packageName": "@azure/arm-servicenetworking",
      "projectFolder": "sdk/servicenetworking/arm-servicenetworking",
      "versionPolicyName": "management"
    },
    {
      "packageName": "@azure/arm-dataprotection",
      "projectFolder": "sdk/dataprotection/arm-dataprotection",
      "versionPolicyName": "management"
    },
    {
      "packageName": "@azure/arm-storagemover",
      "projectFolder": "sdk/storagemover/arm-storagemover",
      "versionPolicyName": "management"
    },
    {
      "packageName": "@azure/arm-voiceservices",
      "projectFolder": "sdk/voiceservices/arm-voiceservices",
      "versionPolicyName": "management"
    },
    {
      "packageName": "@azure/web-pubsub-client-protobuf",
      "projectFolder": "sdk/web-pubsub/web-pubsub-client-protobuf",
      "versionPolicyName": "client"
    },
    {
      "packageName": "@azure/arm-graphservices",
      "projectFolder": "sdk/graphservices/arm-graphservices",
      "versionPolicyName": "management"
    },
    {
      "packageName": "@azure/arm-newrelicobservability",
      "projectFolder": "sdk/newrelicobservability/arm-newrelicobservability",
      "versionPolicyName": "management"
    },
    {
      "packageName": "@azure/arm-paloaltonetworksngfw",
      "projectFolder": "sdk/paloaltonetworksngfw/arm-paloaltonetworksngfw",
      "versionPolicyName": "management"
    },
    {
      "packageName": "@azure/arm-selfhelp",
      "projectFolder": "sdk/selfhelp/arm-selfhelp",
      "versionPolicyName": "management"
    },
    {
      "packageName": "@azure/arm-costmanagement",
      "projectFolder": "sdk/cost-management/arm-costmanagement",
      "versionPolicyName": "management"
    },
    {
      "packageName": "@azure/arm-networkcloud",
      "projectFolder": "sdk/networkcloud/arm-networkcloud",
      "versionPolicyName": "management"
    },
    {
      "packageName": "@azure/arm-baremetalinfrastructure",
      "projectFolder": "sdk/baremetalinfrastructure/arm-baremetalinfrastructure",
      "versionPolicyName": "management"
    },
    {
      "packageName": "@azure/arm-qumulo",
      "projectFolder": "sdk/liftrqumulo/arm-qumulo",
      "versionPolicyName": "management"
    },
    {
      "packageName": "@azure/arm-containerservicefleet",
      "projectFolder": "sdk/containerservice/arm-containerservicefleet",
      "versionPolicyName": "management"
    },
    {
      "packageName": "@azure/arm-cosmosdbforpostgresql",
      "projectFolder": "sdk/cosmosforpostgresql/arm-cosmosdbforpostgresql",
      "versionPolicyName": "management"
    },
    {
      "packageName": "@azure/arm-managednetworkfabric",
      "projectFolder": "sdk/managednetworkfabric/arm-managednetworkfabric",
      "versionPolicyName": "management"
    },
    {
      "packageName": "@azure/arm-iotfirmwaredefense",
      "projectFolder": "sdk/iotfirmwaredefense/arm-iotfirmwaredefense",
      "versionPolicyName": "management"
    },
    {
      "packageName": "@azure/arm-quantum",
      "projectFolder": "sdk/quantum/arm-quantum",
      "versionPolicyName": "management"
    },
    {
      "packageName": "@azure/arm-sphere",
      "projectFolder": "sdk/sphere/arm-sphere",
      "versionPolicyName": "management"
    },
    {
      "packageName": "@azure/arm-maintenance",
      "projectFolder": "sdk/maintenance/arm-maintenance",
      "versionPolicyName": "management"
    },
    {
      "packageName": "@azure/arm-resourcesdeploymentstacks",
      "projectFolder": "sdk/resourcesdeploymentstacks/arm-resourcesdeploymentstacks",
      "versionPolicyName": "management"
    },
    {
      "packageName": "@azure/arm-apicenter",
      "projectFolder": "sdk/apicenter/arm-apicenter",
      "versionPolicyName": "management"
    },
    {
      "packageName": "@azure/arm-hdinsightcontainers",
      "projectFolder": "sdk/hdinsight/arm-hdinsightcontainers",
      "versionPolicyName": "management"
    },
    {
      "packageName": "@azure/arm-defendereasm",
      "projectFolder": "sdk/defendereasm/arm-defendereasm",
      "versionPolicyName": "management"
    },
    {
      "packageName": "@azure/arm-hybridconnectivity",
      "projectFolder": "sdk/hybridconnectivity/arm-hybridconnectivity",
      "versionPolicyName": "management"
    },
    {
      "packageName": "@azure-tests/perf-monitor-opentelemetry",
      "projectFolder": "sdk/monitor/monitor-opentelemetry-perf-tests",
      "versionPolicyName": "test"
    },
    {
      "packageName": "@azure/arm-recoveryservicesdatareplication",
      "projectFolder": "sdk/recoveryservicesdatareplication/arm-recoveryservicesdatareplication",
      "versionPolicyName": "management"
    },
    {
      "packageName": "@azure/arm-playwrighttesting",
      "projectFolder": "sdk/playwrighttesting/arm-playwrighttesting",
      "versionPolicyName": "management"
    },
    {
      "packageName": "@azure-rest/ai-vision-image-analysis",
      "projectFolder": "sdk/vision/ai-vision-image-analysis-rest",
      "versionPolicyName": "client"
    },
    {
      "packageName": "@azure/arm-hybridnetwork",
      "projectFolder": "sdk/hybridnetwork/arm-hybridnetwork",
      "versionPolicyName": "management"
    },
    {
      "packageName": "@azure/arm-workloadssapvirtualinstance",
      "projectFolder": "sdk/workloads/arm-workloadssapvirtualinstance",
      "versionPolicyName": "management"
    },
    {
      "packageName": "@azure/arm-astro",
      "projectFolder": "sdk/astro/arm-astro",
      "versionPolicyName": "management"
    },
    {
      "packageName": "@azure/arm-largeinstance",
      "projectFolder": "sdk/largeinstance/arm-largeinstance",
      "versionPolicyName": "management"
    },
    {
      "packageName": "@azure/arm-springappdiscovery",
      "projectFolder": "sdk/springappdiscovery/arm-springappdiscovery",
      "versionPolicyName": "management"
    },
    {
      "packageName": "@azure/arm-migrationdiscoverysap",
      "projectFolder": "sdk/migrationdiscovery/arm-migrationdiscoverysap",
      "versionPolicyName": "management"
    },
    {
      "packageName": "@azure/arm-storageactions",
      "projectFolder": "sdk/storageactions/arm-storageactions",
      "versionPolicyName": "management"
    },
    {
      "packageName": "@azure/arm-guestconfiguration",
      "projectFolder": "sdk/guestconfiguration/arm-guestconfiguration",
      "versionPolicyName": "management"
    },
    {
      "packageName": "@azure/arm-deviceregistry",
      "projectFolder": "sdk/deviceregistry/arm-deviceregistry",
      "versionPolicyName": "management"
    },
    {
      "packageName": "@azure/arm-standbypool",
      "projectFolder": "sdk/standbypool/arm-standbypool",
      "versionPolicyName": "management"
    },
    {
      "packageName": "@azure/arm-devopsinfrastructure",
      "projectFolder": "sdk/devopsinfrastructure/arm-devopsinfrastructure",
      "versionPolicyName": "management"
    },
    {
      "packageName": "@azure-rest/ai-vision-face",
      "projectFolder": "sdk/face/ai-vision-face-rest",
      "versionPolicyName": "client"
    },
    {
      "packageName": "@azure/arm-informaticadatamanagement",
      "projectFolder": "sdk/informatica/arm-informaticadatamanagement",
      "versionPolicyName": "management"
    },
    {
      "packageName": "@azure/arm-oracledatabase",
      "projectFolder": "sdk/oracledatabase/arm-oracledatabase",
      "versionPolicyName": "management"
    },
    {
      "packageName": "@azure-rest/health-deidentification",
      "projectFolder": "sdk/healthdataaiservices/azure-health-deidentification",
      "versionPolicyName": "client"
    },
    {
      "packageName": "@azure-rest/ai-inference",
      "projectFolder": "sdk/ai/ai-inference-rest",
      "versionPolicyName": "client"
    },
    {
      "packageName": "@azure/create-microsoft-playwright-testing",
      "projectFolder": "sdk/playwrighttesting/create-microsoft-playwright-testing",
      "versionPolicyName": "client"
    },
    {
      "packageName": "@azure/microsoft-playwright-testing",
      "projectFolder": "sdk/playwrighttesting/microsoft-playwright-testing",
      "versionPolicyName": "client"
    },
    {
      "packageName": "@azure/arm-computefleet",
      "projectFolder": "sdk/computefleet/arm-computefleet",
      "versionPolicyName": "client"
    },
    {
      "packageName": "@azure/arm-edgezones",
      "projectFolder": "sdk/edgezones/arm-edgezones",
      "versionPolicyName": "management"
    },
    {
      "packageName": "@azure/arm-mongocluster",
      "projectFolder": "sdk/mongocluster/arm-mongocluster",
      "versionPolicyName": "management"
    },
    {
      "packageName": "@azure/arm-servicefabricmanagedclusters",
      "projectFolder": "sdk/servicefabricmanagedclusters/arm-servicefabricmanagedclusters",
      "versionPolicyName": "management"
    },
    {
      "packageName": "@azure/arm-redhatopenshift",
      "projectFolder": "sdk/redhatopenshift/arm-redhatopenshift",
      "versionPolicyName": "management"
    },
    {
      "packageName": "@azure/arm-healthdataaiservices",
      "projectFolder": "sdk/healthdataaiservices/arm-healthdataaiservices",
      "versionPolicyName": "client"
    },
    {
      "packageName": "@azure-rest/batch",
      "projectFolder": "sdk/batch/batch-rest",
      "versionPolicyName": "client"
    },
    {
      "packageName": "@azure/arm-computeschedule",
      "projectFolder": "sdk/computeschedule/arm-computeschedule",
      "versionPolicyName": "management"
    },
    {
      "packageName": "@azure/arm-fabric",
      "projectFolder": "sdk/fabric/arm-fabric",
      "versionPolicyName": "management"
    },
    {
      "packageName": "@azure/arm-iotoperations",
      "projectFolder": "sdk/iotoperations/arm-iotoperations",
      "versionPolicyName": "management"
    },
    {
      "packageName": "@azure/arm-trustedsigning",
      "projectFolder": "sdk/trustedsigning/arm-trustedsigning",
      "versionPolicyName": "management"
    },
    {
      "packageName": "@azure/arm-databoundaries",
      "projectFolder": "sdk/databoundaries/arm-databoundaries",
      "versionPolicyName": "management"
    },
    {
      "packageName": "@azure/arm-containerorchestratorruntime",
      "projectFolder": "sdk/kubernetesruntime/arm-containerorchestratorruntime",
      "versionPolicyName": "management"
    },
    {
      "packageName": "@azure/arm-neonpostgres",
      "projectFolder": "sdk/neonpostgres/arm-neonpostgres",
      "versionPolicyName": "management"
    },
    {
      "packageName": "@azure/arm-terraform",
      "projectFolder": "sdk/terraform/arm-terraform",
      "versionPolicyName": "management"
    },
    {
      "packageName": "@azure/arm-agricultureplatform",
      "projectFolder": "sdk/agricultureplatform/arm-agricultureplatform",
      "versionPolicyName": "management"
    },
    {
      "packageName": "@azure/arm-connectedcache",
      "projectFolder": "sdk/connectedcache/arm-connectedcache",
      "versionPolicyName": "management"
    },
    {
      "packageName": "@azure/arm-arizeaiobservabilityeval",
      "projectFolder": "sdk/liftrarize/arm-arizeaiobservabilityeval",
      "versionPolicyName": "management"
    },
    {
      "packageName": "@azure/ai-projects",
      "projectFolder": "sdk/ai/ai-projects",
      "versionPolicyName": "client"
    },
    {
      "packageName": "@azure/ai-agents",
      "projectFolder": "sdk/ai/ai-agents",
      "versionPolicyName": "client"
    },
    {
      "packageName": "@azure/arm-impactreporting",
      "projectFolder": "sdk/impactreporting/arm-impactreporting",
      "versionPolicyName": "management"
    },
    {
      "packageName": "@azure/arm-pineconevectordb",
      "projectFolder": "sdk/pineconevectordb/arm-pineconevectordb",
      "versionPolicyName": "management"
    },
    {
      "packageName": "@azure/arm-databasewatcher",
      "projectFolder": "sdk/databasewatcher/arm-databasewatcher",
      "versionPolicyName": "management"
    },
    {
      "packageName": "@azure/arm-durabletask",
      "projectFolder": "sdk/durabletask/arm-durabletask",
      "versionPolicyName": "management"
    },
    {
      "packageName": "@azure/arm-migrationassessment",
      "projectFolder": "sdk/migrate/arm-migrationassessment",
      "versionPolicyName": "management"
    },
    {
      "packageName": "@azure/arm-weightsandbiases",
      "projectFolder": "sdk/liftrweightsandbiases/arm-weightsandbiases",
      "versionPolicyName": "management"
    },
    {
      "packageName": "@azure/arm-lambdatesthyperexecute",
      "projectFolder": "sdk/lambdatesthyperexecute/arm-lambdatesthyperexecute",
      "versionPolicyName": "management"
    },
    {
      "packageName": "@azure/arm-dependencymap",
      "projectFolder": "sdk/dependencymap/arm-dependencymap",
      "versionPolicyName": "management"
    },
    {
      "packageName": "@azure/arm-programmableconnectivity",
      "projectFolder": "sdk/programmableconnectivity/arm-programmableconnectivity",
      "versionPolicyName": "management"
    },
    {
      "packageName": "@azure/arm-portalservicescopilot",
      "projectFolder": "sdk/portalservices/arm-portalservicescopilot",
      "versionPolicyName": "management"
    },
    {
      "packageName": "@azure/arm-onlineexperimentation",
      "projectFolder": "sdk/onlineexperimentation/arm-onlineexperimentation",
      "versionPolicyName": "management"
    },
    {
      "packageName": "@azure/arm-carbonoptimization",
      "projectFolder": "sdk/carbonoptimization/arm-carbonoptimization",
      "versionPolicyName": "management"
    },
    {
      "packageName": "@azure/arm-mongodbatlas",
      "projectFolder": "sdk/mongodbatlas/arm-mongodbatlas",
      "versionPolicyName": "management"
    },
    {
      "packageName": "@azure/arm-purestorageblock",
      "projectFolder": "sdk/purestorageblock/arm-purestorageblock",
      "versionPolicyName": "management"
    },
    {
      "packageName": "@azure/arm-sitemanager",
      "projectFolder": "sdk/sitemanager/arm-sitemanager",
      "versionPolicyName": "management"
    },
    {
      "packageName": "@azure-rest/onlineexperimentation",
      "projectFolder": "sdk/onlineexperimentation/onlineexperimentation-rest",
      "versionPolicyName": "client"
    },
    {
      "packageName": "@azure/arm-planetarycomputer",
      "projectFolder": "sdk/planetarycomputer/arm-planetarycomputer",
      "versionPolicyName": "management"
    },
    {
      "packageName": "@azure/arm-kubernetesconfiguration-extensions",
      "projectFolder": "sdk/kubernetesconfiguration/arm-kubernetesconfiguration-extensions",
      "versionPolicyName": "management"
    },
    {
      "packageName": "@azure/arm-kubernetesconfiguration-fluxconfigurations",
      "projectFolder": "sdk/kubernetesconfiguration/arm-kubernetesconfiguration-fluxconfigurations",
      "versionPolicyName": "management"
    },
    {
      "packageName": "@azure/arm-kubernetesconfiguration-extensiontypes",
      "projectFolder": "sdk/kubernetesconfiguration/arm-kubernetesconfiguration-extensiontypes",
      "versionPolicyName": "management"
    },
    {
<<<<<<< HEAD
      "packageName": "@azure/arm-kubernetesconfiguration-privatelinkscopes",
      "projectFolder": "sdk/kubernetesconfiguration/arm-kubernetesconfiguration-privatelinkscopes",
=======
      "packageName": "@azure/arm-cloudhealth",
      "projectFolder": "sdk/cloudhealth/arm-cloudhealth",
>>>>>>> 9698f998
      "versionPolicyName": "management"
    }
  ]
}<|MERGE_RESOLUTION|>--- conflicted
+++ resolved
@@ -1,7 +1,7 @@
 /**
  * This is the main configuration file for Rush.
  * For full documentation, please see https://rushjs.io
- */{
+ */ {
   "$schema": "https://developer.microsoft.com/json-schemas/rush/v5/rush.schema.json",
   /**
    * (Required) This specifies the version of the Rush engine to be used in this repo.
@@ -555,7 +555,9 @@
       "projectFolder": "common/tools/dev-tool",
       "versionPolicyName": "utility",
       // Add Identity to decoupledLocalDependencies so that dev-tool uses the package from npm, avoiding a cyclic dependency.
-      "decoupledLocalDependencies": ["@azure/identity"]
+      "decoupledLocalDependencies": [
+        "@azure/identity"
+      ]
     },
     {
       "packageName": "@azure/eventgrid",
@@ -595,7 +597,9 @@
     {
       "packageName": "@azure/identity",
       "projectFolder": "sdk/identity/identity",
-      "decoupledLocalDependencies": ["@azure/keyvault-keys"],
+      "decoupledLocalDependencies": [
+        "@azure/keyvault-keys"
+      ],
       "versionPolicyName": "client"
     },
     {
@@ -716,7 +720,9 @@
     {
       "packageName": "@azure/storage-blob",
       "projectFolder": "sdk/storage/storage-blob",
-      "cyclicDependencyProjects": ["@azure/storage-file-share"],
+      "cyclicDependencyProjects": [
+        "@azure/storage-file-share"
+      ],
       "versionPolicyName": "client"
     },
     {
@@ -2415,13 +2421,13 @@
       "versionPolicyName": "management"
     },
     {
-<<<<<<< HEAD
       "packageName": "@azure/arm-kubernetesconfiguration-privatelinkscopes",
       "projectFolder": "sdk/kubernetesconfiguration/arm-kubernetesconfiguration-privatelinkscopes",
-=======
+      "versionPolicyName": "management"
+    },
+    {
       "packageName": "@azure/arm-cloudhealth",
       "projectFolder": "sdk/cloudhealth/arm-cloudhealth",
->>>>>>> 9698f998
       "versionPolicyName": "management"
     }
   ]
