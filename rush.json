/**
 * This is the main configuration file for Rush.
 * For full documentation, please see https://rushjs.io
 */{
  "$schema": "https://developer.microsoft.com/json-schemas/rush/v5/rush.schema.json",
  /**
   * (Required) This specifies the version of the Rush engine to be used in this repo.
   * Rush's "version selector" feature ensures that the globally installed tool will
   * behave like this release, regardless of which version is installed globally.
   *
   * The common/scripts/install-run-rush.js automation script also uses this version.
   *
   * NOTE: If you upgrade to a new major version of Rush, you should replace the "v5"
   * path segment in the "$schema" field for all your Rush config files.  This will ensure
   * correct error-underlining and tab-completion for editors such as VS Code.
   */
  "rushVersion": "5.120.6",
  /**
   * The next field selects which package manager should be installed and determines its version.
   * Rush installs its own local copy of the package manager to ensure that your build process
   * is fully isolated from whatever tools are present in the local environment.
   *
   * Specify one of: "pnpmVersion", "npmVersion", or "yarnVersion".  See the Rush documentation
   * for details about these alternatives.
   */
  "pnpmVersion": "8.15.3",
  // "npmVersion": "4.5.0",
  // "yarnVersion": "1.9.4",
  /**
   * Older releases of the NodeJS engine may be missing features required by your system.
   * Other releases may have bugs.  In particular, the "latest" version will not be a
   * Long Term Support (LTS) version and is likely to have regressions.
   *
   * Specify a SemVer range to ensure developers use a NodeJS version that is appropriate
   * for your repo.
   */
  "nodeSupportedVersionRange": ">=18.0.0",
  /**
   * Odd-numbered major versions of Node.js are experimental.  Even-numbered releases
   * spend six months in a stabilization period before the first Long Term Support (LTS) version.
   * For example, 8.9.0 was the first LTS version of Node.js 8.  Pre-LTS versions are not recommended
   * for production usage because they frequently have bugs.  They may cause Rush itself
   * to malfunction.
   *
   * Rush normally prints a warning if it detects a pre-LTS Node.js version.  If you are testing
   * pre-LTS versions in preparation for supporting the first LTS version, you can use this setting
   * to disable Rush's warning.
   */
  "suppressNodeLtsWarning": true,
  /**
   * If you would like the version specifiers for your dependencies to be consistent, then
   * uncomment this line. This is effectively similar to running "rush check" before any
   * of the following commands:
   *
   *   rush install, rush update, rush link, rush version, rush publish
   *
   * In some cases you may want this turned on, but need to allow certain packages to use a different
   * version. In those cases, you will need to add an entry to the "allowedAlternativeVersions"
   * section of the common-versions.json.
   */
  // "ensureConsistentVersions": true,
  /**
   * Large monorepos can become intimidating for newcomers if project folder paths don't follow
   * a consistent and recognizable pattern.  When the system allows nested folder trees,
   * we've found that teams will often use subfolders to create islands that isolate
   * their work from others ("shipping the org").  This hinders collaboration and code sharing.
   *
   * The Rush developers recommend a "category folder" model, where buildable project folders
   * must always be exactly two levels below the repo root.  The parent folder acts as the category.
   * This provides a basic facility for grouping related projects (e.g. "apps", "libaries",
   * "tools", "prototypes") while still encouraging teams to organize their projects into
   * a unified taxonomy.  Limiting to 2 levels seems very restrictive at first, but if you have
   * 20 categories and 20 projects in each category, this scheme can easily accommodate hundreds
   * of projects.  In practice, you will find that the folder hierarchy needs to be rebalanced
   * occasionally, but if that's painful, it's a warning sign that your development style may
   * discourage refactoring.  Reorganizing the categories should be an enlightening discussion
   * that brings people together, and maybe also identifies poor coding practices (e.g. file
   * references that reach into other project's folders without using NodeJS module resolution).
   *
   * The defaults are projectFolderMinDepth=1 and projectFolderMaxDepth=2.
   *
   * To remove these restrictions, you could set projectFolderMinDepth=1
   * and set projectFolderMaxDepth to a large number.
   */
  "projectFolderMinDepth": 3,
  "projectFolderMaxDepth": 4,
  /**
   * This feature helps you to review and approve new packages before they are introduced
   * to your monorepo.  For example, you may be concerned about licensing, code quality,
   * performance, or simply accumulating too many libraries with overlapping functionality.
   * The approvals are tracked in two config files "browser-approved-packages.json"
   * and "nonbrowser-approved-packages.json".  See the Rush documentation for details.
   */
  // "approvedPackagesPolicy": {
  //   /**
  //    * The review categories allow you to say for example "This library is approved for usage
  //    * in prototypes, but not in production code."
  //    *
  //    * Each project can be associated with one review category, by assigning the "reviewCategory" field
  //    * in the "projects" section of rush.json.  The approval is then recorded in the files
  //    * "common/config/rush/browser-approved-packages.json" and "nonbrowser-approved-packages.json"
  //    * which are automatically generated during "rush update".
  //    *
  //    * Designate categories with whatever granularity is appropriate for your review process,
  //    * or you could just have a single category called "default".
  //    */
  //   "reviewCategories": [
  //     // Some example categories:
  //     "production", // projects that ship to production
  //     "tools",      // non-shipping projects that are part of the developer toolchain
  //     "prototypes"  // experiments that should mostly be ignored by the review process
  //   ],
  //
  //   /**
  //    * A list of NPM package scopes that will be excluded from review.
  //    * We recommend to exclude TypeScript typings (the "@types" scope), because
  //    * if the underlying package was already approved, this would imply that the typings
  //    * are also approved.
  //    */
  //   // "ignoredNpmScopes": [ "@types" ]
  // },
  /**
   * If you use Git as your version control system, this section has some additional
   * optional features you can use.
   */
  "gitPolicy": {
    /**
     * Work at a big company?  Tired of finding Git commits at work with unprofessional Git
     * emails such as "beer-lover@my-college.edu"?  Rush can validate people's Git email address
     * before they get started.
     *
     * Define a list of regular expressions describing allowable e-mail patterns for Git commits.
     * They are case-insensitive anchored JavaScript RegExps.  Example: ".*@example\.com"
     *
     * IMPORTANT: Because these are regular expressions encoded as JSON string literals,
     * RegExp escapes need two backspashes, and ordinary periods should be "\\.".
     */
    // "allowedEmailRegExps": [
    //   "[^@]+@users\\.noreply\\.github\\.com",
    //   "travis@example\\.org"
    // ],
    /**
     * When Rush reports that the address is malformed, the notice can include an example
     * of a recommended email.  Make sure it conforms to one of the allowedEmailRegExps
     * expressions.
     */
    // "sampleEmail": "mrexample@users.noreply.github.com",
    /**
     * The commit message to use when committing changes during 'rush publish'.
     *
     * For example, if you want to prevent these commits from triggering a CI build,
     * you might configure your system's trigger to look for a special string such as "[skip-ci]"
     * in the commit message, and then customize Rush's message to contain that string.
     */
    // "versionBumpCommitMessage": "Applying package updates. [skip-ci]"
  },
  "repository": {
    /**
     * The URL of this Git repository, used by "rush change" to determine the base branch for your PR.
     *
     * The "rush change" command needs to determine which files are affected by your PR diff.
     * If you merged or cherry-picked commits from the main branch into your PR branch, those commits
     * should be excluded from this diff (since they belong to some other PR).  In order to do that,
     * Rush needs to know where to find the base branch for your PR.  This information cannot be
     * determined from Git alone, since the "pull request" feature is not a Git concept.  Ideally
     * Rush would use a vendor-specific protocol to query the information from GitHub, Azure DevOps, etc.
     * But to keep things simple, "rush change" simply assumes that your PR is against the "main" branch
     * of the Git remote indicated by the respository.url setting in rush.json.  If you are working in
     * a GitHub "fork" of the real repo, this setting will be different from the repository URL of your
     * your PR branch, and in this situation "rush change" will also automatically invoke "git fetch"
     * to retrieve the latest activity for the remote main branch.
     */
    "url": "https://github.com/Azure/azure-sdk-for-js"
  },
  /**
   * Event hooks are customized script actions that Rush executes when specific events occur
   */
  "eventHooks": {
    /**
     * The list of shell commands to run before the Rush installation starts
     */
    "preRushInstall": [
      // "common/scripts/pre-rush-install.js"
    ],
    /**
     * The list of shell commands to run after the Rush installation finishes
     */
    "postRushInstall": [],
    /**
     * The list of shell commands to run before the Rush build command starts
     */
    "preRushBuild": [],
    /**
     * The list of shell commands to run after the Rush build command finishes
     */
    "postRushBuild": []
  },
  /**
   * Rush can collect anonymous telemetry about everyday developer activity such as
   * success/failure of installs, builds, and other operations.  You can use this to identify
   * problems with your toolchain or Rush itself.  THIS TELEMETRY IS NOT SHARED WITH MICROSOFT.
   * It is written into JSON files in the common/temp folder.  It's up to you to write scripts
   * that read these JSON files and do something with them.  These scripts are typically registered
   * in the "eventHooks" section.
   */
  // "telemetryEnabled": false,
  /**
   * Allows creation of hotfix changes. This feature is experimental so it is disabled by default.
   */
  // "hotfixChangeEnabled": false,
  /**
   * (Required) This is the inventory of projects to be managed by Rush.
   *
   * Rush does not automatically scan for projects using wildcards, for a few reasons:
   * 1. Depth-first scans are expensive, particularly when tools need to repeatedly collect the list.
   * 2. On a caching CI machine, scans can accidentally pick up files left behind from a previous build.
   * 3. It's useful to have a centralized inventory of all projects and their important metadata.
   */
  "projects": [
    // {
    //   /**
    //    * The NPM package name of the project (must match package.json)
    //    */
    //   "packageName": "my-app",
    //
    //   /**
    //    * The path to the project folder, relative to the rush.json config file.
    //    */
    //   "projectFolder": "apps/my-app",
    //
    //   /**
    //    * An optional category for usage in the "browser-approved-packages.json"
    //    * and "nonbrowser-approved-packages.json" files.  The value must be one of the
    //    * strings from the "reviewCategories" defined above.
    //    */
    //   "reviewCategory": "production",
    //
    //   /**
    //    * A list of local projects that appear as devDependencies for this project, but cannot be
    //    * locally linked because it would create a cyclic dependency; instead, the last published
    //    * version will be installed in the Common folder.
    //    */
    //   "cyclicDependencyProjects": [
    //     // "my-toolchain"
    //   ],
    //
    //   /**
    //    * If true, then this project will be ignored by the "rush check" command.
    //    * The default value is false.
    //    */
    //   // "skipRushCheck": false,
    //
    //   /**
    //    * A flag indicating that changes to this project will be published to npm, which affects
    //    * the Rush change and publish workflows. The default value is false.
    //    * NOTE: "versionPolicyName" and "shouldPublish" are alternatives; you cannot specify them both.
    //    */
    //   // "shouldPublish": false,
    //
    //   /**
    //    * An optional version policy associated with the project.  Version policies are defined
    //    * in "version-policies.json" file.  See the "rush publish" documentation for more info.
    //    * NOTE: "versionPolicyName" and "shouldPublish" are alternatives; you cannot specify them both.
    //    */
    //   // "versionPolicyName": ""
    // },
    //
    {
      "packageName": "@azure/abort-controller",
      "projectFolder": "sdk/core/abort-controller",
      "versionPolicyName": "core"
    },
    {
      "packageName": "@azure/app-configuration",
      "projectFolder": "sdk/appconfiguration/app-configuration",
      "versionPolicyName": "client"
    },
    {
      "packageName": "@azure-rest/agrifood-farming",
      "projectFolder": "sdk/agrifood/agrifood-farming-rest",
      "versionPolicyName": "client"
    },
    {
      "packageName": "@azure-rest/ai-document-intelligence",
      "projectFolder": "sdk/documentintelligence/ai-document-intelligence-rest",
      "versionPolicyName": "client"
    },
    {
      "packageName": "@azure-rest/purview-administration",
      "projectFolder": "sdk/purview/purview-administration-rest",
      "versionPolicyName": "client"
    },
    {
      "packageName": "@azure-rest/purview-catalog",
      "projectFolder": "sdk/purview/purview-catalog-rest",
      "versionPolicyName": "client"
    },
    {
      "packageName": "@azure-rest/purview-datamap",
      "projectFolder": "sdk/purview/purview-datamap-rest",
      "versionPolicyName": "client"
    },
    {
      "packageName": "@azure-rest/purview-scanning",
      "projectFolder": "sdk/purview/purview-scanning-rest",
      "versionPolicyName": "client"
    },
    {
      "packageName": "@azure-rest/purview-sharing",
      "projectFolder": "sdk/purview/purview-sharing-rest",
      "versionPolicyName": "client"
    },
    {
      "packageName": "@azure-rest/purview-workflow",
      "projectFolder": "sdk/purview/purview-workflow-rest",
      "versionPolicyName": "client"
    },
    {
      "packageName": "@azure-rest/ai-document-translator",
      "projectFolder": "sdk/documenttranslator/ai-document-translator-rest",
      "versionPolicyName": "client"
    },
    {
      "packageName": "@azure-rest/ai-translation-text",
      "projectFolder": "sdk/translation/ai-translation-text-rest",
      "versionPolicyName": "client"
    },
    {
      "packageName": "@azure-rest/defender-easm",
      "projectFolder": "sdk/easm/defender-easm-rest",
      "versionPolicyName": "client"
    },
    {
      "packageName": "@azure-rest/confidential-ledger",
      "projectFolder": "sdk/confidentialledger/confidential-ledger-rest",
      "versionPolicyName": "client"
    },
    {
      "packageName": "@azure-rest/ai-anomaly-detector",
      "projectFolder": "sdk/anomalydetector/ai-anomaly-detector-rest",
      "versionPolicyName": "client"
    },
    {
      "packageName": "@azure-rest/ai-content-safety",
      "projectFolder": "sdk/contentsafety/ai-content-safety-rest",
      "versionPolicyName": "client"
    },
    {
      "packageName": "@azure/ai-form-recognizer",
      "projectFolder": "sdk/formrecognizer/ai-form-recognizer",
      "versionPolicyName": "client"
    },
    {
      "packageName": "@azure/ai-language-conversations",
      "projectFolder": "sdk/cognitivelanguage/ai-language-conversations",
      "versionPolicyName": "client"
    },
    {
      "packageName": "@azure/ai-text-analytics",
      "projectFolder": "sdk/textanalytics/ai-text-analytics",
      "versionPolicyName": "client"
    },
    {
      "packageName": "@azure/ai-language-text",
      "projectFolder": "sdk/cognitivelanguage/ai-language-text",
      "versionPolicyName": "client"
    },
    {
      "packageName": "@azure/ai-language-textauthoring",
      "projectFolder": "sdk/cognitivelanguage/ai-language-textauthoring",
      "versionPolicyName": "client"
    },
    {
      "packageName": "@azure/openai-assistants",
      "projectFolder": "sdk/openai/openai-assistants",
      "versionPolicyName": "client"
    },
    {
      "packageName": "@azure/openai",
      "projectFolder": "sdk/openai/openai",
      "versionPolicyName": "client"
    },
    {
      "packageName": "@azure-rest/openai",
      "projectFolder": "sdk/openai/openai-rest",
      "versionPolicyName": "client"
    },
    {
      "packageName": "@azure/ai-metrics-advisor",
      "projectFolder": "sdk/metricsadvisor/ai-metrics-advisor",
      "versionPolicyName": "client"
    },
    {
      "packageName": "@azure/search-documents",
      "projectFolder": "sdk/search/search-documents",
      "versionPolicyName": "client"
    },
    {
      "packageName": "@azure/attestation",
      "projectFolder": "sdk/attestation/attestation",
      "versionPolicyName": "client"
    },
    {
      "packageName": "@azure/quantum-jobs",
      "projectFolder": "sdk/quantum/quantum-jobs",
      "versionPolicyName": "client"
    },
    {
      "packageName": "@azure/communication-call-automation",
      "projectFolder": "sdk/communication/communication-call-automation",
      "versionPolicyName": "client"
    },
    {
      "packageName": "@azure/communication-chat",
      "projectFolder": "sdk/communication/communication-chat",
      "versionPolicyName": "client"
    },
    {
      "packageName": "@azure/communication-common",
      "projectFolder": "sdk/communication/communication-common",
      "versionPolicyName": "client"
    },
    {
      "packageName": "@azure/communication-email",
      "projectFolder": "sdk/communication/communication-email",
      "versionPolicyName": "client"
    },
    {
      "packageName": "@azure/communication-identity",
      "projectFolder": "sdk/communication/communication-identity",
      "versionPolicyName": "client"
    },
    {
      "packageName": "@azure/communication-phone-numbers",
      "projectFolder": "sdk/communication/communication-phone-numbers",
      "versionPolicyName": "client"
    },
    {
      "packageName": "@azure-tools/communication-short-codes",
      "projectFolder": "sdk/communication/communication-short-codes",
      "versionPolicyName": "client"
    },
    {
      "packageName": "@azure-tools/communication-recipient-verification",
      "projectFolder": "sdk/communication/communication-recipient-verification",
      "versionPolicyName": "client"
    },
    {
      "packageName": "@azure-tools/communication-tiering",
      "projectFolder": "sdk/communication/communication-tiering",
      "versionPolicyName": "client"
    },
    {
      "packageName": "@azure-tools/communication-alpha-ids",
      "projectFolder": "sdk/communication/communication-alpha-ids",
      "versionPolicyName": "client"
    },
    {
      "packageName": "@azure-tools/communication-toll-free-verification",
      "projectFolder": "sdk/communication/communication-toll-free-verification",
      "versionPolicyName": "client"
    },
    {
      "packageName": "@azure/communication-sms",
      "projectFolder": "sdk/communication/communication-sms",
      "versionPolicyName": "client"
    },
    {
      "packageName": "@azure/communication-job-router",
      "projectFolder": "sdk/communication/communication-job-router",
      "versionPolicyName": "client"
    },
    {
      "packageName": "@azure-rest/communication-job-router",
      "projectFolder": "sdk/communication/communication-job-router-rest",
      "versionPolicyName": "client"
    },
    {
      "packageName": "@azure-rest/communication-messages",
      "projectFolder": "sdk/communication/communication-messages-rest",
      "versionPolicyName": "client"
    },
    {
      "packageName": "@azure/container-registry",
      "projectFolder": "sdk/containerregistry/container-registry",
      "versionPolicyName": "client"
    },
    {
      "packageName": "@azure/core-amqp",
      "projectFolder": "sdk/core/core-amqp",
      "versionPolicyName": "core"
    },
    {
      "packageName": "@azure-rest/core-client",
      "projectFolder": "sdk/core/core-client-rest",
      "versionPolicyName": "core"
    },
    {
      "packageName": "@azure/core-auth",
      "projectFolder": "sdk/core/core-auth",
      "versionPolicyName": "core"
    },
    {
      "packageName": "@azure/core-sse",
      "projectFolder": "sdk/core/core-sse",
      "versionPolicyName": "core"
    },
    {
      "packageName": "@azure/core-client",
      "projectFolder": "sdk/core/core-client",
      "versionPolicyName": "core"
    },
    {
      "packageName": "@azure/core-rest-pipeline",
      "projectFolder": "sdk/core/core-rest-pipeline",
      "versionPolicyName": "core"
    },
    {
      "packageName": "@typespec/ts-http-runtime",
      "projectFolder": "sdk/core/ts-http-runtime",
      "versionPolicyName": "core"
    },
    {
      "packageName": "@azure/core-lro",
      "projectFolder": "sdk/core/core-lro",
      "versionPolicyName": "core"
    },
    {
      "packageName": "@azure/core-paging",
      "projectFolder": "sdk/core/core-paging",
      "versionPolicyName": "core"
    },
    {
      "packageName": "@azure/core-tracing",
      "projectFolder": "sdk/core/core-tracing",
      "versionPolicyName": "core"
    },
    {
      "packageName": "@azure/core-util",
      "projectFolder": "sdk/core/core-util",
      "versionPolicyName": "core"
    },
    {
      "packageName": "@azure/core-xml",
      "projectFolder": "sdk/core/core-xml",
      "versionPolicyName": "core"
    },
    {
      "packageName": "@azure/cosmos",
      "projectFolder": "sdk/cosmosdb/cosmos",
      "versionPolicyName": "client"
    },
    {
      "packageName": "@azure/monitor-opentelemetry",
      "projectFolder": "sdk/monitor/monitor-opentelemetry",
      "versionPolicyName": "client"
    },
    {
      "packageName": "@azure/monitor-opentelemetry-exporter",
      "projectFolder": "sdk/monitor/monitor-opentelemetry-exporter",
      "versionPolicyName": "client"
    },
    {
      "packageName": "@azure/monitor-query",
      "projectFolder": "sdk/monitor/monitor-query",
      "versionPolicyName": "client"
    },
    {
      "packageName": "@azure/monitor-ingestion",
      "projectFolder": "sdk/monitor/monitor-ingestion",
      "versionPolicyName": "client"
    },
    {
      "packageName": "@azure/dev-tool",
      "projectFolder": "common/tools/dev-tool",
      "versionPolicyName": "utility",
      // Add Identity to decoupledLocalDependencies so that dev-tool uses the package from npm, avoiding a cyclic dependency.
      "decoupledLocalDependencies": [
        "@azure/identity"
      ]
    },
    {
      "packageName": "@azure/eventgrid",
      "projectFolder": "sdk/eventgrid/eventgrid",
      "versionPolicyName": "client"
    },
    {
      "packageName": "@azure/eventgrid-namespaces",
      "projectFolder": "sdk/eventgrid/eventgrid-namespaces",
      "versionPolicyName": "client"
    },
    {
      "packageName": "@azure/event-hubs",
      "projectFolder": "sdk/eventhub/event-hubs",
      "versionPolicyName": "client"
    },
    {
      "packageName": "@azure/eventhubs-checkpointstore-blob",
      "projectFolder": "sdk/eventhub/eventhubs-checkpointstore-blob",
      "versionPolicyName": "client"
    },
    {
      "packageName": "@azure/eventhubs-checkpointstore-table",
      "projectFolder": "sdk/eventhub/eventhubs-checkpointstore-table",
      "versionPolicyName": "client"
    },
    {
      "packageName": "@azure/mock-hub",
      "projectFolder": "sdk/eventhub/mock-hub",
      "versionPolicyName": "utility"
    },
    {
      "packageName": "@azure/identity",
      "projectFolder": "sdk/identity/identity",
      "decoupledLocalDependencies": [
        "@azure/keyvault-keys"
      ],
      "versionPolicyName": "client"
    },
    {
      "packageName": "@azure/identity-vscode",
      "projectFolder": "sdk/identity/identity-vscode",
      "versionPolicyName": "client"
    },
    {
      "packageName": "@azure/identity-cache-persistence",
      "projectFolder": "sdk/identity/identity-cache-persistence",
      "versionPolicyName": "client"
    },
    {
      "packageName": "@azure/identity-broker",
      "projectFolder": "sdk/identity/identity-broker",
      "versionPolicyName": "client"
    },
    {
      "packageName": "@azure/keyvault-common",
      "projectFolder": "sdk/keyvault/keyvault-common",
      "versionPolicyName": "client"
    },
    {
      "packageName": "@azure/keyvault-admin",
      "projectFolder": "sdk/keyvault/keyvault-admin",
      "versionPolicyName": "client"
    },
    {
      "packageName": "@azure/keyvault-certificates",
      "projectFolder": "sdk/keyvault/keyvault-certificates",
      "versionPolicyName": "client"
    },
    {
      "packageName": "@azure/keyvault-keys",
      "projectFolder": "sdk/keyvault/keyvault-keys",
      "versionPolicyName": "client"
    },
    {
      "packageName": "@azure/keyvault-secrets",
      "projectFolder": "sdk/keyvault/keyvault-secrets",
      "versionPolicyName": "client"
    },
    {
      "packageName": "@azure/logger",
      "projectFolder": "sdk/core/logger",
      "versionPolicyName": "core"
    },
    {
      "packageName": "@azure/maps-common",
      "projectFolder": "sdk/maps/maps-common",
      "versionPolicyName": "client"
    },
    {
      "packageName": "@azure-rest/maps-route",
      "projectFolder": "sdk/maps/maps-route-rest",
      "versionPolicyName": "client"
    },
    {
      "packageName": "@azure-rest/maps-render",
      "projectFolder": "sdk/maps/maps-render-rest",
      "versionPolicyName": "client"
    },
    {
      "packageName": "@azure-rest/maps-geolocation",
      "projectFolder": "sdk/maps/maps-geolocation-rest",
      "versionPolicyName": "client"
    },
    {
      "packageName": "@azure-rest/maps-search",
      "projectFolder": "sdk/maps/maps-search-rest",
      "versionPolicyName": "client"
    },
    {
      "packageName": "@azure/notification-hubs",
      "projectFolder": "sdk/notificationhubs/notification-hubs",
      "versionPolicyName": "client"
    },
    {
      "packageName": "@azure/opentelemetry-instrumentation-azure-sdk",
      "projectFolder": "sdk/instrumentation/opentelemetry-instrumentation-azure-sdk",
      "versionPolicyName": "client"
    },
    {
      "packageName": "@azure/schema-registry",
      "projectFolder": "sdk/schemaregistry/schema-registry",
      "versionPolicyName": "client"
    },
    {
      "packageName": "@azure/schema-registry-avro",
      "projectFolder": "sdk/schemaregistry/schema-registry-avro",
      "versionPolicyName": "client"
    },
    {
      "packageName": "@azure/schema-registry-json",
      "projectFolder": "sdk/schemaregistry/schema-registry-json",
      "versionPolicyName": "client"
    },
    {
      "packageName": "@azure/service-bus",
      "projectFolder": "sdk/servicebus/service-bus",
      "versionPolicyName": "client"
    },
    {
      "packageName": "@azure/storage-internal-avro",
      "projectFolder": "sdk/storage/storage-internal-avro",
      "versionPolicyName": "utility"
    },
    {
      "packageName": "@azure/storage-blob",
      "projectFolder": "sdk/storage/storage-blob",
      "versionPolicyName": "client"
    },
    {
      "packageName": "@azure/storage-blob-changefeed",
      "projectFolder": "sdk/storage/storage-blob-changefeed",
      "versionPolicyName": "client"
    },
    {
      "packageName": "@azure/storage-file-share",
      "projectFolder": "sdk/storage/storage-file-share",
      "versionPolicyName": "client"
    },
    {
      "packageName": "@azure/storage-file-datalake",
      "projectFolder": "sdk/storage/storage-file-datalake",
      "versionPolicyName": "client"
    },
    {
      "packageName": "@azure/storage-queue",
      "projectFolder": "sdk/storage/storage-queue",
      "versionPolicyName": "client"
    },
    {
      "packageName": "@azure/synapse-access-control",
      "projectFolder": "sdk/synapse/synapse-access-control",
      "versionPolicyName": "client"
    },
    {
      "packageName": "@azure-rest/synapse-access-control",
      "projectFolder": "sdk/synapse/synapse-access-control-rest",
      "versionPolicyName": "client"
    },
    {
      "packageName": "@azure-rest/iot-device-update",
      "projectFolder": "sdk/deviceupdate/iot-device-update-rest",
      "versionPolicyName": "client"
    },
    {
      "packageName": "@azure/synapse-artifacts",
      "projectFolder": "sdk/synapse/synapse-artifacts",
      "versionPolicyName": "client"
    },
    {
      "packageName": "@azure/synapse-managed-private-endpoints",
      "projectFolder": "sdk/synapse/synapse-managed-private-endpoints",
      "versionPolicyName": "client"
    },
    {
      "packageName": "@azure/synapse-monitoring",
      "projectFolder": "sdk/synapse/synapse-monitoring",
      "versionPolicyName": "client"
    },
    {
      "packageName": "@azure/synapse-spark",
      "projectFolder": "sdk/synapse/synapse-spark",
      "versionPolicyName": "client"
    },
    {
      "packageName": "@azure/data-tables",
      "projectFolder": "sdk/tables/data-tables",
      "versionPolicyName": "client"
    },
    {
      "packageName": "@azure-tests/perf-data-tables",
      "projectFolder": "sdk/tables/perf-tests/data-tables",
      "versionPolicyName": "test"
    },
    {
      "packageName": "@azure/template",
      "projectFolder": "sdk/template/template",
      "versionPolicyName": "client"
    },
    {
      "packageName": "@azure/template-dpg",
      "projectFolder": "sdk/template/template-dpg",
      "versionPolicyName": "client"
    },
    {
      "packageName": "@azure/eslint-plugin-azure-sdk",
      "projectFolder": "common/tools/eslint-plugin-azure-sdk",
      "versionPolicyName": "utility"
    },
    {
      "packageName": "@azure-tool/eslint-plugin-azure-sdk-helper",
      "projectFolder": "common/tools/eslint-plugin-azure-sdk-helper",
      "versionPolicyName": "utility"
    },
    {
      "packageName": "@azure-tools/vite-plugin-browser-test-map",
      "projectFolder": "common/tools/vite-plugin-browser-test-map",
      "versionPolicyName": "utility"
    },
    {
      "packageName": "@azure-tools/test-recorder",
      "projectFolder": "sdk/test-utils/recorder",
      "versionPolicyName": "utility"
    },
    {
      "packageName": "@azure-tools/test-credential",
      "projectFolder": "sdk/test-utils/test-credential",
      "versionPolicyName": "utility"
    },
    {
      "packageName": "@azure-tools/test-perf",
      "projectFolder": "sdk/test-utils/perf",
      "versionPolicyName": "utility"
    },
    {
      "packageName": "@azure-tools/test-utils",
      "projectFolder": "sdk/test-utils/test-utils",
      "versionPolicyName": "utility"
    },
    {
      "packageName": "@azure/digital-twins-core",
      "projectFolder": "sdk/digitaltwins/digital-twins-core",
      "versionPolicyName": "client"
    },
    {
      "packageName": "@azure/iot-modelsrepository",
      "projectFolder": "sdk/iot/iot-modelsrepository",
      "versionPolicyName": "client"
    },
    {
      "packageName": "@azure-tests/perf-ai-form-recognizer",
      "projectFolder": "sdk/formrecognizer/perf-tests/ai-form-recognizer",
      "versionPolicyName": "test"
    },
    {
      "packageName": "@azure-tests/perf-eventgrid",
      "projectFolder": "sdk/eventgrid/perf-tests/eventgrid",
      "versionPolicyName": "test"
    },
    {
      "packageName": "@azure-tests/perf-ai-text-analytics",
      "projectFolder": "sdk/textanalytics/perf-tests/ai-text-analytics",
      "versionPolicyName": "test"
    },
    {
      "packageName": "@azure-tests/perf-ai-language-text",
      "projectFolder": "sdk/cognitivelanguage/perf-tests/ai-language-text",
      "versionPolicyName": "test"
    },
    {
      "packageName": "@azure-tests/perf-storage-blob",
      "projectFolder": "sdk/storage/perf-tests/storage-blob",
      "versionPolicyName": "test"
    },
    {
      "packageName": "@azure-tests/perf-storage-file-share",
      "projectFolder": "sdk/storage/perf-tests/storage-file-share",
      "versionPolicyName": "test"
    },
    {
      "packageName": "@azure-tests/perf-storage-file-datalake",
      "projectFolder": "sdk/storage/perf-tests/storage-file-datalake",
      "versionPolicyName": "test"
    },
    {
      "packageName": "@azure-tests/perf-keyvault-keys",
      "projectFolder": "sdk/keyvault/perf-tests/keyvault-keys",
      "versionPolicyName": "test"
    },
    {
      "packageName": "@azure-tests/perf-keyvault-certificates",
      "projectFolder": "sdk/keyvault/perf-tests/keyvault-certificates",
      "versionPolicyName": "test"
    },
    {
      "packageName": "@azure-tests/perf-keyvault-secrets",
      "projectFolder": "sdk/keyvault/perf-tests/keyvault-secrets",
      "versionPolicyName": "test"
    },
    {
      "packageName": "@azure-tests/perf-identity",
      "projectFolder": "sdk/identity/perf-tests/identity",
      "versionPolicyName": "test"
    },
    {
      "packageName": "@azure-tests/perf-service-bus",
      "projectFolder": "sdk/servicebus/perf-tests/service-bus",
      "versionPolicyName": "test"
    },
    {
      "packageName": "@azure-tests/perf-event-hubs",
      "projectFolder": "sdk/eventhub/perf-tests/event-hubs",
      "versionPolicyName": "test"
    },
    {
      "packageName": "@azure/mixed-reality-authentication",
      "projectFolder": "sdk/mixedreality/mixed-reality-authentication",
      "versionPolicyName": "client"
    },
    {
      "packageName": "@azure/web-pubsub",
      "projectFolder": "sdk/web-pubsub/web-pubsub",
      "versionPolicyName": "client"
    },
    {
      "packageName": "@azure/web-pubsub-express",
      "projectFolder": "sdk/web-pubsub/web-pubsub-express",
      "versionPolicyName": "client"
    },
    {
      "packageName": "@azure-tests/perf-search-documents",
      "projectFolder": "sdk/search/perf-tests/search-documents",
      "versionPolicyName": "test"
    },
    {
      "packageName": "@azure-tests/perf-ai-metrics-advisor",
      "projectFolder": "sdk/metricsadvisor/perf-tests/ai-metrics-advisor",
      "versionPolicyName": "test"
    },
    {
      "packageName": "@azure-tests/perf-container-registry",
      "projectFolder": "sdk/containerregistry/perf-tests/container-registry",
      "versionPolicyName": "test"
    },
    {
      "packageName": "@azure-tests/perf-core-rest-pipeline",
      "projectFolder": "sdk/core/perf-tests/core-rest-pipeline",
      "versionPolicyName": "test"
    },
    {
      "packageName": "@azure-tests/perf-app-configuration",
      "projectFolder": "sdk/appconfiguration/perf-tests/app-configuration",
      "versionPolicyName": "test"
    },
    {
      "packageName": "@azure-tests/perf-monitor-query",
      "projectFolder": "sdk/monitor/perf-tests/monitor-query",
      "versionPolicyName": "test"
    },
    {
      "packageName": "@azure-tests/perf-monitor-ingestion",
      "projectFolder": "sdk/monitor/perf-tests/monitor-ingestion",
      "versionPolicyName": "test"
    },
    {
      "packageName": "@azure-tests/perf-template",
      "projectFolder": "sdk/template/perf-tests/template",
      "versionPolicyName": "test"
    },
    {
      "packageName": "@azure-tests/perf-schema-registry-avro",
      "projectFolder": "sdk/schemaregistry/perf-tests/schema-registry-avro",
      "versionPolicyName": "test"
    },
    {
      "packageName": "@azure/mixed-reality-remote-rendering",
      "projectFolder": "sdk/remoterendering/mixed-reality-remote-rendering",
      "versionPolicyName": "client"
    },
    {
      "packageName": "@azure/arm-network",
      "projectFolder": "sdk/network/arm-network",
      "versionPolicyName": "management"
    },
    {
      "packageName": "@azure-rest/arm-network",
      "projectFolder": "sdk/network/arm-network-rest",
      "versionPolicyName": "client"
    },
    {
      "packageName": "@azure/arm-compute",
      "projectFolder": "sdk/compute/arm-compute",
      "versionPolicyName": "management"
    },
    {
      "packageName": "@azure-rest/arm-compute",
      "projectFolder": "sdk/compute/arm-compute-rest",
      "versionPolicyName": "client"
    },
    {
      "packageName": "@azure/arm-storage",
      "projectFolder": "sdk/storage/arm-storage",
      "versionPolicyName": "management"
    },
    {
      "packageName": "@azure/arm-resources",
      "projectFolder": "sdk/resources/arm-resources",
      "versionPolicyName": "management"
    },
    {
      "packageName": "@azure/arm-links",
      "projectFolder": "sdk/links/arm-links",
      "versionPolicyName": "management"
    },
    {
      "packageName": "@azure/arm-policy",
      "projectFolder": "sdk/policy/arm-policy",
      "versionPolicyName": "management"
    },
    {
      "packageName": "@azure/arm-locks",
      "projectFolder": "sdk/locks/arm-locks",
      "versionPolicyName": "management"
    },
    {
      "packageName": "@azure/arm-features",
      "projectFolder": "sdk/features/arm-features",
      "versionPolicyName": "management"
    },
    {
      "packageName": "@azure/arm-managedapplications",
      "projectFolder": "sdk/managedapplications/arm-managedapplications",
      "versionPolicyName": "management"
    },
    {
      "packageName": "@azure/arm-webpubsub",
      "projectFolder": "sdk/web-pubsub/arm-webpubsub",
      "versionPolicyName": "management"
    },
    {
      "packageName": "@azure/arm-keyvault",
      "projectFolder": "sdk/keyvault/arm-keyvault",
      "versionPolicyName": "management"
    },
    {
      "packageName": "@azure/arm-sql",
      "projectFolder": "sdk/sql/arm-sql",
      "versionPolicyName": "management"
    },
    {
      "packageName": "@azure/arm-appservice",
      "projectFolder": "sdk/appservice/arm-appservice",
      "versionPolicyName": "management"
    },
    {
      "packageName": "@azure-rest/arm-appservice",
      "projectFolder": "sdk/appservice/arm-appservice-rest",
      "versionPolicyName": "client"
    },
    {
      "packageName": "@azure/arm-resources-subscriptions",
      "projectFolder": "sdk/resources-subscriptions/arm-resources-subscriptions",
      "versionPolicyName": "management"
    },
    {
      "packageName": "@azure/arm-templatespecs",
      "projectFolder": "sdk/templatespecs/arm-templatespecs",
      "versionPolicyName": "management"
    },
    {
      "packageName": "@azure/arm-authorization",
      "projectFolder": "sdk/authorization/arm-authorization",
      "versionPolicyName": "management"
    },
    {
      "packageName": "@azure/arm-eventhub",
      "projectFolder": "sdk/eventhub/arm-eventhub",
      "versionPolicyName": "management"
    },
    {
      "packageName": "@azure/arm-purview",
      "projectFolder": "sdk/purview/arm-purview",
      "versionPolicyName": "management"
    },
    {
      "packageName": "@azure/arm-servicebus",
      "projectFolder": "sdk/servicebus/arm-servicebus",
      "versionPolicyName": "management"
    },
    {
      "packageName": "@azure/arm-apimanagement",
      "projectFolder": "sdk/apimanagement/arm-apimanagement",
      "versionPolicyName": "management"
    },
    {
      "packageName": "@azure/arm-rediscache",
      "projectFolder": "sdk/redis/arm-rediscache",
      "versionPolicyName": "management"
    },
    {
      "packageName": "@azure/arm-eventgrid",
      "projectFolder": "sdk/eventgrid/arm-eventgrid",
      "versionPolicyName": "management"
    },
    {
      "packageName": "@azure/arm-quota",
      "projectFolder": "sdk/quota/arm-quota",
      "versionPolicyName": "management"
    },
    {
      "packageName": "@azure/arm-extendedlocation",
      "projectFolder": "sdk/extendedlocation/arm-extendedlocation",
      "versionPolicyName": "management"
    },
    {
      "packageName": "@azure/arm-security",
      "projectFolder": "sdk/security/arm-security",
      "versionPolicyName": "management"
    },
    {
      "packageName": "@azure/arm-operationalinsights",
      "projectFolder": "sdk/operationalinsights/arm-operationalinsights",
      "versionPolicyName": "management"
    },
    {
      "packageName": "@azure/arm-postgresql",
      "projectFolder": "sdk/postgresql/arm-postgresql",
      "versionPolicyName": "management"
    },
    {
      "packageName": "@azure/arm-containerregistry",
      "projectFolder": "sdk/containerregistry/arm-containerregistry",
      "versionPolicyName": "management"
    },
    {
      "packageName": "@azure/arm-logic",
      "projectFolder": "sdk/logic/arm-logic",
      "versionPolicyName": "management"
    },
    {
      "packageName": "@azure/arm-recoveryservices",
      "projectFolder": "sdk/recoveryservices/arm-recoveryservices",
      "versionPolicyName": "management"
    },
    {
      "packageName": "@azure/arm-appplatform",
      "projectFolder": "sdk/appplatform/arm-appplatform",
      "versionPolicyName": "management"
    },
    {
      "packageName": "@azure/arm-containerservice",
      "projectFolder": "sdk/containerservice/arm-containerservice",
      "versionPolicyName": "management"
    },
    {
      "packageName": "@azure-rest/arm-containerservice",
      "projectFolder": "sdk/containerservice/arm-containerservice-rest",
      "versionPolicyName": "client"
    },
    {
      "packageName": "@azure/arm-operations",
      "projectFolder": "sdk/operationsmanagement/arm-operations",
      "versionPolicyName": "management"
    },
    {
      "packageName": "@azure/arm-mediaservices",
      "projectFolder": "sdk/mediaservices/arm-mediaservices",
      "versionPolicyName": "management"
    },
    {
      "packageName": "@azure/arm-databricks",
      "projectFolder": "sdk/databricks/arm-databricks",
      "versionPolicyName": "management"
    },
    {
      "packageName": "@azure/arm-notificationhubs",
      "projectFolder": "sdk/notificationhubs/arm-notificationhubs",
      "versionPolicyName": "management"
    },
    {
      "packageName": "@azure/arm-streamanalytics",
      "projectFolder": "sdk/streamanalytics/arm-streamanalytics",
      "versionPolicyName": "management"
    },
    {
      "packageName": "@azure/arm-servicefabric",
      "projectFolder": "sdk/servicefabric/arm-servicefabric",
      "versionPolicyName": "management"
    },
    {
      "packageName": "@azure-rest/arm-servicefabric",
      "projectFolder": "sdk/servicefabric/arm-servicefabric-rest",
      "versionPolicyName": "client"
    },
    {
      "packageName": "@azure/arm-mysql",
      "projectFolder": "sdk/mysql/arm-mysql",
      "versionPolicyName": "management"
    },
    {
      "packageName": "@azure/arm-desktopvirtualization",
      "projectFolder": "sdk/desktopvirtualization/arm-desktopvirtualization",
      "versionPolicyName": "management"
    },
    {
      "packageName": "@azure/arm-datafactory",
      "projectFolder": "sdk/datafactory/arm-datafactory",
      "versionPolicyName": "management"
    },
    {
      "packageName": "@azure/arm-cdn",
      "projectFolder": "sdk/cdn/arm-cdn",
      "versionPolicyName": "management"
    },
    {
      "packageName": "@azure/arm-cosmosdb",
      "projectFolder": "sdk/cosmosdb/arm-cosmosdb",
      "versionPolicyName": "management"
    },
    {
      "packageName": "@azure/arm-consumption",
      "projectFolder": "sdk/consumption/arm-consumption",
      "versionPolicyName": "management"
    },
    {
      "packageName": "@azure/arm-datalake-analytics",
      "projectFolder": "sdk/datalake-analytics/arm-datalake-analytics",
      "versionPolicyName": "management"
    },
    {
      "packageName": "@azure/arm-batch",
      "projectFolder": "sdk/batch/arm-batch",
      "versionPolicyName": "management"
    },
    {
      "packageName": "@azure/arm-managementgroups",
      "projectFolder": "sdk/managementgroups/arm-managementgroups",
      "versionPolicyName": "management"
    },
    {
      "packageName": "@azure/arm-orbital",
      "projectFolder": "sdk/orbital/arm-orbital",
      "versionPolicyName": "management"
    },
    {
      "packageName": "@azure/arm-resourcehealth",
      "projectFolder": "sdk/resourcehealth/arm-resourcehealth",
      "versionPolicyName": "management"
    },
    {
      "packageName": "@azure/arm-botservice",
      "projectFolder": "sdk/botservice/arm-botservice",
      "versionPolicyName": "management"
    },
    {
      "packageName": "@azure/arm-search",
      "projectFolder": "sdk/search/arm-search",
      "versionPolicyName": "management"
    },
    {
      "packageName": "@azure/arm-analysisservices",
      "projectFolder": "sdk/analysisservices/arm-analysisservices",
      "versionPolicyName": "management"
    },
    {
      "packageName": "@azure/arm-portal",
      "projectFolder": "sdk/portal/arm-portal",
      "versionPolicyName": "management"
    },
    {
      "packageName": "@azure/arm-sqlvirtualmachine",
      "projectFolder": "sdk/sqlvirtualmachine/arm-sqlvirtualmachine",
      "versionPolicyName": "management"
    },
    {
      "packageName": "@azure/arm-devtestlabs",
      "projectFolder": "sdk/devtestlabs/arm-devtestlabs",
      "versionPolicyName": "management"
    },
    {
      "packageName": "@azure/arm-cognitiveservices",
      "projectFolder": "sdk/cognitiveservices/arm-cognitiveservices",
      "versionPolicyName": "management"
    },
    {
      "packageName": "@azure/arm-relay",
      "projectFolder": "sdk/relay/arm-relay",
      "versionPolicyName": "management"
    },
    {
      "packageName": "@azure/arm-iothub",
      "projectFolder": "sdk/iothub/arm-iothub",
      "versionPolicyName": "management"
    },
    {
      "packageName": "@azure/arm-msi",
      "projectFolder": "sdk/msi/arm-msi",
      "versionPolicyName": "management"
    },
    {
      "packageName": "@azure/arm-monitor",
      "projectFolder": "sdk/monitor/arm-monitor",
      "versionPolicyName": "management"
    },
    {
      "packageName": "@azure/arm-subscriptions",
      "projectFolder": "sdk/subscription/arm-subscriptions",
      "versionPolicyName": "management"
    },
    {
      "packageName": "@azure/arm-advisor",
      "projectFolder": "sdk/advisor/arm-advisor",
      "versionPolicyName": "management"
    },
    {
      "packageName": "@azure/arm-hdinsight",
      "projectFolder": "sdk/hdinsight/arm-hdinsight",
      "versionPolicyName": "management"
    },
    {
      "packageName": "@azure/arm-attestation",
      "projectFolder": "sdk/attestation/arm-attestation",
      "versionPolicyName": "management"
    },
    {
      "packageName": "@azure/arm-azurestack",
      "projectFolder": "sdk/azurestack/arm-azurestack",
      "versionPolicyName": "management"
    },
    {
      "packageName": "@azure/arm-changeanalysis",
      "projectFolder": "sdk/changeanalysis/arm-changeanalysis",
      "versionPolicyName": "management"
    },
    {
      "packageName": "@azure/arm-billing",
      "projectFolder": "sdk/billing/arm-billing",
      "versionPolicyName": "management"
    },
    {
      "packageName": "@azure/arm-containerinstance",
      "projectFolder": "sdk/containerinstance/arm-containerinstance",
      "versionPolicyName": "management"
    },
    {
      "packageName": "@azure/arm-confluent",
      "projectFolder": "sdk/confluent/arm-confluent",
      "versionPolicyName": "management"
    },
    {
      "packageName": "@azure/arm-imagebuilder",
      "projectFolder": "sdk/imagebuilder/arm-imagebuilder",
      "versionPolicyName": "management"
    },
    {
      "packageName": "@azure/arm-avs",
      "projectFolder": "sdk/avs/arm-avs",
      "versionPolicyName": "management"
    },
    {
      "packageName": "@azure/arm-communication",
      "projectFolder": "sdk/communication/arm-communication",
      "versionPolicyName": "management"
    },
    {
      "packageName": "@azure/arm-appconfiguration",
      "projectFolder": "sdk/appconfiguration/arm-appconfiguration",
      "versionPolicyName": "management"
    },
    {
      "packageName": "@azure/arm-azurestackhci",
      "projectFolder": "sdk/azurestackhci/arm-azurestackhci",
      "versionPolicyName": "management"
    },
    {
      "packageName": "@azure/arm-customerinsights",
      "projectFolder": "sdk/customer-insights/arm-customerinsights",
      "versionPolicyName": "management"
    },
    {
      "packageName": "@azure/arm-databoxedge",
      "projectFolder": "sdk/databoxedge/arm-databoxedge",
      "versionPolicyName": "management"
    },
    {
      "packageName": "@azure/arm-datadog",
      "projectFolder": "sdk/datadog/arm-datadog",
      "versionPolicyName": "management"
    },
    {
      "packageName": "@azure/arm-deviceprovisioningservices",
      "projectFolder": "sdk/deviceprovisioningservices/arm-deviceprovisioningservices",
      "versionPolicyName": "management"
    },
    {
      "packageName": "@azure/arm-synapse",
      "projectFolder": "sdk/synapse/arm-synapse",
      "versionPolicyName": "management"
    },
    {
      "packageName": "@azure/arm-databox",
      "projectFolder": "sdk/databox/arm-databox",
      "versionPolicyName": "management"
    },
    {
      "packageName": "@azure/arm-dns",
      "projectFolder": "sdk/dns/arm-dns",
      "versionPolicyName": "management"
    },
    {
      "packageName": "@azure/arm-digitaltwins",
      "projectFolder": "sdk/digitaltwins/arm-digitaltwins",
      "versionPolicyName": "management"
    },
    {
      "packageName": "@azure/arm-devspaces",
      "projectFolder": "sdk/devspaces/arm-devspaces",
      "versionPolicyName": "management"
    },
    {
      "packageName": "@azure/arm-domainservices",
      "projectFolder": "sdk/domainservices/arm-domainservices",
      "versionPolicyName": "management"
    },
    {
      "packageName": "@azure/arm-frontdoor",
      "projectFolder": "sdk/frontdoor/arm-frontdoor",
      "versionPolicyName": "management"
    },
    {
      "packageName": "@azure/arm-healthbot",
      "projectFolder": "sdk/healthbot/arm-healthbot",
      "versionPolicyName": "management"
    },
    {
      "packageName": "@azure-rest/health-insights-cancerprofiling",
      "projectFolder": "sdk/healthinsights/health-insights-cancerprofiling-rest",
      "versionPolicyName": "client"
    },
    {
      "packageName": "@azure-rest/health-insights-clinicalmatching",
      "projectFolder": "sdk/healthinsights/health-insights-clinicalmatching-rest",
      "versionPolicyName": "client"
    },
    {
      "packageName": "@azure-rest/health-insights-radiologyinsights",
      "projectFolder": "sdk/healthinsights/health-insights-radiologyinsights-rest",
      "versionPolicyName": "client"
    },
    {
      "packageName": "@azure/arm-deploymentmanager",
      "projectFolder": "sdk/deploymentmanager/arm-deploymentmanager",
      "versionPolicyName": "management"
    },
    {
      "packageName": "@azure/arm-hanaonazure",
      "projectFolder": "sdk/hanaonazure/arm-hanaonazure",
      "versionPolicyName": "management"
    },
    {
      "packageName": "@azure/arm-kubernetesconfiguration",
      "projectFolder": "sdk/kubernetesconfiguration/arm-kubernetesconfiguration",
      "versionPolicyName": "management"
    },
    {
      "packageName": "@azure/arm-labservices",
      "projectFolder": "sdk/labservices/arm-labservices",
      "versionPolicyName": "management"
    },
    {
      "packageName": "@azure/arm-machinelearningcompute",
      "projectFolder": "sdk/machinelearningcompute/arm-machinelearningcompute",
      "versionPolicyName": "management"
    },
    {
      "packageName": "@azure/arm-machinelearningexperimentation",
      "projectFolder": "sdk/machinelearningexperimentation/arm-machinelearningexperimentation",
      "versionPolicyName": "management"
    },
    {
      "packageName": "@azure/arm-commerce",
      "projectFolder": "sdk/commerce/arm-commerce",
      "versionPolicyName": "management"
    },
    {
      "packageName": "@azure/arm-datamigration",
      "projectFolder": "sdk/datamigration/arm-datamigration",
      "versionPolicyName": "management"
    },
    {
      "packageName": "@azure/arm-healthcareapis",
      "projectFolder": "sdk/healthcareapis/arm-healthcareapis",
      "versionPolicyName": "management"
    },
    {
      "packageName": "@azure/arm-hybridcompute",
      "projectFolder": "sdk/hybridcompute/arm-hybridcompute",
      "versionPolicyName": "management"
    },
    {
      "packageName": "@azure/arm-hybridkubernetes",
      "projectFolder": "sdk/hybridkubernetes/arm-hybridkubernetes",
      "versionPolicyName": "management"
    },
    {
      "packageName": "@azure/arm-oep",
      "projectFolder": "sdk/oep/arm-oep",
      "versionPolicyName": "management"
    },
    {
      "packageName": "@azure/arm-securityinsight",
      "projectFolder": "sdk/securityinsight/arm-securityinsight",
      "versionPolicyName": "management"
    },
    {
      "packageName": "@azure/arm-iotcentral",
      "projectFolder": "sdk/iotcentral/arm-iotcentral",
      "versionPolicyName": "management"
    },
    {
      "packageName": "@azure/arm-commitmentplans",
      "projectFolder": "sdk/machinelearning/arm-commitmentplans",
      "versionPolicyName": "management"
    },
    {
      "packageName": "@azure/arm-workspaces",
      "projectFolder": "sdk/machinelearning/arm-workspaces",
      "versionPolicyName": "management"
    },
    {
      "packageName": "@azure/arm-webservices",
      "projectFolder": "sdk/machinelearning/arm-webservices",
      "versionPolicyName": "management"
    },
    {
      "packageName": "@azure/arm-managementpartner",
      "projectFolder": "sdk/managementpartner/arm-managementpartner",
      "versionPolicyName": "management"
    },
    {
      "packageName": "@azure/arm-maps",
      "projectFolder": "sdk/maps/arm-maps",
      "versionPolicyName": "management"
    },
    {
      "packageName": "@azure/arm-mariadb",
      "projectFolder": "sdk/mariadb/arm-mariadb",
      "versionPolicyName": "management"
    },
    {
      "packageName": "@azure/arm-marketplaceordering",
      "projectFolder": "sdk/marketplaceordering/arm-marketplaceordering",
      "versionPolicyName": "management"
    },
    {
      "packageName": "@azure/arm-migrate",
      "projectFolder": "sdk/migrate/arm-migrate",
      "versionPolicyName": "management"
    },
    {
      "packageName": "@azure/arm-mixedreality",
      "projectFolder": "sdk/mixedreality/arm-mixedreality",
      "versionPolicyName": "management"
    },
    {
      "packageName": "@azure/arm-netapp",
      "projectFolder": "sdk/netapp/arm-netapp",
      "versionPolicyName": "management"
    },
    {
      "packageName": "@azure/arm-peering",
      "projectFolder": "sdk/peering/arm-peering",
      "versionPolicyName": "management"
    },
    {
      "packageName": "@azure/arm-postgresql-flexible",
      "projectFolder": "sdk/postgresql/arm-postgresql-flexible",
      "versionPolicyName": "management"
    },
    {
      "packageName": "@azure/arm-powerbidedicated",
      "projectFolder": "sdk/powerbidedicated/arm-powerbidedicated",
      "versionPolicyName": "management"
    },
    {
      "packageName": "@azure/arm-powerbiembedded",
      "projectFolder": "sdk/powerbiembedded/arm-powerbiembedded",
      "versionPolicyName": "management"
    },
    {
      "packageName": "@azure/arm-recoveryservices-siterecovery",
      "projectFolder": "sdk/recoveryservicessiterecovery/arm-recoveryservices-siterecovery",
      "versionPolicyName": "management"
    },
    {
      "packageName": "@azure/arm-recoveryservicesbackup",
      "projectFolder": "sdk/recoveryservicesbackup/arm-recoveryservicesbackup",
      "versionPolicyName": "management"
    },
    {
      "packageName": "@azure/arm-redisenterprisecache",
      "projectFolder": "sdk/redisenterprise/arm-redisenterprisecache",
      "versionPolicyName": "management"
    },
    {
      "packageName": "@azure/arm-reservations",
      "projectFolder": "sdk/reservations/arm-reservations",
      "versionPolicyName": "management"
    },
    {
      "packageName": "@azure/arm-resourcemover",
      "projectFolder": "sdk/resourcemover/arm-resourcemover",
      "versionPolicyName": "management"
    },
    {
      "packageName": "@azure/arm-serialconsole",
      "projectFolder": "sdk/serialconsole/arm-serialconsole",
      "versionPolicyName": "management"
    },
    {
      "packageName": "@azure/arm-servicemap",
      "projectFolder": "sdk/service-map/arm-servicemap",
      "versionPolicyName": "management"
    },
    {
      "packageName": "@azure/arm-signalr",
      "projectFolder": "sdk/signalr/arm-signalr",
      "versionPolicyName": "management"
    },
    {
      "packageName": "@azure/arm-storagecache",
      "projectFolder": "sdk/storagecache/arm-storagecache",
      "versionPolicyName": "management"
    },
    {
      "packageName": "@azure/arm-storagesync",
      "projectFolder": "sdk/storagesync/arm-storagesync",
      "versionPolicyName": "management"
    },
    {
      "packageName": "@azure/arm-resourcegraph",
      "projectFolder": "sdk/resourcegraph/arm-resourcegraph",
      "versionPolicyName": "management"
    },
    {
      "packageName": "@azure/arm-appinsights",
      "projectFolder": "sdk/applicationinsights/arm-appinsights",
      "versionPolicyName": "management"
    },
    {
      "packageName": "@azure/arm-datacatalog",
      "projectFolder": "sdk/datacatalog/arm-datacatalog",
      "versionPolicyName": "management"
    },
    {
      "packageName": "@azure/arm-storsimple1200series",
      "projectFolder": "sdk/storsimple1200series/arm-storsimple1200series",
      "versionPolicyName": "management"
    },
    {
      "packageName": "@azure/arm-storsimple8000series",
      "projectFolder": "sdk/storsimple8000series/arm-storsimple8000series",
      "versionPolicyName": "management"
    },
    {
      "packageName": "@azure/arm-support",
      "projectFolder": "sdk/support/arm-support",
      "versionPolicyName": "management"
    },
    {
      "packageName": "@azure/arm-timeseriesinsights",
      "projectFolder": "sdk/timeseriesinsights/arm-timeseriesinsights",
      "versionPolicyName": "management"
    },
    {
      "packageName": "@azure/arm-trafficmanager",
      "projectFolder": "sdk/trafficmanager/arm-trafficmanager",
      "versionPolicyName": "management"
    },
    {
      "packageName": "@azure/arm-visualstudio",
      "projectFolder": "sdk/visualstudio/arm-visualstudio",
      "versionPolicyName": "management"
    },
    {
      "packageName": "@azure/arm-vmwarecloudsimple",
      "projectFolder": "sdk/vmwarecloudsimple/arm-vmwarecloudsimple",
      "versionPolicyName": "management"
    },
    {
      "packageName": "@azure/arm-servicefabricmesh",
      "projectFolder": "sdk/servicefabricmesh/arm-servicefabricmesh",
      "versionPolicyName": "management"
    },
    {
      "packageName": "@azure/arm-storageimportexport",
      "projectFolder": "sdk/storageimportexport/arm-storageimportexport",
      "versionPolicyName": "management"
    },
    {
      "packageName": "@azure/arm-privatedns",
      "projectFolder": "sdk/privatedns/arm-privatedns",
      "versionPolicyName": "management"
    },
    {
      "packageName": "@azure/arm-policyinsights",
      "projectFolder": "sdk/policyinsights/arm-policyinsights",
      "versionPolicyName": "management"
    },
    {
      "packageName": "@azure/arm-kusto",
      "projectFolder": "sdk/kusto/arm-kusto",
      "versionPolicyName": "management"
    },
    {
      "packageName": "@azure/core-http-compat",
      "projectFolder": "sdk/core/core-http-compat",
      "versionPolicyName": "core"
    },
    {
      "packageName": "@azure/arm-dnsresolver",
      "projectFolder": "sdk/dnsresolver/arm-dnsresolver",
      "versionPolicyName": "management"
    },
    {
      "packageName": "@azure/arm-mobilenetwork",
      "projectFolder": "sdk/mobilenetwork/arm-mobilenetwork",
      "versionPolicyName": "management"
    },
    {
      "packageName": "@azure/arm-resources-profile-2020-09-01-hybrid",
      "projectFolder": "sdk/resources/arm-resources-profile-2020-09-01-hybrid",
      "versionPolicyName": "management"
    },
    {
      "packageName": "@azure/arm-dns-profile-2020-09-01-hybrid",
      "projectFolder": "sdk/dns/arm-dns-profile-2020-09-01-hybrid",
      "versionPolicyName": "management"
    },
    {
      "packageName": "@azure/arm-locks-profile-2020-09-01-hybrid",
      "projectFolder": "sdk/locks/arm-locks-profile-2020-09-01-hybrid",
      "versionPolicyName": "management"
    },
    {
      "packageName": "@azure/arm-policy-profile-2020-09-01-hybrid",
      "projectFolder": "sdk/policy/arm-policy-profile-2020-09-01-hybrid",
      "versionPolicyName": "management"
    },
    {
      "packageName": "@azure/arm-subscriptions-profile-2020-09-01-hybrid",
      "projectFolder": "sdk/subscription/arm-subscriptions-profile-2020-09-01-hybrid",
      "versionPolicyName": "management"
    },
    {
      "packageName": "@azure/arm-storage-profile-2020-09-01-hybrid",
      "projectFolder": "sdk/storage/arm-storage-profile-2020-09-01-hybrid",
      "versionPolicyName": "management"
    },
    {
      "packageName": "@azure/arm-keyvault-profile-2020-09-01-hybrid",
      "projectFolder": "sdk/keyvault/arm-keyvault-profile-2020-09-01-hybrid",
      "versionPolicyName": "management"
    },
    {
      "packageName": "@azure/arm-network-profile-2020-09-01-hybrid",
      "projectFolder": "sdk/network/arm-network-profile-2020-09-01-hybrid",
      "versionPolicyName": "management"
    },
    {
      "packageName": "@azure/arm-commerce-profile-2020-09-01-hybrid",
      "projectFolder": "sdk/commerce/arm-commerce-profile-2020-09-01-hybrid",
      "versionPolicyName": "management"
    },
    {
      "packageName": "@azure/arm-compute-profile-2020-09-01-hybrid",
      "projectFolder": "sdk/compute/arm-compute-profile-2020-09-01-hybrid",
      "versionPolicyName": "management"
    },
    {
      "packageName": "@azure/arm-eventhub-profile-2020-09-01-hybrid",
      "projectFolder": "sdk/eventhub/arm-eventhub-profile-2020-09-01-hybrid",
      "versionPolicyName": "management"
    },
    {
      "packageName": "@azure/arm-authorization-profile-2020-09-01-hybrid",
      "projectFolder": "sdk/authorization/arm-authorization-profile-2020-09-01-hybrid",
      "versionPolicyName": "management"
    },
    {
      "packageName": "@azure/arm-monitor-profile-2020-09-01-hybrid",
      "projectFolder": "sdk/monitor/arm-monitor-profile-2020-09-01-hybrid",
      "versionPolicyName": "management"
    },
    {
      "packageName": "@azure/arm-iothub-profile-2020-09-01-hybrid",
      "projectFolder": "sdk/iothub/arm-iothub-profile-2020-09-01-hybrid",
      "versionPolicyName": "management"
    },
    {
      "packageName": "@azure/arm-databoxedge-profile-2020-09-01-hybrid",
      "projectFolder": "sdk/databoxedge/arm-databoxedge-profile-2020-09-01-hybrid",
      "versionPolicyName": "management"
    },
    {
      "packageName": "@azure/arm-appservice-profile-2020-09-01-hybrid",
      "projectFolder": "sdk/appservice/arm-appservice-profile-2020-09-01-hybrid",
      "versionPolicyName": "management"
    },
    {
      "packageName": "@azure/arm-mysql-flexible",
      "projectFolder": "sdk/mysql/arm-mysql-flexible",
      "versionPolicyName": "management"
    },
    {
      "packageName": "@azure/arm-hardwaresecuritymodules",
      "projectFolder": "sdk/hardwaresecuritymodules/arm-hardwaresecuritymodules",
      "versionPolicyName": "management"
    },
    {
      "packageName": "@azure/arm-dashboard",
      "projectFolder": "sdk/dashboard/arm-dashboard",
      "versionPolicyName": "management"
    },
    {
      "packageName": "@azure/arm-azureadexternalidentities",
      "projectFolder": "sdk/azureadexternalidentities/arm-azureadexternalidentities",
      "versionPolicyName": "management"
    },
    {
      "packageName": "@azure/arm-scvmm",
      "projectFolder": "sdk/scvmm/arm-scvmm",
      "versionPolicyName": "management"
    },
    {
      "packageName": "@azure/arm-servicelinker",
      "projectFolder": "sdk/servicelinker/arm-servicelinker",
      "versionPolicyName": "management"
    },
    {
      "packageName": "@azure/arm-changes",
      "projectFolder": "sdk/changes/arm-changes",
      "versionPolicyName": "management"
    },
    {
      "packageName": "@azure/arm-workloads",
      "projectFolder": "sdk/workloads/arm-workloads",
      "versionPolicyName": "management"
    },
    {
      "packageName": "@azure/arm-dynatrace",
      "projectFolder": "sdk/dynatrace/arm-dynatrace",
      "versionPolicyName": "management"
    },
    {
      "packageName": "@azure/arm-education",
      "projectFolder": "sdk/education/arm-education",
      "versionPolicyName": "management"
    },
    {
      "packageName": "@azure/arm-machinelearning",
      "projectFolder": "sdk/machinelearning/arm-machinelearning",
      "versionPolicyName": "management"
    },
    {
      "packageName": "@azure/arm-appcontainers",
      "projectFolder": "sdk/appcontainers/arm-appcontainers",
      "versionPolicyName": "management"
    },
    {
      "packageName": "@azure/arm-deviceupdate",
      "projectFolder": "sdk/deviceupdate/arm-deviceupdate",
      "versionPolicyName": "management"
    },
    {
      "packageName": "@azure/arm-confidentialledger",
      "projectFolder": "sdk/confidentialledger/arm-confidentialledger",
      "versionPolicyName": "management"
    },
    {
      "packageName": "@azure/arm-resourceconnector",
      "projectFolder": "sdk/resourceconnector/arm-resourceconnector",
      "versionPolicyName": "management"
    },
    {
      "packageName": "@azure/api-management-custom-widgets-scaffolder",
      "projectFolder": "sdk/apimanagement/api-management-custom-widgets-scaffolder",
      "versionPolicyName": "client"
    },
    {
      "packageName": "@azure/api-management-custom-widgets-tools",
      "projectFolder": "sdk/apimanagement/api-management-custom-widgets-tools",
      "versionPolicyName": "client"
    },
    {
      "packageName": "@azure/arm-networkfunction",
      "projectFolder": "sdk/networkfunction/arm-networkfunction",
      "versionPolicyName": "management"
    },
    {
      "packageName": "@azure/arm-fluidrelay",
      "projectFolder": "sdk/fluidrelay/arm-fluidrelay",
      "versionPolicyName": "management"
    },
    {
      "packageName": "@azure/arm-automation",
      "projectFolder": "sdk/automation/arm-automation",
      "versionPolicyName": "management"
    },
    {
      "packageName": "@azure/arm-automanage",
      "projectFolder": "sdk/automanage/arm-automanage",
      "versionPolicyName": "management"
    },
    {
      "packageName": "@azure/arm-devcenter",
      "projectFolder": "sdk/devcenter/arm-devcenter",
      "versionPolicyName": "management"
    },
    {
      "packageName": "@azure/communication-rooms",
      "projectFolder": "sdk/communication/communication-rooms",
      "versionPolicyName": "client"
    },
    {
      "packageName": "@azure/arm-connectedvmware",
      "projectFolder": "sdk/connectedvmware/arm-connectedvmware",
      "versionPolicyName": "management"
    },
    {
      "packageName": "@azure/arm-nginx",
      "projectFolder": "sdk/nginx/arm-nginx",
      "versionPolicyName": "management"
    },
    {
      "packageName": "@azure/arm-agrifood",
      "projectFolder": "sdk/agrifood/arm-agrifood",
      "versionPolicyName": "management"
    },
    {
      "packageName": "@azure/arm-chaos",
      "projectFolder": "sdk/chaos/arm-chaos",
      "versionPolicyName": "management"
    },
    {
      "packageName": "@azure/functions-authentication-events",
      "projectFolder": "sdk/entra/functions-authentication-events",
      "versionPolicyName": "client"
    },
    {
      "packageName": "@azure-rest/developer-devcenter",
      "projectFolder": "sdk/devcenter/developer-devcenter-rest",
      "versionPolicyName": "client"
    },
    {
      "packageName": "@azure/arm-securitydevops",
      "projectFolder": "sdk/securitydevops/arm-securitydevops",
      "versionPolicyName": "management"
    },
    {
      "packageName": "@azure/arm-devhub",
      "projectFolder": "sdk/devhub/arm-devhub",
      "versionPolicyName": "management"
    },
    {
      "packageName": "@azure-rest/load-testing",
      "projectFolder": "sdk/loadtesting/load-testing-rest",
      "versionPolicyName": "client"
    },
    {
      "packageName": "@azure/arm-elasticsan",
      "projectFolder": "sdk/elasticsans/arm-elasticsan",
      "versionPolicyName": "management"
    },
    {
      "packageName": "@azure/arm-appcomplianceautomation",
      "projectFolder": "sdk/appcomplianceautomation/arm-appcomplianceautomation",
      "versionPolicyName": "management"
    },
    {
      "packageName": "@azure/arm-elastic",
      "projectFolder": "sdk/elastic/arm-elastic",
      "versionPolicyName": "management"
    },
    {
      "packageName": "@azure/arm-hybridcontainerservice",
      "projectFolder": "sdk/hybridcontainerservice/arm-hybridcontainerservice",
      "versionPolicyName": "management"
    },
    {
      "packageName": "@azure/arm-loadtesting",
      "projectFolder": "sdk/loadtesting/arm-loadtesting",
      "versionPolicyName": "management"
    },
    {
      "packageName": "@azure/web-pubsub-client",
      "projectFolder": "sdk/web-pubsub/web-pubsub-client",
      "versionPolicyName": "client"
    },
    {
      "packageName": "@azure/arm-billingbenefits",
      "projectFolder": "sdk/billingbenefits/arm-billingbenefits",
      "versionPolicyName": "management"
    },
    {
      "packageName": "@azure/arm-servicenetworking",
      "projectFolder": "sdk/servicenetworking/arm-servicenetworking",
      "versionPolicyName": "management"
    },
    {
      "packageName": "@azure/arm-dataprotection",
      "projectFolder": "sdk/dataprotection/arm-dataprotection",
      "versionPolicyName": "management"
    },
    {
      "packageName": "@azure/arm-storagemover",
      "projectFolder": "sdk/storagemover/arm-storagemover",
      "versionPolicyName": "management"
    },
    {
      "packageName": "@azure/arm-voiceservices",
      "projectFolder": "sdk/voiceservices/arm-voiceservices",
      "versionPolicyName": "management"
    },
    {
      "packageName": "@azure/web-pubsub-client-protobuf",
      "projectFolder": "sdk/web-pubsub/web-pubsub-client-protobuf",
      "versionPolicyName": "client"
    },
    {
      "packageName": "@azure/arm-graphservices",
      "projectFolder": "sdk/graphservices/arm-graphservices",
      "versionPolicyName": "management"
    },
    {
      "packageName": "@azure/arm-newrelicobservability",
      "projectFolder": "sdk/newrelicobservability/arm-newrelicobservability",
      "versionPolicyName": "management"
    },
    {
      "packageName": "@azure/arm-paloaltonetworksngfw",
      "projectFolder": "sdk/paloaltonetworksngfw/arm-paloaltonetworksngfw",
      "versionPolicyName": "management"
    },
    {
      "packageName": "@azure/arm-selfhelp",
      "projectFolder": "sdk/selfhelp/arm-selfhelp",
      "versionPolicyName": "management"
    },
    {
      "packageName": "@azure/arm-costmanagement",
      "projectFolder": "sdk/cost-management/arm-costmanagement",
      "versionPolicyName": "management"
    },
    {
      "packageName": "@azure/arm-networkcloud",
      "projectFolder": "sdk/networkcloud/arm-networkcloud",
      "versionPolicyName": "management"
    },
    {
      "packageName": "@azure/arm-baremetalinfrastructure",
      "projectFolder": "sdk/baremetalinfrastructure/arm-baremetalinfrastructure",
      "versionPolicyName": "management"
    },
    {
      "packageName": "@azure/arm-qumulo",
      "projectFolder": "sdk/liftrqumulo/arm-qumulo",
      "versionPolicyName": "management"
    },
    {
      "packageName": "@azure/arm-containerservicefleet",
      "projectFolder": "sdk/containerservice/arm-containerservicefleet",
      "versionPolicyName": "management"
    },
    {
      "packageName": "@azure/arm-cosmosdbforpostgresql",
      "projectFolder": "sdk/cosmosforpostgresql/arm-cosmosdbforpostgresql",
      "versionPolicyName": "management"
    },
    {
      "packageName": "@azure/arm-managednetworkfabric",
      "projectFolder": "sdk/managednetworkfabric/arm-managednetworkfabric",
      "versionPolicyName": "management"
    },
    {
      "packageName": "@azure/arm-iotfirmwaredefense",
      "projectFolder": "sdk/iotfirmwaredefense/arm-iotfirmwaredefense",
      "versionPolicyName": "management"
    },
    {
      "packageName": "@azure/arm-quantum",
      "projectFolder": "sdk/quantum/arm-quantum",
      "versionPolicyName": "management"
    },
    {
      "packageName": "@azure/arm-sphere",
      "projectFolder": "sdk/sphere/arm-sphere",
      "versionPolicyName": "management"
    },
    {
      "packageName": "@azure/arm-maintenance",
      "projectFolder": "sdk/maintenance/arm-maintenance",
      "versionPolicyName": "management"
    },
    {
      "packageName": "@azure/arm-resourcesdeploymentstacks",
      "projectFolder": "sdk/resourcesdeploymentstacks/arm-resourcesdeploymentstacks",
      "versionPolicyName": "management"
    },
    {
      "packageName": "@azure/arm-apicenter",
      "projectFolder": "sdk/apicenter/arm-apicenter",
      "versionPolicyName": "management"
    },
    {
      "packageName": "@azure/arm-hdinsightcontainers",
      "projectFolder": "sdk/hdinsight/arm-hdinsightcontainers",
      "versionPolicyName": "management"
    },
    {
      "packageName": "@azure/arm-defendereasm",
      "projectFolder": "sdk/defendereasm/arm-defendereasm",
      "versionPolicyName": "management"
    },
    {
      "packageName": "@azure/arm-hybridconnectivity",
      "projectFolder": "sdk/hybridconnectivity/arm-hybridconnectivity",
      "versionPolicyName": "management"
    },
    {
      "packageName": "@azure-tests/perf-monitor-opentelemetry",
      "projectFolder": "sdk/monitor/perf-tests/monitor-opentelemetry",
      "versionPolicyName": "test"
    },
    {
      "packageName": "@azure/arm-recoveryservicesdatareplication",
      "projectFolder": "sdk/recoveryservicesdatareplication/arm-recoveryservicesdatareplication",
      "versionPolicyName": "management"
    },
    {
      "packageName": "@azure/arm-playwrighttesting",
      "projectFolder": "sdk/playwrighttesting/arm-playwrighttesting",
      "versionPolicyName": "management"
    },
    {
      "packageName": "@azure-rest/ai-vision-image-analysis",
      "projectFolder": "sdk/vision/ai-vision-image-analysis-rest",
      "versionPolicyName": "client"
    },
    {
      "packageName": "@azure/arm-hybridnetwork",
      "projectFolder": "sdk/hybridnetwork/arm-hybridnetwork",
      "versionPolicyName": "management"
    },
    {
      "packageName": "@azure/arm-networkanalytics",
      "projectFolder": "sdk/networkanalytics/arm-networkanalytics",
      "versionPolicyName": "management"
    },
    {
      "packageName": "@azure/arm-workloadssapvirtualinstance",
      "projectFolder": "sdk/workloads/arm-workloadssapvirtualinstance",
      "versionPolicyName": "management"
    },
    {
      "packageName": "@azure/arm-astro",
      "projectFolder": "sdk/astro/arm-astro",
      "versionPolicyName": "management"
    },
    {
      "packageName": "@azure/arm-largeinstance",
      "projectFolder": "sdk/largeinstance/arm-largeinstance",
      "versionPolicyName": "management"
    },
    {
      "packageName": "@azure/arm-springappdiscovery",
      "projectFolder": "sdk/springappdiscovery/arm-springappdiscovery",
      "versionPolicyName": "management"
    },
    {
      "packageName": "@azure/arm-migrationdiscoverysap",
      "projectFolder": "sdk/migrationdiscovery/arm-migrationdiscoverysap",
      "versionPolicyName": "management"
    },
    {
      "packageName": "@azure/arm-storageactions",
      "projectFolder": "sdk/storageactions/arm-storageactions",
      "versionPolicyName": "management"
    },
    {
      "packageName": "@azure/arm-guestconfiguration",
      "projectFolder": "sdk/guestconfiguration/arm-guestconfiguration",
      "versionPolicyName": "management"
    },
    {
      "packageName": "@azure/arm-deviceregistry",
      "projectFolder": "sdk/deviceregistry/arm-deviceregistry",
      "versionPolicyName": "management"
    },
    {
      "packageName": "@azure/arm-standbypool",
      "projectFolder": "sdk/standbypool/arm-standbypool",
      "versionPolicyName": "management"
    },
    {
<<<<<<< HEAD
      "packageName": "@azure/arm-devopsinfrastructure",
      "projectFolder": "sdk/devopsinfrastructure/arm-devopsinfrastructure",
      "versionPolicyName": "management"
=======
      "packageName": "@azure-rest/ai-vision-face",
      "projectFolder": "sdk/face/ai-vision-face-rest",
      "versionPolicyName": "client"
>>>>>>> 76eafc51
    }
  ]
}<|MERGE_RESOLUTION|>--- conflicted
+++ resolved
@@ -1,7 +1,7 @@
 /**
  * This is the main configuration file for Rush.
  * For full documentation, please see https://rushjs.io
- */{
+ */ {
   "$schema": "https://developer.microsoft.com/json-schemas/rush/v5/rush.schema.json",
   /**
    * (Required) This specifies the version of the Rush engine to be used in this repo.
@@ -2203,15 +2203,14 @@
       "versionPolicyName": "management"
     },
     {
-<<<<<<< HEAD
       "packageName": "@azure/arm-devopsinfrastructure",
       "projectFolder": "sdk/devopsinfrastructure/arm-devopsinfrastructure",
       "versionPolicyName": "management"
-=======
+    },
+    {
       "packageName": "@azure-rest/ai-vision-face",
       "projectFolder": "sdk/face/ai-vision-face-rest",
       "versionPolicyName": "client"
->>>>>>> 76eafc51
     }
   ]
 }