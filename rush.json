--- conflicted
+++ resolved
@@ -1412,7 +1412,26 @@
       "versionPolicyName": "management"
     },
     {
-<<<<<<< HEAD
+      "packageName": "@azure/arm-marketplaceordering",
+      "projectFolder": "sdk/marketplaceordering/arm-marketplaceordering",
+      "versionPolicyName": "management"
+    },
+    {
+      "packageName": "@azure/arm-migrate",
+      "projectFolder": "sdk/migrate/arm-migrate",
+      "versionPolicyName": "management"
+    },
+    {
+      "packageName": "@azure/arm-mixedreality",
+      "projectFolder": "sdk/mixedreality/arm-mixedreality",
+      "versionPolicyName": "management"
+    },
+    {
+      "packageName": "@azure/arm-netapp",
+      "projectFolder": "sdk/netapp/arm-netapp",
+      "versionPolicyName": "management"
+    },
+    {
       "packageName": "@azure/arm-peering",
       "projectFolder": "sdk/peering/arm-peering",
       "versionPolicyName": "management"
@@ -1445,26 +1464,6 @@
     {
       "packageName": "@azure/arm-redisenterprisecache",
       "projectFolder": "sdk/redisenterprise/arm-redisenterprisecache",
-=======
-      "packageName": "@azure/arm-marketplaceordering",
-      "projectFolder": "sdk/marketplaceordering/arm-marketplaceordering",
-      "versionPolicyName": "management"
-    },
-    {
-      "packageName": "@azure/arm-migrate",
-      "projectFolder": "sdk/migrate/arm-migrate",
-      "versionPolicyName": "management"
-    },
-    {
-      "packageName": "@azure/arm-mixedreality",
-      "projectFolder": "sdk/mixedreality/arm-mixedreality",
-      "versionPolicyName": "management"
-    },
-    {
-      "packageName": "@azure/arm-netapp",
-      "projectFolder": "sdk/netapp/arm-netapp",
->>>>>>> 1cac6e17
-      "versionPolicyName": "management"
     }
   ]
 }