/**
 * This is the main configuration file for Rush.
 * For full documentation, please see https://rushjs.io
 */{
  "$schema": "https://developer.microsoft.com/json-schemas/rush/v5/rush.schema.json",
  /**
   * (Required) This specifies the version of the Rush engine to be used in this repo.
   * Rush's "version selector" feature ensures that the globally installed tool will
   * behave like this release, regardless of which version is installed globally.
   *
   * The common/scripts/install-run-rush.js automation script also uses this version.
   *
   * NOTE: If you upgrade to a new major version of Rush, you should replace the "v5"
   * path segment in the "$schema" field for all your Rush config files.  This will ensure
   * correct error-underlining and tab-completion for editors such as VS Code.
   */
  "rushVersion": "5.55.1",
  /**
   * The next field selects which package manager should be installed and determines its version.
   * Rush installs its own local copy of the package manager to ensure that your build process
   * is fully isolated from whatever tools are present in the local environment.
   *
   * Specify one of: "pnpmVersion", "npmVersion", or "yarnVersion".  See the Rush documentation
   * for details about these alternatives.
   */
  "pnpmVersion": "6.19.1",
  // "npmVersion": "4.5.0",
  // "yarnVersion": "1.9.4",
  /**
   * Options that are only used when the PNPM package manager is selected
   */
  "pnpmOptions": {
    /**
     * If true, then Rush will add the "--strict-peer-dependencies" option when invoking PNPM.
     * This causes "rush install" to fail if there are unsatisfied peer dependencies, which is
     * an invalid state that can cause build failures or incompatible dependency versions.
     * (For historical reasons, JavaScript package managers generally do not treat this invalid
     * state as an error.)
     *
     * The default value is false to avoid legacy compatibility issues.
     * It is strongly recommended to set strictPeerDependencies=true.
     */
    "strictPeerDependencies": true,
    /**
     * Configures the strategy used to select versions during installation.
     *
     * This feature requires PNPM version 3.1 or newer.  It corresponds to the "--resolution-strategy" command-line
     * option for PNPM.  Possible values are "fast" and "fewer-dependencies".  PNPM's default is "fast", but this may
     * be incompatible with certain packages, for example the "@types" packages from DefinitelyTyped.  Rush's default
     * is "fewer-dependencies", which causes PNPM to avoid installing a newer version if an already installed version
     * can be reused; this is more similar to NPM's algorithm.
     */
    "resolutionStrategy": "fewer-dependencies"
  },
  /**
   * Older releases of the NodeJS engine may be missing features required by your system.
   * Other releases may have bugs.  In particular, the "latest" version will not be a
   * Long Term Support (LTS) version and is likely to have regressions.
   *
   * Specify a SemVer range to ensure developers use a NodeJS version that is appropriate
   * for your repo.
   */
  "nodeSupportedVersionRange": ">=8.0.0",
  /**
   * Odd-numbered major versions of Node.js are experimental.  Even-numbered releases
   * spend six months in a stabilization period before the first Long Term Support (LTS) version.
   * For example, 8.9.0 was the first LTS version of Node.js 8.  Pre-LTS versions are not recommended
   * for production usage because they frequently have bugs.  They may cause Rush itself
   * to malfunction.
   *
   * Rush normally prints a warning if it detects a pre-LTS Node.js version.  If you are testing
   * pre-LTS versions in preparation for supporting the first LTS version, you can use this setting
   * to disable Rush's warning.
   */
  "suppressNodeLtsWarning": true,
  /**
   * If you would like the version specifiers for your dependencies to be consistent, then
   * uncomment this line. This is effectively similar to running "rush check" before any
   * of the following commands:
   *
   *   rush install, rush update, rush link, rush version, rush publish
   *
   * In some cases you may want this turned on, but need to allow certain packages to use a different
   * version. In those cases, you will need to add an entry to the "allowedAlternativeVersions"
   * section of the common-versions.json.
   */
  // "ensureConsistentVersions": true,
  /**
   * Large monorepos can become intimidating for newcomers if project folder paths don't follow
   * a consistent and recognizable pattern.  When the system allows nested folder trees,
   * we've found that teams will often use subfolders to create islands that isolate
   * their work from others ("shipping the org").  This hinders collaboration and code sharing.
   *
   * The Rush developers recommend a "category folder" model, where buildable project folders
   * must always be exactly two levels below the repo root.  The parent folder acts as the category.
   * This provides a basic facility for grouping related projects (e.g. "apps", "libaries",
   * "tools", "prototypes") while still encouraging teams to organize their projects into
   * a unified taxonomy.  Limiting to 2 levels seems very restrictive at first, but if you have
   * 20 categories and 20 projects in each category, this scheme can easily accommodate hundreds
   * of projects.  In practice, you will find that the folder hierarchy needs to be rebalanced
   * occasionally, but if that's painful, it's a warning sign that your development style may
   * discourage refactoring.  Reorganizing the categories should be an enlightening discussion
   * that brings people together, and maybe also identifies poor coding practices (e.g. file
   * references that reach into other project's folders without using NodeJS module resolution).
   *
   * The defaults are projectFolderMinDepth=1 and projectFolderMaxDepth=2.
   *
   * To remove these restrictions, you could set projectFolderMinDepth=1
   * and set projectFolderMaxDepth to a large number.
   */
  "projectFolderMinDepth": 3,
  "projectFolderMaxDepth": 4,
  /**
   * This feature helps you to review and approve new packages before they are introduced
   * to your monorepo.  For example, you may be concerned about licensing, code quality,
   * performance, or simply accumulating too many libraries with overlapping functionality.
   * The approvals are tracked in two config files "browser-approved-packages.json"
   * and "nonbrowser-approved-packages.json".  See the Rush documentation for details.
   */
  // "approvedPackagesPolicy": {
  //   /**
  //    * The review categories allow you to say for example "This library is approved for usage
  //    * in prototypes, but not in production code."
  //    *
  //    * Each project can be associated with one review category, by assigning the "reviewCategory" field
  //    * in the "projects" section of rush.json.  The approval is then recorded in the files
  //    * "common/config/rush/browser-approved-packages.json" and "nonbrowser-approved-packages.json"
  //    * which are automatically generated during "rush update".
  //    *
  //    * Designate categories with whatever granularity is appropriate for your review process,
  //    * or you could just have a single category called "default".
  //    */
  //   "reviewCategories": [
  //     // Some example categories:
  //     "production", // projects that ship to production
  //     "tools",      // non-shipping projects that are part of the developer toolchain
  //     "prototypes"  // experiments that should mostly be ignored by the review process
  //   ],
  //
  //   /**
  //    * A list of NPM package scopes that will be excluded from review.
  //    * We recommend to exclude TypeScript typings (the "@types" scope), because
  //    * if the underlying package was already approved, this would imply that the typings
  //    * are also approved.
  //    */
  //   // "ignoredNpmScopes": [ "@types" ]
  // },
  /**
   * If you use Git as your version control system, this section has some additional
   * optional features you can use.
   */
  "gitPolicy": {
    /**
     * Work at a big company?  Tired of finding Git commits at work with unprofessional Git
     * emails such as "beer-lover@my-college.edu"?  Rush can validate people's Git email address
     * before they get started.
     *
     * Define a list of regular expressions describing allowable e-mail patterns for Git commits.
     * They are case-insensitive anchored JavaScript RegExps.  Example: ".*@example\.com"
     *
     * IMPORTANT: Because these are regular expressions encoded as JSON string literals,
     * RegExp escapes need two backspashes, and ordinary periods should be "\\.".
     */
    // "allowedEmailRegExps": [
    //   "[^@]+@users\\.noreply\\.github\\.com",
    //   "travis@example\\.org"
    // ],
    /**
     * When Rush reports that the address is malformed, the notice can include an example
     * of a recommended email.  Make sure it conforms to one of the allowedEmailRegExps
     * expressions.
     */
    // "sampleEmail": "mrexample@users.noreply.github.com",
    /**
     * The commit message to use when committing changes during 'rush publish'.
     *
     * For example, if you want to prevent these commits from triggering a CI build,
     * you might configure your system's trigger to look for a special string such as "[skip-ci]"
     * in the commit message, and then customize Rush's message to contain that string.
     */
    // "versionBumpCommitMessage": "Applying package updates. [skip-ci]"
  },
  "repository": {
    /**
     * The URL of this Git repository, used by "rush change" to determine the base branch for your PR.
     *
     * The "rush change" command needs to determine which files are affected by your PR diff.
     * If you merged or cherry-picked commits from the main branch into your PR branch, those commits
     * should be excluded from this diff (since they belong to some other PR).  In order to do that,
     * Rush needs to know where to find the base branch for your PR.  This information cannot be
     * determined from Git alone, since the "pull request" feature is not a Git concept.  Ideally
     * Rush would use a vendor-specific protocol to query the information from GitHub, Azure DevOps, etc.
     * But to keep things simple, "rush change" simply assumes that your PR is against the "main" branch
     * of the Git remote indicated by the respository.url setting in rush.json.  If you are working in
     * a GitHub "fork" of the real repo, this setting will be different from the repository URL of your
     * your PR branch, and in this situation "rush change" will also automatically invoke "git fetch"
     * to retrieve the latest activity for the remote main branch.
     */
    "url": "https://github.com/Azure/azure-sdk-for-js"
  },
  /**
   * Event hooks are customized script actions that Rush executes when specific events occur
   */
  "eventHooks": {
    /**
     * The list of shell commands to run before the Rush installation starts
     */
    "preRushInstall": [
      // "common/scripts/pre-rush-install.js"
    ],
    /**
     * The list of shell commands to run after the Rush installation finishes
     */
    "postRushInstall": [],
    /**
     * The list of shell commands to run before the Rush build command starts
     */
    "preRushBuild": [],
    /**
     * The list of shell commands to run after the Rush build command finishes
     */
    "postRushBuild": []
  },
  /**
   * Installation variants allow you to maintain a parallel set of configuration files that can be
   * used to build the entire monorepo with an alternate set of dependencies.  For example, suppose
   * you upgrade all your projects to use a new release of an important framework, but during a transition period
   * you intend to maintain compability with the old release.  In this situation, you probably want your
   * CI validation to build the entire repo twice: once with the old release, and once with the new release.
   *
   * Rush "installation variants" correspond to sets of config files located under this folder:
   *
   *   common/config/rush/variants/<variant_name>
   *
   * The variant folder can contain an alternate common-versions.json file.  Its "preferredVersions" field can be used
   * to select older versions of dependencies (within a loose SemVer range specified in your package.json files).
   * To install a variant, run "rush install --variant <variant_name>".
   *
   * For more details and instructions, see this article:  https://rushjs.io/pages/advanced/installation_variants/
   */
  "variants": [
    // {
    //   /**
    //    * The folder name for this variant.
    //    */
    //   "variantName": "old-sdk",
    //
    //   /**
    //    * An informative description
    //    */
    //   "description": "Build this repo using the previous release of the SDK"
    // }
  ],
  /**
   * Rush can collect anonymous telemetry about everyday developer activity such as
   * success/failure of installs, builds, and other operations.  You can use this to identify
   * problems with your toolchain or Rush itself.  THIS TELEMETRY IS NOT SHARED WITH MICROSOFT.
   * It is written into JSON files in the common/temp folder.  It's up to you to write scripts
   * that read these JSON files and do something with them.  These scripts are typically registered
   * in the "eventHooks" section.
   */
  // "telemetryEnabled": false,
  /**
   * Allows creation of hotfix changes. This feature is experimental so it is disabled by default.
   */
  // "hotfixChangeEnabled": false,
  /**
   * (Required) This is the inventory of projects to be managed by Rush.
   *
   * Rush does not automatically scan for projects using wildcards, for a few reasons:
   * 1. Depth-first scans are expensive, particularly when tools need to repeatedly collect the list.
   * 2. On a caching CI machine, scans can accidentally pick up files left behind from a previous build.
   * 3. It's useful to have a centralized inventory of all projects and their important metadata.
   */
  "projects": [
    // {
    //   /**
    //    * The NPM package name of the project (must match package.json)
    //    */
    //   "packageName": "my-app",
    //
    //   /**
    //    * The path to the project folder, relative to the rush.json config file.
    //    */
    //   "projectFolder": "apps/my-app",
    //
    //   /**
    //    * An optional category for usage in the "browser-approved-packages.json"
    //    * and "nonbrowser-approved-packages.json" files.  The value must be one of the
    //    * strings from the "reviewCategories" defined above.
    //    */
    //   "reviewCategory": "production",
    //
    //   /**
    //    * A list of local projects that appear as devDependencies for this project, but cannot be
    //    * locally linked because it would create a cyclic dependency; instead, the last published
    //    * version will be installed in the Common folder.
    //    */
    //   "cyclicDependencyProjects": [
    //     // "my-toolchain"
    //   ],
    //
    //   /**
    //    * If true, then this project will be ignored by the "rush check" command.
    //    * The default value is false.
    //    */
    //   // "skipRushCheck": false,
    //
    //   /**
    //    * A flag indicating that changes to this project will be published to npm, which affects
    //    * the Rush change and publish workflows. The default value is false.
    //    * NOTE: "versionPolicyName" and "shouldPublish" are alternatives; you cannot specify them both.
    //    */
    //   // "shouldPublish": false,
    //
    //   /**
    //    * An optional version policy associated with the project.  Version policies are defined
    //    * in "version-policies.json" file.  See the "rush publish" documentation for more info.
    //    * NOTE: "versionPolicyName" and "shouldPublish" are alternatives; you cannot specify them both.
    //    */
    //   // "versionPolicyName": ""
    // },
    //
    {
      "packageName": "@azure/abort-controller",
      "projectFolder": "sdk/core/abort-controller",
      "versionPolicyName": "core"
    },
    {
      "packageName": "@azure/app-configuration",
      "projectFolder": "sdk/appconfiguration/app-configuration",
      "versionPolicyName": "client"
    },
    {
      "packageName": "@azure-rest/agrifood-farming",
      "projectFolder": "sdk/agrifood/agrifood-farming-rest",
      "versionPolicyName": "client"
    },
    {
      "packageName": "@azure-rest/purview-account",
      "projectFolder": "sdk/purview/purview-account-rest",
      "versionPolicyName": "client"
    },
    {
      "packageName": "@azure-rest/purview-administration",
      "projectFolder": "sdk/purview/purview-administration-rest",
      "versionPolicyName": "client"
    },
    {
      "packageName": "@azure-rest/purview-catalog",
      "projectFolder": "sdk/purview/purview-catalog-rest",
      "versionPolicyName": "client"
    },
    {
      "packageName": "@azure-rest/purview-scanning",
      "projectFolder": "sdk/purview/purview-scanning-rest",
      "versionPolicyName": "client"
    },
    {
      "packageName": "@azure-rest/ai-document-translator",
      "projectFolder": "sdk/documenttranslator/ai-document-translator-rest",
      "versionPolicyName": "client"
    },
    {
      "packageName": "@azure-rest/confidential-ledger",
      "projectFolder": "sdk/confidentialledger/confidential-ledger-rest",
      "versionPolicyName": "client"
    },
    {
      "packageName": "@azure/ai-anomaly-detector",
      "projectFolder": "sdk/anomalydetector/ai-anomaly-detector",
      "versionPolicyName": "client"
    },
    {
      "packageName": "@azure/ai-form-recognizer",
      "projectFolder": "sdk/formrecognizer/ai-form-recognizer",
      "versionPolicyName": "client"
    },
    {
      "packageName": "@azure/ai-text-analytics",
      "projectFolder": "sdk/textanalytics/ai-text-analytics",
      "versionPolicyName": "client"
    },
    {
      "packageName": "@azure/ai-metrics-advisor",
      "projectFolder": "sdk/metricsadvisor/ai-metrics-advisor",
      "versionPolicyName": "client"
    },
    {
      "packageName": "@azure/search-documents",
      "projectFolder": "sdk/search/search-documents",
      "versionPolicyName": "client"
    },
    {
      "packageName": "@azure/attestation",
      "projectFolder": "sdk/attestation/attestation",
      "versionPolicyName": "client"
    },
    {
      "packageName": "@azure/quantum-jobs",
      "projectFolder": "sdk/quantum/quantum-jobs",
      "versionPolicyName": "client"
    },
    {
      "packageName": "@azure/communication-chat",
      "projectFolder": "sdk/communication/communication-chat",
      "versionPolicyName": "client"
    },
    {
      "packageName": "@azure/communication-common",
      "projectFolder": "sdk/communication/communication-common",
      "versionPolicyName": "client"
    },
    {
      "packageName": "@azure/communication-identity",
      "projectFolder": "sdk/communication/communication-identity",
      "versionPolicyName": "client"
    },
    {
      "packageName": "@azure/communication-network-traversal",
      "projectFolder": "sdk/communication/communication-network-traversal",
      "versionPolicyName": "client"
    },
    {
      "packageName": "@azure/communication-phone-numbers",
      "projectFolder": "sdk/communication/communication-phone-numbers",
      "versionPolicyName": "client"
    },
    {
      "packageName": "@azure-tools/communication-short-codes",
      "projectFolder": "sdk/communication/communication-short-codes",
      "versionPolicyName": "client"
    },
    {
      "packageName": "@azure/communication-sms",
      "projectFolder": "sdk/communication/communication-sms",
      "versionPolicyName": "client"
    },
    {
      "packageName": "@azure/container-registry",
      "projectFolder": "sdk/containerregistry/container-registry",
      "versionPolicyName": "client"
    },
    {
      "packageName": "@azure/core-amqp",
      "projectFolder": "sdk/core/core-amqp",
      "versionPolicyName": "core"
    },
    {
      "packageName": "@azure-rest/core-client-lro",
      "projectFolder": "sdk/core/core-client-lro-rest",
      "versionPolicyName": "core"
    },
    {
      "packageName": "@azure-rest/core-client",
      "projectFolder": "sdk/core/core-client-rest",
      "versionPolicyName": "core"
    },
    {
      "packageName": "@azure-rest/core-client-paging",
      "projectFolder": "sdk/core/core-client-paging-rest",
      "versionPolicyName": "core"
    },
    {
      "packageName": "@azure/core-asynciterator-polyfill",
      "projectFolder": "sdk/core/core-asynciterator-polyfill",
      "versionPolicyName": "core"
    },
    {
      "packageName": "@azure/core-auth",
      "projectFolder": "sdk/core/core-auth",
      "versionPolicyName": "core"
    },
    {
      "packageName": "@azure/core-client",
      "projectFolder": "sdk/core/core-client",
      "versionPolicyName": "core"
    },
    {
      "packageName": "@azure/core-crypto",
      "projectFolder": "sdk/core/core-crypto",
      "versionPolicyName": "core"
    },
    {
      "packageName": "@azure/core-http",
      "projectFolder": "sdk/core/core-http",
      "versionPolicyName": "core"
    },
    {
      "packageName": "@azure/core-rest-pipeline",
      "projectFolder": "sdk/core/core-rest-pipeline",
      "versionPolicyName": "core"
    },
    {
      "packageName": "@azure/core-lro",
      "projectFolder": "sdk/core/core-lro",
      "versionPolicyName": "core"
    },
    {
      "packageName": "@azure/core-paging",
      "projectFolder": "sdk/core/core-paging",
      "versionPolicyName": "core"
    },
    {
      "packageName": "@azure/core-tracing",
      "projectFolder": "sdk/core/core-tracing",
      "versionPolicyName": "core"
    },
    {
      "packageName": "@azure/core-util",
      "projectFolder": "sdk/core/core-util",
      "versionPolicyName": "core"
    },
    {
      "packageName": "@azure/core-xml",
      "projectFolder": "sdk/core/core-xml",
      "versionPolicyName": "core"
    },
    {
      "packageName": "@azure/cosmos",
      "projectFolder": "sdk/cosmosdb/cosmos",
      "versionPolicyName": "client"
    },
    {
      "packageName": "@azure/monitor-opentelemetry-exporter",
      "projectFolder": "sdk/monitor/monitor-opentelemetry-exporter",
      "versionPolicyName": "client"
    },
    {
      "packageName": "@azure/monitor-query",
      "projectFolder": "sdk/monitor/monitor-query",
      "versionPolicyName": "client"
    },
    {
      "packageName": "@azure/dev-tool",
      "projectFolder": "common/tools/dev-tool",
      "versionPolicyName": "utility"
    },
    {
      "packageName": "@azure/eventgrid",
      "projectFolder": "sdk/eventgrid/eventgrid",
      "versionPolicyName": "client"
    },
    {
      "packageName": "@azure/event-hubs",
      "projectFolder": "sdk/eventhub/event-hubs",
      "versionPolicyName": "client"
    },
    {
      "packageName": "@azure/eventhubs-checkpointstore-blob",
      "projectFolder": "sdk/eventhub/eventhubs-checkpointstore-blob",
      "versionPolicyName": "client"
    },
    {
      "packageName": "@azure/eventhubs-checkpointstore-table",
      "projectFolder": "sdk/eventhub/eventhubs-checkpointstore-table",
      "versionPolicyName": "client"
    },
    {
      "packageName": "@azure/event-processor-host",
      "projectFolder": "sdk/eventhub/event-processor-host",
      "versionPolicyName": "client"
    },
    {
      "packageName": "@azure/mock-hub",
      "projectFolder": "sdk/eventhub/mock-hub",
      "versionPolicyName": "utility"
    },
    {
      "packageName": "@azure/identity",
      "projectFolder": "sdk/identity/identity",
      "versionPolicyName": "client"
    },
    {
      "packageName": "@azure/identity-vscode",
      "projectFolder": "sdk/identity/identity-vscode",
      "versionPolicyName": "client"
    },
    {
      "packageName": "@azure/identity-cache-persistence",
      "projectFolder": "sdk/identity/identity-cache-persistence",
      "versionPolicyName": "client"
    },
    {
      "packageName": "@azure/keyvault-common",
      "projectFolder": "sdk/keyvault/keyvault-common",
      "versionPolicyName": "utility"
    },
    {
      "packageName": "@azure/keyvault-admin",
      "projectFolder": "sdk/keyvault/keyvault-admin",
      "versionPolicyName": "client"
    },
    {
      "packageName": "@azure/keyvault-certificates",
      "projectFolder": "sdk/keyvault/keyvault-certificates",
      "versionPolicyName": "client"
    },
    {
      "packageName": "@azure/keyvault-keys",
      "projectFolder": "sdk/keyvault/keyvault-keys",
      "versionPolicyName": "client"
    },
    {
      "packageName": "@azure/keyvault-secrets",
      "projectFolder": "sdk/keyvault/keyvault-secrets",
      "versionPolicyName": "client"
    },
    {
      "packageName": "@azure/logger",
      "projectFolder": "sdk/core/logger",
      "versionPolicyName": "core"
    },
    {
      "packageName": "@azure/schema-registry",
      "projectFolder": "sdk/schemaregistry/schema-registry",
      "versionPolicyName": "client"
    },
    {
      "packageName": "@azure/schema-registry-avro",
      "projectFolder": "sdk/schemaregistry/schema-registry-avro",
      "versionPolicyName": "client"
    },
    {
      "packageName": "@azure/service-bus",
      "projectFolder": "sdk/servicebus/service-bus",
      "versionPolicyName": "client"
    },
    {
      "packageName": "@azure/storage-internal-avro",
      "projectFolder": "sdk/storage/storage-internal-avro",
      "versionPolicyName": "utility"
    },
    {
      "packageName": "@azure/storage-blob",
      "projectFolder": "sdk/storage/storage-blob",
      "versionPolicyName": "client"
    },
    {
      "packageName": "@azure/storage-blob-changefeed",
      "projectFolder": "sdk/storage/storage-blob-changefeed",
      "versionPolicyName": "client"
    },
    {
      "packageName": "@azure/storage-file-share",
      "projectFolder": "sdk/storage/storage-file-share",
      "versionPolicyName": "client"
    },
    {
      "packageName": "@azure/storage-file-datalake",
      "projectFolder": "sdk/storage/storage-file-datalake",
      "versionPolicyName": "client"
    },
    {
      "packageName": "@azure/storage-queue",
      "projectFolder": "sdk/storage/storage-queue",
      "versionPolicyName": "client"
    },
    {
      "packageName": "@azure/synapse-access-control",
      "projectFolder": "sdk/synapse/synapse-access-control",
      "versionPolicyName": "client"
    },
    {
      "packageName": "@azure-rest/synapse-access-control",
      "projectFolder": "sdk/synapse/synapse-access-control-rest",
      "versionPolicyName": "client"
    },
    {
      "packageName": "@azure/synapse-artifacts",
      "projectFolder": "sdk/synapse/synapse-artifacts",
      "versionPolicyName": "client"
    },
    {
      "packageName": "@azure/synapse-managed-private-endpoints",
      "projectFolder": "sdk/synapse/synapse-managed-private-endpoints",
      "versionPolicyName": "client"
    },
    {
      "packageName": "@azure/synapse-monitoring",
      "projectFolder": "sdk/synapse/synapse-monitoring",
      "versionPolicyName": "client"
    },
    {
      "packageName": "@azure/synapse-spark",
      "projectFolder": "sdk/synapse/synapse-spark",
      "versionPolicyName": "client"
    },
    {
      "packageName": "@azure/data-tables",
      "projectFolder": "sdk/tables/data-tables",
      "versionPolicyName": "client"
    },
    {
      "packageName": "@azure-tests/perf-data-tables",
      "projectFolder": "sdk/tables/perf-tests/data-tables",
      "versionPolicyName": "test"
    },
    {
      "packageName": "@azure/template",
      "projectFolder": "sdk/template/template",
      "versionPolicyName": "client"
    },
    {
      "packageName": "@azure-tools/testing-recorder-new",
      "projectFolder": "sdk/test-utils/testing-recorder-new",
      "versionPolicyName": "test"
    },
    {
      "packageName": "@azure/eslint-plugin-azure-sdk",
      "projectFolder": "common/tools/eslint-plugin-azure-sdk",
      "versionPolicyName": "utility"
    },
    {
      "packageName": "@azure-tools/test-recorder",
      "projectFolder": "sdk/test-utils/recorder",
      "versionPolicyName": "utility"
    },
    {
      "packageName": "@azure-tools/test-recorder-new",
      "projectFolder": "sdk/test-utils/recorder-new",
      "versionPolicyName": "utility"
    },
    {
      "packageName": "@azure/test-utils-perf",
      "projectFolder": "sdk/test-utils/perf",
      "versionPolicyName": "utility"
    },
    {
      "packageName": "@azure/test-utils",
      "projectFolder": "sdk/test-utils/test-utils",
      "versionPolicyName": "utility"
    },
    {
      "packageName": "@azure/digital-twins-core",
      "projectFolder": "sdk/digitaltwins/digital-twins-core",
      "versionPolicyName": "client"
    },
    {
      "packageName": "@azure/video-analyzer-edge",
      "projectFolder": "sdk/videoanalyzer/video-analyzer-edge",
      "versionPolicyName": "client"
    },
    {
      "packageName": "@azure/iot-modelsrepository",
      "projectFolder": "sdk/iot/iot-modelsrepository",
      "versionPolicyName": "client"
    },
    {
      "packageName": "@azure-tests/perf-ai-form-recognizer",
      "projectFolder": "sdk/formrecognizer/perf-tests/ai-form-recognizer",
      "versionPolicyName": "test"
    },
    {
      "packageName": "@azure-tests/perf-eventgrid",
      "projectFolder": "sdk/eventgrid/perf-tests/eventgrid",
      "versionPolicyName": "test"
    },
    {
      "packageName": "@azure-tests/perf-ai-text-analytics",
      "projectFolder": "sdk/textanalytics/perf-tests/text-analytics",
      "versionPolicyName": "test"
    },
    {
      "packageName": "@azure-tests/perf-storage-blob",
      "projectFolder": "sdk/storage/perf-tests/storage-blob",
      "versionPolicyName": "test"
    },
    {
      "packageName": "@azure-tests/perf-storage-file-share",
      "projectFolder": "sdk/storage/perf-tests/storage-file-share",
      "versionPolicyName": "test"
    },
    {
      "packageName": "@azure-tests/perf-storage-file-datalake",
      "projectFolder": "sdk/storage/perf-tests/storage-file-datalake",
      "versionPolicyName": "test"
    },
    {
      "packageName": "@azure-tests/perf-keyvault-keys",
      "projectFolder": "sdk/keyvault/perf-tests/keyvault-keys",
      "versionPolicyName": "test"
    },
    {
      "packageName": "@azure-tests/perf-keyvault-certificates",
      "projectFolder": "sdk/keyvault/perf-tests/keyvault-certificates",
      "versionPolicyName": "test"
    },
    {
      "packageName": "@azure-tests/perf-keyvault-secrets",
      "projectFolder": "sdk/keyvault/perf-tests/keyvault-secrets",
      "versionPolicyName": "test"
    },
    {
      "packageName": "@azure-tests/perf-identity",
      "projectFolder": "sdk/identity/perf-tests/identity",
      "versionPolicyName": "test"
    },
    {
      "packageName": "@azure-tests/perf-service-bus",
      "projectFolder": "sdk/servicebus/perf-tests/service-bus",
      "versionPolicyName": "test"
    },
    {
      "packageName": "@azure-tests/perf-event-hubs",
      "projectFolder": "sdk/eventhub/perf-tests/event-hubs",
      "versionPolicyName": "test"
    },
    {
      "packageName": "@azure/mixed-reality-authentication",
      "projectFolder": "sdk/mixedreality/mixed-reality-authentication",
      "versionPolicyName": "client"
    },
    {
      "packageName": "@azure/iot-device-update",
      "projectFolder": "sdk/deviceupdate/iot-device-update",
      "versionPolicyName": "client"
    },
    {
      "packageName": "@azure/web-pubsub",
      "projectFolder": "sdk/web-pubsub/web-pubsub",
      "versionPolicyName": "client"
    },
    {
      "packageName": "@azure/web-pubsub-express",
      "projectFolder": "sdk/web-pubsub/web-pubsub-express",
      "versionPolicyName": "client"
    },
    {
      "packageName": "@azure-tests/perf-search-documents",
      "projectFolder": "sdk/search/perf-tests/search-documents",
      "versionPolicyName": "test"
    },
    {
      "packageName": "@azure-tests/perf-ai-metrics-advisor",
      "projectFolder": "sdk/metricsadvisor/perf-tests/ai-metrics-advisor",
      "versionPolicyName": "test"
    },
    {
      "packageName": "@azure-tests/perf-container-registry",
      "projectFolder": "sdk/containerregistry/perf-tests/container-registry",
      "versionPolicyName": "test"
    },
    {
      "packageName": "@azure-tests/perf-core-rest-pipeline",
      "projectFolder": "sdk/core/perf-tests/core-rest-pipeline",
      "versionPolicyName": "test"
    },
    {
      "packageName": "@azure-tests/perf-app-configuration",
      "projectFolder": "sdk/appconfiguration/perf-tests/app-configuration",
      "versionPolicyName": "test"
    },
    {
      "packageName": "@azure-tests/perf-monitor-query",
      "projectFolder": "sdk/monitor/perf-tests/monitor-query",
      "versionPolicyName": "test"
    },
    {
      "packageName": "@azure-tests/perf-template",
      "projectFolder": "sdk/template/perf-tests/template",
      "versionPolicyName": "test"
    },
    {
      "packageName": "@azure/mixed-reality-remote-rendering",
      "projectFolder": "sdk/remoterendering/mixed-reality-remote-rendering",
      "versionPolicyName": "client"
    },
    {
      "packageName": "@azure/arm-network",
      "projectFolder": "sdk/network/arm-network",
      "versionPolicyName": "management"
    },
    {
      "packageName": "@azure/arm-compute",
      "projectFolder": "sdk/compute/arm-compute",
      "versionPolicyName": "management"
    },
    {
      "packageName": "@azure/arm-storage",
      "projectFolder": "sdk/storage/arm-storage",
      "versionPolicyName": "management"
    },
    {
      "packageName": "@azure/arm-resources",
      "projectFolder": "sdk/resources/arm-resources",
      "versionPolicyName": "management"
    },
    {
      "packageName": "@azure/arm-links",
      "projectFolder": "sdk/links/arm-links",
      "versionPolicyName": "management"
    },
    {
      "packageName": "@azure/arm-policy",
      "projectFolder": "sdk/policy/arm-policy",
      "versionPolicyName": "management"
    },
    {
      "packageName": "@azure/arm-locks",
      "projectFolder": "sdk/locks/arm-locks",
      "versionPolicyName": "management"
    },
    {
      "packageName": "@azure/arm-features",
      "projectFolder": "sdk/features/arm-features",
      "versionPolicyName": "management"
    },
    {
      "packageName": "@azure/arm-managedapplications",
      "projectFolder": "sdk/managedapplications/arm-managedapplications",
      "versionPolicyName": "management"
    },
    {
      "packageName": "@azure/arm-webpubsub",
      "projectFolder": "sdk/web-pubsub/arm-webpubsub",
      "versionPolicyName": "management"
    },
    {
      "packageName": "@azure/arm-keyvault",
      "projectFolder": "sdk/keyvault/arm-keyvault",
      "versionPolicyName": "management"
    },
    {
      "packageName": "@azure/arm-sql",
      "projectFolder": "sdk/sql/arm-sql",
      "versionPolicyName": "management"
    },
    {
      "packageName": "@azure/arm-appservice",
      "projectFolder": "sdk/appservice/arm-appservice",
      "versionPolicyName": "management"
    },
    {
      "packageName": "@azure/arm-resources-subscriptions",
      "projectFolder": "sdk/resources-subscriptions/arm-resources-subscriptions",
      "versionPolicyName": "management"
    },
    {
      "packageName": "@azure/arm-templatespecs",
      "projectFolder": "sdk/templatespecs/arm-templatespecs",
      "versionPolicyName": "management"
    },
    {
      "packageName": "@azure/arm-authorization",
      "projectFolder": "sdk/authorization/arm-authorization",
      "versionPolicyName": "management"
    },
    {
      "packageName": "@azure/arm-eventhub",
      "projectFolder": "sdk/eventhub/arm-eventhub",
      "versionPolicyName": "management"
    },
    {
      "packageName": "@azure/arm-purview",
      "projectFolder": "sdk/purview/arm-purview",
      "versionPolicyName": "management"
    },
    {
      "packageName": "@azure/arm-servicebus",
      "projectFolder": "sdk/servicebus/arm-servicebus",
      "versionPolicyName": "management"
    },
    {
      "packageName": "@azure/arm-apimanagement",
      "projectFolder": "sdk/apimanagement/arm-apimanagement",
      "versionPolicyName": "management"
    },
    {
      "packageName": "@azure/arm-rediscache",
      "projectFolder": "sdk/redis/arm-rediscache",
      "versionPolicyName": "management"
    },
    {
      "packageName": "@azure/arm-eventgrid",
      "projectFolder": "sdk/eventgrid/arm-eventgrid",
      "versionPolicyName": "management"
    },
    {
      "packageName": "@azure/arm-quota",
      "projectFolder": "sdk/quota/arm-quota",
      "versionPolicyName": "management"
    },
    {
      "packageName": "@azure/arm-extendedlocation",
      "projectFolder": "sdk/extendedlocation/arm-extendedlocation",
      "versionPolicyName": "management"
    },
    {
      "packageName": "@azure/arm-security",
      "projectFolder": "sdk/security/arm-security",
      "versionPolicyName": "management"
    },
    {
      "packageName": "@azure/arm-operationalinsights",
      "projectFolder": "sdk/operationalinsights/arm-operationalinsights",
      "versionPolicyName": "management"
    },
    {
      "packageName": "@azure/arm-postgresql",
      "projectFolder": "sdk/postgresql/arm-postgresql",
      "versionPolicyName": "management"
    },
    {
      "packageName": "@azure/arm-containerregistry",
      "projectFolder": "sdk/containerregistry/arm-containerregistry",
      "versionPolicyName": "management"
    },
    {
      "packageName": "@azure/arm-logic",
      "projectFolder": "sdk/logic/arm-logic",
      "versionPolicyName": "management"
    },
    {
      "packageName": "@azure/arm-recoveryservices",
      "projectFolder": "sdk/recoveryservices/arm-recoveryservices",
      "versionPolicyName": "management"
    },
    {
      "packageName": "@azure/arm-appplatform",
      "projectFolder": "sdk/appplatform/arm-appplatform",
      "versionPolicyName": "management"
    },
    {
      "packageName": "@azure/arm-containerservice",
      "projectFolder": "sdk/containerservice/arm-containerservice",
      "versionPolicyName": "management"
    },
    {
      "packageName": "@azure/arm-operations",
      "projectFolder": "sdk/operationsmanagement/arm-operations",
      "versionPolicyName": "management"
    },
    {
      "packageName": "@azure/arm-mediaservices",
      "projectFolder": "sdk/mediaservices/arm-mediaservices",
      "versionPolicyName": "management"
    },
    {
      "packageName": "@azure/arm-databricks",
      "projectFolder": "sdk/databricks/arm-databricks",
      "versionPolicyName": "management"
    },
    {
      "packageName": "@azure/arm-videoanalyzer",
      "projectFolder": "sdk/videoanalyzer/arm-videoanalyzer",
      "versionPolicyName": "management"
    },
    {
      "packageName": "@azure/arm-notificationhubs",
      "projectFolder": "sdk/notificationhubs/arm-notificationhubs",
      "versionPolicyName": "management"
    },
    {
      "packageName": "@azure/arm-streamanalytics",
      "projectFolder": "sdk/streamanalytics/arm-streamanalytics",
      "versionPolicyName": "management"
    },
    {
      "packageName": "@azure/arm-servicefabric",
      "projectFolder": "sdk/servicefabric/arm-servicefabric",
      "versionPolicyName": "management"
    },
    {
      "packageName": "@azure/arm-mysql",
      "projectFolder": "sdk/mysql/arm-mysql",
      "versionPolicyName": "management"
    },
    {
      "packageName": "@azure/arm-desktopvirtualization",
      "projectFolder": "sdk/desktopvirtualization/arm-desktopvirtualization",
      "versionPolicyName": "management"
    },
    {
      "packageName": "@azure/arm-datafactory",
      "projectFolder": "sdk/datafactory/arm-datafactory",
      "versionPolicyName": "management"
    },
    {
      "packageName": "@azure/arm-cdn",
      "projectFolder": "sdk/cdn/arm-cdn",
      "versionPolicyName": "management"
    },
    {
      "packageName": "@azure/arm-cosmosdb",
      "projectFolder": "sdk/cosmosdb/arm-cosmosdb",
      "versionPolicyName": "management"
    },
    {
      "packageName": "@azure/arm-consumption",
      "projectFolder": "sdk/consumption/arm-consumption",
      "versionPolicyName": "management"
    },
    {
      "packageName": "@azure/arm-datalake-analytics",
      "projectFolder": "sdk/datalake-analytics/arm-datalake-analytics",
      "versionPolicyName": "management"
    },
    {
      "packageName": "@azure/arm-batch",
      "projectFolder": "sdk/batch/arm-batch",
      "versionPolicyName": "management"
    },
    {
      "packageName": "@azure/arm-managementgroups",
      "projectFolder": "sdk/managementgroups/arm-managementgroups",
      "versionPolicyName": "management"
    },
    {
      "packageName": "@azure/arm-orbital",
      "projectFolder": "sdk/orbital/arm-orbital",
      "versionPolicyName": "management"
    },
    {
<<<<<<< HEAD
      "packageName": "@azure/arm-botservice",
      "projectFolder": "sdk/botservice/arm-botservice",
=======
      "packageName": "@azure/arm-resourcehealth",
      "projectFolder": "sdk/resourcehealth/arm-resourcehealth",
>>>>>>> 35594180
      "versionPolicyName": "management"
    }
  ]
}<|MERGE_RESOLUTION|>--- conflicted
+++ resolved
@@ -1112,13 +1112,13 @@
       "versionPolicyName": "management"
     },
     {
-<<<<<<< HEAD
+      "packageName": "@azure/arm-resourcehealth",
+      "projectFolder": "sdk/resourcehealth/arm-resourcehealth",
+      "versionPolicyName": "management"
+    },
+    {
       "packageName": "@azure/arm-botservice",
       "projectFolder": "sdk/botservice/arm-botservice",
-=======
-      "packageName": "@azure/arm-resourcehealth",
-      "projectFolder": "sdk/resourcehealth/arm-resourcehealth",
->>>>>>> 35594180
       "versionPolicyName": "management"
     }
   ]
