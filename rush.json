--- conflicted
+++ resolved
@@ -1,7 +1,7 @@
 /**
  * This is the main configuration file for Rush.
  * For full documentation, please see https://rushjs.io
- */{
+ */ {
   "$schema": "https://developer.microsoft.com/json-schemas/rush/v5/rush.schema.json",
   /**
    * (Required) This specifies the version of the Rush engine to be used in this repo.
@@ -2381,10 +2381,11 @@
       "versionPolicyName": "management"
     },
     {
-<<<<<<< HEAD
       "packageName": "@azure/arm-mongodbatlas",
       "projectFolder": "sdk/mongodbatlas/arm-mongodbatlas",
-=======
+      "versionPolicyName": "management"
+    },
+    {
       "packageName": "@azure/arm-purestorageblock",
       "projectFolder": "sdk/purestorageblock/arm-purestorageblock",
       "versionPolicyName": "management"
@@ -2412,7 +2413,6 @@
     {
       "packageName": "@azure/arm-kubernetesconfiguration-extensiontypes",
       "projectFolder": "sdk/kubernetesconfiguration/arm-kubernetesconfiguration-extensiontypes",
->>>>>>> f95282de
       "versionPolicyName": "management"
     }
   ]
