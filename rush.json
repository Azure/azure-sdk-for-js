--- conflicted
+++ resolved
@@ -1052,18 +1052,18 @@
       "versionPolicyName": "management"
     },
     {
-<<<<<<< HEAD
+      "packageName": "@azure/arm-servicefabric",
+      "projectFolder": "sdk/servicefabric/arm-servicefabric",
+      "versionPolicyName": "management"
+    },
+    {
+      "packageName": "@azure/arm-mysql",
+      "projectFolder": "sdk/mysql/arm-mysql",
+      "versionPolicyName": "management"
+    },
+    {
       "packageName": "@azure/arm-desktopvirtualization",
       "projectFolder": "sdk/desktopvirtualization/arm-desktopvirtualization",
-=======
-      "packageName": "@azure/arm-servicefabric",
-      "projectFolder": "sdk/servicefabric/arm-servicefabric",
-      "versionPolicyName": "management"
-    },
-    {
-      "packageName": "@azure/arm-mysql",
-      "projectFolder": "sdk/mysql/arm-mysql",
->>>>>>> e86eefe0
       "versionPolicyName": "management"
     }
   ]
