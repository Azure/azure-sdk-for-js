/**
 * This is the main configuration file for Rush.
 * For full documentation, please see https://rushjs.io
 */ {
  "$schema": "https://developer.microsoft.com/json-schemas/rush/v5/rush.schema.json",
  /**
   * (Required) This specifies the version of the Rush engine to be used in this repo.
   * Rush's "version selector" feature ensures that the globally installed tool will
   * behave like this release, regardless of which version is installed globally.
   *
   * The common/scripts/install-run-rush.js automation script also uses this version.
   *
   * NOTE: If you upgrade to a new major version of Rush, you should replace the "v5"
   * path segment in the "$schema" field for all your Rush config files.  This will ensure
   * correct error-underlining and tab-completion for editors such as VS Code.
   */
  "rushVersion": "5.63.0",
  /**
   * The next field selects which package manager should be installed and determines its version.
   * Rush installs its own local copy of the package manager to ensure that your build process
   * is fully isolated from whatever tools are present in the local environment.
   *
   * Specify one of: "pnpmVersion", "npmVersion", or "yarnVersion".  See the Rush documentation
   * for details about these alternatives.
   */
  "pnpmVersion": "6.32.3",
  // "npmVersion": "4.5.0",
  // "yarnVersion": "1.9.4",
  /**
   * Options that are only used when the PNPM package manager is selected
   */
  "pnpmOptions": {
    /**
     * If true, then Rush will add the "--strict-peer-dependencies" option when invoking PNPM.
     * This causes "rush install" to fail if there are unsatisfied peer dependencies, which is
     * an invalid state that can cause build failures or incompatible dependency versions.
     * (For historical reasons, JavaScript package managers generally do not treat this invalid
     * state as an error.)
     *
     * The default value is false to avoid legacy compatibility issues.
     * It is strongly recommended to set strictPeerDependencies=true.
     */
    "strictPeerDependencies": true,
    /**
     * Configures the strategy used to select versions during installation.
     *
     * This feature requires PNPM version 3.1 or newer.  It corresponds to the "--resolution-strategy" command-line
     * option for PNPM.  Possible values are "fast" and "fewer-dependencies".  PNPM's default is "fast", but this may
     * be incompatible with certain packages, for example the "@types" packages from DefinitelyTyped.  Rush's default
     * is "fewer-dependencies", which causes PNPM to avoid installing a newer version if an already installed version
     * can be reused; this is more similar to NPM's algorithm.
     */
    "resolutionStrategy": "fewer-dependencies"
  },
  /**
   * Older releases of the NodeJS engine may be missing features required by your system.
   * Other releases may have bugs.  In particular, the "latest" version will not be a
   * Long Term Support (LTS) version and is likely to have regressions.
   *
   * Specify a SemVer range to ensure developers use a NodeJS version that is appropriate
   * for your repo.
   */
  "nodeSupportedVersionRange": ">=8.0.0",
  /**
   * Odd-numbered major versions of Node.js are experimental.  Even-numbered releases
   * spend six months in a stabilization period before the first Long Term Support (LTS) version.
   * For example, 8.9.0 was the first LTS version of Node.js 8.  Pre-LTS versions are not recommended
   * for production usage because they frequently have bugs.  They may cause Rush itself
   * to malfunction.
   *
   * Rush normally prints a warning if it detects a pre-LTS Node.js version.  If you are testing
   * pre-LTS versions in preparation for supporting the first LTS version, you can use this setting
   * to disable Rush's warning.
   */
  "suppressNodeLtsWarning": true,
  /**
   * If you would like the version specifiers for your dependencies to be consistent, then
   * uncomment this line. This is effectively similar to running "rush check" before any
   * of the following commands:
   *
   *   rush install, rush update, rush link, rush version, rush publish
   *
   * In some cases you may want this turned on, but need to allow certain packages to use a different
   * version. In those cases, you will need to add an entry to the "allowedAlternativeVersions"
   * section of the common-versions.json.
   */
  // "ensureConsistentVersions": true,
  /**
   * Large monorepos can become intimidating for newcomers if project folder paths don't follow
   * a consistent and recognizable pattern.  When the system allows nested folder trees,
   * we've found that teams will often use subfolders to create islands that isolate
   * their work from others ("shipping the org").  This hinders collaboration and code sharing.
   *
   * The Rush developers recommend a "category folder" model, where buildable project folders
   * must always be exactly two levels below the repo root.  The parent folder acts as the category.
   * This provides a basic facility for grouping related projects (e.g. "apps", "libaries",
   * "tools", "prototypes") while still encouraging teams to organize their projects into
   * a unified taxonomy.  Limiting to 2 levels seems very restrictive at first, but if you have
   * 20 categories and 20 projects in each category, this scheme can easily accommodate hundreds
   * of projects.  In practice, you will find that the folder hierarchy needs to be rebalanced
   * occasionally, but if that's painful, it's a warning sign that your development style may
   * discourage refactoring.  Reorganizing the categories should be an enlightening discussion
   * that brings people together, and maybe also identifies poor coding practices (e.g. file
   * references that reach into other project's folders without using NodeJS module resolution).
   *
   * The defaults are projectFolderMinDepth=1 and projectFolderMaxDepth=2.
   *
   * To remove these restrictions, you could set projectFolderMinDepth=1
   * and set projectFolderMaxDepth to a large number.
   */
  "projectFolderMinDepth": 3,
  "projectFolderMaxDepth": 4,
  /**
   * This feature helps you to review and approve new packages before they are introduced
   * to your monorepo.  For example, you may be concerned about licensing, code quality,
   * performance, or simply accumulating too many libraries with overlapping functionality.
   * The approvals are tracked in two config files "browser-approved-packages.json"
   * and "nonbrowser-approved-packages.json".  See the Rush documentation for details.
   */
  // "approvedPackagesPolicy": {
  //   /**
  //    * The review categories allow you to say for example "This library is approved for usage
  //    * in prototypes, but not in production code."
  //    *
  //    * Each project can be associated with one review category, by assigning the "reviewCategory" field
  //    * in the "projects" section of rush.json.  The approval is then recorded in the files
  //    * "common/config/rush/browser-approved-packages.json" and "nonbrowser-approved-packages.json"
  //    * which are automatically generated during "rush update".
  //    *
  //    * Designate categories with whatever granularity is appropriate for your review process,
  //    * or you could just have a single category called "default".
  //    */
  //   "reviewCategories": [
  //     // Some example categories:
  //     "production", // projects that ship to production
  //     "tools",      // non-shipping projects that are part of the developer toolchain
  //     "prototypes"  // experiments that should mostly be ignored by the review process
  //   ],
  //
  //   /**
  //    * A list of NPM package scopes that will be excluded from review.
  //    * We recommend to exclude TypeScript typings (the "@types" scope), because
  //    * if the underlying package was already approved, this would imply that the typings
  //    * are also approved.
  //    */
  //   // "ignoredNpmScopes": [ "@types" ]
  // },
  /**
   * If you use Git as your version control system, this section has some additional
   * optional features you can use.
   */
  "gitPolicy": {
    /**
     * Work at a big company?  Tired of finding Git commits at work with unprofessional Git
     * emails such as "beer-lover@my-college.edu"?  Rush can validate people's Git email address
     * before they get started.
     *
     * Define a list of regular expressions describing allowable e-mail patterns for Git commits.
     * They are case-insensitive anchored JavaScript RegExps.  Example: ".*@example\.com"
     *
     * IMPORTANT: Because these are regular expressions encoded as JSON string literals,
     * RegExp escapes need two backspashes, and ordinary periods should be "\\.".
     */
    // "allowedEmailRegExps": [
    //   "[^@]+@users\\.noreply\\.github\\.com",
    //   "travis@example\\.org"
    // ],
    /**
     * When Rush reports that the address is malformed, the notice can include an example
     * of a recommended email.  Make sure it conforms to one of the allowedEmailRegExps
     * expressions.
     */
    // "sampleEmail": "mrexample@users.noreply.github.com",
    /**
     * The commit message to use when committing changes during 'rush publish'.
     *
     * For example, if you want to prevent these commits from triggering a CI build,
     * you might configure your system's trigger to look for a special string such as "[skip-ci]"
     * in the commit message, and then customize Rush's message to contain that string.
     */
    // "versionBumpCommitMessage": "Applying package updates. [skip-ci]"
  },
  "repository": {
    /**
     * The URL of this Git repository, used by "rush change" to determine the base branch for your PR.
     *
     * The "rush change" command needs to determine which files are affected by your PR diff.
     * If you merged or cherry-picked commits from the main branch into your PR branch, those commits
     * should be excluded from this diff (since they belong to some other PR).  In order to do that,
     * Rush needs to know where to find the base branch for your PR.  This information cannot be
     * determined from Git alone, since the "pull request" feature is not a Git concept.  Ideally
     * Rush would use a vendor-specific protocol to query the information from GitHub, Azure DevOps, etc.
     * But to keep things simple, "rush change" simply assumes that your PR is against the "main" branch
     * of the Git remote indicated by the respository.url setting in rush.json.  If you are working in
     * a GitHub "fork" of the real repo, this setting will be different from the repository URL of your
     * your PR branch, and in this situation "rush change" will also automatically invoke "git fetch"
     * to retrieve the latest activity for the remote main branch.
     */
    "url": "https://github.com/Azure/azure-sdk-for-js"
  },
  /**
   * Event hooks are customized script actions that Rush executes when specific events occur
   */
  "eventHooks": {
    /**
     * The list of shell commands to run before the Rush installation starts
     */
    "preRushInstall": [
      // "common/scripts/pre-rush-install.js"
    ],
    /**
     * The list of shell commands to run after the Rush installation finishes
     */
    "postRushInstall": [],
    /**
     * The list of shell commands to run before the Rush build command starts
     */
    "preRushBuild": [],
    /**
     * The list of shell commands to run after the Rush build command finishes
     */
    "postRushBuild": []
  },
  /**
   * Installation variants allow you to maintain a parallel set of configuration files that can be
   * used to build the entire monorepo with an alternate set of dependencies.  For example, suppose
   * you upgrade all your projects to use a new release of an important framework, but during a transition period
   * you intend to maintain compability with the old release.  In this situation, you probably want your
   * CI validation to build the entire repo twice: once with the old release, and once with the new release.
   *
   * Rush "installation variants" correspond to sets of config files located under this folder:
   *
   *   common/config/rush/variants/<variant_name>
   *
   * The variant folder can contain an alternate common-versions.json file.  Its "preferredVersions" field can be used
   * to select older versions of dependencies (within a loose SemVer range specified in your package.json files).
   * To install a variant, run "rush install --variant <variant_name>".
   *
   * For more details and instructions, see this article:  https://rushjs.io/pages/advanced/installation_variants/
   */
  "variants": [
    // {
    //   /**
    //    * The folder name for this variant.
    //    */
    //   "variantName": "old-sdk",
    //
    //   /**
    //    * An informative description
    //    */
    //   "description": "Build this repo using the previous release of the SDK"
    // }
  ],
  /**
   * Rush can collect anonymous telemetry about everyday developer activity such as
   * success/failure of installs, builds, and other operations.  You can use this to identify
   * problems with your toolchain or Rush itself.  THIS TELEMETRY IS NOT SHARED WITH MICROSOFT.
   * It is written into JSON files in the common/temp folder.  It's up to you to write scripts
   * that read these JSON files and do something with them.  These scripts are typically registered
   * in the "eventHooks" section.
   */
  // "telemetryEnabled": false,
  /**
   * Allows creation of hotfix changes. This feature is experimental so it is disabled by default.
   */
  // "hotfixChangeEnabled": false,
  /**
   * (Required) This is the inventory of projects to be managed by Rush.
   *
   * Rush does not automatically scan for projects using wildcards, for a few reasons:
   * 1. Depth-first scans are expensive, particularly when tools need to repeatedly collect the list.
   * 2. On a caching CI machine, scans can accidentally pick up files left behind from a previous build.
   * 3. It's useful to have a centralized inventory of all projects and their important metadata.
   */
  "projects": [
    // {
    //   /**
    //    * The NPM package name of the project (must match package.json)
    //    */
    //   "packageName": "my-app",
    //
    //   /**
    //    * The path to the project folder, relative to the rush.json config file.
    //    */
    //   "projectFolder": "apps/my-app",
    //
    //   /**
    //    * An optional category for usage in the "browser-approved-packages.json"
    //    * and "nonbrowser-approved-packages.json" files.  The value must be one of the
    //    * strings from the "reviewCategories" defined above.
    //    */
    //   "reviewCategory": "production",
    //
    //   /**
    //    * A list of local projects that appear as devDependencies for this project, but cannot be
    //    * locally linked because it would create a cyclic dependency; instead, the last published
    //    * version will be installed in the Common folder.
    //    */
    //   "cyclicDependencyProjects": [
    //     // "my-toolchain"
    //   ],
    //
    //   /**
    //    * If true, then this project will be ignored by the "rush check" command.
    //    * The default value is false.
    //    */
    //   // "skipRushCheck": false,
    //
    //   /**
    //    * A flag indicating that changes to this project will be published to npm, which affects
    //    * the Rush change and publish workflows. The default value is false.
    //    * NOTE: "versionPolicyName" and "shouldPublish" are alternatives; you cannot specify them both.
    //    */
    //   // "shouldPublish": false,
    //
    //   /**
    //    * An optional version policy associated with the project.  Version policies are defined
    //    * in "version-policies.json" file.  See the "rush publish" documentation for more info.
    //    * NOTE: "versionPolicyName" and "shouldPublish" are alternatives; you cannot specify them both.
    //    */
    //   // "versionPolicyName": ""
    // },
    //
    {
      "packageName": "@azure/abort-controller",
      "projectFolder": "sdk/core/abort-controller",
      "versionPolicyName": "core"
    },
    {
      "packageName": "@azure/app-configuration",
      "projectFolder": "sdk/appconfiguration/app-configuration",
      "versionPolicyName": "client"
    },
    {
      "packageName": "@azure-rest/agrifood-farming",
      "projectFolder": "sdk/agrifood/agrifood-farming-rest",
      "versionPolicyName": "client"
    },
    {
      "packageName": "@azure-rest/purview-administration",
      "projectFolder": "sdk/purview/purview-administration-rest",
      "versionPolicyName": "client"
    },
    {
      "packageName": "@azure-rest/purview-catalog",
      "projectFolder": "sdk/purview/purview-catalog-rest",
      "versionPolicyName": "client"
    },
    {
      "packageName": "@azure-rest/purview-scanning",
      "projectFolder": "sdk/purview/purview-scanning-rest",
      "versionPolicyName": "client"
    },
    {
      "packageName": "@azure-rest/ai-document-translator",
      "projectFolder": "sdk/documenttranslator/ai-document-translator-rest",
      "versionPolicyName": "client"
    },
    {
      "packageName": "@azure-rest/confidential-ledger",
      "projectFolder": "sdk/confidentialledger/confidential-ledger-rest",
      "versionPolicyName": "client"
    },
    {
      "packageName": "@azure/ai-anomaly-detector",
      "projectFolder": "sdk/anomalydetector/ai-anomaly-detector",
      "versionPolicyName": "client"
    },
    {
      "packageName": "@azure/ai-form-recognizer",
      "projectFolder": "sdk/formrecognizer/ai-form-recognizer",
      "versionPolicyName": "client"
    },
    {
      "packageName": "@azure/ai-text-analytics",
      "projectFolder": "sdk/textanalytics/ai-text-analytics",
      "versionPolicyName": "client"
    },
    {
      "packageName": "@azure/ai-metrics-advisor",
      "projectFolder": "sdk/metricsadvisor/ai-metrics-advisor",
      "versionPolicyName": "client"
    },
    {
      "packageName": "@azure/search-documents",
      "projectFolder": "sdk/search/search-documents",
      "versionPolicyName": "client"
    },
    {
      "packageName": "@azure/attestation",
      "projectFolder": "sdk/attestation/attestation",
      "versionPolicyName": "client"
    },
    {
      "packageName": "@azure/quantum-jobs",
      "projectFolder": "sdk/quantum/quantum-jobs",
      "versionPolicyName": "client"
    },
    {
      "packageName": "@azure/communication-chat",
      "projectFolder": "sdk/communication/communication-chat",
      "versionPolicyName": "client"
    },
    {
      "packageName": "@azure/communication-common",
      "projectFolder": "sdk/communication/communication-common",
      "versionPolicyName": "client"
    },
    {
      "packageName": "@azure/communication-email",
      "projectFolder": "sdk/communication/communication-email",
      "versionPolicyName": "client"
    },
    {
      "packageName": "@azure/communication-identity",
      "projectFolder": "sdk/communication/communication-identity",
      "versionPolicyName": "client"
    },
    {
      "packageName": "@azure/communication-network-traversal",
      "projectFolder": "sdk/communication/communication-network-traversal",
      "versionPolicyName": "client"
    },
    {
      "packageName": "@azure/communication-phone-numbers",
      "projectFolder": "sdk/communication/communication-phone-numbers",
      "versionPolicyName": "client"
    },
    {
      "packageName": "@azure-tools/communication-short-codes",
      "projectFolder": "sdk/communication/communication-short-codes",
      "versionPolicyName": "client"
    },
    {
      "packageName": "@azure/communication-sms",
      "projectFolder": "sdk/communication/communication-sms",
      "versionPolicyName": "client"
    },
    {
      "packageName": "@azure/container-registry",
      "projectFolder": "sdk/containerregistry/container-registry",
      "versionPolicyName": "client"
    },
    {
      "packageName": "@azure/core-amqp",
      "projectFolder": "sdk/core/core-amqp",
      "versionPolicyName": "core"
    },
    {
      "packageName": "@azure-rest/core-client",
      "projectFolder": "sdk/core/core-client-rest",
      "versionPolicyName": "core"
    },
    {
      "packageName": "@azure/core-auth",
      "projectFolder": "sdk/core/core-auth",
      "versionPolicyName": "core"
    },
    {
      "packageName": "@azure/core-client",
      "projectFolder": "sdk/core/core-client",
      "versionPolicyName": "core"
    },
    {
      "packageName": "@azure/core-http",
      "projectFolder": "sdk/core/core-http",
      "versionPolicyName": "core"
    },
    {
      "packageName": "@azure/core-rest-pipeline",
      "projectFolder": "sdk/core/core-rest-pipeline",
      "versionPolicyName": "core"
    },
    {
      "packageName": "@azure/core-lro",
      "projectFolder": "sdk/core/core-lro",
      "versionPolicyName": "core"
    },
    {
      "packageName": "@azure/core-paging",
      "projectFolder": "sdk/core/core-paging",
      "versionPolicyName": "core"
    },
    {
      "packageName": "@azure/core-tracing",
      "projectFolder": "sdk/core/core-tracing",
      "versionPolicyName": "core"
    },
    {
      "packageName": "@azure/core-util",
      "projectFolder": "sdk/core/core-util",
      "versionPolicyName": "core"
    },
    {
      "packageName": "@azure/core-xml",
      "projectFolder": "sdk/core/core-xml",
      "versionPolicyName": "core"
    },
    {
      "packageName": "@azure/cosmos",
      "projectFolder": "sdk/cosmosdb/cosmos",
      "versionPolicyName": "client"
    },
    {
      "packageName": "@azure/monitor-opentelemetry-exporter",
      "projectFolder": "sdk/monitor/monitor-opentelemetry-exporter",
      "versionPolicyName": "client"
    },
    {
      "packageName": "@azure/monitor-query",
      "projectFolder": "sdk/monitor/monitor-query",
      "versionPolicyName": "client"
    },
    {
      "packageName": "@azure/dev-tool",
      "projectFolder": "common/tools/dev-tool",
      "versionPolicyName": "utility"
    },
    {
      "packageName": "@azure/eventgrid",
      "projectFolder": "sdk/eventgrid/eventgrid",
      "versionPolicyName": "client"
    },
    {
      "packageName": "@azure/event-hubs",
      "projectFolder": "sdk/eventhub/event-hubs",
      "versionPolicyName": "client"
    },
    {
      "packageName": "@azure/eventhubs-checkpointstore-blob",
      "projectFolder": "sdk/eventhub/eventhubs-checkpointstore-blob",
      "versionPolicyName": "client"
    },
    {
      "packageName": "@azure/eventhubs-checkpointstore-table",
      "projectFolder": "sdk/eventhub/eventhubs-checkpointstore-table",
      "versionPolicyName": "client"
    },
    {
      "packageName": "@azure/mock-hub",
      "projectFolder": "sdk/eventhub/mock-hub",
      "versionPolicyName": "utility"
    },
    {
      "packageName": "@azure/identity",
      "projectFolder": "sdk/identity/identity",
      "versionPolicyName": "client"
    },
    {
      "packageName": "@azure/identity-vscode",
      "projectFolder": "sdk/identity/identity-vscode",
      "versionPolicyName": "client"
    },
    {
      "packageName": "@azure/identity-cache-persistence",
      "projectFolder": "sdk/identity/identity-cache-persistence",
      "versionPolicyName": "client"
    },
    {
      "packageName": "@azure/keyvault-common",
      "projectFolder": "sdk/keyvault/keyvault-common",
      "versionPolicyName": "utility"
    },
    {
      "packageName": "@azure/keyvault-admin",
      "projectFolder": "sdk/keyvault/keyvault-admin",
      "versionPolicyName": "client"
    },
    {
      "packageName": "@azure/keyvault-certificates",
      "projectFolder": "sdk/keyvault/keyvault-certificates",
      "versionPolicyName": "client"
    },
    {
      "packageName": "@azure/keyvault-keys",
      "projectFolder": "sdk/keyvault/keyvault-keys",
      "versionPolicyName": "client"
    },
    {
      "packageName": "@azure/keyvault-secrets",
      "projectFolder": "sdk/keyvault/keyvault-secrets",
      "versionPolicyName": "client"
    },
    {
      "packageName": "@azure/logger",
      "projectFolder": "sdk/core/logger",
      "versionPolicyName": "core"
    },
    {
      "packageName": "@azure/opentelemetry-instrumentation-azure-sdk",
      "projectFolder": "sdk/instrumentation/opentelemetry-instrumentation-azure-sdk",
      "versionPolicyName": "client"
    },
    {
      "packageName": "@azure/schema-registry",
      "projectFolder": "sdk/schemaregistry/schema-registry",
      "versionPolicyName": "client"
    },
    {
      "packageName": "@azure/schema-registry-avro",
      "projectFolder": "sdk/schemaregistry/schema-registry-avro",
      "versionPolicyName": "client"
    },
    {
      "packageName": "@azure/service-bus",
      "projectFolder": "sdk/servicebus/service-bus",
      "versionPolicyName": "client"
    },
    {
      "packageName": "@azure/storage-internal-avro",
      "projectFolder": "sdk/storage/storage-internal-avro",
      "versionPolicyName": "utility"
    },
    {
      "packageName": "@azure/storage-blob",
      "projectFolder": "sdk/storage/storage-blob",
      "versionPolicyName": "client"
    },
    {
      "packageName": "@azure/storage-blob-changefeed",
      "projectFolder": "sdk/storage/storage-blob-changefeed",
      "versionPolicyName": "client"
    },
    {
      "packageName": "@azure/storage-file-share",
      "projectFolder": "sdk/storage/storage-file-share",
      "versionPolicyName": "client"
    },
    {
      "packageName": "@azure/storage-file-datalake",
      "projectFolder": "sdk/storage/storage-file-datalake",
      "versionPolicyName": "client"
    },
    {
      "packageName": "@azure/storage-queue",
      "projectFolder": "sdk/storage/storage-queue",
      "versionPolicyName": "client"
    },
    {
      "packageName": "@azure/synapse-access-control",
      "projectFolder": "sdk/synapse/synapse-access-control",
      "versionPolicyName": "client"
    },
    {
      "packageName": "@azure-rest/synapse-access-control",
      "projectFolder": "sdk/synapse/synapse-access-control-rest",
      "versionPolicyName": "client"
    },
    {
      "packageName": "@azure-rest/iot-device-update",
      "projectFolder": "sdk/deviceupdate/iot-device-update-rest",
      "versionPolicyName": "client"
    },
    {
      "packageName": "@azure/synapse-artifacts",
      "projectFolder": "sdk/synapse/synapse-artifacts",
      "versionPolicyName": "client"
    },
    {
      "packageName": "@azure/synapse-managed-private-endpoints",
      "projectFolder": "sdk/synapse/synapse-managed-private-endpoints",
      "versionPolicyName": "client"
    },
    {
      "packageName": "@azure/synapse-monitoring",
      "projectFolder": "sdk/synapse/synapse-monitoring",
      "versionPolicyName": "client"
    },
    {
      "packageName": "@azure/synapse-spark",
      "projectFolder": "sdk/synapse/synapse-spark",
      "versionPolicyName": "client"
    },
    {
      "packageName": "@azure/data-tables",
      "projectFolder": "sdk/tables/data-tables",
      "versionPolicyName": "client"
    },
    {
      "packageName": "@azure-tests/perf-data-tables",
      "projectFolder": "sdk/tables/perf-tests/data-tables",
      "versionPolicyName": "test"
    },
    {
      "packageName": "@azure/template",
      "projectFolder": "sdk/template/template",
      "versionPolicyName": "client"
    },
    {
      "packageName": "@azure-tools/testing-recorder-new",
      "projectFolder": "sdk/test-utils/testing-recorder-new",
      "versionPolicyName": "test"
    },
    {
      "packageName": "@azure/eslint-plugin-azure-sdk",
      "projectFolder": "common/tools/eslint-plugin-azure-sdk",
      "versionPolicyName": "utility"
    },
    {
      "packageName": "@azure-tools/test-recorder",
      "projectFolder": "sdk/test-utils/recorder",
      "versionPolicyName": "utility"
    },
    {
      "packageName": "@azure-tools/test-credential",
      "projectFolder": "sdk/test-utils/test-credential",
      "versionPolicyName": "utility"
    },
    {
      "packageName": "@azure/test-utils-perf",
      "projectFolder": "sdk/test-utils/perf",
      "versionPolicyName": "utility"
    },
    {
      "packageName": "@azure/test-utils",
      "projectFolder": "sdk/test-utils/test-utils",
      "versionPolicyName": "utility"
    },
    {
      "packageName": "@azure/digital-twins-core",
      "projectFolder": "sdk/digitaltwins/digital-twins-core",
      "versionPolicyName": "client"
    },
    {
      "packageName": "@azure/video-analyzer-edge",
      "projectFolder": "sdk/videoanalyzer/video-analyzer-edge",
      "versionPolicyName": "client"
    },
    {
      "packageName": "@azure/iot-modelsrepository",
      "projectFolder": "sdk/iot/iot-modelsrepository",
      "versionPolicyName": "client"
    },
    {
      "packageName": "@azure/dtdl-parser",
      "projectFolder": "sdk/digitaltwins/dtdl-parser",
      "versionPolicyName": "client"
    },
    {
      "packageName": "@azure-tests/perf-ai-form-recognizer",
      "projectFolder": "sdk/formrecognizer/perf-tests/ai-form-recognizer",
      "versionPolicyName": "test"
    },
    {
      "packageName": "@azure-tests/perf-eventgrid",
      "projectFolder": "sdk/eventgrid/perf-tests/eventgrid",
      "versionPolicyName": "test"
    },
    {
      "packageName": "@azure-tests/perf-ai-text-analytics",
      "projectFolder": "sdk/textanalytics/perf-tests/text-analytics",
      "versionPolicyName": "test"
    },
    {
      "packageName": "@azure-tests/perf-storage-blob",
      "projectFolder": "sdk/storage/perf-tests/storage-blob",
      "versionPolicyName": "test"
    },
    {
      "packageName": "@azure-tests/perf-storage-file-share",
      "projectFolder": "sdk/storage/perf-tests/storage-file-share",
      "versionPolicyName": "test"
    },
    {
      "packageName": "@azure-tests/perf-storage-file-datalake",
      "projectFolder": "sdk/storage/perf-tests/storage-file-datalake",
      "versionPolicyName": "test"
    },
    {
      "packageName": "@azure-tests/perf-keyvault-keys",
      "projectFolder": "sdk/keyvault/perf-tests/keyvault-keys",
      "versionPolicyName": "test"
    },
    {
      "packageName": "@azure-tests/perf-keyvault-certificates",
      "projectFolder": "sdk/keyvault/perf-tests/keyvault-certificates",
      "versionPolicyName": "test"
    },
    {
      "packageName": "@azure-tests/perf-keyvault-secrets",
      "projectFolder": "sdk/keyvault/perf-tests/keyvault-secrets",
      "versionPolicyName": "test"
    },
    {
      "packageName": "@azure-tests/perf-identity",
      "projectFolder": "sdk/identity/perf-tests/identity",
      "versionPolicyName": "test"
    },
    {
      "packageName": "@azure-tests/perf-service-bus",
      "projectFolder": "sdk/servicebus/perf-tests/service-bus",
      "versionPolicyName": "test"
    },
    {
      "packageName": "@azure-tests/perf-event-hubs",
      "projectFolder": "sdk/eventhub/perf-tests/event-hubs",
      "versionPolicyName": "test"
    },
    {
      "packageName": "@azure/mixed-reality-authentication",
      "projectFolder": "sdk/mixedreality/mixed-reality-authentication",
      "versionPolicyName": "client"
    },
    {
      "packageName": "@azure/web-pubsub",
      "projectFolder": "sdk/web-pubsub/web-pubsub",
      "versionPolicyName": "client"
    },
    {
      "packageName": "@azure/web-pubsub-express",
      "projectFolder": "sdk/web-pubsub/web-pubsub-express",
      "versionPolicyName": "client"
    },
    {
      "packageName": "@azure-tests/perf-search-documents",
      "projectFolder": "sdk/search/perf-tests/search-documents",
      "versionPolicyName": "test"
    },
    {
      "packageName": "@azure-tests/perf-ai-metrics-advisor",
      "projectFolder": "sdk/metricsadvisor/perf-tests/ai-metrics-advisor",
      "versionPolicyName": "test"
    },
    {
      "packageName": "@azure-tests/perf-container-registry",
      "projectFolder": "sdk/containerregistry/perf-tests/container-registry",
      "versionPolicyName": "test"
    },
    {
      "packageName": "@azure-tests/perf-core-rest-pipeline",
      "projectFolder": "sdk/core/perf-tests/core-rest-pipeline",
      "versionPolicyName": "test"
    },
    {
      "packageName": "@azure-tests/perf-app-configuration",
      "projectFolder": "sdk/appconfiguration/perf-tests/app-configuration",
      "versionPolicyName": "test"
    },
    {
      "packageName": "@azure-tests/perf-monitor-query",
      "projectFolder": "sdk/monitor/perf-tests/monitor-query",
      "versionPolicyName": "test"
    },
    {
      "packageName": "@azure-tests/perf-template",
      "projectFolder": "sdk/template/perf-tests/template",
      "versionPolicyName": "test"
    },
    {
      "packageName": "@azure-tests/perf-schema-registry-avro",
      "projectFolder": "sdk/schemaregistry/perf-tests/schema-registry-avro",
      "versionPolicyName": "test"
    },
    {
      "packageName": "@azure/mixed-reality-remote-rendering",
      "projectFolder": "sdk/remoterendering/mixed-reality-remote-rendering",
      "versionPolicyName": "client"
    },
    {
      "packageName": "@azure/arm-network",
      "projectFolder": "sdk/network/arm-network",
      "versionPolicyName": "management"
    },
    {
      "packageName": "@azure/arm-compute",
      "projectFolder": "sdk/compute/arm-compute",
      "versionPolicyName": "management"
    },
    {
      "packageName": "@azure/arm-storage",
      "projectFolder": "sdk/storage/arm-storage",
      "versionPolicyName": "management"
    },
    {
      "packageName": "@azure/arm-resources",
      "projectFolder": "sdk/resources/arm-resources",
      "versionPolicyName": "management"
    },
    {
      "packageName": "@azure/arm-links",
      "projectFolder": "sdk/links/arm-links",
      "versionPolicyName": "management"
    },
    {
      "packageName": "@azure/arm-policy",
      "projectFolder": "sdk/policy/arm-policy",
      "versionPolicyName": "management"
    },
    {
      "packageName": "@azure/arm-locks",
      "projectFolder": "sdk/locks/arm-locks",
      "versionPolicyName": "management"
    },
    {
      "packageName": "@azure/arm-features",
      "projectFolder": "sdk/features/arm-features",
      "versionPolicyName": "management"
    },
    {
      "packageName": "@azure/arm-managedapplications",
      "projectFolder": "sdk/managedapplications/arm-managedapplications",
      "versionPolicyName": "management"
    },
    {
      "packageName": "@azure/arm-webpubsub",
      "projectFolder": "sdk/web-pubsub/arm-webpubsub",
      "versionPolicyName": "management"
    },
    {
      "packageName": "@azure/arm-keyvault",
      "projectFolder": "sdk/keyvault/arm-keyvault",
      "versionPolicyName": "management"
    },
    {
      "packageName": "@azure/arm-sql",
      "projectFolder": "sdk/sql/arm-sql",
      "versionPolicyName": "management"
    },
    {
      "packageName": "@azure/arm-appservice",
      "projectFolder": "sdk/appservice/arm-appservice",
      "versionPolicyName": "management"
    },
    {
      "packageName": "@azure/arm-resources-subscriptions",
      "projectFolder": "sdk/resources-subscriptions/arm-resources-subscriptions",
      "versionPolicyName": "management"
    },
    {
      "packageName": "@azure/arm-templatespecs",
      "projectFolder": "sdk/templatespecs/arm-templatespecs",
      "versionPolicyName": "management"
    },
    {
      "packageName": "@azure/arm-authorization",
      "projectFolder": "sdk/authorization/arm-authorization",
      "versionPolicyName": "management"
    },
    {
      "packageName": "@azure/arm-eventhub",
      "projectFolder": "sdk/eventhub/arm-eventhub",
      "versionPolicyName": "management"
    },
    {
      "packageName": "@azure/arm-purview",
      "projectFolder": "sdk/purview/arm-purview",
      "versionPolicyName": "management"
    },
    {
      "packageName": "@azure/arm-servicebus",
      "projectFolder": "sdk/servicebus/arm-servicebus",
      "versionPolicyName": "management"
    },
    {
      "packageName": "@azure/arm-apimanagement",
      "projectFolder": "sdk/apimanagement/arm-apimanagement",
      "versionPolicyName": "management"
    },
    {
      "packageName": "@azure/arm-rediscache",
      "projectFolder": "sdk/redis/arm-rediscache",
      "versionPolicyName": "management"
    },
    {
      "packageName": "@azure/arm-eventgrid",
      "projectFolder": "sdk/eventgrid/arm-eventgrid",
      "versionPolicyName": "management"
    },
    {
      "packageName": "@azure/arm-quota",
      "projectFolder": "sdk/quota/arm-quota",
      "versionPolicyName": "management"
    },
    {
      "packageName": "@azure/arm-extendedlocation",
      "projectFolder": "sdk/extendedlocation/arm-extendedlocation",
      "versionPolicyName": "management"
    },
    {
      "packageName": "@azure/arm-security",
      "projectFolder": "sdk/security/arm-security",
      "versionPolicyName": "management"
    },
    {
      "packageName": "@azure/arm-operationalinsights",
      "projectFolder": "sdk/operationalinsights/arm-operationalinsights",
      "versionPolicyName": "management"
    },
    {
      "packageName": "@azure/arm-postgresql",
      "projectFolder": "sdk/postgresql/arm-postgresql",
      "versionPolicyName": "management"
    },
    {
      "packageName": "@azure/arm-containerregistry",
      "projectFolder": "sdk/containerregistry/arm-containerregistry",
      "versionPolicyName": "management"
    },
    {
      "packageName": "@azure/arm-logic",
      "projectFolder": "sdk/logic/arm-logic",
      "versionPolicyName": "management"
    },
    {
      "packageName": "@azure/arm-recoveryservices",
      "projectFolder": "sdk/recoveryservices/arm-recoveryservices",
      "versionPolicyName": "management"
    },
    {
      "packageName": "@azure/arm-appplatform",
      "projectFolder": "sdk/appplatform/arm-appplatform",
      "versionPolicyName": "management"
    },
    {
      "packageName": "@azure/arm-containerservice",
      "projectFolder": "sdk/containerservice/arm-containerservice",
      "versionPolicyName": "management"
    },
    {
      "packageName": "@azure/arm-operations",
      "projectFolder": "sdk/operationsmanagement/arm-operations",
      "versionPolicyName": "management"
    },
    {
      "packageName": "@azure/arm-mediaservices",
      "projectFolder": "sdk/mediaservices/arm-mediaservices",
      "versionPolicyName": "management"
    },
    {
      "packageName": "@azure/arm-databricks",
      "projectFolder": "sdk/databricks/arm-databricks",
      "versionPolicyName": "management"
    },
    {
      "packageName": "@azure/arm-videoanalyzer",
      "projectFolder": "sdk/videoanalyzer/arm-videoanalyzer",
      "versionPolicyName": "management"
    },
    {
      "packageName": "@azure/arm-notificationhubs",
      "projectFolder": "sdk/notificationhubs/arm-notificationhubs",
      "versionPolicyName": "management"
    },
    {
      "packageName": "@azure/arm-streamanalytics",
      "projectFolder": "sdk/streamanalytics/arm-streamanalytics",
      "versionPolicyName": "management"
    },
    {
      "packageName": "@azure/arm-servicefabric",
      "projectFolder": "sdk/servicefabric/arm-servicefabric",
      "versionPolicyName": "management"
    },
    {
      "packageName": "@azure/arm-mysql",
      "projectFolder": "sdk/mysql/arm-mysql",
      "versionPolicyName": "management"
    },
    {
      "packageName": "@azure/arm-desktopvirtualization",
      "projectFolder": "sdk/desktopvirtualization/arm-desktopvirtualization",
      "versionPolicyName": "management"
    },
    {
      "packageName": "@azure/arm-datafactory",
      "projectFolder": "sdk/datafactory/arm-datafactory",
      "versionPolicyName": "management"
    },
    {
      "packageName": "@azure/arm-cdn",
      "projectFolder": "sdk/cdn/arm-cdn",
      "versionPolicyName": "management"
    },
    {
      "packageName": "@azure/arm-cosmosdb",
      "projectFolder": "sdk/cosmosdb/arm-cosmosdb",
      "versionPolicyName": "management"
    },
    {
      "packageName": "@azure/arm-consumption",
      "projectFolder": "sdk/consumption/arm-consumption",
      "versionPolicyName": "management"
    },
    {
      "packageName": "@azure/arm-datalake-analytics",
      "projectFolder": "sdk/datalake-analytics/arm-datalake-analytics",
      "versionPolicyName": "management"
    },
    {
      "packageName": "@azure/arm-batch",
      "projectFolder": "sdk/batch/arm-batch",
      "versionPolicyName": "management"
    },
    {
      "packageName": "@azure/arm-managementgroups",
      "projectFolder": "sdk/managementgroups/arm-managementgroups",
      "versionPolicyName": "management"
    },
    {
      "packageName": "@azure/arm-orbital",
      "projectFolder": "sdk/orbital/arm-orbital",
      "versionPolicyName": "management"
    },
    {
      "packageName": "@azure/arm-resourcehealth",
      "projectFolder": "sdk/resourcehealth/arm-resourcehealth",
      "versionPolicyName": "management"
    },
    {
      "packageName": "@azure/arm-botservice",
      "projectFolder": "sdk/botservice/arm-botservice",
      "versionPolicyName": "management"
    },
    {
      "packageName": "@azure/arm-search",
      "projectFolder": "sdk/search/arm-search",
      "versionPolicyName": "management"
    },
    {
      "packageName": "@azure/arm-analysisservices",
      "projectFolder": "sdk/analysisservices/arm-analysisservices",
      "versionPolicyName": "management"
    },
    {
      "packageName": "@azure/arm-portal",
      "projectFolder": "sdk/portal/arm-portal",
      "versionPolicyName": "management"
    },
    {
      "packageName": "@azure/arm-sqlvirtualmachine",
      "projectFolder": "sdk/sqlvirtualmachine/arm-sqlvirtualmachine",
      "versionPolicyName": "management"
    },
    {
      "packageName": "@azure/arm-devtestlabs",
      "projectFolder": "sdk/devtestlabs/arm-devtestlabs",
      "versionPolicyName": "management"
    },
    {
      "packageName": "@azure/arm-cognitiveservices",
      "projectFolder": "sdk/cognitiveservices/arm-cognitiveservices",
      "versionPolicyName": "management"
    },
    {
      "packageName": "@azure/arm-loadtestservice",
      "projectFolder": "sdk/loadtestservice/arm-loadtestservice",
      "versionPolicyName": "management"
    },
    {
      "packageName": "@azure/arm-relay",
      "projectFolder": "sdk/relay/arm-relay",
      "versionPolicyName": "management"
    },
    {
      "packageName": "@azure/arm-iothub",
      "projectFolder": "sdk/iothub/arm-iothub",
      "versionPolicyName": "management"
    },
    {
      "packageName": "@azure/arm-msi",
      "projectFolder": "sdk/msi/arm-msi",
      "versionPolicyName": "management"
    },
    {
      "packageName": "@azure/arm-monitor",
      "projectFolder": "sdk/monitor/arm-monitor",
      "versionPolicyName": "management"
    },
    {
      "packageName": "@azure/arm-subscriptions",
      "projectFolder": "sdk/subscription/arm-subscriptions",
      "versionPolicyName": "management"
    },
    {
      "packageName": "@azure/arm-advisor",
      "projectFolder": "sdk/advisor/arm-advisor",
      "versionPolicyName": "management"
    },
    {
      "packageName": "@azure/arm-hdinsight",
      "projectFolder": "sdk/hdinsight/arm-hdinsight",
      "versionPolicyName": "management"
    },
    {
      "packageName": "@azure/arm-attestation",
      "projectFolder": "sdk/attestation/arm-attestation",
      "versionPolicyName": "management"
    },
    {
      "packageName": "@azure/arm-azurestack",
      "projectFolder": "sdk/azurestack/arm-azurestack",
      "versionPolicyName": "management"
    },
    {
      "packageName": "@azure/arm-changeanalysis",
      "projectFolder": "sdk/changeanalysis/arm-changeanalysis",
      "versionPolicyName": "management"
    },
    {
      "packageName": "@azure/arm-billing",
      "projectFolder": "sdk/billing/arm-billing",
      "versionPolicyName": "management"
    },
    {
      "packageName": "@azure/arm-containerinstance",
      "projectFolder": "sdk/containerinstance/arm-containerinstance",
      "versionPolicyName": "management"
    },
    {
      "packageName": "@azure/arm-confluent",
      "projectFolder": "sdk/confluent/arm-confluent",
      "versionPolicyName": "management"
    },
    {
      "packageName": "@azure/arm-imagebuilder",
      "projectFolder": "sdk/imagebuilder/arm-imagebuilder",
      "versionPolicyName": "management"
    },
    {
      "packageName": "@azure/arm-avs",
      "projectFolder": "sdk/avs/arm-avs",
      "versionPolicyName": "management"
    },
    {
      "packageName": "@azure/arm-communication",
      "projectFolder": "sdk/communication/arm-communication",
      "versionPolicyName": "management"
    },
    {
      "packageName": "@azure/arm-appconfiguration",
      "projectFolder": "sdk/appconfiguration/arm-appconfiguration",
      "versionPolicyName": "management"
    },
    {
      "packageName": "@azure/arm-azurestackhci",
      "projectFolder": "sdk/azurestackhci/arm-azurestackhci",
      "versionPolicyName": "management"
    },
    {
      "packageName": "@azure/arm-customerinsights",
      "projectFolder": "sdk/customer-insights/arm-customerinsights",
      "versionPolicyName": "management"
    },
    {
      "packageName": "@azure/arm-databoxedge",
      "projectFolder": "sdk/databoxedge/arm-databoxedge",
      "versionPolicyName": "management"
    },
    {
      "packageName": "@azure/arm-datadog",
      "projectFolder": "sdk/datadog/arm-datadog",
      "versionPolicyName": "management"
    },
    {
      "packageName": "@azure/arm-deviceprovisioningservices",
      "projectFolder": "sdk/deviceprovisioningservices/arm-deviceprovisioningservices",
      "versionPolicyName": "management"
    },
    {
      "packageName": "@azure/arm-synapse",
      "projectFolder": "sdk/synapse/arm-synapse",
      "versionPolicyName": "management"
    },
    {
      "packageName": "@azure/arm-databox",
      "projectFolder": "sdk/databox/arm-databox",
      "versionPolicyName": "management"
    },
    {
      "packageName": "@azure/arm-dns",
      "projectFolder": "sdk/dns/arm-dns",
      "versionPolicyName": "management"
    },
    {
      "packageName": "@azure/arm-digitaltwins",
      "projectFolder": "sdk/digitaltwins/arm-digitaltwins",
      "versionPolicyName": "management"
    },
    {
      "packageName": "@azure/arm-devspaces",
      "projectFolder": "sdk/devspaces/arm-devspaces",
      "versionPolicyName": "management"
    },
    {
      "packageName": "@azure/arm-domainservices",
      "projectFolder": "sdk/domainservices/arm-domainservices",
      "versionPolicyName": "management"
    },
    {
      "packageName": "@azure/arm-frontdoor",
      "projectFolder": "sdk/frontdoor/arm-frontdoor",
      "versionPolicyName": "management"
    },
    {
      "packageName": "@azure/arm-healthbot",
      "projectFolder": "sdk/healthbot/arm-healthbot",
      "versionPolicyName": "management"
    },
    {
      "packageName": "@azure/arm-deploymentmanager",
      "projectFolder": "sdk/deploymentmanager/arm-deploymentmanager",
      "versionPolicyName": "management"
    },
    {
      "packageName": "@azure/arm-hanaonazure",
      "projectFolder": "sdk/hanaonazure/arm-hanaonazure",
      "versionPolicyName": "management"
    },
    {
      "packageName": "@azure/arm-kubernetesconfiguration",
      "projectFolder": "sdk/kubernetesconfiguration/arm-kubernetesconfiguration",
      "versionPolicyName": "management"
    },
    {
      "packageName": "@azure/arm-labservices",
      "projectFolder": "sdk/labservices/arm-labservices",
      "versionPolicyName": "management"
    },
    {
      "packageName": "@azure/arm-machinelearningcompute",
      "projectFolder": "sdk/machinelearningcompute/arm-machinelearningcompute",
      "versionPolicyName": "management"
    },
    {
      "packageName": "@azure/arm-machinelearningexperimentation",
      "projectFolder": "sdk/machinelearningexperimentation/arm-machinelearningexperimentation",
      "versionPolicyName": "management"
    },
    {
      "packageName": "@azure/arm-commerce",
      "projectFolder": "sdk/commerce/arm-commerce",
      "versionPolicyName": "management"
    },
    {
      "packageName": "@azure/arm-datamigration",
      "projectFolder": "sdk/datamigration/arm-datamigration",
      "versionPolicyName": "management"
    },
    {
      "packageName": "@azure/arm-healthcareapis",
      "projectFolder": "sdk/healthcareapis/arm-healthcareapis",
      "versionPolicyName": "management"
    },
    {
      "packageName": "@azure/arm-hybridcompute",
      "projectFolder": "sdk/hybridcompute/arm-hybridcompute",
      "versionPolicyName": "management"
    },
    {
      "packageName": "@azure/arm-hybridkubernetes",
      "projectFolder": "sdk/hybridkubernetes/arm-hybridkubernetes",
      "versionPolicyName": "management"
    },
    {
      "packageName": "@azure/arm-oep",
      "projectFolder": "sdk/oep/arm-oep",
      "versionPolicyName": "management"
    },
    {
      "packageName": "@azure/arm-securityinsight",
      "projectFolder": "sdk/securityinsight/arm-securityinsight",
      "versionPolicyName": "management"
    },
    {
      "packageName": "@azure/arm-iotcentral",
      "projectFolder": "sdk/iotcentral/arm-iotcentral",
      "versionPolicyName": "management"
    },
    {
      "packageName": "@azure/arm-commitmentplans",
      "projectFolder": "sdk/machinelearning/arm-commitmentplans",
      "versionPolicyName": "management"
    },
    {
      "packageName": "@azure/arm-workspaces",
      "projectFolder": "sdk/machinelearning/arm-workspaces",
      "versionPolicyName": "management"
    },
    {
      "packageName": "@azure/arm-webservices",
      "projectFolder": "sdk/machinelearning/arm-webservices",
      "versionPolicyName": "management"
    },
    {
      "packageName": "@azure/arm-machinelearningservices",
      "projectFolder": "sdk/machinelearningservices/arm-machinelearningservices",
      "versionPolicyName": "management"
    },
    {
      "packageName": "@azure/arm-managementpartner",
      "projectFolder": "sdk/managementpartner/arm-managementpartner",
      "versionPolicyName": "management"
    },
    {
      "packageName": "@azure/arm-maps",
      "projectFolder": "sdk/maps/arm-maps",
      "versionPolicyName": "management"
    },
    {
      "packageName": "@azure/arm-mariadb",
      "projectFolder": "sdk/mariadb/arm-mariadb",
      "versionPolicyName": "management"
    },
    {
      "packageName": "@azure/arm-marketplaceordering",
      "projectFolder": "sdk/marketplaceordering/arm-marketplaceordering",
      "versionPolicyName": "management"
    },
    {
      "packageName": "@azure/arm-migrate",
      "projectFolder": "sdk/migrate/arm-migrate",
      "versionPolicyName": "management"
    },
    {
      "packageName": "@azure/arm-mixedreality",
      "projectFolder": "sdk/mixedreality/arm-mixedreality",
      "versionPolicyName": "management"
    },
    {
      "packageName": "@azure/arm-netapp",
      "projectFolder": "sdk/netapp/arm-netapp",
      "versionPolicyName": "management"
    },
    {
      "packageName": "@azure/arm-peering",
      "projectFolder": "sdk/peering/arm-peering",
      "versionPolicyName": "management"
    },
    {
      "packageName": "@azure/arm-postgresql-flexible",
      "projectFolder": "sdk/postgresql/arm-postgresql-flexible",
      "versionPolicyName": "management"
    },
    {
      "packageName": "@azure/arm-powerbidedicated",
      "projectFolder": "sdk/powerbidedicated/arm-powerbidedicated",
      "versionPolicyName": "management"
    },
    {
      "packageName": "@azure/arm-powerbiembedded",
      "projectFolder": "sdk/powerbiembedded/arm-powerbiembedded",
      "versionPolicyName": "management"
    },
    {
      "packageName": "@azure/arm-recoveryservices-siterecovery",
      "projectFolder": "sdk/recoveryservicessiterecovery/arm-recoveryservices-siterecovery",
      "versionPolicyName": "management"
    },
    {
      "packageName": "@azure/arm-recoveryservicesbackup",
      "projectFolder": "sdk/recoveryservicesbackup/arm-recoveryservicesbackup",
      "versionPolicyName": "management"
    },
    {
      "packageName": "@azure/arm-redisenterprisecache",
      "projectFolder": "sdk/redisenterprise/arm-redisenterprisecache",
      "versionPolicyName": "management"
    },
    {
      "packageName": "@azure/arm-reservations",
      "projectFolder": "sdk/reservations/arm-reservations",
      "versionPolicyName": "management"
    },
    {
      "packageName": "@azure/arm-resourcemover",
      "projectFolder": "sdk/resourcemover/arm-resourcemover",
      "versionPolicyName": "management"
    },
    {
      "packageName": "@azure/arm-serialconsole",
      "projectFolder": "sdk/serialconsole/arm-serialconsole",
      "versionPolicyName": "management"
    },
    {
      "packageName": "@azure/arm-servicemap",
      "projectFolder": "sdk/service-map/arm-servicemap",
      "versionPolicyName": "management"
    },
    {
      "packageName": "@azure/arm-signalr",
      "projectFolder": "sdk/signalr/arm-signalr",
      "versionPolicyName": "management"
    },
    {
      "packageName": "@azure/arm-storagecache",
      "projectFolder": "sdk/storagecache/arm-storagecache",
      "versionPolicyName": "management"
    },
    {
      "packageName": "@azure/arm-storagesync",
      "projectFolder": "sdk/storagesync/arm-storagesync",
      "versionPolicyName": "management"
    },
    {
      "packageName": "@azure/arm-resourcegraph",
      "projectFolder": "sdk/resourcegraph/arm-resourcegraph",
      "versionPolicyName": "management"
    },
    {
      "packageName": "@azure/arm-appinsights",
      "projectFolder": "sdk/applicationinsights/arm-appinsights",
      "versionPolicyName": "management"
    },
    {
      "packageName": "@azure/arm-datacatalog",
      "projectFolder": "sdk/datacatalog/arm-datacatalog",
      "versionPolicyName": "management"
    },
    {
      "packageName": "@azure/arm-storsimple1200series",
      "projectFolder": "sdk/storsimple1200series/arm-storsimple1200series",
      "versionPolicyName": "management"
    },
    {
      "packageName": "@azure/arm-storsimple8000series",
      "projectFolder": "sdk/storsimple8000series/arm-storsimple8000series",
      "versionPolicyName": "management"
    },
    {
      "packageName": "@azure/arm-support",
      "projectFolder": "sdk/support/arm-support",
      "versionPolicyName": "management"
    },
    {
      "packageName": "@azure/arm-timeseriesinsights",
      "projectFolder": "sdk/timeseriesinsights/arm-timeseriesinsights",
      "versionPolicyName": "management"
    },
    {
      "packageName": "@azure/arm-trafficmanager",
      "projectFolder": "sdk/trafficmanager/arm-trafficmanager",
      "versionPolicyName": "management"
    },
    {
      "packageName": "@azure/arm-visualstudio",
      "projectFolder": "sdk/visualstudio/arm-visualstudio",
      "versionPolicyName": "management"
    },
    {
      "packageName": "@azure/arm-vmwarecloudsimple",
      "projectFolder": "sdk/vmwarecloudsimple/arm-vmwarecloudsimple",
      "versionPolicyName": "management"
    },
    {
      "packageName": "@azure/arm-servicefabricmesh",
      "projectFolder": "sdk/servicefabricmesh/arm-servicefabricmesh",
      "versionPolicyName": "management"
    },
    {
      "packageName": "@azure/arm-storageimportexport",
      "projectFolder": "sdk/storageimportexport/arm-storageimportexport",
      "versionPolicyName": "management"
    },
    {
      "packageName": "@azure/arm-privatedns",
      "projectFolder": "sdk/privatedns/arm-privatedns",
      "versionPolicyName": "management"
    },
    {
      "packageName": "@azure/arm-policyinsights",
      "projectFolder": "sdk/policyinsights/arm-policyinsights",
      "versionPolicyName": "management"
    },
    {
      "packageName": "@azure/arm-kusto",
      "projectFolder": "sdk/kusto/arm-kusto",
      "versionPolicyName": "management"
    },
    {
      "packageName": "@azure/core-http-compat",
      "projectFolder": "sdk/core/core-http-compat",
      "versionPolicyName": "core"
    },
    {
      "packageName": "@azure/arm-dnsresolver",
      "projectFolder": "sdk/dnsresolver/arm-dnsresolver",
      "versionPolicyName": "management"
    },
    {
      "packageName": "@azure/arm-mobilenetwork",
      "projectFolder": "sdk/mobilenetwork/arm-mobilenetwork",
      "versionPolicyName": "management"
    },
    {
      "packageName": "@azure/arm-resources-profile-2020-09-01-hybrid",
      "projectFolder": "sdk/resources/arm-resources-profile-2020-09-01-hybrid",
      "versionPolicyName": "management"
    },
    {
      "packageName": "@azure/arm-dns-profile-2020-09-01-hybrid",
      "projectFolder": "sdk/dns/arm-dns-profile-2020-09-01-hybrid",
      "versionPolicyName": "management"
    },
    {
      "packageName": "@azure/arm-locks-profile-2020-09-01-hybrid",
      "projectFolder": "sdk/locks/arm-locks-profile-2020-09-01-hybrid",
      "versionPolicyName": "management"
    },
    {
      "packageName": "@azure/arm-policy-profile-2020-09-01-hybrid",
      "projectFolder": "sdk/policy/arm-policy-profile-2020-09-01-hybrid",
      "versionPolicyName": "management"
    },
    {
      "packageName": "@azure/arm-subscriptions-profile-2020-09-01-hybrid",
      "projectFolder": "sdk/subscription/arm-subscriptions-profile-2020-09-01-hybrid",
      "versionPolicyName": "management"
    },
    {
      "packageName": "@azure/arm-storage-profile-2020-09-01-hybrid",
      "projectFolder": "sdk/storage/arm-storage-profile-2020-09-01-hybrid",
      "versionPolicyName": "management"
    },
    {
      "packageName": "@azure/arm-keyvault-profile-2020-09-01-hybrid",
      "projectFolder": "sdk/keyvault/arm-keyvault-profile-2020-09-01-hybrid",
      "versionPolicyName": "management"
    },
    {
      "packageName": "@azure/arm-network-profile-2020-09-01-hybrid",
      "projectFolder": "sdk/network/arm-network-profile-2020-09-01-hybrid",
      "versionPolicyName": "management"
    },
    {
      "packageName": "@azure/arm-commerce-profile-2020-09-01-hybrid",
      "projectFolder": "sdk/commerce/arm-commerce-profile-2020-09-01-hybrid",
      "versionPolicyName": "management"
    },
    {
      "packageName": "@azure/arm-compute-profile-2020-09-01-hybrid",
      "projectFolder": "sdk/compute/arm-compute-profile-2020-09-01-hybrid",
      "versionPolicyName": "management"
    },
    {
      "packageName": "@azure/arm-eventhub-profile-2020-09-01-hybrid",
      "projectFolder": "sdk/eventhub/arm-eventhub-profile-2020-09-01-hybrid",
      "versionPolicyName": "management"
    },
    {
      "packageName": "@azure/arm-authorization-profile-2020-09-01-hybrid",
      "projectFolder": "sdk/authorization/arm-authorization-profile-2020-09-01-hybrid",
      "versionPolicyName": "management"
    },
    {
      "packageName": "@azure/arm-monitor-profile-2020-09-01-hybrid",
      "projectFolder": "sdk/monitor/arm-monitor-profile-2020-09-01-hybrid",
      "versionPolicyName": "management"
    },
    {
      "packageName": "@azure/arm-iothub-profile-2020-09-01-hybrid",
      "projectFolder": "sdk/iothub/arm-iothub-profile-2020-09-01-hybrid",
      "versionPolicyName": "management"
    },
    {
      "packageName": "@azure/arm-databoxedge-profile-2020-09-01-hybrid",
      "projectFolder": "sdk/databoxedge/arm-databoxedge-profile-2020-09-01-hybrid",
      "versionPolicyName": "management"
    },
    {
      "packageName": "@azure/arm-appservice-profile-2020-09-01-hybrid",
      "projectFolder": "sdk/appservice/arm-appservice-profile-2020-09-01-hybrid",
      "versionPolicyName": "management"
    },
    {
      "packageName": "@azure/arm-mysql-flexible",
      "projectFolder": "sdk/mysql/arm-mysql-flexible",
      "versionPolicyName": "management"
    },
    {
      "packageName": "@azure/arm-app",
      "projectFolder": "sdk/app/arm-app",
      "versionPolicyName": "management"
    },
    {
      "packageName": "@azure/arm-hardwaresecuritymodules",
      "projectFolder": "sdk/hardwaresecuritymodules/arm-hardwaresecuritymodules",
      "versionPolicyName": "management"
    },
    {
      "packageName": "@azure/arm-dashboard",
      "projectFolder": "sdk/dashboard/arm-dashboard",
      "versionPolicyName": "management"
    },
    {
      "packageName": "@azure/arm-azureadexternalidentities",
      "projectFolder": "sdk/azureadexternalidentities/arm-azureadexternalidentities",
      "versionPolicyName": "management"
    },
    {
      "packageName": "@azure/arm-scvmm",
      "projectFolder": "sdk/scvmm/arm-scvmm",
      "versionPolicyName": "management"
    },
    {
      "packageName": "@azure/arm-servicelinker",
      "projectFolder": "sdk/servicelinker/arm-servicelinker",
      "versionPolicyName": "management"
    },
    {
      "packageName": "@azure/arm-changes",
      "projectFolder": "sdk/changes/arm-changes",
      "versionPolicyName": "management"
    },
    {
<<<<<<< HEAD
      "packageName": "@azure/arm-workloads",
      "projectFolder": "sdk/workloads/arm-workloads",
=======
      "packageName": "@azure/arm-dynatrace",
      "projectFolder": "sdk/dynatrace/arm-dynatrace",
      "versionPolicyName": "management"
    },
    {
      "packageName": "@azure/arm-education",
      "projectFolder": "sdk/education/arm-education",
      "versionPolicyName": "management"
    },
    {
      "packageName": "@azure/arm-machinelearning",
      "projectFolder": "sdk/machinelearning/arm-machinelearning",
      "versionPolicyName": "management"
    },
    {
      "packageName": "@azure/arm-appcontainers",
      "projectFolder": "sdk/appcontainers/arm-appcontainers",
      "versionPolicyName": "management"
    },
    {
      "packageName": "@azure/arm-deviceupdate",
      "projectFolder": "sdk/deviceupdate/arm-deviceupdate",
      "versionPolicyName": "management"
    },
    {
      "packageName": "@azure/arm-confidentialledger",
      "projectFolder": "sdk/confidentialledger/arm-confidentialledger",
>>>>>>> 9dd4a0e0
      "versionPolicyName": "management"
    }
  ]
}<|MERGE_RESOLUTION|>--- conflicted
+++ resolved
@@ -1702,10 +1702,11 @@
       "versionPolicyName": "management"
     },
     {
-<<<<<<< HEAD
       "packageName": "@azure/arm-workloads",
       "projectFolder": "sdk/workloads/arm-workloads",
-=======
+      "versionPolicyName": "management"
+    },
+    {
       "packageName": "@azure/arm-dynatrace",
       "projectFolder": "sdk/dynatrace/arm-dynatrace",
       "versionPolicyName": "management"
@@ -1733,7 +1734,6 @@
     {
       "packageName": "@azure/arm-confidentialledger",
       "projectFolder": "sdk/confidentialledger/arm-confidentialledger",
->>>>>>> 9dd4a0e0
       "versionPolicyName": "management"
     }
   ]
