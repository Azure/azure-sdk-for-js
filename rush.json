/**
 * This is the main configuration file for Rush.
 * For full documentation, please see https://rushjs.io
 */ {
  "$schema": "https://developer.microsoft.com/json-schemas/rush/v5/rush.schema.json",
  /**
   * (Required) This specifies the version of the Rush engine to be used in this repo.
   * Rush's "version selector" feature ensures that the globally installed tool will
   * behave like this release, regardless of which version is installed globally.
   *
   * The common/scripts/install-run-rush.js automation script also uses this version.
   *
   * NOTE: If you upgrade to a new major version of Rush, you should replace the "v5"
   * path segment in the "$schema" field for all your Rush config files.  This will ensure
   * correct error-underlining and tab-completion for editors such as VS Code.
   */
  "rushVersion": "5.112.1",
  /**
   * The next field selects which package manager should be installed and determines its version.
   * Rush installs its own local copy of the package manager to ensure that your build process
   * is fully isolated from whatever tools are present in the local environment.
   *
   * Specify one of: "pnpmVersion", "npmVersion", or "yarnVersion".  See the Rush documentation
   * for details about these alternatives.
   */
  "pnpmVersion": "8.15.3",
  // "npmVersion": "4.5.0",
  // "yarnVersion": "1.9.4",
  /**
   * Older releases of the NodeJS engine may be missing features required by your system.
   * Other releases may have bugs.  In particular, the "latest" version will not be a
   * Long Term Support (LTS) version and is likely to have regressions.
   *
   * Specify a SemVer range to ensure developers use a NodeJS version that is appropriate
   * for your repo.
   */
  "nodeSupportedVersionRange": ">=18.0.0",
  /**
   * Odd-numbered major versions of Node.js are experimental.  Even-numbered releases
   * spend six months in a stabilization period before the first Long Term Support (LTS) version.
   * For example, 8.9.0 was the first LTS version of Node.js 8.  Pre-LTS versions are not recommended
   * for production usage because they frequently have bugs.  They may cause Rush itself
   * to malfunction.
   *
   * Rush normally prints a warning if it detects a pre-LTS Node.js version.  If you are testing
   * pre-LTS versions in preparation for supporting the first LTS version, you can use this setting
   * to disable Rush's warning.
   */
  "suppressNodeLtsWarning": true,
  /**
   * If you would like the version specifiers for your dependencies to be consistent, then
   * uncomment this line. This is effectively similar to running "rush check" before any
   * of the following commands:
   *
   *   rush install, rush update, rush link, rush version, rush publish
   *
   * In some cases you may want this turned on, but need to allow certain packages to use a different
   * version. In those cases, you will need to add an entry to the "allowedAlternativeVersions"
   * section of the common-versions.json.
   */
  // "ensureConsistentVersions": true,
  /**
   * Large monorepos can become intimidating for newcomers if project folder paths don't follow
   * a consistent and recognizable pattern.  When the system allows nested folder trees,
   * we've found that teams will often use subfolders to create islands that isolate
   * their work from others ("shipping the org").  This hinders collaboration and code sharing.
   *
   * The Rush developers recommend a "category folder" model, where buildable project folders
   * must always be exactly two levels below the repo root.  The parent folder acts as the category.
   * This provides a basic facility for grouping related projects (e.g. "apps", "libaries",
   * "tools", "prototypes") while still encouraging teams to organize their projects into
   * a unified taxonomy.  Limiting to 2 levels seems very restrictive at first, but if you have
   * 20 categories and 20 projects in each category, this scheme can easily accommodate hundreds
   * of projects.  In practice, you will find that the folder hierarchy needs to be rebalanced
   * occasionally, but if that's painful, it's a warning sign that your development style may
   * discourage refactoring.  Reorganizing the categories should be an enlightening discussion
   * that brings people together, and maybe also identifies poor coding practices (e.g. file
   * references that reach into other project's folders without using NodeJS module resolution).
   *
   * The defaults are projectFolderMinDepth=1 and projectFolderMaxDepth=2.
   *
   * To remove these restrictions, you could set projectFolderMinDepth=1
   * and set projectFolderMaxDepth to a large number.
   */
  "projectFolderMinDepth": 3,
  "projectFolderMaxDepth": 4,
  /**
   * This feature helps you to review and approve new packages before they are introduced
   * to your monorepo.  For example, you may be concerned about licensing, code quality,
   * performance, or simply accumulating too many libraries with overlapping functionality.
   * The approvals are tracked in two config files "browser-approved-packages.json"
   * and "nonbrowser-approved-packages.json".  See the Rush documentation for details.
   */
  // "approvedPackagesPolicy": {
  //   /**
  //    * The review categories allow you to say for example "This library is approved for usage
  //    * in prototypes, but not in production code."
  //    *
  //    * Each project can be associated with one review category, by assigning the "reviewCategory" field
  //    * in the "projects" section of rush.json.  The approval is then recorded in the files
  //    * "common/config/rush/browser-approved-packages.json" and "nonbrowser-approved-packages.json"
  //    * which are automatically generated during "rush update".
  //    *
  //    * Designate categories with whatever granularity is appropriate for your review process,
  //    * or you could just have a single category called "default".
  //    */
  //   "reviewCategories": [
  //     // Some example categories:
  //     "production", // projects that ship to production
  //     "tools",      // non-shipping projects that are part of the developer toolchain
  //     "prototypes"  // experiments that should mostly be ignored by the review process
  //   ],
  //
  //   /**
  //    * A list of NPM package scopes that will be excluded from review.
  //    * We recommend to exclude TypeScript typings (the "@types" scope), because
  //    * if the underlying package was already approved, this would imply that the typings
  //    * are also approved.
  //    */
  //   // "ignoredNpmScopes": [ "@types" ]
  // },
  /**
   * If you use Git as your version control system, this section has some additional
   * optional features you can use.
   */
  "gitPolicy": {
    /**
     * Work at a big company?  Tired of finding Git commits at work with unprofessional Git
     * emails such as "beer-lover@my-college.edu"?  Rush can validate people's Git email address
     * before they get started.
     *
     * Define a list of regular expressions describing allowable e-mail patterns for Git commits.
     * They are case-insensitive anchored JavaScript RegExps.  Example: ".*@example\.com"
     *
     * IMPORTANT: Because these are regular expressions encoded as JSON string literals,
     * RegExp escapes need two backspashes, and ordinary periods should be "\\.".
     */
    // "allowedEmailRegExps": [
    //   "[^@]+@users\\.noreply\\.github\\.com",
    //   "travis@example\\.org"
    // ],
    /**
     * When Rush reports that the address is malformed, the notice can include an example
     * of a recommended email.  Make sure it conforms to one of the allowedEmailRegExps
     * expressions.
     */
    // "sampleEmail": "mrexample@users.noreply.github.com",
    /**
     * The commit message to use when committing changes during 'rush publish'.
     *
     * For example, if you want to prevent these commits from triggering a CI build,
     * you might configure your system's trigger to look for a special string such as "[skip-ci]"
     * in the commit message, and then customize Rush's message to contain that string.
     */
    // "versionBumpCommitMessage": "Applying package updates. [skip-ci]"
  },
  "repository": {
    /**
     * The URL of this Git repository, used by "rush change" to determine the base branch for your PR.
     *
     * The "rush change" command needs to determine which files are affected by your PR diff.
     * If you merged or cherry-picked commits from the main branch into your PR branch, those commits
     * should be excluded from this diff (since they belong to some other PR).  In order to do that,
     * Rush needs to know where to find the base branch for your PR.  This information cannot be
     * determined from Git alone, since the "pull request" feature is not a Git concept.  Ideally
     * Rush would use a vendor-specific protocol to query the information from GitHub, Azure DevOps, etc.
     * But to keep things simple, "rush change" simply assumes that your PR is against the "main" branch
     * of the Git remote indicated by the respository.url setting in rush.json.  If you are working in
     * a GitHub "fork" of the real repo, this setting will be different from the repository URL of your
     * your PR branch, and in this situation "rush change" will also automatically invoke "git fetch"
     * to retrieve the latest activity for the remote main branch.
     */
    "url": "https://github.com/Azure/azure-sdk-for-js"
  },
  /**
   * Event hooks are customized script actions that Rush executes when specific events occur
   */
  "eventHooks": {
    /**
     * The list of shell commands to run before the Rush installation starts
     */
    "preRushInstall": [
      // "common/scripts/pre-rush-install.js"
    ],
    /**
     * The list of shell commands to run after the Rush installation finishes
     */
    "postRushInstall": [],
    /**
     * The list of shell commands to run before the Rush build command starts
     */
    "preRushBuild": [],
    /**
     * The list of shell commands to run after the Rush build command finishes
     */
    "postRushBuild": []
  },
  /**
   * Installation variants allow you to maintain a parallel set of configuration files that can be
   * used to build the entire monorepo with an alternate set of dependencies.  For example, suppose
   * you upgrade all your projects to use a new release of an important framework, but during a transition period
   * you intend to maintain compability with the old release.  In this situation, you probably want your
   * CI validation to build the entire repo twice: once with the old release, and once with the new release.
   *
   * Rush "installation variants" correspond to sets of config files located under this folder:
   *
   *   common/config/rush/variants/<variant_name>
   *
   * The variant folder can contain an alternate common-versions.json file.  Its "preferredVersions" field can be used
   * to select older versions of dependencies (within a loose SemVer range specified in your package.json files).
   * To install a variant, run "rush install --variant <variant_name>".
   *
   * For more details and instructions, see this article:  https://rushjs.io/pages/advanced/installation_variants/
   */
  "variants": [
    // {
    //   /**
    //    * The folder name for this variant.
    //    */
    //   "variantName": "old-sdk",
    //
    //   /**
    //    * An informative description
    //    */
    //   "description": "Build this repo using the previous release of the SDK"
    // }
  ],
  /**
   * Rush can collect anonymous telemetry about everyday developer activity such as
   * success/failure of installs, builds, and other operations.  You can use this to identify
   * problems with your toolchain or Rush itself.  THIS TELEMETRY IS NOT SHARED WITH MICROSOFT.
   * It is written into JSON files in the common/temp folder.  It's up to you to write scripts
   * that read these JSON files and do something with them.  These scripts are typically registered
   * in the "eventHooks" section.
   */
  // "telemetryEnabled": false,
  /**
   * Allows creation of hotfix changes. This feature is experimental so it is disabled by default.
   */
  // "hotfixChangeEnabled": false,
  /**
   * (Required) This is the inventory of projects to be managed by Rush.
   *
   * Rush does not automatically scan for projects using wildcards, for a few reasons:
   * 1. Depth-first scans are expensive, particularly when tools need to repeatedly collect the list.
   * 2. On a caching CI machine, scans can accidentally pick up files left behind from a previous build.
   * 3. It's useful to have a centralized inventory of all projects and their important metadata.
   */
  "projects": [
    // {
    //   /**
    //    * The NPM package name of the project (must match package.json)
    //    */
    //   "packageName": "my-app",
    //
    //   /**
    //    * The path to the project folder, relative to the rush.json config file.
    //    */
    //   "projectFolder": "apps/my-app",
    //
    //   /**
    //    * An optional category for usage in the "browser-approved-packages.json"
    //    * and "nonbrowser-approved-packages.json" files.  The value must be one of the
    //    * strings from the "reviewCategories" defined above.
    //    */
    //   "reviewCategory": "production",
    //
    //   /**
    //    * A list of local projects that appear as devDependencies for this project, but cannot be
    //    * locally linked because it would create a cyclic dependency; instead, the last published
    //    * version will be installed in the Common folder.
    //    */
    //   "cyclicDependencyProjects": [
    //     // "my-toolchain"
    //   ],
    //
    //   /**
    //    * If true, then this project will be ignored by the "rush check" command.
    //    * The default value is false.
    //    */
    //   // "skipRushCheck": false,
    //
    //   /**
    //    * A flag indicating that changes to this project will be published to npm, which affects
    //    * the Rush change and publish workflows. The default value is false.
    //    * NOTE: "versionPolicyName" and "shouldPublish" are alternatives; you cannot specify them both.
    //    */
    //   // "shouldPublish": false,
    //
    //   /**
    //    * An optional version policy associated with the project.  Version policies are defined
    //    * in "version-policies.json" file.  See the "rush publish" documentation for more info.
    //    * NOTE: "versionPolicyName" and "shouldPublish" are alternatives; you cannot specify them both.
    //    */
    //   // "versionPolicyName": ""
    // },
    //
    {
      "packageName": "@azure/abort-controller",
      "projectFolder": "sdk/core/abort-controller",
      "versionPolicyName": "core"
    },
    {
      "packageName": "@azure/app-configuration",
      "projectFolder": "sdk/appconfiguration/app-configuration",
      "versionPolicyName": "client"
    },
    {
      "packageName": "@azure-rest/agrifood-farming",
      "projectFolder": "sdk/agrifood/agrifood-farming-rest",
      "versionPolicyName": "client"
    },
    {
      "packageName": "@azure-rest/ai-document-intelligence",
      "projectFolder": "sdk/documentintelligence/ai-document-intelligence-rest",
      "versionPolicyName": "client"
    },
    {
      "packageName": "@azure-rest/purview-administration",
      "projectFolder": "sdk/purview/purview-administration-rest",
      "versionPolicyName": "client"
    },
    {
      "packageName": "@azure-rest/purview-catalog",
      "projectFolder": "sdk/purview/purview-catalog-rest",
      "versionPolicyName": "client"
    },
    {
      "packageName": "@azure-rest/purview-scanning",
      "projectFolder": "sdk/purview/purview-scanning-rest",
      "versionPolicyName": "client"
    },
    {
      "packageName": "@azure-rest/purview-sharing",
      "projectFolder": "sdk/purview/purview-sharing-rest",
      "versionPolicyName": "client"
    },
    {
      "packageName": "@azure-rest/purview-workflow",
      "projectFolder": "sdk/purview/purview-workflow-rest",
      "versionPolicyName": "client"
    },
    {
      "packageName": "@azure-rest/ai-document-translator",
      "projectFolder": "sdk/documenttranslator/ai-document-translator-rest",
      "versionPolicyName": "client"
    },
    {
      "packageName": "@azure-rest/ai-translation-text",
      "projectFolder": "sdk/translation/ai-translation-text-rest",
      "versionPolicyName": "client"
    },
    {
      "packageName": "@azure-rest/defender-easm",
      "projectFolder": "sdk/easm/defender-easm-rest",
      "versionPolicyName": "client"
    },
    {
      "packageName": "@azure-rest/confidential-ledger",
      "projectFolder": "sdk/confidentialledger/confidential-ledger-rest",
      "versionPolicyName": "client"
    },
    {
      "packageName": "@azure-rest/ai-anomaly-detector",
      "projectFolder": "sdk/anomalydetector/ai-anomaly-detector-rest",
      "versionPolicyName": "client"
    },
    {
      "packageName": "@azure-rest/ai-content-safety",
      "projectFolder": "sdk/contentsafety/ai-content-safety-rest",
      "versionPolicyName": "client"
    },
    {
      "packageName": "@azure/ai-form-recognizer",
      "projectFolder": "sdk/formrecognizer/ai-form-recognizer",
      "versionPolicyName": "client"
    },
    {
      "packageName": "@azure/ai-language-conversations",
      "projectFolder": "sdk/cognitivelanguage/ai-language-conversations",
      "versionPolicyName": "client"
    },
    {
      "packageName": "@azure/ai-text-analytics",
      "projectFolder": "sdk/textanalytics/ai-text-analytics",
      "versionPolicyName": "client"
    },
    {
      "packageName": "@azure/ai-language-text",
      "projectFolder": "sdk/cognitivelanguage/ai-language-text",
      "versionPolicyName": "client"
    },
    {
      "packageName": "@azure/ai-language-textauthoring",
      "projectFolder": "sdk/cognitivelanguage/ai-language-textauthoring",
      "versionPolicyName": "client"
    },
    {
      "packageName": "@azure/openai-assistants",
      "projectFolder": "sdk/openai/openai-assistants",
      "versionPolicyName": "client"
    },
    {
      "packageName": "@azure/openai",
      "projectFolder": "sdk/openai/openai",
      "versionPolicyName": "client"
    },
    {
      "packageName": "@azure-rest/openai",
      "projectFolder": "sdk/openai/openai-rest",
      "versionPolicyName": "client"
    },
    {
      "packageName": "@azure/ai-metrics-advisor",
      "projectFolder": "sdk/metricsadvisor/ai-metrics-advisor",
      "versionPolicyName": "client"
    },
    {
      "packageName": "@azure-rest/ai-personalizer",
      "projectFolder": "sdk/personalizer/ai-personalizer-rest",
      "versionPolicyName": "client"
    },
    {
      "packageName": "@azure/search-documents",
      "projectFolder": "sdk/search/search-documents",
      "versionPolicyName": "client"
    },
    {
      "packageName": "@azure/attestation",
      "projectFolder": "sdk/attestation/attestation",
      "versionPolicyName": "client"
    },
    {
      "packageName": "@azure/quantum-jobs",
      "projectFolder": "sdk/quantum/quantum-jobs",
      "versionPolicyName": "client"
    },
    {
      "packageName": "@azure/communication-call-automation",
      "projectFolder": "sdk/communication/communication-call-automation",
      "versionPolicyName": "client"
    },
    {
      "packageName": "@azure/communication-chat",
      "projectFolder": "sdk/communication/communication-chat",
      "versionPolicyName": "client"
    },
    {
      "packageName": "@azure/communication-common",
      "projectFolder": "sdk/communication/communication-common",
      "versionPolicyName": "client"
    },
    {
      "packageName": "@azure/communication-email",
      "projectFolder": "sdk/communication/communication-email",
      "versionPolicyName": "client"
    },
    {
      "packageName": "@azure/communication-identity",
      "projectFolder": "sdk/communication/communication-identity",
      "versionPolicyName": "client"
    },
    {
      "packageName": "@azure/communication-network-traversal",
      "projectFolder": "sdk/communication/communication-network-traversal",
      "versionPolicyName": "client"
    },
    {
      "packageName": "@azure/communication-phone-numbers",
      "projectFolder": "sdk/communication/communication-phone-numbers",
      "versionPolicyName": "client"
    },
    {
      "packageName": "@azure-tools/communication-short-codes",
      "projectFolder": "sdk/communication/communication-short-codes",
      "versionPolicyName": "client"
    },
    {
      "packageName": "@azure-tools/communication-recipient-verification",
      "projectFolder": "sdk/communication/communication-recipient-verification",
      "versionPolicyName": "client"
    },
    {
      "packageName": "@azure-tools/communication-tiering",
      "projectFolder": "sdk/communication/communication-tiering",
      "versionPolicyName": "client"
    },
    {
      "packageName": "@azure-tools/communication-alpha-ids",
      "projectFolder": "sdk/communication/communication-alpha-ids",
      "versionPolicyName": "client"
    },
    {
      "packageName": "@azure-tools/communication-toll-free-verification",
      "projectFolder": "sdk/communication/communication-toll-free-verification",
      "versionPolicyName": "client"
    },
    {
      "packageName": "@azure/communication-sms",
      "projectFolder": "sdk/communication/communication-sms",
      "versionPolicyName": "client"
    },
    {
      "packageName": "@azure/communication-job-router",
      "projectFolder": "sdk/communication/communication-job-router",
      "versionPolicyName": "client"
    },
    {
      "packageName": "@azure-rest/communication-job-router",
      "projectFolder": "sdk/communication/communication-job-router-rest",
      "versionPolicyName": "client"
    },
	{
      "packageName": "@azure-rest/communication-messages",
      "projectFolder": "sdk/communication/communication-messages-rest",
      "versionPolicyName": "client"
    },
    {
      "packageName": "@azure/container-registry",
      "projectFolder": "sdk/containerregistry/container-registry",
      "versionPolicyName": "client"
    },
    {
      "packageName": "@azure/core-amqp",
      "projectFolder": "sdk/core/core-amqp",
      "versionPolicyName": "core"
    },
    {
      "packageName": "@azure-rest/core-client",
      "projectFolder": "sdk/core/core-client-rest",
      "versionPolicyName": "core"
    },
    {
      "packageName": "@azure/core-auth",
      "projectFolder": "sdk/core/core-auth",
      "versionPolicyName": "core"
    },
    {
      "packageName": "@azure/core-sse",
      "projectFolder": "sdk/core/core-sse",
      "versionPolicyName": "core"
    },
    {
      "packageName": "@azure/core-client",
      "projectFolder": "sdk/core/core-client",
      "versionPolicyName": "core"
    },
    {
      "packageName": "@azure/core-rest-pipeline",
      "projectFolder": "sdk/core/core-rest-pipeline",
      "versionPolicyName": "core"
    },
    {
      "packageName": "@typespec/ts-http-runtime",
      "projectFolder": "sdk/core/ts-http-runtime",
      "versionPolicyName": "core"
    },
    {
      "packageName": "@azure/core-lro",
      "projectFolder": "sdk/core/core-lro",
      "versionPolicyName": "core"
    },
    {
      "packageName": "@azure/core-paging",
      "projectFolder": "sdk/core/core-paging",
      "versionPolicyName": "core"
    },
    {
      "packageName": "@azure/core-tracing",
      "projectFolder": "sdk/core/core-tracing",
      "versionPolicyName": "core"
    },
    {
      "packageName": "@azure/core-util",
      "projectFolder": "sdk/core/core-util",
      "versionPolicyName": "core"
    },
    {
      "packageName": "@azure/core-xml",
      "projectFolder": "sdk/core/core-xml",
      "versionPolicyName": "core"
    },
    {
      "packageName": "@azure/cosmos",
      "projectFolder": "sdk/cosmosdb/cosmos",
      "versionPolicyName": "client"
    },
    {
      "packageName": "@azure/monitor-opentelemetry",
      "projectFolder": "sdk/monitor/monitor-opentelemetry",
      "versionPolicyName": "client"
    },
    {
      "packageName": "@azure/monitor-opentelemetry-exporter",
      "projectFolder": "sdk/monitor/monitor-opentelemetry-exporter",
      "versionPolicyName": "client"
    },
    {
      "packageName": "@azure/monitor-query",
      "projectFolder": "sdk/monitor/monitor-query",
      "versionPolicyName": "client"
    },
    {
      "packageName": "@azure/monitor-ingestion",
      "projectFolder": "sdk/monitor/monitor-ingestion",
      "versionPolicyName": "client"
    },
    {
      "packageName": "@azure/dev-tool",
      "projectFolder": "common/tools/dev-tool",
      "versionPolicyName": "utility"
    },
    {
      "packageName": "@azure/eventgrid",
      "projectFolder": "sdk/eventgrid/eventgrid",
      "versionPolicyName": "client"
    },
    {
      "packageName": "@azure/event-hubs",
      "projectFolder": "sdk/eventhub/event-hubs",
      "versionPolicyName": "client"
    },
    {
      "packageName": "@azure/eventhubs-checkpointstore-blob",
      "projectFolder": "sdk/eventhub/eventhubs-checkpointstore-blob",
      "versionPolicyName": "client"
    },
    {
      "packageName": "@azure/eventhubs-checkpointstore-table",
      "projectFolder": "sdk/eventhub/eventhubs-checkpointstore-table",
      "versionPolicyName": "client"
    },
    {
      "packageName": "@azure/mock-hub",
      "projectFolder": "sdk/eventhub/mock-hub",
      "versionPolicyName": "utility"
    },
    {
      "packageName": "@azure/identity",
      "projectFolder": "sdk/identity/identity",
      "decoupledLocalDependencies": [
        "@azure/keyvault-keys"
      ],
      "versionPolicyName": "client"
    },
    {
      "packageName": "@azure/identity-vscode",
      "projectFolder": "sdk/identity/identity-vscode",
      "versionPolicyName": "client"
    },
    {
      "packageName": "@azure/identity-cache-persistence",
      "projectFolder": "sdk/identity/identity-cache-persistence",
      "versionPolicyName": "client"
    },
    {
      "packageName": "@azure/identity-broker",
      "projectFolder": "sdk/identity/identity-broker",
      "versionPolicyName": "client"
    },
    {
      "packageName": "@azure/keyvault-common",
      "projectFolder": "sdk/keyvault/keyvault-common",
      "versionPolicyName": "client"
    },
    {
      "packageName": "@azure/keyvault-admin",
      "projectFolder": "sdk/keyvault/keyvault-admin",
      "versionPolicyName": "client"
    },
    {
      "packageName": "@azure/keyvault-certificates",
      "projectFolder": "sdk/keyvault/keyvault-certificates",
      "versionPolicyName": "client"
    },
    {
      "packageName": "@azure/keyvault-keys",
      "projectFolder": "sdk/keyvault/keyvault-keys",
      "versionPolicyName": "client"
    },
    {
      "packageName": "@azure/keyvault-secrets",
      "projectFolder": "sdk/keyvault/keyvault-secrets",
      "versionPolicyName": "client"
    },
    {
      "packageName": "@azure/logger",
      "projectFolder": "sdk/core/logger",
      "versionPolicyName": "core"
    },
    {
      "packageName": "@azure/maps-common",
      "projectFolder": "sdk/maps/maps-common",
      "versionPolicyName": "client"
    },
    {
      "packageName": "@azure-rest/maps-route",
      "projectFolder": "sdk/maps/maps-route-rest",
      "versionPolicyName": "client"
    },
    {
      "packageName": "@azure-rest/maps-render",
      "projectFolder": "sdk/maps/maps-render-rest",
      "versionPolicyName": "client"
    },
    {
      "packageName": "@azure-rest/maps-geolocation",
      "projectFolder": "sdk/maps/maps-geolocation-rest",
      "versionPolicyName": "client"
    },
    {
      "packageName": "@azure-rest/maps-search",
      "projectFolder": "sdk/maps/maps-search-rest",
      "versionPolicyName": "client"
    },
    {
      "packageName": "@azure/notification-hubs",
      "projectFolder": "sdk/notificationhubs/notification-hubs",
      "versionPolicyName": "client"
    },
    {
      "packageName": "@azure/opentelemetry-instrumentation-azure-sdk",
      "projectFolder": "sdk/instrumentation/opentelemetry-instrumentation-azure-sdk",
      "versionPolicyName": "client"
    },
    {
      "packageName": "@azure/schema-registry",
      "projectFolder": "sdk/schemaregistry/schema-registry",
      "versionPolicyName": "client"
    },
    {
      "packageName": "@azure/schema-registry-avro",
      "projectFolder": "sdk/schemaregistry/schema-registry-avro",
      "versionPolicyName": "client"
    },
    {
      "packageName": "@azure/schema-registry-json",
      "projectFolder": "sdk/schemaregistry/schema-registry-json",
      "versionPolicyName": "client"
    },
    {
      "packageName": "@azure/service-bus",
      "projectFolder": "sdk/servicebus/service-bus",
      "versionPolicyName": "client"
    },
    {
      "packageName": "@azure/storage-internal-avro",
      "projectFolder": "sdk/storage/storage-internal-avro",
      "versionPolicyName": "utility"
    },
    {
      "packageName": "@azure/storage-blob",
      "projectFolder": "sdk/storage/storage-blob",
      "versionPolicyName": "client"
    },
    {
      "packageName": "@azure/storage-blob-changefeed",
      "projectFolder": "sdk/storage/storage-blob-changefeed",
      "versionPolicyName": "client"
    },
    {
      "packageName": "@azure/storage-file-share",
      "projectFolder": "sdk/storage/storage-file-share",
      "versionPolicyName": "client"
    },
    {
      "packageName": "@azure/storage-file-datalake",
      "projectFolder": "sdk/storage/storage-file-datalake",
      "versionPolicyName": "client"
    },
    {
      "packageName": "@azure/storage-queue",
      "projectFolder": "sdk/storage/storage-queue",
      "versionPolicyName": "client"
    },
    {
      "packageName": "@azure/synapse-access-control",
      "projectFolder": "sdk/synapse/synapse-access-control",
      "versionPolicyName": "client"
    },
    {
      "packageName": "@azure-rest/synapse-access-control",
      "projectFolder": "sdk/synapse/synapse-access-control-rest",
      "versionPolicyName": "client"
    },
    {
      "packageName": "@azure-rest/iot-device-update",
      "projectFolder": "sdk/deviceupdate/iot-device-update-rest",
      "versionPolicyName": "client"
    },
    {
      "packageName": "@azure/synapse-artifacts",
      "projectFolder": "sdk/synapse/synapse-artifacts",
      "versionPolicyName": "client"
    },
    {
      "packageName": "@azure/synapse-managed-private-endpoints",
      "projectFolder": "sdk/synapse/synapse-managed-private-endpoints",
      "versionPolicyName": "client"
    },
    {
      "packageName": "@azure/synapse-monitoring",
      "projectFolder": "sdk/synapse/synapse-monitoring",
      "versionPolicyName": "client"
    },
    {
      "packageName": "@azure/synapse-spark",
      "projectFolder": "sdk/synapse/synapse-spark",
      "versionPolicyName": "client"
    },
    {
      "packageName": "@azure/data-tables",
      "projectFolder": "sdk/tables/data-tables",
      "versionPolicyName": "client"
    },
    {
      "packageName": "@azure-tests/perf-data-tables",
      "projectFolder": "sdk/tables/perf-tests/data-tables",
      "versionPolicyName": "test"
    },
    {
      "packageName": "@azure/template",
      "projectFolder": "sdk/template/template",
      "versionPolicyName": "client"
    },
    {
      "packageName": "@azure/template-dpg",
      "projectFolder": "sdk/template/template-dpg",
      "versionPolicyName": "client"
    },
    {
      "packageName": "@azure/eslint-plugin-azure-sdk",
      "projectFolder": "common/tools/eslint-plugin-azure-sdk",
      "versionPolicyName": "utility"
    },
    {
      "packageName": "@azure-tool/eslint-plugin-azure-sdk-helper",
      "projectFolder": "common/tools/eslint-plugin-azure-sdk-helper",
      "versionPolicyName": "utility"
    },
    {
      "packageName": "@azure-tools/vite-plugin-browser-test-map",
      "projectFolder": "common/tools/vite-plugin-browser-test-map",
      "versionPolicyName": "utility"
    },
    {
      "packageName": "@azure-tools/test-recorder",
      "projectFolder": "sdk/test-utils/recorder",
      "versionPolicyName": "utility"
    },
    {
      "packageName": "@azure-tools/test-credential",
      "projectFolder": "sdk/test-utils/test-credential",
      "versionPolicyName": "utility"
    },
    {
      "packageName": "@azure/test-utils-perf",
      "projectFolder": "sdk/test-utils/perf",
      "versionPolicyName": "utility"
    },
    {
      "packageName": "@azure/test-utils",
      "projectFolder": "sdk/test-utils/test-utils",
      "versionPolicyName": "utility"
    },
    {
      "packageName": "@azure/digital-twins-core",
      "projectFolder": "sdk/digitaltwins/digital-twins-core",
      "versionPolicyName": "client"
    },
    {
      "packageName": "@azure/iot-modelsrepository",
      "projectFolder": "sdk/iot/iot-modelsrepository",
      "versionPolicyName": "client"
    },
    {
      "packageName": "@azure-tests/perf-ai-form-recognizer",
      "projectFolder": "sdk/formrecognizer/perf-tests/ai-form-recognizer",
      "versionPolicyName": "test"
    },
    {
      "packageName": "@azure-tests/perf-eventgrid",
      "projectFolder": "sdk/eventgrid/perf-tests/eventgrid",
      "versionPolicyName": "test"
    },
    {
      "packageName": "@azure-tests/perf-ai-text-analytics",
      "projectFolder": "sdk/textanalytics/perf-tests/ai-text-analytics",
      "versionPolicyName": "test"
    },
    {
      "packageName": "@azure-tests/perf-ai-language-text",
      "projectFolder": "sdk/cognitivelanguage/perf-tests/ai-language-text",
      "versionPolicyName": "test"
    },
    {
      "packageName": "@azure-tests/perf-storage-blob",
      "projectFolder": "sdk/storage/perf-tests/storage-blob",
      "versionPolicyName": "test"
    },
    {
      "packageName": "@azure-tests/perf-storage-file-share",
      "projectFolder": "sdk/storage/perf-tests/storage-file-share",
      "versionPolicyName": "test"
    },
    {
      "packageName": "@azure-tests/perf-storage-file-datalake",
      "projectFolder": "sdk/storage/perf-tests/storage-file-datalake",
      "versionPolicyName": "test"
    },
    {
      "packageName": "@azure-tests/perf-keyvault-keys",
      "projectFolder": "sdk/keyvault/perf-tests/keyvault-keys",
      "versionPolicyName": "test"
    },
    {
      "packageName": "@azure-tests/perf-keyvault-certificates",
      "projectFolder": "sdk/keyvault/perf-tests/keyvault-certificates",
      "versionPolicyName": "test"
    },
    {
      "packageName": "@azure-tests/perf-keyvault-secrets",
      "projectFolder": "sdk/keyvault/perf-tests/keyvault-secrets",
      "versionPolicyName": "test"
    },
    {
      "packageName": "@azure-tests/perf-identity",
      "projectFolder": "sdk/identity/perf-tests/identity",
      "versionPolicyName": "test"
    },
    {
      "packageName": "@azure-tests/perf-service-bus",
      "projectFolder": "sdk/servicebus/perf-tests/service-bus",
      "versionPolicyName": "test"
    },
    {
      "packageName": "@azure-tests/perf-event-hubs",
      "projectFolder": "sdk/eventhub/perf-tests/event-hubs",
      "versionPolicyName": "test"
    },
    {
      "packageName": "@azure/mixed-reality-authentication",
      "projectFolder": "sdk/mixedreality/mixed-reality-authentication",
      "versionPolicyName": "client"
    },
    {
      "packageName": "@azure/web-pubsub",
      "projectFolder": "sdk/web-pubsub/web-pubsub",
      "versionPolicyName": "client"
    },
    {
      "packageName": "@azure/web-pubsub-express",
      "projectFolder": "sdk/web-pubsub/web-pubsub-express",
      "versionPolicyName": "client"
    },
    {
      "packageName": "@azure-tests/perf-search-documents",
      "projectFolder": "sdk/search/perf-tests/search-documents",
      "versionPolicyName": "test"
    },
    {
      "packageName": "@azure-tests/perf-ai-metrics-advisor",
      "projectFolder": "sdk/metricsadvisor/perf-tests/ai-metrics-advisor",
      "versionPolicyName": "test"
    },
    {
      "packageName": "@azure-tests/perf-container-registry",
      "projectFolder": "sdk/containerregistry/perf-tests/container-registry",
      "versionPolicyName": "test"
    },
    {
      "packageName": "@azure-tests/perf-core-rest-pipeline",
      "projectFolder": "sdk/core/perf-tests/core-rest-pipeline",
      "versionPolicyName": "test"
    },
    {
      "packageName": "@azure-tests/perf-app-configuration",
      "projectFolder": "sdk/appconfiguration/perf-tests/app-configuration",
      "versionPolicyName": "test"
    },
    {
      "packageName": "@azure-tests/perf-monitor-query",
      "projectFolder": "sdk/monitor/perf-tests/monitor-query",
      "versionPolicyName": "test"
    },
    {
      "packageName": "@azure-tests/perf-monitor-ingestion",
      "projectFolder": "sdk/monitor/perf-tests/monitor-ingestion",
      "versionPolicyName": "test"
    },
    {
      "packageName": "@azure-tests/perf-template",
      "projectFolder": "sdk/template/perf-tests/template",
      "versionPolicyName": "test"
    },
    {
      "packageName": "@azure-tests/perf-schema-registry-avro",
      "projectFolder": "sdk/schemaregistry/perf-tests/schema-registry-avro",
      "versionPolicyName": "test"
    },
    {
      "packageName": "@azure/mixed-reality-remote-rendering",
      "projectFolder": "sdk/remoterendering/mixed-reality-remote-rendering",
      "versionPolicyName": "client"
    },
    {
      "packageName": "@azure/arm-network",
      "projectFolder": "sdk/network/arm-network",
      "versionPolicyName": "management"
    },
    {
      "packageName": "@azure-rest/arm-network",
      "projectFolder": "sdk/network/arm-network-rest",
      "versionPolicyName": "client"
    },
    {
      "packageName": "@azure/arm-compute",
      "projectFolder": "sdk/compute/arm-compute",
      "versionPolicyName": "management"
    },
    {
      "packageName": "@azure-rest/arm-compute",
      "projectFolder": "sdk/compute/arm-compute-rest",
      "versionPolicyName": "client"
    },
    {
      "packageName": "@azure/arm-storage",
      "projectFolder": "sdk/storage/arm-storage",
      "versionPolicyName": "management"
    },
    {
      "packageName": "@azure/arm-resources",
      "projectFolder": "sdk/resources/arm-resources",
      "versionPolicyName": "management"
    },
    {
      "packageName": "@azure/arm-links",
      "projectFolder": "sdk/links/arm-links",
      "versionPolicyName": "management"
    },
    {
      "packageName": "@azure/arm-policy",
      "projectFolder": "sdk/policy/arm-policy",
      "versionPolicyName": "management"
    },
    {
      "packageName": "@azure/arm-locks",
      "projectFolder": "sdk/locks/arm-locks",
      "versionPolicyName": "management"
    },
    {
      "packageName": "@azure/arm-features",
      "projectFolder": "sdk/features/arm-features",
      "versionPolicyName": "management"
    },
    {
      "packageName": "@azure/arm-managedapplications",
      "projectFolder": "sdk/managedapplications/arm-managedapplications",
      "versionPolicyName": "management"
    },
    {
      "packageName": "@azure/arm-webpubsub",
      "projectFolder": "sdk/web-pubsub/arm-webpubsub",
      "versionPolicyName": "management"
    },
    {
      "packageName": "@azure/arm-keyvault",
      "projectFolder": "sdk/keyvault/arm-keyvault",
      "versionPolicyName": "management"
    },
    {
      "packageName": "@azure/arm-sql",
      "projectFolder": "sdk/sql/arm-sql",
      "versionPolicyName": "management"
    },
    {
      "packageName": "@azure/arm-appservice",
      "projectFolder": "sdk/appservice/arm-appservice",
      "versionPolicyName": "management"
    },
    {
      "packageName": "@azure-rest/arm-appservice",
      "projectFolder": "sdk/appservice/arm-appservice-rest",
      "versionPolicyName": "client"
    },
    {
      "packageName": "@azure/arm-resources-subscriptions",
      "projectFolder": "sdk/resources-subscriptions/arm-resources-subscriptions",
      "versionPolicyName": "management"
    },
    {
      "packageName": "@azure/arm-templatespecs",
      "projectFolder": "sdk/templatespecs/arm-templatespecs",
      "versionPolicyName": "management"
    },
    {
      "packageName": "@azure/arm-authorization",
      "projectFolder": "sdk/authorization/arm-authorization",
      "versionPolicyName": "management"
    },
    {
      "packageName": "@azure/arm-eventhub",
      "projectFolder": "sdk/eventhub/arm-eventhub",
      "versionPolicyName": "management"
    },
    {
      "packageName": "@azure/arm-purview",
      "projectFolder": "sdk/purview/arm-purview",
      "versionPolicyName": "management"
    },
    {
      "packageName": "@azure/arm-servicebus",
      "projectFolder": "sdk/servicebus/arm-servicebus",
      "versionPolicyName": "management"
    },
    {
      "packageName": "@azure/arm-apimanagement",
      "projectFolder": "sdk/apimanagement/arm-apimanagement",
      "versionPolicyName": "management"
    },
    {
      "packageName": "@azure/arm-rediscache",
      "projectFolder": "sdk/redis/arm-rediscache",
      "versionPolicyName": "management"
    },
    {
      "packageName": "@azure/arm-eventgrid",
      "projectFolder": "sdk/eventgrid/arm-eventgrid",
      "versionPolicyName": "management"
    },
    {
      "packageName": "@azure/arm-quota",
      "projectFolder": "sdk/quota/arm-quota",
      "versionPolicyName": "management"
    },
    {
      "packageName": "@azure/arm-extendedlocation",
      "projectFolder": "sdk/extendedlocation/arm-extendedlocation",
      "versionPolicyName": "management"
    },
    {
      "packageName": "@azure/arm-security",
      "projectFolder": "sdk/security/arm-security",
      "versionPolicyName": "management"
    },
    {
      "packageName": "@azure/arm-operationalinsights",
      "projectFolder": "sdk/operationalinsights/arm-operationalinsights",
      "versionPolicyName": "management"
    },
    {
      "packageName": "@azure/arm-postgresql",
      "projectFolder": "sdk/postgresql/arm-postgresql",
      "versionPolicyName": "management"
    },
    {
      "packageName": "@azure/arm-containerregistry",
      "projectFolder": "sdk/containerregistry/arm-containerregistry",
      "versionPolicyName": "management"
    },
    {
      "packageName": "@azure/arm-logic",
      "projectFolder": "sdk/logic/arm-logic",
      "versionPolicyName": "management"
    },
    {
      "packageName": "@azure/arm-recoveryservices",
      "projectFolder": "sdk/recoveryservices/arm-recoveryservices",
      "versionPolicyName": "management"
    },
    {
      "packageName": "@azure/arm-appplatform",
      "projectFolder": "sdk/appplatform/arm-appplatform",
      "versionPolicyName": "management"
    },
    {
      "packageName": "@azure/arm-containerservice",
      "projectFolder": "sdk/containerservice/arm-containerservice",
      "versionPolicyName": "management"
    },
    {
      "packageName": "@azure-rest/arm-containerservice",
      "projectFolder": "sdk/containerservice/arm-containerservice-rest",
      "versionPolicyName": "client"
    },
    {
      "packageName": "@azure/arm-operations",
      "projectFolder": "sdk/operationsmanagement/arm-operations",
      "versionPolicyName": "management"
    },
    {
      "packageName": "@azure/arm-mediaservices",
      "projectFolder": "sdk/mediaservices/arm-mediaservices",
      "versionPolicyName": "management"
    },
    {
      "packageName": "@azure/arm-databricks",
      "projectFolder": "sdk/databricks/arm-databricks",
      "versionPolicyName": "management"
    },
    {
      "packageName": "@azure/arm-notificationhubs",
      "projectFolder": "sdk/notificationhubs/arm-notificationhubs",
      "versionPolicyName": "management"
    },
    {
      "packageName": "@azure/arm-streamanalytics",
      "projectFolder": "sdk/streamanalytics/arm-streamanalytics",
      "versionPolicyName": "management"
    },
    {
      "packageName": "@azure/arm-servicefabric",
      "projectFolder": "sdk/servicefabric/arm-servicefabric",
      "versionPolicyName": "management"
    },
    {
      "packageName": "@azure-rest/arm-servicefabric",
      "projectFolder": "sdk/servicefabric/arm-servicefabric-rest",
      "versionPolicyName": "client"
    },
    {
      "packageName": "@azure/arm-mysql",
      "projectFolder": "sdk/mysql/arm-mysql",
      "versionPolicyName": "management"
    },
    {
      "packageName": "@azure/arm-desktopvirtualization",
      "projectFolder": "sdk/desktopvirtualization/arm-desktopvirtualization",
      "versionPolicyName": "management"
    },
    {
      "packageName": "@azure/arm-datafactory",
      "projectFolder": "sdk/datafactory/arm-datafactory",
      "versionPolicyName": "management"
    },
    {
      "packageName": "@azure/arm-cdn",
      "projectFolder": "sdk/cdn/arm-cdn",
      "versionPolicyName": "management"
    },
    {
      "packageName": "@azure/arm-cosmosdb",
      "projectFolder": "sdk/cosmosdb/arm-cosmosdb",
      "versionPolicyName": "management"
    },
    {
      "packageName": "@azure/arm-consumption",
      "projectFolder": "sdk/consumption/arm-consumption",
      "versionPolicyName": "management"
    },
    {
      "packageName": "@azure/arm-datalake-analytics",
      "projectFolder": "sdk/datalake-analytics/arm-datalake-analytics",
      "versionPolicyName": "management"
    },
    {
      "packageName": "@azure/arm-batch",
      "projectFolder": "sdk/batch/arm-batch",
      "versionPolicyName": "management"
    },
    {
      "packageName": "@azure/arm-managementgroups",
      "projectFolder": "sdk/managementgroups/arm-managementgroups",
      "versionPolicyName": "management"
    },
    {
      "packageName": "@azure/arm-orbital",
      "projectFolder": "sdk/orbital/arm-orbital",
      "versionPolicyName": "management"
    },
    {
      "packageName": "@azure/arm-resourcehealth",
      "projectFolder": "sdk/resourcehealth/arm-resourcehealth",
      "versionPolicyName": "management"
    },
    {
      "packageName": "@azure/arm-botservice",
      "projectFolder": "sdk/botservice/arm-botservice",
      "versionPolicyName": "management"
    },
    {
      "packageName": "@azure/arm-search",
      "projectFolder": "sdk/search/arm-search",
      "versionPolicyName": "management"
    },
    {
      "packageName": "@azure/arm-analysisservices",
      "projectFolder": "sdk/analysisservices/arm-analysisservices",
      "versionPolicyName": "management"
    },
    {
      "packageName": "@azure/arm-portal",
      "projectFolder": "sdk/portal/arm-portal",
      "versionPolicyName": "management"
    },
    {
      "packageName": "@azure/arm-sqlvirtualmachine",
      "projectFolder": "sdk/sqlvirtualmachine/arm-sqlvirtualmachine",
      "versionPolicyName": "management"
    },
    {
      "packageName": "@azure/arm-devtestlabs",
      "projectFolder": "sdk/devtestlabs/arm-devtestlabs",
      "versionPolicyName": "management"
    },
    {
      "packageName": "@azure/arm-cognitiveservices",
      "projectFolder": "sdk/cognitiveservices/arm-cognitiveservices",
      "versionPolicyName": "management"
    },
    {
      "packageName": "@azure/arm-relay",
      "projectFolder": "sdk/relay/arm-relay",
      "versionPolicyName": "management"
    },
    {
      "packageName": "@azure/arm-iothub",
      "projectFolder": "sdk/iothub/arm-iothub",
      "versionPolicyName": "management"
    },
    {
      "packageName": "@azure/arm-msi",
      "projectFolder": "sdk/msi/arm-msi",
      "versionPolicyName": "management"
    },
    {
      "packageName": "@azure/arm-monitor",
      "projectFolder": "sdk/monitor/arm-monitor",
      "versionPolicyName": "management"
    },
    {
      "packageName": "@azure/arm-subscriptions",
      "projectFolder": "sdk/subscription/arm-subscriptions",
      "versionPolicyName": "management"
    },
    {
      "packageName": "@azure/arm-advisor",
      "projectFolder": "sdk/advisor/arm-advisor",
      "versionPolicyName": "management"
    },
    {
      "packageName": "@azure/arm-hdinsight",
      "projectFolder": "sdk/hdinsight/arm-hdinsight",
      "versionPolicyName": "management"
    },
    {
      "packageName": "@azure/arm-attestation",
      "projectFolder": "sdk/attestation/arm-attestation",
      "versionPolicyName": "management"
    },
    {
      "packageName": "@azure/arm-azurestack",
      "projectFolder": "sdk/azurestack/arm-azurestack",
      "versionPolicyName": "management"
    },
    {
      "packageName": "@azure/arm-changeanalysis",
      "projectFolder": "sdk/changeanalysis/arm-changeanalysis",
      "versionPolicyName": "management"
    },
    {
      "packageName": "@azure/arm-billing",
      "projectFolder": "sdk/billing/arm-billing",
      "versionPolicyName": "management"
    },
    {
      "packageName": "@azure/arm-containerinstance",
      "projectFolder": "sdk/containerinstance/arm-containerinstance",
      "versionPolicyName": "management"
    },
    {
      "packageName": "@azure/arm-confluent",
      "projectFolder": "sdk/confluent/arm-confluent",
      "versionPolicyName": "management"
    },
    {
      "packageName": "@azure/arm-imagebuilder",
      "projectFolder": "sdk/imagebuilder/arm-imagebuilder",
      "versionPolicyName": "management"
    },
    {
      "packageName": "@azure/arm-avs",
      "projectFolder": "sdk/avs/arm-avs",
      "versionPolicyName": "management"
    },
    {
      "packageName": "@azure/arm-communication",
      "projectFolder": "sdk/communication/arm-communication",
      "versionPolicyName": "management"
    },
    {
      "packageName": "@azure/arm-appconfiguration",
      "projectFolder": "sdk/appconfiguration/arm-appconfiguration",
      "versionPolicyName": "management"
    },
    {
      "packageName": "@azure/arm-azurestackhci",
      "projectFolder": "sdk/azurestackhci/arm-azurestackhci",
      "versionPolicyName": "management"
    },
    {
      "packageName": "@azure/arm-customerinsights",
      "projectFolder": "sdk/customer-insights/arm-customerinsights",
      "versionPolicyName": "management"
    },
    {
      "packageName": "@azure/arm-databoxedge",
      "projectFolder": "sdk/databoxedge/arm-databoxedge",
      "versionPolicyName": "management"
    },
    {
      "packageName": "@azure/arm-datadog",
      "projectFolder": "sdk/datadog/arm-datadog",
      "versionPolicyName": "management"
    },
    {
      "packageName": "@azure/arm-deviceprovisioningservices",
      "projectFolder": "sdk/deviceprovisioningservices/arm-deviceprovisioningservices",
      "versionPolicyName": "management"
    },
    {
      "packageName": "@azure/arm-synapse",
      "projectFolder": "sdk/synapse/arm-synapse",
      "versionPolicyName": "management"
    },
    {
      "packageName": "@azure/arm-databox",
      "projectFolder": "sdk/databox/arm-databox",
      "versionPolicyName": "management"
    },
    {
      "packageName": "@azure/arm-dns",
      "projectFolder": "sdk/dns/arm-dns",
      "versionPolicyName": "management"
    },
    {
      "packageName": "@azure/arm-digitaltwins",
      "projectFolder": "sdk/digitaltwins/arm-digitaltwins",
      "versionPolicyName": "management"
    },
    {
      "packageName": "@azure/arm-devspaces",
      "projectFolder": "sdk/devspaces/arm-devspaces",
      "versionPolicyName": "management"
    },
    {
      "packageName": "@azure/arm-domainservices",
      "projectFolder": "sdk/domainservices/arm-domainservices",
      "versionPolicyName": "management"
    },
    {
      "packageName": "@azure/arm-frontdoor",
      "projectFolder": "sdk/frontdoor/arm-frontdoor",
      "versionPolicyName": "management"
    },
    {
      "packageName": "@azure/arm-healthbot",
      "projectFolder": "sdk/healthbot/arm-healthbot",
      "versionPolicyName": "management"
    },
    {
      "packageName": "@azure-rest/health-insights-cancerprofiling",
      "projectFolder": "sdk/healthinsights/health-insights-cancerprofiling-rest",
      "versionPolicyName": "client"
    },
    {
      "packageName": "@azure-rest/health-insights-clinicalmatching",
      "projectFolder": "sdk/healthinsights/health-insights-clinicalmatching-rest",
      "versionPolicyName": "client"
    },
    {
      "packageName": "@azure/arm-deploymentmanager",
      "projectFolder": "sdk/deploymentmanager/arm-deploymentmanager",
      "versionPolicyName": "management"
    },
    {
      "packageName": "@azure/arm-hanaonazure",
      "projectFolder": "sdk/hanaonazure/arm-hanaonazure",
      "versionPolicyName": "management"
    },
    {
      "packageName": "@azure/arm-kubernetesconfiguration",
      "projectFolder": "sdk/kubernetesconfiguration/arm-kubernetesconfiguration",
      "versionPolicyName": "management"
    },
    {
      "packageName": "@azure/arm-labservices",
      "projectFolder": "sdk/labservices/arm-labservices",
      "versionPolicyName": "management"
    },
    {
      "packageName": "@azure/arm-machinelearningcompute",
      "projectFolder": "sdk/machinelearningcompute/arm-machinelearningcompute",
      "versionPolicyName": "management"
    },
    {
      "packageName": "@azure/arm-machinelearningexperimentation",
      "projectFolder": "sdk/machinelearningexperimentation/arm-machinelearningexperimentation",
      "versionPolicyName": "management"
    },
    {
      "packageName": "@azure/arm-commerce",
      "projectFolder": "sdk/commerce/arm-commerce",
      "versionPolicyName": "management"
    },
    {
      "packageName": "@azure/arm-datamigration",
      "projectFolder": "sdk/datamigration/arm-datamigration",
      "versionPolicyName": "management"
    },
    {
      "packageName": "@azure/arm-healthcareapis",
      "projectFolder": "sdk/healthcareapis/arm-healthcareapis",
      "versionPolicyName": "management"
    },
    {
      "packageName": "@azure/arm-hybridcompute",
      "projectFolder": "sdk/hybridcompute/arm-hybridcompute",
      "versionPolicyName": "management"
    },
    {
      "packageName": "@azure/arm-hybridkubernetes",
      "projectFolder": "sdk/hybridkubernetes/arm-hybridkubernetes",
      "versionPolicyName": "management"
    },
    {
      "packageName": "@azure/arm-oep",
      "projectFolder": "sdk/oep/arm-oep",
      "versionPolicyName": "management"
    },
    {
      "packageName": "@azure/arm-securityinsight",
      "projectFolder": "sdk/securityinsight/arm-securityinsight",
      "versionPolicyName": "management"
    },
    {
      "packageName": "@azure/arm-iotcentral",
      "projectFolder": "sdk/iotcentral/arm-iotcentral",
      "versionPolicyName": "management"
    },
    {
      "packageName": "@azure/arm-commitmentplans",
      "projectFolder": "sdk/machinelearning/arm-commitmentplans",
      "versionPolicyName": "management"
    },
    {
      "packageName": "@azure/arm-workspaces",
      "projectFolder": "sdk/machinelearning/arm-workspaces",
      "versionPolicyName": "management"
    },
    {
      "packageName": "@azure/arm-webservices",
      "projectFolder": "sdk/machinelearning/arm-webservices",
      "versionPolicyName": "management"
    },
    {
      "packageName": "@azure/arm-managementpartner",
      "projectFolder": "sdk/managementpartner/arm-managementpartner",
      "versionPolicyName": "management"
    },
    {
      "packageName": "@azure/arm-maps",
      "projectFolder": "sdk/maps/arm-maps",
      "versionPolicyName": "management"
    },
    {
      "packageName": "@azure/arm-mariadb",
      "projectFolder": "sdk/mariadb/arm-mariadb",
      "versionPolicyName": "management"
    },
    {
      "packageName": "@azure/arm-marketplaceordering",
      "projectFolder": "sdk/marketplaceordering/arm-marketplaceordering",
      "versionPolicyName": "management"
    },
    {
      "packageName": "@azure/arm-migrate",
      "projectFolder": "sdk/migrate/arm-migrate",
      "versionPolicyName": "management"
    },
    {
      "packageName": "@azure/arm-mixedreality",
      "projectFolder": "sdk/mixedreality/arm-mixedreality",
      "versionPolicyName": "management"
    },
    {
      "packageName": "@azure/arm-netapp",
      "projectFolder": "sdk/netapp/arm-netapp",
      "versionPolicyName": "management"
    },
    {
      "packageName": "@azure/arm-peering",
      "projectFolder": "sdk/peering/arm-peering",
      "versionPolicyName": "management"
    },
    {
      "packageName": "@azure/arm-postgresql-flexible",
      "projectFolder": "sdk/postgresql/arm-postgresql-flexible",
      "versionPolicyName": "management"
    },
    {
      "packageName": "@azure/arm-powerbidedicated",
      "projectFolder": "sdk/powerbidedicated/arm-powerbidedicated",
      "versionPolicyName": "management"
    },
    {
      "packageName": "@azure/arm-powerbiembedded",
      "projectFolder": "sdk/powerbiembedded/arm-powerbiembedded",
      "versionPolicyName": "management"
    },
    {
      "packageName": "@azure/arm-recoveryservices-siterecovery",
      "projectFolder": "sdk/recoveryservicessiterecovery/arm-recoveryservices-siterecovery",
      "versionPolicyName": "management"
    },
    {
      "packageName": "@azure/arm-recoveryservicesbackup",
      "projectFolder": "sdk/recoveryservicesbackup/arm-recoveryservicesbackup",
      "versionPolicyName": "management"
    },
    {
      "packageName": "@azure/arm-redisenterprisecache",
      "projectFolder": "sdk/redisenterprise/arm-redisenterprisecache",
      "versionPolicyName": "management"
    },
    {
      "packageName": "@azure/arm-reservations",
      "projectFolder": "sdk/reservations/arm-reservations",
      "versionPolicyName": "management"
    },
    {
      "packageName": "@azure/arm-resourcemover",
      "projectFolder": "sdk/resourcemover/arm-resourcemover",
      "versionPolicyName": "management"
    },
    {
      "packageName": "@azure/arm-serialconsole",
      "projectFolder": "sdk/serialconsole/arm-serialconsole",
      "versionPolicyName": "management"
    },
    {
      "packageName": "@azure/arm-servicemap",
      "projectFolder": "sdk/service-map/arm-servicemap",
      "versionPolicyName": "management"
    },
    {
      "packageName": "@azure/arm-signalr",
      "projectFolder": "sdk/signalr/arm-signalr",
      "versionPolicyName": "management"
    },
    {
      "packageName": "@azure/arm-storagecache",
      "projectFolder": "sdk/storagecache/arm-storagecache",
      "versionPolicyName": "management"
    },
    {
      "packageName": "@azure/arm-storagesync",
      "projectFolder": "sdk/storagesync/arm-storagesync",
      "versionPolicyName": "management"
    },
    {
      "packageName": "@azure/arm-resourcegraph",
      "projectFolder": "sdk/resourcegraph/arm-resourcegraph",
      "versionPolicyName": "management"
    },
    {
      "packageName": "@azure/arm-appinsights",
      "projectFolder": "sdk/applicationinsights/arm-appinsights",
      "versionPolicyName": "management"
    },
    {
      "packageName": "@azure/arm-datacatalog",
      "projectFolder": "sdk/datacatalog/arm-datacatalog",
      "versionPolicyName": "management"
    },
    {
      "packageName": "@azure/arm-storsimple1200series",
      "projectFolder": "sdk/storsimple1200series/arm-storsimple1200series",
      "versionPolicyName": "management"
    },
    {
      "packageName": "@azure/arm-storsimple8000series",
      "projectFolder": "sdk/storsimple8000series/arm-storsimple8000series",
      "versionPolicyName": "management"
    },
    {
      "packageName": "@azure/arm-support",
      "projectFolder": "sdk/support/arm-support",
      "versionPolicyName": "management"
    },
    {
      "packageName": "@azure/arm-timeseriesinsights",
      "projectFolder": "sdk/timeseriesinsights/arm-timeseriesinsights",
      "versionPolicyName": "management"
    },
    {
      "packageName": "@azure/arm-trafficmanager",
      "projectFolder": "sdk/trafficmanager/arm-trafficmanager",
      "versionPolicyName": "management"
    },
    {
      "packageName": "@azure/arm-visualstudio",
      "projectFolder": "sdk/visualstudio/arm-visualstudio",
      "versionPolicyName": "management"
    },
    {
      "packageName": "@azure/arm-vmwarecloudsimple",
      "projectFolder": "sdk/vmwarecloudsimple/arm-vmwarecloudsimple",
      "versionPolicyName": "management"
    },
    {
      "packageName": "@azure/arm-servicefabricmesh",
      "projectFolder": "sdk/servicefabricmesh/arm-servicefabricmesh",
      "versionPolicyName": "management"
    },
    {
      "packageName": "@azure/arm-storageimportexport",
      "projectFolder": "sdk/storageimportexport/arm-storageimportexport",
      "versionPolicyName": "management"
    },
    {
      "packageName": "@azure/arm-privatedns",
      "projectFolder": "sdk/privatedns/arm-privatedns",
      "versionPolicyName": "management"
    },
    {
      "packageName": "@azure/arm-policyinsights",
      "projectFolder": "sdk/policyinsights/arm-policyinsights",
      "versionPolicyName": "management"
    },
    {
      "packageName": "@azure/arm-kusto",
      "projectFolder": "sdk/kusto/arm-kusto",
      "versionPolicyName": "management"
    },
    {
      "packageName": "@azure/core-http-compat",
      "projectFolder": "sdk/core/core-http-compat",
      "versionPolicyName": "core"
    },
    {
      "packageName": "@azure/arm-dnsresolver",
      "projectFolder": "sdk/dnsresolver/arm-dnsresolver",
      "versionPolicyName": "management"
    },
    {
      "packageName": "@azure/arm-mobilenetwork",
      "projectFolder": "sdk/mobilenetwork/arm-mobilenetwork",
      "versionPolicyName": "management"
    },
    {
      "packageName": "@azure/arm-resources-profile-2020-09-01-hybrid",
      "projectFolder": "sdk/resources/arm-resources-profile-2020-09-01-hybrid",
      "versionPolicyName": "management"
    },
    {
      "packageName": "@azure/arm-dns-profile-2020-09-01-hybrid",
      "projectFolder": "sdk/dns/arm-dns-profile-2020-09-01-hybrid",
      "versionPolicyName": "management"
    },
    {
      "packageName": "@azure/arm-locks-profile-2020-09-01-hybrid",
      "projectFolder": "sdk/locks/arm-locks-profile-2020-09-01-hybrid",
      "versionPolicyName": "management"
    },
    {
      "packageName": "@azure/arm-policy-profile-2020-09-01-hybrid",
      "projectFolder": "sdk/policy/arm-policy-profile-2020-09-01-hybrid",
      "versionPolicyName": "management"
    },
    {
      "packageName": "@azure/arm-subscriptions-profile-2020-09-01-hybrid",
      "projectFolder": "sdk/subscription/arm-subscriptions-profile-2020-09-01-hybrid",
      "versionPolicyName": "management"
    },
    {
      "packageName": "@azure/arm-storage-profile-2020-09-01-hybrid",
      "projectFolder": "sdk/storage/arm-storage-profile-2020-09-01-hybrid",
      "versionPolicyName": "management"
    },
    {
      "packageName": "@azure/arm-keyvault-profile-2020-09-01-hybrid",
      "projectFolder": "sdk/keyvault/arm-keyvault-profile-2020-09-01-hybrid",
      "versionPolicyName": "management"
    },
    {
      "packageName": "@azure/arm-network-profile-2020-09-01-hybrid",
      "projectFolder": "sdk/network/arm-network-profile-2020-09-01-hybrid",
      "versionPolicyName": "management"
    },
    {
      "packageName": "@azure/arm-commerce-profile-2020-09-01-hybrid",
      "projectFolder": "sdk/commerce/arm-commerce-profile-2020-09-01-hybrid",
      "versionPolicyName": "management"
    },
    {
      "packageName": "@azure/arm-compute-profile-2020-09-01-hybrid",
      "projectFolder": "sdk/compute/arm-compute-profile-2020-09-01-hybrid",
      "versionPolicyName": "management"
    },
    {
      "packageName": "@azure/arm-eventhub-profile-2020-09-01-hybrid",
      "projectFolder": "sdk/eventhub/arm-eventhub-profile-2020-09-01-hybrid",
      "versionPolicyName": "management"
    },
    {
      "packageName": "@azure/arm-authorization-profile-2020-09-01-hybrid",
      "projectFolder": "sdk/authorization/arm-authorization-profile-2020-09-01-hybrid",
      "versionPolicyName": "management"
    },
    {
      "packageName": "@azure/arm-monitor-profile-2020-09-01-hybrid",
      "projectFolder": "sdk/monitor/arm-monitor-profile-2020-09-01-hybrid",
      "versionPolicyName": "management"
    },
    {
      "packageName": "@azure/arm-iothub-profile-2020-09-01-hybrid",
      "projectFolder": "sdk/iothub/arm-iothub-profile-2020-09-01-hybrid",
      "versionPolicyName": "management"
    },
    {
      "packageName": "@azure/arm-databoxedge-profile-2020-09-01-hybrid",
      "projectFolder": "sdk/databoxedge/arm-databoxedge-profile-2020-09-01-hybrid",
      "versionPolicyName": "management"
    },
    {
      "packageName": "@azure/arm-appservice-profile-2020-09-01-hybrid",
      "projectFolder": "sdk/appservice/arm-appservice-profile-2020-09-01-hybrid",
      "versionPolicyName": "management"
    },
    {
      "packageName": "@azure/arm-mysql-flexible",
      "projectFolder": "sdk/mysql/arm-mysql-flexible",
      "versionPolicyName": "management"
    },
    {
      "packageName": "@azure/arm-hardwaresecuritymodules",
      "projectFolder": "sdk/hardwaresecuritymodules/arm-hardwaresecuritymodules",
      "versionPolicyName": "management"
    },
    {
      "packageName": "@azure/arm-dashboard",
      "projectFolder": "sdk/dashboard/arm-dashboard",
      "versionPolicyName": "management"
    },
    {
      "packageName": "@azure/arm-azureadexternalidentities",
      "projectFolder": "sdk/azureadexternalidentities/arm-azureadexternalidentities",
      "versionPolicyName": "management"
    },
    {
      "packageName": "@azure/arm-scvmm",
      "projectFolder": "sdk/scvmm/arm-scvmm",
      "versionPolicyName": "management"
    },
    {
      "packageName": "@azure/arm-servicelinker",
      "projectFolder": "sdk/servicelinker/arm-servicelinker",
      "versionPolicyName": "management"
    },
    {
      "packageName": "@azure/arm-changes",
      "projectFolder": "sdk/changes/arm-changes",
      "versionPolicyName": "management"
    },
    {
      "packageName": "@azure/arm-workloads",
      "projectFolder": "sdk/workloads/arm-workloads",
      "versionPolicyName": "management"
    },
    {
      "packageName": "@azure/arm-dynatrace",
      "projectFolder": "sdk/dynatrace/arm-dynatrace",
      "versionPolicyName": "management"
    },
    {
      "packageName": "@azure/arm-education",
      "projectFolder": "sdk/education/arm-education",
      "versionPolicyName": "management"
    },
    {
      "packageName": "@azure/arm-machinelearning",
      "projectFolder": "sdk/machinelearning/arm-machinelearning",
      "versionPolicyName": "management"
    },
    {
      "packageName": "@azure/arm-appcontainers",
      "projectFolder": "sdk/appcontainers/arm-appcontainers",
      "versionPolicyName": "management"
    },
    {
      "packageName": "@azure/arm-deviceupdate",
      "projectFolder": "sdk/deviceupdate/arm-deviceupdate",
      "versionPolicyName": "management"
    },
    {
      "packageName": "@azure/arm-confidentialledger",
      "projectFolder": "sdk/confidentialledger/arm-confidentialledger",
      "versionPolicyName": "management"
    },
    {
      "packageName": "@azure/arm-resourceconnector",
      "projectFolder": "sdk/resourceconnector/arm-resourceconnector",
      "versionPolicyName": "management"
    },
    {
      "packageName": "@azure/api-management-custom-widgets-scaffolder",
      "projectFolder": "sdk/apimanagement/api-management-custom-widgets-scaffolder",
      "versionPolicyName": "client"
    },
    {
      "packageName": "@azure/api-management-custom-widgets-tools",
      "projectFolder": "sdk/apimanagement/api-management-custom-widgets-tools",
      "versionPolicyName": "client"
    },
    {
      "packageName": "@azure/arm-networkfunction",
      "projectFolder": "sdk/networkfunction/arm-networkfunction",
      "versionPolicyName": "management"
    },
    {
      "packageName": "@azure/arm-fluidrelay",
      "projectFolder": "sdk/fluidrelay/arm-fluidrelay",
      "versionPolicyName": "management"
    },
    {
      "packageName": "@azure/arm-automation",
      "projectFolder": "sdk/automation/arm-automation",
      "versionPolicyName": "management"
    },
    {
      "packageName": "@azure/arm-automanage",
      "projectFolder": "sdk/automanage/arm-automanage",
      "versionPolicyName": "management"
    },
    {
      "packageName": "@azure/arm-devcenter",
      "projectFolder": "sdk/devcenter/arm-devcenter",
      "versionPolicyName": "management"
    },
    {
      "packageName": "@azure/communication-rooms",
      "projectFolder": "sdk/communication/communication-rooms",
      "versionPolicyName": "client"
    },
    {
      "packageName": "@azure/arm-connectedvmware",
      "projectFolder": "sdk/connectedvmware/arm-connectedvmware",
      "versionPolicyName": "management"
    },
    {
      "packageName": "@azure/arm-nginx",
      "projectFolder": "sdk/nginx/arm-nginx",
      "versionPolicyName": "management"
    },
    {
      "packageName": "@azure/arm-agrifood",
      "projectFolder": "sdk/agrifood/arm-agrifood",
      "versionPolicyName": "management"
    },
    {
      "packageName": "@azure/arm-chaos",
      "projectFolder": "sdk/chaos/arm-chaos",
      "versionPolicyName": "management"
    },
    {
      "packageName": "@azure/functions-authentication-events",
      "projectFolder": "sdk/entra/functions-authentication-events",
      "versionPolicyName": "client"
    },
    {
      "packageName": "@azure-rest/developer-devcenter",
      "projectFolder": "sdk/devcenter/developer-devcenter-rest",
      "versionPolicyName": "client"
    },
    {
      "packageName": "@azure/arm-securitydevops",
      "projectFolder": "sdk/securitydevops/arm-securitydevops",
      "versionPolicyName": "management"
    },
    {
      "packageName": "@azure/arm-devhub",
      "projectFolder": "sdk/devhub/arm-devhub",
      "versionPolicyName": "management"
    },
    {
      "packageName": "@azure-rest/load-testing",
      "projectFolder": "sdk/loadtesting/load-testing-rest",
      "versionPolicyName": "client"
    },
    {
      "packageName": "@azure/arm-elasticsan",
      "projectFolder": "sdk/elasticsans/arm-elasticsan",
      "versionPolicyName": "management"
    },
    {
      "packageName": "@azure/arm-appcomplianceautomation",
      "projectFolder": "sdk/appcomplianceautomation/arm-appcomplianceautomation",
      "versionPolicyName": "management"
    },
    {
      "packageName": "@azure/arm-elastic",
      "projectFolder": "sdk/elastic/arm-elastic",
      "versionPolicyName": "management"
    },
    {
      "packageName": "@azure/arm-hybridcontainerservice",
      "projectFolder": "sdk/hybridcontainerservice/arm-hybridcontainerservice",
      "versionPolicyName": "management"
    },
    {
      "packageName": "@azure/arm-loadtesting",
      "projectFolder": "sdk/loadtesting/arm-loadtesting",
      "versionPolicyName": "management"
    },
    {
      "packageName": "@azure/web-pubsub-client",
      "projectFolder": "sdk/web-pubsub/web-pubsub-client",
      "versionPolicyName": "client"
    },
    {
      "packageName": "@azure/arm-billingbenefits",
      "projectFolder": "sdk/billingbenefits/arm-billingbenefits",
      "versionPolicyName": "management"
    },
    {
      "packageName": "@azure/arm-servicenetworking",
      "projectFolder": "sdk/servicenetworking/arm-servicenetworking",
      "versionPolicyName": "management"
    },
    {
      "packageName": "@azure/arm-dataprotection",
      "projectFolder": "sdk/dataprotection/arm-dataprotection",
      "versionPolicyName": "management"
    },
    {
      "packageName": "@azure/arm-storagemover",
      "projectFolder": "sdk/storagemover/arm-storagemover",
      "versionPolicyName": "management"
    },
    {
      "packageName": "@azure/arm-voiceservices",
      "projectFolder": "sdk/voiceservices/arm-voiceservices",
      "versionPolicyName": "management"
    },
    {
      "packageName": "@azure/web-pubsub-client-protobuf",
      "projectFolder": "sdk/web-pubsub/web-pubsub-client-protobuf",
      "versionPolicyName": "client"
    },
    {
      "packageName": "@azure/arm-graphservices",
      "projectFolder": "sdk/graphservices/arm-graphservices",
      "versionPolicyName": "management"
    },
    {
      "packageName": "@azure/arm-newrelicobservability",
      "projectFolder": "sdk/newrelicobservability/arm-newrelicobservability",
      "versionPolicyName": "management"
    },
    {
      "packageName": "@azure/arm-paloaltonetworksngfw",
      "projectFolder": "sdk/paloaltonetworksngfw/arm-paloaltonetworksngfw",
      "versionPolicyName": "management"
    },
    {
      "packageName": "@azure/arm-selfhelp",
      "projectFolder": "sdk/selfhelp/arm-selfhelp",
      "versionPolicyName": "management"
    },
    {
      "packageName": "@azure/arm-costmanagement",
      "projectFolder": "sdk/cost-management/arm-costmanagement",
      "versionPolicyName": "management"
    },
    {
      "packageName": "@azure/arm-networkcloud",
      "projectFolder": "sdk/networkcloud/arm-networkcloud",
      "versionPolicyName": "management"
    },
    {
      "packageName": "@azure/arm-baremetalinfrastructure",
      "projectFolder": "sdk/baremetalinfrastructure/arm-baremetalinfrastructure",
      "versionPolicyName": "management"
    },
    {
      "packageName": "@azure/arm-qumulo",
      "projectFolder": "sdk/liftrqumulo/arm-qumulo",
      "versionPolicyName": "management"
    },
    {
      "packageName": "@azure/arm-containerservicefleet",
      "projectFolder": "sdk/containerservice/arm-containerservicefleet",
      "versionPolicyName": "management"
    },
    {
      "packageName": "@azure/arm-cosmosdbforpostgresql",
      "projectFolder": "sdk/cosmosforpostgresql/arm-cosmosdbforpostgresql",
      "versionPolicyName": "management"
    },
    {
      "packageName": "@azure/arm-managednetworkfabric",
      "projectFolder": "sdk/managednetworkfabric/arm-managednetworkfabric",
      "versionPolicyName": "management"
    },
    {
      "packageName": "@azure/arm-iotfirmwaredefense",
      "projectFolder": "sdk/iotfirmwaredefense/arm-iotfirmwaredefense",
      "versionPolicyName": "management"
    },
    {
      "packageName": "@azure/arm-quantum",
      "projectFolder": "sdk/quantum/arm-quantum",
      "versionPolicyName": "management"
    },
    {
      "packageName": "@azure/arm-sphere",
      "projectFolder": "sdk/sphere/arm-sphere",
      "versionPolicyName": "management"
    },
    {
      "packageName": "@azure/arm-maintenance",
      "projectFolder": "sdk/maintenance/arm-maintenance",
      "versionPolicyName": "management"
    },
    {
      "packageName": "@azure/arm-resourcesdeploymentstacks",
      "projectFolder": "sdk/resourcesdeploymentstacks/arm-resourcesdeploymentstacks",
      "versionPolicyName": "management"
    },
    {
      "packageName": "@azure/arm-apicenter",
      "projectFolder": "sdk/apicenter/arm-apicenter",
      "versionPolicyName": "management"
    },
    {
      "packageName": "@azure/arm-hdinsightcontainers",
      "projectFolder": "sdk/hdinsight/arm-hdinsightcontainers",
      "versionPolicyName": "management"
    },
    {
      "packageName": "@azure/arm-defendereasm",
      "projectFolder": "sdk/defendereasm/arm-defendereasm",
      "versionPolicyName": "management"
    },
    {
      "packageName": "@azure/arm-hybridconnectivity",
      "projectFolder": "sdk/hybridconnectivity/arm-hybridconnectivity",
      "versionPolicyName": "management"
    },
    {
      "packageName": "@azure-tests/perf-monitor-opentelemetry",
      "projectFolder": "sdk/monitor/perf-tests/monitor-opentelemetry",
      "versionPolicyName": "test"
    },
    {
      "packageName": "@azure/arm-recoveryservicesdatareplication",
      "projectFolder": "sdk/recoveryservicesdatareplication/arm-recoveryservicesdatareplication",
      "versionPolicyName": "management"
    },
    {
      "packageName": "@azure/arm-playwrighttesting",
      "projectFolder": "sdk/playwrighttesting/arm-playwrighttesting",
      "versionPolicyName": "management"
    },
    {
      "packageName": "@azure-rest/ai-vision-image-analysis",
      "projectFolder": "sdk/vision/ai-vision-image-analysis-rest",
      "versionPolicyName": "client"
    },
    {
      "packageName": "@azure/arm-hybridnetwork",
      "projectFolder": "sdk/hybridnetwork/arm-hybridnetwork",
      "versionPolicyName": "management"
    },
    {
      "packageName": "@azure/arm-networkanalytics",
      "projectFolder": "sdk/networkanalytics/arm-networkanalytics",
      "versionPolicyName": "management"
    },
    {
<<<<<<< HEAD
      "packageName": "@azure/arm-astro",
      "projectFolder": "sdk/astro/arm-astro",
=======
      "packageName": "@azure/arm-largeinstance",
      "projectFolder": "sdk/largeinstance/arm-largeinstance",
>>>>>>> edda474c
      "versionPolicyName": "management"
    },
    {
      "packageName": "@azure/arm-springappdiscovery",
      "projectFolder": "sdk/springappdiscovery/arm-springappdiscovery",
      "versionPolicyName": "management"
    }
  ]
}<|MERGE_RESOLUTION|>--- conflicted
+++ resolved
@@ -510,7 +510,7 @@
       "projectFolder": "sdk/communication/communication-job-router-rest",
       "versionPolicyName": "client"
     },
-	{
+    {
       "packageName": "@azure-rest/communication-messages",
       "projectFolder": "sdk/communication/communication-messages-rest",
       "versionPolicyName": "client"
@@ -2179,13 +2179,13 @@
       "versionPolicyName": "management"
     },
     {
-<<<<<<< HEAD
       "packageName": "@azure/arm-astro",
       "projectFolder": "sdk/astro/arm-astro",
-=======
+      "versionPolicyName": "management"
+    },
+    {
       "packageName": "@azure/arm-largeinstance",
       "projectFolder": "sdk/largeinstance/arm-largeinstance",
->>>>>>> edda474c
       "versionPolicyName": "management"
     },
     {
