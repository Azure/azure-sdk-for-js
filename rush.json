--- conflicted
+++ resolved
@@ -578,7 +578,6 @@
       "versionPolicyName": "utility"
     },
     {
-<<<<<<< HEAD
       "packageName": "@azure/design-tutorial",
       "projectFolder": "sdk/api-learn/design-tutorial",
       "versionPolicyName": "client"
@@ -594,12 +593,8 @@
       "versionPolicyName": "client"
     },
     {
-      "packageName": "@azure/digital-twins",
-      "projectFolder": "sdk/digitaltwins/digital-twins",
-=======
       "packageName": "@azure/digital-twins-core",
       "projectFolder": "sdk/digitaltwins/digital-twins-core",
->>>>>>> 25db3519
       "versionPolicyName": "client"
     }
   ]
