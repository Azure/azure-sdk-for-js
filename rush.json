/**
 * This is the main configuration file for Rush.
 * For full documentation, please see https://rushjs.io
 */{
  "$schema": "https://developer.microsoft.com/json-schemas/rush/v5/rush.schema.json",
  /**
   * (Required) This specifies the version of the Rush engine to be used in this repo.
   * Rush's "version selector" feature ensures that the globally installed tool will
   * behave like this release, regardless of which version is installed globally.
   *
   * The common/scripts/install-run-rush.js automation script also uses this version.
   *
   * NOTE: If you upgrade to a new major version of Rush, you should replace the "v5"
   * path segment in the "$schema" field for all your Rush config files.  This will ensure
   * correct error-underlining and tab-completion for editors such as VS Code.
   */
  "rushVersion": "5.63.0",
  /**
   * The next field selects which package manager should be installed and determines its version.
   * Rush installs its own local copy of the package manager to ensure that your build process
   * is fully isolated from whatever tools are present in the local environment.
   *
   * Specify one of: "pnpmVersion", "npmVersion", or "yarnVersion".  See the Rush documentation
   * for details about these alternatives.
   */
  "pnpmVersion": "6.32.3",
  // "npmVersion": "4.5.0",
  // "yarnVersion": "1.9.4",
  /**
   * Options that are only used when the PNPM package manager is selected
   */
  "pnpmOptions": {
    /**
     * If true, then Rush will add the "--strict-peer-dependencies" option when invoking PNPM.
     * This causes "rush install" to fail if there are unsatisfied peer dependencies, which is
     * an invalid state that can cause build failures or incompatible dependency versions.
     * (For historical reasons, JavaScript package managers generally do not treat this invalid
     * state as an error.)
     *
     * The default value is false to avoid legacy compatibility issues.
     * It is strongly recommended to set strictPeerDependencies=true.
     */
    "strictPeerDependencies": true,
    /**
     * Configures the strategy used to select versions during installation.
     *
     * This feature requires PNPM version 3.1 or newer.  It corresponds to the "--resolution-strategy" command-line
     * option for PNPM.  Possible values are "fast" and "fewer-dependencies".  PNPM's default is "fast", but this may
     * be incompatible with certain packages, for example the "@types" packages from DefinitelyTyped.  Rush's default
     * is "fewer-dependencies", which causes PNPM to avoid installing a newer version if an already installed version
     * can be reused; this is more similar to NPM's algorithm.
     */
    "resolutionStrategy": "fewer-dependencies"
  },
  /**
   * Older releases of the NodeJS engine may be missing features required by your system.
   * Other releases may have bugs.  In particular, the "latest" version will not be a
   * Long Term Support (LTS) version and is likely to have regressions.
   *
   * Specify a SemVer range to ensure developers use a NodeJS version that is appropriate
   * for your repo.
   */
  "nodeSupportedVersionRange": ">=8.0.0",
  /**
   * Odd-numbered major versions of Node.js are experimental.  Even-numbered releases
   * spend six months in a stabilization period before the first Long Term Support (LTS) version.
   * For example, 8.9.0 was the first LTS version of Node.js 8.  Pre-LTS versions are not recommended
   * for production usage because they frequently have bugs.  They may cause Rush itself
   * to malfunction.
   *
   * Rush normally prints a warning if it detects a pre-LTS Node.js version.  If you are testing
   * pre-LTS versions in preparation for supporting the first LTS version, you can use this setting
   * to disable Rush's warning.
   */
  "suppressNodeLtsWarning": true,
  /**
   * If you would like the version specifiers for your dependencies to be consistent, then
   * uncomment this line. This is effectively similar to running "rush check" before any
   * of the following commands:
   *
   *   rush install, rush update, rush link, rush version, rush publish
   *
   * In some cases you may want this turned on, but need to allow certain packages to use a different
   * version. In those cases, you will need to add an entry to the "allowedAlternativeVersions"
   * section of the common-versions.json.
   */
  // "ensureConsistentVersions": true,
  /**
   * Large monorepos can become intimidating for newcomers if project folder paths don't follow
   * a consistent and recognizable pattern.  When the system allows nested folder trees,
   * we've found that teams will often use subfolders to create islands that isolate
   * their work from others ("shipping the org").  This hinders collaboration and code sharing.
   *
   * The Rush developers recommend a "category folder" model, where buildable project folders
   * must always be exactly two levels below the repo root.  The parent folder acts as the category.
   * This provides a basic facility for grouping related projects (e.g. "apps", "libaries",
   * "tools", "prototypes") while still encouraging teams to organize their projects into
   * a unified taxonomy.  Limiting to 2 levels seems very restrictive at first, but if you have
   * 20 categories and 20 projects in each category, this scheme can easily accommodate hundreds
   * of projects.  In practice, you will find that the folder hierarchy needs to be rebalanced
   * occasionally, but if that's painful, it's a warning sign that your development style may
   * discourage refactoring.  Reorganizing the categories should be an enlightening discussion
   * that brings people together, and maybe also identifies poor coding practices (e.g. file
   * references that reach into other project's folders without using NodeJS module resolution).
   *
   * The defaults are projectFolderMinDepth=1 and projectFolderMaxDepth=2.
   *
   * To remove these restrictions, you could set projectFolderMinDepth=1
   * and set projectFolderMaxDepth to a large number.
   */
  "projectFolderMinDepth": 3,
  "projectFolderMaxDepth": 4,
  /**
   * This feature helps you to review and approve new packages before they are introduced
   * to your monorepo.  For example, you may be concerned about licensing, code quality,
   * performance, or simply accumulating too many libraries with overlapping functionality.
   * The approvals are tracked in two config files "browser-approved-packages.json"
   * and "nonbrowser-approved-packages.json".  See the Rush documentation for details.
   */
  // "approvedPackagesPolicy": {
  //   /**
  //    * The review categories allow you to say for example "This library is approved for usage
  //    * in prototypes, but not in production code."
  //    *
  //    * Each project can be associated with one review category, by assigning the "reviewCategory" field
  //    * in the "projects" section of rush.json.  The approval is then recorded in the files
  //    * "common/config/rush/browser-approved-packages.json" and "nonbrowser-approved-packages.json"
  //    * which are automatically generated during "rush update".
  //    *
  //    * Designate categories with whatever granularity is appropriate for your review process,
  //    * or you could just have a single category called "default".
  //    */
  //   "reviewCategories": [
  //     // Some example categories:
  //     "production", // projects that ship to production
  //     "tools",      // non-shipping projects that are part of the developer toolchain
  //     "prototypes"  // experiments that should mostly be ignored by the review process
  //   ],
  //
  //   /**
  //    * A list of NPM package scopes that will be excluded from review.
  //    * We recommend to exclude TypeScript typings (the "@types" scope), because
  //    * if the underlying package was already approved, this would imply that the typings
  //    * are also approved.
  //    */
  //   // "ignoredNpmScopes": [ "@types" ]
  // },
  /**
   * If you use Git as your version control system, this section has some additional
   * optional features you can use.
   */
  "gitPolicy": {
    /**
     * Work at a big company?  Tired of finding Git commits at work with unprofessional Git
     * emails such as "beer-lover@my-college.edu"?  Rush can validate people's Git email address
     * before they get started.
     *
     * Define a list of regular expressions describing allowable e-mail patterns for Git commits.
     * They are case-insensitive anchored JavaScript RegExps.  Example: ".*@example\.com"
     *
     * IMPORTANT: Because these are regular expressions encoded as JSON string literals,
     * RegExp escapes need two backspashes, and ordinary periods should be "\\.".
     */
    // "allowedEmailRegExps": [
    //   "[^@]+@users\\.noreply\\.github\\.com",
    //   "travis@example\\.org"
    // ],
    /**
     * When Rush reports that the address is malformed, the notice can include an example
     * of a recommended email.  Make sure it conforms to one of the allowedEmailRegExps
     * expressions.
     */
    // "sampleEmail": "mrexample@users.noreply.github.com",
    /**
     * The commit message to use when committing changes during 'rush publish'.
     *
     * For example, if you want to prevent these commits from triggering a CI build,
     * you might configure your system's trigger to look for a special string such as "[skip-ci]"
     * in the commit message, and then customize Rush's message to contain that string.
     */
    // "versionBumpCommitMessage": "Applying package updates. [skip-ci]"
  },
  "repository": {
    /**
     * The URL of this Git repository, used by "rush change" to determine the base branch for your PR.
     *
     * The "rush change" command needs to determine which files are affected by your PR diff.
     * If you merged or cherry-picked commits from the main branch into your PR branch, those commits
     * should be excluded from this diff (since they belong to some other PR).  In order to do that,
     * Rush needs to know where to find the base branch for your PR.  This information cannot be
     * determined from Git alone, since the "pull request" feature is not a Git concept.  Ideally
     * Rush would use a vendor-specific protocol to query the information from GitHub, Azure DevOps, etc.
     * But to keep things simple, "rush change" simply assumes that your PR is against the "main" branch
     * of the Git remote indicated by the respository.url setting in rush.json.  If you are working in
     * a GitHub "fork" of the real repo, this setting will be different from the repository URL of your
     * your PR branch, and in this situation "rush change" will also automatically invoke "git fetch"
     * to retrieve the latest activity for the remote main branch.
     */
    "url": "https://github.com/Azure/azure-sdk-for-js"
  },
  /**
   * Event hooks are customized script actions that Rush executes when specific events occur
   */
  "eventHooks": {
    /**
     * The list of shell commands to run before the Rush installation starts
     */
    "preRushInstall": [
      // "common/scripts/pre-rush-install.js"
    ],
    /**
     * The list of shell commands to run after the Rush installation finishes
     */
    "postRushInstall": [],
    /**
     * The list of shell commands to run before the Rush build command starts
     */
    "preRushBuild": [],
    /**
     * The list of shell commands to run after the Rush build command finishes
     */
    "postRushBuild": []
  },
  /**
   * Installation variants allow you to maintain a parallel set of configuration files that can be
   * used to build the entire monorepo with an alternate set of dependencies.  For example, suppose
   * you upgrade all your projects to use a new release of an important framework, but during a transition period
   * you intend to maintain compability with the old release.  In this situation, you probably want your
   * CI validation to build the entire repo twice: once with the old release, and once with the new release.
   *
   * Rush "installation variants" correspond to sets of config files located under this folder:
   *
   *   common/config/rush/variants/<variant_name>
   *
   * The variant folder can contain an alternate common-versions.json file.  Its "preferredVersions" field can be used
   * to select older versions of dependencies (within a loose SemVer range specified in your package.json files).
   * To install a variant, run "rush install --variant <variant_name>".
   *
   * For more details and instructions, see this article:  https://rushjs.io/pages/advanced/installation_variants/
   */
  "variants": [
    // {
    //   /**
    //    * The folder name for this variant.
    //    */
    //   "variantName": "old-sdk",
    //
    //   /**
    //    * An informative description
    //    */
    //   "description": "Build this repo using the previous release of the SDK"
    // }
  ],
  /**
   * Rush can collect anonymous telemetry about everyday developer activity such as
   * success/failure of installs, builds, and other operations.  You can use this to identify
   * problems with your toolchain or Rush itself.  THIS TELEMETRY IS NOT SHARED WITH MICROSOFT.
   * It is written into JSON files in the common/temp folder.  It's up to you to write scripts
   * that read these JSON files and do something with them.  These scripts are typically registered
   * in the "eventHooks" section.
   */
  // "telemetryEnabled": false,
  /**
   * Allows creation of hotfix changes. This feature is experimental so it is disabled by default.
   */
  // "hotfixChangeEnabled": false,
  /**
   * (Required) This is the inventory of projects to be managed by Rush.
   *
   * Rush does not automatically scan for projects using wildcards, for a few reasons:
   * 1. Depth-first scans are expensive, particularly when tools need to repeatedly collect the list.
   * 2. On a caching CI machine, scans can accidentally pick up files left behind from a previous build.
   * 3. It's useful to have a centralized inventory of all projects and their important metadata.
   */
  "projects": [
    // {
    //   /**
    //    * The NPM package name of the project (must match package.json)
    //    */
    //   "packageName": "my-app",
    //
    //   /**
    //    * The path to the project folder, relative to the rush.json config file.
    //    */
    //   "projectFolder": "apps/my-app",
    //
    //   /**
    //    * An optional category for usage in the "browser-approved-packages.json"
    //    * and "nonbrowser-approved-packages.json" files.  The value must be one of the
    //    * strings from the "reviewCategories" defined above.
    //    */
    //   "reviewCategory": "production",
    //
    //   /**
    //    * A list of local projects that appear as devDependencies for this project, but cannot be
    //    * locally linked because it would create a cyclic dependency; instead, the last published
    //    * version will be installed in the Common folder.
    //    */
    //   "cyclicDependencyProjects": [
    //     // "my-toolchain"
    //   ],
    //
    //   /**
    //    * If true, then this project will be ignored by the "rush check" command.
    //    * The default value is false.
    //    */
    //   // "skipRushCheck": false,
    //
    //   /**
    //    * A flag indicating that changes to this project will be published to npm, which affects
    //    * the Rush change and publish workflows. The default value is false.
    //    * NOTE: "versionPolicyName" and "shouldPublish" are alternatives; you cannot specify them both.
    //    */
    //   // "shouldPublish": false,
    //
    //   /**
    //    * An optional version policy associated with the project.  Version policies are defined
    //    * in "version-policies.json" file.  See the "rush publish" documentation for more info.
    //    * NOTE: "versionPolicyName" and "shouldPublish" are alternatives; you cannot specify them both.
    //    */
    //   // "versionPolicyName": ""
    // },
    //
    {
      "packageName": "@azure/abort-controller",
      "projectFolder": "sdk/core/abort-controller",
      "versionPolicyName": "core"
    },
    {
      "packageName": "@azure/app-configuration",
      "projectFolder": "sdk/appconfiguration/app-configuration",
      "versionPolicyName": "client"
    },
    {
      "packageName": "@azure-rest/agrifood-farming",
      "projectFolder": "sdk/agrifood/agrifood-farming-rest",
      "versionPolicyName": "client"
    },
    {
      "packageName": "@azure-rest/purview-administration",
      "projectFolder": "sdk/purview/purview-administration-rest",
      "versionPolicyName": "client"
    },
    {
      "packageName": "@azure-rest/purview-catalog",
      "projectFolder": "sdk/purview/purview-catalog-rest",
      "versionPolicyName": "client"
    },
    {
      "packageName": "@azure-rest/purview-scanning",
      "projectFolder": "sdk/purview/purview-scanning-rest",
      "versionPolicyName": "client"
    },
    {
      "packageName": "@azure-rest/ai-document-translator",
      "projectFolder": "sdk/documenttranslator/ai-document-translator-rest",
      "versionPolicyName": "client"
    },
    {
      "packageName": "@azure-rest/confidential-ledger",
      "projectFolder": "sdk/confidentialledger/confidential-ledger-rest",
      "versionPolicyName": "client"
    },
    {
      "packageName": "@azure/ai-anomaly-detector",
      "projectFolder": "sdk/anomalydetector/ai-anomaly-detector",
      "versionPolicyName": "client"
    },
    {
      "packageName": "@azure/ai-form-recognizer",
      "projectFolder": "sdk/formrecognizer/ai-form-recognizer",
      "versionPolicyName": "client"
    },
    {
      "packageName": "@azure/ai-text-analytics",
      "projectFolder": "sdk/textanalytics/ai-text-analytics",
      "versionPolicyName": "client"
    },
    {
      "packageName": "@azure/ai-metrics-advisor",
      "projectFolder": "sdk/metricsadvisor/ai-metrics-advisor",
      "versionPolicyName": "client"
    },
    {
      "packageName": "@azure/search-documents",
      "projectFolder": "sdk/search/search-documents",
      "versionPolicyName": "client"
    },
    {
      "packageName": "@azure/attestation",
      "projectFolder": "sdk/attestation/attestation",
      "versionPolicyName": "client"
    },
    {
      "packageName": "@azure/quantum-jobs",
      "projectFolder": "sdk/quantum/quantum-jobs",
      "versionPolicyName": "client"
    },
    {
      "packageName": "@azure/communication-chat",
      "projectFolder": "sdk/communication/communication-chat",
      "versionPolicyName": "client"
    },
    {
      "packageName": "@azure/communication-common",
      "projectFolder": "sdk/communication/communication-common",
      "versionPolicyName": "client"
    },
    {
      "packageName": "@azure/communication-identity",
      "projectFolder": "sdk/communication/communication-identity",
      "versionPolicyName": "client"
    },
    {
      "packageName": "@azure/communication-network-traversal",
      "projectFolder": "sdk/communication/communication-network-traversal",
      "versionPolicyName": "client"
    },
    {
      "packageName": "@azure/communication-phone-numbers",
      "projectFolder": "sdk/communication/communication-phone-numbers",
      "versionPolicyName": "client"
    },
    {
      "packageName": "@azure-tools/communication-short-codes",
      "projectFolder": "sdk/communication/communication-short-codes",
      "versionPolicyName": "client"
    },
    {
      "packageName": "@azure/communication-sms",
      "projectFolder": "sdk/communication/communication-sms",
      "versionPolicyName": "client"
    },
    {
      "packageName": "@azure/container-registry",
      "projectFolder": "sdk/containerregistry/container-registry",
      "versionPolicyName": "client"
    },
    {
      "packageName": "@azure/core-amqp",
      "projectFolder": "sdk/core/core-amqp",
      "versionPolicyName": "core"
    },
    {
      "packageName": "@azure-rest/core-client",
      "projectFolder": "sdk/core/core-client-rest",
      "versionPolicyName": "core"
    },
    {
      "packageName": "@azure/core-asynciterator-polyfill",
      "projectFolder": "sdk/core/core-asynciterator-polyfill",
      "versionPolicyName": "core"
    },
    {
      "packageName": "@azure/core-auth",
      "projectFolder": "sdk/core/core-auth",
      "versionPolicyName": "core"
    },
    {
      "packageName": "@azure/core-client",
      "projectFolder": "sdk/core/core-client",
      "versionPolicyName": "core"
    },
    {
      "packageName": "@azure/core-crypto",
      "projectFolder": "sdk/core/core-crypto",
      "versionPolicyName": "core"
    },
    {
      "packageName": "@azure/core-http",
      "projectFolder": "sdk/core/core-http",
      "versionPolicyName": "core"
    },
    {
      "packageName": "@azure/core-rest-pipeline",
      "projectFolder": "sdk/core/core-rest-pipeline",
      "versionPolicyName": "core"
    },
    {
      "packageName": "@azure/core-lro",
      "projectFolder": "sdk/core/core-lro",
      "versionPolicyName": "core"
    },
    {
      "packageName": "@azure/core-paging",
      "projectFolder": "sdk/core/core-paging",
      "versionPolicyName": "core"
    },
    {
      "packageName": "@azure/core-tracing",
      "projectFolder": "sdk/core/core-tracing",
      "versionPolicyName": "core"
    },
    {
      "packageName": "@azure/core-util",
      "projectFolder": "sdk/core/core-util",
      "versionPolicyName": "core"
    },
    {
      "packageName": "@azure/core-xml",
      "projectFolder": "sdk/core/core-xml",
      "versionPolicyName": "core"
    },
    {
      "packageName": "@azure/cosmos",
      "projectFolder": "sdk/cosmosdb/cosmos",
      "versionPolicyName": "client"
    },
    {
      "packageName": "@azure/monitor-opentelemetry-exporter",
      "projectFolder": "sdk/monitor/monitor-opentelemetry-exporter",
      "versionPolicyName": "client"
    },
    {
      "packageName": "@azure/monitor-query",
      "projectFolder": "sdk/monitor/monitor-query",
      "versionPolicyName": "client"
    },
    {
      "packageName": "@azure/dev-tool",
      "projectFolder": "common/tools/dev-tool",
      "versionPolicyName": "utility"
    },
    {
      "packageName": "@azure/eventgrid",
      "projectFolder": "sdk/eventgrid/eventgrid",
      "versionPolicyName": "client"
    },
    {
      "packageName": "@azure/event-hubs",
      "projectFolder": "sdk/eventhub/event-hubs",
      "versionPolicyName": "client"
    },
    {
      "packageName": "@azure/eventhubs-checkpointstore-blob",
      "projectFolder": "sdk/eventhub/eventhubs-checkpointstore-blob",
      "versionPolicyName": "client"
    },
    {
      "packageName": "@azure/eventhubs-checkpointstore-table",
      "projectFolder": "sdk/eventhub/eventhubs-checkpointstore-table",
      "versionPolicyName": "client"
    },
    {
      "packageName": "@azure/mock-hub",
      "projectFolder": "sdk/eventhub/mock-hub",
      "versionPolicyName": "utility"
    },
    {
      "packageName": "@azure/identity",
      "projectFolder": "sdk/identity/identity",
      "versionPolicyName": "client"
    },
    {
      "packageName": "@azure/identity-vscode",
      "projectFolder": "sdk/identity/identity-vscode",
      "versionPolicyName": "client"
    },
    {
      "packageName": "@azure/identity-cache-persistence",
      "projectFolder": "sdk/identity/identity-cache-persistence",
      "versionPolicyName": "client"
    },
    {
      "packageName": "@azure/keyvault-common",
      "projectFolder": "sdk/keyvault/keyvault-common",
      "versionPolicyName": "utility"
    },
    {
      "packageName": "@azure/keyvault-admin",
      "projectFolder": "sdk/keyvault/keyvault-admin",
      "versionPolicyName": "client"
    },
    {
      "packageName": "@azure/keyvault-certificates",
      "projectFolder": "sdk/keyvault/keyvault-certificates",
      "versionPolicyName": "client"
    },
    {
      "packageName": "@azure/keyvault-keys",
      "projectFolder": "sdk/keyvault/keyvault-keys",
      "versionPolicyName": "client"
    },
    {
      "packageName": "@azure/keyvault-secrets",
      "projectFolder": "sdk/keyvault/keyvault-secrets",
      "versionPolicyName": "client"
    },
    {
      "packageName": "@azure/logger",
      "projectFolder": "sdk/core/logger",
      "versionPolicyName": "core"
    },
    {
      "packageName": "@azure/opentelemetry-instrumentation-azure-sdk",
      "projectFolder": "sdk/instrumentation/opentelemetry-instrumentation-azure-sdk",
      "versionPolicyName": "client"
    },
    {
      "packageName": "@azure/schema-registry",
      "projectFolder": "sdk/schemaregistry/schema-registry",
      "versionPolicyName": "client"
    },
    {
      "packageName": "@azure/schema-registry-avro",
      "projectFolder": "sdk/schemaregistry/schema-registry-avro",
      "versionPolicyName": "client"
    },
    {
      "packageName": "@azure/service-bus",
      "projectFolder": "sdk/servicebus/service-bus",
      "versionPolicyName": "client"
    },
    {
      "packageName": "@azure/storage-internal-avro",
      "projectFolder": "sdk/storage/storage-internal-avro",
      "versionPolicyName": "utility"
    },
    {
      "packageName": "@azure/storage-blob",
      "projectFolder": "sdk/storage/storage-blob",
      "versionPolicyName": "client"
    },
    {
      "packageName": "@azure/storage-blob-changefeed",
      "projectFolder": "sdk/storage/storage-blob-changefeed",
      "versionPolicyName": "client"
    },
    {
      "packageName": "@azure/storage-file-share",
      "projectFolder": "sdk/storage/storage-file-share",
      "versionPolicyName": "client"
    },
    {
      "packageName": "@azure/storage-file-datalake",
      "projectFolder": "sdk/storage/storage-file-datalake",
      "versionPolicyName": "client"
    },
    {
      "packageName": "@azure/storage-queue",
      "projectFolder": "sdk/storage/storage-queue",
      "versionPolicyName": "client"
    },
    {
      "packageName": "@azure/synapse-access-control",
      "projectFolder": "sdk/synapse/synapse-access-control",
      "versionPolicyName": "client"
    },
    {
      "packageName": "@azure-rest/synapse-access-control",
      "projectFolder": "sdk/synapse/synapse-access-control-rest",
      "versionPolicyName": "client"
    },
    {
      "packageName": "@azure-rest/iot-device-update",
      "projectFolder": "sdk/deviceupdate/iot-device-update-rest",
      "versionPolicyName": "client"
    },
    {
      "packageName": "@azure/synapse-artifacts",
      "projectFolder": "sdk/synapse/synapse-artifacts",
      "versionPolicyName": "client"
    },
    {
      "packageName": "@azure/synapse-managed-private-endpoints",
      "projectFolder": "sdk/synapse/synapse-managed-private-endpoints",
      "versionPolicyName": "client"
    },
    {
      "packageName": "@azure/synapse-monitoring",
      "projectFolder": "sdk/synapse/synapse-monitoring",
      "versionPolicyName": "client"
    },
    {
      "packageName": "@azure/synapse-spark",
      "projectFolder": "sdk/synapse/synapse-spark",
      "versionPolicyName": "client"
    },
    {
      "packageName": "@azure/data-tables",
      "projectFolder": "sdk/tables/data-tables",
      "versionPolicyName": "client"
    },
    {
      "packageName": "@azure-tests/perf-data-tables",
      "projectFolder": "sdk/tables/perf-tests/data-tables",
      "versionPolicyName": "test"
    },
    {
      "packageName": "@azure/template",
      "projectFolder": "sdk/template/template",
      "versionPolicyName": "client"
    },
    {
      "packageName": "@azure-tools/testing-recorder-new",
      "projectFolder": "sdk/test-utils/testing-recorder-new",
      "versionPolicyName": "test"
    },
    {
      "packageName": "@azure/eslint-plugin-azure-sdk",
      "projectFolder": "common/tools/eslint-plugin-azure-sdk",
      "versionPolicyName": "utility"
    },
    {
      "packageName": "@azure-tools/test-recorder",
      "projectFolder": "sdk/test-utils/recorder",
      "versionPolicyName": "utility"
    },
    {
      "packageName": "@azure-tools/test-credential",
      "projectFolder": "sdk/test-utils/test-credential",
      "versionPolicyName": "utility"
    },
    {
      "packageName": "@azure/test-utils-perf",
      "projectFolder": "sdk/test-utils/perf",
      "versionPolicyName": "utility"
    },
    {
      "packageName": "@azure/test-utils",
      "projectFolder": "sdk/test-utils/test-utils",
      "versionPolicyName": "utility"
    },
    {
      "packageName": "@azure/digital-twins-core",
      "projectFolder": "sdk/digitaltwins/digital-twins-core",
      "versionPolicyName": "client"
    },
    {
      "packageName": "@azure/video-analyzer-edge",
      "projectFolder": "sdk/videoanalyzer/video-analyzer-edge",
      "versionPolicyName": "client"
    },
    {
      "packageName": "@azure/iot-modelsrepository",
      "projectFolder": "sdk/iot/iot-modelsrepository",
      "versionPolicyName": "client"
    },
    {
      "packageName": "@azure/dtdl-parser",
      "projectFolder": "sdk/digitaltwins/dtdl-parser",
      "versionPolicyName": "client"
    },
    {
      "packageName": "@azure-tests/perf-ai-form-recognizer",
      "projectFolder": "sdk/formrecognizer/perf-tests/ai-form-recognizer",
      "versionPolicyName": "test"
    },
    {
      "packageName": "@azure-tests/perf-eventgrid",
      "projectFolder": "sdk/eventgrid/perf-tests/eventgrid",
      "versionPolicyName": "test"
    },
    {
      "packageName": "@azure-tests/perf-ai-text-analytics",
      "projectFolder": "sdk/textanalytics/perf-tests/text-analytics",
      "versionPolicyName": "test"
    },
    {
      "packageName": "@azure-tests/perf-storage-blob",
      "projectFolder": "sdk/storage/perf-tests/storage-blob",
      "versionPolicyName": "test"
    },
    {
      "packageName": "@azure-tests/perf-storage-file-share",
      "projectFolder": "sdk/storage/perf-tests/storage-file-share",
      "versionPolicyName": "test"
    },
    {
      "packageName": "@azure-tests/perf-storage-file-datalake",
      "projectFolder": "sdk/storage/perf-tests/storage-file-datalake",
      "versionPolicyName": "test"
    },
    {
      "packageName": "@azure-tests/perf-keyvault-keys",
      "projectFolder": "sdk/keyvault/perf-tests/keyvault-keys",
      "versionPolicyName": "test"
    },
    {
      "packageName": "@azure-tests/perf-keyvault-certificates",
      "projectFolder": "sdk/keyvault/perf-tests/keyvault-certificates",
      "versionPolicyName": "test"
    },
    {
      "packageName": "@azure-tests/perf-keyvault-secrets",
      "projectFolder": "sdk/keyvault/perf-tests/keyvault-secrets",
      "versionPolicyName": "test"
    },
    {
      "packageName": "@azure-tests/perf-identity",
      "projectFolder": "sdk/identity/perf-tests/identity",
      "versionPolicyName": "test"
    },
    {
      "packageName": "@azure-tests/perf-service-bus",
      "projectFolder": "sdk/servicebus/perf-tests/service-bus",
      "versionPolicyName": "test"
    },
    {
      "packageName": "@azure-tests/perf-event-hubs",
      "projectFolder": "sdk/eventhub/perf-tests/event-hubs",
      "versionPolicyName": "test"
    },
    {
      "packageName": "@azure/mixed-reality-authentication",
      "projectFolder": "sdk/mixedreality/mixed-reality-authentication",
      "versionPolicyName": "client"
    },
    {
      "packageName": "@azure/web-pubsub",
      "projectFolder": "sdk/web-pubsub/web-pubsub",
      "versionPolicyName": "client"
    },
    {
      "packageName": "@azure/web-pubsub-express",
      "projectFolder": "sdk/web-pubsub/web-pubsub-express",
      "versionPolicyName": "client"
    },
    {
      "packageName": "@azure-tests/perf-search-documents",
      "projectFolder": "sdk/search/perf-tests/search-documents",
      "versionPolicyName": "test"
    },
    {
      "packageName": "@azure-tests/perf-ai-metrics-advisor",
      "projectFolder": "sdk/metricsadvisor/perf-tests/ai-metrics-advisor",
      "versionPolicyName": "test"
    },
    {
      "packageName": "@azure-tests/perf-container-registry",
      "projectFolder": "sdk/containerregistry/perf-tests/container-registry",
      "versionPolicyName": "test"
    },
    {
      "packageName": "@azure-tests/perf-core-rest-pipeline",
      "projectFolder": "sdk/core/perf-tests/core-rest-pipeline",
      "versionPolicyName": "test"
    },
    {
      "packageName": "@azure-tests/perf-app-configuration",
      "projectFolder": "sdk/appconfiguration/perf-tests/app-configuration",
      "versionPolicyName": "test"
    },
    {
      "packageName": "@azure-tests/perf-monitor-query",
      "projectFolder": "sdk/monitor/perf-tests/monitor-query",
      "versionPolicyName": "test"
    },
    {
      "packageName": "@azure-tests/perf-template",
      "projectFolder": "sdk/template/perf-tests/template",
      "versionPolicyName": "test"
    },
    {
      "packageName": "@azure/mixed-reality-remote-rendering",
      "projectFolder": "sdk/remoterendering/mixed-reality-remote-rendering",
      "versionPolicyName": "client"
    },
    {
      "packageName": "@azure/arm-network",
      "projectFolder": "sdk/network/arm-network",
      "versionPolicyName": "management"
    },
    {
      "packageName": "@azure/arm-compute",
      "projectFolder": "sdk/compute/arm-compute",
      "versionPolicyName": "management"
    },
    {
      "packageName": "@azure/arm-storage",
      "projectFolder": "sdk/storage/arm-storage",
      "versionPolicyName": "management"
    },
    {
      "packageName": "@azure/arm-resources",
      "projectFolder": "sdk/resources/arm-resources",
      "versionPolicyName": "management"
    },
    {
      "packageName": "@azure/arm-links",
      "projectFolder": "sdk/links/arm-links",
      "versionPolicyName": "management"
    },
    {
      "packageName": "@azure/arm-policy",
      "projectFolder": "sdk/policy/arm-policy",
      "versionPolicyName": "management"
    },
    {
      "packageName": "@azure/arm-locks",
      "projectFolder": "sdk/locks/arm-locks",
      "versionPolicyName": "management"
    },
    {
      "packageName": "@azure/arm-features",
      "projectFolder": "sdk/features/arm-features",
      "versionPolicyName": "management"
    },
    {
      "packageName": "@azure/arm-managedapplications",
      "projectFolder": "sdk/managedapplications/arm-managedapplications",
      "versionPolicyName": "management"
    },
    {
      "packageName": "@azure/arm-webpubsub",
      "projectFolder": "sdk/web-pubsub/arm-webpubsub",
      "versionPolicyName": "management"
    },
    {
      "packageName": "@azure/arm-keyvault",
      "projectFolder": "sdk/keyvault/arm-keyvault",
      "versionPolicyName": "management"
    },
    {
      "packageName": "@azure/arm-sql",
      "projectFolder": "sdk/sql/arm-sql",
      "versionPolicyName": "management"
    },
    {
      "packageName": "@azure/arm-appservice",
      "projectFolder": "sdk/appservice/arm-appservice",
      "versionPolicyName": "management"
    },
    {
      "packageName": "@azure/arm-resources-subscriptions",
      "projectFolder": "sdk/resources-subscriptions/arm-resources-subscriptions",
      "versionPolicyName": "management"
    },
    {
      "packageName": "@azure/arm-templatespecs",
      "projectFolder": "sdk/templatespecs/arm-templatespecs",
      "versionPolicyName": "management"
    },
    {
      "packageName": "@azure/arm-authorization",
      "projectFolder": "sdk/authorization/arm-authorization",
      "versionPolicyName": "management"
    },
    {
      "packageName": "@azure/arm-eventhub",
      "projectFolder": "sdk/eventhub/arm-eventhub",
      "versionPolicyName": "management"
    },
    {
      "packageName": "@azure/arm-purview",
      "projectFolder": "sdk/purview/arm-purview",
      "versionPolicyName": "management"
    },
    {
      "packageName": "@azure/arm-servicebus",
      "projectFolder": "sdk/servicebus/arm-servicebus",
      "versionPolicyName": "management"
    },
    {
      "packageName": "@azure/arm-apimanagement",
      "projectFolder": "sdk/apimanagement/arm-apimanagement",
      "versionPolicyName": "management"
    },
    {
      "packageName": "@azure/arm-rediscache",
      "projectFolder": "sdk/redis/arm-rediscache",
      "versionPolicyName": "management"
    },
    {
      "packageName": "@azure/arm-eventgrid",
      "projectFolder": "sdk/eventgrid/arm-eventgrid",
      "versionPolicyName": "management"
    },
    {
      "packageName": "@azure/arm-quota",
      "projectFolder": "sdk/quota/arm-quota",
      "versionPolicyName": "management"
    },
    {
      "packageName": "@azure/arm-extendedlocation",
      "projectFolder": "sdk/extendedlocation/arm-extendedlocation",
      "versionPolicyName": "management"
    },
    {
      "packageName": "@azure/arm-security",
      "projectFolder": "sdk/security/arm-security",
      "versionPolicyName": "management"
    },
    {
      "packageName": "@azure/arm-operationalinsights",
      "projectFolder": "sdk/operationalinsights/arm-operationalinsights",
      "versionPolicyName": "management"
    },
    {
      "packageName": "@azure/arm-postgresql",
      "projectFolder": "sdk/postgresql/arm-postgresql",
      "versionPolicyName": "management"
    },
    {
      "packageName": "@azure/arm-containerregistry",
      "projectFolder": "sdk/containerregistry/arm-containerregistry",
      "versionPolicyName": "management"
    },
    {
      "packageName": "@azure/arm-logic",
      "projectFolder": "sdk/logic/arm-logic",
      "versionPolicyName": "management"
    },
    {
      "packageName": "@azure/arm-recoveryservices",
      "projectFolder": "sdk/recoveryservices/arm-recoveryservices",
      "versionPolicyName": "management"
    },
    {
      "packageName": "@azure/arm-appplatform",
      "projectFolder": "sdk/appplatform/arm-appplatform",
      "versionPolicyName": "management"
    },
    {
      "packageName": "@azure/arm-containerservice",
      "projectFolder": "sdk/containerservice/arm-containerservice",
      "versionPolicyName": "management"
    },
    {
      "packageName": "@azure/arm-operations",
      "projectFolder": "sdk/operationsmanagement/arm-operations",
      "versionPolicyName": "management"
    },
    {
      "packageName": "@azure/arm-mediaservices",
      "projectFolder": "sdk/mediaservices/arm-mediaservices",
      "versionPolicyName": "management"
    },
    {
      "packageName": "@azure/arm-databricks",
      "projectFolder": "sdk/databricks/arm-databricks",
      "versionPolicyName": "management"
    },
    {
      "packageName": "@azure/arm-videoanalyzer",
      "projectFolder": "sdk/videoanalyzer/arm-videoanalyzer",
      "versionPolicyName": "management"
    },
    {
      "packageName": "@azure/arm-notificationhubs",
      "projectFolder": "sdk/notificationhubs/arm-notificationhubs",
      "versionPolicyName": "management"
    },
    {
      "packageName": "@azure/arm-streamanalytics",
      "projectFolder": "sdk/streamanalytics/arm-streamanalytics",
      "versionPolicyName": "management"
    },
    {
      "packageName": "@azure/arm-servicefabric",
      "projectFolder": "sdk/servicefabric/arm-servicefabric",
      "versionPolicyName": "management"
    },
    {
      "packageName": "@azure/arm-mysql",
      "projectFolder": "sdk/mysql/arm-mysql",
      "versionPolicyName": "management"
    },
    {
      "packageName": "@azure/arm-desktopvirtualization",
      "projectFolder": "sdk/desktopvirtualization/arm-desktopvirtualization",
      "versionPolicyName": "management"
    },
    {
      "packageName": "@azure/arm-datafactory",
      "projectFolder": "sdk/datafactory/arm-datafactory",
      "versionPolicyName": "management"
    },
    {
      "packageName": "@azure/arm-cdn",
      "projectFolder": "sdk/cdn/arm-cdn",
      "versionPolicyName": "management"
    },
    {
      "packageName": "@azure/arm-cosmosdb",
      "projectFolder": "sdk/cosmosdb/arm-cosmosdb",
      "versionPolicyName": "management"
    },
    {
      "packageName": "@azure/arm-consumption",
      "projectFolder": "sdk/consumption/arm-consumption",
      "versionPolicyName": "management"
    },
    {
      "packageName": "@azure/arm-datalake-analytics",
      "projectFolder": "sdk/datalake-analytics/arm-datalake-analytics",
      "versionPolicyName": "management"
    },
    {
      "packageName": "@azure/arm-batch",
      "projectFolder": "sdk/batch/arm-batch",
      "versionPolicyName": "management"
    },
    {
      "packageName": "@azure/arm-managementgroups",
      "projectFolder": "sdk/managementgroups/arm-managementgroups",
      "versionPolicyName": "management"
    },
    {
      "packageName": "@azure/arm-orbital",
      "projectFolder": "sdk/orbital/arm-orbital",
      "versionPolicyName": "management"
    },
    {
      "packageName": "@azure/arm-resourcehealth",
      "projectFolder": "sdk/resourcehealth/arm-resourcehealth",
      "versionPolicyName": "management"
    },
    {
      "packageName": "@azure/arm-botservice",
      "projectFolder": "sdk/botservice/arm-botservice",
      "versionPolicyName": "management"
    },
    {
      "packageName": "@azure/arm-search",
      "projectFolder": "sdk/search/arm-search",
      "versionPolicyName": "management"
    },
    {
      "packageName": "@azure/arm-analysisservices",
      "projectFolder": "sdk/analysisservices/arm-analysisservices",
      "versionPolicyName": "management"
    },
    {
      "packageName": "@azure/arm-portal",
      "projectFolder": "sdk/portal/arm-portal",
      "versionPolicyName": "management"
    },
    {
      "packageName": "@azure/arm-sqlvirtualmachine",
      "projectFolder": "sdk/sqlvirtualmachine/arm-sqlvirtualmachine",
      "versionPolicyName": "management"
    },
    {
      "packageName": "@azure/arm-devtestlabs",
      "projectFolder": "sdk/devtestlabs/arm-devtestlabs",
      "versionPolicyName": "management"
    },
    {
      "packageName": "@azure/arm-cognitiveservices",
      "projectFolder": "sdk/cognitiveservices/arm-cognitiveservices",
      "versionPolicyName": "management"
    },
    {
      "packageName": "@azure/arm-loadtestservice",
      "projectFolder": "sdk/loadtestservice/arm-loadtestservice",
      "versionPolicyName": "management"
    },
    {
      "packageName": "@azure/arm-relay",
      "projectFolder": "sdk/relay/arm-relay",
      "versionPolicyName": "management"
    },
    {
      "packageName": "@azure/arm-iothub",
      "projectFolder": "sdk/iothub/arm-iothub",
      "versionPolicyName": "management"
    },
    {
      "packageName": "@azure/arm-msi",
      "projectFolder": "sdk/msi/arm-msi",
      "versionPolicyName": "management"
    },
    {
      "packageName": "@azure/arm-monitor",
      "projectFolder": "sdk/monitor/arm-monitor",
      "versionPolicyName": "management"
    },
    {
      "packageName": "@azure/arm-subscriptions",
      "projectFolder": "sdk/subscription/arm-subscriptions",
      "versionPolicyName": "management"
    },
    {
      "packageName": "@azure/arm-advisor",
      "projectFolder": "sdk/advisor/arm-advisor",
      "versionPolicyName": "management"
    },
    {
      "packageName": "@azure/arm-hdinsight",
      "projectFolder": "sdk/hdinsight/arm-hdinsight",
      "versionPolicyName": "management"
    },
    {
      "packageName": "@azure/arm-attestation",
      "projectFolder": "sdk/attestation/arm-attestation",
      "versionPolicyName": "management"
    },
    {
      "packageName": "@azure/arm-azurestack",
      "projectFolder": "sdk/azurestack/arm-azurestack",
      "versionPolicyName": "management"
    },
    {
      "packageName": "@azure/arm-changeanalysis",
      "projectFolder": "sdk/changeanalysis/arm-changeanalysis",
      "versionPolicyName": "management"
    },
    {
      "packageName": "@azure/arm-billing",
      "projectFolder": "sdk/billing/arm-billing",
      "versionPolicyName": "management"
    },
    {
      "packageName": "@azure/arm-containerinstance",
      "projectFolder": "sdk/containerinstance/arm-containerinstance",
      "versionPolicyName": "management"
    },
    {
      "packageName": "@azure/arm-confluent",
      "projectFolder": "sdk/confluent/arm-confluent",
      "versionPolicyName": "management"
    },
    {
      "packageName": "@azure/arm-imagebuilder",
      "projectFolder": "sdk/imagebuilder/arm-imagebuilder",
      "versionPolicyName": "management"
    },
    {
      "packageName": "@azure/arm-avs",
      "projectFolder": "sdk/avs/arm-avs",
      "versionPolicyName": "management"
    },
    {
      "packageName": "@azure/arm-communication",
      "projectFolder": "sdk/communication/arm-communication",
      "versionPolicyName": "management"
    },
    {
      "packageName": "@azure/arm-appconfiguration",
      "projectFolder": "sdk/appconfiguration/arm-appconfiguration",
      "versionPolicyName": "management"
    },
    {
      "packageName": "@azure/arm-azurestackhci",
      "projectFolder": "sdk/azurestackhci/arm-azurestackhci",
      "versionPolicyName": "management"
    },
    {
      "packageName": "@azure/arm-customerinsights",
      "projectFolder": "sdk/customer-insights/arm-customerinsights",
      "versionPolicyName": "management"
    },
    {
      "packageName": "@azure/arm-databoxedge",
      "projectFolder": "sdk/databoxedge/arm-databoxedge",
      "versionPolicyName": "management"
    },
    {
      "packageName": "@azure/arm-datadog",
      "projectFolder": "sdk/datadog/arm-datadog",
      "versionPolicyName": "management"
    },
    {
      "packageName": "@azure/arm-deviceprovisioningservices",
      "projectFolder": "sdk/deviceprovisioningservices/arm-deviceprovisioningservices",
      "versionPolicyName": "management"
    },
    {
      "packageName": "@azure/arm-synapse",
      "projectFolder": "sdk/synapse/arm-synapse",
      "versionPolicyName": "management"
    },
    {
      "packageName": "@azure/arm-databox",
      "projectFolder": "sdk/databox/arm-databox",
      "versionPolicyName": "management"
    },
    {
      "packageName": "@azure/arm-dns",
      "projectFolder": "sdk/dns/arm-dns",
      "versionPolicyName": "management"
    },
    {
      "packageName": "@azure/arm-digitaltwins",
      "projectFolder": "sdk/digitaltwins/arm-digitaltwins",
      "versionPolicyName": "management"
    },
    {
      "packageName": "@azure/arm-devspaces",
      "projectFolder": "sdk/devspaces/arm-devspaces",
      "versionPolicyName": "management"
    },
    {
      "packageName": "@azure/arm-domainservices",
      "projectFolder": "sdk/domainservices/arm-domainservices",
      "versionPolicyName": "management"
    },
    {
      "packageName": "@azure/arm-frontdoor",
      "projectFolder": "sdk/frontdoor/arm-frontdoor",
      "versionPolicyName": "management"
    },
    {
      "packageName": "@azure/arm-healthbot",
      "projectFolder": "sdk/healthbot/arm-healthbot",
      "versionPolicyName": "management"
    },
    {
      "packageName": "@azure/arm-deploymentmanager",
      "projectFolder": "sdk/deploymentmanager/arm-deploymentmanager",
      "versionPolicyName": "management"
    },
    {
      "packageName": "@azure/arm-hanaonazure",
      "projectFolder": "sdk/hanaonazure/arm-hanaonazure",
      "versionPolicyName": "management"
    },
    {
      "packageName": "@azure/arm-kubernetesconfiguration",
      "projectFolder": "sdk/kubernetesconfiguration/arm-kubernetesconfiguration",
      "versionPolicyName": "management"
    },
    {
      "packageName": "@azure/arm-labservices",
      "projectFolder": "sdk/labservices/arm-labservices",
      "versionPolicyName": "management"
    },
    {
      "packageName": "@azure/arm-machinelearningcompute",
      "projectFolder": "sdk/machinelearningcompute/arm-machinelearningcompute",
      "versionPolicyName": "management"
    },
    {
      "packageName": "@azure/arm-machinelearningexperimentation",
      "projectFolder": "sdk/machinelearningexperimentation/arm-machinelearningexperimentation",
      "versionPolicyName": "management"
    },
    {
      "packageName": "@azure/arm-commerce",
      "projectFolder": "sdk/commerce/arm-commerce",
      "versionPolicyName": "management"
    },
    {
      "packageName": "@azure/arm-datamigration",
      "projectFolder": "sdk/datamigration/arm-datamigration",
      "versionPolicyName": "management"
    },
    {
      "packageName": "@azure/arm-healthcareapis",
      "projectFolder": "sdk/healthcareapis/arm-healthcareapis",
      "versionPolicyName": "management"
    },
    {
      "packageName": "@azure/arm-hybridcompute",
      "projectFolder": "sdk/hybridcompute/arm-hybridcompute",
      "versionPolicyName": "management"
    },
    {
      "packageName": "@azure/arm-hybridkubernetes",
      "projectFolder": "sdk/hybridkubernetes/arm-hybridkubernetes",
      "versionPolicyName": "management"
    },
    {
      "packageName": "@azure/arm-oep",
      "projectFolder": "sdk/oep/arm-oep",
      "versionPolicyName": "management"
    },
    {
      "packageName": "@azure/arm-securityinsight",
      "projectFolder": "sdk/securityinsight/arm-securityinsight",
      "versionPolicyName": "management"
    },
    {
      "packageName": "@azure/arm-iotcentral",
      "projectFolder": "sdk/iotcentral/arm-iotcentral",
      "versionPolicyName": "management"
    },
    {
      "packageName": "@azure/arm-commitmentplans",
      "projectFolder": "sdk/machinelearning/arm-commitmentplans",
      "versionPolicyName": "management"
    },
    {
      "packageName": "@azure/arm-workspaces",
      "projectFolder": "sdk/machinelearning/arm-workspaces",
      "versionPolicyName": "management"
    },
    {
      "packageName": "@azure/arm-webservices",
      "projectFolder": "sdk/machinelearning/arm-webservices",
      "versionPolicyName": "management"
    },
    {
      "packageName": "@azure/arm-machinelearningservices",
      "projectFolder": "sdk/machinelearningservices/arm-machinelearningservices",
      "versionPolicyName": "management"
    },
    {
      "packageName": "@azure/arm-managementpartner",
      "projectFolder": "sdk/managementpartner/arm-managementpartner",
      "versionPolicyName": "management"
    },
    {
      "packageName": "@azure/arm-maps",
      "projectFolder": "sdk/maps/arm-maps",
      "versionPolicyName": "management"
    },
    {
      "packageName": "@azure/arm-mariadb",
      "projectFolder": "sdk/mariadb/arm-mariadb",
      "versionPolicyName": "management"
    },
    {
      "packageName": "@azure/arm-marketplaceordering",
      "projectFolder": "sdk/marketplaceordering/arm-marketplaceordering",
      "versionPolicyName": "management"
    },
    {
      "packageName": "@azure/arm-migrate",
      "projectFolder": "sdk/migrate/arm-migrate",
      "versionPolicyName": "management"
    },
    {
      "packageName": "@azure/arm-mixedreality",
      "projectFolder": "sdk/mixedreality/arm-mixedreality",
      "versionPolicyName": "management"
    },
    {
      "packageName": "@azure/arm-netapp",
      "projectFolder": "sdk/netapp/arm-netapp",
      "versionPolicyName": "management"
    },
    {
      "packageName": "@azure/arm-peering",
      "projectFolder": "sdk/peering/arm-peering",
      "versionPolicyName": "management"
    },
    {
      "packageName": "@azure/arm-postgresql-flexible",
      "projectFolder": "sdk/postgresql/arm-postgresql-flexible",
      "versionPolicyName": "management"
    },
    {
      "packageName": "@azure/arm-powerbidedicated",
      "projectFolder": "sdk/powerbidedicated/arm-powerbidedicated",
      "versionPolicyName": "management"
    },
    {
      "packageName": "@azure/arm-powerbiembedded",
      "projectFolder": "sdk/powerbiembedded/arm-powerbiembedded",
      "versionPolicyName": "management"
    },
    {
      "packageName": "@azure/arm-recoveryservices-siterecovery",
      "projectFolder": "sdk/recoveryservicessiterecovery/arm-recoveryservices-siterecovery",
      "versionPolicyName": "management"
    },
    {
      "packageName": "@azure/arm-recoveryservicesbackup",
      "projectFolder": "sdk/recoveryservicesbackup/arm-recoveryservicesbackup",
      "versionPolicyName": "management"
    },
    {
      "packageName": "@azure/arm-redisenterprisecache",
      "projectFolder": "sdk/redisenterprise/arm-redisenterprisecache",
      "versionPolicyName": "management"
    },
    {
      "packageName": "@azure/arm-reservations",
      "projectFolder": "sdk/reservations/arm-reservations",
      "versionPolicyName": "management"
    },
    {
      "packageName": "@azure/arm-resourcemover",
      "projectFolder": "sdk/resourcemover/arm-resourcemover",
      "versionPolicyName": "management"
    },
    {
      "packageName": "@azure/arm-serialconsole",
      "projectFolder": "sdk/serialconsole/arm-serialconsole",
      "versionPolicyName": "management"
    },
    {
      "packageName": "@azure/arm-servicemap",
      "projectFolder": "sdk/service-map/arm-servicemap",
      "versionPolicyName": "management"
    },
    {
      "packageName": "@azure/arm-signalr",
      "projectFolder": "sdk/signalr/arm-signalr",
      "versionPolicyName": "management"
    },
    {
      "packageName": "@azure/arm-storagecache",
      "projectFolder": "sdk/storagecache/arm-storagecache",
      "versionPolicyName": "management"
    },
    {
      "packageName": "@azure/arm-storagesync",
      "projectFolder": "sdk/storagesync/arm-storagesync",
      "versionPolicyName": "management"
    },
    {
      "packageName": "@azure/arm-resourcegraph",
      "projectFolder": "sdk/resourcegraph/arm-resourcegraph",
      "versionPolicyName": "management"
    },
    {
      "packageName": "@azure/arm-appinsights",
      "projectFolder": "sdk/applicationinsights/arm-appinsights",
      "versionPolicyName": "management"
    },
    {
      "packageName": "@azure/arm-datacatalog",
      "projectFolder": "sdk/datacatalog/arm-datacatalog",
      "versionPolicyName": "management"
    },
    {
      "packageName": "@azure/arm-storsimple1200series",
      "projectFolder": "sdk/storsimple1200series/arm-storsimple1200series",
      "versionPolicyName": "management"
    },
    {
      "packageName": "@azure/arm-storsimple8000series",
      "projectFolder": "sdk/storsimple8000series/arm-storsimple8000series",
      "versionPolicyName": "management"
    },
    {
      "packageName": "@azure/arm-support",
      "projectFolder": "sdk/support/arm-support",
      "versionPolicyName": "management"
    },
    {
      "packageName": "@azure/arm-timeseriesinsights",
      "projectFolder": "sdk/timeseriesinsights/arm-timeseriesinsights",
      "versionPolicyName": "management"
    },
    {
      "packageName": "@azure/arm-trafficmanager",
      "projectFolder": "sdk/trafficmanager/arm-trafficmanager",
      "versionPolicyName": "management"
    },
    {
      "packageName": "@azure/arm-visualstudio",
      "projectFolder": "sdk/visualstudio/arm-visualstudio",
      "versionPolicyName": "management"
    },
    {
      "packageName": "@azure/arm-vmwarecloudsimple",
      "projectFolder": "sdk/vmwarecloudsimple/arm-vmwarecloudsimple",
      "versionPolicyName": "management"
    },
    {
      "packageName": "@azure/arm-servicefabricmesh",
      "projectFolder": "sdk/servicefabricmesh/arm-servicefabricmesh",
      "versionPolicyName": "management"
    },
    {
      "packageName": "@azure/arm-storageimportexport",
      "projectFolder": "sdk/storageimportexport/arm-storageimportexport",
      "versionPolicyName": "management"
    },
    {
      "packageName": "@azure/arm-privatedns",
      "projectFolder": "sdk/privatedns/arm-privatedns",
      "versionPolicyName": "management"
    },
    {
      "packageName": "@azure/arm-policyinsights",
      "projectFolder": "sdk/policyinsights/arm-policyinsights",
      "versionPolicyName": "management"
    },
    {
      "packageName": "@azure/arm-kusto",
      "projectFolder": "sdk/kusto/arm-kusto",
      "versionPolicyName": "management"
    },
    {
      "packageName": "@azure/core-http-compat",
      "projectFolder": "sdk/core/core-http-compat",
      "versionPolicyName": "core"
    },
    {
      "packageName": "@azure/arm-dnsresolver",
      "projectFolder": "sdk/dnsresolver/arm-dnsresolver",
      "versionPolicyName": "management"
    },
    {
      "packageName": "@azure/arm-mobilenetwork",
      "projectFolder": "sdk/mobilenetwork/arm-mobilenetwork",
      "versionPolicyName": "management"
    },
    {
<<<<<<< HEAD
      "packageName": "@azure/arm-mysql-flexible",
      "projectFolder": "sdk/mysql/arm-mysql-flexible",
=======
      "packageName": "@azure/arm-resources-profile-2020-09-01-hybrid",
      "projectFolder": "sdk/resources/arm-resources-profile-2020-09-01-hybrid",
      "versionPolicyName": "management"
    },
    {
      "packageName": "@azure/arm-dns-profile-2020-09-01-hybrid",
      "projectFolder": "sdk/dns/arm-dns-profile-2020-09-01-hybrid",
      "versionPolicyName": "management"
    },
    {
      "packageName": "@azure/arm-locks-profile-2020-09-01-hybrid",
      "projectFolder": "sdk/locks/arm-locks-profile-2020-09-01-hybrid",
      "versionPolicyName": "management"
    },
    {
      "packageName": "@azure/arm-policy-profile-2020-09-01-hybrid",
      "projectFolder": "sdk/policy/arm-policy-profile-2020-09-01-hybrid",
      "versionPolicyName": "management"
    },
    {
      "packageName": "@azure/arm-subscriptions-profile-2020-09-01-hybrid",
      "projectFolder": "sdk/subscription/arm-subscriptions-profile-2020-09-01-hybrid",
      "versionPolicyName": "management"
    },
    {
      "packageName": "@azure/arm-storage-profile-2020-09-01-hybrid",
      "projectFolder": "sdk/storage/arm-storage-profile-2020-09-01-hybrid",
      "versionPolicyName": "management"
    },
    {
      "packageName": "@azure/arm-keyvault-profile-2020-09-01-hybrid",
      "projectFolder": "sdk/keyvault/arm-keyvault-profile-2020-09-01-hybrid",
      "versionPolicyName": "management"
    },
    {
      "packageName": "@azure/arm-network-profile-2020-09-01-hybrid",
      "projectFolder": "sdk/network/arm-network-profile-2020-09-01-hybrid",
      "versionPolicyName": "management"
    },
    {
      "packageName": "@azure/arm-commerce-profile-2020-09-01-hybrid",
      "projectFolder": "sdk/commerce/arm-commerce-profile-2020-09-01-hybrid",
      "versionPolicyName": "management"
    },
    {
      "packageName": "@azure/arm-compute-profile-2020-09-01-hybrid",
      "projectFolder": "sdk/compute/arm-compute-profile-2020-09-01-hybrid",
      "versionPolicyName": "management"
    },
    {
      "packageName": "@azure/arm-eventhub-profile-2020-09-01-hybrid",
      "projectFolder": "sdk/eventhub/arm-eventhub-profile-2020-09-01-hybrid",
      "versionPolicyName": "management"
    },
    {
      "packageName": "@azure/arm-authorization-profile-2020-09-01-hybrid",
      "projectFolder": "sdk/authorization/arm-authorization-profile-2020-09-01-hybrid",
      "versionPolicyName": "management"
    },
    {
      "packageName": "@azure/arm-monitor-profile-2020-09-01-hybrid",
      "projectFolder": "sdk/monitor/arm-monitor-profile-2020-09-01-hybrid",
      "versionPolicyName": "management"
    },
    {
      "packageName": "@azure/arm-iothub-profile-2020-09-01-hybrid",
      "projectFolder": "sdk/iothub/arm-iothub-profile-2020-09-01-hybrid",
      "versionPolicyName": "management"
    },
    {
      "packageName": "@azure/arm-databoxedge-profile-2020-09-01-hybrid",
      "projectFolder": "sdk/databoxedge/arm-databoxedge-profile-2020-09-01-hybrid",
      "versionPolicyName": "management"
    },
    {
      "packageName": "@azure/arm-appservice-profile-2020-09-01-hybrid",
      "projectFolder": "sdk/appservice/arm-appservice-profile-2020-09-01-hybrid",
>>>>>>> 26d973db
      "versionPolicyName": "management"
    }
  ]
}<|MERGE_RESOLUTION|>--- conflicted
+++ resolved
@@ -1,7 +1,7 @@
 /**
  * This is the main configuration file for Rush.
  * For full documentation, please see https://rushjs.io
- */{
+ */ {
   "$schema": "https://developer.microsoft.com/json-schemas/rush/v5/rush.schema.json",
   /**
    * (Required) This specifies the version of the Rush engine to be used in this repo.
@@ -1582,88 +1582,88 @@
       "versionPolicyName": "management"
     },
     {
-<<<<<<< HEAD
+      "packageName": "@azure/arm-resources-profile-2020-09-01-hybrid",
+      "projectFolder": "sdk/resources/arm-resources-profile-2020-09-01-hybrid",
+      "versionPolicyName": "management"
+    },
+    {
+      "packageName": "@azure/arm-dns-profile-2020-09-01-hybrid",
+      "projectFolder": "sdk/dns/arm-dns-profile-2020-09-01-hybrid",
+      "versionPolicyName": "management"
+    },
+    {
+      "packageName": "@azure/arm-locks-profile-2020-09-01-hybrid",
+      "projectFolder": "sdk/locks/arm-locks-profile-2020-09-01-hybrid",
+      "versionPolicyName": "management"
+    },
+    {
+      "packageName": "@azure/arm-policy-profile-2020-09-01-hybrid",
+      "projectFolder": "sdk/policy/arm-policy-profile-2020-09-01-hybrid",
+      "versionPolicyName": "management"
+    },
+    {
+      "packageName": "@azure/arm-subscriptions-profile-2020-09-01-hybrid",
+      "projectFolder": "sdk/subscription/arm-subscriptions-profile-2020-09-01-hybrid",
+      "versionPolicyName": "management"
+    },
+    {
+      "packageName": "@azure/arm-storage-profile-2020-09-01-hybrid",
+      "projectFolder": "sdk/storage/arm-storage-profile-2020-09-01-hybrid",
+      "versionPolicyName": "management"
+    },
+    {
+      "packageName": "@azure/arm-keyvault-profile-2020-09-01-hybrid",
+      "projectFolder": "sdk/keyvault/arm-keyvault-profile-2020-09-01-hybrid",
+      "versionPolicyName": "management"
+    },
+    {
+      "packageName": "@azure/arm-network-profile-2020-09-01-hybrid",
+      "projectFolder": "sdk/network/arm-network-profile-2020-09-01-hybrid",
+      "versionPolicyName": "management"
+    },
+    {
+      "packageName": "@azure/arm-commerce-profile-2020-09-01-hybrid",
+      "projectFolder": "sdk/commerce/arm-commerce-profile-2020-09-01-hybrid",
+      "versionPolicyName": "management"
+    },
+    {
+      "packageName": "@azure/arm-compute-profile-2020-09-01-hybrid",
+      "projectFolder": "sdk/compute/arm-compute-profile-2020-09-01-hybrid",
+      "versionPolicyName": "management"
+    },
+    {
+      "packageName": "@azure/arm-eventhub-profile-2020-09-01-hybrid",
+      "projectFolder": "sdk/eventhub/arm-eventhub-profile-2020-09-01-hybrid",
+      "versionPolicyName": "management"
+    },
+    {
+      "packageName": "@azure/arm-authorization-profile-2020-09-01-hybrid",
+      "projectFolder": "sdk/authorization/arm-authorization-profile-2020-09-01-hybrid",
+      "versionPolicyName": "management"
+    },
+    {
+      "packageName": "@azure/arm-monitor-profile-2020-09-01-hybrid",
+      "projectFolder": "sdk/monitor/arm-monitor-profile-2020-09-01-hybrid",
+      "versionPolicyName": "management"
+    },
+    {
+      "packageName": "@azure/arm-iothub-profile-2020-09-01-hybrid",
+      "projectFolder": "sdk/iothub/arm-iothub-profile-2020-09-01-hybrid",
+      "versionPolicyName": "management"
+    },
+    {
+      "packageName": "@azure/arm-databoxedge-profile-2020-09-01-hybrid",
+      "projectFolder": "sdk/databoxedge/arm-databoxedge-profile-2020-09-01-hybrid",
+      "versionPolicyName": "management"
+    },
+    {
+      "packageName": "@azure/arm-appservice-profile-2020-09-01-hybrid",
+      "projectFolder": "sdk/appservice/arm-appservice-profile-2020-09-01-hybrid",
+      "versionPolicyName": "management"
+    },
+    {
       "packageName": "@azure/arm-mysql-flexible",
       "projectFolder": "sdk/mysql/arm-mysql-flexible",
-=======
-      "packageName": "@azure/arm-resources-profile-2020-09-01-hybrid",
-      "projectFolder": "sdk/resources/arm-resources-profile-2020-09-01-hybrid",
-      "versionPolicyName": "management"
-    },
-    {
-      "packageName": "@azure/arm-dns-profile-2020-09-01-hybrid",
-      "projectFolder": "sdk/dns/arm-dns-profile-2020-09-01-hybrid",
-      "versionPolicyName": "management"
-    },
-    {
-      "packageName": "@azure/arm-locks-profile-2020-09-01-hybrid",
-      "projectFolder": "sdk/locks/arm-locks-profile-2020-09-01-hybrid",
-      "versionPolicyName": "management"
-    },
-    {
-      "packageName": "@azure/arm-policy-profile-2020-09-01-hybrid",
-      "projectFolder": "sdk/policy/arm-policy-profile-2020-09-01-hybrid",
-      "versionPolicyName": "management"
-    },
-    {
-      "packageName": "@azure/arm-subscriptions-profile-2020-09-01-hybrid",
-      "projectFolder": "sdk/subscription/arm-subscriptions-profile-2020-09-01-hybrid",
-      "versionPolicyName": "management"
-    },
-    {
-      "packageName": "@azure/arm-storage-profile-2020-09-01-hybrid",
-      "projectFolder": "sdk/storage/arm-storage-profile-2020-09-01-hybrid",
-      "versionPolicyName": "management"
-    },
-    {
-      "packageName": "@azure/arm-keyvault-profile-2020-09-01-hybrid",
-      "projectFolder": "sdk/keyvault/arm-keyvault-profile-2020-09-01-hybrid",
-      "versionPolicyName": "management"
-    },
-    {
-      "packageName": "@azure/arm-network-profile-2020-09-01-hybrid",
-      "projectFolder": "sdk/network/arm-network-profile-2020-09-01-hybrid",
-      "versionPolicyName": "management"
-    },
-    {
-      "packageName": "@azure/arm-commerce-profile-2020-09-01-hybrid",
-      "projectFolder": "sdk/commerce/arm-commerce-profile-2020-09-01-hybrid",
-      "versionPolicyName": "management"
-    },
-    {
-      "packageName": "@azure/arm-compute-profile-2020-09-01-hybrid",
-      "projectFolder": "sdk/compute/arm-compute-profile-2020-09-01-hybrid",
-      "versionPolicyName": "management"
-    },
-    {
-      "packageName": "@azure/arm-eventhub-profile-2020-09-01-hybrid",
-      "projectFolder": "sdk/eventhub/arm-eventhub-profile-2020-09-01-hybrid",
-      "versionPolicyName": "management"
-    },
-    {
-      "packageName": "@azure/arm-authorization-profile-2020-09-01-hybrid",
-      "projectFolder": "sdk/authorization/arm-authorization-profile-2020-09-01-hybrid",
-      "versionPolicyName": "management"
-    },
-    {
-      "packageName": "@azure/arm-monitor-profile-2020-09-01-hybrid",
-      "projectFolder": "sdk/monitor/arm-monitor-profile-2020-09-01-hybrid",
-      "versionPolicyName": "management"
-    },
-    {
-      "packageName": "@azure/arm-iothub-profile-2020-09-01-hybrid",
-      "projectFolder": "sdk/iothub/arm-iothub-profile-2020-09-01-hybrid",
-      "versionPolicyName": "management"
-    },
-    {
-      "packageName": "@azure/arm-databoxedge-profile-2020-09-01-hybrid",
-      "projectFolder": "sdk/databoxedge/arm-databoxedge-profile-2020-09-01-hybrid",
-      "versionPolicyName": "management"
-    },
-    {
-      "packageName": "@azure/arm-appservice-profile-2020-09-01-hybrid",
-      "projectFolder": "sdk/appservice/arm-appservice-profile-2020-09-01-hybrid",
->>>>>>> 26d973db
       "versionPolicyName": "management"
     }
   ]
