--- conflicted
+++ resolved
@@ -1895,14 +1895,11 @@
       "packageName": "@azure/arm-devhub",
       "projectFolder": "sdk/devhub/arm-devhub",
       "versionPolicyName": "management"
-<<<<<<< HEAD
     },
     {
       "packageName": "@azure-rest/load-testing",
       "projectFolder": "sdk/loadtestservice/load-testing-rest",
       "versionPolicyName": "client"
-=======
->>>>>>> 1e424df1
     }
   ]
 }