/**
 * This is the main configuration file for Rush.
 * For full documentation, please see https://rushjs.io
 */{
  "$schema": "https://developer.microsoft.com/json-schemas/rush/v5/rush.schema.json",
  /**
   * (Required) This specifies the version of the Rush engine to be used in this repo.
   * Rush's "version selector" feature ensures that the globally installed tool will
   * behave like this release, regardless of which version is installed globally.
   *
   * The common/scripts/install-run-rush.js automation script also uses this version.
   *
   * NOTE: If you upgrade to a new major version of Rush, you should replace the "v5"
   * path segment in the "$schema" field for all your Rush config files.  This will ensure
   * correct error-underlining and tab-completion for editors such as VS Code.
   */
  "rushVersion": "5.154.0",
  /**
   * The next field selects which package manager should be installed and determines its version.
   * Rush installs its own local copy of the package manager to ensure that your build process
   * is fully isolated from whatever tools are present in the local environment.
   *
   * Specify one of: "pnpmVersion", "npmVersion", or "yarnVersion".  See the Rush documentation
   * for details about these alternatives.
   */
  "pnpmVersion": "10.12.1",
  // "npmVersion": "4.5.0",
  // "yarnVersion": "1.9.4",
  /**
   * Older releases of the NodeJS engine may be missing features required by your system.
   * Other releases may have bugs.  In particular, the "latest" version will not be a
   * Long Term Support (LTS) version and is likely to have regressions.
   *
   * Specify a SemVer range to ensure developers use a NodeJS version that is appropriate
   * for your repo.
   */
  "nodeSupportedVersionRange": ">=20.0.0",
  /**
   * Odd-numbered major versions of Node.js are experimental.  Even-numbered releases
   * spend six months in a stabilization period before the first Long Term Support (LTS) version.
   * For example, 8.9.0 was the first LTS version of Node.js 8.  Pre-LTS versions are not recommended
   * for production usage because they frequently have bugs.  They may cause Rush itself
   * to malfunction.
   *
   * Rush normally prints a warning if it detects a pre-LTS Node.js version.  If you are testing
   * pre-LTS versions in preparation for supporting the first LTS version, you can use this setting
   * to disable Rush's warning.
   */
  "suppressNodeLtsWarning": true,
  /**
   * If you would like the version specifiers for your dependencies to be consistent, then
   * uncomment this line. This is effectively similar to running "rush check" before any
   * of the following commands:
   *
   *   rush install, rush update, rush link, rush version, rush publish
   *
   * In some cases you may want this turned on, but need to allow certain packages to use a different
   * version. In those cases, you will need to add an entry to the "allowedAlternativeVersions"
   * section of the common-versions.json.
   */
  // "ensureConsistentVersions": true,
  /**
   * Large monorepos can become intimidating for newcomers if project folder paths don't follow
   * a consistent and recognizable pattern.  When the system allows nested folder trees,
   * we've found that teams will often use subfolders to create islands that isolate
   * their work from others ("shipping the org").  This hinders collaboration and code sharing.
   *
   * The Rush developers recommend a "category folder" model, where buildable project folders
   * must always be exactly two levels below the repo root.  The parent folder acts as the category.
   * This provides a basic facility for grouping related projects (e.g. "apps", "libaries",
   * "tools", "prototypes") while still encouraging teams to organize their projects into
   * a unified taxonomy.  Limiting to 2 levels seems very restrictive at first, but if you have
   * 20 categories and 20 projects in each category, this scheme can easily accommodate hundreds
   * of projects.  In practice, you will find that the folder hierarchy needs to be rebalanced
   * occasionally, but if that's painful, it's a warning sign that your development style may
   * discourage refactoring.  Reorganizing the categories should be an enlightening discussion
   * that brings people together, and maybe also identifies poor coding practices (e.g. file
   * references that reach into other project's folders without using NodeJS module resolution).
   *
   * The defaults are projectFolderMinDepth=1 and projectFolderMaxDepth=2.
   *
   * To remove these restrictions, you could set projectFolderMinDepth=1
   * and set projectFolderMaxDepth to a large number.
   */
  "projectFolderMinDepth": 3,
  "projectFolderMaxDepth": 4,
  /**
   * This feature helps you to review and approve new packages before they are introduced
   * to your monorepo.  For example, you may be concerned about licensing, code quality,
   * performance, or simply accumulating too many libraries with overlapping functionality.
   * The approvals are tracked in two config files "browser-approved-packages.json"
   * and "nonbrowser-approved-packages.json".  See the Rush documentation for details.
   */
  // "approvedPackagesPolicy": {
  //   /**
  //    * The review categories allow you to say for example "This library is approved for usage
  //    * in prototypes, but not in production code."
  //    *
  //    * Each project can be associated with one review category, by assigning the "reviewCategory" field
  //    * in the "projects" section of rush.json.  The approval is then recorded in the files
  //    * "common/config/rush/browser-approved-packages.json" and "nonbrowser-approved-packages.json"
  //    * which are automatically generated during "rush update".
  //    *
  //    * Designate categories with whatever granularity is appropriate for your review process,
  //    * or you could just have a single category called "default".
  //    */
  //   "reviewCategories": [
  //     // Some example categories:
  //     "production", // projects that ship to production
  //     "tools",      // non-shipping projects that are part of the developer toolchain
  //     "prototypes"  // experiments that should mostly be ignored by the review process
  //   ],
  //
  //   /**
  //    * A list of NPM package scopes that will be excluded from review.
  //    * We recommend to exclude TypeScript typings (the "@types" scope), because
  //    * if the underlying package was already approved, this would imply that the typings
  //    * are also approved.
  //    */
  //   // "ignoredNpmScopes": [ "@types" ]
  // },
  /**
   * If you use Git as your version control system, this section has some additional
   * optional features you can use.
   */
  "gitPolicy": {
    /**
     * Work at a big company?  Tired of finding Git commits at work with unprofessional Git
     * emails such as "beer-lover@my-college.edu"?  Rush can validate people's Git email address
     * before they get started.
     *
     * Define a list of regular expressions describing allowable e-mail patterns for Git commits.
     * They are case-insensitive anchored JavaScript RegExps.  Example: ".*@example\.com"
     *
     * IMPORTANT: Because these are regular expressions encoded as JSON string literals,
     * RegExp escapes need two backspashes, and ordinary periods should be "\\.".
     */
    // "allowedEmailRegExps": [
    //   "[^@]+@users\\.noreply\\.github\\.com",
    //   "travis@example\\.org"
    // ],
    /**
     * When Rush reports that the address is malformed, the notice can include an example
     * of a recommended email.  Make sure it conforms to one of the allowedEmailRegExps
     * expressions.
     */
    // "sampleEmail": "mrexample@users.noreply.github.com",
    /**
     * The commit message to use when committing changes during 'rush publish'.
     *
     * For example, if you want to prevent these commits from triggering a CI build,
     * you might configure your system's trigger to look for a special string such as "[skip-ci]"
     * in the commit message, and then customize Rush's message to contain that string.
     */
    // "versionBumpCommitMessage": "Applying package updates. [skip-ci]"
  },
  "repository": {
    /**
     * The URL of this Git repository, used by "rush change" to determine the base branch for your PR.
     *
     * The "rush change" command needs to determine which files are affected by your PR diff.
     * If you merged or cherry-picked commits from the main branch into your PR branch, those commits
     * should be excluded from this diff (since they belong to some other PR).  In order to do that,
     * Rush needs to know where to find the base branch for your PR.  This information cannot be
     * determined from Git alone, since the "pull request" feature is not a Git concept.  Ideally
     * Rush would use a vendor-specific protocol to query the information from GitHub, Azure DevOps, etc.
     * But to keep things simple, "rush change" simply assumes that your PR is against the "main" branch
     * of the Git remote indicated by the respository.url setting in rush.json.  If you are working in
     * a GitHub "fork" of the real repo, this setting will be different from the repository URL of your
     * your PR branch, and in this situation "rush change" will also automatically invoke "git fetch"
     * to retrieve the latest activity for the remote main branch.
     */
    "url": "https://github.com/Azure/azure-sdk-for-js"
  },
  /**
   * Event hooks are customized script actions that Rush executes when specific events occur
   */
  "eventHooks": {
    /**
     * The list of shell commands to run before the Rush installation starts
     */
    "preRushInstall": [
      // "common/scripts/pre-rush-install.js"
    ],
    /**
     * The list of shell commands to run after the Rush installation finishes
     */
    "postRushInstall": [],
    /**
     * The list of shell commands to run before the Rush build command starts
     */
    "preRushBuild": [],
    /**
     * The list of shell commands to run after the Rush build command finishes
     */
    "postRushBuild": []
  },
  /**
   * Rush can collect anonymous telemetry about everyday developer activity such as
   * success/failure of installs, builds, and other operations.  You can use this to identify
   * problems with your toolchain or Rush itself.  THIS TELEMETRY IS NOT SHARED WITH MICROSOFT.
   * It is written into JSON files in the common/temp folder.  It's up to you to write scripts
   * that read these JSON files and do something with them.  These scripts are typically registered
   * in the "eventHooks" section.
   */
  // "telemetryEnabled": false,
  /**
   * Allows creation of hotfix changes. This feature is experimental so it is disabled by default.
   */
  // "hotfixChangeEnabled": false,
  /**
   * (Required) This is the inventory of projects to be managed by Rush.
   *
   * Rush does not automatically scan for projects using wildcards, for a few reasons:
   * 1. Depth-first scans are expensive, particularly when tools need to repeatedly collect the list.
   * 2. On a caching CI machine, scans can accidentally pick up files left behind from a previous build.
   * 3. It's useful to have a centralized inventory of all projects and their important metadata.
   */
  "projects": [
    // {
    //   /**
    //    * The NPM package name of the project (must match package.json)
    //    */
    //   "packageName": "my-app",
    //
    //   /**
    //    * The path to the project folder, relative to the rush.json config file.
    //    */
    //   "projectFolder": "apps/my-app",
    //
    //   /**
    //    * An optional category for usage in the "browser-approved-packages.json"
    //    * and "nonbrowser-approved-packages.json" files.  The value must be one of the
    //    * strings from the "reviewCategories" defined above.
    //    */
    //   "reviewCategory": "production",
    //
    //   /**
    //    * A list of local projects that appear as devDependencies for this project, but cannot be
    //    * locally linked because it would create a cyclic dependency; instead, the last published
    //    * version will be installed in the Common folder.
    //    */
    //   "cyclicDependencyProjects": [
    //     // "my-toolchain"
    //   ],
    //
    //   /**
    //    * If true, then this project will be ignored by the "rush check" command.
    //    * The default value is false.
    //    */
    //   // "skipRushCheck": false,
    //
    //   /**
    //    * A flag indicating that changes to this project will be published to npm, which affects
    //    * the Rush change and publish workflows. The default value is false.
    //    * NOTE: "versionPolicyName" and "shouldPublish" are alternatives; you cannot specify them both.
    //    */
    //   // "shouldPublish": false,
    //
    //   /**
    //    * An optional version policy associated with the project.  Version policies are defined
    //    * in "version-policies.json" file.  See the "rush publish" documentation for more info.
    //    * NOTE: "versionPolicyName" and "shouldPublish" are alternatives; you cannot specify them both.
    //    */
    //   // "versionPolicyName": ""
    // },
    //
    {
      "packageName": "@azure/abort-controller",
      "projectFolder": "sdk/core/abort-controller",
      "versionPolicyName": "core"
    },
    {
      "packageName": "@azure/app-configuration",
      "projectFolder": "sdk/appconfiguration/app-configuration",
      "versionPolicyName": "client"
    },
    {
      "packageName": "@azure-rest/agrifood-farming",
      "projectFolder": "sdk/agrifood/agrifood-farming-rest",
      "versionPolicyName": "client"
    },
    {
      "packageName": "@azure-rest/ai-document-intelligence",
      "projectFolder": "sdk/documentintelligence/ai-document-intelligence-rest",
      "versionPolicyName": "client"
    },
    {
      "packageName": "@azure-rest/purview-administration",
      "projectFolder": "sdk/purview/purview-administration-rest",
      "versionPolicyName": "client"
    },
    {
      "packageName": "@azure-rest/purview-datamap",
      "projectFolder": "sdk/purview/purview-datamap-rest",
      "versionPolicyName": "client"
    },
    {
      "packageName": "@azure-rest/purview-scanning",
      "projectFolder": "sdk/purview/purview-scanning-rest",
      "versionPolicyName": "client"
    },
    {
      "packageName": "@azure-rest/purview-sharing",
      "projectFolder": "sdk/purview/purview-sharing-rest",
      "versionPolicyName": "client"
    },
    {
      "packageName": "@azure-rest/purview-workflow",
      "projectFolder": "sdk/purview/purview-workflow-rest",
      "versionPolicyName": "client"
    },
    {
      "packageName": "@azure-rest/ai-document-translator",
      "projectFolder": "sdk/documenttranslator/ai-document-translator-rest",
      "versionPolicyName": "client"
    },
    {
      "packageName": "@azure-rest/ai-translation-text",
      "projectFolder": "sdk/translation/ai-translation-text-rest",
      "versionPolicyName": "client"
    },
    {
      "packageName": "@azure-rest/ai-translation-document",
      "projectFolder": "sdk/translation/ai-translation-document-rest",
      "versionPolicyName": "client"
    },
    {
      "packageName": "@azure-rest/defender-easm",
      "projectFolder": "sdk/easm/defender-easm-rest",
      "versionPolicyName": "client"
    },
    {
      "packageName": "@azure-rest/confidential-ledger",
      "projectFolder": "sdk/confidentialledger/confidential-ledger-rest",
      "versionPolicyName": "client"
    },
    {
      "packageName": "@azure-rest/ai-anomaly-detector",
      "projectFolder": "sdk/anomalydetector/ai-anomaly-detector-rest",
      "versionPolicyName": "client"
    },
    {
      "packageName": "@azure-rest/ai-content-safety",
      "projectFolder": "sdk/contentsafety/ai-content-safety-rest",
      "versionPolicyName": "client"
    },
    {
      "packageName": "@azure/ai-form-recognizer",
      "projectFolder": "sdk/formrecognizer/ai-form-recognizer",
      "versionPolicyName": "client"
    },
    {
      "packageName": "@azure/ai-language-conversations",
      "projectFolder": "sdk/cognitivelanguage/ai-language-conversations",
      "versionPolicyName": "client"
    },
    {
      "packageName": "@azure/ai-text-analytics",
      "projectFolder": "sdk/textanalytics/ai-text-analytics",
      "versionPolicyName": "client"
    },
    {
      "packageName": "@azure/ai-language-text",
      "projectFolder": "sdk/cognitivelanguage/ai-language-text",
      "versionPolicyName": "client"
    },
    {
      "packageName": "@azure/openai",
      "projectFolder": "sdk/openai/openai",
      "versionPolicyName": "client"
    },
    {
      "packageName": "@azure/ai-metrics-advisor",
      "projectFolder": "sdk/metricsadvisor/ai-metrics-advisor",
      "versionPolicyName": "client"
    },
    {
      "packageName": "@azure/search-documents",
      "projectFolder": "sdk/search/search-documents",
      "versionPolicyName": "client"
    },
    {
      "packageName": "@azure/attestation",
      "projectFolder": "sdk/attestation/attestation",
      "versionPolicyName": "client"
    },
    {
      "packageName": "@azure/quantum-jobs",
      "projectFolder": "sdk/quantum/quantum-jobs",
      "versionPolicyName": "client"
    },
    {
      "packageName": "@azure/communication-call-automation",
      "projectFolder": "sdk/communication/communication-call-automation",
      "versionPolicyName": "client"
    },
    {
      "packageName": "@azure/communication-chat",
      "projectFolder": "sdk/communication/communication-chat",
      "versionPolicyName": "client"
    },
    {
      "packageName": "@azure/communication-common",
      "projectFolder": "sdk/communication/communication-common",
      "versionPolicyName": "client"
    },
    {
      "packageName": "@azure/communication-email",
      "projectFolder": "sdk/communication/communication-email",
      "versionPolicyName": "client"
    },
    {
      "packageName": "@azure/communication-identity",
      "projectFolder": "sdk/communication/communication-identity",
      "versionPolicyName": "client"
    },
    {
      "packageName": "@azure/communication-phone-numbers",
      "projectFolder": "sdk/communication/communication-phone-numbers",
      "versionPolicyName": "client"
    },
    {
      "packageName": "@azure-tools/communication-short-codes",
      "projectFolder": "sdk/communication/communication-short-codes",
      "versionPolicyName": "client"
    },
    {
      "packageName": "@azure-tools/communication-recipient-verification",
      "projectFolder": "sdk/communication/communication-recipient-verification",
      "versionPolicyName": "client"
    },
    {
      "packageName": "@azure-tools/communication-tiering",
      "projectFolder": "sdk/communication/communication-tiering",
      "versionPolicyName": "client"
    },
    {
      "packageName": "@azure-tools/communication-alpha-ids",
      "projectFolder": "sdk/communication/communication-alpha-ids",
      "versionPolicyName": "client"
    },
    {
      "packageName": "@azure-tools/communication-toll-free-verification",
      "projectFolder": "sdk/communication/communication-toll-free-verification",
      "versionPolicyName": "client"
    },
    {
      "packageName": "@azure/communication-sms",
      "projectFolder": "sdk/communication/communication-sms",
      "versionPolicyName": "client"
    },
    {
      "packageName": "@azure-rest/communication-job-router",
      "projectFolder": "sdk/communication/communication-job-router-rest",
      "versionPolicyName": "client"
    },
    {
      "packageName": "@azure-rest/communication-messages",
      "projectFolder": "sdk/communication/communication-messages-rest",
      "versionPolicyName": "client"
    },
    {
      "packageName": "@azure/container-registry",
      "projectFolder": "sdk/containerregistry/container-registry",
      "versionPolicyName": "client"
    },
    {
      "packageName": "@azure/core-amqp",
      "projectFolder": "sdk/core/core-amqp",
      "versionPolicyName": "core"
    },
    {
      "packageName": "@azure-rest/core-client",
      "projectFolder": "sdk/core/core-client-rest",
      "versionPolicyName": "core"
    },
    {
      "packageName": "@azure/core-auth",
      "projectFolder": "sdk/core/core-auth",
      "versionPolicyName": "core"
    },
    {
      "packageName": "@azure/core-sse",
      "projectFolder": "sdk/core/core-sse",
      "versionPolicyName": "core"
    },
    {
      "packageName": "@azure/core-client",
      "projectFolder": "sdk/core/core-client",
      "versionPolicyName": "core"
    },
    {
      "packageName": "@azure/core-rest-pipeline",
      "projectFolder": "sdk/core/core-rest-pipeline",
      "versionPolicyName": "core"
    },
    {
      "packageName": "@typespec/ts-http-runtime",
      "projectFolder": "sdk/core/ts-http-runtime",
      "versionPolicyName": "core"
    },
    {
      "packageName": "@azure/core-lro",
      "projectFolder": "sdk/core/core-lro",
      "versionPolicyName": "core"
    },
    {
      "packageName": "@azure/core-paging",
      "projectFolder": "sdk/core/core-paging",
      "versionPolicyName": "core"
    },
    {
      "packageName": "@azure/core-tracing",
      "projectFolder": "sdk/core/core-tracing",
      "versionPolicyName": "core"
    },
    {
      "packageName": "@azure/core-util",
      "projectFolder": "sdk/core/core-util",
      "versionPolicyName": "core"
    },
    {
      "packageName": "@azure/core-xml",
      "projectFolder": "sdk/core/core-xml",
      "versionPolicyName": "core"
    },
    {
      "packageName": "@azure/cosmos",
      "projectFolder": "sdk/cosmosdb/cosmos",
      "versionPolicyName": "client"
    },
    {
      "packageName": "@azure/monitor-opentelemetry",
      "projectFolder": "sdk/monitor/monitor-opentelemetry",
      "versionPolicyName": "client"
    },
    {
      "packageName": "@azure/monitor-opentelemetry-exporter",
      "projectFolder": "sdk/monitor/monitor-opentelemetry-exporter",
      "versionPolicyName": "client"
    },
    {
      "packageName": "@azure/monitor-query",
      "projectFolder": "sdk/monitor/monitor-query",
      "versionPolicyName": "client"
    },
    {
      "packageName": "@azure/monitor-ingestion",
      "projectFolder": "sdk/monitor/monitor-ingestion",
      "versionPolicyName": "client"
    },
    {
      "packageName": "@azure/dev-tool",
      "projectFolder": "common/tools/dev-tool",
      "versionPolicyName": "utility",
      // Add Identity to decoupledLocalDependencies so that dev-tool uses the package from npm, avoiding a cyclic dependency.
      "decoupledLocalDependencies": [
        "@azure/identity"
      ]
    },
    {
      "packageName": "@azure/eventgrid",
      "projectFolder": "sdk/eventgrid/eventgrid",
      "versionPolicyName": "client"
    },
    {
      "packageName": "@azure/eventgrid-namespaces",
      "projectFolder": "sdk/eventgrid/eventgrid-namespaces",
      "versionPolicyName": "client"
    },
    {
      "packageName": "@azure/eventgrid-systemevents",
      "projectFolder": "sdk/eventgrid/eventgrid-systemevents",
      "versionPolicyName": "client"
    },
    {
      "packageName": "@azure/event-hubs",
      "projectFolder": "sdk/eventhub/event-hubs",
      "versionPolicyName": "client"
    },
    {
      "packageName": "@azure/eventhubs-checkpointstore-blob",
      "projectFolder": "sdk/eventhub/eventhubs-checkpointstore-blob",
      "versionPolicyName": "client"
    },
    {
      "packageName": "@azure/eventhubs-checkpointstore-table",
      "projectFolder": "sdk/eventhub/eventhubs-checkpointstore-table",
      "versionPolicyName": "client"
    },
    {
      "packageName": "@azure-tools/mock-hub",
      "projectFolder": "sdk/eventhub/mock-hub",
      "versionPolicyName": "utility"
    },
    {
      "packageName": "@azure/identity",
      "projectFolder": "sdk/identity/identity",
      "decoupledLocalDependencies": [
        "@azure/keyvault-keys"
      ],
      "versionPolicyName": "client"
    },
    {
      "packageName": "@azure/identity-vscode",
      "projectFolder": "sdk/identity/identity-vscode",
      "versionPolicyName": "client"
    },
    {
      "packageName": "@azure/identity-cache-persistence",
      "projectFolder": "sdk/identity/identity-cache-persistence",
      "versionPolicyName": "client"
    },
    {
      "packageName": "@azure/identity-broker",
      "projectFolder": "sdk/identity/identity-broker",
      "versionPolicyName": "client"
    },
    {
      "packageName": "@azure/keyvault-common",
      "projectFolder": "sdk/keyvault/keyvault-common",
      "versionPolicyName": "client"
    },
    {
      "packageName": "@azure/keyvault-admin",
      "projectFolder": "sdk/keyvault/keyvault-admin",
      "versionPolicyName": "client"
    },
    {
      "packageName": "@azure/keyvault-certificates",
      "projectFolder": "sdk/keyvault/keyvault-certificates",
      "versionPolicyName": "client"
    },
    {
      "packageName": "@azure/keyvault-keys",
      "projectFolder": "sdk/keyvault/keyvault-keys",
      "versionPolicyName": "client"
    },
    {
      "packageName": "@azure/keyvault-secrets",
      "projectFolder": "sdk/keyvault/keyvault-secrets",
      "versionPolicyName": "client"
    },
    {
      "packageName": "@azure/logger",
      "projectFolder": "sdk/core/logger",
      "versionPolicyName": "core"
    },
    {
      "packageName": "@azure/maps-common",
      "projectFolder": "sdk/maps/maps-common",
      "versionPolicyName": "client"
    },
    {
      "packageName": "@azure-rest/maps-route",
      "projectFolder": "sdk/maps/maps-route-rest",
      "versionPolicyName": "client"
    },
    {
      "packageName": "@azure-rest/maps-render",
      "projectFolder": "sdk/maps/maps-render-rest",
      "versionPolicyName": "client"
    },
    {
      "packageName": "@azure-rest/maps-timezone",
      "projectFolder": "sdk/maps/maps-timezone-rest",
      "versionPolicyName": "client"
    },
    {
      "packageName": "@azure-rest/maps-geolocation",
      "projectFolder": "sdk/maps/maps-geolocation-rest",
      "versionPolicyName": "client"
    },
    {
      "packageName": "@azure-rest/maps-search",
      "projectFolder": "sdk/maps/maps-search-rest",
      "versionPolicyName": "client"
    },
    {
      "packageName": "@azure/notification-hubs",
      "projectFolder": "sdk/notificationhubs/notification-hubs",
      "versionPolicyName": "client"
    },
    {
      "packageName": "@azure/opentelemetry-instrumentation-azure-sdk",
      "projectFolder": "sdk/instrumentation/opentelemetry-instrumentation-azure-sdk",
      "versionPolicyName": "client"
    },
    {
      "packageName": "@azure/schema-registry",
      "projectFolder": "sdk/schemaregistry/schema-registry",
      "versionPolicyName": "client"
    },
    {
      "packageName": "@azure/schema-registry-avro",
      "projectFolder": "sdk/schemaregistry/schema-registry-avro",
      "versionPolicyName": "client"
    },
    {
      "packageName": "@azure/schema-registry-json",
      "projectFolder": "sdk/schemaregistry/schema-registry-json",
      "versionPolicyName": "client"
    },
    {
      "packageName": "@azure/service-bus",
      "projectFolder": "sdk/servicebus/service-bus",
      "versionPolicyName": "client"
    },
    {
      "packageName": "@azure/storage-internal-avro",
      "projectFolder": "sdk/storage/storage-internal-avro",
      "versionPolicyName": "utility"
    },
    {
      "packageName": "@azure/storage-common",
      "projectFolder": "sdk/storage/storage-common",
      "versionPolicyName": "utility"
    },
    {
      "packageName": "@azure/storage-blob",
      "projectFolder": "sdk/storage/storage-blob",
      "cyclicDependencyProjects": [
        "@azure/storage-file-share"
      ],
      "versionPolicyName": "client"
    },
    {
      "packageName": "@azure/storage-blob-changefeed",
      "projectFolder": "sdk/storage/storage-blob-changefeed",
      "versionPolicyName": "client"
    },
    {
      "packageName": "@azure/storage-file-share",
      "projectFolder": "sdk/storage/storage-file-share",
      "versionPolicyName": "client"
    },
    {
      "packageName": "@azure/storage-file-datalake",
      "projectFolder": "sdk/storage/storage-file-datalake",
      "versionPolicyName": "client"
    },
    {
      "packageName": "@azure/storage-queue",
      "projectFolder": "sdk/storage/storage-queue",
      "versionPolicyName": "client"
    },
    {
      "packageName": "@azure/synapse-access-control",
      "projectFolder": "sdk/synapse/synapse-access-control",
      "versionPolicyName": "client"
    },
    {
      "packageName": "@azure-rest/synapse-access-control",
      "projectFolder": "sdk/synapse/synapse-access-control-rest",
      "versionPolicyName": "client"
    },
    {
      "packageName": "@azure-rest/iot-device-update",
      "projectFolder": "sdk/deviceupdate/iot-device-update-rest",
      "versionPolicyName": "client"
    },
    {
      "packageName": "@azure/synapse-artifacts",
      "projectFolder": "sdk/synapse/synapse-artifacts",
      "versionPolicyName": "client"
    },
    {
      "packageName": "@azure/synapse-managed-private-endpoints",
      "projectFolder": "sdk/synapse/synapse-managed-private-endpoints",
      "versionPolicyName": "client"
    },
    {
      "packageName": "@azure/synapse-monitoring",
      "projectFolder": "sdk/synapse/synapse-monitoring",
      "versionPolicyName": "client"
    },
    {
      "packageName": "@azure/synapse-spark",
      "projectFolder": "sdk/synapse/synapse-spark",
      "versionPolicyName": "client"
    },
    {
      "packageName": "@azure/data-tables",
      "projectFolder": "sdk/tables/data-tables",
      "versionPolicyName": "client"
    },
    {
      "packageName": "@azure-tests/perf-data-tables",
      "projectFolder": "sdk/tables/data-tables-perf-tests",
      "versionPolicyName": "test"
    },
    {
      "packageName": "@azure/template",
      "projectFolder": "sdk/template/template",
      "versionPolicyName": "client"
    },
    {
      "packageName": "@azure/template-dpg",
      "projectFolder": "sdk/template/template-dpg",
      "versionPolicyName": "client"
    },
    {
      "packageName": "@azure/eslint-plugin-azure-sdk",
      "projectFolder": "common/tools/eslint-plugin-azure-sdk",
      "versionPolicyName": "utility"
    },
    {
      "packageName": "@azure-tools/vite-plugin-browser-test-map",
      "projectFolder": "common/tools/vite-plugin-browser-test-map",
      "versionPolicyName": "utility"
    },
    {
      "packageName": "@azure-tools/test-recorder",
      "projectFolder": "sdk/test-utils/recorder",
      "versionPolicyName": "utility"
    },
    {
      "packageName": "@azure-tools/test-credential",
      "projectFolder": "sdk/test-utils/test-credential",
      "versionPolicyName": "utility"
    },
    {
      "packageName": "@azure-tools/test-perf",
      "projectFolder": "sdk/test-utils/perf",
      "versionPolicyName": "utility"
    },
    {
      "packageName": "@azure-tools/test-utils-vitest",
      "projectFolder": "sdk/test-utils/test-utils-vitest",
      "versionPolicyName": "utility"
    },
    {
      "packageName": "@azure-tools/mcp-server",
      "projectFolder": "common/tools/mcp-server",
      "versionPolicyName": "utility"
    },
    {
      "packageName": "@azure/digital-twins-core",
      "projectFolder": "sdk/digitaltwins/digital-twins-core",
      "versionPolicyName": "client"
    },
    {
      "packageName": "@azure/iot-modelsrepository",
      "projectFolder": "sdk/iot/iot-modelsrepository",
      "versionPolicyName": "client"
    },
    {
      "packageName": "@azure-tests/perf-ai-form-recognizer",
      "projectFolder": "sdk/formrecognizer/ai-form-recognizer-perf-tests",
      "versionPolicyName": "test"
    },
    {
      "packageName": "@azure-tests/perf-eventgrid",
      "projectFolder": "sdk/eventgrid/eventgrid-perf-tests",
      "versionPolicyName": "test"
    },
    {
      "packageName": "@azure-tests/perf-ai-text-analytics",
      "projectFolder": "sdk/textanalytics/ai-text-analytics-perf-tests",
      "versionPolicyName": "test"
    },
    {
      "packageName": "@azure-tests/perf-ai-language-text",
      "projectFolder": "sdk/cognitivelanguage/ai-language-text-perf-tests",
      "versionPolicyName": "test"
    },
    {
      "packageName": "@azure-tests/perf-storage-blob",
      "projectFolder": "sdk/storage/storage-blob-perf-tests",
      "versionPolicyName": "test"
    },
    {
      "packageName": "@azure-tests/perf-storage-file-share",
      "projectFolder": "sdk/storage/storage-file-share-perf-tests",
      "versionPolicyName": "test"
    },
    {
      "packageName": "@azure-tests/perf-storage-file-datalake",
      "projectFolder": "sdk/storage/storage-file-datalake-perf-tests",
      "versionPolicyName": "test"
    },
    {
      "packageName": "@azure-tests/perf-keyvault-keys",
      "projectFolder": "sdk/keyvault/keyvault-keys-perf-tests",
      "versionPolicyName": "test"
    },
    {
      "packageName": "@azure-tests/perf-keyvault-certificates",
      "projectFolder": "sdk/keyvault/keyvault-certificates-perf-tests",
      "versionPolicyName": "test"
    },
    {
      "packageName": "@azure-tests/perf-keyvault-secrets",
      "projectFolder": "sdk/keyvault/keyvault-secrets-perf-tests",
      "versionPolicyName": "test"
    },
    {
      "packageName": "@azure-tests/perf-identity",
      "projectFolder": "sdk/identity/identity-perf-tests",
      "versionPolicyName": "test"
    },
    {
      "packageName": "@azure-tests/perf-service-bus",
      "projectFolder": "sdk/servicebus/service-bus-perf-tests",
      "versionPolicyName": "test"
    },
    {
      "packageName": "@azure-tests/perf-event-hubs",
      "projectFolder": "sdk/eventhub/event-hubs-perf-tests",
      "versionPolicyName": "test"
    },
    {
      "packageName": "@azure/web-pubsub",
      "projectFolder": "sdk/web-pubsub/web-pubsub",
      "versionPolicyName": "client"
    },
    {
      "packageName": "@azure/web-pubsub-express",
      "projectFolder": "sdk/web-pubsub/web-pubsub-express",
      "versionPolicyName": "client"
    },
    {
      "packageName": "@azure-tests/perf-search-documents",
      "projectFolder": "sdk/search/search-documents-perf-tests",
      "versionPolicyName": "test"
    },
    {
      "packageName": "@azure-tests/perf-ai-metrics-advisor",
      "projectFolder": "sdk/metricsadvisor/ai-metrics-advisor-perf-tests",
      "versionPolicyName": "test"
    },
    {
      "packageName": "@azure-tests/perf-container-registry",
      "projectFolder": "sdk/containerregistry/container-registry-perf-tests",
      "versionPolicyName": "test"
    },
    {
      "packageName": "@azure-tests/perf-core-rest-pipeline",
      "projectFolder": "sdk/core/core-rest-pipeline-perf-tests",
      "versionPolicyName": "test"
    },
    {
      "packageName": "@azure-tests/perf-app-configuration",
      "projectFolder": "sdk/appconfiguration/app-configuration-perf-tests",
      "versionPolicyName": "test"
    },
    {
      "packageName": "@azure-tests/perf-monitor-query",
      "projectFolder": "sdk/monitor/monitor-query-perf-tests",
      "versionPolicyName": "test"
    },
    {
      "packageName": "@azure-tests/perf-monitor-ingestion",
      "projectFolder": "sdk/monitor/monitor-ingestion-perf-tests",
      "versionPolicyName": "test"
    },
    {
      "packageName": "@azure-tests/perf-template",
      "projectFolder": "sdk/template/template-perf-tests",
      "versionPolicyName": "test"
    },
    {
      "packageName": "@azure-tests/perf-schema-registry-avro",
      "projectFolder": "sdk/schemaregistry/schema-registry-avro-perf-tests",
      "versionPolicyName": "test"
    },
    {
      "packageName": "@azure/arm-network",
      "projectFolder": "sdk/network/arm-network",
      "versionPolicyName": "management"
    },
    {
      "packageName": "@azure-rest/arm-network",
      "projectFolder": "sdk/network/arm-network-rest",
      "versionPolicyName": "management"
    },
    {
      "packageName": "@azure/arm-compute",
      "projectFolder": "sdk/compute/arm-compute",
      "versionPolicyName": "management"
    },
    {
      "packageName": "@azure-rest/arm-compute",
      "projectFolder": "sdk/compute/arm-compute-rest",
      "versionPolicyName": "management"
    },
    {
      "packageName": "@azure/arm-storage",
      "projectFolder": "sdk/storage/arm-storage",
      "versionPolicyName": "management"
    },
    {
      "packageName": "@azure/arm-resources",
      "projectFolder": "sdk/resources/arm-resources",
      "versionPolicyName": "management"
    },
    {
      "packageName": "@azure/arm-links",
      "projectFolder": "sdk/links/arm-links",
      "versionPolicyName": "management"
    },
    {
      "packageName": "@azure/arm-policy",
      "projectFolder": "sdk/policy/arm-policy",
      "versionPolicyName": "management"
    },
    {
      "packageName": "@azure/arm-locks",
      "projectFolder": "sdk/locks/arm-locks",
      "versionPolicyName": "management"
    },
    {
      "packageName": "@azure/arm-features",
      "projectFolder": "sdk/features/arm-features",
      "versionPolicyName": "management"
    },
    {
      "packageName": "@azure/arm-managedapplications",
      "projectFolder": "sdk/managedapplications/arm-managedapplications",
      "versionPolicyName": "management"
    },
    {
      "packageName": "@azure/arm-webpubsub",
      "projectFolder": "sdk/web-pubsub/arm-webpubsub",
      "versionPolicyName": "management"
    },
    {
      "packageName": "@azure/arm-keyvault",
      "projectFolder": "sdk/keyvault/arm-keyvault",
      "versionPolicyName": "management"
    },
    {
      "packageName": "@azure/arm-sql",
      "projectFolder": "sdk/sql/arm-sql",
      "versionPolicyName": "management"
    },
    {
      "packageName": "@azure/arm-appservice",
      "projectFolder": "sdk/appservice/arm-appservice",
      "versionPolicyName": "management"
    },
    {
      "packageName": "@azure-rest/arm-appservice",
      "projectFolder": "sdk/appservice/arm-appservice-rest",
      "versionPolicyName": "management"
    },
    {
      "packageName": "@azure/arm-resources-subscriptions",
      "projectFolder": "sdk/resources-subscriptions/arm-resources-subscriptions",
      "versionPolicyName": "management"
    },
    {
      "packageName": "@azure/arm-templatespecs",
      "projectFolder": "sdk/templatespecs/arm-templatespecs",
      "versionPolicyName": "management"
    },
    {
      "packageName": "@azure/arm-authorization",
      "projectFolder": "sdk/authorization/arm-authorization",
      "versionPolicyName": "management"
    },
    {
      "packageName": "@azure/arm-eventhub",
      "projectFolder": "sdk/eventhub/arm-eventhub",
      "versionPolicyName": "management"
    },
    {
      "packageName": "@azure/arm-purview",
      "projectFolder": "sdk/purview/arm-purview",
      "versionPolicyName": "management"
    },
    {
      "packageName": "@azure/arm-servicebus",
      "projectFolder": "sdk/servicebus/arm-servicebus",
      "versionPolicyName": "management"
    },
    {
      "packageName": "@azure/arm-apimanagement",
      "projectFolder": "sdk/apimanagement/arm-apimanagement",
      "versionPolicyName": "management"
    },
    {
      "packageName": "@azure/arm-rediscache",
      "projectFolder": "sdk/redis/arm-rediscache",
      "versionPolicyName": "management"
    },
    {
      "packageName": "@azure/arm-eventgrid",
      "projectFolder": "sdk/eventgrid/arm-eventgrid",
      "versionPolicyName": "management"
    },
    {
      "packageName": "@azure/arm-quota",
      "projectFolder": "sdk/quota/arm-quota",
      "versionPolicyName": "management"
    },
    {
      "packageName": "@azure/arm-extendedlocation",
      "projectFolder": "sdk/extendedlocation/arm-extendedlocation",
      "versionPolicyName": "management"
    },
    {
      "packageName": "@azure/arm-security",
      "projectFolder": "sdk/security/arm-security",
      "versionPolicyName": "management"
    },
    {
      "packageName": "@azure/arm-operationalinsights",
      "projectFolder": "sdk/operationalinsights/arm-operationalinsights",
      "versionPolicyName": "management"
    },
    {
      "packageName": "@azure/arm-postgresql",
      "projectFolder": "sdk/postgresql/arm-postgresql",
      "versionPolicyName": "management"
    },
    {
      "packageName": "@azure/arm-containerregistry",
      "projectFolder": "sdk/containerregistry/arm-containerregistry",
      "versionPolicyName": "management"
    },
    {
      "packageName": "@azure/arm-logic",
      "projectFolder": "sdk/logic/arm-logic",
      "versionPolicyName": "management"
    },
    {
      "packageName": "@azure/arm-recoveryservices",
      "projectFolder": "sdk/recoveryservices/arm-recoveryservices",
      "versionPolicyName": "management"
    },
    {
      "packageName": "@azure/arm-containerservice",
      "projectFolder": "sdk/containerservice/arm-containerservice",
      "versionPolicyName": "management"
    },
    {
      "packageName": "@azure-rest/arm-containerservice",
      "projectFolder": "sdk/containerservice/arm-containerservice-rest",
      "versionPolicyName": "management"
    },
    {
      "packageName": "@azure/arm-operations",
      "projectFolder": "sdk/operationsmanagement/arm-operations",
      "versionPolicyName": "management"
    },
    {
      "packageName": "@azure/arm-databricks",
      "projectFolder": "sdk/databricks/arm-databricks",
      "versionPolicyName": "management"
    },
    {
      "packageName": "@azure/arm-notificationhubs",
      "projectFolder": "sdk/notificationhubs/arm-notificationhubs",
      "versionPolicyName": "management"
    },
    {
      "packageName": "@azure/arm-streamanalytics",
      "projectFolder": "sdk/streamanalytics/arm-streamanalytics",
      "versionPolicyName": "management"
    },
    {
      "packageName": "@azure/arm-servicefabric",
      "projectFolder": "sdk/servicefabric/arm-servicefabric",
      "versionPolicyName": "management"
    },
    {
      "packageName": "@azure-rest/arm-servicefabric",
      "projectFolder": "sdk/servicefabric/arm-servicefabric-rest",
      "versionPolicyName": "management"
    },
    {
      "packageName": "@azure/arm-mysql",
      "projectFolder": "sdk/mysql/arm-mysql",
      "versionPolicyName": "management"
    },
    {
      "packageName": "@azure/arm-desktopvirtualization",
      "projectFolder": "sdk/desktopvirtualization/arm-desktopvirtualization",
      "versionPolicyName": "management"
    },
    {
      "packageName": "@azure/arm-datafactory",
      "projectFolder": "sdk/datafactory/arm-datafactory",
      "versionPolicyName": "management"
    },
    {
      "packageName": "@azure/arm-cdn",
      "projectFolder": "sdk/cdn/arm-cdn",
      "versionPolicyName": "management"
    },
    {
      "packageName": "@azure/arm-cosmosdb",
      "projectFolder": "sdk/cosmosdb/arm-cosmosdb",
      "versionPolicyName": "management"
    },
    {
      "packageName": "@azure/arm-consumption",
      "projectFolder": "sdk/consumption/arm-consumption",
      "versionPolicyName": "management"
    },
    {
      "packageName": "@azure/arm-datalake-analytics",
      "projectFolder": "sdk/datalake-analytics/arm-datalake-analytics",
      "versionPolicyName": "management"
    },
    {
      "packageName": "@azure/arm-batch",
      "projectFolder": "sdk/batch/arm-batch",
      "versionPolicyName": "management"
    },
    {
      "packageName": "@azure/arm-managementgroups",
      "projectFolder": "sdk/managementgroups/arm-managementgroups",
      "versionPolicyName": "management"
    },
    {
      "packageName": "@azure/arm-orbital",
      "projectFolder": "sdk/orbital/arm-orbital",
      "versionPolicyName": "management"
    },
    {
      "packageName": "@azure/arm-resourcehealth",
      "projectFolder": "sdk/resourcehealth/arm-resourcehealth",
      "versionPolicyName": "management"
    },
    {
      "packageName": "@azure/arm-botservice",
      "projectFolder": "sdk/botservice/arm-botservice",
      "versionPolicyName": "management"
    },
    {
      "packageName": "@azure/arm-search",
      "projectFolder": "sdk/search/arm-search",
      "versionPolicyName": "management"
    },
    {
      "packageName": "@azure/arm-analysisservices",
      "projectFolder": "sdk/analysisservices/arm-analysisservices",
      "versionPolicyName": "management"
    },
    {
      "packageName": "@azure/arm-portal",
      "projectFolder": "sdk/portal/arm-portal",
      "versionPolicyName": "management"
    },
    {
      "packageName": "@azure/arm-sqlvirtualmachine",
      "projectFolder": "sdk/sqlvirtualmachine/arm-sqlvirtualmachine",
      "versionPolicyName": "management"
    },
    {
      "packageName": "@azure/arm-devtestlabs",
      "projectFolder": "sdk/devtestlabs/arm-devtestlabs",
      "versionPolicyName": "management"
    },
    {
      "packageName": "@azure/arm-cognitiveservices",
      "projectFolder": "sdk/cognitiveservices/arm-cognitiveservices",
      "versionPolicyName": "management"
    },
    {
      "packageName": "@azure/arm-relay",
      "projectFolder": "sdk/relay/arm-relay",
      "versionPolicyName": "management"
    },
    {
      "packageName": "@azure/arm-iothub",
      "projectFolder": "sdk/iothub/arm-iothub",
      "versionPolicyName": "management"
    },
    {
      "packageName": "@azure/arm-msi",
      "projectFolder": "sdk/msi/arm-msi",
      "versionPolicyName": "management"
    },
    {
      "packageName": "@azure/arm-monitor",
      "projectFolder": "sdk/monitor/arm-monitor",
      "versionPolicyName": "management"
    },
    {
      "packageName": "@azure/arm-subscriptions",
      "projectFolder": "sdk/subscription/arm-subscriptions",
      "versionPolicyName": "management"
    },
    {
      "packageName": "@azure/arm-advisor",
      "projectFolder": "sdk/advisor/arm-advisor",
      "versionPolicyName": "management"
    },
    {
      "packageName": "@azure/arm-hdinsight",
      "projectFolder": "sdk/hdinsight/arm-hdinsight",
      "versionPolicyName": "management"
    },
    {
      "packageName": "@azure/arm-attestation",
      "projectFolder": "sdk/attestation/arm-attestation",
      "versionPolicyName": "management"
    },
    {
      "packageName": "@azure/arm-azurestack",
      "projectFolder": "sdk/azurestack/arm-azurestack",
      "versionPolicyName": "management"
    },
    {
      "packageName": "@azure/arm-changeanalysis",
      "projectFolder": "sdk/changeanalysis/arm-changeanalysis",
      "versionPolicyName": "management"
    },
    {
      "packageName": "@azure/arm-billing",
      "projectFolder": "sdk/billing/arm-billing",
      "versionPolicyName": "management"
    },
    {
      "packageName": "@azure/arm-containerinstance",
      "projectFolder": "sdk/containerinstance/arm-containerinstance",
      "versionPolicyName": "management"
    },
    {
      "packageName": "@azure/arm-confluent",
      "projectFolder": "sdk/confluent/arm-confluent",
      "versionPolicyName": "management"
    },
    {
      "packageName": "@azure/arm-imagebuilder",
      "projectFolder": "sdk/imagebuilder/arm-imagebuilder",
      "versionPolicyName": "management"
    },
    {
      "packageName": "@azure/arm-avs",
      "projectFolder": "sdk/avs/arm-avs",
      "versionPolicyName": "management"
    },
    {
      "packageName": "@azure/arm-communication",
      "projectFolder": "sdk/communication/arm-communication",
      "versionPolicyName": "management"
    },
    {
      "packageName": "@azure/arm-appconfiguration",
      "projectFolder": "sdk/appconfiguration/arm-appconfiguration",
      "versionPolicyName": "management"
    },
    {
      "packageName": "@azure/arm-azurestackhci",
      "projectFolder": "sdk/azurestackhci/arm-azurestackhci",
      "versionPolicyName": "management"
    },
    {
      "packageName": "@azure/arm-customerinsights",
      "projectFolder": "sdk/customer-insights/arm-customerinsights",
      "versionPolicyName": "management"
    },
    {
      "packageName": "@azure/arm-databoxedge",
      "projectFolder": "sdk/databoxedge/arm-databoxedge",
      "versionPolicyName": "management"
    },
    {
      "packageName": "@azure/arm-datadog",
      "projectFolder": "sdk/datadog/arm-datadog",
      "versionPolicyName": "management"
    },
    {
      "packageName": "@azure/arm-deviceprovisioningservices",
      "projectFolder": "sdk/deviceprovisioningservices/arm-deviceprovisioningservices",
      "versionPolicyName": "management"
    },
    {
      "packageName": "@azure/arm-synapse",
      "projectFolder": "sdk/synapse/arm-synapse",
      "versionPolicyName": "management"
    },
    {
      "packageName": "@azure/arm-databox",
      "projectFolder": "sdk/databox/arm-databox",
      "versionPolicyName": "management"
    },
    {
      "packageName": "@azure/arm-dns",
      "projectFolder": "sdk/dns/arm-dns",
      "versionPolicyName": "management"
    },
    {
      "packageName": "@azure/arm-digitaltwins",
      "projectFolder": "sdk/digitaltwins/arm-digitaltwins",
      "versionPolicyName": "management"
    },
    {
      "packageName": "@azure/arm-devspaces",
      "projectFolder": "sdk/devspaces/arm-devspaces",
      "versionPolicyName": "management"
    },
    {
      "packageName": "@azure/arm-domainservices",
      "projectFolder": "sdk/domainservices/arm-domainservices",
      "versionPolicyName": "management"
    },
    {
      "packageName": "@azure/arm-frontdoor",
      "projectFolder": "sdk/frontdoor/arm-frontdoor",
      "versionPolicyName": "management"
    },
    {
      "packageName": "@azure/arm-healthbot",
      "projectFolder": "sdk/healthbot/arm-healthbot",
      "versionPolicyName": "management"
    },
    {
      "packageName": "@azure-rest/health-insights-cancerprofiling",
      "projectFolder": "sdk/healthinsights/health-insights-cancerprofiling-rest",
      "versionPolicyName": "client"
    },
    {
      "packageName": "@azure-rest/health-insights-clinicalmatching",
      "projectFolder": "sdk/healthinsights/health-insights-clinicalmatching-rest",
      "versionPolicyName": "client"
    },
    {
      "packageName": "@azure-rest/health-insights-radiologyinsights",
      "projectFolder": "sdk/healthinsights/health-insights-radiologyinsights-rest",
      "versionPolicyName": "client"
    },
    {
      "packageName": "@azure/arm-deploymentmanager",
      "projectFolder": "sdk/deploymentmanager/arm-deploymentmanager",
      "versionPolicyName": "management"
    },
    {
      "packageName": "@azure/arm-hanaonazure",
      "projectFolder": "sdk/hanaonazure/arm-hanaonazure",
      "versionPolicyName": "management"
    },
    {
      "packageName": "@azure/arm-kubernetesconfiguration",
      "projectFolder": "sdk/kubernetesconfiguration/arm-kubernetesconfiguration",
      "versionPolicyName": "management"
    },
    {
      "packageName": "@azure/arm-labservices",
      "projectFolder": "sdk/labservices/arm-labservices",
      "versionPolicyName": "management"
    },
    {
      "packageName": "@azure/arm-machinelearningcompute",
      "projectFolder": "sdk/machinelearningcompute/arm-machinelearningcompute",
      "versionPolicyName": "management"
    },
    {
      "packageName": "@azure/arm-machinelearningexperimentation",
      "projectFolder": "sdk/machinelearningexperimentation/arm-machinelearningexperimentation",
      "versionPolicyName": "management"
    },
    {
      "packageName": "@azure/arm-commerce",
      "projectFolder": "sdk/commerce/arm-commerce",
      "versionPolicyName": "management"
    },
    {
      "packageName": "@azure/arm-datamigration",
      "projectFolder": "sdk/datamigration/arm-datamigration",
      "versionPolicyName": "management"
    },
    {
      "packageName": "@azure/arm-healthcareapis",
      "projectFolder": "sdk/healthcareapis/arm-healthcareapis",
      "versionPolicyName": "management"
    },
    {
      "packageName": "@azure/arm-hybridcompute",
      "projectFolder": "sdk/hybridcompute/arm-hybridcompute",
      "versionPolicyName": "management"
    },
    {
      "packageName": "@azure/arm-hybridkubernetes",
      "projectFolder": "sdk/hybridkubernetes/arm-hybridkubernetes",
      "versionPolicyName": "management"
    },
    {
      "packageName": "@azure/arm-oep",
      "projectFolder": "sdk/oep/arm-oep",
      "versionPolicyName": "management"
    },
    {
      "packageName": "@azure/arm-securityinsight",
      "projectFolder": "sdk/securityinsight/arm-securityinsight",
      "versionPolicyName": "management"
    },
    {
      "packageName": "@azure/arm-iotcentral",
      "projectFolder": "sdk/iotcentral/arm-iotcentral",
      "versionPolicyName": "management"
    },
    {
      "packageName": "@azure/arm-commitmentplans",
      "projectFolder": "sdk/machinelearning/arm-commitmentplans",
      "versionPolicyName": "management"
    },
    {
      "packageName": "@azure/arm-workspaces",
      "projectFolder": "sdk/machinelearning/arm-workspaces",
      "versionPolicyName": "management"
    },
    {
      "packageName": "@azure/arm-webservices",
      "projectFolder": "sdk/machinelearning/arm-webservices",
      "versionPolicyName": "management"
    },
    {
      "packageName": "@azure/arm-managementpartner",
      "projectFolder": "sdk/managementpartner/arm-managementpartner",
      "versionPolicyName": "management"
    },
    {
      "packageName": "@azure/arm-maps",
      "projectFolder": "sdk/maps/arm-maps",
      "versionPolicyName": "management"
    },
    {
      "packageName": "@azure/arm-mariadb",
      "projectFolder": "sdk/mariadb/arm-mariadb",
      "versionPolicyName": "management"
    },
    {
      "packageName": "@azure/arm-marketplaceordering",
      "projectFolder": "sdk/marketplaceordering/arm-marketplaceordering",
      "versionPolicyName": "management"
    },
    {
      "packageName": "@azure/arm-migrate",
      "projectFolder": "sdk/migrate/arm-migrate",
      "versionPolicyName": "management"
    },
    {
      "packageName": "@azure/arm-netapp",
      "projectFolder": "sdk/netapp/arm-netapp",
      "versionPolicyName": "management"
    },
    {
      "packageName": "@azure/arm-peering",
      "projectFolder": "sdk/peering/arm-peering",
      "versionPolicyName": "management"
    },
    {
      "packageName": "@azure/arm-postgresql-flexible",
      "projectFolder": "sdk/postgresql/arm-postgresql-flexible",
      "versionPolicyName": "management"
    },
    {
      "packageName": "@azure/arm-powerbidedicated",
      "projectFolder": "sdk/powerbidedicated/arm-powerbidedicated",
      "versionPolicyName": "management"
    },
    {
      "packageName": "@azure/arm-powerbiembedded",
      "projectFolder": "sdk/powerbiembedded/arm-powerbiembedded",
      "versionPolicyName": "management"
    },
    {
      "packageName": "@azure/arm-recoveryservices-siterecovery",
      "projectFolder": "sdk/recoveryservicessiterecovery/arm-recoveryservices-siterecovery",
      "versionPolicyName": "management"
    },
    {
      "packageName": "@azure/arm-recoveryservicesbackup",
      "projectFolder": "sdk/recoveryservicesbackup/arm-recoveryservicesbackup",
      "versionPolicyName": "management"
    },
    {
      "packageName": "@azure/arm-redisenterprisecache",
      "projectFolder": "sdk/redisenterprise/arm-redisenterprisecache",
      "versionPolicyName": "management"
    },
    {
      "packageName": "@azure/arm-reservations",
      "projectFolder": "sdk/reservations/arm-reservations",
      "versionPolicyName": "management"
    },
    {
      "packageName": "@azure/arm-resourcemover",
      "projectFolder": "sdk/resourcemover/arm-resourcemover",
      "versionPolicyName": "management"
    },
    {
      "packageName": "@azure/arm-serialconsole",
      "projectFolder": "sdk/serialconsole/arm-serialconsole",
      "versionPolicyName": "management"
    },
    {
      "packageName": "@azure/arm-servicemap",
      "projectFolder": "sdk/service-map/arm-servicemap",
      "versionPolicyName": "management"
    },
    {
      "packageName": "@azure/arm-signalr",
      "projectFolder": "sdk/signalr/arm-signalr",
      "versionPolicyName": "management"
    },
    {
      "packageName": "@azure/arm-storagecache",
      "projectFolder": "sdk/storagecache/arm-storagecache",
      "versionPolicyName": "management"
    },
    {
      "packageName": "@azure/arm-storagesync",
      "projectFolder": "sdk/storagesync/arm-storagesync",
      "versionPolicyName": "management"
    },
    {
      "packageName": "@azure/arm-resourcegraph",
      "projectFolder": "sdk/resourcegraph/arm-resourcegraph",
      "versionPolicyName": "management"
    },
    {
      "packageName": "@azure/arm-appinsights",
      "projectFolder": "sdk/applicationinsights/arm-appinsights",
      "versionPolicyName": "management"
    },
    {
      "packageName": "@azure/arm-datacatalog",
      "projectFolder": "sdk/datacatalog/arm-datacatalog",
      "versionPolicyName": "management"
    },
    {
      "packageName": "@azure/arm-storsimple1200series",
      "projectFolder": "sdk/storsimple1200series/arm-storsimple1200series",
      "versionPolicyName": "management"
    },
    {
      "packageName": "@azure/arm-storsimple8000series",
      "projectFolder": "sdk/storsimple8000series/arm-storsimple8000series",
      "versionPolicyName": "management"
    },
    {
      "packageName": "@azure/arm-support",
      "projectFolder": "sdk/support/arm-support",
      "versionPolicyName": "management"
    },
    {
      "packageName": "@azure/arm-timeseriesinsights",
      "projectFolder": "sdk/timeseriesinsights/arm-timeseriesinsights",
      "versionPolicyName": "management"
    },
    {
      "packageName": "@azure/arm-trafficmanager",
      "projectFolder": "sdk/trafficmanager/arm-trafficmanager",
      "versionPolicyName": "management"
    },
    {
      "packageName": "@azure/arm-visualstudio",
      "projectFolder": "sdk/visualstudio/arm-visualstudio",
      "versionPolicyName": "management"
    },
    {
      "packageName": "@azure/arm-vmwarecloudsimple",
      "projectFolder": "sdk/vmwarecloudsimple/arm-vmwarecloudsimple",
      "versionPolicyName": "management"
    },
    {
      "packageName": "@azure/arm-servicefabricmesh",
      "projectFolder": "sdk/servicefabricmesh/arm-servicefabricmesh",
      "versionPolicyName": "management"
    },
    {
      "packageName": "@azure/arm-storageimportexport",
      "projectFolder": "sdk/storageimportexport/arm-storageimportexport",
      "versionPolicyName": "management"
    },
    {
      "packageName": "@azure/arm-privatedns",
      "projectFolder": "sdk/privatedns/arm-privatedns",
      "versionPolicyName": "management"
    },
    {
      "packageName": "@azure/arm-policyinsights",
      "projectFolder": "sdk/policyinsights/arm-policyinsights",
      "versionPolicyName": "management"
    },
    {
      "packageName": "@azure/arm-kusto",
      "projectFolder": "sdk/kusto/arm-kusto",
      "versionPolicyName": "management"
    },
    {
      "packageName": "@azure/core-http-compat",
      "projectFolder": "sdk/core/core-http-compat",
      "versionPolicyName": "core"
    },
    {
      "packageName": "@azure/arm-dnsresolver",
      "projectFolder": "sdk/dnsresolver/arm-dnsresolver",
      "versionPolicyName": "management"
    },
    {
      "packageName": "@azure/arm-mobilenetwork",
      "projectFolder": "sdk/mobilenetwork/arm-mobilenetwork",
      "versionPolicyName": "management"
    },
    {
      "packageName": "@azure/arm-resources-profile-2020-09-01-hybrid",
      "projectFolder": "sdk/resources/arm-resources-profile-2020-09-01-hybrid",
      "versionPolicyName": "management"
    },
    {
      "packageName": "@azure/arm-dns-profile-2020-09-01-hybrid",
      "projectFolder": "sdk/dns/arm-dns-profile-2020-09-01-hybrid",
      "versionPolicyName": "management"
    },
    {
      "packageName": "@azure/arm-locks-profile-2020-09-01-hybrid",
      "projectFolder": "sdk/locks/arm-locks-profile-2020-09-01-hybrid",
      "versionPolicyName": "management"
    },
    {
      "packageName": "@azure/arm-policy-profile-2020-09-01-hybrid",
      "projectFolder": "sdk/policy/arm-policy-profile-2020-09-01-hybrid",
      "versionPolicyName": "management"
    },
    {
      "packageName": "@azure/arm-subscriptions-profile-2020-09-01-hybrid",
      "projectFolder": "sdk/subscription/arm-subscriptions-profile-2020-09-01-hybrid",
      "versionPolicyName": "management"
    },
    {
      "packageName": "@azure/arm-storage-profile-2020-09-01-hybrid",
      "projectFolder": "sdk/storage/arm-storage-profile-2020-09-01-hybrid",
      "versionPolicyName": "management"
    },
    {
      "packageName": "@azure/arm-keyvault-profile-2020-09-01-hybrid",
      "projectFolder": "sdk/keyvault/arm-keyvault-profile-2020-09-01-hybrid",
      "versionPolicyName": "management"
    },
    {
      "packageName": "@azure/arm-network-profile-2020-09-01-hybrid",
      "projectFolder": "sdk/network/arm-network-profile-2020-09-01-hybrid",
      "versionPolicyName": "management"
    },
    {
      "packageName": "@azure/arm-commerce-profile-2020-09-01-hybrid",
      "projectFolder": "sdk/commerce/arm-commerce-profile-2020-09-01-hybrid",
      "versionPolicyName": "management"
    },
    {
      "packageName": "@azure/arm-compute-profile-2020-09-01-hybrid",
      "projectFolder": "sdk/compute/arm-compute-profile-2020-09-01-hybrid",
      "versionPolicyName": "management"
    },
    {
      "packageName": "@azure/arm-eventhub-profile-2020-09-01-hybrid",
      "projectFolder": "sdk/eventhub/arm-eventhub-profile-2020-09-01-hybrid",
      "versionPolicyName": "management"
    },
    {
      "packageName": "@azure/arm-authorization-profile-2020-09-01-hybrid",
      "projectFolder": "sdk/authorization/arm-authorization-profile-2020-09-01-hybrid",
      "versionPolicyName": "management"
    },
    {
      "packageName": "@azure/arm-monitor-profile-2020-09-01-hybrid",
      "projectFolder": "sdk/monitor/arm-monitor-profile-2020-09-01-hybrid",
      "versionPolicyName": "management"
    },
    {
      "packageName": "@azure/arm-iothub-profile-2020-09-01-hybrid",
      "projectFolder": "sdk/iothub/arm-iothub-profile-2020-09-01-hybrid",
      "versionPolicyName": "management"
    },
    {
      "packageName": "@azure/arm-databoxedge-profile-2020-09-01-hybrid",
      "projectFolder": "sdk/databoxedge/arm-databoxedge-profile-2020-09-01-hybrid",
      "versionPolicyName": "management"
    },
    {
      "packageName": "@azure/arm-appservice-profile-2020-09-01-hybrid",
      "projectFolder": "sdk/appservice/arm-appservice-profile-2020-09-01-hybrid",
      "versionPolicyName": "management"
    },
    {
      "packageName": "@azure/arm-mysql-flexible",
      "projectFolder": "sdk/mysql/arm-mysql-flexible",
      "versionPolicyName": "management"
    },
    {
      "packageName": "@azure/arm-hardwaresecuritymodules",
      "projectFolder": "sdk/hardwaresecuritymodules/arm-hardwaresecuritymodules",
      "versionPolicyName": "management"
    },
    {
      "packageName": "@azure/arm-dashboard",
      "projectFolder": "sdk/dashboard/arm-dashboard",
      "versionPolicyName": "management"
    },
    {
      "packageName": "@azure/arm-azureadexternalidentities",
      "projectFolder": "sdk/azureadexternalidentities/arm-azureadexternalidentities",
      "versionPolicyName": "management"
    },
    {
      "packageName": "@azure/arm-scvmm",
      "projectFolder": "sdk/scvmm/arm-scvmm",
      "versionPolicyName": "management"
    },
    {
      "packageName": "@azure/arm-servicelinker",
      "projectFolder": "sdk/servicelinker/arm-servicelinker",
      "versionPolicyName": "management"
    },
    {
      "packageName": "@azure/arm-changes",
      "projectFolder": "sdk/changes/arm-changes",
      "versionPolicyName": "management"
    },
    {
      "packageName": "@azure/arm-workloads",
      "projectFolder": "sdk/workloads/arm-workloads",
      "versionPolicyName": "management"
    },
    {
      "packageName": "@azure/arm-dynatrace",
      "projectFolder": "sdk/dynatrace/arm-dynatrace",
      "versionPolicyName": "management"
    },
    {
      "packageName": "@azure/arm-education",
      "projectFolder": "sdk/education/arm-education",
      "versionPolicyName": "management"
    },
    {
      "packageName": "@azure/arm-machinelearning",
      "projectFolder": "sdk/machinelearning/arm-machinelearning",
      "versionPolicyName": "management"
    },
    {
      "packageName": "@azure/arm-appcontainers",
      "projectFolder": "sdk/appcontainers/arm-appcontainers",
      "versionPolicyName": "management"
    },
    {
      "packageName": "@azure/arm-deviceupdate",
      "projectFolder": "sdk/deviceupdate/arm-deviceupdate",
      "versionPolicyName": "management"
    },
    {
      "packageName": "@azure/arm-confidentialledger",
      "projectFolder": "sdk/confidentialledger/arm-confidentialledger",
      "versionPolicyName": "management"
    },
    {
      "packageName": "@azure/arm-resourceconnector",
      "projectFolder": "sdk/resourceconnector/arm-resourceconnector",
      "versionPolicyName": "management"
    },
    {
      "packageName": "@azure/api-management-custom-widgets-scaffolder",
      "projectFolder": "sdk/apimanagement/api-management-custom-widgets-scaffolder",
      "versionPolicyName": "client"
    },
    {
      "packageName": "@azure/api-management-custom-widgets-tools",
      "projectFolder": "sdk/apimanagement/api-management-custom-widgets-tools",
      "versionPolicyName": "client"
    },
    {
      "packageName": "@azure/arm-networkfunction",
      "projectFolder": "sdk/networkfunction/arm-networkfunction",
      "versionPolicyName": "management"
    },
    {
      "packageName": "@azure/arm-fluidrelay",
      "projectFolder": "sdk/fluidrelay/arm-fluidrelay",
      "versionPolicyName": "management"
    },
    {
      "packageName": "@azure/arm-automation",
      "projectFolder": "sdk/automation/arm-automation",
      "versionPolicyName": "management"
    },
    {
      "packageName": "@azure/arm-automanage",
      "projectFolder": "sdk/automanage/arm-automanage",
      "versionPolicyName": "management"
    },
    {
      "packageName": "@azure/arm-devcenter",
      "projectFolder": "sdk/devcenter/arm-devcenter",
      "versionPolicyName": "management"
    },
    {
      "packageName": "@azure/communication-rooms",
      "projectFolder": "sdk/communication/communication-rooms",
      "versionPolicyName": "client"
    },
    {
      "packageName": "@azure/arm-connectedvmware",
      "projectFolder": "sdk/connectedvmware/arm-connectedvmware",
      "versionPolicyName": "management"
    },
    {
      "packageName": "@azure/arm-nginx",
      "projectFolder": "sdk/nginx/arm-nginx",
      "versionPolicyName": "management"
    },
    {
      "packageName": "@azure/arm-agrifood",
      "projectFolder": "sdk/agrifood/arm-agrifood",
      "versionPolicyName": "management"
    },
    {
      "packageName": "@azure/arm-chaos",
      "projectFolder": "sdk/chaos/arm-chaos",
      "versionPolicyName": "management"
    },
    {
      "packageName": "@azure/functions-authentication-events",
      "projectFolder": "sdk/entra/functions-authentication-events",
      "versionPolicyName": "client"
    },
    {
      "packageName": "@azure-rest/developer-devcenter",
      "projectFolder": "sdk/devcenter/developer-devcenter-rest",
      "versionPolicyName": "client"
    },
    {
      "packageName": "@azure/arm-securitydevops",
      "projectFolder": "sdk/securitydevops/arm-securitydevops",
      "versionPolicyName": "management"
    },
    {
      "packageName": "@azure/arm-devhub",
      "projectFolder": "sdk/devhub/arm-devhub",
      "versionPolicyName": "management"
    },
    {
      "packageName": "@azure-rest/load-testing",
      "projectFolder": "sdk/loadtesting/load-testing-rest",
      "versionPolicyName": "client"
    },
    {
      "packageName": "@azure/create-playwright",
      "projectFolder": "sdk/loadtesting/create-playwright",
      "versionPolicyName": "client"
    },
    {
      "packageName": "@azure/playwright",
      "projectFolder": "sdk/loadtesting/playwright",
      "versionPolicyName": "client"
    },
    {
      "packageName": "@azure/arm-elasticsan",
      "projectFolder": "sdk/elasticsans/arm-elasticsan",
      "versionPolicyName": "management"
    },
    {
      "packageName": "@azure/arm-appcomplianceautomation",
      "projectFolder": "sdk/appcomplianceautomation/arm-appcomplianceautomation",
      "versionPolicyName": "management"
    },
    {
      "packageName": "@azure/arm-elastic",
      "projectFolder": "sdk/elastic/arm-elastic",
      "versionPolicyName": "management"
    },
    {
      "packageName": "@azure/arm-hybridcontainerservice",
      "projectFolder": "sdk/hybridcontainerservice/arm-hybridcontainerservice",
      "versionPolicyName": "management"
    },
    {
      "packageName": "@azure/arm-loadtesting",
      "projectFolder": "sdk/loadtesting/arm-loadtesting",
      "versionPolicyName": "management"
    },
    {
      "packageName": "@azure/web-pubsub-client",
      "projectFolder": "sdk/web-pubsub/web-pubsub-client",
      "versionPolicyName": "client"
    },
    {
      "packageName": "@azure/arm-billingbenefits",
      "projectFolder": "sdk/billingbenefits/arm-billingbenefits",
      "versionPolicyName": "management"
    },
    {
      "packageName": "@azure/arm-servicenetworking",
      "projectFolder": "sdk/servicenetworking/arm-servicenetworking",
      "versionPolicyName": "management"
    },
    {
      "packageName": "@azure/arm-dataprotection",
      "projectFolder": "sdk/dataprotection/arm-dataprotection",
      "versionPolicyName": "management"
    },
    {
      "packageName": "@azure/arm-storagemover",
      "projectFolder": "sdk/storagemover/arm-storagemover",
      "versionPolicyName": "management"
    },
    {
      "packageName": "@azure/arm-voiceservices",
      "projectFolder": "sdk/voiceservices/arm-voiceservices",
      "versionPolicyName": "management"
    },
    {
      "packageName": "@azure/web-pubsub-client-protobuf",
      "projectFolder": "sdk/web-pubsub/web-pubsub-client-protobuf",
      "versionPolicyName": "client"
    },
    {
      "packageName": "@azure/arm-graphservices",
      "projectFolder": "sdk/graphservices/arm-graphservices",
      "versionPolicyName": "management"
    },
    {
      "packageName": "@azure/arm-newrelicobservability",
      "projectFolder": "sdk/newrelicobservability/arm-newrelicobservability",
      "versionPolicyName": "management"
    },
    {
      "packageName": "@azure/arm-paloaltonetworksngfw",
      "projectFolder": "sdk/paloaltonetworksngfw/arm-paloaltonetworksngfw",
      "versionPolicyName": "management"
    },
    {
      "packageName": "@azure/arm-selfhelp",
      "projectFolder": "sdk/selfhelp/arm-selfhelp",
      "versionPolicyName": "management"
    },
    {
      "packageName": "@azure/arm-costmanagement",
      "projectFolder": "sdk/cost-management/arm-costmanagement",
      "versionPolicyName": "management"
    },
    {
      "packageName": "@azure/arm-networkcloud",
      "projectFolder": "sdk/networkcloud/arm-networkcloud",
      "versionPolicyName": "management"
    },
    {
      "packageName": "@azure/arm-baremetalinfrastructure",
      "projectFolder": "sdk/baremetalinfrastructure/arm-baremetalinfrastructure",
      "versionPolicyName": "management"
    },
    {
      "packageName": "@azure/arm-qumulo",
      "projectFolder": "sdk/liftrqumulo/arm-qumulo",
      "versionPolicyName": "management"
    },
    {
      "packageName": "@azure/arm-containerservicefleet",
      "projectFolder": "sdk/containerservice/arm-containerservicefleet",
      "versionPolicyName": "management"
    },
    {
      "packageName": "@azure/arm-cosmosdbforpostgresql",
      "projectFolder": "sdk/cosmosforpostgresql/arm-cosmosdbforpostgresql",
      "versionPolicyName": "management"
    },
    {
      "packageName": "@azure/arm-managednetworkfabric",
      "projectFolder": "sdk/managednetworkfabric/arm-managednetworkfabric",
      "versionPolicyName": "management"
    },
    {
      "packageName": "@azure/arm-iotfirmwaredefense",
      "projectFolder": "sdk/iotfirmwaredefense/arm-iotfirmwaredefense",
      "versionPolicyName": "management"
    },
    {
      "packageName": "@azure/arm-quantum",
      "projectFolder": "sdk/quantum/arm-quantum",
      "versionPolicyName": "management"
    },
    {
      "packageName": "@azure/arm-sphere",
      "projectFolder": "sdk/sphere/arm-sphere",
      "versionPolicyName": "management"
    },
    {
      "packageName": "@azure/arm-maintenance",
      "projectFolder": "sdk/maintenance/arm-maintenance",
      "versionPolicyName": "management"
    },
    {
      "packageName": "@azure/arm-resourcesdeploymentstacks",
      "projectFolder": "sdk/resourcesdeploymentstacks/arm-resourcesdeploymentstacks",
      "versionPolicyName": "management"
    },
    {
      "packageName": "@azure/arm-apicenter",
      "projectFolder": "sdk/apicenter/arm-apicenter",
      "versionPolicyName": "management"
    },
    {
      "packageName": "@azure/arm-hdinsightcontainers",
      "projectFolder": "sdk/hdinsight/arm-hdinsightcontainers",
      "versionPolicyName": "management"
    },
    {
      "packageName": "@azure/arm-defendereasm",
      "projectFolder": "sdk/defendereasm/arm-defendereasm",
      "versionPolicyName": "management"
    },
    {
      "packageName": "@azure/arm-hybridconnectivity",
      "projectFolder": "sdk/hybridconnectivity/arm-hybridconnectivity",
      "versionPolicyName": "management"
    },
    {
      "packageName": "@azure-tests/perf-monitor-opentelemetry",
      "projectFolder": "sdk/monitor/monitor-opentelemetry-perf-tests",
      "versionPolicyName": "test"
    },
    {
      "packageName": "@azure/arm-recoveryservicesdatareplication",
      "projectFolder": "sdk/recoveryservicesdatareplication/arm-recoveryservicesdatareplication",
      "versionPolicyName": "management"
    },
    {
      "packageName": "@azure/arm-playwrighttesting",
      "projectFolder": "sdk/playwrighttesting/arm-playwrighttesting",
      "versionPolicyName": "management"
    },
    {
      "packageName": "@azure-rest/ai-vision-image-analysis",
      "projectFolder": "sdk/vision/ai-vision-image-analysis-rest",
      "versionPolicyName": "client"
    },
    {
      "packageName": "@azure/arm-hybridnetwork",
      "projectFolder": "sdk/hybridnetwork/arm-hybridnetwork",
      "versionPolicyName": "management"
    },
    {
      "packageName": "@azure/arm-workloadssapvirtualinstance",
      "projectFolder": "sdk/workloads/arm-workloadssapvirtualinstance",
      "versionPolicyName": "management"
    },
    {
      "packageName": "@azure/arm-astro",
      "projectFolder": "sdk/astro/arm-astro",
      "versionPolicyName": "management"
    },
    {
      "packageName": "@azure/arm-largeinstance",
      "projectFolder": "sdk/largeinstance/arm-largeinstance",
      "versionPolicyName": "management"
    },
    {
      "packageName": "@azure/arm-springappdiscovery",
      "projectFolder": "sdk/springappdiscovery/arm-springappdiscovery",
      "versionPolicyName": "management"
    },
    {
      "packageName": "@azure/arm-migrationdiscoverysap",
      "projectFolder": "sdk/migrationdiscovery/arm-migrationdiscoverysap",
      "versionPolicyName": "management"
    },
    {
      "packageName": "@azure/arm-storageactions",
      "projectFolder": "sdk/storageactions/arm-storageactions",
      "versionPolicyName": "management"
    },
    {
      "packageName": "@azure/arm-guestconfiguration",
      "projectFolder": "sdk/guestconfiguration/arm-guestconfiguration",
      "versionPolicyName": "management"
    },
    {
      "packageName": "@azure/arm-deviceregistry",
      "projectFolder": "sdk/deviceregistry/arm-deviceregistry",
      "versionPolicyName": "management"
    },
    {
      "packageName": "@azure/arm-standbypool",
      "projectFolder": "sdk/standbypool/arm-standbypool",
      "versionPolicyName": "management"
    },
    {
      "packageName": "@azure/arm-devopsinfrastructure",
      "projectFolder": "sdk/devopsinfrastructure/arm-devopsinfrastructure",
      "versionPolicyName": "management"
    },
    {
      "packageName": "@azure-rest/ai-vision-face",
      "projectFolder": "sdk/face/ai-vision-face-rest",
      "versionPolicyName": "client"
    },
    {
      "packageName": "@azure/arm-informaticadatamanagement",
      "projectFolder": "sdk/informatica/arm-informaticadatamanagement",
      "versionPolicyName": "management"
    },
    {
      "packageName": "@azure/arm-oracledatabase",
      "projectFolder": "sdk/oracledatabase/arm-oracledatabase",
      "versionPolicyName": "management"
    },
    {
      "packageName": "@azure-rest/health-deidentification",
      "projectFolder": "sdk/healthdataaiservices/health-deidentification-rest",
      "versionPolicyName": "client"
    },
    {
      "packageName": "@azure-rest/ai-inference",
      "projectFolder": "sdk/ai/ai-inference-rest",
      "versionPolicyName": "client"
    },
    {
      "packageName": "@azure/create-microsoft-playwright-testing",
      "projectFolder": "sdk/playwrighttesting/create-microsoft-playwright-testing",
      "versionPolicyName": "client"
    },
    {
      "packageName": "@azure/microsoft-playwright-testing",
      "projectFolder": "sdk/playwrighttesting/microsoft-playwright-testing",
      "versionPolicyName": "client"
    },
    {
      "packageName": "@azure/arm-computefleet",
      "projectFolder": "sdk/computefleet/arm-computefleet",
      "versionPolicyName": "client"
    },
    {
      "packageName": "@azure/arm-edgezones",
      "projectFolder": "sdk/edgezones/arm-edgezones",
      "versionPolicyName": "management"
    },
    {
      "packageName": "@azure/arm-mongocluster",
      "projectFolder": "sdk/mongocluster/arm-mongocluster",
      "versionPolicyName": "management"
    },
    {
      "packageName": "@azure/arm-servicefabricmanagedclusters",
      "projectFolder": "sdk/servicefabricmanagedclusters/arm-servicefabricmanagedclusters",
      "versionPolicyName": "management"
    },
    {
      "packageName": "@azure/arm-redhatopenshift",
      "projectFolder": "sdk/redhatopenshift/arm-redhatopenshift",
      "versionPolicyName": "management"
    },
    {
      "packageName": "@azure/arm-healthdataaiservices",
      "projectFolder": "sdk/healthdataaiservices/arm-healthdataaiservices",
      "versionPolicyName": "client"
    },
    {
      "packageName": "@azure-rest/batch",
      "projectFolder": "sdk/batch/batch-rest",
      "versionPolicyName": "client"
    },
    {
      "packageName": "@azure/arm-computeschedule",
      "projectFolder": "sdk/computeschedule/arm-computeschedule",
      "versionPolicyName": "management"
    },
    {
      "packageName": "@azure/arm-fabric",
      "projectFolder": "sdk/fabric/arm-fabric",
      "versionPolicyName": "management"
    },
    {
      "packageName": "@azure/arm-iotoperations",
      "projectFolder": "sdk/iotoperations/arm-iotoperations",
      "versionPolicyName": "management"
    },
    {
      "packageName": "@azure/arm-trustedsigning",
      "projectFolder": "sdk/trustedsigning/arm-trustedsigning",
      "versionPolicyName": "management"
    },
    {
      "packageName": "@azure/arm-databoundaries",
      "projectFolder": "sdk/databoundaries/arm-databoundaries",
      "versionPolicyName": "management"
    },
    {
      "packageName": "@azure/arm-containerorchestratorruntime",
      "projectFolder": "sdk/kubernetesruntime/arm-containerorchestratorruntime",
      "versionPolicyName": "management"
    },
    {
      "packageName": "@azure/arm-neonpostgres",
      "projectFolder": "sdk/neonpostgres/arm-neonpostgres",
      "versionPolicyName": "management"
    },
    {
      "packageName": "@azure/arm-terraform",
      "projectFolder": "sdk/terraform/arm-terraform",
      "versionPolicyName": "management"
    },
    {
      "packageName": "@azure/arm-agricultureplatform",
      "projectFolder": "sdk/agricultureplatform/arm-agricultureplatform",
      "versionPolicyName": "management"
    },
    {
      "packageName": "@azure/arm-connectedcache",
      "projectFolder": "sdk/connectedcache/arm-connectedcache",
      "versionPolicyName": "management"
    },
    {
      "packageName": "@azure/arm-arizeaiobservabilityeval",
      "projectFolder": "sdk/liftrarize/arm-arizeaiobservabilityeval",
      "versionPolicyName": "management"
    },
    {
      "packageName": "@azure/ai-projects",
      "projectFolder": "sdk/ai/ai-projects",
      "versionPolicyName": "client"
    },
    {
      "packageName": "@azure/ai-agents",
      "projectFolder": "sdk/ai/ai-agents",
      "versionPolicyName": "client"
    },
    {
      "packageName": "@azure/arm-impactreporting",
      "projectFolder": "sdk/impactreporting/arm-impactreporting",
      "versionPolicyName": "management"
    },
    {
      "packageName": "@azure/arm-pineconevectordb",
      "projectFolder": "sdk/pineconevectordb/arm-pineconevectordb",
      "versionPolicyName": "management"
    },
    {
      "packageName": "@azure/arm-databasewatcher",
      "projectFolder": "sdk/databasewatcher/arm-databasewatcher",
      "versionPolicyName": "management"
    },
    {
      "packageName": "@azure/arm-durabletask",
      "projectFolder": "sdk/durabletask/arm-durabletask",
      "versionPolicyName": "management"
    },
    {
      "packageName": "@azure/arm-migrationassessment",
      "projectFolder": "sdk/migrate/arm-migrationassessment",
      "versionPolicyName": "management"
    },
    {
      "packageName": "@azure/arm-weightsandbiases",
      "projectFolder": "sdk/liftrweightsandbiases/arm-weightsandbiases",
      "versionPolicyName": "management"
    },
    {
      "packageName": "@azure/arm-lambdatesthyperexecute",
      "projectFolder": "sdk/lambdatesthyperexecute/arm-lambdatesthyperexecute",
      "versionPolicyName": "management"
    },
    {
      "packageName": "@azure/arm-dependencymap",
      "projectFolder": "sdk/dependencymap/arm-dependencymap",
      "versionPolicyName": "management"
    },
    {
      "packageName": "@azure/arm-programmableconnectivity",
      "projectFolder": "sdk/programmableconnectivity/arm-programmableconnectivity",
      "versionPolicyName": "management"
    },
    {
      "packageName": "@azure/arm-portalservicescopilot",
      "projectFolder": "sdk/portalservices/arm-portalservicescopilot",
      "versionPolicyName": "management"
    },
    {
      "packageName": "@azure/arm-onlineexperimentation",
      "projectFolder": "sdk/onlineexperimentation/arm-onlineexperimentation",
      "versionPolicyName": "management"
    },
    {
      "packageName": "@azure/arm-carbonoptimization",
      "projectFolder": "sdk/carbonoptimization/arm-carbonoptimization",
      "versionPolicyName": "management"
    },
    {
<<<<<<< HEAD
      "packageName": "@azure/arm-dell-storage",
      "projectFolder": "sdk/dell/arm-dell-storage",
=======
      "packageName": "@azure/arm-mongodbatlas",
      "projectFolder": "sdk/mongodbatlas/arm-mongodbatlas",
      "versionPolicyName": "management"
    },
    {
      "packageName": "@azure/arm-purestorageblock",
      "projectFolder": "sdk/purestorageblock/arm-purestorageblock",
      "versionPolicyName": "management"
    },
    {
      "packageName": "@azure/arm-sitemanager",
      "projectFolder": "sdk/sitemanager/arm-sitemanager",
      "versionPolicyName": "management"
    },
    {
      "packageName": "@azure-rest/onlineexperimentation",
      "projectFolder": "sdk/onlineexperimentation/onlineexperimentation-rest",
      "versionPolicyName": "client"
    },
    {
      "packageName": "@azure/arm-planetarycomputer",
      "projectFolder": "sdk/planetarycomputer/arm-planetarycomputer",
      "versionPolicyName": "management"
    },
    {
      "packageName": "@azure/arm-kubernetesconfiguration-extensions",
      "projectFolder": "sdk/kubernetesconfiguration/arm-kubernetesconfiguration-extensions",
      "versionPolicyName": "management"
    },
    {
      "packageName": "@azure/arm-kubernetesconfiguration-fluxconfigurations",
      "projectFolder": "sdk/kubernetesconfiguration/arm-kubernetesconfiguration-fluxconfigurations",
      "versionPolicyName": "management"
    },
    {
      "packageName": "@azure/arm-kubernetesconfiguration-extensiontypes",
      "projectFolder": "sdk/kubernetesconfiguration/arm-kubernetesconfiguration-extensiontypes",
      "versionPolicyName": "management"
    },
    {
      "packageName": "@azure/arm-kubernetesconfiguration-privatelinkscopes",
      "projectFolder": "sdk/kubernetesconfiguration/arm-kubernetesconfiguration-privatelinkscopes",
      "versionPolicyName": "management"
    },
    {
      "packageName": "@azure/arm-cloudhealth",
      "projectFolder": "sdk/cloudhealth/arm-cloudhealth",
      "versionPolicyName": "management"
    },
    {
      "packageName": "@azure/arm-playwright",
      "projectFolder": "sdk/playwright/arm-playwright",
      "versionPolicyName": "management"
    },
    {
      "packageName": "@azure/arm-resourcesbicep",
      "projectFolder": "sdk/resources/arm-resourcesbicep",
      "versionPolicyName": "management"
    },
    {
      "packageName": "@azure/arm-resourcesdeployments",
      "projectFolder": "sdk/resources/arm-resourcesdeployments",
>>>>>>> 4f1df11e
      "versionPolicyName": "management"
    }
  ]
}<|MERGE_RESOLUTION|>--- conflicted
+++ resolved
@@ -2381,10 +2381,11 @@
       "versionPolicyName": "management"
     },
     {
-<<<<<<< HEAD
       "packageName": "@azure/arm-dell-storage",
       "projectFolder": "sdk/dell/arm-dell-storage",
-=======
+      "versionPolicyName": "management"
+    },
+    {
       "packageName": "@azure/arm-mongodbatlas",
       "projectFolder": "sdk/mongodbatlas/arm-mongodbatlas",
       "versionPolicyName": "management"
@@ -2447,7 +2448,6 @@
     {
       "packageName": "@azure/arm-resourcesdeployments",
       "projectFolder": "sdk/resources/arm-resourcesdeployments",
->>>>>>> 4f1df11e
       "versionPolicyName": "management"
     }
   ]
