--- conflicted
+++ resolved
@@ -2066,13 +2066,13 @@
       "versionPolicyName": "management"
     },
     {
-<<<<<<< HEAD
       "packageName": "@azure/arm-hdinsightcontainers",
       "projectFolder": "sdk/hdinsight/arm-hdinsightcontainers",
-=======
+      "versionPolicyName": "management"
+    },
+    {
       "packageName": "@azure/arm-defendereasm",
       "projectFolder": "sdk/defendereasm/arm-defendereasm",
->>>>>>> 81b73f3d
       "versionPolicyName": "management"
     }
   ]
