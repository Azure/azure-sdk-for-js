--- conflicted
+++ resolved
@@ -1,7 +1,7 @@
 /**
  * This is the main configuration file for Rush.
  * For full documentation, please see https://rushjs.io
- */{
+ */ {
   "$schema": "https://developer.microsoft.com/json-schemas/rush/v5/rush.schema.json",
   /**
    * (Required) This specifies the version of the Rush engine to be used in this repo.
@@ -2308,6 +2308,11 @@
       "versionPolicyName": "management"
     },
     {
+      "packageName": "@azure/arm-agricultureplatform",
+      "projectFolder": "sdk/agricultureplatform/arm-agricultureplatform",
+      "versionPolicyName": "management"
+    },
+    {
       "packageName": "@azure/arm-connectedcache",
       "projectFolder": "sdk/connectedcache/arm-connectedcache",
       "versionPolicyName": "management"
@@ -2333,13 +2338,8 @@
       "versionPolicyName": "management"
     },
     {
-<<<<<<< HEAD
-      "packageName": "@azure/arm-agricultureplatform",
-      "projectFolder": "sdk/agricultureplatform/arm-agricultureplatform",
-=======
       "packageName": "@azure/arm-weightsandbiases",
       "projectFolder": "sdk/liftrweightsandbiases/arm-weightsandbiases",
->>>>>>> fbf542f8
       "versionPolicyName": "management"
     }
   ]
