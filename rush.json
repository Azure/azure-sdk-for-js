--- conflicted
+++ resolved
@@ -1,7 +1,7 @@
 /**
  * This is the main configuration file for Rush.
  * For full documentation, please see https://rushjs.io
- */{
+ */ {
   "$schema": "https://developer.microsoft.com/json-schemas/rush/v5/rush.schema.json",
   /**
    * (Required) This specifies the version of the Rush engine to be used in this repo.
@@ -2209,13 +2209,13 @@
       "versionPolicyName": "management"
     },
     {
-<<<<<<< HEAD
       "packageName": "@azure/arm-migrationdiscoverysap",
       "projectFolder": "sdk/migrationdiscovery/arm-migrationdiscoverysap",
-=======
+      "versionPolicyName": "management"
+    },
+    {
       "packageName": "@azure/arm-storageactions",
       "projectFolder": "sdk/storageactions/arm-storageactions",
->>>>>>> 0715b34d
       "versionPolicyName": "management"
     }
   ]
