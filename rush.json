/**
 * This is the main configuration file for Rush.
 * For full documentation, please see https://rushjs.io
 */{
  "$schema": "https://developer.microsoft.com/json-schemas/rush/v5/rush.schema.json",
  /**
   * (Required) This specifies the version of the Rush engine to be used in this repo.
   * Rush's "version selector" feature ensures that the globally installed tool will
   * behave like this release, regardless of which version is installed globally.
   *
   * The common/scripts/install-run-rush.js automation script also uses this version.
   *
   * NOTE: If you upgrade to a new major version of Rush, you should replace the "v5"
   * path segment in the "$schema" field for all your Rush config files.  This will ensure
   * correct error-underlining and tab-completion for editors such as VS Code.
   */
  "rushVersion": "5.40.7",
  /**
   * The next field selects which package manager should be installed and determines its version.
   * Rush installs its own local copy of the package manager to ensure that your build process
   * is fully isolated from whatever tools are present in the local environment.
   *
   * Specify one of: "pnpmVersion", "npmVersion", or "yarnVersion".  See the Rush documentation
   * for details about these alternatives.
   */
  "pnpmVersion": "5.15.0",
  // "npmVersion": "4.5.0",
  // "yarnVersion": "1.9.4",
  /**
   * Options that are only used when the PNPM package manager is selected
   */
  "pnpmOptions": {
    /**
     * If true, then Rush will add the "--strict-peer-dependencies" option when invoking PNPM.
     * This causes "rush install" to fail if there are unsatisfied peer dependencies, which is
     * an invalid state that can cause build failures or incompatible dependency versions.
     * (For historical reasons, JavaScript package managers generally do not treat this invalid
     * state as an error.)
     *
     * The default value is false to avoid legacy compatibility issues.
     * It is strongly recommended to set strictPeerDependencies=true.
     */
    "strictPeerDependencies": true,
    /**
     * Configures the strategy used to select versions during installation.
     *
     * This feature requires PNPM version 3.1 or newer.  It corresponds to the "--resolution-strategy" command-line
     * option for PNPM.  Possible values are "fast" and "fewer-dependencies".  PNPM's default is "fast", but this may
     * be incompatible with certain packages, for example the "@types" packages from DefinitelyTyped.  Rush's default
     * is "fewer-dependencies", which causes PNPM to avoid installing a newer version if an already installed version
     * can be reused; this is more similar to NPM's algorithm.
     */
    "resolutionStrategy": "fewer-dependencies"
  },
  /**
   * Older releases of the NodeJS engine may be missing features required by your system.
   * Other releases may have bugs.  In particular, the "latest" version will not be a
   * Long Term Support (LTS) version and is likely to have regressions.
   *
   * Specify a SemVer range to ensure developers use a NodeJS version that is appropriate
   * for your repo.
   */
  "nodeSupportedVersionRange": ">=8.0.0",
  /**
   * Odd-numbered major versions of Node.js are experimental.  Even-numbered releases
   * spend six months in a stabilization period before the first Long Term Support (LTS) version.
   * For example, 8.9.0 was the first LTS version of Node.js 8.  Pre-LTS versions are not recommended
   * for production usage because they frequently have bugs.  They may cause Rush itself
   * to malfunction.
   *
   * Rush normally prints a warning if it detects a pre-LTS Node.js version.  If you are testing
   * pre-LTS versions in preparation for supporting the first LTS version, you can use this setting
   * to disable Rush's warning.
   */
  "suppressNodeLtsWarning": true,
  /**
   * If you would like the version specifiers for your dependencies to be consistent, then
   * uncomment this line. This is effectively similar to running "rush check" before any
   * of the following commands:
   *
   *   rush install, rush update, rush link, rush version, rush publish
   *
   * In some cases you may want this turned on, but need to allow certain packages to use a different
   * version. In those cases, you will need to add an entry to the "allowedAlternativeVersions"
   * section of the common-versions.json.
   */
  "ensureConsistentVersions": true,
  /**
   * Large monorepos can become intimidating for newcomers if project folder paths don't follow
   * a consistent and recognizable pattern.  When the system allows nested folder trees,
   * we've found that teams will often use subfolders to create islands that isolate
   * their work from others ("shipping the org").  This hinders collaboration and code sharing.
   *
   * The Rush developers recommend a "category folder" model, where buildable project folders
   * must always be exactly two levels below the repo root.  The parent folder acts as the category.
   * This provides a basic facility for grouping related projects (e.g. "apps", "libaries",
   * "tools", "prototypes") while still encouraging teams to organize their projects into
   * a unified taxonomy.  Limiting to 2 levels seems very restrictive at first, but if you have
   * 20 categories and 20 projects in each category, this scheme can easily accommodate hundreds
   * of projects.  In practice, you will find that the folder hierarchy needs to be rebalanced
   * occasionally, but if that's painful, it's a warning sign that your development style may
   * discourage refactoring.  Reorganizing the categories should be an enlightening discussion
   * that brings people together, and maybe also identifies poor coding practices (e.g. file
   * references that reach into other project's folders without using NodeJS module resolution).
   *
   * The defaults are projectFolderMinDepth=1 and projectFolderMaxDepth=2.
   *
   * To remove these restrictions, you could set projectFolderMinDepth=1
   * and set projectFolderMaxDepth to a large number.
   */
  "projectFolderMinDepth": 3,
  "projectFolderMaxDepth": 4,
  /**
   * This feature helps you to review and approve new packages before they are introduced
   * to your monorepo.  For example, you may be concerned about licensing, code quality,
   * performance, or simply accumulating too many libraries with overlapping functionality.
   * The approvals are tracked in two config files "browser-approved-packages.json"
   * and "nonbrowser-approved-packages.json".  See the Rush documentation for details.
   */
  // "approvedPackagesPolicy": {
  //   /**
  //    * The review categories allow you to say for example "This library is approved for usage
  //    * in prototypes, but not in production code."
  //    *
  //    * Each project can be associated with one review category, by assigning the "reviewCategory" field
  //    * in the "projects" section of rush.json.  The approval is then recorded in the files
  //    * "common/config/rush/browser-approved-packages.json" and "nonbrowser-approved-packages.json"
  //    * which are automatically generated during "rush update".
  //    *
  //    * Designate categories with whatever granularity is appropriate for your review process,
  //    * or you could just have a single category called "default".
  //    */
  //   "reviewCategories": [
  //     // Some example categories:
  //     "production", // projects that ship to production
  //     "tools",      // non-shipping projects that are part of the developer toolchain
  //     "prototypes"  // experiments that should mostly be ignored by the review process
  //   ],
  //
  //   /**
  //    * A list of NPM package scopes that will be excluded from review.
  //    * We recommend to exclude TypeScript typings (the "@types" scope), because
  //    * if the underlying package was already approved, this would imply that the typings
  //    * are also approved.
  //    */
  //   // "ignoredNpmScopes": [ "@types" ]
  // },
  /**
   * If you use Git as your version control system, this section has some additional
   * optional features you can use.
   */
  "gitPolicy": {
    /**
     * Work at a big company?  Tired of finding Git commits at work with unprofessional Git
     * emails such as "beer-lover@my-college.edu"?  Rush can validate people's Git email address
     * before they get started.
     *
     * Define a list of regular expressions describing allowable e-mail patterns for Git commits.
     * They are case-insensitive anchored JavaScript RegExps.  Example: ".*@example\.com"
     *
     * IMPORTANT: Because these are regular expressions encoded as JSON string literals,
     * RegExp escapes need two backspashes, and ordinary periods should be "\\.".
     */
    // "allowedEmailRegExps": [
    //   "[^@]+@users\\.noreply\\.github\\.com",
    //   "travis@example\\.org"
    // ],
    /**
     * When Rush reports that the address is malformed, the notice can include an example
     * of a recommended email.  Make sure it conforms to one of the allowedEmailRegExps
     * expressions.
     */
    // "sampleEmail": "mrexample@users.noreply.github.com",
    /**
     * The commit message to use when committing changes during 'rush publish'.
     *
     * For example, if you want to prevent these commits from triggering a CI build,
     * you might configure your system's trigger to look for a special string such as "[skip-ci]"
     * in the commit message, and then customize Rush's message to contain that string.
     */
    // "versionBumpCommitMessage": "Applying package updates. [skip-ci]"
  },
  "repository": {
    /**
     * The URL of this Git repository, used by "rush change" to determine the base branch for your PR.
     *
     * The "rush change" command needs to determine which files are affected by your PR diff.
     * If you merged or cherry-picked commits from the main branch into your PR branch, those commits
     * should be excluded from this diff (since they belong to some other PR).  In order to do that,
     * Rush needs to know where to find the base branch for your PR.  This information cannot be
     * determined from Git alone, since the "pull request" feature is not a Git concept.  Ideally
     * Rush would use a vendor-specific protocol to query the information from GitHub, Azure DevOps, etc.
     * But to keep things simple, "rush change" simply assumes that your PR is against the "main" branch
     * of the Git remote indicated by the respository.url setting in rush.json.  If you are working in
     * a GitHub "fork" of the real repo, this setting will be different from the repository URL of your
     * your PR branch, and in this situation "rush change" will also automatically invoke "git fetch"
     * to retrieve the latest activity for the remote main branch.
     */
    "url": "https://github.com/Azure/azure-sdk-for-js"
  },
  /**
   * Event hooks are customized script actions that Rush executes when specific events occur
   */
  "eventHooks": {
    /**
     * The list of shell commands to run before the Rush installation starts
     */
    "preRushInstall": [
      // "common/scripts/pre-rush-install.js"
    ],
    /**
     * The list of shell commands to run after the Rush installation finishes
     */
    "postRushInstall": [],
    /**
     * The list of shell commands to run before the Rush build command starts
     */
    "preRushBuild": [],
    /**
     * The list of shell commands to run after the Rush build command finishes
     */
    "postRushBuild": []
  },
  /**
   * Installation variants allow you to maintain a parallel set of configuration files that can be
   * used to build the entire monorepo with an alternate set of dependencies.  For example, suppose
   * you upgrade all your projects to use a new release of an important framework, but during a transition period
   * you intend to maintain compability with the old release.  In this situation, you probably want your
   * CI validation to build the entire repo twice: once with the old release, and once with the new release.
   *
   * Rush "installation variants" correspond to sets of config files located under this folder:
   *
   *   common/config/rush/variants/<variant_name>
   *
   * The variant folder can contain an alternate common-versions.json file.  Its "preferredVersions" field can be used
   * to select older versions of dependencies (within a loose SemVer range specified in your package.json files).
   * To install a variant, run "rush install --variant <variant_name>".
   *
   * For more details and instructions, see this article:  https://rushjs.io/pages/advanced/installation_variants/
   */
  "variants": [
    // {
    //   /**
    //    * The folder name for this variant.
    //    */
    //   "variantName": "old-sdk",
    //
    //   /**
    //    * An informative description
    //    */
    //   "description": "Build this repo using the previous release of the SDK"
    // }
  ],
  /**
   * Rush can collect anonymous telemetry about everyday developer activity such as
   * success/failure of installs, builds, and other operations.  You can use this to identify
   * problems with your toolchain or Rush itself.  THIS TELEMETRY IS NOT SHARED WITH MICROSOFT.
   * It is written into JSON files in the common/temp folder.  It's up to you to write scripts
   * that read these JSON files and do something with them.  These scripts are typically registered
   * in the "eventHooks" section.
   */
  // "telemetryEnabled": false,
  /**
   * Allows creation of hotfix changes. This feature is experimental so it is disabled by default.
   */
  // "hotfixChangeEnabled": false,
  /**
   * (Required) This is the inventory of projects to be managed by Rush.
   *
   * Rush does not automatically scan for projects using wildcards, for a few reasons:
   * 1. Depth-first scans are expensive, particularly when tools need to repeatedly collect the list.
   * 2. On a caching CI machine, scans can accidentally pick up files left behind from a previous build.
   * 3. It's useful to have a centralized inventory of all projects and their important metadata.
   */
  "projects": [
    // {
    //   /**
    //    * The NPM package name of the project (must match package.json)
    //    */
    //   "packageName": "my-app",
    //
    //   /**
    //    * The path to the project folder, relative to the rush.json config file.
    //    */
    //   "projectFolder": "apps/my-app",
    //
    //   /**
    //    * An optional category for usage in the "browser-approved-packages.json"
    //    * and "nonbrowser-approved-packages.json" files.  The value must be one of the
    //    * strings from the "reviewCategories" defined above.
    //    */
    //   "reviewCategory": "production",
    //
    //   /**
    //    * A list of local projects that appear as devDependencies for this project, but cannot be
    //    * locally linked because it would create a cyclic dependency; instead, the last published
    //    * version will be installed in the Common folder.
    //    */
    //   "cyclicDependencyProjects": [
    //     // "my-toolchain"
    //   ],
    //
    //   /**
    //    * If true, then this project will be ignored by the "rush check" command.
    //    * The default value is false.
    //    */
    //   // "skipRushCheck": false,
    //
    //   /**
    //    * A flag indicating that changes to this project will be published to npm, which affects
    //    * the Rush change and publish workflows. The default value is false.
    //    * NOTE: "versionPolicyName" and "shouldPublish" are alternatives; you cannot specify them both.
    //    */
    //   // "shouldPublish": false,
    //
    //   /**
    //    * An optional version policy associated with the project.  Version policies are defined
    //    * in "version-policies.json" file.  See the "rush publish" documentation for more info.
    //    * NOTE: "versionPolicyName" and "shouldPublish" are alternatives; you cannot specify them both.
    //    */
    //   // "versionPolicyName": ""
    // },
    //
    {
      "packageName": "@azure/abort-controller",
      "projectFolder": "sdk/core/abort-controller",
      "versionPolicyName": "core"
    },
    {
      "packageName": "@azure/app-configuration",
      "projectFolder": "sdk/appconfiguration/app-configuration",
      "versionPolicyName": "client"
    },
    {
      "packageName": "@azure-rest/agrifood-farming",
      "projectFolder": "sdk/agrifood/agrifood-farming-rest",
      "versionPolicyName": "client"
    },
    {
      "packageName": "@azure-rest/purview-catalog",
      "projectFolder": "sdk/purview/purview-catalog-rest"
    },
    {
      "packageName": "@azure-rest/purview-scanning",
      "projectFolder": "sdk/purview/purview-scanning-rest",
      "versionPolicyName": "client"
    },
    {
      "packageName": "@azure-rest/ai-document-translator",
      "projectFolder": "sdk/documenttranslator/ai-document-translator-rest",
      "versionPolicyName": "client"
    },
    {
      "packageName": "@azure-rest/confidential-ledger",
      "projectFolder": "sdk/confidentialledger/confidential-ledger-rest",
      "versionPolicyName": "client"
    },
    {
      "packageName": "@azure/ai-anomaly-detector",
      "projectFolder": "sdk/anomalydetector/ai-anomaly-detector",
      "versionPolicyName": "client"
    },
    {
      "packageName": "@azure/ai-form-recognizer",
      "projectFolder": "sdk/formrecognizer/ai-form-recognizer",
      "versionPolicyName": "client"
    },
    {
      "packageName": "@azure/ai-text-analytics",
      "projectFolder": "sdk/textanalytics/ai-text-analytics",
      "versionPolicyName": "client"
    },
    {
      "packageName": "@azure/ai-metrics-advisor",
      "projectFolder": "sdk/metricsadvisor/ai-metrics-advisor",
      "versionPolicyName": "client"
    },
    {
      "packageName": "@azure/search-documents",
      "projectFolder": "sdk/search/search-documents",
      "versionPolicyName": "client"
    },
    {
      "packageName": "@azure/attestation",
      "projectFolder": "sdk/attestation/attestation",
      "versionPolicyName": "client"
    },
    {
      "packageName": "@azure/quantum-jobs",
      "projectFolder": "sdk/quantum/quantum-jobs",
      "versionPolicyName": "client"
    },
    {
      "packageName": "@azure/communication-chat",
      "projectFolder": "sdk/communication/communication-chat",
      "versionPolicyName": "client"
    },
    {
      "packageName": "@azure/communication-common",
      "projectFolder": "sdk/communication/communication-common",
      "versionPolicyName": "client"
    },
    {
      "packageName": "@azure/communication-identity",
      "projectFolder": "sdk/communication/communication-identity",
      "versionPolicyName": "client"
    },
    {
      "packageName": "@azure/communication-network-traversal",
      "projectFolder": "sdk/communication/communication-network-traversal",
      "versionPolicyName": "client"
    },
    {
      "packageName": "@azure/communication-phone-numbers",
      "projectFolder": "sdk/communication/communication-phone-numbers",
      "versionPolicyName": "client"
    },
    {
      "packageName": "@azure/communication-sms",
      "projectFolder": "sdk/communication/communication-sms",
      "versionPolicyName": "client"
    },
    {
      "packageName": "@azure/container-registry",
      "projectFolder": "sdk/containerregistry/container-registry",
      "versionPolicyName": "client"
    },
    {
      "packageName": "@azure/core-amqp",
      "projectFolder": "sdk/core/core-amqp",
      "versionPolicyName": "core"
    },
    {
      "packageName": "@azure-rest/core-client",
      "projectFolder": "sdk/core/core-client-rest",
      "versionPolicyName": "core"
    },
    {
      "packageName": "@azure-rest/core-client-paging",
      "projectFolder": "sdk/core/core-client-paging-rest",
      "versionPolicyName": "core"
    },
    {
      "packageName": "@azure/core-asynciterator-polyfill",
      "projectFolder": "sdk/core/core-asynciterator-polyfill",
      "versionPolicyName": "core"
    },
    {
      "packageName": "@azure/core-auth",
      "projectFolder": "sdk/core/core-auth",
      "versionPolicyName": "core"
    },
    {
      "packageName": "@azure/core-client",
      "projectFolder": "sdk/core/core-client",
      "versionPolicyName": "core"
    },
    {
      "packageName": "@azure/core-crypto",
      "projectFolder": "sdk/core/core-crypto",
      "versionPolicyName": "core"
    },
    {
      "packageName": "@azure/core-http",
      "projectFolder": "sdk/core/core-http",
      "versionPolicyName": "core"
    },
    {
      "packageName": "@azure/core-rest-pipeline",
      "projectFolder": "sdk/core/core-rest-pipeline",
      "versionPolicyName": "core"
    },
    {
      "packageName": "@azure/core-lro",
      "projectFolder": "sdk/core/core-lro",
      "versionPolicyName": "core"
    },
    {
      "packageName": "@azure/core-paging",
      "projectFolder": "sdk/core/core-paging",
      "versionPolicyName": "core"
    },
    {
      "packageName": "@azure/core-tracing",
      "projectFolder": "sdk/core/core-tracing",
      "versionPolicyName": "core"
    },
    {
      "packageName": "@azure/core-util",
      "projectFolder": "sdk/core/core-util",
      "versionPolicyName": "core"
    },
    {
      "packageName": "@azure/core-xml",
      "projectFolder": "sdk/core/core-xml",
      "versionPolicyName": "core"
    },
    {
      "packageName": "@azure/cosmos",
      "projectFolder": "sdk/cosmosdb/cosmos",
      "versionPolicyName": "client"
    },
    {
      "packageName": "@azure/monitor-opentelemetry-exporter",
      "projectFolder": "sdk/monitor/monitor-opentelemetry-exporter",
      "versionPolicyName": "client"
    },
    {
      "packageName": "@azure/monitor-query",
      "projectFolder": "sdk/monitor/monitor-query",
      "versionPolicyName": "client"
    },
    {
      "packageName": "@azure/dev-tool",
      "projectFolder": "common/tools/dev-tool",
      "versionPolicyName": "utility"
    },
    {
      "packageName": "@azure/eventgrid",
      "projectFolder": "sdk/eventgrid/eventgrid",
      "versionPolicyName": "client"
    },
    {
      "packageName": "@azure/event-hubs",
      "projectFolder": "sdk/eventhub/event-hubs",
      "versionPolicyName": "client"
    },
    {
      "packageName": "@azure/eventhubs-checkpointstore-blob",
      "projectFolder": "sdk/eventhub/eventhubs-checkpointstore-blob",
      "versionPolicyName": "client"
    },
    {
      "packageName": "@azure/event-processor-host",
      "projectFolder": "sdk/eventhub/event-processor-host",
      "versionPolicyName": "client"
    },
    {
      "packageName": "@azure/mock-hub",
      "projectFolder": "sdk/eventhub/mock-hub",
      "versionPolicyName": "utility"
    },
    {
      "packageName": "@azure/identity",
      "projectFolder": "sdk/identity/identity",
      "versionPolicyName": "client"
    },
    {
      "packageName": "@azure/identity-vscode",
      "projectFolder": "sdk/identity/identity-vscode",
      "versionPolicyName": "client"
    },
    {
      "packageName": "@azure/identity-cache-persistence",
      "projectFolder": "sdk/identity/identity-cache-persistence",
      "versionPolicyName": "client"
    },
    {
      "packageName": "@azure/keyvault-common",
      "projectFolder": "sdk/keyvault/keyvault-common",
      "versionPolicyName": "utility"
    },
    {
      "packageName": "@azure/keyvault-admin",
      "projectFolder": "sdk/keyvault/keyvault-admin",
      "versionPolicyName": "client"
    },
    {
      "packageName": "@azure/keyvault-certificates",
      "projectFolder": "sdk/keyvault/keyvault-certificates",
      "versionPolicyName": "client"
    },
    {
      "packageName": "@azure/keyvault-keys",
      "projectFolder": "sdk/keyvault/keyvault-keys",
      "versionPolicyName": "client"
    },
    {
      "packageName": "@azure/keyvault-secrets",
      "projectFolder": "sdk/keyvault/keyvault-secrets",
      "versionPolicyName": "client"
    },
    {
      "packageName": "@azure/logger",
      "projectFolder": "sdk/core/logger",
      "versionPolicyName": "core"
    },
    {
      "packageName": "@azure/schema-registry",
      "projectFolder": "sdk/schemaregistry/schema-registry",
      "versionPolicyName": "client"
    },
    {
      "packageName": "@azure/schema-registry-avro",
      "projectFolder": "sdk/schemaregistry/schema-registry-avro",
      "versionPolicyName": "client"
    },
    {
      "packageName": "@azure/service-bus",
      "projectFolder": "sdk/servicebus/service-bus",
      "versionPolicyName": "client"
    },
    {
      "packageName": "@azure/storage-internal-avro",
      "projectFolder": "sdk/storage/storage-internal-avro",
      "versionPolicyName": "utility"
    },
    {
      "packageName": "@azure/storage-blob",
      "projectFolder": "sdk/storage/storage-blob",
      "versionPolicyName": "client"
    },
    {
      "packageName": "@azure/storage-blob-changefeed",
      "projectFolder": "sdk/storage/storage-blob-changefeed",
      "versionPolicyName": "client"
    },
    {
      "packageName": "@azure/storage-file-share",
      "projectFolder": "sdk/storage/storage-file-share",
      "versionPolicyName": "client"
    },
    {
      "packageName": "@azure/storage-file-datalake",
      "projectFolder": "sdk/storage/storage-file-datalake",
      "versionPolicyName": "client"
    },
    {
      "packageName": "@azure/storage-queue",
      "projectFolder": "sdk/storage/storage-queue",
      "versionPolicyName": "client"
    },
    {
      "packageName": "@azure/synapse-access-control",
      "projectFolder": "sdk/synapse/synapse-access-control",
      "versionPolicyName": "client"
    },
    {
      "packageName": "@azure/synapse-artifacts",
      "projectFolder": "sdk/synapse/synapse-artifacts",
      "versionPolicyName": "client"
    },
    {
      "packageName": "@azure/synapse-managed-private-endpoints",
      "projectFolder": "sdk/synapse/synapse-managed-private-endpoints",
      "versionPolicyName": "client"
    },
    {
      "packageName": "@azure/synapse-monitoring",
      "projectFolder": "sdk/synapse/synapse-monitoring",
      "versionPolicyName": "client"
    },
    {
      "packageName": "@azure/synapse-spark",
      "projectFolder": "sdk/synapse/synapse-spark",
      "versionPolicyName": "client"
    },
    {
      "packageName": "@azure/data-tables",
      "projectFolder": "sdk/tables/data-tables",
      "versionPolicyName": "client"
    },
    {
      "packageName": "@azure/template",
      "projectFolder": "sdk/template/template",
      "versionPolicyName": "client"
    },
    {
      "packageName": "@azure/eslint-plugin-azure-sdk",
      "projectFolder": "common/tools/eslint-plugin-azure-sdk",
      "versionPolicyName": "utility"
    },
    {
      "packageName": "@azure/test-utils-recorder",
      "projectFolder": "sdk/test-utils/recorder",
      "versionPolicyName": "utility"
    },
    {
      "packageName": "@azure/test-utils-perfstress",
      "projectFolder": "sdk/test-utils/perfstress",
      "versionPolicyName": "utility"
    },
    {
      "packageName": "@azure/test-utils",
      "projectFolder": "sdk/test-utils/test-utils",
      "versionPolicyName": "utility"
    },
    {
      "packageName": "@azure/digital-twins-core",
      "projectFolder": "sdk/digitaltwins/digital-twins-core",
      "versionPolicyName": "client"
    },
    {
      "packageName": "@azure/video-analyzer-edge",
      "projectFolder": "sdk/videoanalyzer/video-analyzer-edge",
      "versionPolicyName": "client"
    },
    {
      "packageName": "@azure/iot-modelsrepository",
      "projectFolder": "sdk/iot/iot-modelsrepository"
    },
    {
      "packageName": "@azure-tests/perf-ai-form-recognizer",
      "projectFolder": "sdk/formrecognizer/perf-tests/ai-form-recognizer",
      "versionPolicyName": "test"
    },
    {
      "packageName": "@azure-tests/perf-eventgrid",
      "projectFolder": "sdk/eventgrid/perf-tests/eventgrid",
      "versionPolicyName": "test"
    },
    {
      "packageName": "@azure-tests/perf-ai-text-analytics",
      "projectFolder": "sdk/textanalytics/perf-tests/text-analytics",
      "versionPolicyName": "test"
    },
    {
      "packageName": "@azure-tests/perf-storage-blob",
      "projectFolder": "sdk/storage/perf-tests/storage-blob",
      "versionPolicyName": "test"
    },
    {
      "packageName": "@azure-tests/perf-storage-file-share",
      "projectFolder": "sdk/storage/perf-tests/storage-file-share",
      "versionPolicyName": "test"
    },
    {
      "packageName": "@azure-tests/perf-storage-file-datalake",
      "projectFolder": "sdk/storage/perf-tests/storage-file-datalake",
      "versionPolicyName": "test"
    },
    {
      "packageName": "@azure-tests/perf-keyvault-keys",
      "projectFolder": "sdk/keyvault/perf-tests/keyvault-keys",
      "versionPolicyName": "test"
    },
    {
      "packageName": "@azure-tests/perf-keyvault-certificates",
      "projectFolder": "sdk/keyvault/perf-tests/keyvault-certificates",
      "versionPolicyName": "test"
    },
    {
      "packageName": "@azure-tests/perf-keyvault-secrets",
      "projectFolder": "sdk/keyvault/perf-tests/keyvault-secrets",
      "versionPolicyName": "test"
    },
    {
      "packageName": "@azure-tests/perf-identity",
      "projectFolder": "sdk/identity/perf-tests/identity",
      "versionPolicyName": "test"
    },
    {
      "packageName": "@azure/mixed-reality-authentication",
      "projectFolder": "sdk/mixedreality/mixed-reality-authentication",
      "versionPolicyName": "client"
    },
    {
      "packageName": "@azure/iot-device-update",
      "projectFolder": "sdk/deviceupdate/iot-device-update",
      "versionPolicyName": "client"
    },
    {
      "packageName": "@azure/web-pubsub",
      "projectFolder": "sdk/web-pubsub/web-pubsub",
      "versionPolicyName": "client"
    },
    {
      "packageName": "@azure/web-pubsub-express",
      "projectFolder": "sdk/web-pubsub/web-pubsub-express",
      "versionPolicyName": "client"
    },
    {
      "packageName": "@azure-tests/perf-search-documents",
      "projectFolder": "sdk/search/perf-tests/search-documents",
      "versionPolicyName": "test"
    },
    {
      "packageName": "@azure-tests/perf-ai-metrics-advisor",
      "projectFolder": "sdk/metricsadvisor/perf-tests/ai-metrics-advisor",
      "versionPolicyName": "test"
    },
    {
      "packageName": "@azure-tests/perf-core-rest-pipeline",
      "projectFolder": "sdk/core/perf-tests/core-rest-pipeline",
      "versionPolicyName": "test"
    },
    {
      "packageName": "@azure-tests/perf-app-configuration",
      "projectFolder": "sdk/appconfiguration/perf-tests/app-configuration",
      "versionPolicyName": "test"
    },
    {
      "packageName": "@azure/mixed-reality-remote-rendering",
      "projectFolder": "sdk/remoterendering/mixed-reality-remote-rendering",
      "versionPolicyName": "client"
    },
    {
<<<<<<< HEAD
      "packageName": "@azure/arm-locks",
      "projectFolder": "sdk/locks/arm-locks",
=======
      "packageName": "@azure/arm-features",
      "projectFolder": "sdk/features/arm-features",
>>>>>>> 16f6e54e
      "versionPolicyName": "management"
    }
  ]
}<|MERGE_RESOLUTION|>--- conflicted
+++ resolved
@@ -795,13 +795,13 @@
       "versionPolicyName": "client"
     },
     {
-<<<<<<< HEAD
       "packageName": "@azure/arm-locks",
       "projectFolder": "sdk/locks/arm-locks",
-=======
+      "versionPolicyName": "management"
+    },
+    {
       "packageName": "@azure/arm-features",
       "projectFolder": "sdk/features/arm-features",
->>>>>>> 16f6e54e
       "versionPolicyName": "management"
     }
   ]
