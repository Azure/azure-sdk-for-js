/**
 * This is the main configuration file for Rush.
 * For full documentation, please see https://rushjs.io
 */{
  "$schema": "https://developer.microsoft.com/json-schemas/rush/v5/rush.schema.json",
  /**
   * (Required) This specifies the version of the Rush engine to be used in this repo.
   * Rush's "version selector" feature ensures that the globally installed tool will
   * behave like this release, regardless of which version is installed globally.
   *
   * The common/scripts/install-run-rush.js automation script also uses this version.
   *
   * NOTE: If you upgrade to a new major version of Rush, you should replace the "v5"
   * path segment in the "$schema" field for all your Rush config files.  This will ensure
   * correct error-underlining and tab-completion for editors such as VS Code.
   */
  "rushVersion": "5.146.0",
  /**
   * The next field selects which package manager should be installed and determines its version.
   * Rush installs its own local copy of the package manager to ensure that your build process
   * is fully isolated from whatever tools are present in the local environment.
   *
   * Specify one of: "pnpmVersion", "npmVersion", or "yarnVersion".  See the Rush documentation
   * for details about these alternatives.
   */
  "pnpmVersion": "9.15.0",
  // "npmVersion": "4.5.0",
  // "yarnVersion": "1.9.4",
  /**
   * Older releases of the NodeJS engine may be missing features required by your system.
   * Other releases may have bugs.  In particular, the "latest" version will not be a
   * Long Term Support (LTS) version and is likely to have regressions.
   *
   * Specify a SemVer range to ensure developers use a NodeJS version that is appropriate
   * for your repo.
   */
  "nodeSupportedVersionRange": ">=18.0.0",
  /**
   * Odd-numbered major versions of Node.js are experimental.  Even-numbered releases
   * spend six months in a stabilization period before the first Long Term Support (LTS) version.
   * For example, 8.9.0 was the first LTS version of Node.js 8.  Pre-LTS versions are not recommended
   * for production usage because they frequently have bugs.  They may cause Rush itself
   * to malfunction.
   *
   * Rush normally prints a warning if it detects a pre-LTS Node.js version.  If you are testing
   * pre-LTS versions in preparation for supporting the first LTS version, you can use this setting
   * to disable Rush's warning.
   */
  "suppressNodeLtsWarning": true,
  /**
   * If you would like the version specifiers for your dependencies to be consistent, then
   * uncomment this line. This is effectively similar to running "rush check" before any
   * of the following commands:
   *
   *   rush install, rush update, rush link, rush version, rush publish
   *
   * In some cases you may want this turned on, but need to allow certain packages to use a different
   * version. In those cases, you will need to add an entry to the "allowedAlternativeVersions"
   * section of the common-versions.json.
   */
  // "ensureConsistentVersions": true,
  /**
   * Large monorepos can become intimidating for newcomers if project folder paths don't follow
   * a consistent and recognizable pattern.  When the system allows nested folder trees,
   * we've found that teams will often use subfolders to create islands that isolate
   * their work from others ("shipping the org").  This hinders collaboration and code sharing.
   *
   * The Rush developers recommend a "category folder" model, where buildable project folders
   * must always be exactly two levels below the repo root.  The parent folder acts as the category.
   * This provides a basic facility for grouping related projects (e.g. "apps", "libaries",
   * "tools", "prototypes") while still encouraging teams to organize their projects into
   * a unified taxonomy.  Limiting to 2 levels seems very restrictive at first, but if you have
   * 20 categories and 20 projects in each category, this scheme can easily accommodate hundreds
   * of projects.  In practice, you will find that the folder hierarchy needs to be rebalanced
   * occasionally, but if that's painful, it's a warning sign that your development style may
   * discourage refactoring.  Reorganizing the categories should be an enlightening discussion
   * that brings people together, and maybe also identifies poor coding practices (e.g. file
   * references that reach into other project's folders without using NodeJS module resolution).
   *
   * The defaults are projectFolderMinDepth=1 and projectFolderMaxDepth=2.
   *
   * To remove these restrictions, you could set projectFolderMinDepth=1
   * and set projectFolderMaxDepth to a large number.
   */
  "projectFolderMinDepth": 3,
  "projectFolderMaxDepth": 4,
  /**
   * This feature helps you to review and approve new packages before they are introduced
   * to your monorepo.  For example, you may be concerned about licensing, code quality,
   * performance, or simply accumulating too many libraries with overlapping functionality.
   * The approvals are tracked in two config files "browser-approved-packages.json"
   * and "nonbrowser-approved-packages.json".  See the Rush documentation for details.
   */
  // "approvedPackagesPolicy": {
  //   /**
  //    * The review categories allow you to say for example "This library is approved for usage
  //    * in prototypes, but not in production code."
  //    *
  //    * Each project can be associated with one review category, by assigning the "reviewCategory" field
  //    * in the "projects" section of rush.json.  The approval is then recorded in the files
  //    * "common/config/rush/browser-approved-packages.json" and "nonbrowser-approved-packages.json"
  //    * which are automatically generated during "rush update".
  //    *
  //    * Designate categories with whatever granularity is appropriate for your review process,
  //    * or you could just have a single category called "default".
  //    */
  //   "reviewCategories": [
  //     // Some example categories:
  //     "production", // projects that ship to production
  //     "tools",      // non-shipping projects that are part of the developer toolchain
  //     "prototypes"  // experiments that should mostly be ignored by the review process
  //   ],
  //
  //   /**
  //    * A list of NPM package scopes that will be excluded from review.
  //    * We recommend to exclude TypeScript typings (the "@types" scope), because
  //    * if the underlying package was already approved, this would imply that the typings
  //    * are also approved.
  //    */
  //   // "ignoredNpmScopes": [ "@types" ]
  // },
  /**
   * If you use Git as your version control system, this section has some additional
   * optional features you can use.
   */
  "gitPolicy": {
    /**
     * Work at a big company?  Tired of finding Git commits at work with unprofessional Git
     * emails such as "beer-lover@my-college.edu"?  Rush can validate people's Git email address
     * before they get started.
     *
     * Define a list of regular expressions describing allowable e-mail patterns for Git commits.
     * They are case-insensitive anchored JavaScript RegExps.  Example: ".*@example\.com"
     *
     * IMPORTANT: Because these are regular expressions encoded as JSON string literals,
     * RegExp escapes need two backspashes, and ordinary periods should be "\\.".
     */
    // "allowedEmailRegExps": [
    //   "[^@]+@users\\.noreply\\.github\\.com",
    //   "travis@example\\.org"
    // ],
    /**
     * When Rush reports that the address is malformed, the notice can include an example
     * of a recommended email.  Make sure it conforms to one of the allowedEmailRegExps
     * expressions.
     */
    // "sampleEmail": "mrexample@users.noreply.github.com",
    /**
     * The commit message to use when committing changes during 'rush publish'.
     *
     * For example, if you want to prevent these commits from triggering a CI build,
     * you might configure your system's trigger to look for a special string such as "[skip-ci]"
     * in the commit message, and then customize Rush's message to contain that string.
     */
    // "versionBumpCommitMessage": "Applying package updates. [skip-ci]"
  },
  "repository": {
    /**
     * The URL of this Git repository, used by "rush change" to determine the base branch for your PR.
     *
     * The "rush change" command needs to determine which files are affected by your PR diff.
     * If you merged or cherry-picked commits from the main branch into your PR branch, those commits
     * should be excluded from this diff (since they belong to some other PR).  In order to do that,
     * Rush needs to know where to find the base branch for your PR.  This information cannot be
     * determined from Git alone, since the "pull request" feature is not a Git concept.  Ideally
     * Rush would use a vendor-specific protocol to query the information from GitHub, Azure DevOps, etc.
     * But to keep things simple, "rush change" simply assumes that your PR is against the "main" branch
     * of the Git remote indicated by the respository.url setting in rush.json.  If you are working in
     * a GitHub "fork" of the real repo, this setting will be different from the repository URL of your
     * your PR branch, and in this situation "rush change" will also automatically invoke "git fetch"
     * to retrieve the latest activity for the remote main branch.
     */
    "url": "https://github.com/Azure/azure-sdk-for-js"
  },
  /**
   * Event hooks are customized script actions that Rush executes when specific events occur
   */
  "eventHooks": {
    /**
     * The list of shell commands to run before the Rush installation starts
     */
    "preRushInstall": [
      // "common/scripts/pre-rush-install.js"
    ],
    /**
     * The list of shell commands to run after the Rush installation finishes
     */
    "postRushInstall": [],
    /**
     * The list of shell commands to run before the Rush build command starts
     */
    "preRushBuild": [],
    /**
     * The list of shell commands to run after the Rush build command finishes
     */
    "postRushBuild": []
  },
  /**
   * Rush can collect anonymous telemetry about everyday developer activity such as
   * success/failure of installs, builds, and other operations.  You can use this to identify
   * problems with your toolchain or Rush itself.  THIS TELEMETRY IS NOT SHARED WITH MICROSOFT.
   * It is written into JSON files in the common/temp folder.  It's up to you to write scripts
   * that read these JSON files and do something with them.  These scripts are typically registered
   * in the "eventHooks" section.
   */
  // "telemetryEnabled": false,
  /**
   * Allows creation of hotfix changes. This feature is experimental so it is disabled by default.
   */
  // "hotfixChangeEnabled": false,
  /**
   * (Required) This is the inventory of projects to be managed by Rush.
   *
   * Rush does not automatically scan for projects using wildcards, for a few reasons:
   * 1. Depth-first scans are expensive, particularly when tools need to repeatedly collect the list.
   * 2. On a caching CI machine, scans can accidentally pick up files left behind from a previous build.
   * 3. It's useful to have a centralized inventory of all projects and their important metadata.
   */
  "projects": [
    // {
    //   /**
    //    * The NPM package name of the project (must match package.json)
    //    */
    //   "packageName": "my-app",
    //
    //   /**
    //    * The path to the project folder, relative to the rush.json config file.
    //    */
    //   "projectFolder": "apps/my-app",
    //
    //   /**
    //    * An optional category for usage in the "browser-approved-packages.json"
    //    * and "nonbrowser-approved-packages.json" files.  The value must be one of the
    //    * strings from the "reviewCategories" defined above.
    //    */
    //   "reviewCategory": "production",
    //
    //   /**
    //    * A list of local projects that appear as devDependencies for this project, but cannot be
    //    * locally linked because it would create a cyclic dependency; instead, the last published
    //    * version will be installed in the Common folder.
    //    */
    //   "cyclicDependencyProjects": [
    //     // "my-toolchain"
    //   ],
    //
    //   /**
    //    * If true, then this project will be ignored by the "rush check" command.
    //    * The default value is false.
    //    */
    //   // "skipRushCheck": false,
    //
    //   /**
    //    * A flag indicating that changes to this project will be published to npm, which affects
    //    * the Rush change and publish workflows. The default value is false.
    //    * NOTE: "versionPolicyName" and "shouldPublish" are alternatives; you cannot specify them both.
    //    */
    //   // "shouldPublish": false,
    //
    //   /**
    //    * An optional version policy associated with the project.  Version policies are defined
    //    * in "version-policies.json" file.  See the "rush publish" documentation for more info.
    //    * NOTE: "versionPolicyName" and "shouldPublish" are alternatives; you cannot specify them both.
    //    */
    //   // "versionPolicyName": ""
    // },
    //
    {
      "packageName": "@azure/abort-controller",
      "projectFolder": "sdk/core/abort-controller",
      "versionPolicyName": "core"
    },
    {
      "packageName": "@azure/app-configuration",
      "projectFolder": "sdk/appconfiguration/app-configuration",
      "versionPolicyName": "client"
    },
    {
      "packageName": "@azure-rest/agrifood-farming",
      "projectFolder": "sdk/agrifood/agrifood-farming-rest",
      "versionPolicyName": "client"
    },
    {
      "packageName": "@azure-rest/ai-document-intelligence",
      "projectFolder": "sdk/documentintelligence/ai-document-intelligence-rest",
      "versionPolicyName": "client"
    },
    {
      "packageName": "@azure-rest/purview-administration",
      "projectFolder": "sdk/purview/purview-administration-rest",
      "versionPolicyName": "client"
    },
    {
      "packageName": "@azure-rest/purview-datamap",
      "projectFolder": "sdk/purview/purview-datamap-rest",
      "versionPolicyName": "client"
    },
    {
      "packageName": "@azure-rest/purview-scanning",
      "projectFolder": "sdk/purview/purview-scanning-rest",
      "versionPolicyName": "client"
    },
    {
      "packageName": "@azure-rest/purview-sharing",
      "projectFolder": "sdk/purview/purview-sharing-rest",
      "versionPolicyName": "client"
    },
    {
      "packageName": "@azure-rest/purview-workflow",
      "projectFolder": "sdk/purview/purview-workflow-rest",
      "versionPolicyName": "client"
    },
    {
      "packageName": "@azure-rest/ai-document-translator",
      "projectFolder": "sdk/documenttranslator/ai-document-translator-rest",
      "versionPolicyName": "client"
    },
    {
      "packageName": "@azure-rest/ai-translation-text",
      "projectFolder": "sdk/translation/ai-translation-text-rest",
      "versionPolicyName": "client"
    },
    {
      "packageName": "@azure-rest/ai-translation-document",
      "projectFolder": "sdk/translation/ai-translation-document-rest",
      "versionPolicyName": "client"
    },
    {
      "packageName": "@azure-rest/defender-easm",
      "projectFolder": "sdk/easm/defender-easm-rest",
      "versionPolicyName": "client"
    },
    {
      "packageName": "@azure-rest/confidential-ledger",
      "projectFolder": "sdk/confidentialledger/confidential-ledger-rest",
      "versionPolicyName": "client"
    },
    {
      "packageName": "@azure-rest/ai-anomaly-detector",
      "projectFolder": "sdk/anomalydetector/ai-anomaly-detector-rest",
      "versionPolicyName": "client"
    },
    {
      "packageName": "@azure-rest/ai-content-safety",
      "projectFolder": "sdk/contentsafety/ai-content-safety-rest",
      "versionPolicyName": "client"
    },
    {
      "packageName": "@azure/ai-form-recognizer",
      "projectFolder": "sdk/formrecognizer/ai-form-recognizer",
      "versionPolicyName": "client"
    },
    {
      "packageName": "@azure/ai-language-conversations",
      "projectFolder": "sdk/cognitivelanguage/ai-language-conversations",
      "versionPolicyName": "client"
    },
    {
      "packageName": "@azure/ai-text-analytics",
      "projectFolder": "sdk/textanalytics/ai-text-analytics",
      "versionPolicyName": "client"
    },
    {
      "packageName": "@azure/ai-language-text",
      "projectFolder": "sdk/cognitivelanguage/ai-language-text",
      "versionPolicyName": "client"
    },
    {
      "packageName": "@azure/openai",
      "projectFolder": "sdk/openai/openai",
      "versionPolicyName": "client"
    },
    {
      "packageName": "@azure/ai-metrics-advisor",
      "projectFolder": "sdk/metricsadvisor/ai-metrics-advisor",
      "versionPolicyName": "client"
    },
    {
      "packageName": "@azure/search-documents",
      "projectFolder": "sdk/search/search-documents",
      "versionPolicyName": "client"
    },
    {
      "packageName": "@azure/attestation",
      "projectFolder": "sdk/attestation/attestation",
      "versionPolicyName": "client"
    },
    {
      "packageName": "@azure/quantum-jobs",
      "projectFolder": "sdk/quantum/quantum-jobs",
      "versionPolicyName": "client"
    },
    {
      "packageName": "@azure/communication-call-automation",
      "projectFolder": "sdk/communication/communication-call-automation",
      "versionPolicyName": "client"
    },
    {
      "packageName": "@azure/communication-chat",
      "projectFolder": "sdk/communication/communication-chat",
      "versionPolicyName": "client"
    },
    {
      "packageName": "@azure/communication-common",
      "projectFolder": "sdk/communication/communication-common",
      "versionPolicyName": "client"
    },
    {
      "packageName": "@azure/communication-email",
      "projectFolder": "sdk/communication/communication-email",
      "versionPolicyName": "client"
    },
    {
      "packageName": "@azure/communication-identity",
      "projectFolder": "sdk/communication/communication-identity",
      "versionPolicyName": "client"
    },
    {
      "packageName": "@azure/communication-phone-numbers",
      "projectFolder": "sdk/communication/communication-phone-numbers",
      "versionPolicyName": "client"
    },
    {
      "packageName": "@azure-tools/communication-short-codes",
      "projectFolder": "sdk/communication/communication-short-codes",
      "versionPolicyName": "client"
    },
    {
      "packageName": "@azure-tools/communication-recipient-verification",
      "projectFolder": "sdk/communication/communication-recipient-verification",
      "versionPolicyName": "client"
    },
    {
      "packageName": "@azure-tools/communication-tiering",
      "projectFolder": "sdk/communication/communication-tiering",
      "versionPolicyName": "client"
    },
    {
      "packageName": "@azure-tools/communication-alpha-ids",
      "projectFolder": "sdk/communication/communication-alpha-ids",
      "versionPolicyName": "client"
    },
    {
      "packageName": "@azure-tools/communication-toll-free-verification",
      "projectFolder": "sdk/communication/communication-toll-free-verification",
      "versionPolicyName": "client"
    },
    {
      "packageName": "@azure/communication-sms",
      "projectFolder": "sdk/communication/communication-sms",
      "versionPolicyName": "client"
    },
    {
      "packageName": "@azure-rest/communication-job-router",
      "projectFolder": "sdk/communication/communication-job-router-rest",
      "versionPolicyName": "client"
    },
    {
      "packageName": "@azure-rest/communication-messages",
      "projectFolder": "sdk/communication/communication-messages-rest",
      "versionPolicyName": "client"
    },
    {
      "packageName": "@azure/container-registry",
      "projectFolder": "sdk/containerregistry/container-registry",
      "versionPolicyName": "client"
    },
    {
      "packageName": "@azure/core-amqp",
      "projectFolder": "sdk/core/core-amqp",
      "versionPolicyName": "core"
    },
    {
      "packageName": "@azure-rest/core-client",
      "projectFolder": "sdk/core/core-client-rest",
      "versionPolicyName": "core"
    },
    {
      "packageName": "@azure/core-auth",
      "projectFolder": "sdk/core/core-auth",
      "versionPolicyName": "core"
    },
    {
      "packageName": "@azure/core-sse",
      "projectFolder": "sdk/core/core-sse",
      "versionPolicyName": "core"
    },
    {
      "packageName": "@azure/core-client",
      "projectFolder": "sdk/core/core-client",
      "versionPolicyName": "core"
    },
    {
      "packageName": "@azure/core-rest-pipeline",
      "projectFolder": "sdk/core/core-rest-pipeline",
      "versionPolicyName": "core"
    },
    {
      "packageName": "@typespec/ts-http-runtime",
      "projectFolder": "sdk/core/ts-http-runtime",
      "versionPolicyName": "core"
    },
    {
      "packageName": "@azure/core-lro",
      "projectFolder": "sdk/core/core-lro",
      "versionPolicyName": "core"
    },
    {
      "packageName": "@azure/core-paging",
      "projectFolder": "sdk/core/core-paging",
      "versionPolicyName": "core"
    },
    {
      "packageName": "@azure/core-tracing",
      "projectFolder": "sdk/core/core-tracing",
      "versionPolicyName": "core"
    },
    {
      "packageName": "@azure/core-util",
      "projectFolder": "sdk/core/core-util",
      "versionPolicyName": "core"
    },
    {
      "packageName": "@azure/core-xml",
      "projectFolder": "sdk/core/core-xml",
      "versionPolicyName": "core"
    },
    {
      "packageName": "@azure/cosmos",
      "projectFolder": "sdk/cosmosdb/cosmos",
      "versionPolicyName": "client"
    },
    {
      "packageName": "@azure/monitor-opentelemetry",
      "projectFolder": "sdk/monitor/monitor-opentelemetry",
      "versionPolicyName": "client"
    },
    {
      "packageName": "@azure/monitor-opentelemetry-exporter",
      "projectFolder": "sdk/monitor/monitor-opentelemetry-exporter",
      "versionPolicyName": "client"
    },
    {
      "packageName": "@azure/monitor-query",
      "projectFolder": "sdk/monitor/monitor-query",
      "versionPolicyName": "client"
    },
    {
      "packageName": "@azure/monitor-ingestion",
      "projectFolder": "sdk/monitor/monitor-ingestion",
      "versionPolicyName": "client"
    },
    {
      "packageName": "@azure/dev-tool",
      "projectFolder": "common/tools/dev-tool",
      "versionPolicyName": "utility",
      // Add Identity to decoupledLocalDependencies so that dev-tool uses the package from npm, avoiding a cyclic dependency.
      "decoupledLocalDependencies": [
        "@azure/identity"
      ]
    },
    {
      "packageName": "@azure/eventgrid",
      "projectFolder": "sdk/eventgrid/eventgrid",
      "versionPolicyName": "client"
    },
    {
      "packageName": "@azure/eventgrid-namespaces",
      "projectFolder": "sdk/eventgrid/eventgrid-namespaces",
      "versionPolicyName": "client"
    },
    {
      "packageName": "@azure/eventgrid-systemevents",
      "projectFolder": "sdk/eventgrid/eventgrid-systemevents",
      "versionPolicyName": "client"
    },
    {
      "packageName": "@azure/event-hubs",
      "projectFolder": "sdk/eventhub/event-hubs",
      "versionPolicyName": "client"
    },
    {
      "packageName": "@azure/eventhubs-checkpointstore-blob",
      "projectFolder": "sdk/eventhub/eventhubs-checkpointstore-blob",
      "versionPolicyName": "client"
    },
    {
      "packageName": "@azure/eventhubs-checkpointstore-table",
      "projectFolder": "sdk/eventhub/eventhubs-checkpointstore-table",
      "versionPolicyName": "client"
    },
    {
      "packageName": "@azure-tools/mock-hub",
      "projectFolder": "sdk/eventhub/mock-hub",
      "versionPolicyName": "utility"
    },
    {
      "packageName": "@azure/identity",
      "projectFolder": "sdk/identity/identity",
      "decoupledLocalDependencies": [
        "@azure/keyvault-keys"
      ],
      "versionPolicyName": "client"
    },
    {
      "packageName": "@azure/identity-vscode",
      "projectFolder": "sdk/identity/identity-vscode",
      "versionPolicyName": "client"
    },
    {
      "packageName": "@azure/identity-cache-persistence",
      "projectFolder": "sdk/identity/identity-cache-persistence",
      "versionPolicyName": "client"
    },
    {
      "packageName": "@azure/identity-broker",
      "projectFolder": "sdk/identity/identity-broker",
      "versionPolicyName": "client"
    },
    {
      "packageName": "@azure/keyvault-common",
      "projectFolder": "sdk/keyvault/keyvault-common",
      "versionPolicyName": "client"
    },
    {
      "packageName": "@azure/keyvault-admin",
      "projectFolder": "sdk/keyvault/keyvault-admin",
      "versionPolicyName": "client"
    },
    {
      "packageName": "@azure/keyvault-certificates",
      "projectFolder": "sdk/keyvault/keyvault-certificates",
      "versionPolicyName": "client"
    },
    {
      "packageName": "@azure/keyvault-keys",
      "projectFolder": "sdk/keyvault/keyvault-keys",
      "versionPolicyName": "client"
    },
    {
      "packageName": "@azure/keyvault-secrets",
      "projectFolder": "sdk/keyvault/keyvault-secrets",
      "versionPolicyName": "client"
    },
    {
      "packageName": "@azure/logger",
      "projectFolder": "sdk/core/logger",
      "versionPolicyName": "core"
    },
    {
      "packageName": "@azure/maps-common",
      "projectFolder": "sdk/maps/maps-common",
      "versionPolicyName": "client"
    },
    {
      "packageName": "@azure-rest/maps-route",
      "projectFolder": "sdk/maps/maps-route-rest",
      "versionPolicyName": "client"
    },
    {
      "packageName": "@azure-rest/maps-render",
      "projectFolder": "sdk/maps/maps-render-rest",
      "versionPolicyName": "client"
    },
    {
      "packageName": "@azure-rest/maps-timezone",
      "projectFolder": "sdk/maps/maps-timezone-rest",
      "versionPolicyName": "client"
    },
    {
      "packageName": "@azure-rest/maps-geolocation",
      "projectFolder": "sdk/maps/maps-geolocation-rest",
      "versionPolicyName": "client"
    },
    {
      "packageName": "@azure-rest/maps-search",
      "projectFolder": "sdk/maps/maps-search-rest",
      "versionPolicyName": "client"
    },
    {
      "packageName": "@azure/notification-hubs",
      "projectFolder": "sdk/notificationhubs/notification-hubs",
      "versionPolicyName": "client"
    },
    {
      "packageName": "@azure/opentelemetry-instrumentation-azure-sdk",
      "projectFolder": "sdk/instrumentation/opentelemetry-instrumentation-azure-sdk",
      "versionPolicyName": "client"
    },
    {
      "packageName": "@azure/schema-registry",
      "projectFolder": "sdk/schemaregistry/schema-registry",
      "versionPolicyName": "client"
    },
    {
      "packageName": "@azure/schema-registry-avro",
      "projectFolder": "sdk/schemaregistry/schema-registry-avro",
      "versionPolicyName": "client"
    },
    {
      "packageName": "@azure/schema-registry-json",
      "projectFolder": "sdk/schemaregistry/schema-registry-json",
      "versionPolicyName": "client"
    },
    {
      "packageName": "@azure/service-bus",
      "projectFolder": "sdk/servicebus/service-bus",
      "versionPolicyName": "client"
    },
    {
      "packageName": "@azure/storage-internal-avro",
      "projectFolder": "sdk/storage/storage-internal-avro",
      "versionPolicyName": "utility"
    },
    {
      "packageName": "@azure/storage-common",
      "projectFolder": "sdk/storage/storage-common",
      "versionPolicyName": "utility"
    },
    {
      "packageName": "@azure/storage-blob",
      "projectFolder": "sdk/storage/storage-blob",
	  "cyclicDependencyProjects": [
		"@azure/storage-file-share"
	  ],
      "versionPolicyName": "client"
    },
    {
      "packageName": "@azure/storage-blob-changefeed",
      "projectFolder": "sdk/storage/storage-blob-changefeed",
      "versionPolicyName": "client"
    },
    {
      "packageName": "@azure/storage-file-share",
      "projectFolder": "sdk/storage/storage-file-share",
      "versionPolicyName": "client"
    },
    {
      "packageName": "@azure/storage-file-datalake",
      "projectFolder": "sdk/storage/storage-file-datalake",
      "versionPolicyName": "client"
    },
    {
      "packageName": "@azure/storage-queue",
      "projectFolder": "sdk/storage/storage-queue",
      "versionPolicyName": "client"
    },
    {
      "packageName": "@azure/synapse-access-control",
      "projectFolder": "sdk/synapse/synapse-access-control",
      "versionPolicyName": "client"
    },
    {
      "packageName": "@azure-rest/synapse-access-control",
      "projectFolder": "sdk/synapse/synapse-access-control-rest",
      "versionPolicyName": "client"
    },
    {
      "packageName": "@azure-rest/iot-device-update",
      "projectFolder": "sdk/deviceupdate/iot-device-update-rest",
      "versionPolicyName": "client"
    },
    {
      "packageName": "@azure/synapse-artifacts",
      "projectFolder": "sdk/synapse/synapse-artifacts",
      "versionPolicyName": "client"
    },
    {
      "packageName": "@azure/synapse-managed-private-endpoints",
      "projectFolder": "sdk/synapse/synapse-managed-private-endpoints",
      "versionPolicyName": "client"
    },
    {
      "packageName": "@azure/synapse-monitoring",
      "projectFolder": "sdk/synapse/synapse-monitoring",
      "versionPolicyName": "client"
    },
    {
      "packageName": "@azure/synapse-spark",
      "projectFolder": "sdk/synapse/synapse-spark",
      "versionPolicyName": "client"
    },
    {
      "packageName": "@azure/data-tables",
      "projectFolder": "sdk/tables/data-tables",
      "versionPolicyName": "client"
    },
    {
      "packageName": "@azure-tests/perf-data-tables",
      "projectFolder": "sdk/tables/data-tables-perf-tests",
      "versionPolicyName": "test"
    },
    {
      "packageName": "@azure/template",
      "projectFolder": "sdk/template/template",
      "versionPolicyName": "client"
    },
    {
      "packageName": "@azure/template-dpg",
      "projectFolder": "sdk/template/template-dpg",
      "versionPolicyName": "client"
    },
    {
      "packageName": "@azure/eslint-plugin-azure-sdk",
      "projectFolder": "common/tools/eslint-plugin-azure-sdk",
      "versionPolicyName": "utility"
    },
    {
      "packageName": "@azure-tools/vite-plugin-browser-test-map",
      "projectFolder": "common/tools/vite-plugin-browser-test-map",
      "versionPolicyName": "utility"
    },
    {
      "packageName": "@azure-tools/test-recorder",
      "projectFolder": "sdk/test-utils/recorder",
      "versionPolicyName": "utility"
    },
    {
      "packageName": "@azure-tools/test-credential",
      "projectFolder": "sdk/test-utils/test-credential",
      "versionPolicyName": "utility"
    },
    {
      "packageName": "@azure-tools/test-perf",
      "projectFolder": "sdk/test-utils/perf",
      "versionPolicyName": "utility"
    },
    {
      "packageName": "@azure-tools/test-utils-vitest",
      "projectFolder": "sdk/test-utils/test-utils-vitest",
      "versionPolicyName": "utility"
    },
    {
      "packageName": "@azure-tools/mcp-server",
      "projectFolder": "common/tools/mcp-server",
      "versionPolicyName": "utility"
    },
    {
      "packageName": "@azure/digital-twins-core",
      "projectFolder": "sdk/digitaltwins/digital-twins-core",
      "versionPolicyName": "client"
    },
    {
      "packageName": "@azure/iot-modelsrepository",
      "projectFolder": "sdk/iot/iot-modelsrepository",
      "versionPolicyName": "client"
    },
    {
      "packageName": "@azure-tests/perf-ai-form-recognizer",
      "projectFolder": "sdk/formrecognizer/ai-form-recognizer-perf-tests",
      "versionPolicyName": "test"
    },
    {
      "packageName": "@azure-tests/perf-eventgrid",
      "projectFolder": "sdk/eventgrid/eventgrid-perf-tests",
      "versionPolicyName": "test"
    },
    {
      "packageName": "@azure-tests/perf-ai-text-analytics",
      "projectFolder": "sdk/textanalytics/ai-text-analytics-perf-tests",
      "versionPolicyName": "test"
    },
    {
      "packageName": "@azure-tests/perf-ai-language-text",
      "projectFolder": "sdk/cognitivelanguage/ai-language-text-perf-tests",
      "versionPolicyName": "test"
    },
    {
      "packageName": "@azure-tests/perf-storage-blob",
      "projectFolder": "sdk/storage/storage-blob-perf-tests",
      "versionPolicyName": "test"
    },
    {
      "packageName": "@azure-tests/perf-storage-file-share",
      "projectFolder": "sdk/storage/storage-file-share-perf-tests",
      "versionPolicyName": "test"
    },
    {
      "packageName": "@azure-tests/perf-storage-file-datalake",
      "projectFolder": "sdk/storage/storage-file-datalake-perf-tests",
      "versionPolicyName": "test"
    },
    {
      "packageName": "@azure-tests/perf-keyvault-keys",
      "projectFolder": "sdk/keyvault/keyvault-keys-perf-tests",
      "versionPolicyName": "test"
    },
    {
      "packageName": "@azure-tests/perf-keyvault-certificates",
      "projectFolder": "sdk/keyvault/keyvault-certificates-perf-tests",
      "versionPolicyName": "test"
    },
    {
      "packageName": "@azure-tests/perf-keyvault-secrets",
      "projectFolder": "sdk/keyvault/keyvault-secrets-perf-tests",
      "versionPolicyName": "test"
    },
    {
      "packageName": "@azure-tests/perf-identity",
      "projectFolder": "sdk/identity/identity-perf-tests",
      "versionPolicyName": "test"
    },
    {
      "packageName": "@azure-tests/perf-service-bus",
      "projectFolder": "sdk/servicebus/service-bus-perf-tests",
      "versionPolicyName": "test"
    },
    {
      "packageName": "@azure-tests/perf-event-hubs",
      "projectFolder": "sdk/eventhub/event-hubs-perf-tests",
      "versionPolicyName": "test"
    },
    {
      "packageName": "@azure/web-pubsub",
      "projectFolder": "sdk/web-pubsub/web-pubsub",
      "versionPolicyName": "client"
    },
    {
      "packageName": "@azure/web-pubsub-express",
      "projectFolder": "sdk/web-pubsub/web-pubsub-express",
      "versionPolicyName": "client"
    },
    {
      "packageName": "@azure-tests/perf-search-documents",
      "projectFolder": "sdk/search/search-documents-perf-tests",
      "versionPolicyName": "test"
    },
    {
      "packageName": "@azure-tests/perf-ai-metrics-advisor",
      "projectFolder": "sdk/metricsadvisor/ai-metrics-advisor-perf-tests",
      "versionPolicyName": "test"
    },
    {
      "packageName": "@azure-tests/perf-container-registry",
      "projectFolder": "sdk/containerregistry/container-registry-perf-tests",
      "versionPolicyName": "test"
    },
    {
      "packageName": "@azure-tests/perf-core-rest-pipeline",
      "projectFolder": "sdk/core/core-rest-pipeline-perf-tests",
      "versionPolicyName": "test"
    },
    {
      "packageName": "@azure-tests/perf-app-configuration",
      "projectFolder": "sdk/appconfiguration/app-configuration-perf-tests",
      "versionPolicyName": "test"
    },
    {
      "packageName": "@azure-tests/perf-monitor-query",
      "projectFolder": "sdk/monitor/monitor-query-perf-tests",
      "versionPolicyName": "test"
    },
    {
      "packageName": "@azure-tests/perf-monitor-ingestion",
      "projectFolder": "sdk/monitor/monitor-ingestion-perf-tests",
      "versionPolicyName": "test"
    },
    {
      "packageName": "@azure-tests/perf-template",
      "projectFolder": "sdk/template/template-perf-tests",
      "versionPolicyName": "test"
    },
    {
      "packageName": "@azure-tests/perf-schema-registry-avro",
      "projectFolder": "sdk/schemaregistry/schema-registry-avro-perf-tests",
      "versionPolicyName": "test"
    },
    {
      "packageName": "@azure/arm-network",
      "projectFolder": "sdk/network/arm-network",
      "versionPolicyName": "management"
    },
    {
      "packageName": "@azure-rest/arm-network",
      "projectFolder": "sdk/network/arm-network-rest",
      "versionPolicyName": "management"
    },
    {
      "packageName": "@azure/arm-compute",
      "projectFolder": "sdk/compute/arm-compute",
      "versionPolicyName": "management"
    },
    {
      "packageName": "@azure-rest/arm-compute",
      "projectFolder": "sdk/compute/arm-compute-rest",
      "versionPolicyName": "management"
    },
    {
      "packageName": "@azure/arm-storage",
      "projectFolder": "sdk/storage/arm-storage",
      "versionPolicyName": "management"
    },
    {
      "packageName": "@azure/arm-resources",
      "projectFolder": "sdk/resources/arm-resources",
      "versionPolicyName": "management"
    },
    {
      "packageName": "@azure/arm-links",
      "projectFolder": "sdk/links/arm-links",
      "versionPolicyName": "management"
    },
    {
      "packageName": "@azure/arm-policy",
      "projectFolder": "sdk/policy/arm-policy",
      "versionPolicyName": "management"
    },
    {
      "packageName": "@azure/arm-locks",
      "projectFolder": "sdk/locks/arm-locks",
      "versionPolicyName": "management"
    },
    {
      "packageName": "@azure/arm-features",
      "projectFolder": "sdk/features/arm-features",
      "versionPolicyName": "management"
    },
    {
      "packageName": "@azure/arm-managedapplications",
      "projectFolder": "sdk/managedapplications/arm-managedapplications",
      "versionPolicyName": "management"
    },
    {
      "packageName": "@azure/arm-webpubsub",
      "projectFolder": "sdk/web-pubsub/arm-webpubsub",
      "versionPolicyName": "management"
    },
    {
      "packageName": "@azure/arm-keyvault",
      "projectFolder": "sdk/keyvault/arm-keyvault",
      "versionPolicyName": "management"
    },
    {
      "packageName": "@azure/arm-sql",
      "projectFolder": "sdk/sql/arm-sql",
      "versionPolicyName": "management"
    },
    {
      "packageName": "@azure/arm-appservice",
      "projectFolder": "sdk/appservice/arm-appservice",
      "versionPolicyName": "management"
    },
    {
      "packageName": "@azure-rest/arm-appservice",
      "projectFolder": "sdk/appservice/arm-appservice-rest",
      "versionPolicyName": "management"
    },
    {
      "packageName": "@azure/arm-resources-subscriptions",
      "projectFolder": "sdk/resources-subscriptions/arm-resources-subscriptions",
      "versionPolicyName": "management"
    },
    {
      "packageName": "@azure/arm-templatespecs",
      "projectFolder": "sdk/templatespecs/arm-templatespecs",
      "versionPolicyName": "management"
    },
    {
      "packageName": "@azure/arm-authorization",
      "projectFolder": "sdk/authorization/arm-authorization",
      "versionPolicyName": "management"
    },
    {
      "packageName": "@azure/arm-eventhub",
      "projectFolder": "sdk/eventhub/arm-eventhub",
      "versionPolicyName": "management"
    },
    {
      "packageName": "@azure/arm-purview",
      "projectFolder": "sdk/purview/arm-purview",
      "versionPolicyName": "management"
    },
    {
      "packageName": "@azure/arm-servicebus",
      "projectFolder": "sdk/servicebus/arm-servicebus",
      "versionPolicyName": "management"
    },
    {
      "packageName": "@azure/arm-apimanagement",
      "projectFolder": "sdk/apimanagement/arm-apimanagement",
      "versionPolicyName": "management"
    },
    {
      "packageName": "@azure/arm-rediscache",
      "projectFolder": "sdk/redis/arm-rediscache",
      "versionPolicyName": "management"
    },
    {
      "packageName": "@azure/arm-eventgrid",
      "projectFolder": "sdk/eventgrid/arm-eventgrid",
      "versionPolicyName": "management"
    },
    {
      "packageName": "@azure/arm-quota",
      "projectFolder": "sdk/quota/arm-quota",
      "versionPolicyName": "management"
    },
    {
      "packageName": "@azure/arm-extendedlocation",
      "projectFolder": "sdk/extendedlocation/arm-extendedlocation",
      "versionPolicyName": "management"
    },
    {
      "packageName": "@azure/arm-security",
      "projectFolder": "sdk/security/arm-security",
      "versionPolicyName": "management"
    },
    {
      "packageName": "@azure/arm-operationalinsights",
      "projectFolder": "sdk/operationalinsights/arm-operationalinsights",
      "versionPolicyName": "management"
    },
    {
      "packageName": "@azure/arm-postgresql",
      "projectFolder": "sdk/postgresql/arm-postgresql",
      "versionPolicyName": "management"
    },
    {
      "packageName": "@azure/arm-containerregistry",
      "projectFolder": "sdk/containerregistry/arm-containerregistry",
      "versionPolicyName": "management"
    },
    {
      "packageName": "@azure/arm-logic",
      "projectFolder": "sdk/logic/arm-logic",
      "versionPolicyName": "management"
    },
    {
      "packageName": "@azure/arm-recoveryservices",
      "projectFolder": "sdk/recoveryservices/arm-recoveryservices",
      "versionPolicyName": "management"
    },
    {
      "packageName": "@azure/arm-appplatform",
      "projectFolder": "sdk/appplatform/arm-appplatform",
      "versionPolicyName": "management"
    },
    {
      "packageName": "@azure/arm-containerservice",
      "projectFolder": "sdk/containerservice/arm-containerservice",
      "versionPolicyName": "management"
    },
    {
      "packageName": "@azure-rest/arm-containerservice",
      "projectFolder": "sdk/containerservice/arm-containerservice-rest",
      "versionPolicyName": "management"
    },
    {
      "packageName": "@azure/arm-operations",
      "projectFolder": "sdk/operationsmanagement/arm-operations",
      "versionPolicyName": "management"
    },
    {
      "packageName": "@azure/arm-mediaservices",
      "projectFolder": "sdk/mediaservices/arm-mediaservices",
      "versionPolicyName": "management"
    },
    {
      "packageName": "@azure/arm-databricks",
      "projectFolder": "sdk/databricks/arm-databricks",
      "versionPolicyName": "management"
    },
    {
      "packageName": "@azure/arm-notificationhubs",
      "projectFolder": "sdk/notificationhubs/arm-notificationhubs",
      "versionPolicyName": "management"
    },
    {
      "packageName": "@azure/arm-streamanalytics",
      "projectFolder": "sdk/streamanalytics/arm-streamanalytics",
      "versionPolicyName": "management"
    },
    {
      "packageName": "@azure/arm-servicefabric",
      "projectFolder": "sdk/servicefabric/arm-servicefabric",
      "versionPolicyName": "management"
    },
    {
      "packageName": "@azure-rest/arm-servicefabric",
      "projectFolder": "sdk/servicefabric/arm-servicefabric-rest",
      "versionPolicyName": "management"
    },
    {
      "packageName": "@azure/arm-mysql",
      "projectFolder": "sdk/mysql/arm-mysql",
      "versionPolicyName": "management"
    },
    {
      "packageName": "@azure/arm-desktopvirtualization",
      "projectFolder": "sdk/desktopvirtualization/arm-desktopvirtualization",
      "versionPolicyName": "management"
    },
    {
      "packageName": "@azure/arm-datafactory",
      "projectFolder": "sdk/datafactory/arm-datafactory",
      "versionPolicyName": "management"
    },
    {
      "packageName": "@azure/arm-cdn",
      "projectFolder": "sdk/cdn/arm-cdn",
      "versionPolicyName": "management"
    },
    {
      "packageName": "@azure/arm-cosmosdb",
      "projectFolder": "sdk/cosmosdb/arm-cosmosdb",
      "versionPolicyName": "management"
    },
    {
      "packageName": "@azure/arm-consumption",
      "projectFolder": "sdk/consumption/arm-consumption",
      "versionPolicyName": "management"
    },
    {
      "packageName": "@azure/arm-datalake-analytics",
      "projectFolder": "sdk/datalake-analytics/arm-datalake-analytics",
      "versionPolicyName": "management"
    },
    {
      "packageName": "@azure/arm-batch",
      "projectFolder": "sdk/batch/arm-batch",
      "versionPolicyName": "management"
    },
    {
      "packageName": "@azure/arm-managementgroups",
      "projectFolder": "sdk/managementgroups/arm-managementgroups",
      "versionPolicyName": "management"
    },
    {
      "packageName": "@azure/arm-orbital",
      "projectFolder": "sdk/orbital/arm-orbital",
      "versionPolicyName": "management"
    },
    {
      "packageName": "@azure/arm-resourcehealth",
      "projectFolder": "sdk/resourcehealth/arm-resourcehealth",
      "versionPolicyName": "management"
    },
    {
      "packageName": "@azure/arm-botservice",
      "projectFolder": "sdk/botservice/arm-botservice",
      "versionPolicyName": "management"
    },
    {
      "packageName": "@azure/arm-search",
      "projectFolder": "sdk/search/arm-search",
      "versionPolicyName": "management"
    },
    {
      "packageName": "@azure/arm-analysisservices",
      "projectFolder": "sdk/analysisservices/arm-analysisservices",
      "versionPolicyName": "management"
    },
    {
      "packageName": "@azure/arm-portal",
      "projectFolder": "sdk/portal/arm-portal",
      "versionPolicyName": "management"
    },
    {
      "packageName": "@azure/arm-sqlvirtualmachine",
      "projectFolder": "sdk/sqlvirtualmachine/arm-sqlvirtualmachine",
      "versionPolicyName": "management"
    },
    {
      "packageName": "@azure/arm-devtestlabs",
      "projectFolder": "sdk/devtestlabs/arm-devtestlabs",
      "versionPolicyName": "management"
    },
    {
      "packageName": "@azure/arm-cognitiveservices",
      "projectFolder": "sdk/cognitiveservices/arm-cognitiveservices",
      "versionPolicyName": "management"
    },
    {
      "packageName": "@azure/arm-relay",
      "projectFolder": "sdk/relay/arm-relay",
      "versionPolicyName": "management"
    },
    {
      "packageName": "@azure/arm-iothub",
      "projectFolder": "sdk/iothub/arm-iothub",
      "versionPolicyName": "management"
    },
    {
      "packageName": "@azure/arm-msi",
      "projectFolder": "sdk/msi/arm-msi",
      "versionPolicyName": "management"
    },
    {
      "packageName": "@azure/arm-monitor",
      "projectFolder": "sdk/monitor/arm-monitor",
      "versionPolicyName": "management"
    },
    {
      "packageName": "@azure/arm-subscriptions",
      "projectFolder": "sdk/subscription/arm-subscriptions",
      "versionPolicyName": "management"
    },
    {
      "packageName": "@azure/arm-advisor",
      "projectFolder": "sdk/advisor/arm-advisor",
      "versionPolicyName": "management"
    },
    {
      "packageName": "@azure/arm-hdinsight",
      "projectFolder": "sdk/hdinsight/arm-hdinsight",
      "versionPolicyName": "management"
    },
    {
      "packageName": "@azure/arm-attestation",
      "projectFolder": "sdk/attestation/arm-attestation",
      "versionPolicyName": "management"
    },
    {
      "packageName": "@azure/arm-azurestack",
      "projectFolder": "sdk/azurestack/arm-azurestack",
      "versionPolicyName": "management"
    },
    {
      "packageName": "@azure/arm-changeanalysis",
      "projectFolder": "sdk/changeanalysis/arm-changeanalysis",
      "versionPolicyName": "management"
    },
    {
      "packageName": "@azure/arm-billing",
      "projectFolder": "sdk/billing/arm-billing",
      "versionPolicyName": "management"
    },
    {
      "packageName": "@azure/arm-containerinstance",
      "projectFolder": "sdk/containerinstance/arm-containerinstance",
      "versionPolicyName": "management"
    },
    {
      "packageName": "@azure/arm-confluent",
      "projectFolder": "sdk/confluent/arm-confluent",
      "versionPolicyName": "management"
    },
    {
      "packageName": "@azure/arm-imagebuilder",
      "projectFolder": "sdk/imagebuilder/arm-imagebuilder",
      "versionPolicyName": "management"
    },
    {
      "packageName": "@azure/arm-avs",
      "projectFolder": "sdk/avs/arm-avs",
      "versionPolicyName": "management"
    },
    {
      "packageName": "@azure/arm-communication",
      "projectFolder": "sdk/communication/arm-communication",
      "versionPolicyName": "management"
    },
    {
      "packageName": "@azure/arm-appconfiguration",
      "projectFolder": "sdk/appconfiguration/arm-appconfiguration",
      "versionPolicyName": "management"
    },
    {
      "packageName": "@azure/arm-azurestackhci",
      "projectFolder": "sdk/azurestackhci/arm-azurestackhci",
      "versionPolicyName": "management"
    },
    {
      "packageName": "@azure/arm-customerinsights",
      "projectFolder": "sdk/customer-insights/arm-customerinsights",
      "versionPolicyName": "management"
    },
    {
      "packageName": "@azure/arm-databoxedge",
      "projectFolder": "sdk/databoxedge/arm-databoxedge",
      "versionPolicyName": "management"
    },
    {
      "packageName": "@azure/arm-datadog",
      "projectFolder": "sdk/datadog/arm-datadog",
      "versionPolicyName": "management"
    },
    {
      "packageName": "@azure/arm-deviceprovisioningservices",
      "projectFolder": "sdk/deviceprovisioningservices/arm-deviceprovisioningservices",
      "versionPolicyName": "management"
    },
    {
      "packageName": "@azure/arm-synapse",
      "projectFolder": "sdk/synapse/arm-synapse",
      "versionPolicyName": "management"
    },
    {
      "packageName": "@azure/arm-databox",
      "projectFolder": "sdk/databox/arm-databox",
      "versionPolicyName": "management"
    },
    {
      "packageName": "@azure/arm-dns",
      "projectFolder": "sdk/dns/arm-dns",
      "versionPolicyName": "management"
    },
    {
      "packageName": "@azure/arm-digitaltwins",
      "projectFolder": "sdk/digitaltwins/arm-digitaltwins",
      "versionPolicyName": "management"
    },
    {
      "packageName": "@azure/arm-devspaces",
      "projectFolder": "sdk/devspaces/arm-devspaces",
      "versionPolicyName": "management"
    },
    {
      "packageName": "@azure/arm-domainservices",
      "projectFolder": "sdk/domainservices/arm-domainservices",
      "versionPolicyName": "management"
    },
    {
      "packageName": "@azure/arm-frontdoor",
      "projectFolder": "sdk/frontdoor/arm-frontdoor",
      "versionPolicyName": "management"
    },
    {
      "packageName": "@azure/arm-healthbot",
      "projectFolder": "sdk/healthbot/arm-healthbot",
      "versionPolicyName": "management"
    },
    {
      "packageName": "@azure-rest/health-insights-cancerprofiling",
      "projectFolder": "sdk/healthinsights/health-insights-cancerprofiling-rest",
      "versionPolicyName": "client"
    },
    {
      "packageName": "@azure-rest/health-insights-clinicalmatching",
      "projectFolder": "sdk/healthinsights/health-insights-clinicalmatching-rest",
      "versionPolicyName": "client"
    },
    {
      "packageName": "@azure-rest/health-insights-radiologyinsights",
      "projectFolder": "sdk/healthinsights/health-insights-radiologyinsights-rest",
      "versionPolicyName": "client"
    },
    {
      "packageName": "@azure/arm-deploymentmanager",
      "projectFolder": "sdk/deploymentmanager/arm-deploymentmanager",
      "versionPolicyName": "management"
    },
    {
      "packageName": "@azure/arm-hanaonazure",
      "projectFolder": "sdk/hanaonazure/arm-hanaonazure",
      "versionPolicyName": "management"
    },
    {
      "packageName": "@azure/arm-kubernetesconfiguration",
      "projectFolder": "sdk/kubernetesconfiguration/arm-kubernetesconfiguration",
      "versionPolicyName": "management"
    },
    {
      "packageName": "@azure/arm-labservices",
      "projectFolder": "sdk/labservices/arm-labservices",
      "versionPolicyName": "management"
    },
    {
      "packageName": "@azure/arm-machinelearningcompute",
      "projectFolder": "sdk/machinelearningcompute/arm-machinelearningcompute",
      "versionPolicyName": "management"
    },
    {
      "packageName": "@azure/arm-machinelearningexperimentation",
      "projectFolder": "sdk/machinelearningexperimentation/arm-machinelearningexperimentation",
      "versionPolicyName": "management"
    },
    {
      "packageName": "@azure/arm-commerce",
      "projectFolder": "sdk/commerce/arm-commerce",
      "versionPolicyName": "management"
    },
    {
      "packageName": "@azure/arm-datamigration",
      "projectFolder": "sdk/datamigration/arm-datamigration",
      "versionPolicyName": "management"
    },
    {
      "packageName": "@azure/arm-healthcareapis",
      "projectFolder": "sdk/healthcareapis/arm-healthcareapis",
      "versionPolicyName": "management"
    },
    {
      "packageName": "@azure/arm-hybridcompute",
      "projectFolder": "sdk/hybridcompute/arm-hybridcompute",
      "versionPolicyName": "management"
    },
    {
      "packageName": "@azure/arm-hybridkubernetes",
      "projectFolder": "sdk/hybridkubernetes/arm-hybridkubernetes",
      "versionPolicyName": "management"
    },
    {
      "packageName": "@azure/arm-oep",
      "projectFolder": "sdk/oep/arm-oep",
      "versionPolicyName": "management"
    },
    {
      "packageName": "@azure/arm-securityinsight",
      "projectFolder": "sdk/securityinsight/arm-securityinsight",
      "versionPolicyName": "management"
    },
    {
      "packageName": "@azure/arm-iotcentral",
      "projectFolder": "sdk/iotcentral/arm-iotcentral",
      "versionPolicyName": "management"
    },
    {
      "packageName": "@azure/arm-commitmentplans",
      "projectFolder": "sdk/machinelearning/arm-commitmentplans",
      "versionPolicyName": "management"
    },
    {
      "packageName": "@azure/arm-workspaces",
      "projectFolder": "sdk/machinelearning/arm-workspaces",
      "versionPolicyName": "management"
    },
    {
      "packageName": "@azure/arm-webservices",
      "projectFolder": "sdk/machinelearning/arm-webservices",
      "versionPolicyName": "management"
    },
    {
      "packageName": "@azure/arm-managementpartner",
      "projectFolder": "sdk/managementpartner/arm-managementpartner",
      "versionPolicyName": "management"
    },
    {
      "packageName": "@azure/arm-maps",
      "projectFolder": "sdk/maps/arm-maps",
      "versionPolicyName": "management"
    },
    {
      "packageName": "@azure/arm-mariadb",
      "projectFolder": "sdk/mariadb/arm-mariadb",
      "versionPolicyName": "management"
    },
    {
      "packageName": "@azure/arm-marketplaceordering",
      "projectFolder": "sdk/marketplaceordering/arm-marketplaceordering",
      "versionPolicyName": "management"
    },
    {
      "packageName": "@azure/arm-migrate",
      "projectFolder": "sdk/migrate/arm-migrate",
      "versionPolicyName": "management"
    },
    {
      "packageName": "@azure/arm-netapp",
      "projectFolder": "sdk/netapp/arm-netapp",
      "versionPolicyName": "management"
    },
    {
      "packageName": "@azure/arm-peering",
      "projectFolder": "sdk/peering/arm-peering",
      "versionPolicyName": "management"
    },
    {
      "packageName": "@azure/arm-postgresql-flexible",
      "projectFolder": "sdk/postgresql/arm-postgresql-flexible",
      "versionPolicyName": "management"
    },
    {
      "packageName": "@azure/arm-powerbidedicated",
      "projectFolder": "sdk/powerbidedicated/arm-powerbidedicated",
      "versionPolicyName": "management"
    },
    {
      "packageName": "@azure/arm-powerbiembedded",
      "projectFolder": "sdk/powerbiembedded/arm-powerbiembedded",
      "versionPolicyName": "management"
    },
    {
      "packageName": "@azure/arm-recoveryservices-siterecovery",
      "projectFolder": "sdk/recoveryservicessiterecovery/arm-recoveryservices-siterecovery",
      "versionPolicyName": "management"
    },
    {
      "packageName": "@azure/arm-recoveryservicesbackup",
      "projectFolder": "sdk/recoveryservicesbackup/arm-recoveryservicesbackup",
      "versionPolicyName": "management"
    },
    {
      "packageName": "@azure/arm-redisenterprisecache",
      "projectFolder": "sdk/redisenterprise/arm-redisenterprisecache",
      "versionPolicyName": "management"
    },
    {
      "packageName": "@azure/arm-reservations",
      "projectFolder": "sdk/reservations/arm-reservations",
      "versionPolicyName": "management"
    },
    {
      "packageName": "@azure/arm-resourcemover",
      "projectFolder": "sdk/resourcemover/arm-resourcemover",
      "versionPolicyName": "management"
    },
    {
      "packageName": "@azure/arm-serialconsole",
      "projectFolder": "sdk/serialconsole/arm-serialconsole",
      "versionPolicyName": "management"
    },
    {
      "packageName": "@azure/arm-servicemap",
      "projectFolder": "sdk/service-map/arm-servicemap",
      "versionPolicyName": "management"
    },
    {
      "packageName": "@azure/arm-signalr",
      "projectFolder": "sdk/signalr/arm-signalr",
      "versionPolicyName": "management"
    },
    {
      "packageName": "@azure/arm-storagecache",
      "projectFolder": "sdk/storagecache/arm-storagecache",
      "versionPolicyName": "management"
    },
    {
      "packageName": "@azure/arm-storagesync",
      "projectFolder": "sdk/storagesync/arm-storagesync",
      "versionPolicyName": "management"
    },
    {
      "packageName": "@azure/arm-resourcegraph",
      "projectFolder": "sdk/resourcegraph/arm-resourcegraph",
      "versionPolicyName": "management"
    },
    {
      "packageName": "@azure/arm-appinsights",
      "projectFolder": "sdk/applicationinsights/arm-appinsights",
      "versionPolicyName": "management"
    },
    {
      "packageName": "@azure/arm-datacatalog",
      "projectFolder": "sdk/datacatalog/arm-datacatalog",
      "versionPolicyName": "management"
    },
    {
      "packageName": "@azure/arm-storsimple1200series",
      "projectFolder": "sdk/storsimple1200series/arm-storsimple1200series",
      "versionPolicyName": "management"
    },
    {
      "packageName": "@azure/arm-storsimple8000series",
      "projectFolder": "sdk/storsimple8000series/arm-storsimple8000series",
      "versionPolicyName": "management"
    },
    {
      "packageName": "@azure/arm-support",
      "projectFolder": "sdk/support/arm-support",
      "versionPolicyName": "management"
    },
    {
      "packageName": "@azure/arm-timeseriesinsights",
      "projectFolder": "sdk/timeseriesinsights/arm-timeseriesinsights",
      "versionPolicyName": "management"
    },
    {
      "packageName": "@azure/arm-trafficmanager",
      "projectFolder": "sdk/trafficmanager/arm-trafficmanager",
      "versionPolicyName": "management"
    },
    {
      "packageName": "@azure/arm-visualstudio",
      "projectFolder": "sdk/visualstudio/arm-visualstudio",
      "versionPolicyName": "management"
    },
    {
      "packageName": "@azure/arm-vmwarecloudsimple",
      "projectFolder": "sdk/vmwarecloudsimple/arm-vmwarecloudsimple",
      "versionPolicyName": "management"
    },
    {
      "packageName": "@azure/arm-servicefabricmesh",
      "projectFolder": "sdk/servicefabricmesh/arm-servicefabricmesh",
      "versionPolicyName": "management"
    },
    {
      "packageName": "@azure/arm-storageimportexport",
      "projectFolder": "sdk/storageimportexport/arm-storageimportexport",
      "versionPolicyName": "management"
    },
    {
      "packageName": "@azure/arm-privatedns",
      "projectFolder": "sdk/privatedns/arm-privatedns",
      "versionPolicyName": "management"
    },
    {
      "packageName": "@azure/arm-policyinsights",
      "projectFolder": "sdk/policyinsights/arm-policyinsights",
      "versionPolicyName": "management"
    },
    {
      "packageName": "@azure/arm-kusto",
      "projectFolder": "sdk/kusto/arm-kusto",
      "versionPolicyName": "management"
    },
    {
      "packageName": "@azure/core-http-compat",
      "projectFolder": "sdk/core/core-http-compat",
      "versionPolicyName": "core"
    },
    {
      "packageName": "@azure/arm-dnsresolver",
      "projectFolder": "sdk/dnsresolver/arm-dnsresolver",
      "versionPolicyName": "management"
    },
    {
      "packageName": "@azure/arm-mobilenetwork",
      "projectFolder": "sdk/mobilenetwork/arm-mobilenetwork",
      "versionPolicyName": "management"
    },
    {
      "packageName": "@azure/arm-resources-profile-2020-09-01-hybrid",
      "projectFolder": "sdk/resources/arm-resources-profile-2020-09-01-hybrid",
      "versionPolicyName": "management"
    },
    {
      "packageName": "@azure/arm-dns-profile-2020-09-01-hybrid",
      "projectFolder": "sdk/dns/arm-dns-profile-2020-09-01-hybrid",
      "versionPolicyName": "management"
    },
    {
      "packageName": "@azure/arm-locks-profile-2020-09-01-hybrid",
      "projectFolder": "sdk/locks/arm-locks-profile-2020-09-01-hybrid",
      "versionPolicyName": "management"
    },
    {
      "packageName": "@azure/arm-policy-profile-2020-09-01-hybrid",
      "projectFolder": "sdk/policy/arm-policy-profile-2020-09-01-hybrid",
      "versionPolicyName": "management"
    },
    {
      "packageName": "@azure/arm-subscriptions-profile-2020-09-01-hybrid",
      "projectFolder": "sdk/subscription/arm-subscriptions-profile-2020-09-01-hybrid",
      "versionPolicyName": "management"
    },
    {
      "packageName": "@azure/arm-storage-profile-2020-09-01-hybrid",
      "projectFolder": "sdk/storage/arm-storage-profile-2020-09-01-hybrid",
      "versionPolicyName": "management"
    },
    {
      "packageName": "@azure/arm-keyvault-profile-2020-09-01-hybrid",
      "projectFolder": "sdk/keyvault/arm-keyvault-profile-2020-09-01-hybrid",
      "versionPolicyName": "management"
    },
    {
      "packageName": "@azure/arm-network-profile-2020-09-01-hybrid",
      "projectFolder": "sdk/network/arm-network-profile-2020-09-01-hybrid",
      "versionPolicyName": "management"
    },
    {
      "packageName": "@azure/arm-commerce-profile-2020-09-01-hybrid",
      "projectFolder": "sdk/commerce/arm-commerce-profile-2020-09-01-hybrid",
      "versionPolicyName": "management"
    },
    {
      "packageName": "@azure/arm-compute-profile-2020-09-01-hybrid",
      "projectFolder": "sdk/compute/arm-compute-profile-2020-09-01-hybrid",
      "versionPolicyName": "management"
    },
    {
      "packageName": "@azure/arm-eventhub-profile-2020-09-01-hybrid",
      "projectFolder": "sdk/eventhub/arm-eventhub-profile-2020-09-01-hybrid",
      "versionPolicyName": "management"
    },
    {
      "packageName": "@azure/arm-authorization-profile-2020-09-01-hybrid",
      "projectFolder": "sdk/authorization/arm-authorization-profile-2020-09-01-hybrid",
      "versionPolicyName": "management"
    },
    {
      "packageName": "@azure/arm-monitor-profile-2020-09-01-hybrid",
      "projectFolder": "sdk/monitor/arm-monitor-profile-2020-09-01-hybrid",
      "versionPolicyName": "management"
    },
    {
      "packageName": "@azure/arm-iothub-profile-2020-09-01-hybrid",
      "projectFolder": "sdk/iothub/arm-iothub-profile-2020-09-01-hybrid",
      "versionPolicyName": "management"
    },
    {
      "packageName": "@azure/arm-databoxedge-profile-2020-09-01-hybrid",
      "projectFolder": "sdk/databoxedge/arm-databoxedge-profile-2020-09-01-hybrid",
      "versionPolicyName": "management"
    },
    {
      "packageName": "@azure/arm-appservice-profile-2020-09-01-hybrid",
      "projectFolder": "sdk/appservice/arm-appservice-profile-2020-09-01-hybrid",
      "versionPolicyName": "management"
    },
    {
      "packageName": "@azure/arm-mysql-flexible",
      "projectFolder": "sdk/mysql/arm-mysql-flexible",
      "versionPolicyName": "management"
    },
    {
      "packageName": "@azure/arm-hardwaresecuritymodules",
      "projectFolder": "sdk/hardwaresecuritymodules/arm-hardwaresecuritymodules",
      "versionPolicyName": "management"
    },
    {
      "packageName": "@azure/arm-dashboard",
      "projectFolder": "sdk/dashboard/arm-dashboard",
      "versionPolicyName": "management"
    },
    {
      "packageName": "@azure/arm-azureadexternalidentities",
      "projectFolder": "sdk/azureadexternalidentities/arm-azureadexternalidentities",
      "versionPolicyName": "management"
    },
    {
      "packageName": "@azure/arm-scvmm",
      "projectFolder": "sdk/scvmm/arm-scvmm",
      "versionPolicyName": "management"
    },
    {
      "packageName": "@azure/arm-servicelinker",
      "projectFolder": "sdk/servicelinker/arm-servicelinker",
      "versionPolicyName": "management"
    },
    {
      "packageName": "@azure/arm-changes",
      "projectFolder": "sdk/changes/arm-changes",
      "versionPolicyName": "management"
    },
    {
      "packageName": "@azure/arm-workloads",
      "projectFolder": "sdk/workloads/arm-workloads",
      "versionPolicyName": "management"
    },
    {
      "packageName": "@azure/arm-dynatrace",
      "projectFolder": "sdk/dynatrace/arm-dynatrace",
      "versionPolicyName": "management"
    },
    {
      "packageName": "@azure/arm-education",
      "projectFolder": "sdk/education/arm-education",
      "versionPolicyName": "management"
    },
    {
      "packageName": "@azure/arm-machinelearning",
      "projectFolder": "sdk/machinelearning/arm-machinelearning",
      "versionPolicyName": "management"
    },
    {
      "packageName": "@azure/arm-appcontainers",
      "projectFolder": "sdk/appcontainers/arm-appcontainers",
      "versionPolicyName": "management"
    },
    {
      "packageName": "@azure/arm-deviceupdate",
      "projectFolder": "sdk/deviceupdate/arm-deviceupdate",
      "versionPolicyName": "management"
    },
    {
      "packageName": "@azure/arm-confidentialledger",
      "projectFolder": "sdk/confidentialledger/arm-confidentialledger",
      "versionPolicyName": "management"
    },
    {
      "packageName": "@azure/arm-resourceconnector",
      "projectFolder": "sdk/resourceconnector/arm-resourceconnector",
      "versionPolicyName": "management"
    },
    {
      "packageName": "@azure/api-management-custom-widgets-scaffolder",
      "projectFolder": "sdk/apimanagement/api-management-custom-widgets-scaffolder",
      "versionPolicyName": "client"
    },
    {
      "packageName": "@azure/api-management-custom-widgets-tools",
      "projectFolder": "sdk/apimanagement/api-management-custom-widgets-tools",
      "versionPolicyName": "client"
    },
    {
      "packageName": "@azure/arm-networkfunction",
      "projectFolder": "sdk/networkfunction/arm-networkfunction",
      "versionPolicyName": "management"
    },
    {
      "packageName": "@azure/arm-fluidrelay",
      "projectFolder": "sdk/fluidrelay/arm-fluidrelay",
      "versionPolicyName": "management"
    },
    {
      "packageName": "@azure/arm-automation",
      "projectFolder": "sdk/automation/arm-automation",
      "versionPolicyName": "management"
    },
    {
      "packageName": "@azure/arm-automanage",
      "projectFolder": "sdk/automanage/arm-automanage",
      "versionPolicyName": "management"
    },
    {
      "packageName": "@azure/arm-devcenter",
      "projectFolder": "sdk/devcenter/arm-devcenter",
      "versionPolicyName": "management"
    },
    {
      "packageName": "@azure/communication-rooms",
      "projectFolder": "sdk/communication/communication-rooms",
      "versionPolicyName": "client"
    },
    {
      "packageName": "@azure/arm-connectedvmware",
      "projectFolder": "sdk/connectedvmware/arm-connectedvmware",
      "versionPolicyName": "management"
    },
    {
      "packageName": "@azure/arm-nginx",
      "projectFolder": "sdk/nginx/arm-nginx",
      "versionPolicyName": "management"
    },
    {
      "packageName": "@azure/arm-agrifood",
      "projectFolder": "sdk/agrifood/arm-agrifood",
      "versionPolicyName": "management"
    },
    {
      "packageName": "@azure/arm-chaos",
      "projectFolder": "sdk/chaos/arm-chaos",
      "versionPolicyName": "management"
    },
    {
      "packageName": "@azure/functions-authentication-events",
      "projectFolder": "sdk/entra/functions-authentication-events",
      "versionPolicyName": "client"
    },
    {
      "packageName": "@azure-rest/developer-devcenter",
      "projectFolder": "sdk/devcenter/developer-devcenter-rest",
      "versionPolicyName": "client"
    },
    {
      "packageName": "@azure/arm-securitydevops",
      "projectFolder": "sdk/securitydevops/arm-securitydevops",
      "versionPolicyName": "management"
    },
    {
      "packageName": "@azure/arm-devhub",
      "projectFolder": "sdk/devhub/arm-devhub",
      "versionPolicyName": "management"
    },
    {
      "packageName": "@azure-rest/load-testing",
      "projectFolder": "sdk/loadtesting/load-testing-rest",
      "versionPolicyName": "client"
    },
    {
      "packageName": "@azure/arm-elasticsan",
      "projectFolder": "sdk/elasticsans/arm-elasticsan",
      "versionPolicyName": "management"
    },
    {
      "packageName": "@azure/arm-appcomplianceautomation",
      "projectFolder": "sdk/appcomplianceautomation/arm-appcomplianceautomation",
      "versionPolicyName": "management"
    },
    {
      "packageName": "@azure/arm-elastic",
      "projectFolder": "sdk/elastic/arm-elastic",
      "versionPolicyName": "management"
    },
    {
      "packageName": "@azure/arm-hybridcontainerservice",
      "projectFolder": "sdk/hybridcontainerservice/arm-hybridcontainerservice",
      "versionPolicyName": "management"
    },
    {
      "packageName": "@azure/arm-loadtesting",
      "projectFolder": "sdk/loadtesting/arm-loadtesting",
      "versionPolicyName": "management"
    },
    {
      "packageName": "@azure/web-pubsub-client",
      "projectFolder": "sdk/web-pubsub/web-pubsub-client",
      "versionPolicyName": "client"
    },
    {
      "packageName": "@azure/arm-billingbenefits",
      "projectFolder": "sdk/billingbenefits/arm-billingbenefits",
      "versionPolicyName": "management"
    },
    {
      "packageName": "@azure/arm-servicenetworking",
      "projectFolder": "sdk/servicenetworking/arm-servicenetworking",
      "versionPolicyName": "management"
    },
    {
      "packageName": "@azure/arm-dataprotection",
      "projectFolder": "sdk/dataprotection/arm-dataprotection",
      "versionPolicyName": "management"
    },
    {
      "packageName": "@azure/arm-storagemover",
      "projectFolder": "sdk/storagemover/arm-storagemover",
      "versionPolicyName": "management"
    },
    {
      "packageName": "@azure/arm-voiceservices",
      "projectFolder": "sdk/voiceservices/arm-voiceservices",
      "versionPolicyName": "management"
    },
    {
      "packageName": "@azure/web-pubsub-client-protobuf",
      "projectFolder": "sdk/web-pubsub/web-pubsub-client-protobuf",
      "versionPolicyName": "client"
    },
    {
      "packageName": "@azure/arm-graphservices",
      "projectFolder": "sdk/graphservices/arm-graphservices",
      "versionPolicyName": "management"
    },
    {
      "packageName": "@azure/arm-newrelicobservability",
      "projectFolder": "sdk/newrelicobservability/arm-newrelicobservability",
      "versionPolicyName": "management"
    },
    {
      "packageName": "@azure/arm-paloaltonetworksngfw",
      "projectFolder": "sdk/paloaltonetworksngfw/arm-paloaltonetworksngfw",
      "versionPolicyName": "management"
    },
    {
      "packageName": "@azure/arm-selfhelp",
      "projectFolder": "sdk/selfhelp/arm-selfhelp",
      "versionPolicyName": "management"
    },
    {
      "packageName": "@azure/arm-costmanagement",
      "projectFolder": "sdk/cost-management/arm-costmanagement",
      "versionPolicyName": "management"
    },
    {
      "packageName": "@azure/arm-networkcloud",
      "projectFolder": "sdk/networkcloud/arm-networkcloud",
      "versionPolicyName": "management"
    },
    {
      "packageName": "@azure/arm-baremetalinfrastructure",
      "projectFolder": "sdk/baremetalinfrastructure/arm-baremetalinfrastructure",
      "versionPolicyName": "management"
    },
    {
      "packageName": "@azure/arm-qumulo",
      "projectFolder": "sdk/liftrqumulo/arm-qumulo",
      "versionPolicyName": "management"
    },
    {
      "packageName": "@azure/arm-containerservicefleet",
      "projectFolder": "sdk/containerservice/arm-containerservicefleet",
      "versionPolicyName": "management"
    },
    {
      "packageName": "@azure/arm-cosmosdbforpostgresql",
      "projectFolder": "sdk/cosmosforpostgresql/arm-cosmosdbforpostgresql",
      "versionPolicyName": "management"
    },
    {
      "packageName": "@azure/arm-managednetworkfabric",
      "projectFolder": "sdk/managednetworkfabric/arm-managednetworkfabric",
      "versionPolicyName": "management"
    },
    {
      "packageName": "@azure/arm-iotfirmwaredefense",
      "projectFolder": "sdk/iotfirmwaredefense/arm-iotfirmwaredefense",
      "versionPolicyName": "management"
    },
    {
      "packageName": "@azure/arm-quantum",
      "projectFolder": "sdk/quantum/arm-quantum",
      "versionPolicyName": "management"
    },
    {
      "packageName": "@azure/arm-sphere",
      "projectFolder": "sdk/sphere/arm-sphere",
      "versionPolicyName": "management"
    },
    {
      "packageName": "@azure/arm-maintenance",
      "projectFolder": "sdk/maintenance/arm-maintenance",
      "versionPolicyName": "management"
    },
    {
      "packageName": "@azure/arm-resourcesdeploymentstacks",
      "projectFolder": "sdk/resourcesdeploymentstacks/arm-resourcesdeploymentstacks",
      "versionPolicyName": "management"
    },
    {
      "packageName": "@azure/arm-apicenter",
      "projectFolder": "sdk/apicenter/arm-apicenter",
      "versionPolicyName": "management"
    },
    {
      "packageName": "@azure/arm-hdinsightcontainers",
      "projectFolder": "sdk/hdinsight/arm-hdinsightcontainers",
      "versionPolicyName": "management"
    },
    {
      "packageName": "@azure/arm-defendereasm",
      "projectFolder": "sdk/defendereasm/arm-defendereasm",
      "versionPolicyName": "management"
    },
    {
      "packageName": "@azure/arm-hybridconnectivity",
      "projectFolder": "sdk/hybridconnectivity/arm-hybridconnectivity",
      "versionPolicyName": "management"
    },
    {
      "packageName": "@azure-tests/perf-monitor-opentelemetry",
      "projectFolder": "sdk/monitor/monitor-opentelemetry-perf-tests",
      "versionPolicyName": "test"
    },
    {
      "packageName": "@azure/arm-recoveryservicesdatareplication",
      "projectFolder": "sdk/recoveryservicesdatareplication/arm-recoveryservicesdatareplication",
      "versionPolicyName": "management"
    },
    {
      "packageName": "@azure/arm-playwrighttesting",
      "projectFolder": "sdk/playwrighttesting/arm-playwrighttesting",
      "versionPolicyName": "management"
    },
    {
      "packageName": "@azure-rest/ai-vision-image-analysis",
      "projectFolder": "sdk/vision/ai-vision-image-analysis-rest",
      "versionPolicyName": "client"
    },
    {
      "packageName": "@azure/arm-hybridnetwork",
      "projectFolder": "sdk/hybridnetwork/arm-hybridnetwork",
      "versionPolicyName": "management"
    },
    {
      "packageName": "@azure/arm-workloadssapvirtualinstance",
      "projectFolder": "sdk/workloads/arm-workloadssapvirtualinstance",
      "versionPolicyName": "management"
    },
    {
      "packageName": "@azure/arm-astro",
      "projectFolder": "sdk/astro/arm-astro",
      "versionPolicyName": "management"
    },
    {
      "packageName": "@azure/arm-largeinstance",
      "projectFolder": "sdk/largeinstance/arm-largeinstance",
      "versionPolicyName": "management"
    },
    {
      "packageName": "@azure/arm-springappdiscovery",
      "projectFolder": "sdk/springappdiscovery/arm-springappdiscovery",
      "versionPolicyName": "management"
    },
    {
      "packageName": "@azure/arm-migrationdiscoverysap",
      "projectFolder": "sdk/migrationdiscovery/arm-migrationdiscoverysap",
      "versionPolicyName": "management"
    },
    {
      "packageName": "@azure/arm-storageactions",
      "projectFolder": "sdk/storageactions/arm-storageactions",
      "versionPolicyName": "management"
    },
    {
      "packageName": "@azure/arm-guestconfiguration",
      "projectFolder": "sdk/guestconfiguration/arm-guestconfiguration",
      "versionPolicyName": "management"
    },
    {
      "packageName": "@azure/arm-deviceregistry",
      "projectFolder": "sdk/deviceregistry/arm-deviceregistry",
      "versionPolicyName": "management"
    },
    {
      "packageName": "@azure/arm-standbypool",
      "projectFolder": "sdk/standbypool/arm-standbypool",
      "versionPolicyName": "management"
    },
    {
      "packageName": "@azure/arm-devopsinfrastructure",
      "projectFolder": "sdk/devopsinfrastructure/arm-devopsinfrastructure",
      "versionPolicyName": "management"
    },
    {
      "packageName": "@azure-rest/ai-vision-face",
      "projectFolder": "sdk/face/ai-vision-face-rest",
      "versionPolicyName": "client"
    },
    {
      "packageName": "@azure/arm-informaticadatamanagement",
      "projectFolder": "sdk/informatica/arm-informaticadatamanagement",
      "versionPolicyName": "management"
    },
    {
      "packageName": "@azure/arm-oracledatabase",
      "projectFolder": "sdk/oracledatabase/arm-oracledatabase",
      "versionPolicyName": "management"
    },
    {
      "packageName": "@azure-rest/health-deidentification",
      "projectFolder": "sdk/healthdataaiservices/azure-health-deidentification",
      "versionPolicyName": "client"
    },
    {
      "packageName": "@azure-rest/ai-inference",
      "projectFolder": "sdk/ai/ai-inference-rest",
      "versionPolicyName": "client"
    },
    {
      "packageName": "@azure/create-microsoft-playwright-testing",
      "projectFolder": "sdk/playwrighttesting/create-microsoft-playwright-testing",
      "versionPolicyName": "client"
    },
    {
      "packageName": "@azure/microsoft-playwright-testing",
      "projectFolder": "sdk/playwrighttesting/microsoft-playwright-testing",
      "versionPolicyName": "client"
    },
    {
      "packageName": "@azure/arm-computefleet",
      "projectFolder": "sdk/computefleet/arm-computefleet",
      "versionPolicyName": "client"
    },
    {
      "packageName": "@azure/arm-edgezones",
      "projectFolder": "sdk/edgezones/arm-edgezones",
      "versionPolicyName": "management"
    },
    {
      "packageName": "@azure/arm-mongocluster",
      "projectFolder": "sdk/mongocluster/arm-mongocluster",
      "versionPolicyName": "management"
    },
    {
      "packageName": "@azure/arm-servicefabricmanagedclusters",
      "projectFolder": "sdk/servicefabricmanagedclusters/arm-servicefabricmanagedclusters",
      "versionPolicyName": "management"
    },
    {
      "packageName": "@azure/arm-redhatopenshift",
      "projectFolder": "sdk/redhatopenshift/arm-redhatopenshift",
      "versionPolicyName": "management"
    },
    {
      "packageName": "@azure/arm-healthdataaiservices",
      "projectFolder": "sdk/healthdataaiservices/arm-healthdataaiservices",
      "versionPolicyName": "client"
    },
    {
      "packageName": "@azure-rest/batch",
      "projectFolder": "sdk/batch/batch-rest",
      "versionPolicyName": "client"
    },
    {
      "packageName": "@azure/arm-computeschedule",
      "projectFolder": "sdk/computeschedule/arm-computeschedule",
      "versionPolicyName": "management"
    },
    {
      "packageName": "@azure/arm-fabric",
      "projectFolder": "sdk/fabric/arm-fabric",
      "versionPolicyName": "management"
    },
    {
      "packageName": "@azure/arm-iotoperations",
      "projectFolder": "sdk/iotoperations/arm-iotoperations",
      "versionPolicyName": "management"
    },
    {
      "packageName": "@azure/arm-trustedsigning",
      "projectFolder": "sdk/trustedsigning/arm-trustedsigning",
      "versionPolicyName": "management"
    },
    {
      "packageName": "@azure/arm-databoundaries",
      "projectFolder": "sdk/databoundaries/arm-databoundaries",
      "versionPolicyName": "management"
    },
    {
      "packageName": "@azure/arm-containerorchestratorruntime",
      "projectFolder": "sdk/kubernetesruntime/arm-containerorchestratorruntime",
      "versionPolicyName": "management"
    },
    {
      "packageName": "@azure/arm-neonpostgres",
      "projectFolder": "sdk/neonpostgres/arm-neonpostgres",
      "versionPolicyName": "management"
    },
    {
      "packageName": "@azure/arm-terraform",
      "projectFolder": "sdk/terraform/arm-terraform",
      "versionPolicyName": "management"
    },
    {
      "packageName": "@azure/arm-agricultureplatform",
      "projectFolder": "sdk/agricultureplatform/arm-agricultureplatform",
      "versionPolicyName": "management"
    },
    {
      "packageName": "@azure/arm-connectedcache",
      "projectFolder": "sdk/connectedcache/arm-connectedcache",
      "versionPolicyName": "management"
    },
    {
      "packageName": "@azure/arm-arizeaiobservabilityeval",
      "projectFolder": "sdk/liftrarize/arm-arizeaiobservabilityeval",
      "versionPolicyName": "management"
    },
    {
      "packageName": "@azure/ai-projects",
      "projectFolder": "sdk/ai/ai-projects",
      "versionPolicyName": "client"
    },
    {
       "packageName": "@azure/ai-agents",
       "projectFolder": "sdk/ai/ai-agents",
       "versionPolicyName": "client"
    },
    {
      "packageName": "@azure/arm-impactreporting",
      "projectFolder": "sdk/impactreporting/arm-impactreporting",
      "versionPolicyName": "management"
    },
    {
      "packageName": "@azure/arm-pineconevectordb",
      "projectFolder": "sdk/pineconevectordb/arm-pineconevectordb",
      "versionPolicyName": "management"
    },
    {
      "packageName": "@azure/arm-databasewatcher",
      "projectFolder": "sdk/databasewatcher/arm-databasewatcher",
      "versionPolicyName": "management"
    },
    {
      "packageName": "@azure/arm-durabletask",
      "projectFolder": "sdk/durabletask/arm-durabletask",
      "versionPolicyName": "management"
    },
    {
      "packageName": "@azure/arm-migrationassessment",
      "projectFolder": "sdk/migrate/arm-migrationassessment",
      "versionPolicyName": "management"
    },
    {
      "packageName": "@azure/arm-weightsandbiases",
      "projectFolder": "sdk/liftrweightsandbiases/arm-weightsandbiases",
      "versionPolicyName": "management"
    },
    {
      "packageName": "@azure/arm-lambdatesthyperexecute",
      "projectFolder": "sdk/lambdatesthyperexecute/arm-lambdatesthyperexecute",
      "versionPolicyName": "management"
    },
    {
      "packageName": "@azure/arm-dependencymap",
      "projectFolder": "sdk/dependencymap/arm-dependencymap",
      "versionPolicyName": "management"
    },
    {
      "packageName": "@azure/arm-programmableconnectivity",
      "projectFolder": "sdk/programmableconnectivity/arm-programmableconnectivity",
      "versionPolicyName": "management"
    },
    {
      "packageName": "@azure/arm-portalservicescopilot",
      "projectFolder": "sdk/portalservices/arm-portalservicescopilot",
      "versionPolicyName": "management"
    },
    {
      "packageName": "@azure/arm-onlineexperimentation",
      "projectFolder": "sdk/onlineexperimentation/arm-onlineexperimentation",
      "versionPolicyName": "management"
    },
    {
      "packageName": "@azure/arm-carbonoptimization",
      "projectFolder": "sdk/carbonoptimization/arm-carbonoptimization",
      "versionPolicyName": "management"
    },
    {
<<<<<<< HEAD
      "packageName": "@azure/arm-sitemanager",
      "projectFolder": "sdk/sitemanager/arm-sitemanager",
      "versionPolicyName": "management"
=======
      "packageName": "@azure-rest/analytics-onlineexperimentation",
      "projectFolder": "sdk/onlineexperimentation/analytics-onlineexperimentation-rest",
      "versionPolicyName": "client"
>>>>>>> acdaa399
    }
  ]
}<|MERGE_RESOLUTION|>--- conflicted
+++ resolved
@@ -1,7 +1,7 @@
 /**
  * This is the main configuration file for Rush.
  * For full documentation, please see https://rushjs.io
- */{
+ */ {
   "$schema": "https://developer.microsoft.com/json-schemas/rush/v5/rush.schema.json",
   /**
    * (Required) This specifies the version of the Rush engine to be used in this repo.
@@ -720,9 +720,9 @@
     {
       "packageName": "@azure/storage-blob",
       "projectFolder": "sdk/storage/storage-blob",
-	  "cyclicDependencyProjects": [
-		"@azure/storage-file-share"
-	  ],
+      "cyclicDependencyProjects": [
+        "@azure/storage-file-share"
+      ],
       "versionPolicyName": "client"
     },
     {
@@ -2316,9 +2316,9 @@
       "versionPolicyName": "client"
     },
     {
-       "packageName": "@azure/ai-agents",
-       "projectFolder": "sdk/ai/ai-agents",
-       "versionPolicyName": "client"
+      "packageName": "@azure/ai-agents",
+      "projectFolder": "sdk/ai/ai-agents",
+      "versionPolicyName": "client"
     },
     {
       "packageName": "@azure/arm-impactreporting",
@@ -2381,15 +2381,14 @@
       "versionPolicyName": "management"
     },
     {
-<<<<<<< HEAD
       "packageName": "@azure/arm-sitemanager",
       "projectFolder": "sdk/sitemanager/arm-sitemanager",
       "versionPolicyName": "management"
-=======
+    },
+    {
       "packageName": "@azure-rest/analytics-onlineexperimentation",
       "projectFolder": "sdk/onlineexperimentation/analytics-onlineexperimentation-rest",
       "versionPolicyName": "client"
->>>>>>> acdaa399
     }
   ]
 }