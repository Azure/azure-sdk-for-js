--- conflicted
+++ resolved
@@ -1157,13 +1157,13 @@
       "versionPolicyName": "management"
     },
     {
-<<<<<<< HEAD
+      "packageName": "@azure/arm-relay",
+      "projectFolder": "sdk/relay/arm-relay",
+      "versionPolicyName": "management"
+    },
+    {
       "packageName": "@azure/arm-iothub",
       "projectFolder": "sdk/iothub/arm-iothub",
-=======
-      "packageName": "@azure/arm-relay",
-      "projectFolder": "sdk/relay/arm-relay",
->>>>>>> c7393fbb
       "versionPolicyName": "management"
     }
   ]
