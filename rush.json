/**
 * This is the main configuration file for Rush.
 * For full documentation, please see https://rushjs.io
 */{
  "$schema": "https://developer.microsoft.com/json-schemas/rush/v5/rush.schema.json",
  /**
   * (Required) This specifies the version of the Rush engine to be used in this repo.
   * Rush's "version selector" feature ensures that the globally installed tool will
   * behave like this release, regardless of which version is installed globally.
   *
   * The common/scripts/install-run-rush.js automation script also uses this version.
   *
   * NOTE: If you upgrade to a new major version of Rush, you should replace the "v5"
   * path segment in the "$schema" field for all your Rush config files.  This will ensure
   * correct error-underlining and tab-completion for editors such as VS Code.
   */
  "rushVersion": "5.146.0",
  /**
   * The next field selects which package manager should be installed and determines its version.
   * Rush installs its own local copy of the package manager to ensure that your build process
   * is fully isolated from whatever tools are present in the local environment.
   *
   * Specify one of: "pnpmVersion", "npmVersion", or "yarnVersion".  See the Rush documentation
   * for details about these alternatives.
   */
  "pnpmVersion": "9.15.0",
  // "npmVersion": "4.5.0",
  // "yarnVersion": "1.9.4",
  /**
   * Older releases of the NodeJS engine may be missing features required by your system.
   * Other releases may have bugs.  In particular, the "latest" version will not be a
   * Long Term Support (LTS) version and is likely to have regressions.
   *
   * Specify a SemVer range to ensure developers use a NodeJS version that is appropriate
   * for your repo.
   */
  "nodeSupportedVersionRange": ">=18.0.0",
  /**
   * Odd-numbered major versions of Node.js are experimental.  Even-numbered releases
   * spend six months in a stabilization period before the first Long Term Support (LTS) version.
   * For example, 8.9.0 was the first LTS version of Node.js 8.  Pre-LTS versions are not recommended
   * for production usage because they frequently have bugs.  They may cause Rush itself
   * to malfunction.
   *
   * Rush normally prints a warning if it detects a pre-LTS Node.js version.  If you are testing
   * pre-LTS versions in preparation for supporting the first LTS version, you can use this setting
   * to disable Rush's warning.
   */
  "suppressNodeLtsWarning": true,
  /**
   * If you would like the version specifiers for your dependencies to be consistent, then
   * uncomment this line. This is effectively similar to running "rush check" before any
   * of the following commands:
   *
   *   rush install, rush update, rush link, rush version, rush publish
   *
   * In some cases you may want this turned on, but need to allow certain packages to use a different
   * version. In those cases, you will need to add an entry to the "allowedAlternativeVersions"
   * section of the common-versions.json.
   */
  // "ensureConsistentVersions": true,
  /**
   * Large monorepos can become intimidating for newcomers if project folder paths don't follow
   * a consistent and recognizable pattern.  When the system allows nested folder trees,
   * we've found that teams will often use subfolders to create islands that isolate
   * their work from others ("shipping the org").  This hinders collaboration and code sharing.
   *
   * The Rush developers recommend a "category folder" model, where buildable project folders
   * must always be exactly two levels below the repo root.  The parent folder acts as the category.
   * This provides a basic facility for grouping related projects (e.g. "apps", "libaries",
   * "tools", "prototypes") while still encouraging teams to organize their projects into
   * a unified taxonomy.  Limiting to 2 levels seems very restrictive at first, but if you have
   * 20 categories and 20 projects in each category, this scheme can easily accommodate hundreds
   * of projects.  In practice, you will find that the folder hierarchy needs to be rebalanced
   * occasionally, but if that's painful, it's a warning sign that your development style may
   * discourage refactoring.  Reorganizing the categories should be an enlightening discussion
   * that brings people together, and maybe also identifies poor coding practices (e.g. file
   * references that reach into other project's folders without using NodeJS module resolution).
   *
   * The defaults are projectFolderMinDepth=1 and projectFolderMaxDepth=2.
   *
   * To remove these restrictions, you could set projectFolderMinDepth=1
   * and set projectFolderMaxDepth to a large number.
   */
  "projectFolderMinDepth": 3,
  "projectFolderMaxDepth": 4,
  /**
   * This feature helps you to review and approve new packages before they are introduced
   * to your monorepo.  For example, you may be concerned about licensing, code quality,
   * performance, or simply accumulating too many libraries with overlapping functionality.
   * The approvals are tracked in two config files "browser-approved-packages.json"
   * and "nonbrowser-approved-packages.json".  See the Rush documentation for details.
   */
  // "approvedPackagesPolicy": {
  //   /**
  //    * The review categories allow you to say for example "This library is approved for usage
  //    * in prototypes, but not in production code."
  //    *
  //    * Each project can be associated with one review category, by assigning the "reviewCategory" field
  //    * in the "projects" section of rush.json.  The approval is then recorded in the files
  //    * "common/config/rush/browser-approved-packages.json" and "nonbrowser-approved-packages.json"
  //    * which are automatically generated during "rush update".
  //    *
  //    * Designate categories with whatever granularity is appropriate for your review process,
  //    * or you could just have a single category called "default".
  //    */
  //   "reviewCategories": [
  //     // Some example categories:
  //     "production", // projects that ship to production
  //     "tools",      // non-shipping projects that are part of the developer toolchain
  //     "prototypes"  // experiments that should mostly be ignored by the review process
  //   ],
  //
  //   /**
  //    * A list of NPM package scopes that will be excluded from review.
  //    * We recommend to exclude TypeScript typings (the "@types" scope), because
  //    * if the underlying package was already approved, this would imply that the typings
  //    * are also approved.
  //    */
  //   // "ignoredNpmScopes": [ "@types" ]
  // },
  /**
   * If you use Git as your version control system, this section has some additional
   * optional features you can use.
   */
  "gitPolicy": {
    /**
     * Work at a big company?  Tired of finding Git commits at work with unprofessional Git
     * emails such as "beer-lover@my-college.edu"?  Rush can validate people's Git email address
     * before they get started.
     *
     * Define a list of regular expressions describing allowable e-mail patterns for Git commits.
     * They are case-insensitive anchored JavaScript RegExps.  Example: ".*@example\.com"
     *
     * IMPORTANT: Because these are regular expressions encoded as JSON string literals,
     * RegExp escapes need two backspashes, and ordinary periods should be "\\.".
     */
    // "allowedEmailRegExps": [
    //   "[^@]+@users\\.noreply\\.github\\.com",
    //   "travis@example\\.org"
    // ],
    /**
     * When Rush reports that the address is malformed, the notice can include an example
     * of a recommended email.  Make sure it conforms to one of the allowedEmailRegExps
     * expressions.
     */
    // "sampleEmail": "mrexample@users.noreply.github.com",
    /**
     * The commit message to use when committing changes during 'rush publish'.
     *
     * For example, if you want to prevent these commits from triggering a CI build,
     * you might configure your system's trigger to look for a special string such as "[skip-ci]"
     * in the commit message, and then customize Rush's message to contain that string.
     */
    // "versionBumpCommitMessage": "Applying package updates. [skip-ci]"
  },
  "repository": {
    /**
     * The URL of this Git repository, used by "rush change" to determine the base branch for your PR.
     *
     * The "rush change" command needs to determine which files are affected by your PR diff.
     * If you merged or cherry-picked commits from the main branch into your PR branch, those commits
     * should be excluded from this diff (since they belong to some other PR).  In order to do that,
     * Rush needs to know where to find the base branch for your PR.  This information cannot be
     * determined from Git alone, since the "pull request" feature is not a Git concept.  Ideally
     * Rush would use a vendor-specific protocol to query the information from GitHub, Azure DevOps, etc.
     * But to keep things simple, "rush change" simply assumes that your PR is against the "main" branch
     * of the Git remote indicated by the respository.url setting in rush.json.  If you are working in
     * a GitHub "fork" of the real repo, this setting will be different from the repository URL of your
     * your PR branch, and in this situation "rush change" will also automatically invoke "git fetch"
     * to retrieve the latest activity for the remote main branch.
     */
    "url": "https://github.com/Azure/azure-sdk-for-js"
  },
  /**
   * Event hooks are customized script actions that Rush executes when specific events occur
   */
  "eventHooks": {
    /**
     * The list of shell commands to run before the Rush installation starts
     */
    "preRushInstall": [
      // "common/scripts/pre-rush-install.js"
    ],
    /**
     * The list of shell commands to run after the Rush installation finishes
     */
    "postRushInstall": [],
    /**
     * The list of shell commands to run before the Rush build command starts
     */
    "preRushBuild": [],
    /**
     * The list of shell commands to run after the Rush build command finishes
     */
    "postRushBuild": []
  },
  /**
   * Rush can collect anonymous telemetry about everyday developer activity such as
   * success/failure of installs, builds, and other operations.  You can use this to identify
   * problems with your toolchain or Rush itself.  THIS TELEMETRY IS NOT SHARED WITH MICROSOFT.
   * It is written into JSON files in the common/temp folder.  It's up to you to write scripts
   * that read these JSON files and do something with them.  These scripts are typically registered
   * in the "eventHooks" section.
   */
  // "telemetryEnabled": false,
  /**
   * Allows creation of hotfix changes. This feature is experimental so it is disabled by default.
   */
  // "hotfixChangeEnabled": false,
  /**
   * (Required) This is the inventory of projects to be managed by Rush.
   *
   * Rush does not automatically scan for projects using wildcards, for a few reasons:
   * 1. Depth-first scans are expensive, particularly when tools need to repeatedly collect the list.
   * 2. On a caching CI machine, scans can accidentally pick up files left behind from a previous build.
   * 3. It's useful to have a centralized inventory of all projects and their important metadata.
   */
  "projects": [
    // {
    //   /**
    //    * The NPM package name of the project (must match package.json)
    //    */
    //   "packageName": "my-app",
    //
    //   /**
    //    * The path to the project folder, relative to the rush.json config file.
    //    */
    //   "projectFolder": "apps/my-app",
    //
    //   /**
    //    * An optional category for usage in the "browser-approved-packages.json"
    //    * and "nonbrowser-approved-packages.json" files.  The value must be one of the
    //    * strings from the "reviewCategories" defined above.
    //    */
    //   "reviewCategory": "production",
    //
    //   /**
    //    * A list of local projects that appear as devDependencies for this project, but cannot be
    //    * locally linked because it would create a cyclic dependency; instead, the last published
    //    * version will be installed in the Common folder.
    //    */
    //   "cyclicDependencyProjects": [
    //     // "my-toolchain"
    //   ],
    //
    //   /**
    //    * If true, then this project will be ignored by the "rush check" command.
    //    * The default value is false.
    //    */
    //   // "skipRushCheck": false,
    //
    //   /**
    //    * A flag indicating that changes to this project will be published to npm, which affects
    //    * the Rush change and publish workflows. The default value is false.
    //    * NOTE: "versionPolicyName" and "shouldPublish" are alternatives; you cannot specify them both.
    //    */
    //   // "shouldPublish": false,
    //
    //   /**
    //    * An optional version policy associated with the project.  Version policies are defined
    //    * in "version-policies.json" file.  See the "rush publish" documentation for more info.
    //    * NOTE: "versionPolicyName" and "shouldPublish" are alternatives; you cannot specify them both.
    //    */
    //   // "versionPolicyName": ""
    // },
    //
    {
      "packageName": "@azure/abort-controller",
      "projectFolder": "sdk/core/abort-controller",
      "versionPolicyName": "core"
    },
    {
      "packageName": "@azure/app-configuration",
      "projectFolder": "sdk/appconfiguration/app-configuration",
      "versionPolicyName": "client"
    },
    {
      "packageName": "@azure-rest/agrifood-farming",
      "projectFolder": "sdk/agrifood/agrifood-farming-rest",
      "versionPolicyName": "client"
    },
    {
      "packageName": "@azure-rest/ai-document-intelligence",
      "projectFolder": "sdk/documentintelligence/ai-document-intelligence-rest",
      "versionPolicyName": "client"
    },
    {
      "packageName": "@azure-rest/purview-administration",
      "projectFolder": "sdk/purview/purview-administration-rest",
      "versionPolicyName": "client"
    },
    {
      "packageName": "@azure-rest/purview-datamap",
      "projectFolder": "sdk/purview/purview-datamap-rest",
      "versionPolicyName": "client"
    },
    {
      "packageName": "@azure-rest/purview-scanning",
      "projectFolder": "sdk/purview/purview-scanning-rest",
      "versionPolicyName": "client"
    },
    {
      "packageName": "@azure-rest/purview-sharing",
      "projectFolder": "sdk/purview/purview-sharing-rest",
      "versionPolicyName": "client"
    },
    {
      "packageName": "@azure-rest/purview-workflow",
      "projectFolder": "sdk/purview/purview-workflow-rest",
      "versionPolicyName": "client"
    },
    {
      "packageName": "@azure-rest/ai-document-translator",
      "projectFolder": "sdk/documenttranslator/ai-document-translator-rest",
      "versionPolicyName": "client"
    },
    {
      "packageName": "@azure-rest/ai-translation-text",
      "projectFolder": "sdk/translation/ai-translation-text-rest",
      "versionPolicyName": "client"
    },
    {
      "packageName": "@azure-rest/ai-translation-document",
      "projectFolder": "sdk/translation/ai-translation-document-rest",
      "versionPolicyName": "client"
    },
    {
      "packageName": "@azure-rest/defender-easm",
      "projectFolder": "sdk/easm/defender-easm-rest",
      "versionPolicyName": "client"
    },
    {
      "packageName": "@azure-rest/confidential-ledger",
      "projectFolder": "sdk/confidentialledger/confidential-ledger-rest",
      "versionPolicyName": "client"
    },
    {
      "packageName": "@azure-rest/ai-anomaly-detector",
      "projectFolder": "sdk/anomalydetector/ai-anomaly-detector-rest",
      "versionPolicyName": "client"
    },
    {
      "packageName": "@azure-rest/ai-content-safety",
      "projectFolder": "sdk/contentsafety/ai-content-safety-rest",
      "versionPolicyName": "client"
    },
    {
      "packageName": "@azure/ai-form-recognizer",
      "projectFolder": "sdk/formrecognizer/ai-form-recognizer",
      "versionPolicyName": "client"
    },
    {
      "packageName": "@azure/ai-language-conversations",
      "projectFolder": "sdk/cognitivelanguage/ai-language-conversations",
      "versionPolicyName": "client"
    },
    {
      "packageName": "@azure/ai-text-analytics",
      "projectFolder": "sdk/textanalytics/ai-text-analytics",
      "versionPolicyName": "client"
    },
    {
      "packageName": "@azure/ai-language-text",
      "projectFolder": "sdk/cognitivelanguage/ai-language-text",
      "versionPolicyName": "client"
    },
    {
      "packageName": "@azure/ai-language-textauthoring",
      "projectFolder": "sdk/cognitivelanguage/ai-language-textauthoring",
      "versionPolicyName": "client"
    },
    {
      "packageName": "@azure/openai",
      "projectFolder": "sdk/openai/openai",
      "versionPolicyName": "client"
    },
    {
      "packageName": "@azure/ai-metrics-advisor",
      "projectFolder": "sdk/metricsadvisor/ai-metrics-advisor",
      "versionPolicyName": "client"
    },
    {
      "packageName": "@azure/search-documents",
      "projectFolder": "sdk/search/search-documents",
      "versionPolicyName": "client"
    },
    {
      "packageName": "@azure/attestation",
      "projectFolder": "sdk/attestation/attestation",
      "versionPolicyName": "client"
    },
    {
      "packageName": "@azure/quantum-jobs",
      "projectFolder": "sdk/quantum/quantum-jobs",
      "versionPolicyName": "client"
    },
    {
      "packageName": "@azure/communication-call-automation",
      "projectFolder": "sdk/communication/communication-call-automation",
      "versionPolicyName": "client"
    },
    {
      "packageName": "@azure/communication-chat",
      "projectFolder": "sdk/communication/communication-chat",
      "versionPolicyName": "client"
    },
    {
      "packageName": "@azure/communication-common",
      "projectFolder": "sdk/communication/communication-common",
      "versionPolicyName": "client"
    },
    {
      "packageName": "@azure/communication-email",
      "projectFolder": "sdk/communication/communication-email",
      "versionPolicyName": "client"
    },
    {
      "packageName": "@azure/communication-identity",
      "projectFolder": "sdk/communication/communication-identity",
      "versionPolicyName": "client"
    },
    {
      "packageName": "@azure/communication-phone-numbers",
      "projectFolder": "sdk/communication/communication-phone-numbers",
      "versionPolicyName": "client"
    },
    {
      "packageName": "@azure-tools/communication-short-codes",
      "projectFolder": "sdk/communication/communication-short-codes",
      "versionPolicyName": "client"
    },
    {
      "packageName": "@azure-tools/communication-recipient-verification",
      "projectFolder": "sdk/communication/communication-recipient-verification",
      "versionPolicyName": "client"
    },
    {
      "packageName": "@azure-tools/communication-tiering",
      "projectFolder": "sdk/communication/communication-tiering",
      "versionPolicyName": "client"
    },
    {
      "packageName": "@azure-tools/communication-alpha-ids",
      "projectFolder": "sdk/communication/communication-alpha-ids",
      "versionPolicyName": "client"
    },
    {
      "packageName": "@azure-tools/communication-toll-free-verification",
      "projectFolder": "sdk/communication/communication-toll-free-verification",
      "versionPolicyName": "client"
    },
    {
      "packageName": "@azure/communication-sms",
      "projectFolder": "sdk/communication/communication-sms",
      "versionPolicyName": "client"
    },
    {
      "packageName": "@azure-rest/communication-job-router",
      "projectFolder": "sdk/communication/communication-job-router-rest",
      "versionPolicyName": "client"
    },
    {
      "packageName": "@azure-rest/communication-messages",
      "projectFolder": "sdk/communication/communication-messages-rest",
      "versionPolicyName": "client"
    },
    {
      "packageName": "@azure/container-registry",
      "projectFolder": "sdk/containerregistry/container-registry",
      "versionPolicyName": "client"
    },
    {
      "packageName": "@azure/core-amqp",
      "projectFolder": "sdk/core/core-amqp",
      "versionPolicyName": "core"
    },
    {
      "packageName": "@azure-rest/core-client",
      "projectFolder": "sdk/core/core-client-rest",
      "versionPolicyName": "core"
    },
    {
      "packageName": "@azure/core-auth",
      "projectFolder": "sdk/core/core-auth",
      "versionPolicyName": "core"
    },
    {
      "packageName": "@azure/core-sse",
      "projectFolder": "sdk/core/core-sse",
      "versionPolicyName": "core"
    },
    {
      "packageName": "@azure/core-client",
      "projectFolder": "sdk/core/core-client",
      "versionPolicyName": "core"
    },
    {
      "packageName": "@azure/core-rest-pipeline",
      "projectFolder": "sdk/core/core-rest-pipeline",
      "versionPolicyName": "core"
    },
    {
      "packageName": "@typespec/ts-http-runtime",
      "projectFolder": "sdk/core/ts-http-runtime",
      "versionPolicyName": "core"
    },
    {
      "packageName": "@azure/core-lro",
      "projectFolder": "sdk/core/core-lro",
      "versionPolicyName": "core"
    },
    {
      "packageName": "@azure/core-paging",
      "projectFolder": "sdk/core/core-paging",
      "versionPolicyName": "core"
    },
    {
      "packageName": "@azure/core-tracing",
      "projectFolder": "sdk/core/core-tracing",
      "versionPolicyName": "core"
    },
    {
      "packageName": "@azure/core-util",
      "projectFolder": "sdk/core/core-util",
      "versionPolicyName": "core"
    },
    {
      "packageName": "@azure/core-xml",
      "projectFolder": "sdk/core/core-xml",
      "versionPolicyName": "core"
    },
    {
      "packageName": "@azure/cosmos",
      "projectFolder": "sdk/cosmosdb/cosmos",
      "versionPolicyName": "client"
    },
    {
      "packageName": "@azure/monitor-opentelemetry",
      "projectFolder": "sdk/monitor/monitor-opentelemetry",
      "versionPolicyName": "client"
    },
    {
      "packageName": "@azure/monitor-opentelemetry-exporter",
      "projectFolder": "sdk/monitor/monitor-opentelemetry-exporter",
      "versionPolicyName": "client"
    },
    {
      "packageName": "@azure/monitor-query",
      "projectFolder": "sdk/monitor/monitor-query",
      "versionPolicyName": "client"
    },
    {
      "packageName": "@azure/monitor-ingestion",
      "projectFolder": "sdk/monitor/monitor-ingestion",
      "versionPolicyName": "client"
    },
    {
      "packageName": "@azure/dev-tool",
      "projectFolder": "common/tools/dev-tool",
      "versionPolicyName": "utility",
      // Add Identity to decoupledLocalDependencies so that dev-tool uses the package from npm, avoiding a cyclic dependency.
      "decoupledLocalDependencies": [
        "@azure/identity"
      ]
    },
    {
      "packageName": "@azure/eventgrid",
      "projectFolder": "sdk/eventgrid/eventgrid",
      "versionPolicyName": "client"
    },
    {
      "packageName": "@azure/eventgrid-namespaces",
      "projectFolder": "sdk/eventgrid/eventgrid-namespaces",
      "versionPolicyName": "client"
    },
    {
      "packageName": "@azure/eventgrid-systemevents",
      "projectFolder": "sdk/eventgrid/eventgrid-systemevents",
      "versionPolicyName": "client"
    },
    {
      "packageName": "@azure/event-hubs",
      "projectFolder": "sdk/eventhub/event-hubs",
      "versionPolicyName": "client"
    },
    {
      "packageName": "@azure/eventhubs-checkpointstore-blob",
      "projectFolder": "sdk/eventhub/eventhubs-checkpointstore-blob",
      "versionPolicyName": "client"
    },
    {
      "packageName": "@azure/eventhubs-checkpointstore-table",
      "projectFolder": "sdk/eventhub/eventhubs-checkpointstore-table",
      "versionPolicyName": "client"
    },
    {
      "packageName": "@azure/mock-hub",
      "projectFolder": "sdk/eventhub/mock-hub",
      "versionPolicyName": "utility"
    },
    {
      "packageName": "@azure/identity",
      "projectFolder": "sdk/identity/identity",
      "decoupledLocalDependencies": [
        "@azure/keyvault-keys"
      ],
      "versionPolicyName": "client"
    },
    {
      "packageName": "@azure/identity-vscode",
      "projectFolder": "sdk/identity/identity-vscode",
      "versionPolicyName": "client"
    },
    {
      "packageName": "@azure/identity-cache-persistence",
      "projectFolder": "sdk/identity/identity-cache-persistence",
      "versionPolicyName": "client"
    },
    {
      "packageName": "@azure/identity-broker",
      "projectFolder": "sdk/identity/identity-broker",
      "versionPolicyName": "client"
    },
    {
      "packageName": "@azure/keyvault-common",
      "projectFolder": "sdk/keyvault/keyvault-common",
      "versionPolicyName": "client"
    },
    {
      "packageName": "@azure/keyvault-admin",
      "projectFolder": "sdk/keyvault/keyvault-admin",
      "versionPolicyName": "client"
    },
    {
      "packageName": "@azure/keyvault-certificates",
      "projectFolder": "sdk/keyvault/keyvault-certificates",
      "versionPolicyName": "client"
    },
    {
      "packageName": "@azure/keyvault-keys",
      "projectFolder": "sdk/keyvault/keyvault-keys",
      "versionPolicyName": "client"
    },
    {
      "packageName": "@azure/keyvault-secrets",
      "projectFolder": "sdk/keyvault/keyvault-secrets",
      "versionPolicyName": "client"
    },
    {
      "packageName": "@azure/logger",
      "projectFolder": "sdk/core/logger",
      "versionPolicyName": "core"
    },
    {
      "packageName": "@azure/maps-common",
      "projectFolder": "sdk/maps/maps-common",
      "versionPolicyName": "client"
    },
    {
      "packageName": "@azure-rest/maps-route",
      "projectFolder": "sdk/maps/maps-route-rest",
      "versionPolicyName": "client"
    },
    {
      "packageName": "@azure-rest/maps-render",
      "projectFolder": "sdk/maps/maps-render-rest",
      "versionPolicyName": "client"
    },
    {
      "packageName": "@azure-rest/maps-timezone",
      "projectFolder": "sdk/maps/maps-timezone-rest",
      "versionPolicyName": "client"
    },
    {
      "packageName": "@azure-rest/maps-geolocation",
      "projectFolder": "sdk/maps/maps-geolocation-rest",
      "versionPolicyName": "client"
    },
    {
      "packageName": "@azure-rest/maps-search",
      "projectFolder": "sdk/maps/maps-search-rest",
      "versionPolicyName": "client"
    },
    {
      "packageName": "@azure/notification-hubs",
      "projectFolder": "sdk/notificationhubs/notification-hubs",
      "versionPolicyName": "client"
    },
    {
      "packageName": "@azure/opentelemetry-instrumentation-azure-sdk",
      "projectFolder": "sdk/instrumentation/opentelemetry-instrumentation-azure-sdk",
      "versionPolicyName": "client"
    },
    {
      "packageName": "@azure/schema-registry",
      "projectFolder": "sdk/schemaregistry/schema-registry",
      "versionPolicyName": "client"
    },
    {
      "packageName": "@azure/schema-registry-avro",
      "projectFolder": "sdk/schemaregistry/schema-registry-avro",
      "versionPolicyName": "client"
    },
    {
      "packageName": "@azure/schema-registry-json",
      "projectFolder": "sdk/schemaregistry/schema-registry-json",
      "versionPolicyName": "client"
    },
    {
      "packageName": "@azure/service-bus",
      "projectFolder": "sdk/servicebus/service-bus",
      "versionPolicyName": "client"
    },
    {
      "packageName": "@azure/storage-internal-avro",
      "projectFolder": "sdk/storage/storage-internal-avro",
      "versionPolicyName": "utility"
    },
    {
      "packageName": "@azure/storage-blob",
      "projectFolder": "sdk/storage/storage-blob",
      "versionPolicyName": "client"
    },
    {
      "packageName": "@azure/storage-blob-changefeed",
      "projectFolder": "sdk/storage/storage-blob-changefeed",
      "versionPolicyName": "client"
    },
    {
      "packageName": "@azure/storage-file-share",
      "projectFolder": "sdk/storage/storage-file-share",
      "versionPolicyName": "client"
    },
    {
      "packageName": "@azure/storage-file-datalake",
      "projectFolder": "sdk/storage/storage-file-datalake",
      "versionPolicyName": "client"
    },
    {
      "packageName": "@azure/storage-queue",
      "projectFolder": "sdk/storage/storage-queue",
      "versionPolicyName": "client"
    },
    {
      "packageName": "@azure/synapse-access-control",
      "projectFolder": "sdk/synapse/synapse-access-control",
      "versionPolicyName": "client"
    },
    {
      "packageName": "@azure-rest/synapse-access-control",
      "projectFolder": "sdk/synapse/synapse-access-control-rest",
      "versionPolicyName": "client"
    },
    {
      "packageName": "@azure-rest/iot-device-update",
      "projectFolder": "sdk/deviceupdate/iot-device-update-rest",
      "versionPolicyName": "client"
    },
    {
      "packageName": "@azure/synapse-artifacts",
      "projectFolder": "sdk/synapse/synapse-artifacts",
      "versionPolicyName": "client"
    },
    {
      "packageName": "@azure/synapse-managed-private-endpoints",
      "projectFolder": "sdk/synapse/synapse-managed-private-endpoints",
      "versionPolicyName": "client"
    },
    {
      "packageName": "@azure/synapse-monitoring",
      "projectFolder": "sdk/synapse/synapse-monitoring",
      "versionPolicyName": "client"
    },
    {
      "packageName": "@azure/synapse-spark",
      "projectFolder": "sdk/synapse/synapse-spark",
      "versionPolicyName": "client"
    },
    {
      "packageName": "@azure/data-tables",
      "projectFolder": "sdk/tables/data-tables",
      "versionPolicyName": "client"
    },
    {
      "packageName": "@azure-tests/perf-data-tables",
      "projectFolder": "sdk/tables/data-tables-perf-tests",
      "versionPolicyName": "test"
    },
    {
      "packageName": "@azure/template",
      "projectFolder": "sdk/template/template",
      "versionPolicyName": "client"
    },
    {
      "packageName": "@azure/template-dpg",
      "projectFolder": "sdk/template/template-dpg",
      "versionPolicyName": "client"
    },
    {
      "packageName": "@azure/eslint-plugin-azure-sdk",
      "projectFolder": "common/tools/eslint-plugin-azure-sdk",
      "versionPolicyName": "utility"
    },
    {
      "packageName": "@azure-tools/vite-plugin-browser-test-map",
      "projectFolder": "common/tools/vite-plugin-browser-test-map",
      "versionPolicyName": "utility"
    },
    {
      "packageName": "@azure-tools/test-recorder",
      "projectFolder": "sdk/test-utils/recorder",
      "versionPolicyName": "utility"
    },
    {
      "packageName": "@azure-tools/test-credential",
      "projectFolder": "sdk/test-utils/test-credential",
      "versionPolicyName": "utility"
    },
    {
      "packageName": "@azure-tools/test-perf",
      "projectFolder": "sdk/test-utils/perf",
      "versionPolicyName": "utility"
    },
    {
      "packageName": "@azure-tools/test-utils",
      "projectFolder": "sdk/test-utils/test-utils",
      "versionPolicyName": "utility"
    },
    {
      "packageName": "@azure-tools/test-utils-vitest",
      "projectFolder": "sdk/test-utils/test-utils-vitest",
      "versionPolicyName": "utility"
    },
    {
      "packageName": "@azure/digital-twins-core",
      "projectFolder": "sdk/digitaltwins/digital-twins-core",
      "versionPolicyName": "client"
    },
    {
      "packageName": "@azure/iot-modelsrepository",
      "projectFolder": "sdk/iot/iot-modelsrepository",
      "versionPolicyName": "client"
    },
    {
      "packageName": "@azure-tests/perf-ai-form-recognizer",
      "projectFolder": "sdk/formrecognizer/ai-form-recognizer-perf-tests",
      "versionPolicyName": "test"
    },
    {
      "packageName": "@azure-tests/perf-eventgrid",
      "projectFolder": "sdk/eventgrid/eventgrid-perf-tests",
      "versionPolicyName": "test"
    },
    {
      "packageName": "@azure-tests/perf-ai-text-analytics",
      "projectFolder": "sdk/textanalytics/ai-text-analytics-perf-tests",
      "versionPolicyName": "test"
    },
    {
      "packageName": "@azure-tests/perf-ai-language-text",
      "projectFolder": "sdk/cognitivelanguage/ai-language-text-perf-tests",
      "versionPolicyName": "test"
    },
    {
      "packageName": "@azure-tests/perf-storage-blob",
      "projectFolder": "sdk/storage/storage-blob-perf-tests",
      "versionPolicyName": "test"
    },
    {
      "packageName": "@azure-tests/perf-storage-file-share",
      "projectFolder": "sdk/storage/storage-file-share-perf-tests",
      "versionPolicyName": "test"
    },
    {
      "packageName": "@azure-tests/perf-storage-file-datalake",
      "projectFolder": "sdk/storage/storage-file-datalake-perf-tests",
      "versionPolicyName": "test"
    },
    {
      "packageName": "@azure-tests/perf-keyvault-keys",
      "projectFolder": "sdk/keyvault/keyvault-keys-perf-tests",
      "versionPolicyName": "test"
    },
    {
      "packageName": "@azure-tests/perf-keyvault-certificates",
      "projectFolder": "sdk/keyvault/keyvault-certificates-perf-tests",
      "versionPolicyName": "test"
    },
    {
      "packageName": "@azure-tests/perf-keyvault-secrets",
      "projectFolder": "sdk/keyvault/keyvault-secrets-perf-tests",
      "versionPolicyName": "test"
    },
    {
      "packageName": "@azure-tests/perf-identity",
      "projectFolder": "sdk/identity/identity-perf-tests",
      "versionPolicyName": "test"
    },
    {
      "packageName": "@azure-tests/perf-service-bus",
      "projectFolder": "sdk/servicebus/service-bus-perf-tests",
      "versionPolicyName": "test"
    },
    {
      "packageName": "@azure-tests/perf-event-hubs",
      "projectFolder": "sdk/eventhub/event-hubs-perf-tests",
      "versionPolicyName": "test"
    },
    {
      "packageName": "@azure/mixed-reality-authentication",
      "projectFolder": "sdk/mixedreality/mixed-reality-authentication",
      "versionPolicyName": "client"
    },
    {
      "packageName": "@azure/web-pubsub",
      "projectFolder": "sdk/web-pubsub/web-pubsub",
      "versionPolicyName": "client"
    },
    {
      "packageName": "@azure/web-pubsub-express",
      "projectFolder": "sdk/web-pubsub/web-pubsub-express",
      "versionPolicyName": "client"
    },
    {
      "packageName": "@azure-tests/perf-search-documents",
      "projectFolder": "sdk/search/search-documents-perf-tests",
      "versionPolicyName": "test"
    },
    {
      "packageName": "@azure-tests/perf-ai-metrics-advisor",
      "projectFolder": "sdk/metricsadvisor/ai-metrics-advisor-perf-tests",
      "versionPolicyName": "test"
    },
    {
      "packageName": "@azure-tests/perf-container-registry",
      "projectFolder": "sdk/containerregistry/container-registry-perf-tests",
      "versionPolicyName": "test"
    },
    {
      "packageName": "@azure-tests/perf-core-rest-pipeline",
      "projectFolder": "sdk/core/core-rest-pipeline-perf-tests",
      "versionPolicyName": "test"
    },
    {
      "packageName": "@azure-tests/perf-app-configuration",
      "projectFolder": "sdk/appconfiguration/app-configuration-perf-tests",
      "versionPolicyName": "test"
    },
    {
      "packageName": "@azure-tests/perf-monitor-query",
      "projectFolder": "sdk/monitor/monitor-query-perf-tests",
      "versionPolicyName": "test"
    },
    {
      "packageName": "@azure-tests/perf-monitor-ingestion",
      "projectFolder": "sdk/monitor/monitor-ingestion-perf-tests",
      "versionPolicyName": "test"
    },
    {
      "packageName": "@azure-tests/perf-template",
      "projectFolder": "sdk/template/template-perf-tests",
      "versionPolicyName": "test"
    },
    {
      "packageName": "@azure-tests/perf-schema-registry-avro",
      "projectFolder": "sdk/schemaregistry/schema-registry-avro-perf-tests",
      "versionPolicyName": "test"
    },
    {
      "packageName": "@azure/mixed-reality-remote-rendering",
      "projectFolder": "sdk/remoterendering/mixed-reality-remote-rendering",
      "versionPolicyName": "client"
    },
    {
      "packageName": "@azure/arm-network",
      "projectFolder": "sdk/network/arm-network",
      "versionPolicyName": "management"
    },
    {
      "packageName": "@azure-rest/arm-network",
      "projectFolder": "sdk/network/arm-network-rest",
      "versionPolicyName": "management"
    },
    {
      "packageName": "@azure/arm-compute",
      "projectFolder": "sdk/compute/arm-compute",
      "versionPolicyName": "management"
    },
    {
      "packageName": "@azure-rest/arm-compute",
      "projectFolder": "sdk/compute/arm-compute-rest",
      "versionPolicyName": "management"
    },
    {
      "packageName": "@azure/arm-storage",
      "projectFolder": "sdk/storage/arm-storage",
      "versionPolicyName": "management"
    },
    {
      "packageName": "@azure/arm-resources",
      "projectFolder": "sdk/resources/arm-resources",
      "versionPolicyName": "management"
    },
    {
      "packageName": "@azure/arm-links",
      "projectFolder": "sdk/links/arm-links",
      "versionPolicyName": "management"
    },
    {
      "packageName": "@azure/arm-policy",
      "projectFolder": "sdk/policy/arm-policy",
      "versionPolicyName": "management"
    },
    {
      "packageName": "@azure/arm-locks",
      "projectFolder": "sdk/locks/arm-locks",
      "versionPolicyName": "management"
    },
    {
      "packageName": "@azure/arm-features",
      "projectFolder": "sdk/features/arm-features",
      "versionPolicyName": "management"
    },
    {
      "packageName": "@azure/arm-managedapplications",
      "projectFolder": "sdk/managedapplications/arm-managedapplications",
      "versionPolicyName": "management"
    },
    {
      "packageName": "@azure/arm-webpubsub",
      "projectFolder": "sdk/web-pubsub/arm-webpubsub",
      "versionPolicyName": "management"
    },
    {
      "packageName": "@azure/arm-keyvault",
      "projectFolder": "sdk/keyvault/arm-keyvault",
      "versionPolicyName": "management"
    },
    {
      "packageName": "@azure/arm-sql",
      "projectFolder": "sdk/sql/arm-sql",
      "versionPolicyName": "management"
    },
    {
      "packageName": "@azure/arm-appservice",
      "projectFolder": "sdk/appservice/arm-appservice",
      "versionPolicyName": "management"
    },
    {
      "packageName": "@azure-rest/arm-appservice",
      "projectFolder": "sdk/appservice/arm-appservice-rest",
      "versionPolicyName": "management"
    },
    {
      "packageName": "@azure/arm-resources-subscriptions",
      "projectFolder": "sdk/resources-subscriptions/arm-resources-subscriptions",
      "versionPolicyName": "management"
    },
    {
      "packageName": "@azure/arm-templatespecs",
      "projectFolder": "sdk/templatespecs/arm-templatespecs",
      "versionPolicyName": "management"
    },
    {
      "packageName": "@azure/arm-authorization",
      "projectFolder": "sdk/authorization/arm-authorization",
      "versionPolicyName": "management"
    },
    {
      "packageName": "@azure/arm-eventhub",
      "projectFolder": "sdk/eventhub/arm-eventhub",
      "versionPolicyName": "management"
    },
    {
      "packageName": "@azure/arm-purview",
      "projectFolder": "sdk/purview/arm-purview",
      "versionPolicyName": "management"
    },
    {
      "packageName": "@azure/arm-servicebus",
      "projectFolder": "sdk/servicebus/arm-servicebus",
      "versionPolicyName": "management"
    },
    {
      "packageName": "@azure/arm-apimanagement",
      "projectFolder": "sdk/apimanagement/arm-apimanagement",
      "versionPolicyName": "management"
    },
    {
      "packageName": "@azure/arm-rediscache",
      "projectFolder": "sdk/redis/arm-rediscache",
      "versionPolicyName": "management"
    },
    {
      "packageName": "@azure/arm-eventgrid",
      "projectFolder": "sdk/eventgrid/arm-eventgrid",
      "versionPolicyName": "management"
    },
    {
      "packageName": "@azure/arm-quota",
      "projectFolder": "sdk/quota/arm-quota",
      "versionPolicyName": "management"
    },
    {
      "packageName": "@azure/arm-extendedlocation",
      "projectFolder": "sdk/extendedlocation/arm-extendedlocation",
      "versionPolicyName": "management"
    },
    {
      "packageName": "@azure/arm-security",
      "projectFolder": "sdk/security/arm-security",
      "versionPolicyName": "management"
    },
    {
      "packageName": "@azure/arm-operationalinsights",
      "projectFolder": "sdk/operationalinsights/arm-operationalinsights",
      "versionPolicyName": "management"
    },
    {
      "packageName": "@azure/arm-postgresql",
      "projectFolder": "sdk/postgresql/arm-postgresql",
      "versionPolicyName": "management"
    },
    {
      "packageName": "@azure/arm-containerregistry",
      "projectFolder": "sdk/containerregistry/arm-containerregistry",
      "versionPolicyName": "management"
    },
    {
      "packageName": "@azure/arm-logic",
      "projectFolder": "sdk/logic/arm-logic",
      "versionPolicyName": "management"
    },
    {
      "packageName": "@azure/arm-recoveryservices",
      "projectFolder": "sdk/recoveryservices/arm-recoveryservices",
      "versionPolicyName": "management"
    },
    {
      "packageName": "@azure/arm-appplatform",
      "projectFolder": "sdk/appplatform/arm-appplatform",
      "versionPolicyName": "management"
    },
    {
      "packageName": "@azure/arm-containerservice",
      "projectFolder": "sdk/containerservice/arm-containerservice",
      "versionPolicyName": "management"
    },
    {
      "packageName": "@azure-rest/arm-containerservice",
      "projectFolder": "sdk/containerservice/arm-containerservice-rest",
      "versionPolicyName": "management"
    },
    {
      "packageName": "@azure/arm-operations",
      "projectFolder": "sdk/operationsmanagement/arm-operations",
      "versionPolicyName": "management"
    },
    {
      "packageName": "@azure/arm-mediaservices",
      "projectFolder": "sdk/mediaservices/arm-mediaservices",
      "versionPolicyName": "management"
    },
    {
      "packageName": "@azure/arm-databricks",
      "projectFolder": "sdk/databricks/arm-databricks",
      "versionPolicyName": "management"
    },
    {
      "packageName": "@azure/arm-notificationhubs",
      "projectFolder": "sdk/notificationhubs/arm-notificationhubs",
      "versionPolicyName": "management"
    },
    {
      "packageName": "@azure/arm-streamanalytics",
      "projectFolder": "sdk/streamanalytics/arm-streamanalytics",
      "versionPolicyName": "management"
    },
    {
      "packageName": "@azure/arm-servicefabric",
      "projectFolder": "sdk/servicefabric/arm-servicefabric",
      "versionPolicyName": "management"
    },
    {
      "packageName": "@azure-rest/arm-servicefabric",
      "projectFolder": "sdk/servicefabric/arm-servicefabric-rest",
      "versionPolicyName": "management"
    },
    {
      "packageName": "@azure/arm-mysql",
      "projectFolder": "sdk/mysql/arm-mysql",
      "versionPolicyName": "management"
    },
    {
      "packageName": "@azure/arm-desktopvirtualization",
      "projectFolder": "sdk/desktopvirtualization/arm-desktopvirtualization",
      "versionPolicyName": "management"
    },
    {
      "packageName": "@azure/arm-datafactory",
      "projectFolder": "sdk/datafactory/arm-datafactory",
      "versionPolicyName": "management"
    },
    {
      "packageName": "@azure/arm-cdn",
      "projectFolder": "sdk/cdn/arm-cdn",
      "versionPolicyName": "management"
    },
    {
      "packageName": "@azure/arm-cosmosdb",
      "projectFolder": "sdk/cosmosdb/arm-cosmosdb",
      "versionPolicyName": "management"
    },
    {
      "packageName": "@azure/arm-consumption",
      "projectFolder": "sdk/consumption/arm-consumption",
      "versionPolicyName": "management"
    },
    {
      "packageName": "@azure/arm-datalake-analytics",
      "projectFolder": "sdk/datalake-analytics/arm-datalake-analytics",
      "versionPolicyName": "management"
    },
    {
      "packageName": "@azure/arm-batch",
      "projectFolder": "sdk/batch/arm-batch",
      "versionPolicyName": "management"
    },
    {
      "packageName": "@azure/arm-managementgroups",
      "projectFolder": "sdk/managementgroups/arm-managementgroups",
      "versionPolicyName": "management"
    },
    {
      "packageName": "@azure/arm-orbital",
      "projectFolder": "sdk/orbital/arm-orbital",
      "versionPolicyName": "management"
    },
    {
      "packageName": "@azure/arm-resourcehealth",
      "projectFolder": "sdk/resourcehealth/arm-resourcehealth",
      "versionPolicyName": "management"
    },
    {
      "packageName": "@azure/arm-botservice",
      "projectFolder": "sdk/botservice/arm-botservice",
      "versionPolicyName": "management"
    },
    {
      "packageName": "@azure/arm-search",
      "projectFolder": "sdk/search/arm-search",
      "versionPolicyName": "management"
    },
    {
      "packageName": "@azure/arm-analysisservices",
      "projectFolder": "sdk/analysisservices/arm-analysisservices",
      "versionPolicyName": "management"
    },
    {
      "packageName": "@azure/arm-portal",
      "projectFolder": "sdk/portal/arm-portal",
      "versionPolicyName": "management"
    },
    {
      "packageName": "@azure/arm-sqlvirtualmachine",
      "projectFolder": "sdk/sqlvirtualmachine/arm-sqlvirtualmachine",
      "versionPolicyName": "management"
    },
    {
      "packageName": "@azure/arm-devtestlabs",
      "projectFolder": "sdk/devtestlabs/arm-devtestlabs",
      "versionPolicyName": "management"
    },
    {
      "packageName": "@azure/arm-cognitiveservices",
      "projectFolder": "sdk/cognitiveservices/arm-cognitiveservices",
      "versionPolicyName": "management"
    },
    {
      "packageName": "@azure/arm-relay",
      "projectFolder": "sdk/relay/arm-relay",
      "versionPolicyName": "management"
    },
    {
      "packageName": "@azure/arm-iothub",
      "projectFolder": "sdk/iothub/arm-iothub",
      "versionPolicyName": "management"
    },
    {
      "packageName": "@azure/arm-msi",
      "projectFolder": "sdk/msi/arm-msi",
      "versionPolicyName": "management"
    },
    {
      "packageName": "@azure/arm-monitor",
      "projectFolder": "sdk/monitor/arm-monitor",
      "versionPolicyName": "management"
    },
    {
      "packageName": "@azure/arm-subscriptions",
      "projectFolder": "sdk/subscription/arm-subscriptions",
      "versionPolicyName": "management"
    },
    {
      "packageName": "@azure/arm-advisor",
      "projectFolder": "sdk/advisor/arm-advisor",
      "versionPolicyName": "management"
    },
    {
      "packageName": "@azure/arm-hdinsight",
      "projectFolder": "sdk/hdinsight/arm-hdinsight",
      "versionPolicyName": "management"
    },
    {
      "packageName": "@azure/arm-attestation",
      "projectFolder": "sdk/attestation/arm-attestation",
      "versionPolicyName": "management"
    },
    {
      "packageName": "@azure/arm-azurestack",
      "projectFolder": "sdk/azurestack/arm-azurestack",
      "versionPolicyName": "management"
    },
    {
      "packageName": "@azure/arm-changeanalysis",
      "projectFolder": "sdk/changeanalysis/arm-changeanalysis",
      "versionPolicyName": "management"
    },
    {
      "packageName": "@azure/arm-billing",
      "projectFolder": "sdk/billing/arm-billing",
      "versionPolicyName": "management"
    },
    {
      "packageName": "@azure/arm-containerinstance",
      "projectFolder": "sdk/containerinstance/arm-containerinstance",
      "versionPolicyName": "management"
    },
    {
      "packageName": "@azure/arm-confluent",
      "projectFolder": "sdk/confluent/arm-confluent",
      "versionPolicyName": "management"
    },
    {
      "packageName": "@azure/arm-imagebuilder",
      "projectFolder": "sdk/imagebuilder/arm-imagebuilder",
      "versionPolicyName": "management"
    },
    {
      "packageName": "@azure/arm-avs",
      "projectFolder": "sdk/avs/arm-avs",
      "versionPolicyName": "management"
    },
    {
      "packageName": "@azure/arm-communication",
      "projectFolder": "sdk/communication/arm-communication",
      "versionPolicyName": "management"
    },
    {
      "packageName": "@azure/arm-appconfiguration",
      "projectFolder": "sdk/appconfiguration/arm-appconfiguration",
      "versionPolicyName": "management"
    },
    {
      "packageName": "@azure/arm-azurestackhci",
      "projectFolder": "sdk/azurestackhci/arm-azurestackhci",
      "versionPolicyName": "management"
    },
    {
      "packageName": "@azure/arm-customerinsights",
      "projectFolder": "sdk/customer-insights/arm-customerinsights",
      "versionPolicyName": "management"
    },
    {
      "packageName": "@azure/arm-databoxedge",
      "projectFolder": "sdk/databoxedge/arm-databoxedge",
      "versionPolicyName": "management"
    },
    {
      "packageName": "@azure/arm-datadog",
      "projectFolder": "sdk/datadog/arm-datadog",
      "versionPolicyName": "management"
    },
    {
      "packageName": "@azure/arm-deviceprovisioningservices",
      "projectFolder": "sdk/deviceprovisioningservices/arm-deviceprovisioningservices",
      "versionPolicyName": "management"
    },
    {
      "packageName": "@azure/arm-synapse",
      "projectFolder": "sdk/synapse/arm-synapse",
      "versionPolicyName": "management"
    },
    {
      "packageName": "@azure/arm-databox",
      "projectFolder": "sdk/databox/arm-databox",
      "versionPolicyName": "management"
    },
    {
      "packageName": "@azure/arm-dns",
      "projectFolder": "sdk/dns/arm-dns",
      "versionPolicyName": "management"
    },
    {
      "packageName": "@azure/arm-digitaltwins",
      "projectFolder": "sdk/digitaltwins/arm-digitaltwins",
      "versionPolicyName": "management"
    },
    {
      "packageName": "@azure/arm-devspaces",
      "projectFolder": "sdk/devspaces/arm-devspaces",
      "versionPolicyName": "management"
    },
    {
      "packageName": "@azure/arm-domainservices",
      "projectFolder": "sdk/domainservices/arm-domainservices",
      "versionPolicyName": "management"
    },
    {
      "packageName": "@azure/arm-frontdoor",
      "projectFolder": "sdk/frontdoor/arm-frontdoor",
      "versionPolicyName": "management"
    },
    {
      "packageName": "@azure/arm-healthbot",
      "projectFolder": "sdk/healthbot/arm-healthbot",
      "versionPolicyName": "management"
    },
    {
      "packageName": "@azure-rest/health-insights-cancerprofiling",
      "projectFolder": "sdk/healthinsights/health-insights-cancerprofiling-rest",
      "versionPolicyName": "client"
    },
    {
      "packageName": "@azure-rest/health-insights-clinicalmatching",
      "projectFolder": "sdk/healthinsights/health-insights-clinicalmatching-rest",
      "versionPolicyName": "client"
    },
    {
      "packageName": "@azure-rest/health-insights-radiologyinsights",
      "projectFolder": "sdk/healthinsights/health-insights-radiologyinsights-rest",
      "versionPolicyName": "client"
    },
    {
      "packageName": "@azure/arm-deploymentmanager",
      "projectFolder": "sdk/deploymentmanager/arm-deploymentmanager",
      "versionPolicyName": "management"
    },
    {
      "packageName": "@azure/arm-hanaonazure",
      "projectFolder": "sdk/hanaonazure/arm-hanaonazure",
      "versionPolicyName": "management"
    },
    {
      "packageName": "@azure/arm-kubernetesconfiguration",
      "projectFolder": "sdk/kubernetesconfiguration/arm-kubernetesconfiguration",
      "versionPolicyName": "management"
    },
    {
      "packageName": "@azure/arm-labservices",
      "projectFolder": "sdk/labservices/arm-labservices",
      "versionPolicyName": "management"
    },
    {
      "packageName": "@azure/arm-machinelearningcompute",
      "projectFolder": "sdk/machinelearningcompute/arm-machinelearningcompute",
      "versionPolicyName": "management"
    },
    {
      "packageName": "@azure/arm-machinelearningexperimentation",
      "projectFolder": "sdk/machinelearningexperimentation/arm-machinelearningexperimentation",
      "versionPolicyName": "management"
    },
    {
      "packageName": "@azure/arm-commerce",
      "projectFolder": "sdk/commerce/arm-commerce",
      "versionPolicyName": "management"
    },
    {
      "packageName": "@azure/arm-datamigration",
      "projectFolder": "sdk/datamigration/arm-datamigration",
      "versionPolicyName": "management"
    },
    {
      "packageName": "@azure/arm-healthcareapis",
      "projectFolder": "sdk/healthcareapis/arm-healthcareapis",
      "versionPolicyName": "management"
    },
    {
      "packageName": "@azure/arm-hybridcompute",
      "projectFolder": "sdk/hybridcompute/arm-hybridcompute",
      "versionPolicyName": "management"
    },
    {
      "packageName": "@azure/arm-hybridkubernetes",
      "projectFolder": "sdk/hybridkubernetes/arm-hybridkubernetes",
      "versionPolicyName": "management"
    },
    {
      "packageName": "@azure/arm-oep",
      "projectFolder": "sdk/oep/arm-oep",
      "versionPolicyName": "management"
    },
    {
      "packageName": "@azure/arm-securityinsight",
      "projectFolder": "sdk/securityinsight/arm-securityinsight",
      "versionPolicyName": "management"
    },
    {
      "packageName": "@azure/arm-iotcentral",
      "projectFolder": "sdk/iotcentral/arm-iotcentral",
      "versionPolicyName": "management"
    },
    {
      "packageName": "@azure/arm-commitmentplans",
      "projectFolder": "sdk/machinelearning/arm-commitmentplans",
      "versionPolicyName": "management"
    },
    {
      "packageName": "@azure/arm-workspaces",
      "projectFolder": "sdk/machinelearning/arm-workspaces",
      "versionPolicyName": "management"
    },
    {
      "packageName": "@azure/arm-webservices",
      "projectFolder": "sdk/machinelearning/arm-webservices",
      "versionPolicyName": "management"
    },
    {
      "packageName": "@azure/arm-managementpartner",
      "projectFolder": "sdk/managementpartner/arm-managementpartner",
      "versionPolicyName": "management"
    },
    {
      "packageName": "@azure/arm-maps",
      "projectFolder": "sdk/maps/arm-maps",
      "versionPolicyName": "management"
    },
    {
      "packageName": "@azure/arm-mariadb",
      "projectFolder": "sdk/mariadb/arm-mariadb",
      "versionPolicyName": "management"
    },
    {
      "packageName": "@azure/arm-marketplaceordering",
      "projectFolder": "sdk/marketplaceordering/arm-marketplaceordering",
      "versionPolicyName": "management"
    },
    {
      "packageName": "@azure/arm-migrate",
      "projectFolder": "sdk/migrate/arm-migrate",
      "versionPolicyName": "management"
    },
    {
      "packageName": "@azure/arm-mixedreality",
      "projectFolder": "sdk/mixedreality/arm-mixedreality",
      "versionPolicyName": "management"
    },
    {
      "packageName": "@azure/arm-netapp",
      "projectFolder": "sdk/netapp/arm-netapp",
      "versionPolicyName": "management"
    },
    {
      "packageName": "@azure/arm-peering",
      "projectFolder": "sdk/peering/arm-peering",
      "versionPolicyName": "management"
    },
    {
      "packageName": "@azure/arm-postgresql-flexible",
      "projectFolder": "sdk/postgresql/arm-postgresql-flexible",
      "versionPolicyName": "management"
    },
    {
      "packageName": "@azure/arm-powerbidedicated",
      "projectFolder": "sdk/powerbidedicated/arm-powerbidedicated",
      "versionPolicyName": "management"
    },
    {
      "packageName": "@azure/arm-powerbiembedded",
      "projectFolder": "sdk/powerbiembedded/arm-powerbiembedded",
      "versionPolicyName": "management"
    },
    {
      "packageName": "@azure/arm-recoveryservices-siterecovery",
      "projectFolder": "sdk/recoveryservicessiterecovery/arm-recoveryservices-siterecovery",
      "versionPolicyName": "management"
    },
    {
      "packageName": "@azure/arm-recoveryservicesbackup",
      "projectFolder": "sdk/recoveryservicesbackup/arm-recoveryservicesbackup",
      "versionPolicyName": "management"
    },
    {
      "packageName": "@azure/arm-redisenterprisecache",
      "projectFolder": "sdk/redisenterprise/arm-redisenterprisecache",
      "versionPolicyName": "management"
    },
    {
      "packageName": "@azure/arm-reservations",
      "projectFolder": "sdk/reservations/arm-reservations",
      "versionPolicyName": "management"
    },
    {
      "packageName": "@azure/arm-resourcemover",
      "projectFolder": "sdk/resourcemover/arm-resourcemover",
      "versionPolicyName": "management"
    },
    {
      "packageName": "@azure/arm-serialconsole",
      "projectFolder": "sdk/serialconsole/arm-serialconsole",
      "versionPolicyName": "management"
    },
    {
      "packageName": "@azure/arm-servicemap",
      "projectFolder": "sdk/service-map/arm-servicemap",
      "versionPolicyName": "management"
    },
    {
      "packageName": "@azure/arm-signalr",
      "projectFolder": "sdk/signalr/arm-signalr",
      "versionPolicyName": "management"
    },
    {
      "packageName": "@azure/arm-storagecache",
      "projectFolder": "sdk/storagecache/arm-storagecache",
      "versionPolicyName": "management"
    },
    {
      "packageName": "@azure/arm-storagesync",
      "projectFolder": "sdk/storagesync/arm-storagesync",
      "versionPolicyName": "management"
    },
    {
      "packageName": "@azure/arm-resourcegraph",
      "projectFolder": "sdk/resourcegraph/arm-resourcegraph",
      "versionPolicyName": "management"
    },
    {
      "packageName": "@azure/arm-appinsights",
      "projectFolder": "sdk/applicationinsights/arm-appinsights",
      "versionPolicyName": "management"
    },
    {
      "packageName": "@azure/arm-datacatalog",
      "projectFolder": "sdk/datacatalog/arm-datacatalog",
      "versionPolicyName": "management"
    },
    {
      "packageName": "@azure/arm-storsimple1200series",
      "projectFolder": "sdk/storsimple1200series/arm-storsimple1200series",
      "versionPolicyName": "management"
    },
    {
      "packageName": "@azure/arm-storsimple8000series",
      "projectFolder": "sdk/storsimple8000series/arm-storsimple8000series",
      "versionPolicyName": "management"
    },
    {
      "packageName": "@azure/arm-support",
      "projectFolder": "sdk/support/arm-support",
      "versionPolicyName": "management"
    },
    {
      "packageName": "@azure/arm-timeseriesinsights",
      "projectFolder": "sdk/timeseriesinsights/arm-timeseriesinsights",
      "versionPolicyName": "management"
    },
    {
      "packageName": "@azure/arm-trafficmanager",
      "projectFolder": "sdk/trafficmanager/arm-trafficmanager",
      "versionPolicyName": "management"
    },
    {
      "packageName": "@azure/arm-visualstudio",
      "projectFolder": "sdk/visualstudio/arm-visualstudio",
      "versionPolicyName": "management"
    },
    {
      "packageName": "@azure/arm-vmwarecloudsimple",
      "projectFolder": "sdk/vmwarecloudsimple/arm-vmwarecloudsimple",
      "versionPolicyName": "management"
    },
    {
      "packageName": "@azure/arm-servicefabricmesh",
      "projectFolder": "sdk/servicefabricmesh/arm-servicefabricmesh",
      "versionPolicyName": "management"
    },
    {
      "packageName": "@azure/arm-storageimportexport",
      "projectFolder": "sdk/storageimportexport/arm-storageimportexport",
      "versionPolicyName": "management"
    },
    {
      "packageName": "@azure/arm-privatedns",
      "projectFolder": "sdk/privatedns/arm-privatedns",
      "versionPolicyName": "management"
    },
    {
      "packageName": "@azure/arm-policyinsights",
      "projectFolder": "sdk/policyinsights/arm-policyinsights",
      "versionPolicyName": "management"
    },
    {
      "packageName": "@azure/arm-kusto",
      "projectFolder": "sdk/kusto/arm-kusto",
      "versionPolicyName": "management"
    },
    {
      "packageName": "@azure/core-http-compat",
      "projectFolder": "sdk/core/core-http-compat",
      "versionPolicyName": "core"
    },
    {
      "packageName": "@azure/arm-dnsresolver",
      "projectFolder": "sdk/dnsresolver/arm-dnsresolver",
      "versionPolicyName": "management"
    },
    {
      "packageName": "@azure/arm-mobilenetwork",
      "projectFolder": "sdk/mobilenetwork/arm-mobilenetwork",
      "versionPolicyName": "management"
    },
    {
      "packageName": "@azure/arm-resources-profile-2020-09-01-hybrid",
      "projectFolder": "sdk/resources/arm-resources-profile-2020-09-01-hybrid",
      "versionPolicyName": "management"
    },
    {
      "packageName": "@azure/arm-dns-profile-2020-09-01-hybrid",
      "projectFolder": "sdk/dns/arm-dns-profile-2020-09-01-hybrid",
      "versionPolicyName": "management"
    },
    {
      "packageName": "@azure/arm-locks-profile-2020-09-01-hybrid",
      "projectFolder": "sdk/locks/arm-locks-profile-2020-09-01-hybrid",
      "versionPolicyName": "management"
    },
    {
      "packageName": "@azure/arm-policy-profile-2020-09-01-hybrid",
      "projectFolder": "sdk/policy/arm-policy-profile-2020-09-01-hybrid",
      "versionPolicyName": "management"
    },
    {
      "packageName": "@azure/arm-subscriptions-profile-2020-09-01-hybrid",
      "projectFolder": "sdk/subscription/arm-subscriptions-profile-2020-09-01-hybrid",
      "versionPolicyName": "management"
    },
    {
      "packageName": "@azure/arm-storage-profile-2020-09-01-hybrid",
      "projectFolder": "sdk/storage/arm-storage-profile-2020-09-01-hybrid",
      "versionPolicyName": "management"
    },
    {
      "packageName": "@azure/arm-keyvault-profile-2020-09-01-hybrid",
      "projectFolder": "sdk/keyvault/arm-keyvault-profile-2020-09-01-hybrid",
      "versionPolicyName": "management"
    },
    {
      "packageName": "@azure/arm-network-profile-2020-09-01-hybrid",
      "projectFolder": "sdk/network/arm-network-profile-2020-09-01-hybrid",
      "versionPolicyName": "management"
    },
    {
      "packageName": "@azure/arm-commerce-profile-2020-09-01-hybrid",
      "projectFolder": "sdk/commerce/arm-commerce-profile-2020-09-01-hybrid",
      "versionPolicyName": "management"
    },
    {
      "packageName": "@azure/arm-compute-profile-2020-09-01-hybrid",
      "projectFolder": "sdk/compute/arm-compute-profile-2020-09-01-hybrid",
      "versionPolicyName": "management"
    },
    {
      "packageName": "@azure/arm-eventhub-profile-2020-09-01-hybrid",
      "projectFolder": "sdk/eventhub/arm-eventhub-profile-2020-09-01-hybrid",
      "versionPolicyName": "management"
    },
    {
      "packageName": "@azure/arm-authorization-profile-2020-09-01-hybrid",
      "projectFolder": "sdk/authorization/arm-authorization-profile-2020-09-01-hybrid",
      "versionPolicyName": "management"
    },
    {
      "packageName": "@azure/arm-monitor-profile-2020-09-01-hybrid",
      "projectFolder": "sdk/monitor/arm-monitor-profile-2020-09-01-hybrid",
      "versionPolicyName": "management"
    },
    {
      "packageName": "@azure/arm-iothub-profile-2020-09-01-hybrid",
      "projectFolder": "sdk/iothub/arm-iothub-profile-2020-09-01-hybrid",
      "versionPolicyName": "management"
    },
    {
      "packageName": "@azure/arm-databoxedge-profile-2020-09-01-hybrid",
      "projectFolder": "sdk/databoxedge/arm-databoxedge-profile-2020-09-01-hybrid",
      "versionPolicyName": "management"
    },
    {
      "packageName": "@azure/arm-appservice-profile-2020-09-01-hybrid",
      "projectFolder": "sdk/appservice/arm-appservice-profile-2020-09-01-hybrid",
      "versionPolicyName": "management"
    },
    {
      "packageName": "@azure/arm-mysql-flexible",
      "projectFolder": "sdk/mysql/arm-mysql-flexible",
      "versionPolicyName": "management"
    },
    {
      "packageName": "@azure/arm-hardwaresecuritymodules",
      "projectFolder": "sdk/hardwaresecuritymodules/arm-hardwaresecuritymodules",
      "versionPolicyName": "management"
    },
    {
      "packageName": "@azure/arm-dashboard",
      "projectFolder": "sdk/dashboard/arm-dashboard",
      "versionPolicyName": "management"
    },
    {
      "packageName": "@azure/arm-azureadexternalidentities",
      "projectFolder": "sdk/azureadexternalidentities/arm-azureadexternalidentities",
      "versionPolicyName": "management"
    },
    {
      "packageName": "@azure/arm-scvmm",
      "projectFolder": "sdk/scvmm/arm-scvmm",
      "versionPolicyName": "management"
    },
    {
      "packageName": "@azure/arm-servicelinker",
      "projectFolder": "sdk/servicelinker/arm-servicelinker",
      "versionPolicyName": "management"
    },
    {
      "packageName": "@azure/arm-changes",
      "projectFolder": "sdk/changes/arm-changes",
      "versionPolicyName": "management"
    },
    {
      "packageName": "@azure/arm-workloads",
      "projectFolder": "sdk/workloads/arm-workloads",
      "versionPolicyName": "management"
    },
    {
      "packageName": "@azure/arm-dynatrace",
      "projectFolder": "sdk/dynatrace/arm-dynatrace",
      "versionPolicyName": "management"
    },
    {
      "packageName": "@azure/arm-education",
      "projectFolder": "sdk/education/arm-education",
      "versionPolicyName": "management"
    },
    {
      "packageName": "@azure/arm-machinelearning",
      "projectFolder": "sdk/machinelearning/arm-machinelearning",
      "versionPolicyName": "management"
    },
    {
      "packageName": "@azure/arm-appcontainers",
      "projectFolder": "sdk/appcontainers/arm-appcontainers",
      "versionPolicyName": "management"
    },
    {
      "packageName": "@azure/arm-deviceupdate",
      "projectFolder": "sdk/deviceupdate/arm-deviceupdate",
      "versionPolicyName": "management"
    },
    {
      "packageName": "@azure/arm-confidentialledger",
      "projectFolder": "sdk/confidentialledger/arm-confidentialledger",
      "versionPolicyName": "management"
    },
    {
      "packageName": "@azure/arm-resourceconnector",
      "projectFolder": "sdk/resourceconnector/arm-resourceconnector",
      "versionPolicyName": "management"
    },
    {
      "packageName": "@azure/api-management-custom-widgets-scaffolder",
      "projectFolder": "sdk/apimanagement/api-management-custom-widgets-scaffolder",
      "versionPolicyName": "client"
    },
    {
      "packageName": "@azure/api-management-custom-widgets-tools",
      "projectFolder": "sdk/apimanagement/api-management-custom-widgets-tools",
      "versionPolicyName": "client"
    },
    {
      "packageName": "@azure/arm-networkfunction",
      "projectFolder": "sdk/networkfunction/arm-networkfunction",
      "versionPolicyName": "management"
    },
    {
      "packageName": "@azure/arm-fluidrelay",
      "projectFolder": "sdk/fluidrelay/arm-fluidrelay",
      "versionPolicyName": "management"
    },
    {
      "packageName": "@azure/arm-automation",
      "projectFolder": "sdk/automation/arm-automation",
      "versionPolicyName": "management"
    },
    {
      "packageName": "@azure/arm-automanage",
      "projectFolder": "sdk/automanage/arm-automanage",
      "versionPolicyName": "management"
    },
    {
      "packageName": "@azure/arm-devcenter",
      "projectFolder": "sdk/devcenter/arm-devcenter",
      "versionPolicyName": "management"
    },
    {
      "packageName": "@azure/communication-rooms",
      "projectFolder": "sdk/communication/communication-rooms",
      "versionPolicyName": "client"
    },
    {
      "packageName": "@azure/arm-connectedvmware",
      "projectFolder": "sdk/connectedvmware/arm-connectedvmware",
      "versionPolicyName": "management"
    },
    {
      "packageName": "@azure/arm-nginx",
      "projectFolder": "sdk/nginx/arm-nginx",
      "versionPolicyName": "management"
    },
    {
      "packageName": "@azure/arm-agrifood",
      "projectFolder": "sdk/agrifood/arm-agrifood",
      "versionPolicyName": "management"
    },
    {
      "packageName": "@azure/arm-chaos",
      "projectFolder": "sdk/chaos/arm-chaos",
      "versionPolicyName": "management"
    },
    {
      "packageName": "@azure/functions-authentication-events",
      "projectFolder": "sdk/entra/functions-authentication-events",
      "versionPolicyName": "client"
    },
    {
      "packageName": "@azure-rest/developer-devcenter",
      "projectFolder": "sdk/devcenter/developer-devcenter-rest",
      "versionPolicyName": "client"
    },
    {
      "packageName": "@azure/arm-securitydevops",
      "projectFolder": "sdk/securitydevops/arm-securitydevops",
      "versionPolicyName": "management"
    },
    {
      "packageName": "@azure/arm-devhub",
      "projectFolder": "sdk/devhub/arm-devhub",
      "versionPolicyName": "management"
    },
    {
      "packageName": "@azure-rest/load-testing",
      "projectFolder": "sdk/loadtesting/load-testing-rest",
      "versionPolicyName": "client"
    },
    {
      "packageName": "@azure/arm-elasticsan",
      "projectFolder": "sdk/elasticsans/arm-elasticsan",
      "versionPolicyName": "management"
    },
    {
      "packageName": "@azure/arm-appcomplianceautomation",
      "projectFolder": "sdk/appcomplianceautomation/arm-appcomplianceautomation",
      "versionPolicyName": "management"
    },
    {
      "packageName": "@azure/arm-elastic",
      "projectFolder": "sdk/elastic/arm-elastic",
      "versionPolicyName": "management"
    },
    {
      "packageName": "@azure/arm-hybridcontainerservice",
      "projectFolder": "sdk/hybridcontainerservice/arm-hybridcontainerservice",
      "versionPolicyName": "management"
    },
    {
      "packageName": "@azure/arm-loadtesting",
      "projectFolder": "sdk/loadtesting/arm-loadtesting",
      "versionPolicyName": "management"
    },
    {
      "packageName": "@azure/web-pubsub-client",
      "projectFolder": "sdk/web-pubsub/web-pubsub-client",
      "versionPolicyName": "client"
    },
    {
      "packageName": "@azure/arm-billingbenefits",
      "projectFolder": "sdk/billingbenefits/arm-billingbenefits",
      "versionPolicyName": "management"
    },
    {
      "packageName": "@azure/arm-servicenetworking",
      "projectFolder": "sdk/servicenetworking/arm-servicenetworking",
      "versionPolicyName": "management"
    },
    {
      "packageName": "@azure/arm-dataprotection",
      "projectFolder": "sdk/dataprotection/arm-dataprotection",
      "versionPolicyName": "management"
    },
    {
      "packageName": "@azure/arm-storagemover",
      "projectFolder": "sdk/storagemover/arm-storagemover",
      "versionPolicyName": "management"
    },
    {
      "packageName": "@azure/arm-voiceservices",
      "projectFolder": "sdk/voiceservices/arm-voiceservices",
      "versionPolicyName": "management"
    },
    {
      "packageName": "@azure/web-pubsub-client-protobuf",
      "projectFolder": "sdk/web-pubsub/web-pubsub-client-protobuf",
      "versionPolicyName": "client"
    },
    {
      "packageName": "@azure/arm-graphservices",
      "projectFolder": "sdk/graphservices/arm-graphservices",
      "versionPolicyName": "management"
    },
    {
      "packageName": "@azure/arm-newrelicobservability",
      "projectFolder": "sdk/newrelicobservability/arm-newrelicobservability",
      "versionPolicyName": "management"
    },
    {
      "packageName": "@azure/arm-paloaltonetworksngfw",
      "projectFolder": "sdk/paloaltonetworksngfw/arm-paloaltonetworksngfw",
      "versionPolicyName": "management"
    },
    {
      "packageName": "@azure/arm-selfhelp",
      "projectFolder": "sdk/selfhelp/arm-selfhelp",
      "versionPolicyName": "management"
    },
    {
      "packageName": "@azure/arm-costmanagement",
      "projectFolder": "sdk/cost-management/arm-costmanagement",
      "versionPolicyName": "management"
    },
    {
      "packageName": "@azure/arm-networkcloud",
      "projectFolder": "sdk/networkcloud/arm-networkcloud",
      "versionPolicyName": "management"
    },
    {
      "packageName": "@azure/arm-baremetalinfrastructure",
      "projectFolder": "sdk/baremetalinfrastructure/arm-baremetalinfrastructure",
      "versionPolicyName": "management"
    },
    {
      "packageName": "@azure/arm-qumulo",
      "projectFolder": "sdk/liftrqumulo/arm-qumulo",
      "versionPolicyName": "management"
    },
    {
      "packageName": "@azure/arm-containerservicefleet",
      "projectFolder": "sdk/containerservice/arm-containerservicefleet",
      "versionPolicyName": "management"
    },
    {
      "packageName": "@azure/arm-cosmosdbforpostgresql",
      "projectFolder": "sdk/cosmosforpostgresql/arm-cosmosdbforpostgresql",
      "versionPolicyName": "management"
    },
    {
      "packageName": "@azure/arm-managednetworkfabric",
      "projectFolder": "sdk/managednetworkfabric/arm-managednetworkfabric",
      "versionPolicyName": "management"
    },
    {
      "packageName": "@azure/arm-iotfirmwaredefense",
      "projectFolder": "sdk/iotfirmwaredefense/arm-iotfirmwaredefense",
      "versionPolicyName": "management"
    },
    {
      "packageName": "@azure/arm-quantum",
      "projectFolder": "sdk/quantum/arm-quantum",
      "versionPolicyName": "management"
    },
    {
      "packageName": "@azure/arm-sphere",
      "projectFolder": "sdk/sphere/arm-sphere",
      "versionPolicyName": "management"
    },
    {
      "packageName": "@azure/arm-maintenance",
      "projectFolder": "sdk/maintenance/arm-maintenance",
      "versionPolicyName": "management"
    },
    {
      "packageName": "@azure/arm-resourcesdeploymentstacks",
      "projectFolder": "sdk/resourcesdeploymentstacks/arm-resourcesdeploymentstacks",
      "versionPolicyName": "management"
    },
    {
      "packageName": "@azure/arm-apicenter",
      "projectFolder": "sdk/apicenter/arm-apicenter",
      "versionPolicyName": "management"
    },
    {
      "packageName": "@azure/arm-hdinsightcontainers",
      "projectFolder": "sdk/hdinsight/arm-hdinsightcontainers",
      "versionPolicyName": "management"
    },
    {
      "packageName": "@azure/arm-defendereasm",
      "projectFolder": "sdk/defendereasm/arm-defendereasm",
      "versionPolicyName": "management"
    },
    {
      "packageName": "@azure/arm-hybridconnectivity",
      "projectFolder": "sdk/hybridconnectivity/arm-hybridconnectivity",
      "versionPolicyName": "management"
    },
    {
      "packageName": "@azure-tests/perf-monitor-opentelemetry",
      "projectFolder": "sdk/monitor/monitor-opentelemetry-perf-tests",
      "versionPolicyName": "test"
    },
    {
      "packageName": "@azure/arm-recoveryservicesdatareplication",
      "projectFolder": "sdk/recoveryservicesdatareplication/arm-recoveryservicesdatareplication",
      "versionPolicyName": "management"
    },
    {
      "packageName": "@azure/arm-playwrighttesting",
      "projectFolder": "sdk/playwrighttesting/arm-playwrighttesting",
      "versionPolicyName": "management"
    },
    {
      "packageName": "@azure-rest/ai-vision-image-analysis",
      "projectFolder": "sdk/vision/ai-vision-image-analysis-rest",
      "versionPolicyName": "client"
    },
    {
      "packageName": "@azure/arm-hybridnetwork",
      "projectFolder": "sdk/hybridnetwork/arm-hybridnetwork",
      "versionPolicyName": "management"
    },
    {
      "packageName": "@azure/arm-workloadssapvirtualinstance",
      "projectFolder": "sdk/workloads/arm-workloadssapvirtualinstance",
      "versionPolicyName": "management"
    },
    {
      "packageName": "@azure/arm-astro",
      "projectFolder": "sdk/astro/arm-astro",
      "versionPolicyName": "management"
    },
    {
      "packageName": "@azure/arm-largeinstance",
      "projectFolder": "sdk/largeinstance/arm-largeinstance",
      "versionPolicyName": "management"
    },
    {
      "packageName": "@azure/arm-springappdiscovery",
      "projectFolder": "sdk/springappdiscovery/arm-springappdiscovery",
      "versionPolicyName": "management"
    },
    {
      "packageName": "@azure/arm-migrationdiscoverysap",
      "projectFolder": "sdk/migrationdiscovery/arm-migrationdiscoverysap",
      "versionPolicyName": "management"
    },
    {
      "packageName": "@azure/arm-storageactions",
      "projectFolder": "sdk/storageactions/arm-storageactions",
      "versionPolicyName": "management"
    },
    {
      "packageName": "@azure/arm-guestconfiguration",
      "projectFolder": "sdk/guestconfiguration/arm-guestconfiguration",
      "versionPolicyName": "management"
    },
    {
      "packageName": "@azure/arm-deviceregistry",
      "projectFolder": "sdk/deviceregistry/arm-deviceregistry",
      "versionPolicyName": "management"
    },
    {
      "packageName": "@azure/arm-standbypool",
      "projectFolder": "sdk/standbypool/arm-standbypool",
      "versionPolicyName": "management"
    },
    {
      "packageName": "@azure/arm-devopsinfrastructure",
      "projectFolder": "sdk/devopsinfrastructure/arm-devopsinfrastructure",
      "versionPolicyName": "management"
    },
    {
      "packageName": "@azure-rest/ai-vision-face",
      "projectFolder": "sdk/face/ai-vision-face-rest",
      "versionPolicyName": "client"
    },
    {
      "packageName": "@azure/arm-informaticadatamanagement",
      "projectFolder": "sdk/informatica/arm-informaticadatamanagement",
      "versionPolicyName": "management"
    },
    {
      "packageName": "@azure/arm-oracledatabase",
      "projectFolder": "sdk/oracledatabase/arm-oracledatabase",
      "versionPolicyName": "management"
    },
    {
      "packageName": "@azure-rest/health-deidentification",
      "projectFolder": "sdk/healthdataaiservices/azure-health-deidentification",
      "versionPolicyName": "client"
    },
    {
      "packageName": "@azure-rest/ai-inference",
      "projectFolder": "sdk/ai/ai-inference-rest",
      "versionPolicyName": "client"
    },
    {
      "packageName": "@azure/create-microsoft-playwright-testing",
      "projectFolder": "sdk/playwrighttesting/create-microsoft-playwright-testing",
      "versionPolicyName": "client"
    },
    {
      "packageName": "@azure/microsoft-playwright-testing",
      "projectFolder": "sdk/playwrighttesting/microsoft-playwright-testing",
      "versionPolicyName": "client"
    },
    {
      "packageName": "@azure/arm-computefleet",
      "projectFolder": "sdk/computefleet/arm-computefleet",
      "versionPolicyName": "client"
    },
    {
      "packageName": "@azure/arm-edgezones",
      "projectFolder": "sdk/edgezones/arm-edgezones",
      "versionPolicyName": "management"
    },
    {
      "packageName": "@azure/arm-mongocluster",
      "projectFolder": "sdk/mongocluster/arm-mongocluster",
      "versionPolicyName": "management"
    },
    {
      "packageName": "@azure/arm-servicefabricmanagedclusters",
      "projectFolder": "sdk/servicefabricmanagedclusters/arm-servicefabricmanagedclusters",
      "versionPolicyName": "management"
    },
    {
      "packageName": "@azure/arm-redhatopenshift",
      "projectFolder": "sdk/redhatopenshift/arm-redhatopenshift",
      "versionPolicyName": "management"
    },
    {
      "packageName": "@azure/arm-healthdataaiservices",
      "projectFolder": "sdk/healthdataaiservices/arm-healthdataaiservices",
      "versionPolicyName": "client"
    },
    {
      "packageName": "@azure-rest/batch",
      "projectFolder": "sdk/batch/batch-rest",
      "versionPolicyName": "client"
    },
    {
      "packageName": "@azure/arm-computeschedule",
      "projectFolder": "sdk/computeschedule/arm-computeschedule",
      "versionPolicyName": "management"
    },
    {
      "packageName": "@azure/arm-fabric",
      "projectFolder": "sdk/fabric/arm-fabric",
      "versionPolicyName": "management"
    },
    {
      "packageName": "@azure/arm-iotoperations",
      "projectFolder": "sdk/iotoperations/arm-iotoperations",
      "versionPolicyName": "management"
    },
    {
      "packageName": "@azure/arm-trustedsigning",
      "projectFolder": "sdk/trustedsigning/arm-trustedsigning",
      "versionPolicyName": "management"
    },
    {
      "packageName": "@azure/arm-databoundaries",
      "projectFolder": "sdk/databoundaries/arm-databoundaries",
      "versionPolicyName": "management"
    },
    {
      "packageName": "@azure/arm-containerorchestratorruntime",
      "projectFolder": "sdk/kubernetesruntime/arm-containerorchestratorruntime",
      "versionPolicyName": "management"
    },
    {
      "packageName": "@azure/arm-neonpostgres",
      "projectFolder": "sdk/neonpostgres/arm-neonpostgres",
      "versionPolicyName": "management"
    },
    {
      "packageName": "@azure/arm-terraform",
      "projectFolder": "sdk/terraform/arm-terraform",
      "versionPolicyName": "management"
    },
    {
      "packageName": "@azure/arm-connectedcache",
      "projectFolder": "sdk/connectedcache/arm-connectedcache",
      "versionPolicyName": "management"
    },
    {
      "packageName": "@azure/ai-projects",
      "projectFolder": "sdk/ai/ai-projects",
      "versionPolicyName": "client"
    },
    {
      "packageName": "@azure/arm-impactreporting",
      "projectFolder": "sdk/impactreporting/arm-impactreporting",
      "versionPolicyName": "management"
    },
    {
      "packageName": "@azure/arm-pineconevectordb",
      "projectFolder": "sdk/pineconevectordb/arm-pineconevectordb",
      "versionPolicyName": "management"
    },
    {
      "packageName": "@azure/arm-databasewatcher",
      "projectFolder": "sdk/databasewatcher/arm-databasewatcher",
      "versionPolicyName": "management"
    },
    {
<<<<<<< HEAD
      "packageName": "@azure/arm-durabletask",
      "projectFolder": "sdk/durabletask/arm-durabletask",
=======
      "packageName": "@azure/arm-weightsandbiases",
      "projectFolder": "sdk/liftrweightsandbiases/arm-weightsandbiases",
>>>>>>> 5ee1ef9c
      "versionPolicyName": "management"
    }
  ]
}<|MERGE_RESOLUTION|>--- conflicted
+++ resolved
@@ -1,7 +1,7 @@
 /**
  * This is the main configuration file for Rush.
  * For full documentation, please see https://rushjs.io
- */{
+ */ {
   "$schema": "https://developer.microsoft.com/json-schemas/rush/v5/rush.schema.json",
   /**
    * (Required) This specifies the version of the Rush engine to be used in this repo.
@@ -2323,6 +2323,11 @@
       "versionPolicyName": "management"
     },
     {
+      "packageName": "@azure/arm-weightsandbiases",
+      "projectFolder": "sdk/liftrweightsandbiases/arm-weightsandbiases",
+      "versionPolicyName": "management"
+    },
+    {
       "packageName": "@azure/arm-pineconevectordb",
       "projectFolder": "sdk/pineconevectordb/arm-pineconevectordb",
       "versionPolicyName": "management"
@@ -2333,13 +2338,8 @@
       "versionPolicyName": "management"
     },
     {
-<<<<<<< HEAD
       "packageName": "@azure/arm-durabletask",
       "projectFolder": "sdk/durabletask/arm-durabletask",
-=======
-      "packageName": "@azure/arm-weightsandbiases",
-      "projectFolder": "sdk/liftrweightsandbiases/arm-weightsandbiases",
->>>>>>> 5ee1ef9c
       "versionPolicyName": "management"
     }
   ]
