/**
 * This is the main configuration file for Rush.
 * For full documentation, please see https://rushjs.io
 */{
  "$schema": "https://developer.microsoft.com/json-schemas/rush/v5/rush.schema.json",
  /**
   * (Required) This specifies the version of the Rush engine to be used in this repo.
   * Rush's "version selector" feature ensures that the globally installed tool will
   * behave like this release, regardless of which version is installed globally.
   *
   * The common/scripts/install-run-rush.js automation script also uses this version.
   *
   * NOTE: If you upgrade to a new major version of Rush, you should replace the "v5"
   * path segment in the "$schema" field for all your Rush config files.  This will ensure
   * correct error-underlining and tab-completion for editors such as VS Code.
   */
  "rushVersion": "5.63.0",
  /**
   * The next field selects which package manager should be installed and determines its version.
   * Rush installs its own local copy of the package manager to ensure that your build process
   * is fully isolated from whatever tools are present in the local environment.
   *
   * Specify one of: "pnpmVersion", "npmVersion", or "yarnVersion".  See the Rush documentation
   * for details about these alternatives.
   */
  "pnpmVersion": "6.32.3",
  // "npmVersion": "4.5.0",
  // "yarnVersion": "1.9.4",
  /**
   * Options that are only used when the PNPM package manager is selected
   */
  "pnpmOptions": {
    /**
     * If true, then Rush will add the "--strict-peer-dependencies" option when invoking PNPM.
     * This causes "rush install" to fail if there are unsatisfied peer dependencies, which is
     * an invalid state that can cause build failures or incompatible dependency versions.
     * (For historical reasons, JavaScript package managers generally do not treat this invalid
     * state as an error.)
     *
     * The default value is false to avoid legacy compatibility issues.
     * It is strongly recommended to set strictPeerDependencies=true.
     */
    "strictPeerDependencies": true,
    /**
     * Configures the strategy used to select versions during installation.
     *
     * This feature requires PNPM version 3.1 or newer.  It corresponds to the "--resolution-strategy" command-line
     * option for PNPM.  Possible values are "fast" and "fewer-dependencies".  PNPM's default is "fast", but this may
     * be incompatible with certain packages, for example the "@types" packages from DefinitelyTyped.  Rush's default
     * is "fewer-dependencies", which causes PNPM to avoid installing a newer version if an already installed version
     * can be reused; this is more similar to NPM's algorithm.
     */
    "resolutionStrategy": "fewer-dependencies"
  },
  /**
   * Older releases of the NodeJS engine may be missing features required by your system.
   * Other releases may have bugs.  In particular, the "latest" version will not be a
   * Long Term Support (LTS) version and is likely to have regressions.
   *
   * Specify a SemVer range to ensure developers use a NodeJS version that is appropriate
   * for your repo.
   */
  "nodeSupportedVersionRange": ">=8.0.0",
  /**
   * Odd-numbered major versions of Node.js are experimental.  Even-numbered releases
   * spend six months in a stabilization period before the first Long Term Support (LTS) version.
   * For example, 8.9.0 was the first LTS version of Node.js 8.  Pre-LTS versions are not recommended
   * for production usage because they frequently have bugs.  They may cause Rush itself
   * to malfunction.
   *
   * Rush normally prints a warning if it detects a pre-LTS Node.js version.  If you are testing
   * pre-LTS versions in preparation for supporting the first LTS version, you can use this setting
   * to disable Rush's warning.
   */
  "suppressNodeLtsWarning": true,
  /**
   * If you would like the version specifiers for your dependencies to be consistent, then
   * uncomment this line. This is effectively similar to running "rush check" before any
   * of the following commands:
   *
   *   rush install, rush update, rush link, rush version, rush publish
   *
   * In some cases you may want this turned on, but need to allow certain packages to use a different
   * version. In those cases, you will need to add an entry to the "allowedAlternativeVersions"
   * section of the common-versions.json.
   */
  // "ensureConsistentVersions": true,
  /**
   * Large monorepos can become intimidating for newcomers if project folder paths don't follow
   * a consistent and recognizable pattern.  When the system allows nested folder trees,
   * we've found that teams will often use subfolders to create islands that isolate
   * their work from others ("shipping the org").  This hinders collaboration and code sharing.
   *
   * The Rush developers recommend a "category folder" model, where buildable project folders
   * must always be exactly two levels below the repo root.  The parent folder acts as the category.
   * This provides a basic facility for grouping related projects (e.g. "apps", "libaries",
   * "tools", "prototypes") while still encouraging teams to organize their projects into
   * a unified taxonomy.  Limiting to 2 levels seems very restrictive at first, but if you have
   * 20 categories and 20 projects in each category, this scheme can easily accommodate hundreds
   * of projects.  In practice, you will find that the folder hierarchy needs to be rebalanced
   * occasionally, but if that's painful, it's a warning sign that your development style may
   * discourage refactoring.  Reorganizing the categories should be an enlightening discussion
   * that brings people together, and maybe also identifies poor coding practices (e.g. file
   * references that reach into other project's folders without using NodeJS module resolution).
   *
   * The defaults are projectFolderMinDepth=1 and projectFolderMaxDepth=2.
   *
   * To remove these restrictions, you could set projectFolderMinDepth=1
   * and set projectFolderMaxDepth to a large number.
   */
  "projectFolderMinDepth": 3,
  "projectFolderMaxDepth": 4,
  /**
   * This feature helps you to review and approve new packages before they are introduced
   * to your monorepo.  For example, you may be concerned about licensing, code quality,
   * performance, or simply accumulating too many libraries with overlapping functionality.
   * The approvals are tracked in two config files "browser-approved-packages.json"
   * and "nonbrowser-approved-packages.json".  See the Rush documentation for details.
   */
  // "approvedPackagesPolicy": {
  //   /**
  //    * The review categories allow you to say for example "This library is approved for usage
  //    * in prototypes, but not in production code."
  //    *
  //    * Each project can be associated with one review category, by assigning the "reviewCategory" field
  //    * in the "projects" section of rush.json.  The approval is then recorded in the files
  //    * "common/config/rush/browser-approved-packages.json" and "nonbrowser-approved-packages.json"
  //    * which are automatically generated during "rush update".
  //    *
  //    * Designate categories with whatever granularity is appropriate for your review process,
  //    * or you could just have a single category called "default".
  //    */
  //   "reviewCategories": [
  //     // Some example categories:
  //     "production", // projects that ship to production
  //     "tools",      // non-shipping projects that are part of the developer toolchain
  //     "prototypes"  // experiments that should mostly be ignored by the review process
  //   ],
  //
  //   /**
  //    * A list of NPM package scopes that will be excluded from review.
  //    * We recommend to exclude TypeScript typings (the "@types" scope), because
  //    * if the underlying package was already approved, this would imply that the typings
  //    * are also approved.
  //    */
  //   // "ignoredNpmScopes": [ "@types" ]
  // },
  /**
   * If you use Git as your version control system, this section has some additional
   * optional features you can use.
   */
  "gitPolicy": {
    /**
     * Work at a big company?  Tired of finding Git commits at work with unprofessional Git
     * emails such as "beer-lover@my-college.edu"?  Rush can validate people's Git email address
     * before they get started.
     *
     * Define a list of regular expressions describing allowable e-mail patterns for Git commits.
     * They are case-insensitive anchored JavaScript RegExps.  Example: ".*@example\.com"
     *
     * IMPORTANT: Because these are regular expressions encoded as JSON string literals,
     * RegExp escapes need two backspashes, and ordinary periods should be "\\.".
     */
    // "allowedEmailRegExps": [
    //   "[^@]+@users\\.noreply\\.github\\.com",
    //   "travis@example\\.org"
    // ],
    /**
     * When Rush reports that the address is malformed, the notice can include an example
     * of a recommended email.  Make sure it conforms to one of the allowedEmailRegExps
     * expressions.
     */
    // "sampleEmail": "mrexample@users.noreply.github.com",
    /**
     * The commit message to use when committing changes during 'rush publish'.
     *
     * For example, if you want to prevent these commits from triggering a CI build,
     * you might configure your system's trigger to look for a special string such as "[skip-ci]"
     * in the commit message, and then customize Rush's message to contain that string.
     */
    // "versionBumpCommitMessage": "Applying package updates. [skip-ci]"
  },
  "repository": {
    /**
     * The URL of this Git repository, used by "rush change" to determine the base branch for your PR.
     *
     * The "rush change" command needs to determine which files are affected by your PR diff.
     * If you merged or cherry-picked commits from the main branch into your PR branch, those commits
     * should be excluded from this diff (since they belong to some other PR).  In order to do that,
     * Rush needs to know where to find the base branch for your PR.  This information cannot be
     * determined from Git alone, since the "pull request" feature is not a Git concept.  Ideally
     * Rush would use a vendor-specific protocol to query the information from GitHub, Azure DevOps, etc.
     * But to keep things simple, "rush change" simply assumes that your PR is against the "main" branch
     * of the Git remote indicated by the respository.url setting in rush.json.  If you are working in
     * a GitHub "fork" of the real repo, this setting will be different from the repository URL of your
     * your PR branch, and in this situation "rush change" will also automatically invoke "git fetch"
     * to retrieve the latest activity for the remote main branch.
     */
    "url": "https://github.com/Azure/azure-sdk-for-js"
  },
  /**
   * Event hooks are customized script actions that Rush executes when specific events occur
   */
  "eventHooks": {
    /**
     * The list of shell commands to run before the Rush installation starts
     */
    "preRushInstall": [
      // "common/scripts/pre-rush-install.js"
    ],
    /**
     * The list of shell commands to run after the Rush installation finishes
     */
    "postRushInstall": [],
    /**
     * The list of shell commands to run before the Rush build command starts
     */
    "preRushBuild": [],
    /**
     * The list of shell commands to run after the Rush build command finishes
     */
    "postRushBuild": []
  },
  /**
   * Installation variants allow you to maintain a parallel set of configuration files that can be
   * used to build the entire monorepo with an alternate set of dependencies.  For example, suppose
   * you upgrade all your projects to use a new release of an important framework, but during a transition period
   * you intend to maintain compability with the old release.  In this situation, you probably want your
   * CI validation to build the entire repo twice: once with the old release, and once with the new release.
   *
   * Rush "installation variants" correspond to sets of config files located under this folder:
   *
   *   common/config/rush/variants/<variant_name>
   *
   * The variant folder can contain an alternate common-versions.json file.  Its "preferredVersions" field can be used
   * to select older versions of dependencies (within a loose SemVer range specified in your package.json files).
   * To install a variant, run "rush install --variant <variant_name>".
   *
   * For more details and instructions, see this article:  https://rushjs.io/pages/advanced/installation_variants/
   */
  "variants": [
    // {
    //   /**
    //    * The folder name for this variant.
    //    */
    //   "variantName": "old-sdk",
    //
    //   /**
    //    * An informative description
    //    */
    //   "description": "Build this repo using the previous release of the SDK"
    // }
  ],
  /**
   * Rush can collect anonymous telemetry about everyday developer activity such as
   * success/failure of installs, builds, and other operations.  You can use this to identify
   * problems with your toolchain or Rush itself.  THIS TELEMETRY IS NOT SHARED WITH MICROSOFT.
   * It is written into JSON files in the common/temp folder.  It's up to you to write scripts
   * that read these JSON files and do something with them.  These scripts are typically registered
   * in the "eventHooks" section.
   */
  // "telemetryEnabled": false,
  /**
   * Allows creation of hotfix changes. This feature is experimental so it is disabled by default.
   */
  // "hotfixChangeEnabled": false,
  /**
   * (Required) This is the inventory of projects to be managed by Rush.
   *
   * Rush does not automatically scan for projects using wildcards, for a few reasons:
   * 1. Depth-first scans are expensive, particularly when tools need to repeatedly collect the list.
   * 2. On a caching CI machine, scans can accidentally pick up files left behind from a previous build.
   * 3. It's useful to have a centralized inventory of all projects and their important metadata.
   */
  "projects": [
    // {
    //   /**
    //    * The NPM package name of the project (must match package.json)
    //    */
    //   "packageName": "my-app",
    //
    //   /**
    //    * The path to the project folder, relative to the rush.json config file.
    //    */
    //   "projectFolder": "apps/my-app",
    //
    //   /**
    //    * An optional category for usage in the "browser-approved-packages.json"
    //    * and "nonbrowser-approved-packages.json" files.  The value must be one of the
    //    * strings from the "reviewCategories" defined above.
    //    */
    //   "reviewCategory": "production",
    //
    //   /**
    //    * A list of local projects that appear as devDependencies for this project, but cannot be
    //    * locally linked because it would create a cyclic dependency; instead, the last published
    //    * version will be installed in the Common folder.
    //    */
    //   "cyclicDependencyProjects": [
    //     // "my-toolchain"
    //   ],
    //
    //   /**
    //    * If true, then this project will be ignored by the "rush check" command.
    //    * The default value is false.
    //    */
    //   // "skipRushCheck": false,
    //
    //   /**
    //    * A flag indicating that changes to this project will be published to npm, which affects
    //    * the Rush change and publish workflows. The default value is false.
    //    * NOTE: "versionPolicyName" and "shouldPublish" are alternatives; you cannot specify them both.
    //    */
    //   // "shouldPublish": false,
    //
    //   /**
    //    * An optional version policy associated with the project.  Version policies are defined
    //    * in "version-policies.json" file.  See the "rush publish" documentation for more info.
    //    * NOTE: "versionPolicyName" and "shouldPublish" are alternatives; you cannot specify them both.
    //    */
    //   // "versionPolicyName": ""
    // },
    //
    {
      "packageName": "@azure/abort-controller",
      "projectFolder": "sdk/core/abort-controller",
      "versionPolicyName": "core"
    },
    {
      "packageName": "@azure/app-configuration",
      "projectFolder": "sdk/appconfiguration/app-configuration",
      "versionPolicyName": "client"
    },
    {
      "packageName": "@azure-rest/agrifood-farming",
      "projectFolder": "sdk/agrifood/agrifood-farming-rest",
      "versionPolicyName": "client"
    },
    {
      "packageName": "@azure-rest/purview-administration",
      "projectFolder": "sdk/purview/purview-administration-rest",
      "versionPolicyName": "client"
    },
    {
      "packageName": "@azure-rest/purview-catalog",
      "projectFolder": "sdk/purview/purview-catalog-rest",
      "versionPolicyName": "client"
    },
    {
      "packageName": "@azure-rest/purview-scanning",
      "projectFolder": "sdk/purview/purview-scanning-rest",
      "versionPolicyName": "client"
    },
    {
      "packageName": "@azure-rest/ai-document-translator",
      "projectFolder": "sdk/documenttranslator/ai-document-translator-rest",
      "versionPolicyName": "client"
    },
    {
      "packageName": "@azure-rest/confidential-ledger",
      "projectFolder": "sdk/confidentialledger/confidential-ledger-rest",
      "versionPolicyName": "client"
    },
    {
      "packageName": "@azure/ai-anomaly-detector",
      "projectFolder": "sdk/anomalydetector/ai-anomaly-detector",
      "versionPolicyName": "client"
    },
    {
      "packageName": "@azure/ai-form-recognizer",
      "projectFolder": "sdk/formrecognizer/ai-form-recognizer",
      "versionPolicyName": "client"
    },
    {
      "packageName": "@azure/ai-text-analytics",
      "projectFolder": "sdk/textanalytics/ai-text-analytics",
      "versionPolicyName": "client"
    },
    {
      "packageName": "@azure/ai-metrics-advisor",
      "projectFolder": "sdk/metricsadvisor/ai-metrics-advisor",
      "versionPolicyName": "client"
    },
    {
      "packageName": "@azure/search-documents",
      "projectFolder": "sdk/search/search-documents",
      "versionPolicyName": "client"
    },
    {
      "packageName": "@azure/attestation",
      "projectFolder": "sdk/attestation/attestation",
      "versionPolicyName": "client"
    },
    {
      "packageName": "@azure/quantum-jobs",
      "projectFolder": "sdk/quantum/quantum-jobs",
      "versionPolicyName": "client"
    },
    {
      "packageName": "@azure/communication-chat",
      "projectFolder": "sdk/communication/communication-chat",
      "versionPolicyName": "client"
    },
    {
      "packageName": "@azure/communication-common",
      "projectFolder": "sdk/communication/communication-common",
      "versionPolicyName": "client"
    },
    {
      "packageName": "@azure/communication-identity",
      "projectFolder": "sdk/communication/communication-identity",
      "versionPolicyName": "client"
    },
    {
      "packageName": "@azure/communication-network-traversal",
      "projectFolder": "sdk/communication/communication-network-traversal",
      "versionPolicyName": "client"
    },
    {
      "packageName": "@azure/communication-phone-numbers",
      "projectFolder": "sdk/communication/communication-phone-numbers",
      "versionPolicyName": "client"
    },
    {
      "packageName": "@azure-tools/communication-short-codes",
      "projectFolder": "sdk/communication/communication-short-codes",
      "versionPolicyName": "client"
    },
    {
      "packageName": "@azure/communication-sms",
      "projectFolder": "sdk/communication/communication-sms",
      "versionPolicyName": "client"
    },
    {
      "packageName": "@azure/container-registry",
      "projectFolder": "sdk/containerregistry/container-registry",
      "versionPolicyName": "client"
    },
    {
      "packageName": "@azure/core-amqp",
      "projectFolder": "sdk/core/core-amqp",
      "versionPolicyName": "core"
    },
    {
      "packageName": "@azure-rest/core-client",
      "projectFolder": "sdk/core/core-client-rest",
      "versionPolicyName": "core"
    },
    {
      "packageName": "@azure/core-auth",
      "projectFolder": "sdk/core/core-auth",
      "versionPolicyName": "core"
    },
    {
      "packageName": "@azure/core-client",
      "projectFolder": "sdk/core/core-client",
      "versionPolicyName": "core"
    },
    {
      "packageName": "@azure/core-http",
      "projectFolder": "sdk/core/core-http",
      "versionPolicyName": "core"
    },
    {
      "packageName": "@azure/core-rest-pipeline",
      "projectFolder": "sdk/core/core-rest-pipeline",
      "versionPolicyName": "core"
    },
    {
      "packageName": "@azure/core-lro",
      "projectFolder": "sdk/core/core-lro",
      "versionPolicyName": "core"
    },
    {
      "packageName": "@azure/core-paging",
      "projectFolder": "sdk/core/core-paging",
      "versionPolicyName": "core"
    },
    {
      "packageName": "@azure/core-tracing",
      "projectFolder": "sdk/core/core-tracing",
      "versionPolicyName": "core"
    },
    {
      "packageName": "@azure/core-util",
      "projectFolder": "sdk/core/core-util",
      "versionPolicyName": "core"
    },
    {
      "packageName": "@azure/core-xml",
      "projectFolder": "sdk/core/core-xml",
      "versionPolicyName": "core"
    },
    {
      "packageName": "@azure/cosmos",
      "projectFolder": "sdk/cosmosdb/cosmos",
      "versionPolicyName": "client"
    },
    {
      "packageName": "@azure/monitor-opentelemetry-exporter",
      "projectFolder": "sdk/monitor/monitor-opentelemetry-exporter",
      "versionPolicyName": "client"
    },
    {
      "packageName": "@azure/monitor-query",
      "projectFolder": "sdk/monitor/monitor-query",
      "versionPolicyName": "client"
    },
    {
      "packageName": "@azure/dev-tool",
      "projectFolder": "common/tools/dev-tool",
      "versionPolicyName": "utility"
    },
    {
      "packageName": "@azure/eventgrid",
      "projectFolder": "sdk/eventgrid/eventgrid",
      "versionPolicyName": "client"
    },
    {
      "packageName": "@azure/event-hubs",
      "projectFolder": "sdk/eventhub/event-hubs",
      "versionPolicyName": "client"
    },
    {
      "packageName": "@azure/eventhubs-checkpointstore-blob",
      "projectFolder": "sdk/eventhub/eventhubs-checkpointstore-blob",
      "versionPolicyName": "client"
    },
    {
      "packageName": "@azure/eventhubs-checkpointstore-table",
      "projectFolder": "sdk/eventhub/eventhubs-checkpointstore-table",
      "versionPolicyName": "client"
    },
    {
      "packageName": "@azure/mock-hub",
      "projectFolder": "sdk/eventhub/mock-hub",
      "versionPolicyName": "utility"
    },
    {
      "packageName": "@azure/identity",
      "projectFolder": "sdk/identity/identity",
      "versionPolicyName": "client"
    },
    {
      "packageName": "@azure/identity-vscode",
      "projectFolder": "sdk/identity/identity-vscode",
      "versionPolicyName": "client"
    },
    {
      "packageName": "@azure/identity-cache-persistence",
      "projectFolder": "sdk/identity/identity-cache-persistence",
      "versionPolicyName": "client"
    },
    {
      "packageName": "@azure/keyvault-common",
      "projectFolder": "sdk/keyvault/keyvault-common",
      "versionPolicyName": "utility"
    },
    {
      "packageName": "@azure/keyvault-admin",
      "projectFolder": "sdk/keyvault/keyvault-admin",
      "versionPolicyName": "client"
    },
    {
      "packageName": "@azure/keyvault-certificates",
      "projectFolder": "sdk/keyvault/keyvault-certificates",
      "versionPolicyName": "client"
    },
    {
      "packageName": "@azure/keyvault-keys",
      "projectFolder": "sdk/keyvault/keyvault-keys",
      "versionPolicyName": "client"
    },
    {
      "packageName": "@azure/keyvault-secrets",
      "projectFolder": "sdk/keyvault/keyvault-secrets",
      "versionPolicyName": "client"
    },
    {
      "packageName": "@azure/logger",
      "projectFolder": "sdk/core/logger",
      "versionPolicyName": "core"
    },
    {
      "packageName": "@azure/opentelemetry-instrumentation-azure-sdk",
      "projectFolder": "sdk/instrumentation/opentelemetry-instrumentation-azure-sdk",
      "versionPolicyName": "client"
    },
    {
      "packageName": "@azure/schema-registry",
      "projectFolder": "sdk/schemaregistry/schema-registry",
      "versionPolicyName": "client"
    },
    {
      "packageName": "@azure/schema-registry-avro",
      "projectFolder": "sdk/schemaregistry/schema-registry-avro",
      "versionPolicyName": "client"
    },
    {
      "packageName": "@azure/service-bus",
      "projectFolder": "sdk/servicebus/service-bus",
      "versionPolicyName": "client"
    },
    {
      "packageName": "@azure/storage-internal-avro",
      "projectFolder": "sdk/storage/storage-internal-avro",
      "versionPolicyName": "utility"
    },
    {
      "packageName": "@azure/storage-blob",
      "projectFolder": "sdk/storage/storage-blob",
      "versionPolicyName": "client"
    },
    {
      "packageName": "@azure/storage-blob-changefeed",
      "projectFolder": "sdk/storage/storage-blob-changefeed",
      "versionPolicyName": "client"
    },
    {
      "packageName": "@azure/storage-file-share",
      "projectFolder": "sdk/storage/storage-file-share",
      "versionPolicyName": "client"
    },
    {
      "packageName": "@azure/storage-file-datalake",
      "projectFolder": "sdk/storage/storage-file-datalake",
      "versionPolicyName": "client"
    },
    {
      "packageName": "@azure/storage-queue",
      "projectFolder": "sdk/storage/storage-queue",
      "versionPolicyName": "client"
    },
    {
      "packageName": "@azure/synapse-access-control",
      "projectFolder": "sdk/synapse/synapse-access-control",
      "versionPolicyName": "client"
    },
    {
      "packageName": "@azure-rest/synapse-access-control",
      "projectFolder": "sdk/synapse/synapse-access-control-rest",
      "versionPolicyName": "client"
    },
    {
      "packageName": "@azure-rest/iot-device-update",
      "projectFolder": "sdk/deviceupdate/iot-device-update-rest",
      "versionPolicyName": "client"
    },
    {
      "packageName": "@azure/synapse-artifacts",
      "projectFolder": "sdk/synapse/synapse-artifacts",
      "versionPolicyName": "client"
    },
    {
      "packageName": "@azure/synapse-managed-private-endpoints",
      "projectFolder": "sdk/synapse/synapse-managed-private-endpoints",
      "versionPolicyName": "client"
    },
    {
      "packageName": "@azure/synapse-monitoring",
      "projectFolder": "sdk/synapse/synapse-monitoring",
      "versionPolicyName": "client"
    },
    {
      "packageName": "@azure/synapse-spark",
      "projectFolder": "sdk/synapse/synapse-spark",
      "versionPolicyName": "client"
    },
    {
      "packageName": "@azure/data-tables",
      "projectFolder": "sdk/tables/data-tables",
      "versionPolicyName": "client"
    },
    {
      "packageName": "@azure-tests/perf-data-tables",
      "projectFolder": "sdk/tables/perf-tests/data-tables",
      "versionPolicyName": "test"
    },
    {
      "packageName": "@azure/template",
      "projectFolder": "sdk/template/template",
      "versionPolicyName": "client"
    },
    {
      "packageName": "@azure-tools/testing-recorder-new",
      "projectFolder": "sdk/test-utils/testing-recorder-new",
      "versionPolicyName": "test"
    },
    {
      "packageName": "@azure/eslint-plugin-azure-sdk",
      "projectFolder": "common/tools/eslint-plugin-azure-sdk",
      "versionPolicyName": "utility"
    },
    {
      "packageName": "@azure-tools/test-recorder",
      "projectFolder": "sdk/test-utils/recorder",
      "versionPolicyName": "utility"
    },
    {
      "packageName": "@azure-tools/test-credential",
      "projectFolder": "sdk/test-utils/test-credential",
      "versionPolicyName": "utility"
    },
    {
      "packageName": "@azure/test-utils-perf",
      "projectFolder": "sdk/test-utils/perf",
      "versionPolicyName": "utility"
    },
    {
      "packageName": "@azure/test-utils",
      "projectFolder": "sdk/test-utils/test-utils",
      "versionPolicyName": "utility"
    },
    {
      "packageName": "@azure/digital-twins-core",
      "projectFolder": "sdk/digitaltwins/digital-twins-core",
      "versionPolicyName": "client"
    },
    {
      "packageName": "@azure/video-analyzer-edge",
      "projectFolder": "sdk/videoanalyzer/video-analyzer-edge",
      "versionPolicyName": "client"
    },
    {
      "packageName": "@azure/iot-modelsrepository",
      "projectFolder": "sdk/iot/iot-modelsrepository",
      "versionPolicyName": "client"
    },
    {
      "packageName": "@azure/dtdl-parser",
      "projectFolder": "sdk/digitaltwins/dtdl-parser",
      "versionPolicyName": "client"
    },
    {
      "packageName": "@azure-tests/perf-ai-form-recognizer",
      "projectFolder": "sdk/formrecognizer/perf-tests/ai-form-recognizer",
      "versionPolicyName": "test"
    },
    {
      "packageName": "@azure-tests/perf-eventgrid",
      "projectFolder": "sdk/eventgrid/perf-tests/eventgrid",
      "versionPolicyName": "test"
    },
    {
      "packageName": "@azure-tests/perf-ai-text-analytics",
      "projectFolder": "sdk/textanalytics/perf-tests/text-analytics",
      "versionPolicyName": "test"
    },
    {
      "packageName": "@azure-tests/perf-storage-blob",
      "projectFolder": "sdk/storage/perf-tests/storage-blob",
      "versionPolicyName": "test"
    },
    {
      "packageName": "@azure-tests/perf-storage-file-share",
      "projectFolder": "sdk/storage/perf-tests/storage-file-share",
      "versionPolicyName": "test"
    },
    {
      "packageName": "@azure-tests/perf-storage-file-datalake",
      "projectFolder": "sdk/storage/perf-tests/storage-file-datalake",
      "versionPolicyName": "test"
    },
    {
      "packageName": "@azure-tests/perf-keyvault-keys",
      "projectFolder": "sdk/keyvault/perf-tests/keyvault-keys",
      "versionPolicyName": "test"
    },
    {
      "packageName": "@azure-tests/perf-keyvault-certificates",
      "projectFolder": "sdk/keyvault/perf-tests/keyvault-certificates",
      "versionPolicyName": "test"
    },
    {
      "packageName": "@azure-tests/perf-keyvault-secrets",
      "projectFolder": "sdk/keyvault/perf-tests/keyvault-secrets",
      "versionPolicyName": "test"
    },
    {
      "packageName": "@azure-tests/perf-identity",
      "projectFolder": "sdk/identity/perf-tests/identity",
      "versionPolicyName": "test"
    },
    {
      "packageName": "@azure-tests/perf-service-bus",
      "projectFolder": "sdk/servicebus/perf-tests/service-bus",
      "versionPolicyName": "test"
    },
    {
      "packageName": "@azure-tests/perf-event-hubs",
      "projectFolder": "sdk/eventhub/perf-tests/event-hubs",
      "versionPolicyName": "test"
    },
    {
      "packageName": "@azure/mixed-reality-authentication",
      "projectFolder": "sdk/mixedreality/mixed-reality-authentication",
      "versionPolicyName": "client"
    },
    {
      "packageName": "@azure/web-pubsub",
      "projectFolder": "sdk/web-pubsub/web-pubsub",
      "versionPolicyName": "client"
    },
    {
      "packageName": "@azure/web-pubsub-express",
      "projectFolder": "sdk/web-pubsub/web-pubsub-express",
      "versionPolicyName": "client"
    },
    {
      "packageName": "@azure-tests/perf-search-documents",
      "projectFolder": "sdk/search/perf-tests/search-documents",
      "versionPolicyName": "test"
    },
    {
      "packageName": "@azure-tests/perf-ai-metrics-advisor",
      "projectFolder": "sdk/metricsadvisor/perf-tests/ai-metrics-advisor",
      "versionPolicyName": "test"
    },
    {
      "packageName": "@azure-tests/perf-container-registry",
      "projectFolder": "sdk/containerregistry/perf-tests/container-registry",
      "versionPolicyName": "test"
    },
    {
      "packageName": "@azure-tests/perf-core-rest-pipeline",
      "projectFolder": "sdk/core/perf-tests/core-rest-pipeline",
      "versionPolicyName": "test"
    },
    {
      "packageName": "@azure-tests/perf-app-configuration",
      "projectFolder": "sdk/appconfiguration/perf-tests/app-configuration",
      "versionPolicyName": "test"
    },
    {
      "packageName": "@azure-tests/perf-monitor-query",
      "projectFolder": "sdk/monitor/perf-tests/monitor-query",
      "versionPolicyName": "test"
    },
    {
      "packageName": "@azure-tests/perf-template",
      "projectFolder": "sdk/template/perf-tests/template",
      "versionPolicyName": "test"
    },
    {
      "packageName": "@azure-tests/perf-schema-registry-avro",
      "projectFolder": "sdk/schemaregistry/perf-tests/schema-registry-avro",
      "versionPolicyName": "test"
    },
    {
      "packageName": "@azure/mixed-reality-remote-rendering",
      "projectFolder": "sdk/remoterendering/mixed-reality-remote-rendering",
      "versionPolicyName": "client"
    },
    {
      "packageName": "@azure/arm-network",
      "projectFolder": "sdk/network/arm-network",
      "versionPolicyName": "management"
    },
    {
      "packageName": "@azure/arm-compute",
      "projectFolder": "sdk/compute/arm-compute",
      "versionPolicyName": "management"
    },
    {
      "packageName": "@azure/arm-storage",
      "projectFolder": "sdk/storage/arm-storage",
      "versionPolicyName": "management"
    },
    {
      "packageName": "@azure/arm-resources",
      "projectFolder": "sdk/resources/arm-resources",
      "versionPolicyName": "management"
    },
    {
      "packageName": "@azure/arm-links",
      "projectFolder": "sdk/links/arm-links",
      "versionPolicyName": "management"
    },
    {
      "packageName": "@azure/arm-policy",
      "projectFolder": "sdk/policy/arm-policy",
      "versionPolicyName": "management"
    },
    {
      "packageName": "@azure/arm-locks",
      "projectFolder": "sdk/locks/arm-locks",
      "versionPolicyName": "management"
    },
    {
      "packageName": "@azure/arm-features",
      "projectFolder": "sdk/features/arm-features",
      "versionPolicyName": "management"
    },
    {
      "packageName": "@azure/arm-managedapplications",
      "projectFolder": "sdk/managedapplications/arm-managedapplications",
      "versionPolicyName": "management"
    },
    {
      "packageName": "@azure/arm-webpubsub",
      "projectFolder": "sdk/web-pubsub/arm-webpubsub",
      "versionPolicyName": "management"
    },
    {
      "packageName": "@azure/arm-keyvault",
      "projectFolder": "sdk/keyvault/arm-keyvault",
      "versionPolicyName": "management"
    },
    {
      "packageName": "@azure/arm-sql",
      "projectFolder": "sdk/sql/arm-sql",
      "versionPolicyName": "management"
    },
    {
      "packageName": "@azure/arm-appservice",
      "projectFolder": "sdk/appservice/arm-appservice",
      "versionPolicyName": "management"
    },
    {
      "packageName": "@azure/arm-resources-subscriptions",
      "projectFolder": "sdk/resources-subscriptions/arm-resources-subscriptions",
      "versionPolicyName": "management"
    },
    {
      "packageName": "@azure/arm-templatespecs",
      "projectFolder": "sdk/templatespecs/arm-templatespecs",
      "versionPolicyName": "management"
    },
    {
      "packageName": "@azure/arm-authorization",
      "projectFolder": "sdk/authorization/arm-authorization",
      "versionPolicyName": "management"
    },
    {
      "packageName": "@azure/arm-eventhub",
      "projectFolder": "sdk/eventhub/arm-eventhub",
      "versionPolicyName": "management"
    },
    {
      "packageName": "@azure/arm-purview",
      "projectFolder": "sdk/purview/arm-purview",
      "versionPolicyName": "management"
    },
    {
      "packageName": "@azure/arm-servicebus",
      "projectFolder": "sdk/servicebus/arm-servicebus",
      "versionPolicyName": "management"
    },
    {
      "packageName": "@azure/arm-apimanagement",
      "projectFolder": "sdk/apimanagement/arm-apimanagement",
      "versionPolicyName": "management"
    },
    {
      "packageName": "@azure/arm-rediscache",
      "projectFolder": "sdk/redis/arm-rediscache",
      "versionPolicyName": "management"
    },
    {
      "packageName": "@azure/arm-eventgrid",
      "projectFolder": "sdk/eventgrid/arm-eventgrid",
      "versionPolicyName": "management"
    },
    {
      "packageName": "@azure/arm-quota",
      "projectFolder": "sdk/quota/arm-quota",
      "versionPolicyName": "management"
    },
    {
      "packageName": "@azure/arm-extendedlocation",
      "projectFolder": "sdk/extendedlocation/arm-extendedlocation",
      "versionPolicyName": "management"
    },
    {
      "packageName": "@azure/arm-security",
      "projectFolder": "sdk/security/arm-security",
      "versionPolicyName": "management"
    },
    {
      "packageName": "@azure/arm-operationalinsights",
      "projectFolder": "sdk/operationalinsights/arm-operationalinsights",
      "versionPolicyName": "management"
    },
    {
      "packageName": "@azure/arm-postgresql",
      "projectFolder": "sdk/postgresql/arm-postgresql",
      "versionPolicyName": "management"
    },
    {
      "packageName": "@azure/arm-containerregistry",
      "projectFolder": "sdk/containerregistry/arm-containerregistry",
      "versionPolicyName": "management"
    },
    {
      "packageName": "@azure/arm-logic",
      "projectFolder": "sdk/logic/arm-logic",
      "versionPolicyName": "management"
    },
    {
      "packageName": "@azure/arm-recoveryservices",
      "projectFolder": "sdk/recoveryservices/arm-recoveryservices",
      "versionPolicyName": "management"
    },
    {
      "packageName": "@azure/arm-appplatform",
      "projectFolder": "sdk/appplatform/arm-appplatform",
      "versionPolicyName": "management"
    },
    {
      "packageName": "@azure/arm-containerservice",
      "projectFolder": "sdk/containerservice/arm-containerservice",
      "versionPolicyName": "management"
    },
    {
      "packageName": "@azure/arm-operations",
      "projectFolder": "sdk/operationsmanagement/arm-operations",
      "versionPolicyName": "management"
    },
    {
      "packageName": "@azure/arm-mediaservices",
      "projectFolder": "sdk/mediaservices/arm-mediaservices",
      "versionPolicyName": "management"
    },
    {
      "packageName": "@azure/arm-databricks",
      "projectFolder": "sdk/databricks/arm-databricks",
      "versionPolicyName": "management"
    },
    {
      "packageName": "@azure/arm-videoanalyzer",
      "projectFolder": "sdk/videoanalyzer/arm-videoanalyzer",
      "versionPolicyName": "management"
    },
    {
      "packageName": "@azure/arm-notificationhubs",
      "projectFolder": "sdk/notificationhubs/arm-notificationhubs",
      "versionPolicyName": "management"
    },
    {
      "packageName": "@azure/arm-streamanalytics",
      "projectFolder": "sdk/streamanalytics/arm-streamanalytics",
      "versionPolicyName": "management"
    },
    {
      "packageName": "@azure/arm-servicefabric",
      "projectFolder": "sdk/servicefabric/arm-servicefabric",
      "versionPolicyName": "management"
    },
    {
      "packageName": "@azure/arm-mysql",
      "projectFolder": "sdk/mysql/arm-mysql",
      "versionPolicyName": "management"
    },
    {
      "packageName": "@azure/arm-desktopvirtualization",
      "projectFolder": "sdk/desktopvirtualization/arm-desktopvirtualization",
      "versionPolicyName": "management"
    },
    {
      "packageName": "@azure/arm-datafactory",
      "projectFolder": "sdk/datafactory/arm-datafactory",
      "versionPolicyName": "management"
    },
    {
      "packageName": "@azure/arm-cdn",
      "projectFolder": "sdk/cdn/arm-cdn",
      "versionPolicyName": "management"
    },
    {
      "packageName": "@azure/arm-cosmosdb",
      "projectFolder": "sdk/cosmosdb/arm-cosmosdb",
      "versionPolicyName": "management"
    },
    {
      "packageName": "@azure/arm-consumption",
      "projectFolder": "sdk/consumption/arm-consumption",
      "versionPolicyName": "management"
    },
    {
      "packageName": "@azure/arm-datalake-analytics",
      "projectFolder": "sdk/datalake-analytics/arm-datalake-analytics",
      "versionPolicyName": "management"
    },
    {
      "packageName": "@azure/arm-batch",
      "projectFolder": "sdk/batch/arm-batch",
      "versionPolicyName": "management"
    },
    {
      "packageName": "@azure/arm-managementgroups",
      "projectFolder": "sdk/managementgroups/arm-managementgroups",
      "versionPolicyName": "management"
    },
    {
      "packageName": "@azure/arm-orbital",
      "projectFolder": "sdk/orbital/arm-orbital",
      "versionPolicyName": "management"
    },
    {
      "packageName": "@azure/arm-resourcehealth",
      "projectFolder": "sdk/resourcehealth/arm-resourcehealth",
      "versionPolicyName": "management"
    },
    {
      "packageName": "@azure/arm-botservice",
      "projectFolder": "sdk/botservice/arm-botservice",
      "versionPolicyName": "management"
    },
    {
      "packageName": "@azure/arm-search",
      "projectFolder": "sdk/search/arm-search",
      "versionPolicyName": "management"
    },
    {
      "packageName": "@azure/arm-analysisservices",
      "projectFolder": "sdk/analysisservices/arm-analysisservices",
      "versionPolicyName": "management"
    },
    {
      "packageName": "@azure/arm-portal",
      "projectFolder": "sdk/portal/arm-portal",
      "versionPolicyName": "management"
    },
    {
      "packageName": "@azure/arm-sqlvirtualmachine",
      "projectFolder": "sdk/sqlvirtualmachine/arm-sqlvirtualmachine",
      "versionPolicyName": "management"
    },
    {
      "packageName": "@azure/arm-devtestlabs",
      "projectFolder": "sdk/devtestlabs/arm-devtestlabs",
      "versionPolicyName": "management"
    },
    {
      "packageName": "@azure/arm-cognitiveservices",
      "projectFolder": "sdk/cognitiveservices/arm-cognitiveservices",
      "versionPolicyName": "management"
    },
    {
      "packageName": "@azure/arm-loadtestservice",
      "projectFolder": "sdk/loadtestservice/arm-loadtestservice",
      "versionPolicyName": "management"
    },
    {
      "packageName": "@azure/arm-relay",
      "projectFolder": "sdk/relay/arm-relay",
      "versionPolicyName": "management"
    },
    {
      "packageName": "@azure/arm-iothub",
      "projectFolder": "sdk/iothub/arm-iothub",
      "versionPolicyName": "management"
    },
    {
      "packageName": "@azure/arm-msi",
      "projectFolder": "sdk/msi/arm-msi",
      "versionPolicyName": "management"
    },
    {
      "packageName": "@azure/arm-monitor",
      "projectFolder": "sdk/monitor/arm-monitor",
      "versionPolicyName": "management"
    },
    {
      "packageName": "@azure/arm-subscriptions",
      "projectFolder": "sdk/subscription/arm-subscriptions",
      "versionPolicyName": "management"
    },
    {
      "packageName": "@azure/arm-advisor",
      "projectFolder": "sdk/advisor/arm-advisor",
      "versionPolicyName": "management"
    },
    {
      "packageName": "@azure/arm-hdinsight",
      "projectFolder": "sdk/hdinsight/arm-hdinsight",
      "versionPolicyName": "management"
    },
    {
      "packageName": "@azure/arm-attestation",
      "projectFolder": "sdk/attestation/arm-attestation",
      "versionPolicyName": "management"
    },
    {
      "packageName": "@azure/arm-azurestack",
      "projectFolder": "sdk/azurestack/arm-azurestack",
      "versionPolicyName": "management"
    },
    {
      "packageName": "@azure/arm-changeanalysis",
      "projectFolder": "sdk/changeanalysis/arm-changeanalysis",
      "versionPolicyName": "management"
    },
    {
      "packageName": "@azure/arm-billing",
      "projectFolder": "sdk/billing/arm-billing",
      "versionPolicyName": "management"
    },
    {
      "packageName": "@azure/arm-containerinstance",
      "projectFolder": "sdk/containerinstance/arm-containerinstance",
      "versionPolicyName": "management"
    },
    {
      "packageName": "@azure/arm-confluent",
      "projectFolder": "sdk/confluent/arm-confluent",
      "versionPolicyName": "management"
    },
    {
      "packageName": "@azure/arm-imagebuilder",
      "projectFolder": "sdk/imagebuilder/arm-imagebuilder",
      "versionPolicyName": "management"
    },
    {
      "packageName": "@azure/arm-avs",
      "projectFolder": "sdk/avs/arm-avs",
      "versionPolicyName": "management"
    },
    {
      "packageName": "@azure/arm-communication",
      "projectFolder": "sdk/communication/arm-communication",
      "versionPolicyName": "management"
    },
    {
      "packageName": "@azure/arm-appconfiguration",
      "projectFolder": "sdk/appconfiguration/arm-appconfiguration",
      "versionPolicyName": "management"
    },
    {
      "packageName": "@azure/arm-azurestackhci",
      "projectFolder": "sdk/azurestackhci/arm-azurestackhci",
      "versionPolicyName": "management"
    },
    {
      "packageName": "@azure/arm-customerinsights",
      "projectFolder": "sdk/customer-insights/arm-customerinsights",
      "versionPolicyName": "management"
    },
    {
      "packageName": "@azure/arm-databoxedge",
      "projectFolder": "sdk/databoxedge/arm-databoxedge",
      "versionPolicyName": "management"
    },
    {
      "packageName": "@azure/arm-datadog",
      "projectFolder": "sdk/datadog/arm-datadog",
      "versionPolicyName": "management"
    },
    {
      "packageName": "@azure/arm-deviceprovisioningservices",
      "projectFolder": "sdk/deviceprovisioningservices/arm-deviceprovisioningservices",
      "versionPolicyName": "management"
    },
    {
      "packageName": "@azure/arm-synapse",
      "projectFolder": "sdk/synapse/arm-synapse",
      "versionPolicyName": "management"
    },
    {
      "packageName": "@azure/arm-databox",
      "projectFolder": "sdk/databox/arm-databox",
      "versionPolicyName": "management"
    },
    {
      "packageName": "@azure/arm-dns",
      "projectFolder": "sdk/dns/arm-dns",
      "versionPolicyName": "management"
    },
    {
      "packageName": "@azure/arm-digitaltwins",
      "projectFolder": "sdk/digitaltwins/arm-digitaltwins",
      "versionPolicyName": "management"
    },
    {
      "packageName": "@azure/arm-devspaces",
      "projectFolder": "sdk/devspaces/arm-devspaces",
      "versionPolicyName": "management"
    },
    {
      "packageName": "@azure/arm-domainservices",
      "projectFolder": "sdk/domainservices/arm-domainservices",
      "versionPolicyName": "management"
    },
    {
      "packageName": "@azure/arm-frontdoor",
      "projectFolder": "sdk/frontdoor/arm-frontdoor",
      "versionPolicyName": "management"
    },
    {
      "packageName": "@azure/arm-healthbot",
      "projectFolder": "sdk/healthbot/arm-healthbot",
      "versionPolicyName": "management"
    },
    {
      "packageName": "@azure/arm-deploymentmanager",
      "projectFolder": "sdk/deploymentmanager/arm-deploymentmanager",
      "versionPolicyName": "management"
    },
    {
      "packageName": "@azure/arm-hanaonazure",
      "projectFolder": "sdk/hanaonazure/arm-hanaonazure",
      "versionPolicyName": "management"
    },
    {
      "packageName": "@azure/arm-kubernetesconfiguration",
      "projectFolder": "sdk/kubernetesconfiguration/arm-kubernetesconfiguration",
      "versionPolicyName": "management"
    },
    {
      "packageName": "@azure/arm-labservices",
      "projectFolder": "sdk/labservices/arm-labservices",
      "versionPolicyName": "management"
    },
    {
      "packageName": "@azure/arm-machinelearningcompute",
      "projectFolder": "sdk/machinelearningcompute/arm-machinelearningcompute",
      "versionPolicyName": "management"
    },
    {
      "packageName": "@azure/arm-machinelearningexperimentation",
      "projectFolder": "sdk/machinelearningexperimentation/arm-machinelearningexperimentation",
      "versionPolicyName": "management"
    },
    {
      "packageName": "@azure/arm-commerce",
      "projectFolder": "sdk/commerce/arm-commerce",
      "versionPolicyName": "management"
    },
    {
      "packageName": "@azure/arm-datamigration",
      "projectFolder": "sdk/datamigration/arm-datamigration",
      "versionPolicyName": "management"
    },
    {
      "packageName": "@azure/arm-healthcareapis",
      "projectFolder": "sdk/healthcareapis/arm-healthcareapis",
      "versionPolicyName": "management"
    },
    {
      "packageName": "@azure/arm-hybridcompute",
      "projectFolder": "sdk/hybridcompute/arm-hybridcompute",
      "versionPolicyName": "management"
    },
    {
      "packageName": "@azure/arm-hybridkubernetes",
      "projectFolder": "sdk/hybridkubernetes/arm-hybridkubernetes",
      "versionPolicyName": "management"
    },
    {
      "packageName": "@azure/arm-oep",
      "projectFolder": "sdk/oep/arm-oep",
      "versionPolicyName": "management"
    },
    {
      "packageName": "@azure/arm-securityinsight",
      "projectFolder": "sdk/securityinsight/arm-securityinsight",
      "versionPolicyName": "management"
    },
    {
      "packageName": "@azure/arm-iotcentral",
      "projectFolder": "sdk/iotcentral/arm-iotcentral",
      "versionPolicyName": "management"
    },
    {
      "packageName": "@azure/arm-commitmentplans",
      "projectFolder": "sdk/machinelearning/arm-commitmentplans",
      "versionPolicyName": "management"
    },
    {
      "packageName": "@azure/arm-workspaces",
      "projectFolder": "sdk/machinelearning/arm-workspaces",
      "versionPolicyName": "management"
    },
    {
      "packageName": "@azure/arm-webservices",
      "projectFolder": "sdk/machinelearning/arm-webservices",
      "versionPolicyName": "management"
    },
    {
      "packageName": "@azure/arm-machinelearningservices",
      "projectFolder": "sdk/machinelearningservices/arm-machinelearningservices",
      "versionPolicyName": "management"
    },
    {
      "packageName": "@azure/arm-managementpartner",
      "projectFolder": "sdk/managementpartner/arm-managementpartner",
      "versionPolicyName": "management"
    },
    {
      "packageName": "@azure/arm-maps",
      "projectFolder": "sdk/maps/arm-maps",
      "versionPolicyName": "management"
    },
    {
      "packageName": "@azure/arm-mariadb",
      "projectFolder": "sdk/mariadb/arm-mariadb",
      "versionPolicyName": "management"
    },
    {
      "packageName": "@azure/arm-marketplaceordering",
      "projectFolder": "sdk/marketplaceordering/arm-marketplaceordering",
      "versionPolicyName": "management"
    },
    {
      "packageName": "@azure/arm-migrate",
      "projectFolder": "sdk/migrate/arm-migrate",
      "versionPolicyName": "management"
    },
    {
      "packageName": "@azure/arm-mixedreality",
      "projectFolder": "sdk/mixedreality/arm-mixedreality",
      "versionPolicyName": "management"
    },
    {
      "packageName": "@azure/arm-netapp",
      "projectFolder": "sdk/netapp/arm-netapp",
      "versionPolicyName": "management"
    },
    {
      "packageName": "@azure/arm-peering",
      "projectFolder": "sdk/peering/arm-peering",
      "versionPolicyName": "management"
    },
    {
      "packageName": "@azure/arm-postgresql-flexible",
      "projectFolder": "sdk/postgresql/arm-postgresql-flexible",
      "versionPolicyName": "management"
    },
    {
      "packageName": "@azure/arm-powerbidedicated",
      "projectFolder": "sdk/powerbidedicated/arm-powerbidedicated",
      "versionPolicyName": "management"
    },
    {
      "packageName": "@azure/arm-powerbiembedded",
      "projectFolder": "sdk/powerbiembedded/arm-powerbiembedded",
      "versionPolicyName": "management"
    },
    {
      "packageName": "@azure/arm-recoveryservices-siterecovery",
      "projectFolder": "sdk/recoveryservicessiterecovery/arm-recoveryservices-siterecovery",
      "versionPolicyName": "management"
    },
    {
      "packageName": "@azure/arm-recoveryservicesbackup",
      "projectFolder": "sdk/recoveryservicesbackup/arm-recoveryservicesbackup",
      "versionPolicyName": "management"
    },
    {
      "packageName": "@azure/arm-redisenterprisecache",
      "projectFolder": "sdk/redisenterprise/arm-redisenterprisecache",
      "versionPolicyName": "management"
    },
    {
      "packageName": "@azure/arm-reservations",
      "projectFolder": "sdk/reservations/arm-reservations",
      "versionPolicyName": "management"
    },
    {
      "packageName": "@azure/arm-resourcemover",
      "projectFolder": "sdk/resourcemover/arm-resourcemover",
      "versionPolicyName": "management"
    },
    {
      "packageName": "@azure/arm-serialconsole",
      "projectFolder": "sdk/serialconsole/arm-serialconsole",
      "versionPolicyName": "management"
    },
    {
      "packageName": "@azure/arm-servicemap",
      "projectFolder": "sdk/service-map/arm-servicemap",
      "versionPolicyName": "management"
    },
    {
      "packageName": "@azure/arm-signalr",
      "projectFolder": "sdk/signalr/arm-signalr",
      "versionPolicyName": "management"
    },
    {
      "packageName": "@azure/arm-storagecache",
      "projectFolder": "sdk/storagecache/arm-storagecache",
      "versionPolicyName": "management"
    },
    {
      "packageName": "@azure/arm-storagesync",
      "projectFolder": "sdk/storagesync/arm-storagesync",
      "versionPolicyName": "management"
    },
    {
      "packageName": "@azure/arm-resourcegraph",
      "projectFolder": "sdk/resourcegraph/arm-resourcegraph",
      "versionPolicyName": "management"
    },
    {
      "packageName": "@azure/arm-appinsights",
      "projectFolder": "sdk/applicationinsights/arm-appinsights",
      "versionPolicyName": "management"
    },
    {
      "packageName": "@azure/arm-datacatalog",
      "projectFolder": "sdk/datacatalog/arm-datacatalog",
      "versionPolicyName": "management"
    },
    {
      "packageName": "@azure/arm-storsimple1200series",
      "projectFolder": "sdk/storsimple1200series/arm-storsimple1200series",
      "versionPolicyName": "management"
    },
    {
      "packageName": "@azure/arm-storsimple8000series",
      "projectFolder": "sdk/storsimple8000series/arm-storsimple8000series",
      "versionPolicyName": "management"
    },
    {
      "packageName": "@azure/arm-support",
      "projectFolder": "sdk/support/arm-support",
      "versionPolicyName": "management"
    },
    {
      "packageName": "@azure/arm-timeseriesinsights",
      "projectFolder": "sdk/timeseriesinsights/arm-timeseriesinsights",
      "versionPolicyName": "management"
    },
    {
      "packageName": "@azure/arm-trafficmanager",
      "projectFolder": "sdk/trafficmanager/arm-trafficmanager",
      "versionPolicyName": "management"
    },
    {
      "packageName": "@azure/arm-visualstudio",
      "projectFolder": "sdk/visualstudio/arm-visualstudio",
      "versionPolicyName": "management"
    },
    {
      "packageName": "@azure/arm-vmwarecloudsimple",
      "projectFolder": "sdk/vmwarecloudsimple/arm-vmwarecloudsimple",
      "versionPolicyName": "management"
    },
    {
      "packageName": "@azure/arm-servicefabricmesh",
      "projectFolder": "sdk/servicefabricmesh/arm-servicefabricmesh",
      "versionPolicyName": "management"
    },
    {
      "packageName": "@azure/arm-storageimportexport",
      "projectFolder": "sdk/storageimportexport/arm-storageimportexport",
      "versionPolicyName": "management"
    },
    {
      "packageName": "@azure/arm-privatedns",
      "projectFolder": "sdk/privatedns/arm-privatedns",
      "versionPolicyName": "management"
    },
    {
      "packageName": "@azure/arm-policyinsights",
      "projectFolder": "sdk/policyinsights/arm-policyinsights",
      "versionPolicyName": "management"
    },
    {
      "packageName": "@azure/arm-kusto",
      "projectFolder": "sdk/kusto/arm-kusto",
      "versionPolicyName": "management"
    },
    {
      "packageName": "@azure/core-http-compat",
      "projectFolder": "sdk/core/core-http-compat",
      "versionPolicyName": "core"
    },
    {
      "packageName": "@azure/arm-dnsresolver",
      "projectFolder": "sdk/dnsresolver/arm-dnsresolver",
      "versionPolicyName": "management"
    },
    {
      "packageName": "@azure/arm-mobilenetwork",
      "projectFolder": "sdk/mobilenetwork/arm-mobilenetwork",
      "versionPolicyName": "management"
    },
    {
      "packageName": "@azure/arm-resources-profile-2020-09-01-hybrid",
      "projectFolder": "sdk/resources/arm-resources-profile-2020-09-01-hybrid",
      "versionPolicyName": "management"
    },
    {
      "packageName": "@azure/arm-dns-profile-2020-09-01-hybrid",
      "projectFolder": "sdk/dns/arm-dns-profile-2020-09-01-hybrid",
      "versionPolicyName": "management"
    },
    {
      "packageName": "@azure/arm-locks-profile-2020-09-01-hybrid",
      "projectFolder": "sdk/locks/arm-locks-profile-2020-09-01-hybrid",
      "versionPolicyName": "management"
    },
    {
      "packageName": "@azure/arm-policy-profile-2020-09-01-hybrid",
      "projectFolder": "sdk/policy/arm-policy-profile-2020-09-01-hybrid",
      "versionPolicyName": "management"
    },
    {
      "packageName": "@azure/arm-subscriptions-profile-2020-09-01-hybrid",
      "projectFolder": "sdk/subscription/arm-subscriptions-profile-2020-09-01-hybrid",
      "versionPolicyName": "management"
    },
    {
      "packageName": "@azure/arm-storage-profile-2020-09-01-hybrid",
      "projectFolder": "sdk/storage/arm-storage-profile-2020-09-01-hybrid",
      "versionPolicyName": "management"
    },
    {
      "packageName": "@azure/arm-keyvault-profile-2020-09-01-hybrid",
      "projectFolder": "sdk/keyvault/arm-keyvault-profile-2020-09-01-hybrid",
      "versionPolicyName": "management"
    },
    {
      "packageName": "@azure/arm-network-profile-2020-09-01-hybrid",
      "projectFolder": "sdk/network/arm-network-profile-2020-09-01-hybrid",
      "versionPolicyName": "management"
    },
    {
      "packageName": "@azure/arm-commerce-profile-2020-09-01-hybrid",
      "projectFolder": "sdk/commerce/arm-commerce-profile-2020-09-01-hybrid",
      "versionPolicyName": "management"
    },
    {
      "packageName": "@azure/arm-compute-profile-2020-09-01-hybrid",
      "projectFolder": "sdk/compute/arm-compute-profile-2020-09-01-hybrid",
      "versionPolicyName": "management"
    },
    {
      "packageName": "@azure/arm-eventhub-profile-2020-09-01-hybrid",
      "projectFolder": "sdk/eventhub/arm-eventhub-profile-2020-09-01-hybrid",
      "versionPolicyName": "management"
    },
    {
      "packageName": "@azure/arm-authorization-profile-2020-09-01-hybrid",
      "projectFolder": "sdk/authorization/arm-authorization-profile-2020-09-01-hybrid",
      "versionPolicyName": "management"
    },
    {
      "packageName": "@azure/arm-monitor-profile-2020-09-01-hybrid",
      "projectFolder": "sdk/monitor/arm-monitor-profile-2020-09-01-hybrid",
      "versionPolicyName": "management"
    },
    {
      "packageName": "@azure/arm-iothub-profile-2020-09-01-hybrid",
      "projectFolder": "sdk/iothub/arm-iothub-profile-2020-09-01-hybrid",
      "versionPolicyName": "management"
    },
    {
      "packageName": "@azure/arm-databoxedge-profile-2020-09-01-hybrid",
      "projectFolder": "sdk/databoxedge/arm-databoxedge-profile-2020-09-01-hybrid",
      "versionPolicyName": "management"
    },
    {
      "packageName": "@azure/arm-appservice-profile-2020-09-01-hybrid",
      "projectFolder": "sdk/appservice/arm-appservice-profile-2020-09-01-hybrid",
      "versionPolicyName": "management"
    },
    {
      "packageName": "@azure/arm-mysql-flexible",
      "projectFolder": "sdk/mysql/arm-mysql-flexible",
      "versionPolicyName": "management"
    },
    {
      "packageName": "@azure/arm-app",
      "projectFolder": "sdk/app/arm-app",
      "versionPolicyName": "management"
    },
    {
      "packageName": "@azure/arm-hardwaresecuritymodules",
      "projectFolder": "sdk/hardwaresecuritymodules/arm-hardwaresecuritymodules",
      "versionPolicyName": "management"
    },
    {
      "packageName": "@azure/arm-dashboard",
      "projectFolder": "sdk/dashboard/arm-dashboard",
      "versionPolicyName": "management"
    },
    {
      "packageName": "@azure/arm-azureadexternalidentities",
      "projectFolder": "sdk/azureadexternalidentities/arm-azureadexternalidentities",
      "versionPolicyName": "management"
    },
    {
      "packageName": "@azure/arm-scvmm",
      "projectFolder": "sdk/scvmm/arm-scvmm",
      "versionPolicyName": "management"
    },
    {
      "packageName": "@azure/arm-servicelinker",
      "projectFolder": "sdk/servicelinker/arm-servicelinker",
      "versionPolicyName": "management"
    },
    {
<<<<<<< HEAD
      "packageName": "@azure/arm-workloads",
      "projectFolder": "sdk/workloads/arm-workloads",
=======
      "packageName": "@azure/arm-changes",
      "projectFolder": "sdk/changes/arm-changes",
>>>>>>> bbc4e39a
      "versionPolicyName": "management"
    }
  ]
}<|MERGE_RESOLUTION|>--- conflicted
+++ resolved
@@ -1,7 +1,7 @@
 /**
  * This is the main configuration file for Rush.
  * For full documentation, please see https://rushjs.io
- */{
+ */ {
   "$schema": "https://developer.microsoft.com/json-schemas/rush/v5/rush.schema.json",
   /**
    * (Required) This specifies the version of the Rush engine to be used in this repo.
@@ -1692,13 +1692,13 @@
       "versionPolicyName": "management"
     },
     {
-<<<<<<< HEAD
+      "packageName": "@azure/arm-changes",
+      "projectFolder": "sdk/changes/arm-changes",
+      "versionPolicyName": "management"
+    },
+    {
       "packageName": "@azure/arm-workloads",
       "projectFolder": "sdk/workloads/arm-workloads",
-=======
-      "packageName": "@azure/arm-changes",
-      "projectFolder": "sdk/changes/arm-changes",
->>>>>>> bbc4e39a
       "versionPolicyName": "management"
     }
   ]
