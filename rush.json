--- conflicted
+++ resolved
@@ -1702,18 +1702,18 @@
       "versionPolicyName": "management"
     },
     {
-<<<<<<< HEAD
+      "packageName": "@azure/arm-dynatrace",
+      "projectFolder": "sdk/dynatrace/arm-dynatrace",
+      "versionPolicyName": "management"
+    },
+    {
+      "packageName": "@azure/arm-education",
+      "projectFolder": "sdk/education/arm-education",
+      "versionPolicyName": "management"
+    },
+    {
       "packageName": "@azure/arm-appcontainers",
       "projectFolder": "sdk/appcontainers/arm-appcontainers",
-=======
-      "packageName": "@azure/arm-dynatrace",
-      "projectFolder": "sdk/dynatrace/arm-dynatrace",
-      "versionPolicyName": "management"
-    },
-    {
-      "packageName": "@azure/arm-education",
-      "projectFolder": "sdk/education/arm-education",
->>>>>>> 500a6203
       "versionPolicyName": "management"
     }
   ]
