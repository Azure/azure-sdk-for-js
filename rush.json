/**
 * This is the main configuration file for Rush.
 * For full documentation, please see https://rushjs.io
 */ {
  "$schema": "https://developer.microsoft.com/json-schemas/rush/v5/rush.schema.json",
  /**
   * (Required) This specifies the version of the Rush engine to be used in this repo.
   * Rush's "version selector" feature ensures that the globally installed tool will
   * behave like this release, regardless of which version is installed globally.
   *
   * The common/scripts/install-run-rush.js automation script also uses this version.
   *
   * NOTE: If you upgrade to a new major version of Rush, you should replace the "v5"
   * path segment in the "$schema" field for all your Rush config files.  This will ensure
   * correct error-underlining and tab-completion for editors such as VS Code.
   */
  "rushVersion": "5.131.4",
  /**
   * The next field selects which package manager should be installed and determines its version.
   * Rush installs its own local copy of the package manager to ensure that your build process
   * is fully isolated from whatever tools are present in the local environment.
   *
   * Specify one of: "pnpmVersion", "npmVersion", or "yarnVersion".  See the Rush documentation
   * for details about these alternatives.
   */
  "pnpmVersion": "8.15.9",
  // "npmVersion": "4.5.0",
  // "yarnVersion": "1.9.4",
  /**
   * Older releases of the NodeJS engine may be missing features required by your system.
   * Other releases may have bugs.  In particular, the "latest" version will not be a
   * Long Term Support (LTS) version and is likely to have regressions.
   *
   * Specify a SemVer range to ensure developers use a NodeJS version that is appropriate
   * for your repo.
   */
  "nodeSupportedVersionRange": ">=18.0.0",
  /**
   * Odd-numbered major versions of Node.js are experimental.  Even-numbered releases
   * spend six months in a stabilization period before the first Long Term Support (LTS) version.
   * For example, 8.9.0 was the first LTS version of Node.js 8.  Pre-LTS versions are not recommended
   * for production usage because they frequently have bugs.  They may cause Rush itself
   * to malfunction.
   *
   * Rush normally prints a warning if it detects a pre-LTS Node.js version.  If you are testing
   * pre-LTS versions in preparation for supporting the first LTS version, you can use this setting
   * to disable Rush's warning.
   */
  "suppressNodeLtsWarning": true,
  /**
   * If you would like the version specifiers for your dependencies to be consistent, then
   * uncomment this line. This is effectively similar to running "rush check" before any
   * of the following commands:
   *
   *   rush install, rush update, rush link, rush version, rush publish
   *
   * In some cases you may want this turned on, but need to allow certain packages to use a different
   * version. In those cases, you will need to add an entry to the "allowedAlternativeVersions"
   * section of the common-versions.json.
   */
  // "ensureConsistentVersions": true,
  /**
   * Large monorepos can become intimidating for newcomers if project folder paths don't follow
   * a consistent and recognizable pattern.  When the system allows nested folder trees,
   * we've found that teams will often use subfolders to create islands that isolate
   * their work from others ("shipping the org").  This hinders collaboration and code sharing.
   *
   * The Rush developers recommend a "category folder" model, where buildable project folders
   * must always be exactly two levels below the repo root.  The parent folder acts as the category.
   * This provides a basic facility for grouping related projects (e.g. "apps", "libaries",
   * "tools", "prototypes") while still encouraging teams to organize their projects into
   * a unified taxonomy.  Limiting to 2 levels seems very restrictive at first, but if you have
   * 20 categories and 20 projects in each category, this scheme can easily accommodate hundreds
   * of projects.  In practice, you will find that the folder hierarchy needs to be rebalanced
   * occasionally, but if that's painful, it's a warning sign that your development style may
   * discourage refactoring.  Reorganizing the categories should be an enlightening discussion
   * that brings people together, and maybe also identifies poor coding practices (e.g. file
   * references that reach into other project's folders without using NodeJS module resolution).
   *
   * The defaults are projectFolderMinDepth=1 and projectFolderMaxDepth=2.
   *
   * To remove these restrictions, you could set projectFolderMinDepth=1
   * and set projectFolderMaxDepth to a large number.
   */
  "projectFolderMinDepth": 3,
  "projectFolderMaxDepth": 4,
  /**
   * This feature helps you to review and approve new packages before they are introduced
   * to your monorepo.  For example, you may be concerned about licensing, code quality,
   * performance, or simply accumulating too many libraries with overlapping functionality.
   * The approvals are tracked in two config files "browser-approved-packages.json"
   * and "nonbrowser-approved-packages.json".  See the Rush documentation for details.
   */
  // "approvedPackagesPolicy": {
  //   /**
  //    * The review categories allow you to say for example "This library is approved for usage
  //    * in prototypes, but not in production code."
  //    *
  //    * Each project can be associated with one review category, by assigning the "reviewCategory" field
  //    * in the "projects" section of rush.json.  The approval is then recorded in the files
  //    * "common/config/rush/browser-approved-packages.json" and "nonbrowser-approved-packages.json"
  //    * which are automatically generated during "rush update".
  //    *
  //    * Designate categories with whatever granularity is appropriate for your review process,
  //    * or you could just have a single category called "default".
  //    */
  //   "reviewCategories": [
  //     // Some example categories:
  //     "production", // projects that ship to production
  //     "tools",      // non-shipping projects that are part of the developer toolchain
  //     "prototypes"  // experiments that should mostly be ignored by the review process
  //   ],
  //
  //   /**
  //    * A list of NPM package scopes that will be excluded from review.
  //    * We recommend to exclude TypeScript typings (the "@types" scope), because
  //    * if the underlying package was already approved, this would imply that the typings
  //    * are also approved.
  //    */
  //   // "ignoredNpmScopes": [ "@types" ]
  // },
  /**
   * If you use Git as your version control system, this section has some additional
   * optional features you can use.
   */
  "gitPolicy": {
    /**
     * Work at a big company?  Tired of finding Git commits at work with unprofessional Git
     * emails such as "beer-lover@my-college.edu"?  Rush can validate people's Git email address
     * before they get started.
     *
     * Define a list of regular expressions describing allowable e-mail patterns for Git commits.
     * They are case-insensitive anchored JavaScript RegExps.  Example: ".*@example\.com"
     *
     * IMPORTANT: Because these are regular expressions encoded as JSON string literals,
     * RegExp escapes need two backspashes, and ordinary periods should be "\\.".
     */
    // "allowedEmailRegExps": [
    //   "[^@]+@users\\.noreply\\.github\\.com",
    //   "travis@example\\.org"
    // ],
    /**
     * When Rush reports that the address is malformed, the notice can include an example
     * of a recommended email.  Make sure it conforms to one of the allowedEmailRegExps
     * expressions.
     */
    // "sampleEmail": "mrexample@users.noreply.github.com",
    /**
     * The commit message to use when committing changes during 'rush publish'.
     *
     * For example, if you want to prevent these commits from triggering a CI build,
     * you might configure your system's trigger to look for a special string such as "[skip-ci]"
     * in the commit message, and then customize Rush's message to contain that string.
     */
    // "versionBumpCommitMessage": "Applying package updates. [skip-ci]"
  },
  "repository": {
    /**
     * The URL of this Git repository, used by "rush change" to determine the base branch for your PR.
     *
     * The "rush change" command needs to determine which files are affected by your PR diff.
     * If you merged or cherry-picked commits from the main branch into your PR branch, those commits
     * should be excluded from this diff (since they belong to some other PR).  In order to do that,
     * Rush needs to know where to find the base branch for your PR.  This information cannot be
     * determined from Git alone, since the "pull request" feature is not a Git concept.  Ideally
     * Rush would use a vendor-specific protocol to query the information from GitHub, Azure DevOps, etc.
     * But to keep things simple, "rush change" simply assumes that your PR is against the "main" branch
     * of the Git remote indicated by the respository.url setting in rush.json.  If you are working in
     * a GitHub "fork" of the real repo, this setting will be different from the repository URL of your
     * your PR branch, and in this situation "rush change" will also automatically invoke "git fetch"
     * to retrieve the latest activity for the remote main branch.
     */
    "url": "https://github.com/Azure/azure-sdk-for-js"
  },
  /**
   * Event hooks are customized script actions that Rush executes when specific events occur
   */
  "eventHooks": {
    /**
     * The list of shell commands to run before the Rush installation starts
     */
    "preRushInstall": [
      // "common/scripts/pre-rush-install.js"
    ],
    /**
     * The list of shell commands to run after the Rush installation finishes
     */
    "postRushInstall": [],
    /**
     * The list of shell commands to run before the Rush build command starts
     */
    "preRushBuild": [],
    /**
     * The list of shell commands to run after the Rush build command finishes
     */
    "postRushBuild": []
  },
  /**
   * Rush can collect anonymous telemetry about everyday developer activity such as
   * success/failure of installs, builds, and other operations.  You can use this to identify
   * problems with your toolchain or Rush itself.  THIS TELEMETRY IS NOT SHARED WITH MICROSOFT.
   * It is written into JSON files in the common/temp folder.  It's up to you to write scripts
   * that read these JSON files and do something with them.  These scripts are typically registered
   * in the "eventHooks" section.
   */
  // "telemetryEnabled": false,
  /**
   * Allows creation of hotfix changes. This feature is experimental so it is disabled by default.
   */
  // "hotfixChangeEnabled": false,
  /**
   * (Required) This is the inventory of projects to be managed by Rush.
   *
   * Rush does not automatically scan for projects using wildcards, for a few reasons:
   * 1. Depth-first scans are expensive, particularly when tools need to repeatedly collect the list.
   * 2. On a caching CI machine, scans can accidentally pick up files left behind from a previous build.
   * 3. It's useful to have a centralized inventory of all projects and their important metadata.
   */
  "projects": [
    // {
    //   /**
    //    * The NPM package name of the project (must match package.json)
    //    */
    //   "packageName": "my-app",
    //
    //   /**
    //    * The path to the project folder, relative to the rush.json config file.
    //    */
    //   "projectFolder": "apps/my-app",
    //
    //   /**
    //    * An optional category for usage in the "browser-approved-packages.json"
    //    * and "nonbrowser-approved-packages.json" files.  The value must be one of the
    //    * strings from the "reviewCategories" defined above.
    //    */
    //   "reviewCategory": "production",
    //
    //   /**
    //    * A list of local projects that appear as devDependencies for this project, but cannot be
    //    * locally linked because it would create a cyclic dependency; instead, the last published
    //    * version will be installed in the Common folder.
    //    */
    //   "cyclicDependencyProjects": [
    //     // "my-toolchain"
    //   ],
    //
    //   /**
    //    * If true, then this project will be ignored by the "rush check" command.
    //    * The default value is false.
    //    */
    //   // "skipRushCheck": false,
    //
    //   /**
    //    * A flag indicating that changes to this project will be published to npm, which affects
    //    * the Rush change and publish workflows. The default value is false.
    //    * NOTE: "versionPolicyName" and "shouldPublish" are alternatives; you cannot specify them both.
    //    */
    //   // "shouldPublish": false,
    //
    //   /**
    //    * An optional version policy associated with the project.  Version policies are defined
    //    * in "version-policies.json" file.  See the "rush publish" documentation for more info.
    //    * NOTE: "versionPolicyName" and "shouldPublish" are alternatives; you cannot specify them both.
    //    */
    //   // "versionPolicyName": ""
    // },
    //
    {
      "packageName": "@azure/abort-controller",
      "projectFolder": "sdk/core/abort-controller",
      "versionPolicyName": "core"
    },
    {
      "packageName": "@azure/app-configuration",
      "projectFolder": "sdk/appconfiguration/app-configuration",
      "versionPolicyName": "client"
    },
    {
      "packageName": "@azure-rest/agrifood-farming",
      "projectFolder": "sdk/agrifood/agrifood-farming-rest",
      "versionPolicyName": "client"
    },
    {
      "packageName": "@azure-rest/ai-document-intelligence",
      "projectFolder": "sdk/documentintelligence/ai-document-intelligence-rest",
      "versionPolicyName": "client"
    },
    {
      "packageName": "@azure-rest/purview-administration",
      "projectFolder": "sdk/purview/purview-administration-rest",
      "versionPolicyName": "client"
    },
    {
      "packageName": "@azure-rest/purview-catalog",
      "projectFolder": "sdk/purview/purview-catalog-rest",
      "versionPolicyName": "client"
    },
    {
      "packageName": "@azure-rest/purview-datamap",
      "projectFolder": "sdk/purview/purview-datamap-rest",
      "versionPolicyName": "client"
    },
    {
      "packageName": "@azure-rest/purview-scanning",
      "projectFolder": "sdk/purview/purview-scanning-rest",
      "versionPolicyName": "client"
    },
    {
      "packageName": "@azure-rest/purview-sharing",
      "projectFolder": "sdk/purview/purview-sharing-rest",
      "versionPolicyName": "client"
    },
    {
      "packageName": "@azure-rest/purview-workflow",
      "projectFolder": "sdk/purview/purview-workflow-rest",
      "versionPolicyName": "client"
    },
    {
      "packageName": "@azure-rest/ai-document-translator",
      "projectFolder": "sdk/documenttranslator/ai-document-translator-rest",
      "versionPolicyName": "client"
    },
    {
      "packageName": "@azure-rest/ai-translation-text",
      "projectFolder": "sdk/translation/ai-translation-text-rest",
      "versionPolicyName": "client"
    },
    {
      "packageName": "@azure-rest/ai-translation-document",
      "projectFolder": "sdk/translation/ai-translation-document-rest",
      "versionPolicyName": "client"
    },
    {
      "packageName": "@azure-rest/defender-easm",
      "projectFolder": "sdk/easm/defender-easm-rest",
      "versionPolicyName": "client"
    },
    {
      "packageName": "@azure-rest/confidential-ledger",
      "projectFolder": "sdk/confidentialledger/confidential-ledger-rest",
      "versionPolicyName": "client"
    },
    {
      "packageName": "@azure-rest/ai-anomaly-detector",
      "projectFolder": "sdk/anomalydetector/ai-anomaly-detector-rest",
      "versionPolicyName": "client"
    },
    {
      "packageName": "@azure-rest/ai-content-safety",
      "projectFolder": "sdk/contentsafety/ai-content-safety-rest",
      "versionPolicyName": "client"
    },
    {
      "packageName": "@azure/ai-form-recognizer",
      "projectFolder": "sdk/formrecognizer/ai-form-recognizer",
      "versionPolicyName": "client"
    },
    {
      "packageName": "@azure/ai-language-conversations",
      "projectFolder": "sdk/cognitivelanguage/ai-language-conversations",
      "versionPolicyName": "client"
    },
    {
      "packageName": "@azure/ai-text-analytics",
      "projectFolder": "sdk/textanalytics/ai-text-analytics",
      "versionPolicyName": "client"
    },
    {
      "packageName": "@azure/ai-language-text",
      "projectFolder": "sdk/cognitivelanguage/ai-language-text",
      "versionPolicyName": "client"
    },
    {
      "packageName": "@azure/ai-language-textauthoring",
      "projectFolder": "sdk/cognitivelanguage/ai-language-textauthoring",
      "versionPolicyName": "client"
    },
    {
      "packageName": "@azure/openai",
      "projectFolder": "sdk/openai/openai",
      "versionPolicyName": "client"
    },
    {
      "packageName": "@azure/ai-metrics-advisor",
      "projectFolder": "sdk/metricsadvisor/ai-metrics-advisor",
      "versionPolicyName": "client"
    },
    {
      "packageName": "@azure/search-documents",
      "projectFolder": "sdk/search/search-documents",
      "versionPolicyName": "client"
    },
    {
      "packageName": "@azure/attestation",
      "projectFolder": "sdk/attestation/attestation",
      "versionPolicyName": "client"
    },
    {
      "packageName": "@azure/quantum-jobs",
      "projectFolder": "sdk/quantum/quantum-jobs",
      "versionPolicyName": "client"
    },
    {
      "packageName": "@azure/communication-call-automation",
      "projectFolder": "sdk/communication/communication-call-automation",
      "versionPolicyName": "client"
    },
    {
      "packageName": "@azure/communication-chat",
      "projectFolder": "sdk/communication/communication-chat",
      "versionPolicyName": "client"
    },
    {
      "packageName": "@azure/communication-common",
      "projectFolder": "sdk/communication/communication-common",
      "versionPolicyName": "client"
    },
    {
      "packageName": "@azure/communication-email",
      "projectFolder": "sdk/communication/communication-email",
      "versionPolicyName": "client"
    },
    {
      "packageName": "@azure/communication-identity",
      "projectFolder": "sdk/communication/communication-identity",
      "versionPolicyName": "client"
    },
    {
      "packageName": "@azure/communication-phone-numbers",
      "projectFolder": "sdk/communication/communication-phone-numbers",
      "versionPolicyName": "client"
    },
    {
      "packageName": "@azure-tools/communication-short-codes",
      "projectFolder": "sdk/communication/communication-short-codes",
      "versionPolicyName": "client"
    },
    {
      "packageName": "@azure-tools/communication-recipient-verification",
      "projectFolder": "sdk/communication/communication-recipient-verification",
      "versionPolicyName": "client"
    },
    {
      "packageName": "@azure-tools/communication-tiering",
      "projectFolder": "sdk/communication/communication-tiering",
      "versionPolicyName": "client"
    },
    {
      "packageName": "@azure-tools/communication-alpha-ids",
      "projectFolder": "sdk/communication/communication-alpha-ids",
      "versionPolicyName": "client"
    },
    {
      "packageName": "@azure-tools/communication-toll-free-verification",
      "projectFolder": "sdk/communication/communication-toll-free-verification",
      "versionPolicyName": "client"
    },
    {
      "packageName": "@azure/communication-sms",
      "projectFolder": "sdk/communication/communication-sms",
      "versionPolicyName": "client"
    },
    {
      "packageName": "@azure/communication-job-router",
      "projectFolder": "sdk/communication/communication-job-router",
      "versionPolicyName": "client"
    },
    {
      "packageName": "@azure-rest/communication-job-router",
      "projectFolder": "sdk/communication/communication-job-router-rest",
      "versionPolicyName": "client"
    },
    {
      "packageName": "@azure-rest/communication-messages",
      "projectFolder": "sdk/communication/communication-messages-rest",
      "versionPolicyName": "client"
    },
    {
      "packageName": "@azure/container-registry",
      "projectFolder": "sdk/containerregistry/container-registry",
      "versionPolicyName": "client"
    },
    {
      "packageName": "@azure/core-amqp",
      "projectFolder": "sdk/core/core-amqp",
      "versionPolicyName": "core"
    },
    {
      "packageName": "@azure-rest/core-client",
      "projectFolder": "sdk/core/core-client-rest",
      "versionPolicyName": "core"
    },
    {
      "packageName": "@azure/core-auth",
      "projectFolder": "sdk/core/core-auth",
      "versionPolicyName": "core"
    },
    {
      "packageName": "@azure/core-sse",
      "projectFolder": "sdk/core/core-sse",
      "versionPolicyName": "core"
    },
    {
      "packageName": "@azure/core-client",
      "projectFolder": "sdk/core/core-client",
      "versionPolicyName": "core"
    },
    {
      "packageName": "@azure/core-rest-pipeline",
      "projectFolder": "sdk/core/core-rest-pipeline",
      "versionPolicyName": "core"
    },
    {
      "packageName": "@typespec/ts-http-runtime",
      "projectFolder": "sdk/core/ts-http-runtime",
      "versionPolicyName": "core"
    },
    {
      "packageName": "@azure/core-lro",
      "projectFolder": "sdk/core/core-lro",
      "versionPolicyName": "core"
    },
    {
      "packageName": "@azure/core-paging",
      "projectFolder": "sdk/core/core-paging",
      "versionPolicyName": "core"
    },
    {
      "packageName": "@azure/core-tracing",
      "projectFolder": "sdk/core/core-tracing",
      "versionPolicyName": "core"
    },
    {
      "packageName": "@azure/core-util",
      "projectFolder": "sdk/core/core-util",
      "versionPolicyName": "core"
    },
    {
      "packageName": "@azure/core-xml",
      "projectFolder": "sdk/core/core-xml",
      "versionPolicyName": "core"
    },
    {
      "packageName": "@azure/cosmos",
      "projectFolder": "sdk/cosmosdb/cosmos",
      "versionPolicyName": "client"
    },
    {
      "packageName": "@azure/monitor-opentelemetry",
      "projectFolder": "sdk/monitor/monitor-opentelemetry",
      "versionPolicyName": "client"
    },
    {
      "packageName": "@azure/monitor-opentelemetry-exporter",
      "projectFolder": "sdk/monitor/monitor-opentelemetry-exporter",
      "versionPolicyName": "client"
    },
    {
      "packageName": "@azure/monitor-query",
      "projectFolder": "sdk/monitor/monitor-query",
      "versionPolicyName": "client"
    },
    {
      "packageName": "@azure/monitor-ingestion",
      "projectFolder": "sdk/monitor/monitor-ingestion",
      "versionPolicyName": "client"
    },
    {
      "packageName": "@azure/dev-tool",
      "projectFolder": "common/tools/dev-tool",
      "versionPolicyName": "utility",
      // Add Identity to decoupledLocalDependencies so that dev-tool uses the package from npm, avoiding a cyclic dependency.
      "decoupledLocalDependencies": [
        "@azure/identity"
      ]
    },
    {
      "packageName": "@azure/eventgrid",
      "projectFolder": "sdk/eventgrid/eventgrid",
      "versionPolicyName": "client"
    },
    {
      "packageName": "@azure/eventgrid-namespaces",
      "projectFolder": "sdk/eventgrid/eventgrid-namespaces",
      "versionPolicyName": "client"
    },
    {
      "packageName": "@azure/eventgrid-system-events",
      "projectFolder": "sdk/eventgrid/eventgrid-system-events",
      "versionPolicyName": "client"
    },
    {
      "packageName": "@azure/event-hubs",
      "projectFolder": "sdk/eventhub/event-hubs",
      "versionPolicyName": "client"
    },
    {
      "packageName": "@azure/eventhubs-checkpointstore-blob",
      "projectFolder": "sdk/eventhub/eventhubs-checkpointstore-blob",
      "versionPolicyName": "client"
    },
    {
      "packageName": "@azure/eventhubs-checkpointstore-table",
      "projectFolder": "sdk/eventhub/eventhubs-checkpointstore-table",
      "versionPolicyName": "client"
    },
    {
      "packageName": "@azure/mock-hub",
      "projectFolder": "sdk/eventhub/mock-hub",
      "versionPolicyName": "utility"
    },
    {
      "packageName": "@azure/identity",
      "projectFolder": "sdk/identity/identity",
      "decoupledLocalDependencies": [
        "@azure/keyvault-keys"
      ],
      "versionPolicyName": "client"
    },
    {
      "packageName": "@azure/identity-vscode",
      "projectFolder": "sdk/identity/identity-vscode",
      "versionPolicyName": "client"
    },
    {
      "packageName": "@azure/identity-cache-persistence",
      "projectFolder": "sdk/identity/identity-cache-persistence",
      "versionPolicyName": "client"
    },
    {
      "packageName": "@azure/identity-broker",
      "projectFolder": "sdk/identity/identity-broker",
      "versionPolicyName": "client"
    },
    {
      "packageName": "@azure/keyvault-common",
      "projectFolder": "sdk/keyvault/keyvault-common",
      "versionPolicyName": "client"
    },
    {
      "packageName": "@azure/keyvault-admin",
      "projectFolder": "sdk/keyvault/keyvault-admin",
      "versionPolicyName": "client"
    },
    {
      "packageName": "@azure/keyvault-certificates",
      "projectFolder": "sdk/keyvault/keyvault-certificates",
      "versionPolicyName": "client"
    },
    {
      "packageName": "@azure/keyvault-keys",
      "projectFolder": "sdk/keyvault/keyvault-keys",
      "versionPolicyName": "client"
    },
    {
      "packageName": "@azure/keyvault-secrets",
      "projectFolder": "sdk/keyvault/keyvault-secrets",
      "versionPolicyName": "client"
    },
    {
      "packageName": "@azure/logger",
      "projectFolder": "sdk/core/logger",
      "versionPolicyName": "core"
    },
    {
      "packageName": "@azure/maps-common",
      "projectFolder": "sdk/maps/maps-common",
      "versionPolicyName": "client"
    },
    {
      "packageName": "@azure-rest/maps-route",
      "projectFolder": "sdk/maps/maps-route-rest",
      "versionPolicyName": "client"
    },
    {
      "packageName": "@azure-rest/maps-render",
      "projectFolder": "sdk/maps/maps-render-rest",
      "versionPolicyName": "client"
    },
    {
      "packageName": "@azure-rest/maps-geolocation",
      "projectFolder": "sdk/maps/maps-geolocation-rest",
      "versionPolicyName": "client"
    },
    {
      "packageName": "@azure-rest/maps-search",
      "projectFolder": "sdk/maps/maps-search-rest",
      "versionPolicyName": "client"
    },
    {
      "packageName": "@azure/notification-hubs",
      "projectFolder": "sdk/notificationhubs/notification-hubs",
      "versionPolicyName": "client"
    },
    {
      "packageName": "@azure/opentelemetry-instrumentation-azure-sdk",
      "projectFolder": "sdk/instrumentation/opentelemetry-instrumentation-azure-sdk",
      "versionPolicyName": "client"
    },
    {
      "packageName": "@azure/schema-registry",
      "projectFolder": "sdk/schemaregistry/schema-registry",
      "versionPolicyName": "client"
    },
    {
      "packageName": "@azure/schema-registry-avro",
      "projectFolder": "sdk/schemaregistry/schema-registry-avro",
      "versionPolicyName": "client"
    },
    {
      "packageName": "@azure/schema-registry-json",
      "projectFolder": "sdk/schemaregistry/schema-registry-json",
      "versionPolicyName": "client"
    },
    {
      "packageName": "@azure/service-bus",
      "projectFolder": "sdk/servicebus/service-bus",
      "versionPolicyName": "client"
    },
    {
      "packageName": "@azure/storage-internal-avro",
      "projectFolder": "sdk/storage/storage-internal-avro",
      "versionPolicyName": "utility"
    },
    {
      "packageName": "@azure/storage-blob",
      "projectFolder": "sdk/storage/storage-blob",
      "versionPolicyName": "client"
    },
    {
      "packageName": "@azure/storage-blob-changefeed",
      "projectFolder": "sdk/storage/storage-blob-changefeed",
      "versionPolicyName": "client"
    },
    {
      "packageName": "@azure/storage-file-share",
      "projectFolder": "sdk/storage/storage-file-share",
      "versionPolicyName": "client"
    },
    {
      "packageName": "@azure/storage-file-datalake",
      "projectFolder": "sdk/storage/storage-file-datalake",
      "versionPolicyName": "client"
    },
    {
      "packageName": "@azure/storage-queue",
      "projectFolder": "sdk/storage/storage-queue",
      "versionPolicyName": "client"
    },
    {
      "packageName": "@azure/synapse-access-control",
      "projectFolder": "sdk/synapse/synapse-access-control",
      "versionPolicyName": "client"
    },
    {
      "packageName": "@azure-rest/synapse-access-control",
      "projectFolder": "sdk/synapse/synapse-access-control-rest",
      "versionPolicyName": "client"
    },
    {
      "packageName": "@azure-rest/iot-device-update",
      "projectFolder": "sdk/deviceupdate/iot-device-update-rest",
      "versionPolicyName": "client"
    },
    {
      "packageName": "@azure/synapse-artifacts",
      "projectFolder": "sdk/synapse/synapse-artifacts",
      "versionPolicyName": "client"
    },
    {
      "packageName": "@azure/synapse-managed-private-endpoints",
      "projectFolder": "sdk/synapse/synapse-managed-private-endpoints",
      "versionPolicyName": "client"
    },
    {
      "packageName": "@azure/synapse-monitoring",
      "projectFolder": "sdk/synapse/synapse-monitoring",
      "versionPolicyName": "client"
    },
    {
      "packageName": "@azure/synapse-spark",
      "projectFolder": "sdk/synapse/synapse-spark",
      "versionPolicyName": "client"
    },
    {
      "packageName": "@azure/data-tables",
      "projectFolder": "sdk/tables/data-tables",
      "versionPolicyName": "client"
    },
    {
      "packageName": "@azure-tests/perf-data-tables",
      "projectFolder": "sdk/tables/perf-tests/data-tables",
      "versionPolicyName": "test"
    },
    {
      "packageName": "@azure/template",
      "projectFolder": "sdk/template/template",
      "versionPolicyName": "client"
    },
    {
      "packageName": "@azure/template-dpg",
      "projectFolder": "sdk/template/template-dpg",
      "versionPolicyName": "client"
    },
    {
      "packageName": "@azure/eslint-plugin-azure-sdk",
      "projectFolder": "common/tools/eslint-plugin-azure-sdk",
      "versionPolicyName": "utility"
    },
    {
      "packageName": "@azure-tools/vite-plugin-browser-test-map",
      "projectFolder": "common/tools/vite-plugin-browser-test-map",
      "versionPolicyName": "utility"
    },
    {
      "packageName": "@azure-tools/test-recorder",
      "projectFolder": "sdk/test-utils/recorder",
      "versionPolicyName": "utility"
    },
    {
      "packageName": "@azure-tools/test-credential",
      "projectFolder": "sdk/test-utils/test-credential",
      "versionPolicyName": "utility"
    },
    {
      "packageName": "@azure-tools/test-perf",
      "projectFolder": "sdk/test-utils/perf",
      "versionPolicyName": "utility"
    },
    {
      "packageName": "@azure-tools/test-utils",
      "projectFolder": "sdk/test-utils/test-utils",
      "versionPolicyName": "utility"
    },
    {
      "packageName": "@azure-tools/test-utils-vitest",
      "projectFolder": "sdk/test-utils/test-utils-vitest",
      "versionPolicyName": "utility"
    },
    {
      "packageName": "@azure/digital-twins-core",
      "projectFolder": "sdk/digitaltwins/digital-twins-core",
      "versionPolicyName": "client"
    },
    {
      "packageName": "@azure/iot-modelsrepository",
      "projectFolder": "sdk/iot/iot-modelsrepository",
      "versionPolicyName": "client"
    },
    {
      "packageName": "@azure-tests/perf-ai-form-recognizer",
      "projectFolder": "sdk/formrecognizer/perf-tests/ai-form-recognizer",
      "versionPolicyName": "test"
    },
    {
      "packageName": "@azure-tests/perf-eventgrid",
      "projectFolder": "sdk/eventgrid/perf-tests/eventgrid",
      "versionPolicyName": "test"
    },
    {
      "packageName": "@azure-tests/perf-ai-text-analytics",
      "projectFolder": "sdk/textanalytics/perf-tests/ai-text-analytics",
      "versionPolicyName": "test"
    },
    {
      "packageName": "@azure-tests/perf-ai-language-text",
      "projectFolder": "sdk/cognitivelanguage/perf-tests/ai-language-text",
      "versionPolicyName": "test"
    },
    {
      "packageName": "@azure-tests/perf-storage-blob",
      "projectFolder": "sdk/storage/perf-tests/storage-blob",
      "versionPolicyName": "test"
    },
    {
      "packageName": "@azure-tests/perf-storage-file-share",
      "projectFolder": "sdk/storage/perf-tests/storage-file-share",
      "versionPolicyName": "test"
    },
    {
      "packageName": "@azure-tests/perf-storage-file-datalake",
      "projectFolder": "sdk/storage/perf-tests/storage-file-datalake",
      "versionPolicyName": "test"
    },
    {
      "packageName": "@azure-tests/perf-keyvault-keys",
      "projectFolder": "sdk/keyvault/perf-tests/keyvault-keys",
      "versionPolicyName": "test"
    },
    {
      "packageName": "@azure-tests/perf-keyvault-certificates",
      "projectFolder": "sdk/keyvault/perf-tests/keyvault-certificates",
      "versionPolicyName": "test"
    },
    {
      "packageName": "@azure-tests/perf-keyvault-secrets",
      "projectFolder": "sdk/keyvault/perf-tests/keyvault-secrets",
      "versionPolicyName": "test"
    },
    {
      "packageName": "@azure-tests/perf-identity",
      "projectFolder": "sdk/identity/perf-tests/identity",
      "versionPolicyName": "test"
    },
    {
      "packageName": "@azure-tests/perf-service-bus",
      "projectFolder": "sdk/servicebus/perf-tests/service-bus",
      "versionPolicyName": "test"
    },
    {
      "packageName": "@azure-tests/perf-event-hubs",
      "projectFolder": "sdk/eventhub/perf-tests/event-hubs",
      "versionPolicyName": "test"
    },
    {
      "packageName": "@azure/mixed-reality-authentication",
      "projectFolder": "sdk/mixedreality/mixed-reality-authentication",
      "versionPolicyName": "client"
    },
    {
      "packageName": "@azure/web-pubsub",
      "projectFolder": "sdk/web-pubsub/web-pubsub",
      "versionPolicyName": "client"
    },
    {
      "packageName": "@azure/web-pubsub-express",
      "projectFolder": "sdk/web-pubsub/web-pubsub-express",
      "versionPolicyName": "client"
    },
    {
      "packageName": "@azure-tests/perf-search-documents",
      "projectFolder": "sdk/search/perf-tests/search-documents",
      "versionPolicyName": "test"
    },
    {
      "packageName": "@azure-tests/perf-ai-metrics-advisor",
      "projectFolder": "sdk/metricsadvisor/perf-tests/ai-metrics-advisor",
      "versionPolicyName": "test"
    },
    {
      "packageName": "@azure-tests/perf-container-registry",
      "projectFolder": "sdk/containerregistry/perf-tests/container-registry",
      "versionPolicyName": "test"
    },
    {
      "packageName": "@azure-tests/perf-core-rest-pipeline",
      "projectFolder": "sdk/core/perf-tests/core-rest-pipeline",
      "versionPolicyName": "test"
    },
    {
      "packageName": "@azure-tests/perf-app-configuration",
      "projectFolder": "sdk/appconfiguration/perf-tests/app-configuration",
      "versionPolicyName": "test"
    },
    {
      "packageName": "@azure-tests/perf-monitor-query",
      "projectFolder": "sdk/monitor/perf-tests/monitor-query",
      "versionPolicyName": "test"
    },
    {
      "packageName": "@azure-tests/perf-monitor-ingestion",
      "projectFolder": "sdk/monitor/perf-tests/monitor-ingestion",
      "versionPolicyName": "test"
    },
    {
      "packageName": "@azure-tests/perf-template",
      "projectFolder": "sdk/template/perf-tests/template",
      "versionPolicyName": "test"
    },
    {
      "packageName": "@azure-tests/perf-schema-registry-avro",
      "projectFolder": "sdk/schemaregistry/perf-tests/schema-registry-avro",
      "versionPolicyName": "test"
    },
    {
      "packageName": "@azure/mixed-reality-remote-rendering",
      "projectFolder": "sdk/remoterendering/mixed-reality-remote-rendering",
      "versionPolicyName": "client"
    },
    {
      "packageName": "@azure/arm-network",
      "projectFolder": "sdk/network/arm-network",
      "versionPolicyName": "management"
    },
    {
      "packageName": "@azure-rest/arm-network",
      "projectFolder": "sdk/network/arm-network-rest",
      "versionPolicyName": "client"
    },
    {
      "packageName": "@azure/arm-compute",
      "projectFolder": "sdk/compute/arm-compute",
      "versionPolicyName": "management"
    },
    {
      "packageName": "@azure-rest/arm-compute",
      "projectFolder": "sdk/compute/arm-compute-rest",
      "versionPolicyName": "client"
    },
    {
      "packageName": "@azure/arm-storage",
      "projectFolder": "sdk/storage/arm-storage",
      "versionPolicyName": "management"
    },
    {
      "packageName": "@azure/arm-resources",
      "projectFolder": "sdk/resources/arm-resources",
      "versionPolicyName": "management"
    },
    {
      "packageName": "@azure/arm-links",
      "projectFolder": "sdk/links/arm-links",
      "versionPolicyName": "management"
    },
    {
      "packageName": "@azure/arm-policy",
      "projectFolder": "sdk/policy/arm-policy",
      "versionPolicyName": "management"
    },
    {
      "packageName": "@azure/arm-locks",
      "projectFolder": "sdk/locks/arm-locks",
      "versionPolicyName": "management"
    },
    {
      "packageName": "@azure/arm-features",
      "projectFolder": "sdk/features/arm-features",
      "versionPolicyName": "management"
    },
    {
      "packageName": "@azure/arm-managedapplications",
      "projectFolder": "sdk/managedapplications/arm-managedapplications",
      "versionPolicyName": "management"
    },
    {
      "packageName": "@azure/arm-webpubsub",
      "projectFolder": "sdk/web-pubsub/arm-webpubsub",
      "versionPolicyName": "management"
    },
    {
      "packageName": "@azure/arm-keyvault",
      "projectFolder": "sdk/keyvault/arm-keyvault",
      "versionPolicyName": "management"
    },
    {
      "packageName": "@azure/arm-sql",
      "projectFolder": "sdk/sql/arm-sql",
      "versionPolicyName": "management"
    },
    {
      "packageName": "@azure/arm-appservice",
      "projectFolder": "sdk/appservice/arm-appservice",
      "versionPolicyName": "management"
    },
    {
      "packageName": "@azure-rest/arm-appservice",
      "projectFolder": "sdk/appservice/arm-appservice-rest",
      "versionPolicyName": "client"
    },
    {
      "packageName": "@azure/arm-resources-subscriptions",
      "projectFolder": "sdk/resources-subscriptions/arm-resources-subscriptions",
      "versionPolicyName": "management"
    },
    {
      "packageName": "@azure/arm-templatespecs",
      "projectFolder": "sdk/templatespecs/arm-templatespecs",
      "versionPolicyName": "management"
    },
    {
      "packageName": "@azure/arm-authorization",
      "projectFolder": "sdk/authorization/arm-authorization",
      "versionPolicyName": "management"
    },
    {
      "packageName": "@azure/arm-eventhub",
      "projectFolder": "sdk/eventhub/arm-eventhub",
      "versionPolicyName": "management"
    },
    {
      "packageName": "@azure/arm-purview",
      "projectFolder": "sdk/purview/arm-purview",
      "versionPolicyName": "management"
    },
    {
      "packageName": "@azure/arm-servicebus",
      "projectFolder": "sdk/servicebus/arm-servicebus",
      "versionPolicyName": "management"
    },
    {
      "packageName": "@azure/arm-apimanagement",
      "projectFolder": "sdk/apimanagement/arm-apimanagement",
      "versionPolicyName": "management"
    },
    {
      "packageName": "@azure/arm-rediscache",
      "projectFolder": "sdk/redis/arm-rediscache",
      "versionPolicyName": "management"
    },
    {
      "packageName": "@azure/arm-eventgrid",
      "projectFolder": "sdk/eventgrid/arm-eventgrid",
      "versionPolicyName": "management"
    },
    {
      "packageName": "@azure/arm-quota",
      "projectFolder": "sdk/quota/arm-quota",
      "versionPolicyName": "management"
    },
    {
      "packageName": "@azure/arm-extendedlocation",
      "projectFolder": "sdk/extendedlocation/arm-extendedlocation",
      "versionPolicyName": "management"
    },
    {
      "packageName": "@azure/arm-security",
      "projectFolder": "sdk/security/arm-security",
      "versionPolicyName": "management"
    },
    {
      "packageName": "@azure/arm-operationalinsights",
      "projectFolder": "sdk/operationalinsights/arm-operationalinsights",
      "versionPolicyName": "management"
    },
    {
      "packageName": "@azure/arm-postgresql",
      "projectFolder": "sdk/postgresql/arm-postgresql",
      "versionPolicyName": "management"
    },
    {
      "packageName": "@azure/arm-containerregistry",
      "projectFolder": "sdk/containerregistry/arm-containerregistry",
      "versionPolicyName": "management"
    },
    {
      "packageName": "@azure/arm-logic",
      "projectFolder": "sdk/logic/arm-logic",
      "versionPolicyName": "management"
    },
    {
      "packageName": "@azure/arm-recoveryservices",
      "projectFolder": "sdk/recoveryservices/arm-recoveryservices",
      "versionPolicyName": "management"
    },
    {
      "packageName": "@azure/arm-appplatform",
      "projectFolder": "sdk/appplatform/arm-appplatform",
      "versionPolicyName": "management"
    },
    {
      "packageName": "@azure/arm-containerservice",
      "projectFolder": "sdk/containerservice/arm-containerservice",
      "versionPolicyName": "management"
    },
    {
      "packageName": "@azure-rest/arm-containerservice",
      "projectFolder": "sdk/containerservice/arm-containerservice-rest",
      "versionPolicyName": "client"
    },
    {
      "packageName": "@azure/arm-operations",
      "projectFolder": "sdk/operationsmanagement/arm-operations",
      "versionPolicyName": "management"
    },
    {
      "packageName": "@azure/arm-mediaservices",
      "projectFolder": "sdk/mediaservices/arm-mediaservices",
      "versionPolicyName": "management"
    },
    {
      "packageName": "@azure/arm-databricks",
      "projectFolder": "sdk/databricks/arm-databricks",
      "versionPolicyName": "management"
    },
    {
      "packageName": "@azure/arm-notificationhubs",
      "projectFolder": "sdk/notificationhubs/arm-notificationhubs",
      "versionPolicyName": "management"
    },
    {
      "packageName": "@azure/arm-streamanalytics",
      "projectFolder": "sdk/streamanalytics/arm-streamanalytics",
      "versionPolicyName": "management"
    },
    {
      "packageName": "@azure/arm-servicefabric",
      "projectFolder": "sdk/servicefabric/arm-servicefabric",
      "versionPolicyName": "management"
    },
    {
      "packageName": "@azure-rest/arm-servicefabric",
      "projectFolder": "sdk/servicefabric/arm-servicefabric-rest",
      "versionPolicyName": "client"
    },
    {
      "packageName": "@azure/arm-mysql",
      "projectFolder": "sdk/mysql/arm-mysql",
      "versionPolicyName": "management"
    },
    {
      "packageName": "@azure/arm-desktopvirtualization",
      "projectFolder": "sdk/desktopvirtualization/arm-desktopvirtualization",
      "versionPolicyName": "management"
    },
    {
      "packageName": "@azure/arm-datafactory",
      "projectFolder": "sdk/datafactory/arm-datafactory",
      "versionPolicyName": "management"
    },
    {
      "packageName": "@azure/arm-cdn",
      "projectFolder": "sdk/cdn/arm-cdn",
      "versionPolicyName": "management"
    },
    {
      "packageName": "@azure/arm-cosmosdb",
      "projectFolder": "sdk/cosmosdb/arm-cosmosdb",
      "versionPolicyName": "management"
    },
    {
      "packageName": "@azure/arm-consumption",
      "projectFolder": "sdk/consumption/arm-consumption",
      "versionPolicyName": "management"
    },
    {
      "packageName": "@azure/arm-datalake-analytics",
      "projectFolder": "sdk/datalake-analytics/arm-datalake-analytics",
      "versionPolicyName": "management"
    },
    {
      "packageName": "@azure/arm-batch",
      "projectFolder": "sdk/batch/arm-batch",
      "versionPolicyName": "management"
    },
    {
      "packageName": "@azure/arm-managementgroups",
      "projectFolder": "sdk/managementgroups/arm-managementgroups",
      "versionPolicyName": "management"
    },
    {
      "packageName": "@azure/arm-orbital",
      "projectFolder": "sdk/orbital/arm-orbital",
      "versionPolicyName": "management"
    },
    {
      "packageName": "@azure/arm-resourcehealth",
      "projectFolder": "sdk/resourcehealth/arm-resourcehealth",
      "versionPolicyName": "management"
    },
    {
      "packageName": "@azure/arm-botservice",
      "projectFolder": "sdk/botservice/arm-botservice",
      "versionPolicyName": "management"
    },
    {
      "packageName": "@azure/arm-search",
      "projectFolder": "sdk/search/arm-search",
      "versionPolicyName": "management"
    },
    {
      "packageName": "@azure/arm-analysisservices",
      "projectFolder": "sdk/analysisservices/arm-analysisservices",
      "versionPolicyName": "management"
    },
    {
      "packageName": "@azure/arm-portal",
      "projectFolder": "sdk/portal/arm-portal",
      "versionPolicyName": "management"
    },
    {
      "packageName": "@azure/arm-sqlvirtualmachine",
      "projectFolder": "sdk/sqlvirtualmachine/arm-sqlvirtualmachine",
      "versionPolicyName": "management"
    },
    {
      "packageName": "@azure/arm-devtestlabs",
      "projectFolder": "sdk/devtestlabs/arm-devtestlabs",
      "versionPolicyName": "management"
    },
    {
      "packageName": "@azure/arm-cognitiveservices",
      "projectFolder": "sdk/cognitiveservices/arm-cognitiveservices",
      "versionPolicyName": "management"
    },
    {
      "packageName": "@azure/arm-relay",
      "projectFolder": "sdk/relay/arm-relay",
      "versionPolicyName": "management"
    },
    {
      "packageName": "@azure/arm-iothub",
      "projectFolder": "sdk/iothub/arm-iothub",
      "versionPolicyName": "management"
    },
    {
      "packageName": "@azure/arm-msi",
      "projectFolder": "sdk/msi/arm-msi",
      "versionPolicyName": "management"
    },
    {
      "packageName": "@azure/arm-monitor",
      "projectFolder": "sdk/monitor/arm-monitor",
      "versionPolicyName": "management"
    },
    {
      "packageName": "@azure/arm-subscriptions",
      "projectFolder": "sdk/subscription/arm-subscriptions",
      "versionPolicyName": "management"
    },
    {
      "packageName": "@azure/arm-advisor",
      "projectFolder": "sdk/advisor/arm-advisor",
      "versionPolicyName": "management"
    },
    {
      "packageName": "@azure/arm-hdinsight",
      "projectFolder": "sdk/hdinsight/arm-hdinsight",
      "versionPolicyName": "management"
    },
    {
      "packageName": "@azure/arm-attestation",
      "projectFolder": "sdk/attestation/arm-attestation",
      "versionPolicyName": "management"
    },
    {
      "packageName": "@azure/arm-azurestack",
      "projectFolder": "sdk/azurestack/arm-azurestack",
      "versionPolicyName": "management"
    },
    {
      "packageName": "@azure/arm-changeanalysis",
      "projectFolder": "sdk/changeanalysis/arm-changeanalysis",
      "versionPolicyName": "management"
    },
    {
      "packageName": "@azure/arm-billing",
      "projectFolder": "sdk/billing/arm-billing",
      "versionPolicyName": "management"
    },
    {
      "packageName": "@azure/arm-containerinstance",
      "projectFolder": "sdk/containerinstance/arm-containerinstance",
      "versionPolicyName": "management"
    },
    {
      "packageName": "@azure/arm-confluent",
      "projectFolder": "sdk/confluent/arm-confluent",
      "versionPolicyName": "management"
    },
    {
      "packageName": "@azure/arm-imagebuilder",
      "projectFolder": "sdk/imagebuilder/arm-imagebuilder",
      "versionPolicyName": "management"
    },
    {
      "packageName": "@azure/arm-avs",
      "projectFolder": "sdk/avs/arm-avs",
      "versionPolicyName": "management"
    },
    {
      "packageName": "@azure/arm-communication",
      "projectFolder": "sdk/communication/arm-communication",
      "versionPolicyName": "management"
    },
    {
      "packageName": "@azure/arm-appconfiguration",
      "projectFolder": "sdk/appconfiguration/arm-appconfiguration",
      "versionPolicyName": "management"
    },
    {
      "packageName": "@azure/arm-azurestackhci",
      "projectFolder": "sdk/azurestackhci/arm-azurestackhci",
      "versionPolicyName": "management"
    },
    {
      "packageName": "@azure/arm-customerinsights",
      "projectFolder": "sdk/customer-insights/arm-customerinsights",
      "versionPolicyName": "management"
    },
    {
      "packageName": "@azure/arm-databoxedge",
      "projectFolder": "sdk/databoxedge/arm-databoxedge",
      "versionPolicyName": "management"
    },
    {
      "packageName": "@azure/arm-datadog",
      "projectFolder": "sdk/datadog/arm-datadog",
      "versionPolicyName": "management"
    },
    {
      "packageName": "@azure/arm-deviceprovisioningservices",
      "projectFolder": "sdk/deviceprovisioningservices/arm-deviceprovisioningservices",
      "versionPolicyName": "management"
    },
    {
      "packageName": "@azure/arm-synapse",
      "projectFolder": "sdk/synapse/arm-synapse",
      "versionPolicyName": "management"
    },
    {
      "packageName": "@azure/arm-databox",
      "projectFolder": "sdk/databox/arm-databox",
      "versionPolicyName": "management"
    },
    {
      "packageName": "@azure/arm-dns",
      "projectFolder": "sdk/dns/arm-dns",
      "versionPolicyName": "management"
    },
    {
      "packageName": "@azure/arm-digitaltwins",
      "projectFolder": "sdk/digitaltwins/arm-digitaltwins",
      "versionPolicyName": "management"
    },
    {
      "packageName": "@azure/arm-devspaces",
      "projectFolder": "sdk/devspaces/arm-devspaces",
      "versionPolicyName": "management"
    },
    {
      "packageName": "@azure/arm-domainservices",
      "projectFolder": "sdk/domainservices/arm-domainservices",
      "versionPolicyName": "management"
    },
    {
      "packageName": "@azure/arm-frontdoor",
      "projectFolder": "sdk/frontdoor/arm-frontdoor",
      "versionPolicyName": "management"
    },
    {
      "packageName": "@azure/arm-healthbot",
      "projectFolder": "sdk/healthbot/arm-healthbot",
      "versionPolicyName": "management"
    },
    {
      "packageName": "@azure-rest/health-insights-cancerprofiling",
      "projectFolder": "sdk/healthinsights/health-insights-cancerprofiling-rest",
      "versionPolicyName": "client"
    },
    {
      "packageName": "@azure-rest/health-insights-clinicalmatching",
      "projectFolder": "sdk/healthinsights/health-insights-clinicalmatching-rest",
      "versionPolicyName": "client"
    },
    {
      "packageName": "@azure-rest/health-insights-radiologyinsights",
      "projectFolder": "sdk/healthinsights/health-insights-radiologyinsights-rest",
      "versionPolicyName": "client"
    },
    {
      "packageName": "@azure/arm-deploymentmanager",
      "projectFolder": "sdk/deploymentmanager/arm-deploymentmanager",
      "versionPolicyName": "management"
    },
    {
      "packageName": "@azure/arm-hanaonazure",
      "projectFolder": "sdk/hanaonazure/arm-hanaonazure",
      "versionPolicyName": "management"
    },
    {
      "packageName": "@azure/arm-kubernetesconfiguration",
      "projectFolder": "sdk/kubernetesconfiguration/arm-kubernetesconfiguration",
      "versionPolicyName": "management"
    },
    {
      "packageName": "@azure/arm-labservices",
      "projectFolder": "sdk/labservices/arm-labservices",
      "versionPolicyName": "management"
    },
    {
      "packageName": "@azure/arm-machinelearningcompute",
      "projectFolder": "sdk/machinelearningcompute/arm-machinelearningcompute",
      "versionPolicyName": "management"
    },
    {
      "packageName": "@azure/arm-machinelearningexperimentation",
      "projectFolder": "sdk/machinelearningexperimentation/arm-machinelearningexperimentation",
      "versionPolicyName": "management"
    },
    {
      "packageName": "@azure/arm-commerce",
      "projectFolder": "sdk/commerce/arm-commerce",
      "versionPolicyName": "management"
    },
    {
      "packageName": "@azure/arm-datamigration",
      "projectFolder": "sdk/datamigration/arm-datamigration",
      "versionPolicyName": "management"
    },
    {
      "packageName": "@azure/arm-healthcareapis",
      "projectFolder": "sdk/healthcareapis/arm-healthcareapis",
      "versionPolicyName": "management"
    },
    {
      "packageName": "@azure/arm-hybridcompute",
      "projectFolder": "sdk/hybridcompute/arm-hybridcompute",
      "versionPolicyName": "management"
    },
    {
      "packageName": "@azure/arm-hybridkubernetes",
      "projectFolder": "sdk/hybridkubernetes/arm-hybridkubernetes",
      "versionPolicyName": "management"
    },
    {
      "packageName": "@azure/arm-oep",
      "projectFolder": "sdk/oep/arm-oep",
      "versionPolicyName": "management"
    },
    {
      "packageName": "@azure/arm-securityinsight",
      "projectFolder": "sdk/securityinsight/arm-securityinsight",
      "versionPolicyName": "management"
    },
    {
      "packageName": "@azure/arm-iotcentral",
      "projectFolder": "sdk/iotcentral/arm-iotcentral",
      "versionPolicyName": "management"
    },
    {
      "packageName": "@azure/arm-commitmentplans",
      "projectFolder": "sdk/machinelearning/arm-commitmentplans",
      "versionPolicyName": "management"
    },
    {
      "packageName": "@azure/arm-workspaces",
      "projectFolder": "sdk/machinelearning/arm-workspaces",
      "versionPolicyName": "management"
    },
    {
      "packageName": "@azure/arm-webservices",
      "projectFolder": "sdk/machinelearning/arm-webservices",
      "versionPolicyName": "management"
    },
    {
      "packageName": "@azure/arm-managementpartner",
      "projectFolder": "sdk/managementpartner/arm-managementpartner",
      "versionPolicyName": "management"
    },
    {
      "packageName": "@azure/arm-maps",
      "projectFolder": "sdk/maps/arm-maps",
      "versionPolicyName": "management"
    },
    {
      "packageName": "@azure/arm-mariadb",
      "projectFolder": "sdk/mariadb/arm-mariadb",
      "versionPolicyName": "management"
    },
    {
      "packageName": "@azure/arm-marketplaceordering",
      "projectFolder": "sdk/marketplaceordering/arm-marketplaceordering",
      "versionPolicyName": "management"
    },
    {
      "packageName": "@azure/arm-migrate",
      "projectFolder": "sdk/migrate/arm-migrate",
      "versionPolicyName": "management"
    },
    {
      "packageName": "@azure/arm-mixedreality",
      "projectFolder": "sdk/mixedreality/arm-mixedreality",
      "versionPolicyName": "management"
    },
    {
      "packageName": "@azure/arm-netapp",
      "projectFolder": "sdk/netapp/arm-netapp",
      "versionPolicyName": "management"
    },
    {
      "packageName": "@azure/arm-peering",
      "projectFolder": "sdk/peering/arm-peering",
      "versionPolicyName": "management"
    },
    {
      "packageName": "@azure/arm-postgresql-flexible",
      "projectFolder": "sdk/postgresql/arm-postgresql-flexible",
      "versionPolicyName": "management"
    },
    {
      "packageName": "@azure/arm-powerbidedicated",
      "projectFolder": "sdk/powerbidedicated/arm-powerbidedicated",
      "versionPolicyName": "management"
    },
    {
      "packageName": "@azure/arm-powerbiembedded",
      "projectFolder": "sdk/powerbiembedded/arm-powerbiembedded",
      "versionPolicyName": "management"
    },
    {
      "packageName": "@azure/arm-recoveryservices-siterecovery",
      "projectFolder": "sdk/recoveryservicessiterecovery/arm-recoveryservices-siterecovery",
      "versionPolicyName": "management"
    },
    {
      "packageName": "@azure/arm-recoveryservicesbackup",
      "projectFolder": "sdk/recoveryservicesbackup/arm-recoveryservicesbackup",
      "versionPolicyName": "management"
    },
    {
      "packageName": "@azure/arm-redisenterprisecache",
      "projectFolder": "sdk/redisenterprise/arm-redisenterprisecache",
      "versionPolicyName": "management"
    },
    {
      "packageName": "@azure/arm-reservations",
      "projectFolder": "sdk/reservations/arm-reservations",
      "versionPolicyName": "management"
    },
    {
      "packageName": "@azure/arm-resourcemover",
      "projectFolder": "sdk/resourcemover/arm-resourcemover",
      "versionPolicyName": "management"
    },
    {
      "packageName": "@azure/arm-serialconsole",
      "projectFolder": "sdk/serialconsole/arm-serialconsole",
      "versionPolicyName": "management"
    },
    {
      "packageName": "@azure/arm-servicemap",
      "projectFolder": "sdk/service-map/arm-servicemap",
      "versionPolicyName": "management"
    },
    {
      "packageName": "@azure/arm-signalr",
      "projectFolder": "sdk/signalr/arm-signalr",
      "versionPolicyName": "management"
    },
    {
      "packageName": "@azure/arm-storagecache",
      "projectFolder": "sdk/storagecache/arm-storagecache",
      "versionPolicyName": "management"
    },
    {
      "packageName": "@azure/arm-storagesync",
      "projectFolder": "sdk/storagesync/arm-storagesync",
      "versionPolicyName": "management"
    },
    {
      "packageName": "@azure/arm-resourcegraph",
      "projectFolder": "sdk/resourcegraph/arm-resourcegraph",
      "versionPolicyName": "management"
    },
    {
      "packageName": "@azure/arm-appinsights",
      "projectFolder": "sdk/applicationinsights/arm-appinsights",
      "versionPolicyName": "management"
    },
    {
      "packageName": "@azure/arm-datacatalog",
      "projectFolder": "sdk/datacatalog/arm-datacatalog",
      "versionPolicyName": "management"
    },
    {
      "packageName": "@azure/arm-storsimple1200series",
      "projectFolder": "sdk/storsimple1200series/arm-storsimple1200series",
      "versionPolicyName": "management"
    },
    {
      "packageName": "@azure/arm-storsimple8000series",
      "projectFolder": "sdk/storsimple8000series/arm-storsimple8000series",
      "versionPolicyName": "management"
    },
    {
      "packageName": "@azure/arm-support",
      "projectFolder": "sdk/support/arm-support",
      "versionPolicyName": "management"
    },
    {
      "packageName": "@azure/arm-timeseriesinsights",
      "projectFolder": "sdk/timeseriesinsights/arm-timeseriesinsights",
      "versionPolicyName": "management"
    },
    {
      "packageName": "@azure/arm-trafficmanager",
      "projectFolder": "sdk/trafficmanager/arm-trafficmanager",
      "versionPolicyName": "management"
    },
    {
      "packageName": "@azure/arm-visualstudio",
      "projectFolder": "sdk/visualstudio/arm-visualstudio",
      "versionPolicyName": "management"
    },
    {
      "packageName": "@azure/arm-vmwarecloudsimple",
      "projectFolder": "sdk/vmwarecloudsimple/arm-vmwarecloudsimple",
      "versionPolicyName": "management"
    },
    {
      "packageName": "@azure/arm-servicefabricmesh",
      "projectFolder": "sdk/servicefabricmesh/arm-servicefabricmesh",
      "versionPolicyName": "management"
    },
    {
      "packageName": "@azure/arm-storageimportexport",
      "projectFolder": "sdk/storageimportexport/arm-storageimportexport",
      "versionPolicyName": "management"
    },
    {
      "packageName": "@azure/arm-privatedns",
      "projectFolder": "sdk/privatedns/arm-privatedns",
      "versionPolicyName": "management"
    },
    {
      "packageName": "@azure/arm-policyinsights",
      "projectFolder": "sdk/policyinsights/arm-policyinsights",
      "versionPolicyName": "management"
    },
    {
      "packageName": "@azure/arm-kusto",
      "projectFolder": "sdk/kusto/arm-kusto",
      "versionPolicyName": "management"
    },
    {
      "packageName": "@azure/core-http-compat",
      "projectFolder": "sdk/core/core-http-compat",
      "versionPolicyName": "core"
    },
    {
      "packageName": "@azure/arm-dnsresolver",
      "projectFolder": "sdk/dnsresolver/arm-dnsresolver",
      "versionPolicyName": "management"
    },
    {
      "packageName": "@azure/arm-mobilenetwork",
      "projectFolder": "sdk/mobilenetwork/arm-mobilenetwork",
      "versionPolicyName": "management"
    },
    {
      "packageName": "@azure/arm-resources-profile-2020-09-01-hybrid",
      "projectFolder": "sdk/resources/arm-resources-profile-2020-09-01-hybrid",
      "versionPolicyName": "management"
    },
    {
      "packageName": "@azure/arm-dns-profile-2020-09-01-hybrid",
      "projectFolder": "sdk/dns/arm-dns-profile-2020-09-01-hybrid",
      "versionPolicyName": "management"
    },
    {
      "packageName": "@azure/arm-locks-profile-2020-09-01-hybrid",
      "projectFolder": "sdk/locks/arm-locks-profile-2020-09-01-hybrid",
      "versionPolicyName": "management"
    },
    {
      "packageName": "@azure/arm-policy-profile-2020-09-01-hybrid",
      "projectFolder": "sdk/policy/arm-policy-profile-2020-09-01-hybrid",
      "versionPolicyName": "management"
    },
    {
      "packageName": "@azure/arm-subscriptions-profile-2020-09-01-hybrid",
      "projectFolder": "sdk/subscription/arm-subscriptions-profile-2020-09-01-hybrid",
      "versionPolicyName": "management"
    },
    {
      "packageName": "@azure/arm-storage-profile-2020-09-01-hybrid",
      "projectFolder": "sdk/storage/arm-storage-profile-2020-09-01-hybrid",
      "versionPolicyName": "management"
    },
    {
      "packageName": "@azure/arm-keyvault-profile-2020-09-01-hybrid",
      "projectFolder": "sdk/keyvault/arm-keyvault-profile-2020-09-01-hybrid",
      "versionPolicyName": "management"
    },
    {
      "packageName": "@azure/arm-network-profile-2020-09-01-hybrid",
      "projectFolder": "sdk/network/arm-network-profile-2020-09-01-hybrid",
      "versionPolicyName": "management"
    },
    {
      "packageName": "@azure/arm-commerce-profile-2020-09-01-hybrid",
      "projectFolder": "sdk/commerce/arm-commerce-profile-2020-09-01-hybrid",
      "versionPolicyName": "management"
    },
    {
      "packageName": "@azure/arm-compute-profile-2020-09-01-hybrid",
      "projectFolder": "sdk/compute/arm-compute-profile-2020-09-01-hybrid",
      "versionPolicyName": "management"
    },
    {
      "packageName": "@azure/arm-eventhub-profile-2020-09-01-hybrid",
      "projectFolder": "sdk/eventhub/arm-eventhub-profile-2020-09-01-hybrid",
      "versionPolicyName": "management"
    },
    {
      "packageName": "@azure/arm-authorization-profile-2020-09-01-hybrid",
      "projectFolder": "sdk/authorization/arm-authorization-profile-2020-09-01-hybrid",
      "versionPolicyName": "management"
    },
    {
      "packageName": "@azure/arm-monitor-profile-2020-09-01-hybrid",
      "projectFolder": "sdk/monitor/arm-monitor-profile-2020-09-01-hybrid",
      "versionPolicyName": "management"
    },
    {
      "packageName": "@azure/arm-iothub-profile-2020-09-01-hybrid",
      "projectFolder": "sdk/iothub/arm-iothub-profile-2020-09-01-hybrid",
      "versionPolicyName": "management"
    },
    {
      "packageName": "@azure/arm-databoxedge-profile-2020-09-01-hybrid",
      "projectFolder": "sdk/databoxedge/arm-databoxedge-profile-2020-09-01-hybrid",
      "versionPolicyName": "management"
    },
    {
      "packageName": "@azure/arm-appservice-profile-2020-09-01-hybrid",
      "projectFolder": "sdk/appservice/arm-appservice-profile-2020-09-01-hybrid",
      "versionPolicyName": "management"
    },
    {
      "packageName": "@azure/arm-mysql-flexible",
      "projectFolder": "sdk/mysql/arm-mysql-flexible",
      "versionPolicyName": "management"
    },
    {
      "packageName": "@azure/arm-hardwaresecuritymodules",
      "projectFolder": "sdk/hardwaresecuritymodules/arm-hardwaresecuritymodules",
      "versionPolicyName": "management"
    },
    {
      "packageName": "@azure/arm-dashboard",
      "projectFolder": "sdk/dashboard/arm-dashboard",
      "versionPolicyName": "management"
    },
    {
      "packageName": "@azure/arm-azureadexternalidentities",
      "projectFolder": "sdk/azureadexternalidentities/arm-azureadexternalidentities",
      "versionPolicyName": "management"
    },
    {
      "packageName": "@azure/arm-scvmm",
      "projectFolder": "sdk/scvmm/arm-scvmm",
      "versionPolicyName": "management"
    },
    {
      "packageName": "@azure/arm-servicelinker",
      "projectFolder": "sdk/servicelinker/arm-servicelinker",
      "versionPolicyName": "management"
    },
    {
      "packageName": "@azure/arm-changes",
      "projectFolder": "sdk/changes/arm-changes",
      "versionPolicyName": "management"
    },
    {
      "packageName": "@azure/arm-workloads",
      "projectFolder": "sdk/workloads/arm-workloads",
      "versionPolicyName": "management"
    },
    {
      "packageName": "@azure/arm-dynatrace",
      "projectFolder": "sdk/dynatrace/arm-dynatrace",
      "versionPolicyName": "management"
    },
    {
      "packageName": "@azure/arm-education",
      "projectFolder": "sdk/education/arm-education",
      "versionPolicyName": "management"
    },
    {
      "packageName": "@azure/arm-machinelearning",
      "projectFolder": "sdk/machinelearning/arm-machinelearning",
      "versionPolicyName": "management"
    },
    {
      "packageName": "@azure/arm-appcontainers",
      "projectFolder": "sdk/appcontainers/arm-appcontainers",
      "versionPolicyName": "management"
    },
    {
      "packageName": "@azure/arm-deviceupdate",
      "projectFolder": "sdk/deviceupdate/arm-deviceupdate",
      "versionPolicyName": "management"
    },
    {
      "packageName": "@azure/arm-confidentialledger",
      "projectFolder": "sdk/confidentialledger/arm-confidentialledger",
      "versionPolicyName": "management"
    },
    {
      "packageName": "@azure/arm-resourceconnector",
      "projectFolder": "sdk/resourceconnector/arm-resourceconnector",
      "versionPolicyName": "management"
    },
    {
      "packageName": "@azure/api-management-custom-widgets-scaffolder",
      "projectFolder": "sdk/apimanagement/api-management-custom-widgets-scaffolder",
      "versionPolicyName": "client"
    },
    {
      "packageName": "@azure/api-management-custom-widgets-tools",
      "projectFolder": "sdk/apimanagement/api-management-custom-widgets-tools",
      "versionPolicyName": "client"
    },
    {
      "packageName": "@azure/arm-networkfunction",
      "projectFolder": "sdk/networkfunction/arm-networkfunction",
      "versionPolicyName": "management"
    },
    {
      "packageName": "@azure/arm-fluidrelay",
      "projectFolder": "sdk/fluidrelay/arm-fluidrelay",
      "versionPolicyName": "management"
    },
    {
      "packageName": "@azure/arm-automation",
      "projectFolder": "sdk/automation/arm-automation",
      "versionPolicyName": "management"
    },
    {
      "packageName": "@azure/arm-automanage",
      "projectFolder": "sdk/automanage/arm-automanage",
      "versionPolicyName": "management"
    },
    {
      "packageName": "@azure/arm-devcenter",
      "projectFolder": "sdk/devcenter/arm-devcenter",
      "versionPolicyName": "management"
    },
    {
      "packageName": "@azure/communication-rooms",
      "projectFolder": "sdk/communication/communication-rooms",
      "versionPolicyName": "client"
    },
    {
      "packageName": "@azure/arm-connectedvmware",
      "projectFolder": "sdk/connectedvmware/arm-connectedvmware",
      "versionPolicyName": "management"
    },
    {
      "packageName": "@azure/arm-nginx",
      "projectFolder": "sdk/nginx/arm-nginx",
      "versionPolicyName": "management"
    },
    {
      "packageName": "@azure/arm-agrifood",
      "projectFolder": "sdk/agrifood/arm-agrifood",
      "versionPolicyName": "management"
    },
    {
      "packageName": "@azure/arm-chaos",
      "projectFolder": "sdk/chaos/arm-chaos",
      "versionPolicyName": "management"
    },
    {
      "packageName": "@azure/functions-authentication-events",
      "projectFolder": "sdk/entra/functions-authentication-events",
      "versionPolicyName": "client"
    },
    {
      "packageName": "@azure-rest/developer-devcenter",
      "projectFolder": "sdk/devcenter/developer-devcenter-rest",
      "versionPolicyName": "client"
    },
    {
      "packageName": "@azure/arm-securitydevops",
      "projectFolder": "sdk/securitydevops/arm-securitydevops",
      "versionPolicyName": "management"
    },
    {
      "packageName": "@azure/arm-devhub",
      "projectFolder": "sdk/devhub/arm-devhub",
      "versionPolicyName": "management"
    },
    {
      "packageName": "@azure-rest/load-testing",
      "projectFolder": "sdk/loadtesting/load-testing-rest",
      "versionPolicyName": "client"
    },
    {
      "packageName": "@azure/arm-elasticsan",
      "projectFolder": "sdk/elasticsans/arm-elasticsan",
      "versionPolicyName": "management"
    },
    {
      "packageName": "@azure/arm-appcomplianceautomation",
      "projectFolder": "sdk/appcomplianceautomation/arm-appcomplianceautomation",
      "versionPolicyName": "management"
    },
    {
      "packageName": "@azure/arm-elastic",
      "projectFolder": "sdk/elastic/arm-elastic",
      "versionPolicyName": "management"
    },
    {
      "packageName": "@azure/arm-hybridcontainerservice",
      "projectFolder": "sdk/hybridcontainerservice/arm-hybridcontainerservice",
      "versionPolicyName": "management"
    },
    {
      "packageName": "@azure/arm-loadtesting",
      "projectFolder": "sdk/loadtesting/arm-loadtesting",
      "versionPolicyName": "management"
    },
    {
      "packageName": "@azure/web-pubsub-client",
      "projectFolder": "sdk/web-pubsub/web-pubsub-client",
      "versionPolicyName": "client"
    },
    {
      "packageName": "@azure/arm-billingbenefits",
      "projectFolder": "sdk/billingbenefits/arm-billingbenefits",
      "versionPolicyName": "management"
    },
    {
      "packageName": "@azure/arm-servicenetworking",
      "projectFolder": "sdk/servicenetworking/arm-servicenetworking",
      "versionPolicyName": "management"
    },
    {
      "packageName": "@azure/arm-dataprotection",
      "projectFolder": "sdk/dataprotection/arm-dataprotection",
      "versionPolicyName": "management"
    },
    {
      "packageName": "@azure/arm-storagemover",
      "projectFolder": "sdk/storagemover/arm-storagemover",
      "versionPolicyName": "management"
    },
    {
      "packageName": "@azure/arm-voiceservices",
      "projectFolder": "sdk/voiceservices/arm-voiceservices",
      "versionPolicyName": "management"
    },
    {
      "packageName": "@azure/web-pubsub-client-protobuf",
      "projectFolder": "sdk/web-pubsub/web-pubsub-client-protobuf",
      "versionPolicyName": "client"
    },
    {
      "packageName": "@azure/arm-graphservices",
      "projectFolder": "sdk/graphservices/arm-graphservices",
      "versionPolicyName": "management"
    },
    {
      "packageName": "@azure/arm-newrelicobservability",
      "projectFolder": "sdk/newrelicobservability/arm-newrelicobservability",
      "versionPolicyName": "management"
    },
    {
      "packageName": "@azure/arm-paloaltonetworksngfw",
      "projectFolder": "sdk/paloaltonetworksngfw/arm-paloaltonetworksngfw",
      "versionPolicyName": "management"
    },
    {
      "packageName": "@azure/arm-selfhelp",
      "projectFolder": "sdk/selfhelp/arm-selfhelp",
      "versionPolicyName": "management"
    },
    {
      "packageName": "@azure/arm-costmanagement",
      "projectFolder": "sdk/cost-management/arm-costmanagement",
      "versionPolicyName": "management"
    },
    {
      "packageName": "@azure/arm-networkcloud",
      "projectFolder": "sdk/networkcloud/arm-networkcloud",
      "versionPolicyName": "management"
    },
    {
      "packageName": "@azure/arm-baremetalinfrastructure",
      "projectFolder": "sdk/baremetalinfrastructure/arm-baremetalinfrastructure",
      "versionPolicyName": "management"
    },
    {
      "packageName": "@azure/arm-qumulo",
      "projectFolder": "sdk/liftrqumulo/arm-qumulo",
      "versionPolicyName": "management"
    },
    {
      "packageName": "@azure/arm-containerservicefleet",
      "projectFolder": "sdk/containerservice/arm-containerservicefleet",
      "versionPolicyName": "management"
    },
    {
      "packageName": "@azure/arm-cosmosdbforpostgresql",
      "projectFolder": "sdk/cosmosforpostgresql/arm-cosmosdbforpostgresql",
      "versionPolicyName": "management"
    },
    {
      "packageName": "@azure/arm-managednetworkfabric",
      "projectFolder": "sdk/managednetworkfabric/arm-managednetworkfabric",
      "versionPolicyName": "management"
    },
    {
      "packageName": "@azure/arm-iotfirmwaredefense",
      "projectFolder": "sdk/iotfirmwaredefense/arm-iotfirmwaredefense",
      "versionPolicyName": "management"
    },
    {
      "packageName": "@azure/arm-quantum",
      "projectFolder": "sdk/quantum/arm-quantum",
      "versionPolicyName": "management"
    },
    {
      "packageName": "@azure/arm-sphere",
      "projectFolder": "sdk/sphere/arm-sphere",
      "versionPolicyName": "management"
    },
    {
      "packageName": "@azure/arm-maintenance",
      "projectFolder": "sdk/maintenance/arm-maintenance",
      "versionPolicyName": "management"
    },
    {
      "packageName": "@azure/arm-resourcesdeploymentstacks",
      "projectFolder": "sdk/resourcesdeploymentstacks/arm-resourcesdeploymentstacks",
      "versionPolicyName": "management"
    },
    {
      "packageName": "@azure/arm-apicenter",
      "projectFolder": "sdk/apicenter/arm-apicenter",
      "versionPolicyName": "management"
    },
    {
      "packageName": "@azure/arm-hdinsightcontainers",
      "projectFolder": "sdk/hdinsight/arm-hdinsightcontainers",
      "versionPolicyName": "management"
    },
    {
      "packageName": "@azure/arm-defendereasm",
      "projectFolder": "sdk/defendereasm/arm-defendereasm",
      "versionPolicyName": "management"
    },
    {
      "packageName": "@azure/arm-hybridconnectivity",
      "projectFolder": "sdk/hybridconnectivity/arm-hybridconnectivity",
      "versionPolicyName": "management"
    },
    {
      "packageName": "@azure-tests/perf-monitor-opentelemetry",
      "projectFolder": "sdk/monitor/perf-tests/monitor-opentelemetry",
      "versionPolicyName": "test"
    },
    {
      "packageName": "@azure/arm-recoveryservicesdatareplication",
      "projectFolder": "sdk/recoveryservicesdatareplication/arm-recoveryservicesdatareplication",
      "versionPolicyName": "management"
    },
    {
      "packageName": "@azure/arm-playwrighttesting",
      "projectFolder": "sdk/playwrighttesting/arm-playwrighttesting",
      "versionPolicyName": "management"
    },
    {
      "packageName": "@azure-rest/ai-vision-image-analysis",
      "projectFolder": "sdk/vision/ai-vision-image-analysis-rest",
      "versionPolicyName": "client"
    },
    {
      "packageName": "@azure/arm-hybridnetwork",
      "projectFolder": "sdk/hybridnetwork/arm-hybridnetwork",
      "versionPolicyName": "management"
    },
    {
      "packageName": "@azure/arm-networkanalytics",
      "projectFolder": "sdk/networkanalytics/arm-networkanalytics",
      "versionPolicyName": "management"
    },
    {
      "packageName": "@azure/arm-workloadssapvirtualinstance",
      "projectFolder": "sdk/workloads/arm-workloadssapvirtualinstance",
      "versionPolicyName": "management"
    },
    {
      "packageName": "@azure/arm-astro",
      "projectFolder": "sdk/astro/arm-astro",
      "versionPolicyName": "management"
    },
    {
      "packageName": "@azure/arm-largeinstance",
      "projectFolder": "sdk/largeinstance/arm-largeinstance",
      "versionPolicyName": "management"
    },
    {
      "packageName": "@azure/arm-springappdiscovery",
      "projectFolder": "sdk/springappdiscovery/arm-springappdiscovery",
      "versionPolicyName": "management"
    },
    {
      "packageName": "@azure/arm-migrationdiscoverysap",
      "projectFolder": "sdk/migrationdiscovery/arm-migrationdiscoverysap",
      "versionPolicyName": "management"
    },
    {
      "packageName": "@azure/arm-storageactions",
      "projectFolder": "sdk/storageactions/arm-storageactions",
      "versionPolicyName": "management"
    },
    {
      "packageName": "@azure/arm-guestconfiguration",
      "projectFolder": "sdk/guestconfiguration/arm-guestconfiguration",
      "versionPolicyName": "management"
    },
    {
      "packageName": "@azure/arm-deviceregistry",
      "projectFolder": "sdk/deviceregistry/arm-deviceregistry",
      "versionPolicyName": "management"
    },
    {
      "packageName": "@azure/arm-standbypool",
      "projectFolder": "sdk/standbypool/arm-standbypool",
      "versionPolicyName": "management"
    },
    {
      "packageName": "@azure/arm-devopsinfrastructure",
      "projectFolder": "sdk/devopsinfrastructure/arm-devopsinfrastructure",
      "versionPolicyName": "management"
    },
    {
      "packageName": "@azure-rest/ai-vision-face",
      "projectFolder": "sdk/face/ai-vision-face-rest",
      "versionPolicyName": "client"
    },
    {
      "packageName": "@azure/arm-informaticadatamanagement",
      "projectFolder": "sdk/informatica/arm-informaticadatamanagement",
      "versionPolicyName": "client"
    },
    {
      "packageName": "@azure/arm-oracledatabase",
      "projectFolder": "sdk/oracledatabase/arm-oracledatabase",
      "versionPolicyName": "management"
    },
    {
      "packageName": "@azure-rest/health-deidentification",
      "projectFolder": "sdk/healthdataaiservices/azure-health-deidentification",
      "versionPolicyName": "client"
    },
    {
      "packageName": "@azure-rest/ai-inference",
      "projectFolder": "sdk/ai/ai-inference-rest",
      "versionPolicyName": "client"
    },
    {
      "packageName": "@azure/create-microsoft-playwright-testing",
      "projectFolder": "sdk/playwrighttesting/create-microsoft-playwright-testing",
      "versionPolicyName": "client"
    },
    {
      "packageName": "@azure/microsoft-playwright-testing",
      "projectFolder": "sdk/playwrighttesting/microsoft-playwright-testing",
      "versionPolicyName": "client"
    },
    {
      "packageName": "@azure/arm-computefleet",
      "projectFolder": "sdk/computefleet/arm-computefleet",
      "versionPolicyName": "client"
    },
    {
      "packageName": "@azure/arm-edgezones",
      "projectFolder": "sdk/edgezones/arm-edgezones",
      "versionPolicyName": "management"
    },
    {
      "packageName": "@azure/arm-mongocluster",
      "projectFolder": "sdk/mongocluster/arm-mongocluster",
      "versionPolicyName": "management"
    },
    {
      "packageName": "@azure/arm-servicefabricmanagedclusters",
      "projectFolder": "sdk/servicefabricmanagedclusters/arm-servicefabricmanagedclusters",
      "versionPolicyName": "management"
    },
    {
      "packageName": "@azure/arm-redhatopenshift",
      "projectFolder": "sdk/redhatopenshift/arm-redhatopenshift",
      "versionPolicyName": "management"
    },
    {
      "packageName": "@azure/arm-healthdataaiservices",
      "projectFolder": "sdk/healthdataaiservices/arm-healthdataaiservices",
      "versionPolicyName": "client"
    },
    {
      "packageName": "@azure-rest/batch",
      "projectFolder": "sdk/batch/batch-rest",
      "versionPolicyName": "client"
    },
    {
      "packageName": "@azure/arm-computeschedule",
      "projectFolder": "sdk/computeschedule/arm-computeschedule",
      "versionPolicyName": "management"
    },
    {
      "packageName": "@azure/arm-fabric",
      "projectFolder": "sdk/fabric/arm-fabric",
      "versionPolicyName": "management"
    },
    {
      "packageName": "@azure/arm-iotoperations",
      "projectFolder": "sdk/iotoperations/arm-iotoperations",
      "versionPolicyName": "management"
    },
    {
      "packageName": "@azure/arm-trustedsigning",
      "projectFolder": "sdk/trustedsigning/arm-trustedsigning",
      "versionPolicyName": "management"
    },
    {
      "packageName": "@azure/arm-databoundaries",
      "projectFolder": "sdk/databoundaries/arm-databoundaries",
      "versionPolicyName": "management"
    },
    {
      "packageName": "@azure/arm-containerorchestratorruntime",
      "projectFolder": "sdk/kubernetesruntime/arm-containerorchestratorruntime",
      "versionPolicyName": "management"
    },
    {
<<<<<<< HEAD
      "packageName": "@azure/arm-terraform",
      "projectFolder": "sdk/terraform/arm-terraform",
=======
      "packageName": "@azure/arm-connectedcache",
      "projectFolder": "sdk/connectedcache/arm-connectedcache",
>>>>>>> d8b57711
      "versionPolicyName": "management"
    }
  ]
}<|MERGE_RESOLUTION|>--- conflicted
+++ resolved
@@ -2308,13 +2308,13 @@
       "versionPolicyName": "management"
     },
     {
-<<<<<<< HEAD
       "packageName": "@azure/arm-terraform",
       "projectFolder": "sdk/terraform/arm-terraform",
-=======
+      "versionPolicyName": "management"
+    },
+    {
       "packageName": "@azure/arm-connectedcache",
       "projectFolder": "sdk/connectedcache/arm-connectedcache",
->>>>>>> d8b57711
       "versionPolicyName": "management"
     }
   ]
