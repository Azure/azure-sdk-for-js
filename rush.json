--- conflicted
+++ resolved
@@ -1,7 +1,7 @@
 /**
  * This is the main configuration file for Rush.
  * For full documentation, please see https://rushjs.io
- */{
+ */ {
   "$schema": "https://developer.microsoft.com/json-schemas/rush/v5/rush.schema.json",
   /**
    * (Required) This specifies the version of the Rush engine to be used in this repo.
@@ -1722,13 +1722,13 @@
       "versionPolicyName": "management"
     },
     {
-<<<<<<< HEAD
+      "packageName": "@azure/arm-deviceupdate",
+      "projectFolder": "sdk/deviceupdate/arm-deviceupdate",
+      "versionPolicyName": "management"
+    },
+    {
       "packageName": "@azure/arm-confidentialledger",
       "projectFolder": "sdk/confidentialledger/arm-confidentialledger",
-=======
-      "packageName": "@azure/arm-deviceupdate",
-      "projectFolder": "sdk/deviceupdate/arm-deviceupdate",
->>>>>>> 50e0d294
       "versionPolicyName": "management"
     }
   ]
