/**
 * This is the main configuration file for Rush.
 * For full documentation, please see https://rushjs.io
 */ {
  "$schema": "https://developer.microsoft.com/json-schemas/rush/v5/rush.schema.json",
  /**
   * (Required) This specifies the version of the Rush engine to be used in this repo.
   * Rush's "version selector" feature ensures that the globally installed tool will
   * behave like this release, regardless of which version is installed globally.
   *
   * The common/scripts/install-run-rush.js automation script also uses this version.
   *
   * NOTE: If you upgrade to a new major version of Rush, you should replace the "v5"
   * path segment in the "$schema" field for all your Rush config files.  This will ensure
   * correct error-underlining and tab-completion for editors such as VS Code.
   */
  "rushVersion": "5.120.6",
  /**
   * The next field selects which package manager should be installed and determines its version.
   * Rush installs its own local copy of the package manager to ensure that your build process
   * is fully isolated from whatever tools are present in the local environment.
   *
   * Specify one of: "pnpmVersion", "npmVersion", or "yarnVersion".  See the Rush documentation
   * for details about these alternatives.
   */
  "pnpmVersion": "8.15.3",
  // "npmVersion": "4.5.0",
  // "yarnVersion": "1.9.4",
  /**
   * Older releases of the NodeJS engine may be missing features required by your system.
   * Other releases may have bugs.  In particular, the "latest" version will not be a
   * Long Term Support (LTS) version and is likely to have regressions.
   *
   * Specify a SemVer range to ensure developers use a NodeJS version that is appropriate
   * for your repo.
   */
  "nodeSupportedVersionRange": ">=18.0.0",
  /**
   * Odd-numbered major versions of Node.js are experimental.  Even-numbered releases
   * spend six months in a stabilization period before the first Long Term Support (LTS) version.
   * For example, 8.9.0 was the first LTS version of Node.js 8.  Pre-LTS versions are not recommended
   * for production usage because they frequently have bugs.  They may cause Rush itself
   * to malfunction.
   *
   * Rush normally prints a warning if it detects a pre-LTS Node.js version.  If you are testing
   * pre-LTS versions in preparation for supporting the first LTS version, you can use this setting
   * to disable Rush's warning.
   */
  "suppressNodeLtsWarning": true,
  /**
   * If you would like the version specifiers for your dependencies to be consistent, then
   * uncomment this line. This is effectively similar to running "rush check" before any
   * of the following commands:
   *
   *   rush install, rush update, rush link, rush version, rush publish
   *
   * In some cases you may want this turned on, but need to allow certain packages to use a different
   * version. In those cases, you will need to add an entry to the "allowedAlternativeVersions"
   * section of the common-versions.json.
   */
  // "ensureConsistentVersions": true,
  /**
   * Large monorepos can become intimidating for newcomers if project folder paths don't follow
   * a consistent and recognizable pattern.  When the system allows nested folder trees,
   * we've found that teams will often use subfolders to create islands that isolate
   * their work from others ("shipping the org").  This hinders collaboration and code sharing.
   *
   * The Rush developers recommend a "category folder" model, where buildable project folders
   * must always be exactly two levels below the repo root.  The parent folder acts as the category.
   * This provides a basic facility for grouping related projects (e.g. "apps", "libaries",
   * "tools", "prototypes") while still encouraging teams to organize their projects into
   * a unified taxonomy.  Limiting to 2 levels seems very restrictive at first, but if you have
   * 20 categories and 20 projects in each category, this scheme can easily accommodate hundreds
   * of projects.  In practice, you will find that the folder hierarchy needs to be rebalanced
   * occasionally, but if that's painful, it's a warning sign that your development style may
   * discourage refactoring.  Reorganizing the categories should be an enlightening discussion
   * that brings people together, and maybe also identifies poor coding practices (e.g. file
   * references that reach into other project's folders without using NodeJS module resolution).
   *
   * The defaults are projectFolderMinDepth=1 and projectFolderMaxDepth=2.
   *
   * To remove these restrictions, you could set projectFolderMinDepth=1
   * and set projectFolderMaxDepth to a large number.
   */
  "projectFolderMinDepth": 3,
  "projectFolderMaxDepth": 4,
  /**
   * This feature helps you to review and approve new packages before they are introduced
   * to your monorepo.  For example, you may be concerned about licensing, code quality,
   * performance, or simply accumulating too many libraries with overlapping functionality.
   * The approvals are tracked in two config files "browser-approved-packages.json"
   * and "nonbrowser-approved-packages.json".  See the Rush documentation for details.
   */
  // "approvedPackagesPolicy": {
  //   /**
  //    * The review categories allow you to say for example "This library is approved for usage
  //    * in prototypes, but not in production code."
  //    *
  //    * Each project can be associated with one review category, by assigning the "reviewCategory" field
  //    * in the "projects" section of rush.json.  The approval is then recorded in the files
  //    * "common/config/rush/browser-approved-packages.json" and "nonbrowser-approved-packages.json"
  //    * which are automatically generated during "rush update".
  //    *
  //    * Designate categories with whatever granularity is appropriate for your review process,
  //    * or you could just have a single category called "default".
  //    */
  //   "reviewCategories": [
  //     // Some example categories:
  //     "production", // projects that ship to production
  //     "tools",      // non-shipping projects that are part of the developer toolchain
  //     "prototypes"  // experiments that should mostly be ignored by the review process
  //   ],
  //
  //   /**
  //    * A list of NPM package scopes that will be excluded from review.
  //    * We recommend to exclude TypeScript typings (the "@types" scope), because
  //    * if the underlying package was already approved, this would imply that the typings
  //    * are also approved.
  //    */
  //   // "ignoredNpmScopes": [ "@types" ]
  // },
  /**
   * If you use Git as your version control system, this section has some additional
   * optional features you can use.
   */
  "gitPolicy": {
    /**
     * Work at a big company?  Tired of finding Git commits at work with unprofessional Git
     * emails such as "beer-lover@my-college.edu"?  Rush can validate people's Git email address
     * before they get started.
     *
     * Define a list of regular expressions describing allowable e-mail patterns for Git commits.
     * They are case-insensitive anchored JavaScript RegExps.  Example: ".*@example\.com"
     *
     * IMPORTANT: Because these are regular expressions encoded as JSON string literals,
     * RegExp escapes need two backspashes, and ordinary periods should be "\\.".
     */
    // "allowedEmailRegExps": [
    //   "[^@]+@users\\.noreply\\.github\\.com",
    //   "travis@example\\.org"
    // ],
    /**
     * When Rush reports that the address is malformed, the notice can include an example
     * of a recommended email.  Make sure it conforms to one of the allowedEmailRegExps
     * expressions.
     */
    // "sampleEmail": "mrexample@users.noreply.github.com",
    /**
     * The commit message to use when committing changes during 'rush publish'.
     *
     * For example, if you want to prevent these commits from triggering a CI build,
     * you might configure your system's trigger to look for a special string such as "[skip-ci]"
     * in the commit message, and then customize Rush's message to contain that string.
     */
    // "versionBumpCommitMessage": "Applying package updates. [skip-ci]"
  },
  "repository": {
    /**
     * The URL of this Git repository, used by "rush change" to determine the base branch for your PR.
     *
     * The "rush change" command needs to determine which files are affected by your PR diff.
     * If you merged or cherry-picked commits from the main branch into your PR branch, those commits
     * should be excluded from this diff (since they belong to some other PR).  In order to do that,
     * Rush needs to know where to find the base branch for your PR.  This information cannot be
     * determined from Git alone, since the "pull request" feature is not a Git concept.  Ideally
     * Rush would use a vendor-specific protocol to query the information from GitHub, Azure DevOps, etc.
     * But to keep things simple, "rush change" simply assumes that your PR is against the "main" branch
     * of the Git remote indicated by the respository.url setting in rush.json.  If you are working in
     * a GitHub "fork" of the real repo, this setting will be different from the repository URL of your
     * your PR branch, and in this situation "rush change" will also automatically invoke "git fetch"
     * to retrieve the latest activity for the remote main branch.
     */
    "url": "https://github.com/Azure/azure-sdk-for-js"
  },
  /**
   * Event hooks are customized script actions that Rush executes when specific events occur
   */
  "eventHooks": {
    /**
     * The list of shell commands to run before the Rush installation starts
     */
    "preRushInstall": [
      // "common/scripts/pre-rush-install.js"
    ],
    /**
     * The list of shell commands to run after the Rush installation finishes
     */
    "postRushInstall": [],
    /**
     * The list of shell commands to run before the Rush build command starts
     */
    "preRushBuild": [],
    /**
     * The list of shell commands to run after the Rush build command finishes
     */
    "postRushBuild": []
  },
  /**
   * Rush can collect anonymous telemetry about everyday developer activity such as
   * success/failure of installs, builds, and other operations.  You can use this to identify
   * problems with your toolchain or Rush itself.  THIS TELEMETRY IS NOT SHARED WITH MICROSOFT.
   * It is written into JSON files in the common/temp folder.  It's up to you to write scripts
   * that read these JSON files and do something with them.  These scripts are typically registered
   * in the "eventHooks" section.
   */
  // "telemetryEnabled": false,
  /**
   * Allows creation of hotfix changes. This feature is experimental so it is disabled by default.
   */
  // "hotfixChangeEnabled": false,
  /**
   * (Required) This is the inventory of projects to be managed by Rush.
   *
   * Rush does not automatically scan for projects using wildcards, for a few reasons:
   * 1. Depth-first scans are expensive, particularly when tools need to repeatedly collect the list.
   * 2. On a caching CI machine, scans can accidentally pick up files left behind from a previous build.
   * 3. It's useful to have a centralized inventory of all projects and their important metadata.
   */
  "projects": [
    // {
    //   /**
    //    * The NPM package name of the project (must match package.json)
    //    */
    //   "packageName": "my-app",
    //
    //   /**
    //    * The path to the project folder, relative to the rush.json config file.
    //    */
    //   "projectFolder": "apps/my-app",
    //
    //   /**
    //    * An optional category for usage in the "browser-approved-packages.json"
    //    * and "nonbrowser-approved-packages.json" files.  The value must be one of the
    //    * strings from the "reviewCategories" defined above.
    //    */
    //   "reviewCategory": "production",
    //
    //   /**
    //    * A list of local projects that appear as devDependencies for this project, but cannot be
    //    * locally linked because it would create a cyclic dependency; instead, the last published
    //    * version will be installed in the Common folder.
    //    */
    //   "cyclicDependencyProjects": [
    //     // "my-toolchain"
    //   ],
    //
    //   /**
    //    * If true, then this project will be ignored by the "rush check" command.
    //    * The default value is false.
    //    */
    //   // "skipRushCheck": false,
    //
    //   /**
    //    * A flag indicating that changes to this project will be published to npm, which affects
    //    * the Rush change and publish workflows. The default value is false.
    //    * NOTE: "versionPolicyName" and "shouldPublish" are alternatives; you cannot specify them both.
    //    */
    //   // "shouldPublish": false,
    //
    //   /**
    //    * An optional version policy associated with the project.  Version policies are defined
    //    * in "version-policies.json" file.  See the "rush publish" documentation for more info.
    //    * NOTE: "versionPolicyName" and "shouldPublish" are alternatives; you cannot specify them both.
    //    */
    //   // "versionPolicyName": ""
    // },
    //
    {
      "packageName": "@azure/abort-controller",
      "projectFolder": "sdk/core/abort-controller",
      "versionPolicyName": "core"
    },
    {
      "packageName": "@azure/app-configuration",
      "projectFolder": "sdk/appconfiguration/app-configuration",
      "versionPolicyName": "client"
    },
    {
      "packageName": "@azure-rest/agrifood-farming",
      "projectFolder": "sdk/agrifood/agrifood-farming-rest",
      "versionPolicyName": "client"
    },
    {
      "packageName": "@azure-rest/ai-document-intelligence",
      "projectFolder": "sdk/documentintelligence/ai-document-intelligence-rest",
      "versionPolicyName": "client"
    },
    {
      "packageName": "@azure-rest/purview-administration",
      "projectFolder": "sdk/purview/purview-administration-rest",
      "versionPolicyName": "client"
    },
    {
      "packageName": "@azure-rest/purview-catalog",
      "projectFolder": "sdk/purview/purview-catalog-rest",
      "versionPolicyName": "client"
    },
    {
      "packageName": "@azure-rest/purview-datamap",
      "projectFolder": "sdk/purview/purview-datamap-rest",
      "versionPolicyName": "client"
    },
    {
      "packageName": "@azure-rest/purview-scanning",
      "projectFolder": "sdk/purview/purview-scanning-rest",
      "versionPolicyName": "client"
    },
    {
      "packageName": "@azure-rest/purview-sharing",
      "projectFolder": "sdk/purview/purview-sharing-rest",
      "versionPolicyName": "client"
    },
    {
      "packageName": "@azure-rest/purview-workflow",
      "projectFolder": "sdk/purview/purview-workflow-rest",
      "versionPolicyName": "client"
    },
    {
      "packageName": "@azure-rest/ai-document-translator",
      "projectFolder": "sdk/documenttranslator/ai-document-translator-rest",
      "versionPolicyName": "client"
    },
    {
      "packageName": "@azure-rest/ai-translation-text",
      "projectFolder": "sdk/translation/ai-translation-text-rest",
      "versionPolicyName": "client"
    },
    {
      "packageName": "@azure-rest/ai-translation-document",
      "projectFolder": "sdk/translation/ai-translation-document-rest",
      "versionPolicyName": "client"
    },
    {
      "packageName": "@azure-rest/defender-easm",
      "projectFolder": "sdk/easm/defender-easm-rest",
      "versionPolicyName": "client"
    },
    {
      "packageName": "@azure-rest/confidential-ledger",
      "projectFolder": "sdk/confidentialledger/confidential-ledger-rest",
      "versionPolicyName": "client"
    },
    {
      "packageName": "@azure-rest/ai-anomaly-detector",
      "projectFolder": "sdk/anomalydetector/ai-anomaly-detector-rest",
      "versionPolicyName": "client"
    },
    {
      "packageName": "@azure-rest/ai-content-safety",
      "projectFolder": "sdk/contentsafety/ai-content-safety-rest",
      "versionPolicyName": "client"
    },
    {
      "packageName": "@azure/ai-form-recognizer",
      "projectFolder": "sdk/formrecognizer/ai-form-recognizer",
      "versionPolicyName": "client"
    },
    {
      "packageName": "@azure/ai-language-conversations",
      "projectFolder": "sdk/cognitivelanguage/ai-language-conversations",
      "versionPolicyName": "client"
    },
    {
      "packageName": "@azure/ai-text-analytics",
      "projectFolder": "sdk/textanalytics/ai-text-analytics",
      "versionPolicyName": "client"
    },
    {
      "packageName": "@azure/ai-language-text",
      "projectFolder": "sdk/cognitivelanguage/ai-language-text",
      "versionPolicyName": "client"
    },
    {
      "packageName": "@azure/ai-language-textauthoring",
      "projectFolder": "sdk/cognitivelanguage/ai-language-textauthoring",
      "versionPolicyName": "client"
    },
    {
      "packageName": "@azure/openai",
      "projectFolder": "sdk/openai/openai",
      "versionPolicyName": "client"
    },
    {
      "packageName": "@azure/ai-metrics-advisor",
      "projectFolder": "sdk/metricsadvisor/ai-metrics-advisor",
      "versionPolicyName": "client"
    },
    {
      "packageName": "@azure/search-documents",
      "projectFolder": "sdk/search/search-documents",
      "versionPolicyName": "client"
    },
    {
      "packageName": "@azure/attestation",
      "projectFolder": "sdk/attestation/attestation",
      "versionPolicyName": "client"
    },
    {
      "packageName": "@azure/quantum-jobs",
      "projectFolder": "sdk/quantum/quantum-jobs",
      "versionPolicyName": "client"
    },
    {
      "packageName": "@azure/communication-call-automation",
      "projectFolder": "sdk/communication/communication-call-automation",
      "versionPolicyName": "client"
    },
    {
      "packageName": "@azure/communication-chat",
      "projectFolder": "sdk/communication/communication-chat",
      "versionPolicyName": "client"
    },
    {
      "packageName": "@azure/communication-common",
      "projectFolder": "sdk/communication/communication-common",
      "versionPolicyName": "client"
    },
    {
      "packageName": "@azure/communication-email",
      "projectFolder": "sdk/communication/communication-email",
      "versionPolicyName": "client"
    },
    {
      "packageName": "@azure/communication-identity",
      "projectFolder": "sdk/communication/communication-identity",
      "versionPolicyName": "client"
    },
    {
      "packageName": "@azure/communication-phone-numbers",
      "projectFolder": "sdk/communication/communication-phone-numbers",
      "versionPolicyName": "client"
    },
    {
      "packageName": "@azure-tools/communication-short-codes",
      "projectFolder": "sdk/communication/communication-short-codes",
      "versionPolicyName": "client"
    },
    {
      "packageName": "@azure-tools/communication-recipient-verification",
      "projectFolder": "sdk/communication/communication-recipient-verification",
      "versionPolicyName": "client"
    },
    {
      "packageName": "@azure-tools/communication-tiering",
      "projectFolder": "sdk/communication/communication-tiering",
      "versionPolicyName": "client"
    },
    {
      "packageName": "@azure-tools/communication-alpha-ids",
      "projectFolder": "sdk/communication/communication-alpha-ids",
      "versionPolicyName": "client"
    },
    {
      "packageName": "@azure-tools/communication-toll-free-verification",
      "projectFolder": "sdk/communication/communication-toll-free-verification",
      "versionPolicyName": "client"
    },
    {
      "packageName": "@azure/communication-sms",
      "projectFolder": "sdk/communication/communication-sms",
      "versionPolicyName": "client"
    },
    {
      "packageName": "@azure/communication-job-router",
      "projectFolder": "sdk/communication/communication-job-router",
      "versionPolicyName": "client"
    },
    {
      "packageName": "@azure-rest/communication-job-router",
      "projectFolder": "sdk/communication/communication-job-router-rest",
      "versionPolicyName": "client"
    },
    {
      "packageName": "@azure-rest/communication-messages",
      "projectFolder": "sdk/communication/communication-messages-rest",
      "versionPolicyName": "client"
    },
    {
      "packageName": "@azure/container-registry",
      "projectFolder": "sdk/containerregistry/container-registry",
      "versionPolicyName": "client"
    },
    {
      "packageName": "@azure/core-amqp",
      "projectFolder": "sdk/core/core-amqp",
      "versionPolicyName": "core"
    },
    {
      "packageName": "@azure-rest/core-client",
      "projectFolder": "sdk/core/core-client-rest",
      "versionPolicyName": "core"
    },
    {
      "packageName": "@azure/core-auth",
      "projectFolder": "sdk/core/core-auth",
      "versionPolicyName": "core"
    },
    {
      "packageName": "@azure/core-sse",
      "projectFolder": "sdk/core/core-sse",
      "versionPolicyName": "core"
    },
    {
      "packageName": "@azure/core-client",
      "projectFolder": "sdk/core/core-client",
      "versionPolicyName": "core"
    },
    {
      "packageName": "@azure/core-rest-pipeline",
      "projectFolder": "sdk/core/core-rest-pipeline",
      "versionPolicyName": "core"
    },
    {
      "packageName": "@typespec/ts-http-runtime",
      "projectFolder": "sdk/core/ts-http-runtime",
      "versionPolicyName": "core"
    },
    {
      "packageName": "@azure/core-lro",
      "projectFolder": "sdk/core/core-lro",
      "versionPolicyName": "core"
    },
    {
      "packageName": "@azure/core-paging",
      "projectFolder": "sdk/core/core-paging",
      "versionPolicyName": "core"
    },
    {
      "packageName": "@azure/core-tracing",
      "projectFolder": "sdk/core/core-tracing",
      "versionPolicyName": "core"
    },
    {
      "packageName": "@azure/core-util",
      "projectFolder": "sdk/core/core-util",
      "versionPolicyName": "core"
    },
    {
      "packageName": "@azure/core-xml",
      "projectFolder": "sdk/core/core-xml",
      "versionPolicyName": "core"
    },
    {
      "packageName": "@azure/cosmos",
      "projectFolder": "sdk/cosmosdb/cosmos",
      "versionPolicyName": "client"
    },
    {
      "packageName": "@azure/monitor-opentelemetry",
      "projectFolder": "sdk/monitor/monitor-opentelemetry",
      "versionPolicyName": "client"
    },
    {
      "packageName": "@azure/monitor-opentelemetry-exporter",
      "projectFolder": "sdk/monitor/monitor-opentelemetry-exporter",
      "versionPolicyName": "client"
    },
    {
      "packageName": "@azure/monitor-query",
      "projectFolder": "sdk/monitor/monitor-query",
      "versionPolicyName": "client"
    },
    {
      "packageName": "@azure/monitor-ingestion",
      "projectFolder": "sdk/monitor/monitor-ingestion",
      "versionPolicyName": "client"
    },
    {
      "packageName": "@azure/dev-tool",
      "projectFolder": "common/tools/dev-tool",
      "versionPolicyName": "utility",
      // Add Identity to decoupledLocalDependencies so that dev-tool uses the package from npm, avoiding a cyclic dependency.
      "decoupledLocalDependencies": [
        "@azure/identity"
      ]
    },
    {
      "packageName": "@azure/eventgrid",
      "projectFolder": "sdk/eventgrid/eventgrid",
      "versionPolicyName": "client"
    },
    {
      "packageName": "@azure/eventgrid-namespaces",
      "projectFolder": "sdk/eventgrid/eventgrid-namespaces",
      "versionPolicyName": "client"
    },
    {
      "packageName": "@azure/eventgrid-system-events",
      "projectFolder": "sdk/eventgrid/eventgrid-system-events",
      "versionPolicyName": "client"
    },
    {
      "packageName": "@azure/event-hubs",
      "projectFolder": "sdk/eventhub/event-hubs",
      "versionPolicyName": "client"
    },
    {
      "packageName": "@azure/eventhubs-checkpointstore-blob",
      "projectFolder": "sdk/eventhub/eventhubs-checkpointstore-blob",
      "versionPolicyName": "client"
    },
    {
      "packageName": "@azure/eventhubs-checkpointstore-table",
      "projectFolder": "sdk/eventhub/eventhubs-checkpointstore-table",
      "versionPolicyName": "client"
    },
    {
      "packageName": "@azure/mock-hub",
      "projectFolder": "sdk/eventhub/mock-hub",
      "versionPolicyName": "utility"
    },
    {
      "packageName": "@azure/identity",
      "projectFolder": "sdk/identity/identity",
      "decoupledLocalDependencies": [
        "@azure/keyvault-keys"
      ],
      "versionPolicyName": "client"
    },
    {
      "packageName": "@azure/identity-vscode",
      "projectFolder": "sdk/identity/identity-vscode",
      "versionPolicyName": "client"
    },
    {
      "packageName": "@azure/identity-cache-persistence",
      "projectFolder": "sdk/identity/identity-cache-persistence",
      "versionPolicyName": "client"
    },
    {
      "packageName": "@azure/identity-broker",
      "projectFolder": "sdk/identity/identity-broker",
      "versionPolicyName": "client"
    },
    {
      "packageName": "@azure/keyvault-common",
      "projectFolder": "sdk/keyvault/keyvault-common",
      "versionPolicyName": "client"
    },
    {
      "packageName": "@azure/keyvault-admin",
      "projectFolder": "sdk/keyvault/keyvault-admin",
      "versionPolicyName": "client"
    },
    {
      "packageName": "@azure/keyvault-certificates",
      "projectFolder": "sdk/keyvault/keyvault-certificates",
      "versionPolicyName": "client"
    },
    {
      "packageName": "@azure/keyvault-keys",
      "projectFolder": "sdk/keyvault/keyvault-keys",
      "versionPolicyName": "client"
    },
    {
      "packageName": "@azure/keyvault-secrets",
      "projectFolder": "sdk/keyvault/keyvault-secrets",
      "versionPolicyName": "client"
    },
    {
      "packageName": "@azure/logger",
      "projectFolder": "sdk/core/logger",
      "versionPolicyName": "core"
    },
    {
      "packageName": "@azure/maps-common",
      "projectFolder": "sdk/maps/maps-common",
      "versionPolicyName": "client"
    },
    {
      "packageName": "@azure-rest/maps-route",
      "projectFolder": "sdk/maps/maps-route-rest",
      "versionPolicyName": "client"
    },
    {
      "packageName": "@azure-rest/maps-render",
      "projectFolder": "sdk/maps/maps-render-rest",
      "versionPolicyName": "client"
    },
    {
      "packageName": "@azure-rest/maps-geolocation",
      "projectFolder": "sdk/maps/maps-geolocation-rest",
      "versionPolicyName": "client"
    },
    {
      "packageName": "@azure-rest/maps-search",
      "projectFolder": "sdk/maps/maps-search-rest",
      "versionPolicyName": "client"
    },
    {
      "packageName": "@azure/notification-hubs",
      "projectFolder": "sdk/notificationhubs/notification-hubs",
      "versionPolicyName": "client"
    },
    {
      "packageName": "@azure/opentelemetry-instrumentation-azure-sdk",
      "projectFolder": "sdk/instrumentation/opentelemetry-instrumentation-azure-sdk",
      "versionPolicyName": "client"
    },
    {
      "packageName": "@azure/schema-registry",
      "projectFolder": "sdk/schemaregistry/schema-registry",
      "versionPolicyName": "client"
    },
    {
      "packageName": "@azure/schema-registry-avro",
      "projectFolder": "sdk/schemaregistry/schema-registry-avro",
      "versionPolicyName": "client"
    },
    {
      "packageName": "@azure/schema-registry-json",
      "projectFolder": "sdk/schemaregistry/schema-registry-json",
      "versionPolicyName": "client"
    },
    {
      "packageName": "@azure/service-bus",
      "projectFolder": "sdk/servicebus/service-bus",
      "versionPolicyName": "client"
    },
    {
      "packageName": "@azure/storage-internal-avro",
      "projectFolder": "sdk/storage/storage-internal-avro",
      "versionPolicyName": "utility"
    },
    {
      "packageName": "@azure/storage-blob",
      "projectFolder": "sdk/storage/storage-blob",
      "versionPolicyName": "client"
    },
    {
      "packageName": "@azure/storage-blob-changefeed",
      "projectFolder": "sdk/storage/storage-blob-changefeed",
      "versionPolicyName": "client"
    },
    {
      "packageName": "@azure/storage-file-share",
      "projectFolder": "sdk/storage/storage-file-share",
      "versionPolicyName": "client"
    },
    {
      "packageName": "@azure/storage-file-datalake",
      "projectFolder": "sdk/storage/storage-file-datalake",
      "versionPolicyName": "client"
    },
    {
      "packageName": "@azure/storage-queue",
      "projectFolder": "sdk/storage/storage-queue",
      "versionPolicyName": "client"
    },
    {
      "packageName": "@azure/synapse-access-control",
      "projectFolder": "sdk/synapse/synapse-access-control",
      "versionPolicyName": "client"
    },
    {
      "packageName": "@azure-rest/synapse-access-control",
      "projectFolder": "sdk/synapse/synapse-access-control-rest",
      "versionPolicyName": "client"
    },
    {
      "packageName": "@azure-rest/iot-device-update",
      "projectFolder": "sdk/deviceupdate/iot-device-update-rest",
      "versionPolicyName": "client"
    },
    {
      "packageName": "@azure/synapse-artifacts",
      "projectFolder": "sdk/synapse/synapse-artifacts",
      "versionPolicyName": "client"
    },
    {
      "packageName": "@azure/synapse-managed-private-endpoints",
      "projectFolder": "sdk/synapse/synapse-managed-private-endpoints",
      "versionPolicyName": "client"
    },
    {
      "packageName": "@azure/synapse-monitoring",
      "projectFolder": "sdk/synapse/synapse-monitoring",
      "versionPolicyName": "client"
    },
    {
      "packageName": "@azure/synapse-spark",
      "projectFolder": "sdk/synapse/synapse-spark",
      "versionPolicyName": "client"
    },
    {
      "packageName": "@azure/data-tables",
      "projectFolder": "sdk/tables/data-tables",
      "versionPolicyName": "client"
    },
    {
      "packageName": "@azure-tests/perf-data-tables",
      "projectFolder": "sdk/tables/perf-tests/data-tables",
      "versionPolicyName": "test"
    },
    {
      "packageName": "@azure/template",
      "projectFolder": "sdk/template/template",
      "versionPolicyName": "client"
    },
    {
      "packageName": "@azure/template-dpg",
      "projectFolder": "sdk/template/template-dpg",
      "versionPolicyName": "client"
    },
    {
      "packageName": "@azure/eslint-plugin-azure-sdk",
      "projectFolder": "common/tools/eslint-plugin-azure-sdk",
      "versionPolicyName": "utility"
    },
    {
      "packageName": "@azure-tool/eslint-plugin-azure-sdk-helper",
      "projectFolder": "common/tools/eslint-plugin-azure-sdk-helper",
      "versionPolicyName": "utility"
    },
    {
      "packageName": "@azure-tools/vite-plugin-browser-test-map",
      "projectFolder": "common/tools/vite-plugin-browser-test-map",
      "versionPolicyName": "utility"
    },
    {
      "packageName": "@azure-tools/test-recorder",
      "projectFolder": "sdk/test-utils/recorder",
      "versionPolicyName": "utility"
    },
    {
      "packageName": "@azure-tools/test-credential",
      "projectFolder": "sdk/test-utils/test-credential",
      "versionPolicyName": "utility"
    },
    {
      "packageName": "@azure-tools/test-perf",
      "projectFolder": "sdk/test-utils/perf",
      "versionPolicyName": "utility"
    },
    {
      "packageName": "@azure-tools/test-utils",
      "projectFolder": "sdk/test-utils/test-utils",
      "versionPolicyName": "utility"
    },
    {
      "packageName": "@azure/digital-twins-core",
      "projectFolder": "sdk/digitaltwins/digital-twins-core",
      "versionPolicyName": "client"
    },
    {
      "packageName": "@azure/iot-modelsrepository",
      "projectFolder": "sdk/iot/iot-modelsrepository",
      "versionPolicyName": "client"
    },
    {
      "packageName": "@azure-tests/perf-ai-form-recognizer",
      "projectFolder": "sdk/formrecognizer/perf-tests/ai-form-recognizer",
      "versionPolicyName": "test"
    },
    {
      "packageName": "@azure-tests/perf-eventgrid",
      "projectFolder": "sdk/eventgrid/perf-tests/eventgrid",
      "versionPolicyName": "test"
    },
    {
      "packageName": "@azure-tests/perf-ai-text-analytics",
      "projectFolder": "sdk/textanalytics/perf-tests/ai-text-analytics",
      "versionPolicyName": "test"
    },
    {
      "packageName": "@azure-tests/perf-ai-language-text",
      "projectFolder": "sdk/cognitivelanguage/perf-tests/ai-language-text",
      "versionPolicyName": "test"
    },
    {
      "packageName": "@azure-tests/perf-storage-blob",
      "projectFolder": "sdk/storage/perf-tests/storage-blob",
      "versionPolicyName": "test"
    },
    {
      "packageName": "@azure-tests/perf-storage-file-share",
      "projectFolder": "sdk/storage/perf-tests/storage-file-share",
      "versionPolicyName": "test"
    },
    {
      "packageName": "@azure-tests/perf-storage-file-datalake",
      "projectFolder": "sdk/storage/perf-tests/storage-file-datalake",
      "versionPolicyName": "test"
    },
    {
      "packageName": "@azure-tests/perf-keyvault-keys",
      "projectFolder": "sdk/keyvault/perf-tests/keyvault-keys",
      "versionPolicyName": "test"
    },
    {
      "packageName": "@azure-tests/perf-keyvault-certificates",
      "projectFolder": "sdk/keyvault/perf-tests/keyvault-certificates",
      "versionPolicyName": "test"
    },
    {
      "packageName": "@azure-tests/perf-keyvault-secrets",
      "projectFolder": "sdk/keyvault/perf-tests/keyvault-secrets",
      "versionPolicyName": "test"
    },
    {
      "packageName": "@azure-tests/perf-identity",
      "projectFolder": "sdk/identity/perf-tests/identity",
      "versionPolicyName": "test"
    },
    {
      "packageName": "@azure-tests/perf-service-bus",
      "projectFolder": "sdk/servicebus/perf-tests/service-bus",
      "versionPolicyName": "test"
    },
    {
      "packageName": "@azure-tests/perf-event-hubs",
      "projectFolder": "sdk/eventhub/perf-tests/event-hubs",
      "versionPolicyName": "test"
    },
    {
      "packageName": "@azure/mixed-reality-authentication",
      "projectFolder": "sdk/mixedreality/mixed-reality-authentication",
      "versionPolicyName": "client"
    },
    {
      "packageName": "@azure/web-pubsub",
      "projectFolder": "sdk/web-pubsub/web-pubsub",
      "versionPolicyName": "client"
    },
    {
      "packageName": "@azure/web-pubsub-express",
      "projectFolder": "sdk/web-pubsub/web-pubsub-express",
      "versionPolicyName": "client"
    },
    {
      "packageName": "@azure-tests/perf-search-documents",
      "projectFolder": "sdk/search/perf-tests/search-documents",
      "versionPolicyName": "test"
    },
    {
      "packageName": "@azure-tests/perf-ai-metrics-advisor",
      "projectFolder": "sdk/metricsadvisor/perf-tests/ai-metrics-advisor",
      "versionPolicyName": "test"
    },
    {
      "packageName": "@azure-tests/perf-container-registry",
      "projectFolder": "sdk/containerregistry/perf-tests/container-registry",
      "versionPolicyName": "test"
    },
    {
      "packageName": "@azure-tests/perf-core-rest-pipeline",
      "projectFolder": "sdk/core/perf-tests/core-rest-pipeline",
      "versionPolicyName": "test"
    },
    {
      "packageName": "@azure-tests/perf-app-configuration",
      "projectFolder": "sdk/appconfiguration/perf-tests/app-configuration",
      "versionPolicyName": "test"
    },
    {
      "packageName": "@azure-tests/perf-monitor-query",
      "projectFolder": "sdk/monitor/perf-tests/monitor-query",
      "versionPolicyName": "test"
    },
    {
      "packageName": "@azure-tests/perf-monitor-ingestion",
      "projectFolder": "sdk/monitor/perf-tests/monitor-ingestion",
      "versionPolicyName": "test"
    },
    {
      "packageName": "@azure-tests/perf-template",
      "projectFolder": "sdk/template/perf-tests/template",
      "versionPolicyName": "test"
    },
    {
      "packageName": "@azure-tests/perf-schema-registry-avro",
      "projectFolder": "sdk/schemaregistry/perf-tests/schema-registry-avro",
      "versionPolicyName": "test"
    },
    {
      "packageName": "@azure/mixed-reality-remote-rendering",
      "projectFolder": "sdk/remoterendering/mixed-reality-remote-rendering",
      "versionPolicyName": "client"
    },
    {
      "packageName": "@azure/arm-network",
      "projectFolder": "sdk/network/arm-network",
      "versionPolicyName": "management"
    },
    {
      "packageName": "@azure-rest/arm-network",
      "projectFolder": "sdk/network/arm-network-rest",
      "versionPolicyName": "client"
    },
    {
      "packageName": "@azure/arm-compute",
      "projectFolder": "sdk/compute/arm-compute",
      "versionPolicyName": "management"
    },
    {
      "packageName": "@azure-rest/arm-compute",
      "projectFolder": "sdk/compute/arm-compute-rest",
      "versionPolicyName": "client"
    },
    {
      "packageName": "@azure/arm-storage",
      "projectFolder": "sdk/storage/arm-storage",
      "versionPolicyName": "management"
    },
    {
      "packageName": "@azure/arm-resources",
      "projectFolder": "sdk/resources/arm-resources",
      "versionPolicyName": "management"
    },
    {
      "packageName": "@azure/arm-links",
      "projectFolder": "sdk/links/arm-links",
      "versionPolicyName": "management"
    },
    {
      "packageName": "@azure/arm-policy",
      "projectFolder": "sdk/policy/arm-policy",
      "versionPolicyName": "management"
    },
    {
      "packageName": "@azure/arm-locks",
      "projectFolder": "sdk/locks/arm-locks",
      "versionPolicyName": "management"
    },
    {
      "packageName": "@azure/arm-features",
      "projectFolder": "sdk/features/arm-features",
      "versionPolicyName": "management"
    },
    {
      "packageName": "@azure/arm-managedapplications",
      "projectFolder": "sdk/managedapplications/arm-managedapplications",
      "versionPolicyName": "management"
    },
    {
      "packageName": "@azure/arm-webpubsub",
      "projectFolder": "sdk/web-pubsub/arm-webpubsub",
      "versionPolicyName": "management"
    },
    {
      "packageName": "@azure/arm-keyvault",
      "projectFolder": "sdk/keyvault/arm-keyvault",
      "versionPolicyName": "management"
    },
    {
      "packageName": "@azure/arm-sql",
      "projectFolder": "sdk/sql/arm-sql",
      "versionPolicyName": "management"
    },
    {
      "packageName": "@azure/arm-appservice",
      "projectFolder": "sdk/appservice/arm-appservice",
      "versionPolicyName": "management"
    },
    {
      "packageName": "@azure-rest/arm-appservice",
      "projectFolder": "sdk/appservice/arm-appservice-rest",
      "versionPolicyName": "client"
    },
    {
      "packageName": "@azure/arm-resources-subscriptions",
      "projectFolder": "sdk/resources-subscriptions/arm-resources-subscriptions",
      "versionPolicyName": "management"
    },
    {
      "packageName": "@azure/arm-templatespecs",
      "projectFolder": "sdk/templatespecs/arm-templatespecs",
      "versionPolicyName": "management"
    },
    {
      "packageName": "@azure/arm-authorization",
      "projectFolder": "sdk/authorization/arm-authorization",
      "versionPolicyName": "management"
    },
    {
      "packageName": "@azure/arm-eventhub",
      "projectFolder": "sdk/eventhub/arm-eventhub",
      "versionPolicyName": "management"
    },
    {
      "packageName": "@azure/arm-purview",
      "projectFolder": "sdk/purview/arm-purview",
      "versionPolicyName": "management"
    },
    {
      "packageName": "@azure/arm-servicebus",
      "projectFolder": "sdk/servicebus/arm-servicebus",
      "versionPolicyName": "management"
    },
    {
      "packageName": "@azure/arm-apimanagement",
      "projectFolder": "sdk/apimanagement/arm-apimanagement",
      "versionPolicyName": "management"
    },
    {
      "packageName": "@azure/arm-rediscache",
      "projectFolder": "sdk/redis/arm-rediscache",
      "versionPolicyName": "management"
    },
    {
      "packageName": "@azure/arm-eventgrid",
      "projectFolder": "sdk/eventgrid/arm-eventgrid",
      "versionPolicyName": "management"
    },
    {
      "packageName": "@azure/arm-quota",
      "projectFolder": "sdk/quota/arm-quota",
      "versionPolicyName": "management"
    },
    {
      "packageName": "@azure/arm-extendedlocation",
      "projectFolder": "sdk/extendedlocation/arm-extendedlocation",
      "versionPolicyName": "management"
    },
    {
      "packageName": "@azure/arm-security",
      "projectFolder": "sdk/security/arm-security",
      "versionPolicyName": "management"
    },
    {
      "packageName": "@azure/arm-operationalinsights",
      "projectFolder": "sdk/operationalinsights/arm-operationalinsights",
      "versionPolicyName": "management"
    },
    {
      "packageName": "@azure/arm-postgresql",
      "projectFolder": "sdk/postgresql/arm-postgresql",
      "versionPolicyName": "management"
    },
    {
      "packageName": "@azure/arm-containerregistry",
      "projectFolder": "sdk/containerregistry/arm-containerregistry",
      "versionPolicyName": "management"
    },
    {
      "packageName": "@azure/arm-logic",
      "projectFolder": "sdk/logic/arm-logic",
      "versionPolicyName": "management"
    },
    {
      "packageName": "@azure/arm-recoveryservices",
      "projectFolder": "sdk/recoveryservices/arm-recoveryservices",
      "versionPolicyName": "management"
    },
    {
      "packageName": "@azure/arm-appplatform",
      "projectFolder": "sdk/appplatform/arm-appplatform",
      "versionPolicyName": "management"
    },
    {
      "packageName": "@azure/arm-containerservice",
      "projectFolder": "sdk/containerservice/arm-containerservice",
      "versionPolicyName": "management"
    },
    {
      "packageName": "@azure-rest/arm-containerservice",
      "projectFolder": "sdk/containerservice/arm-containerservice-rest",
      "versionPolicyName": "client"
    },
    {
      "packageName": "@azure/arm-operations",
      "projectFolder": "sdk/operationsmanagement/arm-operations",
      "versionPolicyName": "management"
    },
    {
      "packageName": "@azure/arm-mediaservices",
      "projectFolder": "sdk/mediaservices/arm-mediaservices",
      "versionPolicyName": "management"
    },
    {
      "packageName": "@azure/arm-databricks",
      "projectFolder": "sdk/databricks/arm-databricks",
      "versionPolicyName": "management"
    },
    {
      "packageName": "@azure/arm-notificationhubs",
      "projectFolder": "sdk/notificationhubs/arm-notificationhubs",
      "versionPolicyName": "management"
    },
    {
      "packageName": "@azure/arm-streamanalytics",
      "projectFolder": "sdk/streamanalytics/arm-streamanalytics",
      "versionPolicyName": "management"
    },
    {
      "packageName": "@azure/arm-servicefabric",
      "projectFolder": "sdk/servicefabric/arm-servicefabric",
      "versionPolicyName": "management"
    },
    {
      "packageName": "@azure-rest/arm-servicefabric",
      "projectFolder": "sdk/servicefabric/arm-servicefabric-rest",
      "versionPolicyName": "client"
    },
    {
      "packageName": "@azure/arm-mysql",
      "projectFolder": "sdk/mysql/arm-mysql",
      "versionPolicyName": "management"
    },
    {
      "packageName": "@azure/arm-desktopvirtualization",
      "projectFolder": "sdk/desktopvirtualization/arm-desktopvirtualization",
      "versionPolicyName": "management"
    },
    {
      "packageName": "@azure/arm-datafactory",
      "projectFolder": "sdk/datafactory/arm-datafactory",
      "versionPolicyName": "management"
    },
    {
      "packageName": "@azure/arm-cdn",
      "projectFolder": "sdk/cdn/arm-cdn",
      "versionPolicyName": "management"
    },
    {
      "packageName": "@azure/arm-cosmosdb",
      "projectFolder": "sdk/cosmosdb/arm-cosmosdb",
      "versionPolicyName": "management"
    },
    {
      "packageName": "@azure/arm-consumption",
      "projectFolder": "sdk/consumption/arm-consumption",
      "versionPolicyName": "management"
    },
    {
      "packageName": "@azure/arm-datalake-analytics",
      "projectFolder": "sdk/datalake-analytics/arm-datalake-analytics",
      "versionPolicyName": "management"
    },
    {
      "packageName": "@azure/arm-batch",
      "projectFolder": "sdk/batch/arm-batch",
      "versionPolicyName": "management"
    },
    {
      "packageName": "@azure/arm-managementgroups",
      "projectFolder": "sdk/managementgroups/arm-managementgroups",
      "versionPolicyName": "management"
    },
    {
      "packageName": "@azure/arm-orbital",
      "projectFolder": "sdk/orbital/arm-orbital",
      "versionPolicyName": "management"
    },
    {
      "packageName": "@azure/arm-resourcehealth",
      "projectFolder": "sdk/resourcehealth/arm-resourcehealth",
      "versionPolicyName": "management"
    },
    {
      "packageName": "@azure/arm-botservice",
      "projectFolder": "sdk/botservice/arm-botservice",
      "versionPolicyName": "management"
    },
    {
      "packageName": "@azure/arm-search",
      "projectFolder": "sdk/search/arm-search",
      "versionPolicyName": "management"
    },
    {
      "packageName": "@azure/arm-analysisservices",
      "projectFolder": "sdk/analysisservices/arm-analysisservices",
      "versionPolicyName": "management"
    },
    {
      "packageName": "@azure/arm-portal",
      "projectFolder": "sdk/portal/arm-portal",
      "versionPolicyName": "management"
    },
    {
      "packageName": "@azure/arm-sqlvirtualmachine",
      "projectFolder": "sdk/sqlvirtualmachine/arm-sqlvirtualmachine",
      "versionPolicyName": "management"
    },
    {
      "packageName": "@azure/arm-devtestlabs",
      "projectFolder": "sdk/devtestlabs/arm-devtestlabs",
      "versionPolicyName": "management"
    },
    {
      "packageName": "@azure/arm-cognitiveservices",
      "projectFolder": "sdk/cognitiveservices/arm-cognitiveservices",
      "versionPolicyName": "management"
    },
    {
      "packageName": "@azure/arm-relay",
      "projectFolder": "sdk/relay/arm-relay",
      "versionPolicyName": "management"
    },
    {
      "packageName": "@azure/arm-iothub",
      "projectFolder": "sdk/iothub/arm-iothub",
      "versionPolicyName": "management"
    },
    {
      "packageName": "@azure/arm-msi",
      "projectFolder": "sdk/msi/arm-msi",
      "versionPolicyName": "management"
    },
    {
      "packageName": "@azure/arm-monitor",
      "projectFolder": "sdk/monitor/arm-monitor",
      "versionPolicyName": "management"
    },
    {
      "packageName": "@azure/arm-subscriptions",
      "projectFolder": "sdk/subscription/arm-subscriptions",
      "versionPolicyName": "management"
    },
    {
      "packageName": "@azure/arm-advisor",
      "projectFolder": "sdk/advisor/arm-advisor",
      "versionPolicyName": "management"
    },
    {
      "packageName": "@azure/arm-hdinsight",
      "projectFolder": "sdk/hdinsight/arm-hdinsight",
      "versionPolicyName": "management"
    },
    {
      "packageName": "@azure/arm-attestation",
      "projectFolder": "sdk/attestation/arm-attestation",
      "versionPolicyName": "management"
    },
    {
      "packageName": "@azure/arm-azurestack",
      "projectFolder": "sdk/azurestack/arm-azurestack",
      "versionPolicyName": "management"
    },
    {
      "packageName": "@azure/arm-changeanalysis",
      "projectFolder": "sdk/changeanalysis/arm-changeanalysis",
      "versionPolicyName": "management"
    },
    {
      "packageName": "@azure/arm-billing",
      "projectFolder": "sdk/billing/arm-billing",
      "versionPolicyName": "management"
    },
    {
      "packageName": "@azure/arm-containerinstance",
      "projectFolder": "sdk/containerinstance/arm-containerinstance",
      "versionPolicyName": "management"
    },
    {
      "packageName": "@azure/arm-confluent",
      "projectFolder": "sdk/confluent/arm-confluent",
      "versionPolicyName": "management"
    },
    {
      "packageName": "@azure/arm-imagebuilder",
      "projectFolder": "sdk/imagebuilder/arm-imagebuilder",
      "versionPolicyName": "management"
    },
    {
      "packageName": "@azure/arm-avs",
      "projectFolder": "sdk/avs/arm-avs",
      "versionPolicyName": "management"
    },
    {
      "packageName": "@azure/arm-communication",
      "projectFolder": "sdk/communication/arm-communication",
      "versionPolicyName": "management"
    },
    {
      "packageName": "@azure/arm-appconfiguration",
      "projectFolder": "sdk/appconfiguration/arm-appconfiguration",
      "versionPolicyName": "management"
    },
    {
      "packageName": "@azure/arm-azurestackhci",
      "projectFolder": "sdk/azurestackhci/arm-azurestackhci",
      "versionPolicyName": "management"
    },
    {
      "packageName": "@azure/arm-customerinsights",
      "projectFolder": "sdk/customer-insights/arm-customerinsights",
      "versionPolicyName": "management"
    },
    {
      "packageName": "@azure/arm-databoxedge",
      "projectFolder": "sdk/databoxedge/arm-databoxedge",
      "versionPolicyName": "management"
    },
    {
      "packageName": "@azure/arm-datadog",
      "projectFolder": "sdk/datadog/arm-datadog",
      "versionPolicyName": "management"
    },
    {
      "packageName": "@azure/arm-deviceprovisioningservices",
      "projectFolder": "sdk/deviceprovisioningservices/arm-deviceprovisioningservices",
      "versionPolicyName": "management"
    },
    {
      "packageName": "@azure/arm-synapse",
      "projectFolder": "sdk/synapse/arm-synapse",
      "versionPolicyName": "management"
    },
    {
      "packageName": "@azure/arm-databox",
      "projectFolder": "sdk/databox/arm-databox",
      "versionPolicyName": "management"
    },
    {
      "packageName": "@azure/arm-dns",
      "projectFolder": "sdk/dns/arm-dns",
      "versionPolicyName": "management"
    },
    {
      "packageName": "@azure/arm-digitaltwins",
      "projectFolder": "sdk/digitaltwins/arm-digitaltwins",
      "versionPolicyName": "management"
    },
    {
      "packageName": "@azure/arm-devspaces",
      "projectFolder": "sdk/devspaces/arm-devspaces",
      "versionPolicyName": "management"
    },
    {
      "packageName": "@azure/arm-domainservices",
      "projectFolder": "sdk/domainservices/arm-domainservices",
      "versionPolicyName": "management"
    },
    {
      "packageName": "@azure/arm-frontdoor",
      "projectFolder": "sdk/frontdoor/arm-frontdoor",
      "versionPolicyName": "management"
    },
    {
      "packageName": "@azure/arm-healthbot",
      "projectFolder": "sdk/healthbot/arm-healthbot",
      "versionPolicyName": "management"
    },
    {
      "packageName": "@azure-rest/health-insights-cancerprofiling",
      "projectFolder": "sdk/healthinsights/health-insights-cancerprofiling-rest",
      "versionPolicyName": "client"
    },
    {
      "packageName": "@azure-rest/health-insights-clinicalmatching",
      "projectFolder": "sdk/healthinsights/health-insights-clinicalmatching-rest",
      "versionPolicyName": "client"
    },
    {
      "packageName": "@azure-rest/health-insights-radiologyinsights",
      "projectFolder": "sdk/healthinsights/health-insights-radiologyinsights-rest",
      "versionPolicyName": "client"
    },
    {
      "packageName": "@azure/arm-deploymentmanager",
      "projectFolder": "sdk/deploymentmanager/arm-deploymentmanager",
      "versionPolicyName": "management"
    },
    {
      "packageName": "@azure/arm-hanaonazure",
      "projectFolder": "sdk/hanaonazure/arm-hanaonazure",
      "versionPolicyName": "management"
    },
    {
      "packageName": "@azure/arm-kubernetesconfiguration",
      "projectFolder": "sdk/kubernetesconfiguration/arm-kubernetesconfiguration",
      "versionPolicyName": "management"
    },
    {
      "packageName": "@azure/arm-labservices",
      "projectFolder": "sdk/labservices/arm-labservices",
      "versionPolicyName": "management"
    },
    {
      "packageName": "@azure/arm-machinelearningcompute",
      "projectFolder": "sdk/machinelearningcompute/arm-machinelearningcompute",
      "versionPolicyName": "management"
    },
    {
      "packageName": "@azure/arm-machinelearningexperimentation",
      "projectFolder": "sdk/machinelearningexperimentation/arm-machinelearningexperimentation",
      "versionPolicyName": "management"
    },
    {
      "packageName": "@azure/arm-commerce",
      "projectFolder": "sdk/commerce/arm-commerce",
      "versionPolicyName": "management"
    },
    {
      "packageName": "@azure/arm-datamigration",
      "projectFolder": "sdk/datamigration/arm-datamigration",
      "versionPolicyName": "management"
    },
    {
      "packageName": "@azure/arm-healthcareapis",
      "projectFolder": "sdk/healthcareapis/arm-healthcareapis",
      "versionPolicyName": "management"
    },
    {
      "packageName": "@azure/arm-hybridcompute",
      "projectFolder": "sdk/hybridcompute/arm-hybridcompute",
      "versionPolicyName": "management"
    },
    {
      "packageName": "@azure/arm-hybridkubernetes",
      "projectFolder": "sdk/hybridkubernetes/arm-hybridkubernetes",
      "versionPolicyName": "management"
    },
    {
      "packageName": "@azure/arm-oep",
      "projectFolder": "sdk/oep/arm-oep",
      "versionPolicyName": "management"
    },
    {
      "packageName": "@azure/arm-securityinsight",
      "projectFolder": "sdk/securityinsight/arm-securityinsight",
      "versionPolicyName": "management"
    },
    {
      "packageName": "@azure/arm-iotcentral",
      "projectFolder": "sdk/iotcentral/arm-iotcentral",
      "versionPolicyName": "management"
    },
    {
      "packageName": "@azure/arm-commitmentplans",
      "projectFolder": "sdk/machinelearning/arm-commitmentplans",
      "versionPolicyName": "management"
    },
    {
      "packageName": "@azure/arm-workspaces",
      "projectFolder": "sdk/machinelearning/arm-workspaces",
      "versionPolicyName": "management"
    },
    {
      "packageName": "@azure/arm-webservices",
      "projectFolder": "sdk/machinelearning/arm-webservices",
      "versionPolicyName": "management"
    },
    {
      "packageName": "@azure/arm-managementpartner",
      "projectFolder": "sdk/managementpartner/arm-managementpartner",
      "versionPolicyName": "management"
    },
    {
      "packageName": "@azure/arm-maps",
      "projectFolder": "sdk/maps/arm-maps",
      "versionPolicyName": "management"
    },
    {
      "packageName": "@azure/arm-mariadb",
      "projectFolder": "sdk/mariadb/arm-mariadb",
      "versionPolicyName": "management"
    },
    {
      "packageName": "@azure/arm-marketplaceordering",
      "projectFolder": "sdk/marketplaceordering/arm-marketplaceordering",
      "versionPolicyName": "management"
    },
    {
      "packageName": "@azure/arm-migrate",
      "projectFolder": "sdk/migrate/arm-migrate",
      "versionPolicyName": "management"
    },
    {
      "packageName": "@azure/arm-mixedreality",
      "projectFolder": "sdk/mixedreality/arm-mixedreality",
      "versionPolicyName": "management"
    },
    {
      "packageName": "@azure/arm-netapp",
      "projectFolder": "sdk/netapp/arm-netapp",
      "versionPolicyName": "management"
    },
    {
      "packageName": "@azure/arm-peering",
      "projectFolder": "sdk/peering/arm-peering",
      "versionPolicyName": "management"
    },
    {
      "packageName": "@azure/arm-postgresql-flexible",
      "projectFolder": "sdk/postgresql/arm-postgresql-flexible",
      "versionPolicyName": "management"
    },
    {
      "packageName": "@azure/arm-powerbidedicated",
      "projectFolder": "sdk/powerbidedicated/arm-powerbidedicated",
      "versionPolicyName": "management"
    },
    {
      "packageName": "@azure/arm-powerbiembedded",
      "projectFolder": "sdk/powerbiembedded/arm-powerbiembedded",
      "versionPolicyName": "management"
    },
    {
      "packageName": "@azure/arm-recoveryservices-siterecovery",
      "projectFolder": "sdk/recoveryservicessiterecovery/arm-recoveryservices-siterecovery",
      "versionPolicyName": "management"
    },
    {
      "packageName": "@azure/arm-recoveryservicesbackup",
      "projectFolder": "sdk/recoveryservicesbackup/arm-recoveryservicesbackup",
      "versionPolicyName": "management"
    },
    {
      "packageName": "@azure/arm-redisenterprisecache",
      "projectFolder": "sdk/redisenterprise/arm-redisenterprisecache",
      "versionPolicyName": "management"
    },
    {
      "packageName": "@azure/arm-reservations",
      "projectFolder": "sdk/reservations/arm-reservations",
      "versionPolicyName": "management"
    },
    {
      "packageName": "@azure/arm-resourcemover",
      "projectFolder": "sdk/resourcemover/arm-resourcemover",
      "versionPolicyName": "management"
    },
    {
      "packageName": "@azure/arm-serialconsole",
      "projectFolder": "sdk/serialconsole/arm-serialconsole",
      "versionPolicyName": "management"
    },
    {
      "packageName": "@azure/arm-servicemap",
      "projectFolder": "sdk/service-map/arm-servicemap",
      "versionPolicyName": "management"
    },
    {
      "packageName": "@azure/arm-signalr",
      "projectFolder": "sdk/signalr/arm-signalr",
      "versionPolicyName": "management"
    },
    {
      "packageName": "@azure/arm-storagecache",
      "projectFolder": "sdk/storagecache/arm-storagecache",
      "versionPolicyName": "management"
    },
    {
      "packageName": "@azure/arm-storagesync",
      "projectFolder": "sdk/storagesync/arm-storagesync",
      "versionPolicyName": "management"
    },
    {
      "packageName": "@azure/arm-resourcegraph",
      "projectFolder": "sdk/resourcegraph/arm-resourcegraph",
      "versionPolicyName": "management"
    },
    {
      "packageName": "@azure/arm-appinsights",
      "projectFolder": "sdk/applicationinsights/arm-appinsights",
      "versionPolicyName": "management"
    },
    {
      "packageName": "@azure/arm-datacatalog",
      "projectFolder": "sdk/datacatalog/arm-datacatalog",
      "versionPolicyName": "management"
    },
    {
      "packageName": "@azure/arm-storsimple1200series",
      "projectFolder": "sdk/storsimple1200series/arm-storsimple1200series",
      "versionPolicyName": "management"
    },
    {
      "packageName": "@azure/arm-storsimple8000series",
      "projectFolder": "sdk/storsimple8000series/arm-storsimple8000series",
      "versionPolicyName": "management"
    },
    {
      "packageName": "@azure/arm-support",
      "projectFolder": "sdk/support/arm-support",
      "versionPolicyName": "management"
    },
    {
      "packageName": "@azure/arm-timeseriesinsights",
      "projectFolder": "sdk/timeseriesinsights/arm-timeseriesinsights",
      "versionPolicyName": "management"
    },
    {
      "packageName": "@azure/arm-trafficmanager",
      "projectFolder": "sdk/trafficmanager/arm-trafficmanager",
      "versionPolicyName": "management"
    },
    {
      "packageName": "@azure/arm-visualstudio",
      "projectFolder": "sdk/visualstudio/arm-visualstudio",
      "versionPolicyName": "management"
    },
    {
      "packageName": "@azure/arm-vmwarecloudsimple",
      "projectFolder": "sdk/vmwarecloudsimple/arm-vmwarecloudsimple",
      "versionPolicyName": "management"
    },
    {
      "packageName": "@azure/arm-servicefabricmesh",
      "projectFolder": "sdk/servicefabricmesh/arm-servicefabricmesh",
      "versionPolicyName": "management"
    },
    {
      "packageName": "@azure/arm-storageimportexport",
      "projectFolder": "sdk/storageimportexport/arm-storageimportexport",
      "versionPolicyName": "management"
    },
    {
      "packageName": "@azure/arm-privatedns",
      "projectFolder": "sdk/privatedns/arm-privatedns",
      "versionPolicyName": "management"
    },
    {
      "packageName": "@azure/arm-policyinsights",
      "projectFolder": "sdk/policyinsights/arm-policyinsights",
      "versionPolicyName": "management"
    },
    {
      "packageName": "@azure/arm-kusto",
      "projectFolder": "sdk/kusto/arm-kusto",
      "versionPolicyName": "management"
    },
    {
      "packageName": "@azure/core-http-compat",
      "projectFolder": "sdk/core/core-http-compat",
      "versionPolicyName": "core"
    },
    {
      "packageName": "@azure/arm-dnsresolver",
      "projectFolder": "sdk/dnsresolver/arm-dnsresolver",
      "versionPolicyName": "management"
    },
    {
      "packageName": "@azure/arm-mobilenetwork",
      "projectFolder": "sdk/mobilenetwork/arm-mobilenetwork",
      "versionPolicyName": "management"
    },
    {
      "packageName": "@azure/arm-resources-profile-2020-09-01-hybrid",
      "projectFolder": "sdk/resources/arm-resources-profile-2020-09-01-hybrid",
      "versionPolicyName": "management"
    },
    {
      "packageName": "@azure/arm-dns-profile-2020-09-01-hybrid",
      "projectFolder": "sdk/dns/arm-dns-profile-2020-09-01-hybrid",
      "versionPolicyName": "management"
    },
    {
      "packageName": "@azure/arm-locks-profile-2020-09-01-hybrid",
      "projectFolder": "sdk/locks/arm-locks-profile-2020-09-01-hybrid",
      "versionPolicyName": "management"
    },
    {
      "packageName": "@azure/arm-policy-profile-2020-09-01-hybrid",
      "projectFolder": "sdk/policy/arm-policy-profile-2020-09-01-hybrid",
      "versionPolicyName": "management"
    },
    {
      "packageName": "@azure/arm-subscriptions-profile-2020-09-01-hybrid",
      "projectFolder": "sdk/subscription/arm-subscriptions-profile-2020-09-01-hybrid",
      "versionPolicyName": "management"
    },
    {
      "packageName": "@azure/arm-storage-profile-2020-09-01-hybrid",
      "projectFolder": "sdk/storage/arm-storage-profile-2020-09-01-hybrid",
      "versionPolicyName": "management"
    },
    {
      "packageName": "@azure/arm-keyvault-profile-2020-09-01-hybrid",
      "projectFolder": "sdk/keyvault/arm-keyvault-profile-2020-09-01-hybrid",
      "versionPolicyName": "management"
    },
    {
      "packageName": "@azure/arm-network-profile-2020-09-01-hybrid",
      "projectFolder": "sdk/network/arm-network-profile-2020-09-01-hybrid",
      "versionPolicyName": "management"
    },
    {
      "packageName": "@azure/arm-commerce-profile-2020-09-01-hybrid",
      "projectFolder": "sdk/commerce/arm-commerce-profile-2020-09-01-hybrid",
      "versionPolicyName": "management"
    },
    {
      "packageName": "@azure/arm-compute-profile-2020-09-01-hybrid",
      "projectFolder": "sdk/compute/arm-compute-profile-2020-09-01-hybrid",
      "versionPolicyName": "management"
    },
    {
      "packageName": "@azure/arm-eventhub-profile-2020-09-01-hybrid",
      "projectFolder": "sdk/eventhub/arm-eventhub-profile-2020-09-01-hybrid",
      "versionPolicyName": "management"
    },
    {
      "packageName": "@azure/arm-authorization-profile-2020-09-01-hybrid",
      "projectFolder": "sdk/authorization/arm-authorization-profile-2020-09-01-hybrid",
      "versionPolicyName": "management"
    },
    {
      "packageName": "@azure/arm-monitor-profile-2020-09-01-hybrid",
      "projectFolder": "sdk/monitor/arm-monitor-profile-2020-09-01-hybrid",
      "versionPolicyName": "management"
    },
    {
      "packageName": "@azure/arm-iothub-profile-2020-09-01-hybrid",
      "projectFolder": "sdk/iothub/arm-iothub-profile-2020-09-01-hybrid",
      "versionPolicyName": "management"
    },
    {
      "packageName": "@azure/arm-databoxedge-profile-2020-09-01-hybrid",
      "projectFolder": "sdk/databoxedge/arm-databoxedge-profile-2020-09-01-hybrid",
      "versionPolicyName": "management"
    },
    {
      "packageName": "@azure/arm-appservice-profile-2020-09-01-hybrid",
      "projectFolder": "sdk/appservice/arm-appservice-profile-2020-09-01-hybrid",
      "versionPolicyName": "management"
    },
    {
      "packageName": "@azure/arm-mysql-flexible",
      "projectFolder": "sdk/mysql/arm-mysql-flexible",
      "versionPolicyName": "management"
    },
    {
      "packageName": "@azure/arm-hardwaresecuritymodules",
      "projectFolder": "sdk/hardwaresecuritymodules/arm-hardwaresecuritymodules",
      "versionPolicyName": "management"
    },
    {
      "packageName": "@azure/arm-dashboard",
      "projectFolder": "sdk/dashboard/arm-dashboard",
      "versionPolicyName": "management"
    },
    {
      "packageName": "@azure/arm-azureadexternalidentities",
      "projectFolder": "sdk/azureadexternalidentities/arm-azureadexternalidentities",
      "versionPolicyName": "management"
    },
    {
      "packageName": "@azure/arm-scvmm",
      "projectFolder": "sdk/scvmm/arm-scvmm",
      "versionPolicyName": "management"
    },
    {
      "packageName": "@azure/arm-servicelinker",
      "projectFolder": "sdk/servicelinker/arm-servicelinker",
      "versionPolicyName": "management"
    },
    {
      "packageName": "@azure/arm-changes",
      "projectFolder": "sdk/changes/arm-changes",
      "versionPolicyName": "management"
    },
    {
      "packageName": "@azure/arm-workloads",
      "projectFolder": "sdk/workloads/arm-workloads",
      "versionPolicyName": "management"
    },
    {
      "packageName": "@azure/arm-dynatrace",
      "projectFolder": "sdk/dynatrace/arm-dynatrace",
      "versionPolicyName": "management"
    },
    {
      "packageName": "@azure/arm-education",
      "projectFolder": "sdk/education/arm-education",
      "versionPolicyName": "management"
    },
    {
      "packageName": "@azure/arm-machinelearning",
      "projectFolder": "sdk/machinelearning/arm-machinelearning",
      "versionPolicyName": "management"
    },
    {
      "packageName": "@azure/arm-appcontainers",
      "projectFolder": "sdk/appcontainers/arm-appcontainers",
      "versionPolicyName": "management"
    },
    {
      "packageName": "@azure/arm-deviceupdate",
      "projectFolder": "sdk/deviceupdate/arm-deviceupdate",
      "versionPolicyName": "management"
    },
    {
      "packageName": "@azure/arm-confidentialledger",
      "projectFolder": "sdk/confidentialledger/arm-confidentialledger",
      "versionPolicyName": "management"
    },
    {
      "packageName": "@azure/arm-resourceconnector",
      "projectFolder": "sdk/resourceconnector/arm-resourceconnector",
      "versionPolicyName": "management"
    },
    {
      "packageName": "@azure/api-management-custom-widgets-scaffolder",
      "projectFolder": "sdk/apimanagement/api-management-custom-widgets-scaffolder",
      "versionPolicyName": "client"
    },
    {
      "packageName": "@azure/api-management-custom-widgets-tools",
      "projectFolder": "sdk/apimanagement/api-management-custom-widgets-tools",
      "versionPolicyName": "client"
    },
    {
      "packageName": "@azure/arm-networkfunction",
      "projectFolder": "sdk/networkfunction/arm-networkfunction",
      "versionPolicyName": "management"
    },
    {
      "packageName": "@azure/arm-fluidrelay",
      "projectFolder": "sdk/fluidrelay/arm-fluidrelay",
      "versionPolicyName": "management"
    },
    {
      "packageName": "@azure/arm-automation",
      "projectFolder": "sdk/automation/arm-automation",
      "versionPolicyName": "management"
    },
    {
      "packageName": "@azure/arm-automanage",
      "projectFolder": "sdk/automanage/arm-automanage",
      "versionPolicyName": "management"
    },
    {
      "packageName": "@azure/arm-devcenter",
      "projectFolder": "sdk/devcenter/arm-devcenter",
      "versionPolicyName": "management"
    },
    {
      "packageName": "@azure/communication-rooms",
      "projectFolder": "sdk/communication/communication-rooms",
      "versionPolicyName": "client"
    },
    {
      "packageName": "@azure/arm-connectedvmware",
      "projectFolder": "sdk/connectedvmware/arm-connectedvmware",
      "versionPolicyName": "management"
    },
    {
      "packageName": "@azure/arm-nginx",
      "projectFolder": "sdk/nginx/arm-nginx",
      "versionPolicyName": "management"
    },
    {
      "packageName": "@azure/arm-agrifood",
      "projectFolder": "sdk/agrifood/arm-agrifood",
      "versionPolicyName": "management"
    },
    {
      "packageName": "@azure/arm-chaos",
      "projectFolder": "sdk/chaos/arm-chaos",
      "versionPolicyName": "management"
    },
    {
      "packageName": "@azure/functions-authentication-events",
      "projectFolder": "sdk/entra/functions-authentication-events",
      "versionPolicyName": "client"
    },
    {
      "packageName": "@azure-rest/developer-devcenter",
      "projectFolder": "sdk/devcenter/developer-devcenter-rest",
      "versionPolicyName": "client"
    },
    {
      "packageName": "@azure/arm-securitydevops",
      "projectFolder": "sdk/securitydevops/arm-securitydevops",
      "versionPolicyName": "management"
    },
    {
      "packageName": "@azure/arm-devhub",
      "projectFolder": "sdk/devhub/arm-devhub",
      "versionPolicyName": "management"
    },
    {
      "packageName": "@azure-rest/load-testing",
      "projectFolder": "sdk/loadtesting/load-testing-rest",
      "versionPolicyName": "client"
    },
    {
      "packageName": "@azure/arm-elasticsan",
      "projectFolder": "sdk/elasticsans/arm-elasticsan",
      "versionPolicyName": "management"
    },
    {
      "packageName": "@azure/arm-appcomplianceautomation",
      "projectFolder": "sdk/appcomplianceautomation/arm-appcomplianceautomation",
      "versionPolicyName": "management"
    },
    {
      "packageName": "@azure/arm-elastic",
      "projectFolder": "sdk/elastic/arm-elastic",
      "versionPolicyName": "management"
    },
    {
      "packageName": "@azure/arm-hybridcontainerservice",
      "projectFolder": "sdk/hybridcontainerservice/arm-hybridcontainerservice",
      "versionPolicyName": "management"
    },
    {
      "packageName": "@azure/arm-loadtesting",
      "projectFolder": "sdk/loadtesting/arm-loadtesting",
      "versionPolicyName": "management"
    },
    {
      "packageName": "@azure/web-pubsub-client",
      "projectFolder": "sdk/web-pubsub/web-pubsub-client",
      "versionPolicyName": "client"
    },
    {
      "packageName": "@azure/arm-billingbenefits",
      "projectFolder": "sdk/billingbenefits/arm-billingbenefits",
      "versionPolicyName": "management"
    },
    {
      "packageName": "@azure/arm-servicenetworking",
      "projectFolder": "sdk/servicenetworking/arm-servicenetworking",
      "versionPolicyName": "management"
    },
    {
      "packageName": "@azure/arm-dataprotection",
      "projectFolder": "sdk/dataprotection/arm-dataprotection",
      "versionPolicyName": "management"
    },
    {
      "packageName": "@azure/arm-storagemover",
      "projectFolder": "sdk/storagemover/arm-storagemover",
      "versionPolicyName": "management"
    },
    {
      "packageName": "@azure/arm-voiceservices",
      "projectFolder": "sdk/voiceservices/arm-voiceservices",
      "versionPolicyName": "management"
    },
    {
      "packageName": "@azure/web-pubsub-client-protobuf",
      "projectFolder": "sdk/web-pubsub/web-pubsub-client-protobuf",
      "versionPolicyName": "client"
    },
    {
      "packageName": "@azure/arm-graphservices",
      "projectFolder": "sdk/graphservices/arm-graphservices",
      "versionPolicyName": "management"
    },
    {
      "packageName": "@azure/arm-newrelicobservability",
      "projectFolder": "sdk/newrelicobservability/arm-newrelicobservability",
      "versionPolicyName": "management"
    },
    {
      "packageName": "@azure/arm-paloaltonetworksngfw",
      "projectFolder": "sdk/paloaltonetworksngfw/arm-paloaltonetworksngfw",
      "versionPolicyName": "management"
    },
    {
      "packageName": "@azure/arm-selfhelp",
      "projectFolder": "sdk/selfhelp/arm-selfhelp",
      "versionPolicyName": "management"
    },
    {
      "packageName": "@azure/arm-costmanagement",
      "projectFolder": "sdk/cost-management/arm-costmanagement",
      "versionPolicyName": "management"
    },
    {
      "packageName": "@azure/arm-networkcloud",
      "projectFolder": "sdk/networkcloud/arm-networkcloud",
      "versionPolicyName": "management"
    },
    {
      "packageName": "@azure/arm-baremetalinfrastructure",
      "projectFolder": "sdk/baremetalinfrastructure/arm-baremetalinfrastructure",
      "versionPolicyName": "management"
    },
    {
      "packageName": "@azure/arm-qumulo",
      "projectFolder": "sdk/liftrqumulo/arm-qumulo",
      "versionPolicyName": "management"
    },
    {
      "packageName": "@azure/arm-containerservicefleet",
      "projectFolder": "sdk/containerservice/arm-containerservicefleet",
      "versionPolicyName": "management"
    },
    {
      "packageName": "@azure/arm-cosmosdbforpostgresql",
      "projectFolder": "sdk/cosmosforpostgresql/arm-cosmosdbforpostgresql",
      "versionPolicyName": "management"
    },
    {
      "packageName": "@azure/arm-managednetworkfabric",
      "projectFolder": "sdk/managednetworkfabric/arm-managednetworkfabric",
      "versionPolicyName": "management"
    },
    {
      "packageName": "@azure/arm-iotfirmwaredefense",
      "projectFolder": "sdk/iotfirmwaredefense/arm-iotfirmwaredefense",
      "versionPolicyName": "management"
    },
    {
      "packageName": "@azure/arm-quantum",
      "projectFolder": "sdk/quantum/arm-quantum",
      "versionPolicyName": "management"
    },
    {
      "packageName": "@azure/arm-sphere",
      "projectFolder": "sdk/sphere/arm-sphere",
      "versionPolicyName": "management"
    },
    {
      "packageName": "@azure/arm-maintenance",
      "projectFolder": "sdk/maintenance/arm-maintenance",
      "versionPolicyName": "management"
    },
    {
      "packageName": "@azure/arm-resourcesdeploymentstacks",
      "projectFolder": "sdk/resourcesdeploymentstacks/arm-resourcesdeploymentstacks",
      "versionPolicyName": "management"
    },
    {
      "packageName": "@azure/arm-apicenter",
      "projectFolder": "sdk/apicenter/arm-apicenter",
      "versionPolicyName": "management"
    },
    {
      "packageName": "@azure/arm-hdinsightcontainers",
      "projectFolder": "sdk/hdinsight/arm-hdinsightcontainers",
      "versionPolicyName": "management"
    },
    {
      "packageName": "@azure/arm-defendereasm",
      "projectFolder": "sdk/defendereasm/arm-defendereasm",
      "versionPolicyName": "management"
    },
    {
      "packageName": "@azure/arm-hybridconnectivity",
      "projectFolder": "sdk/hybridconnectivity/arm-hybridconnectivity",
      "versionPolicyName": "management"
    },
    {
      "packageName": "@azure-tests/perf-monitor-opentelemetry",
      "projectFolder": "sdk/monitor/perf-tests/monitor-opentelemetry",
      "versionPolicyName": "test"
    },
    {
      "packageName": "@azure/arm-recoveryservicesdatareplication",
      "projectFolder": "sdk/recoveryservicesdatareplication/arm-recoveryservicesdatareplication",
      "versionPolicyName": "management"
    },
    {
      "packageName": "@azure/arm-playwrighttesting",
      "projectFolder": "sdk/playwrighttesting/arm-playwrighttesting",
      "versionPolicyName": "management"
    },
    {
      "packageName": "@azure-rest/ai-vision-image-analysis",
      "projectFolder": "sdk/vision/ai-vision-image-analysis-rest",
      "versionPolicyName": "client"
    },
    {
      "packageName": "@azure/arm-hybridnetwork",
      "projectFolder": "sdk/hybridnetwork/arm-hybridnetwork",
      "versionPolicyName": "management"
    },
    {
      "packageName": "@azure/arm-networkanalytics",
      "projectFolder": "sdk/networkanalytics/arm-networkanalytics",
      "versionPolicyName": "management"
    },
    {
      "packageName": "@azure/arm-workloadssapvirtualinstance",
      "projectFolder": "sdk/workloads/arm-workloadssapvirtualinstance",
      "versionPolicyName": "management"
    },
    {
      "packageName": "@azure/arm-astro",
      "projectFolder": "sdk/astro/arm-astro",
      "versionPolicyName": "management"
    },
    {
      "packageName": "@azure/arm-largeinstance",
      "projectFolder": "sdk/largeinstance/arm-largeinstance",
      "versionPolicyName": "management"
    },
    {
      "packageName": "@azure/arm-springappdiscovery",
      "projectFolder": "sdk/springappdiscovery/arm-springappdiscovery",
      "versionPolicyName": "management"
    },
    {
      "packageName": "@azure/arm-migrationdiscoverysap",
      "projectFolder": "sdk/migrationdiscovery/arm-migrationdiscoverysap",
      "versionPolicyName": "management"
    },
    {
      "packageName": "@azure/arm-storageactions",
      "projectFolder": "sdk/storageactions/arm-storageactions",
      "versionPolicyName": "management"
    },
    {
      "packageName": "@azure/arm-guestconfiguration",
      "projectFolder": "sdk/guestconfiguration/arm-guestconfiguration",
      "versionPolicyName": "management"
    },
    {
      "packageName": "@azure/arm-deviceregistry",
      "projectFolder": "sdk/deviceregistry/arm-deviceregistry",
      "versionPolicyName": "management"
    },
    {
      "packageName": "@azure/arm-standbypool",
      "projectFolder": "sdk/standbypool/arm-standbypool",
      "versionPolicyName": "management"
    },
    {
      "packageName": "@azure/arm-devopsinfrastructure",
      "projectFolder": "sdk/devopsinfrastructure/arm-devopsinfrastructure",
      "versionPolicyName": "management"
    },
    {
      "packageName": "@azure-rest/ai-vision-face",
      "projectFolder": "sdk/face/ai-vision-face-rest",
      "versionPolicyName": "client"
    },
    {
      "packageName": "@azure/arm-informaticadatamanagement",
      "projectFolder": "sdk/informatica/arm-informaticadatamanagement",
      "versionPolicyName": "client"
    },
    {
      "packageName": "@azure/arm-oracledatabase",
      "projectFolder": "sdk/oracledatabase/arm-oracledatabase",
      "versionPolicyName": "management"
    },
    {
      "packageName": "@azure-rest/health-deidentification",
      "projectFolder": "sdk/healthdataaiservices/azure-health-deidentification",
      "versionPolicyName": "client"
    },
    {
      "packageName": "@azure-rest/ai-inference",
      "projectFolder": "sdk/ai/ai-inference-rest",
      "versionPolicyName": "client"
    },
    {
      "packageName": "@azure/arm-edgezones",
      "projectFolder": "sdk/edgezones/arm-edgezones",
      "versionPolicyName": "management"
    },
    {
<<<<<<< HEAD
      "packageName": "@azure/arm-mongocluster",
      "projectFolder": "sdk/mongocluster/arm-mongocluster",
=======
      "packageName": "@azure/arm-servicefabricmanagedclusters",
      "projectFolder": "sdk/servicefabricmanagedclusters/arm-servicefabricmanagedclusters",
      "versionPolicyName": "management"
    },
    {
      "packageName": "@azure/arm-redhatopenshift",
      "projectFolder": "sdk/redhatopenshift/arm-redhatopenshift",
>>>>>>> c3ae1398
      "versionPolicyName": "management"
    }
  ]
}<|MERGE_RESOLUTION|>--- conflicted
+++ resolved
@@ -2238,10 +2238,11 @@
       "versionPolicyName": "management"
     },
     {
-<<<<<<< HEAD
       "packageName": "@azure/arm-mongocluster",
       "projectFolder": "sdk/mongocluster/arm-mongocluster",
-=======
+      "versionPolicyName": "management"
+    },
+    {
       "packageName": "@azure/arm-servicefabricmanagedclusters",
       "projectFolder": "sdk/servicefabricmanagedclusters/arm-servicefabricmanagedclusters",
       "versionPolicyName": "management"
@@ -2249,7 +2250,6 @@
     {
       "packageName": "@azure/arm-redhatopenshift",
       "projectFolder": "sdk/redhatopenshift/arm-redhatopenshift",
->>>>>>> c3ae1398
       "versionPolicyName": "management"
     }
   ]
