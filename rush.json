--- conflicted
+++ resolved
@@ -2066,13 +2066,13 @@
       "versionPolicyName": "management"
     },
     {
-<<<<<<< HEAD
       "packageName": "@azure/arm-apicenter",
       "projectFolder": "sdk/apicenter/arm-apicenter",
-=======
+      "versionPolicyName": "management"
+    },
+    {
       "packageName": "@azure/arm-hdinsightcontainers",
       "projectFolder": "sdk/hdinsight/arm-hdinsightcontainers",
->>>>>>> 77c0cac4
       "versionPolicyName": "management"
     },
     {
