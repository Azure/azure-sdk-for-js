--- conflicted
+++ resolved
@@ -795,10 +795,6 @@
       "versionPolicyName": "client"
     },
     {
-<<<<<<< HEAD
-      "packageName": "@azure/arm-managedapplications",
-      "projectFolder": "sdk/managedapplications/arm-managedapplications",
-=======
       "packageName": "@azure/arm-links",
       "projectFolder": "sdk/links/arm-links",
       "versionPolicyName": "management"
@@ -816,7 +812,6 @@
     {
       "packageName": "@azure/arm-features",
       "projectFolder": "sdk/features/arm-features",
->>>>>>> 1f70bab7
       "versionPolicyName": "management"
     }
   ]
