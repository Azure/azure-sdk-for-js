/**
 * This is the main configuration file for Rush.
 * For full documentation, please see https://rushjs.io
 */
{
  "$schema": "https://developer.microsoft.com/json-schemas/rush/v5/rush.schema.json",
  /**
   * (Required) This specifies the version of the Rush engine to be used in this repo.
   * Rush's "version selector" feature ensures that the globally installed tool will
   * behave like this release, regardless of which version is installed globally.
   *
   * The common/scripts/install-run-rush.js automation script also uses this version.
   *
   * NOTE: If you upgrade to a new major version of Rush, you should replace the "v5"
   * path segment in the "$schema" field for all your Rush config files.  This will ensure
   * correct error-underlining and tab-completion for editors such as VS Code.
   */
  "rushVersion": "5.40.7",
  /**
   * The next field selects which package manager should be installed and determines its version.
   * Rush installs its own local copy of the package manager to ensure that your build process
   * is fully isolated from whatever tools are present in the local environment.
   *
   * Specify one of: "pnpmVersion", "npmVersion", or "yarnVersion".  See the Rush documentation
   * for details about these alternatives.
   */
  "pnpmVersion": "5.15.0",
  // "npmVersion": "4.5.0",
  // "yarnVersion": "1.9.4",
  /**
   * Options that are only used when the PNPM package manager is selected
   */
  "pnpmOptions": {
    /**
     * If true, then Rush will add the "--strict-peer-dependencies" option when invoking PNPM.
     * This causes "rush install" to fail if there are unsatisfied peer dependencies, which is
     * an invalid state that can cause build failures or incompatible dependency versions.
     * (For historical reasons, JavaScript package managers generally do not treat this invalid
     * state as an error.)
     *
     * The default value is false to avoid legacy compatibility issues.
     * It is strongly recommended to set strictPeerDependencies=true.
     */
    "strictPeerDependencies": true,
    /**
     * Configures the strategy used to select versions during installation.
     *
     * This feature requires PNPM version 3.1 or newer.  It corresponds to the "--resolution-strategy" command-line
     * option for PNPM.  Possible values are "fast" and "fewer-dependencies".  PNPM's default is "fast", but this may
     * be incompatible with certain packages, for example the "@types" packages from DefinitelyTyped.  Rush's default
     * is "fewer-dependencies", which causes PNPM to avoid installing a newer version if an already installed version
     * can be reused; this is more similar to NPM's algorithm.
     */
    "resolutionStrategy": "fewer-dependencies"
  },
  /**
   * Older releases of the NodeJS engine may be missing features required by your system.
   * Other releases may have bugs.  In particular, the "latest" version will not be a
   * Long Term Support (LTS) version and is likely to have regressions.
   *
   * Specify a SemVer range to ensure developers use a NodeJS version that is appropriate
   * for your repo.
   */
  "nodeSupportedVersionRange": ">=8.0.0",
  /**
   * Odd-numbered major versions of Node.js are experimental.  Even-numbered releases
   * spend six months in a stabilization period before the first Long Term Support (LTS) version.
   * For example, 8.9.0 was the first LTS version of Node.js 8.  Pre-LTS versions are not recommended
   * for production usage because they frequently have bugs.  They may cause Rush itself
   * to malfunction.
   *
   * Rush normally prints a warning if it detects a pre-LTS Node.js version.  If you are testing
   * pre-LTS versions in preparation for supporting the first LTS version, you can use this setting
   * to disable Rush's warning.
   */
  "suppressNodeLtsWarning": true,
  /**
   * If you would like the version specifiers for your dependencies to be consistent, then
   * uncomment this line. This is effectively similar to running "rush check" before any
   * of the following commands:
   *
   *   rush install, rush update, rush link, rush version, rush publish
   *
   * In some cases you may want this turned on, but need to allow certain packages to use a different
   * version. In those cases, you will need to add an entry to the "allowedAlternativeVersions"
   * section of the common-versions.json.
   */
  "ensureConsistentVersions": true,
  /**
   * Large monorepos can become intimidating for newcomers if project folder paths don't follow
   * a consistent and recognizable pattern.  When the system allows nested folder trees,
   * we've found that teams will often use subfolders to create islands that isolate
   * their work from others ("shipping the org").  This hinders collaboration and code sharing.
   *
   * The Rush developers recommend a "category folder" model, where buildable project folders
   * must always be exactly two levels below the repo root.  The parent folder acts as the category.
   * This provides a basic facility for grouping related projects (e.g. "apps", "libaries",
   * "tools", "prototypes") while still encouraging teams to organize their projects into
   * a unified taxonomy.  Limiting to 2 levels seems very restrictive at first, but if you have
   * 20 categories and 20 projects in each category, this scheme can easily accommodate hundreds
   * of projects.  In practice, you will find that the folder hierarchy needs to be rebalanced
   * occasionally, but if that's painful, it's a warning sign that your development style may
   * discourage refactoring.  Reorganizing the categories should be an enlightening discussion
   * that brings people together, and maybe also identifies poor coding practices (e.g. file
   * references that reach into other project's folders without using NodeJS module resolution).
   *
   * The defaults are projectFolderMinDepth=1 and projectFolderMaxDepth=2.
   *
   * To remove these restrictions, you could set projectFolderMinDepth=1
   * and set projectFolderMaxDepth to a large number.
   */
  "projectFolderMinDepth": 3,
  "projectFolderMaxDepth": 4,
  /**
   * This feature helps you to review and approve new packages before they are introduced
   * to your monorepo.  For example, you may be concerned about licensing, code quality,
   * performance, or simply accumulating too many libraries with overlapping functionality.
   * The approvals are tracked in two config files "browser-approved-packages.json"
   * and "nonbrowser-approved-packages.json".  See the Rush documentation for details.
   */
  // "approvedPackagesPolicy": {
  //   /**
  //    * The review categories allow you to say for example "This library is approved for usage
  //    * in prototypes, but not in production code."
  //    *
  //    * Each project can be associated with one review category, by assigning the "reviewCategory" field
  //    * in the "projects" section of rush.json.  The approval is then recorded in the files
  //    * "common/config/rush/browser-approved-packages.json" and "nonbrowser-approved-packages.json"
  //    * which are automatically generated during "rush update".
  //    *
  //    * Designate categories with whatever granularity is appropriate for your review process,
  //    * or you could just have a single category called "default".
  //    */
  //   "reviewCategories": [
  //     // Some example categories:
  //     "production", // projects that ship to production
  //     "tools",      // non-shipping projects that are part of the developer toolchain
  //     "prototypes"  // experiments that should mostly be ignored by the review process
  //   ],
  //
  //   /**
  //    * A list of NPM package scopes that will be excluded from review.
  //    * We recommend to exclude TypeScript typings (the "@types" scope), because
  //    * if the underlying package was already approved, this would imply that the typings
  //    * are also approved.
  //    */
  //   // "ignoredNpmScopes": [ "@types" ]
  // },
  /**
   * If you use Git as your version control system, this section has some additional
   * optional features you can use.
   */
  "gitPolicy": {
    /**
     * Work at a big company?  Tired of finding Git commits at work with unprofessional Git
     * emails such as "beer-lover@my-college.edu"?  Rush can validate people's Git email address
     * before they get started.
     *
     * Define a list of regular expressions describing allowable e-mail patterns for Git commits.
     * They are case-insensitive anchored JavaScript RegExps.  Example: ".*@example\.com"
     *
     * IMPORTANT: Because these are regular expressions encoded as JSON string literals,
     * RegExp escapes need two backspashes, and ordinary periods should be "\\.".
     */
    // "allowedEmailRegExps": [
    //   "[^@]+@users\\.noreply\\.github\\.com",
    //   "travis@example\\.org"
    // ],
    /**
     * When Rush reports that the address is malformed, the notice can include an example
     * of a recommended email.  Make sure it conforms to one of the allowedEmailRegExps
     * expressions.
     */
    // "sampleEmail": "mrexample@users.noreply.github.com",
    /**
     * The commit message to use when committing changes during 'rush publish'.
     *
     * For example, if you want to prevent these commits from triggering a CI build,
     * you might configure your system's trigger to look for a special string such as "[skip-ci]"
     * in the commit message, and then customize Rush's message to contain that string.
     */
    // "versionBumpCommitMessage": "Applying package updates. [skip-ci]"
  },
  "repository": {
    /**
     * The URL of this Git repository, used by "rush change" to determine the base branch for your PR.
     *
     * The "rush change" command needs to determine which files are affected by your PR diff.
     * If you merged or cherry-picked commits from the master branch into your PR branch, those commits
     * should be excluded from this diff (since they belong to some other PR).  In order to do that,
     * Rush needs to know where to find the base branch for your PR.  This information cannot be
     * determined from Git alone, since the "pull request" feature is not a Git concept.  Ideally
     * Rush would use a vendor-specific protocol to query the information from GitHub, Azure DevOps, etc.
     * But to keep things simple, "rush change" simply assumes that your PR is against the "master" branch
     * of the Git remote indicated by the respository.url setting in rush.json.  If you are working in
     * a GitHub "fork" of the real repo, this setting will be different from the repository URL of your
     * your PR branch, and in this situation "rush change" will also automatically invoke "git fetch"
     * to retrieve the latest activity for the remote master branch.
     */
    "url": "https://github.com/Azure/azure-sdk-for-js"
  },
  /**
   * Event hooks are customized script actions that Rush executes when specific events occur
   */
  "eventHooks": {
    /**
     * The list of shell commands to run before the Rush installation starts
     */
    "preRushInstall": [
      // "common/scripts/pre-rush-install.js"
    ],
    /**
     * The list of shell commands to run after the Rush installation finishes
     */
    "postRushInstall": [],
    /**
     * The list of shell commands to run before the Rush build command starts
     */
    "preRushBuild": [],
    /**
     * The list of shell commands to run after the Rush build command finishes
     */
    "postRushBuild": []
  },
  /**
   * Installation variants allow you to maintain a parallel set of configuration files that can be
   * used to build the entire monorepo with an alternate set of dependencies.  For example, suppose
   * you upgrade all your projects to use a new release of an important framework, but during a transition period
   * you intend to maintain compability with the old release.  In this situation, you probably want your
   * CI validation to build the entire repo twice: once with the old release, and once with the new release.
   *
   * Rush "installation variants" correspond to sets of config files located under this folder:
   *
   *   common/config/rush/variants/<variant_name>
   *
   * The variant folder can contain an alternate common-versions.json file.  Its "preferredVersions" field can be used
   * to select older versions of dependencies (within a loose SemVer range specified in your package.json files).
   * To install a variant, run "rush install --variant <variant_name>".
   *
   * For more details and instructions, see this article:  https://rushjs.io/pages/advanced/installation_variants/
   */
  "variants": [
    // {
    //   /**
    //    * The folder name for this variant.
    //    */
    //   "variantName": "old-sdk",
    //
    //   /**
    //    * An informative description
    //    */
    //   "description": "Build this repo using the previous release of the SDK"
    // }
  ],
  /**
   * Rush can collect anonymous telemetry about everyday developer activity such as
   * success/failure of installs, builds, and other operations.  You can use this to identify
   * problems with your toolchain or Rush itself.  THIS TELEMETRY IS NOT SHARED WITH MICROSOFT.
   * It is written into JSON files in the common/temp folder.  It's up to you to write scripts
   * that read these JSON files and do something with them.  These scripts are typically registered
   * in the "eventHooks" section.
   */
  // "telemetryEnabled": false,
  /**
   * Allows creation of hotfix changes. This feature is experimental so it is disabled by default.
   */
  // "hotfixChangeEnabled": false,
  /**
   * (Required) This is the inventory of projects to be managed by Rush.
   *
   * Rush does not automatically scan for projects using wildcards, for a few reasons:
   * 1. Depth-first scans are expensive, particularly when tools need to repeatedly collect the list.
   * 2. On a caching CI machine, scans can accidentally pick up files left behind from a previous build.
   * 3. It's useful to have a centralized inventory of all projects and their important metadata.
   */
  "projects": [
    // {
    //   /**
    //    * The NPM package name of the project (must match package.json)
    //    */
    //   "packageName": "my-app",
    //
    //   /**
    //    * The path to the project folder, relative to the rush.json config file.
    //    */
    //   "projectFolder": "apps/my-app",
    //
    //   /**
    //    * An optional category for usage in the "browser-approved-packages.json"
    //    * and "nonbrowser-approved-packages.json" files.  The value must be one of the
    //    * strings from the "reviewCategories" defined above.
    //    */
    //   "reviewCategory": "production",
    //
    //   /**
    //    * A list of local projects that appear as devDependencies for this project, but cannot be
    //    * locally linked because it would create a cyclic dependency; instead, the last published
    //    * version will be installed in the Common folder.
    //    */
    //   "cyclicDependencyProjects": [
    //     // "my-toolchain"
    //   ],
    //
    //   /**
    //    * If true, then this project will be ignored by the "rush check" command.
    //    * The default value is false.
    //    */
    //   // "skipRushCheck": false,
    //
    //   /**
    //    * A flag indicating that changes to this project will be published to npm, which affects
    //    * the Rush change and publish workflows. The default value is false.
    //    * NOTE: "versionPolicyName" and "shouldPublish" are alternatives; you cannot specify them both.
    //    */
    //   // "shouldPublish": false,
    //
    //   /**
    //    * An optional version policy associated with the project.  Version policies are defined
    //    * in "version-policies.json" file.  See the "rush publish" documentation for more info.
    //    * NOTE: "versionPolicyName" and "shouldPublish" are alternatives; you cannot specify them both.
    //    */
    //   // "versionPolicyName": ""
    // },
    //
    {
      "packageName": "@azure/abort-controller",
      "projectFolder": "sdk/core/abort-controller",
      "versionPolicyName": "core"
    },
    {
      "packageName": "@azure/app-configuration",
      "projectFolder": "sdk/appconfiguration/app-configuration",
      "versionPolicyName": "client"
    },
    {
      "packageName": "@azure-rest/purview-catalog",
      "projectFolder": "sdk/purview/purview-catalog-rest"
    },
    {
      "packageName": "@azure-rest/purview-scanning",
      "projectFolder": "sdk/purview/purview-scanning-rest",
      "versionPolicyName": "client"
    },
    {
      "packageName": "@azure-rest/ai-document-translator",
      "projectFolder": "sdk/documenttranslator/ai-document-translator-rest",
      "versionPolicyName": "client"
    },
    {
      "packageName": "@azure-rest/confidential-ledger",
      "projectFolder": "sdk/confidentialledger/confidential-ledger-rest",
      "versionPolicyName": "client"
    },
    {
      "packageName": "@azure/ai-anomaly-detector",
      "projectFolder": "sdk/anomalydetector/ai-anomaly-detector",
      "versionPolicyName": "client"
    },
    {
      "packageName": "@azure/ai-form-recognizer",
      "projectFolder": "sdk/formrecognizer/ai-form-recognizer",
      "versionPolicyName": "client"
    },
    {
      "packageName": "@azure/ai-text-analytics",
      "projectFolder": "sdk/textanalytics/ai-text-analytics",
      "versionPolicyName": "client"
    },
    {
      "packageName": "@azure/ai-metrics-advisor",
      "projectFolder": "sdk/metricsadvisor/ai-metrics-advisor",
      "versionPolicyName": "client"
    },
    {
      "packageName": "@azure/search-documents",
      "projectFolder": "sdk/search/search-documents",
      "versionPolicyName": "client"
    },
    {
      "packageName": "@azure/attestation",
      "projectFolder": "sdk/attestation/attestation",
      "versionPolicyName": "client"
    },
    {
      "packageName": "@azure/quantum-jobs",
      "projectFolder": "sdk/quantum/quantum-jobs",
      "versionPolicyName": "client"
    },
    {
      "packageName": "@azure/communication-chat",
      "projectFolder": "sdk/communication/communication-chat",
      "versionPolicyName": "client"
    },
    {
      "packageName": "@azure/communication-common",
      "projectFolder": "sdk/communication/communication-common",
      "versionPolicyName": "client"
    },
    {
      "packageName": "@azure/communication-identity",
      "projectFolder": "sdk/communication/communication-identity",
      "versionPolicyName": "client"
    },
    {
      "packageName": "@azure/communication-phone-numbers",
      "projectFolder": "sdk/communication/communication-phone-numbers",
      "versionPolicyName": "client"
    },
    {
      "packageName": "@azure/communication-sms",
      "projectFolder": "sdk/communication/communication-sms",
      "versionPolicyName": "client"
    },
    {
      "packageName": "@azure/container-registry",
      "projectFolder": "sdk/containerregistry/container-registry",
      "versionPolicyName": "client"
    },
    {
      "packageName": "@azure/core-amqp",
      "projectFolder": "sdk/core/core-amqp",
      "versionPolicyName": "core"
    },
    {
      "packageName": "@azure-rest/core-client",
      "projectFolder": "sdk/core-rest/core-client",
      "versionPolicyName": "core"
    },
    {
      "packageName": "@azure/core-asynciterator-polyfill",
      "projectFolder": "sdk/core/core-asynciterator-polyfill",
      "versionPolicyName": "core"
    },
    {
      "packageName": "@azure/core-auth",
      "projectFolder": "sdk/core/core-auth",
      "versionPolicyName": "core"
    },
    {
      "packageName": "@azure/core-client",
      "projectFolder": "sdk/core/core-client",
      "versionPolicyName": "core"
    },
    {
      "packageName": "@azure/core-crypto",
      "projectFolder": "sdk/core/core-crypto",
      "versionPolicyName": "core"
    },
    {
      "packageName": "@azure/core-http",
      "projectFolder": "sdk/core/core-http",
      "versionPolicyName": "core"
    },
    {
      "packageName": "@azure/core-rest-pipeline",
      "projectFolder": "sdk/core/core-rest-pipeline",
      "versionPolicyName": "core"
    },
    {
      "packageName": "@azure/core-lro",
      "projectFolder": "sdk/core/core-lro",
      "versionPolicyName": "core"
    },
    {
      "packageName": "@azure/core-paging",
      "projectFolder": "sdk/core/core-paging",
      "versionPolicyName": "core"
    },
    {
      "packageName": "@azure/core-tracing",
      "projectFolder": "sdk/core/core-tracing",
      "versionPolicyName": "core"
    },
    {
      "packageName": "@azure/core-util",
      "projectFolder": "sdk/core/core-util",
      "versionPolicyName": "core"
    },
    {
      "packageName": "@azure/core-xml",
      "projectFolder": "sdk/core/core-xml",
      "versionPolicyName": "core"
    },
    {
      "packageName": "@azure/cosmos",
      "projectFolder": "sdk/cosmosdb/cosmos",
      "versionPolicyName": "client"
    },
    {
      "packageName": "@azure/monitor-opentelemetry-exporter",
      "projectFolder": "sdk/monitor/monitor-opentelemetry-exporter",
      "versionPolicyName": "client"
    },
    {
      "packageName": "@azure/dev-tool",
      "projectFolder": "common/tools/dev-tool",
      "versionPolicyName": "utility"
    },
    {
      "packageName": "@azure/eventgrid",
      "projectFolder": "sdk/eventgrid/eventgrid",
      "versionPolicyName": "client"
    },
    {
      "packageName": "@azure/event-hubs",
      "projectFolder": "sdk/eventhub/event-hubs",
      "versionPolicyName": "client"
    },
    {
      "packageName": "@azure/eventhubs-checkpointstore-blob",
      "projectFolder": "sdk/eventhub/eventhubs-checkpointstore-blob",
      "versionPolicyName": "client"
    },
    {
      "packageName": "@azure/event-processor-host",
      "projectFolder": "sdk/eventhub/event-processor-host",
      "versionPolicyName": "client"
    },
    {
      "packageName": "@azure/mock-hub",
      "projectFolder": "sdk/eventhub/mock-hub",
      "versionPolicyName": "utility"
    },
    {
      "packageName": "@azure/identity",
      "projectFolder": "sdk/identity/identity",
      "versionPolicyName": "client"
    },
    {
      "packageName": "@azure/keyvault-common",
      "projectFolder": "sdk/keyvault/keyvault-common",
      "versionPolicyName": "utility"
    },
    {
      "packageName": "@azure/keyvault-admin",
      "projectFolder": "sdk/keyvault/keyvault-admin",
      "versionPolicyName": "client"
    },
    {
      "packageName": "@azure/keyvault-certificates",
      "projectFolder": "sdk/keyvault/keyvault-certificates",
      "versionPolicyName": "client"
    },
    {
      "packageName": "@azure/keyvault-keys",
      "projectFolder": "sdk/keyvault/keyvault-keys",
      "versionPolicyName": "client"
    },
    {
      "packageName": "@azure/keyvault-secrets",
      "projectFolder": "sdk/keyvault/keyvault-secrets",
      "versionPolicyName": "client"
    },
    {
      "packageName": "@azure/logger",
      "projectFolder": "sdk/core/logger",
      "versionPolicyName": "core"
    },
    {
      "packageName": "@azure/schema-registry",
      "projectFolder": "sdk/schemaregistry/schema-registry",
      "versionPolicyName": "client"
    },
    {
      "packageName": "@azure/schema-registry-avro",
      "projectFolder": "sdk/schemaregistry/schema-registry-avro",
      "versionPolicyName": "client"
    },
    {
      "packageName": "@azure/service-bus",
      "projectFolder": "sdk/servicebus/service-bus",
      "versionPolicyName": "client"
    },
    {
      "packageName": "@azure/storage-internal-avro",
      "projectFolder": "sdk/storage/storage-internal-avro",
      "versionPolicyName": "utility"
    },
    {
      "packageName": "@azure/storage-blob",
      "projectFolder": "sdk/storage/storage-blob",
      "versionPolicyName": "client"
    },
    {
      "packageName": "@azure/storage-blob-changefeed",
      "projectFolder": "sdk/storage/storage-blob-changefeed",
      "versionPolicyName": "client"
    },
    {
      "packageName": "@azure/storage-file-share",
      "projectFolder": "sdk/storage/storage-file-share",
      "versionPolicyName": "client"
    },
    {
      "packageName": "@azure/storage-file-datalake",
      "projectFolder": "sdk/storage/storage-file-datalake",
      "versionPolicyName": "client"
    },
    {
      "packageName": "@azure/storage-queue",
      "projectFolder": "sdk/storage/storage-queue",
      "versionPolicyName": "client"
    },
    {
      "packageName": "@azure/synapse-access-control",
      "projectFolder": "sdk/synapse/synapse-access-control",
      "versionPolicyName": "client"
    },
    {
      "packageName": "@azure/synapse-artifacts",
      "projectFolder": "sdk/synapse/synapse-artifacts",
      "versionPolicyName": "client"
    },
    {
      "packageName": "@azure/synapse-managed-private-endpoints",
      "projectFolder": "sdk/synapse/synapse-managed-private-endpoints",
      "versionPolicyName": "client"
    },
    {
      "packageName": "@azure/synapse-monitoring",
      "projectFolder": "sdk/synapse/synapse-monitoring",
      "versionPolicyName": "client"
    },
    {
      "packageName": "@azure/synapse-spark",
      "projectFolder": "sdk/synapse/synapse-spark",
      "versionPolicyName": "client"
    },
    {
      "packageName": "@azure/data-tables",
      "projectFolder": "sdk/tables/data-tables",
      "versionPolicyName": "client"
    },
    {
      "packageName": "@azure/template",
      "projectFolder": "sdk/template/template",
      "versionPolicyName": "client"
    },
    {
      "packageName": "@azure/eslint-plugin-azure-sdk",
      "projectFolder": "common/tools/eslint-plugin-azure-sdk",
      "versionPolicyName": "utility"
    },
    {
      "packageName": "@azure/test-utils-recorder",
      "projectFolder": "sdk/test-utils/recorder",
      "versionPolicyName": "utility"
    },
    {
      "packageName": "@azure/test-utils-perfstress",
      "projectFolder": "sdk/test-utils/perfstress",
      "versionPolicyName": "utility"
    },
    {
      "packageName": "@azure/test-utils",
      "projectFolder": "sdk/test-utils/test-utils",
      "versionPolicyName": "utility"
    },
    {
      "packageName": "@azure/digital-twins-core",
      "projectFolder": "sdk/digitaltwins/digital-twins-core",
      "versionPolicyName": "client"
    },
    {
<<<<<<< HEAD
      "packageName": "@azure/iot-modelsrepository",
      "projectFolder": "sdk/iot/modelsrepository",
=======
      "packageName": "@azure/video-analyzer-edge",
      "projectFolder": "sdk/videoanalyzer/video-analyzer-edge",
>>>>>>> 3437c8e6
      "versionPolicyName": "client"
    },
    {
      "packageName": "@azure-tests/perf-ai-form-recognizer",
      "projectFolder": "sdk/formrecognizer/perf-tests/ai-form-recognizer",
      "versionPolicyName": "test"
    },
    {
      "packageName": "@azure-tests/perf-eventgrid",
      "projectFolder": "sdk/eventgrid/perf-tests/eventgrid",
      "versionPolicyName": "test"
    },
    {
      "packageName": "@azure-tests/perf-ai-text-analytics",
      "projectFolder": "sdk/textanalytics/perf-tests/text-analytics",
      "versionPolicyName": "test"
    },
    {
      "packageName": "@azure-tests/perf-storage-blob",
      "projectFolder": "sdk/storage/perf-tests/storage-blob",
      "versionPolicyName": "test"
    },
    {
      "packageName": "@azure-tests/perf-storage-file-share",
      "projectFolder": "sdk/storage/perf-tests/storage-file-share",
      "versionPolicyName": "test"
    },
    {
      "packageName": "@azure-tests/perf-storage-file-datalake",
      "projectFolder": "sdk/storage/perf-tests/storage-file-datalake",
      "versionPolicyName": "test"
    },
    {
      "packageName": "@azure-tests/perf-keyvault-keys",
      "projectFolder": "sdk/keyvault/perf-tests/keyvault-keys",
      "versionPolicyName": "test"
    },
    {
      "packageName": "@azure-tests/perf-keyvault-certificates",
      "projectFolder": "sdk/keyvault/perf-tests/keyvault-certificates",
      "versionPolicyName": "test"
    },
    {
      "packageName": "@azure-tests/perf-keyvault-secrets",
      "projectFolder": "sdk/keyvault/perf-tests/keyvault-secrets",
      "versionPolicyName": "test"
    },
    {
      "packageName": "@azure-tests/perf-identity",
      "projectFolder": "sdk/identity/perf-tests/identity",
      "versionPolicyName": "test"
    },
    {
      "packageName": "@azure/mixedreality-authentication",
      "projectFolder": "sdk/mixedreality/mixedreality-authentication",
      "versionPolicyName": "client"
    },
    {
      "packageName": "@azure/iot-device-update",
      "projectFolder": "sdk/deviceupdate/iot-device-update",
      "versionPolicyName": "client"
    },
    {
      "packageName": "@azure/web-pubsub",
      "projectFolder": "sdk/web-pubsub/web-pubsub",
      "versionPolicyName": "client"
    },
    {
      "packageName": "@azure/web-pubsub-express",
      "projectFolder": "sdk/web-pubsub/web-pubsub-express",
      "versionPolicyName": "client"
    },
    {
      "packageName": "@azure-tests/perf-search-documents",
      "projectFolder": "sdk/search/perf-tests/search-documents",
      "versionPolicyName": "test"
    },
    {
      "packageName": "@azure-tests/perf-ai-metrics-advisor",
      "projectFolder": "sdk/metricsadvisor/perf-tests/ai-metrics-advisor",
      "versionPolicyName": "test"
    },
    {
      "packageName": "@azure-tests/perf-core-rest-pipeline",
      "projectFolder": "sdk/core/perf-tests/core-rest-pipeline",
      "versionPolicyName": "test"
    }
  ]
}<|MERGE_RESOLUTION|>--- conflicted
+++ resolved
@@ -662,14 +662,13 @@
       "versionPolicyName": "client"
     },
     {
-<<<<<<< HEAD
-      "packageName": "@azure/iot-modelsrepository",
-      "projectFolder": "sdk/iot/modelsrepository",
-=======
       "packageName": "@azure/video-analyzer-edge",
       "projectFolder": "sdk/videoanalyzer/video-analyzer-edge",
->>>>>>> 3437c8e6
-      "versionPolicyName": "client"
+      "versionPolicyName": "client"
+    },
+    {      
+      "packageName": "@azure/iot-modelsrepository",
+      "projectFolder": "sdk/iot/modelsrepository"
     },
     {
       "packageName": "@azure-tests/perf-ai-form-recognizer",
