--- conflicted
+++ resolved
@@ -1012,13 +1012,13 @@
       "versionPolicyName": "management"
     },
     {
-<<<<<<< HEAD
+      "packageName": "@azure/arm-operations",
+      "projectFolder": "sdk/operationsmanagement/arm-operations",
+      "versionPolicyName": "management"
+    },
+    {
       "packageName": "@azure/arm-mediaservices",
       "projectFolder": "sdk/mediaservices/arm-mediaservices",
-=======
-      "packageName": "@azure/arm-operations",
-      "projectFolder": "sdk/operationsmanagement/arm-operations",
->>>>>>> 6cf53098
       "versionPolicyName": "management"
     }
   ]
