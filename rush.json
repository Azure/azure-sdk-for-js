--- conflicted
+++ resolved
@@ -1,7 +1,7 @@
 /**
  * This is the main configuration file for Rush.
  * For full documentation, please see https://rushjs.io
- */{
+ */ {
   "$schema": "https://developer.microsoft.com/json-schemas/rush/v5/rush.schema.json",
   /**
    * (Required) This specifies the version of the Rush engine to be used in this repo.
@@ -2338,13 +2338,13 @@
       "versionPolicyName": "management"
     },
     {
-<<<<<<< HEAD
       "packageName": "@azure/arm-programmableconnectivity",
       "projectFolder": "sdk/programmableconnectivity/arm-programmableconnectivity",
-=======
+      "versionPolicyName": "management"
+    },
+    {
       "packageName": "@azure/arm-portalservicescopilot",
       "projectFolder": "sdk/portalservices/arm-portalservicescopilot",
->>>>>>> 8b7b6cfb
       "versionPolicyName": "management"
     }
   ]
