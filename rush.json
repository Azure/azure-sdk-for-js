/**
 * This is the main configuration file for Rush.
 * For full documentation, please see https://rushjs.io
 */ {
  "$schema": "https://developer.microsoft.com/json-schemas/rush/v5/rush.schema.json",
  /**
   * (Required) This specifies the version of the Rush engine to be used in this repo.
   * Rush's "version selector" feature ensures that the globally installed tool will
   * behave like this release, regardless of which version is installed globally.
   *
   * The common/scripts/install-run-rush.js automation script also uses this version.
   *
   * NOTE: If you upgrade to a new major version of Rush, you should replace the "v5"
   * path segment in the "$schema" field for all your Rush config files.  This will ensure
   * correct error-underlining and tab-completion for editors such as VS Code.
   */
  "rushVersion": "5.63.0",
  /**
   * The next field selects which package manager should be installed and determines its version.
   * Rush installs its own local copy of the package manager to ensure that your build process
   * is fully isolated from whatever tools are present in the local environment.
   *
   * Specify one of: "pnpmVersion", "npmVersion", or "yarnVersion".  See the Rush documentation
   * for details about these alternatives.
   */
  "pnpmVersion": "6.32.3",
  // "npmVersion": "4.5.0",
  // "yarnVersion": "1.9.4",
  /**
   * Options that are only used when the PNPM package manager is selected
   */
  "pnpmOptions": {
    /**
     * If true, then Rush will add the "--strict-peer-dependencies" option when invoking PNPM.
     * This causes "rush install" to fail if there are unsatisfied peer dependencies, which is
     * an invalid state that can cause build failures or incompatible dependency versions.
     * (For historical reasons, JavaScript package managers generally do not treat this invalid
     * state as an error.)
     *
     * The default value is false to avoid legacy compatibility issues.
     * It is strongly recommended to set strictPeerDependencies=true.
     */
    "strictPeerDependencies": true,
    /**
     * Configures the strategy used to select versions during installation.
     *
     * This feature requires PNPM version 3.1 or newer.  It corresponds to the "--resolution-strategy" command-line
     * option for PNPM.  Possible values are "fast" and "fewer-dependencies".  PNPM's default is "fast", but this may
     * be incompatible with certain packages, for example the "@types" packages from DefinitelyTyped.  Rush's default
     * is "fewer-dependencies", which causes PNPM to avoid installing a newer version if an already installed version
     * can be reused; this is more similar to NPM's algorithm.
     */
    "resolutionStrategy": "fewer-dependencies"
  },
  /**
   * Older releases of the NodeJS engine may be missing features required by your system.
   * Other releases may have bugs.  In particular, the "latest" version will not be a
   * Long Term Support (LTS) version and is likely to have regressions.
   *
   * Specify a SemVer range to ensure developers use a NodeJS version that is appropriate
   * for your repo.
   */
  "nodeSupportedVersionRange": ">=8.0.0",
  /**
   * Odd-numbered major versions of Node.js are experimental.  Even-numbered releases
   * spend six months in a stabilization period before the first Long Term Support (LTS) version.
   * For example, 8.9.0 was the first LTS version of Node.js 8.  Pre-LTS versions are not recommended
   * for production usage because they frequently have bugs.  They may cause Rush itself
   * to malfunction.
   *
   * Rush normally prints a warning if it detects a pre-LTS Node.js version.  If you are testing
   * pre-LTS versions in preparation for supporting the first LTS version, you can use this setting
   * to disable Rush's warning.
   */
  "suppressNodeLtsWarning": true,
  /**
   * If you would like the version specifiers for your dependencies to be consistent, then
   * uncomment this line. This is effectively similar to running "rush check" before any
   * of the following commands:
   *
   *   rush install, rush update, rush link, rush version, rush publish
   *
   * In some cases you may want this turned on, but need to allow certain packages to use a different
   * version. In those cases, you will need to add an entry to the "allowedAlternativeVersions"
   * section of the common-versions.json.
   */
  // "ensureConsistentVersions": true,
  /**
   * Large monorepos can become intimidating for newcomers if project folder paths don't follow
   * a consistent and recognizable pattern.  When the system allows nested folder trees,
   * we've found that teams will often use subfolders to create islands that isolate
   * their work from others ("shipping the org").  This hinders collaboration and code sharing.
   *
   * The Rush developers recommend a "category folder" model, where buildable project folders
   * must always be exactly two levels below the repo root.  The parent folder acts as the category.
   * This provides a basic facility for grouping related projects (e.g. "apps", "libaries",
   * "tools", "prototypes") while still encouraging teams to organize their projects into
   * a unified taxonomy.  Limiting to 2 levels seems very restrictive at first, but if you have
   * 20 categories and 20 projects in each category, this scheme can easily accommodate hundreds
   * of projects.  In practice, you will find that the folder hierarchy needs to be rebalanced
   * occasionally, but if that's painful, it's a warning sign that your development style may
   * discourage refactoring.  Reorganizing the categories should be an enlightening discussion
   * that brings people together, and maybe also identifies poor coding practices (e.g. file
   * references that reach into other project's folders without using NodeJS module resolution).
   *
   * The defaults are projectFolderMinDepth=1 and projectFolderMaxDepth=2.
   *
   * To remove these restrictions, you could set projectFolderMinDepth=1
   * and set projectFolderMaxDepth to a large number.
   */
  "projectFolderMinDepth": 3,
  "projectFolderMaxDepth": 4,
  /**
   * This feature helps you to review and approve new packages before they are introduced
   * to your monorepo.  For example, you may be concerned about licensing, code quality,
   * performance, or simply accumulating too many libraries with overlapping functionality.
   * The approvals are tracked in two config files "browser-approved-packages.json"
   * and "nonbrowser-approved-packages.json".  See the Rush documentation for details.
   */
  // "approvedPackagesPolicy": {
  //   /**
  //    * The review categories allow you to say for example "This library is approved for usage
  //    * in prototypes, but not in production code."
  //    *
  //    * Each project can be associated with one review category, by assigning the "reviewCategory" field
  //    * in the "projects" section of rush.json.  The approval is then recorded in the files
  //    * "common/config/rush/browser-approved-packages.json" and "nonbrowser-approved-packages.json"
  //    * which are automatically generated during "rush update".
  //    *
  //    * Designate categories with whatever granularity is appropriate for your review process,
  //    * or you could just have a single category called "default".
  //    */
  //   "reviewCategories": [
  //     // Some example categories:
  //     "production", // projects that ship to production
  //     "tools",      // non-shipping projects that are part of the developer toolchain
  //     "prototypes"  // experiments that should mostly be ignored by the review process
  //   ],
  //
  //   /**
  //    * A list of NPM package scopes that will be excluded from review.
  //    * We recommend to exclude TypeScript typings (the "@types" scope), because
  //    * if the underlying package was already approved, this would imply that the typings
  //    * are also approved.
  //    */
  //   // "ignoredNpmScopes": [ "@types" ]
  // },
  /**
   * If you use Git as your version control system, this section has some additional
   * optional features you can use.
   */
  "gitPolicy": {
    /**
     * Work at a big company?  Tired of finding Git commits at work with unprofessional Git
     * emails such as "beer-lover@my-college.edu"?  Rush can validate people's Git email address
     * before they get started.
     *
     * Define a list of regular expressions describing allowable e-mail patterns for Git commits.
     * They are case-insensitive anchored JavaScript RegExps.  Example: ".*@example\.com"
     *
     * IMPORTANT: Because these are regular expressions encoded as JSON string literals,
     * RegExp escapes need two backspashes, and ordinary periods should be "\\.".
     */
    // "allowedEmailRegExps": [
    //   "[^@]+@users\\.noreply\\.github\\.com",
    //   "travis@example\\.org"
    // ],
    /**
     * When Rush reports that the address is malformed, the notice can include an example
     * of a recommended email.  Make sure it conforms to one of the allowedEmailRegExps
     * expressions.
     */
    // "sampleEmail": "mrexample@users.noreply.github.com",
    /**
     * The commit message to use when committing changes during 'rush publish'.
     *
     * For example, if you want to prevent these commits from triggering a CI build,
     * you might configure your system's trigger to look for a special string such as "[skip-ci]"
     * in the commit message, and then customize Rush's message to contain that string.
     */
    // "versionBumpCommitMessage": "Applying package updates. [skip-ci]"
  },
  "repository": {
    /**
     * The URL of this Git repository, used by "rush change" to determine the base branch for your PR.
     *
     * The "rush change" command needs to determine which files are affected by your PR diff.
     * If you merged or cherry-picked commits from the main branch into your PR branch, those commits
     * should be excluded from this diff (since they belong to some other PR).  In order to do that,
     * Rush needs to know where to find the base branch for your PR.  This information cannot be
     * determined from Git alone, since the "pull request" feature is not a Git concept.  Ideally
     * Rush would use a vendor-specific protocol to query the information from GitHub, Azure DevOps, etc.
     * But to keep things simple, "rush change" simply assumes that your PR is against the "main" branch
     * of the Git remote indicated by the respository.url setting in rush.json.  If you are working in
     * a GitHub "fork" of the real repo, this setting will be different from the repository URL of your
     * your PR branch, and in this situation "rush change" will also automatically invoke "git fetch"
     * to retrieve the latest activity for the remote main branch.
     */
    "url": "https://github.com/Azure/azure-sdk-for-js"
  },
  /**
   * Event hooks are customized script actions that Rush executes when specific events occur
   */
  "eventHooks": {
    /**
     * The list of shell commands to run before the Rush installation starts
     */
    "preRushInstall": [
      // "common/scripts/pre-rush-install.js"
    ],
    /**
     * The list of shell commands to run after the Rush installation finishes
     */
    "postRushInstall": [],
    /**
     * The list of shell commands to run before the Rush build command starts
     */
    "preRushBuild": [],
    /**
     * The list of shell commands to run after the Rush build command finishes
     */
    "postRushBuild": []
  },
  /**
   * Installation variants allow you to maintain a parallel set of configuration files that can be
   * used to build the entire monorepo with an alternate set of dependencies.  For example, suppose
   * you upgrade all your projects to use a new release of an important framework, but during a transition period
   * you intend to maintain compability with the old release.  In this situation, you probably want your
   * CI validation to build the entire repo twice: once with the old release, and once with the new release.
   *
   * Rush "installation variants" correspond to sets of config files located under this folder:
   *
   *   common/config/rush/variants/<variant_name>
   *
   * The variant folder can contain an alternate common-versions.json file.  Its "preferredVersions" field can be used
   * to select older versions of dependencies (within a loose SemVer range specified in your package.json files).
   * To install a variant, run "rush install --variant <variant_name>".
   *
   * For more details and instructions, see this article:  https://rushjs.io/pages/advanced/installation_variants/
   */
  "variants": [
    // {
    //   /**
    //    * The folder name for this variant.
    //    */
    //   "variantName": "old-sdk",
    //
    //   /**
    //    * An informative description
    //    */
    //   "description": "Build this repo using the previous release of the SDK"
    // }
  ],
  /**
   * Rush can collect anonymous telemetry about everyday developer activity such as
   * success/failure of installs, builds, and other operations.  You can use this to identify
   * problems with your toolchain or Rush itself.  THIS TELEMETRY IS NOT SHARED WITH MICROSOFT.
   * It is written into JSON files in the common/temp folder.  It's up to you to write scripts
   * that read these JSON files and do something with them.  These scripts are typically registered
   * in the "eventHooks" section.
   */
  // "telemetryEnabled": false,
  /**
   * Allows creation of hotfix changes. This feature is experimental so it is disabled by default.
   */
  // "hotfixChangeEnabled": false,
  /**
   * (Required) This is the inventory of projects to be managed by Rush.
   *
   * Rush does not automatically scan for projects using wildcards, for a few reasons:
   * 1. Depth-first scans are expensive, particularly when tools need to repeatedly collect the list.
   * 2. On a caching CI machine, scans can accidentally pick up files left behind from a previous build.
   * 3. It's useful to have a centralized inventory of all projects and their important metadata.
   */
  "projects": [
    // {
    //   /**
    //    * The NPM package name of the project (must match package.json)
    //    */
    //   "packageName": "my-app",
    //
    //   /**
    //    * The path to the project folder, relative to the rush.json config file.
    //    */
    //   "projectFolder": "apps/my-app",
    //
    //   /**
    //    * An optional category for usage in the "browser-approved-packages.json"
    //    * and "nonbrowser-approved-packages.json" files.  The value must be one of the
    //    * strings from the "reviewCategories" defined above.
    //    */
    //   "reviewCategory": "production",
    //
    //   /**
    //    * A list of local projects that appear as devDependencies for this project, but cannot be
    //    * locally linked because it would create a cyclic dependency; instead, the last published
    //    * version will be installed in the Common folder.
    //    */
    //   "cyclicDependencyProjects": [
    //     // "my-toolchain"
    //   ],
    //
    //   /**
    //    * If true, then this project will be ignored by the "rush check" command.
    //    * The default value is false.
    //    */
    //   // "skipRushCheck": false,
    //
    //   /**
    //    * A flag indicating that changes to this project will be published to npm, which affects
    //    * the Rush change and publish workflows. The default value is false.
    //    * NOTE: "versionPolicyName" and "shouldPublish" are alternatives; you cannot specify them both.
    //    */
    //   // "shouldPublish": false,
    //
    //   /**
    //    * An optional version policy associated with the project.  Version policies are defined
    //    * in "version-policies.json" file.  See the "rush publish" documentation for more info.
    //    * NOTE: "versionPolicyName" and "shouldPublish" are alternatives; you cannot specify them both.
    //    */
    //   // "versionPolicyName": ""
    // },
    //
    {
      "packageName": "@azure/abort-controller",
      "projectFolder": "sdk/core/abort-controller",
      "versionPolicyName": "core"
    },
    {
      "packageName": "@azure/app-configuration",
      "projectFolder": "sdk/appconfiguration/app-configuration",
      "versionPolicyName": "client"
    },
    {
      "packageName": "@azure-rest/agrifood-farming",
      "projectFolder": "sdk/agrifood/agrifood-farming-rest",
      "versionPolicyName": "client"
    },
    {
      "packageName": "@azure-rest/purview-administration",
      "projectFolder": "sdk/purview/purview-administration-rest",
      "versionPolicyName": "client"
    },
    {
      "packageName": "@azure-rest/purview-catalog",
      "projectFolder": "sdk/purview/purview-catalog-rest",
      "versionPolicyName": "client"
    },
    {
      "packageName": "@azure-rest/purview-scanning",
      "projectFolder": "sdk/purview/purview-scanning-rest",
      "versionPolicyName": "client"
    },
    {
      "packageName": "@azure-rest/ai-document-translator",
      "projectFolder": "sdk/documenttranslator/ai-document-translator-rest",
      "versionPolicyName": "client"
    },
    {
      "packageName": "@azure-rest/confidential-ledger",
      "projectFolder": "sdk/confidentialledger/confidential-ledger-rest",
      "versionPolicyName": "client"
    },
    {
      "packageName": "@azure/ai-anomaly-detector",
      "projectFolder": "sdk/anomalydetector/ai-anomaly-detector",
      "versionPolicyName": "client"
    },
    {
      "packageName": "@azure/ai-form-recognizer",
      "projectFolder": "sdk/formrecognizer/ai-form-recognizer",
      "versionPolicyName": "client"
    },
    {
      "packageName": "@azure/ai-text-analytics",
      "projectFolder": "sdk/textanalytics/ai-text-analytics",
      "versionPolicyName": "client"
    },
    {
      "packageName": "@azure/ai-metrics-advisor",
      "projectFolder": "sdk/metricsadvisor/ai-metrics-advisor",
      "versionPolicyName": "client"
    },
    {
      "packageName": "@azure/search-documents",
      "projectFolder": "sdk/search/search-documents",
      "versionPolicyName": "client"
    },
    {
      "packageName": "@azure/attestation",
      "projectFolder": "sdk/attestation/attestation",
      "versionPolicyName": "client"
    },
    {
      "packageName": "@azure/quantum-jobs",
      "projectFolder": "sdk/quantum/quantum-jobs",
      "versionPolicyName": "client"
    },
    {
      "packageName": "@azure/communication-chat",
      "projectFolder": "sdk/communication/communication-chat",
      "versionPolicyName": "client"
    },
    {
      "packageName": "@azure/communication-common",
      "projectFolder": "sdk/communication/communication-common",
      "versionPolicyName": "client"
    },
    {
      "packageName": "@azure/communication-email",
      "projectFolder": "sdk/communication/communication-email",
      "versionPolicyName": "client"
    },
    {
      "packageName": "@azure/communication-identity",
      "projectFolder": "sdk/communication/communication-identity",
      "versionPolicyName": "client"
    },
    {
      "packageName": "@azure/communication-network-traversal",
      "projectFolder": "sdk/communication/communication-network-traversal",
      "versionPolicyName": "client"
    },
    {
      "packageName": "@azure/communication-phone-numbers",
      "projectFolder": "sdk/communication/communication-phone-numbers",
      "versionPolicyName": "client"
    },
    {
      "packageName": "@azure-tools/communication-short-codes",
      "projectFolder": "sdk/communication/communication-short-codes",
      "versionPolicyName": "client"
    },
    {
      "packageName": "@azure/communication-sms",
      "projectFolder": "sdk/communication/communication-sms",
      "versionPolicyName": "client"
    },
    {
      "packageName": "@azure/container-registry",
      "projectFolder": "sdk/containerregistry/container-registry",
      "versionPolicyName": "client"
    },
    {
      "packageName": "@azure/core-amqp",
      "projectFolder": "sdk/core/core-amqp",
      "versionPolicyName": "core"
    },
    {
      "packageName": "@azure-rest/core-client",
      "projectFolder": "sdk/core/core-client-rest",
      "versionPolicyName": "core"
    },
    {
      "packageName": "@azure/core-auth",
      "projectFolder": "sdk/core/core-auth",
      "versionPolicyName": "core"
    },
    {
      "packageName": "@azure/core-client",
      "projectFolder": "sdk/core/core-client",
      "versionPolicyName": "core"
    },
    {
      "packageName": "@azure/core-http",
      "projectFolder": "sdk/core/core-http",
      "versionPolicyName": "core"
    },
    {
      "packageName": "@azure/core-rest-pipeline",
      "projectFolder": "sdk/core/core-rest-pipeline",
      "versionPolicyName": "core"
    },
    {
      "packageName": "@azure/core-lro",
      "projectFolder": "sdk/core/core-lro",
      "versionPolicyName": "core"
    },
    {
      "packageName": "@azure/core-paging",
      "projectFolder": "sdk/core/core-paging",
      "versionPolicyName": "core"
    },
    {
      "packageName": "@azure/core-tracing",
      "projectFolder": "sdk/core/core-tracing",
      "versionPolicyName": "core"
    },
    {
      "packageName": "@azure/core-util",
      "projectFolder": "sdk/core/core-util",
      "versionPolicyName": "core"
    },
    {
      "packageName": "@azure/core-xml",
      "projectFolder": "sdk/core/core-xml",
      "versionPolicyName": "core"
    },
    {
      "packageName": "@azure/cosmos",
      "projectFolder": "sdk/cosmosdb/cosmos",
      "versionPolicyName": "client"
    },
    {
      "packageName": "@azure/monitor-opentelemetry-exporter",
      "projectFolder": "sdk/monitor/monitor-opentelemetry-exporter",
      "versionPolicyName": "client"
    },
    {
      "packageName": "@azure/monitor-query",
      "projectFolder": "sdk/monitor/monitor-query",
      "versionPolicyName": "client"
    },
    {
      "packageName": "@azure/dev-tool",
      "projectFolder": "common/tools/dev-tool",
      "versionPolicyName": "utility"
    },
    {
      "packageName": "@azure/eventgrid",
      "projectFolder": "sdk/eventgrid/eventgrid",
      "versionPolicyName": "client"
    },
    {
      "packageName": "@azure/event-hubs",
      "projectFolder": "sdk/eventhub/event-hubs",
      "versionPolicyName": "client"
    },
    {
      "packageName": "@azure/eventhubs-checkpointstore-blob",
      "projectFolder": "sdk/eventhub/eventhubs-checkpointstore-blob",
      "versionPolicyName": "client"
    },
    {
      "packageName": "@azure/eventhubs-checkpointstore-table",
      "projectFolder": "sdk/eventhub/eventhubs-checkpointstore-table",
      "versionPolicyName": "client"
    },
    {
      "packageName": "@azure/mock-hub",
      "projectFolder": "sdk/eventhub/mock-hub",
      "versionPolicyName": "utility"
    },
    {
      "packageName": "@azure/identity",
      "projectFolder": "sdk/identity/identity",
      "versionPolicyName": "client"
    },
    {
      "packageName": "@azure/identity-vscode",
      "projectFolder": "sdk/identity/identity-vscode",
      "versionPolicyName": "client"
    },
    {
      "packageName": "@azure/identity-cache-persistence",
      "projectFolder": "sdk/identity/identity-cache-persistence",
      "versionPolicyName": "client"
    },
    {
      "packageName": "@azure/keyvault-common",
      "projectFolder": "sdk/keyvault/keyvault-common",
      "versionPolicyName": "utility"
    },
    {
      "packageName": "@azure/keyvault-admin",
      "projectFolder": "sdk/keyvault/keyvault-admin",
      "versionPolicyName": "client"
    },
    {
      "packageName": "@azure/keyvault-certificates",
      "projectFolder": "sdk/keyvault/keyvault-certificates",
      "versionPolicyName": "client"
    },
    {
      "packageName": "@azure/keyvault-keys",
      "projectFolder": "sdk/keyvault/keyvault-keys",
      "versionPolicyName": "client"
    },
    {
      "packageName": "@azure/keyvault-secrets",
      "projectFolder": "sdk/keyvault/keyvault-secrets",
      "versionPolicyName": "client"
    },
    {
      "packageName": "@azure/logger",
      "projectFolder": "sdk/core/logger",
      "versionPolicyName": "core"
    },
    {
      "packageName": "@azure/opentelemetry-instrumentation-azure-sdk",
      "projectFolder": "sdk/instrumentation/opentelemetry-instrumentation-azure-sdk",
      "versionPolicyName": "client"
    },
    {
      "packageName": "@azure/schema-registry",
      "projectFolder": "sdk/schemaregistry/schema-registry",
      "versionPolicyName": "client"
    },
    {
      "packageName": "@azure/schema-registry-avro",
      "projectFolder": "sdk/schemaregistry/schema-registry-avro",
      "versionPolicyName": "client"
    },
    {
      "packageName": "@azure/service-bus",
      "projectFolder": "sdk/servicebus/service-bus",
      "versionPolicyName": "client"
    },
    {
      "packageName": "@azure/storage-internal-avro",
      "projectFolder": "sdk/storage/storage-internal-avro",
      "versionPolicyName": "utility"
    },
    {
      "packageName": "@azure/storage-blob",
      "projectFolder": "sdk/storage/storage-blob",
      "versionPolicyName": "client"
    },
    {
      "packageName": "@azure/storage-blob-changefeed",
      "projectFolder": "sdk/storage/storage-blob-changefeed",
      "versionPolicyName": "client"
    },
    {
      "packageName": "@azure/storage-file-share",
      "projectFolder": "sdk/storage/storage-file-share",
      "versionPolicyName": "client"
    },
    {
      "packageName": "@azure/storage-file-datalake",
      "projectFolder": "sdk/storage/storage-file-datalake",
      "versionPolicyName": "client"
    },
    {
      "packageName": "@azure/storage-queue",
      "projectFolder": "sdk/storage/storage-queue",
      "versionPolicyName": "client"
    },
    {
      "packageName": "@azure/synapse-access-control",
      "projectFolder": "sdk/synapse/synapse-access-control",
      "versionPolicyName": "client"
    },
    {
      "packageName": "@azure-rest/synapse-access-control",
      "projectFolder": "sdk/synapse/synapse-access-control-rest",
      "versionPolicyName": "client"
    },
    {
      "packageName": "@azure-rest/iot-device-update",
      "projectFolder": "sdk/deviceupdate/iot-device-update-rest",
      "versionPolicyName": "client"
    },
    {
      "packageName": "@azure/synapse-artifacts",
      "projectFolder": "sdk/synapse/synapse-artifacts",
      "versionPolicyName": "client"
    },
    {
      "packageName": "@azure/synapse-managed-private-endpoints",
      "projectFolder": "sdk/synapse/synapse-managed-private-endpoints",
      "versionPolicyName": "client"
    },
    {
      "packageName": "@azure/synapse-monitoring",
      "projectFolder": "sdk/synapse/synapse-monitoring",
      "versionPolicyName": "client"
    },
    {
      "packageName": "@azure/synapse-spark",
      "projectFolder": "sdk/synapse/synapse-spark",
      "versionPolicyName": "client"
    },
    {
      "packageName": "@azure/data-tables",
      "projectFolder": "sdk/tables/data-tables",
      "versionPolicyName": "client"
    },
    {
      "packageName": "@azure-tests/perf-data-tables",
      "projectFolder": "sdk/tables/perf-tests/data-tables",
      "versionPolicyName": "test"
    },
    {
      "packageName": "@azure/template",
      "projectFolder": "sdk/template/template",
      "versionPolicyName": "client"
    },
    {
      "packageName": "@azure-tools/testing-recorder-new",
      "projectFolder": "sdk/test-utils/testing-recorder-new",
      "versionPolicyName": "test"
    },
    {
      "packageName": "@azure/eslint-plugin-azure-sdk",
      "projectFolder": "common/tools/eslint-plugin-azure-sdk",
      "versionPolicyName": "utility"
    },
    {
      "packageName": "@azure-tools/test-recorder",
      "projectFolder": "sdk/test-utils/recorder",
      "versionPolicyName": "utility"
    },
    {
      "packageName": "@azure-tools/test-credential",
      "projectFolder": "sdk/test-utils/test-credential",
      "versionPolicyName": "utility"
    },
    {
      "packageName": "@azure/test-utils-perf",
      "projectFolder": "sdk/test-utils/perf",
      "versionPolicyName": "utility"
    },
    {
      "packageName": "@azure/test-utils",
      "projectFolder": "sdk/test-utils/test-utils",
      "versionPolicyName": "utility"
    },
    {
      "packageName": "@azure/digital-twins-core",
      "projectFolder": "sdk/digitaltwins/digital-twins-core",
      "versionPolicyName": "client"
    },
    {
      "packageName": "@azure/video-analyzer-edge",
      "projectFolder": "sdk/videoanalyzer/video-analyzer-edge",
      "versionPolicyName": "client"
    },
    {
      "packageName": "@azure/iot-modelsrepository",
      "projectFolder": "sdk/iot/iot-modelsrepository",
      "versionPolicyName": "client"
    },
    {
      "packageName": "@azure/dtdl-parser",
      "projectFolder": "sdk/digitaltwins/dtdl-parser",
      "versionPolicyName": "client"
    },
    {
      "packageName": "@azure-tests/perf-ai-form-recognizer",
      "projectFolder": "sdk/formrecognizer/perf-tests/ai-form-recognizer",
      "versionPolicyName": "test"
    },
    {
      "packageName": "@azure-tests/perf-eventgrid",
      "projectFolder": "sdk/eventgrid/perf-tests/eventgrid",
      "versionPolicyName": "test"
    },
    {
      "packageName": "@azure-tests/perf-ai-text-analytics",
      "projectFolder": "sdk/textanalytics/perf-tests/text-analytics",
      "versionPolicyName": "test"
    },
    {
      "packageName": "@azure-tests/perf-storage-blob",
      "projectFolder": "sdk/storage/perf-tests/storage-blob",
      "versionPolicyName": "test"
    },
    {
      "packageName": "@azure-tests/perf-storage-file-share",
      "projectFolder": "sdk/storage/perf-tests/storage-file-share",
      "versionPolicyName": "test"
    },
    {
      "packageName": "@azure-tests/perf-storage-file-datalake",
      "projectFolder": "sdk/storage/perf-tests/storage-file-datalake",
      "versionPolicyName": "test"
    },
    {
      "packageName": "@azure-tests/perf-keyvault-keys",
      "projectFolder": "sdk/keyvault/perf-tests/keyvault-keys",
      "versionPolicyName": "test"
    },
    {
      "packageName": "@azure-tests/perf-keyvault-certificates",
      "projectFolder": "sdk/keyvault/perf-tests/keyvault-certificates",
      "versionPolicyName": "test"
    },
    {
      "packageName": "@azure-tests/perf-keyvault-secrets",
      "projectFolder": "sdk/keyvault/perf-tests/keyvault-secrets",
      "versionPolicyName": "test"
    },
    {
      "packageName": "@azure-tests/perf-identity",
      "projectFolder": "sdk/identity/perf-tests/identity",
      "versionPolicyName": "test"
    },
    {
      "packageName": "@azure-tests/perf-service-bus",
      "projectFolder": "sdk/servicebus/perf-tests/service-bus",
      "versionPolicyName": "test"
    },
    {
      "packageName": "@azure-tests/perf-event-hubs",
      "projectFolder": "sdk/eventhub/perf-tests/event-hubs",
      "versionPolicyName": "test"
    },
    {
      "packageName": "@azure/mixed-reality-authentication",
      "projectFolder": "sdk/mixedreality/mixed-reality-authentication",
      "versionPolicyName": "client"
    },
    {
      "packageName": "@azure/web-pubsub",
      "projectFolder": "sdk/web-pubsub/web-pubsub",
      "versionPolicyName": "client"
    },
    {
      "packageName": "@azure/web-pubsub-express",
      "projectFolder": "sdk/web-pubsub/web-pubsub-express",
      "versionPolicyName": "client"
    },
    {
      "packageName": "@azure-tests/perf-search-documents",
      "projectFolder": "sdk/search/perf-tests/search-documents",
      "versionPolicyName": "test"
    },
    {
      "packageName": "@azure-tests/perf-ai-metrics-advisor",
      "projectFolder": "sdk/metricsadvisor/perf-tests/ai-metrics-advisor",
      "versionPolicyName": "test"
    },
    {
      "packageName": "@azure-tests/perf-container-registry",
      "projectFolder": "sdk/containerregistry/perf-tests/container-registry",
      "versionPolicyName": "test"
    },
    {
      "packageName": "@azure-tests/perf-core-rest-pipeline",
      "projectFolder": "sdk/core/perf-tests/core-rest-pipeline",
      "versionPolicyName": "test"
    },
    {
      "packageName": "@azure-tests/perf-app-configuration",
      "projectFolder": "sdk/appconfiguration/perf-tests/app-configuration",
      "versionPolicyName": "test"
    },
    {
      "packageName": "@azure-tests/perf-monitor-query",
      "projectFolder": "sdk/monitor/perf-tests/monitor-query",
      "versionPolicyName": "test"
    },
    {
      "packageName": "@azure-tests/perf-template",
      "projectFolder": "sdk/template/perf-tests/template",
      "versionPolicyName": "test"
    },
    {
      "packageName": "@azure-tests/perf-schema-registry-avro",
      "projectFolder": "sdk/schemaregistry/perf-tests/schema-registry-avro",
      "versionPolicyName": "test"
    },
    {
      "packageName": "@azure/mixed-reality-remote-rendering",
      "projectFolder": "sdk/remoterendering/mixed-reality-remote-rendering",
      "versionPolicyName": "client"
    },
    {
      "packageName": "@azure/arm-network",
      "projectFolder": "sdk/network/arm-network",
      "versionPolicyName": "management"
    },
    {
      "packageName": "@azure/arm-compute",
      "projectFolder": "sdk/compute/arm-compute",
      "versionPolicyName": "management"
    },
    {
      "packageName": "@azure/arm-storage",
      "projectFolder": "sdk/storage/arm-storage",
      "versionPolicyName": "management"
    },
    {
      "packageName": "@azure/arm-resources",
      "projectFolder": "sdk/resources/arm-resources",
      "versionPolicyName": "management"
    },
    {
      "packageName": "@azure/arm-links",
      "projectFolder": "sdk/links/arm-links",
      "versionPolicyName": "management"
    },
    {
      "packageName": "@azure/arm-policy",
      "projectFolder": "sdk/policy/arm-policy",
      "versionPolicyName": "management"
    },
    {
      "packageName": "@azure/arm-locks",
      "projectFolder": "sdk/locks/arm-locks",
      "versionPolicyName": "management"
    },
    {
      "packageName": "@azure/arm-features",
      "projectFolder": "sdk/features/arm-features",
      "versionPolicyName": "management"
    },
    {
      "packageName": "@azure/arm-managedapplications",
      "projectFolder": "sdk/managedapplications/arm-managedapplications",
      "versionPolicyName": "management"
    },
    {
      "packageName": "@azure/arm-webpubsub",
      "projectFolder": "sdk/web-pubsub/arm-webpubsub",
      "versionPolicyName": "management"
    },
    {
      "packageName": "@azure/arm-keyvault",
      "projectFolder": "sdk/keyvault/arm-keyvault",
      "versionPolicyName": "management"
    },
    {
      "packageName": "@azure/arm-sql",
      "projectFolder": "sdk/sql/arm-sql",
      "versionPolicyName": "management"
    },
    {
      "packageName": "@azure/arm-appservice",
      "projectFolder": "sdk/appservice/arm-appservice",
      "versionPolicyName": "management"
    },
    {
      "packageName": "@azure/arm-resources-subscriptions",
      "projectFolder": "sdk/resources-subscriptions/arm-resources-subscriptions",
      "versionPolicyName": "management"
    },
    {
      "packageName": "@azure/arm-templatespecs",
      "projectFolder": "sdk/templatespecs/arm-templatespecs",
      "versionPolicyName": "management"
    },
    {
      "packageName": "@azure/arm-authorization",
      "projectFolder": "sdk/authorization/arm-authorization",
      "versionPolicyName": "management"
    },
    {
      "packageName": "@azure/arm-eventhub",
      "projectFolder": "sdk/eventhub/arm-eventhub",
      "versionPolicyName": "management"
    },
    {
      "packageName": "@azure/arm-purview",
      "projectFolder": "sdk/purview/arm-purview",
      "versionPolicyName": "management"
    },
    {
      "packageName": "@azure/arm-servicebus",
      "projectFolder": "sdk/servicebus/arm-servicebus",
      "versionPolicyName": "management"
    },
    {
      "packageName": "@azure/arm-apimanagement",
      "projectFolder": "sdk/apimanagement/arm-apimanagement",
      "versionPolicyName": "management"
    },
    {
      "packageName": "@azure/arm-rediscache",
      "projectFolder": "sdk/redis/arm-rediscache",
      "versionPolicyName": "management"
    },
    {
      "packageName": "@azure/arm-eventgrid",
      "projectFolder": "sdk/eventgrid/arm-eventgrid",
      "versionPolicyName": "management"
    },
    {
      "packageName": "@azure/arm-quota",
      "projectFolder": "sdk/quota/arm-quota",
      "versionPolicyName": "management"
    },
    {
      "packageName": "@azure/arm-extendedlocation",
      "projectFolder": "sdk/extendedlocation/arm-extendedlocation",
      "versionPolicyName": "management"
    },
    {
      "packageName": "@azure/arm-security",
      "projectFolder": "sdk/security/arm-security",
      "versionPolicyName": "management"
    },
    {
      "packageName": "@azure/arm-operationalinsights",
      "projectFolder": "sdk/operationalinsights/arm-operationalinsights",
      "versionPolicyName": "management"
    },
    {
      "packageName": "@azure/arm-postgresql",
      "projectFolder": "sdk/postgresql/arm-postgresql",
      "versionPolicyName": "management"
    },
    {
      "packageName": "@azure/arm-containerregistry",
      "projectFolder": "sdk/containerregistry/arm-containerregistry",
      "versionPolicyName": "management"
    },
    {
      "packageName": "@azure/arm-logic",
      "projectFolder": "sdk/logic/arm-logic",
      "versionPolicyName": "management"
    },
    {
      "packageName": "@azure/arm-recoveryservices",
      "projectFolder": "sdk/recoveryservices/arm-recoveryservices",
      "versionPolicyName": "management"
    },
    {
      "packageName": "@azure/arm-appplatform",
      "projectFolder": "sdk/appplatform/arm-appplatform",
      "versionPolicyName": "management"
    },
    {
      "packageName": "@azure/arm-containerservice",
      "projectFolder": "sdk/containerservice/arm-containerservice",
      "versionPolicyName": "management"
    },
    {
      "packageName": "@azure/arm-operations",
      "projectFolder": "sdk/operationsmanagement/arm-operations",
      "versionPolicyName": "management"
    },
    {
      "packageName": "@azure/arm-mediaservices",
      "projectFolder": "sdk/mediaservices/arm-mediaservices",
      "versionPolicyName": "management"
    },
    {
      "packageName": "@azure/arm-databricks",
      "projectFolder": "sdk/databricks/arm-databricks",
      "versionPolicyName": "management"
    },
    {
      "packageName": "@azure/arm-videoanalyzer",
      "projectFolder": "sdk/videoanalyzer/arm-videoanalyzer",
      "versionPolicyName": "management"
    },
    {
      "packageName": "@azure/arm-notificationhubs",
      "projectFolder": "sdk/notificationhubs/arm-notificationhubs",
      "versionPolicyName": "management"
    },
    {
      "packageName": "@azure/arm-streamanalytics",
      "projectFolder": "sdk/streamanalytics/arm-streamanalytics",
      "versionPolicyName": "management"
    },
    {
      "packageName": "@azure/arm-servicefabric",
      "projectFolder": "sdk/servicefabric/arm-servicefabric",
      "versionPolicyName": "management"
    },
    {
      "packageName": "@azure/arm-mysql",
      "projectFolder": "sdk/mysql/arm-mysql",
      "versionPolicyName": "management"
    },
    {
      "packageName": "@azure/arm-desktopvirtualization",
      "projectFolder": "sdk/desktopvirtualization/arm-desktopvirtualization",
      "versionPolicyName": "management"
    },
    {
      "packageName": "@azure/arm-datafactory",
      "projectFolder": "sdk/datafactory/arm-datafactory",
      "versionPolicyName": "management"
    },
    {
      "packageName": "@azure/arm-cdn",
      "projectFolder": "sdk/cdn/arm-cdn",
      "versionPolicyName": "management"
    },
    {
      "packageName": "@azure/arm-cosmosdb",
      "projectFolder": "sdk/cosmosdb/arm-cosmosdb",
      "versionPolicyName": "management"
    },
    {
      "packageName": "@azure/arm-consumption",
      "projectFolder": "sdk/consumption/arm-consumption",
      "versionPolicyName": "management"
    },
    {
      "packageName": "@azure/arm-datalake-analytics",
      "projectFolder": "sdk/datalake-analytics/arm-datalake-analytics",
      "versionPolicyName": "management"
    },
    {
      "packageName": "@azure/arm-batch",
      "projectFolder": "sdk/batch/arm-batch",
      "versionPolicyName": "management"
    },
    {
      "packageName": "@azure/arm-managementgroups",
      "projectFolder": "sdk/managementgroups/arm-managementgroups",
      "versionPolicyName": "management"
    },
    {
      "packageName": "@azure/arm-orbital",
      "projectFolder": "sdk/orbital/arm-orbital",
      "versionPolicyName": "management"
    },
    {
      "packageName": "@azure/arm-resourcehealth",
      "projectFolder": "sdk/resourcehealth/arm-resourcehealth",
      "versionPolicyName": "management"
    },
    {
      "packageName": "@azure/arm-botservice",
      "projectFolder": "sdk/botservice/arm-botservice",
      "versionPolicyName": "management"
    },
    {
      "packageName": "@azure/arm-search",
      "projectFolder": "sdk/search/arm-search",
      "versionPolicyName": "management"
    },
    {
      "packageName": "@azure/arm-analysisservices",
      "projectFolder": "sdk/analysisservices/arm-analysisservices",
      "versionPolicyName": "management"
    },
    {
      "packageName": "@azure/arm-portal",
      "projectFolder": "sdk/portal/arm-portal",
      "versionPolicyName": "management"
    },
    {
      "packageName": "@azure/arm-sqlvirtualmachine",
      "projectFolder": "sdk/sqlvirtualmachine/arm-sqlvirtualmachine",
      "versionPolicyName": "management"
    },
    {
      "packageName": "@azure/arm-devtestlabs",
      "projectFolder": "sdk/devtestlabs/arm-devtestlabs",
      "versionPolicyName": "management"
    },
    {
      "packageName": "@azure/arm-cognitiveservices",
      "projectFolder": "sdk/cognitiveservices/arm-cognitiveservices",
      "versionPolicyName": "management"
    },
    {
      "packageName": "@azure/arm-loadtestservice",
      "projectFolder": "sdk/loadtestservice/arm-loadtestservice",
      "versionPolicyName": "management"
    },
    {
      "packageName": "@azure/arm-relay",
      "projectFolder": "sdk/relay/arm-relay",
      "versionPolicyName": "management"
    },
    {
      "packageName": "@azure/arm-iothub",
      "projectFolder": "sdk/iothub/arm-iothub",
      "versionPolicyName": "management"
    },
    {
      "packageName": "@azure/arm-msi",
      "projectFolder": "sdk/msi/arm-msi",
      "versionPolicyName": "management"
    },
    {
      "packageName": "@azure/arm-monitor",
      "projectFolder": "sdk/monitor/arm-monitor",
      "versionPolicyName": "management"
    },
    {
      "packageName": "@azure/arm-subscriptions",
      "projectFolder": "sdk/subscription/arm-subscriptions",
      "versionPolicyName": "management"
    },
    {
      "packageName": "@azure/arm-advisor",
      "projectFolder": "sdk/advisor/arm-advisor",
      "versionPolicyName": "management"
    },
    {
      "packageName": "@azure/arm-hdinsight",
      "projectFolder": "sdk/hdinsight/arm-hdinsight",
      "versionPolicyName": "management"
    },
    {
      "packageName": "@azure/arm-attestation",
      "projectFolder": "sdk/attestation/arm-attestation",
      "versionPolicyName": "management"
    },
    {
      "packageName": "@azure/arm-azurestack",
      "projectFolder": "sdk/azurestack/arm-azurestack",
      "versionPolicyName": "management"
    },
    {
      "packageName": "@azure/arm-changeanalysis",
      "projectFolder": "sdk/changeanalysis/arm-changeanalysis",
      "versionPolicyName": "management"
    },
    {
      "packageName": "@azure/arm-billing",
      "projectFolder": "sdk/billing/arm-billing",
      "versionPolicyName": "management"
    },
    {
      "packageName": "@azure/arm-containerinstance",
      "projectFolder": "sdk/containerinstance/arm-containerinstance",
      "versionPolicyName": "management"
    },
    {
      "packageName": "@azure/arm-confluent",
      "projectFolder": "sdk/confluent/arm-confluent",
      "versionPolicyName": "management"
    },
    {
      "packageName": "@azure/arm-imagebuilder",
      "projectFolder": "sdk/imagebuilder/arm-imagebuilder",
      "versionPolicyName": "management"
    },
    {
      "packageName": "@azure/arm-avs",
      "projectFolder": "sdk/avs/arm-avs",
      "versionPolicyName": "management"
    },
    {
      "packageName": "@azure/arm-communication",
      "projectFolder": "sdk/communication/arm-communication",
      "versionPolicyName": "management"
    },
    {
      "packageName": "@azure/arm-appconfiguration",
      "projectFolder": "sdk/appconfiguration/arm-appconfiguration",
      "versionPolicyName": "management"
    },
    {
      "packageName": "@azure/arm-azurestackhci",
      "projectFolder": "sdk/azurestackhci/arm-azurestackhci",
      "versionPolicyName": "management"
    },
    {
      "packageName": "@azure/arm-customerinsights",
      "projectFolder": "sdk/customer-insights/arm-customerinsights",
      "versionPolicyName": "management"
    },
    {
      "packageName": "@azure/arm-databoxedge",
      "projectFolder": "sdk/databoxedge/arm-databoxedge",
      "versionPolicyName": "management"
    },
    {
      "packageName": "@azure/arm-datadog",
      "projectFolder": "sdk/datadog/arm-datadog",
      "versionPolicyName": "management"
    },
    {
      "packageName": "@azure/arm-deviceprovisioningservices",
      "projectFolder": "sdk/deviceprovisioningservices/arm-deviceprovisioningservices",
      "versionPolicyName": "management"
    },
    {
      "packageName": "@azure/arm-synapse",
      "projectFolder": "sdk/synapse/arm-synapse",
      "versionPolicyName": "management"
    },
    {
      "packageName": "@azure/arm-databox",
      "projectFolder": "sdk/databox/arm-databox",
      "versionPolicyName": "management"
    },
    {
      "packageName": "@azure/arm-dns",
      "projectFolder": "sdk/dns/arm-dns",
      "versionPolicyName": "management"
    },
    {
      "packageName": "@azure/arm-digitaltwins",
      "projectFolder": "sdk/digitaltwins/arm-digitaltwins",
      "versionPolicyName": "management"
    },
    {
      "packageName": "@azure/arm-devspaces",
      "projectFolder": "sdk/devspaces/arm-devspaces",
      "versionPolicyName": "management"
    },
    {
      "packageName": "@azure/arm-domainservices",
      "projectFolder": "sdk/domainservices/arm-domainservices",
      "versionPolicyName": "management"
    },
    {
      "packageName": "@azure/arm-frontdoor",
      "projectFolder": "sdk/frontdoor/arm-frontdoor",
      "versionPolicyName": "management"
    },
    {
      "packageName": "@azure/arm-healthbot",
      "projectFolder": "sdk/healthbot/arm-healthbot",
      "versionPolicyName": "management"
    },
    {
      "packageName": "@azure/arm-deploymentmanager",
      "projectFolder": "sdk/deploymentmanager/arm-deploymentmanager",
      "versionPolicyName": "management"
    },
    {
      "packageName": "@azure/arm-hanaonazure",
      "projectFolder": "sdk/hanaonazure/arm-hanaonazure",
      "versionPolicyName": "management"
    },
    {
      "packageName": "@azure/arm-kubernetesconfiguration",
      "projectFolder": "sdk/kubernetesconfiguration/arm-kubernetesconfiguration",
      "versionPolicyName": "management"
    },
    {
      "packageName": "@azure/arm-labservices",
      "projectFolder": "sdk/labservices/arm-labservices",
      "versionPolicyName": "management"
    },
    {
      "packageName": "@azure/arm-machinelearningcompute",
      "projectFolder": "sdk/machinelearningcompute/arm-machinelearningcompute",
      "versionPolicyName": "management"
    },
    {
      "packageName": "@azure/arm-machinelearningexperimentation",
      "projectFolder": "sdk/machinelearningexperimentation/arm-machinelearningexperimentation",
      "versionPolicyName": "management"
    },
    {
      "packageName": "@azure/arm-commerce",
      "projectFolder": "sdk/commerce/arm-commerce",
      "versionPolicyName": "management"
    },
    {
      "packageName": "@azure/arm-datamigration",
      "projectFolder": "sdk/datamigration/arm-datamigration",
      "versionPolicyName": "management"
    },
    {
      "packageName": "@azure/arm-healthcareapis",
      "projectFolder": "sdk/healthcareapis/arm-healthcareapis",
      "versionPolicyName": "management"
    },
    {
      "packageName": "@azure/arm-hybridcompute",
      "projectFolder": "sdk/hybridcompute/arm-hybridcompute",
      "versionPolicyName": "management"
    },
    {
      "packageName": "@azure/arm-hybridkubernetes",
      "projectFolder": "sdk/hybridkubernetes/arm-hybridkubernetes",
      "versionPolicyName": "management"
    },
    {
      "packageName": "@azure/arm-oep",
      "projectFolder": "sdk/oep/arm-oep",
      "versionPolicyName": "management"
    },
    {
      "packageName": "@azure/arm-securityinsight",
      "projectFolder": "sdk/securityinsight/arm-securityinsight",
      "versionPolicyName": "management"
    },
    {
      "packageName": "@azure/arm-iotcentral",
      "projectFolder": "sdk/iotcentral/arm-iotcentral",
      "versionPolicyName": "management"
    },
    {
      "packageName": "@azure/arm-commitmentplans",
      "projectFolder": "sdk/machinelearning/arm-commitmentplans",
      "versionPolicyName": "management"
    },
    {
      "packageName": "@azure/arm-workspaces",
      "projectFolder": "sdk/machinelearning/arm-workspaces",
      "versionPolicyName": "management"
    },
    {
      "packageName": "@azure/arm-webservices",
      "projectFolder": "sdk/machinelearning/arm-webservices",
      "versionPolicyName": "management"
    },
    {
      "packageName": "@azure/arm-machinelearningservices",
      "projectFolder": "sdk/machinelearningservices/arm-machinelearningservices",
      "versionPolicyName": "management"
    },
    {
      "packageName": "@azure/arm-managementpartner",
      "projectFolder": "sdk/managementpartner/arm-managementpartner",
      "versionPolicyName": "management"
    },
    {
      "packageName": "@azure/arm-maps",
      "projectFolder": "sdk/maps/arm-maps",
      "versionPolicyName": "management"
    },
    {
      "packageName": "@azure/arm-mariadb",
      "projectFolder": "sdk/mariadb/arm-mariadb",
      "versionPolicyName": "management"
    },
    {
      "packageName": "@azure/arm-marketplaceordering",
      "projectFolder": "sdk/marketplaceordering/arm-marketplaceordering",
      "versionPolicyName": "management"
    },
    {
      "packageName": "@azure/arm-migrate",
      "projectFolder": "sdk/migrate/arm-migrate",
      "versionPolicyName": "management"
    },
    {
      "packageName": "@azure/arm-mixedreality",
      "projectFolder": "sdk/mixedreality/arm-mixedreality",
      "versionPolicyName": "management"
    },
    {
      "packageName": "@azure/arm-netapp",
      "projectFolder": "sdk/netapp/arm-netapp",
      "versionPolicyName": "management"
    },
    {
      "packageName": "@azure/arm-peering",
      "projectFolder": "sdk/peering/arm-peering",
      "versionPolicyName": "management"
    },
    {
      "packageName": "@azure/arm-postgresql-flexible",
      "projectFolder": "sdk/postgresql/arm-postgresql-flexible",
      "versionPolicyName": "management"
    },
    {
      "packageName": "@azure/arm-powerbidedicated",
      "projectFolder": "sdk/powerbidedicated/arm-powerbidedicated",
      "versionPolicyName": "management"
    },
    {
      "packageName": "@azure/arm-powerbiembedded",
      "projectFolder": "sdk/powerbiembedded/arm-powerbiembedded",
      "versionPolicyName": "management"
    },
    {
      "packageName": "@azure/arm-recoveryservices-siterecovery",
      "projectFolder": "sdk/recoveryservicessiterecovery/arm-recoveryservices-siterecovery",
      "versionPolicyName": "management"
    },
    {
      "packageName": "@azure/arm-recoveryservicesbackup",
      "projectFolder": "sdk/recoveryservicesbackup/arm-recoveryservicesbackup",
      "versionPolicyName": "management"
    },
    {
      "packageName": "@azure/arm-redisenterprisecache",
      "projectFolder": "sdk/redisenterprise/arm-redisenterprisecache",
      "versionPolicyName": "management"
    },
    {
      "packageName": "@azure/arm-reservations",
      "projectFolder": "sdk/reservations/arm-reservations",
      "versionPolicyName": "management"
    },
    {
      "packageName": "@azure/arm-resourcemover",
      "projectFolder": "sdk/resourcemover/arm-resourcemover",
      "versionPolicyName": "management"
    },
    {
      "packageName": "@azure/arm-serialconsole",
      "projectFolder": "sdk/serialconsole/arm-serialconsole",
      "versionPolicyName": "management"
    },
    {
      "packageName": "@azure/arm-servicemap",
      "projectFolder": "sdk/service-map/arm-servicemap",
      "versionPolicyName": "management"
    },
    {
      "packageName": "@azure/arm-signalr",
      "projectFolder": "sdk/signalr/arm-signalr",
      "versionPolicyName": "management"
    },
    {
      "packageName": "@azure/arm-storagecache",
      "projectFolder": "sdk/storagecache/arm-storagecache",
      "versionPolicyName": "management"
    },
    {
      "packageName": "@azure/arm-storagesync",
      "projectFolder": "sdk/storagesync/arm-storagesync",
      "versionPolicyName": "management"
    },
    {
      "packageName": "@azure/arm-resourcegraph",
      "projectFolder": "sdk/resourcegraph/arm-resourcegraph",
      "versionPolicyName": "management"
    },
    {
      "packageName": "@azure/arm-appinsights",
      "projectFolder": "sdk/applicationinsights/arm-appinsights",
      "versionPolicyName": "management"
    },
    {
      "packageName": "@azure/arm-datacatalog",
      "projectFolder": "sdk/datacatalog/arm-datacatalog",
      "versionPolicyName": "management"
    },
    {
      "packageName": "@azure/arm-storsimple1200series",
      "projectFolder": "sdk/storsimple1200series/arm-storsimple1200series",
      "versionPolicyName": "management"
    },
    {
      "packageName": "@azure/arm-storsimple8000series",
      "projectFolder": "sdk/storsimple8000series/arm-storsimple8000series",
      "versionPolicyName": "management"
    },
    {
      "packageName": "@azure/arm-support",
      "projectFolder": "sdk/support/arm-support",
      "versionPolicyName": "management"
    },
    {
      "packageName": "@azure/arm-timeseriesinsights",
      "projectFolder": "sdk/timeseriesinsights/arm-timeseriesinsights",
      "versionPolicyName": "management"
    },
    {
      "packageName": "@azure/arm-trafficmanager",
      "projectFolder": "sdk/trafficmanager/arm-trafficmanager",
      "versionPolicyName": "management"
    },
    {
      "packageName": "@azure/arm-visualstudio",
      "projectFolder": "sdk/visualstudio/arm-visualstudio",
      "versionPolicyName": "management"
    },
    {
      "packageName": "@azure/arm-vmwarecloudsimple",
      "projectFolder": "sdk/vmwarecloudsimple/arm-vmwarecloudsimple",
      "versionPolicyName": "management"
    },
    {
      "packageName": "@azure/arm-servicefabricmesh",
      "projectFolder": "sdk/servicefabricmesh/arm-servicefabricmesh",
      "versionPolicyName": "management"
    },
    {
      "packageName": "@azure/arm-storageimportexport",
      "projectFolder": "sdk/storageimportexport/arm-storageimportexport",
      "versionPolicyName": "management"
    },
    {
      "packageName": "@azure/arm-privatedns",
      "projectFolder": "sdk/privatedns/arm-privatedns",
      "versionPolicyName": "management"
    },
    {
      "packageName": "@azure/arm-policyinsights",
      "projectFolder": "sdk/policyinsights/arm-policyinsights",
      "versionPolicyName": "management"
    },
    {
      "packageName": "@azure/arm-kusto",
      "projectFolder": "sdk/kusto/arm-kusto",
      "versionPolicyName": "management"
    },
    {
      "packageName": "@azure/core-http-compat",
      "projectFolder": "sdk/core/core-http-compat",
      "versionPolicyName": "core"
    },
    {
      "packageName": "@azure/arm-dnsresolver",
      "projectFolder": "sdk/dnsresolver/arm-dnsresolver",
      "versionPolicyName": "management"
    },
    {
      "packageName": "@azure/arm-mobilenetwork",
      "projectFolder": "sdk/mobilenetwork/arm-mobilenetwork",
      "versionPolicyName": "management"
    },
    {
      "packageName": "@azure/arm-resources-profile-2020-09-01-hybrid",
      "projectFolder": "sdk/resources/arm-resources-profile-2020-09-01-hybrid",
      "versionPolicyName": "management"
    },
    {
      "packageName": "@azure/arm-dns-profile-2020-09-01-hybrid",
      "projectFolder": "sdk/dns/arm-dns-profile-2020-09-01-hybrid",
      "versionPolicyName": "management"
    },
    {
      "packageName": "@azure/arm-locks-profile-2020-09-01-hybrid",
      "projectFolder": "sdk/locks/arm-locks-profile-2020-09-01-hybrid",
      "versionPolicyName": "management"
    },
    {
      "packageName": "@azure/arm-policy-profile-2020-09-01-hybrid",
      "projectFolder": "sdk/policy/arm-policy-profile-2020-09-01-hybrid",
      "versionPolicyName": "management"
    },
    {
      "packageName": "@azure/arm-subscriptions-profile-2020-09-01-hybrid",
      "projectFolder": "sdk/subscription/arm-subscriptions-profile-2020-09-01-hybrid",
      "versionPolicyName": "management"
    },
    {
      "packageName": "@azure/arm-storage-profile-2020-09-01-hybrid",
      "projectFolder": "sdk/storage/arm-storage-profile-2020-09-01-hybrid",
      "versionPolicyName": "management"
    },
    {
      "packageName": "@azure/arm-keyvault-profile-2020-09-01-hybrid",
      "projectFolder": "sdk/keyvault/arm-keyvault-profile-2020-09-01-hybrid",
      "versionPolicyName": "management"
    },
    {
      "packageName": "@azure/arm-network-profile-2020-09-01-hybrid",
      "projectFolder": "sdk/network/arm-network-profile-2020-09-01-hybrid",
      "versionPolicyName": "management"
    },
    {
      "packageName": "@azure/arm-commerce-profile-2020-09-01-hybrid",
      "projectFolder": "sdk/commerce/arm-commerce-profile-2020-09-01-hybrid",
      "versionPolicyName": "management"
    },
    {
      "packageName": "@azure/arm-compute-profile-2020-09-01-hybrid",
      "projectFolder": "sdk/compute/arm-compute-profile-2020-09-01-hybrid",
      "versionPolicyName": "management"
    },
    {
      "packageName": "@azure/arm-eventhub-profile-2020-09-01-hybrid",
      "projectFolder": "sdk/eventhub/arm-eventhub-profile-2020-09-01-hybrid",
      "versionPolicyName": "management"
    },
    {
      "packageName": "@azure/arm-authorization-profile-2020-09-01-hybrid",
      "projectFolder": "sdk/authorization/arm-authorization-profile-2020-09-01-hybrid",
      "versionPolicyName": "management"
    },
    {
      "packageName": "@azure/arm-monitor-profile-2020-09-01-hybrid",
      "projectFolder": "sdk/monitor/arm-monitor-profile-2020-09-01-hybrid",
      "versionPolicyName": "management"
    },
    {
      "packageName": "@azure/arm-iothub-profile-2020-09-01-hybrid",
      "projectFolder": "sdk/iothub/arm-iothub-profile-2020-09-01-hybrid",
      "versionPolicyName": "management"
    },
    {
      "packageName": "@azure/arm-databoxedge-profile-2020-09-01-hybrid",
      "projectFolder": "sdk/databoxedge/arm-databoxedge-profile-2020-09-01-hybrid",
      "versionPolicyName": "management"
    },
    {
      "packageName": "@azure/arm-appservice-profile-2020-09-01-hybrid",
      "projectFolder": "sdk/appservice/arm-appservice-profile-2020-09-01-hybrid",
      "versionPolicyName": "management"
    },
    {
      "packageName": "@azure/arm-mysql-flexible",
      "projectFolder": "sdk/mysql/arm-mysql-flexible",
      "versionPolicyName": "management"
    },
    {
      "packageName": "@azure/arm-app",
      "projectFolder": "sdk/app/arm-app",
      "versionPolicyName": "management"
    },
    {
      "packageName": "@azure/arm-hardwaresecuritymodules",
      "projectFolder": "sdk/hardwaresecuritymodules/arm-hardwaresecuritymodules",
      "versionPolicyName": "management"
    },
    {
      "packageName": "@azure/arm-dashboard",
      "projectFolder": "sdk/dashboard/arm-dashboard",
      "versionPolicyName": "management"
    },
    {
      "packageName": "@azure/arm-azureadexternalidentities",
      "projectFolder": "sdk/azureadexternalidentities/arm-azureadexternalidentities",
      "versionPolicyName": "management"
    },
    {
      "packageName": "@azure/arm-scvmm",
      "projectFolder": "sdk/scvmm/arm-scvmm",
      "versionPolicyName": "management"
    },
    {
      "packageName": "@azure/arm-servicelinker",
      "projectFolder": "sdk/servicelinker/arm-servicelinker",
      "versionPolicyName": "management"
    },
    {
      "packageName": "@azure/arm-changes",
      "projectFolder": "sdk/changes/arm-changes",
      "versionPolicyName": "management"
    },
    {
      "packageName": "@azure/arm-dynatrace",
      "projectFolder": "sdk/dynatrace/arm-dynatrace",
      "versionPolicyName": "management"
    },
    {
<<<<<<< HEAD
      "packageName": "@azure/arm-machinelearning",
      "projectFolder": "sdk/machinelearning/arm-machinelearning",
=======
      "packageName": "@azure/arm-education",
      "projectFolder": "sdk/education/arm-education",
>>>>>>> 2d3751b6
      "versionPolicyName": "management"
    }
  ]
}<|MERGE_RESOLUTION|>--- conflicted
+++ resolved
@@ -1707,13 +1707,13 @@
       "versionPolicyName": "management"
     },
     {
-<<<<<<< HEAD
+      "packageName": "@azure/arm-education",
+      "projectFolder": "sdk/education/arm-education",
+      "versionPolicyName": "management"
+    },
+    {
       "packageName": "@azure/arm-machinelearning",
       "projectFolder": "sdk/machinelearning/arm-machinelearning",
-=======
-      "packageName": "@azure/arm-education",
-      "projectFolder": "sdk/education/arm-education",
->>>>>>> 2d3751b6
       "versionPolicyName": "management"
     }
   ]
