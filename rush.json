/**
 * This is the main configuration file for Rush.
 * For full documentation, please see https://rushjs.io
 */ {
  "$schema": "https://developer.microsoft.com/json-schemas/rush/v5/rush.schema.json",
  /**
   * (Required) This specifies the version of the Rush engine to be used in this repo.
   * Rush's "version selector" feature ensures that the globally installed tool will
   * behave like this release, regardless of which version is installed globally.
   *
   * The common/scripts/install-run-rush.js automation script also uses this version.
   *
   * NOTE: If you upgrade to a new major version of Rush, you should replace the "v5"
   * path segment in the "$schema" field for all your Rush config files.  This will ensure
   * correct error-underlining and tab-completion for editors such as VS Code.
   */
  "rushVersion": "5.63.0",
  /**
   * The next field selects which package manager should be installed and determines its version.
   * Rush installs its own local copy of the package manager to ensure that your build process
   * is fully isolated from whatever tools are present in the local environment.
   *
   * Specify one of: "pnpmVersion", "npmVersion", or "yarnVersion".  See the Rush documentation
   * for details about these alternatives.
   */
  "pnpmVersion": "6.32.3",
  // "npmVersion": "4.5.0",
  // "yarnVersion": "1.9.4",
  /**
   * Options that are only used when the PNPM package manager is selected
   */
  "pnpmOptions": {
    /**
     * If true, then Rush will add the "--strict-peer-dependencies" option when invoking PNPM.
     * This causes "rush install" to fail if there are unsatisfied peer dependencies, which is
     * an invalid state that can cause build failures or incompatible dependency versions.
     * (For historical reasons, JavaScript package managers generally do not treat this invalid
     * state as an error.)
     *
     * The default value is false to avoid legacy compatibility issues.
     * It is strongly recommended to set strictPeerDependencies=true.
     */
    "strictPeerDependencies": true,
    /**
     * Configures the strategy used to select versions during installation.
     *
     * This feature requires PNPM version 3.1 or newer.  It corresponds to the "--resolution-strategy" command-line
     * option for PNPM.  Possible values are "fast" and "fewer-dependencies".  PNPM's default is "fast", but this may
     * be incompatible with certain packages, for example the "@types" packages from DefinitelyTyped.  Rush's default
     * is "fewer-dependencies", which causes PNPM to avoid installing a newer version if an already installed version
     * can be reused; this is more similar to NPM's algorithm.
     */
    "resolutionStrategy": "fewer-dependencies"
  },
  /**
   * Older releases of the NodeJS engine may be missing features required by your system.
   * Other releases may have bugs.  In particular, the "latest" version will not be a
   * Long Term Support (LTS) version and is likely to have regressions.
   *
   * Specify a SemVer range to ensure developers use a NodeJS version that is appropriate
   * for your repo.
   */
  "nodeSupportedVersionRange": ">=8.0.0",
  /**
   * Odd-numbered major versions of Node.js are experimental.  Even-numbered releases
   * spend six months in a stabilization period before the first Long Term Support (LTS) version.
   * For example, 8.9.0 was the first LTS version of Node.js 8.  Pre-LTS versions are not recommended
   * for production usage because they frequently have bugs.  They may cause Rush itself
   * to malfunction.
   *
   * Rush normally prints a warning if it detects a pre-LTS Node.js version.  If you are testing
   * pre-LTS versions in preparation for supporting the first LTS version, you can use this setting
   * to disable Rush's warning.
   */
  "suppressNodeLtsWarning": true,
  /**
   * If you would like the version specifiers for your dependencies to be consistent, then
   * uncomment this line. This is effectively similar to running "rush check" before any
   * of the following commands:
   *
   *   rush install, rush update, rush link, rush version, rush publish
   *
   * In some cases you may want this turned on, but need to allow certain packages to use a different
   * version. In those cases, you will need to add an entry to the "allowedAlternativeVersions"
   * section of the common-versions.json.
   */
  // "ensureConsistentVersions": true,
  /**
   * Large monorepos can become intimidating for newcomers if project folder paths don't follow
   * a consistent and recognizable pattern.  When the system allows nested folder trees,
   * we've found that teams will often use subfolders to create islands that isolate
   * their work from others ("shipping the org").  This hinders collaboration and code sharing.
   *
   * The Rush developers recommend a "category folder" model, where buildable project folders
   * must always be exactly two levels below the repo root.  The parent folder acts as the category.
   * This provides a basic facility for grouping related projects (e.g. "apps", "libaries",
   * "tools", "prototypes") while still encouraging teams to organize their projects into
   * a unified taxonomy.  Limiting to 2 levels seems very restrictive at first, but if you have
   * 20 categories and 20 projects in each category, this scheme can easily accommodate hundreds
   * of projects.  In practice, you will find that the folder hierarchy needs to be rebalanced
   * occasionally, but if that's painful, it's a warning sign that your development style may
   * discourage refactoring.  Reorganizing the categories should be an enlightening discussion
   * that brings people together, and maybe also identifies poor coding practices (e.g. file
   * references that reach into other project's folders without using NodeJS module resolution).
   *
   * The defaults are projectFolderMinDepth=1 and projectFolderMaxDepth=2.
   *
   * To remove these restrictions, you could set projectFolderMinDepth=1
   * and set projectFolderMaxDepth to a large number.
   */
  "projectFolderMinDepth": 3,
  "projectFolderMaxDepth": 4,
  /**
   * This feature helps you to review and approve new packages before they are introduced
   * to your monorepo.  For example, you may be concerned about licensing, code quality,
   * performance, or simply accumulating too many libraries with overlapping functionality.
   * The approvals are tracked in two config files "browser-approved-packages.json"
   * and "nonbrowser-approved-packages.json".  See the Rush documentation for details.
   */
  // "approvedPackagesPolicy": {
  //   /**
  //    * The review categories allow you to say for example "This library is approved for usage
  //    * in prototypes, but not in production code."
  //    *
  //    * Each project can be associated with one review category, by assigning the "reviewCategory" field
  //    * in the "projects" section of rush.json.  The approval is then recorded in the files
  //    * "common/config/rush/browser-approved-packages.json" and "nonbrowser-approved-packages.json"
  //    * which are automatically generated during "rush update".
  //    *
  //    * Designate categories with whatever granularity is appropriate for your review process,
  //    * or you could just have a single category called "default".
  //    */
  //   "reviewCategories": [
  //     // Some example categories:
  //     "production", // projects that ship to production
  //     "tools",      // non-shipping projects that are part of the developer toolchain
  //     "prototypes"  // experiments that should mostly be ignored by the review process
  //   ],
  //
  //   /**
  //    * A list of NPM package scopes that will be excluded from review.
  //    * We recommend to exclude TypeScript typings (the "@types" scope), because
  //    * if the underlying package was already approved, this would imply that the typings
  //    * are also approved.
  //    */
  //   // "ignoredNpmScopes": [ "@types" ]
  // },
  /**
   * If you use Git as your version control system, this section has some additional
   * optional features you can use.
   */
  "gitPolicy": {
    /**
     * Work at a big company?  Tired of finding Git commits at work with unprofessional Git
     * emails such as "beer-lover@my-college.edu"?  Rush can validate people's Git email address
     * before they get started.
     *
     * Define a list of regular expressions describing allowable e-mail patterns for Git commits.
     * They are case-insensitive anchored JavaScript RegExps.  Example: ".*@example\.com"
     *
     * IMPORTANT: Because these are regular expressions encoded as JSON string literals,
     * RegExp escapes need two backspashes, and ordinary periods should be "\\.".
     */
    // "allowedEmailRegExps": [
    //   "[^@]+@users\\.noreply\\.github\\.com",
    //   "travis@example\\.org"
    // ],
    /**
     * When Rush reports that the address is malformed, the notice can include an example
     * of a recommended email.  Make sure it conforms to one of the allowedEmailRegExps
     * expressions.
     */
    // "sampleEmail": "mrexample@users.noreply.github.com",
    /**
     * The commit message to use when committing changes during 'rush publish'.
     *
     * For example, if you want to prevent these commits from triggering a CI build,
     * you might configure your system's trigger to look for a special string such as "[skip-ci]"
     * in the commit message, and then customize Rush's message to contain that string.
     */
    // "versionBumpCommitMessage": "Applying package updates. [skip-ci]"
  },
  "repository": {
    /**
     * The URL of this Git repository, used by "rush change" to determine the base branch for your PR.
     *
     * The "rush change" command needs to determine which files are affected by your PR diff.
     * If you merged or cherry-picked commits from the main branch into your PR branch, those commits
     * should be excluded from this diff (since they belong to some other PR).  In order to do that,
     * Rush needs to know where to find the base branch for your PR.  This information cannot be
     * determined from Git alone, since the "pull request" feature is not a Git concept.  Ideally
     * Rush would use a vendor-specific protocol to query the information from GitHub, Azure DevOps, etc.
     * But to keep things simple, "rush change" simply assumes that your PR is against the "main" branch
     * of the Git remote indicated by the respository.url setting in rush.json.  If you are working in
     * a GitHub "fork" of the real repo, this setting will be different from the repository URL of your
     * your PR branch, and in this situation "rush change" will also automatically invoke "git fetch"
     * to retrieve the latest activity for the remote main branch.
     */
    "url": "https://github.com/Azure/azure-sdk-for-js"
  },
  /**
   * Event hooks are customized script actions that Rush executes when specific events occur
   */
  "eventHooks": {
    /**
     * The list of shell commands to run before the Rush installation starts
     */
    "preRushInstall": [
      // "common/scripts/pre-rush-install.js"
    ],
    /**
     * The list of shell commands to run after the Rush installation finishes
     */
    "postRushInstall": [],
    /**
     * The list of shell commands to run before the Rush build command starts
     */
    "preRushBuild": [],
    /**
     * The list of shell commands to run after the Rush build command finishes
     */
    "postRushBuild": []
  },
  /**
   * Installation variants allow you to maintain a parallel set of configuration files that can be
   * used to build the entire monorepo with an alternate set of dependencies.  For example, suppose
   * you upgrade all your projects to use a new release of an important framework, but during a transition period
   * you intend to maintain compability with the old release.  In this situation, you probably want your
   * CI validation to build the entire repo twice: once with the old release, and once with the new release.
   *
   * Rush "installation variants" correspond to sets of config files located under this folder:
   *
   *   common/config/rush/variants/<variant_name>
   *
   * The variant folder can contain an alternate common-versions.json file.  Its "preferredVersions" field can be used
   * to select older versions of dependencies (within a loose SemVer range specified in your package.json files).
   * To install a variant, run "rush install --variant <variant_name>".
   *
   * For more details and instructions, see this article:  https://rushjs.io/pages/advanced/installation_variants/
   */
  "variants": [
    // {
    //   /**
    //    * The folder name for this variant.
    //    */
    //   "variantName": "old-sdk",
    //
    //   /**
    //    * An informative description
    //    */
    //   "description": "Build this repo using the previous release of the SDK"
    // }
  ],
  /**
   * Rush can collect anonymous telemetry about everyday developer activity such as
   * success/failure of installs, builds, and other operations.  You can use this to identify
   * problems with your toolchain or Rush itself.  THIS TELEMETRY IS NOT SHARED WITH MICROSOFT.
   * It is written into JSON files in the common/temp folder.  It's up to you to write scripts
   * that read these JSON files and do something with them.  These scripts are typically registered
   * in the "eventHooks" section.
   */
  // "telemetryEnabled": false,
  /**
   * Allows creation of hotfix changes. This feature is experimental so it is disabled by default.
   */
  // "hotfixChangeEnabled": false,
  /**
   * (Required) This is the inventory of projects to be managed by Rush.
   *
   * Rush does not automatically scan for projects using wildcards, for a few reasons:
   * 1. Depth-first scans are expensive, particularly when tools need to repeatedly collect the list.
   * 2. On a caching CI machine, scans can accidentally pick up files left behind from a previous build.
   * 3. It's useful to have a centralized inventory of all projects and their important metadata.
   */
  "projects": [
    // {
    //   /**
    //    * The NPM package name of the project (must match package.json)
    //    */
    //   "packageName": "my-app",
    //
    //   /**
    //    * The path to the project folder, relative to the rush.json config file.
    //    */
    //   "projectFolder": "apps/my-app",
    //
    //   /**
    //    * An optional category for usage in the "browser-approved-packages.json"
    //    * and "nonbrowser-approved-packages.json" files.  The value must be one of the
    //    * strings from the "reviewCategories" defined above.
    //    */
    //   "reviewCategory": "production",
    //
    //   /**
    //    * A list of local projects that appear as devDependencies for this project, but cannot be
    //    * locally linked because it would create a cyclic dependency; instead, the last published
    //    * version will be installed in the Common folder.
    //    */
    //   "cyclicDependencyProjects": [
    //     // "my-toolchain"
    //   ],
    //
    //   /**
    //    * If true, then this project will be ignored by the "rush check" command.
    //    * The default value is false.
    //    */
    //   // "skipRushCheck": false,
    //
    //   /**
    //    * A flag indicating that changes to this project will be published to npm, which affects
    //    * the Rush change and publish workflows. The default value is false.
    //    * NOTE: "versionPolicyName" and "shouldPublish" are alternatives; you cannot specify them both.
    //    */
    //   // "shouldPublish": false,
    //
    //   /**
    //    * An optional version policy associated with the project.  Version policies are defined
    //    * in "version-policies.json" file.  See the "rush publish" documentation for more info.
    //    * NOTE: "versionPolicyName" and "shouldPublish" are alternatives; you cannot specify them both.
    //    */
    //   // "versionPolicyName": ""
    // },
    //
    {
      "packageName": "@azure/abort-controller",
      "projectFolder": "sdk/core/abort-controller",
      "versionPolicyName": "core"
    },
    {
      "packageName": "@azure/app-configuration",
      "projectFolder": "sdk/appconfiguration/app-configuration",
      "versionPolicyName": "client"
    },
    {
      "packageName": "@azure-rest/agrifood-farming",
      "projectFolder": "sdk/agrifood/agrifood-farming-rest",
      "versionPolicyName": "client"
    },
    {
      "packageName": "@azure-rest/purview-administration",
      "projectFolder": "sdk/purview/purview-administration-rest",
      "versionPolicyName": "client"
    },
    {
      "packageName": "@azure-rest/purview-catalog",
      "projectFolder": "sdk/purview/purview-catalog-rest",
      "versionPolicyName": "client"
    },
    {
      "packageName": "@azure-rest/purview-scanning",
      "projectFolder": "sdk/purview/purview-scanning-rest",
      "versionPolicyName": "client"
    },
    {
      "packageName": "@azure-rest/ai-document-translator",
      "projectFolder": "sdk/documenttranslator/ai-document-translator-rest",
      "versionPolicyName": "client"
    },
    {
      "packageName": "@azure-rest/confidential-ledger",
      "projectFolder": "sdk/confidentialledger/confidential-ledger-rest",
      "versionPolicyName": "client"
    },
    {
      "packageName": "@azure/ai-anomaly-detector",
      "projectFolder": "sdk/anomalydetector/ai-anomaly-detector",
      "versionPolicyName": "client"
    },
    {
      "packageName": "@azure/ai-form-recognizer",
      "projectFolder": "sdk/formrecognizer/ai-form-recognizer",
      "versionPolicyName": "client"
    },
    {
      "packageName": "@azure/ai-text-analytics",
      "projectFolder": "sdk/textanalytics/ai-text-analytics",
      "versionPolicyName": "client"
    },
    {
      "packageName": "@azure/ai-language-text",
      "projectFolder": "sdk/cognitivelanguage/ai-language-text",
      "versionPolicyName": "client"
    },
    {
      "packageName": "@azure/ai-metrics-advisor",
      "projectFolder": "sdk/metricsadvisor/ai-metrics-advisor",
      "versionPolicyName": "client"
    },
    {
      "packageName": "@azure/search-documents",
      "projectFolder": "sdk/search/search-documents",
      "versionPolicyName": "client"
    },
    {
      "packageName": "@azure/attestation",
      "projectFolder": "sdk/attestation/attestation",
      "versionPolicyName": "client"
    },
    {
      "packageName": "@azure/quantum-jobs",
      "projectFolder": "sdk/quantum/quantum-jobs",
      "versionPolicyName": "client"
    },
    {
      "packageName": "@azure/communication-chat",
      "projectFolder": "sdk/communication/communication-chat",
      "versionPolicyName": "client"
    },
    {
      "packageName": "@azure/communication-common",
      "projectFolder": "sdk/communication/communication-common",
      "versionPolicyName": "client"
    },
    {
      "packageName": "@azure/communication-email",
      "projectFolder": "sdk/communication/communication-email",
      "versionPolicyName": "client"
    },
    {
      "packageName": "@azure/communication-identity",
      "projectFolder": "sdk/communication/communication-identity",
      "versionPolicyName": "client"
    },
    {
      "packageName": "@azure/communication-network-traversal",
      "projectFolder": "sdk/communication/communication-network-traversal",
      "versionPolicyName": "client"
    },
    {
      "packageName": "@azure/communication-phone-numbers",
      "projectFolder": "sdk/communication/communication-phone-numbers",
      "versionPolicyName": "client"
    },
    {
      "packageName": "@azure-tools/communication-short-codes",
      "projectFolder": "sdk/communication/communication-short-codes",
      "versionPolicyName": "client"
    },
    {
      "packageName": "@azure-tools/communication-alpha-ids",
      "projectFolder": "sdk/communication/communication-alpha-ids",
      "versionPolicyName": "client"
    },
    {
      "packageName": "@azure/communication-sms",
      "projectFolder": "sdk/communication/communication-sms",
      "versionPolicyName": "client"
    },
    {
      "packageName": "@azure/container-registry",
      "projectFolder": "sdk/containerregistry/container-registry",
      "versionPolicyName": "client"
    },
    {
      "packageName": "@azure/core-amqp",
      "projectFolder": "sdk/core/core-amqp",
      "versionPolicyName": "core"
    },
    {
      "packageName": "@azure-rest/core-client",
      "projectFolder": "sdk/core/core-client-rest",
      "versionPolicyName": "core"
    },
    {
      "packageName": "@azure/core-auth",
      "projectFolder": "sdk/core/core-auth",
      "versionPolicyName": "core"
    },
    {
      "packageName": "@azure/core-client",
      "projectFolder": "sdk/core/core-client",
      "versionPolicyName": "core"
    },
    {
      "packageName": "@azure/core-http",
      "projectFolder": "sdk/core/core-http",
      "versionPolicyName": "core"
    },
    {
      "packageName": "@azure/core-rest-pipeline",
      "projectFolder": "sdk/core/core-rest-pipeline",
      "versionPolicyName": "core"
    },
    {
      "packageName": "@azure/core-lro",
      "projectFolder": "sdk/core/core-lro",
      "versionPolicyName": "core"
    },
    {
      "packageName": "@azure/core-paging",
      "projectFolder": "sdk/core/core-paging",
      "versionPolicyName": "core"
    },
    {
      "packageName": "@azure/core-tracing",
      "projectFolder": "sdk/core/core-tracing",
      "versionPolicyName": "core"
    },
    {
      "packageName": "@azure/core-util",
      "projectFolder": "sdk/core/core-util",
      "versionPolicyName": "core"
    },
    {
      "packageName": "@azure/core-xml",
      "projectFolder": "sdk/core/core-xml",
      "versionPolicyName": "core"
    },
    {
      "packageName": "@azure/cosmos",
      "projectFolder": "sdk/cosmosdb/cosmos",
      "versionPolicyName": "client"
    },
    {
      "packageName": "@azure/monitor-opentelemetry-exporter",
      "projectFolder": "sdk/monitor/monitor-opentelemetry-exporter",
      "versionPolicyName": "client"
    },
    {
      "packageName": "@azure/monitor-query",
      "projectFolder": "sdk/monitor/monitor-query",
      "versionPolicyName": "client"
    },
    {
      "packageName": "@azure/monitor-ingestion",
      "projectFolder": "sdk/monitor/monitor-ingestion",
      "versionPolicyName": "client"
    },
    {
      "packageName": "@azure/dev-tool",
      "projectFolder": "common/tools/dev-tool",
      "versionPolicyName": "utility"
    },
    {
      "packageName": "@azure/eventgrid",
      "projectFolder": "sdk/eventgrid/eventgrid",
      "versionPolicyName": "client"
    },
    {
      "packageName": "@azure/event-hubs",
      "projectFolder": "sdk/eventhub/event-hubs",
      "versionPolicyName": "client"
    },
    {
      "packageName": "@azure/eventhubs-checkpointstore-blob",
      "projectFolder": "sdk/eventhub/eventhubs-checkpointstore-blob",
      "versionPolicyName": "client"
    },
    {
      "packageName": "@azure/eventhubs-checkpointstore-table",
      "projectFolder": "sdk/eventhub/eventhubs-checkpointstore-table",
      "versionPolicyName": "client"
    },
    {
      "packageName": "@azure/mock-hub",
      "projectFolder": "sdk/eventhub/mock-hub",
      "versionPolicyName": "utility"
    },
    {
      "packageName": "@azure/identity",
      "projectFolder": "sdk/identity/identity",
      "versionPolicyName": "client"
    },
    {
      "packageName": "@azure/identity-vscode",
      "projectFolder": "sdk/identity/identity-vscode",
      "versionPolicyName": "client"
    },
    {
      "packageName": "@azure/identity-cache-persistence",
      "projectFolder": "sdk/identity/identity-cache-persistence",
      "versionPolicyName": "client"
    },
    {
      "packageName": "@azure/keyvault-common",
      "projectFolder": "sdk/keyvault/keyvault-common",
      "versionPolicyName": "utility"
    },
    {
      "packageName": "@azure/keyvault-admin",
      "projectFolder": "sdk/keyvault/keyvault-admin",
      "versionPolicyName": "client"
    },
    {
      "packageName": "@azure/keyvault-certificates",
      "projectFolder": "sdk/keyvault/keyvault-certificates",
      "versionPolicyName": "client"
    },
    {
      "packageName": "@azure/keyvault-keys",
      "projectFolder": "sdk/keyvault/keyvault-keys",
      "versionPolicyName": "client"
    },
    {
      "packageName": "@azure/keyvault-secrets",
      "projectFolder": "sdk/keyvault/keyvault-secrets",
      "versionPolicyName": "client"
    },
    {
      "packageName": "@azure/logger",
      "projectFolder": "sdk/core/logger",
      "versionPolicyName": "core"
    },
    {
      "packageName": "@azure/notification-hubs",
      "projectFolder": "sdk/notificationhubs/notification-hubs",
      "versionPolicyName": "client"
    },
    {
      "packageName": "@azure/opentelemetry-instrumentation-azure-sdk",
      "projectFolder": "sdk/instrumentation/opentelemetry-instrumentation-azure-sdk",
      "versionPolicyName": "client"
    },
    {
      "packageName": "@azure/schema-registry",
      "projectFolder": "sdk/schemaregistry/schema-registry",
      "versionPolicyName": "client"
    },
    {
      "packageName": "@azure/schema-registry-avro",
      "projectFolder": "sdk/schemaregistry/schema-registry-avro",
      "versionPolicyName": "client"
    },
    {
      "packageName": "@azure/service-bus",
      "projectFolder": "sdk/servicebus/service-bus",
      "versionPolicyName": "client"
    },
    {
      "packageName": "@azure/storage-internal-avro",
      "projectFolder": "sdk/storage/storage-internal-avro",
      "versionPolicyName": "utility"
    },
    {
      "packageName": "@azure/storage-blob",
      "projectFolder": "sdk/storage/storage-blob",
      "versionPolicyName": "client"
    },
    {
      "packageName": "@azure/storage-blob-changefeed",
      "projectFolder": "sdk/storage/storage-blob-changefeed",
      "versionPolicyName": "client"
    },
    {
      "packageName": "@azure/storage-file-share",
      "projectFolder": "sdk/storage/storage-file-share",
      "versionPolicyName": "client"
    },
    {
      "packageName": "@azure/storage-file-datalake",
      "projectFolder": "sdk/storage/storage-file-datalake",
      "versionPolicyName": "client"
    },
    {
      "packageName": "@azure/storage-queue",
      "projectFolder": "sdk/storage/storage-queue",
      "versionPolicyName": "client"
    },
    {
      "packageName": "@azure/synapse-access-control",
      "projectFolder": "sdk/synapse/synapse-access-control",
      "versionPolicyName": "client"
    },
    {
      "packageName": "@azure-rest/synapse-access-control",
      "projectFolder": "sdk/synapse/synapse-access-control-rest",
      "versionPolicyName": "client"
    },
    {
      "packageName": "@azure-rest/iot-device-update",
      "projectFolder": "sdk/deviceupdate/iot-device-update-rest",
      "versionPolicyName": "client"
    },
    {
      "packageName": "@azure/synapse-artifacts",
      "projectFolder": "sdk/synapse/synapse-artifacts",
      "versionPolicyName": "client"
    },
    {
      "packageName": "@azure/synapse-managed-private-endpoints",
      "projectFolder": "sdk/synapse/synapse-managed-private-endpoints",
      "versionPolicyName": "client"
    },
    {
      "packageName": "@azure/synapse-monitoring",
      "projectFolder": "sdk/synapse/synapse-monitoring",
      "versionPolicyName": "client"
    },
    {
      "packageName": "@azure/synapse-spark",
      "projectFolder": "sdk/synapse/synapse-spark",
      "versionPolicyName": "client"
    },
    {
      "packageName": "@azure/data-tables",
      "projectFolder": "sdk/tables/data-tables",
      "versionPolicyName": "client"
    },
    {
      "packageName": "@azure-tests/perf-data-tables",
      "projectFolder": "sdk/tables/perf-tests/data-tables",
      "versionPolicyName": "test"
    },
    {
      "packageName": "@azure/template",
      "projectFolder": "sdk/template/template",
      "versionPolicyName": "client"
    },
    {
      "packageName": "@azure-tools/testing-recorder-new",
      "projectFolder": "sdk/test-utils/testing-recorder-new",
      "versionPolicyName": "test"
    },
    {
      "packageName": "@azure/eslint-plugin-azure-sdk",
      "projectFolder": "common/tools/eslint-plugin-azure-sdk",
      "versionPolicyName": "utility"
    },
    {
      "packageName": "@azure-tools/test-recorder",
      "projectFolder": "sdk/test-utils/recorder",
      "versionPolicyName": "utility"
    },
    {
      "packageName": "@azure-tools/test-credential",
      "projectFolder": "sdk/test-utils/test-credential",
      "versionPolicyName": "utility"
    },
    {
      "packageName": "@azure/test-utils-perf",
      "projectFolder": "sdk/test-utils/perf",
      "versionPolicyName": "utility"
    },
    {
      "packageName": "@azure/test-utils",
      "projectFolder": "sdk/test-utils/test-utils",
      "versionPolicyName": "utility"
    },
    {
      "packageName": "@azure/digital-twins-core",
      "projectFolder": "sdk/digitaltwins/digital-twins-core",
      "versionPolicyName": "client"
    },
    {
      "packageName": "@azure/video-analyzer-edge",
      "projectFolder": "sdk/videoanalyzer/video-analyzer-edge",
      "versionPolicyName": "client"
    },
    {
      "packageName": "@azure/iot-modelsrepository",
      "projectFolder": "sdk/iot/iot-modelsrepository",
      "versionPolicyName": "client"
    },
    {
      "packageName": "@azure/dtdl-parser",
      "projectFolder": "sdk/digitaltwins/dtdl-parser",
      "versionPolicyName": "client"
    },
    {
      "packageName": "@azure-tests/perf-ai-form-recognizer",
      "projectFolder": "sdk/formrecognizer/perf-tests/ai-form-recognizer",
      "versionPolicyName": "test"
    },
    {
      "packageName": "@azure-tests/perf-eventgrid",
      "projectFolder": "sdk/eventgrid/perf-tests/eventgrid",
      "versionPolicyName": "test"
    },
    {
      "packageName": "@azure-tests/perf-ai-text-analytics",
      "projectFolder": "sdk/textanalytics/perf-tests/ai-text-analytics",
      "versionPolicyName": "test"
    },
    {
      "packageName": "@azure-tests/perf-ai-language-text",
      "projectFolder": "sdk/cognitivelanguage/perf-tests/ai-language-text",
      "versionPolicyName": "test"
    },
    {
      "packageName": "@azure-tests/perf-storage-blob",
      "projectFolder": "sdk/storage/perf-tests/storage-blob",
      "versionPolicyName": "test"
    },
    {
      "packageName": "@azure-tests/perf-storage-file-share",
      "projectFolder": "sdk/storage/perf-tests/storage-file-share",
      "versionPolicyName": "test"
    },
    {
      "packageName": "@azure-tests/perf-storage-file-datalake",
      "projectFolder": "sdk/storage/perf-tests/storage-file-datalake",
      "versionPolicyName": "test"
    },
    {
      "packageName": "@azure-tests/perf-keyvault-keys",
      "projectFolder": "sdk/keyvault/perf-tests/keyvault-keys",
      "versionPolicyName": "test"
    },
    {
      "packageName": "@azure-tests/perf-keyvault-certificates",
      "projectFolder": "sdk/keyvault/perf-tests/keyvault-certificates",
      "versionPolicyName": "test"
    },
    {
      "packageName": "@azure-tests/perf-keyvault-secrets",
      "projectFolder": "sdk/keyvault/perf-tests/keyvault-secrets",
      "versionPolicyName": "test"
    },
    {
      "packageName": "@azure-tests/perf-identity",
      "projectFolder": "sdk/identity/perf-tests/identity",
      "versionPolicyName": "test"
    },
    {
      "packageName": "@azure-tests/perf-service-bus",
      "projectFolder": "sdk/servicebus/perf-tests/service-bus",
      "versionPolicyName": "test"
    },
    {
      "packageName": "@azure-tests/perf-event-hubs",
      "projectFolder": "sdk/eventhub/perf-tests/event-hubs",
      "versionPolicyName": "test"
    },
    {
      "packageName": "@azure/mixed-reality-authentication",
      "projectFolder": "sdk/mixedreality/mixed-reality-authentication",
      "versionPolicyName": "client"
    },
    {
      "packageName": "@azure/web-pubsub",
      "projectFolder": "sdk/web-pubsub/web-pubsub",
      "versionPolicyName": "client"
    },
    {
      "packageName": "@azure/web-pubsub-express",
      "projectFolder": "sdk/web-pubsub/web-pubsub-express",
      "versionPolicyName": "client"
    },
    {
      "packageName": "@azure-tests/perf-search-documents",
      "projectFolder": "sdk/search/perf-tests/search-documents",
      "versionPolicyName": "test"
    },
    {
      "packageName": "@azure-tests/perf-ai-metrics-advisor",
      "projectFolder": "sdk/metricsadvisor/perf-tests/ai-metrics-advisor",
      "versionPolicyName": "test"
    },
    {
      "packageName": "@azure-tests/perf-container-registry",
      "projectFolder": "sdk/containerregistry/perf-tests/container-registry",
      "versionPolicyName": "test"
    },
    {
      "packageName": "@azure-tests/perf-core-rest-pipeline",
      "projectFolder": "sdk/core/perf-tests/core-rest-pipeline",
      "versionPolicyName": "test"
    },
    {
      "packageName": "@azure-tests/perf-app-configuration",
      "projectFolder": "sdk/appconfiguration/perf-tests/app-configuration",
      "versionPolicyName": "test"
    },
    {
      "packageName": "@azure-tests/perf-monitor-query",
      "projectFolder": "sdk/monitor/perf-tests/monitor-query",
      "versionPolicyName": "test"
    },
    {
      "packageName": "@azure-tests/perf-template",
      "projectFolder": "sdk/template/perf-tests/template",
      "versionPolicyName": "test"
    },
    {
      "packageName": "@azure-tests/perf-schema-registry-avro",
      "projectFolder": "sdk/schemaregistry/perf-tests/schema-registry-avro",
      "versionPolicyName": "test"
    },
    {
      "packageName": "@azure/mixed-reality-remote-rendering",
      "projectFolder": "sdk/remoterendering/mixed-reality-remote-rendering",
      "versionPolicyName": "client"
    },
    {
      "packageName": "@azure/arm-network",
      "projectFolder": "sdk/network/arm-network",
      "versionPolicyName": "management"
    },
    {
      "packageName": "@azure/arm-compute",
      "projectFolder": "sdk/compute/arm-compute",
      "versionPolicyName": "management"
    },
    {
      "packageName": "@azure/arm-storage",
      "projectFolder": "sdk/storage/arm-storage",
      "versionPolicyName": "management"
    },
    {
      "packageName": "@azure/arm-resources",
      "projectFolder": "sdk/resources/arm-resources",
      "versionPolicyName": "management"
    },
    {
      "packageName": "@azure/arm-links",
      "projectFolder": "sdk/links/arm-links",
      "versionPolicyName": "management"
    },
    {
      "packageName": "@azure/arm-policy",
      "projectFolder": "sdk/policy/arm-policy",
      "versionPolicyName": "management"
    },
    {
      "packageName": "@azure/arm-locks",
      "projectFolder": "sdk/locks/arm-locks",
      "versionPolicyName": "management"
    },
    {
      "packageName": "@azure/arm-features",
      "projectFolder": "sdk/features/arm-features",
      "versionPolicyName": "management"
    },
    {
      "packageName": "@azure/arm-managedapplications",
      "projectFolder": "sdk/managedapplications/arm-managedapplications",
      "versionPolicyName": "management"
    },
    {
      "packageName": "@azure/arm-webpubsub",
      "projectFolder": "sdk/web-pubsub/arm-webpubsub",
      "versionPolicyName": "management"
    },
    {
      "packageName": "@azure/arm-keyvault",
      "projectFolder": "sdk/keyvault/arm-keyvault",
      "versionPolicyName": "management"
    },
    {
      "packageName": "@azure/arm-sql",
      "projectFolder": "sdk/sql/arm-sql",
      "versionPolicyName": "management"
    },
    {
      "packageName": "@azure/arm-appservice",
      "projectFolder": "sdk/appservice/arm-appservice",
      "versionPolicyName": "management"
    },
    {
      "packageName": "@azure-rest/arm-appservice",
      "projectFolder": "sdk/appservice/arm-appservice-rest",
      "versionPolicyName": "client"
    },
    {
      "packageName": "@azure/arm-resources-subscriptions",
      "projectFolder": "sdk/resources-subscriptions/arm-resources-subscriptions",
      "versionPolicyName": "management"
    },
    {
      "packageName": "@azure/arm-templatespecs",
      "projectFolder": "sdk/templatespecs/arm-templatespecs",
      "versionPolicyName": "management"
    },
    {
      "packageName": "@azure/arm-authorization",
      "projectFolder": "sdk/authorization/arm-authorization",
      "versionPolicyName": "management"
    },
    {
      "packageName": "@azure/arm-eventhub",
      "projectFolder": "sdk/eventhub/arm-eventhub",
      "versionPolicyName": "management"
    },
    {
      "packageName": "@azure/arm-purview",
      "projectFolder": "sdk/purview/arm-purview",
      "versionPolicyName": "management"
    },
    {
      "packageName": "@azure/arm-servicebus",
      "projectFolder": "sdk/servicebus/arm-servicebus",
      "versionPolicyName": "management"
    },
    {
      "packageName": "@azure/arm-apimanagement",
      "projectFolder": "sdk/apimanagement/arm-apimanagement",
      "versionPolicyName": "management"
    },
    {
      "packageName": "@azure/arm-rediscache",
      "projectFolder": "sdk/redis/arm-rediscache",
      "versionPolicyName": "management"
    },
    {
      "packageName": "@azure/arm-eventgrid",
      "projectFolder": "sdk/eventgrid/arm-eventgrid",
      "versionPolicyName": "management"
    },
    {
      "packageName": "@azure/arm-quota",
      "projectFolder": "sdk/quota/arm-quota",
      "versionPolicyName": "management"
    },
    {
      "packageName": "@azure/arm-extendedlocation",
      "projectFolder": "sdk/extendedlocation/arm-extendedlocation",
      "versionPolicyName": "management"
    },
    {
      "packageName": "@azure/arm-security",
      "projectFolder": "sdk/security/arm-security",
      "versionPolicyName": "management"
    },
    {
      "packageName": "@azure/arm-operationalinsights",
      "projectFolder": "sdk/operationalinsights/arm-operationalinsights",
      "versionPolicyName": "management"
    },
    {
      "packageName": "@azure/arm-postgresql",
      "projectFolder": "sdk/postgresql/arm-postgresql",
      "versionPolicyName": "management"
    },
    {
      "packageName": "@azure/arm-containerregistry",
      "projectFolder": "sdk/containerregistry/arm-containerregistry",
      "versionPolicyName": "management"
    },
    {
      "packageName": "@azure/arm-logic",
      "projectFolder": "sdk/logic/arm-logic",
      "versionPolicyName": "management"
    },
    {
      "packageName": "@azure/arm-recoveryservices",
      "projectFolder": "sdk/recoveryservices/arm-recoveryservices",
      "versionPolicyName": "management"
    },
    {
      "packageName": "@azure/arm-appplatform",
      "projectFolder": "sdk/appplatform/arm-appplatform",
      "versionPolicyName": "management"
    },
    {
      "packageName": "@azure/arm-containerservice",
      "projectFolder": "sdk/containerservice/arm-containerservice",
      "versionPolicyName": "management"
    },
    {
      "packageName": "@azure-rest/arm-containerservice",
      "projectFolder": "sdk/containerservice/arm-containerservice-rest",
      "versionPolicyName": "client"
    },
    {
      "packageName": "@azure/arm-operations",
      "projectFolder": "sdk/operationsmanagement/arm-operations",
      "versionPolicyName": "management"
    },
    {
      "packageName": "@azure/arm-mediaservices",
      "projectFolder": "sdk/mediaservices/arm-mediaservices",
      "versionPolicyName": "management"
    },
    {
      "packageName": "@azure/arm-databricks",
      "projectFolder": "sdk/databricks/arm-databricks",
      "versionPolicyName": "management"
    },
    {
      "packageName": "@azure/arm-videoanalyzer",
      "projectFolder": "sdk/videoanalyzer/arm-videoanalyzer",
      "versionPolicyName": "management"
    },
    {
      "packageName": "@azure/arm-notificationhubs",
      "projectFolder": "sdk/notificationhubs/arm-notificationhubs",
      "versionPolicyName": "management"
    },
    {
      "packageName": "@azure/arm-streamanalytics",
      "projectFolder": "sdk/streamanalytics/arm-streamanalytics",
      "versionPolicyName": "management"
    },
    {
      "packageName": "@azure/arm-servicefabric",
      "projectFolder": "sdk/servicefabric/arm-servicefabric",
      "versionPolicyName": "management"
    },
    {
      "packageName": "@azure-rest/arm-servicefabric",
      "projectFolder": "sdk/servicefabric/arm-servicefabric-rest",
      "versionPolicyName": "client"
    },
    {
      "packageName": "@azure/arm-mysql",
      "projectFolder": "sdk/mysql/arm-mysql",
      "versionPolicyName": "management"
    },
    {
      "packageName": "@azure/arm-desktopvirtualization",
      "projectFolder": "sdk/desktopvirtualization/arm-desktopvirtualization",
      "versionPolicyName": "management"
    },
    {
      "packageName": "@azure/arm-datafactory",
      "projectFolder": "sdk/datafactory/arm-datafactory",
      "versionPolicyName": "management"
    },
    {
      "packageName": "@azure/arm-cdn",
      "projectFolder": "sdk/cdn/arm-cdn",
      "versionPolicyName": "management"
    },
    {
      "packageName": "@azure/arm-cosmosdb",
      "projectFolder": "sdk/cosmosdb/arm-cosmosdb",
      "versionPolicyName": "management"
    },
    {
      "packageName": "@azure/arm-consumption",
      "projectFolder": "sdk/consumption/arm-consumption",
      "versionPolicyName": "management"
    },
    {
      "packageName": "@azure/arm-datalake-analytics",
      "projectFolder": "sdk/datalake-analytics/arm-datalake-analytics",
      "versionPolicyName": "management"
    },
    {
      "packageName": "@azure/arm-batch",
      "projectFolder": "sdk/batch/arm-batch",
      "versionPolicyName": "management"
    },
    {
      "packageName": "@azure/arm-managementgroups",
      "projectFolder": "sdk/managementgroups/arm-managementgroups",
      "versionPolicyName": "management"
    },
    {
      "packageName": "@azure/arm-orbital",
      "projectFolder": "sdk/orbital/arm-orbital",
      "versionPolicyName": "management"
    },
    {
      "packageName": "@azure/arm-resourcehealth",
      "projectFolder": "sdk/resourcehealth/arm-resourcehealth",
      "versionPolicyName": "management"
    },
    {
      "packageName": "@azure/arm-botservice",
      "projectFolder": "sdk/botservice/arm-botservice",
      "versionPolicyName": "management"
    },
    {
      "packageName": "@azure/arm-search",
      "projectFolder": "sdk/search/arm-search",
      "versionPolicyName": "management"
    },
    {
      "packageName": "@azure/arm-analysisservices",
      "projectFolder": "sdk/analysisservices/arm-analysisservices",
      "versionPolicyName": "management"
    },
    {
      "packageName": "@azure/arm-portal",
      "projectFolder": "sdk/portal/arm-portal",
      "versionPolicyName": "management"
    },
    {
      "packageName": "@azure/arm-sqlvirtualmachine",
      "projectFolder": "sdk/sqlvirtualmachine/arm-sqlvirtualmachine",
      "versionPolicyName": "management"
    },
    {
      "packageName": "@azure/arm-devtestlabs",
      "projectFolder": "sdk/devtestlabs/arm-devtestlabs",
      "versionPolicyName": "management"
    },
    {
      "packageName": "@azure/arm-cognitiveservices",
      "projectFolder": "sdk/cognitiveservices/arm-cognitiveservices",
      "versionPolicyName": "management"
    },
    {
      "packageName": "@azure/arm-loadtestservice",
      "projectFolder": "sdk/loadtestservice/arm-loadtestservice",
      "versionPolicyName": "management"
    },
    {
      "packageName": "@azure/arm-relay",
      "projectFolder": "sdk/relay/arm-relay",
      "versionPolicyName": "management"
    },
    {
      "packageName": "@azure/arm-iothub",
      "projectFolder": "sdk/iothub/arm-iothub",
      "versionPolicyName": "management"
    },
    {
      "packageName": "@azure/arm-msi",
      "projectFolder": "sdk/msi/arm-msi",
      "versionPolicyName": "management"
    },
    {
      "packageName": "@azure/arm-monitor",
      "projectFolder": "sdk/monitor/arm-monitor",
      "versionPolicyName": "management"
    },
    {
      "packageName": "@azure/arm-subscriptions",
      "projectFolder": "sdk/subscription/arm-subscriptions",
      "versionPolicyName": "management"
    },
    {
      "packageName": "@azure/arm-advisor",
      "projectFolder": "sdk/advisor/arm-advisor",
      "versionPolicyName": "management"
    },
    {
      "packageName": "@azure/arm-hdinsight",
      "projectFolder": "sdk/hdinsight/arm-hdinsight",
      "versionPolicyName": "management"
    },
    {
      "packageName": "@azure/arm-attestation",
      "projectFolder": "sdk/attestation/arm-attestation",
      "versionPolicyName": "management"
    },
    {
      "packageName": "@azure/arm-azurestack",
      "projectFolder": "sdk/azurestack/arm-azurestack",
      "versionPolicyName": "management"
    },
    {
      "packageName": "@azure/arm-changeanalysis",
      "projectFolder": "sdk/changeanalysis/arm-changeanalysis",
      "versionPolicyName": "management"
    },
    {
      "packageName": "@azure/arm-billing",
      "projectFolder": "sdk/billing/arm-billing",
      "versionPolicyName": "management"
    },
    {
      "packageName": "@azure/arm-containerinstance",
      "projectFolder": "sdk/containerinstance/arm-containerinstance",
      "versionPolicyName": "management"
    },
    {
      "packageName": "@azure/arm-confluent",
      "projectFolder": "sdk/confluent/arm-confluent",
      "versionPolicyName": "management"
    },
    {
      "packageName": "@azure/arm-imagebuilder",
      "projectFolder": "sdk/imagebuilder/arm-imagebuilder",
      "versionPolicyName": "management"
    },
    {
      "packageName": "@azure/arm-avs",
      "projectFolder": "sdk/avs/arm-avs",
      "versionPolicyName": "management"
    },
    {
      "packageName": "@azure/arm-communication",
      "projectFolder": "sdk/communication/arm-communication",
      "versionPolicyName": "management"
    },
    {
      "packageName": "@azure/arm-appconfiguration",
      "projectFolder": "sdk/appconfiguration/arm-appconfiguration",
      "versionPolicyName": "management"
    },
    {
      "packageName": "@azure/arm-azurestackhci",
      "projectFolder": "sdk/azurestackhci/arm-azurestackhci",
      "versionPolicyName": "management"
    },
    {
      "packageName": "@azure/arm-customerinsights",
      "projectFolder": "sdk/customer-insights/arm-customerinsights",
      "versionPolicyName": "management"
    },
    {
      "packageName": "@azure/arm-databoxedge",
      "projectFolder": "sdk/databoxedge/arm-databoxedge",
      "versionPolicyName": "management"
    },
    {
      "packageName": "@azure/arm-datadog",
      "projectFolder": "sdk/datadog/arm-datadog",
      "versionPolicyName": "management"
    },
    {
      "packageName": "@azure/arm-deviceprovisioningservices",
      "projectFolder": "sdk/deviceprovisioningservices/arm-deviceprovisioningservices",
      "versionPolicyName": "management"
    },
    {
      "packageName": "@azure/arm-synapse",
      "projectFolder": "sdk/synapse/arm-synapse",
      "versionPolicyName": "management"
    },
    {
      "packageName": "@azure/arm-databox",
      "projectFolder": "sdk/databox/arm-databox",
      "versionPolicyName": "management"
    },
    {
      "packageName": "@azure/arm-dns",
      "projectFolder": "sdk/dns/arm-dns",
      "versionPolicyName": "management"
    },
    {
      "packageName": "@azure/arm-digitaltwins",
      "projectFolder": "sdk/digitaltwins/arm-digitaltwins",
      "versionPolicyName": "management"
    },
    {
      "packageName": "@azure/arm-devspaces",
      "projectFolder": "sdk/devspaces/arm-devspaces",
      "versionPolicyName": "management"
    },
    {
      "packageName": "@azure/arm-domainservices",
      "projectFolder": "sdk/domainservices/arm-domainservices",
      "versionPolicyName": "management"
    },
    {
      "packageName": "@azure/arm-frontdoor",
      "projectFolder": "sdk/frontdoor/arm-frontdoor",
      "versionPolicyName": "management"
    },
    {
      "packageName": "@azure/arm-healthbot",
      "projectFolder": "sdk/healthbot/arm-healthbot",
      "versionPolicyName": "management"
    },
    {
      "packageName": "@azure/arm-deploymentmanager",
      "projectFolder": "sdk/deploymentmanager/arm-deploymentmanager",
      "versionPolicyName": "management"
    },
    {
      "packageName": "@azure/arm-hanaonazure",
      "projectFolder": "sdk/hanaonazure/arm-hanaonazure",
      "versionPolicyName": "management"
    },
    {
      "packageName": "@azure/arm-kubernetesconfiguration",
      "projectFolder": "sdk/kubernetesconfiguration/arm-kubernetesconfiguration",
      "versionPolicyName": "management"
    },
    {
      "packageName": "@azure/arm-labservices",
      "projectFolder": "sdk/labservices/arm-labservices",
      "versionPolicyName": "management"
    },
    {
      "packageName": "@azure/arm-machinelearningcompute",
      "projectFolder": "sdk/machinelearningcompute/arm-machinelearningcompute",
      "versionPolicyName": "management"
    },
    {
      "packageName": "@azure/arm-machinelearningexperimentation",
      "projectFolder": "sdk/machinelearningexperimentation/arm-machinelearningexperimentation",
      "versionPolicyName": "management"
    },
    {
      "packageName": "@azure/arm-commerce",
      "projectFolder": "sdk/commerce/arm-commerce",
      "versionPolicyName": "management"
    },
    {
      "packageName": "@azure/arm-datamigration",
      "projectFolder": "sdk/datamigration/arm-datamigration",
      "versionPolicyName": "management"
    },
    {
      "packageName": "@azure/arm-healthcareapis",
      "projectFolder": "sdk/healthcareapis/arm-healthcareapis",
      "versionPolicyName": "management"
    },
    {
      "packageName": "@azure/arm-hybridcompute",
      "projectFolder": "sdk/hybridcompute/arm-hybridcompute",
      "versionPolicyName": "management"
    },
    {
      "packageName": "@azure/arm-hybridkubernetes",
      "projectFolder": "sdk/hybridkubernetes/arm-hybridkubernetes",
      "versionPolicyName": "management"
    },
    {
      "packageName": "@azure/arm-oep",
      "projectFolder": "sdk/oep/arm-oep",
      "versionPolicyName": "management"
    },
    {
      "packageName": "@azure/arm-securityinsight",
      "projectFolder": "sdk/securityinsight/arm-securityinsight",
      "versionPolicyName": "management"
    },
    {
      "packageName": "@azure/arm-iotcentral",
      "projectFolder": "sdk/iotcentral/arm-iotcentral",
      "versionPolicyName": "management"
    },
    {
      "packageName": "@azure/arm-commitmentplans",
      "projectFolder": "sdk/machinelearning/arm-commitmentplans",
      "versionPolicyName": "management"
    },
    {
      "packageName": "@azure/arm-workspaces",
      "projectFolder": "sdk/machinelearning/arm-workspaces",
      "versionPolicyName": "management"
    },
    {
      "packageName": "@azure/arm-webservices",
      "projectFolder": "sdk/machinelearning/arm-webservices",
      "versionPolicyName": "management"
    },
    {
      "packageName": "@azure/arm-machinelearningservices",
      "projectFolder": "sdk/machinelearningservices/arm-machinelearningservices",
      "versionPolicyName": "management"
    },
    {
      "packageName": "@azure/arm-managementpartner",
      "projectFolder": "sdk/managementpartner/arm-managementpartner",
      "versionPolicyName": "management"
    },
    {
      "packageName": "@azure/arm-maps",
      "projectFolder": "sdk/maps/arm-maps",
      "versionPolicyName": "management"
    },
    {
      "packageName": "@azure/arm-mariadb",
      "projectFolder": "sdk/mariadb/arm-mariadb",
      "versionPolicyName": "management"
    },
    {
      "packageName": "@azure/arm-marketplaceordering",
      "projectFolder": "sdk/marketplaceordering/arm-marketplaceordering",
      "versionPolicyName": "management"
    },
    {
      "packageName": "@azure/arm-migrate",
      "projectFolder": "sdk/migrate/arm-migrate",
      "versionPolicyName": "management"
    },
    {
      "packageName": "@azure/arm-mixedreality",
      "projectFolder": "sdk/mixedreality/arm-mixedreality",
      "versionPolicyName": "management"
    },
    {
      "packageName": "@azure/arm-netapp",
      "projectFolder": "sdk/netapp/arm-netapp",
      "versionPolicyName": "management"
    },
    {
      "packageName": "@azure/arm-peering",
      "projectFolder": "sdk/peering/arm-peering",
      "versionPolicyName": "management"
    },
    {
      "packageName": "@azure/arm-postgresql-flexible",
      "projectFolder": "sdk/postgresql/arm-postgresql-flexible",
      "versionPolicyName": "management"
    },
    {
      "packageName": "@azure/arm-powerbidedicated",
      "projectFolder": "sdk/powerbidedicated/arm-powerbidedicated",
      "versionPolicyName": "management"
    },
    {
      "packageName": "@azure/arm-powerbiembedded",
      "projectFolder": "sdk/powerbiembedded/arm-powerbiembedded",
      "versionPolicyName": "management"
    },
    {
      "packageName": "@azure/arm-recoveryservices-siterecovery",
      "projectFolder": "sdk/recoveryservicessiterecovery/arm-recoveryservices-siterecovery",
      "versionPolicyName": "management"
    },
    {
      "packageName": "@azure/arm-recoveryservicesbackup",
      "projectFolder": "sdk/recoveryservicesbackup/arm-recoveryservicesbackup",
      "versionPolicyName": "management"
    },
    {
      "packageName": "@azure/arm-redisenterprisecache",
      "projectFolder": "sdk/redisenterprise/arm-redisenterprisecache",
      "versionPolicyName": "management"
    },
    {
      "packageName": "@azure/arm-reservations",
      "projectFolder": "sdk/reservations/arm-reservations",
      "versionPolicyName": "management"
    },
    {
      "packageName": "@azure/arm-resourcemover",
      "projectFolder": "sdk/resourcemover/arm-resourcemover",
      "versionPolicyName": "management"
    },
    {
      "packageName": "@azure/arm-serialconsole",
      "projectFolder": "sdk/serialconsole/arm-serialconsole",
      "versionPolicyName": "management"
    },
    {
      "packageName": "@azure/arm-servicemap",
      "projectFolder": "sdk/service-map/arm-servicemap",
      "versionPolicyName": "management"
    },
    {
      "packageName": "@azure/arm-signalr",
      "projectFolder": "sdk/signalr/arm-signalr",
      "versionPolicyName": "management"
    },
    {
      "packageName": "@azure/arm-storagecache",
      "projectFolder": "sdk/storagecache/arm-storagecache",
      "versionPolicyName": "management"
    },
    {
      "packageName": "@azure/arm-storagesync",
      "projectFolder": "sdk/storagesync/arm-storagesync",
      "versionPolicyName": "management"
    },
    {
      "packageName": "@azure/arm-resourcegraph",
      "projectFolder": "sdk/resourcegraph/arm-resourcegraph",
      "versionPolicyName": "management"
    },
    {
      "packageName": "@azure/arm-appinsights",
      "projectFolder": "sdk/applicationinsights/arm-appinsights",
      "versionPolicyName": "management"
    },
    {
      "packageName": "@azure/arm-datacatalog",
      "projectFolder": "sdk/datacatalog/arm-datacatalog",
      "versionPolicyName": "management"
    },
    {
      "packageName": "@azure/arm-storsimple1200series",
      "projectFolder": "sdk/storsimple1200series/arm-storsimple1200series",
      "versionPolicyName": "management"
    },
    {
      "packageName": "@azure/arm-storsimple8000series",
      "projectFolder": "sdk/storsimple8000series/arm-storsimple8000series",
      "versionPolicyName": "management"
    },
    {
      "packageName": "@azure/arm-support",
      "projectFolder": "sdk/support/arm-support",
      "versionPolicyName": "management"
    },
    {
      "packageName": "@azure/arm-timeseriesinsights",
      "projectFolder": "sdk/timeseriesinsights/arm-timeseriesinsights",
      "versionPolicyName": "management"
    },
    {
      "packageName": "@azure/arm-trafficmanager",
      "projectFolder": "sdk/trafficmanager/arm-trafficmanager",
      "versionPolicyName": "management"
    },
    {
      "packageName": "@azure/arm-visualstudio",
      "projectFolder": "sdk/visualstudio/arm-visualstudio",
      "versionPolicyName": "management"
    },
    {
      "packageName": "@azure/arm-vmwarecloudsimple",
      "projectFolder": "sdk/vmwarecloudsimple/arm-vmwarecloudsimple",
      "versionPolicyName": "management"
    },
    {
      "packageName": "@azure/arm-servicefabricmesh",
      "projectFolder": "sdk/servicefabricmesh/arm-servicefabricmesh",
      "versionPolicyName": "management"
    },
    {
      "packageName": "@azure/arm-storageimportexport",
      "projectFolder": "sdk/storageimportexport/arm-storageimportexport",
      "versionPolicyName": "management"
    },
    {
      "packageName": "@azure/arm-privatedns",
      "projectFolder": "sdk/privatedns/arm-privatedns",
      "versionPolicyName": "management"
    },
    {
      "packageName": "@azure/arm-policyinsights",
      "projectFolder": "sdk/policyinsights/arm-policyinsights",
      "versionPolicyName": "management"
    },
    {
      "packageName": "@azure/arm-kusto",
      "projectFolder": "sdk/kusto/arm-kusto",
      "versionPolicyName": "management"
    },
    {
      "packageName": "@azure/core-http-compat",
      "projectFolder": "sdk/core/core-http-compat",
      "versionPolicyName": "core"
    },
    {
      "packageName": "@azure/arm-dnsresolver",
      "projectFolder": "sdk/dnsresolver/arm-dnsresolver",
      "versionPolicyName": "management"
    },
    {
      "packageName": "@azure/arm-mobilenetwork",
      "projectFolder": "sdk/mobilenetwork/arm-mobilenetwork",
      "versionPolicyName": "management"
    },
    {
      "packageName": "@azure/arm-resources-profile-2020-09-01-hybrid",
      "projectFolder": "sdk/resources/arm-resources-profile-2020-09-01-hybrid",
      "versionPolicyName": "management"
    },
    {
      "packageName": "@azure/arm-dns-profile-2020-09-01-hybrid",
      "projectFolder": "sdk/dns/arm-dns-profile-2020-09-01-hybrid",
      "versionPolicyName": "management"
    },
    {
      "packageName": "@azure/arm-locks-profile-2020-09-01-hybrid",
      "projectFolder": "sdk/locks/arm-locks-profile-2020-09-01-hybrid",
      "versionPolicyName": "management"
    },
    {
      "packageName": "@azure/arm-policy-profile-2020-09-01-hybrid",
      "projectFolder": "sdk/policy/arm-policy-profile-2020-09-01-hybrid",
      "versionPolicyName": "management"
    },
    {
      "packageName": "@azure/arm-subscriptions-profile-2020-09-01-hybrid",
      "projectFolder": "sdk/subscription/arm-subscriptions-profile-2020-09-01-hybrid",
      "versionPolicyName": "management"
    },
    {
      "packageName": "@azure/arm-storage-profile-2020-09-01-hybrid",
      "projectFolder": "sdk/storage/arm-storage-profile-2020-09-01-hybrid",
      "versionPolicyName": "management"
    },
    {
      "packageName": "@azure/arm-keyvault-profile-2020-09-01-hybrid",
      "projectFolder": "sdk/keyvault/arm-keyvault-profile-2020-09-01-hybrid",
      "versionPolicyName": "management"
    },
    {
      "packageName": "@azure/arm-network-profile-2020-09-01-hybrid",
      "projectFolder": "sdk/network/arm-network-profile-2020-09-01-hybrid",
      "versionPolicyName": "management"
    },
    {
      "packageName": "@azure/arm-commerce-profile-2020-09-01-hybrid",
      "projectFolder": "sdk/commerce/arm-commerce-profile-2020-09-01-hybrid",
      "versionPolicyName": "management"
    },
    {
      "packageName": "@azure/arm-compute-profile-2020-09-01-hybrid",
      "projectFolder": "sdk/compute/arm-compute-profile-2020-09-01-hybrid",
      "versionPolicyName": "management"
    },
    {
      "packageName": "@azure/arm-eventhub-profile-2020-09-01-hybrid",
      "projectFolder": "sdk/eventhub/arm-eventhub-profile-2020-09-01-hybrid",
      "versionPolicyName": "management"
    },
    {
      "packageName": "@azure/arm-authorization-profile-2020-09-01-hybrid",
      "projectFolder": "sdk/authorization/arm-authorization-profile-2020-09-01-hybrid",
      "versionPolicyName": "management"
    },
    {
      "packageName": "@azure/arm-monitor-profile-2020-09-01-hybrid",
      "projectFolder": "sdk/monitor/arm-monitor-profile-2020-09-01-hybrid",
      "versionPolicyName": "management"
    },
    {
      "packageName": "@azure/arm-iothub-profile-2020-09-01-hybrid",
      "projectFolder": "sdk/iothub/arm-iothub-profile-2020-09-01-hybrid",
      "versionPolicyName": "management"
    },
    {
      "packageName": "@azure/arm-databoxedge-profile-2020-09-01-hybrid",
      "projectFolder": "sdk/databoxedge/arm-databoxedge-profile-2020-09-01-hybrid",
      "versionPolicyName": "management"
    },
    {
      "packageName": "@azure/arm-appservice-profile-2020-09-01-hybrid",
      "projectFolder": "sdk/appservice/arm-appservice-profile-2020-09-01-hybrid",
      "versionPolicyName": "management"
    },
    {
      "packageName": "@azure/arm-mysql-flexible",
      "projectFolder": "sdk/mysql/arm-mysql-flexible",
      "versionPolicyName": "management"
    },
    {
      "packageName": "@azure/arm-app",
      "projectFolder": "sdk/app/arm-app",
      "versionPolicyName": "management"
    },
    {
      "packageName": "@azure/arm-hardwaresecuritymodules",
      "projectFolder": "sdk/hardwaresecuritymodules/arm-hardwaresecuritymodules",
      "versionPolicyName": "management"
    },
    {
      "packageName": "@azure/arm-dashboard",
      "projectFolder": "sdk/dashboard/arm-dashboard",
      "versionPolicyName": "management"
    },
    {
      "packageName": "@azure/arm-azureadexternalidentities",
      "projectFolder": "sdk/azureadexternalidentities/arm-azureadexternalidentities",
      "versionPolicyName": "management"
    },
    {
      "packageName": "@azure/arm-scvmm",
      "projectFolder": "sdk/scvmm/arm-scvmm",
      "versionPolicyName": "management"
    },
    {
      "packageName": "@azure/arm-servicelinker",
      "projectFolder": "sdk/servicelinker/arm-servicelinker",
      "versionPolicyName": "management"
    },
    {
      "packageName": "@azure/arm-changes",
      "projectFolder": "sdk/changes/arm-changes",
      "versionPolicyName": "management"
    },
    {
      "packageName": "@azure/arm-workloads",
      "projectFolder": "sdk/workloads/arm-workloads",
      "versionPolicyName": "management"
    },
    {
      "packageName": "@azure/arm-dynatrace",
      "projectFolder": "sdk/dynatrace/arm-dynatrace",
      "versionPolicyName": "management"
    },
    {
      "packageName": "@azure/arm-education",
      "projectFolder": "sdk/education/arm-education",
      "versionPolicyName": "management"
    },
    {
      "packageName": "@azure/arm-machinelearning",
      "projectFolder": "sdk/machinelearning/arm-machinelearning",
      "versionPolicyName": "management"
    },
    {
      "packageName": "@azure/arm-appcontainers",
      "projectFolder": "sdk/appcontainers/arm-appcontainers",
      "versionPolicyName": "management"
    },
    {
      "packageName": "@azure/arm-deviceupdate",
      "projectFolder": "sdk/deviceupdate/arm-deviceupdate",
      "versionPolicyName": "management"
    },
    {
      "packageName": "@azure/arm-confidentialledger",
      "projectFolder": "sdk/confidentialledger/arm-confidentialledger",
      "versionPolicyName": "management"
    },
    {
      "packageName": "@azure/arm-resourceconnector",
      "projectFolder": "sdk/resourceconnector/arm-resourceconnector",
      "versionPolicyName": "management"
    },
    {
      "packageName": "@azure/api-management-custom-widgets-scaffolder",
      "projectFolder": "sdk/apimanagement/api-management-custom-widgets-scaffolder",
      "versionPolicyName": "client"
    },
    {
      "packageName": "@azure/api-management-custom-widgets-tools",
      "projectFolder": "sdk/apimanagement/api-management-custom-widgets-tools",
      "versionPolicyName": "client"
    },
    {
      "packageName": "@azure/arm-networkfunction",
      "projectFolder": "sdk/networkfunction/arm-networkfunction",
      "versionPolicyName": "management"
    },
    {
      "packageName": "@azure/arm-fluidrelay",
      "projectFolder": "sdk/fluidrelay/arm-fluidrelay",
      "versionPolicyName": "management"
    },
    {
      "packageName": "@azure/arm-automation",
      "projectFolder": "sdk/automation/arm-automation",
      "versionPolicyName": "management"
    },
    {
      "packageName": "@azure/arm-automanage",
      "projectFolder": "sdk/automanage/arm-automanage",
      "versionPolicyName": "management"
    },
    {
      "packageName": "@azure/arm-devcenter",
      "projectFolder": "sdk/devcenter/arm-devcenter",
      "versionPolicyName": "management"
    },
    {
      "packageName": "@azure/communication-rooms",
      "projectFolder": "sdk/communication/communication-rooms",
      "versionPolicyName": "client"
    },
    {
<<<<<<< HEAD
      "packageName": "@azure/functions-authentication-events",
      "projectFolder": "sdk/entra/functions-authentication-events",
      "versionPolicyName": "client"
=======
      "packageName": "@azure/arm-connectedvmware",
      "projectFolder": "sdk/connectedvmware/arm-connectedvmware",
      "versionPolicyName": "management"
>>>>>>> 60f894b8
    }
  ]
}<|MERGE_RESOLUTION|>--- conflicted
+++ resolved
@@ -1822,15 +1822,14 @@
       "versionPolicyName": "client"
     },
     {
-<<<<<<< HEAD
+      "packageName": "@azure/arm-connectedvmware",
+      "projectFolder": "sdk/connectedvmware/arm-connectedvmware",
+      "versionPolicyName": "management"
+    },
+    {
       "packageName": "@azure/functions-authentication-events",
       "projectFolder": "sdk/entra/functions-authentication-events",
       "versionPolicyName": "client"
-=======
-      "packageName": "@azure/arm-connectedvmware",
-      "projectFolder": "sdk/connectedvmware/arm-connectedvmware",
-      "versionPolicyName": "management"
->>>>>>> 60f894b8
     }
   ]
 }