/**
 * This is the main configuration file for Rush.
 * For full documentation, please see https://rushjs.io
 */{
  "$schema": "https://developer.microsoft.com/json-schemas/rush/v5/rush.schema.json",
  /**
   * (Required) This specifies the version of the Rush engine to be used in this repo.
   * Rush's "version selector" feature ensures that the globally installed tool will
   * behave like this release, regardless of which version is installed globally.
   *
   * The common/scripts/install-run-rush.js automation script also uses this version.
   *
   * NOTE: If you upgrade to a new major version of Rush, you should replace the "v5"
   * path segment in the "$schema" field for all your Rush config files.  This will ensure
   * correct error-underlining and tab-completion for editors such as VS Code.
   */
  "rushVersion": "5.55.1",
  /**
   * The next field selects which package manager should be installed and determines its version.
   * Rush installs its own local copy of the package manager to ensure that your build process
   * is fully isolated from whatever tools are present in the local environment.
   *
   * Specify one of: "pnpmVersion", "npmVersion", or "yarnVersion".  See the Rush documentation
   * for details about these alternatives.
   */
  "pnpmVersion": "6.19.1",
  // "npmVersion": "4.5.0",
  // "yarnVersion": "1.9.4",
  /**
   * Options that are only used when the PNPM package manager is selected
   */
  "pnpmOptions": {
    /**
     * If true, then Rush will add the "--strict-peer-dependencies" option when invoking PNPM.
     * This causes "rush install" to fail if there are unsatisfied peer dependencies, which is
     * an invalid state that can cause build failures or incompatible dependency versions.
     * (For historical reasons, JavaScript package managers generally do not treat this invalid
     * state as an error.)
     *
     * The default value is false to avoid legacy compatibility issues.
     * It is strongly recommended to set strictPeerDependencies=true.
     */
    "strictPeerDependencies": true,
    /**
     * Configures the strategy used to select versions during installation.
     *
     * This feature requires PNPM version 3.1 or newer.  It corresponds to the "--resolution-strategy" command-line
     * option for PNPM.  Possible values are "fast" and "fewer-dependencies".  PNPM's default is "fast", but this may
     * be incompatible with certain packages, for example the "@types" packages from DefinitelyTyped.  Rush's default
     * is "fewer-dependencies", which causes PNPM to avoid installing a newer version if an already installed version
     * can be reused; this is more similar to NPM's algorithm.
     */
    "resolutionStrategy": "fewer-dependencies"
  },
  /**
   * Older releases of the NodeJS engine may be missing features required by your system.
   * Other releases may have bugs.  In particular, the "latest" version will not be a
   * Long Term Support (LTS) version and is likely to have regressions.
   *
   * Specify a SemVer range to ensure developers use a NodeJS version that is appropriate
   * for your repo.
   */
  "nodeSupportedVersionRange": ">=8.0.0",
  /**
   * Odd-numbered major versions of Node.js are experimental.  Even-numbered releases
   * spend six months in a stabilization period before the first Long Term Support (LTS) version.
   * For example, 8.9.0 was the first LTS version of Node.js 8.  Pre-LTS versions are not recommended
   * for production usage because they frequently have bugs.  They may cause Rush itself
   * to malfunction.
   *
   * Rush normally prints a warning if it detects a pre-LTS Node.js version.  If you are testing
   * pre-LTS versions in preparation for supporting the first LTS version, you can use this setting
   * to disable Rush's warning.
   */
  "suppressNodeLtsWarning": true,
  /**
   * If you would like the version specifiers for your dependencies to be consistent, then
   * uncomment this line. This is effectively similar to running "rush check" before any
   * of the following commands:
   *
   *   rush install, rush update, rush link, rush version, rush publish
   *
   * In some cases you may want this turned on, but need to allow certain packages to use a different
   * version. In those cases, you will need to add an entry to the "allowedAlternativeVersions"
   * section of the common-versions.json.
   */
  // "ensureConsistentVersions": true,
  /**
   * Large monorepos can become intimidating for newcomers if project folder paths don't follow
   * a consistent and recognizable pattern.  When the system allows nested folder trees,
   * we've found that teams will often use subfolders to create islands that isolate
   * their work from others ("shipping the org").  This hinders collaboration and code sharing.
   *
   * The Rush developers recommend a "category folder" model, where buildable project folders
   * must always be exactly two levels below the repo root.  The parent folder acts as the category.
   * This provides a basic facility for grouping related projects (e.g. "apps", "libaries",
   * "tools", "prototypes") while still encouraging teams to organize their projects into
   * a unified taxonomy.  Limiting to 2 levels seems very restrictive at first, but if you have
   * 20 categories and 20 projects in each category, this scheme can easily accommodate hundreds
   * of projects.  In practice, you will find that the folder hierarchy needs to be rebalanced
   * occasionally, but if that's painful, it's a warning sign that your development style may
   * discourage refactoring.  Reorganizing the categories should be an enlightening discussion
   * that brings people together, and maybe also identifies poor coding practices (e.g. file
   * references that reach into other project's folders without using NodeJS module resolution).
   *
   * The defaults are projectFolderMinDepth=1 and projectFolderMaxDepth=2.
   *
   * To remove these restrictions, you could set projectFolderMinDepth=1
   * and set projectFolderMaxDepth to a large number.
   */
  "projectFolderMinDepth": 3,
  "projectFolderMaxDepth": 4,
  /**
   * This feature helps you to review and approve new packages before they are introduced
   * to your monorepo.  For example, you may be concerned about licensing, code quality,
   * performance, or simply accumulating too many libraries with overlapping functionality.
   * The approvals are tracked in two config files "browser-approved-packages.json"
   * and "nonbrowser-approved-packages.json".  See the Rush documentation for details.
   */
  // "approvedPackagesPolicy": {
  //   /**
  //    * The review categories allow you to say for example "This library is approved for usage
  //    * in prototypes, but not in production code."
  //    *
  //    * Each project can be associated with one review category, by assigning the "reviewCategory" field
  //    * in the "projects" section of rush.json.  The approval is then recorded in the files
  //    * "common/config/rush/browser-approved-packages.json" and "nonbrowser-approved-packages.json"
  //    * which are automatically generated during "rush update".
  //    *
  //    * Designate categories with whatever granularity is appropriate for your review process,
  //    * or you could just have a single category called "default".
  //    */
  //   "reviewCategories": [
  //     // Some example categories:
  //     "production", // projects that ship to production
  //     "tools",      // non-shipping projects that are part of the developer toolchain
  //     "prototypes"  // experiments that should mostly be ignored by the review process
  //   ],
  //
  //   /**
  //    * A list of NPM package scopes that will be excluded from review.
  //    * We recommend to exclude TypeScript typings (the "@types" scope), because
  //    * if the underlying package was already approved, this would imply that the typings
  //    * are also approved.
  //    */
  //   // "ignoredNpmScopes": [ "@types" ]
  // },
  /**
   * If you use Git as your version control system, this section has some additional
   * optional features you can use.
   */
  "gitPolicy": {
    /**
     * Work at a big company?  Tired of finding Git commits at work with unprofessional Git
     * emails such as "beer-lover@my-college.edu"?  Rush can validate people's Git email address
     * before they get started.
     *
     * Define a list of regular expressions describing allowable e-mail patterns for Git commits.
     * They are case-insensitive anchored JavaScript RegExps.  Example: ".*@example\.com"
     *
     * IMPORTANT: Because these are regular expressions encoded as JSON string literals,
     * RegExp escapes need two backspashes, and ordinary periods should be "\\.".
     */
    // "allowedEmailRegExps": [
    //   "[^@]+@users\\.noreply\\.github\\.com",
    //   "travis@example\\.org"
    // ],
    /**
     * When Rush reports that the address is malformed, the notice can include an example
     * of a recommended email.  Make sure it conforms to one of the allowedEmailRegExps
     * expressions.
     */
    // "sampleEmail": "mrexample@users.noreply.github.com",
    /**
     * The commit message to use when committing changes during 'rush publish'.
     *
     * For example, if you want to prevent these commits from triggering a CI build,
     * you might configure your system's trigger to look for a special string such as "[skip-ci]"
     * in the commit message, and then customize Rush's message to contain that string.
     */
    // "versionBumpCommitMessage": "Applying package updates. [skip-ci]"
  },
  "repository": {
    /**
     * The URL of this Git repository, used by "rush change" to determine the base branch for your PR.
     *
     * The "rush change" command needs to determine which files are affected by your PR diff.
     * If you merged or cherry-picked commits from the main branch into your PR branch, those commits
     * should be excluded from this diff (since they belong to some other PR).  In order to do that,
     * Rush needs to know where to find the base branch for your PR.  This information cannot be
     * determined from Git alone, since the "pull request" feature is not a Git concept.  Ideally
     * Rush would use a vendor-specific protocol to query the information from GitHub, Azure DevOps, etc.
     * But to keep things simple, "rush change" simply assumes that your PR is against the "main" branch
     * of the Git remote indicated by the respository.url setting in rush.json.  If you are working in
     * a GitHub "fork" of the real repo, this setting will be different from the repository URL of your
     * your PR branch, and in this situation "rush change" will also automatically invoke "git fetch"
     * to retrieve the latest activity for the remote main branch.
     */
    "url": "https://github.com/Azure/azure-sdk-for-js"
  },
  /**
   * Event hooks are customized script actions that Rush executes when specific events occur
   */
  "eventHooks": {
    /**
     * The list of shell commands to run before the Rush installation starts
     */
    "preRushInstall": [
      // "common/scripts/pre-rush-install.js"
    ],
    /**
     * The list of shell commands to run after the Rush installation finishes
     */
    "postRushInstall": [],
    /**
     * The list of shell commands to run before the Rush build command starts
     */
    "preRushBuild": [],
    /**
     * The list of shell commands to run after the Rush build command finishes
     */
    "postRushBuild": []
  },
  /**
   * Installation variants allow you to maintain a parallel set of configuration files that can be
   * used to build the entire monorepo with an alternate set of dependencies.  For example, suppose
   * you upgrade all your projects to use a new release of an important framework, but during a transition period
   * you intend to maintain compability with the old release.  In this situation, you probably want your
   * CI validation to build the entire repo twice: once with the old release, and once with the new release.
   *
   * Rush "installation variants" correspond to sets of config files located under this folder:
   *
   *   common/config/rush/variants/<variant_name>
   *
   * The variant folder can contain an alternate common-versions.json file.  Its "preferredVersions" field can be used
   * to select older versions of dependencies (within a loose SemVer range specified in your package.json files).
   * To install a variant, run "rush install --variant <variant_name>".
   *
   * For more details and instructions, see this article:  https://rushjs.io/pages/advanced/installation_variants/
   */
  "variants": [
    // {
    //   /**
    //    * The folder name for this variant.
    //    */
    //   "variantName": "old-sdk",
    //
    //   /**
    //    * An informative description
    //    */
    //   "description": "Build this repo using the previous release of the SDK"
    // }
  ],
  /**
   * Rush can collect anonymous telemetry about everyday developer activity such as
   * success/failure of installs, builds, and other operations.  You can use this to identify
   * problems with your toolchain or Rush itself.  THIS TELEMETRY IS NOT SHARED WITH MICROSOFT.
   * It is written into JSON files in the common/temp folder.  It's up to you to write scripts
   * that read these JSON files and do something with them.  These scripts are typically registered
   * in the "eventHooks" section.
   */
  // "telemetryEnabled": false,
  /**
   * Allows creation of hotfix changes. This feature is experimental so it is disabled by default.
   */
  // "hotfixChangeEnabled": false,
  /**
   * (Required) This is the inventory of projects to be managed by Rush.
   *
   * Rush does not automatically scan for projects using wildcards, for a few reasons:
   * 1. Depth-first scans are expensive, particularly when tools need to repeatedly collect the list.
   * 2. On a caching CI machine, scans can accidentally pick up files left behind from a previous build.
   * 3. It's useful to have a centralized inventory of all projects and their important metadata.
   */
  "projects": [
    // {
    //   /**
    //    * The NPM package name of the project (must match package.json)
    //    */
    //   "packageName": "my-app",
    //
    //   /**
    //    * The path to the project folder, relative to the rush.json config file.
    //    */
    //   "projectFolder": "apps/my-app",
    //
    //   /**
    //    * An optional category for usage in the "browser-approved-packages.json"
    //    * and "nonbrowser-approved-packages.json" files.  The value must be one of the
    //    * strings from the "reviewCategories" defined above.
    //    */
    //   "reviewCategory": "production",
    //
    //   /**
    //    * A list of local projects that appear as devDependencies for this project, but cannot be
    //    * locally linked because it would create a cyclic dependency; instead, the last published
    //    * version will be installed in the Common folder.
    //    */
    //   "cyclicDependencyProjects": [
    //     // "my-toolchain"
    //   ],
    //
    //   /**
    //    * If true, then this project will be ignored by the "rush check" command.
    //    * The default value is false.
    //    */
    //   // "skipRushCheck": false,
    //
    //   /**
    //    * A flag indicating that changes to this project will be published to npm, which affects
    //    * the Rush change and publish workflows. The default value is false.
    //    * NOTE: "versionPolicyName" and "shouldPublish" are alternatives; you cannot specify them both.
    //    */
    //   // "shouldPublish": false,
    //
    //   /**
    //    * An optional version policy associated with the project.  Version policies are defined
    //    * in "version-policies.json" file.  See the "rush publish" documentation for more info.
    //    * NOTE: "versionPolicyName" and "shouldPublish" are alternatives; you cannot specify them both.
    //    */
    //   // "versionPolicyName": ""
    // },
    //
    {
      "packageName": "@azure/abort-controller",
      "projectFolder": "sdk/core/abort-controller",
      "versionPolicyName": "core"
    },
    {
      "packageName": "@azure/app-configuration",
      "projectFolder": "sdk/appconfiguration/app-configuration",
      "versionPolicyName": "client"
    },
    {
      "packageName": "@azure-rest/agrifood-farming",
      "projectFolder": "sdk/agrifood/agrifood-farming-rest",
      "versionPolicyName": "client"
    },
    {
      "packageName": "@azure-rest/purview-account",
      "projectFolder": "sdk/purview/purview-account-rest",
      "versionPolicyName": "client"
    },
    {
      "packageName": "@azure-rest/purview-administration",
      "projectFolder": "sdk/purview/purview-administration-rest",
      "versionPolicyName": "client"
    },
    {
      "packageName": "@azure-rest/purview-catalog",
      "projectFolder": "sdk/purview/purview-catalog-rest",
      "versionPolicyName": "client"
    },
    {
      "packageName": "@azure-rest/purview-scanning",
      "projectFolder": "sdk/purview/purview-scanning-rest",
      "versionPolicyName": "client"
    },
    {
      "packageName": "@azure-rest/ai-document-translator",
      "projectFolder": "sdk/documenttranslator/ai-document-translator-rest",
      "versionPolicyName": "client"
    },
    {
      "packageName": "@azure-rest/confidential-ledger",
      "projectFolder": "sdk/confidentialledger/confidential-ledger-rest",
      "versionPolicyName": "client"
    },
    {
      "packageName": "@azure/ai-anomaly-detector",
      "projectFolder": "sdk/anomalydetector/ai-anomaly-detector",
      "versionPolicyName": "client"
    },
    {
      "packageName": "@azure/ai-form-recognizer",
      "projectFolder": "sdk/formrecognizer/ai-form-recognizer",
      "versionPolicyName": "client"
    },
    {
      "packageName": "@azure/ai-text-analytics",
      "projectFolder": "sdk/textanalytics/ai-text-analytics",
      "versionPolicyName": "client"
    },
    {
      "packageName": "@azure/ai-metrics-advisor",
      "projectFolder": "sdk/metricsadvisor/ai-metrics-advisor",
      "versionPolicyName": "client"
    },
    {
      "packageName": "@azure/search-documents",
      "projectFolder": "sdk/search/search-documents",
      "versionPolicyName": "client"
    },
    {
      "packageName": "@azure/attestation",
      "projectFolder": "sdk/attestation/attestation",
      "versionPolicyName": "client"
    },
    {
      "packageName": "@azure/quantum-jobs",
      "projectFolder": "sdk/quantum/quantum-jobs",
      "versionPolicyName": "client"
    },
    {
      "packageName": "@azure/communication-chat",
      "projectFolder": "sdk/communication/communication-chat",
      "versionPolicyName": "client"
    },
    {
      "packageName": "@azure/communication-common",
      "projectFolder": "sdk/communication/communication-common",
      "versionPolicyName": "client"
    },
    {
      "packageName": "@azure/communication-identity",
      "projectFolder": "sdk/communication/communication-identity",
      "versionPolicyName": "client"
    },
    {
      "packageName": "@azure/communication-network-traversal",
      "projectFolder": "sdk/communication/communication-network-traversal",
      "versionPolicyName": "client"
    },
    {
      "packageName": "@azure/communication-phone-numbers",
      "projectFolder": "sdk/communication/communication-phone-numbers",
      "versionPolicyName": "client"
    },
    {
      "packageName": "@azure-tools/communication-short-codes",
      "projectFolder": "sdk/communication/communication-short-codes",
      "versionPolicyName": "client"
    },
    {
      "packageName": "@azure/communication-sms",
      "projectFolder": "sdk/communication/communication-sms",
      "versionPolicyName": "client"
    },
    {
      "packageName": "@azure/container-registry",
      "projectFolder": "sdk/containerregistry/container-registry",
      "versionPolicyName": "client"
    },
    {
      "packageName": "@azure/core-amqp",
      "projectFolder": "sdk/core/core-amqp",
      "versionPolicyName": "core"
    },
    {
      "packageName": "@azure-rest/core-client-lro",
      "projectFolder": "sdk/core/core-client-lro-rest",
      "versionPolicyName": "core"
    },
    {
      "packageName": "@azure-rest/core-client",
      "projectFolder": "sdk/core/core-client-rest",
      "versionPolicyName": "core"
    },
    {
      "packageName": "@azure-rest/core-client-paging",
      "projectFolder": "sdk/core/core-client-paging-rest",
      "versionPolicyName": "core"
    },
    {
      "packageName": "@azure/core-asynciterator-polyfill",
      "projectFolder": "sdk/core/core-asynciterator-polyfill",
      "versionPolicyName": "core"
    },
    {
      "packageName": "@azure/core-auth",
      "projectFolder": "sdk/core/core-auth",
      "versionPolicyName": "core"
    },
    {
      "packageName": "@azure/core-client",
      "projectFolder": "sdk/core/core-client",
      "versionPolicyName": "core"
    },
    {
      "packageName": "@azure/core-crypto",
      "projectFolder": "sdk/core/core-crypto",
      "versionPolicyName": "core"
    },
    {
      "packageName": "@azure/core-http",
      "projectFolder": "sdk/core/core-http",
      "versionPolicyName": "core"
    },
    {
      "packageName": "@azure/core-rest-pipeline",
      "projectFolder": "sdk/core/core-rest-pipeline",
      "versionPolicyName": "core"
    },
    {
      "packageName": "@azure/core-lro",
      "projectFolder": "sdk/core/core-lro",
      "versionPolicyName": "core"
    },
    {
      "packageName": "@azure/core-paging",
      "projectFolder": "sdk/core/core-paging",
      "versionPolicyName": "core"
    },
    {
      "packageName": "@azure/core-tracing",
      "projectFolder": "sdk/core/core-tracing",
      "versionPolicyName": "core"
    },
    {
      "packageName": "@azure/core-util",
      "projectFolder": "sdk/core/core-util",
      "versionPolicyName": "core"
    },
    {
      "packageName": "@azure/core-xml",
      "projectFolder": "sdk/core/core-xml",
      "versionPolicyName": "core"
    },
    {
      "packageName": "@azure/cosmos",
      "projectFolder": "sdk/cosmosdb/cosmos",
      "versionPolicyName": "client"
    },
    {
      "packageName": "@azure/monitor-opentelemetry-exporter",
      "projectFolder": "sdk/monitor/monitor-opentelemetry-exporter",
      "versionPolicyName": "client"
    },
    {
      "packageName": "@azure/monitor-query",
      "projectFolder": "sdk/monitor/monitor-query",
      "versionPolicyName": "client"
    },
    {
      "packageName": "@azure/dev-tool",
      "projectFolder": "common/tools/dev-tool",
      "versionPolicyName": "utility"
    },
    {
      "packageName": "@azure/eventgrid",
      "projectFolder": "sdk/eventgrid/eventgrid",
      "versionPolicyName": "client"
    },
    {
      "packageName": "@azure/event-hubs",
      "projectFolder": "sdk/eventhub/event-hubs",
      "versionPolicyName": "client"
    },
    {
      "packageName": "@azure/eventhubs-checkpointstore-blob",
      "projectFolder": "sdk/eventhub/eventhubs-checkpointstore-blob",
      "versionPolicyName": "client"
    },
    {
      "packageName": "@azure/eventhubs-checkpointstore-table",
      "projectFolder": "sdk/eventhub/eventhubs-checkpointstore-table",
      "versionPolicyName": "client"
    },
    {
      "packageName": "@azure/mock-hub",
      "projectFolder": "sdk/eventhub/mock-hub",
      "versionPolicyName": "utility"
    },
    {
      "packageName": "@azure/identity",
      "projectFolder": "sdk/identity/identity",
      "versionPolicyName": "client"
    },
    {
      "packageName": "@azure/identity-vscode",
      "projectFolder": "sdk/identity/identity-vscode",
      "versionPolicyName": "client"
    },
    {
      "packageName": "@azure/identity-cache-persistence",
      "projectFolder": "sdk/identity/identity-cache-persistence",
      "versionPolicyName": "client"
    },
    {
      "packageName": "@azure/keyvault-common",
      "projectFolder": "sdk/keyvault/keyvault-common",
      "versionPolicyName": "utility"
    },
    {
      "packageName": "@azure/keyvault-admin",
      "projectFolder": "sdk/keyvault/keyvault-admin",
      "versionPolicyName": "client"
    },
    {
      "packageName": "@azure/keyvault-certificates",
      "projectFolder": "sdk/keyvault/keyvault-certificates",
      "versionPolicyName": "client"
    },
    {
      "packageName": "@azure/keyvault-keys",
      "projectFolder": "sdk/keyvault/keyvault-keys",
      "versionPolicyName": "client"
    },
    {
      "packageName": "@azure/keyvault-secrets",
      "projectFolder": "sdk/keyvault/keyvault-secrets",
      "versionPolicyName": "client"
    },
    {
      "packageName": "@azure/logger",
      "projectFolder": "sdk/core/logger",
      "versionPolicyName": "core"
    },
    {
      "packageName": "@azure/schema-registry",
      "projectFolder": "sdk/schemaregistry/schema-registry",
      "versionPolicyName": "client"
    },
    {
      "packageName": "@azure/schema-registry-avro",
      "projectFolder": "sdk/schemaregistry/schema-registry-avro",
      "versionPolicyName": "client"
    },
    {
      "packageName": "@azure/service-bus",
      "projectFolder": "sdk/servicebus/service-bus",
      "versionPolicyName": "client"
    },
    {
      "packageName": "@azure/storage-internal-avro",
      "projectFolder": "sdk/storage/storage-internal-avro",
      "versionPolicyName": "utility"
    },
    {
      "packageName": "@azure/storage-blob",
      "projectFolder": "sdk/storage/storage-blob",
      "versionPolicyName": "client"
    },
    {
      "packageName": "@azure/storage-blob-changefeed",
      "projectFolder": "sdk/storage/storage-blob-changefeed",
      "versionPolicyName": "client"
    },
    {
      "packageName": "@azure/storage-file-share",
      "projectFolder": "sdk/storage/storage-file-share",
      "versionPolicyName": "client"
    },
    {
      "packageName": "@azure/storage-file-datalake",
      "projectFolder": "sdk/storage/storage-file-datalake",
      "versionPolicyName": "client"
    },
    {
      "packageName": "@azure/storage-queue",
      "projectFolder": "sdk/storage/storage-queue",
      "versionPolicyName": "client"
    },
    {
      "packageName": "@azure/synapse-access-control",
      "projectFolder": "sdk/synapse/synapse-access-control",
      "versionPolicyName": "client"
    },
    {
      "packageName": "@azure-rest/synapse-access-control",
      "projectFolder": "sdk/synapse/synapse-access-control-rest",
      "versionPolicyName": "client"
    },
    {
      "packageName": "@azure/synapse-artifacts",
      "projectFolder": "sdk/synapse/synapse-artifacts",
      "versionPolicyName": "client"
    },
    {
      "packageName": "@azure/synapse-managed-private-endpoints",
      "projectFolder": "sdk/synapse/synapse-managed-private-endpoints",
      "versionPolicyName": "client"
    },
    {
      "packageName": "@azure/synapse-monitoring",
      "projectFolder": "sdk/synapse/synapse-monitoring",
      "versionPolicyName": "client"
    },
    {
      "packageName": "@azure/synapse-spark",
      "projectFolder": "sdk/synapse/synapse-spark",
      "versionPolicyName": "client"
    },
    {
      "packageName": "@azure/data-tables",
      "projectFolder": "sdk/tables/data-tables",
      "versionPolicyName": "client"
    },
    {
      "packageName": "@azure-tests/perf-data-tables",
      "projectFolder": "sdk/tables/perf-tests/data-tables",
      "versionPolicyName": "test"
    },
    {
      "packageName": "@azure/template",
      "projectFolder": "sdk/template/template",
      "versionPolicyName": "client"
    },
    {
      "packageName": "@azure-tools/testing-recorder-new",
      "projectFolder": "sdk/test-utils/testing-recorder-new",
      "versionPolicyName": "test"
    },
    {
      "packageName": "@azure/eslint-plugin-azure-sdk",
      "projectFolder": "common/tools/eslint-plugin-azure-sdk",
      "versionPolicyName": "utility"
    },
    {
      "packageName": "@azure-tools/test-recorder",
      "projectFolder": "sdk/test-utils/recorder",
      "versionPolicyName": "utility"
    },
    {
      "packageName": "@azure-tools/test-recorder-new",
      "projectFolder": "sdk/test-utils/recorder-new",
      "versionPolicyName": "utility"
    },
    {
      "packageName": "@azure-tools/test-credential",
      "projectFolder": "sdk/test-utils/test-credential",
      "versionPolicyName": "utility"
    },
    {
      "packageName": "@azure/test-utils-perf",
      "projectFolder": "sdk/test-utils/perf",
      "versionPolicyName": "utility"
    },
    {
      "packageName": "@azure/test-utils",
      "projectFolder": "sdk/test-utils/test-utils",
      "versionPolicyName": "utility"
    },
    {
      "packageName": "@azure/digital-twins-core",
      "projectFolder": "sdk/digitaltwins/digital-twins-core",
      "versionPolicyName": "client"
    },
    {
      "packageName": "@azure/video-analyzer-edge",
      "projectFolder": "sdk/videoanalyzer/video-analyzer-edge",
      "versionPolicyName": "client"
    },
    {
      "packageName": "@azure/iot-modelsrepository",
      "projectFolder": "sdk/iot/iot-modelsrepository",
      "versionPolicyName": "client"
    },
    {
      "packageName": "@azure-tests/perf-ai-form-recognizer",
      "projectFolder": "sdk/formrecognizer/perf-tests/ai-form-recognizer",
      "versionPolicyName": "test"
    },
    {
      "packageName": "@azure-tests/perf-eventgrid",
      "projectFolder": "sdk/eventgrid/perf-tests/eventgrid",
      "versionPolicyName": "test"
    },
    {
      "packageName": "@azure-tests/perf-ai-text-analytics",
      "projectFolder": "sdk/textanalytics/perf-tests/text-analytics",
      "versionPolicyName": "test"
    },
    {
      "packageName": "@azure-tests/perf-storage-blob",
      "projectFolder": "sdk/storage/perf-tests/storage-blob",
      "versionPolicyName": "test"
    },
    {
      "packageName": "@azure-tests/perf-storage-file-share",
      "projectFolder": "sdk/storage/perf-tests/storage-file-share",
      "versionPolicyName": "test"
    },
    {
      "packageName": "@azure-tests/perf-storage-file-datalake",
      "projectFolder": "sdk/storage/perf-tests/storage-file-datalake",
      "versionPolicyName": "test"
    },
    {
      "packageName": "@azure-tests/perf-keyvault-keys",
      "projectFolder": "sdk/keyvault/perf-tests/keyvault-keys",
      "versionPolicyName": "test"
    },
    {
      "packageName": "@azure-tests/perf-keyvault-certificates",
      "projectFolder": "sdk/keyvault/perf-tests/keyvault-certificates",
      "versionPolicyName": "test"
    },
    {
      "packageName": "@azure-tests/perf-keyvault-secrets",
      "projectFolder": "sdk/keyvault/perf-tests/keyvault-secrets",
      "versionPolicyName": "test"
    },
    {
      "packageName": "@azure-tests/perf-identity",
      "projectFolder": "sdk/identity/perf-tests/identity",
      "versionPolicyName": "test"
    },
    {
      "packageName": "@azure-tests/perf-service-bus",
      "projectFolder": "sdk/servicebus/perf-tests/service-bus",
      "versionPolicyName": "test"
    },
    {
      "packageName": "@azure-tests/perf-event-hubs",
      "projectFolder": "sdk/eventhub/perf-tests/event-hubs",
      "versionPolicyName": "test"
    },
    {
      "packageName": "@azure/mixed-reality-authentication",
      "projectFolder": "sdk/mixedreality/mixed-reality-authentication",
      "versionPolicyName": "client"
    },
    {
      "packageName": "@azure/iot-device-update",
      "projectFolder": "sdk/deviceupdate/iot-device-update",
      "versionPolicyName": "client"
    },
    {
      "packageName": "@azure/web-pubsub",
      "projectFolder": "sdk/web-pubsub/web-pubsub",
      "versionPolicyName": "client"
    },
    {
      "packageName": "@azure/web-pubsub-express",
      "projectFolder": "sdk/web-pubsub/web-pubsub-express",
      "versionPolicyName": "client"
    },
    {
      "packageName": "@azure-tests/perf-search-documents",
      "projectFolder": "sdk/search/perf-tests/search-documents",
      "versionPolicyName": "test"
    },
    {
      "packageName": "@azure-tests/perf-ai-metrics-advisor",
      "projectFolder": "sdk/metricsadvisor/perf-tests/ai-metrics-advisor",
      "versionPolicyName": "test"
    },
    {
      "packageName": "@azure-tests/perf-container-registry",
      "projectFolder": "sdk/containerregistry/perf-tests/container-registry",
      "versionPolicyName": "test"
    },
    {
      "packageName": "@azure-tests/perf-core-rest-pipeline",
      "projectFolder": "sdk/core/perf-tests/core-rest-pipeline",
      "versionPolicyName": "test"
    },
    {
      "packageName": "@azure-tests/perf-app-configuration",
      "projectFolder": "sdk/appconfiguration/perf-tests/app-configuration",
      "versionPolicyName": "test"
    },
    {
      "packageName": "@azure-tests/perf-monitor-query",
      "projectFolder": "sdk/monitor/perf-tests/monitor-query",
      "versionPolicyName": "test"
    },
    {
      "packageName": "@azure-tests/perf-template",
      "projectFolder": "sdk/template/perf-tests/template",
      "versionPolicyName": "test"
    },
    {
      "packageName": "@azure/mixed-reality-remote-rendering",
      "projectFolder": "sdk/remoterendering/mixed-reality-remote-rendering",
      "versionPolicyName": "client"
    },
    {
      "packageName": "@azure/arm-network",
      "projectFolder": "sdk/network/arm-network",
      "versionPolicyName": "management"
    },
    {
      "packageName": "@azure/arm-compute",
      "projectFolder": "sdk/compute/arm-compute",
      "versionPolicyName": "management"
    },
    {
      "packageName": "@azure/arm-storage",
      "projectFolder": "sdk/storage/arm-storage",
      "versionPolicyName": "management"
    },
    {
      "packageName": "@azure/arm-resources",
      "projectFolder": "sdk/resources/arm-resources",
      "versionPolicyName": "management"
    },
    {
      "packageName": "@azure/arm-links",
      "projectFolder": "sdk/links/arm-links",
      "versionPolicyName": "management"
    },
    {
      "packageName": "@azure/arm-policy",
      "projectFolder": "sdk/policy/arm-policy",
      "versionPolicyName": "management"
    },
    {
      "packageName": "@azure/arm-locks",
      "projectFolder": "sdk/locks/arm-locks",
      "versionPolicyName": "management"
    },
    {
      "packageName": "@azure/arm-features",
      "projectFolder": "sdk/features/arm-features",
      "versionPolicyName": "management"
    },
    {
      "packageName": "@azure/arm-managedapplications",
      "projectFolder": "sdk/managedapplications/arm-managedapplications",
      "versionPolicyName": "management"
    },
    {
      "packageName": "@azure/arm-webpubsub",
      "projectFolder": "sdk/web-pubsub/arm-webpubsub",
      "versionPolicyName": "management"
    },
    {
      "packageName": "@azure/arm-keyvault",
      "projectFolder": "sdk/keyvault/arm-keyvault",
      "versionPolicyName": "management"
    },
    {
      "packageName": "@azure/arm-sql",
      "projectFolder": "sdk/sql/arm-sql",
      "versionPolicyName": "management"
    },
    {
      "packageName": "@azure/arm-appservice",
      "projectFolder": "sdk/appservice/arm-appservice",
      "versionPolicyName": "management"
    },
    {
      "packageName": "@azure/arm-resources-subscriptions",
      "projectFolder": "sdk/resources-subscriptions/arm-resources-subscriptions",
      "versionPolicyName": "management"
    },
    {
      "packageName": "@azure/arm-templatespecs",
      "projectFolder": "sdk/templatespecs/arm-templatespecs",
      "versionPolicyName": "management"
    },
    {
      "packageName": "@azure/arm-authorization",
      "projectFolder": "sdk/authorization/arm-authorization",
      "versionPolicyName": "management"
    },
    {
      "packageName": "@azure/arm-eventhub",
      "projectFolder": "sdk/eventhub/arm-eventhub",
      "versionPolicyName": "management"
    },
    {
      "packageName": "@azure/arm-purview",
      "projectFolder": "sdk/purview/arm-purview",
      "versionPolicyName": "management"
    },
    {
      "packageName": "@azure/arm-servicebus",
      "projectFolder": "sdk/servicebus/arm-servicebus",
      "versionPolicyName": "management"
    },
    {
      "packageName": "@azure/arm-apimanagement",
      "projectFolder": "sdk/apimanagement/arm-apimanagement",
      "versionPolicyName": "management"
    },
    {
      "packageName": "@azure/arm-rediscache",
      "projectFolder": "sdk/redis/arm-rediscache",
      "versionPolicyName": "management"
    },
    {
      "packageName": "@azure/arm-eventgrid",
      "projectFolder": "sdk/eventgrid/arm-eventgrid",
      "versionPolicyName": "management"
    },
    {
      "packageName": "@azure/arm-quota",
      "projectFolder": "sdk/quota/arm-quota",
      "versionPolicyName": "management"
    },
    {
      "packageName": "@azure/arm-extendedlocation",
      "projectFolder": "sdk/extendedlocation/arm-extendedlocation",
      "versionPolicyName": "management"
    },
    {
      "packageName": "@azure/arm-security",
      "projectFolder": "sdk/security/arm-security",
      "versionPolicyName": "management"
    },
    {
      "packageName": "@azure/arm-operationalinsights",
      "projectFolder": "sdk/operationalinsights/arm-operationalinsights",
      "versionPolicyName": "management"
    },
    {
      "packageName": "@azure/arm-postgresql",
      "projectFolder": "sdk/postgresql/arm-postgresql",
      "versionPolicyName": "management"
    },
    {
      "packageName": "@azure/arm-containerregistry",
      "projectFolder": "sdk/containerregistry/arm-containerregistry",
      "versionPolicyName": "management"
    },
    {
      "packageName": "@azure/arm-logic",
      "projectFolder": "sdk/logic/arm-logic",
      "versionPolicyName": "management"
    },
    {
      "packageName": "@azure/arm-recoveryservices",
      "projectFolder": "sdk/recoveryservices/arm-recoveryservices",
      "versionPolicyName": "management"
    },
    {
      "packageName": "@azure/arm-appplatform",
      "projectFolder": "sdk/appplatform/arm-appplatform",
      "versionPolicyName": "management"
    },
    {
      "packageName": "@azure/arm-containerservice",
      "projectFolder": "sdk/containerservice/arm-containerservice",
      "versionPolicyName": "management"
    },
    {
      "packageName": "@azure/arm-operations",
      "projectFolder": "sdk/operationsmanagement/arm-operations",
      "versionPolicyName": "management"
    },
    {
      "packageName": "@azure/arm-mediaservices",
      "projectFolder": "sdk/mediaservices/arm-mediaservices",
      "versionPolicyName": "management"
    },
    {
      "packageName": "@azure/arm-databricks",
      "projectFolder": "sdk/databricks/arm-databricks",
      "versionPolicyName": "management"
    },
    {
      "packageName": "@azure/arm-videoanalyzer",
      "projectFolder": "sdk/videoanalyzer/arm-videoanalyzer",
      "versionPolicyName": "management"
    },
    {
      "packageName": "@azure/arm-notificationhubs",
      "projectFolder": "sdk/notificationhubs/arm-notificationhubs",
      "versionPolicyName": "management"
    },
    {
      "packageName": "@azure/arm-streamanalytics",
      "projectFolder": "sdk/streamanalytics/arm-streamanalytics",
      "versionPolicyName": "management"
    },
    {
      "packageName": "@azure/arm-servicefabric",
      "projectFolder": "sdk/servicefabric/arm-servicefabric",
      "versionPolicyName": "management"
    },
    {
      "packageName": "@azure/arm-mysql",
      "projectFolder": "sdk/mysql/arm-mysql",
      "versionPolicyName": "management"
    },
    {
      "packageName": "@azure/arm-desktopvirtualization",
      "projectFolder": "sdk/desktopvirtualization/arm-desktopvirtualization",
      "versionPolicyName": "management"
    },
    {
      "packageName": "@azure/arm-datafactory",
      "projectFolder": "sdk/datafactory/arm-datafactory",
      "versionPolicyName": "management"
    },
    {
      "packageName": "@azure/arm-cdn",
      "projectFolder": "sdk/cdn/arm-cdn",
      "versionPolicyName": "management"
    },
    {
      "packageName": "@azure/arm-cosmosdb",
      "projectFolder": "sdk/cosmosdb/arm-cosmosdb",
      "versionPolicyName": "management"
    },
    {
      "packageName": "@azure/arm-consumption",
      "projectFolder": "sdk/consumption/arm-consumption",
      "versionPolicyName": "management"
    },
    {
      "packageName": "@azure/arm-datalake-analytics",
      "projectFolder": "sdk/datalake-analytics/arm-datalake-analytics",
      "versionPolicyName": "management"
    },
    {
      "packageName": "@azure/arm-batch",
      "projectFolder": "sdk/batch/arm-batch",
      "versionPolicyName": "management"
    },
    {
      "packageName": "@azure/arm-managementgroups",
      "projectFolder": "sdk/managementgroups/arm-managementgroups",
      "versionPolicyName": "management"
    },
    {
      "packageName": "@azure/arm-orbital",
      "projectFolder": "sdk/orbital/arm-orbital",
      "versionPolicyName": "management"
    },
    {
      "packageName": "@azure/arm-resourcehealth",
      "projectFolder": "sdk/resourcehealth/arm-resourcehealth",
      "versionPolicyName": "management"
    },
    {
      "packageName": "@azure/arm-botservice",
      "projectFolder": "sdk/botservice/arm-botservice",
      "versionPolicyName": "management"
    },
    {
      "packageName": "@azure/arm-search",
      "projectFolder": "sdk/search/arm-search",
      "versionPolicyName": "management"
    },
    {
      "packageName": "@azure/arm-analysisservices",
      "projectFolder": "sdk/analysisservices/arm-analysisservices",
      "versionPolicyName": "management"
    },
    {
      "packageName": "@azure/arm-portal",
      "projectFolder": "sdk/portal/arm-portal",
      "versionPolicyName": "management"
    },
    {
      "packageName": "@azure/arm-sqlvirtualmachine",
      "projectFolder": "sdk/sqlvirtualmachine/arm-sqlvirtualmachine",
      "versionPolicyName": "management"
    },
    {
      "packageName": "@azure/arm-devtestlabs",
      "projectFolder": "sdk/devtestlabs/arm-devtestlabs",
      "versionPolicyName": "management"
    },
    {
      "packageName": "@azure/arm-cognitiveservices",
      "projectFolder": "sdk/cognitiveservices/arm-cognitiveservices",
      "versionPolicyName": "management"
    },
    {
<<<<<<< HEAD
      "packageName": "@azure/arm-imagebuilder",
      "projectFolder": "sdk/imagebuilder/arm-imagebuilder",
=======
      "packageName": "@azure/arm-loadtestservice",
      "projectFolder": "sdk/loadtestservice/arm-loadtestservice",
      "versionPolicyName": "management"
    },
    {
      "packageName": "@azure/arm-relay",
      "projectFolder": "sdk/relay/arm-relay",
      "versionPolicyName": "management"
    },
    {
      "packageName": "@azure/arm-iothub",
      "projectFolder": "sdk/iothub/arm-iothub",
      "versionPolicyName": "management"
    },
    {
      "packageName": "@azure/arm-msi",
      "projectFolder": "sdk/msi/arm-msi",
      "versionPolicyName": "management"
    },
    {
      "packageName": "@azure/arm-monitor",
      "projectFolder": "sdk/monitor/arm-monitor",
      "versionPolicyName": "management"
    },
    {
      "packageName": "@azure/arm-subscriptions",
      "projectFolder": "sdk/subscription/arm-subscriptions",
>>>>>>> 8fd247a2
      "versionPolicyName": "management"
    }
  ]
}<|MERGE_RESOLUTION|>--- conflicted
+++ resolved
@@ -1152,38 +1152,38 @@
       "versionPolicyName": "management"
     },
     {
-<<<<<<< HEAD
+      "packageName": "@azure/arm-loadtestservice",
+      "projectFolder": "sdk/loadtestservice/arm-loadtestservice",
+      "versionPolicyName": "management"
+    },
+    {
+      "packageName": "@azure/arm-relay",
+      "projectFolder": "sdk/relay/arm-relay",
+      "versionPolicyName": "management"
+    },
+    {
+      "packageName": "@azure/arm-iothub",
+      "projectFolder": "sdk/iothub/arm-iothub",
+      "versionPolicyName": "management"
+    },
+    {
+      "packageName": "@azure/arm-msi",
+      "projectFolder": "sdk/msi/arm-msi",
+      "versionPolicyName": "management"
+    },
+    {
+      "packageName": "@azure/arm-monitor",
+      "projectFolder": "sdk/monitor/arm-monitor",
+      "versionPolicyName": "management"
+    },
+    {
+      "packageName": "@azure/arm-subscriptions",
+      "projectFolder": "sdk/subscription/arm-subscriptions",
+      "versionPolicyName": "management"
+    },
+    {
       "packageName": "@azure/arm-imagebuilder",
       "projectFolder": "sdk/imagebuilder/arm-imagebuilder",
-=======
-      "packageName": "@azure/arm-loadtestservice",
-      "projectFolder": "sdk/loadtestservice/arm-loadtestservice",
-      "versionPolicyName": "management"
-    },
-    {
-      "packageName": "@azure/arm-relay",
-      "projectFolder": "sdk/relay/arm-relay",
-      "versionPolicyName": "management"
-    },
-    {
-      "packageName": "@azure/arm-iothub",
-      "projectFolder": "sdk/iothub/arm-iothub",
-      "versionPolicyName": "management"
-    },
-    {
-      "packageName": "@azure/arm-msi",
-      "projectFolder": "sdk/msi/arm-msi",
-      "versionPolicyName": "management"
-    },
-    {
-      "packageName": "@azure/arm-monitor",
-      "projectFolder": "sdk/monitor/arm-monitor",
-      "versionPolicyName": "management"
-    },
-    {
-      "packageName": "@azure/arm-subscriptions",
-      "projectFolder": "sdk/subscription/arm-subscriptions",
->>>>>>> 8fd247a2
       "versionPolicyName": "management"
     }
   ]
