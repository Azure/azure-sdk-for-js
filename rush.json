--- conflicted
+++ resolved
@@ -673,34 +673,34 @@
       "versionPolicyName": "test"
     },
     {
-<<<<<<< HEAD
+      "packageName": "@azure-tests/perf-keyvault-keys",
+      "projectFolder": "sdk/keyvault/perf-tests/keyvault-keys",
+      "versionPolicyName": "test"
+    },
+    {
+      "packageName": "@azure-tests/perf-keyvault-certificates",
+      "projectFolder": "sdk/keyvault/perf-tests/keyvault-certificates",
+      "versionPolicyName": "test"
+    },
+    {
+      "packageName": "@azure-tests/perf-keyvault-secrets",
+      "projectFolder": "sdk/keyvault/perf-tests/keyvault-secrets",
+      "versionPolicyName": "test"
+    },
+    {
+      "packageName": "@azure/mixedreality-authentication",
+      "projectFolder": "sdk/mixedreality/mixedreality-authentication",
+      "versionPolicyName": "client"
+    },
+    {
+      "packageName": "@azure/iot-device-update",
+      "projectFolder": "sdk/deviceupdate/iot-device-update",
+      "versionPolicyName": "client"
+    },
+    {
       "packageName": "@azure-tests/perf-search-documents",
       "projectFolder": "sdk/search/perf-tests/search-documents",
-=======
-      "packageName": "@azure-tests/perf-keyvault-keys",
-      "projectFolder": "sdk/keyvault/perf-tests/keyvault-keys",
-      "versionPolicyName": "test"
-    },
-    {
-      "packageName": "@azure-tests/perf-keyvault-certificates",
-      "projectFolder": "sdk/keyvault/perf-tests/keyvault-certificates",
-      "versionPolicyName": "test"
-    },
-    {
-      "packageName": "@azure-tests/perf-keyvault-secrets",
-      "projectFolder": "sdk/keyvault/perf-tests/keyvault-secrets",
->>>>>>> ef652102
-      "versionPolicyName": "test"
-    },
-    {
-      "packageName": "@azure/mixedreality-authentication",
-      "projectFolder": "sdk/mixedreality/mixedreality-authentication",
-      "versionPolicyName": "client"
-    },
-    {
-      "packageName": "@azure/iot-device-update",
-      "projectFolder": "sdk/deviceupdate/iot-device-update",
-      "versionPolicyName": "client"
+      "versionPolicyName": "test"
     }
   ]
 }