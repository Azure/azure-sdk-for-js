--- conflicted
+++ resolved
@@ -1909,13 +1909,13 @@
       "versionPolicyName": "management"
     },
     {
-<<<<<<< HEAD
+      "packageName": "@azure/arm-dataprotection",
+      "projectFolder": "sdk/dataprotection/arm-dataprotection",
+      "versionPolicyName": "management"
+    },
+    {
       "packageName": "@azure/arm-liftrqumulo",
       "projectFolder": "sdk/liftrqumulo/arm-liftrqumulo",
-=======
-      "packageName": "@azure/arm-dataprotection",
-      "projectFolder": "sdk/dataprotection/arm-dataprotection",
->>>>>>> 54bdf4e2
       "versionPolicyName": "management"
     }
   ]
