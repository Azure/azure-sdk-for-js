--- conflicted
+++ resolved
@@ -795,10 +795,11 @@
       "versionPolicyName": "client"
     },
     {
-<<<<<<< HEAD
       "packageName": "@azure/arm-resources",
       "projectFolder": "sdk/resources/arm-resources",
-=======
+      "versionPolicyName": "management"
+    },
+    {
       "packageName": "@azure/arm-links",
       "projectFolder": "sdk/links/arm-links",
       "versionPolicyName": "management"
@@ -816,7 +817,6 @@
     {
       "packageName": "@azure/arm-features",
       "projectFolder": "sdk/features/arm-features",
->>>>>>> 1f70bab7
       "versionPolicyName": "management"
     }
   ]
