/**
 * This is the main configuration file for Rush.
 * For full documentation, please see https://rushjs.io
<<<<<<< HEAD
 */
{
=======
 */{
>>>>>>> c05b9e61
  "$schema": "https://developer.microsoft.com/json-schemas/rush/v5/rush.schema.json",
  /**
   * (Required) This specifies the version of the Rush engine to be used in this repo.
   * Rush's "version selector" feature ensures that the globally installed tool will
   * behave like this release, regardless of which version is installed globally.
   *
   * The common/scripts/install-run-rush.js automation script also uses this version.
   *
   * NOTE: If you upgrade to a new major version of Rush, you should replace the "v5"
   * path segment in the "$schema" field for all your Rush config files.  This will ensure
   * correct error-underlining and tab-completion for editors such as VS Code.
   */
  "rushVersion": "5.63.0",
  /**
   * The next field selects which package manager should be installed and determines its version.
   * Rush installs its own local copy of the package manager to ensure that your build process
   * is fully isolated from whatever tools are present in the local environment.
   *
   * Specify one of: "pnpmVersion", "npmVersion", or "yarnVersion".  See the Rush documentation
   * for details about these alternatives.
   */
  "pnpmVersion": "6.32.3",
  // "npmVersion": "4.5.0",
  // "yarnVersion": "1.9.4",
  /**
   * Options that are only used when the PNPM package manager is selected
   */
  "pnpmOptions": {
    /**
     * If true, then Rush will add the "--strict-peer-dependencies" option when invoking PNPM.
     * This causes "rush install" to fail if there are unsatisfied peer dependencies, which is
     * an invalid state that can cause build failures or incompatible dependency versions.
     * (For historical reasons, JavaScript package managers generally do not treat this invalid
     * state as an error.)
     *
     * The default value is false to avoid legacy compatibility issues.
     * It is strongly recommended to set strictPeerDependencies=true.
     */
    "strictPeerDependencies": true,
    /**
     * Configures the strategy used to select versions during installation.
     *
     * This feature requires PNPM version 3.1 or newer.  It corresponds to the "--resolution-strategy" command-line
     * option for PNPM.  Possible values are "fast" and "fewer-dependencies".  PNPM's default is "fast", but this may
     * be incompatible with certain packages, for example the "@types" packages from DefinitelyTyped.  Rush's default
     * is "fewer-dependencies", which causes PNPM to avoid installing a newer version if an already installed version
     * can be reused; this is more similar to NPM's algorithm.
     */
    "resolutionStrategy": "fewer-dependencies"
  },
  /**
   * Older releases of the NodeJS engine may be missing features required by your system.
   * Other releases may have bugs.  In particular, the "latest" version will not be a
   * Long Term Support (LTS) version and is likely to have regressions.
   *
   * Specify a SemVer range to ensure developers use a NodeJS version that is appropriate
   * for your repo.
   */
  "nodeSupportedVersionRange": ">=8.0.0",
  /**
   * Odd-numbered major versions of Node.js are experimental.  Even-numbered releases
   * spend six months in a stabilization period before the first Long Term Support (LTS) version.
   * For example, 8.9.0 was the first LTS version of Node.js 8.  Pre-LTS versions are not recommended
   * for production usage because they frequently have bugs.  They may cause Rush itself
   * to malfunction.
   *
   * Rush normally prints a warning if it detects a pre-LTS Node.js version.  If you are testing
   * pre-LTS versions in preparation for supporting the first LTS version, you can use this setting
   * to disable Rush's warning.
   */
  "suppressNodeLtsWarning": true,
  /**
   * If you would like the version specifiers for your dependencies to be consistent, then
   * uncomment this line. This is effectively similar to running "rush check" before any
   * of the following commands:
   *
   *   rush install, rush update, rush link, rush version, rush publish
   *
   * In some cases you may want this turned on, but need to allow certain packages to use a different
   * version. In those cases, you will need to add an entry to the "allowedAlternativeVersions"
   * section of the common-versions.json.
   */
  // "ensureConsistentVersions": true,
  /**
   * Large monorepos can become intimidating for newcomers if project folder paths don't follow
   * a consistent and recognizable pattern.  When the system allows nested folder trees,
   * we've found that teams will often use subfolders to create islands that isolate
   * their work from others ("shipping the org").  This hinders collaboration and code sharing.
   *
   * The Rush developers recommend a "category folder" model, where buildable project folders
   * must always be exactly two levels below the repo root.  The parent folder acts as the category.
   * This provides a basic facility for grouping related projects (e.g. "apps", "libaries",
   * "tools", "prototypes") while still encouraging teams to organize their projects into
   * a unified taxonomy.  Limiting to 2 levels seems very restrictive at first, but if you have
   * 20 categories and 20 projects in each category, this scheme can easily accommodate hundreds
   * of projects.  In practice, you will find that the folder hierarchy needs to be rebalanced
   * occasionally, but if that's painful, it's a warning sign that your development style may
   * discourage refactoring.  Reorganizing the categories should be an enlightening discussion
   * that brings people together, and maybe also identifies poor coding practices (e.g. file
   * references that reach into other project's folders without using NodeJS module resolution).
   *
   * The defaults are projectFolderMinDepth=1 and projectFolderMaxDepth=2.
   *
   * To remove these restrictions, you could set projectFolderMinDepth=1
   * and set projectFolderMaxDepth to a large number.
   */
  "projectFolderMinDepth": 3,
  "projectFolderMaxDepth": 4,
  /**
   * This feature helps you to review and approve new packages before they are introduced
   * to your monorepo.  For example, you may be concerned about licensing, code quality,
   * performance, or simply accumulating too many libraries with overlapping functionality.
   * The approvals are tracked in two config files "browser-approved-packages.json"
   * and "nonbrowser-approved-packages.json".  See the Rush documentation for details.
   */
  // "approvedPackagesPolicy": {
  //   /**
  //    * The review categories allow you to say for example "This library is approved for usage
  //    * in prototypes, but not in production code."
  //    *
  //    * Each project can be associated with one review category, by assigning the "reviewCategory" field
  //    * in the "projects" section of rush.json.  The approval is then recorded in the files
  //    * "common/config/rush/browser-approved-packages.json" and "nonbrowser-approved-packages.json"
  //    * which are automatically generated during "rush update".
  //    *
  //    * Designate categories with whatever granularity is appropriate for your review process,
  //    * or you could just have a single category called "default".
  //    */
  //   "reviewCategories": [
  //     // Some example categories:
  //     "production", // projects that ship to production
  //     "tools",      // non-shipping projects that are part of the developer toolchain
  //     "prototypes"  // experiments that should mostly be ignored by the review process
  //   ],
  //
  //   /**
  //    * A list of NPM package scopes that will be excluded from review.
  //    * We recommend to exclude TypeScript typings (the "@types" scope), because
  //    * if the underlying package was already approved, this would imply that the typings
  //    * are also approved.
  //    */
  //   // "ignoredNpmScopes": [ "@types" ]
  // },
  /**
   * If you use Git as your version control system, this section has some additional
   * optional features you can use.
   */
  "gitPolicy": {
    /**
     * Work at a big company?  Tired of finding Git commits at work with unprofessional Git
     * emails such as "beer-lover@my-college.edu"?  Rush can validate people's Git email address
     * before they get started.
     *
     * Define a list of regular expressions describing allowable e-mail patterns for Git commits.
     * They are case-insensitive anchored JavaScript RegExps.  Example: ".*@example\.com"
     *
     * IMPORTANT: Because these are regular expressions encoded as JSON string literals,
     * RegExp escapes need two backspashes, and ordinary periods should be "\\.".
     */
    // "allowedEmailRegExps": [
    //   "[^@]+@users\\.noreply\\.github\\.com",
    //   "travis@example\\.org"
    // ],
    /**
     * When Rush reports that the address is malformed, the notice can include an example
     * of a recommended email.  Make sure it conforms to one of the allowedEmailRegExps
     * expressions.
     */
    // "sampleEmail": "mrexample@users.noreply.github.com",
    /**
     * The commit message to use when committing changes during 'rush publish'.
     *
     * For example, if you want to prevent these commits from triggering a CI build,
     * you might configure your system's trigger to look for a special string such as "[skip-ci]"
     * in the commit message, and then customize Rush's message to contain that string.
     */
    // "versionBumpCommitMessage": "Applying package updates. [skip-ci]"
  },
  "repository": {
    /**
     * The URL of this Git repository, used by "rush change" to determine the base branch for your PR.
     *
     * The "rush change" command needs to determine which files are affected by your PR diff.
     * If you merged or cherry-picked commits from the main branch into your PR branch, those commits
     * should be excluded from this diff (since they belong to some other PR).  In order to do that,
     * Rush needs to know where to find the base branch for your PR.  This information cannot be
     * determined from Git alone, since the "pull request" feature is not a Git concept.  Ideally
     * Rush would use a vendor-specific protocol to query the information from GitHub, Azure DevOps, etc.
     * But to keep things simple, "rush change" simply assumes that your PR is against the "main" branch
     * of the Git remote indicated by the respository.url setting in rush.json.  If you are working in
     * a GitHub "fork" of the real repo, this setting will be different from the repository URL of your
     * your PR branch, and in this situation "rush change" will also automatically invoke "git fetch"
     * to retrieve the latest activity for the remote main branch.
     */
    "url": "https://github.com/Azure/azure-sdk-for-js"
  },
  /**
   * Event hooks are customized script actions that Rush executes when specific events occur
   */
  "eventHooks": {
    /**
     * The list of shell commands to run before the Rush installation starts
     */
    "preRushInstall": [
      // "common/scripts/pre-rush-install.js"
    ],
    /**
     * The list of shell commands to run after the Rush installation finishes
     */
    "postRushInstall": [],
    /**
     * The list of shell commands to run before the Rush build command starts
     */
    "preRushBuild": [],
    /**
     * The list of shell commands to run after the Rush build command finishes
     */
    "postRushBuild": []
  },
  /**
   * Installation variants allow you to maintain a parallel set of configuration files that can be
   * used to build the entire monorepo with an alternate set of dependencies.  For example, suppose
   * you upgrade all your projects to use a new release of an important framework, but during a transition period
   * you intend to maintain compability with the old release.  In this situation, you probably want your
   * CI validation to build the entire repo twice: once with the old release, and once with the new release.
   *
   * Rush "installation variants" correspond to sets of config files located under this folder:
   *
   *   common/config/rush/variants/<variant_name>
   *
   * The variant folder can contain an alternate common-versions.json file.  Its "preferredVersions" field can be used
   * to select older versions of dependencies (within a loose SemVer range specified in your package.json files).
   * To install a variant, run "rush install --variant <variant_name>".
   *
   * For more details and instructions, see this article:  https://rushjs.io/pages/advanced/installation_variants/
   */
  "variants": [
    // {
    //   /**
    //    * The folder name for this variant.
    //    */
    //   "variantName": "old-sdk",
    //
    //   /**
    //    * An informative description
    //    */
    //   "description": "Build this repo using the previous release of the SDK"
    // }
  ],
  /**
   * Rush can collect anonymous telemetry about everyday developer activity such as
   * success/failure of installs, builds, and other operations.  You can use this to identify
   * problems with your toolchain or Rush itself.  THIS TELEMETRY IS NOT SHARED WITH MICROSOFT.
   * It is written into JSON files in the common/temp folder.  It's up to you to write scripts
   * that read these JSON files and do something with them.  These scripts are typically registered
   * in the "eventHooks" section.
   */
  // "telemetryEnabled": false,
  /**
   * Allows creation of hotfix changes. This feature is experimental so it is disabled by default.
   */
  // "hotfixChangeEnabled": false,
  /**
   * (Required) This is the inventory of projects to be managed by Rush.
   *
   * Rush does not automatically scan for projects using wildcards, for a few reasons:
   * 1. Depth-first scans are expensive, particularly when tools need to repeatedly collect the list.
   * 2. On a caching CI machine, scans can accidentally pick up files left behind from a previous build.
   * 3. It's useful to have a centralized inventory of all projects and their important metadata.
   */
  "projects": [
    // {
    //   /**
    //    * The NPM package name of the project (must match package.json)
    //    */
    //   "packageName": "my-app",
    //
    //   /**
    //    * The path to the project folder, relative to the rush.json config file.
    //    */
    //   "projectFolder": "apps/my-app",
    //
    //   /**
    //    * An optional category for usage in the "browser-approved-packages.json"
    //    * and "nonbrowser-approved-packages.json" files.  The value must be one of the
    //    * strings from the "reviewCategories" defined above.
    //    */
    //   "reviewCategory": "production",
    //
    //   /**
    //    * A list of local projects that appear as devDependencies for this project, but cannot be
    //    * locally linked because it would create a cyclic dependency; instead, the last published
    //    * version will be installed in the Common folder.
    //    */
    //   "cyclicDependencyProjects": [
    //     // "my-toolchain"
    //   ],
    //
    //   /**
    //    * If true, then this project will be ignored by the "rush check" command.
    //    * The default value is false.
    //    */
    //   // "skipRushCheck": false,
    //
    //   /**
    //    * A flag indicating that changes to this project will be published to npm, which affects
    //    * the Rush change and publish workflows. The default value is false.
    //    * NOTE: "versionPolicyName" and "shouldPublish" are alternatives; you cannot specify them both.
    //    */
    //   // "shouldPublish": false,
    //
    //   /**
    //    * An optional version policy associated with the project.  Version policies are defined
    //    * in "version-policies.json" file.  See the "rush publish" documentation for more info.
    //    * NOTE: "versionPolicyName" and "shouldPublish" are alternatives; you cannot specify them both.
    //    */
    //   // "versionPolicyName": ""
    // },
    //
    {
      "packageName": "@azure/abort-controller",
      "projectFolder": "sdk/core/abort-controller",
      "versionPolicyName": "core"
    },
    {
      "packageName": "@azure/app-configuration",
      "projectFolder": "sdk/appconfiguration/app-configuration",
      "versionPolicyName": "client"
    },
    {
      "packageName": "@azure-rest/agrifood-farming",
      "projectFolder": "sdk/agrifood/agrifood-farming-rest",
      "versionPolicyName": "client"
    },
    {
      "packageName": "@azure-rest/purview-administration",
      "projectFolder": "sdk/purview/purview-administration-rest",
      "versionPolicyName": "client"
    },
    {
      "packageName": "@azure-rest/purview-catalog",
      "projectFolder": "sdk/purview/purview-catalog-rest",
      "versionPolicyName": "client"
    },
    {
      "packageName": "@azure-rest/purview-scanning",
      "projectFolder": "sdk/purview/purview-scanning-rest",
      "versionPolicyName": "client"
    },
    {
      "packageName": "@azure-rest/ai-document-translator",
      "projectFolder": "sdk/documenttranslator/ai-document-translator-rest",
      "versionPolicyName": "client"
    },
    {
      "packageName": "@azure-rest/confidential-ledger",
      "projectFolder": "sdk/confidentialledger/confidential-ledger-rest",
      "versionPolicyName": "client"
    },
    {
      "packageName": "@azure/ai-anomaly-detector",
      "projectFolder": "sdk/anomalydetector/ai-anomaly-detector",
      "versionPolicyName": "client"
    },
    {
      "packageName": "@azure/ai-form-recognizer",
      "projectFolder": "sdk/formrecognizer/ai-form-recognizer",
      "versionPolicyName": "client"
    },
    {
      "packageName": "@azure/ai-language-conversations",
      "projectFolder": "sdk/cognitivelanguage/ai-language-conversations",
      "versionPolicyName": "client"
    },
    {
      "packageName": "@azure/ai-text-analytics",
      "projectFolder": "sdk/textanalytics/ai-text-analytics",
      "versionPolicyName": "client"
    },
    {
      "packageName": "@azure/ai-language-text",
      "projectFolder": "sdk/cognitivelanguage/ai-language-text",
      "versionPolicyName": "client"
    },
    {
      "packageName": "@azure/ai-metrics-advisor",
      "projectFolder": "sdk/metricsadvisor/ai-metrics-advisor",
      "versionPolicyName": "client"
    },
    {
      "packageName": "@azure-rest/ai-personalizer",
      "projectFolder": "sdk/personalizer/ai-personalizer-rest",
      "versionPolicyName": "client"
    },
    {
      "packageName": "@azure/search-documents",
      "projectFolder": "sdk/search/search-documents",
      "versionPolicyName": "client"
    },
    {
      "packageName": "@azure/attestation",
      "projectFolder": "sdk/attestation/attestation",
      "versionPolicyName": "client"
    },
    {
      "packageName": "@azure/quantum-jobs",
      "projectFolder": "sdk/quantum/quantum-jobs",
      "versionPolicyName": "client"
    },
    {
      "packageName": "@azure/communication-chat",
      "projectFolder": "sdk/communication/communication-chat",
      "versionPolicyName": "client"
    },
    {
      "packageName": "@azure/communication-common",
      "projectFolder": "sdk/communication/communication-common",
      "versionPolicyName": "client"
    },
    {
      "packageName": "@azure/communication-email",
      "projectFolder": "sdk/communication/communication-email",
      "versionPolicyName": "client"
    },
    {
      "packageName": "@azure/communication-identity",
      "projectFolder": "sdk/communication/communication-identity",
      "versionPolicyName": "client"
    },
    {
      "packageName": "@azure/communication-network-traversal",
      "projectFolder": "sdk/communication/communication-network-traversal",
      "versionPolicyName": "client"
    },
    {
      "packageName": "@azure/communication-phone-numbers",
      "projectFolder": "sdk/communication/communication-phone-numbers",
      "versionPolicyName": "client"
    },
    {
      "packageName": "@azure-tools/communication-short-codes",
      "projectFolder": "sdk/communication/communication-short-codes",
      "versionPolicyName": "client"
    },
    {
      "packageName": "@azure-tools/communication-alpha-ids",
      "projectFolder": "sdk/communication/communication-alpha-ids",
      "versionPolicyName": "client"
    },
    {
      "packageName": "@azure/communication-sms",
      "projectFolder": "sdk/communication/communication-sms",
      "versionPolicyName": "client"
    },
    {
      "packageName": "@azure/communication-job-router",
      "projectFolder": "sdk/communication/communication-job-router",
      "versionPolicyName": "client"
    },
    {
      "packageName": "@azure/container-registry",
      "projectFolder": "sdk/containerregistry/container-registry",
      "versionPolicyName": "client"
    },
    {
      "packageName": "@azure/core-amqp",
      "projectFolder": "sdk/core/core-amqp",
      "versionPolicyName": "core"
    },
    {
      "packageName": "@azure-rest/core-client",
      "projectFolder": "sdk/core/core-client-rest",
      "versionPolicyName": "core"
    },
    {
      "packageName": "@azure/core-auth",
      "projectFolder": "sdk/core/core-auth",
      "versionPolicyName": "core"
    },
    {
      "packageName": "@azure/core-client",
      "projectFolder": "sdk/core/core-client",
      "versionPolicyName": "core"
    },
    {
      "packageName": "@azure/core-http",
      "projectFolder": "sdk/core/core-http",
      "versionPolicyName": "core"
    },
    {
      "packageName": "@azure/core-rest-pipeline",
      "projectFolder": "sdk/core/core-rest-pipeline",
      "versionPolicyName": "core"
    },
    {
      "packageName": "@azure/core-lro",
      "projectFolder": "sdk/core/core-lro",
      "versionPolicyName": "core"
    },
    {
      "packageName": "@azure/core-paging",
      "projectFolder": "sdk/core/core-paging",
      "versionPolicyName": "core"
    },
    {
      "packageName": "@azure/core-tracing",
      "projectFolder": "sdk/core/core-tracing",
      "versionPolicyName": "core"
    },
    {
      "packageName": "@azure/core-util",
      "projectFolder": "sdk/core/core-util",
      "versionPolicyName": "core"
    },
    {
      "packageName": "@azure/core-xml",
      "projectFolder": "sdk/core/core-xml",
      "versionPolicyName": "core"
    },
    {
      "packageName": "@azure/cosmos",
      "projectFolder": "sdk/cosmosdb/cosmos",
      "versionPolicyName": "client"
    },
    {
      "packageName": "@azure/monitor-opentelemetry-exporter",
      "projectFolder": "sdk/monitor/monitor-opentelemetry-exporter",
      "versionPolicyName": "client"
    },
    {
      "packageName": "@azure/monitor-query",
      "projectFolder": "sdk/monitor/monitor-query",
      "versionPolicyName": "client"
    },
    {
      "packageName": "@azure/monitor-ingestion",
      "projectFolder": "sdk/monitor/monitor-ingestion",
      "versionPolicyName": "client"
    },
    {
      "packageName": "@azure/dev-tool",
      "projectFolder": "common/tools/dev-tool",
      "versionPolicyName": "utility"
    },
    {
      "packageName": "@azure/eventgrid",
      "projectFolder": "sdk/eventgrid/eventgrid",
      "versionPolicyName": "client"
    },
    {
      "packageName": "@azure/event-hubs",
      "projectFolder": "sdk/eventhub/event-hubs",
      "versionPolicyName": "client"
    },
    {
      "packageName": "@azure/eventhubs-checkpointstore-blob",
      "projectFolder": "sdk/eventhub/eventhubs-checkpointstore-blob",
      "versionPolicyName": "client"
    },
    {
      "packageName": "@azure/eventhubs-checkpointstore-table",
      "projectFolder": "sdk/eventhub/eventhubs-checkpointstore-table",
      "versionPolicyName": "client"
    },
    {
      "packageName": "@azure/mock-hub",
      "projectFolder": "sdk/eventhub/mock-hub",
      "versionPolicyName": "utility"
    },
    {
      "packageName": "@azure/identity",
      "projectFolder": "sdk/identity/identity",
      "versionPolicyName": "client"
    },
    {
      "packageName": "@azure/identity-vscode",
      "projectFolder": "sdk/identity/identity-vscode",
      "versionPolicyName": "client"
    },
    {
      "packageName": "@azure/identity-cache-persistence",
      "projectFolder": "sdk/identity/identity-cache-persistence",
      "versionPolicyName": "client"
    },
    {
      "packageName": "@azure/keyvault-common",
      "projectFolder": "sdk/keyvault/keyvault-common",
      "versionPolicyName": "utility"
    },
    {
      "packageName": "@azure/keyvault-admin",
      "projectFolder": "sdk/keyvault/keyvault-admin",
      "versionPolicyName": "client"
    },
    {
      "packageName": "@azure/keyvault-certificates",
      "projectFolder": "sdk/keyvault/keyvault-certificates",
      "versionPolicyName": "client"
    },
    {
      "packageName": "@azure/keyvault-keys",
      "projectFolder": "sdk/keyvault/keyvault-keys",
      "versionPolicyName": "client"
    },
    {
      "packageName": "@azure/keyvault-secrets",
      "projectFolder": "sdk/keyvault/keyvault-secrets",
      "versionPolicyName": "client"
    },
    {
      "packageName": "@azure/logger",
      "projectFolder": "sdk/core/logger",
      "versionPolicyName": "core"
    },
    {
      "packageName": "@azure/maps-common",
      "projectFolder": "sdk/maps/maps-common",
      "versionPolicyName": "client"
    },
    {
      "packageName": "@azure/maps-search",
      "projectFolder": "sdk/maps/maps-search",
      "versionPolicyName": "client"
    },
    {
      "packageName": "@azure/notification-hubs",
      "projectFolder": "sdk/notificationhubs/notification-hubs",
      "versionPolicyName": "client"
    },
    {
      "packageName": "@azure/opentelemetry-instrumentation-azure-sdk",
      "projectFolder": "sdk/instrumentation/opentelemetry-instrumentation-azure-sdk",
      "versionPolicyName": "client"
    },
    {
      "packageName": "@azure/schema-registry",
      "projectFolder": "sdk/schemaregistry/schema-registry",
      "versionPolicyName": "client"
    },
    {
      "packageName": "@azure/schema-registry-avro",
      "projectFolder": "sdk/schemaregistry/schema-registry-avro",
      "versionPolicyName": "client"
    },
    {
      "packageName": "@azure/service-bus",
      "projectFolder": "sdk/servicebus/service-bus",
      "versionPolicyName": "client"
    },
    {
      "packageName": "@azure/storage-internal-avro",
      "projectFolder": "sdk/storage/storage-internal-avro",
      "versionPolicyName": "utility"
    },
    {
      "packageName": "@azure/storage-blob",
      "projectFolder": "sdk/storage/storage-blob",
      "versionPolicyName": "client"
    },
    {
      "packageName": "@azure/storage-blob-changefeed",
      "projectFolder": "sdk/storage/storage-blob-changefeed",
      "versionPolicyName": "client"
    },
    {
      "packageName": "@azure/storage-file-share",
      "projectFolder": "sdk/storage/storage-file-share",
      "versionPolicyName": "client"
    },
    {
      "packageName": "@azure/storage-file-datalake",
      "projectFolder": "sdk/storage/storage-file-datalake",
      "versionPolicyName": "client"
    },
    {
      "packageName": "@azure/storage-queue",
      "projectFolder": "sdk/storage/storage-queue",
      "versionPolicyName": "client"
    },
    {
      "packageName": "@azure/synapse-access-control",
      "projectFolder": "sdk/synapse/synapse-access-control",
      "versionPolicyName": "client"
    },
    {
      "packageName": "@azure-rest/synapse-access-control",
      "projectFolder": "sdk/synapse/synapse-access-control-rest",
      "versionPolicyName": "client"
    },
    {
      "packageName": "@azure-rest/iot-device-update",
      "projectFolder": "sdk/deviceupdate/iot-device-update-rest",
      "versionPolicyName": "client"
    },
    {
      "packageName": "@azure/synapse-artifacts",
      "projectFolder": "sdk/synapse/synapse-artifacts",
      "versionPolicyName": "client"
    },
    {
      "packageName": "@azure/synapse-managed-private-endpoints",
      "projectFolder": "sdk/synapse/synapse-managed-private-endpoints",
      "versionPolicyName": "client"
    },
    {
      "packageName": "@azure/synapse-monitoring",
      "projectFolder": "sdk/synapse/synapse-monitoring",
      "versionPolicyName": "client"
    },
    {
      "packageName": "@azure/synapse-spark",
      "projectFolder": "sdk/synapse/synapse-spark",
      "versionPolicyName": "client"
    },
    {
      "packageName": "@azure/data-tables",
      "projectFolder": "sdk/tables/data-tables",
      "versionPolicyName": "client"
    },
    {
      "packageName": "@azure-tests/perf-data-tables",
      "projectFolder": "sdk/tables/perf-tests/data-tables",
      "versionPolicyName": "test"
    },
    {
      "packageName": "@azure/template",
      "projectFolder": "sdk/template/template",
      "versionPolicyName": "client"
    },
    {
      "packageName": "@azure-tools/testing-recorder-new",
      "projectFolder": "sdk/test-utils/testing-recorder-new",
      "versionPolicyName": "test"
    },
    {
      "packageName": "@azure/eslint-plugin-azure-sdk",
      "projectFolder": "common/tools/eslint-plugin-azure-sdk",
      "versionPolicyName": "utility"
    },
    {
      "packageName": "@azure-tools/test-recorder",
      "projectFolder": "sdk/test-utils/recorder",
      "versionPolicyName": "utility"
    },
    {
      "packageName": "@azure-tools/test-credential",
      "projectFolder": "sdk/test-utils/test-credential",
      "versionPolicyName": "utility"
    },
    {
      "packageName": "@azure/test-utils-perf",
      "projectFolder": "sdk/test-utils/perf",
      "versionPolicyName": "utility"
    },
    {
      "packageName": "@azure/test-utils",
      "projectFolder": "sdk/test-utils/test-utils",
      "versionPolicyName": "utility"
    },
    {
      "packageName": "@azure/digital-twins-core",
      "projectFolder": "sdk/digitaltwins/digital-twins-core",
      "versionPolicyName": "client"
    },
    {
      "packageName": "@azure/video-analyzer-edge",
      "projectFolder": "sdk/videoanalyzer/video-analyzer-edge",
      "versionPolicyName": "client"
    },
    {
      "packageName": "@azure/iot-modelsrepository",
      "projectFolder": "sdk/iot/iot-modelsrepository",
      "versionPolicyName": "client"
    },
    {
      "packageName": "@azure/dtdl-parser",
      "projectFolder": "sdk/digitaltwins/dtdl-parser",
      "versionPolicyName": "client"
    },
    {
      "packageName": "@azure-tests/perf-ai-form-recognizer",
      "projectFolder": "sdk/formrecognizer/perf-tests/ai-form-recognizer",
      "versionPolicyName": "test"
    },
    {
      "packageName": "@azure-tests/perf-eventgrid",
      "projectFolder": "sdk/eventgrid/perf-tests/eventgrid",
      "versionPolicyName": "test"
    },
    {
      "packageName": "@azure-tests/perf-ai-text-analytics",
      "projectFolder": "sdk/textanalytics/perf-tests/ai-text-analytics",
      "versionPolicyName": "test"
    },
    {
      "packageName": "@azure-tests/perf-ai-language-text",
      "projectFolder": "sdk/cognitivelanguage/perf-tests/ai-language-text",
      "versionPolicyName": "test"
    },
    {
      "packageName": "@azure-tests/perf-storage-blob",
      "projectFolder": "sdk/storage/perf-tests/storage-blob",
      "versionPolicyName": "test"
    },
    {
      "packageName": "@azure-tests/perf-storage-file-share",
      "projectFolder": "sdk/storage/perf-tests/storage-file-share",
      "versionPolicyName": "test"
    },
    {
      "packageName": "@azure-tests/perf-storage-file-datalake",
      "projectFolder": "sdk/storage/perf-tests/storage-file-datalake",
      "versionPolicyName": "test"
    },
    {
      "packageName": "@azure-tests/perf-keyvault-keys",
      "projectFolder": "sdk/keyvault/perf-tests/keyvault-keys",
      "versionPolicyName": "test"
    },
    {
      "packageName": "@azure-tests/perf-keyvault-certificates",
      "projectFolder": "sdk/keyvault/perf-tests/keyvault-certificates",
      "versionPolicyName": "test"
    },
    {
      "packageName": "@azure-tests/perf-keyvault-secrets",
      "projectFolder": "sdk/keyvault/perf-tests/keyvault-secrets",
      "versionPolicyName": "test"
    },
    {
      "packageName": "@azure-tests/perf-identity",
      "projectFolder": "sdk/identity/perf-tests/identity",
      "versionPolicyName": "test"
    },
    {
      "packageName": "@azure-tests/perf-service-bus",
      "projectFolder": "sdk/servicebus/perf-tests/service-bus",
      "versionPolicyName": "test"
    },
    {
      "packageName": "@azure-tests/perf-event-hubs",
      "projectFolder": "sdk/eventhub/perf-tests/event-hubs",
      "versionPolicyName": "test"
    },
    {
      "packageName": "@azure/mixed-reality-authentication",
      "projectFolder": "sdk/mixedreality/mixed-reality-authentication",
      "versionPolicyName": "client"
    },
    {
      "packageName": "@azure/web-pubsub",
      "projectFolder": "sdk/web-pubsub/web-pubsub",
      "versionPolicyName": "client"
    },
    {
      "packageName": "@azure/web-pubsub-express",
      "projectFolder": "sdk/web-pubsub/web-pubsub-express",
      "versionPolicyName": "client"
    },
    {
      "packageName": "@azure-tests/perf-search-documents",
      "projectFolder": "sdk/search/perf-tests/search-documents",
      "versionPolicyName": "test"
    },
    {
      "packageName": "@azure-tests/perf-ai-metrics-advisor",
      "projectFolder": "sdk/metricsadvisor/perf-tests/ai-metrics-advisor",
      "versionPolicyName": "test"
    },
    {
      "packageName": "@azure-tests/perf-container-registry",
      "projectFolder": "sdk/containerregistry/perf-tests/container-registry",
      "versionPolicyName": "test"
    },
    {
      "packageName": "@azure-tests/perf-core-rest-pipeline",
      "projectFolder": "sdk/core/perf-tests/core-rest-pipeline",
      "versionPolicyName": "test"
    },
    {
      "packageName": "@azure-tests/perf-app-configuration",
      "projectFolder": "sdk/appconfiguration/perf-tests/app-configuration",
      "versionPolicyName": "test"
    },
    {
      "packageName": "@azure-tests/perf-monitor-query",
      "projectFolder": "sdk/monitor/perf-tests/monitor-query",
      "versionPolicyName": "test"
    },
    {
      "packageName": "@azure-tests/perf-template",
      "projectFolder": "sdk/template/perf-tests/template",
      "versionPolicyName": "test"
    },
    {
      "packageName": "@azure-tests/perf-schema-registry-avro",
      "projectFolder": "sdk/schemaregistry/perf-tests/schema-registry-avro",
      "versionPolicyName": "test"
    },
    {
      "packageName": "@azure/mixed-reality-remote-rendering",
      "projectFolder": "sdk/remoterendering/mixed-reality-remote-rendering",
      "versionPolicyName": "client"
    },
    {
      "packageName": "@azure/arm-network",
      "projectFolder": "sdk/network/arm-network",
      "versionPolicyName": "management"
    },
    {
      "packageName": "@azure-rest/arm-network",
      "projectFolder": "sdk/network/arm-network-rest",
      "versionPolicyName": "client"
    },
    {
      "packageName": "@azure/arm-compute",
      "projectFolder": "sdk/compute/arm-compute",
      "versionPolicyName": "management"
    },
    {
      "packageName": "@azure-rest/arm-compute",
      "projectFolder": "sdk/compute/arm-compute-rest",
      "versionPolicyName": "client"
    },
    {
      "packageName": "@azure/arm-storage",
      "projectFolder": "sdk/storage/arm-storage",
      "versionPolicyName": "management"
    },
    {
      "packageName": "@azure/arm-resources",
      "projectFolder": "sdk/resources/arm-resources",
      "versionPolicyName": "management"
    },
    {
      "packageName": "@azure/arm-links",
      "projectFolder": "sdk/links/arm-links",
      "versionPolicyName": "management"
    },
    {
      "packageName": "@azure/arm-policy",
      "projectFolder": "sdk/policy/arm-policy",
      "versionPolicyName": "management"
    },
    {
      "packageName": "@azure/arm-locks",
      "projectFolder": "sdk/locks/arm-locks",
      "versionPolicyName": "management"
    },
    {
      "packageName": "@azure/arm-features",
      "projectFolder": "sdk/features/arm-features",
      "versionPolicyName": "management"
    },
    {
      "packageName": "@azure/arm-managedapplications",
      "projectFolder": "sdk/managedapplications/arm-managedapplications",
      "versionPolicyName": "management"
    },
    {
      "packageName": "@azure/arm-webpubsub",
      "projectFolder": "sdk/web-pubsub/arm-webpubsub",
      "versionPolicyName": "management"
    },
    {
      "packageName": "@azure/arm-keyvault",
      "projectFolder": "sdk/keyvault/arm-keyvault",
      "versionPolicyName": "management"
    },
    {
      "packageName": "@azure/arm-sql",
      "projectFolder": "sdk/sql/arm-sql",
      "versionPolicyName": "management"
    },
    {
      "packageName": "@azure/arm-appservice",
      "projectFolder": "sdk/appservice/arm-appservice",
      "versionPolicyName": "management"
    },
    {
      "packageName": "@azure-rest/arm-appservice",
      "projectFolder": "sdk/appservice/arm-appservice-rest",
      "versionPolicyName": "client"
    },
    {
      "packageName": "@azure/arm-resources-subscriptions",
      "projectFolder": "sdk/resources-subscriptions/arm-resources-subscriptions",
      "versionPolicyName": "management"
    },
    {
      "packageName": "@azure/arm-templatespecs",
      "projectFolder": "sdk/templatespecs/arm-templatespecs",
      "versionPolicyName": "management"
    },
    {
      "packageName": "@azure/arm-authorization",
      "projectFolder": "sdk/authorization/arm-authorization",
      "versionPolicyName": "management"
    },
    {
      "packageName": "@azure/arm-eventhub",
      "projectFolder": "sdk/eventhub/arm-eventhub",
      "versionPolicyName": "management"
    },
    {
      "packageName": "@azure/arm-purview",
      "projectFolder": "sdk/purview/arm-purview",
      "versionPolicyName": "management"
    },
    {
      "packageName": "@azure/arm-servicebus",
      "projectFolder": "sdk/servicebus/arm-servicebus",
      "versionPolicyName": "management"
    },
    {
      "packageName": "@azure/arm-apimanagement",
      "projectFolder": "sdk/apimanagement/arm-apimanagement",
      "versionPolicyName": "management"
    },
    {
      "packageName": "@azure/arm-rediscache",
      "projectFolder": "sdk/redis/arm-rediscache",
      "versionPolicyName": "management"
    },
    {
      "packageName": "@azure/arm-eventgrid",
      "projectFolder": "sdk/eventgrid/arm-eventgrid",
      "versionPolicyName": "management"
    },
    {
      "packageName": "@azure/arm-quota",
      "projectFolder": "sdk/quota/arm-quota",
      "versionPolicyName": "management"
    },
    {
      "packageName": "@azure/arm-extendedlocation",
      "projectFolder": "sdk/extendedlocation/arm-extendedlocation",
      "versionPolicyName": "management"
    },
    {
      "packageName": "@azure/arm-security",
      "projectFolder": "sdk/security/arm-security",
      "versionPolicyName": "management"
    },
    {
      "packageName": "@azure/arm-operationalinsights",
      "projectFolder": "sdk/operationalinsights/arm-operationalinsights",
      "versionPolicyName": "management"
    },
    {
      "packageName": "@azure/arm-postgresql",
      "projectFolder": "sdk/postgresql/arm-postgresql",
      "versionPolicyName": "management"
    },
    {
      "packageName": "@azure/arm-containerregistry",
      "projectFolder": "sdk/containerregistry/arm-containerregistry",
      "versionPolicyName": "management"
    },
    {
      "packageName": "@azure/arm-logic",
      "projectFolder": "sdk/logic/arm-logic",
      "versionPolicyName": "management"
    },
    {
      "packageName": "@azure/arm-recoveryservices",
      "projectFolder": "sdk/recoveryservices/arm-recoveryservices",
      "versionPolicyName": "management"
    },
    {
      "packageName": "@azure/arm-appplatform",
      "projectFolder": "sdk/appplatform/arm-appplatform",
      "versionPolicyName": "management"
    },
    {
      "packageName": "@azure/arm-containerservice",
      "projectFolder": "sdk/containerservice/arm-containerservice",
      "versionPolicyName": "management"
    },
    {
      "packageName": "@azure-rest/arm-containerservice",
      "projectFolder": "sdk/containerservice/arm-containerservice-rest",
      "versionPolicyName": "client"
    },
    {
      "packageName": "@azure/arm-operations",
      "projectFolder": "sdk/operationsmanagement/arm-operations",
      "versionPolicyName": "management"
    },
    {
      "packageName": "@azure/arm-mediaservices",
      "projectFolder": "sdk/mediaservices/arm-mediaservices",
      "versionPolicyName": "management"
    },
    {
      "packageName": "@azure/arm-databricks",
      "projectFolder": "sdk/databricks/arm-databricks",
      "versionPolicyName": "management"
    },
    {
      "packageName": "@azure/arm-videoanalyzer",
      "projectFolder": "sdk/videoanalyzer/arm-videoanalyzer",
      "versionPolicyName": "management"
    },
    {
      "packageName": "@azure/arm-notificationhubs",
      "projectFolder": "sdk/notificationhubs/arm-notificationhubs",
      "versionPolicyName": "management"
    },
    {
      "packageName": "@azure/arm-streamanalytics",
      "projectFolder": "sdk/streamanalytics/arm-streamanalytics",
      "versionPolicyName": "management"
    },
    {
      "packageName": "@azure/arm-servicefabric",
      "projectFolder": "sdk/servicefabric/arm-servicefabric",
      "versionPolicyName": "management"
    },
    {
      "packageName": "@azure-rest/arm-servicefabric",
      "projectFolder": "sdk/servicefabric/arm-servicefabric-rest",
      "versionPolicyName": "client"
    },
    {
      "packageName": "@azure/arm-mysql",
      "projectFolder": "sdk/mysql/arm-mysql",
      "versionPolicyName": "management"
    },
    {
      "packageName": "@azure/arm-desktopvirtualization",
      "projectFolder": "sdk/desktopvirtualization/arm-desktopvirtualization",
      "versionPolicyName": "management"
    },
    {
      "packageName": "@azure/arm-datafactory",
      "projectFolder": "sdk/datafactory/arm-datafactory",
      "versionPolicyName": "management"
    },
    {
      "packageName": "@azure/arm-cdn",
      "projectFolder": "sdk/cdn/arm-cdn",
      "versionPolicyName": "management"
    },
    {
      "packageName": "@azure/arm-cosmosdb",
      "projectFolder": "sdk/cosmosdb/arm-cosmosdb",
      "versionPolicyName": "management"
    },
    {
      "packageName": "@azure/arm-consumption",
      "projectFolder": "sdk/consumption/arm-consumption",
      "versionPolicyName": "management"
    },
    {
      "packageName": "@azure/arm-datalake-analytics",
      "projectFolder": "sdk/datalake-analytics/arm-datalake-analytics",
      "versionPolicyName": "management"
    },
    {
      "packageName": "@azure/arm-batch",
      "projectFolder": "sdk/batch/arm-batch",
      "versionPolicyName": "management"
    },
    {
      "packageName": "@azure/arm-managementgroups",
      "projectFolder": "sdk/managementgroups/arm-managementgroups",
      "versionPolicyName": "management"
    },
    {
      "packageName": "@azure/arm-orbital",
      "projectFolder": "sdk/orbital/arm-orbital",
      "versionPolicyName": "management"
    },
    {
      "packageName": "@azure/arm-resourcehealth",
      "projectFolder": "sdk/resourcehealth/arm-resourcehealth",
      "versionPolicyName": "management"
    },
    {
      "packageName": "@azure/arm-botservice",
      "projectFolder": "sdk/botservice/arm-botservice",
      "versionPolicyName": "management"
    },
    {
      "packageName": "@azure/arm-search",
      "projectFolder": "sdk/search/arm-search",
      "versionPolicyName": "management"
    },
    {
      "packageName": "@azure/arm-analysisservices",
      "projectFolder": "sdk/analysisservices/arm-analysisservices",
      "versionPolicyName": "management"
    },
    {
      "packageName": "@azure/arm-portal",
      "projectFolder": "sdk/portal/arm-portal",
      "versionPolicyName": "management"
    },
    {
      "packageName": "@azure/arm-sqlvirtualmachine",
      "projectFolder": "sdk/sqlvirtualmachine/arm-sqlvirtualmachine",
      "versionPolicyName": "management"
    },
    {
      "packageName": "@azure/arm-devtestlabs",
      "projectFolder": "sdk/devtestlabs/arm-devtestlabs",
      "versionPolicyName": "management"
    },
    {
      "packageName": "@azure/arm-cognitiveservices",
      "projectFolder": "sdk/cognitiveservices/arm-cognitiveservices",
      "versionPolicyName": "management"
    },
    {
      "packageName": "@azure/arm-loadtestservice",
      "projectFolder": "sdk/loadtestservice/arm-loadtestservice",
      "versionPolicyName": "management"
    },
    {
      "packageName": "@azure/arm-relay",
      "projectFolder": "sdk/relay/arm-relay",
      "versionPolicyName": "management"
    },
    {
      "packageName": "@azure/arm-iothub",
      "projectFolder": "sdk/iothub/arm-iothub",
      "versionPolicyName": "management"
    },
    {
      "packageName": "@azure/arm-msi",
      "projectFolder": "sdk/msi/arm-msi",
      "versionPolicyName": "management"
    },
    {
      "packageName": "@azure/arm-monitor",
      "projectFolder": "sdk/monitor/arm-monitor",
      "versionPolicyName": "management"
    },
    {
      "packageName": "@azure/arm-subscriptions",
      "projectFolder": "sdk/subscription/arm-subscriptions",
      "versionPolicyName": "management"
    },
    {
      "packageName": "@azure/arm-advisor",
      "projectFolder": "sdk/advisor/arm-advisor",
      "versionPolicyName": "management"
    },
    {
      "packageName": "@azure/arm-hdinsight",
      "projectFolder": "sdk/hdinsight/arm-hdinsight",
      "versionPolicyName": "management"
    },
    {
      "packageName": "@azure/arm-attestation",
      "projectFolder": "sdk/attestation/arm-attestation",
      "versionPolicyName": "management"
    },
    {
      "packageName": "@azure/arm-azurestack",
      "projectFolder": "sdk/azurestack/arm-azurestack",
      "versionPolicyName": "management"
    },
    {
      "packageName": "@azure/arm-changeanalysis",
      "projectFolder": "sdk/changeanalysis/arm-changeanalysis",
      "versionPolicyName": "management"
    },
    {
      "packageName": "@azure/arm-billing",
      "projectFolder": "sdk/billing/arm-billing",
      "versionPolicyName": "management"
    },
    {
      "packageName": "@azure/arm-containerinstance",
      "projectFolder": "sdk/containerinstance/arm-containerinstance",
      "versionPolicyName": "management"
    },
    {
      "packageName": "@azure/arm-confluent",
      "projectFolder": "sdk/confluent/arm-confluent",
      "versionPolicyName": "management"
    },
    {
      "packageName": "@azure/arm-imagebuilder",
      "projectFolder": "sdk/imagebuilder/arm-imagebuilder",
      "versionPolicyName": "management"
    },
    {
      "packageName": "@azure/arm-avs",
      "projectFolder": "sdk/avs/arm-avs",
      "versionPolicyName": "management"
    },
    {
      "packageName": "@azure/arm-communication",
      "projectFolder": "sdk/communication/arm-communication",
      "versionPolicyName": "management"
    },
    {
      "packageName": "@azure/arm-appconfiguration",
      "projectFolder": "sdk/appconfiguration/arm-appconfiguration",
      "versionPolicyName": "management"
    },
    {
      "packageName": "@azure/arm-azurestackhci",
      "projectFolder": "sdk/azurestackhci/arm-azurestackhci",
      "versionPolicyName": "management"
    },
    {
      "packageName": "@azure/arm-customerinsights",
      "projectFolder": "sdk/customer-insights/arm-customerinsights",
      "versionPolicyName": "management"
    },
    {
      "packageName": "@azure/arm-databoxedge",
      "projectFolder": "sdk/databoxedge/arm-databoxedge",
      "versionPolicyName": "management"
    },
    {
      "packageName": "@azure/arm-datadog",
      "projectFolder": "sdk/datadog/arm-datadog",
      "versionPolicyName": "management"
    },
    {
      "packageName": "@azure/arm-deviceprovisioningservices",
      "projectFolder": "sdk/deviceprovisioningservices/arm-deviceprovisioningservices",
      "versionPolicyName": "management"
    },
    {
      "packageName": "@azure/arm-synapse",
      "projectFolder": "sdk/synapse/arm-synapse",
      "versionPolicyName": "management"
    },
    {
      "packageName": "@azure/arm-databox",
      "projectFolder": "sdk/databox/arm-databox",
      "versionPolicyName": "management"
    },
    {
      "packageName": "@azure/arm-dns",
      "projectFolder": "sdk/dns/arm-dns",
      "versionPolicyName": "management"
    },
    {
      "packageName": "@azure/arm-digitaltwins",
      "projectFolder": "sdk/digitaltwins/arm-digitaltwins",
      "versionPolicyName": "management"
    },
    {
      "packageName": "@azure/arm-devspaces",
      "projectFolder": "sdk/devspaces/arm-devspaces",
      "versionPolicyName": "management"
    },
    {
      "packageName": "@azure/arm-domainservices",
      "projectFolder": "sdk/domainservices/arm-domainservices",
      "versionPolicyName": "management"
    },
    {
      "packageName": "@azure/arm-frontdoor",
      "projectFolder": "sdk/frontdoor/arm-frontdoor",
      "versionPolicyName": "management"
    },
    {
      "packageName": "@azure/arm-healthbot",
      "projectFolder": "sdk/healthbot/arm-healthbot",
      "versionPolicyName": "management"
    },
    {
      "packageName": "@azure/arm-deploymentmanager",
      "projectFolder": "sdk/deploymentmanager/arm-deploymentmanager",
      "versionPolicyName": "management"
    },
    {
      "packageName": "@azure/arm-hanaonazure",
      "projectFolder": "sdk/hanaonazure/arm-hanaonazure",
      "versionPolicyName": "management"
    },
    {
      "packageName": "@azure/arm-kubernetesconfiguration",
      "projectFolder": "sdk/kubernetesconfiguration/arm-kubernetesconfiguration",
      "versionPolicyName": "management"
    },
    {
      "packageName": "@azure/arm-labservices",
      "projectFolder": "sdk/labservices/arm-labservices",
      "versionPolicyName": "management"
    },
    {
      "packageName": "@azure/arm-machinelearningcompute",
      "projectFolder": "sdk/machinelearningcompute/arm-machinelearningcompute",
      "versionPolicyName": "management"
    },
    {
      "packageName": "@azure/arm-machinelearningexperimentation",
      "projectFolder": "sdk/machinelearningexperimentation/arm-machinelearningexperimentation",
      "versionPolicyName": "management"
    },
    {
      "packageName": "@azure/arm-commerce",
      "projectFolder": "sdk/commerce/arm-commerce",
      "versionPolicyName": "management"
    },
    {
      "packageName": "@azure/arm-datamigration",
      "projectFolder": "sdk/datamigration/arm-datamigration",
      "versionPolicyName": "management"
    },
    {
      "packageName": "@azure/arm-healthcareapis",
      "projectFolder": "sdk/healthcareapis/arm-healthcareapis",
      "versionPolicyName": "management"
    },
    {
      "packageName": "@azure/arm-hybridcompute",
      "projectFolder": "sdk/hybridcompute/arm-hybridcompute",
      "versionPolicyName": "management"
    },
    {
      "packageName": "@azure/arm-hybridkubernetes",
      "projectFolder": "sdk/hybridkubernetes/arm-hybridkubernetes",
      "versionPolicyName": "management"
    },
    {
      "packageName": "@azure/arm-oep",
      "projectFolder": "sdk/oep/arm-oep",
      "versionPolicyName": "management"
    },
    {
      "packageName": "@azure/arm-securityinsight",
      "projectFolder": "sdk/securityinsight/arm-securityinsight",
      "versionPolicyName": "management"
    },
    {
      "packageName": "@azure/arm-iotcentral",
      "projectFolder": "sdk/iotcentral/arm-iotcentral",
      "versionPolicyName": "management"
    },
    {
      "packageName": "@azure/arm-commitmentplans",
      "projectFolder": "sdk/machinelearning/arm-commitmentplans",
      "versionPolicyName": "management"
    },
    {
      "packageName": "@azure/arm-workspaces",
      "projectFolder": "sdk/machinelearning/arm-workspaces",
      "versionPolicyName": "management"
    },
    {
      "packageName": "@azure/arm-webservices",
      "projectFolder": "sdk/machinelearning/arm-webservices",
      "versionPolicyName": "management"
    },
    {
      "packageName": "@azure/arm-machinelearningservices",
      "projectFolder": "sdk/machinelearningservices/arm-machinelearningservices",
      "versionPolicyName": "management"
    },
    {
      "packageName": "@azure/arm-managementpartner",
      "projectFolder": "sdk/managementpartner/arm-managementpartner",
      "versionPolicyName": "management"
    },
    {
      "packageName": "@azure/arm-maps",
      "projectFolder": "sdk/maps/arm-maps",
      "versionPolicyName": "management"
    },
    {
      "packageName": "@azure/arm-mariadb",
      "projectFolder": "sdk/mariadb/arm-mariadb",
      "versionPolicyName": "management"
    },
    {
      "packageName": "@azure/arm-marketplaceordering",
      "projectFolder": "sdk/marketplaceordering/arm-marketplaceordering",
      "versionPolicyName": "management"
    },
    {
      "packageName": "@azure/arm-migrate",
      "projectFolder": "sdk/migrate/arm-migrate",
      "versionPolicyName": "management"
    },
    {
      "packageName": "@azure/arm-mixedreality",
      "projectFolder": "sdk/mixedreality/arm-mixedreality",
      "versionPolicyName": "management"
    },
    {
      "packageName": "@azure/arm-netapp",
      "projectFolder": "sdk/netapp/arm-netapp",
      "versionPolicyName": "management"
    },
    {
      "packageName": "@azure/arm-peering",
      "projectFolder": "sdk/peering/arm-peering",
      "versionPolicyName": "management"
    },
    {
      "packageName": "@azure/arm-postgresql-flexible",
      "projectFolder": "sdk/postgresql/arm-postgresql-flexible",
      "versionPolicyName": "management"
    },
    {
      "packageName": "@azure/arm-powerbidedicated",
      "projectFolder": "sdk/powerbidedicated/arm-powerbidedicated",
      "versionPolicyName": "management"
    },
    {
      "packageName": "@azure/arm-powerbiembedded",
      "projectFolder": "sdk/powerbiembedded/arm-powerbiembedded",
      "versionPolicyName": "management"
    },
    {
      "packageName": "@azure/arm-recoveryservices-siterecovery",
      "projectFolder": "sdk/recoveryservicessiterecovery/arm-recoveryservices-siterecovery",
      "versionPolicyName": "management"
    },
    {
      "packageName": "@azure/arm-recoveryservicesbackup",
      "projectFolder": "sdk/recoveryservicesbackup/arm-recoveryservicesbackup",
      "versionPolicyName": "management"
    },
    {
      "packageName": "@azure/arm-redisenterprisecache",
      "projectFolder": "sdk/redisenterprise/arm-redisenterprisecache",
      "versionPolicyName": "management"
    },
    {
      "packageName": "@azure/arm-reservations",
      "projectFolder": "sdk/reservations/arm-reservations",
      "versionPolicyName": "management"
    },
    {
      "packageName": "@azure/arm-resourcemover",
      "projectFolder": "sdk/resourcemover/arm-resourcemover",
      "versionPolicyName": "management"
    },
    {
      "packageName": "@azure/arm-serialconsole",
      "projectFolder": "sdk/serialconsole/arm-serialconsole",
      "versionPolicyName": "management"
    },
    {
      "packageName": "@azure/arm-servicemap",
      "projectFolder": "sdk/service-map/arm-servicemap",
      "versionPolicyName": "management"
    },
    {
      "packageName": "@azure/arm-signalr",
      "projectFolder": "sdk/signalr/arm-signalr",
      "versionPolicyName": "management"
    },
    {
      "packageName": "@azure/arm-storagecache",
      "projectFolder": "sdk/storagecache/arm-storagecache",
      "versionPolicyName": "management"
    },
    {
      "packageName": "@azure/arm-storagesync",
      "projectFolder": "sdk/storagesync/arm-storagesync",
      "versionPolicyName": "management"
    },
    {
      "packageName": "@azure/arm-resourcegraph",
      "projectFolder": "sdk/resourcegraph/arm-resourcegraph",
      "versionPolicyName": "management"
    },
    {
      "packageName": "@azure/arm-appinsights",
      "projectFolder": "sdk/applicationinsights/arm-appinsights",
      "versionPolicyName": "management"
    },
    {
      "packageName": "@azure/arm-datacatalog",
      "projectFolder": "sdk/datacatalog/arm-datacatalog",
      "versionPolicyName": "management"
    },
    {
      "packageName": "@azure/arm-storsimple1200series",
      "projectFolder": "sdk/storsimple1200series/arm-storsimple1200series",
      "versionPolicyName": "management"
    },
    {
      "packageName": "@azure/arm-storsimple8000series",
      "projectFolder": "sdk/storsimple8000series/arm-storsimple8000series",
      "versionPolicyName": "management"
    },
    {
      "packageName": "@azure/arm-support",
      "projectFolder": "sdk/support/arm-support",
      "versionPolicyName": "management"
    },
    {
      "packageName": "@azure/arm-timeseriesinsights",
      "projectFolder": "sdk/timeseriesinsights/arm-timeseriesinsights",
      "versionPolicyName": "management"
    },
    {
      "packageName": "@azure/arm-trafficmanager",
      "projectFolder": "sdk/trafficmanager/arm-trafficmanager",
      "versionPolicyName": "management"
    },
    {
      "packageName": "@azure/arm-visualstudio",
      "projectFolder": "sdk/visualstudio/arm-visualstudio",
      "versionPolicyName": "management"
    },
    {
      "packageName": "@azure/arm-vmwarecloudsimple",
      "projectFolder": "sdk/vmwarecloudsimple/arm-vmwarecloudsimple",
      "versionPolicyName": "management"
    },
    {
      "packageName": "@azure/arm-servicefabricmesh",
      "projectFolder": "sdk/servicefabricmesh/arm-servicefabricmesh",
      "versionPolicyName": "management"
    },
    {
      "packageName": "@azure/arm-storageimportexport",
      "projectFolder": "sdk/storageimportexport/arm-storageimportexport",
      "versionPolicyName": "management"
    },
    {
      "packageName": "@azure/arm-privatedns",
      "projectFolder": "sdk/privatedns/arm-privatedns",
      "versionPolicyName": "management"
    },
    {
      "packageName": "@azure/arm-policyinsights",
      "projectFolder": "sdk/policyinsights/arm-policyinsights",
      "versionPolicyName": "management"
    },
    {
      "packageName": "@azure/arm-kusto",
      "projectFolder": "sdk/kusto/arm-kusto",
      "versionPolicyName": "management"
    },
    {
      "packageName": "@azure/core-http-compat",
      "projectFolder": "sdk/core/core-http-compat",
      "versionPolicyName": "core"
    },
    {
      "packageName": "@azure/arm-dnsresolver",
      "projectFolder": "sdk/dnsresolver/arm-dnsresolver",
      "versionPolicyName": "management"
    },
    {
      "packageName": "@azure/arm-mobilenetwork",
      "projectFolder": "sdk/mobilenetwork/arm-mobilenetwork",
      "versionPolicyName": "management"
    },
    {
      "packageName": "@azure/arm-resources-profile-2020-09-01-hybrid",
      "projectFolder": "sdk/resources/arm-resources-profile-2020-09-01-hybrid",
      "versionPolicyName": "management"
    },
    {
      "packageName": "@azure/arm-dns-profile-2020-09-01-hybrid",
      "projectFolder": "sdk/dns/arm-dns-profile-2020-09-01-hybrid",
      "versionPolicyName": "management"
    },
    {
      "packageName": "@azure/arm-locks-profile-2020-09-01-hybrid",
      "projectFolder": "sdk/locks/arm-locks-profile-2020-09-01-hybrid",
      "versionPolicyName": "management"
    },
    {
      "packageName": "@azure/arm-policy-profile-2020-09-01-hybrid",
      "projectFolder": "sdk/policy/arm-policy-profile-2020-09-01-hybrid",
      "versionPolicyName": "management"
    },
    {
      "packageName": "@azure/arm-subscriptions-profile-2020-09-01-hybrid",
      "projectFolder": "sdk/subscription/arm-subscriptions-profile-2020-09-01-hybrid",
      "versionPolicyName": "management"
    },
    {
      "packageName": "@azure/arm-storage-profile-2020-09-01-hybrid",
      "projectFolder": "sdk/storage/arm-storage-profile-2020-09-01-hybrid",
      "versionPolicyName": "management"
    },
    {
      "packageName": "@azure/arm-keyvault-profile-2020-09-01-hybrid",
      "projectFolder": "sdk/keyvault/arm-keyvault-profile-2020-09-01-hybrid",
      "versionPolicyName": "management"
    },
    {
      "packageName": "@azure/arm-network-profile-2020-09-01-hybrid",
      "projectFolder": "sdk/network/arm-network-profile-2020-09-01-hybrid",
      "versionPolicyName": "management"
    },
    {
      "packageName": "@azure/arm-commerce-profile-2020-09-01-hybrid",
      "projectFolder": "sdk/commerce/arm-commerce-profile-2020-09-01-hybrid",
      "versionPolicyName": "management"
    },
    {
      "packageName": "@azure/arm-compute-profile-2020-09-01-hybrid",
      "projectFolder": "sdk/compute/arm-compute-profile-2020-09-01-hybrid",
      "versionPolicyName": "management"
    },
    {
      "packageName": "@azure/arm-eventhub-profile-2020-09-01-hybrid",
      "projectFolder": "sdk/eventhub/arm-eventhub-profile-2020-09-01-hybrid",
      "versionPolicyName": "management"
    },
    {
      "packageName": "@azure/arm-authorization-profile-2020-09-01-hybrid",
      "projectFolder": "sdk/authorization/arm-authorization-profile-2020-09-01-hybrid",
      "versionPolicyName": "management"
    },
    {
      "packageName": "@azure/arm-monitor-profile-2020-09-01-hybrid",
      "projectFolder": "sdk/monitor/arm-monitor-profile-2020-09-01-hybrid",
      "versionPolicyName": "management"
    },
    {
      "packageName": "@azure/arm-iothub-profile-2020-09-01-hybrid",
      "projectFolder": "sdk/iothub/arm-iothub-profile-2020-09-01-hybrid",
      "versionPolicyName": "management"
    },
    {
      "packageName": "@azure/arm-databoxedge-profile-2020-09-01-hybrid",
      "projectFolder": "sdk/databoxedge/arm-databoxedge-profile-2020-09-01-hybrid",
      "versionPolicyName": "management"
    },
    {
      "packageName": "@azure/arm-appservice-profile-2020-09-01-hybrid",
      "projectFolder": "sdk/appservice/arm-appservice-profile-2020-09-01-hybrid",
      "versionPolicyName": "management"
    },
    {
      "packageName": "@azure/arm-mysql-flexible",
      "projectFolder": "sdk/mysql/arm-mysql-flexible",
      "versionPolicyName": "management"
    },
    {
      "packageName": "@azure/arm-app",
      "projectFolder": "sdk/app/arm-app",
      "versionPolicyName": "management"
    },
    {
      "packageName": "@azure/arm-hardwaresecuritymodules",
      "projectFolder": "sdk/hardwaresecuritymodules/arm-hardwaresecuritymodules",
      "versionPolicyName": "management"
    },
    {
      "packageName": "@azure/arm-dashboard",
      "projectFolder": "sdk/dashboard/arm-dashboard",
      "versionPolicyName": "management"
    },
    {
      "packageName": "@azure/arm-azureadexternalidentities",
      "projectFolder": "sdk/azureadexternalidentities/arm-azureadexternalidentities",
      "versionPolicyName": "management"
    },
    {
      "packageName": "@azure/arm-scvmm",
      "projectFolder": "sdk/scvmm/arm-scvmm",
      "versionPolicyName": "management"
    },
    {
      "packageName": "@azure/arm-servicelinker",
      "projectFolder": "sdk/servicelinker/arm-servicelinker",
      "versionPolicyName": "management"
    },
    {
      "packageName": "@azure/arm-changes",
      "projectFolder": "sdk/changes/arm-changes",
      "versionPolicyName": "management"
    },
    {
      "packageName": "@azure/arm-workloads",
      "projectFolder": "sdk/workloads/arm-workloads",
      "versionPolicyName": "management"
    },
    {
      "packageName": "@azure/arm-dynatrace",
      "projectFolder": "sdk/dynatrace/arm-dynatrace",
      "versionPolicyName": "management"
    },
    {
      "packageName": "@azure/arm-education",
      "projectFolder": "sdk/education/arm-education",
      "versionPolicyName": "management"
    },
    {
      "packageName": "@azure/arm-machinelearning",
      "projectFolder": "sdk/machinelearning/arm-machinelearning",
      "versionPolicyName": "management"
    },
    {
      "packageName": "@azure/arm-appcontainers",
      "projectFolder": "sdk/appcontainers/arm-appcontainers",
      "versionPolicyName": "management"
    },
    {
      "packageName": "@azure/arm-deviceupdate",
      "projectFolder": "sdk/deviceupdate/arm-deviceupdate",
      "versionPolicyName": "management"
    },
    {
      "packageName": "@azure/arm-confidentialledger",
      "projectFolder": "sdk/confidentialledger/arm-confidentialledger",
      "versionPolicyName": "management"
    },
    {
      "packageName": "@azure/arm-resourceconnector",
      "projectFolder": "sdk/resourceconnector/arm-resourceconnector",
      "versionPolicyName": "management"
    },
    {
      "packageName": "@azure/api-management-custom-widgets-scaffolder",
      "projectFolder": "sdk/apimanagement/api-management-custom-widgets-scaffolder",
      "versionPolicyName": "client"
    },
    {
      "packageName": "@azure/api-management-custom-widgets-tools",
      "projectFolder": "sdk/apimanagement/api-management-custom-widgets-tools",
      "versionPolicyName": "client"
    },
    {
      "packageName": "@azure/arm-networkfunction",
      "projectFolder": "sdk/networkfunction/arm-networkfunction",
      "versionPolicyName": "management"
    },
    {
      "packageName": "@azure/arm-fluidrelay",
      "projectFolder": "sdk/fluidrelay/arm-fluidrelay",
      "versionPolicyName": "management"
    },
    {
      "packageName": "@azure/arm-automation",
      "projectFolder": "sdk/automation/arm-automation",
      "versionPolicyName": "management"
    },
    {
      "packageName": "@azure/arm-automanage",
      "projectFolder": "sdk/automanage/arm-automanage",
      "versionPolicyName": "management"
    },
    {
      "packageName": "@azure/arm-devcenter",
      "projectFolder": "sdk/devcenter/arm-devcenter",
      "versionPolicyName": "management"
    },
    {
      "packageName": "@azure/communication-rooms",
      "projectFolder": "sdk/communication/communication-rooms",
      "versionPolicyName": "client"
    },
    {
      "packageName": "@azure/arm-connectedvmware",
      "projectFolder": "sdk/connectedvmware/arm-connectedvmware",
      "versionPolicyName": "management"
    },
    {
      "packageName": "@azure/arm-nginx",
      "projectFolder": "sdk/nginx/arm-nginx",
      "versionPolicyName": "management"
    },
    {
      "packageName": "@azure/arm-agrifood",
      "projectFolder": "sdk/agrifood/arm-agrifood",
      "versionPolicyName": "management"
    },
    {
      "packageName": "@azure/arm-chaos",
      "projectFolder": "sdk/chaos/arm-chaos",
      "versionPolicyName": "management"
    },
    {
      "packageName": "@azure/functions-authentication-events",
      "projectFolder": "sdk/entra/functions-authentication-events",
      "versionPolicyName": "client"
    },
    {
<<<<<<< HEAD
=======
      "packageName": "@azure/arm-securitydevops",
      "projectFolder": "sdk/securitydevops/arm-securitydevops",
      "versionPolicyName": "management"
    },
    {
>>>>>>> c05b9e61
      "packageName": "@azure-rest/load-testing",
      "projectFolder": "sdk/loadtestservice/load-testing-rest",
      "versionPolicyName": "client"
    }
  ]
}<|MERGE_RESOLUTION|>--- conflicted
+++ resolved
@@ -1,12 +1,7 @@
 /**
  * This is the main configuration file for Rush.
  * For full documentation, please see https://rushjs.io
-<<<<<<< HEAD
- */
-{
-=======
  */{
->>>>>>> c05b9e61
   "$schema": "https://developer.microsoft.com/json-schemas/rush/v5/rush.schema.json",
   /**
    * (Required) This specifies the version of the Rush engine to be used in this repo.
@@ -1887,14 +1882,11 @@
       "versionPolicyName": "client"
     },
     {
-<<<<<<< HEAD
-=======
       "packageName": "@azure/arm-securitydevops",
       "projectFolder": "sdk/securitydevops/arm-securitydevops",
       "versionPolicyName": "management"
     },
     {
->>>>>>> c05b9e61
       "packageName": "@azure-rest/load-testing",
       "projectFolder": "sdk/loadtestservice/load-testing-rest",
       "versionPolicyName": "client"
