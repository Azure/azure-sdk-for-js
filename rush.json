/**
 * This is the main configuration file for Rush.
 * For full documentation, please see https://rushjs.io
 */{
  "$schema": "https://developer.microsoft.com/json-schemas/rush/v5/rush.schema.json",
  /**
   * (Required) This specifies the version of the Rush engine to be used in this repo.
   * Rush's "version selector" feature ensures that the globally installed tool will
   * behave like this release, regardless of which version is installed globally.
   *
   * The common/scripts/install-run-rush.js automation script also uses this version.
   *
   * NOTE: If you upgrade to a new major version of Rush, you should replace the "v5"
   * path segment in the "$schema" field for all your Rush config files.  This will ensure
   * correct error-underlining and tab-completion for editors such as VS Code.
   */
  "rushVersion": "5.55.1",
  /**
   * The next field selects which package manager should be installed and determines its version.
   * Rush installs its own local copy of the package manager to ensure that your build process
   * is fully isolated from whatever tools are present in the local environment.
   *
   * Specify one of: "pnpmVersion", "npmVersion", or "yarnVersion".  See the Rush documentation
   * for details about these alternatives.
   */
  "pnpmVersion": "6.19.1",
  // "npmVersion": "4.5.0",
  // "yarnVersion": "1.9.4",
  /**
   * Options that are only used when the PNPM package manager is selected
   */
  "pnpmOptions": {
    /**
     * If true, then Rush will add the "--strict-peer-dependencies" option when invoking PNPM.
     * This causes "rush install" to fail if there are unsatisfied peer dependencies, which is
     * an invalid state that can cause build failures or incompatible dependency versions.
     * (For historical reasons, JavaScript package managers generally do not treat this invalid
     * state as an error.)
     *
     * The default value is false to avoid legacy compatibility issues.
     * It is strongly recommended to set strictPeerDependencies=true.
     */
    "strictPeerDependencies": true,
    /**
     * Configures the strategy used to select versions during installation.
     *
     * This feature requires PNPM version 3.1 or newer.  It corresponds to the "--resolution-strategy" command-line
     * option for PNPM.  Possible values are "fast" and "fewer-dependencies".  PNPM's default is "fast", but this may
     * be incompatible with certain packages, for example the "@types" packages from DefinitelyTyped.  Rush's default
     * is "fewer-dependencies", which causes PNPM to avoid installing a newer version if an already installed version
     * can be reused; this is more similar to NPM's algorithm.
     */
    "resolutionStrategy": "fewer-dependencies"
  },
  /**
   * Older releases of the NodeJS engine may be missing features required by your system.
   * Other releases may have bugs.  In particular, the "latest" version will not be a
   * Long Term Support (LTS) version and is likely to have regressions.
   *
   * Specify a SemVer range to ensure developers use a NodeJS version that is appropriate
   * for your repo.
   */
  "nodeSupportedVersionRange": ">=8.0.0",
  /**
   * Odd-numbered major versions of Node.js are experimental.  Even-numbered releases
   * spend six months in a stabilization period before the first Long Term Support (LTS) version.
   * For example, 8.9.0 was the first LTS version of Node.js 8.  Pre-LTS versions are not recommended
   * for production usage because they frequently have bugs.  They may cause Rush itself
   * to malfunction.
   *
   * Rush normally prints a warning if it detects a pre-LTS Node.js version.  If you are testing
   * pre-LTS versions in preparation for supporting the first LTS version, you can use this setting
   * to disable Rush's warning.
   */
  "suppressNodeLtsWarning": true,
  /**
   * If you would like the version specifiers for your dependencies to be consistent, then
   * uncomment this line. This is effectively similar to running "rush check" before any
   * of the following commands:
   *
   *   rush install, rush update, rush link, rush version, rush publish
   *
   * In some cases you may want this turned on, but need to allow certain packages to use a different
   * version. In those cases, you will need to add an entry to the "allowedAlternativeVersions"
   * section of the common-versions.json.
   */
  // "ensureConsistentVersions": true,
  /**
   * Large monorepos can become intimidating for newcomers if project folder paths don't follow
   * a consistent and recognizable pattern.  When the system allows nested folder trees,
   * we've found that teams will often use subfolders to create islands that isolate
   * their work from others ("shipping the org").  This hinders collaboration and code sharing.
   *
   * The Rush developers recommend a "category folder" model, where buildable project folders
   * must always be exactly two levels below the repo root.  The parent folder acts as the category.
   * This provides a basic facility for grouping related projects (e.g. "apps", "libaries",
   * "tools", "prototypes") while still encouraging teams to organize their projects into
   * a unified taxonomy.  Limiting to 2 levels seems very restrictive at first, but if you have
   * 20 categories and 20 projects in each category, this scheme can easily accommodate hundreds
   * of projects.  In practice, you will find that the folder hierarchy needs to be rebalanced
   * occasionally, but if that's painful, it's a warning sign that your development style may
   * discourage refactoring.  Reorganizing the categories should be an enlightening discussion
   * that brings people together, and maybe also identifies poor coding practices (e.g. file
   * references that reach into other project's folders without using NodeJS module resolution).
   *
   * The defaults are projectFolderMinDepth=1 and projectFolderMaxDepth=2.
   *
   * To remove these restrictions, you could set projectFolderMinDepth=1
   * and set projectFolderMaxDepth to a large number.
   */
  "projectFolderMinDepth": 3,
  "projectFolderMaxDepth": 4,
  /**
   * This feature helps you to review and approve new packages before they are introduced
   * to your monorepo.  For example, you may be concerned about licensing, code quality,
   * performance, or simply accumulating too many libraries with overlapping functionality.
   * The approvals are tracked in two config files "browser-approved-packages.json"
   * and "nonbrowser-approved-packages.json".  See the Rush documentation for details.
   */
  // "approvedPackagesPolicy": {
  //   /**
  //    * The review categories allow you to say for example "This library is approved for usage
  //    * in prototypes, but not in production code."
  //    *
  //    * Each project can be associated with one review category, by assigning the "reviewCategory" field
  //    * in the "projects" section of rush.json.  The approval is then recorded in the files
  //    * "common/config/rush/browser-approved-packages.json" and "nonbrowser-approved-packages.json"
  //    * which are automatically generated during "rush update".
  //    *
  //    * Designate categories with whatever granularity is appropriate for your review process,
  //    * or you could just have a single category called "default".
  //    */
  //   "reviewCategories": [
  //     // Some example categories:
  //     "production", // projects that ship to production
  //     "tools",      // non-shipping projects that are part of the developer toolchain
  //     "prototypes"  // experiments that should mostly be ignored by the review process
  //   ],
  //
  //   /**
  //    * A list of NPM package scopes that will be excluded from review.
  //    * We recommend to exclude TypeScript typings (the "@types" scope), because
  //    * if the underlying package was already approved, this would imply that the typings
  //    * are also approved.
  //    */
  //   // "ignoredNpmScopes": [ "@types" ]
  // },
  /**
   * If you use Git as your version control system, this section has some additional
   * optional features you can use.
   */
  "gitPolicy": {
    /**
     * Work at a big company?  Tired of finding Git commits at work with unprofessional Git
     * emails such as "beer-lover@my-college.edu"?  Rush can validate people's Git email address
     * before they get started.
     *
     * Define a list of regular expressions describing allowable e-mail patterns for Git commits.
     * They are case-insensitive anchored JavaScript RegExps.  Example: ".*@example\.com"
     *
     * IMPORTANT: Because these are regular expressions encoded as JSON string literals,
     * RegExp escapes need two backspashes, and ordinary periods should be "\\.".
     */
    // "allowedEmailRegExps": [
    //   "[^@]+@users\\.noreply\\.github\\.com",
    //   "travis@example\\.org"
    // ],
    /**
     * When Rush reports that the address is malformed, the notice can include an example
     * of a recommended email.  Make sure it conforms to one of the allowedEmailRegExps
     * expressions.
     */
    // "sampleEmail": "mrexample@users.noreply.github.com",
    /**
     * The commit message to use when committing changes during 'rush publish'.
     *
     * For example, if you want to prevent these commits from triggering a CI build,
     * you might configure your system's trigger to look for a special string such as "[skip-ci]"
     * in the commit message, and then customize Rush's message to contain that string.
     */
    // "versionBumpCommitMessage": "Applying package updates. [skip-ci]"
  },
  "repository": {
    /**
     * The URL of this Git repository, used by "rush change" to determine the base branch for your PR.
     *
     * The "rush change" command needs to determine which files are affected by your PR diff.
     * If you merged or cherry-picked commits from the main branch into your PR branch, those commits
     * should be excluded from this diff (since they belong to some other PR).  In order to do that,
     * Rush needs to know where to find the base branch for your PR.  This information cannot be
     * determined from Git alone, since the "pull request" feature is not a Git concept.  Ideally
     * Rush would use a vendor-specific protocol to query the information from GitHub, Azure DevOps, etc.
     * But to keep things simple, "rush change" simply assumes that your PR is against the "main" branch
     * of the Git remote indicated by the respository.url setting in rush.json.  If you are working in
     * a GitHub "fork" of the real repo, this setting will be different from the repository URL of your
     * your PR branch, and in this situation "rush change" will also automatically invoke "git fetch"
     * to retrieve the latest activity for the remote main branch.
     */
    "url": "https://github.com/Azure/azure-sdk-for-js"
  },
  /**
   * Event hooks are customized script actions that Rush executes when specific events occur
   */
  "eventHooks": {
    /**
     * The list of shell commands to run before the Rush installation starts
     */
    "preRushInstall": [
      // "common/scripts/pre-rush-install.js"
    ],
    /**
     * The list of shell commands to run after the Rush installation finishes
     */
    "postRushInstall": [],
    /**
     * The list of shell commands to run before the Rush build command starts
     */
    "preRushBuild": [],
    /**
     * The list of shell commands to run after the Rush build command finishes
     */
    "postRushBuild": []
  },
  /**
   * Installation variants allow you to maintain a parallel set of configuration files that can be
   * used to build the entire monorepo with an alternate set of dependencies.  For example, suppose
   * you upgrade all your projects to use a new release of an important framework, but during a transition period
   * you intend to maintain compability with the old release.  In this situation, you probably want your
   * CI validation to build the entire repo twice: once with the old release, and once with the new release.
   *
   * Rush "installation variants" correspond to sets of config files located under this folder:
   *
   *   common/config/rush/variants/<variant_name>
   *
   * The variant folder can contain an alternate common-versions.json file.  Its "preferredVersions" field can be used
   * to select older versions of dependencies (within a loose SemVer range specified in your package.json files).
   * To install a variant, run "rush install --variant <variant_name>".
   *
   * For more details and instructions, see this article:  https://rushjs.io/pages/advanced/installation_variants/
   */
  "variants": [
    // {
    //   /**
    //    * The folder name for this variant.
    //    */
    //   "variantName": "old-sdk",
    //
    //   /**
    //    * An informative description
    //    */
    //   "description": "Build this repo using the previous release of the SDK"
    // }
  ],
  /**
   * Rush can collect anonymous telemetry about everyday developer activity such as
   * success/failure of installs, builds, and other operations.  You can use this to identify
   * problems with your toolchain or Rush itself.  THIS TELEMETRY IS NOT SHARED WITH MICROSOFT.
   * It is written into JSON files in the common/temp folder.  It's up to you to write scripts
   * that read these JSON files and do something with them.  These scripts are typically registered
   * in the "eventHooks" section.
   */
  // "telemetryEnabled": false,
  /**
   * Allows creation of hotfix changes. This feature is experimental so it is disabled by default.
   */
  // "hotfixChangeEnabled": false,
  /**
   * (Required) This is the inventory of projects to be managed by Rush.
   *
   * Rush does not automatically scan for projects using wildcards, for a few reasons:
   * 1. Depth-first scans are expensive, particularly when tools need to repeatedly collect the list.
   * 2. On a caching CI machine, scans can accidentally pick up files left behind from a previous build.
   * 3. It's useful to have a centralized inventory of all projects and their important metadata.
   */
  "projects": [
    // {
    //   /**
    //    * The NPM package name of the project (must match package.json)
    //    */
    //   "packageName": "my-app",
    //
    //   /**
    //    * The path to the project folder, relative to the rush.json config file.
    //    */
    //   "projectFolder": "apps/my-app",
    //
    //   /**
    //    * An optional category for usage in the "browser-approved-packages.json"
    //    * and "nonbrowser-approved-packages.json" files.  The value must be one of the
    //    * strings from the "reviewCategories" defined above.
    //    */
    //   "reviewCategory": "production",
    //
    //   /**
    //    * A list of local projects that appear as devDependencies for this project, but cannot be
    //    * locally linked because it would create a cyclic dependency; instead, the last published
    //    * version will be installed in the Common folder.
    //    */
    //   "cyclicDependencyProjects": [
    //     // "my-toolchain"
    //   ],
    //
    //   /**
    //    * If true, then this project will be ignored by the "rush check" command.
    //    * The default value is false.
    //    */
    //   // "skipRushCheck": false,
    //
    //   /**
    //    * A flag indicating that changes to this project will be published to npm, which affects
    //    * the Rush change and publish workflows. The default value is false.
    //    * NOTE: "versionPolicyName" and "shouldPublish" are alternatives; you cannot specify them both.
    //    */
    //   // "shouldPublish": false,
    //
    //   /**
    //    * An optional version policy associated with the project.  Version policies are defined
    //    * in "version-policies.json" file.  See the "rush publish" documentation for more info.
    //    * NOTE: "versionPolicyName" and "shouldPublish" are alternatives; you cannot specify them both.
    //    */
    //   // "versionPolicyName": ""
    // },
    //
    {
      "packageName": "@azure/abort-controller",
      "projectFolder": "sdk/core/abort-controller",
      "versionPolicyName": "core"
    },
    {
      "packageName": "@azure/app-configuration",
      "projectFolder": "sdk/appconfiguration/app-configuration",
      "versionPolicyName": "client"
    },
    {
      "packageName": "@azure-rest/agrifood-farming",
      "projectFolder": "sdk/agrifood/agrifood-farming-rest",
      "versionPolicyName": "client"
    },
    {
      "packageName": "@azure-rest/purview-account",
      "projectFolder": "sdk/purview/purview-account-rest",
      "versionPolicyName": "client"
    },
    {
      "packageName": "@azure-rest/purview-administration",
      "projectFolder": "sdk/purview/purview-administration-rest",
      "versionPolicyName": "client"
    },
    {
      "packageName": "@azure-rest/purview-catalog",
      "projectFolder": "sdk/purview/purview-catalog-rest",
      "versionPolicyName": "client"
    },
    {
      "packageName": "@azure-rest/purview-scanning",
      "projectFolder": "sdk/purview/purview-scanning-rest",
      "versionPolicyName": "client"
    },
    {
      "packageName": "@azure-rest/ai-document-translator",
      "projectFolder": "sdk/documenttranslator/ai-document-translator-rest",
      "versionPolicyName": "client"
    },
    {
      "packageName": "@azure-rest/confidential-ledger",
      "projectFolder": "sdk/confidentialledger/confidential-ledger-rest",
      "versionPolicyName": "client"
    },
    {
      "packageName": "@azure/ai-anomaly-detector",
      "projectFolder": "sdk/anomalydetector/ai-anomaly-detector",
      "versionPolicyName": "client"
    },
    {
      "packageName": "@azure/ai-form-recognizer",
      "projectFolder": "sdk/formrecognizer/ai-form-recognizer",
      "versionPolicyName": "client"
    },
    {
      "packageName": "@azure/ai-text-analytics",
      "projectFolder": "sdk/textanalytics/ai-text-analytics",
      "versionPolicyName": "client"
    },
    {
      "packageName": "@azure/ai-metrics-advisor",
      "projectFolder": "sdk/metricsadvisor/ai-metrics-advisor",
      "versionPolicyName": "client"
    },
    {
      "packageName": "@azure/search-documents",
      "projectFolder": "sdk/search/search-documents",
      "versionPolicyName": "client"
    },
    {
      "packageName": "@azure/attestation",
      "projectFolder": "sdk/attestation/attestation",
      "versionPolicyName": "client"
    },
    {
      "packageName": "@azure/quantum-jobs",
      "projectFolder": "sdk/quantum/quantum-jobs",
      "versionPolicyName": "client"
    },
    {
      "packageName": "@azure/communication-chat",
      "projectFolder": "sdk/communication/communication-chat",
      "versionPolicyName": "client"
    },
    {
      "packageName": "@azure/communication-common",
      "projectFolder": "sdk/communication/communication-common",
      "versionPolicyName": "client"
    },
    {
      "packageName": "@azure/communication-identity",
      "projectFolder": "sdk/communication/communication-identity",
      "versionPolicyName": "client"
    },
    {
      "packageName": "@azure/communication-network-traversal",
      "projectFolder": "sdk/communication/communication-network-traversal",
      "versionPolicyName": "client"
    },
    {
      "packageName": "@azure/communication-phone-numbers",
      "projectFolder": "sdk/communication/communication-phone-numbers",
      "versionPolicyName": "client"
    },
    {
      "packageName": "@azure/communication-sms",
      "projectFolder": "sdk/communication/communication-sms",
      "versionPolicyName": "client"
    },
    {
      "packageName": "@azure/container-registry",
      "projectFolder": "sdk/containerregistry/container-registry",
      "versionPolicyName": "client"
    },
    {
      "packageName": "@azure/core-amqp",
      "projectFolder": "sdk/core/core-amqp",
      "versionPolicyName": "core"
    },
    {
      "packageName": "@azure-rest/core-client-lro",
      "projectFolder": "sdk/core/core-client-lro-rest",
      "versionPolicyName": "core"
    },
    {
      "packageName": "@azure-rest/core-client",
      "projectFolder": "sdk/core/core-client-rest",
      "versionPolicyName": "core"
    },
    {
      "packageName": "@azure-rest/core-client-paging",
      "projectFolder": "sdk/core/core-client-paging-rest",
      "versionPolicyName": "core"
    },
    {
      "packageName": "@azure/core-asynciterator-polyfill",
      "projectFolder": "sdk/core/core-asynciterator-polyfill",
      "versionPolicyName": "core"
    },
    {
      "packageName": "@azure/core-auth",
      "projectFolder": "sdk/core/core-auth",
      "versionPolicyName": "core"
    },
    {
      "packageName": "@azure/core-client",
      "projectFolder": "sdk/core/core-client",
      "versionPolicyName": "core"
    },
    {
      "packageName": "@azure/core-crypto",
      "projectFolder": "sdk/core/core-crypto",
      "versionPolicyName": "core"
    },
    {
      "packageName": "@azure/core-http",
      "projectFolder": "sdk/core/core-http",
      "versionPolicyName": "core"
    },
    {
      "packageName": "@azure/core-rest-pipeline",
      "projectFolder": "sdk/core/core-rest-pipeline",
      "versionPolicyName": "core"
    },
    {
      "packageName": "@azure/core-lro",
      "projectFolder": "sdk/core/core-lro",
      "versionPolicyName": "core"
    },
    {
      "packageName": "@azure/core-paging",
      "projectFolder": "sdk/core/core-paging",
      "versionPolicyName": "core"
    },
    {
      "packageName": "@azure/core-tracing",
      "projectFolder": "sdk/core/core-tracing",
      "versionPolicyName": "core"
    },
    {
      "packageName": "@azure/core-util",
      "projectFolder": "sdk/core/core-util",
      "versionPolicyName": "core"
    },
    {
      "packageName": "@azure/core-xml",
      "projectFolder": "sdk/core/core-xml",
      "versionPolicyName": "core"
    },
    {
      "packageName": "@azure/cosmos",
      "projectFolder": "sdk/cosmosdb/cosmos",
      "versionPolicyName": "client"
    },
    {
      "packageName": "@azure/monitor-opentelemetry-exporter",
      "projectFolder": "sdk/monitor/monitor-opentelemetry-exporter",
      "versionPolicyName": "client"
    },
    {
      "packageName": "@azure/monitor-query",
      "projectFolder": "sdk/monitor/monitor-query",
      "versionPolicyName": "client"
    },
    {
      "packageName": "@azure/dev-tool",
      "projectFolder": "common/tools/dev-tool",
      "versionPolicyName": "utility"
    },
    {
      "packageName": "@azure/eventgrid",
      "projectFolder": "sdk/eventgrid/eventgrid",
      "versionPolicyName": "client"
    },
    {
      "packageName": "@azure/event-hubs",
      "projectFolder": "sdk/eventhub/event-hubs",
      "versionPolicyName": "client"
    },
    {
      "packageName": "@azure/eventhubs-checkpointstore-blob",
      "projectFolder": "sdk/eventhub/eventhubs-checkpointstore-blob",
      "versionPolicyName": "client"
    },
    {
      "packageName": "@azure/eventhubs-checkpointstore-table",
      "projectFolder": "sdk/eventhub/eventhubs-checkpointstore-table",
      "versionPolicyName": "client"
    },
    {
      "packageName": "@azure/event-processor-host",
      "projectFolder": "sdk/eventhub/event-processor-host",
      "versionPolicyName": "client"
    },
    {
      "packageName": "@azure/mock-hub",
      "projectFolder": "sdk/eventhub/mock-hub",
      "versionPolicyName": "utility"
    },
    {
      "packageName": "@azure/identity",
      "projectFolder": "sdk/identity/identity",
      "versionPolicyName": "client"
    },
    {
      "packageName": "@azure/identity-vscode",
      "projectFolder": "sdk/identity/identity-vscode",
      "versionPolicyName": "client"
    },
    {
      "packageName": "@azure/identity-cache-persistence",
      "projectFolder": "sdk/identity/identity-cache-persistence",
      "versionPolicyName": "client"
    },
    {
      "packageName": "@azure/keyvault-common",
      "projectFolder": "sdk/keyvault/keyvault-common",
      "versionPolicyName": "utility"
    },
    {
      "packageName": "@azure/keyvault-admin",
      "projectFolder": "sdk/keyvault/keyvault-admin",
      "versionPolicyName": "client"
    },
    {
      "packageName": "@azure/keyvault-certificates",
      "projectFolder": "sdk/keyvault/keyvault-certificates",
      "versionPolicyName": "client"
    },
    {
      "packageName": "@azure/keyvault-keys",
      "projectFolder": "sdk/keyvault/keyvault-keys",
      "versionPolicyName": "client"
    },
    {
      "packageName": "@azure/keyvault-secrets",
      "projectFolder": "sdk/keyvault/keyvault-secrets",
      "versionPolicyName": "client"
    },
    {
      "packageName": "@azure/logger",
      "projectFolder": "sdk/core/logger",
      "versionPolicyName": "core"
    },
    {
      "packageName": "@azure/schema-registry",
      "projectFolder": "sdk/schemaregistry/schema-registry",
      "versionPolicyName": "client"
    },
    {
      "packageName": "@azure/schema-registry-avro",
      "projectFolder": "sdk/schemaregistry/schema-registry-avro",
      "versionPolicyName": "client"
    },
    {
      "packageName": "@azure/service-bus",
      "projectFolder": "sdk/servicebus/service-bus",
      "versionPolicyName": "client"
    },
    {
      "packageName": "@azure/storage-internal-avro",
      "projectFolder": "sdk/storage/storage-internal-avro",
      "versionPolicyName": "utility"
    },
    {
      "packageName": "@azure/storage-blob",
      "projectFolder": "sdk/storage/storage-blob",
      "versionPolicyName": "client"
    },
    {
      "packageName": "@azure/storage-blob-changefeed",
      "projectFolder": "sdk/storage/storage-blob-changefeed",
      "versionPolicyName": "client"
    },
    {
      "packageName": "@azure/storage-file-share",
      "projectFolder": "sdk/storage/storage-file-share",
      "versionPolicyName": "client"
    },
    {
      "packageName": "@azure/storage-file-datalake",
      "projectFolder": "sdk/storage/storage-file-datalake",
      "versionPolicyName": "client"
    },
    {
      "packageName": "@azure/storage-queue",
      "projectFolder": "sdk/storage/storage-queue",
      "versionPolicyName": "client"
    },
    {
      "packageName": "@azure/synapse-access-control",
      "projectFolder": "sdk/synapse/synapse-access-control",
      "versionPolicyName": "client"
    },
    {
      "packageName": "@azure/synapse-artifacts",
      "projectFolder": "sdk/synapse/synapse-artifacts",
      "versionPolicyName": "client"
    },
    {
      "packageName": "@azure/synapse-managed-private-endpoints",
      "projectFolder": "sdk/synapse/synapse-managed-private-endpoints",
      "versionPolicyName": "client"
    },
    {
      "packageName": "@azure/synapse-monitoring",
      "projectFolder": "sdk/synapse/synapse-monitoring",
      "versionPolicyName": "client"
    },
    {
      "packageName": "@azure/synapse-spark",
      "projectFolder": "sdk/synapse/synapse-spark",
      "versionPolicyName": "client"
    },
    {
      "packageName": "@azure/data-tables",
      "projectFolder": "sdk/tables/data-tables",
      "versionPolicyName": "client"
    },
    {
      "packageName": "@azure-tests/perf-data-tables",
      "projectFolder": "sdk/tables/perf-tests/data-tables",
      "versionPolicyName": "test"
    },
    {
      "packageName": "@azure/template",
      "projectFolder": "sdk/template/template",
      "versionPolicyName": "client"
    },
    {
      "packageName": "@azure-tools/testing-recorder-new",
      "projectFolder": "sdk/test-utils/testing-recorder-new",
      "versionPolicyName": "test"
    },
    {
      "packageName": "@azure/eslint-plugin-azure-sdk",
      "projectFolder": "common/tools/eslint-plugin-azure-sdk",
      "versionPolicyName": "utility"
    },
    {
      "packageName": "@azure-tools/test-recorder",
      "projectFolder": "sdk/test-utils/recorder",
      "versionPolicyName": "utility"
    },
    {
      "packageName": "@azure-tools/test-recorder-new",
      "projectFolder": "sdk/test-utils/recorder-new",
      "versionPolicyName": "utility"
    },
    {
      "packageName": "@azure/test-utils-perf",
      "projectFolder": "sdk/test-utils/perf",
      "versionPolicyName": "utility"
    },
    {
      "packageName": "@azure/test-utils",
      "projectFolder": "sdk/test-utils/test-utils",
      "versionPolicyName": "utility"
    },
    {
      "packageName": "@azure/digital-twins-core",
      "projectFolder": "sdk/digitaltwins/digital-twins-core",
      "versionPolicyName": "client"
    },
    {
      "packageName": "@azure/video-analyzer-edge",
      "projectFolder": "sdk/videoanalyzer/video-analyzer-edge",
      "versionPolicyName": "client"
    },
    {
      "packageName": "@azure/iot-modelsrepository",
      "projectFolder": "sdk/iot/iot-modelsrepository",
      "versionPolicyName": "client"
    },
    {
      "packageName": "@azure-tests/perf-ai-form-recognizer",
      "projectFolder": "sdk/formrecognizer/perf-tests/ai-form-recognizer",
      "versionPolicyName": "test"
    },
    {
      "packageName": "@azure-tests/perf-eventgrid",
      "projectFolder": "sdk/eventgrid/perf-tests/eventgrid",
      "versionPolicyName": "test"
    },
    {
      "packageName": "@azure-tests/perf-ai-text-analytics",
      "projectFolder": "sdk/textanalytics/perf-tests/text-analytics",
      "versionPolicyName": "test"
    },
    {
      "packageName": "@azure-tests/perf-storage-blob",
      "projectFolder": "sdk/storage/perf-tests/storage-blob",
      "versionPolicyName": "test"
    },
    {
      "packageName": "@azure-tests/perf-storage-file-share",
      "projectFolder": "sdk/storage/perf-tests/storage-file-share",
      "versionPolicyName": "test"
    },
    {
      "packageName": "@azure-tests/perf-storage-file-datalake",
      "projectFolder": "sdk/storage/perf-tests/storage-file-datalake",
      "versionPolicyName": "test"
    },
    {
      "packageName": "@azure-tests/perf-keyvault-keys",
      "projectFolder": "sdk/keyvault/perf-tests/keyvault-keys",
      "versionPolicyName": "test"
    },
    {
      "packageName": "@azure-tests/perf-keyvault-certificates",
      "projectFolder": "sdk/keyvault/perf-tests/keyvault-certificates",
      "versionPolicyName": "test"
    },
    {
      "packageName": "@azure-tests/perf-keyvault-secrets",
      "projectFolder": "sdk/keyvault/perf-tests/keyvault-secrets",
      "versionPolicyName": "test"
    },
    {
      "packageName": "@azure-tests/perf-identity",
      "projectFolder": "sdk/identity/perf-tests/identity",
      "versionPolicyName": "test"
    },
    {
      "packageName": "@azure-tests/perf-service-bus",
      "projectFolder": "sdk/servicebus/perf-tests/service-bus",
      "versionPolicyName": "test"
    },
    {
      "packageName": "@azure-tests/perf-event-hubs",
      "projectFolder": "sdk/eventhub/perf-tests/event-hubs",
      "versionPolicyName": "test"
    },
    {
      "packageName": "@azure/mixed-reality-authentication",
      "projectFolder": "sdk/mixedreality/mixed-reality-authentication",
      "versionPolicyName": "client"
    },
    {
      "packageName": "@azure/iot-device-update",
      "projectFolder": "sdk/deviceupdate/iot-device-update",
      "versionPolicyName": "client"
    },
    {
      "packageName": "@azure/web-pubsub",
      "projectFolder": "sdk/web-pubsub/web-pubsub",
      "versionPolicyName": "client"
    },
    {
      "packageName": "@azure/web-pubsub-express",
      "projectFolder": "sdk/web-pubsub/web-pubsub-express",
      "versionPolicyName": "client"
    },
    {
      "packageName": "@azure-tests/perf-search-documents",
      "projectFolder": "sdk/search/perf-tests/search-documents",
      "versionPolicyName": "test"
    },
    {
      "packageName": "@azure-tests/perf-ai-metrics-advisor",
      "projectFolder": "sdk/metricsadvisor/perf-tests/ai-metrics-advisor",
      "versionPolicyName": "test"
    },
    {
      "packageName": "@azure-tests/perf-container-registry",
      "projectFolder": "sdk/containerregistry/perf-tests/container-registry",
      "versionPolicyName": "test"
    },
    {
      "packageName": "@azure-tests/perf-core-rest-pipeline",
      "projectFolder": "sdk/core/perf-tests/core-rest-pipeline",
      "versionPolicyName": "test"
    },
    {
      "packageName": "@azure-tests/perf-app-configuration",
      "projectFolder": "sdk/appconfiguration/perf-tests/app-configuration",
      "versionPolicyName": "test"
    },
    {
      "packageName": "@azure-tests/perf-monitor-query",
      "projectFolder": "sdk/monitor/perf-tests/monitor-query",
      "versionPolicyName": "test"
    },
    {
      "packageName": "@azure/mixed-reality-remote-rendering",
      "projectFolder": "sdk/remoterendering/mixed-reality-remote-rendering",
      "versionPolicyName": "client"
    },
    {
      "packageName": "@azure/arm-network",
      "projectFolder": "sdk/network/arm-network",
      "versionPolicyName": "management"
    },
    {
      "packageName": "@azure/arm-compute",
      "projectFolder": "sdk/compute/arm-compute",
      "versionPolicyName": "management"
    },
    {
      "packageName": "@azure/arm-storage",
      "projectFolder": "sdk/storage/arm-storage",
      "versionPolicyName": "management"
    },
    {
      "packageName": "@azure/arm-resources",
      "projectFolder": "sdk/resources/arm-resources",
      "versionPolicyName": "management"
    },
    {
      "packageName": "@azure/arm-links",
      "projectFolder": "sdk/links/arm-links",
      "versionPolicyName": "management"
    },
    {
      "packageName": "@azure/arm-policy",
      "projectFolder": "sdk/policy/arm-policy",
      "versionPolicyName": "management"
    },
    {
      "packageName": "@azure/arm-locks",
      "projectFolder": "sdk/locks/arm-locks",
      "versionPolicyName": "management"
    },
    {
      "packageName": "@azure/arm-features",
      "projectFolder": "sdk/features/arm-features",
      "versionPolicyName": "management"
    },
    {
      "packageName": "@azure/arm-managedapplications",
      "projectFolder": "sdk/managedapplications/arm-managedapplications",
      "versionPolicyName": "management"
    },
    {
      "packageName": "@azure/arm-webpubsub",
      "projectFolder": "sdk/web-pubsub/arm-webpubsub",
      "versionPolicyName": "management"
    },
    {
      "packageName": "@azure/arm-keyvault",
      "projectFolder": "sdk/keyvault/arm-keyvault",
      "versionPolicyName": "management"
    },
    {
      "packageName": "@azure/arm-sql",
      "projectFolder": "sdk/sql/arm-sql",
      "versionPolicyName": "management"
    },
    {
      "packageName": "@azure/arm-appservice",
      "projectFolder": "sdk/appservice/arm-appservice",
      "versionPolicyName": "management"
    },
    {
      "packageName": "@azure/arm-resources-subscriptions",
      "projectFolder": "sdk/resources-subscriptions/arm-resources-subscriptions",
      "versionPolicyName": "management"
    },
    {
      "packageName": "@azure/arm-templatespecs",
      "projectFolder": "sdk/templatespecs/arm-templatespecs",
      "versionPolicyName": "management"
    },
    {
      "packageName": "@azure/arm-authorization",
      "projectFolder": "sdk/authorization/arm-authorization",
      "versionPolicyName": "management"
    },
    {
      "packageName": "@azure/arm-eventhub",
      "projectFolder": "sdk/eventhub/arm-eventhub",
      "versionPolicyName": "management"
    },
    {
      "packageName": "@azure/arm-purview",
      "projectFolder": "sdk/purview/arm-purview",
      "versionPolicyName": "management"
    },
    {
      "packageName": "@azure/arm-servicebus",
      "projectFolder": "sdk/servicebus/arm-servicebus",
      "versionPolicyName": "management"
    },
    {
      "packageName": "@azure/arm-apimanagement",
      "projectFolder": "sdk/apimanagement/arm-apimanagement",
      "versionPolicyName": "management"
    },
    {
      "packageName": "@azure/arm-rediscache",
      "projectFolder": "sdk/redis/arm-rediscache",
      "versionPolicyName": "management"
    },
    {
      "packageName": "@azure/arm-eventgrid",
      "projectFolder": "sdk/eventgrid/arm-eventgrid",
      "versionPolicyName": "management"
    },
    {
      "packageName": "@azure/arm-quota",
      "projectFolder": "sdk/quota/arm-quota",
      "versionPolicyName": "management"
    },
    {
      "packageName": "@azure/arm-extendedlocation",
      "projectFolder": "sdk/extendedlocation/arm-extendedlocation",
      "versionPolicyName": "management"
    },
    {
      "packageName": "@azure/arm-security",
      "projectFolder": "sdk/security/arm-security",
      "versionPolicyName": "management"
    },
    {
      "packageName": "@azure/arm-operationalinsights",
      "projectFolder": "sdk/operationalinsights/arm-operationalinsights",
      "versionPolicyName": "management"
    },
    {
      "packageName": "@azure/arm-postgresql",
      "projectFolder": "sdk/postgresql/arm-postgresql",
      "versionPolicyName": "management"
    },
    {
      "packageName": "@azure/arm-containerregistry",
      "projectFolder": "sdk/containerregistry/arm-containerregistry",
      "versionPolicyName": "management"
    },
    {
      "packageName": "@azure/arm-logic",
      "projectFolder": "sdk/logic/arm-logic",
      "versionPolicyName": "management"
    },
    {
      "packageName": "@azure/arm-recoveryservices",
      "projectFolder": "sdk/recoveryservices/arm-recoveryservices",
      "versionPolicyName": "management"
    },
    {
      "packageName": "@azure/arm-appplatform",
      "projectFolder": "sdk/appplatform/arm-appplatform",
      "versionPolicyName": "management"
    },
    {
      "packageName": "@azure/arm-containerservice",
      "projectFolder": "sdk/containerservice/arm-containerservice",
      "versionPolicyName": "management"
    },
    {
<<<<<<< HEAD
      "packageName": "@azure/arm-videoanalyzer",
      "projectFolder": "sdk/videoanalyzer/arm-videoanalyzer",
=======
      "packageName": "@azure/arm-operations",
      "projectFolder": "sdk/operationsmanagement/arm-operations",
      "versionPolicyName": "management"
    },
    {
      "packageName": "@azure/arm-mediaservices",
      "projectFolder": "sdk/mediaservices/arm-mediaservices",
>>>>>>> b02acd2c
      "versionPolicyName": "management"
    }
  ]
}<|MERGE_RESOLUTION|>--- conflicted
+++ resolved
@@ -1012,18 +1012,18 @@
       "versionPolicyName": "management"
     },
     {
-<<<<<<< HEAD
+      "packageName": "@azure/arm-operations",
+      "projectFolder": "sdk/operationsmanagement/arm-operations",
+      "versionPolicyName": "management"
+    },
+    {
+      "packageName": "@azure/arm-mediaservices",
+      "projectFolder": "sdk/mediaservices/arm-mediaservices",
+      "versionPolicyName": "management"
+    },
+    {
       "packageName": "@azure/arm-videoanalyzer",
       "projectFolder": "sdk/videoanalyzer/arm-videoanalyzer",
-=======
-      "packageName": "@azure/arm-operations",
-      "projectFolder": "sdk/operationsmanagement/arm-operations",
-      "versionPolicyName": "management"
-    },
-    {
-      "packageName": "@azure/arm-mediaservices",
-      "projectFolder": "sdk/mediaservices/arm-mediaservices",
->>>>>>> b02acd2c
       "versionPolicyName": "management"
     }
   ]
