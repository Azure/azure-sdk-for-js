--- conflicted
+++ resolved
@@ -1,7 +1,7 @@
 /**
  * This is the main configuration file for Rush.
  * For full documentation, please see https://rushjs.io
- */{
+ */ {
   "$schema": "https://developer.microsoft.com/json-schemas/rush/v5/rush.schema.json",
   /**
    * (Required) This specifies the version of the Rush engine to be used in this repo.
@@ -1687,13 +1687,13 @@
       "versionPolicyName": "management"
     },
     {
-<<<<<<< HEAD
+      "packageName": "@azure/arm-scvmm",
+      "projectFolder": "sdk/scvmm/arm-scvmm",
+      "versionPolicyName": "management"
+    },
+    {
       "packageName": "@azure/arm-servicelinker",
       "projectFolder": "sdk/servicelinker/arm-servicelinker",
-=======
-      "packageName": "@azure/arm-scvmm",
-      "projectFolder": "sdk/scvmm/arm-scvmm",
->>>>>>> 145dc8fb
       "versionPolicyName": "management"
     }
   ]
