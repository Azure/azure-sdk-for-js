/**
 * This is the main configuration file for Rush.
 * For full documentation, please see https://rushjs.io
 */ {
  "$schema": "https://developer.microsoft.com/json-schemas/rush/v5/rush.schema.json",
  /**
   * (Required) This specifies the version of the Rush engine to be used in this repo.
   * Rush's "version selector" feature ensures that the globally installed tool will
   * behave like this release, regardless of which version is installed globally.
   *
   * The common/scripts/install-run-rush.js automation script also uses this version.
   *
   * NOTE: If you upgrade to a new major version of Rush, you should replace the "v5"
   * path segment in the "$schema" field for all your Rush config files.  This will ensure
   * correct error-underlining and tab-completion for editors such as VS Code.
   */
  "rushVersion": "5.63.0",
  /**
   * The next field selects which package manager should be installed and determines its version.
   * Rush installs its own local copy of the package manager to ensure that your build process
   * is fully isolated from whatever tools are present in the local environment.
   *
   * Specify one of: "pnpmVersion", "npmVersion", or "yarnVersion".  See the Rush documentation
   * for details about these alternatives.
   */
  "pnpmVersion": "6.32.3",
  // "npmVersion": "4.5.0",
  // "yarnVersion": "1.9.4",
  /**
   * Options that are only used when the PNPM package manager is selected
   */
  "pnpmOptions": {
    /**
     * If true, then Rush will add the "--strict-peer-dependencies" option when invoking PNPM.
     * This causes "rush install" to fail if there are unsatisfied peer dependencies, which is
     * an invalid state that can cause build failures or incompatible dependency versions.
     * (For historical reasons, JavaScript package managers generally do not treat this invalid
     * state as an error.)
     *
     * The default value is false to avoid legacy compatibility issues.
     * It is strongly recommended to set strictPeerDependencies=true.
     */
    "strictPeerDependencies": true,
    /**
     * Configures the strategy used to select versions during installation.
     *
     * This feature requires PNPM version 3.1 or newer.  It corresponds to the "--resolution-strategy" command-line
     * option for PNPM.  Possible values are "fast" and "fewer-dependencies".  PNPM's default is "fast", but this may
     * be incompatible with certain packages, for example the "@types" packages from DefinitelyTyped.  Rush's default
     * is "fewer-dependencies", which causes PNPM to avoid installing a newer version if an already installed version
     * can be reused; this is more similar to NPM's algorithm.
     */
    "resolutionStrategy": "fewer-dependencies"
  },
  /**
   * Older releases of the NodeJS engine may be missing features required by your system.
   * Other releases may have bugs.  In particular, the "latest" version will not be a
   * Long Term Support (LTS) version and is likely to have regressions.
   *
   * Specify a SemVer range to ensure developers use a NodeJS version that is appropriate
   * for your repo.
   */
  "nodeSupportedVersionRange": ">=8.0.0",
  /**
   * Odd-numbered major versions of Node.js are experimental.  Even-numbered releases
   * spend six months in a stabilization period before the first Long Term Support (LTS) version.
   * For example, 8.9.0 was the first LTS version of Node.js 8.  Pre-LTS versions are not recommended
   * for production usage because they frequently have bugs.  They may cause Rush itself
   * to malfunction.
   *
   * Rush normally prints a warning if it detects a pre-LTS Node.js version.  If you are testing
   * pre-LTS versions in preparation for supporting the first LTS version, you can use this setting
   * to disable Rush's warning.
   */
  "suppressNodeLtsWarning": true,
  /**
   * If you would like the version specifiers for your dependencies to be consistent, then
   * uncomment this line. This is effectively similar to running "rush check" before any
   * of the following commands:
   *
   *   rush install, rush update, rush link, rush version, rush publish
   *
   * In some cases you may want this turned on, but need to allow certain packages to use a different
   * version. In those cases, you will need to add an entry to the "allowedAlternativeVersions"
   * section of the common-versions.json.
   */
  // "ensureConsistentVersions": true,
  /**
   * Large monorepos can become intimidating for newcomers if project folder paths don't follow
   * a consistent and recognizable pattern.  When the system allows nested folder trees,
   * we've found that teams will often use subfolders to create islands that isolate
   * their work from others ("shipping the org").  This hinders collaboration and code sharing.
   *
   * The Rush developers recommend a "category folder" model, where buildable project folders
   * must always be exactly two levels below the repo root.  The parent folder acts as the category.
   * This provides a basic facility for grouping related projects (e.g. "apps", "libaries",
   * "tools", "prototypes") while still encouraging teams to organize their projects into
   * a unified taxonomy.  Limiting to 2 levels seems very restrictive at first, but if you have
   * 20 categories and 20 projects in each category, this scheme can easily accommodate hundreds
   * of projects.  In practice, you will find that the folder hierarchy needs to be rebalanced
   * occasionally, but if that's painful, it's a warning sign that your development style may
   * discourage refactoring.  Reorganizing the categories should be an enlightening discussion
   * that brings people together, and maybe also identifies poor coding practices (e.g. file
   * references that reach into other project's folders without using NodeJS module resolution).
   *
   * The defaults are projectFolderMinDepth=1 and projectFolderMaxDepth=2.
   *
   * To remove these restrictions, you could set projectFolderMinDepth=1
   * and set projectFolderMaxDepth to a large number.
   */
  "projectFolderMinDepth": 3,
  "projectFolderMaxDepth": 4,
  /**
   * This feature helps you to review and approve new packages before they are introduced
   * to your monorepo.  For example, you may be concerned about licensing, code quality,
   * performance, or simply accumulating too many libraries with overlapping functionality.
   * The approvals are tracked in two config files "browser-approved-packages.json"
   * and "nonbrowser-approved-packages.json".  See the Rush documentation for details.
   */
  // "approvedPackagesPolicy": {
  //   /**
  //    * The review categories allow you to say for example "This library is approved for usage
  //    * in prototypes, but not in production code."
  //    *
  //    * Each project can be associated with one review category, by assigning the "reviewCategory" field
  //    * in the "projects" section of rush.json.  The approval is then recorded in the files
  //    * "common/config/rush/browser-approved-packages.json" and "nonbrowser-approved-packages.json"
  //    * which are automatically generated during "rush update".
  //    *
  //    * Designate categories with whatever granularity is appropriate for your review process,
  //    * or you could just have a single category called "default".
  //    */
  //   "reviewCategories": [
  //     // Some example categories:
  //     "production", // projects that ship to production
  //     "tools",      // non-shipping projects that are part of the developer toolchain
  //     "prototypes"  // experiments that should mostly be ignored by the review process
  //   ],
  //
  //   /**
  //    * A list of NPM package scopes that will be excluded from review.
  //    * We recommend to exclude TypeScript typings (the "@types" scope), because
  //    * if the underlying package was already approved, this would imply that the typings
  //    * are also approved.
  //    */
  //   // "ignoredNpmScopes": [ "@types" ]
  // },
  /**
   * If you use Git as your version control system, this section has some additional
   * optional features you can use.
   */
  "gitPolicy": {
    /**
     * Work at a big company?  Tired of finding Git commits at work with unprofessional Git
     * emails such as "beer-lover@my-college.edu"?  Rush can validate people's Git email address
     * before they get started.
     *
     * Define a list of regular expressions describing allowable e-mail patterns for Git commits.
     * They are case-insensitive anchored JavaScript RegExps.  Example: ".*@example\.com"
     *
     * IMPORTANT: Because these are regular expressions encoded as JSON string literals,
     * RegExp escapes need two backspashes, and ordinary periods should be "\\.".
     */
    // "allowedEmailRegExps": [
    //   "[^@]+@users\\.noreply\\.github\\.com",
    //   "travis@example\\.org"
    // ],
    /**
     * When Rush reports that the address is malformed, the notice can include an example
     * of a recommended email.  Make sure it conforms to one of the allowedEmailRegExps
     * expressions.
     */
    // "sampleEmail": "mrexample@users.noreply.github.com",
    /**
     * The commit message to use when committing changes during 'rush publish'.
     *
     * For example, if you want to prevent these commits from triggering a CI build,
     * you might configure your system's trigger to look for a special string such as "[skip-ci]"
     * in the commit message, and then customize Rush's message to contain that string.
     */
    // "versionBumpCommitMessage": "Applying package updates. [skip-ci]"
  },
  "repository": {
    /**
     * The URL of this Git repository, used by "rush change" to determine the base branch for your PR.
     *
     * The "rush change" command needs to determine which files are affected by your PR diff.
     * If you merged or cherry-picked commits from the main branch into your PR branch, those commits
     * should be excluded from this diff (since they belong to some other PR).  In order to do that,
     * Rush needs to know where to find the base branch for your PR.  This information cannot be
     * determined from Git alone, since the "pull request" feature is not a Git concept.  Ideally
     * Rush would use a vendor-specific protocol to query the information from GitHub, Azure DevOps, etc.
     * But to keep things simple, "rush change" simply assumes that your PR is against the "main" branch
     * of the Git remote indicated by the respository.url setting in rush.json.  If you are working in
     * a GitHub "fork" of the real repo, this setting will be different from the repository URL of your
     * your PR branch, and in this situation "rush change" will also automatically invoke "git fetch"
     * to retrieve the latest activity for the remote main branch.
     */
    "url": "https://github.com/Azure/azure-sdk-for-js"
  },
  /**
   * Event hooks are customized script actions that Rush executes when specific events occur
   */
  "eventHooks": {
    /**
     * The list of shell commands to run before the Rush installation starts
     */
    "preRushInstall": [
      // "common/scripts/pre-rush-install.js"
    ],
    /**
     * The list of shell commands to run after the Rush installation finishes
     */
    "postRushInstall": [],
    /**
     * The list of shell commands to run before the Rush build command starts
     */
    "preRushBuild": [],
    /**
     * The list of shell commands to run after the Rush build command finishes
     */
    "postRushBuild": []
  },
  /**
   * Installation variants allow you to maintain a parallel set of configuration files that can be
   * used to build the entire monorepo with an alternate set of dependencies.  For example, suppose
   * you upgrade all your projects to use a new release of an important framework, but during a transition period
   * you intend to maintain compability with the old release.  In this situation, you probably want your
   * CI validation to build the entire repo twice: once with the old release, and once with the new release.
   *
   * Rush "installation variants" correspond to sets of config files located under this folder:
   *
   *   common/config/rush/variants/<variant_name>
   *
   * The variant folder can contain an alternate common-versions.json file.  Its "preferredVersions" field can be used
   * to select older versions of dependencies (within a loose SemVer range specified in your package.json files).
   * To install a variant, run "rush install --variant <variant_name>".
   *
   * For more details and instructions, see this article:  https://rushjs.io/pages/advanced/installation_variants/
   */
  "variants": [
    // {
    //   /**
    //    * The folder name for this variant.
    //    */
    //   "variantName": "old-sdk",
    //
    //   /**
    //    * An informative description
    //    */
    //   "description": "Build this repo using the previous release of the SDK"
    // }
  ],
  /**
   * Rush can collect anonymous telemetry about everyday developer activity such as
   * success/failure of installs, builds, and other operations.  You can use this to identify
   * problems with your toolchain or Rush itself.  THIS TELEMETRY IS NOT SHARED WITH MICROSOFT.
   * It is written into JSON files in the common/temp folder.  It's up to you to write scripts
   * that read these JSON files and do something with them.  These scripts are typically registered
   * in the "eventHooks" section.
   */
  // "telemetryEnabled": false,
  /**
   * Allows creation of hotfix changes. This feature is experimental so it is disabled by default.
   */
  // "hotfixChangeEnabled": false,
  /**
   * (Required) This is the inventory of projects to be managed by Rush.
   *
   * Rush does not automatically scan for projects using wildcards, for a few reasons:
   * 1. Depth-first scans are expensive, particularly when tools need to repeatedly collect the list.
   * 2. On a caching CI machine, scans can accidentally pick up files left behind from a previous build.
   * 3. It's useful to have a centralized inventory of all projects and their important metadata.
   */
  "projects": [
    // {
    //   /**
    //    * The NPM package name of the project (must match package.json)
    //    */
    //   "packageName": "my-app",
    //
    //   /**
    //    * The path to the project folder, relative to the rush.json config file.
    //    */
    //   "projectFolder": "apps/my-app",
    //
    //   /**
    //    * An optional category for usage in the "browser-approved-packages.json"
    //    * and "nonbrowser-approved-packages.json" files.  The value must be one of the
    //    * strings from the "reviewCategories" defined above.
    //    */
    //   "reviewCategory": "production",
    //
    //   /**
    //    * A list of local projects that appear as devDependencies for this project, but cannot be
    //    * locally linked because it would create a cyclic dependency; instead, the last published
    //    * version will be installed in the Common folder.
    //    */
    //   "cyclicDependencyProjects": [
    //     // "my-toolchain"
    //   ],
    //
    //   /**
    //    * If true, then this project will be ignored by the "rush check" command.
    //    * The default value is false.
    //    */
    //   // "skipRushCheck": false,
    //
    //   /**
    //    * A flag indicating that changes to this project will be published to npm, which affects
    //    * the Rush change and publish workflows. The default value is false.
    //    * NOTE: "versionPolicyName" and "shouldPublish" are alternatives; you cannot specify them both.
    //    */
    //   // "shouldPublish": false,
    //
    //   /**
    //    * An optional version policy associated with the project.  Version policies are defined
    //    * in "version-policies.json" file.  See the "rush publish" documentation for more info.
    //    * NOTE: "versionPolicyName" and "shouldPublish" are alternatives; you cannot specify them both.
    //    */
    //   // "versionPolicyName": ""
    // },
    //
    {
      "packageName": "@azure/abort-controller",
      "projectFolder": "sdk/core/abort-controller",
      "versionPolicyName": "core"
    },
    {
      "packageName": "@azure/app-configuration",
      "projectFolder": "sdk/appconfiguration/app-configuration",
      "versionPolicyName": "client"
    },
    {
      "packageName": "@azure-rest/agrifood-farming",
      "projectFolder": "sdk/agrifood/agrifood-farming-rest",
      "versionPolicyName": "client"
    },
    {
      "packageName": "@azure-rest/purview-administration",
      "projectFolder": "sdk/purview/purview-administration-rest",
      "versionPolicyName": "client"
    },
    {
      "packageName": "@azure-rest/purview-catalog",
      "projectFolder": "sdk/purview/purview-catalog-rest",
      "versionPolicyName": "client"
    },
    {
      "packageName": "@azure-rest/purview-scanning",
      "projectFolder": "sdk/purview/purview-scanning-rest",
      "versionPolicyName": "client"
    },
    {
      "packageName": "@azure-rest/ai-document-translator",
      "projectFolder": "sdk/documenttranslator/ai-document-translator-rest",
      "versionPolicyName": "client"
    },
    {
      "packageName": "@azure-rest/confidential-ledger",
      "projectFolder": "sdk/confidentialledger/confidential-ledger-rest",
      "versionPolicyName": "client"
    },
    {
      "packageName": "@azure/ai-anomaly-detector",
      "projectFolder": "sdk/anomalydetector/ai-anomaly-detector",
      "versionPolicyName": "client"
    },
    {
      "packageName": "@azure/ai-form-recognizer",
      "projectFolder": "sdk/formrecognizer/ai-form-recognizer",
      "versionPolicyName": "client"
    },
    {
      "packageName": "@azure/ai-text-analytics",
      "projectFolder": "sdk/textanalytics/ai-text-analytics",
      "versionPolicyName": "client"
    },
    {
      "packageName": "@azure/ai-metrics-advisor",
      "projectFolder": "sdk/metricsadvisor/ai-metrics-advisor",
      "versionPolicyName": "client"
    },
    {
      "packageName": "@azure/search-documents",
      "projectFolder": "sdk/search/search-documents",
      "versionPolicyName": "client"
    },
    {
      "packageName": "@azure/attestation",
      "projectFolder": "sdk/attestation/attestation",
      "versionPolicyName": "client"
    },
    {
      "packageName": "@azure/quantum-jobs",
      "projectFolder": "sdk/quantum/quantum-jobs",
      "versionPolicyName": "client"
    },
    {
      "packageName": "@azure/communication-chat",
      "projectFolder": "sdk/communication/communication-chat",
      "versionPolicyName": "client"
    },
    {
      "packageName": "@azure/communication-common",
      "projectFolder": "sdk/communication/communication-common",
      "versionPolicyName": "client"
    },
    {
      "packageName": "@azure/communication-email",
      "projectFolder": "sdk/communication/communication-email",
      "versionPolicyName": "client"
    },
    {
      "packageName": "@azure/communication-identity",
      "projectFolder": "sdk/communication/communication-identity",
      "versionPolicyName": "client"
    },
    {
      "packageName": "@azure/communication-network-traversal",
      "projectFolder": "sdk/communication/communication-network-traversal",
      "versionPolicyName": "client"
    },
    {
      "packageName": "@azure/communication-phone-numbers",
      "projectFolder": "sdk/communication/communication-phone-numbers",
      "versionPolicyName": "client"
    },
    {
      "packageName": "@azure-tools/communication-short-codes",
      "projectFolder": "sdk/communication/communication-short-codes",
      "versionPolicyName": "client"
    },
    {
      "packageName": "@azure/communication-sms",
      "projectFolder": "sdk/communication/communication-sms",
      "versionPolicyName": "client"
    },
    {
      "packageName": "@azure/container-registry",
      "projectFolder": "sdk/containerregistry/container-registry",
      "versionPolicyName": "client"
    },
    {
      "packageName": "@azure/core-amqp",
      "projectFolder": "sdk/core/core-amqp",
      "versionPolicyName": "core"
    },
    {
      "packageName": "@azure-rest/core-client",
      "projectFolder": "sdk/core/core-client-rest",
      "versionPolicyName": "core"
    },
    {
      "packageName": "@azure/core-auth",
      "projectFolder": "sdk/core/core-auth",
      "versionPolicyName": "core"
    },
    {
      "packageName": "@azure/core-client",
      "projectFolder": "sdk/core/core-client",
      "versionPolicyName": "core"
    },
    {
      "packageName": "@azure/core-http",
      "projectFolder": "sdk/core/core-http",
      "versionPolicyName": "core"
    },
    {
      "packageName": "@azure/core-rest-pipeline",
      "projectFolder": "sdk/core/core-rest-pipeline",
      "versionPolicyName": "core"
    },
    {
      "packageName": "@azure/core-lro",
      "projectFolder": "sdk/core/core-lro",
      "versionPolicyName": "core"
    },
    {
      "packageName": "@azure/core-paging",
      "projectFolder": "sdk/core/core-paging",
      "versionPolicyName": "core"
    },
    {
      "packageName": "@azure/core-tracing",
      "projectFolder": "sdk/core/core-tracing",
      "versionPolicyName": "core"
    },
    {
      "packageName": "@azure/core-util",
      "projectFolder": "sdk/core/core-util",
      "versionPolicyName": "core"
    },
    {
      "packageName": "@azure/core-xml",
      "projectFolder": "sdk/core/core-xml",
      "versionPolicyName": "core"
    },
    {
      "packageName": "@azure/cosmos",
      "projectFolder": "sdk/cosmosdb/cosmos",
      "versionPolicyName": "client"
    },
    {
      "packageName": "@azure/monitor-opentelemetry-exporter",
      "projectFolder": "sdk/monitor/monitor-opentelemetry-exporter",
      "versionPolicyName": "client"
    },
    {
      "packageName": "@azure/monitor-query",
      "projectFolder": "sdk/monitor/monitor-query",
      "versionPolicyName": "client"
    },
    {
      "packageName": "@azure/dev-tool",
      "projectFolder": "common/tools/dev-tool",
      "versionPolicyName": "utility"
    },
    {
      "packageName": "@azure/eventgrid",
      "projectFolder": "sdk/eventgrid/eventgrid",
      "versionPolicyName": "client"
    },
    {
      "packageName": "@azure/event-hubs",
      "projectFolder": "sdk/eventhub/event-hubs",
      "versionPolicyName": "client"
    },
    {
      "packageName": "@azure/eventhubs-checkpointstore-blob",
      "projectFolder": "sdk/eventhub/eventhubs-checkpointstore-blob",
      "versionPolicyName": "client"
    },
    {
      "packageName": "@azure/eventhubs-checkpointstore-table",
      "projectFolder": "sdk/eventhub/eventhubs-checkpointstore-table",
      "versionPolicyName": "client"
    },
    {
      "packageName": "@azure/mock-hub",
      "projectFolder": "sdk/eventhub/mock-hub",
      "versionPolicyName": "utility"
    },
    {
      "packageName": "@azure/identity",
      "projectFolder": "sdk/identity/identity",
      "versionPolicyName": "client"
    },
    {
      "packageName": "@azure/identity-vscode",
      "projectFolder": "sdk/identity/identity-vscode",
      "versionPolicyName": "client"
    },
    {
      "packageName": "@azure/identity-cache-persistence",
      "projectFolder": "sdk/identity/identity-cache-persistence",
      "versionPolicyName": "client"
    },
    {
      "packageName": "@azure/keyvault-common",
      "projectFolder": "sdk/keyvault/keyvault-common",
      "versionPolicyName": "utility"
    },
    {
      "packageName": "@azure/keyvault-admin",
      "projectFolder": "sdk/keyvault/keyvault-admin",
      "versionPolicyName": "client"
    },
    {
      "packageName": "@azure/keyvault-certificates",
      "projectFolder": "sdk/keyvault/keyvault-certificates",
      "versionPolicyName": "client"
    },
    {
      "packageName": "@azure/keyvault-keys",
      "projectFolder": "sdk/keyvault/keyvault-keys",
      "versionPolicyName": "client"
    },
    {
      "packageName": "@azure/keyvault-secrets",
      "projectFolder": "sdk/keyvault/keyvault-secrets",
      "versionPolicyName": "client"
    },
    {
      "packageName": "@azure/logger",
      "projectFolder": "sdk/core/logger",
      "versionPolicyName": "core"
    },
    {
      "packageName": "@azure/opentelemetry-instrumentation-azure-sdk",
      "projectFolder": "sdk/instrumentation/opentelemetry-instrumentation-azure-sdk",
      "versionPolicyName": "client"
    },
    {
      "packageName": "@azure/schema-registry",
      "projectFolder": "sdk/schemaregistry/schema-registry",
      "versionPolicyName": "client"
    },
    {
      "packageName": "@azure/schema-registry-avro",
      "projectFolder": "sdk/schemaregistry/schema-registry-avro",
      "versionPolicyName": "client"
    },
    {
      "packageName": "@azure/service-bus",
      "projectFolder": "sdk/servicebus/service-bus",
      "versionPolicyName": "client"
    },
    {
      "packageName": "@azure/storage-internal-avro",
      "projectFolder": "sdk/storage/storage-internal-avro",
      "versionPolicyName": "utility"
    },
    {
      "packageName": "@azure/storage-blob",
      "projectFolder": "sdk/storage/storage-blob",
      "versionPolicyName": "client"
    },
    {
      "packageName": "@azure/storage-blob-changefeed",
      "projectFolder": "sdk/storage/storage-blob-changefeed",
      "versionPolicyName": "client"
    },
    {
      "packageName": "@azure/storage-file-share",
      "projectFolder": "sdk/storage/storage-file-share",
      "versionPolicyName": "client"
    },
    {
      "packageName": "@azure/storage-file-datalake",
      "projectFolder": "sdk/storage/storage-file-datalake",
      "versionPolicyName": "client"
    },
    {
      "packageName": "@azure/storage-queue",
      "projectFolder": "sdk/storage/storage-queue",
      "versionPolicyName": "client"
    },
    {
      "packageName": "@azure/synapse-access-control",
      "projectFolder": "sdk/synapse/synapse-access-control",
      "versionPolicyName": "client"
    },
    {
      "packageName": "@azure-rest/synapse-access-control",
      "projectFolder": "sdk/synapse/synapse-access-control-rest",
      "versionPolicyName": "client"
    },
    {
      "packageName": "@azure-rest/iot-device-update",
      "projectFolder": "sdk/deviceupdate/iot-device-update-rest",
      "versionPolicyName": "client"
    },
    {
      "packageName": "@azure/synapse-artifacts",
      "projectFolder": "sdk/synapse/synapse-artifacts",
      "versionPolicyName": "client"
    },
    {
      "packageName": "@azure/synapse-managed-private-endpoints",
      "projectFolder": "sdk/synapse/synapse-managed-private-endpoints",
      "versionPolicyName": "client"
    },
    {
      "packageName": "@azure/synapse-monitoring",
      "projectFolder": "sdk/synapse/synapse-monitoring",
      "versionPolicyName": "client"
    },
    {
      "packageName": "@azure/synapse-spark",
      "projectFolder": "sdk/synapse/synapse-spark",
      "versionPolicyName": "client"
    },
    {
      "packageName": "@azure/data-tables",
      "projectFolder": "sdk/tables/data-tables",
      "versionPolicyName": "client"
    },
    {
      "packageName": "@azure-tests/perf-data-tables",
      "projectFolder": "sdk/tables/perf-tests/data-tables",
      "versionPolicyName": "test"
    },
    {
      "packageName": "@azure/template",
      "projectFolder": "sdk/template/template",
      "versionPolicyName": "client"
    },
    {
      "packageName": "@azure-tools/testing-recorder-new",
      "projectFolder": "sdk/test-utils/testing-recorder-new",
      "versionPolicyName": "test"
    },
    {
      "packageName": "@azure/eslint-plugin-azure-sdk",
      "projectFolder": "common/tools/eslint-plugin-azure-sdk",
      "versionPolicyName": "utility"
    },
    {
      "packageName": "@azure-tools/test-recorder",
      "projectFolder": "sdk/test-utils/recorder",
      "versionPolicyName": "utility"
    },
    {
      "packageName": "@azure-tools/test-credential",
      "projectFolder": "sdk/test-utils/test-credential",
      "versionPolicyName": "utility"
    },
    {
      "packageName": "@azure/test-utils-perf",
      "projectFolder": "sdk/test-utils/perf",
      "versionPolicyName": "utility"
    },
    {
      "packageName": "@azure/test-utils",
      "projectFolder": "sdk/test-utils/test-utils",
      "versionPolicyName": "utility"
    },
    {
      "packageName": "@azure/digital-twins-core",
      "projectFolder": "sdk/digitaltwins/digital-twins-core",
      "versionPolicyName": "client"
    },
    {
      "packageName": "@azure/video-analyzer-edge",
      "projectFolder": "sdk/videoanalyzer/video-analyzer-edge",
      "versionPolicyName": "client"
    },
    {
      "packageName": "@azure/iot-modelsrepository",
      "projectFolder": "sdk/iot/iot-modelsrepository",
      "versionPolicyName": "client"
    },
    {
      "packageName": "@azure/dtdl-parser",
      "projectFolder": "sdk/digitaltwins/dtdl-parser",
      "versionPolicyName": "client"
    },
    {
      "packageName": "@azure-tests/perf-ai-form-recognizer",
      "projectFolder": "sdk/formrecognizer/perf-tests/ai-form-recognizer",
      "versionPolicyName": "test"
    },
    {
      "packageName": "@azure-tests/perf-eventgrid",
      "projectFolder": "sdk/eventgrid/perf-tests/eventgrid",
      "versionPolicyName": "test"
    },
    {
      "packageName": "@azure-tests/perf-ai-text-analytics",
      "projectFolder": "sdk/textanalytics/perf-tests/text-analytics",
      "versionPolicyName": "test"
    },
    {
      "packageName": "@azure-tests/perf-storage-blob",
      "projectFolder": "sdk/storage/perf-tests/storage-blob",
      "versionPolicyName": "test"
    },
    {
      "packageName": "@azure-tests/perf-storage-file-share",
      "projectFolder": "sdk/storage/perf-tests/storage-file-share",
      "versionPolicyName": "test"
    },
    {
      "packageName": "@azure-tests/perf-storage-file-datalake",
      "projectFolder": "sdk/storage/perf-tests/storage-file-datalake",
      "versionPolicyName": "test"
    },
    {
      "packageName": "@azure-tests/perf-keyvault-keys",
      "projectFolder": "sdk/keyvault/perf-tests/keyvault-keys",
      "versionPolicyName": "test"
    },
    {
      "packageName": "@azure-tests/perf-keyvault-certificates",
      "projectFolder": "sdk/keyvault/perf-tests/keyvault-certificates",
      "versionPolicyName": "test"
    },
    {
      "packageName": "@azure-tests/perf-keyvault-secrets",
      "projectFolder": "sdk/keyvault/perf-tests/keyvault-secrets",
      "versionPolicyName": "test"
    },
    {
      "packageName": "@azure-tests/perf-identity",
      "projectFolder": "sdk/identity/perf-tests/identity",
      "versionPolicyName": "test"
    },
    {
      "packageName": "@azure-tests/perf-service-bus",
      "projectFolder": "sdk/servicebus/perf-tests/service-bus",
      "versionPolicyName": "test"
    },
    {
      "packageName": "@azure-tests/perf-event-hubs",
      "projectFolder": "sdk/eventhub/perf-tests/event-hubs",
      "versionPolicyName": "test"
    },
    {
      "packageName": "@azure/mixed-reality-authentication",
      "projectFolder": "sdk/mixedreality/mixed-reality-authentication",
      "versionPolicyName": "client"
    },
    {
      "packageName": "@azure/web-pubsub",
      "projectFolder": "sdk/web-pubsub/web-pubsub",
      "versionPolicyName": "client"
    },
    {
      "packageName": "@azure/web-pubsub-express",
      "projectFolder": "sdk/web-pubsub/web-pubsub-express",
      "versionPolicyName": "client"
    },
    {
      "packageName": "@azure-tests/perf-search-documents",
      "projectFolder": "sdk/search/perf-tests/search-documents",
      "versionPolicyName": "test"
    },
    {
      "packageName": "@azure-tests/perf-ai-metrics-advisor",
      "projectFolder": "sdk/metricsadvisor/perf-tests/ai-metrics-advisor",
      "versionPolicyName": "test"
    },
    {
      "packageName": "@azure-tests/perf-container-registry",
      "projectFolder": "sdk/containerregistry/perf-tests/container-registry",
      "versionPolicyName": "test"
    },
    {
      "packageName": "@azure-tests/perf-core-rest-pipeline",
      "projectFolder": "sdk/core/perf-tests/core-rest-pipeline",
      "versionPolicyName": "test"
    },
    {
      "packageName": "@azure-tests/perf-app-configuration",
      "projectFolder": "sdk/appconfiguration/perf-tests/app-configuration",
      "versionPolicyName": "test"
    },
    {
      "packageName": "@azure-tests/perf-monitor-query",
      "projectFolder": "sdk/monitor/perf-tests/monitor-query",
      "versionPolicyName": "test"
    },
    {
      "packageName": "@azure-tests/perf-template",
      "projectFolder": "sdk/template/perf-tests/template",
      "versionPolicyName": "test"
    },
    {
      "packageName": "@azure-tests/perf-schema-registry-avro",
      "projectFolder": "sdk/schemaregistry/perf-tests/schema-registry-avro",
      "versionPolicyName": "test"
    },
    {
      "packageName": "@azure/mixed-reality-remote-rendering",
      "projectFolder": "sdk/remoterendering/mixed-reality-remote-rendering",
      "versionPolicyName": "client"
    },
    {
      "packageName": "@azure/arm-network",
      "projectFolder": "sdk/network/arm-network",
      "versionPolicyName": "management"
    },
    {
      "packageName": "@azure/arm-compute",
      "projectFolder": "sdk/compute/arm-compute",
      "versionPolicyName": "management"
    },
    {
      "packageName": "@azure/arm-storage",
      "projectFolder": "sdk/storage/arm-storage",
      "versionPolicyName": "management"
    },
    {
      "packageName": "@azure/arm-resources",
      "projectFolder": "sdk/resources/arm-resources",
      "versionPolicyName": "management"
    },
    {
      "packageName": "@azure/arm-links",
      "projectFolder": "sdk/links/arm-links",
      "versionPolicyName": "management"
    },
    {
      "packageName": "@azure/arm-policy",
      "projectFolder": "sdk/policy/arm-policy",
      "versionPolicyName": "management"
    },
    {
      "packageName": "@azure/arm-locks",
      "projectFolder": "sdk/locks/arm-locks",
      "versionPolicyName": "management"
    },
    {
      "packageName": "@azure/arm-features",
      "projectFolder": "sdk/features/arm-features",
      "versionPolicyName": "management"
    },
    {
      "packageName": "@azure/arm-managedapplications",
      "projectFolder": "sdk/managedapplications/arm-managedapplications",
      "versionPolicyName": "management"
    },
    {
      "packageName": "@azure/arm-webpubsub",
      "projectFolder": "sdk/web-pubsub/arm-webpubsub",
      "versionPolicyName": "management"
    },
    {
      "packageName": "@azure/arm-keyvault",
      "projectFolder": "sdk/keyvault/arm-keyvault",
      "versionPolicyName": "management"
    },
    {
      "packageName": "@azure/arm-sql",
      "projectFolder": "sdk/sql/arm-sql",
      "versionPolicyName": "management"
    },
    {
      "packageName": "@azure/arm-appservice",
      "projectFolder": "sdk/appservice/arm-appservice",
      "versionPolicyName": "management"
    },
    {
      "packageName": "@azure/arm-resources-subscriptions",
      "projectFolder": "sdk/resources-subscriptions/arm-resources-subscriptions",
      "versionPolicyName": "management"
    },
    {
      "packageName": "@azure/arm-templatespecs",
      "projectFolder": "sdk/templatespecs/arm-templatespecs",
      "versionPolicyName": "management"
    },
    {
      "packageName": "@azure/arm-authorization",
      "projectFolder": "sdk/authorization/arm-authorization",
      "versionPolicyName": "management"
    },
    {
      "packageName": "@azure/arm-eventhub",
      "projectFolder": "sdk/eventhub/arm-eventhub",
      "versionPolicyName": "management"
    },
    {
      "packageName": "@azure/arm-purview",
      "projectFolder": "sdk/purview/arm-purview",
      "versionPolicyName": "management"
    },
    {
      "packageName": "@azure/arm-servicebus",
      "projectFolder": "sdk/servicebus/arm-servicebus",
      "versionPolicyName": "management"
    },
    {
      "packageName": "@azure/arm-apimanagement",
      "projectFolder": "sdk/apimanagement/arm-apimanagement",
      "versionPolicyName": "management"
    },
    {
      "packageName": "@azure/arm-rediscache",
      "projectFolder": "sdk/redis/arm-rediscache",
      "versionPolicyName": "management"
    },
    {
      "packageName": "@azure/arm-eventgrid",
      "projectFolder": "sdk/eventgrid/arm-eventgrid",
      "versionPolicyName": "management"
    },
    {
      "packageName": "@azure/arm-quota",
      "projectFolder": "sdk/quota/arm-quota",
      "versionPolicyName": "management"
    },
    {
      "packageName": "@azure/arm-extendedlocation",
      "projectFolder": "sdk/extendedlocation/arm-extendedlocation",
      "versionPolicyName": "management"
    },
    {
      "packageName": "@azure/arm-security",
      "projectFolder": "sdk/security/arm-security",
      "versionPolicyName": "management"
    },
    {
      "packageName": "@azure/arm-operationalinsights",
      "projectFolder": "sdk/operationalinsights/arm-operationalinsights",
      "versionPolicyName": "management"
    },
    {
      "packageName": "@azure/arm-postgresql",
      "projectFolder": "sdk/postgresql/arm-postgresql",
      "versionPolicyName": "management"
    },
    {
      "packageName": "@azure/arm-containerregistry",
      "projectFolder": "sdk/containerregistry/arm-containerregistry",
      "versionPolicyName": "management"
    },
    {
      "packageName": "@azure/arm-logic",
      "projectFolder": "sdk/logic/arm-logic",
      "versionPolicyName": "management"
    },
    {
      "packageName": "@azure/arm-recoveryservices",
      "projectFolder": "sdk/recoveryservices/arm-recoveryservices",
      "versionPolicyName": "management"
    },
    {
      "packageName": "@azure/arm-appplatform",
      "projectFolder": "sdk/appplatform/arm-appplatform",
      "versionPolicyName": "management"
    },
    {
      "packageName": "@azure/arm-containerservice",
      "projectFolder": "sdk/containerservice/arm-containerservice",
      "versionPolicyName": "management"
    },
    {
      "packageName": "@azure/arm-operations",
      "projectFolder": "sdk/operationsmanagement/arm-operations",
      "versionPolicyName": "management"
    },
    {
      "packageName": "@azure/arm-mediaservices",
      "projectFolder": "sdk/mediaservices/arm-mediaservices",
      "versionPolicyName": "management"
    },
    {
      "packageName": "@azure/arm-databricks",
      "projectFolder": "sdk/databricks/arm-databricks",
      "versionPolicyName": "management"
    },
    {
      "packageName": "@azure/arm-videoanalyzer",
      "projectFolder": "sdk/videoanalyzer/arm-videoanalyzer",
      "versionPolicyName": "management"
    },
    {
      "packageName": "@azure/arm-notificationhubs",
      "projectFolder": "sdk/notificationhubs/arm-notificationhubs",
      "versionPolicyName": "management"
    },
    {
      "packageName": "@azure/arm-streamanalytics",
      "projectFolder": "sdk/streamanalytics/arm-streamanalytics",
      "versionPolicyName": "management"
    },
    {
      "packageName": "@azure/arm-servicefabric",
      "projectFolder": "sdk/servicefabric/arm-servicefabric",
      "versionPolicyName": "management"
    },
    {
      "packageName": "@azure/arm-mysql",
      "projectFolder": "sdk/mysql/arm-mysql",
      "versionPolicyName": "management"
    },
    {
      "packageName": "@azure/arm-desktopvirtualization",
      "projectFolder": "sdk/desktopvirtualization/arm-desktopvirtualization",
      "versionPolicyName": "management"
    },
    {
      "packageName": "@azure/arm-datafactory",
      "projectFolder": "sdk/datafactory/arm-datafactory",
      "versionPolicyName": "management"
    },
    {
      "packageName": "@azure/arm-cdn",
      "projectFolder": "sdk/cdn/arm-cdn",
      "versionPolicyName": "management"
    },
    {
      "packageName": "@azure/arm-cosmosdb",
      "projectFolder": "sdk/cosmosdb/arm-cosmosdb",
      "versionPolicyName": "management"
    },
    {
      "packageName": "@azure/arm-consumption",
      "projectFolder": "sdk/consumption/arm-consumption",
      "versionPolicyName": "management"
    },
    {
      "packageName": "@azure/arm-datalake-analytics",
      "projectFolder": "sdk/datalake-analytics/arm-datalake-analytics",
      "versionPolicyName": "management"
    },
    {
      "packageName": "@azure/arm-batch",
      "projectFolder": "sdk/batch/arm-batch",
      "versionPolicyName": "management"
    },
    {
      "packageName": "@azure/arm-managementgroups",
      "projectFolder": "sdk/managementgroups/arm-managementgroups",
      "versionPolicyName": "management"
    },
    {
      "packageName": "@azure/arm-orbital",
      "projectFolder": "sdk/orbital/arm-orbital",
      "versionPolicyName": "management"
    },
    {
      "packageName": "@azure/arm-resourcehealth",
      "projectFolder": "sdk/resourcehealth/arm-resourcehealth",
      "versionPolicyName": "management"
    },
    {
      "packageName": "@azure/arm-botservice",
      "projectFolder": "sdk/botservice/arm-botservice",
      "versionPolicyName": "management"
    },
    {
      "packageName": "@azure/arm-search",
      "projectFolder": "sdk/search/arm-search",
      "versionPolicyName": "management"
    },
    {
      "packageName": "@azure/arm-analysisservices",
      "projectFolder": "sdk/analysisservices/arm-analysisservices",
      "versionPolicyName": "management"
    },
    {
      "packageName": "@azure/arm-portal",
      "projectFolder": "sdk/portal/arm-portal",
      "versionPolicyName": "management"
    },
    {
      "packageName": "@azure/arm-sqlvirtualmachine",
      "projectFolder": "sdk/sqlvirtualmachine/arm-sqlvirtualmachine",
      "versionPolicyName": "management"
    },
    {
      "packageName": "@azure/arm-devtestlabs",
      "projectFolder": "sdk/devtestlabs/arm-devtestlabs",
      "versionPolicyName": "management"
    },
    {
      "packageName": "@azure/arm-cognitiveservices",
      "projectFolder": "sdk/cognitiveservices/arm-cognitiveservices",
      "versionPolicyName": "management"
    },
    {
      "packageName": "@azure/arm-loadtestservice",
      "projectFolder": "sdk/loadtestservice/arm-loadtestservice",
      "versionPolicyName": "management"
    },
    {
      "packageName": "@azure/arm-relay",
      "projectFolder": "sdk/relay/arm-relay",
      "versionPolicyName": "management"
    },
    {
      "packageName": "@azure/arm-iothub",
      "projectFolder": "sdk/iothub/arm-iothub",
      "versionPolicyName": "management"
    },
    {
      "packageName": "@azure/arm-msi",
      "projectFolder": "sdk/msi/arm-msi",
      "versionPolicyName": "management"
    },
    {
      "packageName": "@azure/arm-monitor",
      "projectFolder": "sdk/monitor/arm-monitor",
      "versionPolicyName": "management"
    },
    {
      "packageName": "@azure/arm-subscriptions",
      "projectFolder": "sdk/subscription/arm-subscriptions",
      "versionPolicyName": "management"
    },
    {
      "packageName": "@azure/arm-advisor",
      "projectFolder": "sdk/advisor/arm-advisor",
      "versionPolicyName": "management"
    },
    {
      "packageName": "@azure/arm-hdinsight",
      "projectFolder": "sdk/hdinsight/arm-hdinsight",
      "versionPolicyName": "management"
    },
    {
      "packageName": "@azure/arm-attestation",
      "projectFolder": "sdk/attestation/arm-attestation",
      "versionPolicyName": "management"
    },
    {
      "packageName": "@azure/arm-azurestack",
      "projectFolder": "sdk/azurestack/arm-azurestack",
      "versionPolicyName": "management"
    },
    {
      "packageName": "@azure/arm-changeanalysis",
      "projectFolder": "sdk/changeanalysis/arm-changeanalysis",
      "versionPolicyName": "management"
    },
    {
      "packageName": "@azure/arm-billing",
      "projectFolder": "sdk/billing/arm-billing",
      "versionPolicyName": "management"
    },
    {
      "packageName": "@azure/arm-containerinstance",
      "projectFolder": "sdk/containerinstance/arm-containerinstance",
      "versionPolicyName": "management"
    },
    {
      "packageName": "@azure/arm-confluent",
      "projectFolder": "sdk/confluent/arm-confluent",
      "versionPolicyName": "management"
    },
    {
      "packageName": "@azure/arm-imagebuilder",
      "projectFolder": "sdk/imagebuilder/arm-imagebuilder",
      "versionPolicyName": "management"
    },
    {
      "packageName": "@azure/arm-avs",
      "projectFolder": "sdk/avs/arm-avs",
      "versionPolicyName": "management"
    },
    {
      "packageName": "@azure/arm-communication",
      "projectFolder": "sdk/communication/arm-communication",
      "versionPolicyName": "management"
    },
    {
      "packageName": "@azure/arm-appconfiguration",
      "projectFolder": "sdk/appconfiguration/arm-appconfiguration",
      "versionPolicyName": "management"
    },
    {
      "packageName": "@azure/arm-azurestackhci",
      "projectFolder": "sdk/azurestackhci/arm-azurestackhci",
      "versionPolicyName": "management"
    },
    {
      "packageName": "@azure/arm-customerinsights",
      "projectFolder": "sdk/customer-insights/arm-customerinsights",
      "versionPolicyName": "management"
    },
    {
      "packageName": "@azure/arm-databoxedge",
      "projectFolder": "sdk/databoxedge/arm-databoxedge",
      "versionPolicyName": "management"
    },
    {
      "packageName": "@azure/arm-datadog",
      "projectFolder": "sdk/datadog/arm-datadog",
      "versionPolicyName": "management"
    },
    {
      "packageName": "@azure/arm-deviceprovisioningservices",
      "projectFolder": "sdk/deviceprovisioningservices/arm-deviceprovisioningservices",
      "versionPolicyName": "management"
    },
    {
      "packageName": "@azure/arm-synapse",
      "projectFolder": "sdk/synapse/arm-synapse",
      "versionPolicyName": "management"
    },
    {
      "packageName": "@azure/arm-databox",
      "projectFolder": "sdk/databox/arm-databox",
      "versionPolicyName": "management"
    },
    {
      "packageName": "@azure/arm-dns",
      "projectFolder": "sdk/dns/arm-dns",
      "versionPolicyName": "management"
    },
    {
      "packageName": "@azure/arm-digitaltwins",
      "projectFolder": "sdk/digitaltwins/arm-digitaltwins",
      "versionPolicyName": "management"
    },
    {
      "packageName": "@azure/arm-devspaces",
      "projectFolder": "sdk/devspaces/arm-devspaces",
      "versionPolicyName": "management"
    },
    {
      "packageName": "@azure/arm-domainservices",
      "projectFolder": "sdk/domainservices/arm-domainservices",
      "versionPolicyName": "management"
    },
    {
      "packageName": "@azure/arm-frontdoor",
      "projectFolder": "sdk/frontdoor/arm-frontdoor",
      "versionPolicyName": "management"
    },
    {
      "packageName": "@azure/arm-healthbot",
      "projectFolder": "sdk/healthbot/arm-healthbot",
      "versionPolicyName": "management"
    },
    {
      "packageName": "@azure/arm-deploymentmanager",
      "projectFolder": "sdk/deploymentmanager/arm-deploymentmanager",
      "versionPolicyName": "management"
    },
    {
      "packageName": "@azure/arm-hanaonazure",
      "projectFolder": "sdk/hanaonazure/arm-hanaonazure",
      "versionPolicyName": "management"
    },
    {
      "packageName": "@azure/arm-kubernetesconfiguration",
      "projectFolder": "sdk/kubernetesconfiguration/arm-kubernetesconfiguration",
      "versionPolicyName": "management"
    },
    {
      "packageName": "@azure/arm-labservices",
      "projectFolder": "sdk/labservices/arm-labservices",
      "versionPolicyName": "management"
    },
    {
      "packageName": "@azure/arm-machinelearningcompute",
      "projectFolder": "sdk/machinelearningcompute/arm-machinelearningcompute",
      "versionPolicyName": "management"
    },
    {
      "packageName": "@azure/arm-machinelearningexperimentation",
      "projectFolder": "sdk/machinelearningexperimentation/arm-machinelearningexperimentation",
      "versionPolicyName": "management"
    },
    {
      "packageName": "@azure/arm-commerce",
      "projectFolder": "sdk/commerce/arm-commerce",
      "versionPolicyName": "management"
    },
    {
      "packageName": "@azure/arm-datamigration",
      "projectFolder": "sdk/datamigration/arm-datamigration",
      "versionPolicyName": "management"
    },
    {
      "packageName": "@azure/arm-healthcareapis",
      "projectFolder": "sdk/healthcareapis/arm-healthcareapis",
      "versionPolicyName": "management"
    },
    {
      "packageName": "@azure/arm-hybridcompute",
      "projectFolder": "sdk/hybridcompute/arm-hybridcompute",
      "versionPolicyName": "management"
    },
    {
      "packageName": "@azure/arm-hybridkubernetes",
      "projectFolder": "sdk/hybridkubernetes/arm-hybridkubernetes",
      "versionPolicyName": "management"
    },
    {
      "packageName": "@azure/arm-oep",
      "projectFolder": "sdk/oep/arm-oep",
      "versionPolicyName": "management"
    },
    {
      "packageName": "@azure/arm-securityinsight",
      "projectFolder": "sdk/securityinsight/arm-securityinsight",
      "versionPolicyName": "management"
    },
    {
      "packageName": "@azure/arm-iotcentral",
      "projectFolder": "sdk/iotcentral/arm-iotcentral",
      "versionPolicyName": "management"
    },
    {
      "packageName": "@azure/arm-commitmentplans",
      "projectFolder": "sdk/machinelearning/arm-commitmentplans",
      "versionPolicyName": "management"
    },
    {
      "packageName": "@azure/arm-workspaces",
      "projectFolder": "sdk/machinelearning/arm-workspaces",
      "versionPolicyName": "management"
    },
    {
      "packageName": "@azure/arm-webservices",
      "projectFolder": "sdk/machinelearning/arm-webservices",
      "versionPolicyName": "management"
    },
    {
      "packageName": "@azure/arm-machinelearningservices",
      "projectFolder": "sdk/machinelearningservices/arm-machinelearningservices",
      "versionPolicyName": "management"
    },
    {
      "packageName": "@azure/arm-managementpartner",
      "projectFolder": "sdk/managementpartner/arm-managementpartner",
      "versionPolicyName": "management"
    },
    {
      "packageName": "@azure/arm-maps",
      "projectFolder": "sdk/maps/arm-maps",
      "versionPolicyName": "management"
    },
    {
      "packageName": "@azure/arm-mariadb",
      "projectFolder": "sdk/mariadb/arm-mariadb",
      "versionPolicyName": "management"
    },
    {
      "packageName": "@azure/arm-marketplaceordering",
      "projectFolder": "sdk/marketplaceordering/arm-marketplaceordering",
      "versionPolicyName": "management"
    },
    {
      "packageName": "@azure/arm-migrate",
      "projectFolder": "sdk/migrate/arm-migrate",
      "versionPolicyName": "management"
    },
    {
      "packageName": "@azure/arm-mixedreality",
      "projectFolder": "sdk/mixedreality/arm-mixedreality",
      "versionPolicyName": "management"
    },
    {
      "packageName": "@azure/arm-netapp",
      "projectFolder": "sdk/netapp/arm-netapp",
      "versionPolicyName": "management"
    },
    {
      "packageName": "@azure/arm-peering",
      "projectFolder": "sdk/peering/arm-peering",
      "versionPolicyName": "management"
    },
    {
      "packageName": "@azure/arm-postgresql-flexible",
      "projectFolder": "sdk/postgresql/arm-postgresql-flexible",
      "versionPolicyName": "management"
    },
    {
      "packageName": "@azure/arm-powerbidedicated",
      "projectFolder": "sdk/powerbidedicated/arm-powerbidedicated",
      "versionPolicyName": "management"
    },
    {
      "packageName": "@azure/arm-powerbiembedded",
      "projectFolder": "sdk/powerbiembedded/arm-powerbiembedded",
      "versionPolicyName": "management"
    },
    {
      "packageName": "@azure/arm-recoveryservices-siterecovery",
      "projectFolder": "sdk/recoveryservicessiterecovery/arm-recoveryservices-siterecovery",
      "versionPolicyName": "management"
    },
    {
      "packageName": "@azure/arm-recoveryservicesbackup",
      "projectFolder": "sdk/recoveryservicesbackup/arm-recoveryservicesbackup",
      "versionPolicyName": "management"
    },
    {
      "packageName": "@azure/arm-redisenterprisecache",
      "projectFolder": "sdk/redisenterprise/arm-redisenterprisecache",
      "versionPolicyName": "management"
    },
    {
      "packageName": "@azure/arm-reservations",
      "projectFolder": "sdk/reservations/arm-reservations",
      "versionPolicyName": "management"
    },
    {
      "packageName": "@azure/arm-resourcemover",
      "projectFolder": "sdk/resourcemover/arm-resourcemover",
      "versionPolicyName": "management"
    },
    {
      "packageName": "@azure/arm-serialconsole",
      "projectFolder": "sdk/serialconsole/arm-serialconsole",
      "versionPolicyName": "management"
    },
    {
      "packageName": "@azure/arm-servicemap",
      "projectFolder": "sdk/service-map/arm-servicemap",
      "versionPolicyName": "management"
    },
    {
      "packageName": "@azure/arm-signalr",
      "projectFolder": "sdk/signalr/arm-signalr",
      "versionPolicyName": "management"
    },
    {
      "packageName": "@azure/arm-storagecache",
      "projectFolder": "sdk/storagecache/arm-storagecache",
      "versionPolicyName": "management"
    },
    {
      "packageName": "@azure/arm-storagesync",
      "projectFolder": "sdk/storagesync/arm-storagesync",
      "versionPolicyName": "management"
    },
    {
      "packageName": "@azure/arm-resourcegraph",
      "projectFolder": "sdk/resourcegraph/arm-resourcegraph",
      "versionPolicyName": "management"
    },
    {
      "packageName": "@azure/arm-appinsights",
      "projectFolder": "sdk/applicationinsights/arm-appinsights",
      "versionPolicyName": "management"
    },
    {
      "packageName": "@azure/arm-datacatalog",
      "projectFolder": "sdk/datacatalog/arm-datacatalog",
      "versionPolicyName": "management"
    },
    {
      "packageName": "@azure/arm-storsimple1200series",
      "projectFolder": "sdk/storsimple1200series/arm-storsimple1200series",
      "versionPolicyName": "management"
    },
    {
      "packageName": "@azure/arm-storsimple8000series",
      "projectFolder": "sdk/storsimple8000series/arm-storsimple8000series",
      "versionPolicyName": "management"
    },
    {
      "packageName": "@azure/arm-support",
      "projectFolder": "sdk/support/arm-support",
      "versionPolicyName": "management"
    },
    {
      "packageName": "@azure/arm-timeseriesinsights",
      "projectFolder": "sdk/timeseriesinsights/arm-timeseriesinsights",
      "versionPolicyName": "management"
    },
    {
      "packageName": "@azure/arm-trafficmanager",
      "projectFolder": "sdk/trafficmanager/arm-trafficmanager",
      "versionPolicyName": "management"
    },
    {
      "packageName": "@azure/arm-visualstudio",
      "projectFolder": "sdk/visualstudio/arm-visualstudio",
      "versionPolicyName": "management"
    },
    {
      "packageName": "@azure/arm-vmwarecloudsimple",
      "projectFolder": "sdk/vmwarecloudsimple/arm-vmwarecloudsimple",
      "versionPolicyName": "management"
    },
    {
      "packageName": "@azure/arm-servicefabricmesh",
      "projectFolder": "sdk/servicefabricmesh/arm-servicefabricmesh",
      "versionPolicyName": "management"
    },
    {
      "packageName": "@azure/arm-storageimportexport",
      "projectFolder": "sdk/storageimportexport/arm-storageimportexport",
      "versionPolicyName": "management"
    },
    {
      "packageName": "@azure/arm-privatedns",
      "projectFolder": "sdk/privatedns/arm-privatedns",
      "versionPolicyName": "management"
    },
    {
      "packageName": "@azure/arm-policyinsights",
      "projectFolder": "sdk/policyinsights/arm-policyinsights",
      "versionPolicyName": "management"
    },
    {
      "packageName": "@azure/arm-kusto",
      "projectFolder": "sdk/kusto/arm-kusto",
      "versionPolicyName": "management"
    },
    {
      "packageName": "@azure/core-http-compat",
      "projectFolder": "sdk/core/core-http-compat",
      "versionPolicyName": "core"
    },
    {
      "packageName": "@azure/arm-dnsresolver",
      "projectFolder": "sdk/dnsresolver/arm-dnsresolver",
      "versionPolicyName": "management"
    },
    {
      "packageName": "@azure/arm-mobilenetwork",
      "projectFolder": "sdk/mobilenetwork/arm-mobilenetwork",
      "versionPolicyName": "management"
    },
    {
      "packageName": "@azure/arm-resources-profile-2020-09-01-hybrid",
      "projectFolder": "sdk/resources/arm-resources-profile-2020-09-01-hybrid",
      "versionPolicyName": "management"
    },
    {
      "packageName": "@azure/arm-dns-profile-2020-09-01-hybrid",
      "projectFolder": "sdk/dns/arm-dns-profile-2020-09-01-hybrid",
      "versionPolicyName": "management"
    },
    {
      "packageName": "@azure/arm-locks-profile-2020-09-01-hybrid",
      "projectFolder": "sdk/locks/arm-locks-profile-2020-09-01-hybrid",
      "versionPolicyName": "management"
    },
    {
      "packageName": "@azure/arm-policy-profile-2020-09-01-hybrid",
      "projectFolder": "sdk/policy/arm-policy-profile-2020-09-01-hybrid",
      "versionPolicyName": "management"
    },
    {
      "packageName": "@azure/arm-subscriptions-profile-2020-09-01-hybrid",
      "projectFolder": "sdk/subscription/arm-subscriptions-profile-2020-09-01-hybrid",
      "versionPolicyName": "management"
    },
    {
      "packageName": "@azure/arm-storage-profile-2020-09-01-hybrid",
      "projectFolder": "sdk/storage/arm-storage-profile-2020-09-01-hybrid",
      "versionPolicyName": "management"
    },
    {
      "packageName": "@azure/arm-keyvault-profile-2020-09-01-hybrid",
      "projectFolder": "sdk/keyvault/arm-keyvault-profile-2020-09-01-hybrid",
      "versionPolicyName": "management"
    },
    {
      "packageName": "@azure/arm-network-profile-2020-09-01-hybrid",
      "projectFolder": "sdk/network/arm-network-profile-2020-09-01-hybrid",
      "versionPolicyName": "management"
    },
    {
      "packageName": "@azure/arm-commerce-profile-2020-09-01-hybrid",
      "projectFolder": "sdk/commerce/arm-commerce-profile-2020-09-01-hybrid",
      "versionPolicyName": "management"
    },
    {
      "packageName": "@azure/arm-compute-profile-2020-09-01-hybrid",
      "projectFolder": "sdk/compute/arm-compute-profile-2020-09-01-hybrid",
      "versionPolicyName": "management"
    },
    {
      "packageName": "@azure/arm-eventhub-profile-2020-09-01-hybrid",
      "projectFolder": "sdk/eventhub/arm-eventhub-profile-2020-09-01-hybrid",
      "versionPolicyName": "management"
    },
    {
      "packageName": "@azure/arm-authorization-profile-2020-09-01-hybrid",
      "projectFolder": "sdk/authorization/arm-authorization-profile-2020-09-01-hybrid",
      "versionPolicyName": "management"
    },
    {
      "packageName": "@azure/arm-monitor-profile-2020-09-01-hybrid",
      "projectFolder": "sdk/monitor/arm-monitor-profile-2020-09-01-hybrid",
      "versionPolicyName": "management"
    },
    {
      "packageName": "@azure/arm-iothub-profile-2020-09-01-hybrid",
      "projectFolder": "sdk/iothub/arm-iothub-profile-2020-09-01-hybrid",
      "versionPolicyName": "management"
    },
    {
      "packageName": "@azure/arm-databoxedge-profile-2020-09-01-hybrid",
      "projectFolder": "sdk/databoxedge/arm-databoxedge-profile-2020-09-01-hybrid",
      "versionPolicyName": "management"
    },
    {
      "packageName": "@azure/arm-appservice-profile-2020-09-01-hybrid",
      "projectFolder": "sdk/appservice/arm-appservice-profile-2020-09-01-hybrid",
      "versionPolicyName": "management"
    },
    {
      "packageName": "@azure/arm-mysql-flexible",
      "projectFolder": "sdk/mysql/arm-mysql-flexible",
      "versionPolicyName": "management"
    },
    {
      "packageName": "@azure/arm-app",
      "projectFolder": "sdk/app/arm-app",
      "versionPolicyName": "management"
    },
    {
      "packageName": "@azure/arm-hardwaresecuritymodules",
      "projectFolder": "sdk/hardwaresecuritymodules/arm-hardwaresecuritymodules",
      "versionPolicyName": "management"
    },
    {
      "packageName": "@azure/arm-dashboard",
      "projectFolder": "sdk/dashboard/arm-dashboard",
      "versionPolicyName": "management"
    },
    {
      "packageName": "@azure/arm-azureadexternalidentities",
      "projectFolder": "sdk/azureadexternalidentities/arm-azureadexternalidentities",
      "versionPolicyName": "management"
    },
    {
      "packageName": "@azure/arm-scvmm",
      "projectFolder": "sdk/scvmm/arm-scvmm",
      "versionPolicyName": "management"
    },
    {
      "packageName": "@azure/arm-servicelinker",
      "projectFolder": "sdk/servicelinker/arm-servicelinker",
      "versionPolicyName": "management"
    },
    {
      "packageName": "@azure/arm-changes",
      "projectFolder": "sdk/changes/arm-changes",
      "versionPolicyName": "management"
    },
    {
      "packageName": "@azure/arm-dynatrace",
      "projectFolder": "sdk/dynatrace/arm-dynatrace",
      "versionPolicyName": "management"
    },
    {
      "packageName": "@azure/arm-education",
      "projectFolder": "sdk/education/arm-education",
      "versionPolicyName": "management"
    },
    {
<<<<<<< HEAD
      "packageName": "@azure/arm-appcontainers",
      "projectFolder": "sdk/appcontainers/arm-appcontainers",
=======
      "packageName": "@azure/arm-machinelearning",
      "projectFolder": "sdk/machinelearning/arm-machinelearning",
>>>>>>> 93477689
      "versionPolicyName": "management"
    }
  ]
}<|MERGE_RESOLUTION|>--- conflicted
+++ resolved
@@ -1712,13 +1712,13 @@
       "versionPolicyName": "management"
     },
     {
-<<<<<<< HEAD
+      "packageName": "@azure/arm-machinelearning",
+      "projectFolder": "sdk/machinelearning/arm-machinelearning",
+      "versionPolicyName": "management"
+    },
+    {
       "packageName": "@azure/arm-appcontainers",
       "projectFolder": "sdk/appcontainers/arm-appcontainers",
-=======
-      "packageName": "@azure/arm-machinelearning",
-      "projectFolder": "sdk/machinelearning/arm-machinelearning",
->>>>>>> 93477689
       "versionPolicyName": "management"
     }
   ]
