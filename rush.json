--- conflicted
+++ resolved
@@ -2066,13 +2066,13 @@
       "versionPolicyName": "management"
     },
     {
-<<<<<<< HEAD
       "packageName": "@azure/arm-apicenter",
       "projectFolder": "sdk/apicenter/arm-apicenter",
-=======
+      "versionPolicyName": "management"
+    },
+    {
       "packageName": "@azure/arm-defendereasm",
       "projectFolder": "sdk/defendereasm/arm-defendereasm",
->>>>>>> 76435ab5
       "versionPolicyName": "management"
     }
   ]
