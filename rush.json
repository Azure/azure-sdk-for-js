--- conflicted
+++ resolved
@@ -957,128 +957,128 @@
       "versionPolicyName": "management"
     },
     {
-<<<<<<< HEAD
+      "packageName": "@azure/arm-apimanagement",
+      "projectFolder": "sdk/apimanagement/arm-apimanagement",
+      "versionPolicyName": "management"
+    },
+    {
+      "packageName": "@azure/arm-rediscache",
+      "projectFolder": "sdk/redis/arm-rediscache",
+      "versionPolicyName": "management"
+    },
+    {
+      "packageName": "@azure/arm-eventgrid",
+      "projectFolder": "sdk/eventgrid/arm-eventgrid",
+      "versionPolicyName": "management"
+    },
+    {
+      "packageName": "@azure/arm-quota",
+      "projectFolder": "sdk/quota/arm-quota",
+      "versionPolicyName": "management"
+    },
+    {
+      "packageName": "@azure/arm-extendedlocation",
+      "projectFolder": "sdk/extendedlocation/arm-extendedlocation",
+      "versionPolicyName": "management"
+    },
+    {
+      "packageName": "@azure/arm-security",
+      "projectFolder": "sdk/security/arm-security",
+      "versionPolicyName": "management"
+    },
+    {
+      "packageName": "@azure/arm-operationalinsights",
+      "projectFolder": "sdk/operationalinsights/arm-operationalinsights",
+      "versionPolicyName": "management"
+    },
+    {
+      "packageName": "@azure/arm-postgresql",
+      "projectFolder": "sdk/postgresql/arm-postgresql",
+      "versionPolicyName": "management"
+    },
+    {
+      "packageName": "@azure/arm-containerregistry",
+      "projectFolder": "sdk/containerregistry/arm-containerregistry",
+      "versionPolicyName": "management"
+    },
+    {
+      "packageName": "@azure/arm-logic",
+      "projectFolder": "sdk/logic/arm-logic",
+      "versionPolicyName": "management"
+    },
+    {
+      "packageName": "@azure/arm-recoveryservices",
+      "projectFolder": "sdk/recoveryservices/arm-recoveryservices",
+      "versionPolicyName": "management"
+    },
+    {
+      "packageName": "@azure/arm-appplatform",
+      "projectFolder": "sdk/appplatform/arm-appplatform",
+      "versionPolicyName": "management"
+    },
+    {
+      "packageName": "@azure/arm-containerservice",
+      "projectFolder": "sdk/containerservice/arm-containerservice",
+      "versionPolicyName": "management"
+    },
+    {
+      "packageName": "@azure/arm-operations",
+      "projectFolder": "sdk/operationsmanagement/arm-operations",
+      "versionPolicyName": "management"
+    },
+    {
+      "packageName": "@azure/arm-mediaservices",
+      "projectFolder": "sdk/mediaservices/arm-mediaservices",
+      "versionPolicyName": "management"
+    },
+    {
+      "packageName": "@azure/arm-databricks",
+      "projectFolder": "sdk/databricks/arm-databricks",
+      "versionPolicyName": "management"
+    },
+    {
+      "packageName": "@azure/arm-videoanalyzer",
+      "projectFolder": "sdk/videoanalyzer/arm-videoanalyzer",
+      "versionPolicyName": "management"
+    },
+    {
+      "packageName": "@azure/arm-notificationhubs",
+      "projectFolder": "sdk/notificationhubs/arm-notificationhubs",
+      "versionPolicyName": "management"
+    },
+    {
+      "packageName": "@azure/arm-streamanalytics",
+      "projectFolder": "sdk/streamanalytics/arm-streamanalytics",
+      "versionPolicyName": "management"
+    },
+    {
+      "packageName": "@azure/arm-servicefabric",
+      "projectFolder": "sdk/servicefabric/arm-servicefabric",
+      "versionPolicyName": "management"
+    },
+    {
+      "packageName": "@azure/arm-mysql",
+      "projectFolder": "sdk/mysql/arm-mysql",
+      "versionPolicyName": "management"
+    },
+    {
+      "packageName": "@azure/arm-desktopvirtualization",
+      "projectFolder": "sdk/desktopvirtualization/arm-desktopvirtualization",
+      "versionPolicyName": "management"
+    },
+    {
+      "packageName": "@azure/arm-datafactory",
+      "projectFolder": "sdk/datafactory/arm-datafactory",
+      "versionPolicyName": "management"
+    },
+    {
+      "packageName": "@azure/arm-cdn",
+      "projectFolder": "sdk/cdn/arm-cdn",
+      "versionPolicyName": "management"
+    },
+    {
       "packageName": "@azure/arm-cosmosdb",
       "projectFolder": "sdk/cosmosdb/arm-cosmosdb",
-=======
-      "packageName": "@azure/arm-apimanagement",
-      "projectFolder": "sdk/apimanagement/arm-apimanagement",
-      "versionPolicyName": "management"
-    },
-    {
-      "packageName": "@azure/arm-rediscache",
-      "projectFolder": "sdk/redis/arm-rediscache",
-      "versionPolicyName": "management"
-    },
-    {
-      "packageName": "@azure/arm-eventgrid",
-      "projectFolder": "sdk/eventgrid/arm-eventgrid",
-      "versionPolicyName": "management"
-    },
-    {
-      "packageName": "@azure/arm-quota",
-      "projectFolder": "sdk/quota/arm-quota",
-      "versionPolicyName": "management"
-    },
-    {
-      "packageName": "@azure/arm-extendedlocation",
-      "projectFolder": "sdk/extendedlocation/arm-extendedlocation",
-      "versionPolicyName": "management"
-    },
-    {
-      "packageName": "@azure/arm-security",
-      "projectFolder": "sdk/security/arm-security",
-      "versionPolicyName": "management"
-    },
-    {
-      "packageName": "@azure/arm-operationalinsights",
-      "projectFolder": "sdk/operationalinsights/arm-operationalinsights",
-      "versionPolicyName": "management"
-    },
-    {
-      "packageName": "@azure/arm-postgresql",
-      "projectFolder": "sdk/postgresql/arm-postgresql",
-      "versionPolicyName": "management"
-    },
-    {
-      "packageName": "@azure/arm-containerregistry",
-      "projectFolder": "sdk/containerregistry/arm-containerregistry",
-      "versionPolicyName": "management"
-    },
-    {
-      "packageName": "@azure/arm-logic",
-      "projectFolder": "sdk/logic/arm-logic",
-      "versionPolicyName": "management"
-    },
-    {
-      "packageName": "@azure/arm-recoveryservices",
-      "projectFolder": "sdk/recoveryservices/arm-recoveryservices",
-      "versionPolicyName": "management"
-    },
-    {
-      "packageName": "@azure/arm-appplatform",
-      "projectFolder": "sdk/appplatform/arm-appplatform",
-      "versionPolicyName": "management"
-    },
-    {
-      "packageName": "@azure/arm-containerservice",
-      "projectFolder": "sdk/containerservice/arm-containerservice",
-      "versionPolicyName": "management"
-    },
-    {
-      "packageName": "@azure/arm-operations",
-      "projectFolder": "sdk/operationsmanagement/arm-operations",
-      "versionPolicyName": "management"
-    },
-    {
-      "packageName": "@azure/arm-mediaservices",
-      "projectFolder": "sdk/mediaservices/arm-mediaservices",
-      "versionPolicyName": "management"
-    },
-    {
-      "packageName": "@azure/arm-databricks",
-      "projectFolder": "sdk/databricks/arm-databricks",
-      "versionPolicyName": "management"
-    },
-    {
-      "packageName": "@azure/arm-videoanalyzer",
-      "projectFolder": "sdk/videoanalyzer/arm-videoanalyzer",
-      "versionPolicyName": "management"
-    },
-    {
-      "packageName": "@azure/arm-notificationhubs",
-      "projectFolder": "sdk/notificationhubs/arm-notificationhubs",
-      "versionPolicyName": "management"
-    },
-    {
-      "packageName": "@azure/arm-streamanalytics",
-      "projectFolder": "sdk/streamanalytics/arm-streamanalytics",
-      "versionPolicyName": "management"
-    },
-    {
-      "packageName": "@azure/arm-servicefabric",
-      "projectFolder": "sdk/servicefabric/arm-servicefabric",
-      "versionPolicyName": "management"
-    },
-    {
-      "packageName": "@azure/arm-mysql",
-      "projectFolder": "sdk/mysql/arm-mysql",
-      "versionPolicyName": "management"
-    },
-    {
-      "packageName": "@azure/arm-desktopvirtualization",
-      "projectFolder": "sdk/desktopvirtualization/arm-desktopvirtualization",
-      "versionPolicyName": "management"
-    },
-    {
-      "packageName": "@azure/arm-datafactory",
-      "projectFolder": "sdk/datafactory/arm-datafactory",
-      "versionPolicyName": "management"
-    },
-    {
-      "packageName": "@azure/arm-cdn",
-      "projectFolder": "sdk/cdn/arm-cdn",
->>>>>>> 52103015
       "versionPolicyName": "management"
     }
   ]
