--- conflicted
+++ resolved
@@ -1,7 +1,7 @@
 /**
  * This is the main configuration file for Rush.
  * For full documentation, please see https://rushjs.io
- */{
+ */ {
   "$schema": "https://developer.microsoft.com/json-schemas/rush/v5/rush.schema.json",
   /**
    * (Required) This specifies the version of the Rush engine to be used in this repo.
@@ -1672,13 +1672,13 @@
       "versionPolicyName": "management"
     },
     {
-<<<<<<< HEAD
+      "packageName": "@azure/arm-app",
+      "projectFolder": "sdk/app/arm-app",
+      "versionPolicyName": "management"
+    },
+    {
       "packageName": "@azure/arm-hardwaresecuritymodules",
       "projectFolder": "sdk/hardwaresecuritymodules/arm-hardwaresecuritymodules",
-=======
-      "packageName": "@azure/arm-app",
-      "projectFolder": "sdk/app/arm-app",
->>>>>>> 9907a422
       "versionPolicyName": "management"
     }
   ]
