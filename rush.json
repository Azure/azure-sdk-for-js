--- conflicted
+++ resolved
@@ -1137,13 +1137,13 @@
       "versionPolicyName": "management"
     },
     {
-<<<<<<< HEAD
+      "packageName": "@azure/arm-sqlvirtualmachine",
+      "projectFolder": "sdk/sqlvirtualmachine/arm-sqlvirtualmachine",
+      "versionPolicyName": "management"
+    },
+    {
       "packageName": "@azure/arm-devtestlabs",
       "projectFolder": "sdk/devtestlabs/arm-devtestlabs",
-=======
-      "packageName": "@azure/arm-sqlvirtualmachine",
-      "projectFolder": "sdk/sqlvirtualmachine/arm-sqlvirtualmachine",
->>>>>>> fd0780e1
       "versionPolicyName": "management"
     }
   ]
